--- conflicted
+++ resolved
@@ -230,18 +230,10 @@
       addArg('v', "verbose", "APT::Cmd::List-Include-Summary", 0);
       addArg('a', "all-versions", "APT::Cmd::All-Versions", 0);
    }
-<<<<<<< HEAD
-=======
-   else if (CmdMatches("upgrade"))
-   {
-      // FIXME: find a better term
-      addArg(0,"dist","APT::Cmd::Dist-Upgrade", CommandLine::Boolean);
-   }
    else if (CmdMatches("show"))
    {
       addArg('a', "all-versions", "APT::Cache::AllVersions", 0);
    }
->>>>>>> 17622532
    else if (addArgumentsAPTGet(Args, Cmd) || addArgumentsAPTCache(Args, Cmd))
    {
        // we have no (supported) command-name overlaps so far, so we call
