// Include Files							/*{{{*/
#include <config.h>

#include <apt-pkg/cmndline.h>
#include <apt-pkg/configuration.h>

#include <vector>

#include <stdarg.h>
#include <string.h>

#include "private-cmndline.h"

#include <apti18n.h>
									/*}}}*/

bool strcmp_match_in_list(char const * const Cmd, ...)			/*{{{*/
{
   va_list args;
   bool found = false;
   va_start(args, Cmd);
   char const * Match = NULL;
   while ((Match = va_arg(args, char const *)) != NULL)
   {
      if (strcmp(Cmd, Match) != 0)
	 continue;
      found = true;
      break;
   }
   va_end(args);
   return found;
}
									/*}}}*/
#define addArg(w,x,y,z) Args.push_back(CommandLine::MakeArgs(w,x,y,z))
#define CmdMatches(...) strcmp_match_in_list(Cmd, __VA_ARGS__, NULL)
bool addArgumentsAPTCache(std::vector<CommandLine::Args> &Args, char const * const Cmd)/*{{{*/
{
   if (CmdMatches("depends", "rdepends", "xvcg", "dotty"))
   {
      addArg('i', "important", "APT::Cache::Important", 0);
      addArg(0, "installed", "APT::Cache::Installed", 0);
      addArg(0, "pre-depends", "APT::Cache::ShowPre-Depends", 0);
      addArg(0, "depends", "APT::Cache::ShowDepends", 0);
      addArg(0, "recommends", "APT::Cache::ShowRecommends", 0);
      addArg(0, "suggests", "APT::Cache::ShowSuggests", 0);
      addArg(0, "replaces", "APT::Cache::ShowReplaces", 0);
      addArg(0, "breaks", "APT::Cache::ShowBreaks", 0);
      addArg(0, "conflicts", "APT::Cache::ShowConflicts", 0);
      addArg(0, "enhances", "APT::Cache::ShowEnhances", 0);
      addArg(0, "recurse", "APT::Cache::RecurseDepends", 0);
   }
   else if (CmdMatches("search"))
   {
      addArg('n', "names-only", "APT::Cache::NamesOnly", 0);
      addArg('f', "full", "APT::Cache::ShowFull", 0);
   }
   else if (CmdMatches("show"))
   {
      addArg('a', "all-versions", "APT::Cache::AllVersions", 0);
   }
   else if (CmdMatches("pkgnames"))
   {
      addArg(0, "all-names", "APT::Cache::AllNames", 0);
   }
   else if (CmdMatches("unmet"))
   {
      addArg('i', "important", "APT::Cache::Important", 0);
   }
   else if (CmdMatches("gencaches", "showsrc", "showpkg", "stats", "dump",
	    "dumpavail", "showauto", "policy", "madison"))
      ;
   else
      return false;

   // FIXME: move to the correct command(s)
   addArg('g', "generate", "APT::Cache::Generate", 0);
   addArg('t', "target-release", "APT::Default-Release", CommandLine::HasArg);
   addArg('t', "default-release", "APT::Default-Release", CommandLine::HasArg);

   addArg('p', "pkg-cache", "Dir::Cache::pkgcache", CommandLine::HasArg);
   addArg('s', "src-cache", "Dir::Cache::srcpkgcache", CommandLine::HasArg);
   return true;
}
									/*}}}*/
bool addArgumentsAPTCDROM(std::vector<CommandLine::Args> &Args, char const * const Cmd)/*{{{*/
{
   if (CmdMatches("add", "ident") == false)
      return false;

   // FIXME: move to the correct command(s)
   addArg(0, "auto-detect", "Acquire::cdrom::AutoDetect", CommandLine::Boolean);
   addArg('d', "cdrom", "Acquire::cdrom::mount", CommandLine::HasArg);
   addArg('r', "rename", "APT::CDROM::Rename", 0);
   addArg('m', "no-mount", "APT::CDROM::NoMount", 0);
   addArg('f', "fast", "APT::CDROM::Fast", 0);
   addArg('n', "just-print", "APT::CDROM::NoAct", 0);
   addArg('n', "recon", "APT::CDROM::NoAct", 0);
   addArg('n', "no-act", "APT::CDROM::NoAct", 0);
   addArg('a', "thorough", "APT::CDROM::Thorough", 0);
   return true;
}
									/*}}}*/
bool addArgumentsAPTConfig(std::vector<CommandLine::Args> &Args, char const * const Cmd)/*{{{*/
{
   if (CmdMatches("dump"))
   {
      addArg(0,"empty","APT::Config::Dump::EmptyValue",CommandLine::Boolean);
      addArg(0,"format","APT::Config::Dump::Format",CommandLine::HasArg);
   }
   else if (CmdMatches("shell"))
      ;
   else
      return false;

   return true;
}
									/*}}}*/
bool addArgumentsAPTGet(std::vector<CommandLine::Args> &Args, char const * const Cmd)/*{{{*/
{
   if (CmdMatches("install", "remove", "purge", "upgrade", "dist-upgrade",
	    "dselect-upgrade", "autoremove"))
   {
      addArg(0, "show-progress", "DpkgPM::Progress", 0);
      addArg('f', "fix-broken", "APT::Get::Fix-Broken", 0);
      addArg(0, "purge", "APT::Get::Purge", 0);
      addArg('V',"verbose-versions","APT::Get::Show-Versions",0);
      addArg(0, "auto-remove", "APT::Get::AutomaticRemove", 0);
      addArg(0, "reinstall", "APT::Get::ReInstall", 0);
      addArg(0, "solver", "APT::Solver", CommandLine::HasArg);
      if (CmdMatches("upgrade"))
      {
         addArg(0, "new-pkgs", "APT::Get::Upgrade-Allow-New", 
                CommandLine::Boolean);
      }
   }
   else if (CmdMatches("update"))
   {
      addArg(0, "list-cleanup", "APT::Get::List-Cleanup", 0);
   }
   else if (CmdMatches("source"))
   {
      addArg('b', "compile", "APT::Get::Compile", 0);
      addArg('b', "build", "APT::Get::Compile", 0);
      addArg(0, "diff-only", "APT::Get::Diff-Only", 0);
      addArg(0, "debian-only", "APT::Get::Diff-Only", 0);
      addArg(0, "tar-only", "APT::Get::Tar-Only", 0);
      addArg(0, "dsc-only", "APT::Get::Dsc-Only", 0);
   }
   else if (CmdMatches("build-dep"))
   {
      addArg('a', "host-architecture", "APT::Get::Host-Architecture", CommandLine::HasArg);
      addArg(0, "purge", "APT::Get::Purge", 0);
      addArg(0, "solver", "APT::Solver", CommandLine::HasArg);
      // this has no effect *but* sbuild is using it (see LP: #1255806)
      // once sbuild is fixed, this option can be removed
      addArg('f', "fix-broken", "APT::Get::Fix-Broken", 0);
   }
   else if (CmdMatches("clean", "autoclean", "check", "download", "changelog") ||
	    CmdMatches("markauto", "unmarkauto")) // deprecated commands
      ;
   else if (CmdMatches("moo"))
      addArg(0, "color", "APT::Moo::Color", 0);

   if (CmdMatches("install", "remove", "purge", "upgrade", "dist-upgrade",
	    "deselect-upgrade", "autoremove", "clean", "autoclean", "check",
	    "build-dep"))
   {
      addArg('s', "simulate", "APT::Get::Simulate", 0);
      addArg('s', "just-print", "APT::Get::Simulate", 0);
      addArg('s', "recon", "APT::Get::Simulate", 0);
      addArg('s', "dry-run", "APT::Get::Simulate", 0);
      addArg('s', "no-act", "APT::Get::Simulate", 0);
   }

   // FIXME: move to the correct command(s)
   addArg('d',"download-only","APT::Get::Download-Only",0);
   addArg('y',"yes","APT::Get::Assume-Yes",0);
   addArg('y',"assume-yes","APT::Get::Assume-Yes",0);
   addArg(0,"assume-no","APT::Get::Assume-No",0);
   addArg('u',"show-upgraded","APT::Get::Show-Upgraded",0);
   addArg('m',"ignore-missing","APT::Get::Fix-Missing",0);
   addArg('t',"target-release","APT::Default-Release",CommandLine::HasArg);
   addArg('t',"default-release","APT::Default-Release",CommandLine::HasArg);
   addArg(0,"download","APT::Get::Download",0);
   addArg(0,"fix-missing","APT::Get::Fix-Missing",0);
   addArg(0,"ignore-hold","APT::Ignore-Hold",0);
   addArg(0,"upgrade","APT::Get::upgrade",0);
   addArg(0,"only-upgrade","APT::Get::Only-Upgrade",0);
   addArg(0,"force-yes","APT::Get::force-yes",0);
   addArg(0,"print-uris","APT::Get::Print-URIs",0);
   addArg(0,"trivial-only","APT::Get::Trivial-Only",0);
   addArg(0,"remove","APT::Get::Remove",0);
   addArg(0,"only-source","APT::Get::Only-Source",0);
   addArg(0,"arch-only","APT::Get::Arch-Only",0);
   addArg(0,"allow-unauthenticated","APT::Get::AllowUnauthenticated",0);
   addArg(0,"install-recommends","APT::Install-Recommends",CommandLine::Boolean);
   addArg(0,"install-suggests","APT::Install-Suggests",CommandLine::Boolean);
   addArg(0,"fix-policy","APT::Get::Fix-Policy-Broken",0);

   return true;
}
									/*}}}*/
bool addArgumentsAPTMark(std::vector<CommandLine::Args> &Args, char const * const Cmd)/*{{{*/
{
   if (CmdMatches("auto", "manual", "hold", "unhold", "showauto",
	    "showmanual", "showhold", "showholds", "install",
	    "markauto", "unmarkauto"))
      ;
   else
      return false;

   addArg('v',"verbose","APT::MarkAuto::Verbose",0);
   addArg('s',"simulate","APT::Mark::Simulate",0);
   addArg('s',"just-print","APT::Mark::Simulate",0);
   addArg('s',"recon","APT::Mark::Simulate",0);
   addArg('s',"dry-run","APT::Mark::Simulate",0);
   addArg('s',"no-act","APT::Mark::Simulate",0);
   addArg('f',"file","Dir::State::extended_states",CommandLine::HasArg);

   return true;
}
									/*}}}*/
bool addArgumentsAPT(std::vector<CommandLine::Args> &Args, char const * const Cmd)/*{{{*/
{
   if (CmdMatches("list"))
   {
      addArg(0,"installed","APT::Cmd::Installed",0);
      addArg(0,"upgradable","APT::Cmd::Upgradable",0);
<<<<<<< HEAD
      addArg('a', "all-versions", "APT::Cmd::AllVersions", 0);
      addArg('v', "verbose", "APT::Cmd::List-Include-Summary", 0);
=======
      addArg('a', "all-versions", "APT::Cmd::All-Versions", 0);
>>>>>>> faeb435c
   }
   else if (addArgumentsAPTGet(Args, Cmd) || addArgumentsAPTCache(Args, Cmd))
   {
       // we have no (supported) command-name overlaps so far, so we call
       // specifics in order until we find one which adds arguments
   }
   else
      return false;

   return true;
}
									/*}}}*/
std::vector<CommandLine::Args> getCommandArgs(char const * const Program, char const * const Cmd)/*{{{*/
{
   std::vector<CommandLine::Args> Args;
   Args.reserve(50);
   if (Program == NULL || Cmd == NULL)
      ; // FIXME: Invalid command supplied
   else if (strcmp(Cmd, "help") == 0)
      ; // no options for help so no need to implement it in each
   else if (strcmp(Program, "apt-get") == 0)
      addArgumentsAPTGet(Args, Cmd);
   else if (strcmp(Program, "apt-cache") == 0)
      addArgumentsAPTCache(Args, Cmd);
   else if (strcmp(Program, "apt-cdrom") == 0)
      addArgumentsAPTCDROM(Args, Cmd);
   else if (strcmp(Program, "apt-config") == 0)
      addArgumentsAPTConfig(Args, Cmd);
   else if (strcmp(Program, "apt-mark") == 0)
      addArgumentsAPTMark(Args, Cmd);
   else if (strcmp(Program, "apt") == 0)
      addArgumentsAPT(Args, Cmd);

   // options without a command
   addArg('h', "help", "help", 0);
   addArg('v', "version", "version", 0);
   // general options
   addArg('q', "quiet", "quiet", CommandLine::IntLevel);
   addArg('q', "silent", "quiet", CommandLine::IntLevel);
   addArg('c', "config-file", 0, CommandLine::ConfigFile);
   addArg('o', "option", 0, CommandLine::ArbItem);
   addArg(0, NULL, NULL, 0);

   return Args;
}
									/*}}}*/
#undef CmdMatches
#undef addArg<|MERGE_RESOLUTION|>--- conflicted
+++ resolved
@@ -226,12 +226,8 @@
    {
       addArg(0,"installed","APT::Cmd::Installed",0);
       addArg(0,"upgradable","APT::Cmd::Upgradable",0);
-<<<<<<< HEAD
-      addArg('a', "all-versions", "APT::Cmd::AllVersions", 0);
       addArg('v', "verbose", "APT::Cmd::List-Include-Summary", 0);
-=======
       addArg('a', "all-versions", "APT::Cmd::All-Versions", 0);
->>>>>>> faeb435c
    }
    else if (addArgumentsAPTGet(Args, Cmd) || addArgumentsAPTCache(Args, Cmd))
    {
