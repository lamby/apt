// Include Files							/*{{{*/
#include <config.h>

#include <apt-pkg/error.h>
#include <apt-pkg/cachefile.h>
#include <apt-pkg/cachefilter.h>
#include <apt-pkg/cacheset.h>
#include <apt-pkg/init.h>
#include <apt-pkg/progress.h>
#include <apt-pkg/sourcelist.h>
#include <apt-pkg/cmndline.h>
#include <apt-pkg/strutl.h>
#include <apt-pkg/fileutl.h>
#include <apt-pkg/pkgrecords.h>
#include <apt-pkg/srcrecords.h>
#include <apt-pkg/version.h>
#include <apt-pkg/policy.h>
#include <apt-pkg/tagfile.h>
#include <apt-pkg/algorithms.h>
#include <apt-pkg/sptr.h>
#include <apt-pkg/pkgsystem.h>
#include <apt-pkg/indexfile.h>
#include <apt-pkg/metaindex.h>

#include <sstream>
#include <vector>
#include <utility>
#include <cassert>
#include <locale.h>
#include <iostream>
#include <unistd.h>
#include <errno.h>
#include <regex.h>
#include <stdio.h>
#include <algorithm>

#include "private-cmndline.h"
#include "private-list.h"
#include "private-output.h"
#include "private-cacheset.h"

#include <apti18n.h>
									/*}}}*/

struct PackageSortAlphabetic						/*{{{*/
{
   bool operator () (const pkgCache::PkgIterator &p_lhs, 
                     const pkgCache::PkgIterator &p_rhs)
    {
       const std::string &l_name = p_lhs.FullName(true);
       const std::string &r_name = p_rhs.FullName(true);
       return (l_name < r_name);
    }
};
<<<<<<< HEAD

class PackageNameMatcher : public Matcher
{
=======
									/*}}}*/
class PackageNameMatcher : public Matcher				/*{{{*/
{
#ifdef PACKAGE_MATCHER_ABI_COMPAT
#define PackageMatcher PackageNameMatchesFnmatch
#endif
>>>>>>> fc104da6
  public:
   PackageNameMatcher(const char **patterns)
   {
      for(int i=0; patterns[i] != NULL; ++i)
      {
         std::string pattern = patterns[i];
         APT::CacheFilter::PackageMatcher *cachefilter = NULL;
         if(_config->FindB("APT::Cmd::Use-Regexp", false) == true)
            cachefilter = new APT::CacheFilter::PackageNameMatchesRegEx(pattern);
         else
            cachefilter = new APT::CacheFilter::PackageNameMatchesFnmatch(pattern);
         filters.push_back(cachefilter);
      }
   }
   virtual ~PackageNameMatcher()
   {
      for(J=filters.begin(); J != filters.end(); ++J)
         delete *J;
   }
   virtual bool operator () (const pkgCache::PkgIterator &P) 
   {
      for(J=filters.begin(); J != filters.end(); ++J)
      {
         APT::CacheFilter::PackageMatcher *cachefilter = *J;
         if((*cachefilter)(P)) 
            return true;
      }
      return false;
   }

private:
   std::vector<APT::CacheFilter::PackageMatcher*> filters;   
   std::vector<APT::CacheFilter::PackageMatcher*>::const_iterator J;
   #undef PackageMatcher
};
									/*}}}*/
void ListAllVersions(pkgCacheFile &CacheFile, pkgRecords &records,	/*{{{*/
                     pkgCache::PkgIterator P,    
                     std::ostream &outs,
                     bool include_summary=true)
{
   for (pkgCache::VerIterator Ver = P.VersionList();
        Ver.end() == false; ++Ver)
   {
      ListSingleVersion(CacheFile, records, Ver, outs, include_summary);
      outs << "\n";
   }
}
									/*}}}*/
// list - list package based on criteria        			/*{{{*/
// ---------------------------------------------------------------------
bool List(CommandLine &Cmd)
{
   pkgCacheFile CacheFile;
   pkgCache *Cache = CacheFile.GetPkgCache();
   pkgRecords records(CacheFile);

   if (unlikely(Cache == NULL))
      return false;

   const char **patterns;
   const char *all_pattern[] = { "*", NULL};

   if (strv_length(Cmd.FileList + 1) == 0)
   {
      patterns = all_pattern;
   } else {
      patterns = Cmd.FileList + 1;
   }

   std::map<std::string, std::string> output_map;
   std::map<std::string, std::string>::const_iterator K;

   bool includeSummary = _config->FindB("APT::Cmd::List-Include-Summary");

   PackageNameMatcher matcher(patterns);
   LocalitySortedVersionSet bag;
   OpTextProgress progress(*_config);
   progress.OverallProgress(0,
                            Cache->Head().PackageCount, 
                            Cache->Head().PackageCount,
                            _("Listing"));
   GetLocalitySortedVersionSet(CacheFile, bag, matcher, progress);
   for (LocalitySortedVersionSet::iterator V = bag.begin(); V != bag.end(); ++V)
   {
      std::stringstream outs;
      if(_config->FindB("APT::Cmd::All-Versions", false) == true)
      {
         ListAllVersions(CacheFile, records, V.ParentPkg(), outs, includeSummary);
         output_map.insert(std::make_pair<std::string, std::string>(
            V.ParentPkg().Name(), outs.str()));
      } else {
         ListSingleVersion(CacheFile, records, V, outs, includeSummary);
         output_map.insert(std::make_pair<std::string, std::string>(
                           V.ParentPkg().Name(), outs.str()));
      }
   }

   // FIXME: SORT! and make sorting flexible (alphabetic, by pkg status)
   // output the sorted map
   for (K = output_map.begin(); K != output_map.end(); ++K)
      std::cout << (*K).second << std::endl;


   return true;
}
<|MERGE_RESOLUTION|>--- conflicted
+++ resolved
@@ -52,18 +52,9 @@
        return (l_name < r_name);
     }
 };
-<<<<<<< HEAD
-
-class PackageNameMatcher : public Matcher
-{
-=======
-									/*}}}*/
-class PackageNameMatcher : public Matcher				/*{{{*/
-{
 #ifdef PACKAGE_MATCHER_ABI_COMPAT
 #define PackageMatcher PackageNameMatchesFnmatch
 #endif
->>>>>>> fc104da6
   public:
    PackageNameMatcher(const char **patterns)
    {
