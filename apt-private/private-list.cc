--- conflicted
+++ resolved
@@ -105,16 +105,11 @@
                      bool include_summary=true)
 {
    for (pkgCache::VerIterator Ver = P.VersionList();
-<<<<<<< HEAD
-        Ver.end() == false; Ver++) 
+        Ver.end() == false; ++Ver)
    {
       ListSingleVersion(CacheFile, records, Ver, outs, include_summary);
       outs << "\n";
    }
-=======
-        Ver.end() == false; ++Ver) 
-      ListSingleVersion(CacheFile, records, Ver, outs);
->>>>>>> 2f958de6
 }
 									/*}}}*/
 // list - list package based on criteria        			/*{{{*/
