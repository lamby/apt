--- conflicted
+++ resolved
@@ -15,13 +15,6 @@
 .PHONY: startup
 startup: configure $(BUILDDIR)/config.status $(addprefix $(BUILDDIR)/,$(CONVERTED))
 
-<<<<<<< HEAD
-configure: aclocal.m4 configure.in
-	# use the files provided from the system instead of carry around
-	# and use (most of the time outdated) copycats
-	ln -sf /usr/share/misc/config.sub buildlib/config.sub
-	ln -sf /usr/share/misc/config.guess buildlib/config.guess
-=======
 # use the files provided from the system instead of carry around
 # and use (most of the time outdated) copycats
 buildlib/config.sub:
@@ -29,7 +22,6 @@
 buildlib/config.guess:
 	ln -sf /usr/share/misc/config.guess buildlib/config.guess	
 configure: aclocal.m4 configure.in buildlib/config.guess buildlib/config.sub
->>>>>>> 43be0ac4
 	autoconf
 
 aclocal.m4: $(wildcard buildlib/*.m4)
