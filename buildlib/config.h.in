/* Define if your processor stores words with the most significant
   byte first (like Motorola and SPARC, unlike Intel and VAX).  */
#undef WORDS_BIGENDIAN

/* Define if we have the timegm() function */
#undef HAVE_TIMEGM

/* Define if we have the zlib library for gzip */
#undef HAVE_ZLIB

/* Define if we have the bz2 library for bzip2 */
#undef HAVE_BZ2

/* These two are used by the statvfs shim for glibc2.0 and bsd */
/* Define if we have sys/vfs.h */
#undef HAVE_VFS_H
#undef HAVE_STRUCT_STATFS_F_TYPE

/* Define if we have sys/mount.h */
#undef HAVE_MOUNT_H

/* Define if we have enabled pthread support */
#undef HAVE_PTHREAD

/* If there is no socklen_t, define this for the netdb shim */
#undef NEED_SOCKLEN_T_DEFINE

/* Define to the size of the filesize containing structures */
#undef _FILE_OFFSET_BITS

/* Define the arch name string */
#undef COMMON_ARCH

/* The package name string */
#undef PACKAGE

/* The version number string */
#undef PACKAGE_VERSION

<<<<<<< HEAD
/* The package name string */
#undef PACKAGE
=======
/* The mail address to reach upstream */
#undef PACKAGE_MAIL
>>>>>>> 1351329e

#define APT_8_CLEANER_HEADERS<|MERGE_RESOLUTION|>--- conflicted
+++ resolved
@@ -37,12 +37,7 @@
 /* The version number string */
 #undef PACKAGE_VERSION
 
-<<<<<<< HEAD
-/* The package name string */
-#undef PACKAGE
-=======
 /* The mail address to reach upstream */
 #undef PACKAGE_MAIL
->>>>>>> 1351329e
 
 #define APT_8_CLEANER_HEADERS