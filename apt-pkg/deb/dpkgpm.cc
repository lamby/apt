--- conflicted
+++ resolved
@@ -818,15 +818,9 @@
 	 else if (select_ret == 0)
 	    continue;
 
-<<<<<<< HEAD
-	 if(FD_ISSET(master, &rfds))
-	    DoTerminalPty(master);
-	 if(FD_ISSET(0, &rfds))
-=======
 	 if(master >= 0 && FD_ISSET(master, &rfds))
 	    DoTerminalPty(master, term_out);
 	 if(master >= 0 && FD_ISSET(0, &rfds))
->>>>>>> 91783219
 	    DoStdin(master);
 	 if(FD_ISSET(_dpkgin, &rfds))
 	    DoDpkgStatusFd(_dpkgin, OutStatusFd);
