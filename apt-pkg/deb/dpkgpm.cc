--- conflicted
+++ resolved
@@ -573,6 +573,12 @@
    const char* action = list[2].c_str();
    
    std::string short_pkgname = StringSplit(pkgname, ":")[0];
+   std::string i18n_pkgname = short_pkgname;
+   if (pkgname.find(":") != string::npos)
+   {
+      strprintf(i18n_pkgname, "%s (%s)", short_pkgname.c_str(),
+                StringSplit(pkgname, ":")[1].c_str());
+   }
 
    // 'processing' from dpkg looks like
    // 'processing: action: pkg'
@@ -623,39 +629,20 @@
    {
       // only read the translation if there is actually a next
       // action
-<<<<<<< HEAD
       std::string translation;
-      strprintf(translation, _(states[PackageOpsDone[pkg]].str), pkg);
-=======
-      const char *translation = _(states[PackageOpsDone[pkg]].str);
-      char s[200];
-      snprintf(s, sizeof(s), translation, short_pkgname.c_str());
->>>>>>> c420fe00
+      strprintf(translation, _(states[PackageOpsDone[pkg]].str), 
+                i18n_pkgname.c_str());
 
       // we moved from one dpkg state to a new one, report that
       PackageOpsDone[pkg]++;
       PackagesDone++;
-<<<<<<< HEAD
+
       // and send to the progress
-      d->progress->StatusChanged(pkg, PackagesDone, PackagesTotal,
+      d->progress->StatusChanged(pkgname, PackagesDone, PackagesTotal,
                                  translation);
-=======
-      // build the status str
-      status << "pmstatus:" << short_pkgname
-	     << ":"  << (PackagesDone/float(PackagesTotal)*100.0) 
-	     << ":" << s
-	     << endl;
-      if(_config->FindB("DPkgPM::Progress", false) == true)
-         SendTerminalProgress(PackagesDone/float(PackagesTotal)*100.0);
-
-      if(OutStatusFd > 0)
-	 FileFd::Write(OutStatusFd, status.str().c_str(), status.str().size());
-      if (Debug == true)
-	 std::clog << "send: '" << status.str() << "'" << endl;
->>>>>>> c420fe00
    }
    if (Debug == true) 
-      std::clog << "(parsed from dpkg) pkg: " << short_pkgname
+      std::clog << "(parsed from dpkg) pkg: " << pkgname
 		<< " action: " << action << endl;
 }
 									/*}}}*/
@@ -891,55 +878,6 @@
    return true;
 }
 									/*}}}*/
-<<<<<<< HEAD
-=======
-// DPkgPM::SendTerminalProgress 					/*{{{*/
-// ---------------------------------------------------------------------
-/* Send progress info to the terminal
- */
-void pkgDPkgPM::SendTerminalProgress(float percentage)
-{
-   int reporting_steps = _config->FindI("DpkgPM::Reporting-Steps", 1);
-
-   if(percentage < (d->last_reported_progress + reporting_steps))
-      return;
-
-   std::string progress_str;
-   strprintf(progress_str, _("Progress: [%3i%%]"), (int)percentage);
-   if (d->fancy_progress_output)
-   {
-         int row = d->nr_terminal_rows;
-
-         static string save_cursor = "\033[s";
-         static string restore_cursor = "\033[u";
-
-         static string set_bg_color = "\033[42m"; // green
-         static string set_fg_color = "\033[30m"; // black
-
-         static string restore_bg =  "\033[49m";
-         static string restore_fg = "\033[39m";
-
-         std::cout << save_cursor
-            // move cursor position to last row
-                   << "\033[" << row << ";0f" 
-                   << set_bg_color
-                   << set_fg_color
-                   << progress_str
-                   << restore_cursor
-                   << restore_bg
-                   << restore_fg;
-   }
-   else
-   {
-         std::cout << progress_str << "\r\n";
-   }
-   std::flush(std::cout);
-                   
-   d->last_reported_progress = percentage;
-}
-									/*}}}*/
-/*{{{*/
->>>>>>> c420fe00
 // This implements a racy version of pselect for those architectures
 // that don't have a working implementation.
 // FIXME: Probably can be removed on Lenny+1
@@ -960,20 +898,6 @@
    return retval;
 }
 /*}}}*/
-
-
-void pkgDPkgPM::CleanupTerminal()
-{
-   // reset scroll area
-   SetupTerminalScrollArea(d->nr_terminal_rows + 1);
-   if(d->fancy_progress_output)
-   {
-      // override the progress line (sledgehammer)
-      static const char* clear_screen_below_cursor = "\033[J";
-      std::cout << clear_screen_below_cursor;
-      std::flush(std::cout);
-   }
-}
 
 
 // DPkgPM::Go - Run the sequence					/*{{{*/
@@ -1367,7 +1291,9 @@
       _config->Set("APT::Keep-Fds::",fd[1]);
 
        // Tell the progress that its starting and fork dpkg 
+      // FIXME: this is called once per dpkg run which is *too often*
       d->progress->Start();
+
       pid_t Child = ExecFork();
       // This is the child
       if (Child == 0)
@@ -1405,12 +1331,6 @@
 	    if (fcntl(STDIN_FILENO,F_SETFL,Flags & (~(long)O_NONBLOCK)) < 0)
 	       _exit(100);
 	 }
-<<<<<<< HEAD
-=======
-         // setup terminal
-         SetupTerminalScrollArea(d->nr_terminal_rows);
-         SendTerminalProgress(PackagesDone/float(PackagesTotal)*100.0);
->>>>>>> c420fe00
 
 	 /* No Job Control Stop Env is a magic dpkg var that prevents it
 	    from using sigstop */
@@ -1481,6 +1401,7 @@
 	    select_ret = racy_pselect(max(master, _dpkgin)+1, &rfds, NULL,
 				      NULL, &tv, &original_sigmask);
          d->progress->Pulse();
+
 	 if (select_ret == 0) 
   	    continue;
   	 else if (select_ret < 0 && errno == EINTR)
@@ -1506,12 +1427,6 @@
       
       signal(SIGHUP,old_SIGHUP);
 
-<<<<<<< HEAD
-      // tell the progress
-      d->progress->Stop();
-
-=======
->>>>>>> c420fe00
       if(master >= 0) 
       {
 	 tcsetattr(0, TCSAFLUSH, &tt);
@@ -1542,7 +1457,7 @@
 	 if(stopOnError) 
 	 {
 	    CloseLog();
-            CleanupTerminal();
+            d->progress->Stop();
 	    return false;
 	 }
       }      
@@ -1551,8 +1466,8 @@
 
    // dpkg is done at this point
    d->progress->StatusChanged("", PackagesDone, PackagesTotal, "");
-
-   CleanupTerminal();
+   d->progress->Stop();
+
 
    if (pkgPackageManager::SigINTStop)
        _error->Warning(_("Operation was interrupted before it could finish"));
