// -*- mode: cpp; mode: fold -*-
// Description								/*{{{*/
// $Id: dpkgpm.cc,v 1.28 2004/01/27 02:25:01 mdz Exp $
/* ######################################################################

   DPKG Package Manager - Provide an interface to dpkg
   
   ##################################################################### */
									/*}}}*/
// Includes								/*{{{*/
#include <apt-pkg/dpkgpm.h>
#include <apt-pkg/error.h>
#include <apt-pkg/configuration.h>
#include <apt-pkg/depcache.h>
#include <apt-pkg/pkgrecords.h>
#include <apt-pkg/strutl.h>
#include <apti18n.h>

#include <unistd.h>
#include <stdlib.h>
#include <fcntl.h>
#include <sys/select.h>
#include <sys/types.h>
#include <sys/wait.h>
#include <signal.h>
#include <errno.h>
#include <stdio.h>
#include <sstream>
#include <map>

#include <termios.h>
#include <unistd.h>
#include <sys/ioctl.h>
#include <pty.h>

#include <config.h>
#include <apti18n.h>
									/*}}}*/

using namespace std;



// DPkgPM::pkgDPkgPM - Constructor					/*{{{*/
// ---------------------------------------------------------------------
/* */
pkgDPkgPM::pkgDPkgPM(pkgDepCache *Cache) 
   : pkgPackageManager(Cache), dpkgbuf_pos(0), PackagesDone(0), 
     PackagesTotal(0), term_out(NULL)
{
}
									/*}}}*/
// DPkgPM::pkgDPkgPM - Destructor					/*{{{*/
// ---------------------------------------------------------------------
/* */
pkgDPkgPM::~pkgDPkgPM()
{
}
									/*}}}*/
// DPkgPM::Install - Install a package					/*{{{*/
// ---------------------------------------------------------------------
/* Add an install operation to the sequence list */
bool pkgDPkgPM::Install(PkgIterator Pkg,string File)
{
   if (File.empty() == true || Pkg.end() == true)
      return _error->Error("Internal Error, No file name for %s",Pkg.Name());

   List.push_back(Item(Item::Install,Pkg,File));
   return true;
}
									/*}}}*/
// DPkgPM::Configure - Configure a package				/*{{{*/
// ---------------------------------------------------------------------
/* Add a configure operation to the sequence list */
bool pkgDPkgPM::Configure(PkgIterator Pkg)
{
   if (Pkg.end() == true)
      return false;
   
   List.push_back(Item(Item::Configure,Pkg));
   return true;
}
									/*}}}*/
// DPkgPM::Remove - Remove a package					/*{{{*/
// ---------------------------------------------------------------------
/* Add a remove operation to the sequence list */
bool pkgDPkgPM::Remove(PkgIterator Pkg,bool Purge)
{
   if (Pkg.end() == true)
      return false;
   
   if (Purge == true)
      List.push_back(Item(Item::Purge,Pkg));
   else
      List.push_back(Item(Item::Remove,Pkg));
   return true;
}
									/*}}}*/
// DPkgPM::RunScripts - Run a set of scripts				/*{{{*/
// ---------------------------------------------------------------------
/* This looks for a list of script sto run from the configuration file,
   each one is run with system from a forked child. */
bool pkgDPkgPM::RunScripts(const char *Cnf)
{
   Configuration::Item const *Opts = _config->Tree(Cnf);
   if (Opts == 0 || Opts->Child == 0)
      return true;
   Opts = Opts->Child;

   // Fork for running the system calls
   pid_t Child = ExecFork();
   
   // This is the child
   if (Child == 0)
   {
      if (chdir("/tmp/") != 0)
	 _exit(100);
	 
      unsigned int Count = 1;
      for (; Opts != 0; Opts = Opts->Next, Count++)
      {
	 if (Opts->Value.empty() == true)
	    continue;
	 
	 if (system(Opts->Value.c_str()) != 0)
	    _exit(100+Count);
      }
      _exit(0);
   }      

   // Wait for the child
   int Status = 0;
   while (waitpid(Child,&Status,0) != Child)
   {
      if (errno == EINTR)
	 continue;
      return _error->Errno("waitpid","Couldn't wait for subprocess");
   }

   // Restore sig int/quit
   signal(SIGQUIT,SIG_DFL);
   signal(SIGINT,SIG_DFL);   

   // Check for an error code.
   if (WIFEXITED(Status) == 0 || WEXITSTATUS(Status) != 0)
   {
      unsigned int Count = WEXITSTATUS(Status);
      if (Count > 100)
      {
	 Count -= 100;
	 for (; Opts != 0 && Count != 1; Opts = Opts->Next, Count--);
	 _error->Error("Problem executing scripts %s '%s'",Cnf,Opts->Value.c_str());
      }
      
      return _error->Error("Sub-process returned an error code");
   }
   
   return true;
}
                                                                        /*}}}*/
// DPkgPM::SendV2Pkgs - Send version 2 package info			/*{{{*/
// ---------------------------------------------------------------------
/* This is part of the helper script communication interface, it sends
   very complete information down to the other end of the pipe.*/
bool pkgDPkgPM::SendV2Pkgs(FILE *F)
{
   fprintf(F,"VERSION 2\n");
   
   /* Write out all of the configuration directives by walking the 
      configuration tree */
   const Configuration::Item *Top = _config->Tree(0);
   for (; Top != 0;)
   {
      if (Top->Value.empty() == false)
      {
	 fprintf(F,"%s=%s\n",
		 QuoteString(Top->FullTag(),"=\"\n").c_str(),
		 QuoteString(Top->Value,"\n").c_str());
      }

      if (Top->Child != 0)
      {
	 Top = Top->Child;
	 continue;
      }
      
      while (Top != 0 && Top->Next == 0)
	 Top = Top->Parent;
      if (Top != 0)
	 Top = Top->Next;
   }   
   fprintf(F,"\n");
 
   // Write out the package actions in order.
   for (vector<Item>::iterator I = List.begin(); I != List.end(); I++)
   {
      pkgDepCache::StateCache &S = Cache[I->Pkg];
      
      fprintf(F,"%s ",I->Pkg.Name());
      // Current version
      if (I->Pkg->CurrentVer == 0)
	 fprintf(F,"- ");
      else
	 fprintf(F,"%s ",I->Pkg.CurrentVer().VerStr());
      
      // Show the compare operator
      // Target version
      if (S.InstallVer != 0)
      {
	 int Comp = 2;
	 if (I->Pkg->CurrentVer != 0)
	    Comp = S.InstVerIter(Cache).CompareVer(I->Pkg.CurrentVer());
	 if (Comp < 0)
	    fprintf(F,"> ");
	 if (Comp == 0)
	    fprintf(F,"= ");
	 if (Comp > 0)
	    fprintf(F,"< ");
	 fprintf(F,"%s ",S.InstVerIter(Cache).VerStr());
      }
      else
	 fprintf(F,"> - ");
      
      // Show the filename/operation
      if (I->Op == Item::Install)
      {
	 // No errors here..
	 if (I->File[0] != '/')
	    fprintf(F,"**ERROR**\n");
	 else
	    fprintf(F,"%s\n",I->File.c_str());
      }      
      if (I->Op == Item::Configure)
	 fprintf(F,"**CONFIGURE**\n");
      if (I->Op == Item::Remove ||
	  I->Op == Item::Purge)
	 fprintf(F,"**REMOVE**\n");
      
      if (ferror(F) != 0)
	 return false;
   }
   return true;
}
									/*}}}*/
// DPkgPM::RunScriptsWithPkgs - Run scripts with package names on stdin /*{{{*/
// ---------------------------------------------------------------------
/* This looks for a list of scripts to run from the configuration file
   each one is run and is fed on standard input a list of all .deb files
   that are due to be installed. */
bool pkgDPkgPM::RunScriptsWithPkgs(const char *Cnf)
{
   Configuration::Item const *Opts = _config->Tree(Cnf);
   if (Opts == 0 || Opts->Child == 0)
      return true;
   Opts = Opts->Child;
   
   unsigned int Count = 1;
   for (; Opts != 0; Opts = Opts->Next, Count++)
   {
      if (Opts->Value.empty() == true)
         continue;

      // Determine the protocol version
      string OptSec = Opts->Value;
      string::size_type Pos;
      if ((Pos = OptSec.find(' ')) == string::npos || Pos == 0)
	 Pos = OptSec.length();
      OptSec = "DPkg::Tools::Options::" + string(Opts->Value.c_str(),Pos);
      
      unsigned int Version = _config->FindI(OptSec+"::Version",1);
      
      // Create the pipes
      int Pipes[2];
      if (pipe(Pipes) != 0)
	 return _error->Errno("pipe","Failed to create IPC pipe to subprocess");
      SetCloseExec(Pipes[0],true);
      SetCloseExec(Pipes[1],true);
      
      // Purified Fork for running the script
      pid_t Process = ExecFork();      
      if (Process == 0)
      {
	 // Setup the FDs
	 dup2(Pipes[0],STDIN_FILENO);
	 SetCloseExec(STDOUT_FILENO,false);
	 SetCloseExec(STDIN_FILENO,false);      
	 SetCloseExec(STDERR_FILENO,false);

	 const char *Args[4];
	 Args[0] = "/bin/sh";
	 Args[1] = "-c";
	 Args[2] = Opts->Value.c_str();
	 Args[3] = 0;
	 execv(Args[0],(char **)Args);
	 _exit(100);
      }
      close(Pipes[0]);
      FILE *F = fdopen(Pipes[1],"w");
      if (F == 0)
	 return _error->Errno("fdopen","Faild to open new FD");
      
      // Feed it the filenames.
      bool Die = false;
      if (Version <= 1)
      {
	 for (vector<Item>::iterator I = List.begin(); I != List.end(); I++)
	 {
	    // Only deal with packages to be installed from .deb
	    if (I->Op != Item::Install)
	       continue;

	    // No errors here..
	    if (I->File[0] != '/')
	       continue;
	    
	    /* Feed the filename of each package that is pending install
	       into the pipe. */
	    fprintf(F,"%s\n",I->File.c_str());
	    if (ferror(F) != 0)
	    {
	       Die = true;
	       break;
	    }
	 }
      }
      else
	 Die = !SendV2Pkgs(F);

      fclose(F);
      
      // Clean up the sub process
      if (ExecWait(Process,Opts->Value.c_str()) == false)
	 return _error->Error("Failure running script %s",Opts->Value.c_str());
   }

   return true;
}

									/*}}}*/
// DPkgPM::DoStdin - Read stdin and pass to slave pty			/*{{{*/
// ---------------------------------------------------------------------
/*
*/
void pkgDPkgPM::DoStdin(int master)
{
   char input_buf[256] = {0,}; 
   int len = read(0, input_buf, sizeof(input_buf));
   write(master, input_buf, len);
}
									/*}}}*/
// DPkgPM::DoTerminalPty - Read the terminal pty and write log		/*{{{*/
// ---------------------------------------------------------------------
/*
 * read the terminal pty and write log
 */
void pkgDPkgPM::DoTerminalPty(int master)
{
   char term_buf[1024] = {0,};

   int len=read(master, term_buf, sizeof(term_buf));
   if(len <= 0)
      return;
   write(1, term_buf, len);
   if(term_out)
      fwrite(term_buf, len, sizeof(char), term_out);
}
									/*}}}*/
// DPkgPM::ProcessDpkgStatusBuf                                        	/*{{{*/
// ---------------------------------------------------------------------
/*
 */
void pkgDPkgPM::ProcessDpkgStatusLine(int OutStatusFd, char *line)
{
   // the status we output
   ostringstream status;

   if (_config->FindB("Debug::pkgDPkgProgressReporting",false) == true)
      std::clog << "got from dpkg '" << line << "'" << std::endl;


   /* dpkg sends strings like this:
      'status:   <pkg>:  <pkg  qstate>'
      errors look like this:
      'status: /var/cache/apt/archives/krecipes_0.8.1-0ubuntu1_i386.deb : error : trying to overwrite `/usr/share/doc/kde/HTML/en/krecipes/krectip.png', which is also in package krecipes-data 
      and conffile-prompt like this
      'status: conffile-prompt: conffile : 'current-conffile' 'new-conffile' useredited distedited
	    
   */
   char* list[5];
   //        dpkg sends multiline error messages sometimes (see
   //        #374195 for a example. we should support this by
   //        either patching dpkg to not send multiline over the
   //        statusfd or by rewriting the code here to deal with
   //        it. for now we just ignore it and not crash
   TokSplitString(':', line, list, sizeof(list)/sizeof(list[0]));
   char *pkg = list[1];
   char *action = _strstrip(list[2]);
   if( pkg == NULL || action == NULL) 
   {
      if (_config->FindB("Debug::pkgDPkgProgressReporting",false) == true)
	 std::clog << "ignoring line: not enough ':'" << std::endl;
      return;
   }

   if(strncmp(action,"error",strlen("error")) == 0)
   {
      status << "pmerror:" << list[1]
	     << ":"  << (PackagesDone/float(PackagesTotal)*100.0) 
	     << ":" << list[3]
	     << endl;
      if(OutStatusFd > 0)
	 write(OutStatusFd, status.str().c_str(), status.str().size());
      if (_config->FindB("Debug::pkgDPkgProgressReporting",false) == true)
	 std::clog << "send: '" << status.str() << "'" << endl;
      pkgFailures++;
      WriteApportReport(list[1], list[3]);
      return;
   }
   if(strncmp(action,"conffile",strlen("conffile")) == 0)
   {
      status << "pmconffile:" << list[1]
	     << ":"  << (PackagesDone/float(PackagesTotal)*100.0) 
	     << ":" << list[3]
	     << endl;
      if(OutStatusFd > 0)
	 write(OutStatusFd, status.str().c_str(), status.str().size());
      if (_config->FindB("Debug::pkgDPkgProgressReporting",false) == true)
	 std::clog << "send: '" << status.str() << "'" << endl;
      return;
   }

   vector<struct DpkgState> &states = PackageOps[pkg];
   const char *next_action = NULL;
   if(PackageOpsDone[pkg] < states.size())
      next_action = states[PackageOpsDone[pkg]].state;
   // check if the package moved to the next dpkg state
   if(next_action && (strcmp(action, next_action) == 0)) 
   {
      // only read the translation if there is actually a next
      // action
      const char *translation = _(states[PackageOpsDone[pkg]].str);
      char s[200];
      snprintf(s, sizeof(s), translation, pkg);

      // we moved from one dpkg state to a new one, report that
      PackageOpsDone[pkg]++;
      PackagesDone++;
      // build the status str
      status << "pmstatus:" << pkg 
	     << ":"  << (PackagesDone/float(PackagesTotal)*100.0) 
	     << ":" << s
	     << endl;
      if(OutStatusFd > 0)
	 write(OutStatusFd, status.str().c_str(), status.str().size());
      if (_config->FindB("Debug::pkgDPkgProgressReporting",false) == true)
	 std::clog << "send: '" << status.str() << "'" << endl;
   }
   if (_config->FindB("Debug::pkgDPkgProgressReporting",false) == true) 
      std::clog << "(parsed from dpkg) pkg: " << pkg 
		<< " action: " << action << endl;
}

// DPkgPM::DoDpkgStatusFd                                           	/*{{{*/
// ---------------------------------------------------------------------
/*
 */
void pkgDPkgPM::DoDpkgStatusFd(int statusfd, int OutStatusFd)
{
   char *p, *q;
   int len;

   len=read(statusfd, &dpkgbuf[dpkgbuf_pos], sizeof(dpkgbuf)-dpkgbuf_pos);
   dpkgbuf_pos += len;
   if(len <= 0)
      return;

   // process line by line if we have a buffer
   p = q = dpkgbuf;
   while((q=(char*)memchr(p, '\n', dpkgbuf+dpkgbuf_pos-p)) != NULL)
   {
      *q = 0;
      ProcessDpkgStatusLine(OutStatusFd, p);
      p=q+1; // continue with next line
   }

   // now move the unprocessed bits (after the final \n that is now a 0x0) 
   // to the start and update dpkgbuf_pos
   p = (char*)memrchr(dpkgbuf, 0, dpkgbuf_pos);
   if(p == NULL)
      return;

   // we are interessted in the first char *after* 0x0
   p++;

   // move the unprocessed tail to the start and update pos
   memmove(dpkgbuf, p, p-dpkgbuf);
   dpkgbuf_pos = dpkgbuf+dpkgbuf_pos-p;
}
									/*}}}*/

bool pkgDPkgPM::OpenLog()
{
   string logdir = _config->FindDir("Dir::Log");
   if(not FileExists(logdir))
      return _error->Error(_("Directory '%s' missing"), logdir.c_str());
   string logfile_name = flCombine(logdir,
				   _config->Find("Dir::Log::Terminal"));
   if (!logfile_name.empty())
   {
      term_out = fopen(logfile_name.c_str(),"a");
      chmod(logfile_name.c_str(), 0600);
      // output current time
      char outstr[200];
      time_t t = time(NULL);
      struct tm *tmp = localtime(&t);
      strftime(outstr, sizeof(outstr), "%F  %T", tmp);
      fprintf(term_out, "\nLog started: ");
      fprintf(term_out, outstr);
      fprintf(term_out, "\n");
   }
   return true;
}

bool pkgDPkgPM::CloseLog()
{
   if(term_out)
   {
      char outstr[200];
      time_t t = time(NULL);
      struct tm *tmp = localtime(&t);
      strftime(outstr, sizeof(outstr), "%F  %T", tmp);
      fprintf(term_out, "Log ended: ");
      fprintf(term_out, outstr);
      fprintf(term_out, "\n");
      fclose(term_out);
   }
   term_out = NULL;
   return true;
}


// DPkgPM::Go - Run the sequence					/*{{{*/
// ---------------------------------------------------------------------
/* This globs the operations and calls dpkg 
 *   
 * If it is called with "OutStatusFd" set to a valid file descriptor
 * apt will report the install progress over this fd. It maps the
 * dpkg states a package goes through to human readable (and i10n-able)
 * names and calculates a percentage for each step.
*/
bool pkgDPkgPM::Go(int OutStatusFd)
{
   unsigned int MaxArgs = _config->FindI("Dpkg::MaxArgs",8*1024);   
   unsigned int MaxArgBytes = _config->FindI("Dpkg::MaxArgBytes",32*1024);

   if (RunScripts("DPkg::Pre-Invoke") == false)
      return false;

   if (RunScriptsWithPkgs("DPkg::Pre-Install-Pkgs") == false)
      return false;
   
   // map the dpkg states to the operations that are performed
   // (this is sorted in the same way as Item::Ops)
   static const struct DpkgState DpkgStatesOpMap[][7] = {
      // Install operation
      { 
	 {"half-installed", N_("Preparing %s")}, 
	 {"unpacked", N_("Unpacking %s") }, 
	 {NULL, NULL}
      },
      // Configure operation
      { 
	 {"unpacked",N_("Preparing to configure %s") },
	 {"half-configured", N_("Configuring %s") },
#if 0
	 {"triggers-awaited", N_("Processing triggers for %s") },
	 {"triggers-pending", N_("Processing triggers for %s") },
#endif
	 { "installed", N_("Installed %s")},
	 {NULL, NULL}
      },
      // Remove operation
      { 
	 {"half-configured", N_("Preparing for removal of %s")},
#if 0
	 {"triggers-awaited", N_("Preparing for removal of %s")},
	 {"triggers-pending", N_("Preparing for removal of %s")},
#endif
	 {"half-installed", N_("Removing %s")},
	 {"config-files",  N_("Removed %s")},
	 {NULL, NULL}
      },
      // Purge operation
      { 
	 {"config-files", N_("Preparing to completely remove %s")},
	 {"not-installed", N_("Completely removed %s")},
	 {NULL, NULL}
      },
   };

   // init the PackageOps map, go over the list of packages that
   // that will be [installed|configured|removed|purged] and add
   // them to the PackageOps map (the dpkg states it goes through)
   // and the PackageOpsTranslations (human readable strings)
   for (vector<Item>::iterator I = List.begin(); I != List.end();I++)
   {
      string name = (*I).Pkg.Name();
      PackageOpsDone[name] = 0;
      for(int i=0; (DpkgStatesOpMap[(*I).Op][i]).state != NULL;  i++) 
      {
	 PackageOps[name].push_back(DpkgStatesOpMap[(*I).Op][i]);
	 PackagesTotal++;
      }
   }   

   // create log
   OpenLog();

   // this loop is runs once per operation
   for (vector<Item>::iterator I = List.begin(); I != List.end();)
   {
      vector<Item>::iterator J = I;
      for (; J != List.end() && J->Op == I->Op; J++);

      // Generate the argument list
      const char *Args[MaxArgs + 50];
      if (J - I > (signed)MaxArgs)
	 J = I + MaxArgs;
      
      unsigned int n = 0;
      unsigned long Size = 0;
      string Tmp = _config->Find("Dir::Bin::dpkg","dpkg");
      Args[n++] = Tmp.c_str();
      Size += strlen(Args[n-1]);
      
      // Stick in any custom dpkg options
      Configuration::Item const *Opts = _config->Tree("DPkg::Options");
      if (Opts != 0)
      {
	 Opts = Opts->Child;
	 for (; Opts != 0; Opts = Opts->Next)
	 {
	    if (Opts->Value.empty() == true)
	       continue;
	    Args[n++] = Opts->Value.c_str();
	    Size += Opts->Value.length();
	 }	 
      }
      
      char status_fd_buf[20];
      int fd[2];
      pipe(fd);
      
      Args[n++] = "--status-fd";
      Size += strlen(Args[n-1]);
      snprintf(status_fd_buf,sizeof(status_fd_buf),"%i", fd[1]);
      Args[n++] = status_fd_buf;
      Size += strlen(Args[n-1]);

      switch (I->Op)
      {
	 case Item::Remove:
	 Args[n++] = "--force-depends";
	 Size += strlen(Args[n-1]);
	 Args[n++] = "--force-remove-essential";
	 Size += strlen(Args[n-1]);
	 Args[n++] = "--remove";
	 Size += strlen(Args[n-1]);
	 break;
	 
	 case Item::Purge:
	 Args[n++] = "--force-depends";
	 Size += strlen(Args[n-1]);
	 Args[n++] = "--force-remove-essential";
	 Size += strlen(Args[n-1]);
	 Args[n++] = "--purge";
	 Size += strlen(Args[n-1]);
	 break;
	 
	 case Item::Configure:
	 Args[n++] = "--configure";
	 Size += strlen(Args[n-1]);
	 break;
	 
	 case Item::Install:
	 Args[n++] = "--unpack";
	 Size += strlen(Args[n-1]);
	 Args[n++] = "--auto-deconfigure";
	 Size += strlen(Args[n-1]);
	 break;
      }
      
      // Write in the file or package names
      if (I->Op == Item::Install)
      {
	 for (;I != J && Size < MaxArgBytes; I++)
	 {
	    if (I->File[0] != '/')
	       return _error->Error("Internal Error, Pathname to install is not absolute '%s'",I->File.c_str());
	    Args[n++] = I->File.c_str();
	    Size += strlen(Args[n-1]);
	 }
      }      
      else
      {
	 for (;I != J && Size < MaxArgBytes; I++)
	 {
	    Args[n++] = I->Pkg.Name();
	    Size += strlen(Args[n-1]);
	 }	 
      }      
      Args[n] = 0;
      J = I;
      
      if (_config->FindB("Debug::pkgDPkgPM",false) == true)
      {
	 for (unsigned int k = 0; k != n; k++)
	    clog << Args[k] << ' ';
	 clog << endl;
	 continue;
      }
      
      cout << flush;
      clog << flush;
      cerr << flush;

      /* Mask off sig int/quit. We do this because dpkg also does when 
         it forks scripts. What happens is that when you hit ctrl-c it sends
	 it to all processes in the group. Since dpkg ignores the signal 
	 it doesn't die but we do! So we must also ignore it */
      sighandler_t old_SIGQUIT = signal(SIGQUIT,SIG_IGN);
      sighandler_t old_SIGINT = signal(SIGINT,SIG_IGN);

      struct	termios tt;
      struct	winsize win;
      int	master;
      int	slave;

      // FIXME: setup sensible signal handling (*ick*)
      tcgetattr(0, &tt);
      ioctl(0, TIOCGWINSZ, (char *)&win);
      if (openpty(&master, &slave, NULL, &tt, &win) < 0) 
      {
	 const char *s = _("Can not write log, openpty() "
			   "failed (/dev/pts not mounted?)\n");
	 fprintf(stderr, "%s",s);
	 fprintf(term_out, "%s",s);
	 master = slave = -1;
      }  else {
	 struct termios rtt;
	 rtt = tt;
	 cfmakeraw(&rtt);
	 rtt.c_lflag &= ~ECHO;
	 tcsetattr(0, TCSAFLUSH, &rtt);
      }

       // Fork dpkg
      pid_t Child;
      _config->Set("APT::Keep-Fds::",fd[1]);
      Child = ExecFork();
            
      // This is the child
      if (Child == 0)
      {
	 if(slave >= 0 && master >= 0) 
	 {
	    setsid();
	    ioctl(slave, TIOCSCTTY, 0);
	    close(master);
	    dup2(slave, 0);
	    dup2(slave, 1);
	    dup2(slave, 2);
	    close(slave);
	 }
	 close(fd[0]); // close the read end of the pipe

	 if (chdir(_config->FindDir("DPkg::Run-Directory","/").c_str()) != 0)
	    _exit(100);
	 
	 if (_config->FindB("DPkg::FlushSTDIN",true) == true && isatty(STDIN_FILENO))
	 {
	    int Flags,dummy;
	    if ((Flags = fcntl(STDIN_FILENO,F_GETFL,dummy)) < 0)
	       _exit(100);
	    
	    // Discard everything in stdin before forking dpkg
	    if (fcntl(STDIN_FILENO,F_SETFL,Flags | O_NONBLOCK) < 0)
	       _exit(100);
	    
	    while (read(STDIN_FILENO,&dummy,1) == 1);
	    
	    if (fcntl(STDIN_FILENO,F_SETFL,Flags & (~(long)O_NONBLOCK)) < 0)
	       _exit(100);
	 }


	 /* No Job Control Stop Env is a magic dpkg var that prevents it
	    from using sigstop */
	 putenv("DPKG_NO_TSTP=yes");
	 execvp(Args[0],(char **)Args);
	 cerr << "Could not exec dpkg!" << endl;
	 _exit(100);
      }      

      // clear the Keep-Fd again
      _config->Clear("APT::Keep-Fds",fd[1]);

      // Wait for dpkg
      int Status = 0;

      // we read from dpkg here
      int _dpkgin = fd[0];
      close(fd[1]);                        // close the write end of the pipe

      // the result of the waitpid call
      int res;
      if(slave > 0)
	 close(slave);

      // setups fds
      fd_set rfds;
      struct timeval tv;
      int select_ret;
      while ((res=waitpid(Child,&Status, WNOHANG)) != Child) {
	 if(res < 0) {
	    // FIXME: move this to a function or something, looks ugly here
	    // error handling, waitpid returned -1
	    if (errno == EINTR)
	       continue;
	    RunScripts("DPkg::Post-Invoke");

	    // Restore sig int/quit
	    signal(SIGQUIT,old_SIGQUIT);
	    signal(SIGINT,old_SIGINT);
	    return _error->Errno("waitpid","Couldn't wait for subprocess");
	 }

	 // wait for input or output here
	 FD_ZERO(&rfds);
	 FD_SET(0, &rfds); 
	 FD_SET(_dpkgin, &rfds);
	 if(master >= 0)
	    FD_SET(master, &rfds);
	 tv.tv_sec = 1;
	 tv.tv_usec = 0;
	 select_ret = select(max(master, _dpkgin)+1, &rfds, NULL, NULL, &tv);
<<<<<<< HEAD
  	 if (select_ret == 0) 
=======
	 if (select_ret == 0) 
>>>>>>> da50ba30
  	    continue;
  	 else if (select_ret < 0 && errno == EINTR)
  	    continue;
  	 else if (select_ret < 0) 
 	 {
  	    perror("select() returned error");
  	    continue;
  	 } 
<<<<<<< HEAD

=======
	 
>>>>>>> da50ba30
	 if(master >= 0 && FD_ISSET(master, &rfds))
	    DoTerminalPty(master);
	 if(master >= 0 && FD_ISSET(0, &rfds))
	    DoStdin(master);
	 if(FD_ISSET(_dpkgin, &rfds))
	    DoDpkgStatusFd(_dpkgin, OutStatusFd);
      }
      close(_dpkgin);

      // Restore sig int/quit
      signal(SIGQUIT,old_SIGQUIT);
      signal(SIGINT,old_SIGINT);

      if(master >= 0 && slave >= 0)
	 tcsetattr(0, TCSAFLUSH, &tt);
       
      // Check for an error code.
      if (WIFEXITED(Status) == 0 || WEXITSTATUS(Status) != 0)
      {
	 // if it was set to "keep-dpkg-runing" then we won't return
	 // here but keep the loop going and just report it as a error
	 // for later
	 bool stopOnError = _config->FindB("Dpkg::StopOnError",true);
	 
	 if(stopOnError)
	    RunScripts("DPkg::Post-Invoke");

	 if (WIFSIGNALED(Status) != 0 && WTERMSIG(Status) == SIGSEGV) 
	    _error->Error("Sub-process %s received a segmentation fault.",Args[0]);
	 else if (WIFEXITED(Status) != 0)
	    _error->Error("Sub-process %s returned an error code (%u)",Args[0],WEXITSTATUS(Status));
	 else 
	    _error->Error("Sub-process %s exited unexpectedly",Args[0]);

	 if(stopOnError) 
	 {
	    CloseLog();
	    return false;
	 }
      }      
   }
   CloseLog();

   if (RunScripts("DPkg::Post-Invoke") == false)
      return false;
   return true;
}
									/*}}}*/
// pkgDpkgPM::Reset - Dump the contents of the command list		/*{{{*/
// ---------------------------------------------------------------------
/* */
void pkgDPkgPM::Reset() 
{
   List.erase(List.begin(),List.end());
}
									/*}}}*/
// pkgDpkgPM::WriteApportReport - write out error report pkg failure	/*{{{*/
// ---------------------------------------------------------------------
/* */
void pkgDPkgPM::WriteApportReport(const char *pkgpath, const char *errormsg) 
{
   string pkgname, reportfile, srcpkgname, pkgver, arch;
   string::size_type pos;
   FILE *report;

   if (_config->FindB("Dpkg::ApportFailureReport",true) == false)
      return;

   // only report the first error if we are in StopOnError=false mode
   // to prevent bogus reports
   if((_config->FindB("Dpkg::StopOnError",true) == false) && pkgFailures > 1)
      return;

   // get the pkgname and reportfile
   pkgname = flNotDir(pkgpath);
   pos = pkgname.find('_');
   if(pos != string::npos)
      pkgname = pkgname.substr(0, pos);

   // find the package versin and source package name
   pkgCache::PkgIterator Pkg = Cache.FindPkg(pkgname);
   if (Pkg.end() == true)
      return;
   pkgCache::VerIterator Ver = Cache.GetCandidateVer(Pkg);
   pkgver = Ver.VerStr();
   if (Ver.end() == true)
      return;
   pkgRecords Recs(Cache);
   pkgRecords::Parser &Parse = Recs.Lookup(Ver.FileList());
   srcpkgname = Parse.SourcePkg();
   if(srcpkgname.empty())
      srcpkgname = pkgname;

   // if the file exists already, we check:
   // - if it was reported already (touched by apport). 
   //   If not, we do nothing, otherwise
   //    we overwrite it. This is the same behaviour as apport
   // - if we have a report with the same pkgversion already
   //   then we skip it
   reportfile = flCombine("/var/crash",pkgname+".0.crash");
   if(FileExists(reportfile))
   {
      struct stat buf;
      char strbuf[255];

      // check atime/mtime
      stat(reportfile.c_str(), &buf);
      if(buf.st_mtime > buf.st_atime)
	 return;

      // check if the existing report is the same version
      report = fopen(reportfile.c_str(),"r");
      while(fgets(strbuf, sizeof(strbuf), report) != NULL)
      {
	 if(strstr(strbuf,"Package:") == strbuf)
	 {
	    char pkgname[255], version[255];
	    if(sscanf(strbuf, "Package: %s %s", pkgname, version) == 2)
	       if(strcmp(pkgver.c_str(), version) == 0)
	       {
		  fclose(report);
		  return;
	       }
	 }
      }
      fclose(report);
   }

   // now write the report
   arch = _config->Find("APT::Architecture");
   report = fopen(reportfile.c_str(),"w");
   if(report == NULL)
      return;
   if(_config->FindB("DPkgPM::InitialReportOnly",false) == true)
      chmod(reportfile.c_str(), 0);
   else
      chmod(reportfile.c_str(), 0600);
   fprintf(report, "ProblemType: Package\n");
   fprintf(report, "Architecture: %s\n", arch.c_str());
   time_t now = time(NULL);
   fprintf(report, "Date: %s" , ctime(&now));
   fprintf(report, "Package: %s %s\n", pkgname.c_str(), pkgver.c_str());
   fprintf(report, "SourcePackage: %s\n", srcpkgname.c_str());
   fprintf(report, "ErrorMessage:\n %s\n", errormsg);

   // ensure that the log is flushed
   if(term_out)
      fflush(term_out);

   // attach terminal log it if we have it
   string logfile_name = _config->FindFile("Dir::Log::Terminal");
   if (!logfile_name.empty())
   {
      FILE *log = NULL;
      char buf[1024];

      fprintf(report, "DpkgTerminalLog:\n");
      log = fopen(logfile_name.c_str(),"r");
      if(log != NULL)
      {
	 while( fgets(buf, sizeof(buf), log) != NULL)
	    fprintf(report, " %s", buf);
	 fclose(log);
      }
   }
   fclose(report);
}
									/*}}}*/<|MERGE_RESOLUTION|>--- conflicted
+++ resolved
@@ -844,11 +844,7 @@
 	 tv.tv_sec = 1;
 	 tv.tv_usec = 0;
 	 select_ret = select(max(master, _dpkgin)+1, &rfds, NULL, NULL, &tv);
-<<<<<<< HEAD
-  	 if (select_ret == 0) 
-=======
 	 if (select_ret == 0) 
->>>>>>> da50ba30
   	    continue;
   	 else if (select_ret < 0 && errno == EINTR)
   	    continue;
@@ -857,11 +853,7 @@
   	    perror("select() returned error");
   	    continue;
   	 } 
-<<<<<<< HEAD
-
-=======
 	 
->>>>>>> da50ba30
 	 if(master >= 0 && FD_ISSET(master, &rfds))
 	    DoTerminalPty(master);
 	 if(master >= 0 && FD_ISSET(0, &rfds))
