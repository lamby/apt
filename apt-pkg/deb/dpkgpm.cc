--- conflicted
+++ resolved
@@ -544,18 +544,6 @@
       },
    };
 
-<<<<<<< HEAD
-   // the dpkg states that the pkg will run through, the string is 
-   // the package, the vector contains the dpkg states that the package
-   // will go through
-   map<string,vector<struct DpkgState> > PackageOps;
-   // the dpkg states that are already done; the string is the package
-   // the int is the state that is already done (e.g. a package that is
-   // going to be install is already in state "half-installed")
-   map<string,unsigned int> PackageOpsDone;
-
-=======
->>>>>>> b30aa0ec
    // init the PackageOps map, go over the list of packages that
    // that will be [installed|configured|removed|purged] and add
    // them to the PackageOps map (the dpkg states it goes through)
