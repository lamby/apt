// -*- mode: cpp; mode: fold -*-
// Description								/*{{{*/
// $Id: dpkgpm.cc,v 1.28 2004/01/27 02:25:01 mdz Exp $
/* ######################################################################

   DPKG Package Manager - Provide an interface to dpkg
   
   ##################################################################### */
									/*}}}*/
// Includes								/*{{{*/
#include <apt-pkg/dpkgpm.h>
#include <apt-pkg/error.h>
#include <apt-pkg/configuration.h>
#include <apt-pkg/depcache.h>
#include <apt-pkg/pkgrecords.h>
#include <apt-pkg/strutl.h>
#include <apti18n.h>
#include <apt-pkg/fileutl.h>

#include <unistd.h>
#include <stdlib.h>
#include <fcntl.h>
#include <sys/select.h>
#include <sys/stat.h>
#include <sys/types.h>
#include <sys/wait.h>
#include <signal.h>
#include <errno.h>
#include <string.h>
#include <stdio.h>
#include <string.h>
#include <algorithm>
#include <sstream>
#include <map>

#include <termios.h>
#include <unistd.h>
#include <sys/ioctl.h>
#include <pty.h>

#include <config.h>
#include <apti18n.h>
									/*}}}*/

using namespace std;

class pkgDPkgPMPrivate 
{
public:
   pkgDPkgPMPrivate() : dpkgbuf_pos(0), term_out(NULL), history_out(NULL)
   {
   }
   bool stdin_is_dev_null;
   // the buffer we use for the dpkg status-fd reading
   char dpkgbuf[1024];
   int dpkgbuf_pos;
   FILE *term_out;
   FILE *history_out;
   string dpkg_error;
};

namespace
{
  // Maps the dpkg "processing" info to human readable names.  Entry 0
  // of each array is the key, entry 1 is the value.
  const std::pair<const char *, const char *> PackageProcessingOps[] = {
    std::make_pair("install",   N_("Installing %s")),
    std::make_pair("configure", N_("Configuring %s")),
    std::make_pair("remove",    N_("Removing %s")),
    std::make_pair("purge",    N_("Completely removing %s")),
    std::make_pair("disappear", N_("Noting disappearance of %s")),
    std::make_pair("trigproc",  N_("Running post-installation trigger %s"))
  };

  const std::pair<const char *, const char *> * const PackageProcessingOpsBegin = PackageProcessingOps;
  const std::pair<const char *, const char *> * const PackageProcessingOpsEnd   = PackageProcessingOps + sizeof(PackageProcessingOps) / sizeof(PackageProcessingOps[0]);

  // Predicate to test whether an entry in the PackageProcessingOps
  // array matches a string.
  class MatchProcessingOp
  {
    const char *target;

  public:
    MatchProcessingOp(const char *the_target)
      : target(the_target)
    {
    }

    bool operator()(const std::pair<const char *, const char *> &pair) const
    {
      return strcmp(pair.first, target) == 0;
    }
  };
}

/* helper function to ionice the given PID 

 there is no C header for ionice yet - just the syscall interface
 so we use the binary from util-linux
*/
static bool
ionice(int PID)
{
   if (!FileExists("/usr/bin/ionice"))
      return false;
   pid_t Process = ExecFork();      
   if (Process == 0)
   {
      char buf[32];
      snprintf(buf, sizeof(buf), "-p%d", PID);
      const char *Args[4];
      Args[0] = "/usr/bin/ionice";
      Args[1] = "-c3";
      Args[2] = buf;
      Args[3] = 0;
      execv(Args[0], (char **)Args);
   }
   return ExecWait(Process, "ionice");
}

// DPkgPM::pkgDPkgPM - Constructor					/*{{{*/
// ---------------------------------------------------------------------
/* */
pkgDPkgPM::pkgDPkgPM(pkgDepCache *Cache) 
   : pkgPackageManager(Cache), PackagesDone(0), PackagesTotal(0)
{
   d = new pkgDPkgPMPrivate();
}
									/*}}}*/
// DPkgPM::pkgDPkgPM - Destructor					/*{{{*/
// ---------------------------------------------------------------------
/* */
pkgDPkgPM::~pkgDPkgPM()
{
   delete d;
}
									/*}}}*/
// DPkgPM::Install - Install a package					/*{{{*/
// ---------------------------------------------------------------------
/* Add an install operation to the sequence list */
bool pkgDPkgPM::Install(PkgIterator Pkg,string File)
{
   if (File.empty() == true || Pkg.end() == true)
      return _error->Error("Internal Error, No file name for %s",Pkg.Name());

   // If the filename string begins with DPkg::Chroot-Directory, return the
   // substr that is within the chroot so dpkg can access it.
   string const chrootdir = _config->FindDir("DPkg::Chroot-Directory","/");
   if (chrootdir != "/" && File.find(chrootdir) == 0)
   {
      size_t len = chrootdir.length();
      if (chrootdir.at(len - 1) == '/')
        len--;
      List.push_back(Item(Item::Install,Pkg,File.substr(len)));
   }
   else
      List.push_back(Item(Item::Install,Pkg,File));

   return true;
}
									/*}}}*/
// DPkgPM::Configure - Configure a package				/*{{{*/
// ---------------------------------------------------------------------
/* Add a configure operation to the sequence list */
bool pkgDPkgPM::Configure(PkgIterator Pkg)
{
   if (Pkg.end() == true)
      return false;

   List.push_back(Item(Item::Configure, Pkg));

   // Use triggers for config calls if we configure "smart"
   // as otherwise Pre-Depends will not be satisfied, see #526774
   if (_config->FindB("DPkg::TriggersPending", false) == true)
      List.push_back(Item(Item::TriggersPending, PkgIterator()));

   return true;
}
									/*}}}*/
// DPkgPM::Remove - Remove a package					/*{{{*/
// ---------------------------------------------------------------------
/* Add a remove operation to the sequence list */
bool pkgDPkgPM::Remove(PkgIterator Pkg,bool Purge)
{
   if (Pkg.end() == true)
      return false;
   
   if (Purge == true)
      List.push_back(Item(Item::Purge,Pkg));
   else
      List.push_back(Item(Item::Remove,Pkg));
   return true;
}
									/*}}}*/
// DPkgPM::SendV2Pkgs - Send version 2 package info			/*{{{*/
// ---------------------------------------------------------------------
/* This is part of the helper script communication interface, it sends
   very complete information down to the other end of the pipe.*/
bool pkgDPkgPM::SendV2Pkgs(FILE *F)
{
   fprintf(F,"VERSION 2\n");
   
   /* Write out all of the configuration directives by walking the 
      configuration tree */
   const Configuration::Item *Top = _config->Tree(0);
   for (; Top != 0;)
   {
      if (Top->Value.empty() == false)
      {
	 fprintf(F,"%s=%s\n",
		 QuoteString(Top->FullTag(),"=\"\n").c_str(),
		 QuoteString(Top->Value,"\n").c_str());
      }

      if (Top->Child != 0)
      {
	 Top = Top->Child;
	 continue;
      }
      
      while (Top != 0 && Top->Next == 0)
	 Top = Top->Parent;
      if (Top != 0)
	 Top = Top->Next;
   }   
   fprintf(F,"\n");
 
   // Write out the package actions in order.
   for (vector<Item>::iterator I = List.begin(); I != List.end(); I++)
   {
      if(I->Pkg.end() == true)
	 continue;

      pkgDepCache::StateCache &S = Cache[I->Pkg];
      
      fprintf(F,"%s ",I->Pkg.Name());
      // Current version
      if (I->Pkg->CurrentVer == 0)
	 fprintf(F,"- ");
      else
	 fprintf(F,"%s ",I->Pkg.CurrentVer().VerStr());
      
      // Show the compare operator
      // Target version
      if (S.InstallVer != 0)
      {
	 int Comp = 2;
	 if (I->Pkg->CurrentVer != 0)
	    Comp = S.InstVerIter(Cache).CompareVer(I->Pkg.CurrentVer());
	 if (Comp < 0)
	    fprintf(F,"> ");
	 if (Comp == 0)
	    fprintf(F,"= ");
	 if (Comp > 0)
	    fprintf(F,"< ");
	 fprintf(F,"%s ",S.InstVerIter(Cache).VerStr());
      }
      else
	 fprintf(F,"> - ");
      
      // Show the filename/operation
      if (I->Op == Item::Install)
      {
	 // No errors here..
	 if (I->File[0] != '/')
	    fprintf(F,"**ERROR**\n");
	 else
	    fprintf(F,"%s\n",I->File.c_str());
      }      
      if (I->Op == Item::Configure)
	 fprintf(F,"**CONFIGURE**\n");
      if (I->Op == Item::Remove ||
	  I->Op == Item::Purge)
	 fprintf(F,"**REMOVE**\n");
      
      if (ferror(F) != 0)
	 return false;
   }
   return true;
}
									/*}}}*/
// DPkgPM::RunScriptsWithPkgs - Run scripts with package names on stdin /*{{{*/
// ---------------------------------------------------------------------
/* This looks for a list of scripts to run from the configuration file
   each one is run and is fed on standard input a list of all .deb files
   that are due to be installed. */
bool pkgDPkgPM::RunScriptsWithPkgs(const char *Cnf)
{
   Configuration::Item const *Opts = _config->Tree(Cnf);
   if (Opts == 0 || Opts->Child == 0)
      return true;
   Opts = Opts->Child;
   
   unsigned int Count = 1;
   for (; Opts != 0; Opts = Opts->Next, Count++)
   {
      if (Opts->Value.empty() == true)
         continue;

      // Determine the protocol version
      string OptSec = Opts->Value;
      string::size_type Pos;
      if ((Pos = OptSec.find(' ')) == string::npos || Pos == 0)
	 Pos = OptSec.length();
      OptSec = "DPkg::Tools::Options::" + string(Opts->Value.c_str(),Pos);
      
      unsigned int Version = _config->FindI(OptSec+"::Version",1);
      
      // Create the pipes
      int Pipes[2];
      if (pipe(Pipes) != 0)
	 return _error->Errno("pipe","Failed to create IPC pipe to subprocess");
      SetCloseExec(Pipes[0],true);
      SetCloseExec(Pipes[1],true);
      
      // Purified Fork for running the script
      pid_t Process = ExecFork();      
      if (Process == 0)
      {
	 // Setup the FDs
	 dup2(Pipes[0],STDIN_FILENO);
	 SetCloseExec(STDOUT_FILENO,false);
	 SetCloseExec(STDIN_FILENO,false);      
	 SetCloseExec(STDERR_FILENO,false);

	 if (_config->FindDir("DPkg::Chroot-Directory","/") != "/") 
	 {
	    std::cerr << "Chrooting into " 
		      << _config->FindDir("DPkg::Chroot-Directory") 
		      << std::endl;
	    if (chroot(_config->FindDir("DPkg::Chroot-Directory","/").c_str()) != 0)
	       _exit(100);
	 }

	 const char *Args[4];
	 Args[0] = "/bin/sh";
	 Args[1] = "-c";
	 Args[2] = Opts->Value.c_str();
	 Args[3] = 0;
	 execv(Args[0],(char **)Args);
	 _exit(100);
      }
      close(Pipes[0]);
      FILE *F = fdopen(Pipes[1],"w");
      if (F == 0)
	 return _error->Errno("fdopen","Faild to open new FD");
      
      // Feed it the filenames.
      if (Version <= 1)
      {
	 for (vector<Item>::iterator I = List.begin(); I != List.end(); I++)
	 {
	    // Only deal with packages to be installed from .deb
	    if (I->Op != Item::Install)
	       continue;

	    // No errors here..
	    if (I->File[0] != '/')
	       continue;
	    
	    /* Feed the filename of each package that is pending install
	       into the pipe. */
	    fprintf(F,"%s\n",I->File.c_str());
	    if (ferror(F) != 0)
	       break;
	 }
      }
      else
	 SendV2Pkgs(F);

      fclose(F);
      
      // Clean up the sub process
      if (ExecWait(Process,Opts->Value.c_str()) == false)
	 return _error->Error("Failure running script %s",Opts->Value.c_str());
   }

   return true;
}
									/*}}}*/
// DPkgPM::DoStdin - Read stdin and pass to slave pty			/*{{{*/
// ---------------------------------------------------------------------
/*
*/
void pkgDPkgPM::DoStdin(int master)
{
   unsigned char input_buf[256] = {0,}; 
   ssize_t len = read(0, input_buf, sizeof(input_buf));
   if (len)
      write(master, input_buf, len);
   else
      d->stdin_is_dev_null = true;
}
									/*}}}*/
// DPkgPM::DoTerminalPty - Read the terminal pty and write log		/*{{{*/
// ---------------------------------------------------------------------
/*
 * read the terminal pty and write log
 */
void pkgDPkgPM::DoTerminalPty(int master)
{
   unsigned char term_buf[1024] = {0,0, };

   ssize_t len=read(master, term_buf, sizeof(term_buf));
   if(len == -1 && errno == EIO)
   {
      // this happens when the child is about to exit, we
      // give it time to actually exit, otherwise we run
      // into a race so we sleep for half a second.
      struct timespec sleepfor = { 0, 500000000 };
      nanosleep(&sleepfor, NULL);
      return;
   }  
   if(len <= 0) 
      return;
   write(1, term_buf, len);
   if(d->term_out)
      fwrite(term_buf, len, sizeof(char), d->term_out);
}
									/*}}}*/
// DPkgPM::ProcessDpkgStatusBuf                                        	/*{{{*/
// ---------------------------------------------------------------------
/*
 */
void pkgDPkgPM::ProcessDpkgStatusLine(int OutStatusFd, char *line)
{
   bool const Debug = _config->FindB("Debug::pkgDPkgProgressReporting",false);
   // the status we output
   ostringstream status;

   if (Debug == true)
      std::clog << "got from dpkg '" << line << "'" << std::endl;


   /* dpkg sends strings like this:
      'status:   <pkg>:  <pkg  qstate>'
      errors look like this:
      'status: /var/cache/apt/archives/krecipes_0.8.1-0ubuntu1_i386.deb : error : trying to overwrite `/usr/share/doc/kde/HTML/en/krecipes/krectip.png', which is also in package krecipes-data 
      and conffile-prompt like this
      'status: conffile-prompt: conffile : 'current-conffile' 'new-conffile' useredited distedited
      
      Newer versions of dpkg sent also:
      'processing: install: pkg'
      'processing: configure: pkg'
      'processing: remove: pkg'
      'processing: purge: pkg'
      'processing: disappear: pkg'
      'processing: trigproc: trigger'
	    
   */
   char* list[6];
   //        dpkg sends multiline error messages sometimes (see
   //        #374195 for a example. we should support this by
   //        either patching dpkg to not send multiline over the
   //        statusfd or by rewriting the code here to deal with
   //        it. for now we just ignore it and not crash
   TokSplitString(':', line, list, sizeof(list)/sizeof(list[0]));
   if( list[0] == NULL || list[1] == NULL || list[2] == NULL) 
   {
      if (Debug == true)
	 std::clog << "ignoring line: not enough ':'" << std::endl;
      return;
   }
   const char* const pkg = list[1];
   const char* action = _strstrip(list[2]);

   // 'processing' from dpkg looks like
   // 'processing: action: pkg'
   if(strncmp(list[0], "processing", strlen("processing")) == 0)
   {
      char s[200];
      const char* const pkg_or_trigger = _strstrip(list[2]);
      action = _strstrip( list[1]);
      const std::pair<const char *, const char *> * const iter =
	std::find_if(PackageProcessingOpsBegin,
		     PackageProcessingOpsEnd,
		     MatchProcessingOp(action));
      if(iter == PackageProcessingOpsEnd)
      {
	 if (Debug == true)
	    std::clog << "ignoring unknown action: " << action << std::endl;
	 return;
      }
      snprintf(s, sizeof(s), _(iter->second), pkg_or_trigger);

      status << "pmstatus:" << pkg_or_trigger
	     << ":"  << (PackagesDone/float(PackagesTotal)*100.0) 
	     << ":" << s
	     << endl;
      if(OutStatusFd > 0)
	 write(OutStatusFd, status.str().c_str(), status.str().size());
      if (Debug == true)
	 std::clog << "send: '" << status.str() << "'" << endl;

      if (strncmp(action, "disappear", strlen("disappear")) == 0)
	 handleDisappearAction(pkg_or_trigger);
      return;
   }

   if(strncmp(action,"error",strlen("error")) == 0)
   {
      // urgs, sometime has ":" in its error string so that we
      // end up with the error message split between list[3]
      // and list[4], e.g. the message: 
      // "failed in buffer_write(fd) (10, ret=-1): backend dpkg-deb ..."
      // concat them again
      if( list[4] != NULL )
	 list[3][strlen(list[3])] = ':';

      status << "pmerror:" << list[1]
	     << ":"  << (PackagesDone/float(PackagesTotal)*100.0) 
	     << ":" << list[3]
	     << endl;
      if(OutStatusFd > 0)
	 write(OutStatusFd, status.str().c_str(), status.str().size());
      if (Debug == true)
	 std::clog << "send: '" << status.str() << "'" << endl;
      pkgFailures++;
      WriteApportReport(list[1], list[3]);
      return;
   }
   else if(strncmp(action,"conffile",strlen("conffile")) == 0)
   {
      status << "pmconffile:" << list[1]
	     << ":"  << (PackagesDone/float(PackagesTotal)*100.0) 
	     << ":" << list[3]
	     << endl;
      if(OutStatusFd > 0)
	 write(OutStatusFd, status.str().c_str(), status.str().size());
      if (Debug == true)
	 std::clog << "send: '" << status.str() << "'" << endl;
      return;
   }

   vector<struct DpkgState> const &states = PackageOps[pkg];
   const char *next_action = NULL;
   if(PackageOpsDone[pkg] < states.size())
      next_action = states[PackageOpsDone[pkg]].state;
   // check if the package moved to the next dpkg state
   if(next_action && (strcmp(action, next_action) == 0)) 
   {
      // only read the translation if there is actually a next
      // action
      const char *translation = _(states[PackageOpsDone[pkg]].str);
      char s[200];
      snprintf(s, sizeof(s), translation, pkg);

      // we moved from one dpkg state to a new one, report that
      PackageOpsDone[pkg]++;
      PackagesDone++;
      // build the status str
      status << "pmstatus:" << pkg 
	     << ":"  << (PackagesDone/float(PackagesTotal)*100.0) 
	     << ":" << s
	     << endl;
      if(OutStatusFd > 0)
	 write(OutStatusFd, status.str().c_str(), status.str().size());
      if (Debug == true)
	 std::clog << "send: '" << status.str() << "'" << endl;
   }
   if (Debug == true) 
      std::clog << "(parsed from dpkg) pkg: " << pkg 
		<< " action: " << action << endl;
}
									/*}}}*/
// DPkgPM::handleDisappearAction					/*{{{*/
void pkgDPkgPM::handleDisappearAction(string const &pkgname)
{
   // record the package name for display and stuff later
   disappearedPkgs.insert(pkgname);

   pkgCache::PkgIterator Pkg = Cache.FindPkg(pkgname);
   if (unlikely(Pkg.end() == true))
      return;
   // the disappeared package was auto-installed - nothing to do
   if ((Cache[Pkg].Flags & pkgCache::Flag::Auto) == pkgCache::Flag::Auto)
      return;
   pkgCache::VerIterator PkgVer = Cache[Pkg].InstVerIter(Cache);
   if (unlikely(PkgVer.end() == true))
      return;
   /* search in the list of dependencies for (Pre)Depends,
      check if this dependency has a Replaces on our package
      and if so transfer the manual installed flag to it */
   for (pkgCache::DepIterator Dep = PkgVer.DependsList(); Dep.end() != true; ++Dep)
   {
      if (Dep->Type != pkgCache::Dep::Depends &&
	  Dep->Type != pkgCache::Dep::PreDepends)
	 continue;
      pkgCache::PkgIterator Tar = Dep.TargetPkg();
      if (unlikely(Tar.end() == true))
	 continue;
      // the package is already marked as manual
      if ((Cache[Tar].Flags & pkgCache::Flag::Auto) != pkgCache::Flag::Auto)
	 continue;
      pkgCache::VerIterator TarVer =  Cache[Tar].InstVerIter(Cache);
      if (TarVer.end() == true)
	 continue;
      for (pkgCache::DepIterator Rep = TarVer.DependsList(); Rep.end() != true; ++Rep)
      {
	 if (Rep->Type != pkgCache::Dep::Replaces)
	    continue;
	 if (Pkg != Rep.TargetPkg())
	    continue;
	 // okay, they are strongly connected - transfer manual-bit
	 if (Debug == true)
	    std::clog << "transfer manual-bit from disappeared »" << pkgname << "« to »" << Tar.FullName() << "«" << std::endl;
	 Cache[Tar].Flags &= ~Flag::Auto;
	 break;
      }
   }
}
									/*}}}*/
// DPkgPM::DoDpkgStatusFd						/*{{{*/
// ---------------------------------------------------------------------
/*
 */
void pkgDPkgPM::DoDpkgStatusFd(int statusfd, int OutStatusFd)
{
   char *p, *q;
   int len;

   len=read(statusfd, &d->dpkgbuf[d->dpkgbuf_pos], sizeof(d->dpkgbuf)-d->dpkgbuf_pos);
   d->dpkgbuf_pos += len;
   if(len <= 0)
      return;

   // process line by line if we have a buffer
   p = q = d->dpkgbuf;
   while((q=(char*)memchr(p, '\n', d->dpkgbuf+d->dpkgbuf_pos-p)) != NULL)
   {
      *q = 0;
      ProcessDpkgStatusLine(OutStatusFd, p);
      p=q+1; // continue with next line
   }

   // now move the unprocessed bits (after the final \n that is now a 0x0) 
   // to the start and update d->dpkgbuf_pos
   p = (char*)memrchr(d->dpkgbuf, 0, d->dpkgbuf_pos);
   if(p == NULL)
      return;

   // we are interessted in the first char *after* 0x0
   p++;

   // move the unprocessed tail to the start and update pos
   memmove(d->dpkgbuf, p, p-d->dpkgbuf);
   d->dpkgbuf_pos = d->dpkgbuf+d->dpkgbuf_pos-p;
}
									/*}}}*/
// DPkgPM::WriteHistoryTag						/*{{{*/
void pkgDPkgPM::WriteHistoryTag(string const &tag, string value)
{
   size_t const length = value.length();
   if (length == 0)
      return;
   // poor mans rstrip(", ")
   if (value[length-2] == ',' && value[length-1] == ' ')
      value.erase(length - 2, 2);
   fprintf(d->history_out, "%s: %s\n", tag.c_str(), value.c_str());
}									/*}}}*/
// DPkgPM::OpenLog							/*{{{*/
bool pkgDPkgPM::OpenLog()
{
   string const logdir = _config->FindDir("Dir::Log");
   if(CreateAPTDirectoryIfNeeded(logdir, logdir) == false)
      // FIXME: use a better string after freeze
      return _error->Error(_("Directory '%s' missing"), logdir.c_str());

   // get current time
   char timestr[200];
   time_t const t = time(NULL);
   struct tm const * const tmp = localtime(&t);
   strftime(timestr, sizeof(timestr), "%F  %T", tmp);

   // open terminal log
   string const logfile_name = flCombine(logdir,
				   _config->Find("Dir::Log::Terminal"));
   if (!logfile_name.empty())
   {
      d->term_out = fopen(logfile_name.c_str(),"a");
      if (d->term_out == NULL)
	 return _error->WarningE("OpenLog", _("Could not open file '%s'"), logfile_name.c_str());
      setvbuf(d->term_out, NULL, _IONBF, 0);
      SetCloseExec(fileno(d->term_out), true);
      chmod(logfile_name.c_str(), 0600);
      fprintf(d->term_out, "\nLog started: %s\n", timestr);
   }

   // write your history
   string const history_name = flCombine(logdir,
				   _config->Find("Dir::Log::History"));
   if (!history_name.empty())
   {
      d->history_out = fopen(history_name.c_str(),"a");
      if (d->history_out == NULL)
	 return _error->WarningE("OpenLog", _("Could not open file '%s'"), history_name.c_str());
      chmod(history_name.c_str(), 0644);
      fprintf(d->history_out, "\nStart-Date: %s\n", timestr);
      string remove, purge, install, upgrade, downgrade;
      for (pkgCache::PkgIterator I = Cache.PkgBegin(); I.end() == false; I++)
      {
	 if (Cache[I].NewInstall())
	 {
	    install += I.FullName(false) + string(" (") + Cache[I].CandVersion;
	    if (Cache[I].Flags & pkgCache::Flag::Auto)
	       install+= ", automatic";
	    install += string("), ");
	 }
	 else if (Cache[I].Upgrade())
	    upgrade += I.FullName(false) + string(" (") + Cache[I].CurVersion + string(", ") + Cache[I].CandVersion + string("), ");
	 else if (Cache[I].Downgrade())
	    downgrade += I.FullName(false) + string(" (") + Cache[I].CurVersion + string(", ") + Cache[I].CandVersion + string("), ");
	 else if (Cache[I].Delete())
	 {
	    if ((Cache[I].iFlags & pkgDepCache::Purge) == pkgDepCache::Purge)
	       purge += I.FullName(false) + string(" (") + Cache[I].CurVersion + string("), ");	    
	    else
	       remove += I.FullName(false) + string(" (") + Cache[I].CurVersion + string("), ");	    
	 }
      }
      if (_config->Exists("Commandline::AsString") == true)
	 WriteHistoryTag("Commandline", _config->Find("Commandline::AsString"));
      WriteHistoryTag("Install", install);
      WriteHistoryTag("Upgrade", upgrade);
      WriteHistoryTag("Downgrade",downgrade);
      WriteHistoryTag("Remove",remove);
      WriteHistoryTag("Purge",purge);
      fflush(d->history_out);
   }
   
   return true;
}
									/*}}}*/
// DPkg::CloseLog							/*{{{*/
bool pkgDPkgPM::CloseLog()
{
   char timestr[200];
   time_t t = time(NULL);
   struct tm *tmp = localtime(&t);
   strftime(timestr, sizeof(timestr), "%F  %T", tmp);

   if(d->term_out)
   {
      fprintf(d->term_out, "Log ended: ");
      fprintf(d->term_out, "%s", timestr);
      fprintf(d->term_out, "\n");
      fclose(d->term_out);
   }
   d->term_out = NULL;

   if(d->history_out)
   {
      if (disappearedPkgs.empty() == false)
      {
	 string disappear;
	 for (std::set<std::string>::const_iterator d = disappearedPkgs.begin();
	      d != disappearedPkgs.end(); ++d)
	 {
	    pkgCache::PkgIterator P = Cache.FindPkg(*d);
	    disappear.append(*d);
	    if (P.end() == true)
	       disappear.append(", ");
	    else
	       disappear.append(" (").append(Cache[P].CurVersion).append("), ");
	 }
	 WriteHistoryTag("Disappeared", disappear);
      }
      if (d->dpkg_error.empty() == false)
	 fprintf(d->history_out, "Error: %s\n", d->dpkg_error.c_str());
      fprintf(d->history_out, "End-Date: %s\n", timestr);
      fclose(d->history_out);
   }
   d->history_out = NULL;

   return true;
}
									/*}}}*/
/*{{{*/
// This implements a racy version of pselect for those architectures
// that don't have a working implementation.
// FIXME: Probably can be removed on Lenny+1
static int racy_pselect(int nfds, fd_set *readfds, fd_set *writefds,
   fd_set *exceptfds, const struct timespec *timeout,
   const sigset_t *sigmask)
{
   sigset_t origmask;
   struct timeval tv;
   int retval;

   tv.tv_sec = timeout->tv_sec;
   tv.tv_usec = timeout->tv_nsec/1000;

   sigprocmask(SIG_SETMASK, sigmask, &origmask);
   retval = select(nfds, readfds, writefds, exceptfds, &tv);
   sigprocmask(SIG_SETMASK, &origmask, 0);
   return retval;
}
/*}}}*/
// DPkgPM::Go - Run the sequence					/*{{{*/
// ---------------------------------------------------------------------
/* This globs the operations and calls dpkg 
 *   
 * If it is called with "OutStatusFd" set to a valid file descriptor
 * apt will report the install progress over this fd. It maps the
 * dpkg states a package goes through to human readable (and i10n-able)
 * names and calculates a percentage for each step.
*/
bool pkgDPkgPM::Go(int OutStatusFd)
{
   fd_set rfds;
   struct timespec tv;
   sigset_t sigmask;
   sigset_t original_sigmask;

   unsigned int const MaxArgs = _config->FindI("Dpkg::MaxArgs",8*1024);
   unsigned int const MaxArgBytes = _config->FindI("Dpkg::MaxArgBytes",32*1024);
   bool const NoTriggers = _config->FindB("DPkg::NoTriggers", false);

   if (RunScripts("DPkg::Pre-Invoke") == false)
      return false;

   if (RunScriptsWithPkgs("DPkg::Pre-Install-Pkgs") == false)
      return false;

   // support subpressing of triggers processing for special
   // cases like d-i that runs the triggers handling manually
   bool const SmartConf = (_config->Find("PackageManager::Configure", "all") != "all");
   bool const TriggersPending = _config->FindB("DPkg::TriggersPending", false);
   if (_config->FindB("DPkg::ConfigurePending", SmartConf) == true)
      List.push_back(Item(Item::ConfigurePending, PkgIterator()));

   // map the dpkg states to the operations that are performed
   // (this is sorted in the same way as Item::Ops)
   static const struct DpkgState DpkgStatesOpMap[][7] = {
      // Install operation
      { 
	 {"half-installed", N_("Preparing %s")}, 
	 {"unpacked", N_("Unpacking %s") }, 
	 {NULL, NULL}
      },
      // Configure operation
      { 
	 {"unpacked",N_("Preparing to configure %s") },
	 {"half-configured", N_("Configuring %s") },
	 { "installed", N_("Installed %s")},
	 {NULL, NULL}
      },
      // Remove operation
      { 
	 {"half-configured", N_("Preparing for removal of %s")},
	 {"half-installed", N_("Removing %s")},
	 {"config-files",  N_("Removed %s")},
	 {NULL, NULL}
      },
      // Purge operation
      { 
	 {"config-files", N_("Preparing to completely remove %s")},
	 {"not-installed", N_("Completely removed %s")},
	 {NULL, NULL}
      },
   };

   // init the PackageOps map, go over the list of packages that
   // that will be [installed|configured|removed|purged] and add
   // them to the PackageOps map (the dpkg states it goes through)
   // and the PackageOpsTranslations (human readable strings)
   for (vector<Item>::const_iterator I = List.begin(); I != List.end();I++)
   {
      if((*I).Pkg.end() == true)
	 continue;

      string const name = (*I).Pkg.Name();
      PackageOpsDone[name] = 0;
      for(int i=0; (DpkgStatesOpMap[(*I).Op][i]).state != NULL;  i++) 
      {
	 PackageOps[name].push_back(DpkgStatesOpMap[(*I).Op][i]);
	 PackagesTotal++;
      }
   }

   d->stdin_is_dev_null = false;

   // create log
   OpenLog();

   // this loop is runs once per operation
   for (vector<Item>::const_iterator I = List.begin(); I != List.end();)
   {
      // Do all actions with the same Op in one run
      vector<Item>::const_iterator J = I;
      if (TriggersPending == true)
	 for (; J != List.end(); J++)
	 {
	    if (J->Op == I->Op)
	       continue;
	    if (J->Op != Item::TriggersPending)
	       break;
	    vector<Item>::const_iterator T = J + 1;
	    if (T != List.end() && T->Op == I->Op)
	       continue;
	    break;
	 }
      else
	 for (; J != List.end() && J->Op == I->Op; J++)
	    /* nothing */;

      // Generate the argument list
      const char *Args[MaxArgs + 50];
      // keep track of allocated strings for multiarch package names
      char *Packages[MaxArgs + 50];
      unsigned int pkgcount = 0;

      // Now check if we are within the MaxArgs limit
      //
      // this code below is problematic, because it may happen that
      // the argument list is split in a way that A depends on B
      // and they are in the same "--configure A B" run
      // - with the split they may now be configured in different
      //   runs 
      if (J - I > (signed)MaxArgs)
	 J = I + MaxArgs;
      
      unsigned int n = 0;
      unsigned long Size = 0;
      string const Tmp = _config->Find("Dir::Bin::dpkg","dpkg");
      Args[n++] = Tmp.c_str();
      Size += strlen(Args[n-1]);
      
      // Stick in any custom dpkg options
      Configuration::Item const *Opts = _config->Tree("DPkg::Options");
      if (Opts != 0)
      {
	 Opts = Opts->Child;
	 for (; Opts != 0; Opts = Opts->Next)
	 {
	    if (Opts->Value.empty() == true)
	       continue;
	    Args[n++] = Opts->Value.c_str();
	    Size += Opts->Value.length();
	 }	 
      }
      
      char status_fd_buf[20];
      int fd[2];
      pipe(fd);
      
      Args[n++] = "--status-fd";
      Size += strlen(Args[n-1]);
      snprintf(status_fd_buf,sizeof(status_fd_buf),"%i", fd[1]);
      Args[n++] = status_fd_buf;
      Size += strlen(Args[n-1]);

      switch (I->Op)
      {
	 case Item::Remove:
	 Args[n++] = "--force-depends";
	 Size += strlen(Args[n-1]);
	 Args[n++] = "--force-remove-essential";
	 Size += strlen(Args[n-1]);
	 Args[n++] = "--remove";
	 Size += strlen(Args[n-1]);
	 break;
	 
	 case Item::Purge:
	 Args[n++] = "--force-depends";
	 Size += strlen(Args[n-1]);
	 Args[n++] = "--force-remove-essential";
	 Size += strlen(Args[n-1]);
	 Args[n++] = "--purge";
	 Size += strlen(Args[n-1]);
	 break;
	 
	 case Item::Configure:
	 Args[n++] = "--configure";
	 Size += strlen(Args[n-1]);
	 break;

	 case Item::ConfigurePending:
	 Args[n++] = "--configure";
	 Size += strlen(Args[n-1]);
	 Args[n++] = "--pending";
	 Size += strlen(Args[n-1]);
	 break;

	 case Item::TriggersPending:
	 Args[n++] = "--triggers-only";
	 Size += strlen(Args[n-1]);
	 Args[n++] = "--pending";
	 Size += strlen(Args[n-1]);
	 break;

	 case Item::Install:
	 Args[n++] = "--unpack";
	 Size += strlen(Args[n-1]);
	 Args[n++] = "--auto-deconfigure";
	 Size += strlen(Args[n-1]);
	 break;
      }

      if (NoTriggers == true && I->Op != Item::TriggersPending &&
	  I->Op != Item::ConfigurePending)
      {
	 Args[n++] = "--no-triggers";
	 Size += strlen(Args[n-1]);
      }

      // Write in the file or package names
      if (I->Op == Item::Install)
      {
	 for (;I != J && Size < MaxArgBytes; I++)
	 {
	    if (I->File[0] != '/')
	       return _error->Error("Internal Error, Pathname to install is not absolute '%s'",I->File.c_str());
	    Args[n++] = I->File.c_str();
	    Size += strlen(Args[n-1]);
	 }
      }      
      else
      {
	 string const nativeArch = _config->Find("APT::Architecture");
	 unsigned long const oldSize = I->Op == Item::Configure ? Size : 0;
	 for (;I != J && Size < MaxArgBytes; I++)
	 {
	    if((*I).Pkg.end() == true)
	       continue;
	    if (I->Op == Item::Configure && disappearedPkgs.find(I->Pkg.Name()) != disappearedPkgs.end())
	       continue;
	    if (I->Pkg.Arch() == nativeArch || !strcmp(I->Pkg.Arch(), "all"))
	       Args[n++] = I->Pkg.Name();
	    else
	    {
	       Packages[pkgcount] = strdup(I->Pkg.FullName(false).c_str());
	       Args[n++] = Packages[pkgcount++];
	    }
	    Size += strlen(Args[n-1]);
	 }
	 // skip configure action if all sheduled packages disappeared
	 if (oldSize == Size)
	    continue;
      }
      Args[n] = 0;
      J = I;
      
      if (_config->FindB("Debug::pkgDPkgPM",false) == true)
      {
	 for (unsigned int k = 0; k != n; k++)
	    clog << Args[k] << ' ';
	 clog << endl;
	 continue;
      }
      
      cout << flush;
      clog << flush;
      cerr << flush;

      /* Mask off sig int/quit. We do this because dpkg also does when 
         it forks scripts. What happens is that when you hit ctrl-c it sends
	 it to all processes in the group. Since dpkg ignores the signal 
	 it doesn't die but we do! So we must also ignore it */
      sighandler_t old_SIGQUIT = signal(SIGQUIT,SIG_IGN);
      sighandler_t old_SIGINT = signal(SIGINT,SIG_IGN);

      // ignore SIGHUP as well (debian #463030)
      sighandler_t old_SIGHUP = signal(SIGHUP,SIG_IGN);

      struct	termios tt;
      struct	winsize win;
      int	master = -1;
      int	slave = -1;

      // if tcgetattr does not return zero there was a error
      // and we do not do any pty magic
      if (tcgetattr(0, &tt) == 0)
      {
	 ioctl(0, TIOCGWINSZ, (char *)&win);
	 if (openpty(&master, &slave, NULL, &tt, &win) < 0) 
	 {
	    const char *s = _("Can not write log, openpty() "
	                      "failed (/dev/pts not mounted?)\n");
	    fprintf(stderr, "%s",s);
            if(d->term_out)
              fprintf(d->term_out, "%s",s);
	    master = slave = -1;
	 }  else {
	    struct termios rtt;
	    rtt = tt;
	    cfmakeraw(&rtt);
	    rtt.c_lflag &= ~ECHO;
	    rtt.c_lflag |= ISIG;
	    // block SIGTTOU during tcsetattr to prevent a hang if
	    // the process is a member of the background process group
	    // http://www.opengroup.org/onlinepubs/000095399/functions/tcsetattr.html
	    sigemptyset(&sigmask);
	    sigaddset(&sigmask, SIGTTOU);
	    sigprocmask(SIG_BLOCK,&sigmask, &original_sigmask);
	    tcsetattr(0, TCSAFLUSH, &rtt);
	    sigprocmask(SIG_SETMASK, &original_sigmask, 0);
	 }
      }

       // Fork dpkg
      pid_t Child;
      _config->Set("APT::Keep-Fds::",fd[1]);
      // send status information that we are about to fork dpkg
      if(OutStatusFd > 0) {
	 ostringstream status;
	 status << "pmstatus:dpkg-exec:" 
		<< (PackagesDone/float(PackagesTotal)*100.0) 
		<< ":" << _("Running dpkg")
		<< endl;
	 write(OutStatusFd, status.str().c_str(), status.str().size());
      }
      Child = ExecFork();
            
      // This is the child
      if (Child == 0)
      {
	 if(slave >= 0 && master >= 0) 
	 {
	    setsid();
	    ioctl(slave, TIOCSCTTY, 0);
	    close(master);
	    dup2(slave, 0);
	    dup2(slave, 1);
	    dup2(slave, 2);
	    close(slave);
	 }
	 close(fd[0]); // close the read end of the pipe

	 if (_config->FindDir("DPkg::Chroot-Directory","/") != "/") 
	 {
	    std::cerr << "Chrooting into " 
		      << _config->FindDir("DPkg::Chroot-Directory") 
		      << std::endl;
	    if (chroot(_config->FindDir("DPkg::Chroot-Directory","/").c_str()) != 0)
	       _exit(100);
	 }

	 if (chdir(_config->FindDir("DPkg::Run-Directory","/").c_str()) != 0)
	    _exit(100);
	 
	 if (_config->FindB("DPkg::FlushSTDIN",true) == true && isatty(STDIN_FILENO))
	 {
	    int Flags,dummy;
	    if ((Flags = fcntl(STDIN_FILENO,F_GETFL,dummy)) < 0)
	       _exit(100);
	    
	    // Discard everything in stdin before forking dpkg
	    if (fcntl(STDIN_FILENO,F_SETFL,Flags | O_NONBLOCK) < 0)
	       _exit(100);
	    
	    while (read(STDIN_FILENO,&dummy,1) == 1);
	    
	    if (fcntl(STDIN_FILENO,F_SETFL,Flags & (~(long)O_NONBLOCK)) < 0)
	       _exit(100);
	 }

	 /* No Job Control Stop Env is a magic dpkg var that prevents it
	    from using sigstop */
	 putenv((char *)"DPKG_NO_TSTP=yes");
	 execvp(Args[0],(char **)Args);
	 cerr << "Could not exec dpkg!" << endl;
	 _exit(100);
      }      

      // apply ionice
      if (_config->FindB("DPkg::UseIoNice", false) == true)
	 ionice(Child);

      // clear the Keep-Fd again
      _config->Clear("APT::Keep-Fds",fd[1]);

      // Wait for dpkg
      int Status = 0;

      // we read from dpkg here
      int const _dpkgin = fd[0];
      close(fd[1]);                        // close the write end of the pipe

      if(slave > 0)
	 close(slave);

      // setups fds
      sigemptyset(&sigmask);
      sigprocmask(SIG_BLOCK,&sigmask,&original_sigmask);

      /* clean up the temporary allocation for multiarch package names in
         the parent, so we don't leak memory when we return. */
      for (unsigned int i = 0; i < pkgcount; i++)
	 free(Packages[i]);

      // the result of the waitpid call
      int res;
      int select_ret;
      while ((res=waitpid(Child,&Status, WNOHANG)) != Child) {
	 if(res < 0) {
	    // FIXME: move this to a function or something, looks ugly here
	    // error handling, waitpid returned -1
	    if (errno == EINTR)
	       continue;
	    RunScripts("DPkg::Post-Invoke");

	    // Restore sig int/quit
	    signal(SIGQUIT,old_SIGQUIT);
	    signal(SIGINT,old_SIGINT);
	    signal(SIGHUP,old_SIGHUP);
	    return _error->Errno("waitpid","Couldn't wait for subprocess");
	 }

	 // wait for input or output here
	 FD_ZERO(&rfds);
	 if (master >= 0 && !d->stdin_is_dev_null)
	    FD_SET(0, &rfds); 
	 FD_SET(_dpkgin, &rfds);
	 if(master >= 0)
	    FD_SET(master, &rfds);
	 tv.tv_sec = 1;
	 tv.tv_nsec = 0;
	 select_ret = pselect(max(master, _dpkgin)+1, &rfds, NULL, NULL, 
			      &tv, &original_sigmask);
	 if (select_ret < 0 && (errno == EINVAL || errno == ENOSYS))
	    select_ret = racy_pselect(max(master, _dpkgin)+1, &rfds, NULL,
				      NULL, &tv, &original_sigmask);
	 if (select_ret == 0) 
  	    continue;
  	 else if (select_ret < 0 && errno == EINTR)
  	    continue;
  	 else if (select_ret < 0) 
 	 {
  	    perror("select() returned error");
  	    continue;
  	 } 
	 
	 if(master >= 0 && FD_ISSET(master, &rfds))
	    DoTerminalPty(master);
	 if(master >= 0 && FD_ISSET(0, &rfds))
	    DoStdin(master);
	 if(FD_ISSET(_dpkgin, &rfds))
	    DoDpkgStatusFd(_dpkgin, OutStatusFd);
      }
      close(_dpkgin);

      // Restore sig int/quit
      signal(SIGQUIT,old_SIGQUIT);
      signal(SIGINT,old_SIGINT);
      signal(SIGHUP,old_SIGHUP);

      if(master >= 0) 
      {
	 tcsetattr(0, TCSAFLUSH, &tt);
	 close(master);
      }
       
      // Check for an error code.
      if (WIFEXITED(Status) == 0 || WEXITSTATUS(Status) != 0)
      {
	 // if it was set to "keep-dpkg-runing" then we won't return
	 // here but keep the loop going and just report it as a error
	 // for later
	 bool const stopOnError = _config->FindB("Dpkg::StopOnError",true);
	 
	 if(stopOnError)
	    RunScripts("DPkg::Post-Invoke");

	 if (WIFSIGNALED(Status) != 0 && WTERMSIG(Status) == SIGSEGV) 
	    strprintf(d->dpkg_error, "Sub-process %s received a segmentation fault.",Args[0]);
	 else if (WIFEXITED(Status) != 0)
	    strprintf(d->dpkg_error, "Sub-process %s returned an error code (%u)",Args[0],WEXITSTATUS(Status));
	 else 
	    strprintf(d->dpkg_error, "Sub-process %s exited unexpectedly",Args[0]);

<<<<<<< HEAD
	 if(dpkg_error.size() > 0)
	    _error->Error("%s", dpkg_error.c_str());
=======
	 if(d->dpkg_error.size() > 0)
	    _error->Error(d->dpkg_error.c_str());
>>>>>>> ff72bd0d

	 if(stopOnError) 
	 {
	    CloseLog();
	    return false;
	 }
      }      
   }
   CloseLog();

   if (RunScripts("DPkg::Post-Invoke") == false)
      return false;

   Cache.writeStateFile(NULL);
   return true;
}
									/*}}}*/
// pkgDpkgPM::Reset - Dump the contents of the command list		/*{{{*/
// ---------------------------------------------------------------------
/* */
void pkgDPkgPM::Reset() 
{
   List.erase(List.begin(),List.end());
}
									/*}}}*/
// pkgDpkgPM::WriteApportReport - write out error report pkg failure	/*{{{*/
// ---------------------------------------------------------------------
/* */
void pkgDPkgPM::WriteApportReport(const char *pkgpath, const char *errormsg) 
{
   string pkgname, reportfile, srcpkgname, pkgver, arch;
   string::size_type pos;
   FILE *report;

   if (_config->FindB("Dpkg::ApportFailureReport", false) == false)
   {
      std::clog << "configured to not write apport reports" << std::endl;
      return;
   }

   // only report the first errors
   if(pkgFailures > _config->FindI("APT::Apport::MaxReports", 3))
   {
      std::clog << _("No apport report written because MaxReports is reached already") << std::endl;
      return;
   }

   // check if its not a follow up error 
   const char *needle = dgettext("dpkg", "dependency problems - leaving unconfigured");
   if(strstr(errormsg, needle) != NULL) {
      std::clog << _("No apport report written because the error message indicates its a followup error from a previous failure.") << std::endl;
      return;
   }

   // do not report disk-full failures 
   if(strstr(errormsg, strerror(ENOSPC)) != NULL) {
      std::clog << _("No apport report written because the error message indicates a disk full error") << std::endl;
      return;
   }

   // do not report out-of-memory failures 
   if(strstr(errormsg, strerror(ENOMEM)) != NULL) {
      std::clog << _("No apport report written because the error message indicates a out of memory error") << std::endl;
      return;
   }

   // do not report dpkg I/O errors
   // XXX - this message is localized, but this only matches the English version.  This is better than nothing.
   if(strstr(errormsg, "short read in buffer_copy (")) {
      std::clog << _("No apport report written because the error message indicates a dpkg I/O error") << std::endl;
      return;
   }

   // get the pkgname and reportfile
   pkgname = flNotDir(pkgpath);
   pos = pkgname.find('_');
   if(pos != string::npos)
      pkgname = pkgname.substr(0, pos);

   // find the package versin and source package name
   pkgCache::PkgIterator Pkg = Cache.FindPkg(pkgname);
   if (Pkg.end() == true)
      return;
   pkgCache::VerIterator Ver = Cache.GetCandidateVer(Pkg);
   if (Ver.end() == true)
      return;
   pkgver = Ver.VerStr() == NULL ? "unknown" : Ver.VerStr();
   pkgRecords Recs(Cache);
   pkgRecords::Parser &Parse = Recs.Lookup(Ver.FileList());
   srcpkgname = Parse.SourcePkg();
   if(srcpkgname.empty())
      srcpkgname = pkgname;

   // if the file exists already, we check:
   // - if it was reported already (touched by apport). 
   //   If not, we do nothing, otherwise
   //    we overwrite it. This is the same behaviour as apport
   // - if we have a report with the same pkgversion already
   //   then we skip it
   reportfile = flCombine("/var/crash",pkgname+".0.crash");
   if(FileExists(reportfile))
   {
      struct stat buf;
      char strbuf[255];

      // check atime/mtime
      stat(reportfile.c_str(), &buf);
      if(buf.st_mtime > buf.st_atime)
	 return;

      // check if the existing report is the same version
      report = fopen(reportfile.c_str(),"r");
      while(fgets(strbuf, sizeof(strbuf), report) != NULL)
      {
	 if(strstr(strbuf,"Package:") == strbuf)
	 {
	    char pkgname[255], version[255];
	    if(sscanf(strbuf, "Package: %s %s", pkgname, version) == 2)
	       if(strcmp(pkgver.c_str(), version) == 0)
	       {
		  fclose(report);
		  return;
	       }
	 }
      }
      fclose(report);
   }

   // now write the report
   arch = _config->Find("APT::Architecture");
   report = fopen(reportfile.c_str(),"w");
   if(report == NULL)
      return;
   if(_config->FindB("DPkgPM::InitialReportOnly",false) == true)
      chmod(reportfile.c_str(), 0);
   else
      chmod(reportfile.c_str(), 0600);
   fprintf(report, "ProblemType: Package\n");
   fprintf(report, "Architecture: %s\n", arch.c_str());
   time_t now = time(NULL);
   fprintf(report, "Date: %s" , ctime(&now));
   fprintf(report, "Package: %s %s\n", pkgname.c_str(), pkgver.c_str());
   fprintf(report, "SourcePackage: %s\n", srcpkgname.c_str());
   fprintf(report, "ErrorMessage:\n %s\n", errormsg);

   // ensure that the log is flushed
   if(d->term_out)
      fflush(d->term_out);

   // attach terminal log it if we have it
   string logfile_name = _config->FindFile("Dir::Log::Terminal");
   if (!logfile_name.empty())
   {
      FILE *log = NULL;
      char buf[1024];

      fprintf(report, "DpkgTerminalLog:\n");
      log = fopen(logfile_name.c_str(),"r");
      if(log != NULL)
      {
	 while( fgets(buf, sizeof(buf), log) != NULL)
	    fprintf(report, " %s", buf);
	 fclose(log);
      }
   }

   // log the ordering 
   const char *ops_str[] = {"Install", "Configure","Remove","Purge"};
   fprintf(report, "AptOrdering:\n");
   for (vector<Item>::iterator I = List.begin(); I != List.end(); I++)
      fprintf(report, " %s: %s\n", (*I).Pkg.Name(), ops_str[(*I).Op]);

   // attach dmesg log (to learn about segfaults)
   if (FileExists("/bin/dmesg"))
   {
      FILE *log = NULL;
      char buf[1024];

      fprintf(report, "Dmesg:\n");
      log = popen("/bin/dmesg","r");
      if(log != NULL)
      {
	 while( fgets(buf, sizeof(buf), log) != NULL)
	    fprintf(report, " %s", buf);
	 pclose(log);
      }
   }

   // attach df -l log (to learn about filesystem status)
   if (FileExists("/bin/df"))
   {
      FILE *log = NULL;
      char buf[1024];

      fprintf(report, "Df:\n");
      log = popen("/bin/df -l","r");
      if(log != NULL)
      {
	 while( fgets(buf, sizeof(buf), log) != NULL)
	    fprintf(report, " %s", buf);
	 pclose(log);
      }
   }

   fclose(report);

}
									/*}}}*/<|MERGE_RESOLUTION|>--- conflicted
+++ resolved
@@ -1270,13 +1270,8 @@
 	 else 
 	    strprintf(d->dpkg_error, "Sub-process %s exited unexpectedly",Args[0]);
 
-<<<<<<< HEAD
-	 if(dpkg_error.size() > 0)
-	    _error->Error("%s", dpkg_error.c_str());
-=======
 	 if(d->dpkg_error.size() > 0)
-	    _error->Error(d->dpkg_error.c_str());
->>>>>>> ff72bd0d
+	    _error->Error("%s", d->dpkg_error.c_str());
 
 	 if(stopOnError) 
 	 {
