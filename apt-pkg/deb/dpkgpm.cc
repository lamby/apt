// -*- mode: cpp; mode: fold -*-
// Description								/*{{{*/
// $Id: dpkgpm.cc,v 1.28 2004/01/27 02:25:01 mdz Exp $
/* ######################################################################

   DPKG Package Manager - Provide an interface to dpkg
   
   ##################################################################### */
									/*}}}*/
// Includes								/*{{{*/
#include <apt-pkg/dpkgpm.h>
#include <apt-pkg/error.h>
#include <apt-pkg/configuration.h>
#include <apt-pkg/depcache.h>
#include <apt-pkg/strutl.h>
#include <apti18n.h>

#include <unistd.h>
#include <stdlib.h>
#include <fcntl.h>
#include <sys/select.h>
#include <sys/types.h>
#include <sys/wait.h>
#include <signal.h>
#include <errno.h>
#include <stdio.h>
#include <sstream>
#include <map>

#include <termios.h>
#include <unistd.h>
#include <sys/ioctl.h>
#include <pty.h>

#include <config.h>
#include <apti18n.h>
									/*}}}*/

using namespace std;



// DPkgPM::pkgDPkgPM - Constructor					/*{{{*/
// ---------------------------------------------------------------------
/* */
pkgDPkgPM::pkgDPkgPM(pkgDepCache *Cache) 
   : pkgPackageManager(Cache), dpkgbuf_pos(0),
     term_out(NULL), PackagesDone(0), PackagesTotal(0)
{
}
									/*}}}*/
// DPkgPM::pkgDPkgPM - Destructor					/*{{{*/
// ---------------------------------------------------------------------
/* */
pkgDPkgPM::~pkgDPkgPM()
{
}
									/*}}}*/
// DPkgPM::Install - Install a package					/*{{{*/
// ---------------------------------------------------------------------
/* Add an install operation to the sequence list */
bool pkgDPkgPM::Install(PkgIterator Pkg,string File)
{
   if (File.empty() == true || Pkg.end() == true)
      return _error->Error("Internal Error, No file name for %s",Pkg.Name());

   List.push_back(Item(Item::Install,Pkg,File));
   return true;
}
									/*}}}*/
// DPkgPM::Configure - Configure a package				/*{{{*/
// ---------------------------------------------------------------------
/* Add a configure operation to the sequence list */
bool pkgDPkgPM::Configure(PkgIterator Pkg)
{
   if (Pkg.end() == true)
      return false;
   
   List.push_back(Item(Item::Configure,Pkg));
   return true;
}
									/*}}}*/
// DPkgPM::Remove - Remove a package					/*{{{*/
// ---------------------------------------------------------------------
/* Add a remove operation to the sequence list */
bool pkgDPkgPM::Remove(PkgIterator Pkg,bool Purge)
{
   if (Pkg.end() == true)
      return false;
   
   if (Purge == true)
      List.push_back(Item(Item::Purge,Pkg));
   else
      List.push_back(Item(Item::Remove,Pkg));
   return true;
}
									/*}}}*/
// DPkgPM::RunScripts - Run a set of scripts				/*{{{*/
// ---------------------------------------------------------------------
/* This looks for a list of script sto run from the configuration file,
   each one is run with system from a forked child. */
bool pkgDPkgPM::RunScripts(const char *Cnf)
{
   Configuration::Item const *Opts = _config->Tree(Cnf);
   if (Opts == 0 || Opts->Child == 0)
      return true;
   Opts = Opts->Child;

   // Fork for running the system calls
   pid_t Child = ExecFork();
   
   // This is the child
   if (Child == 0)
   {
      if (chdir("/tmp/") != 0)
	 _exit(100);
	 
      unsigned int Count = 1;
      for (; Opts != 0; Opts = Opts->Next, Count++)
      {
	 if (Opts->Value.empty() == true)
	    continue;
	 
	 if (system(Opts->Value.c_str()) != 0)
	    _exit(100+Count);
      }
      _exit(0);
   }      

   // Wait for the child
   int Status = 0;
   while (waitpid(Child,&Status,0) != Child)
   {
      if (errno == EINTR)
	 continue;
      return _error->Errno("waitpid","Couldn't wait for subprocess");
   }

   // Restore sig int/quit
   signal(SIGQUIT,SIG_DFL);
   signal(SIGINT,SIG_DFL);   

   // Check for an error code.
   if (WIFEXITED(Status) == 0 || WEXITSTATUS(Status) != 0)
   {
      unsigned int Count = WEXITSTATUS(Status);
      if (Count > 100)
      {
	 Count -= 100;
	 for (; Opts != 0 && Count != 1; Opts = Opts->Next, Count--);
	 _error->Error("Problem executing scripts %s '%s'",Cnf,Opts->Value.c_str());
      }
      
      return _error->Error("Sub-process returned an error code");
   }
   
   return true;
}
                                                                        /*}}}*/
// DPkgPM::SendV2Pkgs - Send version 2 package info			/*{{{*/
// ---------------------------------------------------------------------
/* This is part of the helper script communication interface, it sends
   very complete information down to the other end of the pipe.*/
bool pkgDPkgPM::SendV2Pkgs(FILE *F)
{
   fprintf(F,"VERSION 2\n");
   
   /* Write out all of the configuration directives by walking the 
      configuration tree */
   const Configuration::Item *Top = _config->Tree(0);
   for (; Top != 0;)
   {
      if (Top->Value.empty() == false)
      {
	 fprintf(F,"%s=%s\n",
		 QuoteString(Top->FullTag(),"=\"\n").c_str(),
		 QuoteString(Top->Value,"\n").c_str());
      }

      if (Top->Child != 0)
      {
	 Top = Top->Child;
	 continue;
      }
      
      while (Top != 0 && Top->Next == 0)
	 Top = Top->Parent;
      if (Top != 0)
	 Top = Top->Next;
   }   
   fprintf(F,"\n");
 
   // Write out the package actions in order.
   for (vector<Item>::iterator I = List.begin(); I != List.end(); I++)
   {
      pkgDepCache::StateCache &S = Cache[I->Pkg];
      
      fprintf(F,"%s ",I->Pkg.Name());
      // Current version
      if (I->Pkg->CurrentVer == 0)
	 fprintf(F,"- ");
      else
	 fprintf(F,"%s ",I->Pkg.CurrentVer().VerStr());
      
      // Show the compare operator
      // Target version
      if (S.InstallVer != 0)
      {
	 int Comp = 2;
	 if (I->Pkg->CurrentVer != 0)
	    Comp = S.InstVerIter(Cache).CompareVer(I->Pkg.CurrentVer());
	 if (Comp < 0)
	    fprintf(F,"> ");
	 if (Comp == 0)
	    fprintf(F,"= ");
	 if (Comp > 0)
	    fprintf(F,"< ");
	 fprintf(F,"%s ",S.InstVerIter(Cache).VerStr());
      }
      else
	 fprintf(F,"> - ");
      
      // Show the filename/operation
      if (I->Op == Item::Install)
      {
	 // No errors here..
	 if (I->File[0] != '/')
	    fprintf(F,"**ERROR**\n");
	 else
	    fprintf(F,"%s\n",I->File.c_str());
      }      
      if (I->Op == Item::Configure)
	 fprintf(F,"**CONFIGURE**\n");
      if (I->Op == Item::Remove ||
	  I->Op == Item::Purge)
	 fprintf(F,"**REMOVE**\n");
      
      if (ferror(F) != 0)
	 return false;
   }
   return true;
}
									/*}}}*/
// DPkgPM::RunScriptsWithPkgs - Run scripts with package names on stdin /*{{{*/
// ---------------------------------------------------------------------
/* This looks for a list of scripts to run from the configuration file
   each one is run and is fed on standard input a list of all .deb files
   that are due to be installed. */
bool pkgDPkgPM::RunScriptsWithPkgs(const char *Cnf)
{
   Configuration::Item const *Opts = _config->Tree(Cnf);
   if (Opts == 0 || Opts->Child == 0)
      return true;
   Opts = Opts->Child;
   
   unsigned int Count = 1;
   for (; Opts != 0; Opts = Opts->Next, Count++)
   {
      if (Opts->Value.empty() == true)
         continue;

      // Determine the protocol version
      string OptSec = Opts->Value;
      string::size_type Pos;
      if ((Pos = OptSec.find(' ')) == string::npos || Pos == 0)
	 Pos = OptSec.length();
      OptSec = "DPkg::Tools::Options::" + string(Opts->Value.c_str(),Pos);
      
      unsigned int Version = _config->FindI(OptSec+"::Version",1);
      
      // Create the pipes
      int Pipes[2];
      if (pipe(Pipes) != 0)
	 return _error->Errno("pipe","Failed to create IPC pipe to subprocess");
      SetCloseExec(Pipes[0],true);
      SetCloseExec(Pipes[1],true);
      
      // Purified Fork for running the script
      pid_t Process = ExecFork();      
      if (Process == 0)
      {
	 // Setup the FDs
	 dup2(Pipes[0],STDIN_FILENO);
	 SetCloseExec(STDOUT_FILENO,false);
	 SetCloseExec(STDIN_FILENO,false);      
	 SetCloseExec(STDERR_FILENO,false);

	 const char *Args[4];
	 Args[0] = "/bin/sh";
	 Args[1] = "-c";
	 Args[2] = Opts->Value.c_str();
	 Args[3] = 0;
	 execv(Args[0],(char **)Args);
	 _exit(100);
      }
      close(Pipes[0]);
      FILE *F = fdopen(Pipes[1],"w");
      if (F == 0)
	 return _error->Errno("fdopen","Faild to open new FD");
      
      // Feed it the filenames.
      bool Die = false;
      if (Version <= 1)
      {
	 for (vector<Item>::iterator I = List.begin(); I != List.end(); I++)
	 {
	    // Only deal with packages to be installed from .deb
	    if (I->Op != Item::Install)
	       continue;

	    // No errors here..
	    if (I->File[0] != '/')
	       continue;
	    
	    /* Feed the filename of each package that is pending install
	       into the pipe. */
	    fprintf(F,"%s\n",I->File.c_str());
	    if (ferror(F) != 0)
	    {
	       Die = true;
	       break;
	    }
	 }
      }
      else
	 Die = !SendV2Pkgs(F);

      fclose(F);
      
      // Clean up the sub process
      if (ExecWait(Process,Opts->Value.c_str()) == false)
	 return _error->Error("Failure running script %s",Opts->Value.c_str());
   }

   return true;
}

									/*}}}*/
// DPkgPM::DoStdin - Read stdin and pass to slave pty			/*{{{*/
// ---------------------------------------------------------------------
/*
*/
void pkgDPkgPM::DoStdin(int master)
{
   char input_buf[256] = {0,}; 
   int len = read(0, input_buf, sizeof(input_buf));
   write(master, input_buf, len);
}
									/*}}}*/
// DPkgPM::DoTerminalPty - Read the terminal pty and write log		/*{{{*/
// ---------------------------------------------------------------------
/*
 * read the terminal pty and write log
 */
void pkgDPkgPM::DoTerminalPty(int master)
{
   char term_buf[1024] = {0,};

   int len=read(master, term_buf, sizeof(term_buf));
   if(len <= 0)
      return;
   write(1, term_buf, len);
   if(term_out)
      fwrite(term_buf, len, sizeof(char), term_out);
}
									/*}}}*/
// DPkgPM::ProcessDpkgStatusBuf                                        	/*{{{*/
// ---------------------------------------------------------------------
/*
 */
void pkgDPkgPM::ProcessDpkgStatusLine(int OutStatusFd, char *line)
{
   // the status we output
   ostringstream status;

   if (_config->FindB("Debug::pkgDPkgProgressReporting",false) == true)
      std::clog << "got from dpkg '" << line << "'" << std::endl;


   /* dpkg sends strings like this:
      'status:   <pkg>:  <pkg  qstate>'
      errors look like this:
      'status: /var/cache/apt/archives/krecipes_0.8.1-0ubuntu1_i386.deb : error : trying to overwrite `/usr/share/doc/kde/HTML/en/krecipes/krectip.png', which is also in package krecipes-data 
      and conffile-prompt like this
      'status: conffile-prompt: conffile : 'current-conffile' 'new-conffile' useredited distedited
	    
   */
   char* list[5];
   //        dpkg sends multiline error messages sometimes (see
   //        #374195 for a example. we should support this by
   //        either patching dpkg to not send multiline over the
   //        statusfd or by rewriting the code here to deal with
   //        it. for now we just ignore it and not crash
   TokSplitString(':', line, list, sizeof(list)/sizeof(list[0]));
   if( list[0] == NULL || list[1] == NULL || list[2] == NULL) 
   {
      if (_config->FindB("Debug::pkgDPkgProgressReporting",false) == true)
	 std::clog << "ignoring line: not enough ':'" << std::endl;
      return;
   }
   char *pkg = list[1];
   char *action = _strstrip(list[2]);

   if(strncmp(action,"error",strlen("error")) == 0)
   {
      status << "pmerror:" << list[1]
	     << ":"  << (PackagesDone/float(PackagesTotal)*100.0) 
	     << ":" << list[3]
	     << endl;
      if(OutStatusFd > 0)
	 write(OutStatusFd, status.str().c_str(), status.str().size());
      if (_config->FindB("Debug::pkgDPkgProgressReporting",false) == true)
	 std::clog << "send: '" << status.str() << "'" << endl;
      return;
   }
   if(strncmp(action,"conffile",strlen("conffile")) == 0)
   {
      status << "pmconffile:" << list[1]
	     << ":"  << (PackagesDone/float(PackagesTotal)*100.0) 
	     << ":" << list[3]
	     << endl;
      if(OutStatusFd > 0)
	 write(OutStatusFd, status.str().c_str(), status.str().size());
      if (_config->FindB("Debug::pkgDPkgProgressReporting",false) == true)
	 std::clog << "send: '" << status.str() << "'" << endl;
      return;
   }

   vector<struct DpkgState> &states = PackageOps[pkg];
   const char *next_action = NULL;
   if(PackageOpsDone[pkg] < states.size())
      next_action = states[PackageOpsDone[pkg]].state;
   // check if the package moved to the next dpkg state
   if(next_action && (strcmp(action, next_action) == 0)) 
   {
      // only read the translation if there is actually a next
      // action
      const char *translation = _(states[PackageOpsDone[pkg]].str);
      char s[200];
      snprintf(s, sizeof(s), translation, pkg);

      // we moved from one dpkg state to a new one, report that
      PackageOpsDone[pkg]++;
      PackagesDone++;
      // build the status str
      status << "pmstatus:" << pkg 
	     << ":"  << (PackagesDone/float(PackagesTotal)*100.0) 
	     << ":" << s
	     << endl;
      if(OutStatusFd > 0)
	 write(OutStatusFd, status.str().c_str(), status.str().size());
      if (_config->FindB("Debug::pkgDPkgProgressReporting",false) == true)
	 std::clog << "send: '" << status.str() << "'" << endl;
   }
   if (_config->FindB("Debug::pkgDPkgProgressReporting",false) == true) 
      std::clog << "(parsed from dpkg) pkg: " << pkg 
		<< " action: " << action << endl;
}

// DPkgPM::DoDpkgStatusFd                                           	/*{{{*/
// ---------------------------------------------------------------------
/*
 */
void pkgDPkgPM::DoDpkgStatusFd(int statusfd, int OutStatusFd)
{
   char *p, *q;
   int len;

   len=read(statusfd, &dpkgbuf[dpkgbuf_pos], sizeof(dpkgbuf)-dpkgbuf_pos);
   dpkgbuf_pos += len;
   if(len <= 0)
      return;

   // process line by line if we have a buffer
   p = q = dpkgbuf;
   while((q=(char*)memchr(p, '\n', dpkgbuf+dpkgbuf_pos-p)) != NULL)
   {
      *q = 0;
      ProcessDpkgStatusLine(OutStatusFd, p);
      p=q+1; // continue with next line
   }

   // now move the unprocessed bits (after the final \n that is now a 0x0) 
   // to the start and update dpkgbuf_pos
   p = (char*)memrchr(dpkgbuf, 0, dpkgbuf_pos);
   if(p == NULL)
      return;

   // we are interessted in the first char *after* 0x0
   p++;

   // move the unprocessed tail to the start and update pos
   memmove(dpkgbuf, p, p-dpkgbuf);
   dpkgbuf_pos = dpkgbuf+dpkgbuf_pos-p;
}
									/*}}}*/

bool pkgDPkgPM::OpenLog()
{
   string logdir = _config->FindDir("Dir::Log");
   if(not FileExists(logdir))
      return _error->Error(_("Directory '%s' missing"), logdir.c_str());
   string logfile_name = flCombine(logdir,
				   _config->Find("Dir::Log::Terminal"));
   if (!logfile_name.empty())
   {
      term_out = fopen(logfile_name.c_str(),"a");
      chmod(logfile_name.c_str(), 0600);
      // output current time
      char outstr[200];
      time_t t = time(NULL);
      struct tm *tmp = localtime(&t);
      strftime(outstr, sizeof(outstr), "%F  %T", tmp);
      fprintf(term_out, "\nLog started: ");
      fprintf(term_out, outstr);
      fprintf(term_out, "\n");
   }
   return true;
}

bool pkgDPkgPM::CloseLog()
{
   if(term_out)
   {
      char outstr[200];
      time_t t = time(NULL);
      struct tm *tmp = localtime(&t);
      strftime(outstr, sizeof(outstr), "%F  %T", tmp);
      fprintf(term_out, "Log ended: ");
      fprintf(term_out, outstr);
      fprintf(term_out, "\n");
      fclose(term_out);
   }
   term_out = NULL;
   return true;
}


// DPkgPM::Go - Run the sequence					/*{{{*/
// ---------------------------------------------------------------------
/* This globs the operations and calls dpkg 
 *   
 * If it is called with "OutStatusFd" set to a valid file descriptor
 * apt will report the install progress over this fd. It maps the
 * dpkg states a package goes through to human readable (and i10n-able)
 * names and calculates a percentage for each step.
*/
bool pkgDPkgPM::Go(int OutStatusFd)
{
   unsigned int MaxArgs = _config->FindI("Dpkg::MaxArgs",8*1024);   
   unsigned int MaxArgBytes = _config->FindI("Dpkg::MaxArgBytes",32*1024);

   if (RunScripts("DPkg::Pre-Invoke") == false)
      return false;

   if (RunScriptsWithPkgs("DPkg::Pre-Install-Pkgs") == false)
      return false;
   
   // map the dpkg states to the operations that are performed
   // (this is sorted in the same way as Item::Ops)
   static const struct DpkgState DpkgStatesOpMap[][7] = {
      // Install operation
      { 
	 {"half-installed", N_("Preparing %s")}, 
	 {"unpacked", N_("Unpacking %s") }, 
	 {NULL, NULL}
      },
      // Configure operation
      { 
	 {"unpacked",N_("Preparing to configure %s") },
	 {"half-configured", N_("Configuring %s") },
#if 0
	 {"triggers-awaited", N_("Processing triggers for %s") },
	 {"triggers-pending", N_("Processing triggers for %s") },
#endif
	 { "installed", N_("Installed %s")},
	 {NULL, NULL}
      },
      // Remove operation
      { 
	 {"half-configured", N_("Preparing for removal of %s")},
#if 0
	 {"triggers-awaited", N_("Preparing for removal of %s")},
	 {"triggers-pending", N_("Preparing for removal of %s")},
#endif
	 {"half-installed", N_("Removing %s")},
	 {"config-files",  N_("Removed %s")},
	 {NULL, NULL}
      },
      // Purge operation
      { 
	 {"config-files", N_("Preparing to completely remove %s")},
	 {"not-installed", N_("Completely removed %s")},
	 {NULL, NULL}
      },
   };

   // init the PackageOps map, go over the list of packages that
   // that will be [installed|configured|removed|purged] and add
   // them to the PackageOps map (the dpkg states it goes through)
   // and the PackageOpsTranslations (human readable strings)
   for (vector<Item>::iterator I = List.begin(); I != List.end();I++)
   {
      string name = (*I).Pkg.Name();
      PackageOpsDone[name] = 0;
      for(int i=0; (DpkgStatesOpMap[(*I).Op][i]).state != NULL;  i++) 
      {
	 PackageOps[name].push_back(DpkgStatesOpMap[(*I).Op][i]);
	 PackagesTotal++;
      }
   }   

   // create log
   OpenLog();

   // this loop is runs once per operation
   for (vector<Item>::iterator I = List.begin(); I != List.end();)
   {
      vector<Item>::iterator J = I;
      for (; J != List.end() && J->Op == I->Op; J++);

      // Generate the argument list
      const char *Args[MaxArgs + 50];
      if (J - I > (signed)MaxArgs)
	 J = I + MaxArgs;
      
      unsigned int n = 0;
      unsigned long Size = 0;
      string Tmp = _config->Find("Dir::Bin::dpkg","dpkg");
      Args[n++] = Tmp.c_str();
      Size += strlen(Args[n-1]);
      
      // Stick in any custom dpkg options
      Configuration::Item const *Opts = _config->Tree("DPkg::Options");
      if (Opts != 0)
      {
	 Opts = Opts->Child;
	 for (; Opts != 0; Opts = Opts->Next)
	 {
	    if (Opts->Value.empty() == true)
	       continue;
	    Args[n++] = Opts->Value.c_str();
	    Size += Opts->Value.length();
	 }	 
      }
      
      char status_fd_buf[20];
      int fd[2];
      pipe(fd);
      
      Args[n++] = "--status-fd";
      Size += strlen(Args[n-1]);
      snprintf(status_fd_buf,sizeof(status_fd_buf),"%i", fd[1]);
      Args[n++] = status_fd_buf;
      Size += strlen(Args[n-1]);

      switch (I->Op)
      {
	 case Item::Remove:
	 Args[n++] = "--force-depends";
	 Size += strlen(Args[n-1]);
	 Args[n++] = "--force-remove-essential";
	 Size += strlen(Args[n-1]);
	 Args[n++] = "--remove";
	 Size += strlen(Args[n-1]);
	 break;
	 
	 case Item::Purge:
	 Args[n++] = "--force-depends";
	 Size += strlen(Args[n-1]);
	 Args[n++] = "--force-remove-essential";
	 Size += strlen(Args[n-1]);
	 Args[n++] = "--purge";
	 Size += strlen(Args[n-1]);
	 break;
	 
	 case Item::Configure:
	 Args[n++] = "--configure";
	 Size += strlen(Args[n-1]);
	 break;
	 
	 case Item::Install:
	 Args[n++] = "--unpack";
	 Size += strlen(Args[n-1]);
	 Args[n++] = "--auto-deconfigure";
	 Size += strlen(Args[n-1]);
	 break;
      }
      
      // Write in the file or package names
      if (I->Op == Item::Install)
      {
	 for (;I != J && Size < MaxArgBytes; I++)
	 {
	    if (I->File[0] != '/')
	       return _error->Error("Internal Error, Pathname to install is not absolute '%s'",I->File.c_str());
	    Args[n++] = I->File.c_str();
	    Size += strlen(Args[n-1]);
	 }
      }      
      else
      {
	 for (;I != J && Size < MaxArgBytes; I++)
	 {
	    Args[n++] = I->Pkg.Name();
	    Size += strlen(Args[n-1]);
	 }	 
      }      
      Args[n] = 0;
      J = I;
      
      if (_config->FindB("Debug::pkgDPkgPM",false) == true)
      {
	 for (unsigned int k = 0; k != n; k++)
	    clog << Args[k] << ' ';
	 clog << endl;
	 continue;
      }
      
      cout << flush;
      clog << flush;
      cerr << flush;

      /* Mask off sig int/quit. We do this because dpkg also does when 
         it forks scripts. What happens is that when you hit ctrl-c it sends
	 it to all processes in the group. Since dpkg ignores the signal 
	 it doesn't die but we do! So we must also ignore it */
      sighandler_t old_SIGQUIT = signal(SIGQUIT,SIG_IGN);
      sighandler_t old_SIGINT = signal(SIGINT,SIG_IGN);

      struct	termios tt;
      struct	winsize win;
      int	master;
      int	slave;

      // FIXME: setup sensible signal handling (*ick*)
      tcgetattr(0, &tt);
      ioctl(0, TIOCGWINSZ, (char *)&win);
      if (openpty(&master, &slave, NULL, &tt, &win) < 0) 
      {
	 const char *s = _("Can not write log, openpty() "
			   "failed (/dev/pts not mounted?)\n");
	 fprintf(stderr, "%s",s);
	 fprintf(term_out, "%s",s);
	 master = slave = -1;
      }  else {
	 struct termios rtt;
	 rtt = tt;
	 cfmakeraw(&rtt);
	 rtt.c_lflag &= ~ECHO;
	 tcsetattr(0, TCSAFLUSH, &rtt);
      }

       // Fork dpkg
      pid_t Child;
      _config->Set("APT::Keep-Fds::",fd[1]);
      Child = ExecFork();
            
      // This is the child
      if (Child == 0)
      {
	 if(slave >= 0 && master >= 0) 
	 {
	    setsid();
	    ioctl(slave, TIOCSCTTY, 0);
	    close(master);
	    dup2(slave, 0);
	    dup2(slave, 1);
	    dup2(slave, 2);
	    close(slave);
	 }
	 close(fd[0]); // close the read end of the pipe

	 if (chdir(_config->FindDir("DPkg::Run-Directory","/").c_str()) != 0)
	    _exit(100);
	 
	 if (_config->FindB("DPkg::FlushSTDIN",true) == true && isatty(STDIN_FILENO))
	 {
	    int Flags,dummy;
	    if ((Flags = fcntl(STDIN_FILENO,F_GETFL,dummy)) < 0)
	       _exit(100);
	    
	    // Discard everything in stdin before forking dpkg
	    if (fcntl(STDIN_FILENO,F_SETFL,Flags | O_NONBLOCK) < 0)
	       _exit(100);
	    
	    while (read(STDIN_FILENO,&dummy,1) == 1);
	    
	    if (fcntl(STDIN_FILENO,F_SETFL,Flags & (~(long)O_NONBLOCK)) < 0)
	       _exit(100);
	 }


	 /* No Job Control Stop Env is a magic dpkg var that prevents it
	    from using sigstop */
	 putenv((char *)"DPKG_NO_TSTP=yes");
	 execvp(Args[0],(char **)Args);
	 cerr << "Could not exec dpkg!" << endl;
	 _exit(100);
      }      

      // clear the Keep-Fd again
      _config->Clear("APT::Keep-Fds",fd[1]);

      // Wait for dpkg
      int Status = 0;

      // we read from dpkg here
      int _dpkgin = fd[0];
      close(fd[1]);                        // close the write end of the pipe

      // the result of the waitpid call
      int res;
      if(slave > 0)
	 close(slave);

      // setups fds
      fd_set rfds;
      struct timeval tv;
      int select_ret;
      while ((res=waitpid(Child,&Status, WNOHANG)) != Child) {
	 if(res < 0) {
	    // FIXME: move this to a function or something, looks ugly here
	    // error handling, waitpid returned -1
	    if (errno == EINTR)
	       continue;
	    RunScripts("DPkg::Post-Invoke");

	    // Restore sig int/quit
	    signal(SIGQUIT,old_SIGQUIT);
	    signal(SIGINT,old_SIGINT);
	    return _error->Errno("waitpid","Couldn't wait for subprocess");
	 }

	 // wait for input or output here
	 FD_ZERO(&rfds);
	 FD_SET(0, &rfds); 
	 FD_SET(_dpkgin, &rfds);
	 if(master >= 0)
	    FD_SET(master, &rfds);
	 tv.tv_sec = 1;
	 tv.tv_usec = 0;
	 select_ret = select(max(master, _dpkgin)+1, &rfds, NULL, NULL, &tv);
<<<<<<< HEAD
	 if (select_ret == 0) 
  	    continue;
  	 else if (select_ret < 0 && errno == EINTR)
  	    continue;
  	 else if (select_ret < 0) 
 	 {
  	    perror("select() returned error");
  	    continue;
  	 } 
	 
=======
 	 if (select_ret == 0) 
 	    continue;
 	 else if (select_ret < 0 && errno == EINTR)
 	    continue;
 	 else if (select_ret < 0) 
	 {
 	    perror("select() returned error");
 	    continue;
 	 } 


>>>>>>> 8398ac36
	 if(master >= 0 && FD_ISSET(master, &rfds))
	    DoTerminalPty(master);
	 if(master >= 0 && FD_ISSET(0, &rfds))
	    DoStdin(master);
	 if(FD_ISSET(_dpkgin, &rfds))
	    DoDpkgStatusFd(_dpkgin, OutStatusFd);
      }
      close(_dpkgin);

      // Restore sig int/quit
      signal(SIGQUIT,old_SIGQUIT);
      signal(SIGINT,old_SIGINT);

      if(master >= 0 && slave >= 0)
	 tcsetattr(0, TCSAFLUSH, &tt);
       
      // Check for an error code.
      if (WIFEXITED(Status) == 0 || WEXITSTATUS(Status) != 0)
      {
	 // if it was set to "keep-dpkg-runing" then we won't return
	 // here but keep the loop going and just report it as a error
	 // for later
	 bool stopOnError = _config->FindB("Dpkg::StopOnError",true);
	 
	 if(stopOnError)
	    RunScripts("DPkg::Post-Invoke");

	 if (WIFSIGNALED(Status) != 0 && WTERMSIG(Status) == SIGSEGV) 
	    _error->Error("Sub-process %s received a segmentation fault.",Args[0]);
	 else if (WIFEXITED(Status) != 0)
	    _error->Error("Sub-process %s returned an error code (%u)",Args[0],WEXITSTATUS(Status));
	 else 
	    _error->Error("Sub-process %s exited unexpectedly",Args[0]);

	 if(stopOnError) 
	 {
	    CloseLog();
	    return false;
	 }
      }      
   }
   CloseLog();

   if (RunScripts("DPkg::Post-Invoke") == false)
      return false;
   return true;
}
									/*}}}*/
// pkgDpkgPM::Reset - Dump the contents of the command list		/*{{{*/
// ---------------------------------------------------------------------
/* */
void pkgDPkgPM::Reset() 
{
   List.erase(List.begin(),List.end());
}
									/*}}}*/<|MERGE_RESOLUTION|>--- conflicted
+++ resolved
@@ -841,18 +841,6 @@
 	 tv.tv_sec = 1;
 	 tv.tv_usec = 0;
 	 select_ret = select(max(master, _dpkgin)+1, &rfds, NULL, NULL, &tv);
-<<<<<<< HEAD
-	 if (select_ret == 0) 
-  	    continue;
-  	 else if (select_ret < 0 && errno == EINTR)
-  	    continue;
-  	 else if (select_ret < 0) 
- 	 {
-  	    perror("select() returned error");
-  	    continue;
-  	 } 
-	 
-=======
  	 if (select_ret == 0) 
  	    continue;
  	 else if (select_ret < 0 && errno == EINTR)
@@ -863,8 +851,6 @@
  	    continue;
  	 } 
 
-
->>>>>>> 8398ac36
 	 if(master >= 0 && FD_ISSET(master, &rfds))
 	    DoTerminalPty(master);
 	 if(master >= 0 && FD_ISSET(0, &rfds))
