// -*- mode: cpp; mode: fold -*-
// Description								/*{{{*/
// $Id: dpkgpm.cc,v 1.28 2004/01/27 02:25:01 mdz Exp $
/* ######################################################################

   DPKG Package Manager - Provide an interface to dpkg
   
   ##################################################################### */
									/*}}}*/
// Includes								/*{{{*/
#include <config.h>

#include <apt-pkg/cachefile.h>
#include <apt-pkg/configuration.h>
#include <apt-pkg/depcache.h>
#include <apt-pkg/dpkgpm.h>
#include <apt-pkg/error.h>
#include <apt-pkg/fileutl.h>
#include <apt-pkg/install-progress.h>
#include <apt-pkg/packagemanager.h>
#include <apt-pkg/pkgrecords.h>
#include <apt-pkg/strutl.h>
#include <apt-pkg/cacheiterators.h>
#include <apt-pkg/macros.h>
#include <apt-pkg/pkgcache.h>

#include <errno.h>
#include <fcntl.h>
#include <grp.h>
#include <pty.h>
#include <pwd.h>
#include <signal.h>
#include <stddef.h>
#include <stdio.h>
#include <stdlib.h>
#include <sys/ioctl.h>
#include <sys/select.h>
#include <sys/stat.h>
#include <sys/time.h>
#include <sys/wait.h>
<<<<<<< HEAD
#include <signal.h>
#include <errno.h>
#include <stdio.h>
#include <string.h>
#include <algorithm>
#include <sstream>
#include <map>
#include <pwd.h>
#include <grp.h>
#include <iomanip>

=======
>>>>>>> 417e83d0
#include <termios.h>
#include <time.h>
#include <unistd.h>
#include <algorithm>
#include <cstring>
#include <iostream>
#include <map>
#include <set>
#include <string>
#include <utility>
#include <vector>

#include <apti18n.h>
									/*}}}*/

using namespace std;

class pkgDPkgPMPrivate 
{
public:
   pkgDPkgPMPrivate() : stdin_is_dev_null(false), dpkgbuf_pos(0),
			term_out(NULL), history_out(NULL), 
                        progress(NULL), master(-1), slave(-1)
   {
      dpkgbuf[0] = '\0';
   }
   ~pkgDPkgPMPrivate()
   {
   }
   bool stdin_is_dev_null;
   // the buffer we use for the dpkg status-fd reading
   char dpkgbuf[1024];
   int dpkgbuf_pos;
   FILE *term_out;
   FILE *history_out;
   string dpkg_error;
   APT::Progress::PackageManager *progress;

   // pty stuff
   struct	termios tt;
   int master;
   int slave;

   // signals
   sigset_t sigmask;
   sigset_t original_sigmask;

};

namespace
{
  // Maps the dpkg "processing" info to human readable names.  Entry 0
  // of each array is the key, entry 1 is the value.
  const std::pair<const char *, const char *> PackageProcessingOps[] = {
    std::make_pair("install",   N_("Installing %s")),
    std::make_pair("configure", N_("Configuring %s")),
    std::make_pair("remove",    N_("Removing %s")),
    std::make_pair("purge",    N_("Completely removing %s")),
    std::make_pair("disappear", N_("Noting disappearance of %s")),
    std::make_pair("trigproc",  N_("Running post-installation trigger %s"))
  };

  const std::pair<const char *, const char *> * const PackageProcessingOpsBegin = PackageProcessingOps;
  const std::pair<const char *, const char *> * const PackageProcessingOpsEnd   = PackageProcessingOps + sizeof(PackageProcessingOps) / sizeof(PackageProcessingOps[0]);

  // Predicate to test whether an entry in the PackageProcessingOps
  // array matches a string.
  class MatchProcessingOp
  {
    const char *target;

  public:
    MatchProcessingOp(const char *the_target)
      : target(the_target)
    {
    }

    bool operator()(const std::pair<const char *, const char *> &pair) const
    {
      return strcmp(pair.first, target) == 0;
    }
  };
}

/* helper function to ionice the given PID 

 there is no C header for ionice yet - just the syscall interface
 so we use the binary from util-linux
*/
static bool
ionice(int PID)
{
   if (!FileExists("/usr/bin/ionice"))
      return false;
   pid_t Process = ExecFork();
   if (Process == 0)
   {
      char buf[32];
      snprintf(buf, sizeof(buf), "-p%d", PID);
      const char *Args[4];
      Args[0] = "/usr/bin/ionice";
      Args[1] = "-c3";
      Args[2] = buf;
      Args[3] = 0;
      execv(Args[0], (char **)Args);
   }
   return ExecWait(Process, "ionice");
}

static std::string getDpkgExecutable()
{
   string Tmp = _config->Find("Dir::Bin::dpkg","dpkg");
   string const dpkgChrootDir = _config->FindDir("DPkg::Chroot-Directory", "/");
   size_t dpkgChrootLen = dpkgChrootDir.length();
   if (dpkgChrootDir != "/" && Tmp.find(dpkgChrootDir) == 0)
   {
      if (dpkgChrootDir[dpkgChrootLen - 1] == '/')
         --dpkgChrootLen;
      Tmp = Tmp.substr(dpkgChrootLen);
   }
   return Tmp;
}

// dpkgChrootDirectory - chrooting for dpkg if needed			/*{{{*/
static void dpkgChrootDirectory()
{
   std::string const chrootDir = _config->FindDir("DPkg::Chroot-Directory");
   if (chrootDir == "/")
      return;
   std::cerr << "Chrooting into " << chrootDir << std::endl;
   if (chroot(chrootDir.c_str()) != 0)
      _exit(100);
   if (chdir("/") != 0)
      _exit(100);
}
									/*}}}*/


// FindNowVersion - Helper to find a Version in "now" state	/*{{{*/
// ---------------------------------------------------------------------
/* This is helpful when a package is no longer installed but has residual 
 * config files
 */
static 
pkgCache::VerIterator FindNowVersion(const pkgCache::PkgIterator &Pkg)
{
   pkgCache::VerIterator Ver;
   for (Ver = Pkg.VersionList(); Ver.end() == false; ++Ver)
   {
      pkgCache::VerFileIterator Vf = Ver.FileList();
      pkgCache::PkgFileIterator F = Vf.File();
      for (F = Vf.File(); F.end() == false; ++F)
      {
         if (F && F.Archive())
         {
            if (strcmp(F.Archive(), "now")) 
               return Ver;
         }
      }
   }
   return Ver;
}
									/*}}}*/

// DPkgPM::pkgDPkgPM - Constructor					/*{{{*/
// ---------------------------------------------------------------------
/* */
pkgDPkgPM::pkgDPkgPM(pkgDepCache *Cache) 
   : pkgPackageManager(Cache), pkgFailures(0), PackagesDone(0), PackagesTotal(0)
{
   d = new pkgDPkgPMPrivate();
}
									/*}}}*/
// DPkgPM::pkgDPkgPM - Destructor					/*{{{*/
// ---------------------------------------------------------------------
/* */
pkgDPkgPM::~pkgDPkgPM()
{
   delete d;
}
									/*}}}*/
// DPkgPM::Install - Install a package					/*{{{*/
// ---------------------------------------------------------------------
/* Add an install operation to the sequence list */
bool pkgDPkgPM::Install(PkgIterator Pkg,string File)
{
   if (File.empty() == true || Pkg.end() == true)
      return _error->Error("Internal Error, No file name for %s",Pkg.FullName().c_str());

   // If the filename string begins with DPkg::Chroot-Directory, return the
   // substr that is within the chroot so dpkg can access it.
   string const chrootdir = _config->FindDir("DPkg::Chroot-Directory","/");
   if (chrootdir != "/" && File.find(chrootdir) == 0)
   {
      size_t len = chrootdir.length();
      if (chrootdir.at(len - 1) == '/')
        len--;
      List.push_back(Item(Item::Install,Pkg,File.substr(len)));
   }
   else
      List.push_back(Item(Item::Install,Pkg,File));

   return true;
}
									/*}}}*/
// DPkgPM::Configure - Configure a package				/*{{{*/
// ---------------------------------------------------------------------
/* Add a configure operation to the sequence list */
bool pkgDPkgPM::Configure(PkgIterator Pkg)
{
   if (Pkg.end() == true)
      return false;

   List.push_back(Item(Item::Configure, Pkg));

   // Use triggers for config calls if we configure "smart"
   // as otherwise Pre-Depends will not be satisfied, see #526774
   if (_config->FindB("DPkg::TriggersPending", false) == true)
      List.push_back(Item(Item::TriggersPending, PkgIterator()));

   return true;
}
									/*}}}*/
// DPkgPM::Remove - Remove a package					/*{{{*/
// ---------------------------------------------------------------------
/* Add a remove operation to the sequence list */
bool pkgDPkgPM::Remove(PkgIterator Pkg,bool Purge)
{
   if (Pkg.end() == true)
      return false;
   
   if (Purge == true)
      List.push_back(Item(Item::Purge,Pkg));
   else
      List.push_back(Item(Item::Remove,Pkg));
   return true;
}
									/*}}}*/
// DPkgPM::SendPkgInfo - Send info for install-pkgs hook		/*{{{*/
// ---------------------------------------------------------------------
/* This is part of the helper script communication interface, it sends
   very complete information down to the other end of the pipe.*/
bool pkgDPkgPM::SendV2Pkgs(FILE *F)
{
   return SendPkgsInfo(F, 2);
}
bool pkgDPkgPM::SendPkgsInfo(FILE * const F, unsigned int const &Version)
{
   // This version of APT supports only v3, so don't sent higher versions
   if (Version <= 3)
      fprintf(F,"VERSION %u\n", Version);
   else
      fprintf(F,"VERSION 3\n");

   /* Write out all of the configuration directives by walking the
      configuration tree */
   const Configuration::Item *Top = _config->Tree(0);
   for (; Top != 0;)
   {
      if (Top->Value.empty() == false)
      {
	 fprintf(F,"%s=%s\n",
		 QuoteString(Top->FullTag(),"=\"\n").c_str(),
		 QuoteString(Top->Value,"\n").c_str());
      }

      if (Top->Child != 0)
      {
	 Top = Top->Child;
	 continue;
      }
      
      while (Top != 0 && Top->Next == 0)
	 Top = Top->Parent;
      if (Top != 0)
	 Top = Top->Next;
   }   
   fprintf(F,"\n");
 
   // Write out the package actions in order.
   for (vector<Item>::iterator I = List.begin(); I != List.end(); ++I)
   {
      if(I->Pkg.end() == true)
	 continue;

      pkgDepCache::StateCache &S = Cache[I->Pkg];
      
      fprintf(F,"%s ",I->Pkg.Name());

      // Current version which we are going to replace
      pkgCache::VerIterator CurVer = I->Pkg.CurrentVer();
      if (CurVer.end() == true && (I->Op == Item::Remove || I->Op == Item::Purge))
	 CurVer = FindNowVersion(I->Pkg);

      if (CurVer.end() == true)
      {
	 if (Version <= 2)
	    fprintf(F, "- ");
	 else
	    fprintf(F, "- - none ");
      }
      else
      {
	 fprintf(F, "%s ", CurVer.VerStr());
	 if (Version >= 3)
	    fprintf(F, "%s %s ", CurVer.Arch(), CurVer.MultiArchType());
      }

      // Show the compare operator between current and install version
      if (S.InstallVer != 0)
      {
	 pkgCache::VerIterator const InstVer = S.InstVerIter(Cache);
	 int Comp = 2;
	 if (CurVer.end() == false)
	    Comp = InstVer.CompareVer(CurVer);
	 if (Comp < 0)
	    fprintf(F,"> ");
	 else if (Comp == 0)
	    fprintf(F,"= ");
	 else if (Comp > 0)
	    fprintf(F,"< ");
	 fprintf(F, "%s ", InstVer.VerStr());
	 if (Version >= 3)
	    fprintf(F, "%s %s ", InstVer.Arch(), InstVer.MultiArchType());
      }
      else
      {
	 if (Version <= 2)
	    fprintf(F, "> - ");
	 else
	    fprintf(F, "> - - none ");
      }

      // Show the filename/operation
      if (I->Op == Item::Install)
      {
	 // No errors here..
	 if (I->File[0] != '/')
	    fprintf(F,"**ERROR**\n");
	 else
	    fprintf(F,"%s\n",I->File.c_str());
      }      
      else if (I->Op == Item::Configure)
	 fprintf(F,"**CONFIGURE**\n");
      else if (I->Op == Item::Remove ||
	  I->Op == Item::Purge)
	 fprintf(F,"**REMOVE**\n");
      
      if (ferror(F) != 0)
	 return false;
   }
   return true;
}
									/*}}}*/
// DPkgPM::RunScriptsWithPkgs - Run scripts with package names on stdin /*{{{*/
// ---------------------------------------------------------------------
/* This looks for a list of scripts to run from the configuration file
   each one is run and is fed on standard input a list of all .deb files
   that are due to be installed. */
bool pkgDPkgPM::RunScriptsWithPkgs(const char *Cnf)
{
   bool result = true;

   Configuration::Item const *Opts = _config->Tree(Cnf);
   if (Opts == 0 || Opts->Child == 0)
      return true;
   Opts = Opts->Child;

   sighandler_t old_sigpipe = signal(SIGPIPE, SIG_IGN);
   
   unsigned int Count = 1;
   for (; Opts != 0; Opts = Opts->Next, Count++)
   {
      if (Opts->Value.empty() == true)
         continue;

      if(_config->FindB("Debug::RunScripts", false) == true)
         std::clog << "Running external script with list of all .deb file: '"
                   << Opts->Value << "'" << std::endl;

      // Determine the protocol version
      string OptSec = Opts->Value;
      string::size_type Pos;
      if ((Pos = OptSec.find(' ')) == string::npos || Pos == 0)
	 Pos = OptSec.length();
      OptSec = "DPkg::Tools::Options::" + string(Opts->Value.c_str(),Pos);
      
      unsigned int Version = _config->FindI(OptSec+"::Version",1);
      unsigned int InfoFD = _config->FindI(OptSec + "::InfoFD", STDIN_FILENO);
      
      // Create the pipes
      std::set<int> KeepFDs;
      MergeKeepFdsFromConfiguration(KeepFDs);
      int Pipes[2];
      if (pipe(Pipes) != 0) {
         result = _error->Errno("pipe","Failed to create IPC pipe to subprocess");
         break;
      }
      if (InfoFD != (unsigned)Pipes[0])
	 SetCloseExec(Pipes[0],true);
      else
         KeepFDs.insert(Pipes[0]);


      SetCloseExec(Pipes[1],true);

      // Purified Fork for running the script
      pid_t Process = ExecFork(KeepFDs);
      if (Process == 0)
      {
	 // Setup the FDs
	 dup2(Pipes[0], InfoFD);
	 SetCloseExec(STDOUT_FILENO,false);
	 SetCloseExec(STDIN_FILENO,false);
	 SetCloseExec(STDERR_FILENO,false);

	 string hookfd;
	 strprintf(hookfd, "%d", InfoFD);
	 setenv("APT_HOOK_INFO_FD", hookfd.c_str(), 1);

	 dpkgChrootDirectory();
	 const char *Args[4];
	 Args[0] = "/bin/sh";
	 Args[1] = "-c";
	 Args[2] = Opts->Value.c_str();
	 Args[3] = 0;
	 execv(Args[0],(char **)Args);
	 _exit(100);
      }
      close(Pipes[0]);
      FILE *F = fdopen(Pipes[1],"w");
      if (F == 0) {
         result = _error->Errno("fdopen","Faild to open new FD");
         break;
      }
      
      // Feed it the filenames.
      if (Version <= 1)
      {
	 for (vector<Item>::iterator I = List.begin(); I != List.end(); ++I)
	 {
	    // Only deal with packages to be installed from .deb
	    if (I->Op != Item::Install)
	       continue;

	    // No errors here..
	    if (I->File[0] != '/')
	       continue;
	    
	    /* Feed the filename of each package that is pending install
	       into the pipe. */
	    fprintf(F,"%s\n",I->File.c_str());
	    if (ferror(F) != 0)
	       break;
	 }
      }
      else
	 SendPkgsInfo(F, Version);

      fclose(F);
      
      // Clean up the sub process
      if (ExecWait(Process,Opts->Value.c_str()) == false) {
	 result = _error->Error("Failure running script %s",Opts->Value.c_str());
         break;
      }
   }
   signal(SIGPIPE, old_sigpipe);

   return result;
}
									/*}}}*/
// DPkgPM::DoStdin - Read stdin and pass to slave pty			/*{{{*/
// ---------------------------------------------------------------------
/*
*/
void pkgDPkgPM::DoStdin(int master)
{
   unsigned char input_buf[256] = {0,}; 
   ssize_t len = read(0, input_buf, sizeof(input_buf));
   if (len)
      FileFd::Write(master, input_buf, len);
   else
      d->stdin_is_dev_null = true;
}
									/*}}}*/
// DPkgPM::DoTerminalPty - Read the terminal pty and write log		/*{{{*/
// ---------------------------------------------------------------------
/*
 * read the terminal pty and write log
 */
void pkgDPkgPM::DoTerminalPty(int master)
{
   unsigned char term_buf[1024] = {0,0, };

   ssize_t len=read(master, term_buf, sizeof(term_buf));
   if(len == -1 && errno == EIO)
   {
      // this happens when the child is about to exit, we
      // give it time to actually exit, otherwise we run
      // into a race so we sleep for half a second.
      struct timespec sleepfor = { 0, 500000000 };
      nanosleep(&sleepfor, NULL);
      return;
   }  
   if(len <= 0) 
      return;
   FileFd::Write(1, term_buf, len);
   if(d->term_out)
      fwrite(term_buf, len, sizeof(char), d->term_out);
}
									/*}}}*/
// DPkgPM::ProcessDpkgStatusBuf                                        	/*{{{*/
// ---------------------------------------------------------------------
/*
 */
void pkgDPkgPM::ProcessDpkgStatusLine(char *line)
{
   bool const Debug = _config->FindB("Debug::pkgDPkgProgressReporting",false);
   if (Debug == true)
      std::clog << "got from dpkg '" << line << "'" << std::endl;

   /* dpkg sends strings like this:
      'status:   <pkg>: <pkg  qstate>'
      'status:   <pkg>:<arch>: <pkg  qstate>'
      
      'processing: {install,configure,remove,purge,disappear,trigproc}: pkg'
      'processing: {install,configure,remove,purge,disappear,trigproc}: trigger'
   */

   // we need to split on ": " (note the appended space) as the ':' is
   // part of the pkgname:arch information that dpkg sends
   // 
   // A dpkg error message may contain additional ":" (like
   //  "failed in buffer_write(fd) (10, ret=-1): backend dpkg-deb ..."
   // so we need to ensure to not split too much
   std::vector<std::string> list = StringSplit(line, ": ", 4);
   if(list.size() < 3)
   {
      if (Debug == true)
	 std::clog << "ignoring line: not enough ':'" << std::endl;
      return;
   }

   // build the (prefix, pkgname, action) tuple, position of this
   // is different for "processing" or "status" messages
   std::string prefix = APT::String::Strip(list[0]);
   std::string pkgname;
   std::string action;

   // "processing" has the form "processing: action: pkg or trigger"
   // with action = ["install", "configure", "remove", "purge", "disappear",
   //                "trigproc"]
   if (prefix == "processing")
   {
      pkgname = APT::String::Strip(list[2]);
      action = APT::String::Strip(list[1]);
   }
   // "status" has the form: "status: pkg: state"
   // with state in ["half-installed", "unpacked", "half-configured", 
   //                "installed", "config-files", "not-installed"]
   else if (prefix == "status")
   {
      pkgname = APT::String::Strip(list[1]);
      action = APT::String::Strip(list[2]);
   } else {
      if (Debug == true)
	 std::clog << "unknown prefix '" << prefix << "'" << std::endl;
      return;
   }


   /* handle the special cases first:

      errors look like this:
      'status: /var/cache/apt/archives/krecipes_0.8.1-0ubuntu1_i386.deb : error : trying to overwrite `/usr/share/doc/kde/HTML/en/krecipes/krectip.png', which is also in package krecipes-data 
      and conffile-prompt like this
      'status:/etc/compiz.conf/compiz.conf :  conffile-prompt: 'current-conffile' 'new-conffile' useredited distedited
   */
   if (prefix == "status")
   {
      if(action == "error")
      {
         d->progress->Error(list[1], PackagesDone, PackagesTotal,
                            list[3]);
         pkgFailures++;
         WriteApportReport(list[1].c_str(), list[3].c_str());
         return;
      }
      else if(action == "conffile-prompt")
      {
         d->progress->ConffilePrompt(list[1], PackagesDone, PackagesTotal,
                                     list[3]);
         return;
      }
   }

   // at this point we know that we should have a valid pkgname, so build all 
   // the info from it

   // dpkg does not send always send "pkgname:arch" so we add it here 
   // if needed
   if (pkgname.find(":") == std::string::npos)
   {
      // find the package in the group that is in a touched by dpkg
      // if there are multiple dpkg will send us a full pkgname:arch
      pkgCache::GrpIterator Grp = Cache.FindGrp(pkgname);
      if (Grp.end() == false) 
      {
          pkgCache::PkgIterator P = Grp.PackageList();
          for (; P.end() != true; P = Grp.NextPkg(P))
          {
              if(Cache[P].Mode != pkgDepCache::ModeKeep)
              {
                  pkgname = P.FullName();
                  break;
              }
          }
      }
   }
   
   const char* const pkg = pkgname.c_str();
   std::string short_pkgname = StringSplit(pkgname, ":")[0];
   std::string arch = "";
   if (pkgname.find(":") != string::npos)
      arch = StringSplit(pkgname, ":")[1];
   std::string i18n_pkgname = pkgname;
   if (arch.size() != 0)
      strprintf(i18n_pkgname, "%s (%s)", short_pkgname.c_str(), arch.c_str());

   // 'processing' from dpkg looks like
   // 'processing: action: pkg'
   if(prefix == "processing")
   {
      const std::pair<const char *, const char *> * const iter =
	std::find_if(PackageProcessingOpsBegin,
		     PackageProcessingOpsEnd,
		     MatchProcessingOp(action.c_str()));
      if(iter == PackageProcessingOpsEnd)
      {
	 if (Debug == true)
	    std::clog << "ignoring unknown action: " << action << std::endl;
	 return;
      }
      std::string msg;
      strprintf(msg, _(iter->second), i18n_pkgname.c_str());
      d->progress->StatusChanged(pkgname, PackagesDone, PackagesTotal, msg);

      // FIXME: this needs a muliarch testcase
      // FIXME2: is "pkgname" here reliable with dpkg only sending us 
      //         short pkgnames?
      if (action == "disappear")
	 handleDisappearAction(pkgname);
      return;
   } 

   if (prefix == "status")
   {
      vector<struct DpkgState> const &states = PackageOps[pkg];
      const char *next_action = NULL;
      if(PackageOpsDone[pkg] < states.size())
         next_action = states[PackageOpsDone[pkg]].state;
      // check if the package moved to the next dpkg state
      if(next_action && (action == next_action))
      {
         // only read the translation if there is actually a next
         // action
         const char *translation = _(states[PackageOpsDone[pkg]].str);
         std::string msg;

         // we moved from one dpkg state to a new one, report that
         PackageOpsDone[pkg]++;
         PackagesDone++;

         strprintf(msg, translation, i18n_pkgname.c_str());
         d->progress->StatusChanged(pkgname, PackagesDone, PackagesTotal, msg);
         
      }
      if (Debug == true) 
         std::clog << "(parsed from dpkg) pkg: " << short_pkgname
                   << " action: " << action << endl;
   }
}
									/*}}}*/
// DPkgPM::handleDisappearAction					/*{{{*/
void pkgDPkgPM::handleDisappearAction(string const &pkgname)
{
   pkgCache::PkgIterator Pkg = Cache.FindPkg(pkgname);
   if (unlikely(Pkg.end() == true))
      return;

   // record the package name for display and stuff later
   disappearedPkgs.insert(Pkg.FullName(true));

   // the disappeared package was auto-installed - nothing to do
   if ((Cache[Pkg].Flags & pkgCache::Flag::Auto) == pkgCache::Flag::Auto)
      return;
   pkgCache::VerIterator PkgVer = Cache[Pkg].InstVerIter(Cache);
   if (unlikely(PkgVer.end() == true))
      return;
   /* search in the list of dependencies for (Pre)Depends,
      check if this dependency has a Replaces on our package
      and if so transfer the manual installed flag to it */
   for (pkgCache::DepIterator Dep = PkgVer.DependsList(); Dep.end() != true; ++Dep)
   {
      if (Dep->Type != pkgCache::Dep::Depends &&
	  Dep->Type != pkgCache::Dep::PreDepends)
	 continue;
      pkgCache::PkgIterator Tar = Dep.TargetPkg();
      if (unlikely(Tar.end() == true))
	 continue;
      // the package is already marked as manual
      if ((Cache[Tar].Flags & pkgCache::Flag::Auto) != pkgCache::Flag::Auto)
	 continue;
      pkgCache::VerIterator TarVer =  Cache[Tar].InstVerIter(Cache);
      if (TarVer.end() == true)
	 continue;
      for (pkgCache::DepIterator Rep = TarVer.DependsList(); Rep.end() != true; ++Rep)
      {
	 if (Rep->Type != pkgCache::Dep::Replaces)
	    continue;
	 if (Pkg != Rep.TargetPkg())
	    continue;
	 // okay, they are strongly connected - transfer manual-bit
	 if (Debug == true)
	    std::clog << "transfer manual-bit from disappeared »" << pkgname << "« to »" << Tar.FullName() << "«" << std::endl;
	 Cache[Tar].Flags &= ~Flag::Auto;
	 break;
      }
   }
}
									/*}}}*/
// DPkgPM::DoDpkgStatusFd						/*{{{*/
// ---------------------------------------------------------------------
/*
 */
void pkgDPkgPM::DoDpkgStatusFd(int statusfd)
{
   char *p, *q;
   int len;

   len=read(statusfd, &d->dpkgbuf[d->dpkgbuf_pos], sizeof(d->dpkgbuf)-d->dpkgbuf_pos);
   d->dpkgbuf_pos += len;
   if(len <= 0)
      return;

   // process line by line if we have a buffer
   p = q = d->dpkgbuf;
   while((q=(char*)memchr(p, '\n', d->dpkgbuf+d->dpkgbuf_pos-p)) != NULL)
   {
      *q = 0;
      ProcessDpkgStatusLine(p);
      p=q+1; // continue with next line
   }

   // now move the unprocessed bits (after the final \n that is now a 0x0) 
   // to the start and update d->dpkgbuf_pos
   p = (char*)memrchr(d->dpkgbuf, 0, d->dpkgbuf_pos);
   if(p == NULL)
      return;

   // we are interessted in the first char *after* 0x0
   p++;

   // move the unprocessed tail to the start and update pos
   memmove(d->dpkgbuf, p, p-d->dpkgbuf);
   d->dpkgbuf_pos = d->dpkgbuf+d->dpkgbuf_pos-p;
}
									/*}}}*/
// DPkgPM::WriteHistoryTag						/*{{{*/
void pkgDPkgPM::WriteHistoryTag(string const &tag, string value)
{
   size_t const length = value.length();
   if (length == 0)
      return;
   // poor mans rstrip(", ")
   if (value[length-2] == ',' && value[length-1] == ' ')
      value.erase(length - 2, 2);
   fprintf(d->history_out, "%s: %s\n", tag.c_str(), value.c_str());
}									/*}}}*/
// DPkgPM::OpenLog							/*{{{*/
bool pkgDPkgPM::OpenLog()
{
   string const logdir = _config->FindDir("Dir::Log");
   if(CreateAPTDirectoryIfNeeded(logdir, logdir) == false)
      // FIXME: use a better string after freeze
      return _error->Error(_("Directory '%s' missing"), logdir.c_str());

   // get current time
   char timestr[200];
   time_t const t = time(NULL);
   struct tm const * const tmp = localtime(&t);
   strftime(timestr, sizeof(timestr), "%F  %T", tmp);

   // open terminal log
   string const logfile_name = flCombine(logdir,
				   _config->Find("Dir::Log::Terminal"));
   if (!logfile_name.empty())
   {
      d->term_out = fopen(logfile_name.c_str(),"a");
      if (d->term_out == NULL)
	 return _error->WarningE("OpenLog", _("Could not open file '%s'"), logfile_name.c_str());
      setvbuf(d->term_out, NULL, _IONBF, 0);
      SetCloseExec(fileno(d->term_out), true);
      if (getuid() == 0) // if we aren't root, we can't chown a file, so don't try it
      {
	 struct passwd *pw = getpwnam("root");
	 struct group *gr = getgrnam("adm");
	 if (pw != NULL && gr != NULL && chown(logfile_name.c_str(), pw->pw_uid, gr->gr_gid) != 0)
	    _error->WarningE("OpenLog", "chown to root:adm of file %s failed", logfile_name.c_str());
      }
      if (chmod(logfile_name.c_str(), 0640) != 0)
	 _error->WarningE("OpenLog", "chmod 0640 of file %s failed", logfile_name.c_str());
      fprintf(d->term_out, "\nLog started: %s\n", timestr);
   }

   // write your history
   string const history_name = flCombine(logdir,
				   _config->Find("Dir::Log::History"));
   if (!history_name.empty())
   {
      d->history_out = fopen(history_name.c_str(),"a");
      if (d->history_out == NULL)
	 return _error->WarningE("OpenLog", _("Could not open file '%s'"), history_name.c_str());
      SetCloseExec(fileno(d->history_out), true);
      chmod(history_name.c_str(), 0644);
      fprintf(d->history_out, "\nStart-Date: %s\n", timestr);
      string remove, purge, install, reinstall, upgrade, downgrade;
      for (pkgCache::PkgIterator I = Cache.PkgBegin(); I.end() == false; ++I)
      {
	 enum { CANDIDATE, CANDIDATE_AUTO, CURRENT_CANDIDATE, CURRENT } infostring;
	 string *line = NULL;
	 #define HISTORYINFO(X, Y) { line = &X; infostring = Y; }
	 if (Cache[I].NewInstall() == true)
	    HISTORYINFO(install, CANDIDATE_AUTO)
	 else if (Cache[I].ReInstall() == true)
	    HISTORYINFO(reinstall, CANDIDATE)
	 else if (Cache[I].Upgrade() == true)
	    HISTORYINFO(upgrade, CURRENT_CANDIDATE)
	 else if (Cache[I].Downgrade() == true)
	    HISTORYINFO(downgrade, CURRENT_CANDIDATE)
	 else if (Cache[I].Delete() == true)
	    HISTORYINFO((Cache[I].Purge() ? purge : remove), CURRENT)
	 else
	    continue;
	 #undef HISTORYINFO
	 line->append(I.FullName(false)).append(" (");
	 switch (infostring) {
	 case CANDIDATE: line->append(Cache[I].CandVersion); break;
	 case CANDIDATE_AUTO:
	    line->append(Cache[I].CandVersion);
	    if ((Cache[I].Flags & pkgCache::Flag::Auto) == pkgCache::Flag::Auto)
	       line->append(", automatic");
	    break;
	 case CURRENT_CANDIDATE: line->append(Cache[I].CurVersion).append(", ").append(Cache[I].CandVersion); break;
	 case CURRENT: line->append(Cache[I].CurVersion); break;
	 }
	 line->append("), ");
      }
      if (_config->Exists("Commandline::AsString") == true)
	 WriteHistoryTag("Commandline", _config->Find("Commandline::AsString"));
      WriteHistoryTag("Install", install);
      WriteHistoryTag("Reinstall", reinstall);
      WriteHistoryTag("Upgrade", upgrade);
      WriteHistoryTag("Downgrade",downgrade);
      WriteHistoryTag("Remove",remove);
      WriteHistoryTag("Purge",purge);
      fflush(d->history_out);
   }
   
   return true;
}
									/*}}}*/
// DPkg::CloseLog							/*{{{*/
bool pkgDPkgPM::CloseLog()
{
   char timestr[200];
   time_t t = time(NULL);
   struct tm *tmp = localtime(&t);
   strftime(timestr, sizeof(timestr), "%F  %T", tmp);

   if(d->term_out)
   {
      fprintf(d->term_out, "Log ended: ");
      fprintf(d->term_out, "%s", timestr);
      fprintf(d->term_out, "\n");
      fclose(d->term_out);
   }
   d->term_out = NULL;

   if(d->history_out)
   {
      if (disappearedPkgs.empty() == false)
      {
	 string disappear;
	 for (std::set<std::string>::const_iterator d = disappearedPkgs.begin();
	      d != disappearedPkgs.end(); ++d)
	 {
	    pkgCache::PkgIterator P = Cache.FindPkg(*d);
	    disappear.append(*d);
	    if (P.end() == true)
	       disappear.append(", ");
	    else
	       disappear.append(" (").append(Cache[P].CurVersion).append("), ");
	 }
	 WriteHistoryTag("Disappeared", disappear);
      }
      if (d->dpkg_error.empty() == false)
	 fprintf(d->history_out, "Error: %s\n", d->dpkg_error.c_str());
      fprintf(d->history_out, "End-Date: %s\n", timestr);
      fclose(d->history_out);
   }
   d->history_out = NULL;

   return true;
}
									/*}}}*/
									/*}}}*/
/*{{{*/
// This implements a racy version of pselect for those architectures
// that don't have a working implementation.
// FIXME: Probably can be removed on Lenny+1
static int racy_pselect(int nfds, fd_set *readfds, fd_set *writefds,
   fd_set *exceptfds, const struct timespec *timeout,
   const sigset_t *sigmask)
{
   sigset_t origmask;
   struct timeval tv;
   int retval;

   tv.tv_sec = timeout->tv_sec;
   tv.tv_usec = timeout->tv_nsec/1000;

   sigprocmask(SIG_SETMASK, sigmask, &origmask);
   retval = select(nfds, readfds, writefds, exceptfds, &tv);
   sigprocmask(SIG_SETMASK, &origmask, 0);
   return retval;
}
                                                                        /*}}}*/

// DPkgPM::BuildPackagesProgressMap					/*{{{*/
void pkgDPkgPM::BuildPackagesProgressMap()
{
   // map the dpkg states to the operations that are performed
   // (this is sorted in the same way as Item::Ops)
   static const struct DpkgState DpkgStatesOpMap[][7] = {
      // Install operation
      { 
	 {"half-installed", N_("Preparing %s")}, 
	 {"unpacked", N_("Unpacking %s") }, 
	 {NULL, NULL}
      },
      // Configure operation
      { 
	 {"unpacked",N_("Preparing to configure %s") },
	 {"half-configured", N_("Configuring %s") },
	 { "installed", N_("Installed %s")},
	 {NULL, NULL}
      },
      // Remove operation
      { 
	 {"half-configured", N_("Preparing for removal of %s")},
	 {"half-installed", N_("Removing %s")},
	 {"config-files",  N_("Removed %s")},
	 {NULL, NULL}
      },
      // Purge operation
      { 
	 {"config-files", N_("Preparing to completely remove %s")},
	 {"not-installed", N_("Completely removed %s")},
	 {NULL, NULL}
      },
   };

   // init the PackageOps map, go over the list of packages that
   // that will be [installed|configured|removed|purged] and add
   // them to the PackageOps map (the dpkg states it goes through)
   // and the PackageOpsTranslations (human readable strings)
   for (vector<Item>::const_iterator I = List.begin(); I != List.end(); ++I)
   {
      if((*I).Pkg.end() == true)
	 continue;

      string const name = (*I).Pkg.FullName();
      PackageOpsDone[name] = 0;
      for(int i=0; (DpkgStatesOpMap[(*I).Op][i]).state != NULL; ++i)
      {
	 PackageOps[name].push_back(DpkgStatesOpMap[(*I).Op][i]);
	 PackagesTotal++;
      }
   }
}
                                                                        /*}}}*/
#if (APT_PKG_MAJOR >= 4 && APT_PKG_MINOR < 13)
bool pkgDPkgPM::Go(int StatusFd)
{
   APT::Progress::PackageManager *progress = NULL;
   if (StatusFd == -1)
      progress = APT::Progress::PackageManagerProgressFactory();
   else
      progress = new APT::Progress::PackageManagerProgressFd(StatusFd);
   
   return GoNoABIBreak(progress);
}
#endif

void pkgDPkgPM::StartPtyMagic()
{
   if (_config->FindB("Dpkg::Use-Pty", true) == false)
   {
      d->master = d->slave = -1;
      return;
   }

   // setup the pty and stuff
   struct	winsize win;

   // if tcgetattr does not return zero there was a error
   // and we do not do any pty magic
   _error->PushToStack();
   if (tcgetattr(STDOUT_FILENO, &d->tt) == 0)
   {
       if (ioctl(1, TIOCGWINSZ, (char *)&win) < 0)
       {
           _error->Errno("ioctl", _("ioctl(TIOCGWINSZ) failed"));
       } else if (openpty(&d->master, &d->slave, NULL, &d->tt, &win) < 0)
       {
           _error->Errno("openpty", _("Can not write log (%s)"), _("Is /dev/pts mounted?"));
           d->master = d->slave = -1;
        } else {
	    struct termios rtt;
	    rtt = d->tt;
	    cfmakeraw(&rtt);
	    rtt.c_lflag &= ~ECHO;
	    rtt.c_lflag |= ISIG;
	    // block SIGTTOU during tcsetattr to prevent a hang if
	    // the process is a member of the background process group
	    // http://www.opengroup.org/onlinepubs/000095399/functions/tcsetattr.html
	    sigemptyset(&d->sigmask);
	    sigaddset(&d->sigmask, SIGTTOU);
	    sigprocmask(SIG_BLOCK,&d->sigmask, &d->original_sigmask);
	    tcsetattr(0, TCSAFLUSH, &rtt);
	    sigprocmask(SIG_SETMASK, &d->original_sigmask, 0);
        }
      }
   // complain only if stdout is either a terminal (but still failed) or is an invalid
      // descriptor otherwise we would complain about redirection to e.g. /dev/null as well.
      else if (isatty(STDOUT_FILENO) == 1 || errno == EBADF)
         _error->Errno("tcgetattr", _("Can not write log (%s)"), _("Is stdout a terminal?"));

      if (_error->PendingError() == true)
	 _error->DumpErrors(std::cerr);
      _error->RevertToStack();
}

void pkgDPkgPM::StopPtyMagic()
{
   if(d->slave > 0)
      close(d->slave);
   if(d->master >= 0) 
   {
      tcsetattr(0, TCSAFLUSH, &d->tt);
      close(d->master);
   }
}

// DPkgPM::Go - Run the sequence					/*{{{*/
// ---------------------------------------------------------------------
/* This globs the operations and calls dpkg 
 *
 * If it is called with a progress object apt will report the install
 * progress to this object. It maps the dpkg states a package goes
 * through to human readable (and i10n-able)
 * names and calculates a percentage for each step.
 */
#if (APT_PKG_MAJOR >= 4 && APT_PKG_MINOR >= 13)
bool pkgDPkgPM::Go(APT::Progress::PackageManager *progress)
#else
bool pkgDPkgPM::GoNoABIBreak(APT::Progress::PackageManager *progress)
#endif
{
   pkgPackageManager::SigINTStop = false;
   d->progress = progress;

   // Generate the base argument list for dpkg
   unsigned long StartSize = 0;
   std::vector<const char *> Args;
   std::string DpkgExecutable = getDpkgExecutable();
   Args.push_back(DpkgExecutable.c_str());
   StartSize += DpkgExecutable.length();

   // Stick in any custom dpkg options
   Configuration::Item const *Opts = _config->Tree("DPkg::Options");
   if (Opts != 0)
   {
      Opts = Opts->Child;
      for (; Opts != 0; Opts = Opts->Next)
      {
	 if (Opts->Value.empty() == true)
	    continue;
	 Args.push_back(Opts->Value.c_str());
	 StartSize += Opts->Value.length();
      }
   }

   size_t const BaseArgs = Args.size();
   // we need to detect if we can qualify packages with the architecture or not
   Args.push_back("--assert-multi-arch");
   Args.push_back(NULL);

   pid_t dpkgAssertMultiArch = ExecFork();
   if (dpkgAssertMultiArch == 0)
   {
      dpkgChrootDirectory();
      // redirect everything to the ultimate sink as we only need the exit-status
      int const nullfd = open("/dev/null", O_RDONLY);
      dup2(nullfd, STDIN_FILENO);
      dup2(nullfd, STDOUT_FILENO);
      dup2(nullfd, STDERR_FILENO);
      execvp(Args[0], (char**) &Args[0]);
      _error->WarningE("dpkgGo", "Can't detect if dpkg supports multi-arch!");
      _exit(2);
   }

   fd_set rfds;
   struct timespec tv;

   unsigned int const MaxArgs = _config->FindI("Dpkg::MaxArgs",8*1024);
   unsigned int const MaxArgBytes = _config->FindI("Dpkg::MaxArgBytes",32*1024);
   bool const NoTriggers = _config->FindB("DPkg::NoTriggers", false);

   if (RunScripts("DPkg::Pre-Invoke") == false)
      return false;

   if (RunScriptsWithPkgs("DPkg::Pre-Install-Pkgs") == false)
      return false;

   // support subpressing of triggers processing for special
   // cases like d-i that runs the triggers handling manually
   bool const SmartConf = (_config->Find("PackageManager::Configure", "all") != "all");
   bool const TriggersPending = _config->FindB("DPkg::TriggersPending", false);
   if (_config->FindB("DPkg::ConfigurePending", SmartConf) == true)
      List.push_back(Item(Item::ConfigurePending, PkgIterator()));

   // for the progress
   BuildPackagesProgressMap();

   d->stdin_is_dev_null = false;

   // create log
   OpenLog();

   bool dpkgMultiArch = false;
   if (dpkgAssertMultiArch > 0)
   {
      int Status = 0;
      while (waitpid(dpkgAssertMultiArch, &Status, 0) != dpkgAssertMultiArch)
      {
	 if (errno == EINTR)
	    continue;
	 _error->WarningE("dpkgGo", _("Waited for %s but it wasn't there"), "dpkg --assert-multi-arch");
	 break;
      }
      if (WIFEXITED(Status) == true && WEXITSTATUS(Status) == 0)
	 dpkgMultiArch = true;
   }

   // start pty magic before the loop
   StartPtyMagic();

   // Tell the progress that its starting and fork dpkg 
   d->progress->Start(d->master);

   // this loop is runs once per dpkg operation
   vector<Item>::const_iterator I = List.begin();
   while (I != List.end())
   {
      // Do all actions with the same Op in one run
      vector<Item>::const_iterator J = I;
      if (TriggersPending == true)
	 for (; J != List.end(); ++J)
	 {
	    if (J->Op == I->Op)
	       continue;
	    if (J->Op != Item::TriggersPending)
	       break;
	    vector<Item>::const_iterator T = J + 1;
	    if (T != List.end() && T->Op == I->Op)
	       continue;
	    break;
	 }
      else
	 for (; J != List.end() && J->Op == I->Op; ++J)
	    /* nothing */;

      // keep track of allocated strings for multiarch package names
      std::vector<char *> Packages;

      // start with the baseset of arguments
      unsigned long Size = StartSize;
      Args.erase(Args.begin() + BaseArgs, Args.end());

      // Now check if we are within the MaxArgs limit
      //
      // this code below is problematic, because it may happen that
      // the argument list is split in a way that A depends on B
      // and they are in the same "--configure A B" run
      // - with the split they may now be configured in different
      //   runs, using Immediate-Configure-All can help prevent this.
      if (J - I > (signed)MaxArgs)
      {
	 J = I + MaxArgs;
	 unsigned long const size = MaxArgs + 10;
	 Args.reserve(size);
	 Packages.reserve(size);
      }
      else
      {
	 unsigned long const size = (J - I) + 10;
	 Args.reserve(size);
	 Packages.reserve(size);
      }

      int fd[2];
      if (pipe(fd) != 0)
	 return _error->Errno("pipe","Failed to create IPC pipe to dpkg");

#define ADDARG(X) Args.push_back(X); Size += strlen(X)
#define ADDARGC(X) Args.push_back(X); Size += sizeof(X) - 1

      ADDARGC("--status-fd");
      char status_fd_buf[20];
      snprintf(status_fd_buf,sizeof(status_fd_buf),"%i", fd[1]);
      ADDARG(status_fd_buf);
      unsigned long const Op = I->Op;

      switch (I->Op)
      {
	 case Item::Remove:
	 ADDARGC("--force-depends");
	 ADDARGC("--force-remove-essential");
	 ADDARGC("--remove");
	 break;
	 
	 case Item::Purge:
	 ADDARGC("--force-depends");
	 ADDARGC("--force-remove-essential");
	 ADDARGC("--purge");
	 break;
	 
	 case Item::Configure:
	 ADDARGC("--configure");
	 break;

	 case Item::ConfigurePending:
	 ADDARGC("--configure");
	 ADDARGC("--pending");
	 break;

	 case Item::TriggersPending:
	 ADDARGC("--triggers-only");
	 ADDARGC("--pending");
	 break;

	 case Item::Install:
	 ADDARGC("--unpack");
	 ADDARGC("--auto-deconfigure");
	 break;
      }

      if (NoTriggers == true && I->Op != Item::TriggersPending &&
	  I->Op != Item::ConfigurePending)
      {
	 ADDARGC("--no-triggers");
      }
#undef ADDARGC

      // Write in the file or package names
      if (I->Op == Item::Install)
      {
	 for (;I != J && Size < MaxArgBytes; ++I)
	 {
	    if (I->File[0] != '/')
	       return _error->Error("Internal Error, Pathname to install is not absolute '%s'",I->File.c_str());
	    Args.push_back(I->File.c_str());
	    Size += I->File.length();
	 }
      }
      else
      {
	 string const nativeArch = _config->Find("APT::Architecture");
	 unsigned long const oldSize = I->Op == Item::Configure ? Size : 0;
	 for (;I != J && Size < MaxArgBytes; ++I)
	 {
	    if((*I).Pkg.end() == true)
	       continue;
	    if (I->Op == Item::Configure && disappearedPkgs.find(I->Pkg.FullName(true)) != disappearedPkgs.end())
	       continue;
	    // We keep this here to allow "smooth" transitions from e.g. multiarch dpkg/ubuntu to dpkg/debian
	    if (dpkgMultiArch == false && (I->Pkg.Arch() == nativeArch ||
					   strcmp(I->Pkg.Arch(), "all") == 0 ||
					   strcmp(I->Pkg.Arch(), "none") == 0))
	    {
	       char const * const name = I->Pkg.Name();
	       ADDARG(name);
	    }
	    else
	    {
	       pkgCache::VerIterator PkgVer;
	       std::string name = I->Pkg.Name();
	       if (Op == Item::Remove || Op == Item::Purge) 
               {
		  PkgVer = I->Pkg.CurrentVer();
                  if(PkgVer.end() == true)
                     PkgVer = FindNowVersion(I->Pkg);
               }
	       else
		  PkgVer = Cache[I->Pkg].InstVerIter(Cache);
	       if (strcmp(I->Pkg.Arch(), "none") == 0)
		  ; // never arch-qualify a package without an arch
	       else if (PkgVer.end() == false)
                  name.append(":").append(PkgVer.Arch());
               else
                  _error->Warning("Can not find PkgVer for '%s'", name.c_str());
	       char * const fullname = strdup(name.c_str());
	       Packages.push_back(fullname);
	       ADDARG(fullname);
	    }
	 }
	 // skip configure action if all sheduled packages disappeared
	 if (oldSize == Size)
	    continue;
      }
#undef ADDARG

      J = I;
      
      if (_config->FindB("Debug::pkgDPkgPM",false) == true)
      {
	 for (std::vector<const char *>::const_iterator a = Args.begin();
	      a != Args.end(); ++a)
	    clog << *a << ' ';
	 clog << endl;
	 continue;
      }
      Args.push_back(NULL);

      cout << flush;
      clog << flush;
      cerr << flush;

      /* Mask off sig int/quit. We do this because dpkg also does when 
         it forks scripts. What happens is that when you hit ctrl-c it sends
	 it to all processes in the group. Since dpkg ignores the signal 
	 it doesn't die but we do! So we must also ignore it */
      sighandler_t old_SIGQUIT = signal(SIGQUIT,SIG_IGN);
      sighandler_t old_SIGINT = signal(SIGINT,SigINT);
      
      // Check here for any SIGINT
      if (pkgPackageManager::SigINTStop && (Op == Item::Remove || Op == Item::Purge || Op == Item::Install)) 
         break;
      
      
      // ignore SIGHUP as well (debian #463030)
      sighandler_t old_SIGHUP = signal(SIGHUP,SIG_IGN);

      // now run dpkg
      d->progress->StartDpkg();
      std::set<int> KeepFDs;
      KeepFDs.insert(fd[1]);
      MergeKeepFdsFromConfiguration(KeepFDs);
      pid_t Child = ExecFork(KeepFDs);
      if (Child == 0)
      {
         // This is the child
	 if(d->slave >= 0 && d->master >= 0) 
	 {
	    setsid();
	    int res = ioctl(d->slave, TIOCSCTTY, 0);
            if (res < 0) {
               std::cerr << "ioctl(TIOCSCTTY) failed for fd: " 
                         << d->slave << std::endl;
            } else {
               close(d->master);
               dup2(d->slave, 0);
               dup2(d->slave, 1);
               dup2(d->slave, 2);
               close(d->slave);
            }
	 }
	 close(fd[0]); // close the read end of the pipe

	 dpkgChrootDirectory();

	 if (chdir(_config->FindDir("DPkg::Run-Directory","/").c_str()) != 0)
	    _exit(100);

	 if (_config->FindB("DPkg::FlushSTDIN",true) == true && isatty(STDIN_FILENO))
	 {
	    int Flags,dummy;
	    if ((Flags = fcntl(STDIN_FILENO,F_GETFL,dummy)) < 0)
	       _exit(100);
	    
	    // Discard everything in stdin before forking dpkg
	    if (fcntl(STDIN_FILENO,F_SETFL,Flags | O_NONBLOCK) < 0)
	       _exit(100);
	    
	    while (read(STDIN_FILENO,&dummy,1) == 1);
	    
	    if (fcntl(STDIN_FILENO,F_SETFL,Flags & (~(long)O_NONBLOCK)) < 0)
	       _exit(100);
	 }

	 /* No Job Control Stop Env is a magic dpkg var that prevents it
	    from using sigstop */
	 putenv((char *)"DPKG_NO_TSTP=yes");
	 execvp(Args[0], (char**) &Args[0]);
	 cerr << "Could not exec dpkg!" << endl;
	 _exit(100);
      }      

      // apply ionice
      if (_config->FindB("DPkg::UseIoNice", false) == true)
	 ionice(Child);

      // Wait for dpkg
      int Status = 0;

      // we read from dpkg here
      int const _dpkgin = fd[0];
      close(fd[1]);                        // close the write end of the pipe

      // setups fds
      sigemptyset(&d->sigmask);
      sigprocmask(SIG_BLOCK,&d->sigmask,&d->original_sigmask);

      /* free vectors (and therefore memory) as we don't need the included data anymore */
      for (std::vector<char *>::const_iterator p = Packages.begin();
	   p != Packages.end(); ++p)
	 free(*p);
      Packages.clear();

      // the result of the waitpid call
      int res;
      int select_ret;
      while ((res=waitpid(Child,&Status, WNOHANG)) != Child) {
	 if(res < 0) {
	    // FIXME: move this to a function or something, looks ugly here
	    // error handling, waitpid returned -1
	    if (errno == EINTR)
	       continue;
	    RunScripts("DPkg::Post-Invoke");

	    // Restore sig int/quit
	    signal(SIGQUIT,old_SIGQUIT);
	    signal(SIGINT,old_SIGINT);

	    signal(SIGHUP,old_SIGHUP);
	    return _error->Errno("waitpid","Couldn't wait for subprocess");
	 }

	 // wait for input or output here
	 FD_ZERO(&rfds);
	 if (d->master >= 0 && !d->stdin_is_dev_null)
	    FD_SET(0, &rfds); 
	 FD_SET(_dpkgin, &rfds);
	 if(d->master >= 0)
	    FD_SET(d->master, &rfds);
         tv.tv_sec = 0;
         tv.tv_nsec = d->progress->GetPulseInterval();
	 select_ret = pselect(max(d->master, _dpkgin)+1, &rfds, NULL, NULL, 
			      &tv, &d->original_sigmask);
	 if (select_ret < 0 && (errno == EINVAL || errno == ENOSYS))
	    select_ret = racy_pselect(max(d->master, _dpkgin)+1, &rfds, NULL,
				      NULL, &tv, &d->original_sigmask);
         d->progress->Pulse();
	 if (select_ret == 0) 
  	    continue;
  	 else if (select_ret < 0 && errno == EINTR)
  	    continue;
  	 else if (select_ret < 0) 
 	 {
  	    perror("select() returned error");
  	    continue;
  	 } 
	 
	 if(d->master >= 0 && FD_ISSET(d->master, &rfds))
	    DoTerminalPty(d->master);
	 if(d->master >= 0 && FD_ISSET(0, &rfds))
	    DoStdin(d->master);
	 if(FD_ISSET(_dpkgin, &rfds))
	    DoDpkgStatusFd(_dpkgin);
      }
      close(_dpkgin);

      // Restore sig int/quit
      signal(SIGQUIT,old_SIGQUIT);
      signal(SIGINT,old_SIGINT);
      
      signal(SIGHUP,old_SIGHUP);
      // Check for an error code.
      if (WIFEXITED(Status) == 0 || WEXITSTATUS(Status) != 0)
      {
	 // if it was set to "keep-dpkg-runing" then we won't return
	 // here but keep the loop going and just report it as a error
	 // for later
	 bool const stopOnError = _config->FindB("Dpkg::StopOnError",true);

	 if (WIFSIGNALED(Status) != 0 && WTERMSIG(Status) == SIGSEGV)
	    strprintf(d->dpkg_error, "Sub-process %s received a segmentation fault.",Args[0]);
	 else if (WIFEXITED(Status) != 0)
	    strprintf(d->dpkg_error, "Sub-process %s returned an error code (%u)",Args[0],WEXITSTATUS(Status));
	 else
	    strprintf(d->dpkg_error, "Sub-process %s exited unexpectedly",Args[0]);
	 _error->Error("%s", d->dpkg_error.c_str());

	 if(stopOnError)
	    break;
      }
   }
   // dpkg is done at this point
   d->progress->Stop();
   StopPtyMagic();
   CloseLog();

   if (pkgPackageManager::SigINTStop)
       _error->Warning(_("Operation was interrupted before it could finish"));

   if (RunScripts("DPkg::Post-Invoke") == false)
      return false;

   if (_config->FindB("Debug::pkgDPkgPM",false) == false)
   {
      std::string const oldpkgcache = _config->FindFile("Dir::cache::pkgcache");
      if (oldpkgcache.empty() == false && RealFileExists(oldpkgcache) == true &&
	  unlink(oldpkgcache.c_str()) == 0)
      {
	 std::string const srcpkgcache = _config->FindFile("Dir::cache::srcpkgcache");
	 if (srcpkgcache.empty() == false && RealFileExists(srcpkgcache) == true)
	 {
	    _error->PushToStack();
	    pkgCacheFile CacheFile;
	    CacheFile.BuildCaches(NULL, true);
	    _error->RevertToStack();
	 }
      }
   }

   Cache.writeStateFile(NULL);
   return d->dpkg_error.empty();
}

void SigINT(int /*sig*/) {
   pkgPackageManager::SigINTStop = true;
}
									/*}}}*/
// pkgDpkgPM::Reset - Dump the contents of the command list		/*{{{*/
// ---------------------------------------------------------------------
/* */
void pkgDPkgPM::Reset() 
{
   List.erase(List.begin(),List.end());
}
									/*}}}*/
// pkgDpkgPM::WriteApportReport - write out error report pkg failure	/*{{{*/
// ---------------------------------------------------------------------
/* */
void pkgDPkgPM::WriteApportReport(const char *pkgpath, const char *errormsg) 
{
   // If apport doesn't exist or isn't installed do nothing
   // This e.g. prevents messages in 'universes' without apport
   pkgCache::PkgIterator apportPkg = Cache.FindPkg("apport");
   if (apportPkg.end() == true || apportPkg->CurrentVer == 0)
      return;

   string pkgname, reportfile, srcpkgname, pkgver, arch;
   string::size_type pos;
   FILE *report;

   if (_config->FindB("Dpkg::ApportFailureReport", true) == false)
   {
      std::clog << "configured to not write apport reports" << std::endl;
      return;
   }

   // only report the first errors
   if(pkgFailures > _config->FindI("APT::Apport::MaxReports", 3))
   {
      std::clog << _("No apport report written because MaxReports is reached already") << std::endl;
      return;
   }

   // check if its not a follow up error 
   const char *needle = dgettext("dpkg", "dependency problems - leaving unconfigured");
   if(strstr(errormsg, needle) != NULL) {
      std::clog << _("No apport report written because the error message indicates its a followup error from a previous failure.") << std::endl;
      return;
   }

   // do not report disk-full failures 
   if(strstr(errormsg, strerror(ENOSPC)) != NULL) {
      std::clog << _("No apport report written because the error message indicates a disk full error") << std::endl;
      return;
   }

   // do not report out-of-memory failures 
   if(strstr(errormsg, strerror(ENOMEM)) != NULL ||
      strstr(errormsg, "failed to allocate memory") != NULL) {
      std::clog << _("No apport report written because the error message indicates a out of memory error") << std::endl;
      return;
   }

   // do not report bugs regarding inaccessible local files
   if(strstr(errormsg, strerror(ENOENT)) != NULL ||
      strstr(errormsg, "cannot access archive") != NULL) {
      std::clog << _("No apport report written because the error message indicates an issue on the local system") << std::endl;
      return;
   }

   // do not report errors encountered when decompressing packages
   if(strstr(errormsg, "--fsys-tarfile returned error exit status 2") != NULL) {
      std::clog << _("No apport report written because the error message indicates an issue on the local system") << std::endl;
      return;
   }

   // do not report dpkg I/O errors, this is a format string, so we compare
   // the prefix and the suffix of the error with the dpkg error message
   vector<string> io_errors;
   io_errors.push_back(string("failed to read on buffer copy for %s"));
   io_errors.push_back(string("failed in write on buffer copy for %s"));
   io_errors.push_back(string("short read on buffer copy for %s"));

   for (vector<string>::iterator I = io_errors.begin(); I != io_errors.end(); ++I)
   {
      vector<string> list = VectorizeString(dgettext("dpkg", (*I).c_str()), '%');
      if (list.size() > 1) {
         // we need to split %s, VectorizeString only allows char so we need
         // to kill the "s" manually
         if (list[1].size() > 1) {
            list[1].erase(0, 1);
            if(strstr(errormsg, list[0].c_str()) && 
               strstr(errormsg, list[1].c_str())) {
               std::clog << _("No apport report written because the error message indicates a dpkg I/O error") << std::endl;
               return;
            }
         }
      }
   }

   // get the pkgname and reportfile
   pkgname = flNotDir(pkgpath);
   pos = pkgname.find('_');
   if(pos != string::npos)
      pkgname = pkgname.substr(0, pos);

   // find the package versin and source package name
   pkgCache::PkgIterator Pkg = Cache.FindPkg(pkgname);
   if (Pkg.end() == true)
      return;
   pkgCache::VerIterator Ver = Cache.GetCandidateVer(Pkg);
   if (Ver.end() == true)
      return;
   pkgver = Ver.VerStr() == NULL ? "unknown" : Ver.VerStr();
   pkgRecords Recs(Cache);
   pkgRecords::Parser &Parse = Recs.Lookup(Ver.FileList());
   srcpkgname = Parse.SourcePkg();
   if(srcpkgname.empty())
      srcpkgname = pkgname;

   // if the file exists already, we check:
   // - if it was reported already (touched by apport). 
   //   If not, we do nothing, otherwise
   //    we overwrite it. This is the same behaviour as apport
   // - if we have a report with the same pkgversion already
   //   then we skip it
   reportfile = flCombine("/var/crash",pkgname+".0.crash");
   if(FileExists(reportfile))
   {
      struct stat buf;
      char strbuf[255];

      // check atime/mtime
      stat(reportfile.c_str(), &buf);
      if(buf.st_mtime > buf.st_atime)
	 return;

      // check if the existing report is the same version
      report = fopen(reportfile.c_str(),"r");
      while(fgets(strbuf, sizeof(strbuf), report) != NULL)
      {
	 if(strstr(strbuf,"Package:") == strbuf)
	 {
	    char pkgname[255], version[255];
	    if(sscanf(strbuf, "Package: %254s %254s", pkgname, version) == 2)
	       if(strcmp(pkgver.c_str(), version) == 0)
	       {
		  fclose(report);
		  return;
	       }
	 }
      }
      fclose(report);
   }

   // now write the report
   arch = _config->Find("APT::Architecture");
   report = fopen(reportfile.c_str(),"w");
   if(report == NULL)
      return;
   if(_config->FindB("DPkgPM::InitialReportOnly",false) == true)
      chmod(reportfile.c_str(), 0);
   else
      chmod(reportfile.c_str(), 0600);
   fprintf(report, "ProblemType: Package\n");
   fprintf(report, "Architecture: %s\n", arch.c_str());
   time_t now = time(NULL);
   fprintf(report, "Date: %s" , ctime(&now));
   fprintf(report, "Package: %s %s\n", pkgname.c_str(), pkgver.c_str());
   fprintf(report, "SourcePackage: %s\n", srcpkgname.c_str());
   fprintf(report, "ErrorMessage:\n %s\n", errormsg);

   // ensure that the log is flushed
   if(d->term_out)
      fflush(d->term_out);

   // attach terminal log it if we have it
   string logfile_name = _config->FindFile("Dir::Log::Terminal");
   if (!logfile_name.empty())
   {
      FILE *log = NULL;

      fprintf(report, "DpkgTerminalLog:\n");
      log = fopen(logfile_name.c_str(),"r");
      if(log != NULL)
      {
	 char buf[1024];
	 while( fgets(buf, sizeof(buf), log) != NULL)
	    fprintf(report, " %s", buf);
         fprintf(report, " \n");
	 fclose(log);
      }
   }

   // attach history log it if we have it
   string histfile_name = _config->FindFile("Dir::Log::History");
   if (!histfile_name.empty())
   {
      fprintf(report, "DpkgHistoryLog:\n");
      FILE* log = fopen(histfile_name.c_str(),"r");
      if(log != NULL)
      {
	 char buf[1024];
	 while( fgets(buf, sizeof(buf), log) != NULL)
	    fprintf(report, " %s", buf);
	 fclose(log);
      }
   }

   // log the ordering 
   const char *ops_str[] = {"Install", "Configure","Remove","Purge"};
   fprintf(report, "AptOrdering:\n");
   for (vector<Item>::iterator I = List.begin(); I != List.end(); ++I)
      if ((*I).Pkg != NULL)
         fprintf(report, " %s: %s\n", (*I).Pkg.Name(), ops_str[(*I).Op]);
      else
         fprintf(report, " %s: %s\n", "NULL", ops_str[(*I).Op]);

   // attach dmesg log (to learn about segfaults)
   if (FileExists("/bin/dmesg"))
   {
      fprintf(report, "Dmesg:\n");
      FILE *log = popen("/bin/dmesg","r");
      if(log != NULL)
      {
	 char buf[1024];
	 while( fgets(buf, sizeof(buf), log) != NULL)
	    fprintf(report, " %s", buf);
	 pclose(log);
      }
   }

   // attach df -l log (to learn about filesystem status)
   if (FileExists("/bin/df"))
   {

      fprintf(report, "Df:\n");
      FILE *log = popen("/bin/df -l","r");
      if(log != NULL)
      {
	 char buf[1024];
	 while( fgets(buf, sizeof(buf), log) != NULL)
	    fprintf(report, " %s", buf);
	 pclose(log);
      }
   }

   fclose(report);

}
									/*}}}*/<|MERGE_RESOLUTION|>--- conflicted
+++ resolved
@@ -38,20 +38,6 @@
 #include <sys/stat.h>
 #include <sys/time.h>
 #include <sys/wait.h>
-<<<<<<< HEAD
-#include <signal.h>
-#include <errno.h>
-#include <stdio.h>
-#include <string.h>
-#include <algorithm>
-#include <sstream>
-#include <map>
-#include <pwd.h>
-#include <grp.h>
-#include <iomanip>
-
-=======
->>>>>>> 417e83d0
 #include <termios.h>
 #include <time.h>
 #include <unistd.h>
