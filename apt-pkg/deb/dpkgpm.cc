// -*- mode: cpp; mode: fold -*-
// Description								/*{{{*/
// $Id: dpkgpm.cc,v 1.28 2004/01/27 02:25:01 mdz Exp $
/* ######################################################################

   DPKG Package Manager - Provide an interface to dpkg
   
   ##################################################################### */
									/*}}}*/
// Includes								/*{{{*/
#include <apt-pkg/dpkgpm.h>
#include <apt-pkg/error.h>
#include <apt-pkg/configuration.h>
#include <apt-pkg/depcache.h>
#include <apt-pkg/pkgrecords.h>
#include <apt-pkg/strutl.h>
#include <apti18n.h>

#include <unistd.h>
#include <stdlib.h>
#include <fcntl.h>
#include <sys/select.h>
#include <sys/types.h>
#include <sys/wait.h>
#include <signal.h>
#include <errno.h>
#include <stdio.h>
#include <sstream>
#include <map>

#include <termios.h>
#include <unistd.h>
#include <sys/ioctl.h>
#include <pty.h>

#include <config.h>
#include <apti18n.h>
									/*}}}*/

using namespace std;



// DPkgPM::pkgDPkgPM - Constructor					/*{{{*/
// ---------------------------------------------------------------------
/* */
pkgDPkgPM::pkgDPkgPM(pkgDepCache *Cache) 
<<<<<<< HEAD
   : pkgPackageManager(Cache), dpkgbuf_pos(0), 
     PackagesTotal(0), PackagesDone(0), term_out(NULL)
=======
   : pkgPackageManager(Cache), dpkgbuf_pos(0), PackagesDone(0), 
     PackagesTotal(0), term_out(NULL)
>>>>>>> 1ba38171
{
}
									/*}}}*/
// DPkgPM::pkgDPkgPM - Destructor					/*{{{*/
// ---------------------------------------------------------------------
/* */
pkgDPkgPM::~pkgDPkgPM()
{
}
									/*}}}*/
// DPkgPM::Install - Install a package					/*{{{*/
// ---------------------------------------------------------------------
/* Add an install operation to the sequence list */
bool pkgDPkgPM::Install(PkgIterator Pkg,string File)
{
   if (File.empty() == true || Pkg.end() == true)
      return _error->Error("Internal Error, No file name for %s",Pkg.Name());

   List.push_back(Item(Item::Install,Pkg,File));
   return true;
}
									/*}}}*/
// DPkgPM::Configure - Configure a package				/*{{{*/
// ---------------------------------------------------------------------
/* Add a configure operation to the sequence list */
bool pkgDPkgPM::Configure(PkgIterator Pkg)
{
   if (Pkg.end() == true)
      return false;
   
   List.push_back(Item(Item::Configure,Pkg));
   return true;
}
									/*}}}*/
// DPkgPM::Remove - Remove a package					/*{{{*/
// ---------------------------------------------------------------------
/* Add a remove operation to the sequence list */
bool pkgDPkgPM::Remove(PkgIterator Pkg,bool Purge)
{
   if (Pkg.end() == true)
      return false;
   
   if (Purge == true)
      List.push_back(Item(Item::Purge,Pkg));
   else
      List.push_back(Item(Item::Remove,Pkg));
   return true;
}
									/*}}}*/
// DPkgPM::RunScripts - Run a set of scripts				/*{{{*/
// ---------------------------------------------------------------------
/* This looks for a list of script sto run from the configuration file,
   each one is run with system from a forked child. */
bool pkgDPkgPM::RunScripts(const char *Cnf)
{
   Configuration::Item const *Opts = _config->Tree(Cnf);
   if (Opts == 0 || Opts->Child == 0)
      return true;
   Opts = Opts->Child;

   // Fork for running the system calls
   pid_t Child = ExecFork();
   
   // This is the child
   if (Child == 0)
   {
      if (chdir("/tmp/") != 0)
	 _exit(100);
	 
      unsigned int Count = 1;
      for (; Opts != 0; Opts = Opts->Next, Count++)
      {
	 if (Opts->Value.empty() == true)
	    continue;
	 
	 if (system(Opts->Value.c_str()) != 0)
	    _exit(100+Count);
      }
      _exit(0);
   }      

   // Wait for the child
   int Status = 0;
   while (waitpid(Child,&Status,0) != Child)
   {
      if (errno == EINTR)
	 continue;
      return _error->Errno("waitpid","Couldn't wait for subprocess");
   }

   // Restore sig int/quit
   signal(SIGQUIT,SIG_DFL);
   signal(SIGINT,SIG_DFL);   

   // Check for an error code.
   if (WIFEXITED(Status) == 0 || WEXITSTATUS(Status) != 0)
   {
      unsigned int Count = WEXITSTATUS(Status);
      if (Count > 100)
      {
	 Count -= 100;
	 for (; Opts != 0 && Count != 1; Opts = Opts->Next, Count--);
	 _error->Error("Problem executing scripts %s '%s'",Cnf,Opts->Value.c_str());
      }
      
      return _error->Error("Sub-process returned an error code");
   }
   
   return true;
}
                                                                        /*}}}*/
// DPkgPM::SendV2Pkgs - Send version 2 package info			/*{{{*/
// ---------------------------------------------------------------------
/* This is part of the helper script communication interface, it sends
   very complete information down to the other end of the pipe.*/
bool pkgDPkgPM::SendV2Pkgs(FILE *F)
{
   fprintf(F,"VERSION 2\n");
   
   /* Write out all of the configuration directives by walking the 
      configuration tree */
   const Configuration::Item *Top = _config->Tree(0);
   for (; Top != 0;)
   {
      if (Top->Value.empty() == false)
      {
	 fprintf(F,"%s=%s\n",
		 QuoteString(Top->FullTag(),"=\"\n").c_str(),
		 QuoteString(Top->Value,"\n").c_str());
      }

      if (Top->Child != 0)
      {
	 Top = Top->Child;
	 continue;
      }
      
      while (Top != 0 && Top->Next == 0)
	 Top = Top->Parent;
      if (Top != 0)
	 Top = Top->Next;
   }   
   fprintf(F,"\n");
 
   // Write out the package actions in order.
   for (vector<Item>::iterator I = List.begin(); I != List.end(); I++)
   {
      pkgDepCache::StateCache &S = Cache[I->Pkg];
      
      fprintf(F,"%s ",I->Pkg.Name());
      // Current version
      if (I->Pkg->CurrentVer == 0)
	 fprintf(F,"- ");
      else
	 fprintf(F,"%s ",I->Pkg.CurrentVer().VerStr());
      
      // Show the compare operator
      // Target version
      if (S.InstallVer != 0)
      {
	 int Comp = 2;
	 if (I->Pkg->CurrentVer != 0)
	    Comp = S.InstVerIter(Cache).CompareVer(I->Pkg.CurrentVer());
	 if (Comp < 0)
	    fprintf(F,"> ");
	 if (Comp == 0)
	    fprintf(F,"= ");
	 if (Comp > 0)
	    fprintf(F,"< ");
	 fprintf(F,"%s ",S.InstVerIter(Cache).VerStr());
      }
      else
	 fprintf(F,"> - ");
      
      // Show the filename/operation
      if (I->Op == Item::Install)
      {
	 // No errors here..
	 if (I->File[0] != '/')
	    fprintf(F,"**ERROR**\n");
	 else
	    fprintf(F,"%s\n",I->File.c_str());
      }      
      if (I->Op == Item::Configure)
	 fprintf(F,"**CONFIGURE**\n");
      if (I->Op == Item::Remove ||
	  I->Op == Item::Purge)
	 fprintf(F,"**REMOVE**\n");
      
      if (ferror(F) != 0)
	 return false;
   }
   return true;
}
									/*}}}*/
// DPkgPM::RunScriptsWithPkgs - Run scripts with package names on stdin /*{{{*/
// ---------------------------------------------------------------------
/* This looks for a list of scripts to run from the configuration file
   each one is run and is fed on standard input a list of all .deb files
   that are due to be installed. */
bool pkgDPkgPM::RunScriptsWithPkgs(const char *Cnf)
{
   Configuration::Item const *Opts = _config->Tree(Cnf);
   if (Opts == 0 || Opts->Child == 0)
      return true;
   Opts = Opts->Child;
   
   unsigned int Count = 1;
   for (; Opts != 0; Opts = Opts->Next, Count++)
   {
      if (Opts->Value.empty() == true)
         continue;

      // Determine the protocol version
      string OptSec = Opts->Value;
      string::size_type Pos;
      if ((Pos = OptSec.find(' ')) == string::npos || Pos == 0)
	 Pos = OptSec.length();
      OptSec = "DPkg::Tools::Options::" + string(Opts->Value.c_str(),Pos);
      
      unsigned int Version = _config->FindI(OptSec+"::Version",1);
      
      // Create the pipes
      int Pipes[2];
      if (pipe(Pipes) != 0)
	 return _error->Errno("pipe","Failed to create IPC pipe to subprocess");
      SetCloseExec(Pipes[0],true);
      SetCloseExec(Pipes[1],true);
      
      // Purified Fork for running the script
      pid_t Process = ExecFork();      
      if (Process == 0)
      {
	 // Setup the FDs
	 dup2(Pipes[0],STDIN_FILENO);
	 SetCloseExec(STDOUT_FILENO,false);
	 SetCloseExec(STDIN_FILENO,false);      
	 SetCloseExec(STDERR_FILENO,false);

	 const char *Args[4];
	 Args[0] = "/bin/sh";
	 Args[1] = "-c";
	 Args[2] = Opts->Value.c_str();
	 Args[3] = 0;
	 execv(Args[0],(char **)Args);
	 _exit(100);
      }
      close(Pipes[0]);
      FILE *F = fdopen(Pipes[1],"w");
      if (F == 0)
	 return _error->Errno("fdopen","Faild to open new FD");
      
      // Feed it the filenames.
      bool Die = false;
      if (Version <= 1)
      {
	 for (vector<Item>::iterator I = List.begin(); I != List.end(); I++)
	 {
	    // Only deal with packages to be installed from .deb
	    if (I->Op != Item::Install)
	       continue;

	    // No errors here..
	    if (I->File[0] != '/')
	       continue;
	    
	    /* Feed the filename of each package that is pending install
	       into the pipe. */
	    fprintf(F,"%s\n",I->File.c_str());
	    if (ferror(F) != 0)
	    {
	       Die = true;
	       break;
	    }
	 }
      }
      else
	 Die = !SendV2Pkgs(F);

      fclose(F);
      
      // Clean up the sub process
      if (ExecWait(Process,Opts->Value.c_str()) == false)
	 return _error->Error("Failure running script %s",Opts->Value.c_str());
   }

   return true;
}

									/*}}}*/
// DPkgPM::DoStdin - Read stdin and pass to slave pty			/*{{{*/
// ---------------------------------------------------------------------
/*
*/
void pkgDPkgPM::DoStdin(int master)
{
   char input_buf[256] = {0,}; 
   int len = read(0, input_buf, sizeof(input_buf));
   write(master, input_buf, len);
}
									/*}}}*/
// DPkgPM::DoTerminalPty - Read the terminal pty and write log		/*{{{*/
// ---------------------------------------------------------------------
/*
 * read the terminal pty and write log
 */
void pkgDPkgPM::DoTerminalPty(int master)
{
   char term_buf[1024] = {0,};

   int len=read(master, term_buf, sizeof(term_buf));
   if(len <= 0)
      return;
   write(1, term_buf, len);
   if(term_out)
      fwrite(term_buf, len, sizeof(char), term_out);
}
									/*}}}*/
// DPkgPM::ProcessDpkgStatusBuf                                        	/*{{{*/
// ---------------------------------------------------------------------
/*
 */
void pkgDPkgPM::ProcessDpkgStatusLine(int OutStatusFd, char *line)
{
   // the status we output
   ostringstream status;

   if (_config->FindB("Debug::pkgDPkgProgressReporting",false) == true)
      std::clog << "got from dpkg '" << line << "'" << std::endl;


   /* dpkg sends strings like this:
      'status:   <pkg>:  <pkg  qstate>'
      errors look like this:
      'status: /var/cache/apt/archives/krecipes_0.8.1-0ubuntu1_i386.deb : error : trying to overwrite `/usr/share/doc/kde/HTML/en/krecipes/krectip.png', which is also in package krecipes-data 
      and conffile-prompt like this
      'status: conffile-prompt: conffile : 'current-conffile' 'new-conffile' useredited distedited
	    
   */
   char* list[5];
   //        dpkg sends multiline error messages sometimes (see
   //        #374195 for a example. we should support this by
   //        either patching dpkg to not send multiline over the
   //        statusfd or by rewriting the code here to deal with
   //        it. for now we just ignore it and not crash
   TokSplitString(':', line, list, sizeof(list)/sizeof(list[0]));
   char *pkg = list[1];
   char *action = _strstrip(list[2]);
   if( pkg == NULL || action == NULL) 
   {
      if (_config->FindB("Debug::pkgDPkgProgressReporting",false) == true)
	 std::clog << "ignoring line: not enough ':'" << std::endl;
      return;
   }

   if(strncmp(action,"error",strlen("error")) == 0)
   {
      status << "pmerror:" << list[1]
	     << ":"  << (PackagesDone/float(PackagesTotal)*100.0) 
	     << ":" << list[3]
	     << endl;
      if(OutStatusFd > 0)
	 write(OutStatusFd, status.str().c_str(), status.str().size());
      if (_config->FindB("Debug::pkgDPkgProgressReporting",false) == true)
	 std::clog << "send: '" << status.str() << "'" << endl;
      pkgFailures++;
      WriteApportReport(list[1], list[3]);
      return;
   }
   if(strncmp(action,"conffile",strlen("conffile")) == 0)
   {
      status << "pmconffile:" << list[1]
	     << ":"  << (PackagesDone/float(PackagesTotal)*100.0) 
	     << ":" << list[3]
	     << endl;
      if(OutStatusFd > 0)
	 write(OutStatusFd, status.str().c_str(), status.str().size());
      if (_config->FindB("Debug::pkgDPkgProgressReporting",false) == true)
	 std::clog << "send: '" << status.str() << "'" << endl;
      return;
   }

   vector<struct DpkgState> &states = PackageOps[pkg];
   const char *next_action = NULL;
   if(PackageOpsDone[pkg] < states.size())
      next_action = states[PackageOpsDone[pkg]].state;
   // check if the package moved to the next dpkg state
   if(next_action && (strcmp(action, next_action) == 0)) 
   {
      // only read the translation if there is actually a next
      // action
      const char *translation = _(states[PackageOpsDone[pkg]].str);
      char s[200];
      snprintf(s, sizeof(s), translation, pkg);

      // we moved from one dpkg state to a new one, report that
      PackageOpsDone[pkg]++;
      PackagesDone++;
      // build the status str
      status << "pmstatus:" << pkg 
	     << ":"  << (PackagesDone/float(PackagesTotal)*100.0) 
	     << ":" << s
	     << endl;
      if(OutStatusFd > 0)
	 write(OutStatusFd, status.str().c_str(), status.str().size());
      if (_config->FindB("Debug::pkgDPkgProgressReporting",false) == true)
	 std::clog << "send: '" << status.str() << "'" << endl;
   }
   if (_config->FindB("Debug::pkgDPkgProgressReporting",false) == true) 
      std::clog << "(parsed from dpkg) pkg: " << pkg 
		<< " action: " << action << endl;
}

// DPkgPM::DoDpkgStatusFd                                           	/*{{{*/
// ---------------------------------------------------------------------
/*
 */
void pkgDPkgPM::DoDpkgStatusFd(int statusfd, int OutStatusFd)
{
   char *p, *q;
   int len;

   len=read(statusfd, &dpkgbuf[dpkgbuf_pos], sizeof(dpkgbuf)-dpkgbuf_pos);
   dpkgbuf_pos += len;
   if(len <= 0)
      return;

   // process line by line if we have a buffer
   p = q = dpkgbuf;
   while((q=(char*)memchr(p, '\n', dpkgbuf+dpkgbuf_pos-p)) != NULL)
   {
      *q = 0;
      ProcessDpkgStatusLine(OutStatusFd, p);
      p=q+1; // continue with next line
   }

   // now move the unprocessed bits (after the final \n that is now a 0x0) 
   // to the start and update dpkgbuf_pos
   p = (char*)memrchr(dpkgbuf, 0, dpkgbuf_pos);
   if(p == NULL)
      return;

   // we are interessted in the first char *after* 0x0
   p++;

   // move the unprocessed tail to the start and update pos
   memmove(dpkgbuf, p, p-dpkgbuf);
   dpkgbuf_pos = dpkgbuf+dpkgbuf_pos-p;
}
									/*}}}*/


// DPkgPM::Go - Run the sequence					/*{{{*/
// ---------------------------------------------------------------------
/* This globs the operations and calls dpkg 
 *   
 * If it is called with "OutStatusFd" set to a valid file descriptor
 * apt will report the install progress over this fd. It maps the
 * dpkg states a package goes through to human readable (and i10n-able)
 * names and calculates a percentage for each step.
*/
bool pkgDPkgPM::Go(int OutStatusFd)
{
   unsigned int MaxArgs = _config->FindI("Dpkg::MaxArgs",8*1024);   
   unsigned int MaxArgBytes = _config->FindI("Dpkg::MaxArgBytes",32*1024);

   if (RunScripts("DPkg::Pre-Invoke") == false)
      return false;

   if (RunScriptsWithPkgs("DPkg::Pre-Install-Pkgs") == false)
      return false;
   
   // map the dpkg states to the operations that are performed
   // (this is sorted in the same way as Item::Ops)
   static const struct DpkgState DpkgStatesOpMap[][5] = {
      // Install operation
      { 
	 {"half-installed", N_("Preparing %s")}, 
	 {"unpacked", N_("Unpacking %s") }, 
	 {NULL, NULL}
      },
      // Configure operation
      { 
	 {"unpacked",N_("Preparing to configure %s") },
	 {"half-configured", N_("Configuring %s") },
	 { "installed", N_("Installed %s")},
	 {NULL, NULL}
      },
      // Remove operation
      { 
	 {"half-configured", N_("Preparing for removal of %s")},
	 {"half-installed", N_("Removing %s")},
	 {"config-files",  N_("Removed %s")},
	 {NULL, NULL}
      },
      // Purge operation
      { 
	 {"config-files", N_("Preparing to completely remove %s")},
	 {"not-installed", N_("Completely removed %s")},
	 {NULL, NULL}
      },
   };

   // init the PackageOps map, go over the list of packages that
   // that will be [installed|configured|removed|purged] and add
   // them to the PackageOps map (the dpkg states it goes through)
   // and the PackageOpsTranslations (human readable strings)
   for (vector<Item>::iterator I = List.begin(); I != List.end();I++)
   {
      string name = (*I).Pkg.Name();
      PackageOpsDone[name] = 0;
      for(int i=0; (DpkgStatesOpMap[(*I).Op][i]).state != NULL;  i++) 
      {
	 PackageOps[name].push_back(DpkgStatesOpMap[(*I).Op][i]);
	 PackagesTotal++;
      }
   }   

   // create log
   string logdir = _config->FindDir("Dir::Log");
   if(not FileExists(logdir))
      return _error->Error(_("Directory '%s' missing"), logdir.c_str());
   string logfile_name = flCombine(logdir,
				   _config->Find("Dir::Log::Terminal"));
   if (!logfile_name.empty())
   {
      term_out = fopen(logfile_name.c_str(),"a");
      chmod(logfile_name.c_str(), 0600);
      // output current time
      char outstr[200];
      time_t t = time(NULL);
      struct tm *tmp = localtime(&t);
      strftime(outstr, sizeof(outstr), "%F  %T", tmp);
      fprintf(term_out, "\nLog started: ");
      fprintf(term_out, outstr);
      fprintf(term_out, "\n");
   }

   // this loop is runs once per operation
   for (vector<Item>::iterator I = List.begin(); I != List.end();)
   {
      vector<Item>::iterator J = I;
      for (; J != List.end() && J->Op == I->Op; J++);

      // Generate the argument list
      const char *Args[MaxArgs + 50];
      if (J - I > (signed)MaxArgs)
	 J = I + MaxArgs;
      
      unsigned int n = 0;
      unsigned long Size = 0;
      string Tmp = _config->Find("Dir::Bin::dpkg","dpkg");
      Args[n++] = Tmp.c_str();
      Size += strlen(Args[n-1]);
      
      // Stick in any custom dpkg options
      Configuration::Item const *Opts = _config->Tree("DPkg::Options");
      if (Opts != 0)
      {
	 Opts = Opts->Child;
	 for (; Opts != 0; Opts = Opts->Next)
	 {
	    if (Opts->Value.empty() == true)
	       continue;
	    Args[n++] = Opts->Value.c_str();
	    Size += Opts->Value.length();
	 }	 
      }
      
      char status_fd_buf[20];
      int fd[2];
      pipe(fd);
      
      Args[n++] = "--status-fd";
      Size += strlen(Args[n-1]);
      snprintf(status_fd_buf,sizeof(status_fd_buf),"%i", fd[1]);
      Args[n++] = status_fd_buf;
      Size += strlen(Args[n-1]);

      switch (I->Op)
      {
	 case Item::Remove:
	 Args[n++] = "--force-depends";
	 Size += strlen(Args[n-1]);
	 Args[n++] = "--force-remove-essential";
	 Size += strlen(Args[n-1]);
	 Args[n++] = "--remove";
	 Size += strlen(Args[n-1]);
	 break;
	 
	 case Item::Purge:
	 Args[n++] = "--force-depends";
	 Size += strlen(Args[n-1]);
	 Args[n++] = "--force-remove-essential";
	 Size += strlen(Args[n-1]);
	 Args[n++] = "--purge";
	 Size += strlen(Args[n-1]);
	 break;
	 
	 case Item::Configure:
	 Args[n++] = "--configure";
	 Size += strlen(Args[n-1]);
	 break;
	 
	 case Item::Install:
	 Args[n++] = "--unpack";
	 Size += strlen(Args[n-1]);
	 Args[n++] = "--auto-deconfigure";
	 Size += strlen(Args[n-1]);
	 break;
      }
      
      // Write in the file or package names
      if (I->Op == Item::Install)
      {
	 for (;I != J && Size < MaxArgBytes; I++)
	 {
	    if (I->File[0] != '/')
	       return _error->Error("Internal Error, Pathname to install is not absolute '%s'",I->File.c_str());
	    Args[n++] = I->File.c_str();
	    Size += strlen(Args[n-1]);
	 }
      }      
      else
      {
	 for (;I != J && Size < MaxArgBytes; I++)
	 {
	    Args[n++] = I->Pkg.Name();
	    Size += strlen(Args[n-1]);
	 }	 
      }      
      Args[n] = 0;
      J = I;
      
      if (_config->FindB("Debug::pkgDPkgPM",false) == true)
      {
	 for (unsigned int k = 0; k != n; k++)
	    clog << Args[k] << ' ';
	 clog << endl;
	 continue;
      }
      
      cout << flush;
      clog << flush;
      cerr << flush;

      /* Mask off sig int/quit. We do this because dpkg also does when 
         it forks scripts. What happens is that when you hit ctrl-c it sends
	 it to all processes in the group. Since dpkg ignores the signal 
	 it doesn't die but we do! So we must also ignore it */
      sighandler_t old_SIGQUIT = signal(SIGQUIT,SIG_IGN);
      sighandler_t old_SIGINT = signal(SIGINT,SIG_IGN);

      struct	termios tt;
      struct	winsize win;
      int	master;
      int	slave;

      // FIXME: setup sensible signal handling (*ick*)
      tcgetattr(0, &tt);
      ioctl(0, TIOCGWINSZ, (char *)&win);
      if (openpty(&master, &slave, NULL, &tt, &win) < 0) 
      {
	 const char *s = _("Can not write log, openpty() "
			   "failed (/dev/pts not mounted?)\n");
	 fprintf(stderr, "%s",s);
	 fprintf(term_out, "%s",s);
	 master = slave = -1;
      }  else {
	 struct termios rtt;
	 rtt = tt;
	 cfmakeraw(&rtt);
	 rtt.c_lflag &= ~ECHO;
	 tcsetattr(0, TCSAFLUSH, &rtt);
      }

       // Fork dpkg
      pid_t Child;
      _config->Set("APT::Keep-Fds::",fd[1]);
      Child = ExecFork();
            
      // This is the child
      if (Child == 0)
      {
	 if(slave >= 0 && master >= 0) 
	 {
	    setsid();
	    ioctl(slave, TIOCSCTTY, 0);
	    close(master);
	    dup2(slave, 0);
	    dup2(slave, 1);
	    dup2(slave, 2);
	    close(slave);
	 }
	 close(fd[0]); // close the read end of the pipe

	 if (chdir(_config->FindDir("DPkg::Run-Directory","/").c_str()) != 0)
	    _exit(100);
	 
	 if (_config->FindB("DPkg::FlushSTDIN",true) == true && isatty(STDIN_FILENO))
	 {
	    int Flags,dummy;
	    if ((Flags = fcntl(STDIN_FILENO,F_GETFL,dummy)) < 0)
	       _exit(100);
	    
	    // Discard everything in stdin before forking dpkg
	    if (fcntl(STDIN_FILENO,F_SETFL,Flags | O_NONBLOCK) < 0)
	       _exit(100);
	    
	    while (read(STDIN_FILENO,&dummy,1) == 1);
	    
	    if (fcntl(STDIN_FILENO,F_SETFL,Flags & (~(long)O_NONBLOCK)) < 0)
	       _exit(100);
	 }


	 /* No Job Control Stop Env is a magic dpkg var that prevents it
	    from using sigstop */
	 putenv("DPKG_NO_TSTP=yes");
	 execvp(Args[0],(char **)Args);
	 cerr << "Could not exec dpkg!" << endl;
	 _exit(100);
      }      

      // clear the Keep-Fd again
      _config->Clear("APT::Keep-Fds",fd[1]);

      // Wait for dpkg
      int Status = 0;

      // we read from dpkg here
      int _dpkgin = fd[0];
      close(fd[1]);                        // close the write end of the pipe

      // the result of the waitpid call
      int res;
      if(slave > 0)
	 close(slave);

      // setups fds
      fd_set rfds;
      struct timeval tv;
      int select_ret;
      while ((res=waitpid(Child,&Status, WNOHANG)) != Child) {
	 if(res < 0) {
	    // FIXME: move this to a function or something, looks ugly here
	    // error handling, waitpid returned -1
	    if (errno == EINTR)
	       continue;
	    RunScripts("DPkg::Post-Invoke");

	    // Restore sig int/quit
	    signal(SIGQUIT,old_SIGQUIT);
	    signal(SIGINT,old_SIGINT);
	    return _error->Errno("waitpid","Couldn't wait for subprocess");
	 }

	 // wait for input or output here
	 FD_ZERO(&rfds);
	 FD_SET(0, &rfds); 
	 FD_SET(_dpkgin, &rfds);
	 if(master >= 0)
	    FD_SET(master, &rfds);
	 tv.tv_sec = 1;
	 tv.tv_usec = 0;
	 select_ret = select(max(master, _dpkgin)+1, &rfds, NULL, NULL, &tv);
	 if (select_ret < 0)
	    std::cerr << "Error in select()" << std::endl;
	 else if (select_ret == 0)
	    continue;

	 if(master >= 0 && FD_ISSET(master, &rfds))
	    DoTerminalPty(master);
	 if(master >= 0 && FD_ISSET(0, &rfds))
	    DoStdin(master);
	 if(FD_ISSET(_dpkgin, &rfds))
	    DoDpkgStatusFd(_dpkgin, OutStatusFd);
      }
      close(_dpkgin);

      // Restore sig int/quit
      signal(SIGQUIT,old_SIGQUIT);
      signal(SIGINT,old_SIGINT);

      if(master >= 0 && slave >= 0)
	 tcsetattr(0, TCSAFLUSH, &tt);
       
      // Check for an error code.
      if (WIFEXITED(Status) == 0 || WEXITSTATUS(Status) != 0)
      {
	 // if it was set to "keep-dpkg-runing" then we won't return
	 // here but keep the loop going and just report it as a error
	 // for later
	 bool stopOnError = _config->FindB("Dpkg::StopOnError",true);
	 
	 if(stopOnError)
	    RunScripts("DPkg::Post-Invoke");

	 if (WIFSIGNALED(Status) != 0 && WTERMSIG(Status) == SIGSEGV) 
	    _error->Error("Sub-process %s received a segmentation fault.",Args[0]);
	 else if (WIFEXITED(Status) != 0)
	    _error->Error("Sub-process %s returned an error code (%u)",Args[0],WEXITSTATUS(Status));
	 else 
	    _error->Error("Sub-process %s exited unexpectedly",Args[0]);

	 if(stopOnError) 
	 {
	    if(term_out)
	       fclose(term_out);
	    return false;
	 }
      }      
   }
   if(term_out)
      fclose(term_out);

   if (RunScripts("DPkg::Post-Invoke") == false)
      return false;
   return true;
}
									/*}}}*/
// pkgDpkgPM::Reset - Dump the contents of the command list		/*{{{*/
// ---------------------------------------------------------------------
/* */
void pkgDPkgPM::Reset() 
{
   List.erase(List.begin(),List.end());
}
									/*}}}*/
// pkgDpkgPM::WriteApportReport - write out error report pkg failure	/*{{{*/
// ---------------------------------------------------------------------
/* */
void pkgDPkgPM::WriteApportReport(const char *pkgpath, const char *errormsg) 
{
   string pkgname, reportfile, srcpkgname, pkgver, arch;
   string::size_type pos;
   FILE *report;

   if (_config->FindB("Dpkg::ApportFailureReport",true) == false)
      return;

   // only report the first error if we are in StopOnError=false mode
   // to prevent bogus reports
   if((_config->FindB("Dpkg::StopOnError",true) == false) && pkgFailures > 1)
      return;

   // get the pkgname and reportfile
   pkgname = flNotDir(pkgpath);
   pos = pkgname.rfind('_');
   if(pos != string::npos)
      pkgname = string(pkgname, 0, pos);

   // find the package versin and source package name
   pkgCache::PkgIterator Pkg = Cache.FindPkg(pkgname);
   if (Pkg.end() == true)
      return;
   pkgCache::VerIterator Ver = Cache.GetCandidateVer(Pkg);
   pkgver = Ver.VerStr();
   if (Ver.end() == true)
      return;
   pkgRecords Recs(Cache);
   pkgRecords::Parser &Parse = Recs.Lookup(Ver.FileList());
   srcpkgname = Parse.SourcePkg();
   if(srcpkgname.empty())
      srcpkgname = pkgname;

   // if the file exists already, we check:
   // - if it was reported already (touched by apport). 
   //   If not, we do nothing, otherwise
   //    we overwrite it. This is the same behaviour as apport
   // - if we have a report with the same pkgversion already
   //   then we skip it
   reportfile = flCombine("/var/crash",pkgname+".0.crash");
   if(FileExists(reportfile))
   {
      struct stat buf;
      char strbuf[255];

      // check atime/mtime
      stat(reportfile.c_str(), &buf);
      if(buf.st_mtime > buf.st_atime)
	 return;

      // check if the existing report is the same version
      report = fopen(reportfile.c_str(),"r");
      while(fgets(strbuf, sizeof(strbuf), report) != NULL)
      {
	 if(strstr(strbuf,"Package:") == strbuf)
	 {
	    char pkgname[255], version[255];
	    if(sscanf(strbuf, "Package: %s %s", pkgname, version) == 2)
	       if(strcmp(pkgver.c_str(), version) == 0)
	       {
		  fclose(report);
		  return;
	       }
	 }
      }
      fclose(report);
   }

   // now write the report
   arch = _config->Find("APT::Architecture");
   report = fopen(reportfile.c_str(),"w");
   if(report == NULL)
      return;
   if(_config->FindB("DPkgPM::InitialReportOnly",false) == true)
      chmod(reportfile.c_str(), 0);
   else
      chmod(reportfile.c_str(), 0600);
   fprintf(report, "ProblemType: Package\n");
   fprintf(report, "Architecture: %s\n", arch.c_str());
   time_t now = time(NULL);
   fprintf(report, "Date: %s" , ctime(&now));
   fprintf(report, "Package: %s %s\n", pkgname.c_str(), pkgver.c_str());
   fprintf(report, "SourcePackage: %s\n", srcpkgname.c_str());
   fprintf(report, "ErrorMessage:\n %s\n", errormsg);

   // ensure that the log is flushed
   if(term_out)
      fflush(term_out);

   // attach terminal log it if we have it
   string logfile_name = _config->FindFile("Dir::Log::Terminal");
   if (!logfile_name.empty())
   {
      FILE *log = NULL;
      char buf[1024];

      fprintf(report, "DpkgTerminalLog:\n");
      log = fopen(logfile_name.c_str(),"r");
      if(log != NULL)
      {
	 while( fgets(buf, sizeof(buf), log) != NULL)
	    fprintf(report, " %s", buf);
	 fclose(log);
      }
   }
   fclose(report);
}
									/*}}}*/<|MERGE_RESOLUTION|>--- conflicted
+++ resolved
@@ -45,13 +45,8 @@
 // ---------------------------------------------------------------------
 /* */
 pkgDPkgPM::pkgDPkgPM(pkgDepCache *Cache) 
-<<<<<<< HEAD
-   : pkgPackageManager(Cache), dpkgbuf_pos(0), 
-     PackagesTotal(0), PackagesDone(0), term_out(NULL)
-=======
    : pkgPackageManager(Cache), dpkgbuf_pos(0), PackagesDone(0), 
      PackagesTotal(0), term_out(NULL)
->>>>>>> 1ba38171
 {
 }
 									/*}}}*/
