--- conflicted
+++ resolved
@@ -983,11 +983,7 @@
       char status_fd_buf[20];
       snprintf(status_fd_buf,sizeof(status_fd_buf),"%i", fd[1]);
       ADDARG(status_fd_buf);
-<<<<<<< HEAD
-
       unsigned long const Op = I->Op;
-=======
->>>>>>> 0a64ecd7
 
       switch (I->Op)
       {
