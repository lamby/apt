--- conflicted
+++ resolved
@@ -13,11 +13,8 @@
 #include <apt-pkg/configuration.h>
 #include <apt-pkg/depcache.h>
 #include <apt-pkg/strutl.h>
-<<<<<<< HEAD
 #include <apti18n.h>
-=======
 #include <apt-pkg/fileutl.h>
->>>>>>> f8477782
 
 #include <unistd.h>
 #include <stdlib.h>
@@ -99,15 +96,6 @@
    return true;
 }
 									/*}}}*/
-// DPkgPM::RunScripts - Run a set of scripts				/*{{{*/
-// ---------------------------------------------------------------------
-/* This looks for a list of script sto run from the configuration file,
-   each one is run with system from a forked child. */
-bool pkgDPkgPM::RunScripts(const char *Cnf)
-{
-   RunScripts(Cnf);
-}
-                                                                        /*}}}*/
 // DPkgPM::SendV2Pkgs - Send version 2 package info			/*{{{*/
 // ---------------------------------------------------------------------
 /* This is part of the helper script communication interface, it sends
