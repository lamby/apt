--- conflicted
+++ resolved
@@ -99,13 +99,10 @@
    bool OpenLog();
    bool CloseLog();
 
-<<<<<<< HEAD
    // helper
    void BuildPackagesProgressMap();
-=======
    void StartPtyMagic();
    void StopPtyMagic();
->>>>>>> c3045b79
    
    // input processing
    void DoStdin(int master);
