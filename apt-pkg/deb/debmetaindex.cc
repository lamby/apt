--- conflicted
+++ resolved
@@ -210,31 +210,6 @@
 	if (lang.empty() == true)
 		return IndexTargets;
 
-<<<<<<< HEAD
-	// get the Translations:
-	// - if its a dists-style repository get the i18n/Index first
-	// - if its flat try to acquire files by guessing
-	if (Dist[Dist.size() - 1] == '/') {
-		for (std::set<std::string>::const_iterator s = sections.begin();
-		     s != sections.end(); ++s) {
-			for (std::vector<std::string>::const_iterator l = lang.begin();
-			     l != lang.end(); ++l) {
-				IndexTarget * Target = new OptionalIndexTarget();
-				Target->ShortDesc = "Translation-" + *l;
-				Target->MetaKey = TranslationIndexURISuffix(l->c_str(), *s);
-				Target->URI = TranslationIndexURI(l->c_str(), *s);
-				Target->Description = Info (Target->ShortDesc.c_str(), *s);
-				IndexTargets->push_back(Target);
-			}
-		}
-	} else {
-		for (std::set<std::string>::const_iterator s = sections.begin();
-		     s != sections.end(); ++s) {
-			IndexTarget * Target = new OptionalSubIndexTarget();
-			Target->ShortDesc = "TranslationIndex";
-			Target->MetaKey = TranslationIndexURISuffix("Index", *s);
-			Target->URI = TranslationIndexURI("Index", *s);
-=======
 	// get the Translation-* files, later we will skip download of non-existent if we have an index
 	for (std::set<std::string>::const_iterator s = sections.begin();
 	     s != sections.end(); ++s) {
@@ -244,7 +219,6 @@
 			Target->ShortDesc = "Translation-" + *l;
 			Target->MetaKey = TranslationIndexURISuffix(l->c_str(), *s);
 			Target->URI = TranslationIndexURI(l->c_str(), *s);
->>>>>>> 1351329e
 			Target->Description = Info (Target->ShortDesc.c_str(), *s);
 			IndexTargets->push_back(Target);
 		}
