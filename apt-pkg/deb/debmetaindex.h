// ijones, walters
#ifndef PKGLIB_DEBMETAINDEX_H
#define PKGLIB_DEBMETAINDEX_H

#include <apt-pkg/metaindex.h>

#include <map>
#include <string>
#include <vector>

class debReleaseIndex : public metaIndex {
   public:

   class debSectionEntry
   {
      public:
      debSectionEntry (std::string const &Section, bool const &IsSrc);
      std::string const Section;
      bool const IsSrc;
   };

   private:
   /** \brief dpointer placeholder (for later in case we need it) */
   void *d;
<<<<<<< HEAD
   std::map<string, vector<debSectionEntry const*> > ArchEntries;
=======
   std::map<std::string, std::vector<debSectionEntry const*> > ArchEntries;
>>>>>>> 71ecaad2
   enum { ALWAYS_TRUSTED, NEVER_TRUSTED, CHECK_TRUST } Trusted;

   public:

<<<<<<< HEAD
   debReleaseIndex(string const &URI, string const &Dist);
   debReleaseIndex(string const &URI, string const &Dist, bool const Trusted);
=======
   debReleaseIndex(std::string const &URI, std::string const &Dist);
   debReleaseIndex(std::string const &URI, std::string const &Dist, bool const Trusted);
>>>>>>> 71ecaad2
   virtual ~debReleaseIndex();

   virtual std::string ArchiveURI(std::string const &File) const {return URI + File;};
   virtual bool GetIndexes(pkgAcquire *Owner, bool const &GetAll=false) const;
<<<<<<< HEAD
   vector <struct IndexTarget *>* ComputeIndexTargets() const;
   string Info(const char *Type, string const &Section, string const &Arch="") const;
   string MetaIndexInfo(const char *Type) const;
   string MetaIndexFile(const char *Types) const;
   string MetaIndexURI(const char *Type) const;
   string IndexURI(const char *Type, string const &Section, string const &Arch="native") const;
   string IndexURISuffix(const char *Type, string const &Section, string const &Arch="native") const;
   string SourceIndexURI(const char *Type, const string &Section) const;
   string SourceIndexURISuffix(const char *Type, const string &Section) const;
   string TranslationIndexURI(const char *Type, const string &Section) const;
   string TranslationIndexURISuffix(const char *Type, const string &Section) const;
   virtual vector <pkgIndexFile *> *GetIndexFiles();
=======
   std::vector <struct IndexTarget *>* ComputeIndexTargets() const;
   std::string Info(const char *Type, std::string const &Section, std::string const &Arch="") const;
   std::string MetaIndexInfo(const char *Type) const;
   std::string MetaIndexFile(const char *Types) const;
   std::string MetaIndexURI(const char *Type) const;
   std::string IndexURI(const char *Type, std::string const &Section, std::string const &Arch="native") const;
   std::string IndexURISuffix(const char *Type, std::string const &Section, std::string const &Arch="native") const;
   std::string SourceIndexURI(const char *Type, const std::string &Section) const;
   std::string SourceIndexURISuffix(const char *Type, const std::string &Section) const;
   std::string TranslationIndexURI(const char *Type, const std::string &Section) const;
   std::string TranslationIndexURISuffix(const char *Type, const std::string &Section) const;
   virtual std::vector <pkgIndexFile *> *GetIndexFiles();
>>>>>>> 71ecaad2

   void SetTrusted(bool const Trusted);
   virtual bool IsTrusted() const;

   void PushSectionEntry(std::vector<std::string> const &Archs, const debSectionEntry *Entry);
   void PushSectionEntry(std::string const &Arch, const debSectionEntry *Entry);
   void PushSectionEntry(const debSectionEntry *Entry);
};

#endif<|MERGE_RESOLUTION|>--- conflicted
+++ resolved
@@ -22,40 +22,17 @@
    private:
    /** \brief dpointer placeholder (for later in case we need it) */
    void *d;
-<<<<<<< HEAD
-   std::map<string, vector<debSectionEntry const*> > ArchEntries;
-=======
    std::map<std::string, std::vector<debSectionEntry const*> > ArchEntries;
->>>>>>> 71ecaad2
    enum { ALWAYS_TRUSTED, NEVER_TRUSTED, CHECK_TRUST } Trusted;
 
    public:
 
-<<<<<<< HEAD
-   debReleaseIndex(string const &URI, string const &Dist);
-   debReleaseIndex(string const &URI, string const &Dist, bool const Trusted);
-=======
    debReleaseIndex(std::string const &URI, std::string const &Dist);
    debReleaseIndex(std::string const &URI, std::string const &Dist, bool const Trusted);
->>>>>>> 71ecaad2
    virtual ~debReleaseIndex();
 
    virtual std::string ArchiveURI(std::string const &File) const {return URI + File;};
    virtual bool GetIndexes(pkgAcquire *Owner, bool const &GetAll=false) const;
-<<<<<<< HEAD
-   vector <struct IndexTarget *>* ComputeIndexTargets() const;
-   string Info(const char *Type, string const &Section, string const &Arch="") const;
-   string MetaIndexInfo(const char *Type) const;
-   string MetaIndexFile(const char *Types) const;
-   string MetaIndexURI(const char *Type) const;
-   string IndexURI(const char *Type, string const &Section, string const &Arch="native") const;
-   string IndexURISuffix(const char *Type, string const &Section, string const &Arch="native") const;
-   string SourceIndexURI(const char *Type, const string &Section) const;
-   string SourceIndexURISuffix(const char *Type, const string &Section) const;
-   string TranslationIndexURI(const char *Type, const string &Section) const;
-   string TranslationIndexURISuffix(const char *Type, const string &Section) const;
-   virtual vector <pkgIndexFile *> *GetIndexFiles();
-=======
    std::vector <struct IndexTarget *>* ComputeIndexTargets() const;
    std::string Info(const char *Type, std::string const &Section, std::string const &Arch="") const;
    std::string MetaIndexInfo(const char *Type) const;
@@ -68,7 +45,6 @@
    std::string TranslationIndexURI(const char *Type, const std::string &Section) const;
    std::string TranslationIndexURISuffix(const char *Type, const std::string &Section) const;
    virtual std::vector <pkgIndexFile *> *GetIndexFiles();
->>>>>>> 71ecaad2
 
    void SetTrusted(bool const Trusted);
    virtual bool IsTrusted() const;
