--- conflicted
+++ resolved
@@ -280,13 +280,9 @@
 bool debPackagesIndex::Merge(pkgCacheGenerator &Gen,OpProgress *Prog) const
 {
    string PackageFile = IndexFile("Packages");
-<<<<<<< HEAD
-   FileFd Pkg(PackageFile,FileFd::ReadOnly);
+   FileFd Pkg(PackageFile,FileFd::ReadOnlyGzip);
    debListParser Parser(&Pkg, Architecture);
-=======
-   FileFd Pkg(PackageFile,FileFd::ReadOnlyGzip);
-   debListParser Parser(&Pkg);
->>>>>>> 127e6df3
+
    if (_error->PendingError() == true)
       return _error->Error("Problem opening %s",PackageFile.c_str());
    if (Prog != NULL)
