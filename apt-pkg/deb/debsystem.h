// -*- mode: cpp; mode: fold -*-
// Description								/*{{{*/
// $Id: debsystem.h,v 1.4 2003/01/11 07:16:33 jgg Exp $
/* ######################################################################

   System - Debian version of the  System Class

   ##################################################################### */
									/*}}}*/
#ifndef PKGLIB_DEBSYSTEM_H
#define PKGLIB_DEBSYSTEM_H

#include <apt-pkg/pkgsystem.h>
#include <apt-pkg/pkgcache.h>

class debSystemPrivate;
<<<<<<< HEAD

=======
>>>>>>> 71ecaad2
class debStatusIndex;
class pkgDepCache;

class debSystem : public pkgSystem
{
   // private d-pointer
   debSystemPrivate *d;
   bool CheckUpdates();

   public:

   virtual bool Lock();
   virtual bool UnLock(bool NoErrors = false);   
   virtual pkgPackageManager *CreatePM(pkgDepCache *Cache) const;
   virtual bool Initialize(Configuration &Cnf);
   virtual bool ArchiveSupported(const char *Type);
   virtual signed Score(Configuration const &Cnf);
   virtual bool AddStatusFiles(std::vector<pkgIndexFile *> &List);
   virtual bool FindIndex(pkgCache::PkgFileIterator File,
			  pkgIndexFile *&Found) const;

   debSystem();
   virtual ~debSystem();
};

extern debSystem debSys;

#endif<|MERGE_RESOLUTION|>--- conflicted
+++ resolved
@@ -14,10 +14,6 @@
 #include <apt-pkg/pkgcache.h>
 
 class debSystemPrivate;
-<<<<<<< HEAD
-
-=======
->>>>>>> 71ecaad2
 class debStatusIndex;
 class pkgDepCache;
 
