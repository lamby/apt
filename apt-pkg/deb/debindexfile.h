// -*- mode: cpp; mode: fold -*-
// Description								/*{{{*/
// $Id: debindexfile.h,v 1.3.2.1 2003/12/24 23:09:17 mdz Exp $
/* ######################################################################

   Debian Index Files
   
   There are three sorts currently
   
   Package files that have File: tags
   Package files that don't (/var/lib/dpkg/status)
   Source files
   
   ##################################################################### */
									/*}}}*/
#ifndef PKGLIB_DEBINDEXFILE_H
#define PKGLIB_DEBINDEXFILE_H

#include <apt-pkg/indexfile.h>
#include <apt-pkg/cacheiterators.h>
#include <apt-pkg/pkgcache.h>
#include <apt-pkg/srcrecords.h>

#include <string>

class OpProgress;
class pkgAcquire;
class pkgCacheGenerator;


class debStatusIndex : public pkgIndexFile
{
   /** \brief dpointer placeholder (for later in case we need it) */
   void *d;

   protected:
   std::string File;

   public:

   virtual const Type *GetType() const APT_CONST;
   
   // Interface for acquire
   virtual std::string Describe(bool /*Short*/) const {return File;};
   
   // Interface for the Cache Generator
   virtual bool Exists() const;
   virtual bool HasPackages() const {return true;};
   virtual unsigned long Size() const;
   virtual bool Merge(pkgCacheGenerator &Gen,OpProgress *Prog) const;
   bool Merge(pkgCacheGenerator &Gen,OpProgress *Prog, unsigned long const Flag) const;
   virtual pkgCache::PkgFileIterator FindInCache(pkgCache &Cache) const;

   debStatusIndex(std::string File);
   virtual ~debStatusIndex() {};
};
    
class debPackagesIndex : public pkgIndexFile
{
   /** \brief dpointer placeholder (for later in case we need it) */
   void *d;

   std::string URI;
   std::string Dist;
   std::string Section;
   std::string Architecture;

   std::string Info(const char *Type) const;
   std::string IndexFile(const char *Type) const;
   std::string IndexURI(const char *Type) const;
   
   public:
   
   virtual const Type *GetType() const APT_CONST;

   // Stuff for accessing files on remote items
   virtual std::string ArchiveInfo(pkgCache::VerIterator Ver) const;
   virtual std::string ArchiveURI(std::string File) const {return URI + File;};
   
   // Interface for acquire
   virtual std::string Describe(bool Short) const;   
   
   // Interface for the Cache Generator
   virtual bool Exists() const;
   virtual bool HasPackages() const {return true;};
   virtual unsigned long Size() const;
   virtual bool Merge(pkgCacheGenerator &Gen,OpProgress *Prog) const;
   virtual pkgCache::PkgFileIterator FindInCache(pkgCache &Cache) const;

   debPackagesIndex(std::string const &URI, std::string const &Dist, std::string const &Section,
			bool const &Trusted, std::string const &Arch = "native");
   virtual ~debPackagesIndex() {};
};

class debTranslationsIndex : public pkgIndexFile
{
   /** \brief dpointer placeholder (for later in case we need it) */
   void *d;

   std::string URI;
   std::string Dist;
   std::string Section;
   const char * const Language;
   
   std::string Info(const char *Type) const;
   std::string IndexFile(const char *Type) const;
   std::string IndexURI(const char *Type) const;

   inline std::string TranslationFile() const {return std::string("Translation-").append(Language);};

   public:
   
   virtual const Type *GetType() const APT_CONST;

   // Interface for acquire
   virtual std::string Describe(bool Short) const;   
   virtual bool GetIndexes(pkgAcquire *Owner) const;
   
   // Interface for the Cache Generator
   virtual bool Exists() const;
   virtual bool HasPackages() const;
   virtual unsigned long Size() const;
   virtual bool Merge(pkgCacheGenerator &Gen,OpProgress *Prog) const;
   virtual pkgCache::PkgFileIterator FindInCache(pkgCache &Cache) const;

   debTranslationsIndex(std::string URI,std::string Dist,std::string Section, char const * const Language);
   virtual ~debTranslationsIndex() {};
};

class debSourcesIndex : public pkgIndexFile
{
   /** \brief dpointer placeholder (for later in case we need it) */
   void *d;

   std::string URI;
   std::string Dist;
   std::string Section;

   std::string Info(const char *Type) const;
   std::string IndexFile(const char *Type) const;
   std::string IndexURI(const char *Type) const;
   
   public:

   virtual const Type *GetType() const APT_CONST;

   // Stuff for accessing files on remote items
   virtual std::string SourceInfo(pkgSrcRecords::Parser const &Record,
			     pkgSrcRecords::File const &File) const;
   virtual std::string ArchiveURI(std::string File) const {return URI + File;};
   
   // Interface for acquire
   virtual std::string Describe(bool Short) const;   

   // Interface for the record parsers
   virtual pkgSrcRecords::Parser *CreateSrcParser() const;
   
   // Interface for the Cache Generator
   virtual bool Exists() const;
   virtual bool HasPackages() const {return false;};
   virtual unsigned long Size() const;
   
   debSourcesIndex(std::string URI,std::string Dist,std::string Section,bool Trusted);
   virtual ~debSourcesIndex() {};
};

<<<<<<< HEAD
class debDebPkgFileIndex : public pkgIndexFile
{
 private:
   void *d;
   std::string DebFile;
   std::string DebFileFullPath;

 public:
   virtual const Type *GetType() const APT_CONST;

   virtual std::string Describe(bool /*Short*/) const {
      return DebFile;
   }

   // Interface for the Cache Generator
   virtual bool Exists() const;
   virtual bool HasPackages() const {
      return true;
   };
   virtual unsigned long Size() const;
   virtual bool Merge(pkgCacheGenerator &Gen,OpProgress *Prog) const;
   virtual pkgCache::PkgFileIterator FindInCache(pkgCache &Cache) const;

   // Interface for acquire
   virtual std::string ArchiveURI(std::string /*File*/) const;

   debDebPkgFileIndex(std::string DebFile);
   virtual ~debDebPkgFileIndex() {};
   
=======
class debDscFileIndex : public pkgIndexFile
{
 private:
   std::string DscFile;
 public:
   virtual const Type *GetType() const APT_CONST;
   virtual pkgSrcRecords::Parser *CreateSrcParser() const;
   virtual bool Exists() const;
   virtual bool HasPackages() const {return false;};
   virtual unsigned long Size() const;
   virtual std::string Describe(bool /*Short*/) const {
      return DscFile;
   };

   debDscFileIndex(std::string &DscFile);
   virtual ~debDscFileIndex() {};
};

class debDebianSourceDirIndex : public debDscFileIndex
{
   virtual const Type *GetType() const APT_CONST;
>>>>>>> 77da39b9
};

#endif<|MERGE_RESOLUTION|>--- conflicted
+++ resolved
@@ -164,7 +164,6 @@
    virtual ~debSourcesIndex() {};
 };
 
-<<<<<<< HEAD
 class debDebPkgFileIndex : public pkgIndexFile
 {
  private:
@@ -193,8 +192,8 @@
 
    debDebPkgFileIndex(std::string DebFile);
    virtual ~debDebPkgFileIndex() {};
-   
-=======
+};   
+
 class debDscFileIndex : public pkgIndexFile
 {
  private:
@@ -216,7 +215,6 @@
 class debDebianSourceDirIndex : public debDscFileIndex
 {
    virtual const Type *GetType() const APT_CONST;
->>>>>>> 77da39b9
 };
 
 #endif