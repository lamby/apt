#ifndef PKGLIB_CDROM_H
#define PKGLIB_CDROM_H

#include<apt-pkg/init.h>
#include<string>
#include<vector>


using namespace std;

class pkgCdromStatus							/*{{{*/
{
 protected:
   int totalSteps;

 public:
   pkgCdromStatus() {};
   virtual ~pkgCdromStatus() {};

   // total steps
   virtual void SetTotal(int total) { totalSteps = total; };
   // update steps, will be called regularly as a "pulse"
   virtual void Update(string text="", int current=0) = 0;
   
   // ask for cdrom insert
   virtual bool ChangeCdrom() = 0;
   // ask for cdrom name
   virtual bool AskCdromName(string &Name) = 0;
   // Progress indicator for the Index rewriter
   virtual OpProgress* GetOpProgress() {return NULL; };
};
									/*}}}*/
class pkgCdrom								/*{{{*/
{
 protected:
   enum {
      STEP_PREPARE = 1,
      STEP_UNMOUNT,
      STEP_WAIT,
      STEP_MOUNT,
      STEP_IDENT,
      STEP_SCAN,
      STEP_COPY,
      STEP_WRITE,
      STEP_UNMOUNT3,
      STEP_LAST
   };


   bool FindPackages(string CD,
		     vector<string> &List,
		     vector<string> &SList, 
		     vector<string> &SigList,
		     vector<string> &TransList,
		     string &InfoDir, pkgCdromStatus *log,
		     unsigned int Depth = 0);
   bool DropBinaryArch(vector<string> &List);
   bool DropRepeats(vector<string> &List,const char *Name);
   void ReduceSourcelist(string CD,vector<string> &List);
   bool WriteDatabase(Configuration &Cnf);
   bool WriteSourceList(string Name,vector<string> &List,bool Source);
   int Score(string Path);

 public:
   bool Ident(string &ident, pkgCdromStatus *log);
   bool Add(pkgCdromStatus *log);
};
<<<<<<< HEAD
									/*}}}*/
=======


// class that uses libudev to find cdrom devices dynamically
struct CdromDevice
{
   string DeviceName;
   bool Mounted;
   string MountPath;
};

class pkgUdevCdromDevices
{
 protected:
   // libudev dlopen stucture
   void *libudev_handle;
   struct udev* (*udev_new)(void);
   int (*udev_enumerate_add_match_property)(struct udev_enumerate *udev_enumerate, const char *property, const char *value);
   int (*udev_enumerate_scan_devices)(struct udev_enumerate *udev_enumerate);
   struct udev_list_entry* (*udev_enumerate_get_list_entry)(struct udev_enumerate *udev_enumerate);
   struct udev_device* (*udev_device_new_from_syspath)(struct udev *udev, const char *syspath);
   struct udev* (*udev_enumerate_get_udev)(struct udev_enumerate *udev_enumerate);
   const char* (*udev_list_entry_get_name)(struct udev_list_entry *list_entry);
   const char* (*udev_device_get_devnode)(struct udev_device *udev_device);
   struct udev_enumerate *(*udev_enumerate_new) (struct udev *udev);
   struct udev_list_entry *(*udev_list_entry_get_next)(struct udev_list_entry *list_entry);
   const char* (*udev_device_get_property_value)(struct udev_device *udev_device, const char *key);
   // end libudev dlopen
   
 public:
   pkgUdevCdromDevices();
   virtual ~pkgUdevCdromDevices();

   // try to open 
   bool Dlopen();
   vector<CdromDevice> Scan();
};


>>>>>>> 76fe5db7

#endif<|MERGE_RESOLUTION|>--- conflicted
+++ resolved
@@ -65,20 +65,18 @@
    bool Ident(string &ident, pkgCdromStatus *log);
    bool Add(pkgCdromStatus *log);
 };
-<<<<<<< HEAD
 									/*}}}*/
-=======
 
 
 // class that uses libudev to find cdrom devices dynamically
-struct CdromDevice
+struct CdromDevice							/*{{{*/
 {
    string DeviceName;
    bool Mounted;
    string MountPath;
 };
-
-class pkgUdevCdromDevices
+									/*}}}*/
+class pkgUdevCdromDevices						/*{{{*/
 {
  protected:
    // libudev dlopen stucture
@@ -104,8 +102,6 @@
    bool Dlopen();
    vector<CdromDevice> Scan();
 };
-
-
->>>>>>> 76fe5db7
+									/*}}}*/
 
 #endif