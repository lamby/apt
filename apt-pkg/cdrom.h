--- conflicted
+++ resolved
@@ -103,15 +103,9 @@
 
    // convenience interface, this will just call ScanForRemovable
    // with "APT::cdrom::CdromOnly"
-<<<<<<< HEAD
-   vector<CdromDevice> Scan();
-
-   vector<CdromDevice> ScanForRemovable(bool CdromOnly);
-=======
    std::vector<CdromDevice> Scan();
 
    std::vector<CdromDevice> ScanForRemovable(bool CdromOnly);
->>>>>>> 71ecaad2
 };
 									/*}}}*/
 
