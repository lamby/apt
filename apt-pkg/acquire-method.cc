// -*- mode: cpp; mode: fold -*-
// Description								/*{{{*/
// $Id: acquire-method.cc,v 1.27.2.1 2003/12/24 23:09:17 mdz Exp $
/* ######################################################################

   Acquire Method

   This is a skeleton class that implements most of the functionality
   of a method and some useful functions to make method implementation
   simpler. The methods all derive this and specialize it. The most
   complex implementation is the http method which needs to provide
   pipelining, it runs the message engine at the same time it is 
   downloading files..
   
   ##################################################################### */
									/*}}}*/
// Include Files							/*{{{*/
#include <config.h>

#include <apt-pkg/acquire-method.h>
#include <apt-pkg/error.h>
#include <apt-pkg/configuration.h>
#include <apt-pkg/strutl.h>
#include <apt-pkg/fileutl.h>
#include <apt-pkg/hashes.h>

#include <iostream>
#include <stdio.h>
#include <sys/signal.h>
									/*}}}*/

using namespace std;

// AcqMethod::pkgAcqMethod - Constructor				/*{{{*/
// ---------------------------------------------------------------------
/* This constructs the initialization text */
pkgAcqMethod::pkgAcqMethod(const char *Ver,unsigned long Flags)
{
   std::cout << "100 Capabilities\n"
	     << "Version: " << Ver << "\n";

   if ((Flags & SingleInstance) == SingleInstance)
      std::cout << "Single-Instance: true\n";

   if ((Flags & Pipeline) == Pipeline)
      std::cout << "Pipeline: true\n";

   if ((Flags & SendConfig) == SendConfig)
      std::cout << "Send-Config: true\n";

   if ((Flags & LocalOnly) == LocalOnly)
      std::cout <<"Local-Only: true\n";

   if ((Flags & NeedsCleanup) == NeedsCleanup)
      std::cout << "Needs-Cleanup: true\n";

   if ((Flags & Removable) == Removable)
      std::cout << "Removable: true\n";

   std::cout << "\n" << std::flush;

   SetNonBlock(STDIN_FILENO,true);

   Queue = 0;
   QueueBack = 0;
}
									/*}}}*/
// AcqMethod::Fail - A fetch has failed					/*{{{*/
// ---------------------------------------------------------------------
/* */
void pkgAcqMethod::Fail(bool Transient)
{
   string Err = "Undetermined Error";
   if (_error->empty() == false)
      _error->PopMessage(Err);   
   _error->Discard();
   Fail(Err,Transient);
}
									/*}}}*/
// AcqMethod::Fail - A fetch has failed					/*{{{*/
// ---------------------------------------------------------------------
/* */
void pkgAcqMethod::Fail(string Err,bool Transient)
{
   // Strip out junk from the error messages
   for (string::iterator I = Err.begin(); I != Err.end(); ++I)
   {
      if (*I == '\r') 
	 *I = ' ';
      if (*I == '\n') 
	 *I = ' ';
   }

   if (Queue != 0)
   {
      std::cout << "400 URI Failure\nURI: " << Queue->Uri << "\n"
		<< "Message: " << Err << " " << IP << "\n";
      Dequeue();
   }
   else
      std::cout << "400 URI Failure\nURI: <UNKNOWN>\nMessage: " << Err << "\n";

   if(FailReason.empty() == false)
      std::cout << "FailReason: " << FailReason << "\n";
   if (UsedMirror.empty() == false)
      std::cout << "UsedMirror: " << UsedMirror << "\n";
   // Set the transient flag
   if (Transient == true)
      std::cout << "Transient-Failure: true\n";

   std::cout << "\n" << std::flush;
}
									/*}}}*/
// AcqMethod::URIStart - Indicate a download is starting		/*{{{*/
// ---------------------------------------------------------------------
/* */
void pkgAcqMethod::URIStart(FetchResult &Res)
{
   if (Queue == 0)
      abort();

   std::cout << "200 URI Start\n"
	     << "URI: " << Queue->Uri << "\n";
   if (Res.Size != 0)
      std::cout << "Size: " << Res.Size << "\n";

   if (Res.LastModified != 0)
      std::cout << "Last-Modified: " << TimeRFC1123(Res.LastModified) << "\n";

   if (Res.ResumePoint != 0)
      std::cout << "Resume-Point: " << Res.ResumePoint << "\n";

   if (UsedMirror.empty() == false)
      std::cout << "UsedMirror: " << UsedMirror << "\n";

   std::cout << "\n" << std::flush;
}
									/*}}}*/
// AcqMethod::URIDone - A URI is finished				/*{{{*/
// ---------------------------------------------------------------------
/* */
void pkgAcqMethod::URIDone(FetchResult &Res, FetchResult *Alt)
{
   if (Queue == 0)
      abort();

   std::cout << "201 URI Done\n"
	     << "URI: " << Queue->Uri << "\n";

   if (Res.Filename.empty() == false)
      std::cout << "Filename: " << Res.Filename << "\n";

   if (Res.Size != 0)
      std::cout << "Size: " << Res.Size << "\n";

   if (Res.LastModified != 0)
      std::cout << "Last-Modified: " << TimeRFC1123(Res.LastModified) << "\n";

   if (Res.MD5Sum.empty() == false)
      std::cout << "MD5-Hash: " << Res.MD5Sum << "\n"
		<< "MD5Sum-Hash: " << Res.MD5Sum << "\n";
   if (Res.SHA1Sum.empty() == false)
      std::cout << "SHA1-Hash: " << Res.SHA1Sum << "\n";
   if (Res.SHA256Sum.empty() == false)
      std::cout << "SHA256-Hash: " << Res.SHA256Sum << "\n";
   if (Res.SHA512Sum.empty() == false)
      std::cout << "SHA512-Hash: " << Res.SHA512Sum << "\n";
   if (UsedMirror.empty() == false)
      std::cout << "UsedMirror: " << UsedMirror << "\n";
   if (Res.GPGVOutput.empty() == false)
   {
      std::cout << "GPGVOutput:\n";
      for (vector<string>::const_iterator I = Res.GPGVOutput.begin();
	   I != Res.GPGVOutput.end(); ++I)
	 std::cout << " " << *I << "\n";
   }

   if (Res.ResumePoint != 0)
      std::cout << "Resume-Point: " << Res.ResumePoint << "\n";

   if (Res.IMSHit == true)
      std::cout << "IMS-Hit: true\n";

   if (Alt != 0)
   {
      if (Alt->Filename.empty() == false)
	 std::cout << "Alt-Filename: " << Alt->Filename << "\n";

      if (Alt->Size != 0)
	 std::cout << "Alt-Size: " << Alt->Size << "\n";

      if (Alt->LastModified != 0)
	 std::cout << "Alt-Last-Modified: " << TimeRFC1123(Alt->LastModified) << "\n";

      if (Alt->MD5Sum.empty() == false)
	 std::cout << "Alt-MD5-Hash: " << Alt->MD5Sum << "\n";
      if (Alt->SHA1Sum.empty() == false)
	 std::cout << "Alt-SHA1-Hash: " << Alt->SHA1Sum << "\n";
      if (Alt->SHA256Sum.empty() == false)
	 std::cout << "Alt-SHA256-Hash: " << Alt->SHA256Sum << "\n";
      if (Alt->SHA512Sum.empty() == false)
         std::cout << "Alt-SHA512-Hash: " << Alt->SHA512Sum << "\n";
     
      if (Alt->IMSHit == true)
	 std::cout << "Alt-IMS-Hit: true\n";
   }

   std::cout << "\n" << std::flush;
   Dequeue();
}
									/*}}}*/
// AcqMethod::MediaFail - Syncronous request for new media		/*{{{*/
// ---------------------------------------------------------------------
/* This sends a 403 Media Failure message to the APT and waits for it
   to be ackd */
bool pkgAcqMethod::MediaFail(string Required,string Drive)
{
   fprintf(stdout, "403 Media Failure\nMedia: %s\nDrive: %s\n",
	    Required.c_str(),Drive.c_str());
   std::cout << "\n" << std::flush;

   vector<string> MyMessages;
   
   /* Here we read messages until we find a 603, each non 603 message is
      appended to the main message list for later processing */
   while (1)
   {
      if (WaitFd(STDIN_FILENO) == false)
	 return false;
      
      if (ReadMessages(STDIN_FILENO,MyMessages) == false)
	 return false;

      string Message = MyMessages.front();
      MyMessages.erase(MyMessages.begin());
      
      // Fetch the message number
      char *End;
      int Number = strtol(Message.c_str(),&End,10);
      if (End == Message.c_str())
      {	 
	 cerr << "Malformed message!" << endl;
	 exit(100);
      }

      // Change ack
      if (Number == 603)
      {
	 while (MyMessages.empty() == false)
	 {
	    Messages.push_back(MyMessages.front());
	    MyMessages.erase(MyMessages.begin());
	 }

	 return !StringToBool(LookupTag(Message,"Failed"),false);
      }
      
      Messages.push_back(Message);
   }   
}
									/*}}}*/
// AcqMethod::Configuration - Handle the configuration message		/*{{{*/
// ---------------------------------------------------------------------
/* This parses each configuration entry and puts it into the _config 
   Configuration class. */
bool pkgAcqMethod::Configuration(string Message)
{
   ::Configuration &Cnf = *_config;
   
   const char *I = Message.c_str();
   const char *MsgEnd = I + Message.length();
   
   unsigned int Length = strlen("Config-Item");
   for (; I + Length < MsgEnd; I++)
   {
      // Not a config item
      if (I[Length] != ':' || stringcasecmp(I,I+Length,"Config-Item") != 0)
	 continue;
      
      I += Length + 1;
      
      for (; I < MsgEnd && *I == ' '; I++);
      const char *Equals = (const char*) memchr(I, '=', MsgEnd - I);
      if (Equals == NULL)
	 return false;
      const char *End = (const char*) memchr(Equals, '\n', MsgEnd - Equals);
      if (End == NULL)
	 End = MsgEnd;
      
      Cnf.Set(DeQuoteString(string(I,Equals-I)),
	      DeQuoteString(string(Equals+1,End-Equals-1)));
      I = End;
   }
   
   return true;
}
									/*}}}*/
// AcqMethod::Run - Run the message engine				/*{{{*/
// ---------------------------------------------------------------------
/* Fetch any messages and execute them. In single mode it returns 1 if
   there are no more available messages - any other result is a 
   fatal failure code! */
int pkgAcqMethod::Run(bool Single)
{
   while (1)
   {
      // Block if the message queue is empty
      if (Messages.empty() == true)
      {
	 if (Single == false)
	    if (WaitFd(STDIN_FILENO) == false)
	       break;
	 if (ReadMessages(STDIN_FILENO,Messages) == false)
	    break;
      }
            
      // Single mode exits if the message queue is empty
      if (Single == true && Messages.empty() == true)
	 return -1;
      
      string Message = Messages.front();
      Messages.erase(Messages.begin());
      
      // Fetch the message number
      char *End;
      int Number = strtol(Message.c_str(),&End,10);
      if (End == Message.c_str())
      {	 
	 cerr << "Malformed message!" << endl;
	 return 100;
      }

      switch (Number)
      {	 
	 case 601:
	 if (Configuration(Message) == false)
	    return 100;
	 break;
	 
	 case 600:
	 {
	    FetchItem *Tmp = new FetchItem;
	    
	    Tmp->Uri = LookupTag(Message,"URI");
	    Tmp->DestFile = LookupTag(Message,"FileName");
	    if (RFC1123StrToTime(LookupTag(Message,"Last-Modified").c_str(),Tmp->LastModified) == false)
	       Tmp->LastModified = 0;
	    Tmp->IndexFile = StringToBool(LookupTag(Message,"Index-File"),false);
	    Tmp->FailIgnore = StringToBool(LookupTag(Message,"Fail-Ignore"),false);
	    Tmp->Next = 0;
	    
	    // Append it to the list
	    FetchItem **I = &Queue;
	    for (; *I != 0; I = &(*I)->Next);
	    *I = Tmp;
	    if (QueueBack == 0)
	       QueueBack = Tmp;
	    
	    // Notify that this item is to be fetched.
	    if (Fetch(Tmp) == false)
	       Fail();
	    
	    break;					     
	 }   
      }      
   }

   Exit();
   return 0;
}
									/*}}}*/
// AcqMethod::PrintStatus - privately really send a log/status message	/*{{{*/
// ---------------------------------------------------------------------
/* */
void pkgAcqMethod::PrintStatus(char const * const header, const char* Format,
			       va_list &args) const
{
   string CurrentURI = "<UNKNOWN>";
   if (Queue != 0)
      CurrentURI = Queue->Uri;
   if (UsedMirror.empty() == true)
      fprintf(stdout, "%s\nURI: %s\nMessage: ",
	      header, CurrentURI.c_str());
   else
      fprintf(stdout, "%s\nURI: %s\nUsedMirror: %s\nMessage: ",
	      header, CurrentURI.c_str(), UsedMirror.c_str());
   vfprintf(stdout,Format,args);
   std::cout << "\n\n" << std::flush;
}
									/*}}}*/
// AcqMethod::Log - Send a log message					/*{{{*/
// ---------------------------------------------------------------------
/* */
void pkgAcqMethod::Log(const char *Format,...)
{
   va_list args;
   va_start(args,Format);
   PrintStatus("101 Log", Format, args);
   va_end(args);
}
									/*}}}*/
// AcqMethod::Status - Send a status message				/*{{{*/
// ---------------------------------------------------------------------
/* */
void pkgAcqMethod::Status(const char *Format,...)
{
   va_list args;
   va_start(args,Format);
   PrintStatus("102 Status", Format, args);
   va_end(args);
}
									/*}}}*/
// AcqMethod::Redirect - Send a redirect message                       /*{{{*/
// ---------------------------------------------------------------------
/* This method sends the redirect message and dequeues the item as
 * the worker will enqueue again later on to the right queue */
void pkgAcqMethod::Redirect(const string &NewURI)
{
   std::cout << "103 Redirect\nURI: " << Queue->Uri << "\n"
	     << "New-URI: " << NewURI << "\n"
	     << "\n" << std::flush;
   Dequeue();
}
                                                                        /*}}}*/
// AcqMethod::FetchResult::FetchResult - Constructor			/*{{{*/
// ---------------------------------------------------------------------
/* */
pkgAcqMethod::FetchResult::FetchResult() : LastModified(0),
                                   IMSHit(false), Size(0), ResumePoint(0)
{
}
									/*}}}*/
// AcqMethod::FetchResult::TakeHashes - Load hashes			/*{{{*/
// ---------------------------------------------------------------------
/* This hides the number of hashes we are supporting from the caller. 
   It just deals with the hash class. */
void pkgAcqMethod::FetchResult::TakeHashes(Hashes &Hash)
{
   MD5Sum = Hash.MD5.Result();
   SHA1Sum = Hash.SHA1.Result();
   SHA256Sum = Hash.SHA256.Result();
   SHA512Sum = Hash.SHA512.Result();
<<<<<<< HEAD
=======
}
									/*}}}*/
void pkgAcqMethod::Dequeue() {						/*{{{*/
   FetchItem const * const Tmp = Queue;
   Queue = Queue->Next;
   if (Tmp == QueueBack)
      QueueBack = Queue;
   delete Tmp;
>>>>>>> 1351329e
}
									/*}}}*/<|MERGE_RESOLUTION|>--- conflicted
+++ resolved
@@ -440,8 +440,6 @@
    SHA1Sum = Hash.SHA1.Result();
    SHA256Sum = Hash.SHA256.Result();
    SHA512Sum = Hash.SHA512.Result();
-<<<<<<< HEAD
-=======
 }
 									/*}}}*/
 void pkgAcqMethod::Dequeue() {						/*{{{*/
@@ -450,6 +448,5 @@
    if (Tmp == QueueBack)
       QueueBack = Queue;
    delete Tmp;
->>>>>>> 1351329e
 }
 									/*}}}*/