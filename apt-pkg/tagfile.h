// -*- mode: cpp; mode: fold -*-
// Description								/*{{{*/
// $Id: tagfile.h,v 1.20 2003/05/19 17:13:57 doogie Exp $
/* ######################################################################

   Fast scanner for RFC-822 type header information
   
   This parser handles Debian package files (and others). Their form is
   RFC-822 type header fields in groups separated by a blank line.
   
   The parser reads the file and provides methods to step linearly
   over it or to jump to a pre-recorded start point and read that record.
   
   A second class is used to perform pre-parsing of the record. It works
   by indexing the start of each header field and providing lookup 
   functions for header fields.
   
   ##################################################################### */
									/*}}}*/
#ifndef PKGLIB_TAGFILE_H
#define PKGLIB_TAGFILE_H

#include <stdio.h>

<<<<<<< HEAD
=======
#include <string>

class FileFd;

>>>>>>> 71ecaad2
class pkgTagSection
{
   const char *Section;
   // We have a limit of 256 tags per section.
   unsigned int Indexes[256];
   unsigned int AlphaIndexes[0x100];
   unsigned int TagCount;
   // dpointer placeholder (for later in case we need it)
   void *d;

   /* This very simple hash function for the last 8 letters gives
      very good performance on the debian package files */
   inline static unsigned long AlphaHash(const char *Text, const char *End = 0)
   {
      unsigned long Res = 0;
      for (; Text != End && *Text != ':' && *Text != 0; Text++)
	 Res = ((unsigned long)(*Text) & 0xDF) ^ (Res << 1);
      return Res & 0xFF;
   }

   protected:
   const char *Stop;

   public:
   
   inline bool operator ==(const pkgTagSection &rhs) {return Section == rhs.Section;};
   inline bool operator !=(const pkgTagSection &rhs) {return Section != rhs.Section;};
   
   bool Find(const char *Tag,const char *&Start, const char *&End) const;
   bool Find(const char *Tag,unsigned &Pos) const;
   std::string FindS(const char *Tag) const;
   signed int FindI(const char *Tag,signed long Default = 0) const ;
   unsigned long long FindULL(const char *Tag, unsigned long long const &Default = 0) const;
   bool FindFlag(const char *Tag,unsigned long &Flags,
		 unsigned long Flag) const;
   bool static const FindFlag(unsigned long &Flags, unsigned long Flag,
				const char* Start, const char* Stop);
   bool Scan(const char *Start,unsigned long MaxLength);
   inline unsigned long size() const {return Stop - Section;};
   void Trim();
   virtual void TrimRecord(bool BeforeRecord, const char* &End);
   
   inline unsigned int Count() const {return TagCount;};
   inline bool Exists(const char* const Tag) {return AlphaIndexes[AlphaHash(Tag)] != 0;}
 
   inline void Get(const char *&Start,const char *&Stop,unsigned int I) const
                   {Start = Section + Indexes[I]; Stop = Section + Indexes[I+1];}
	    
   inline void GetSection(const char *&Start,const char *&Stop) const
   {
      Start = Section;
      Stop = this->Stop;
   };
   
   pkgTagSection() : Section(0), TagCount(0), Stop(0) {};
   virtual ~pkgTagSection() {};
};

class pkgTagFilePrivate;
class pkgTagFile
{
   pkgTagFilePrivate *d;

   bool Fill();
   bool Resize();

   public:

   bool Step(pkgTagSection &Section);
   unsigned long Offset();
<<<<<<< HEAD
   bool Jump(pkgTagSection &Tag,unsigned long Offset);

   pkgTagFile(FileFd *F,unsigned long Size = 32*1024);
=======
   bool Jump(pkgTagSection &Tag,unsigned long long Offset);

   pkgTagFile(FileFd *F,unsigned long long Size = 32*1024);
>>>>>>> 71ecaad2
   virtual ~pkgTagFile();
};

/* This is the list of things to rewrite. The rewriter
   goes through and changes or adds each of these headers
   to suit. A zero forces the header to be erased, an empty string
   causes the old value to be used. (rewrite rule ignored) */
struct TFRewriteData
{
   const char *Tag;
   const char *Rewrite;
   const char *NewTag;
};
extern const char **TFRewritePackageOrder;
extern const char **TFRewriteSourceOrder;

bool TFRewrite(FILE *Output,pkgTagSection const &Tags,const char *Order[],
	       TFRewriteData *Rewrite);

#endif<|MERGE_RESOLUTION|>--- conflicted
+++ resolved
@@ -22,13 +22,10 @@
 
 #include <stdio.h>
 
-<<<<<<< HEAD
-=======
 #include <string>
 
 class FileFd;
 
->>>>>>> 71ecaad2
 class pkgTagSection
 {
    const char *Section;
@@ -99,15 +96,9 @@
 
    bool Step(pkgTagSection &Section);
    unsigned long Offset();
-<<<<<<< HEAD
-   bool Jump(pkgTagSection &Tag,unsigned long Offset);
-
-   pkgTagFile(FileFd *F,unsigned long Size = 32*1024);
-=======
    bool Jump(pkgTagSection &Tag,unsigned long long Offset);
 
    pkgTagFile(FileFd *F,unsigned long long Size = 32*1024);
->>>>>>> 71ecaad2
    virtual ~pkgTagFile();
 };
 
