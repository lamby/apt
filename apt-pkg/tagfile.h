--- conflicted
+++ resolved
@@ -78,12 +78,8 @@
       Stop = this->Stop;
    };
    
-<<<<<<< HEAD
-   pkgTagSection() : Section(0), Stop(0) {};
+   pkgTagSection() : Section(0), TagCount(0), Stop(0) {};
    virtual ~pkgTagSection() {};
-=======
-   pkgTagSection() : Section(0), TagCount(0), Stop(0) {};
->>>>>>> d4882aa1
 };
 
 class pkgTagFilePrivate;
