// -*- mode: cpp; mode: fold -*-
// Description								/*{{{*/
// $Id: pkgcachegen.cc,v 1.53.2.1 2003/12/24 23:09:17 mdz Exp $
/* ######################################################################
   
   Package Cache Generator - Generator for the cache structure.
   
   This builds the cache structure from the abstract package list parser. 
   
   ##################################################################### */
									/*}}}*/
// Include Files							/*{{{*/
#define APT_COMPATIBILITY 986

#include <apt-pkg/pkgcachegen.h>
#include <apt-pkg/error.h>
#include <apt-pkg/version.h>
#include <apt-pkg/progress.h>
#include <apt-pkg/sourcelist.h>
#include <apt-pkg/configuration.h>
#include <apt-pkg/aptconfiguration.h>
#include <apt-pkg/strutl.h>
#include <apt-pkg/sptr.h>
#include <apt-pkg/pkgsystem.h>
#include <apt-pkg/macros.h>

#include <apt-pkg/tagfile.h>

#include <apti18n.h>

#include <vector>

#include <sys/stat.h>
#include <unistd.h>
#include <errno.h>
#include <stdio.h>
									/*}}}*/
typedef vector<pkgIndexFile *>::iterator FileIterator;
template <typename Iter> std::vector<Iter*> pkgCacheGenerator::Dynamic<Iter>::toReMap;

// CacheGenerator::pkgCacheGenerator - Constructor			/*{{{*/
// ---------------------------------------------------------------------
/* We set the dirty flag and make sure that is written to the disk */
pkgCacheGenerator::pkgCacheGenerator(DynamicMMap *pMap,OpProgress *Prog) :
		    Map(*pMap), Cache(pMap,false), Progress(Prog),
		    FoundFileDeps(0)
{
   CurrentFile = 0;
   memset(UniqHash,0,sizeof(UniqHash));
   
   if (_error->PendingError() == true)
      return;

   if (Map.Size() == 0)
   {
      // Setup the map interface..
      Cache.HeaderP = (pkgCache::Header *)Map.Data();
      if (Map.RawAllocate(sizeof(pkgCache::Header)) == 0 && _error->PendingError() == true)
	 return;

      Map.UsePools(*Cache.HeaderP->Pools,sizeof(Cache.HeaderP->Pools)/sizeof(Cache.HeaderP->Pools[0]));

      // Starting header
      *Cache.HeaderP = pkgCache::Header();
      map_ptrloc const idxVerSysName = WriteStringInMap(_system->VS->Label);
      Cache.HeaderP->VerSysName = idxVerSysName;
      map_ptrloc const idxArchitecture = WriteStringInMap(_config->Find("APT::Architecture"));
      Cache.HeaderP->Architecture = idxArchitecture;
      if (unlikely(idxVerSysName == 0 || idxArchitecture == 0))
	 return;
      Cache.ReMap();
   }
   else
   {
      // Map directly from the existing file
      Cache.ReMap(); 
      Map.UsePools(*Cache.HeaderP->Pools,sizeof(Cache.HeaderP->Pools)/sizeof(Cache.HeaderP->Pools[0]));
      if (Cache.VS != _system->VS)
      {
	 _error->Error(_("Cache has an incompatible versioning system"));
	 return;
      }      
   }
   
   Cache.HeaderP->Dirty = true;
   Map.Sync(0,sizeof(pkgCache::Header));
}
									/*}}}*/
// CacheGenerator::~pkgCacheGenerator - Destructor 			/*{{{*/
// ---------------------------------------------------------------------
/* We sync the data then unset the dirty flag in two steps so as to
   advoid a problem during a crash */
pkgCacheGenerator::~pkgCacheGenerator()
{
   if (_error->PendingError() == true)
      return;
   if (Map.Sync() == false)
      return;
   
   Cache.HeaderP->Dirty = false;
   Map.Sync(0,sizeof(pkgCache::Header));
}
									/*}}}*/
void pkgCacheGenerator::ReMap(void const * const oldMap, void const * const newMap) {/*{{{*/
   if (oldMap == newMap)
      return;

   Cache.ReMap(false);

   CurrentFile += (pkgCache::PackageFile*) newMap - (pkgCache::PackageFile*) oldMap;

   for (size_t i = 0; i < _count(UniqHash); ++i)
      if (UniqHash[i] != 0)
	 UniqHash[i] += (pkgCache::StringItem*) newMap - (pkgCache::StringItem*) oldMap;

   for (std::vector<pkgCache::GrpIterator*>::const_iterator i = Dynamic<pkgCache::GrpIterator>::toReMap.begin();
	i != Dynamic<pkgCache::GrpIterator>::toReMap.end(); ++i)
      (*i)->ReMap(oldMap, newMap);
   for (std::vector<pkgCache::PkgIterator*>::const_iterator i = Dynamic<pkgCache::PkgIterator>::toReMap.begin();
	i != Dynamic<pkgCache::PkgIterator>::toReMap.end(); ++i)
      (*i)->ReMap(oldMap, newMap);
   for (std::vector<pkgCache::VerIterator*>::const_iterator i = Dynamic<pkgCache::VerIterator>::toReMap.begin();
	i != Dynamic<pkgCache::VerIterator>::toReMap.end(); ++i)
      (*i)->ReMap(oldMap, newMap);
   for (std::vector<pkgCache::DepIterator*>::const_iterator i = Dynamic<pkgCache::DepIterator>::toReMap.begin();
	i != Dynamic<pkgCache::DepIterator>::toReMap.end(); ++i)
      (*i)->ReMap(oldMap, newMap);
   for (std::vector<pkgCache::DescIterator*>::const_iterator i = Dynamic<pkgCache::DescIterator>::toReMap.begin();
	i != Dynamic<pkgCache::DescIterator>::toReMap.end(); ++i)
      (*i)->ReMap(oldMap, newMap);
   for (std::vector<pkgCache::PrvIterator*>::const_iterator i = Dynamic<pkgCache::PrvIterator>::toReMap.begin();
	i != Dynamic<pkgCache::PrvIterator>::toReMap.end(); ++i)
      (*i)->ReMap(oldMap, newMap);
   for (std::vector<pkgCache::PkgFileIterator*>::const_iterator i = Dynamic<pkgCache::PkgFileIterator>::toReMap.begin();
	i != Dynamic<pkgCache::PkgFileIterator>::toReMap.end(); ++i)
      (*i)->ReMap(oldMap, newMap);
}									/*}}}*/
// CacheGenerator::WriteStringInMap					/*{{{*/
map_ptrloc pkgCacheGenerator::WriteStringInMap(const char *String,
					const unsigned long &Len) {
   void const * const oldMap = Map.Data();
   map_ptrloc const index = Map.WriteString(String, Len);
   if (index != 0)
      ReMap(oldMap, Map.Data());
   return index;
}
									/*}}}*/
// CacheGenerator::WriteStringInMap					/*{{{*/
map_ptrloc pkgCacheGenerator::WriteStringInMap(const char *String) {
   void const * const oldMap = Map.Data();
   map_ptrloc const index = Map.WriteString(String);
   if (index != 0)
      ReMap(oldMap, Map.Data());
   return index;
}
									/*}}}*/
map_ptrloc pkgCacheGenerator::AllocateInMap(const unsigned long &size) {/*{{{*/
   void const * const oldMap = Map.Data();
   map_ptrloc const index = Map.Allocate(size);
   if (index != 0)
      ReMap(oldMap, Map.Data());
   return index;
}
									/*}}}*/
// CacheGenerator::MergeList - Merge the package list			/*{{{*/
// ---------------------------------------------------------------------
/* This provides the generation of the entries in the cache. Each loop
   goes through a single package record from the underlying parse engine. */
bool pkgCacheGenerator::MergeList(ListParser &List,
				  pkgCache::VerIterator *OutVer)
{
   List.Owner = this;

   unsigned int Counter = 0;
   while (List.Step() == true)
   {
      string const PackageName = List.Package();
      if (PackageName.empty() == true)
	 return false;

      /* Treat Arch all packages as the same as the native arch. */
      string Arch;
      if (List.ArchitectureAll() == true)
	 Arch = _config->Find("APT::Architecture");
      else
	 Arch = List.Architecture();
 
      // Get a pointer to the package structure
      pkgCache::PkgIterator Pkg;
      Dynamic<pkgCache::PkgIterator> DynPkg(Pkg);
      if (NewPackage(Pkg, PackageName, Arch) == false)
	 return _error->Error(_("Error occurred while processing %s (NewPackage)"),PackageName.c_str());
      Counter++;
      if (Counter % 100 == 0 && Progress != 0)
	 Progress->Progress(List.Offset());

      /* Get a pointer to the version structure. We know the list is sorted
         so we use that fact in the search. Insertion of new versions is
	 done with correct sorting */
      string Version = List.Version();
      if (Version.empty() == true)
      {
	 // we first process the package, then the descriptions
	 // (this has the bonus that we get MMap error when we run out
	 //  of MMap space)
	 pkgCache::VerIterator Ver(Cache);
	 Dynamic<pkgCache::VerIterator> DynVer(Ver);
	 if (List.UsePackage(Pkg, Ver) == false)
	    return _error->Error(_("Error occurred while processing %s (UsePackage1)"),
				 PackageName.c_str());

 	 // Find the right version to write the description
 	 MD5SumValue CurMd5 = List.Description_md5();
 	 Ver = Pkg.VersionList();

	 for (; Ver.end() == false; ++Ver)
 	 {
 	    pkgCache::DescIterator Desc = Ver.DescriptionList();
	    Dynamic<pkgCache::DescIterator> DynDesc(Desc);
 	    map_ptrloc *LastDesc = &Ver->DescriptionList;
	    bool duplicate=false;

	    // don't add a new description if we have one for the given
	    // md5 && language
	    for ( ; Desc.end() == false; Desc++)
	       if (MD5SumValue(Desc.md5()) == CurMd5 && 
	           Desc.LanguageCode() == List.DescriptionLanguage())
		  duplicate=true;
	    if(duplicate)
	       continue;
	    
 	    for (Desc = Ver.DescriptionList();
		 Desc.end() == false;
		 LastDesc = &Desc->NextDesc, Desc++)
	    {
 	       if (MD5SumValue(Desc.md5()) == CurMd5) 
               {
 		  // Add new description
		  void const * const oldMap = Map.Data();
		  map_ptrloc const descindex = NewDescription(Desc, List.DescriptionLanguage(), CurMd5, *LastDesc);
		  if (oldMap != Map.Data())
		     LastDesc += (map_ptrloc*) Map.Data() - (map_ptrloc*) oldMap;
		  *LastDesc = descindex;
 		  Desc->ParentPkg = Pkg.Index();
		  
		  if ((*LastDesc == 0 && _error->PendingError()) || NewFileDesc(Desc,List) == false)
 		     return _error->Error(_("Error occurred while processing %s (NewFileDesc1)"),PackageName.c_str());
 		  break;
 	       }
	    }
 	 }

	 continue;
      }

      pkgCache::VerIterator Ver = Pkg.VersionList();
      Dynamic<pkgCache::VerIterator> DynVer(Ver);
      map_ptrloc *LastVer = &Pkg->VersionList;
      void const * oldMap = Map.Data();
      int Res = 1;
      unsigned long const Hash = List.VersionHash();
      for (; Ver.end() == false; LastVer = &Ver->NextVer, Ver++)
      {
	 Res = Cache.VS->CmpVersion(Version,Ver.VerStr());
	 // Version is higher as current version - insert here
	 if (Res > 0)
	    break;
	 // Versionstrings are equal - is hash also equal?
	 if (Res == 0 && Ver->Hash == Hash)
	    break;
	 // proceed with the next till we have either the right
	 // or we found another version (which will be lower)
      }

      /* We already have a version for this item, record that we saw it */
      if (Res == 0 && Ver.end() == false && Ver->Hash == Hash)
      {
	 if (List.UsePackage(Pkg,Ver) == false)
	    return _error->Error(_("Error occurred while processing %s (UsePackage2)"),
				 PackageName.c_str());

	 if (NewFileVer(Ver,List) == false)
	    return _error->Error(_("Error occurred while processing %s (NewFileVer1)"),
				 PackageName.c_str());
	 
	 // Read only a single record and return
	 if (OutVer != 0)
	 {
	    *OutVer = Ver;
	    FoundFileDeps |= List.HasFileDeps();
	    return true;
	 }
	 
	 continue;
      }

      // Add a new version
      map_ptrloc const verindex = NewVersion(Ver,Version,*LastVer);
      if (verindex == 0 && _error->PendingError())
	 return _error->Error(_("Error occurred while processing %s (NewVersion%d)"),
			      PackageName.c_str(), 1);

      if (oldMap != Map.Data())
	 LastVer += (map_ptrloc*) Map.Data() - (map_ptrloc*) oldMap;
      *LastVer = verindex;
      Ver->ParentPkg = Pkg.Index();
      Ver->Hash = Hash;

      if (List.NewVersion(Ver) == false)
	 return _error->Error(_("Error occurred while processing %s (NewVersion%d)"),
			      PackageName.c_str(), 2);

      if (List.UsePackage(Pkg,Ver) == false)
	 return _error->Error(_("Error occurred while processing %s (UsePackage3)"),
			      PackageName.c_str());
      
      if (NewFileVer(Ver,List) == false)
	 return _error->Error(_("Error occurred while processing %s (NewVersion%d)"),
			      PackageName.c_str(), 3);

      // Read only a single record and return
      if (OutVer != 0)
      {
	 *OutVer = Ver;
	 FoundFileDeps |= List.HasFileDeps();
	 return true;
      }      

      /* Record the Description data. Description data always exist in
	 Packages and Translation-* files. */
      pkgCache::DescIterator Desc = Ver.DescriptionList();
      Dynamic<pkgCache::DescIterator> DynDesc(Desc);
      map_ptrloc *LastDesc = &Ver->DescriptionList;

      // Skip to the end of description set
      for (; Desc.end() == false; LastDesc = &Desc->NextDesc, Desc++);

      // Add new description
      oldMap = Map.Data();
      map_ptrloc const descindex = NewDescription(Desc, List.DescriptionLanguage(), List.Description_md5(), *LastDesc);
      if (oldMap != Map.Data())
	 LastDesc += (map_ptrloc*) Map.Data() - (map_ptrloc*) oldMap;
      *LastDesc = descindex;
      Desc->ParentPkg = Pkg.Index();

      if ((*LastDesc == 0 && _error->PendingError()) || NewFileDesc(Desc,List) == false)
	 return _error->Error(_("Error occurred while processing %s (NewFileDesc2)"),PackageName.c_str());
   }

   FoundFileDeps |= List.HasFileDeps();

   if (Cache.HeaderP->PackageCount >= (1ULL<<sizeof(Cache.PkgP->ID)*8)-1)
      return _error->Error(_("Wow, you exceeded the number of package "
			     "names this APT is capable of."));
   if (Cache.HeaderP->VersionCount >= (1ULL<<(sizeof(Cache.VerP->ID)*8))-1)
      return _error->Error(_("Wow, you exceeded the number of versions "
			     "this APT is capable of."));
   if (Cache.HeaderP->DescriptionCount >= (1ULL<<(sizeof(Cache.DescP->ID)*8))-1)
      return _error->Error(_("Wow, you exceeded the number of descriptions "
			     "this APT is capable of."));
   if (Cache.HeaderP->DependsCount >= (1ULL<<(sizeof(Cache.DepP->ID)*8))-1ULL)
      return _error->Error(_("Wow, you exceeded the number of dependencies "
			     "this APT is capable of."));
   return true;
}
									/*}}}*/
// CacheGenerator::MergeFileProvides - Merge file provides   		/*{{{*/
// ---------------------------------------------------------------------
/* If we found any file depends while parsing the main list we need to 
   resolve them. Since it is undesired to load the entire list of files
   into the cache as virtual packages we do a two stage effort. MergeList
   identifies the file depends and this creates Provdies for them by
   re-parsing all the indexs. */
bool pkgCacheGenerator::MergeFileProvides(ListParser &List)
{
   List.Owner = this;
   
   unsigned int Counter = 0;
   while (List.Step() == true)
   {
      string PackageName = List.Package();
      if (PackageName.empty() == true)
	 return false;
      string Version = List.Version();
      if (Version.empty() == true)
	 continue;
      
      pkgCache::PkgIterator Pkg = Cache.FindPkg(PackageName);
      Dynamic<pkgCache::PkgIterator> DynPkg(Pkg);
      if (Pkg.end() == true)
	 return _error->Error(_("Error occurred while processing %s (FindPkg)"),
				PackageName.c_str());
      Counter++;
      if (Counter % 100 == 0 && Progress != 0)
	 Progress->Progress(List.Offset());

      unsigned long Hash = List.VersionHash();
      pkgCache::VerIterator Ver = Pkg.VersionList();
      Dynamic<pkgCache::VerIterator> DynVer(Ver);
      for (; Ver.end() == false; Ver++)
      {
	 if (Ver->Hash == Hash && Version.c_str() == Ver.VerStr())
	 {
	    if (List.CollectFileProvides(Cache,Ver) == false)
	       return _error->Error(_("Error occurred while processing %s (CollectFileProvides)"),PackageName.c_str());
	    break;
	 }
      }
      
      if (Ver.end() == true)
	 _error->Warning(_("Package %s %s was not found while processing file dependencies"),PackageName.c_str(),Version.c_str());
   }

   return true;
}
									/*}}}*/
// CacheGenerator::NewGroup - Add a new group				/*{{{*/
// ---------------------------------------------------------------------
/* This creates a new group structure and adds it to the hash table */
bool pkgCacheGenerator::NewGroup(pkgCache::GrpIterator &Grp, const string &Name)
{
   Grp = Cache.FindGrp(Name);
   if (Grp.end() == false)
      return true;

   // Get a structure
   map_ptrloc const Group = AllocateInMap(sizeof(pkgCache::Group));
   if (unlikely(Group == 0))
      return false;

   Grp = pkgCache::GrpIterator(Cache, Cache.GrpP + Group);
   map_ptrloc const idxName = WriteStringInMap(Name);
   if (unlikely(idxName == 0))
      return false;
   Grp->Name = idxName;

   // Insert it into the hash table
   unsigned long const Hash = Cache.Hash(Name);
   Grp->Next = Cache.HeaderP->GrpHashTable[Hash];
   Cache.HeaderP->GrpHashTable[Hash] = Group;

   Grp->ID = Cache.HeaderP->GroupCount++;
   return true;
}
									/*}}}*/
// CacheGenerator::NewPackage - Add a new package			/*{{{*/
// ---------------------------------------------------------------------
/* This creates a new package structure and adds it to the hash table */
bool pkgCacheGenerator::NewPackage(pkgCache::PkgIterator &Pkg,const string &Name,
					const string &Arch) {
   pkgCache::GrpIterator Grp;
   Dynamic<pkgCache::GrpIterator> DynGrp(Grp);
   if (unlikely(NewGroup(Grp, Name) == false))
      return false;

   Pkg = Grp.FindPkg(Arch);
      if (Pkg.end() == false)
	 return true;

   // Get a structure
   map_ptrloc const Package = AllocateInMap(sizeof(pkgCache::Package));
   if (unlikely(Package == 0))
      return false;
   Pkg = pkgCache::PkgIterator(Cache,Cache.PkgP + Package);

   // Insert the package into our package list
   if (Grp->FirstPackage == 0) // the group is new
   {
      // Insert it into the hash table
      unsigned long const Hash = Cache.Hash(Name);
      Pkg->NextPackage = Cache.HeaderP->PkgHashTable[Hash];
      Cache.HeaderP->PkgHashTable[Hash] = Package;
      Grp->FirstPackage = Package;
   }
   else // Group the Packages together
   {
      // this package is the new last package
      pkgCache::PkgIterator LastPkg(Cache, Cache.PkgP + Grp->LastPackage);
      Pkg->NextPackage = LastPkg->NextPackage;
      LastPkg->NextPackage = Package;
   }
   Grp->LastPackage = Package;

   // Set the name, arch and the ID
   Pkg->Name = Grp->Name;
   Pkg->Group = Grp.Index();
   map_ptrloc const idxArch = WriteUniqString(Arch.c_str());
   if (unlikely(idxArch == 0))
      return false;
   Pkg->Arch = idxArch;
   Pkg->ID = Cache.HeaderP->PackageCount++;

   return true;
}
									/*}}}*/
// CacheGenerator::NewFileVer - Create a new File<->Version association	/*{{{*/
// ---------------------------------------------------------------------
/* */
bool pkgCacheGenerator::NewFileVer(pkgCache::VerIterator &Ver,
				   ListParser &List)
{
   if (CurrentFile == 0)
      return true;
   
   // Get a structure
   map_ptrloc const VerFile = AllocateInMap(sizeof(pkgCache::VerFile));
   if (VerFile == 0)
      return 0;
   
   pkgCache::VerFileIterator VF(Cache,Cache.VerFileP + VerFile);
   VF->File = CurrentFile - Cache.PkgFileP;
   
   // Link it to the end of the list
   map_ptrloc *Last = &Ver->FileList;
   for (pkgCache::VerFileIterator V = Ver.FileList(); V.end() == false; V++)
      Last = &V->NextFile;
   VF->NextFile = *Last;
   *Last = VF.Index();
   
   VF->Offset = List.Offset();
   VF->Size = List.Size();
   if (Cache.HeaderP->MaxVerFileSize < VF->Size)
      Cache.HeaderP->MaxVerFileSize = VF->Size;
   Cache.HeaderP->VerFileCount++;
   
   return true;
}
									/*}}}*/
// CacheGenerator::NewVersion - Create a new Version 			/*{{{*/
// ---------------------------------------------------------------------
/* This puts a version structure in the linked list */
unsigned long pkgCacheGenerator::NewVersion(pkgCache::VerIterator &Ver,
					    const string &VerStr,
					    unsigned long Next)
{
   // Get a structure
   map_ptrloc const Version = AllocateInMap(sizeof(pkgCache::Version));
   if (Version == 0)
      return 0;
   
   // Fill it in
   Ver = pkgCache::VerIterator(Cache,Cache.VerP + Version);
   Ver->NextVer = Next;
   Ver->ID = Cache.HeaderP->VersionCount++;
   map_ptrloc const idxVerStr = WriteStringInMap(VerStr);
   if (unlikely(idxVerStr == 0))
      return 0;
   Ver->VerStr = idxVerStr;
   
   return Version;
}
									/*}}}*/
// CacheGenerator::NewFileDesc - Create a new File<->Desc association	/*{{{*/
// ---------------------------------------------------------------------
/* */
bool pkgCacheGenerator::NewFileDesc(pkgCache::DescIterator &Desc,
				   ListParser &List)
{
   if (CurrentFile == 0)
      return true;
   
   // Get a structure
   map_ptrloc const DescFile = AllocateInMap(sizeof(pkgCache::DescFile));
   if (DescFile == 0)
      return false;

   pkgCache::DescFileIterator DF(Cache,Cache.DescFileP + DescFile);
   DF->File = CurrentFile - Cache.PkgFileP;

   // Link it to the end of the list
   map_ptrloc *Last = &Desc->FileList;
   for (pkgCache::DescFileIterator D = Desc.FileList(); D.end() == false; D++)
      Last = &D->NextFile;

   DF->NextFile = *Last;
   *Last = DF.Index();
   
   DF->Offset = List.Offset();
   DF->Size = List.Size();
   if (Cache.HeaderP->MaxDescFileSize < DF->Size)
      Cache.HeaderP->MaxDescFileSize = DF->Size;
   Cache.HeaderP->DescFileCount++;
   
   return true;
}
									/*}}}*/
// CacheGenerator::NewDescription - Create a new Description		/*{{{*/
// ---------------------------------------------------------------------
/* This puts a description structure in the linked list */
map_ptrloc pkgCacheGenerator::NewDescription(pkgCache::DescIterator &Desc,
					    const string &Lang, 
                                            const MD5SumValue &md5sum,
					    map_ptrloc Next)
{
   // Get a structure
   map_ptrloc const Description = AllocateInMap(sizeof(pkgCache::Description));
   if (Description == 0)
      return 0;

   // Fill it in
   Desc = pkgCache::DescIterator(Cache,Cache.DescP + Description);
   Desc->NextDesc = Next;
   Desc->ID = Cache.HeaderP->DescriptionCount++;
   map_ptrloc const idxlanguage_code = WriteStringInMap(Lang);
   map_ptrloc const idxmd5sum = WriteStringInMap(md5sum.Value());
   if (unlikely(idxlanguage_code == 0 || idxmd5sum == 0))
      return 0;
   Desc->language_code = idxlanguage_code;
   Desc->md5sum = idxmd5sum;

   return Description;
}
									/*}}}*/
// CacheGenerator::FinishCache - do various finish operations		/*{{{*/
// ---------------------------------------------------------------------
/* This prepares the Cache for delivery */
bool pkgCacheGenerator::FinishCache(OpProgress *Progress)
{
   // FIXME: add progress reporting for this operation
   // Do we have different architectures in your groups ?
   vector<string> archs = APT::Configuration::getArchitectures();
   if (archs.size() > 1)
   {
      // Create Conflicts in between the group
      pkgCache::GrpIterator G = GetCache().GrpBegin();
      Dynamic<pkgCache::GrpIterator> DynG(G);
      for (; G.end() != true; G++)
      {
	 string const PkgName = G.Name();
	 pkgCache::PkgIterator P = G.PackageList();
	 Dynamic<pkgCache::PkgIterator> DynP(P);
	 for (; P.end() != true; P = G.NextPkg(P))
	 {
	    pkgCache::PkgIterator allPkg;
	    Dynamic<pkgCache::PkgIterator> DynallPkg(allPkg);
	    pkgCache::VerIterator V = P.VersionList();
	    Dynamic<pkgCache::VerIterator> DynV(V);
	    for (; V.end() != true; V++)
	    {
	       char const * const Arch = P.Arch();
	       map_ptrloc *OldDepLast = NULL;
	       /* MultiArch handling introduces a lot of implicit Dependencies:
		- MultiArch: same → Co-Installable if they have the same version
		- Architecture: all → Need to be Co-Installable for internal reasons
		- All others conflict with all other group members */
<<<<<<< HEAD
	       bool const coInstall = ((V->MultiArch == pkgCache::Version::All && strcmp(Arch, "all") != 0) ||
					V->MultiArch == pkgCache::Version::Same);
	       if (V->MultiArch == pkgCache::Version::All && allPkg.end() == true)
		  allPkg = G.FindPkg("all");
=======
	       bool const coInstall = (V->MultiArch == pkgCache::Version::Same);
>>>>>>> ed0dc138
	       for (vector<string>::const_iterator A = archs.begin(); A != archs.end(); ++A)
	       {
		  if (*A == Arch)
		     continue;
		  /* We allow only one installed arch at the time
		     per group, therefore each group member conflicts
		     with all other group members */
		  pkgCache::PkgIterator D = G.FindPkg(*A);
		  Dynamic<pkgCache::PkgIterator> DynD(D);
		  if (D.end() == true)
		     continue;
		  if (coInstall == true)
		  {
		     // Replaces: ${self}:other ( << ${binary:Version})
		     NewDepends(D, V, V.VerStr(),
				pkgCache::Dep::Less, pkgCache::Dep::Replaces,
				OldDepLast);
		     // Breaks: ${self}:other (!= ${binary:Version})
		     NewDepends(D, V, V.VerStr(),
				pkgCache::Dep::NotEquals, pkgCache::Dep::DpkgBreaks,
				OldDepLast);
		  } else {
			// Conflicts: ${self}:other
			if (strcmp(Arch, "all") == 0) {
				NewDepends(D, V, V.VerStr(),
					   pkgCache::Dep::NotEquals, pkgCache::Dep::Conflicts,
					   OldDepLast);
			} else {
				NewDepends(D, V, "",
					   pkgCache::Dep::NoOp, pkgCache::Dep::Conflicts,
					   OldDepLast);
			}
		  }
	       }
	    }
	 }
      }
   }
   return true;
}
									/*}}}*/
// CacheGenerator::NewDepends - Create a dependency element		/*{{{*/
// ---------------------------------------------------------------------
/* This creates a dependency element in the tree. It is linked to the
   version and to the package that it is pointing to. */
bool pkgCacheGenerator::NewDepends(pkgCache::PkgIterator &Pkg,
				   pkgCache::VerIterator &Ver,
				   string const &Version,
				   unsigned int const &Op,
				   unsigned int const &Type,
				   map_ptrloc *OldDepLast)
{
   void const * const oldMap = Map.Data();
   // Get a structure
   map_ptrloc const Dependency = AllocateInMap(sizeof(pkgCache::Dependency));
   if (unlikely(Dependency == 0))
      return false;
   
   // Fill it in
   pkgCache::DepIterator Dep(Cache,Cache.DepP + Dependency);
   Dynamic<pkgCache::DepIterator> DynDep(Dep);
   Dep->ParentVer = Ver.Index();
   Dep->Type = Type;
   Dep->CompareOp = Op;
   Dep->ID = Cache.HeaderP->DependsCount++;

   // Probe the reverse dependency list for a version string that matches
   if (Version.empty() == false)
   {
/*      for (pkgCache::DepIterator I = Pkg.RevDependsList(); I.end() == false; I++)
	 if (I->Version != 0 && I.TargetVer() == Version)
	    Dep->Version = I->Version;*/
      if (Dep->Version == 0) {
	 map_ptrloc const index = WriteStringInMap(Version);
	 if (unlikely(index == 0))
	    return false;
	 Dep->Version = index;
      }
   }

   // Link it to the package
   Dep->Package = Pkg.Index();
   Dep->NextRevDepends = Pkg->RevDepends;
   Pkg->RevDepends = Dep.Index();

   // Do we know where to link the Dependency to?
   if (OldDepLast == NULL)
   {
      OldDepLast = &Ver->DependsList;
      for (pkgCache::DepIterator D = Ver.DependsList(); D.end() == false; D++)
	 OldDepLast = &D->NextDepends;
   } else if (oldMap != Map.Data())
      OldDepLast += (map_ptrloc*) Map.Data() - (map_ptrloc*) oldMap;

   Dep->NextDepends = *OldDepLast;
   *OldDepLast = Dep.Index();
   OldDepLast = &Dep->NextDepends;

   return true;
}
									/*}}}*/
// ListParser::NewDepends - Create the environment for a new dependency	/*{{{*/
// ---------------------------------------------------------------------
/* This creates a Group and the Package to link this dependency to if
   needed and handles also the caching of the old endpoint */
bool pkgCacheGenerator::ListParser::NewDepends(pkgCache::VerIterator &Ver,
					       const string &PackageName,
					       const string &Arch,
					       const string &Version,
					       unsigned int Op,
					       unsigned int Type)
{
   pkgCache::GrpIterator Grp;
   Dynamic<pkgCache::GrpIterator> DynGrp(Grp);
   if (unlikely(Owner->NewGroup(Grp, PackageName) == false))
      return false;

   // Locate the target package
   pkgCache::PkgIterator Pkg = Grp.FindPkg(Arch);
   Dynamic<pkgCache::PkgIterator> DynPkg(Pkg);
   if (Pkg.end() == true) {
      if (unlikely(Owner->NewPackage(Pkg, PackageName, Arch) == false))
	 return false;
   }

   // Is it a file dependency?
   if (unlikely(PackageName[0] == '/'))
      FoundFileDeps = true;

   /* Caching the old end point speeds up generation substantially */
   if (OldDepVer != Ver) {
      OldDepLast = NULL;
      OldDepVer = Ver;
   }

   return Owner->NewDepends(Pkg, Ver, Version, Op, Type, OldDepLast);
}
									/*}}}*/
// ListParser::NewProvides - Create a Provides element			/*{{{*/
// ---------------------------------------------------------------------
/* */
bool pkgCacheGenerator::ListParser::NewProvides(pkgCache::VerIterator &Ver,
					        const string &PkgName,
						const string &PkgArch,
						const string &Version)
{
   pkgCache &Cache = Owner->Cache;

   // We do not add self referencing provides
   if (Ver.ParentPkg().Name() == PkgName && PkgArch == Ver.Arch())
      return true;
   
   // Get a structure
   map_ptrloc const Provides = Owner->AllocateInMap(sizeof(pkgCache::Provides));
   if (unlikely(Provides == 0))
      return false;
   Cache.HeaderP->ProvidesCount++;
   
   // Fill it in
   pkgCache::PrvIterator Prv(Cache,Cache.ProvideP + Provides,Cache.PkgP);
   Dynamic<pkgCache::PrvIterator> DynPrv(Prv);
   Prv->Version = Ver.Index();
   Prv->NextPkgProv = Ver->ProvidesList;
   Ver->ProvidesList = Prv.Index();
   if (Version.empty() == false && unlikely((Prv->ProvideVersion = WriteString(Version)) == 0))
      return false;
   
   // Locate the target package
   pkgCache::PkgIterator Pkg;
   Dynamic<pkgCache::PkgIterator> DynPkg(Pkg);
   if (unlikely(Owner->NewPackage(Pkg,PkgName, PkgArch) == false))
      return false;
   
   // Link it to the package
   Prv->ParentPkg = Pkg.Index();
   Prv->NextProvides = Pkg->ProvidesList;
   Pkg->ProvidesList = Prv.Index();
   
   return true;
}
									/*}}}*/
// CacheGenerator::SelectFile - Select the current file being parsed	/*{{{*/
// ---------------------------------------------------------------------
/* This is used to select which file is to be associated with all newly
   added versions. The caller is responsible for setting the IMS fields. */
bool pkgCacheGenerator::SelectFile(const string &File,const string &Site,
				   const pkgIndexFile &Index,
				   unsigned long Flags)
{
   // Get some space for the structure
   map_ptrloc const idxFile = AllocateInMap(sizeof(*CurrentFile));
   if (unlikely(idxFile == 0))
      return false;
   CurrentFile = Cache.PkgFileP + idxFile;

   // Fill it in
   map_ptrloc const idxFileName = WriteStringInMap(File);
   map_ptrloc const idxSite = WriteUniqString(Site);
   if (unlikely(idxFileName == 0 || idxSite == 0))
      return false;
   CurrentFile->FileName = idxFileName;
   CurrentFile->Site = idxSite;
   CurrentFile->NextFile = Cache.HeaderP->FileList;
   CurrentFile->Flags = Flags;
   CurrentFile->ID = Cache.HeaderP->PackageFileCount;
   map_ptrloc const idxIndexType = WriteUniqString(Index.GetType()->Label);
   if (unlikely(idxIndexType == 0))
      return false;
   CurrentFile->IndexType = idxIndexType;
   PkgFileName = File;
   Cache.HeaderP->FileList = CurrentFile - Cache.PkgFileP;
   Cache.HeaderP->PackageFileCount++;

   if (Progress != 0)
      Progress->SubProgress(Index.Size());
   return true;
}
									/*}}}*/
// CacheGenerator::WriteUniqueString - Insert a unique string		/*{{{*/
// ---------------------------------------------------------------------
/* This is used to create handles to strings. Given the same text it
   always returns the same number */
unsigned long pkgCacheGenerator::WriteUniqString(const char *S,
						 unsigned int Size)
{
   /* We use a very small transient hash table here, this speeds up generation
      by a fair amount on slower machines */
   pkgCache::StringItem *&Bucket = UniqHash[(S[0]*5 + S[1]) % _count(UniqHash)];
   if (Bucket != 0 && 
       stringcmp(S,S+Size,Cache.StrP + Bucket->String) == 0)
      return Bucket->String;
   
   // Search for an insertion point
   pkgCache::StringItem *I = Cache.StringItemP + Cache.HeaderP->StringList;
   int Res = 1;
   map_ptrloc *Last = &Cache.HeaderP->StringList;
   for (; I != Cache.StringItemP; Last = &I->NextItem, 
        I = Cache.StringItemP + I->NextItem)
   {
      Res = stringcmp(S,S+Size,Cache.StrP + I->String);
      if (Res >= 0)
	 break;
   }
   
   // Match
   if (Res == 0)
   {
      Bucket = I;
      return I->String;
   }
   
   // Get a structure
   void const * const oldMap = Map.Data();
   map_ptrloc const Item = AllocateInMap(sizeof(pkgCache::StringItem));
   if (Item == 0)
      return 0;

   map_ptrloc const idxString = WriteStringInMap(S,Size);
   if (unlikely(idxString == 0))
      return 0;
   if (oldMap != Map.Data()) {
      Last += (map_ptrloc*) Map.Data() - (map_ptrloc*) oldMap;
      I += (pkgCache::StringItem*) Map.Data() - (pkgCache::StringItem*) oldMap;
   }
   *Last = Item;

   // Fill in the structure
   pkgCache::StringItem *ItemP = Cache.StringItemP + Item;
   ItemP->NextItem = I - Cache.StringItemP;
   ItemP->String = idxString;

   Bucket = ItemP;
   return ItemP->String;
}
									/*}}}*/
// CheckValidity - Check that a cache is up-to-date			/*{{{*/
// ---------------------------------------------------------------------
/* This just verifies that each file in the list of index files exists,
   has matching attributes with the cache and the cache does not have
   any extra files. */
static bool CheckValidity(const string &CacheFile, FileIterator Start, 
                          FileIterator End,MMap **OutMap = 0)
{
   bool const Debug = _config->FindB("Debug::pkgCacheGen", false);
   // No file, certainly invalid
   if (CacheFile.empty() == true || FileExists(CacheFile) == false)
   {
      if (Debug == true)
	 std::clog << "CacheFile doesn't exist" << std::endl;
      return false;
   }

   // Map it
   FileFd CacheF(CacheFile,FileFd::ReadOnly);
   SPtr<MMap> Map = new MMap(CacheF,0);
   pkgCache Cache(Map);
   if (_error->PendingError() == true || Map->Size() == 0)
   {
      if (Debug == true)
	 std::clog << "Errors are pending or Map is empty()" << std::endl;
      _error->Discard();
      return false;
   }
   
   /* Now we check every index file, see if it is in the cache,
      verify the IMS data and check that it is on the disk too.. */
   SPtrArray<bool> Visited = new bool[Cache.HeaderP->PackageFileCount];
   memset(Visited,0,sizeof(*Visited)*Cache.HeaderP->PackageFileCount);
   for (; Start != End; Start++)
   {
      if (Debug == true)
	 std::clog << "Checking PkgFile " << (*Start)->Describe() << ": ";
      if ((*Start)->HasPackages() == false)
      {
         if (Debug == true)
	    std::clog << "Has NO packages" << std::endl;
	 continue;
      }
    
      if ((*Start)->Exists() == false)
      {
#if 0 // mvo: we no longer give a message here (Default Sources spec)
	 _error->WarningE("stat",_("Couldn't stat source package list %s"),
			  (*Start)->Describe().c_str());
#endif
         if (Debug == true)
	    std::clog << "file doesn't exist" << std::endl;
	 continue;
      }

      // FindInCache is also expected to do an IMS check.
      pkgCache::PkgFileIterator File = (*Start)->FindInCache(Cache);
      if (File.end() == true)
      {
	 if (Debug == true)
	    std::clog << "FindInCache returned end-Pointer" << std::endl;
	 return false;
      }

      Visited[File->ID] = true;
      if (Debug == true)
	 std::clog << "with ID " << File->ID << " is valid" << std::endl;
   }
   
   for (unsigned I = 0; I != Cache.HeaderP->PackageFileCount; I++)
      if (Visited[I] == false)
      {
	 if (Debug == true)
	    std::clog << "File with ID" << I << " wasn't visited" << std::endl;
	 return false;
      }
   
   if (_error->PendingError() == true)
   {
      if (Debug == true)
      {
	 std::clog << "Validity failed because of pending errors:" << std::endl;
	 _error->DumpErrors();
      }
      _error->Discard();
      return false;
   }
   
   if (OutMap != 0)
      *OutMap = Map.UnGuard();
   return true;
}
									/*}}}*/
// ComputeSize - Compute the total size of a bunch of files		/*{{{*/
// ---------------------------------------------------------------------
/* Size is kind of an abstract notion that is only used for the progress
   meter */
static unsigned long ComputeSize(FileIterator Start,FileIterator End)
{
   unsigned long TotalSize = 0;
   for (; Start != End; Start++)
   {
      if ((*Start)->HasPackages() == false)
	 continue;      
      TotalSize += (*Start)->Size();
   }
   return TotalSize;
}
									/*}}}*/
// BuildCache - Merge the list of index files into the cache		/*{{{*/
// ---------------------------------------------------------------------
/* */
static bool BuildCache(pkgCacheGenerator &Gen,
		       OpProgress *Progress,
		       unsigned long &CurrentSize,unsigned long TotalSize,
		       FileIterator Start, FileIterator End)
{
   FileIterator I;
   for (I = Start; I != End; I++)
   {
      if ((*I)->HasPackages() == false)
	 continue;
      
      if ((*I)->Exists() == false)
	 continue;

      if ((*I)->FindInCache(Gen.GetCache()).end() == false)
      {
	 _error->Warning("Duplicate sources.list entry %s",
			 (*I)->Describe().c_str());
	 continue;
      }
      
      unsigned long Size = (*I)->Size();
      if (Progress != NULL)
	 Progress->OverallProgress(CurrentSize,TotalSize,Size,_("Reading package lists"));
      CurrentSize += Size;
      
      if ((*I)->Merge(Gen,Progress) == false)
	 return false;
   }   

   if (Gen.HasFileDeps() == true)
   {
      if (Progress != NULL)
	 Progress->Done();
      TotalSize = ComputeSize(Start, End);
      CurrentSize = 0;
      for (I = Start; I != End; I++)
      {
	 unsigned long Size = (*I)->Size();
	 if (Progress != NULL)
	    Progress->OverallProgress(CurrentSize,TotalSize,Size,_("Collecting File Provides"));
	 CurrentSize += Size;
	 if ((*I)->MergeFileProvides(Gen,Progress) == false)
	    return false;
      }
   }
   
   return true;
}
									/*}}}*/
// CacheGenerator::CreateDynamicMMap - load an mmap with configuration options	/*{{{*/
DynamicMMap* pkgCacheGenerator::CreateDynamicMMap(FileFd *CacheF, unsigned long Flags) {
   unsigned long const MapStart = _config->FindI("APT::Cache-Start", 24*1024*1024);
   unsigned long const MapGrow = _config->FindI("APT::Cache-Grow", 1*1024*1024);
   unsigned long const MapLimit = _config->FindI("APT::Cache-Limit", 0);
   Flags |= MMap::Moveable;
   if (_config->FindB("APT::Cache-Fallback", false) == true)
      Flags |= MMap::Fallback;
   if (CacheF != NULL)
      return new DynamicMMap(*CacheF, Flags, MapStart, MapGrow, MapLimit);
   else
      return new DynamicMMap(Flags, MapStart, MapGrow, MapLimit);
}
									/*}}}*/
// CacheGenerator::MakeStatusCache - Construct the status cache		/*{{{*/
// ---------------------------------------------------------------------
/* This makes sure that the status cache (the cache that has all 
   index files from the sources list and all local ones) is ready
   to be mmaped. If OutMap is not zero then a MMap object representing
   the cache will be stored there. This is pretty much mandetory if you
   are using AllowMem. AllowMem lets the function be run as non-root
   where it builds the cache 'fast' into a memory buffer. */
__deprecated bool pkgMakeStatusCache(pkgSourceList &List,OpProgress &Progress,
			MMap **OutMap, bool AllowMem)
   { return pkgCacheGenerator::MakeStatusCache(List, &Progress, OutMap, AllowMem); }
bool pkgCacheGenerator::MakeStatusCache(pkgSourceList &List,OpProgress *Progress,
			MMap **OutMap,bool AllowMem)
{
   bool const Debug = _config->FindB("Debug::pkgCacheGen", false);
   
   vector<pkgIndexFile *> Files;
   for (vector<metaIndex *>::const_iterator i = List.begin();
        i != List.end();
        i++)
   {
      vector <pkgIndexFile *> *Indexes = (*i)->GetIndexFiles();
      for (vector<pkgIndexFile *>::const_iterator j = Indexes->begin();
	   j != Indexes->end();
	   j++)
         Files.push_back (*j);
   }
   
   unsigned long const EndOfSource = Files.size();
   if (_system->AddStatusFiles(Files) == false)
      return false;

   // Decide if we can write to the files..
   string const CacheFile = _config->FindFile("Dir::Cache::pkgcache");
   string const SrcCacheFile = _config->FindFile("Dir::Cache::srcpkgcache");

   // ensure the cache directory exists
   if (CacheFile.empty() == false || SrcCacheFile.empty() == false)
   {
      string dir = _config->FindDir("Dir::Cache");
      size_t const len = dir.size();
      if (len > 5 && dir.find("/apt/", len - 6, 5) == len - 5)
	 dir = dir.substr(0, len - 5);
      if (CacheFile.empty() == false)
	 CreateDirectory(dir, flNotFile(CacheFile));
      if (SrcCacheFile.empty() == false)
	 CreateDirectory(dir, flNotFile(SrcCacheFile));
   }

   // Decide if we can write to the cache
   bool Writeable = false;
   if (CacheFile.empty() == false)
      Writeable = access(flNotFile(CacheFile).c_str(),W_OK) == 0;
   else
      if (SrcCacheFile.empty() == false)
	 Writeable = access(flNotFile(SrcCacheFile).c_str(),W_OK) == 0;
   if (Debug == true)
      std::clog << "Do we have write-access to the cache files? " << (Writeable ? "YES" : "NO") << std::endl;

   if (Writeable == false && AllowMem == false && CacheFile.empty() == false)
      return _error->Error(_("Unable to write to %s"),flNotFile(CacheFile).c_str());

   if (Progress != NULL)
      Progress->OverallProgress(0,1,1,_("Reading package lists"));

   // Cache is OK, Fin.
   if (CheckValidity(CacheFile,Files.begin(),Files.end(),OutMap) == true)
   {
      if (Progress != NULL)
	 Progress->OverallProgress(1,1,1,_("Reading package lists"));
      if (Debug == true)
	 std::clog << "pkgcache.bin is valid - no need to build anything" << std::endl;
      return true;
   }
   else if (Debug == true)
	 std::clog << "pkgcache.bin is NOT valid" << std::endl;
   
   /* At this point we know we need to reconstruct the package cache,
      begin. */
   SPtr<FileFd> CacheF;
   SPtr<DynamicMMap> Map;
   if (Writeable == true && CacheFile.empty() == false)
   {
      unlink(CacheFile.c_str());
      CacheF = new FileFd(CacheFile,FileFd::WriteAtomic);
      fchmod(CacheF->Fd(),0644);
      Map = CreateDynamicMMap(CacheF, MMap::Public);
      if (_error->PendingError() == true)
	 return false;
      if (Debug == true)
	 std::clog << "Open filebased MMap" << std::endl;
   }
   else
   {
      // Just build it in memory..
      Map = CreateDynamicMMap(NULL);
      if (Debug == true)
	 std::clog << "Open memory Map (not filebased)" << std::endl;
   }
   
   // Lets try the source cache.
   unsigned long CurrentSize = 0;
   unsigned long TotalSize = 0;
   if (CheckValidity(SrcCacheFile,Files.begin(),
		     Files.begin()+EndOfSource) == true)
   {
      if (Debug == true)
	 std::clog << "srcpkgcache.bin is valid - populate MMap with it." << std::endl;
      // Preload the map with the source cache
      FileFd SCacheF(SrcCacheFile,FileFd::ReadOnly);
      unsigned long const alloc = Map->RawAllocate(SCacheF.Size());
      if ((alloc == 0 && _error->PendingError())
		|| SCacheF.Read((unsigned char *)Map->Data() + alloc,
				SCacheF.Size()) == false)
	 return false;

      TotalSize = ComputeSize(Files.begin()+EndOfSource,Files.end());

      // Build the status cache
      pkgCacheGenerator Gen(Map.Get(),Progress);
      if (_error->PendingError() == true)
	 return false;
      if (BuildCache(Gen,Progress,CurrentSize,TotalSize,
		     Files.begin()+EndOfSource,Files.end()) == false)
	 return false;

      // FIXME: move me to a better place
      Gen.FinishCache(Progress);
   }
   else
   {
      if (Debug == true)
	 std::clog << "srcpkgcache.bin is NOT valid - rebuild" << std::endl;
      TotalSize = ComputeSize(Files.begin(),Files.end());
      
      // Build the source cache
      pkgCacheGenerator Gen(Map.Get(),Progress);
      if (_error->PendingError() == true)
	 return false;
      if (BuildCache(Gen,Progress,CurrentSize,TotalSize,
		     Files.begin(),Files.begin()+EndOfSource) == false)
	 return false;
      
      // Write it back
      if (Writeable == true && SrcCacheFile.empty() == false)
      {
	 FileFd SCacheF(SrcCacheFile,FileFd::WriteAtomic);
	 if (_error->PendingError() == true)
	    return false;
	 
	 fchmod(SCacheF.Fd(),0644);
	 
	 // Write out the main data
	 if (SCacheF.Write(Map->Data(),Map->Size()) == false)
	    return _error->Error(_("IO Error saving source cache"));
	 SCacheF.Sync();
	 
	 // Write out the proper header
	 Gen.GetCache().HeaderP->Dirty = false;
	 if (SCacheF.Seek(0) == false ||
	     SCacheF.Write(Map->Data(),sizeof(*Gen.GetCache().HeaderP)) == false)
	    return _error->Error(_("IO Error saving source cache"));
	 Gen.GetCache().HeaderP->Dirty = true;
	 SCacheF.Sync();
      }
      
      // Build the status cache
      if (BuildCache(Gen,Progress,CurrentSize,TotalSize,
		     Files.begin()+EndOfSource,Files.end()) == false)
	 return false;

      // FIXME: move me to a better place
      Gen.FinishCache(Progress);
   }
   if (Debug == true)
      std::clog << "Caches are ready for shipping" << std::endl;

   if (_error->PendingError() == true)
      return false;
   if (OutMap != 0)
   {
      if (CacheF != 0)
      {
	 delete Map.UnGuard();
	 *OutMap = new MMap(*CacheF,0);
      }
      else
      {
	 *OutMap = Map.UnGuard();
      }      
   }
   
   return true;
}
									/*}}}*/
// CacheGenerator::MakeOnlyStatusCache - Build only a status files cache/*{{{*/
// ---------------------------------------------------------------------
/* */
__deprecated bool pkgMakeOnlyStatusCache(OpProgress &Progress,DynamicMMap **OutMap)
   { return pkgCacheGenerator::MakeOnlyStatusCache(&Progress, OutMap); }
bool pkgCacheGenerator::MakeOnlyStatusCache(OpProgress *Progress,DynamicMMap **OutMap)
{
   vector<pkgIndexFile *> Files;
   unsigned long EndOfSource = Files.size();
   if (_system->AddStatusFiles(Files) == false)
      return false;

   SPtr<DynamicMMap> Map = CreateDynamicMMap(NULL);
   unsigned long CurrentSize = 0;
   unsigned long TotalSize = 0;
   
   TotalSize = ComputeSize(Files.begin()+EndOfSource,Files.end());
   
   // Build the status cache
   if (Progress != NULL)
      Progress->OverallProgress(0,1,1,_("Reading package lists"));
   pkgCacheGenerator Gen(Map.Get(),Progress);
   if (_error->PendingError() == true)
      return false;
   if (BuildCache(Gen,Progress,CurrentSize,TotalSize,
		  Files.begin()+EndOfSource,Files.end()) == false)
      return false;

   // FIXME: move me to a better place
   Gen.FinishCache(Progress);

   if (_error->PendingError() == true)
      return false;
   *OutMap = Map.UnGuard();
   
   return true;
}
									/*}}}*/<|MERGE_RESOLUTION|>--- conflicted
+++ resolved
@@ -643,14 +643,7 @@
 		- MultiArch: same → Co-Installable if they have the same version
 		- Architecture: all → Need to be Co-Installable for internal reasons
 		- All others conflict with all other group members */
-<<<<<<< HEAD
-	       bool const coInstall = ((V->MultiArch == pkgCache::Version::All && strcmp(Arch, "all") != 0) ||
-					V->MultiArch == pkgCache::Version::Same);
-	       if (V->MultiArch == pkgCache::Version::All && allPkg.end() == true)
-		  allPkg = G.FindPkg("all");
-=======
 	       bool const coInstall = (V->MultiArch == pkgCache::Version::Same);
->>>>>>> ed0dc138
 	       for (vector<string>::const_iterator A = archs.begin(); A != archs.end(); ++A)
 	       {
 		  if (*A == Arch)
@@ -674,15 +667,9 @@
 				OldDepLast);
 		  } else {
 			// Conflicts: ${self}:other
-			if (strcmp(Arch, "all") == 0) {
-				NewDepends(D, V, V.VerStr(),
-					   pkgCache::Dep::NotEquals, pkgCache::Dep::Conflicts,
-					   OldDepLast);
-			} else {
-				NewDepends(D, V, "",
-					   pkgCache::Dep::NoOp, pkgCache::Dep::Conflicts,
-					   OldDepLast);
-			}
+			NewDepends(D, V, "",
+				   pkgCache::Dep::NoOp, pkgCache::Dep::Conflicts,
+				   OldDepLast);
 		  }
 	       }
 	    }
