// -*- mode: cpp; mode: fold -*-
// Description								/*{{{*/
/** \file cachefilter.h
   Collection of functor classes */
									/*}}}*/
#ifndef APT_CACHEFILTER_H
#define APT_CACHEFILTER_H
// Include Files							/*{{{*/
#include <apt-pkg/pkgcache.h>
#include <apt-pkg/cacheiterators.h>

#include <string>

#include <regex.h>
									/*}}}*/
namespace APT {
namespace CacheFilter {

<<<<<<< HEAD
=======
#define PACKAGE_MATCHER_ABI_COMPAT 1
#ifdef PACKAGE_MATCHER_ABI_COMPAT

// PackageNameMatchesRegEx						/*{{{*/
class PackageNameMatchesRegEx {
         /** \brief dpointer placeholder (for later in case we need it) */
         void *d;
	regex_t* pattern;
public:
	PackageNameMatchesRegEx(std::string const &Pattern);
	bool operator() (pkgCache::PkgIterator const &Pkg);
	bool operator() (pkgCache::GrpIterator const &Grp);
	~PackageNameMatchesRegEx();
};
									/*}}}*/
// PackageNameMatchesFnmatch						/*{{{*/
 class PackageNameMatchesFnmatch {
         /** \brief dpointer placeholder (for later in case we need it) */
         void *d;
         const std::string Pattern;
public:
         PackageNameMatchesFnmatch(std::string const &Pattern) 
            : Pattern(Pattern) {};
        bool operator() (pkgCache::PkgIterator const &Pkg);
	bool operator() (pkgCache::GrpIterator const &Grp);
	~PackageNameMatchesFnmatch() {};
};
									/*}}}*/
// PackageArchitectureMatchesSpecification				/*{{{*/
/** \class PackageArchitectureMatchesSpecification
   \brief matching against architecture specification strings

   The strings are of the format \<kernel\>-\<cpu\> where either component,
   or the whole string, can be the wildcard "any" as defined in
   debian-policy §11.1 "Architecture specification strings".

   Examples: i386, mipsel, linux-any, any-amd64, any */
class PackageArchitectureMatchesSpecification {
	std::string literal;
	std::string complete;
	bool isPattern;
	/** \brief dpointer placeholder (for later in case we need it) */
	void *d;
public:
	/** \brief matching against architecture specification strings
	 *
	 * @param pattern is the architecture specification string
	 * @param isPattern defines if the given \b pattern is a
	 *        architecture specification pattern to match others against
	 *        or if it is the fixed string and matched against patterns
	 */
	PackageArchitectureMatchesSpecification(std::string const &pattern, bool const isPattern = true);
	bool operator() (char const * const &arch);
	bool operator() (pkgCache::PkgIterator const &Pkg);
	bool operator() (pkgCache::VerIterator const &Ver);
	~PackageArchitectureMatchesSpecification();
};

#else

>>>>>>> 3fa4e98f
class PackageMatcher {
 public:
   virtual bool operator() (pkgCache::PkgIterator const &Pkg) { return false; };
   virtual bool operator() (pkgCache::GrpIterator const &Grp) { return false; };
   virtual bool operator() (pkgCache::VerIterator const &Ver) { return false; };
   
   virtual ~PackageMatcher() {};
};

// PackageNameMatchesRegEx						/*{{{*/
class PackageNameMatchesRegEx : public PackageMatcher {
         /** \brief dpointer placeholder (for later in case we need it) */
         void *d;
	regex_t* pattern;
public:
	PackageNameMatchesRegEx(std::string const &Pattern);
	virtual bool operator() (pkgCache::PkgIterator const &Pkg);
	virtual bool operator() (pkgCache::GrpIterator const &Grp);
	virtual ~PackageNameMatchesRegEx();
};
									/*}}}*/
// PackageNameMatchesFnmatch						/*{{{*/
   class PackageNameMatchesFnmatch : public PackageMatcher{
         /** \brief dpointer placeholder (for later in case we need it) */
         void *d;
         const std::string Pattern;
public:
         PackageNameMatchesFnmatch(std::string const &Pattern) 
            : Pattern(Pattern) {};
        virtual bool operator() (pkgCache::PkgIterator const &Pkg);
	virtual bool operator() (pkgCache::GrpIterator const &Grp);
	virtual ~PackageNameMatchesFnmatch() {};
};
									/*}}}*/
// PackageArchitectureMatchesSpecification				/*{{{*/
/** \class PackageArchitectureMatchesSpecification
   \brief matching against architecture specification strings

   The strings are of the format <kernel>-<cpu> where either component,
   or the whole string, can be the wildcard "any" as defined in
   debian-policy §11.1 "Architecture specification strings".

   Examples: i386, mipsel, linux-any, any-amd64, any */
class PackageArchitectureMatchesSpecification : public PackageMatcher {
	std::string literal;
	std::string complete;
	bool isPattern;
	/** \brief dpointer placeholder (for later in case we need it) */
	void *d;
public:
	/** \brief matching against architecture specification strings
	 *
	 * @param pattern is the architecture specification string
	 * @param isPattern defines if the given \b pattern is a
	 *        architecture specification pattern to match others against
	 *        or if it is the fixed string and matched against patterns
	 */
	PackageArchitectureMatchesSpecification(std::string const &pattern, bool const isPattern = true);
	bool operator() (char const * const &arch);
	virtual bool operator() (pkgCache::PkgIterator const &Pkg);
	virtual bool operator() (pkgCache::VerIterator const &Ver);
	virtual ~PackageArchitectureMatchesSpecification();
};
									/*}}}*/
}
}
#endif<|MERGE_RESOLUTION|>--- conflicted
+++ resolved
@@ -16,74 +16,14 @@
 namespace APT {
 namespace CacheFilter {
 
-<<<<<<< HEAD
-=======
-#define PACKAGE_MATCHER_ABI_COMPAT 1
-#ifdef PACKAGE_MATCHER_ABI_COMPAT
-
-// PackageNameMatchesRegEx						/*{{{*/
-class PackageNameMatchesRegEx {
-         /** \brief dpointer placeholder (for later in case we need it) */
-         void *d;
-	regex_t* pattern;
-public:
-	PackageNameMatchesRegEx(std::string const &Pattern);
-	bool operator() (pkgCache::PkgIterator const &Pkg);
-	bool operator() (pkgCache::GrpIterator const &Grp);
-	~PackageNameMatchesRegEx();
-};
-									/*}}}*/
-// PackageNameMatchesFnmatch						/*{{{*/
- class PackageNameMatchesFnmatch {
-         /** \brief dpointer placeholder (for later in case we need it) */
-         void *d;
-         const std::string Pattern;
-public:
-         PackageNameMatchesFnmatch(std::string const &Pattern) 
-            : Pattern(Pattern) {};
-        bool operator() (pkgCache::PkgIterator const &Pkg);
-	bool operator() (pkgCache::GrpIterator const &Grp);
-	~PackageNameMatchesFnmatch() {};
-};
-									/*}}}*/
-// PackageArchitectureMatchesSpecification				/*{{{*/
-/** \class PackageArchitectureMatchesSpecification
-   \brief matching against architecture specification strings
-
-   The strings are of the format \<kernel\>-\<cpu\> where either component,
-   or the whole string, can be the wildcard "any" as defined in
-   debian-policy §11.1 "Architecture specification strings".
-
-   Examples: i386, mipsel, linux-any, any-amd64, any */
-class PackageArchitectureMatchesSpecification {
-	std::string literal;
-	std::string complete;
-	bool isPattern;
-	/** \brief dpointer placeholder (for later in case we need it) */
-	void *d;
-public:
-	/** \brief matching against architecture specification strings
-	 *
-	 * @param pattern is the architecture specification string
-	 * @param isPattern defines if the given \b pattern is a
-	 *        architecture specification pattern to match others against
-	 *        or if it is the fixed string and matched against patterns
-	 */
-	PackageArchitectureMatchesSpecification(std::string const &pattern, bool const isPattern = true);
-	bool operator() (char const * const &arch);
-	bool operator() (pkgCache::PkgIterator const &Pkg);
-	bool operator() (pkgCache::VerIterator const &Ver);
-	~PackageArchitectureMatchesSpecification();
-};
-
-#else
-
->>>>>>> 3fa4e98f
 class PackageMatcher {
  public:
-   virtual bool operator() (pkgCache::PkgIterator const &Pkg) { return false; };
-   virtual bool operator() (pkgCache::GrpIterator const &Grp) { return false; };
-   virtual bool operator() (pkgCache::VerIterator const &Ver) { return false; };
+   virtual bool operator() (pkgCache::PkgIterator const &/*Pkg*/) { 
+      return false; };
+   virtual bool operator() (pkgCache::GrpIterator const &/*Grp*/) { 
+      return false; };
+   virtual bool operator() (pkgCache::VerIterator const &/*Ver*/) {
+      return false; };
    
    virtual ~PackageMatcher() {};
 };
