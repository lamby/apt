--- conflicted
+++ resolved
@@ -908,17 +908,6 @@
       if (udevice == NULL)
 	 continue;
       const char* devnode = udev_device_get_devnode(udevice);
-<<<<<<< HEAD
-
-      // try fstab_dir first
-      string mountpath;
-      const char* mp = udev_device_get_property_value(udevice, "FSTAB_DIR");
-      if (mp)
-         mountpath = string(mp);
-      else
-         mountpath = FindMountPointForDevice(devnode);
-=======
->>>>>>> ed0dc138
 
       // try fstab_dir first
       string mountpath;
