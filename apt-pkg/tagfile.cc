// -*- mode: cpp; mode: fold -*-
// Description								/*{{{*/
// $Id: tagfile.cc,v 1.37.2.2 2003/12/31 16:02:30 mdz Exp $
/* ######################################################################

   Fast scanner for RFC-822 type header information
   
   This uses a rotating buffer to load the package information into.
   The scanner runs over it and isolates and indexes a single section.
   
   ##################################################################### */
									/*}}}*/
// Include Files							/*{{{*/
#include<config.h>

#include <apt-pkg/tagfile.h>
#include <apt-pkg/error.h>
#include <apt-pkg/strutl.h>
#include <apt-pkg/fileutl.h>

#include <string>
#include <stdio.h>
#include <ctype.h>

#include <apti18n.h>
									/*}}}*/

using std::string;

class pkgTagFilePrivate
{
public:
<<<<<<< HEAD
   pkgTagFilePrivate(FileFd *pFd, unsigned long Size) : Fd(*pFd), Size(Size)
=======
   pkgTagFilePrivate(FileFd *pFd, unsigned long long Size) : Fd(*pFd), Size(Size)
>>>>>>> 71ecaad2
   {
   }
   FileFd &Fd;
   char *Buffer;
   char *Start;
   char *End;
   bool Done;
<<<<<<< HEAD
   unsigned long iOffset;
   unsigned long Size;
=======
   unsigned long long iOffset;
   unsigned long long Size;
>>>>>>> 71ecaad2
};

// TagFile::pkgTagFile - Constructor					/*{{{*/
// ---------------------------------------------------------------------
/* */
<<<<<<< HEAD
pkgTagFile::pkgTagFile(FileFd *pFd,unsigned long Size)
=======
pkgTagFile::pkgTagFile(FileFd *pFd,unsigned long long Size)
>>>>>>> 71ecaad2
{
   d = new pkgTagFilePrivate(pFd, Size);

   if (d->Fd.IsOpen() == false)
   {
      d->Start = d->End = d->Buffer = 0;
      d->Done = true;
      d->iOffset = 0;
      return;
   }
   
   d->Buffer = new char[Size];
   d->Start = d->End = d->Buffer;
   d->Done = false;
   d->iOffset = 0;
   Fill();
}
									/*}}}*/
// TagFile::~pkgTagFile - Destructor					/*{{{*/
// ---------------------------------------------------------------------
/* */
pkgTagFile::~pkgTagFile()
{
   delete [] d->Buffer;
   delete d;
}
									/*}}}*/
// TagFile::Offset - Return the current offset in the buffer     	/*{{{*/
unsigned long pkgTagFile::Offset()
{
   return d->iOffset;
}
									/*}}}*/
// TagFile::Resize - Resize the internal buffer				/*{{{*/
// ---------------------------------------------------------------------
/* Resize the internal buffer (double it in size). Fail if a maximum size
 * size is reached.
 */
bool pkgTagFile::Resize()
{
   char *tmp;
<<<<<<< HEAD
   unsigned long EndSize = d->End - d->Start;
=======
   unsigned long long EndSize = d->End - d->Start;
>>>>>>> 71ecaad2

   // fail is the buffer grows too big
   if(d->Size > 1024*1024+1)
      return false;

   // get new buffer and use it
   tmp = new char[2*d->Size];
   memcpy(tmp, d->Buffer, d->Size);
   d->Size = d->Size*2;
   delete [] d->Buffer;
   d->Buffer = tmp;

   // update the start/end pointers to the new buffer
   d->Start = d->Buffer;
   d->End = d->Start + EndSize;
   return true;
}
									/*}}}*/
// TagFile::Step - Advance to the next section				/*{{{*/
// ---------------------------------------------------------------------
/* If the Section Scanner fails we refill the buffer and try again. 
 * If that fails too, double the buffer size and try again until a
 * maximum buffer is reached.
 */
bool pkgTagFile::Step(pkgTagSection &Tag)
{
   while (Tag.Scan(d->Start,d->End - d->Start) == false)
   {
      if (Fill() == false)
	 return false;
      
      if(Tag.Scan(d->Start,d->End - d->Start))
	 break;

      if (Resize() == false)
	 return _error->Error(_("Unable to parse package file %s (1)"),
                              d->Fd.Name().c_str());
   }
   d->Start += Tag.size();
   d->iOffset += Tag.size();

   Tag.Trim();
   return true;
}
									/*}}}*/
// TagFile::Fill - Top up the buffer					/*{{{*/
// ---------------------------------------------------------------------
/* This takes the bit at the end of the buffer and puts it at the start
   then fills the rest from the file */
bool pkgTagFile::Fill()
{
<<<<<<< HEAD
   unsigned long EndSize = d->End - d->Start;
   unsigned long Actual = 0;
=======
   unsigned long long EndSize = d->End - d->Start;
   unsigned long long Actual = 0;
>>>>>>> 71ecaad2
   
   memmove(d->Buffer,d->Start,EndSize);
   d->Start = d->Buffer;
   d->End = d->Buffer + EndSize;
   
   if (d->Done == false)
   {
      // See if only a bit of the file is left
      if (d->Fd.Read(d->End, d->Size - (d->End - d->Buffer),&Actual) == false)
	 return false;
      if (Actual != d->Size - (d->End - d->Buffer))
	 d->Done = true;
      d->End += Actual;
   }
   
   if (d->Done == true)
   {
      if (EndSize <= 3 && Actual == 0)
	 return false;
      if (d->Size - (d->End - d->Buffer) < 4)
	 return true;
      
      // Append a double new line if one does not exist
      unsigned int LineCount = 0;
      for (const char *E = d->End - 1; E - d->End < 6 && (*E == '\n' || *E == '\r'); E--)
	 if (*E == '\n')
	    LineCount++;
      for (; LineCount < 2; LineCount++)
	 *d->End++ = '\n';
      
      return true;
   }
   
   return true;
}
									/*}}}*/
// TagFile::Jump - Jump to a pre-recorded location in the file		/*{{{*/
// ---------------------------------------------------------------------
/* This jumps to a pre-recorded file location and reads the record
   that is there */
bool pkgTagFile::Jump(pkgTagSection &Tag,unsigned long long Offset)
{
   // We are within a buffer space of the next hit..
   if (Offset >= d->iOffset && d->iOffset + (d->End - d->Start) > Offset)
   {
<<<<<<< HEAD
      unsigned long Dist = Offset - d->iOffset;
=======
      unsigned long long Dist = Offset - d->iOffset;
>>>>>>> 71ecaad2
      d->Start += Dist;
      d->iOffset += Dist;
      return Step(Tag);
   }

   // Reposition and reload..
   d->iOffset = Offset;
   d->Done = false;
   if (d->Fd.Seek(Offset) == false)
      return false;
   d->End = d->Start = d->Buffer;
   
   if (Fill() == false)
      return false;

   if (Tag.Scan(d->Start, d->End - d->Start) == true)
      return true;
   
   // This appends a double new line (for the real eof handling)
   if (Fill() == false)
      return false;
   
   if (Tag.Scan(d->Start, d->End - d->Start) == false)
      return _error->Error(_("Unable to parse package file %s (2)"),d->Fd.Name().c_str());
   
   return true;
}
									/*}}}*/
// TagSection::Scan - Scan for the end of the header information	/*{{{*/
// ---------------------------------------------------------------------
/* This looks for the first double new line in the data stream.
   It also indexes the tags in the section. */
bool pkgTagSection::Scan(const char *Start,unsigned long MaxLength)
{
   const char *End = Start + MaxLength;
   Stop = Section = Start;
   memset(AlphaIndexes,0,sizeof(AlphaIndexes));

   if (Stop == 0)
      return false;

   TagCount = 0;
   while (TagCount+1 < sizeof(Indexes)/sizeof(Indexes[0]) && Stop < End)
   {
       TrimRecord(true,End);

      // Start a new index and add it to the hash
      if (isspace(Stop[0]) == 0)
      {
	 Indexes[TagCount++] = Stop - Section;
	 AlphaIndexes[AlphaHash(Stop,End)] = TagCount;
      }

      Stop = (const char *)memchr(Stop,'\n',End - Stop);
      
      if (Stop == 0)
	 return false;

      for (; Stop+1 < End && Stop[1] == '\r'; Stop++);

      // Double newline marks the end of the record
      if (Stop+1 < End && Stop[1] == '\n')
      {
	 Indexes[TagCount] = Stop - Section;
	 TrimRecord(false,End);
	 return true;
      }
      
      Stop++;
   }

   return false;
}
									/*}}}*/
// TagSection::TrimRecord - Trim off any garbage before/after a record	/*{{{*/
// ---------------------------------------------------------------------
/* There should be exactly 2 newline at the end of the record, no more. */
void pkgTagSection::TrimRecord(bool BeforeRecord, const char*& End)
{
   if (BeforeRecord == true)
      return;
   for (; Stop < End && (Stop[0] == '\n' || Stop[0] == '\r'); Stop++);
}
									/*}}}*/
// TagSection::Trim - Trim off any trailing garbage			/*{{{*/
// ---------------------------------------------------------------------
/* There should be exactly 1 newline at the end of the buffer, no more. */
void pkgTagSection::Trim()
{
   for (; Stop > Section + 2 && (Stop[-2] == '\n' || Stop[-2] == '\r'); Stop--);
}
									/*}}}*/
// TagSection::Find - Locate a tag					/*{{{*/
// ---------------------------------------------------------------------
/* This searches the section for a tag that matches the given string. */
bool pkgTagSection::Find(const char *Tag,unsigned &Pos) const
{
   unsigned int Length = strlen(Tag);
   unsigned int I = AlphaIndexes[AlphaHash(Tag)];
   if (I == 0)
      return false;
   I--;
   
   for (unsigned int Counter = 0; Counter != TagCount; Counter++, 
	I = (I+1)%TagCount)
   {
      const char *St;
      St = Section + Indexes[I];
      if (strncasecmp(Tag,St,Length) != 0)
	 continue;

      // Make sure the colon is in the right place
      const char *C = St + Length;
      for (; isspace(*C) != 0; C++);
      if (*C != ':')
	 continue;
      Pos = I;
      return true;
   }

   Pos = 0;
   return false;
}
									/*}}}*/
// TagSection::Find - Locate a tag					/*{{{*/
// ---------------------------------------------------------------------
/* This searches the section for a tag that matches the given string. */
bool pkgTagSection::Find(const char *Tag,const char *&Start,
		         const char *&End) const
{
   unsigned int Length = strlen(Tag);
   unsigned int I = AlphaIndexes[AlphaHash(Tag)];
   if (I == 0)
      return false;
   I--;
   
   for (unsigned int Counter = 0; Counter != TagCount; Counter++, 
	I = (I+1)%TagCount)
   {
      const char *St;
      St = Section + Indexes[I];
      if (strncasecmp(Tag,St,Length) != 0)
	 continue;
      
      // Make sure the colon is in the right place
      const char *C = St + Length;
      for (; isspace(*C) != 0; C++);
      if (*C != ':')
	 continue;

      // Strip off the gunk from the start end
      Start = C;
      End = Section + Indexes[I+1];
      if (Start >= End)
	 return _error->Error("Internal parsing error");
      
      for (; (isspace(*Start) != 0 || *Start == ':') && Start < End; Start++);
      for (; isspace(End[-1]) != 0 && End > Start; End--);
      
      return true;
   }
   
   Start = End = 0;
   return false;
}
									/*}}}*/
// TagSection::FindS - Find a string					/*{{{*/
// ---------------------------------------------------------------------
/* */
string pkgTagSection::FindS(const char *Tag) const
{
   const char *Start;
   const char *End;
   if (Find(Tag,Start,End) == false)
      return string();
   return string(Start,End);      
}
									/*}}}*/
// TagSection::FindI - Find an integer					/*{{{*/
// ---------------------------------------------------------------------
/* */
signed int pkgTagSection::FindI(const char *Tag,signed long Default) const
{
   const char *Start;
   const char *Stop;
   if (Find(Tag,Start,Stop) == false)
      return Default;

   // Copy it into a temp buffer so we can use strtol
   char S[300];
   if ((unsigned)(Stop - Start) >= sizeof(S))
      return Default;
   strncpy(S,Start,Stop-Start);
   S[Stop - Start] = 0;
   
   char *End;
   signed long Result = strtol(S,&End,10);
   if (S == End)
      return Default;
   return Result;
}
									/*}}}*/
// TagSection::FindULL - Find an unsigned long long integer		/*{{{*/
// ---------------------------------------------------------------------
/* */
unsigned long long pkgTagSection::FindULL(const char *Tag, unsigned long long const &Default) const
{
   const char *Start;
   const char *Stop;
   if (Find(Tag,Start,Stop) == false)
      return Default;

   // Copy it into a temp buffer so we can use strtoull
   char S[100];
   if ((unsigned)(Stop - Start) >= sizeof(S))
      return Default;
   strncpy(S,Start,Stop-Start);
   S[Stop - Start] = 0;
   
   char *End;
   unsigned long long Result = strtoull(S,&End,10);
   if (S == End)
      return Default;
   return Result;
}
									/*}}}*/
// TagSection::FindFlag - Locate a yes/no type flag			/*{{{*/
// ---------------------------------------------------------------------
/* The bits marked in Flag are masked on/off in Flags */
bool pkgTagSection::FindFlag(const char *Tag,unsigned long &Flags,
			     unsigned long Flag) const
{
   const char *Start;
   const char *Stop;
   if (Find(Tag,Start,Stop) == false)
      return true;
   return FindFlag(Flags, Flag, Start, Stop);
}
bool const pkgTagSection::FindFlag(unsigned long &Flags, unsigned long Flag,
					char const* Start, char const* Stop)
{
   switch (StringToBool(string(Start, Stop)))
   {
      case 0:
      Flags &= ~Flag;
      return true;

      case 1:
      Flags |= Flag;
      return true;

      default:
      _error->Warning("Unknown flag value: %s",string(Start,Stop).c_str());
      return true;
   }
   return true;
}
									/*}}}*/
// TFRewrite - Rewrite a control record					/*{{{*/
// ---------------------------------------------------------------------
/* This writes the control record to stdout rewriting it as necessary. The
   override map item specificies the rewriting rules to follow. This also
   takes the time to sort the feild list. */

/* The order of this list is taken from dpkg source lib/parse.c the fieldinfos
   array. */
static const char *iTFRewritePackageOrder[] = {
                          "Package",
                          "Essential",
                          "Status",
                          "Priority",
                          "Section",
                          "Installed-Size",
                          "Maintainer",
                          "Original-Maintainer",
                          "Architecture",
                          "Source",
                          "Version",
                           "Revision",         // Obsolete
                           "Config-Version",   // Obsolete
                          "Replaces",
                          "Provides",
                          "Depends",
                          "Pre-Depends",
                          "Recommends",
                          "Suggests",
                          "Conflicts",
                          "Breaks",
                          "Conffiles",
                          "Filename",
                          "Size",
                          "MD5Sum",
                          "SHA1",
                          "SHA256",
                          "SHA512",
                           "MSDOS-Filename",   // Obsolete
                          "Description",
                          0};
static const char *iTFRewriteSourceOrder[] = {"Package",
                                      "Source",
                                      "Binary",
                                      "Version",
                                      "Priority",
                                      "Section",
                                      "Maintainer",
				      "Original-Maintainer",
                                      "Build-Depends",
                                      "Build-Depends-Indep",
                                      "Build-Conflicts",
                                      "Build-Conflicts-Indep",
                                      "Architecture",
                                      "Standards-Version",
                                      "Format",
                                      "Directory",
                                      "Files",
                                      0};   

/* Two levels of initialization are used because gcc will set the symbol
   size of an array to the length of the array, causing dynamic relinking 
   errors. Doing this makes the symbol size constant */
const char **TFRewritePackageOrder = iTFRewritePackageOrder;
const char **TFRewriteSourceOrder = iTFRewriteSourceOrder;
   
bool TFRewrite(FILE *Output,pkgTagSection const &Tags,const char *Order[],
	       TFRewriteData *Rewrite)
{
   unsigned char Visited[256];   // Bit 1 is Order, Bit 2 is Rewrite
   for (unsigned I = 0; I != 256; I++)
      Visited[I] = 0;

   // Set new tag up as necessary.
   for (unsigned int J = 0; Rewrite != 0 && Rewrite[J].Tag != 0; J++)
   {
      if (Rewrite[J].NewTag == 0)
	 Rewrite[J].NewTag = Rewrite[J].Tag;
   }
   
   // Write all all of the tags, in order.
   for (unsigned int I = 0; Order[I] != 0; I++)
   {
      bool Rewritten = false;
      
      // See if this is a field that needs to be rewritten
      for (unsigned int J = 0; Rewrite != 0 && Rewrite[J].Tag != 0; J++)
      {
	 if (strcasecmp(Rewrite[J].Tag,Order[I]) == 0)
	 {
	    Visited[J] |= 2;
	    if (Rewrite[J].Rewrite != 0 && Rewrite[J].Rewrite[0] != 0)
	    {
	       if (isspace(Rewrite[J].Rewrite[0]))
		  fprintf(Output,"%s:%s\n",Rewrite[J].NewTag,Rewrite[J].Rewrite);
	       else
		  fprintf(Output,"%s: %s\n",Rewrite[J].NewTag,Rewrite[J].Rewrite);
	    }
	    
	    Rewritten = true;
	    break;
	 }
      }      
	    
      // See if it is in the fragment
      unsigned Pos;
      if (Tags.Find(Order[I],Pos) == false)
	 continue;
      Visited[Pos] |= 1;

      if (Rewritten == true)
	 continue;
      
      /* Write out this element, taking a moment to rewrite the tag
         in case of changes of case. */
      const char *Start;
      const char *Stop;
      Tags.Get(Start,Stop,Pos);
      
      if (fputs(Order[I],Output) < 0)
	 return _error->Errno("fputs","IO Error to output");
      Start += strlen(Order[I]);
      if (fwrite(Start,Stop - Start,1,Output) != 1)
	 return _error->Errno("fwrite","IO Error to output");
      if (Stop[-1] != '\n')
	 fprintf(Output,"\n");
   }   

   // Now write all the old tags that were missed.
   for (unsigned int I = 0; I != Tags.Count(); I++)
   {
      if ((Visited[I] & 1) == 1)
	 continue;

      const char *Start;
      const char *Stop;
      Tags.Get(Start,Stop,I);
      const char *End = Start;
      for (; End < Stop && *End != ':'; End++);

      // See if this is a field that needs to be rewritten
      bool Rewritten = false;
      for (unsigned int J = 0; Rewrite != 0 && Rewrite[J].Tag != 0; J++)
      {
	 if (stringcasecmp(Start,End,Rewrite[J].Tag) == 0)
	 {
	    Visited[J] |= 2;
	    if (Rewrite[J].Rewrite != 0 && Rewrite[J].Rewrite[0] != 0)
	    {
	       if (isspace(Rewrite[J].Rewrite[0]))
		  fprintf(Output,"%s:%s\n",Rewrite[J].NewTag,Rewrite[J].Rewrite);
	       else
		  fprintf(Output,"%s: %s\n",Rewrite[J].NewTag,Rewrite[J].Rewrite);
	    }
	    
	    Rewritten = true;
	    break;
	 }
      }      
      
      if (Rewritten == true)
	 continue;
      
      // Write out this element
      if (fwrite(Start,Stop - Start,1,Output) != 1)
	 return _error->Errno("fwrite","IO Error to output");
      if (Stop[-1] != '\n')
	 fprintf(Output,"\n");
   }
   
   // Now write all the rewrites that were missed
   for (unsigned int J = 0; Rewrite != 0 && Rewrite[J].Tag != 0; J++)
   {
      if ((Visited[J] & 2) == 2)
	 continue;
      
      if (Rewrite[J].Rewrite != 0 && Rewrite[J].Rewrite[0] != 0)
      {
	 if (isspace(Rewrite[J].Rewrite[0]))
	    fprintf(Output,"%s:%s\n",Rewrite[J].NewTag,Rewrite[J].Rewrite);
	 else
	    fprintf(Output,"%s: %s\n",Rewrite[J].NewTag,Rewrite[J].Rewrite);
      }      
   }
      
   return true;
}
									/*}}}*/<|MERGE_RESOLUTION|>--- conflicted
+++ resolved
@@ -30,11 +30,7 @@
 class pkgTagFilePrivate
 {
 public:
-<<<<<<< HEAD
-   pkgTagFilePrivate(FileFd *pFd, unsigned long Size) : Fd(*pFd), Size(Size)
-=======
    pkgTagFilePrivate(FileFd *pFd, unsigned long long Size) : Fd(*pFd), Size(Size)
->>>>>>> 71ecaad2
    {
    }
    FileFd &Fd;
@@ -42,23 +38,14 @@
    char *Start;
    char *End;
    bool Done;
-<<<<<<< HEAD
-   unsigned long iOffset;
-   unsigned long Size;
-=======
    unsigned long long iOffset;
    unsigned long long Size;
->>>>>>> 71ecaad2
 };
 
 // TagFile::pkgTagFile - Constructor					/*{{{*/
 // ---------------------------------------------------------------------
 /* */
-<<<<<<< HEAD
-pkgTagFile::pkgTagFile(FileFd *pFd,unsigned long Size)
-=======
 pkgTagFile::pkgTagFile(FileFd *pFd,unsigned long long Size)
->>>>>>> 71ecaad2
 {
    d = new pkgTagFilePrivate(pFd, Size);
 
@@ -100,11 +87,7 @@
 bool pkgTagFile::Resize()
 {
    char *tmp;
-<<<<<<< HEAD
-   unsigned long EndSize = d->End - d->Start;
-=======
    unsigned long long EndSize = d->End - d->Start;
->>>>>>> 71ecaad2
 
    // fail is the buffer grows too big
    if(d->Size > 1024*1024+1)
@@ -156,13 +139,8 @@
    then fills the rest from the file */
 bool pkgTagFile::Fill()
 {
-<<<<<<< HEAD
-   unsigned long EndSize = d->End - d->Start;
-   unsigned long Actual = 0;
-=======
    unsigned long long EndSize = d->End - d->Start;
    unsigned long long Actual = 0;
->>>>>>> 71ecaad2
    
    memmove(d->Buffer,d->Start,EndSize);
    d->Start = d->Buffer;
@@ -208,11 +186,7 @@
    // We are within a buffer space of the next hit..
    if (Offset >= d->iOffset && d->iOffset + (d->End - d->Start) > Offset)
    {
-<<<<<<< HEAD
-      unsigned long Dist = Offset - d->iOffset;
-=======
       unsigned long long Dist = Offset - d->iOffset;
->>>>>>> 71ecaad2
       d->Start += Dist;
       d->iOffset += Dist;
       return Step(Tag);
