// -*- mode: cpp; mode: fold -*-
// Description								/*{{{*/
// $Id: acquire-method.h,v 1.15.2.1 2003/12/24 23:09:17 mdz Exp $
/* ######################################################################

   Acquire Method - Method helper class + functions
   
   These functions are designed to be used within the method task to
   ease communication with APT.
   
   ##################################################################### */
									/*}}}*/

/** \addtogroup acquire
 *  @{
 *
 *  \file acquire-method.h
 */

#ifndef PKGLIB_ACQUIRE_METHOD_H
#define PKGLIB_ACQUIRE_METHOD_H

#include <stdarg.h>

#include <string>
#include <vector>

class Hashes;
class pkgAcqMethod
{
   protected:

   struct FetchItem
   {
      FetchItem *Next;

      std::string Uri;
      std::string DestFile;
      time_t LastModified;
      bool IndexFile;
      bool FailIgnore;
   };
   
   struct FetchResult
   {
<<<<<<< HEAD
      string MD5Sum;
      string SHA1Sum;
      string SHA256Sum;
      string SHA512Sum;
      vector<string> GPGVOutput;
      time_t LastModified;
      bool IMSHit;
      string Filename;
=======
      std::string MD5Sum;
      std::string SHA1Sum;
      std::string SHA256Sum;
      std::string SHA512Sum;
      std::vector<std::string> GPGVOutput;
      time_t LastModified;
      bool IMSHit;
      std::string Filename;
>>>>>>> 71ecaad2
      unsigned long long Size;
      unsigned long long ResumePoint;
      
      void TakeHashes(Hashes &Hash);
      FetchResult();
   };

   // State
   std::vector<std::string> Messages;
   FetchItem *Queue;
   FetchItem *QueueBack;
   std::string FailReason;
   std::string UsedMirror;
   std::string IP;
   
   // Handlers for messages
   virtual bool Configuration(std::string Message);
   virtual bool Fetch(FetchItem * /*Item*/) {return true;};
   
   // Outgoing messages
   void Fail(bool Transient = false);
   inline void Fail(const char *Why, bool Transient = false) {Fail(std::string(Why),Transient);};
   virtual void Fail(std::string Why, bool Transient = false);
   virtual void URIStart(FetchResult &Res);
   virtual void URIDone(FetchResult &Res,FetchResult *Alt = 0);

   bool MediaFail(std::string Required,std::string Drive);
   virtual void Exit() {};

   void PrintStatus(char const * const header, const char* Format, va_list &args) const;

   public:
   enum CnfFlags {SingleInstance = (1<<0),
                  Pipeline = (1<<1), SendConfig = (1<<2),
                  LocalOnly = (1<<3), NeedsCleanup = (1<<4), 
                  Removable = (1<<5)};

   void Log(const char *Format,...);
   void Status(const char *Format,...);
   
   void Redirect(const std::string &NewURI);
 
   int Run(bool Single = false);
   inline void SetFailReason(std::string Msg) {FailReason = Msg;};
   inline void SetIP(std::string aIP) {IP = aIP;};
   
   pkgAcqMethod(const char *Ver,unsigned long Flags = 0);
   virtual ~pkgAcqMethod() {};
};

/** @} */

#endif<|MERGE_RESOLUTION|>--- conflicted
+++ resolved
@@ -43,16 +43,6 @@
    
    struct FetchResult
    {
-<<<<<<< HEAD
-      string MD5Sum;
-      string SHA1Sum;
-      string SHA256Sum;
-      string SHA512Sum;
-      vector<string> GPGVOutput;
-      time_t LastModified;
-      bool IMSHit;
-      string Filename;
-=======
       std::string MD5Sum;
       std::string SHA1Sum;
       std::string SHA256Sum;
@@ -61,7 +51,6 @@
       time_t LastModified;
       bool IMSHit;
       std::string Filename;
->>>>>>> 71ecaad2
       unsigned long long Size;
       unsigned long long ResumePoint;
       
