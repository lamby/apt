// -*- mode: cpp; mode: fold -*-
// Description								/*{{{*/
// $Id: init.h,v 1.9.2.2 2004/01/02 18:51:00 mdz Exp $
/* ######################################################################

   Init - Initialize the package library

   This function must be called to configure the config class before
   calling many APT library functions.
   
   ##################################################################### */
									/*}}}*/
#ifndef PKGLIB_INIT_H
#define PKGLIB_INIT_H

class pkgSystem;
class Configuration;

// These lines are extracted by the makefiles and the buildsystem
// Increasing MAJOR or MINOR results in the need of recompiling all
// reverse-dependencies of libapt-pkg against the new SONAME.
// Non-ABI-Breaks should only increase RELEASE number.
// See also buildlib/libversion.mak
#define APT_PKG_MAJOR 4
<<<<<<< HEAD
#define APT_PKG_MINOR 11
=======
#define APT_PKG_MINOR 12
>>>>>>> 71ecaad2
#define APT_PKG_RELEASE 0
    
extern const char *pkgVersion;
extern const char *pkgLibVersion;

bool pkgInitConfig(Configuration &Cnf);
bool pkgInitSystem(Configuration &Cnf,pkgSystem *&Sys);

#endif<|MERGE_RESOLUTION|>--- conflicted
+++ resolved
@@ -22,11 +22,7 @@
 // Non-ABI-Breaks should only increase RELEASE number.
 // See also buildlib/libversion.mak
 #define APT_PKG_MAJOR 4
-<<<<<<< HEAD
-#define APT_PKG_MINOR 11
-=======
 #define APT_PKG_MINOR 12
->>>>>>> 71ecaad2
 #define APT_PKG_RELEASE 0
     
 extern const char *pkgVersion;
