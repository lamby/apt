--- conflicted
+++ resolved
@@ -23,18 +23,6 @@
 class pkgSystem;
 class Configuration;
 
-<<<<<<< HEAD
-// These lines are extracted by the makefiles and the buildsystem
-// Increasing MAJOR or MINOR results in the need of recompiling all
-// reverse-dependencies of libapt-pkg against the new SONAME.
-// Non-ABI-Breaks should only increase RELEASE number.
-// See also buildlib/libversion.mak
-#define APT_PKG_MAJOR 4
-#define APT_PKG_MINOR 13
-#define APT_PKG_RELEASE 0
-    
-=======
->>>>>>> 3fa4e98f
 extern const char *pkgVersion;
 extern const char *pkgLibVersion;
 
