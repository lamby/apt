--- conflicted
+++ resolved
@@ -21,15 +21,9 @@
 // reverse-dependencies of libapt-pkg against the new SONAME.
 // Non-ABI-Breaks should only increase RELEASE number.
 // See also buildlib/libversion.mak
-<<<<<<< HEAD
-#define APT_PKG_MAJOR  4
-#define APT_PKG_MINOR 10
-#define APT_PKG_RELEASE 1
-=======
 #define APT_PKG_MAJOR 4
 #define APT_PKG_MINOR 11
 #define APT_PKG_RELEASE 0
->>>>>>> a1e9379a
     
 extern const char *pkgVersion;
 extern const char *pkgLibVersion;
