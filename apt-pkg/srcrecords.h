--- conflicted
+++ resolved
@@ -71,10 +71,7 @@
       virtual std::string Section() const = 0;
       virtual const char **Binaries() = 0;   // Ownership does not transfer
 
-<<<<<<< HEAD
-=======
       //FIXME: Add a parameter to specify which architecture to use for [wildcard] matching
->>>>>>> 1351329e
       virtual bool BuildDepends(std::vector<BuildDepRec> &BuildDeps, bool const &ArchOnly, bool const &StripMultiArch = true) = 0;
       static const char *BuildDepType(unsigned char const &Type);
 
