// -*- mode: cpp; mode: fold -*-
// Description								/*{{{*/
// $Id: acquire-item.h,v 1.26.2.3 2004/01/02 18:51:00 mdz Exp $
/* ######################################################################

   Acquire Item - Item to acquire

   When an item is instantiated it will add it self to the local list in
   the Owner Acquire class. Derived classes will then call QueueURI to 
   register all the URI's they wish to fetch at the initial moment.   
   
   Three item classes are provided to provide functionality for
   downloading of Index, Translation and Packages files.
   
   A Archive class is provided for downloading .deb files. It does Hash
   checking and source location as well as a retry algorithm.
   
   ##################################################################### */
									/*}}}*/
#ifndef PKGLIB_ACQUIRE_ITEM_H
#define PKGLIB_ACQUIRE_ITEM_H

#include <apt-pkg/acquire.h>
#include <apt-pkg/hashes.h>
#include <apt-pkg/weakptr.h>
#include <apt-pkg/pkgcache.h>
#include <apt-pkg/cacheiterators.h>

#include <string>
#include <vector>

#ifndef APT_8_CLEANER_HEADERS
#include <apt-pkg/indexfile.h>
#include <apt-pkg/vendor.h>
#include <apt-pkg/sourcelist.h>
#include <apt-pkg/pkgrecords.h>
#include <apt-pkg/indexrecords.h>
#endif

/** \addtogroup acquire
 *  @{
 *
 *  \file acquire-item.h
 */

class indexRecords;
class pkgRecords;
class pkgSourceList;
class IndexTarget;

/** \brief Represents the process by which a pkgAcquire object should	{{{
 *  retrieve a file or a collection of files.
 *
 *  By convention, Item subclasses should insert themselves into the
 *  acquire queue when they are created by calling QueueURI(), and
 *  remove themselves by calling Dequeue() when either Done() or
 *  Failed() is invoked.  Item objects are also responsible for
 *  notifying the download progress indicator (accessible via
 *  #Owner->Log) of their status.
 *
 *  \see pkgAcquire
 */
class pkgAcquire::Item : public WeakPointable
{  
   protected:
   
   /** \brief The acquire object with which this item is associated. */
   pkgAcquire *Owner;

   /** \brief Insert this item into its owner's queue.
    *
    *  \param Item Metadata about this item (its URI and
    *  description).
    */
   inline void QueueURI(ItemDesc &Item)
                 {Owner->Enqueue(Item);};

   /** \brief Remove this item from its owner's queue. */
   inline void Dequeue() {Owner->Dequeue(this);};
   
   /** \brief Rename a file without modifying its timestamp.
    *
    *  Many item methods call this as their final action.
    *
    *  \param From The file to be renamed.
    *
    *  \param To The new name of \a From.  If \a To exists it will be
    *  overwritten.
    */
   void Rename(std::string From,std::string To);

   public:

   /** \brief The current status of this item. */
   enum ItemState
     {
       /** \brief The item is waiting to be downloaded. */
       StatIdle,

       /** \brief The item is currently being downloaded. */
       StatFetching,

       /** \brief The item has been successfully downloaded. */
       StatDone,

       /** \brief An error was encountered while downloading this
	*  item.
	*/
       StatError,

       /** \brief The item was downloaded but its authenticity could
	*  not be verified.
	*/
       StatAuthError,

       /** \brief The item was could not be downloaded because of 
	*  a transient network error (e.g. network down)
	*/
       StatTransientNetworkError
     } Status;

   /** \brief Contains a textual description of the error encountered
    *  if #ItemState is #StatError or #StatAuthError.
    */
   std::string ErrorText;

   /** \brief The size of the object to fetch. */
   unsigned long long FileSize;

   /** \brief How much of the object was already fetched. */
   unsigned long long PartialSize;

   /** \brief If not \b NULL, contains the name of a subprocess that
    *  is operating on this object (for instance, "gzip" or "gpgv").
    */
   const char *Mode;

   /** \brief A client-supplied unique identifier.
    * 
    *  This field is initalized to 0; it is meant to be filled in by
    *  clients that wish to use it to uniquely identify items.
    *
    *  \todo it's unused in apt itself
    */
   unsigned long ID;

   /** \brief If \b true, the entire object has been successfully fetched.
    *
    *  Subclasses should set this to \b true when appropriate.
    */
   bool Complete;

   /** \brief If \b true, the URI of this object is "local".
    *
    *  The only effect of this field is to exclude the object from the
    *  download progress indicator's overall statistics.
    */
   bool Local;
   std::string UsedMirror;

   /** \brief The number of fetch queues into which this item has been
    *  inserted.
    *
    *  There is one queue for each source from which an item could be
    *  downloaded.
    *
    *  \sa pkgAcquire
    */
   unsigned int QueueCounter;

   /** \brief The number of additional fetch items that are expected
    *  once this item is done.
    *
    *  Some items like pkgAcqMeta{Index,Sig} will queue additional
    *  items. This variable can be set by the methods if it knows
    *  in advance how many items to expect to get a more accurate
    *  progress.
    */
   unsigned int ExpectedAdditionalItems;
   
   /** \brief The name of the file into which the retrieved object
    *  will be written.
    */
   std::string DestFile;

   /** \brief Invoked by the acquire worker when the object couldn't
    *  be fetched.
    *
    *  This is a branch of the continuation of the fetch process.
    *
    *  \param Message An RFC822-formatted message from the acquire
    *  method describing what went wrong.  Use LookupTag() to parse
    *  it.
    *
    *  \param Cnf The method via which the worker tried to fetch this object.
    *
    *  \sa pkgAcqMethod
    */
   virtual void Failed(std::string Message,pkgAcquire::MethodConfig *Cnf);

   /** \brief Invoked by the acquire worker when the object was
    *  fetched successfully.
    *
    *  Note that the object might \e not have been written to
    *  DestFile; check for the presence of an Alt-Filename entry in
    *  Message to find the file to which it was really written.
    *
    *  Done is often used to switch from one stage of the processing
    *  to the next (e.g. fetching, unpacking, copying).  It is one
    *  branch of the continuation of the fetch process.
    *
    *  \param Message Data from the acquire method.  Use LookupTag()
    *  to parse it.
    *  \param Size The size of the object that was fetched.
    *  \param Hashes The HashSums of the object that was fetched.
    *  \param Cnf The method via which the object was fetched.
    *
    *  \sa pkgAcqMethod
    */
   virtual void Done(std::string Message, unsigned long long Size, HashStringList const &Hashes,
		     pkgAcquire::MethodConfig *Cnf);

   /** \brief Invoked when the worker starts to fetch this object.
    *
    *  \param Message RFC822-formatted data from the worker process.
    *  Use LookupTag() to parse it.
    *
    *  \param Size The size of the object being fetched.
    *
    *  \sa pkgAcqMethod
    */
   virtual void Start(std::string Message,unsigned long long Size);

   /** \brief Custom headers to be sent to the fetch process.
    *
    *  \return a string containing RFC822-style headers that are to be
    *  inserted into the 600 URI Acquire message sent to the fetch
    *  subprocess.  The headers are inserted after a newline-less
    *  line, so they should (if nonempty) have a leading newline and
    *  no trailing newline.
    */
   virtual std::string Custom600Headers() const {return std::string();};

   /** \brief A "descriptive" URI-like string.
    *
    *  \return a URI that should be used to describe what is being fetched.
    */
   virtual std::string DescURI() const = 0;
   /** \brief Short item description.
    *
    *  \return a brief description of the object being fetched.
    */
   virtual std::string ShortDesc() const {return DescURI();}

   /** \brief Invoked by the worker when the download is completely done. */
   virtual void Finished() {};
   
   /** \brief HashSums
    *
    *  \return the HashSums of this object, if applicable; otherwise, an
    *  empty list.
    */
   HashStringList HashSums() const {return ExpectedHashes;};
   std::string HashSum() const {HashStringList const hashes = HashSums(); HashString const * const hs = hashes.find(NULL); return hs != NULL ? hs->toStr() : ""; };

   /** \return the acquire process with which this item is associated. */
   pkgAcquire *GetOwner() const {return Owner;};

   /** \return \b true if this object is being fetched from a trusted source. */
   virtual bool IsTrusted() const {return false;};
   
   // report mirror problems
   /** \brief Report mirror problem
    * 
    *  This allows reporting mirror failures back to a centralized
    *  server. The apt-report-mirror-failure script is called for this
    * 
    *  \param FailCode A short failure string that is send
    */
   void ReportMirrorFailure(std::string FailCode);


   /** \brief Initialize an item.
    *
    *  Adds the item to the list of items known to the acquire
    *  process, but does not place it into any fetch queues (you must
    *  manually invoke QueueURI() to do so).
    *
    *  \param Owner The new owner of this item.
    *  \param ExpectedHashes of the file represented by this item
    */
   Item(pkgAcquire *Owner, HashStringList const &ExpectedHashes);

   /** \brief Remove this item from its owner's queue by invoking
    *  pkgAcquire::Remove.
    */
   virtual ~Item();

   protected:

   enum RenameOnErrorState {
      HashSumMismatch,
      SizeMismatch,
      InvalidFormat
   };

   /** \brief Rename failed file and set error
    *
    * \param state respresenting the error we encountered
    */
   bool RenameOnError(RenameOnErrorState const state);

   /** \brief The HashSums of the item is supposed to have than done */
   HashStringList ExpectedHashes;

   /** \brief The item that is currently being downloaded. */
   pkgAcquire::ItemDesc Desc;
};
									/*}}}*/
/** \brief Information about an index patch (aka diff). */		/*{{{*/
struct DiffInfo {
   /** The filename of the diff. */
   std::string file;

   /** The sha1 hash of the diff. */
   std::string sha1;

   /** The size of the diff. */
   unsigned long size;
};
									/*}}}*/
/** \brief An item that is responsible for fetching a SubIndex		{{{
 *
 *  The MetaIndex file includes only records for important indexes
 *  and records for these SubIndex files so these can carry records
 *  for addition files like PDiffs and Translations
 */
class pkgAcqSubIndex : public pkgAcquire::Item
{
 protected:
   /** \brief If \b true, debugging information will be written to std::clog. */
   bool Debug;

 public:
   // Specialized action members
   virtual void Failed(std::string Message,pkgAcquire::MethodConfig *Cnf);
   virtual void Done(std::string Message,unsigned long long Size, HashStringList const &Hashes,
		     pkgAcquire::MethodConfig *Cnf);
   virtual std::string DescURI() const {return Desc.URI;};
   virtual std::string Custom600Headers() const;
   virtual bool ParseIndex(std::string const &IndexFile);

   /** \brief Create a new pkgAcqSubIndex.
    *
    *  \param Owner The Acquire object that owns this item.
    *
    *  \param URI The URI of the list file to download.
    *
    *  \param URIDesc A long description of the list file to download.
    *
    *  \param ShortDesc A short description of the list file to download.
    *
    *  \param ExpectedHashes The list file's hashsums which are expected.
    */
   pkgAcqSubIndex(pkgAcquire *Owner, std::string const &URI,std::string const &URIDesc,
		   std::string const &ShortDesc, HashStringList const &ExpectedHashes);
};
									/*}}}*/

/** \brief Common base class for all classes that deal with fetching 	{{{
           indexes
 */
class pkgAcqBaseIndex : public pkgAcquire::Item
{
 protected:
   /** \brief Pointer to the IndexTarget data
    */
   const struct IndexTarget * Target;
   indexRecords *MetaIndexParser;

   /** \brief The Hash that this file should have after download
    */
   HashString ExpectedHash;

   pkgAcqBaseIndex(pkgAcquire *Owner,
                   struct IndexTarget const * const Target,
                   HashString ExpectedHash,
                   indexRecords *MetaIndexParser)
      : Item(Owner), Target(Target), MetaIndexParser(MetaIndexParser),
        ExpectedHash(ExpectedHash) {};
};
									/*}}}*/
/** \brief An item that is responsible for fetching an index file of	{{{
 *  package list diffs and starting the package list's download.
 *
 *  This item downloads the Index file and parses it, then enqueues
 *  additional downloads of either the individual patches (using
 *  pkgAcqIndexDiffs) or the entire Packages file (using pkgAcqIndex).
 *
 *  \sa pkgAcqIndexDiffs, pkgAcqIndex
 */
class pkgAcqDiffIndex : public pkgAcqBaseIndex
{
 protected:
   /** \brief If \b true, debugging information will be written to std::clog. */
   bool Debug;

   /** \brief The URI of the index file to recreate at our end (either
    *  by downloading it or by applying partial patches).
    */
   std::string RealURI;

   /** \brief The index file which will be patched to generate the new
    *  file.
    */
   std::string CurrentPackagesFile;

   /** \brief A description of the Packages file (stored in
    *  pkgAcquire::ItemDesc::Description).
    */
   std::string Description;

 public:
   // Specialized action members
   virtual void Failed(std::string Message,pkgAcquire::MethodConfig *Cnf);
   virtual void Done(std::string Message,unsigned long long Size, HashStringList const &Hashes,
		     pkgAcquire::MethodConfig *Cnf);
   virtual std::string DescURI() const {return RealURI + "Index";};
   virtual std::string Custom600Headers() const;

   /** \brief Parse the Index file for a set of Packages diffs.
    *
    *  Parses the Index file and creates additional download items as
    *  necessary.
    *
    *  \param IndexDiffFile The name of the Index file.
    *
    *  \return \b true if the Index file was successfully parsed, \b
    *  false otherwise.
    */
   bool ParseDiffIndex(std::string IndexDiffFile);
   

   /** \brief Create a new pkgAcqDiffIndex.
    *
    *  \param Owner The Acquire object that owns this item.
    *
    *  \param URI The URI of the list file to download.
    *
    *  \param URIDesc A long description of the list file to download.
    *
    *  \param ShortDesc A short description of the list file to download.
    *
    *  \param ExpectedHashes The list file's hashsums which are expected.
    */
   pkgAcqDiffIndex(pkgAcquire *Owner,
                   struct IndexTarget const * const Target,
                   HashStringList const &ExpectedHashes,
                   indexRecords *MetaIndexParser);
};
									/*}}}*/
/** \brief An item that is responsible for fetching client-merge patches {{{
 *  that need to be applied to a given package index file.
 *
 *  Instead of downloading and applying each patch one by one like its
 *  sister #pkgAcqIndexDiffs this class will download all patches at once
 *  and call rred with all the patches downloaded once. Rred will then
 *  merge and apply them in one go, which should be a lot faster – but is
 *  incompatible with server-based merges of patches like reprepro can do.
 *
 *  \sa pkgAcqDiffIndex, pkgAcqIndex
 */
class pkgAcqIndexMergeDiffs : public pkgAcqBaseIndex
{
   protected:

   /** \brief If \b true, debugging output will be written to
    *  std::clog.
    */
   bool Debug;

   /** \brief URI of the package index file that is being
    *  reconstructed.
    */
   std::string RealURI;

   /** \brief description of the file being downloaded. */
   std::string Description;

   /** \brief information about the current patch */
   struct DiffInfo const patch;

   /** \brief list of all download items for the patches */
   std::vector<pkgAcqIndexMergeDiffs*> const * const allPatches;

   /** The current status of this patch. */
   enum DiffState
   {
      /** \brief The diff is currently being fetched. */
      StateFetchDiff,

      /** \brief The diff is currently being applied. */
      StateApplyDiff,

      /** \brief the work with this diff is done */
      StateDoneDiff,

      /** \brief something bad happened and fallback was triggered */
      StateErrorDiff
   } State;

   public:
   /** \brief Called when the patch file failed to be downloaded.
    *
    *  This method will fall back to downloading the whole index file
    *  outright; its arguments are ignored.
    */
   virtual void Failed(std::string Message,pkgAcquire::MethodConfig *Cnf);
   virtual void Done(std::string Message,unsigned long long Size, HashStringList const &Hashes,
	 pkgAcquire::MethodConfig *Cnf);
   virtual std::string DescURI() const {return RealURI + "Index";};

   /** \brief Create an index merge-diff item.
    *
    *  \param Owner The pkgAcquire object that owns this item.
    *
    *  \param URI The URI of the package index file being
    *  reconstructed.
    *
    *  \param URIDesc A long description of this item.
    *
    *  \param ShortDesc A brief description of this item.
    *
    *  \param ExpectedHashes The expected md5sum of the completely
    *  reconstructed package index file; the index file will be tested
    *  against this value when it is entirely reconstructed.
    *
    *  \param patch contains infos about the patch this item is supposed
    *  to download which were read from the index
    *
    *  \param allPatches contains all related items so that each item can
    *  check if it was the last one to complete the download step
    */
<<<<<<< HEAD
   pkgAcqIndexMergeDiffs(pkgAcquire *Owner,
                         struct IndexTarget const * const Target,
                         HashString ExpectedHash,
                         indexRecords *MetaIndexParser,
                         DiffInfo const &patch, 
                         std::vector<pkgAcqIndexMergeDiffs*> const * const allPatches);
=======
   pkgAcqIndexMergeDiffs(pkgAcquire *Owner,std::string const &URI,std::string const &URIDesc,
		    std::string const &ShortDesc, HashStringList const &ExpectedHashes,
		    DiffInfo const &patch, std::vector<pkgAcqIndexMergeDiffs*> const * const allPatches);
>>>>>>> 4f6d26b4
};
									/*}}}*/
/** \brief An item that is responsible for fetching server-merge patches {{{
 *  that need to be applied to a given package index file.
 *
 *  After downloading and applying a single patch, this item will
 *  enqueue a new pkgAcqIndexDiffs to download and apply the remaining
 *  patches.  If no patch can be found that applies to an intermediate
 *  file or if one of the patches cannot be downloaded, falls back to
 *  downloading the entire package index file using pkgAcqIndex.
 *
 *  \sa pkgAcqDiffIndex, pkgAcqIndex
 */
class pkgAcqIndexDiffs : public pkgAcqBaseIndex
{
   private:

   /** \brief Queue up the next diff download.
    *
    *  Search for the next available diff that applies to the file
    *  that currently exists on disk, and enqueue it by calling
    *  QueueURI().
    *
    *  \return \b true if an applicable diff was found, \b false
    *  otherwise.
    */
   bool QueueNextDiff();

   /** \brief Handle tasks that must be performed after the item
    *  finishes downloading.
    *
    *  Dequeues the item and checks the resulting file's hashsums
    *  against ExpectedHashes after the last patch was applied.
    *  There is no need to check the md5/sha1 after a "normal" 
    *  patch because QueueNextDiff() will check the sha1 later.
    *
    *  \param allDone If \b true, the file was entirely reconstructed,
    *  and its md5sum is verified. 
    */
   void Finish(bool allDone=false);

   protected:

   /** \brief If \b true, debugging output will be written to
    *  std::clog.
    */
   bool Debug;

   /** \brief The URI of the package index file that is being
    *  reconstructed.
    */
   std::string RealURI;

   /** A description of the file being downloaded. */
   std::string Description;

   /** The patches that remain to be downloaded, including the patch
    *  being downloaded right now.  This list should be ordered so
    *  that each diff appears before any diff that depends on it.
    *
    *  \todo These are indexed by sha1sum; why not use some sort of
    *  dictionary instead of relying on ordering and stripping them
    *  off the front?
    */
   std::vector<DiffInfo> available_patches;

   /** Stop applying patches when reaching that sha1 */
   std::string ServerSha1;

   /** The current status of this patch. */
   enum DiffState
     {
	/** \brief The diff is in an unknown state. */
	 StateFetchUnkown,

	 /** \brief The diff is currently being fetched. */
	 StateFetchDiff,
	 
	 /** \brief The diff is currently being uncompressed. */
	 StateUnzipDiff, // FIXME: No longer used

	 /** \brief The diff is currently being applied. */
	 StateApplyDiff
   } State;

   public:
   
   /** \brief Called when the patch file failed to be downloaded.
    *
    *  This method will fall back to downloading the whole index file
    *  outright; its arguments are ignored.
    */
   virtual void Failed(std::string Message,pkgAcquire::MethodConfig *Cnf);

   virtual void Done(std::string Message,unsigned long long Size, HashStringList const &Hashes,
		     pkgAcquire::MethodConfig *Cnf);
   virtual std::string DescURI() const {return RealURI + "Index";};

   /** \brief Create an index diff item.
    *
    *  After filling in its basic fields, this invokes Finish(true) if
    *  \a diffs is empty, or QueueNextDiff() otherwise.
    *
    *  \param Owner The pkgAcquire object that owns this item.
    *
    *  \param URI The URI of the package index file being
    *  reconstructed.
    *
    *  \param URIDesc A long description of this item.
    *
    *  \param ShortDesc A brief description of this item.
    *
    *  \param ExpectedHashes The expected md5sum of the completely
    *  reconstructed package index file; the index file will be tested
    *  against this value when it is entirely reconstructed.
    *
    *  \param ServerSha1 is the sha1sum of the current file on the server
    *
    *  \param diffs The remaining diffs from the index of diffs.  They
    *  should be ordered so that each diff appears before any diff
    *  that depends on it.
    */
<<<<<<< HEAD
   pkgAcqIndexDiffs(pkgAcquire *Owner,
                    struct IndexTarget const * const Target,
                    HashString ExpectedHash,
                    indexRecords *MetaIndexParser,
=======
   pkgAcqIndexDiffs(pkgAcquire *Owner,std::string URI,std::string URIDesc,
		    std::string ShortDesc, HashStringList const &ExpectedHashes,
>>>>>>> 4f6d26b4
		    std::string ServerSha1,
		    std::vector<DiffInfo> diffs=std::vector<DiffInfo>());
};
									/*}}}*/
/** \brief An acquire item that is responsible for fetching an index	{{{
 *  file (e.g., Packages or Sources).
 *
 *  \sa pkgAcqDiffIndex, pkgAcqIndexDiffs, pkgAcqIndexTrans
 *
 *  \todo Why does pkgAcqIndex have protected members?
 */
class pkgAcqIndex : public pkgAcqBaseIndex
{
   protected:

   /** \brief If \b true, the index file has been decompressed. */
   bool Decompression;

   /** \brief If \b true, the partially downloaded file will be
    *  removed when the download completes.
    */
   bool Erase;

   /** \brief Verify for correctness by checking if a "Package"
    *         tag is found in the index. This can be set to
    *         false for optional index targets
    *       
    */
   // FIXME: instead of a bool it should use a verify string that will
   //        then be used in the pkgAcqIndex::Done method to ensure that
   //        the downloaded file contains the expected tag
   bool Verify;

   /** \brief The object that is actually being fetched (minus any
    *  compression-related extensions).
    */
   std::string RealURI;

   /** \brief The compression-related file extensions that are being
    *  added to the downloaded file one by one if first fails (e.g., "gz bz2").
    */
   std::string CompressionExtension;

   public:
   
   // Specialized action members
   virtual void Failed(std::string Message,pkgAcquire::MethodConfig *Cnf);
   virtual void Done(std::string Message,unsigned long long Size, HashStringList const &Hashes,
		     pkgAcquire::MethodConfig *Cnf);
   virtual std::string Custom600Headers() const;
   virtual std::string DescURI() const {return Desc.URI;};

   /** \brief Create a pkgAcqIndex.
    *
    *  \param Owner The pkgAcquire object with which this item is
    *  associated.
    *
    *  \param URI The URI of the index file that is to be downloaded.
    *
    *  \param URIDesc A "URI-style" description of this index file.
    *
    *  \param ShortDesc A brief description of this index file.
    *
    *  \param ExpectedHashes The expected hashsum of this index file.
    *
    *  \param compressExt The compression-related extension with which
    *  this index file should be downloaded, or "" to autodetect
    *  Compression types can be set with config Acquire::CompressionTypes,
    *  default is ".lzma" or ".bz2" (if the needed binaries are present)
    *  fallback is ".gz" or none.
    */
   pkgAcqIndex(pkgAcquire *Owner,std::string URI,std::string URIDesc,
	       std::string ShortDesc, HashStringList const &ExpectedHashes,
	       std::string compressExt="");
<<<<<<< HEAD
   pkgAcqIndex(pkgAcquire *Owner,
               struct IndexTarget const * const Target,
               HashString const &ExpectedHash,
               indexRecords *MetaIndexParser);
   void Init(std::string const &URI, std::string const &URIDesc,
             std::string const &ShortDesc);
=======
   pkgAcqIndex(pkgAcquire *Owner, IndexTarget const * const Target,
			 HashStringList const &ExpectedHashes, indexRecords *MetaIndexParser);
   void Init(std::string const &URI, std::string const &URIDesc, std::string const &ShortDesc);
>>>>>>> 4f6d26b4
};
									/*}}}*/
/** \brief An acquire item that is responsible for fetching a		{{{
 *  translated index file.
 *
 *  The only difference from pkgAcqIndex is that transient failures
 *  are suppressed: no error occurs if the translated index file is
 *  missing.
 */
class pkgAcqIndexTrans : public pkgAcqIndex
{
   public:
  
   virtual void Failed(std::string Message,pkgAcquire::MethodConfig *Cnf);
   virtual std::string Custom600Headers() const;

   /** \brief Create a pkgAcqIndexTrans.
    *
    *  \param Owner The pkgAcquire object with which this item is
    *  associated.
    *
    *  \param URI The URI of the index file that is to be downloaded.
    *
    *  \param URIDesc A "URI-style" description of this index file.
    *
    *  \param ShortDesc A brief description of this index file.
    */
   pkgAcqIndexTrans(pkgAcquire *Owner,std::string URI,std::string URIDesc,
		    std::string ShortDesc);
   pkgAcqIndexTrans(pkgAcquire *Owner, IndexTarget const * const Target,
		    HashStringList const &ExpectedHashes, indexRecords *MetaIndexParser);
};
									/*}}}*/
/** \brief Information about an index file. */				/*{{{*/
class IndexTarget
{
 public:
   /** \brief A URI from which the index file can be downloaded. */
   std::string URI;

   /** \brief A description of the index file. */
   std::string Description;

   /** \brief A shorter description of the index file. */
   std::string ShortDesc;

   /** \brief The key by which this index file should be
    *  looked up within the meta signature file.
    */
   std::string MetaKey;

   virtual bool IsOptional() const {
      return false;
   }
   virtual bool IsSubIndex() const {
      return false;
   }
};
									/*}}}*/
/** \brief Information about an optional index file. */			/*{{{*/
class OptionalIndexTarget : public IndexTarget
{
   virtual bool IsOptional() const {
      return true;
   }
};
									/*}}}*/
/** \brief Information about an subindex index file. */			/*{{{*/
class SubIndexTarget : public IndexTarget
{
   virtual bool IsSubIndex() const {
      return true;
   }
};
									/*}}}*/
/** \brief Information about an subindex index file. */			/*{{{*/
class OptionalSubIndexTarget : public OptionalIndexTarget
{
   virtual bool IsSubIndex() const {
      return true;
   }
};
									/*}}}*/

/** \brief An acquire item that downloads the detached signature	{{{
 *  of a meta-index (Release) file, then queues up the release
 *  file itself.
 *
 *  \todo Why protected members?
 *
 *  \sa pkgAcqMetaIndex
 */
class pkgAcqMetaSig : public pkgAcquire::Item
{
   protected:
   /** \brief The last good signature file */
   std::string LastGoodSig;

   /** \brief The URI of the signature file.  Unlike Desc.URI, this is
    *  never modified; it is used to determine the file that is being
    *  downloaded.
    */
   std::string RealURI;

   /** \brief The URI of the meta-index file to be fetched after the signature. */
   std::string MetaIndexURI;

   /** \brief A "URI-style" description of the meta-index file to be
    *  fetched after the signature.
    */
   std::string MetaIndexURIDesc;

   /** \brief A brief description of the meta-index file to be fetched
    *  after the signature.
    */
   std::string MetaIndexShortDesc;

   /** \brief A package-system-specific parser for the meta-index file. */
   indexRecords* MetaIndexParser;

   /** \brief The index files which should be looked up in the meta-index
    *  and then downloaded.
    *
    *  \todo Why a list of pointers instead of a list of structs?
    */
   const std::vector<IndexTarget*>* IndexTargets;

   public:
   
   // Specialized action members
   virtual void Failed(std::string Message,pkgAcquire::MethodConfig *Cnf);
   virtual void Done(std::string Message,unsigned long long Size, HashStringList const &Hashes,
		     pkgAcquire::MethodConfig *Cnf);
   virtual std::string Custom600Headers() const;
   virtual std::string DescURI() const {return RealURI; };

   /** \brief Create a new pkgAcqMetaSig. */
   pkgAcqMetaSig(pkgAcquire *Owner,std::string URI,std::string URIDesc, std::string ShortDesc,
		 std::string MetaIndexURI, std::string MetaIndexURIDesc, std::string MetaIndexShortDesc,
		 const std::vector<IndexTarget*>* IndexTargets,
		 indexRecords* MetaIndexParser);
   virtual ~pkgAcqMetaSig();
};
									/*}}}*/
/** \brief An item that is responsible for downloading the meta-index	{{{
 *  file (i.e., Release) itself and verifying its signature.
 *
 *  Once the download and verification are complete, the downloads of
 *  the individual index files are queued up using pkgAcqDiffIndex.
 *  If the meta-index file had a valid signature, the expected hashsums
 *  of the index files will be the md5sums listed in the meta-index;
 *  otherwise, the expected hashsums will be "" (causing the
 *  authentication of the index files to be bypassed).
 */
class pkgAcqMetaIndex : public pkgAcquire::Item
{
   protected:
   /** \brief The URI that is actually being downloaded; never
    *  modified by pkgAcqMetaIndex.
    */
   std::string RealURI;

   /** \brief The file in which the signature for this index was stored.
    *
    *  If empty, the signature and the md5sums of the individual
    *  indices will not be checked.
    */
   std::string SigFile;

   /** \brief The index files to download. */
   const std::vector<IndexTarget*>* IndexTargets;

   /** \brief The parser for the meta-index file. */
   indexRecords* MetaIndexParser;

   /** \brief If \b true, the index's signature is currently being verified.
    */
   bool AuthPass;
   // required to deal gracefully with problems caused by incorrect ims hits
   bool IMSHit; 

   /** \brief Check that the release file is a release file for the
    *  correct distribution.
    *
    *  \return \b true if no fatal errors were encountered.
    */
   bool VerifyVendor(std::string Message);

   /** \brief Called when a file is finished being retrieved.
    *
    *  If the file was not downloaded to DestFile, a copy process is
    *  set up to copy it to DestFile; otherwise, Complete is set to \b
    *  true and the file is moved to its final location.
    *
    *  \param Message The message block received from the fetch
    *  subprocess.
    */
   void RetrievalDone(std::string Message);

   /** \brief Called when authentication succeeded.
    *
    *  Sanity-checks the authenticated file, queues up the individual
    *  index files for download, and saves the signature in the lists
    *  directory next to the authenticated list file.
    *
    *  \param Message The message block received from the fetch
    *  subprocess.
    */
   void AuthDone(std::string Message);

   /** \brief Starts downloading the individual index files.
    *
    *  \param verify If \b true, only indices whose expected hashsum
    *  can be determined from the meta-index will be downloaded, and
    *  the hashsums of indices will be checked (reporting
    *  #StatAuthError if there is a mismatch).  If verify is \b false,
    *  no hashsum checking will be performed.
    */
   void QueueIndexes(bool verify);
   
   public:
   
   // Specialized action members
   virtual void Failed(std::string Message,pkgAcquire::MethodConfig *Cnf);
   virtual void Done(std::string Message,unsigned long long Size, HashStringList const &Hashes,
		     pkgAcquire::MethodConfig *Cnf);
   virtual std::string Custom600Headers() const;
   virtual std::string DescURI() const {return RealURI; };

   /** \brief Create a new pkgAcqMetaIndex. */
   pkgAcqMetaIndex(pkgAcquire *Owner,
		   std::string URI,std::string URIDesc, std::string ShortDesc,
		   std::string SigFile,
		   const std::vector<IndexTarget*>* IndexTargets,
		   indexRecords* MetaIndexParser);
};
									/*}}}*/
/** \brief An item repsonsible for downloading clearsigned metaindexes	{{{*/
class pkgAcqMetaClearSig : public pkgAcqMetaIndex
{
   /** \brief The URI of the meta-index file for the detached signature */
   std::string MetaIndexURI;

   /** \brief A "URI-style" description of the meta-index file */
   std::string MetaIndexURIDesc;

   /** \brief A brief description of the meta-index file */
   std::string MetaIndexShortDesc;

   /** \brief The URI of the detached meta-signature file if the clearsigned one failed. */
   std::string MetaSigURI;

   /** \brief A "URI-style" description of the meta-signature file */
   std::string MetaSigURIDesc;

   /** \brief A brief description of the meta-signature file */
   std::string MetaSigShortDesc;

public:
   void Failed(std::string Message,pkgAcquire::MethodConfig *Cnf);
   virtual std::string Custom600Headers() const;

   /** \brief Create a new pkgAcqMetaClearSig. */
   pkgAcqMetaClearSig(pkgAcquire *Owner,
		std::string const &URI, std::string const &URIDesc, std::string const &ShortDesc,
		std::string const &MetaIndexURI, std::string const &MetaIndexURIDesc, std::string const &MetaIndexShortDesc,
		std::string const &MetaSigURI, std::string const &MetaSigURIDesc, std::string const &MetaSigShortDesc,
		const std::vector<IndexTarget*>* IndexTargets,
		indexRecords* MetaIndexParser);
   virtual ~pkgAcqMetaClearSig();
};
									/*}}}*/
/** \brief An item that is responsible for fetching a package file.	{{{
 *
 *  If the package file already exists in the cache, nothing will be
 *  done.
 */
class pkgAcqArchive : public pkgAcquire::Item
{
   protected:
   /** \brief The package version being fetched. */
   pkgCache::VerIterator Version;

   /** \brief The list of sources from which to pick archives to
    *  download this package from.
    */
   pkgSourceList *Sources;

   /** \brief A package records object, used to look up the file
    *  corresponding to each version of the package.
    */
   pkgRecords *Recs;

   /** \brief A location in which the actual filename of the package
    *  should be stored.
    */
   std::string &StoreFilename;

   /** \brief The next file for this version to try to download. */
   pkgCache::VerFileIterator Vf;

   /** \brief How many (more) times to try to find a new source from
    *  which to download this package version if it fails.
    *
    *  Set from Acquire::Retries.
    */
   unsigned int Retries;

   /** \brief \b true if this version file is being downloaded from a
    *  trusted source.
    */
   bool Trusted; 

   /** \brief Queue up the next available file for this version. */
   bool QueueNext();
   
   public:
   
   virtual void Failed(std::string Message,pkgAcquire::MethodConfig *Cnf);
   virtual void Done(std::string Message,unsigned long long Size, HashStringList const &Hashes,
		     pkgAcquire::MethodConfig *Cnf);
   virtual std::string DescURI() const {return Desc.URI;};
   virtual std::string ShortDesc() const {return Desc.ShortDesc;};
   virtual void Finished();
   virtual bool IsTrusted() const;
   
   /** \brief Create a new pkgAcqArchive.
    *
    *  \param Owner The pkgAcquire object with which this item is
    *  associated.
    *
    *  \param Sources The sources from which to download version
    *  files.
    *
    *  \param Recs A package records object, used to look up the file
    *  corresponding to each version of the package.
    *
    *  \param Version The package version to download.
    *
    *  \param[out] StoreFilename A location in which the actual filename of
    *  the package should be stored.  It will be set to a guessed
    *  basename in the constructor, and filled in with a fully
    *  qualified filename once the download finishes.
    */
   pkgAcqArchive(pkgAcquire *Owner,pkgSourceList *Sources,
		 pkgRecords *Recs,pkgCache::VerIterator const &Version,
		 std::string &StoreFilename);
};
									/*}}}*/
/** \brief Retrieve an arbitrary file to the current directory.		{{{
 *
 *  The file is retrieved even if it is accessed via a URL type that
 *  normally is a NOP, such as "file".  If the download fails, the
 *  partial file is renamed to get a ".FAILED" extension.
 */
class pkgAcqFile : public pkgAcquire::Item
{
   /** \brief How many times to retry the download, set from
    *  Acquire::Retries.
    */
   unsigned int Retries;
   
   /** \brief Should this file be considered a index file */
   bool IsIndexFile;

   public:
   
   // Specialized action members
   virtual void Failed(std::string Message,pkgAcquire::MethodConfig *Cnf);
   virtual void Done(std::string Message,unsigned long long Size, HashStringList const &CalcHashes,
		     pkgAcquire::MethodConfig *Cnf);
   virtual std::string DescURI() const {return Desc.URI;};
   virtual std::string Custom600Headers() const;

   /** \brief Create a new pkgAcqFile object.
    *
    *  \param Owner The pkgAcquire object with which this object is
    *  associated.
    *
    *  \param URI The URI to download.
    *
    *  \param Hashes The hashsums of the file to download, if they are known;
    *  otherwise empty list.
    *
    *  \param Size The size of the file to download, if it is known;
    *  otherwise 0.
    *
    *  \param Desc A description of the file being downloaded.
    *
    *  \param ShortDesc A brief description of the file being
    *  downloaded.
    *
    *  \param DestDir The directory the file should be downloaded into.
    *
    *  \param DestFilename The filename+path the file is downloaded to.
    *
    *  \param IsIndexFile The file is considered a IndexFile and cache-control
    *                     headers like "cache-control: max-age=0" are send
    *
    * If DestFilename is empty, download to DestDir/\<basename\> if
    * DestDir is non-empty, $CWD/\<basename\> otherwise.  If
    * DestFilename is NOT empty, DestDir is ignored and DestFilename
    * is the absolute name to which the file should be downloaded.
    */

   pkgAcqFile(pkgAcquire *Owner, std::string URI, HashStringList const &Hashes, unsigned long long Size,
	      std::string Desc, std::string ShortDesc,
	      const std::string &DestDir="", const std::string &DestFilename="",
	      bool IsIndexFile=false);
};
									/*}}}*/
/** @} */

#endif<|MERGE_RESOLUTION|>--- conflicted
+++ resolved
@@ -378,16 +378,13 @@
    const struct IndexTarget * Target;
    indexRecords *MetaIndexParser;
 
-   /** \brief The Hash that this file should have after download
-    */
-   HashString ExpectedHash;
-
    pkgAcqBaseIndex(pkgAcquire *Owner,
                    struct IndexTarget const * const Target,
-                   HashString ExpectedHash,
+                   HashStringList const &ExpectedHashes,
                    indexRecords *MetaIndexParser)
-      : Item(Owner), Target(Target), MetaIndexParser(MetaIndexParser),
-        ExpectedHash(ExpectedHash) {};
+      : Item(Owner, ExpectedHashes), Target(Target), 
+        MetaIndexParser(MetaIndexParser) {};
+
 };
 									/*}}}*/
 /** \brief An item that is responsible for fetching an index file of	{{{
@@ -541,18 +538,12 @@
     *  \param allPatches contains all related items so that each item can
     *  check if it was the last one to complete the download step
     */
-<<<<<<< HEAD
    pkgAcqIndexMergeDiffs(pkgAcquire *Owner,
                          struct IndexTarget const * const Target,
-                         HashString ExpectedHash,
+                         HashStringList const &ExpectedHash,
                          indexRecords *MetaIndexParser,
                          DiffInfo const &patch, 
                          std::vector<pkgAcqIndexMergeDiffs*> const * const allPatches);
-=======
-   pkgAcqIndexMergeDiffs(pkgAcquire *Owner,std::string const &URI,std::string const &URIDesc,
-		    std::string const &ShortDesc, HashStringList const &ExpectedHashes,
-		    DiffInfo const &patch, std::vector<pkgAcqIndexMergeDiffs*> const * const allPatches);
->>>>>>> 4f6d26b4
 };
 									/*}}}*/
 /** \brief An item that is responsible for fetching server-merge patches {{{
@@ -675,15 +666,10 @@
     *  should be ordered so that each diff appears before any diff
     *  that depends on it.
     */
-<<<<<<< HEAD
    pkgAcqIndexDiffs(pkgAcquire *Owner,
                     struct IndexTarget const * const Target,
-                    HashString ExpectedHash,
+                    HashStringList const &ExpectedHash,
                     indexRecords *MetaIndexParser,
-=======
-   pkgAcqIndexDiffs(pkgAcquire *Owner,std::string URI,std::string URIDesc,
-		    std::string ShortDesc, HashStringList const &ExpectedHashes,
->>>>>>> 4f6d26b4
 		    std::string ServerSha1,
 		    std::vector<DiffInfo> diffs=std::vector<DiffInfo>());
 };
@@ -758,18 +744,12 @@
    pkgAcqIndex(pkgAcquire *Owner,std::string URI,std::string URIDesc,
 	       std::string ShortDesc, HashStringList const &ExpectedHashes,
 	       std::string compressExt="");
-<<<<<<< HEAD
    pkgAcqIndex(pkgAcquire *Owner,
                struct IndexTarget const * const Target,
-               HashString const &ExpectedHash,
+               HashStringList const &ExpectedHash,
                indexRecords *MetaIndexParser);
    void Init(std::string const &URI, std::string const &URIDesc,
              std::string const &ShortDesc);
-=======
-   pkgAcqIndex(pkgAcquire *Owner, IndexTarget const * const Target,
-			 HashStringList const &ExpectedHashes, indexRecords *MetaIndexParser);
-   void Init(std::string const &URI, std::string const &URIDesc, std::string const &ShortDesc);
->>>>>>> 4f6d26b4
 };
 									/*}}}*/
 /** \brief An acquire item that is responsible for fetching a		{{{
