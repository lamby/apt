// -*- mode: cpp; mode: fold -*-
// Description								/*{{{*/
// $Id: acquire-item.h,v 1.26.2.3 2004/01/02 18:51:00 mdz Exp $
/* ######################################################################

   Acquire Item - Item to acquire

   When an item is instantiated it will add it self to the local list in
   the Owner Acquire class. Derived classes will then call QueueURI to 
   register all the URI's they wish to fetch at the initial moment.   
   
   Three item classes are provided to provide functionality for
   downloading of Index, Translation and Packages files.
   
   A Archive class is provided for downloading .deb files. It does Hash
   checking and source location as well as a retry algorithm.
   
   ##################################################################### */
									/*}}}*/
#ifndef PKGLIB_ACQUIRE_ITEM_H
#define PKGLIB_ACQUIRE_ITEM_H

#include <apt-pkg/acquire.h>
#include <apt-pkg/indexfile.h>
#include <apt-pkg/vendor.h>
#include <apt-pkg/sourcelist.h>
#include <apt-pkg/pkgrecords.h>
#include <apt-pkg/indexrecords.h>
#include <apt-pkg/hashes.h>

/** \addtogroup acquire
 *  @{
 *
 *  \file acquire-item.h
 */

/** \brief Represents the process by which a pkgAcquire object should
 *  retrieve a file or a collection of files.
 *
 *  By convention, Item subclasses should insert themselves into the
 *  acquire queue when they are created by calling QueueURI(), and
 *  remove themselves by calling Dequeue() when either Done() or
 *  Failed() is invoked.  Item objects are also responsible for
 *  notifying the download progress indicator (accessible via
 *  #Owner->Log) of their status.
 *
 *  \see pkgAcquire
 */
class pkgAcquire::Item
{  
   protected:
   
   /** \brief The acquire object with which this item is associated. */
   pkgAcquire *Owner;

   /** \brief Insert this item into its owner's queue.
    *
    *  \param ItemDesc Metadata about this item (its URI and
    *  description).
    */
   inline void QueueURI(ItemDesc &Item)
                 {Owner->Enqueue(Item);};

   /** \brief Remove this item from its owner's queue. */
   inline void Dequeue() {Owner->Dequeue(this);};
   
   /** \brief Rename a file without modifying its timestamp.
    *
    *  Many item methods call this as their final action.
    *
    *  \param From The file to be renamed.
    *
    *  \param To The new name of #From.  If #To exists it will be
    *  overwritten.
    */
   void Rename(string From,string To);
   
   public:

   /** \brief The current status of this item. */
   enum ItemState
     {
       /** \brief The item is waiting to be downloaded. */
       StatIdle,

       /** \brief The item is currently being downloaded. */
       StatFetching,

       /** \brief The item has been successfully downloaded. */
       StatDone,

       /** \brief An error was encountered while downloading this
	*  item.
	*/
       StatError,

       /** \brief The item was downloaded but its authenticity could
	*  not be verified.
	*/
       StatAuthError,

       /** \brief The item was could not be downloaded because of 
	*  a transient network error (e.g. network down)
	*/
       StatTransientNetworkError
     } Status;

   /** \brief Contains a textual description of the error encountered
    *  if #Status is #StatError or #StatAuthError.
    */
   string ErrorText;

   /** \brief The size of the object to fetch. */
   unsigned long FileSize;

   /** \brief How much of the object was already fetched. */
   unsigned long PartialSize;

   /** \brief If not \b NULL, contains the name of a subprocess that
    *  is operating on this object (for instance, "gzip" or "gpgv").
    */
   const char *Mode;

   /** \brief A client-supplied unique identifier.
    * 
    *  This field is initalized to 0; it is meant to be filled in by
    *  clients that wish to use it to uniquely identify items.
    *
    *  \todo it's unused in apt itself
    */
   unsigned long ID;

   /** \brief If \b true, the entire object has been successfully fetched.
    *
    *  Subclasses should set this to \b true when appropriate.
    */
   bool Complete;

   /** \brief If \b true, the URI of this object is "local".
    *
    *  The only effect of this field is to exclude the object from the
    *  download progress indicator's overall statistics.
    */
   bool Local;
   string UsedMirror;

   /** \brief The number of fetch queues into which this item has been
    *  inserted.
    *
    *  There is one queue for each source from which an item could be
    *  downloaded.
    *
    *  \sa pkgAcquire
    */
   unsigned int QueueCounter;
   
   /** \brief The name of the file into which the retrieved object
    *  will be written.
    */
   string DestFile;

   /** \brief Invoked by the acquire worker when the object couldn't
    *  be fetched.
    *
    *  This is a branch of the continuation of the fetch process.
    *
    *  \param Message An RFC822-formatted message from the acquire
    *  method describing what went wrong.  Use LookupTag() to parse
    *  it.
    *
    *  \param Cnf The method via which the worker tried to fetch this object.
    *
    *  \sa pkgAcqMethod
    */
   virtual void Failed(string Message,pkgAcquire::MethodConfig *Cnf);

   /** \brief Invoked by the acquire worker when the object was
    *  fetched successfully.
    *
    *  Note that the object might \e not have been written to
    *  DestFile; check for the presence of an Alt-Filename entry in
    *  Message to find the file to which it was really written.
    *
    *  Done is often used to switch from one stage of the processing
    *  to the next (e.g. fetching, unpacking, copying).  It is one
    *  branch of the continuation of the fetch process.
    *
    *  \param Message Data from the acquire method.  Use LookupTag()
    *  to parse it.
    *  \param Size The size of the object that was fetched.
    *  \param Hash The HashSum of the object that was fetched.
    *  \param Cnf The method via which the object was fetched.
    *
    *  \sa pkgAcqMethod
    */
   virtual void Done(string Message,unsigned long Size,string Hash,
		     pkgAcquire::MethodConfig *Cnf);

   /** \brief Invoked when the worker starts to fetch this object.
    *
    *  \param Message RFC822-formatted data from the worker process.
    *  Use LookupTag() to parse it.
    *
    *  \param Size The size of the object being fetched.
    *
    *  \sa pkgAcqMethod
    */
   virtual void Start(string Message,unsigned long Size);

   /** \brief Custom headers to be sent to the fetch process.
    *
    *  \return a string containing RFC822-style headers that are to be
    *  inserted into the 600 URI Acquire message sent to the fetch
    *  subprocess.  The headers are inserted after a newline-less
    *  line, so they should (if nonempty) have a leading newline and
    *  no trailing newline.
    */
   virtual string Custom600Headers() {return string();};

   /** \brief A "descriptive" URI-like string.
    *
    *  \return a URI that should be used to describe what is being fetched.
    */
   virtual string DescURI() = 0;
   /** \brief Short item description.
    *
    *  \return a brief description of the object being fetched.
    */
   virtual string ShortDesc() {return DescURI();}

   /** \brief Invoked by the worker when the download is completely done. */
   virtual void Finished() {};
   
   /** \brief HashSum 
    *
    *  \return the HashSum of this object, if applicable; otherwise, an
    *  empty string.
    */
   virtual string HashSum() {return string();};

   /** \return the acquire process with which this item is associated. */
   pkgAcquire *GetOwner() {return Owner;};

   /** \return \b true if this object is being fetched from a trusted source. */
   virtual bool IsTrusted() {return false;};
   
   // report mirror problems
   /** \brief Report mirror problem
    * 
    *  This allows reporting mirror failures back to a centralized
    *  server. The apt-report-mirror-failure script is called for this
    * 
    *  \param FailCode A short failure string that is send
    */
   void ReportMirrorFailure(string FailCode);


   /** \brief Initialize an item.
    *
    *  Adds the item to the list of items known to the acquire
    *  process, but does not place it into any fetch queues (you must
    *  manually invoke QueueURI() to do so).
    *
    *  Initializes all fields of the item other than Owner to 0,
    *  false, or the empty string.
    *
    *  \param Owner The new owner of this item.
    */
   Item(pkgAcquire *Owner);

   /** \brief Remove this item from its owner's queue by invoking
    *  pkgAcquire::Remove.
    */
   virtual ~Item();
};

/** \brief Information about an index patch (aka diff). */
struct DiffInfo {
   /** The filename of the diff. */
   string file;

   /** The sha1 hash of the diff. */
   string sha1;

   /** The size of the diff. */
   unsigned long size;
};

/** \brief An item that is responsible for fetching an index file of
 *  package list diffs and starting the package list's download.
 *
 *  This item downloads the Index file and parses it, then enqueues
 *  additional downloads of either the individual patches (using
 *  pkgAcqIndexDiffs) or the entire Packages file (using pkgAcqIndex).
 *
 *  \sa pkgAcqIndexDiffs, pkgAcqIndex
 */
class pkgAcqDiffIndex : public pkgAcquire::Item
{
 protected:
   /** \brief If \b true, debugging information will be written to std::clog. */
   bool Debug;

   /** \brief The item that is currently being downloaded. */
   pkgAcquire::ItemDesc Desc;

   /** \brief The URI of the index file to recreate at our end (either
    *  by downloading it or by applying partial patches).
    */
   string RealURI;

   /** \brief The Hash that the real index file should have after
    *  all patches have been applied.
    */
   HashString ExpectedHash;

   /** \brief The index file which will be patched to generate the new
    *  file.
    */
   string CurrentPackagesFile;

   /** \brief A description of the Packages file (stored in
    *  pkgAcquire::ItemDesc::Description).
    */
   string Description;

 public:
   // Specialized action members
   virtual void Failed(string Message,pkgAcquire::MethodConfig *Cnf);
   virtual void Done(string Message,unsigned long Size,string Md5Hash,
		     pkgAcquire::MethodConfig *Cnf);
   virtual string DescURI() {return RealURI + "Index";};
   virtual string Custom600Headers();

   /** \brief Parse the Index file for a set of Packages diffs.
    *
    *  Parses the Index file and creates additional download items as
    *  necessary.
    *
    *  \param IndexDiffFile The name of the Index file.
    *
    *  \return \b true if the Index file was successfully parsed, \b
    *  false otherwise.
    */
   bool ParseDiffIndex(string IndexDiffFile);
   

   /** \brief Create a new pkgAcqDiffIndex.
    *
    *  \param Owner The Acquire object that owns this item.
    *
    *  \param URI The URI of the list file to download.
    *
    *  \param URIDesc A long description of the list file to download.
    *
    *  \param ShortDesc A short description of the list file to download.
    *
    *  \param ExpectedHash The list file's MD5 signature.
    */
   pkgAcqDiffIndex(pkgAcquire *Owner,string URI,string URIDesc,
		   string ShortDesc, HashString ExpectedHash);
};

/** \brief An item that is responsible for fetching all the patches
 *  that need to be applied to a given package index file.
 *
 *  After downloading and applying a single patch, this item will
 *  enqueue a new pkgAcqIndexDiffs to download and apply the remaining
 *  patches.  If no patch can be found that applies to an intermediate
 *  file or if one of the patches cannot be downloaded, falls back to
 *  downloading the entire package index file using pkgAcqIndex.
 *
 *  \sa pkgAcqDiffIndex, pkgAcqIndex
 */
class pkgAcqIndexDiffs : public pkgAcquire::Item
{
   private:

   /** \brief Queue up the next diff download.
    *
    *  Search for the next available diff that applies to the file
    *  that currently exists on disk, and enqueue it by calling
    *  QueueURI().
    *
    *  \return \b true if an applicable diff was found, \b false
    *  otherwise.
    */
   bool QueueNextDiff();

   /** \brief Handle tasks that must be performed after the item
    *  finishes downloading.
    *
    *  Dequeues the item and checks the resulting file's md5sum
    *  against ExpectedHash after the last patch was applied.
    *  There is no need to check the md5/sha1 after a "normal" 
    *  patch because QueueNextDiff() will check the sha1 later.
    *
    *  \param allDone If \b true, the file was entirely reconstructed,
    *  and its md5sum is verified. 
    */
   void Finish(bool allDone=false);

   protected:

   /** \brief If \b true, debugging output will be written to
    *  std::clog.
    */
   bool Debug;

   /** \brief A description of the item that is currently being
    *  downloaded.
    */
   pkgAcquire::ItemDesc Desc;

   /** \brief The URI of the package index file that is being
    *  reconstructed.
    */
   string RealURI;

   /** \brief The HashSum of the package index file that is being
    *  reconstructed.
    */
   HashString ExpectedHash;

   /** A description of the file being downloaded. */
   string Description;

   /** The patches that remain to be downloaded, including the patch
    *  being downloaded right now.  This list should be ordered so
    *  that each diff appears before any diff that depends on it.
    *
    *  \todo These are indexed by sha1sum; why not use some sort of
    *  dictionary instead of relying on ordering and stripping them
    *  off the front?
    */
   vector<DiffInfo> available_patches;
   /** The current status of this patch. */
   enum DiffState
     {
	/** \brief The diff is in an unknown state. */
	 StateFetchUnkown,

	 /** \brief The diff is currently being fetched. */
	 StateFetchDiff,
	 
	 /** \brief The diff is currently being uncompressed. */
	 StateUnzipDiff,

	 /** \brief The diff is currently being applied. */
	 StateApplyDiff
   } State;

   public:
   
   /** \brief Called when the patch file failed to be downloaded.
    *
    *  This method will fall back to downloading the whole index file
    *  outright; its arguments are ignored.
    */
   virtual void Failed(string Message,pkgAcquire::MethodConfig *Cnf);

   virtual void Done(string Message,unsigned long Size,string Md5Hash,
		     pkgAcquire::MethodConfig *Cnf);
   virtual string DescURI() {return RealURI + "Index";};

   /** \brief Create an index diff item.
    *
    *  After filling in its basic fields, this invokes Finish(true) if
    *  #diffs is empty, or QueueNextDiff() otherwise.
    *
    *  \param Owner The pkgAcquire object that owns this item.
    *
    *  \param URI The URI of the package index file being
    *  reconstructed.
    *
    *  \param URIDesc A long description of this item.
    *
    *  \param ShortDesc A brief description of this item.
    *
    *  \param ExpectedHash The expected md5sum of the completely
    *  reconstructed package index file; the index file will be tested
    *  against this value when it is entirely reconstructed.
    *
    *  \param diffs The remaining diffs from the index of diffs.  They
    *  should be ordered so that each diff appears before any diff
    *  that depends on it.
    */
   pkgAcqIndexDiffs(pkgAcquire *Owner,string URI,string URIDesc,
		    string ShortDesc, HashString ExpectedHash,
		    vector<DiffInfo> diffs=vector<DiffInfo>());
};

/** \brief An acquire item that is responsible for fetching an index
 *  file (e.g., Packages or Sources).
 *
 *  \sa pkgAcqDiffIndex, pkgAcqIndexDiffs, pkgAcqIndexTrans
 *
 *  \todo Why does pkgAcqIndex have protected members?
 */
class pkgAcqIndex : public pkgAcquire::Item
{
   protected:

   /** \brief If \b true, the index file has been decompressed. */
   bool Decompression;

   /** \brief If \b true, the partially downloaded file will be
    *  removed when the download completes.
    */
   bool Erase;

   /** \brief The download request that is currently being
    *   processed.
    */
   pkgAcquire::ItemDesc Desc;

   /** \brief The object that is actually being fetched (minus any
    *  compression-related extensions).
    */
   string RealURI;

   /** \brief The expected hashsum of the decompressed index file. */
   HashString ExpectedHash;

   /** \brief The compression-related file extension that is being
    *  added to the downloaded file (e.g., ".gz" or ".bz2").
    */
   string CompressionExtension;

   public:
   
   // Specialized action members
   virtual void Failed(string Message,pkgAcquire::MethodConfig *Cnf);
   virtual void Done(string Message,unsigned long Size,string Md5Hash,
		     pkgAcquire::MethodConfig *Cnf);
   virtual string Custom600Headers();
   virtual string DescURI() {return RealURI + CompressionExtension;};
   virtual string HashSum() {return ExpectedHash.toStr(); };

   /** \brief Create a pkgAcqIndex.
    *
    *  \param Owner The pkgAcquire object with which this item is
    *  associated.
    *
    *  \param URI The URI of the index file that is to be downloaded.
    *
    *  \param URIDesc A "URI-style" description of this index file.
    *
    *  \param ShortDesc A brief description of this index file.
    *
    *  \param ExpectedHash The expected hashsum of this index file.
    *
    *  \param compressExt The compression-related extension with which
    *  this index file should be downloaded, or "" to autodetect
    *  (".bz2" is used if bzip2 is installed, ".gz" otherwise).
    */
   pkgAcqIndex(pkgAcquire *Owner,string URI,string URIDesc,
<<<<<<< HEAD
	       string ShortDesct, string ExpectedMD5, string compressExt="");
=======
	       string ShortDesc, HashString ExpectedHash, string compressExt="");
>>>>>>> c3279b9d
};

/** \brief An acquire item that is responsible for fetching a
 *  translated index file.
 *
 *  The only difference from pkgAcqIndex is that transient failures
 *  are suppressed: no error occurs if the translated index file is
 *  missing.
 */
class pkgAcqIndexTrans : public pkgAcqIndex
{
   public:
  
   virtual void Failed(string Message,pkgAcquire::MethodConfig *Cnf);

   /** \brief Create a pkgAcqIndexTrans.
    *
    *  \param Owner The pkgAcquire object with which this item is
    *  associated.
    *
    *  \param URI The URI of the index file that is to be downloaded.
    *
    *  \param URIDesc A "URI-style" description of this index file.
    *
    *  \param ShortDesc A brief description of this index file.
    *
    *  \param ExpectedHash The expected hashsum of this index file.
    *
    *  \param compressExt The compression-related extension with which
    *  this index file should be downloaded, or "" to autodetect
    *  (".bz2" is used if bzip2 is installed, ".gz" otherwise).
    */
   pkgAcqIndexTrans(pkgAcquire *Owner,string URI,string URIDesc,
		    string ShortDesc);
};

/** \brief Information about an index file. */
struct IndexTarget
{
   /** \brief A URI from which the index file can be downloaded. */
   string URI;

   /** \brief A description of the index file. */
   string Description;

   /** \brief A shorter description of the index file. */
   string ShortDesc;

   /** \brief The key by which this index file should be
    *  looked up within the meta signature file.
    */
   string MetaKey;
};

/** \brief An acquire item that downloads the detached signature
 *  of a meta-index (Release) file, then queues up the release
 *  file itself.
 *
 *  \todo Why protected members?
 *
 *  \sa pkgAcqMetaIndex
 */
class pkgAcqMetaSig : public pkgAcquire::Item
{
   protected:
   /** \brief The fetch request that is currently being processed. */
   pkgAcquire::ItemDesc Desc;

   /** \brief The URI of the signature file.  Unlike Desc.URI, this is
    *  never modified; it is used to determine the file that is being
    *  downloaded.
    */
   string RealURI;

   /** \brief The URI of the meta-index file to be fetched after the signature. */
   string MetaIndexURI;

   /** \brief A "URI-style" description of the meta-index file to be
    *  fetched after the signature.
    */
   string MetaIndexURIDesc;

   /** \brief A brief description of the meta-index file to be fetched
    *  after the signature.
    */
   string MetaIndexShortDesc;

   /** \brief A package-system-specific parser for the meta-index file. */
   indexRecords* MetaIndexParser;

   /** \brief The index files which should be looked up in the meta-index
    *  and then downloaded.
    *
    *  \todo Why a list of pointers instead of a list of structs?
    */
   const vector<struct IndexTarget*>* IndexTargets;

   public:
   
   // Specialized action members
   virtual void Failed(string Message,pkgAcquire::MethodConfig *Cnf);
   virtual void Done(string Message,unsigned long Size,string Md5Hash,
		     pkgAcquire::MethodConfig *Cnf);
   virtual string Custom600Headers();
   virtual string DescURI() {return RealURI; };

   /** \brief Create a new pkgAcqMetaSig. */
   pkgAcqMetaSig(pkgAcquire *Owner,string URI,string URIDesc, string ShortDesc,
		 string MetaIndexURI, string MetaIndexURIDesc, string MetaIndexShortDesc,
		 const vector<struct IndexTarget*>* IndexTargets,
		 indexRecords* MetaIndexParser);
};

/** \brief An item that is responsible for downloading the meta-index
 *  file (i.e., Release) itself and verifying its signature.
 *
 *  Once the download and verification are complete, the downloads of
 *  the individual index files are queued up using pkgAcqDiffIndex.
 *  If the meta-index file had a valid signature, the expected hashsums
 *  of the index files will be the md5sums listed in the meta-index;
 *  otherwise, the expected hashsums will be "" (causing the
 *  authentication of the index files to be bypassed).
 */
class pkgAcqMetaIndex : public pkgAcquire::Item
{
   protected:
   /** \brief The fetch command that is currently being processed. */
   pkgAcquire::ItemDesc Desc;

   /** \brief The URI that is actually being downloaded; never
    *  modified by pkgAcqMetaIndex.
    */
   string RealURI;

   /** \brief The file in which the signature for this index was stored.
    *
    *  If empty, the signature and the md5sums of the individual
    *  indices will not be checked.
    */
   string SigFile;

   /** \brief The index files to download. */
   const vector<struct IndexTarget*>* IndexTargets;

   /** \brief The parser for the meta-index file. */
   indexRecords* MetaIndexParser;

   /** \brief If \b true, the index's signature is currently being verified.
    */
   bool AuthPass;
   // required to deal gracefully with problems caused by incorrect ims hits
   bool IMSHit; 

   /** \brief Check that the release file is a release file for the
    *  correct distribution.
    *
    *  \return \b true if no fatal errors were encountered.
    */
   bool VerifyVendor(string Message);

   /** \brief Called when a file is finished being retrieved.
    *
    *  If the file was not downloaded to DestFile, a copy process is
    *  set up to copy it to DestFile; otherwise, Complete is set to \b
    *  true and the file is moved to its final location.
    *
    *  \param Message The message block received from the fetch
    *  subprocess.
    */
   void RetrievalDone(string Message);

   /** \brief Called when authentication succeeded.
    *
    *  Sanity-checks the authenticated file, queues up the individual
    *  index files for download, and saves the signature in the lists
    *  directory next to the authenticated list file.
    *
    *  \param Message The message block received from the fetch
    *  subprocess.
    */
   void AuthDone(string Message);

   /** \brief Starts downloading the individual index files.
    *
    *  \param verify If \b true, only indices whose expected hashsum
    *  can be determined from the meta-index will be downloaded, and
    *  the hashsums of indices will be checked (reporting
    *  #StatAuthError if there is a mismatch).  If verify is \b false,
    *  no hashsum checking will be performed.
    */
   void QueueIndexes(bool verify);
   
   public:
   
   // Specialized action members
   virtual void Failed(string Message,pkgAcquire::MethodConfig *Cnf);
   virtual void Done(string Message,unsigned long Size, string Hash,
		     pkgAcquire::MethodConfig *Cnf);
   virtual string Custom600Headers();
   virtual string DescURI() {return RealURI; };

   /** \brief Create a new pkgAcqMetaIndex. */
   pkgAcqMetaIndex(pkgAcquire *Owner,
		   string URI,string URIDesc, string ShortDesc,
		   string SigFile,
		   const vector<struct IndexTarget*>* IndexTargets,
		   indexRecords* MetaIndexParser);
};

/** \brief An item that is responsible for fetching a package file.
 *
 *  If the package file already exists in the cache, nothing will be
 *  done.
 */
class pkgAcqArchive : public pkgAcquire::Item
{
   protected:
   /** \brief The package version being fetched. */
   pkgCache::VerIterator Version;

   /** \brief The fetch command that is currently being processed. */
   pkgAcquire::ItemDesc Desc;

   /** \brief The list of sources from which to pick archives to
    *  download this package from.
    */
   pkgSourceList *Sources;

   /** \brief A package records object, used to look up the file
    *  corresponding to each version of the package.
    */
   pkgRecords *Recs;

   /** \brief The hashsum of this package. */
   HashString ExpectedHash;

   /** \brief A location in which the actual filename of the package
    *  should be stored.
    */
   string &StoreFilename;

   /** \brief The next file for this version to try to download. */
   pkgCache::VerFileIterator Vf;

   /** \brief How many (more) times to try to find a new source from
    *  which to download this package version if it fails.
    *
    *  Set from Acquire::Retries.
    */
   unsigned int Retries;

   /** \brief \b true if this version file is being downloaded from a
    *  trusted source.
    */
   bool Trusted; 

   /** \brief Queue up the next available file for this version. */
   bool QueueNext();
   
   public:
   
   virtual void Failed(string Message,pkgAcquire::MethodConfig *Cnf);
   virtual void Done(string Message,unsigned long Size,string Hash,
		     pkgAcquire::MethodConfig *Cnf);
   virtual string DescURI() {return Desc.URI;};
   virtual string ShortDesc() {return Desc.ShortDesc;};
   virtual void Finished();
   virtual string HashSum() {return ExpectedHash.toStr(); };
   virtual bool IsTrusted();
   
   /** \brief Create a new pkgAcqArchive.
    *
    *  \param Owner The pkgAcquire object with which this item is
    *  associated.
    *
    *  \param Sources The sources from which to download version
    *  files.
    *
    *  \param Recs A package records object, used to look up the file
    *  corresponding to each version of the package.
    *
    *  \param Version The package version to download.
    *
    *  \param StoreFilename A location in which the actual filename of
    *  the package should be stored.  It will be set to a guessed
    *  basename in the constructor, and filled in with a fully
    *  qualified filename once the download finishes.
    */
   pkgAcqArchive(pkgAcquire *Owner,pkgSourceList *Sources,
		 pkgRecords *Recs,pkgCache::VerIterator const &Version,
		 string &StoreFilename);
};

/** \brief Retrieve an arbitrary file to the current directory.
 *
 *  The file is retrieved even if it is accessed via a URL type that
 *  normally is a NOP, such as "file".  If the download fails, the
 *  partial file is renamed to get a ".FAILED" extension.
 */
class pkgAcqFile : public pkgAcquire::Item
{
   /** \brief The currently active download process. */
   pkgAcquire::ItemDesc Desc;

   /** \brief The hashsum of the file to download, if it is known. */
   HashString ExpectedHash;

   /** \brief How many times to retry the download, set from
    *  Acquire::Retries.
    */
   unsigned int Retries;
   
   public:
   
   // Specialized action members
   virtual void Failed(string Message,pkgAcquire::MethodConfig *Cnf);
   virtual void Done(string Message,unsigned long Size,string CalcHash,
		     pkgAcquire::MethodConfig *Cnf);
   virtual string DescURI() {return Desc.URI;};
   virtual string HashSum() {return ExpectedHash.toStr(); };

   /** \brief Create a new pkgAcqFile object.
    *
    *  \param Owner The pkgAcquire object with which this object is
    *  associated.
    *
    *  \param URI The URI to download.
    *
    *  \param Hash The hashsum of the file to download, if it is known;
    *  otherwise "".
    *
    *  \param Size The size of the file to download, if it is known;
    *  otherwise 0.
    *
    *  \param Desc A description of the file being downloaded.
    *
    *  \param ShortDesc A brief description of the file being
    *  downloaded.
    *
    *  \param DestDir The directory the file should be downloaded into.
    *
    *  \param DestFilename The filename+path the file is downloaded to.
    *
    *
    * If DestFilename is empty, download to DestDir/<basename> if
    * DestDir is non-empty, $CWD/<basename> otherwise.  If
    * DestFilename is NOT empty, DestDir is ignored and DestFilename
    * is the absolute name to which the file should be downloaded.
    */

   pkgAcqFile(pkgAcquire *Owner, string URI, string Hash, unsigned long Size,
	      string Desc, string ShortDesc,
	      const string &DestDir="", const string &DestFilename="");
};

/** @} */

#endif<|MERGE_RESOLUTION|>--- conflicted
+++ resolved
@@ -555,11 +555,8 @@
     *  (".bz2" is used if bzip2 is installed, ".gz" otherwise).
     */
    pkgAcqIndex(pkgAcquire *Owner,string URI,string URIDesc,
-<<<<<<< HEAD
-	       string ShortDesct, string ExpectedMD5, string compressExt="");
-=======
-	       string ShortDesc, HashString ExpectedHash, string compressExt="");
->>>>>>> c3279b9d
+	       string ShortDesc, HashString ExpectedHash, 
+	       string compressExt="");
 };
 
 /** \brief An acquire item that is responsible for fetching a
