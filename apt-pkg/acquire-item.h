// -*- mode: cpp; mode: fold -*-
// Description								/*{{{*/
// $Id: acquire-item.h,v 1.26.2.3 2004/01/02 18:51:00 mdz Exp $
/* ######################################################################

   Acquire Item - Item to acquire

   When an item is instantiated it will add it self to the local list in
   the Owner Acquire class. Derived classes will then call QueueURI to 
   register all the URI's they wish to fetch at the initial moment.   
   
   Three item classes are provided to provide functionality for
   downloading of Index, Translation and Packages files.
   
   A Archive class is provided for downloading .deb files. It does Md5
   checking and source location as well as a retry algorithm.
   
   ##################################################################### */
									/*}}}*/
#ifndef PKGLIB_ACQUIRE_ITEM_H
#define PKGLIB_ACQUIRE_ITEM_H

#include <apt-pkg/acquire.h>
#include <apt-pkg/indexfile.h>
#include <apt-pkg/vendor.h>
#include <apt-pkg/sourcelist.h>
#include <apt-pkg/pkgrecords.h>
#include <apt-pkg/indexrecords.h>


/** \addtogroup acquire
 *  @{
 *
 *  \file acquire-item.h
 */

/** \brief Represents the process by which a pkgAcquire object should
 *  retrieve a file or a collection of files.
 *
 *  By convention, Item subclasses should insert themselves into the
 *  acquire queue when they are created by calling QueueURI(), and
 *  remove themselves by calling Dequeue() when either Done() or
 *  Failed() is invoked.  Item objects are also responsible for
 *  notifying the download progress indicator (accessible via
 *  #Owner->Log) of their status.
 *
 *  \see pkgAcquire
 */
class pkgAcquire::Item
{  
   protected:
   
   /** \brief The acquire object with which this item is associated. */
   pkgAcquire *Owner;

   /** \brief Insert this item into its owner's queue.
    *
    *  \param ItemDesc Metadata about this item (its URI and
    *  description).
    */
   inline void QueueURI(ItemDesc &Item)
                 {Owner->Enqueue(Item);};

   /** \brief Remove this item from its owner's queue. */
   inline void Dequeue() {Owner->Dequeue(this);};
   
   /** \brief Rename a file without modifying its timestamp.
    *
    *  Many item methods call this as their final action.
    *
    *  \param From The file to be renamed.
    *
    *  \param To The new name of #From.  If #To exists it will be
    *  overwritten.
    */
   void Rename(string From,string To);
   
   public:

   /** \brief The current status of this item. */
   enum ItemState
     {
       /** \brief The item is waiting to be downloaded. */
       StatIdle,

       /** \brief The item is currently being downloaded. */
       StatFetching,

       /** \brief The item has been successfully downloaded. */
       StatDone,

       /** \brief An error was encountered while downloading this
	*  item.
	*/
       StatError,

       /** \brief The item was downloaded but its authenticity could
	*  not be verified.
	*/
       StatAuthError,

       /** \brief The item was could not be downloaded because of 
	*  a transient network error (e.g. network down)
	*/
       StatTransientNetworkError
     } Status;

   /** \brief Contains a textual description of the error encountered
    *  if #Status is #StatError or #StatAuthError.
    */
   string ErrorText;

   /** \brief The size of the object to fetch. */
   unsigned long FileSize;

   /** \brief How much of the object was already fetched. */
   unsigned long PartialSize;

   /** \brief If not \b NULL, contains the name of a subprocess that
    *  is operating on this object (for instance, "gzip" or "gpgv").
    */
   const char *Mode;

   /** \brief A client-supplied unique identifier.
    * 
    *  This field is initalized to 0; it is meant to be filled in by
    *  clients that wish to use it to uniquely identify items.
    *
    *  \todo it's unused in apt itself
    */
   unsigned long ID;

   /** \brief If \b true, the entire object has been successfully fetched.
    *
    *  Subclasses should set this to \b true when appropriate.
    */
   bool Complete;

   /** \brief If \b true, the URI of this object is "local".
    *
    *  The only effect of this field is to exclude the object from the
    *  download progress indicator's overall statistics.
    */
   bool Local;

   /** \brief The number of fetch queues into which this item has been
    *  inserted.
    *
    *  There is one queue for each source from which an item could be
    *  downloaded.
    *
    *  \sa pkgAcquire
    */
   unsigned int QueueCounter;
   
   /** \brief The name of the file into which the retrieved object
    *  will be written.
    */
   string DestFile;

   /** \brief Invoked by the acquire worker when the object couldn't
    *  be fetched.
    *
    *  This is a branch of the continuation of the fetch process.
    *
    *  \param Message An RFC822-formatted message from the acquire
    *  method describing what went wrong.  Use LookupTag() to parse
    *  it.
    *
    *  \param Cnf The method via which the worker tried to fetch this object.
    *
    *  \sa pkgAcqMethod
    */
   virtual void Failed(string Message,pkgAcquire::MethodConfig *Cnf);

   /** \brief Invoked by the acquire worker when the object was
    *  fetched successfully.
    *
    *  Note that the object might \e not have been written to
    *  DestFile; check for the presence of an Alt-Filename entry in
    *  Message to find the file to which it was really written.
    *
    *  Done is often used to switch from one stage of the processing
    *  to the next (e.g. fetching, unpacking, copying).  It is one
    *  branch of the continuation of the fetch process.
    *
    *  \param Message Data from the acquire method.  Use LookupTag()
    *  to parse it.
    *  \param Size The size of the object that was fetched.
    *  \param Md5Hash The MD5Sum of the object that was fetched.
    *  \param Cnf The method via which the object was fetched.
    *
    *  \sa pkgAcqMethod
    */
   virtual void Done(string Message,unsigned long Size,string Md5Hash,
		     pkgAcquire::MethodConfig *Cnf);

   /** \brief Invoked when the worker starts to fetch this object.
    *
    *  \param Message RFC822-formatted data from the worker process.
    *  Use LookupTag() to parse it.
    *
    *  \param Size The size of the object being fetched.
    *
    *  \sa pkgAcqMethod
    */
   virtual void Start(string Message,unsigned long Size);

   /** \brief Custom headers to be sent to the fetch process.
    *
    *  \return a string containing RFC822-style headers that are to be
    *  inserted into the 600 URI Acquire message sent to the fetch
    *  subprocess.  The headers are inserted after a newline-less
    *  line, so they should (if nonempty) have a leading newline and
    *  no trailing newline.
    */
   virtual string Custom600Headers() {return string();};

   /** \brief A "descriptive" URI-like string.
    *
    *  \return a URI that should be used to describe what is being fetched.
    */
   virtual string DescURI() = 0;
   /** \brief Short item description.
    *
    *  \return a brief description of the object being fetched.
    */
   virtual string ShortDesc() {return DescURI();}

   /** \brief Invoked by the worker when the download is completely done. */
   virtual void Finished() {};
   
   /** \brief MD5Sum.
    *
    *  \return the MD5Sum of this object, if applicable; otherwise, an
    *  empty string.
    */
   virtual string MD5Sum() {return string();};

   /** \return the acquire process with which this item is associated. */
   pkgAcquire *GetOwner() {return Owner;};

   /** \return \b true if this object is being fetched from a trusted source. */
   virtual bool IsTrusted() {return false;};

   /** \brief Initialize an item.
    *
    *  Adds the item to the list of items known to the acquire
    *  process, but does not place it into any fetch queues (you must
    *  manually invoke QueueURI() to do so).
    *
    *  Initializes all fields of the item other than Owner to 0,
    *  false, or the empty string.
    *
    *  \param Owner The new owner of this item.
    */
   Item(pkgAcquire *Owner);

   /** \brief Remove this item from its owner's queue by invoking
    *  pkgAcquire::Remove.
    */
   virtual ~Item();
};

<<<<<<< HEAD
// item for index diffs

struct DiffInfo {
   string file;
   string sha1;
   unsigned long size;
};

class pkgAcqDiffIndex : public pkgAcquire::Item
{
 protected:
   bool Debug;
   pkgAcquire::ItemDesc Desc;
   string RealURI;
   string ExpectedMD5;
   string CurrentPackagesFile;
   string Description;

 public:
   // Specialized action members
   virtual void Failed(string Message,pkgAcquire::MethodConfig *Cnf);
   virtual void Done(string Message,unsigned long Size,string Md5Hash,
		     pkgAcquire::MethodConfig *Cnf);
   virtual string DescURI() {return RealURI + "Index";};
   virtual string Custom600Headers();

   // helpers
   bool ParseDiffIndex(string IndexDiffFile);
   
   pkgAcqDiffIndex(pkgAcquire *Owner,string URI,string URIDesc,
		   string ShortDesct, string ExpectedMD5);
};

class pkgAcqIndexDiffs : public pkgAcquire::Item
{
   protected:
   bool Debug;
   pkgAcquire::ItemDesc Desc;
   string RealURI;
   string ExpectedMD5;

   // this is the SHA-1 sum we expect after the patching
   string Description;
   vector<DiffInfo> available_patches;
   enum {StateFetchIndex,StateFetchDiff,StateUnzipDiff,StateApplyDiff} State;

   public:
   
   // Specialized action members
   virtual void Failed(string Message,pkgAcquire::MethodConfig *Cnf);
   virtual void Done(string Message,unsigned long Size,string Md5Hash,
		     pkgAcquire::MethodConfig *Cnf);
   virtual string DescURI() {return RealURI + "Index";};

   // various helpers
   bool QueueNextDiff();
   bool ApplyDiff(string PatchFile);
   void Finish(bool allDone=false);

   pkgAcqIndexDiffs(pkgAcquire *Owner,string URI,string URIDesc,
		    string ShortDesct, string ExpectedMD5,
		    vector<DiffInfo> diffs=vector<DiffInfo>());
};

// Item class for index files
class pkgAcqIndex : public pkgAcquire::Item
=======
/** \brief Information about an index patch (aka diff). */
struct DiffInfo {
   /** The filename of the diff. */
   string file;

   /** The sha1 hash of the diff. */
   string sha1;

   /** The size of the diff. */
   unsigned long size;
};

/** \brief An item that is responsible for fetching an index file of
 *  package list diffs and starting the package list's download.
 *
 *  This item downloads the Index file and parses it, then enqueues
 *  additional downloads of either the individual patches (using
 *  pkgAcqIndexDiffs) or the entire Packages file (using pkgAcqIndex).
 *
 *  \sa pkgAcqIndexDiffs, pkgAcqIndex
 */
class pkgAcqDiffIndex : public pkgAcquire::Item
>>>>>>> 0be7a32e
{
 protected:
   /** \brief If \b true, debugging information will be written to std::clog. */
   bool Debug;

   /** \brief The item that is currently being downloaded. */
   pkgAcquire::ItemDesc Desc;

   /** \brief The URI of the index file to recreate at our end (either
    *  by downloading it or by applying partial patches).
    */
   string RealURI;

   /** \brief The MD5Sum that the real index file should have after
    *  all patches have been applied.
    */
   string ExpectedMD5;

   /** \brief The index file which will be patched to generate the new
    *  file.
    */
   string CurrentPackagesFile;

   /** \brief A description of the Packages file (stored in
    *  pkgAcquire::ItemDesc::Description).
    */
   string Description;

 public:
   // Specialized action members
   virtual void Failed(string Message,pkgAcquire::MethodConfig *Cnf);
   virtual void Done(string Message,unsigned long Size,string Md5Hash,
		     pkgAcquire::MethodConfig *Cnf);
   virtual string DescURI() {return RealURI + "Index";};
   virtual string Custom600Headers();

   /** \brief Parse the Index file for a set of Packages diffs.
    *
    *  Parses the Index file and creates additional download items as
    *  necessary.
    *
    *  \param IndexDiffFile The name of the Index file.
    *
    *  \return \b true if the Index file was successfully parsed, \b
    *  false otherwise.
    */
   bool ParseDiffIndex(string IndexDiffFile);
   

   /** \brief Create a new pkgAcqDiffIndex.
    *
    *  \param Owner The Acquire object that owns this item.
    *
    *  \param URI The URI of the list file to download.
    *
    *  \param URIDesc A long description of the list file to download.
    *
    *  \param ShortDesc A short description of the list file to download.
    *
    *  \param ExpectedMD5 The list file's MD5 signature.
    */
   pkgAcqDiffIndex(pkgAcquire *Owner,string URI,string URIDesc,
		   string ShortDesc, string ExpectedMD5);
};

/** \brief An item that is responsible for fetching all the patches
 *  that need to be applied to a given package index file.
 *
 *  After downloading and applying a single patch, this item will
 *  enqueue a new pkgAcqIndexDiffs to download and apply the remaining
 *  patches.  If no patch can be found that applies to an intermediate
 *  file or if one of the patches cannot be downloaded, falls back to
 *  downloading the entire package index file using pkgAcqIndex.
 *
 *  \sa pkgAcqDiffIndex, pkgAcqIndex
 */
class pkgAcqIndexDiffs : public pkgAcquire::Item
{
   private:

   /** \brief Queue up the next diff download.
    *
    *  Search for the next available diff that applies to the file
    *  that currently exists on disk, and enqueue it by calling
    *  QueueURI().
    *
    *  \return \b true if an applicable diff was found, \b false
    *  otherwise.
    */
   bool QueueNextDiff();

   /** \brief Handle tasks that must be performed after the item
    *  finishes downloading.
    *
    *  Dequeues the item and checks the resulting file's md5sum
    *  against ExpectedMD5 after the last patch was applied.
    *  There is no need to check the md5/sha1 after a "normal" 
    *  patch because QueueNextDiff() will check the sha1 later.
    *
    *  \param allDone If \b true, the file was entirely reconstructed,
    *  and its md5sum is verified. 
    */
   void Finish(bool allDone=false);

   protected:

   /** \brief If \b true, debugging output will be written to
    *  std::clog.
    */
   bool Debug;

   /** \brief A description of the item that is currently being
    *  downloaded.
    */
   pkgAcquire::ItemDesc Desc;

   /** \brief The URI of the package index file that is being
    *  reconstructed.
    */
   string RealURI;

   /** \brief The MD5Sum of the package index file that is being
    *  reconstructed.
    */
   string ExpectedMD5;

   /** A description of the file being downloaded. */
   string Description;

   /** The patches that remain to be downloaded, including the patch
    *  being downloaded right now.  This list should be ordered so
    *  that each diff appears before any diff that depends on it.
    *
    *  \todo These are indexed by sha1sum; why not use some sort of
    *  dictionary instead of relying on ordering and stripping them
    *  off the front?
    */
   vector<DiffInfo> available_patches;
   /** The current status of this patch. */
   enum DiffState
     {
	/** \brief The diff is in an unknown state. */
	 StateFetchUnkown,

	 /** \brief The diff is currently being fetched. */
	 StateFetchDiff,
	 
	 /** \brief The diff is currently being uncompressed. */
	 StateUnzipDiff,

	 /** \brief The diff is currently being applied. */
	 StateApplyDiff
   } State;

   public:
   
   /** \brief Called when the patch file failed to be downloaded.
    *
    *  This method will fall back to downloading the whole index file
    *  outright; its arguments are ignored.
    */
   virtual void Failed(string Message,pkgAcquire::MethodConfig *Cnf);

   virtual void Done(string Message,unsigned long Size,string Md5Hash,
		     pkgAcquire::MethodConfig *Cnf);
   virtual string DescURI() {return RealURI + "Index";};

   /** \brief Create an index diff item.
    *
    *  After filling in its basic fields, this invokes Finish(true) if
    *  #diffs is empty, or QueueNextDiff() otherwise.
    *
    *  \param Owner The pkgAcquire object that owns this item.
    *
    *  \param URI The URI of the package index file being
    *  reconstructed.
    *
    *  \param URIDesc A long description of this item.
    *
    *  \param ShortDesc A brief description of this item.
    *
    *  \param ExpectedMD5 The expected md5sum of the completely
    *  reconstructed package index file; the index file will be tested
    *  against this value when it is entirely reconstructed.
    *
    *  \param diffs The remaining diffs from the index of diffs.  They
    *  should be ordered so that each diff appears before any diff
    *  that depends on it.
    */
   pkgAcqIndexDiffs(pkgAcquire *Owner,string URI,string URIDesc,
		    string ShortDesc, string ExpectedMD5,
		    vector<DiffInfo> diffs=vector<DiffInfo>());
};

/** \brief An acquire item that is responsible for fetching an index
 *  file (e.g., Packages or Sources).
 *
 *  \sa pkgAcqDiffIndex, pkgAcqIndexDiffs, pkgAcqIndexTrans
 *
 *  \todo Why does pkgAcqIndex have protected members?
 */
class pkgAcqIndex : public pkgAcquire::Item
{
   protected:

   /** \brief If \b true, the index file has been decompressed. */
   bool Decompression;

   /** \brief If \b true, the partially downloaded file will be
    *  removed when the download completes.
    */
   bool Erase;

   /** \brief The download request that is currently being
    *   processed.
    */
   pkgAcquire::ItemDesc Desc;

   /** \brief The object that is actually being fetched (minus any
    *  compression-related extensions).
    */
   string RealURI;

   /** \brief The expected md5sum of the decompressed index file. */
   string ExpectedMD5;

   /** \brief The compression-related file extension that is being
    *  added to the downloaded file (e.g., ".gz" or ".bz2").
    */
   string CompressionExtension;

   public:
   
   // Specialized action members
   virtual void Failed(string Message,pkgAcquire::MethodConfig *Cnf);
   virtual void Done(string Message,unsigned long Size,string Md5Hash,
		     pkgAcquire::MethodConfig *Cnf);
   virtual string Custom600Headers();
   virtual string DescURI() {return RealURI + CompressionExtension;};

   /** \brief Create a pkgAcqIndex.
    *
    *  \param Owner The pkgAcquire object with which this item is
    *  associated.
    *
    *  \param URI The URI of the index file that is to be downloaded.
    *
    *  \param URIDesc A "URI-style" description of this index file.
    *
    *  \param ShortDesc A brief description of this index file.
    *
    *  \param ExpectedMD5 The expected md5sum of this index file.
    *
    *  \param compressExt The compression-related extension with which
    *  this index file should be downloaded, or "" to autodetect
    *  (".bz2" is used if bzip2 is installed, ".gz" otherwise).
    */
   pkgAcqIndex(pkgAcquire *Owner,string URI,string URIDesc,
	       string ShortDesc, string ExpectedMD5, string compressExt="");
};

/** \brief An acquire item that is responsible for fetching a
 *  translated index file.
 *
 *  The only difference from pkgAcqIndex is that transient failures
 *  are suppressed: no error occurs if the translated index file is
 *  missing.
 */
class pkgAcqIndexTrans : public pkgAcqIndex
{
   public:
  
   virtual void Failed(string Message,pkgAcquire::MethodConfig *Cnf);

   /** \brief Create a pkgAcqIndexTrans.
    *
    *  \param Owner The pkgAcquire object with which this item is
    *  associated.
    *
    *  \param URI The URI of the index file that is to be downloaded.
    *
    *  \param URIDesc A "URI-style" description of this index file.
    *
    *  \param ShortDesc A brief description of this index file.
    *
    *  \param ExpectedMD5 The expected md5sum of this index file.
    *
    *  \param compressExt The compression-related extension with which
    *  this index file should be downloaded, or "" to autodetect
    *  (".bz2" is used if bzip2 is installed, ".gz" otherwise).
    */
   pkgAcqIndexTrans(pkgAcquire *Owner,string URI,string URIDesc,
		    string ShortDesc);
};

/** \brief Information about an index file. */
struct IndexTarget
{
   /** \brief A URI from which the index file can be downloaded. */
   string URI;

   /** \brief A description of the index file. */
   string Description;

   /** \brief A shorter description of the index file. */
   string ShortDesc;

   /** \brief The key by which this index file should be
    *  looked up within the meta signature file.
    */
   string MetaKey;
};

/** \brief An acquire item that downloads the detached signature
 *  of a meta-index (Release) file, then queues up the release
 *  file itself.
 *
 *  \todo Why protected members?
 *
 *  \sa pkgAcqMetaIndex
 */
class pkgAcqMetaSig : public pkgAcquire::Item
{
   protected:
   /** \brief The fetch request that is currently being processed. */
   pkgAcquire::ItemDesc Desc;

   /** \brief The URI of the signature file.  Unlike Desc.URI, this is
    *  never modified; it is used to determine the file that is being
    *  downloaded.
    */
   string RealURI;

   /** \brief The URI of the meta-index file to be fetched after the signature. */
   string MetaIndexURI;

   /** \brief A "URI-style" description of the meta-index file to be
    *  fetched after the signature.
    */
   string MetaIndexURIDesc;

   /** \brief A brief description of the meta-index file to be fetched
    *  after the signature.
    */
   string MetaIndexShortDesc;

   /** \brief A package-system-specific parser for the meta-index file. */
   indexRecords* MetaIndexParser;

   /** \brief The index files which should be looked up in the meta-index
    *  and then downloaded.
    *
    *  \todo Why a list of pointers instead of a list of structs?
    */
   const vector<struct IndexTarget*>* IndexTargets;

   public:
   
   // Specialized action members
   virtual void Failed(string Message,pkgAcquire::MethodConfig *Cnf);
   virtual void Done(string Message,unsigned long Size,string Md5Hash,
		     pkgAcquire::MethodConfig *Cnf);
   virtual string Custom600Headers();
   virtual string DescURI() {return RealURI; };

   /** \brief Create a new pkgAcqMetaSig. */
   pkgAcqMetaSig(pkgAcquire *Owner,string URI,string URIDesc, string ShortDesc,
		 string MetaIndexURI, string MetaIndexURIDesc, string MetaIndexShortDesc,
		 const vector<struct IndexTarget*>* IndexTargets,
		 indexRecords* MetaIndexParser);
};

/** \brief An item that is responsible for downloading the meta-index
 *  file (i.e., Release) itself and verifying its signature.
 *
 *  Once the download and verification are complete, the downloads of
 *  the individual index files are queued up using pkgAcqDiffIndex.
 *  If the meta-index file had a valid signature, the expected md5sums
 *  of the index files will be the md5sums listed in the meta-index;
 *  otherwise, the expected md5sums will be "" (causing the
 *  authentication of the index files to be bypassed).
 */
class pkgAcqMetaIndex : public pkgAcquire::Item
{
   protected:
   /** \brief The fetch command that is currently being processed. */
   pkgAcquire::ItemDesc Desc;

   /** \brief The URI that is actually being downloaded; never
    *  modified by pkgAcqMetaIndex.
    */
   string RealURI;

   /** \brief The file in which the signature for this index was stored.
    *
    *  If empty, the signature and the md5sums of the individual
    *  indices will not be checked.
    */
   string SigFile;

   /** \brief The index files to download. */
   const vector<struct IndexTarget*>* IndexTargets;

   /** \brief The parser for the meta-index file. */
   indexRecords* MetaIndexParser;

   /** \brief If \b true, the index's signature is currently being verified.
    */
   bool AuthPass;
   // required to deal gracefully with problems caused by incorrect ims hits
   bool IMSHit; 

   /** \brief Check that the release file is a release file for the
    *  correct distribution.
    *
    *  \return \b true if no fatal errors were encountered.
    */
   bool VerifyVendor(string Message);

   /** \brief Called when a file is finished being retrieved.
    *
    *  If the file was not downloaded to DestFile, a copy process is
    *  set up to copy it to DestFile; otherwise, Complete is set to \b
    *  true and the file is moved to its final location.
    *
    *  \param Message The message block received from the fetch
    *  subprocess.
    */
   void RetrievalDone(string Message);

   /** \brief Called when authentication succeeded.
    *
    *  Sanity-checks the authenticated file, queues up the individual
    *  index files for download, and saves the signature in the lists
    *  directory next to the authenticated list file.
    *
    *  \param Message The message block received from the fetch
    *  subprocess.
    */
   void AuthDone(string Message);

   /** \brief Starts downloading the individual index files.
    *
    *  \param verify If \b true, only indices whose expected md5sum
    *  can be determined from the meta-index will be downloaded, and
    *  the md5sums of indices will be checked (reporting
    *  #StatAuthError if there is a mismatch).  If verify is \b false,
    *  no md5sum checking will be performed.
    */
   void QueueIndexes(bool verify);
   
   public:
   
   // Specialized action members
   virtual void Failed(string Message,pkgAcquire::MethodConfig *Cnf);
   virtual void Done(string Message,unsigned long Size,string Md5Hash,
		     pkgAcquire::MethodConfig *Cnf);
   virtual string Custom600Headers();
   virtual string DescURI() {return RealURI; };

   /** \brief Create a new pkgAcqMetaIndex. */
   pkgAcqMetaIndex(pkgAcquire *Owner,
		   string URI,string URIDesc, string ShortDesc,
		   string SigFile,
		   const vector<struct IndexTarget*>* IndexTargets,
		   indexRecords* MetaIndexParser);
};

/** \brief An item that is responsible for fetching a package file.
 *
 *  If the package file already exists in the cache, nothing will be
 *  done.
 */
class pkgAcqArchive : public pkgAcquire::Item
{
   protected:
   /** \brief The package version being fetched. */
   pkgCache::VerIterator Version;

   /** \brief The fetch command that is currently being processed. */
   pkgAcquire::ItemDesc Desc;

   /** \brief The list of sources from which to pick archives to
    *  download this package from.
    */
   pkgSourceList *Sources;

   /** \brief A package records object, used to look up the file
    *  corresponding to each version of the package.
    */
   pkgRecords *Recs;

   /** \brief The md5sum of this package. */
   string MD5;

   /** \brief A location in which the actual filename of the package
    *  should be stored.
    */
   string &StoreFilename;

   /** \brief The next file for this version to try to download. */
   pkgCache::VerFileIterator Vf;

   /** \brief How many (more) times to try to find a new source from
    *  which to download this package version if it fails.
    *
    *  Set from Acquire::Retries.
    */
   unsigned int Retries;

   /** \brief \b true if this version file is being downloaded from a
    *  trusted source.
    */
   bool Trusted; 

   /** \brief Queue up the next available file for this version. */
   bool QueueNext();
   
   public:
   
   virtual void Failed(string Message,pkgAcquire::MethodConfig *Cnf);
   virtual void Done(string Message,unsigned long Size,string Md5Hash,
		     pkgAcquire::MethodConfig *Cnf);
   virtual string MD5Sum() {return MD5;};
   virtual string DescURI() {return Desc.URI;};
   virtual string ShortDesc() {return Desc.ShortDesc;};
   virtual void Finished();

   virtual bool IsTrusted();
   
   /** \brief Create a new pkgAcqArchive.
    *
    *  \param Owner The pkgAcquire object with which this item is
    *  associated.
    *
    *  \param Sources The sources from which to download version
    *  files.
    *
    *  \param Recs A package records object, used to look up the file
    *  corresponding to each version of the package.
    *
    *  \param Version The package version to download.
    *
    *  \param StoreFilename A location in which the actual filename of
    *  the package should be stored.  It will be set to a guessed
    *  basename in the constructor, and filled in with a fully
    *  qualified filename once the download finishes.
    */
   pkgAcqArchive(pkgAcquire *Owner,pkgSourceList *Sources,
		 pkgRecords *Recs,pkgCache::VerIterator const &Version,
		 string &StoreFilename);
};

/** \brief Retrieve an arbitrary file to the current directory.
 *
 *  The file is retrieved even if it is accessed via a URL type that
 *  normally is a NOP, such as "file".  If the download fails, the
 *  partial file is renamed to get a ".FAILED" extension.
 */
class pkgAcqFile : public pkgAcquire::Item
{
   /** \brief The currently active download process. */
   pkgAcquire::ItemDesc Desc;

   /** \brief The md5sum of the file to download, if it is known. */
   string Md5Hash;

   /** \brief How many times to retry the download, set from
    *  Acquire::Retries.
    */
   unsigned int Retries;
   
   public:
   
   // Specialized action members
   virtual void Failed(string Message,pkgAcquire::MethodConfig *Cnf);
   virtual void Done(string Message,unsigned long Size,string Md5Hash,
		     pkgAcquire::MethodConfig *Cnf);
   virtual string MD5Sum() {return Md5Hash;};
   virtual string DescURI() {return Desc.URI;};

   /** \brief Create a new pkgAcqFile object.
    *
    *  \param Owner The pkgAcquire object with which this object is
    *  associated.
    *
    *  \param URI The URI to download.
    *
    *  \param MD5 The md5sum of the file to download, if it is known;
    *  otherwise "".
    *
    *  \param Size The size of the file to download, if it is known;
    *  otherwise 0.
    *
    *  \param Desc A description of the file being downloaded.
    *
    *  \param ShortDesc A brief description of the file being
    *  downloaded.
    *
    *  \param DestDir The directory the file should be downloaded into.
    *
    *  \param DestFilename The filename+path the file is downloaded to.
    *
    *
    * If DestFilename is empty, download to DestDir/<basename> if
    * DestDir is non-empty, $CWD/<basename> otherwise.  If
    * DestFilename is NOT empty, DestDir is ignored and DestFilename
    * is the absolute name to which the file should be downloaded.
    */

   pkgAcqFile(pkgAcquire *Owner, string URI, string MD5, unsigned long Size,
	      string Desc, string ShortDesc,
	      const string &DestDir="", const string &DestFilename="");
};

/** @} */

#endif<|MERGE_RESOLUTION|>--- conflicted
+++ resolved
@@ -262,74 +262,6 @@
    virtual ~Item();
 };
 
-<<<<<<< HEAD
-// item for index diffs
-
-struct DiffInfo {
-   string file;
-   string sha1;
-   unsigned long size;
-};
-
-class pkgAcqDiffIndex : public pkgAcquire::Item
-{
- protected:
-   bool Debug;
-   pkgAcquire::ItemDesc Desc;
-   string RealURI;
-   string ExpectedMD5;
-   string CurrentPackagesFile;
-   string Description;
-
- public:
-   // Specialized action members
-   virtual void Failed(string Message,pkgAcquire::MethodConfig *Cnf);
-   virtual void Done(string Message,unsigned long Size,string Md5Hash,
-		     pkgAcquire::MethodConfig *Cnf);
-   virtual string DescURI() {return RealURI + "Index";};
-   virtual string Custom600Headers();
-
-   // helpers
-   bool ParseDiffIndex(string IndexDiffFile);
-   
-   pkgAcqDiffIndex(pkgAcquire *Owner,string URI,string URIDesc,
-		   string ShortDesct, string ExpectedMD5);
-};
-
-class pkgAcqIndexDiffs : public pkgAcquire::Item
-{
-   protected:
-   bool Debug;
-   pkgAcquire::ItemDesc Desc;
-   string RealURI;
-   string ExpectedMD5;
-
-   // this is the SHA-1 sum we expect after the patching
-   string Description;
-   vector<DiffInfo> available_patches;
-   enum {StateFetchIndex,StateFetchDiff,StateUnzipDiff,StateApplyDiff} State;
-
-   public:
-   
-   // Specialized action members
-   virtual void Failed(string Message,pkgAcquire::MethodConfig *Cnf);
-   virtual void Done(string Message,unsigned long Size,string Md5Hash,
-		     pkgAcquire::MethodConfig *Cnf);
-   virtual string DescURI() {return RealURI + "Index";};
-
-   // various helpers
-   bool QueueNextDiff();
-   bool ApplyDiff(string PatchFile);
-   void Finish(bool allDone=false);
-
-   pkgAcqIndexDiffs(pkgAcquire *Owner,string URI,string URIDesc,
-		    string ShortDesct, string ExpectedMD5,
-		    vector<DiffInfo> diffs=vector<DiffInfo>());
-};
-
-// Item class for index files
-class pkgAcqIndex : public pkgAcquire::Item
-=======
 /** \brief Information about an index patch (aka diff). */
 struct DiffInfo {
    /** The filename of the diff. */
@@ -352,7 +284,6 @@
  *  \sa pkgAcqIndexDiffs, pkgAcqIndex
  */
 class pkgAcqDiffIndex : public pkgAcquire::Item
->>>>>>> 0be7a32e
 {
  protected:
    /** \brief If \b true, debugging information will be written to std::clog. */
