--- conflicted
+++ resolved
@@ -25,6 +25,8 @@
 #include <iostream>
 #include <sstream>    
 #include <set>
+
+#include <sys/stat.h>
 
 #include <apti18n.h>    
 
@@ -256,8 +258,9 @@
    }
    fclose(OutFile);
 
-   // move the outfile over the real file
+   // move the outfile over the real file and set permissions
    rename(outfile.c_str(), state.c_str());
+   chmod(state.c_str(), 0644);
 
    return true;
 }
@@ -955,7 +958,6 @@
 	       std::clog << "Installing " << InstPkg.Name() 
 			 << " as dep of " << Pkg.Name() 
 			 << std::endl;
-<<<<<<< HEAD
 
 	    // now check if we should consider it a automatic dependency or not
 	    string sec = _config->Find("APT::Never-MarkAuto-Section","");
@@ -973,24 +975,6 @@
 	       if (P->CurrentVer == 0)
 		  PkgState[InstPkg->ID].Flags |= Flag::Auto;
 	    }
-=======
- 	    // now check if we should consider it a automatic dependency or not
- 	    string sec = _config->Find("APT::Never-MarkAuto-Section","");
- 	    if(Pkg.Section() && (string(Pkg.Section()) ==  sec))
- 	    {
- 	       if(_config->FindB("Debug::pkgDepCache::AutoInstall",false) == true)
- 		  std::clog << "Setting NOT as auto-installed because its a direct dep of a package in section " << sec << std::endl;
- 	       MarkInstall(InstPkg,true,Depth + 1, true);
- 	    }
- 	    else 
- 	    {
- 	       // mark automatic dependency
- 	       MarkInstall(InstPkg,true,Depth + 1, false);
- 	       // Set the autoflag, after MarkInstall because MarkInstall unsets it
- 	       if (P->CurrentVer == 0)
- 		  PkgState[InstPkg->ID].Flags |= Flag::Auto;
- 	    }
->>>>>>> 7898bd97
 	 }
 	 continue;
       }
