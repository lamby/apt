--- conflicted
+++ resolved
@@ -249,18 +249,14 @@
    const char *nullreorderlist[] = {0};
    while(tagfile.Step(section)) {
 	 string const pkgname = section.FindS("Package");
-<<<<<<< HEAD
-=======
 	 string pkgarch = section.FindS("Architecture");
 	 if (pkgarch.empty() == true)
 	    pkgarch = "native";
->>>>>>> 8d4c859d
 	 // Silently ignore unknown packages and packages with no actual
 	 // version.
 	 pkgCache::PkgIterator pkg = Cache->FindPkg(pkgname, pkgarch);
 	 if(pkg.end() || pkg.VersionList().end()) 
 	    continue;
-<<<<<<< HEAD
 	 StateCache const &P = PkgState[pkg->ID];
 	 bool newAuto = (P.Flags & Flag::Auto);
 	 // skip not installed or now-removed ones if requested
@@ -271,26 +267,18 @@
 	    // The section is obsolete if it contains no other tag
 	    unsigned int const count = section.Count();
 	    if (count < 2 ||
-		(count == 2 && section.Exists("Auto-Installed")))
+		(count == 2 && section.Exists("Auto-Installed")) ||
+		(count == 3 && section.Exists("Auto-Installed") && section.Exists("Architecture")))
 	       continue;
 	    else
 	       newAuto = false;
 	 }
 	 if(_config->FindB("Debug::pkgAutoRemove",false))
 	    std::clog << "Update existing AutoInstall info: " 
-		      << pkgname << std::endl;
-	 TFRewriteData rewrite[2];
-	 rewrite[0].Tag = "Auto-Installed";
-	 rewrite[0].Rewrite = newAuto ? "1" : "0";
-=======
-	 bool const newAuto = (PkgState[pkg->ID].Flags & Flag::Auto);
-	 if(_config->FindB("Debug::pkgAutoRemove",false))
-	    std::clog << "Update existing AutoInstall info: " 
 		      << pkg.FullName() << std::endl;
 	 TFRewriteData rewrite[3];
 	 rewrite[0].Tag = "Architecture";
 	 rewrite[0].Rewrite = pkg.Arch();
->>>>>>> 8d4c859d
 	 rewrite[0].NewTag = 0;
 	 rewrite[1].Tag = "Auto-Installed";
 	 rewrite[1].Rewrite = newAuto ? "1" : "0";
@@ -304,29 +292,20 @@
    // then write the ones we have not seen yet
    std::ostringstream ostr;
    for(pkgCache::PkgIterator pkg=Cache->PkgBegin(); !pkg.end(); pkg++) {
-<<<<<<< HEAD
       StateCache const &P = PkgState[pkg->ID];
       if(P.Flags & Flag::Auto) {
-	 if (pkgs_seen.find(pkg.Name()) != pkgs_seen.end()) {
-=======
-      if(PkgState[pkg->ID].Flags & Flag::Auto) {
 	 if (pkgs_seen.find(pkg.FullName()) != pkgs_seen.end()) {
->>>>>>> 8d4c859d
 	    if(debug_autoremove)
 	       std::clog << "Skipping already written " << pkg.FullName() << std::endl;
 	    continue;
 	 }
 	 // skip not installed ones if requested
-<<<<<<< HEAD
 	 if (InstalledOnly && (
 	     (pkg->CurrentVer == 0 && P.Mode != ModeInstall) ||
 	     (pkg->CurrentVer != 0 && P.Mode == ModeDelete)))
-=======
-	 if(InstalledOnly && pkg->CurrentVer == 0)
 	    continue;
 	 const char* const pkgarch = pkg.Arch();
 	 if (strcmp(pkgarch, "all") == 0)
->>>>>>> 8d4c859d
 	    continue;
 	 if(debug_autoremove)
 	    std::clog << "Writing new AutoInstall: " << pkg.FullName() << std::endl;
