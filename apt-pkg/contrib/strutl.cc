// -*- mode: cpp; mode: fold -*-
// Description								/*{{{*/
// $Id: strutl.cc,v 1.48 2003/07/18 14:15:11 mdz Exp $
/* ######################################################################

   String Util - Some useful string functions.

   These have been collected from here and there to do all sorts of useful
   things to strings. They are useful in file parsers, URI handlers and
   especially in APT methods.   
   
   This source is placed in the Public Domain, do with it what you will
   It was originally written by Jason Gunthorpe <jgg@gpu.srv.ualberta.ca>
   
   ##################################################################### */
									/*}}}*/
// Includes								/*{{{*/
#include <apt-pkg/strutl.h>
#include <apt-pkg/fileutl.h>
#include <apt-pkg/error.h>

#include <apti18n.h>
    
#include <ctype.h>
#include <string.h>
#include <stdio.h>
#include <algorithm>
#include <unistd.h>
#include <regex.h>
#include <errno.h>
#include <stdarg.h>
#include <iconv.h>

#include "config.h"

using namespace std;
									/*}}}*/

// UTF8ToCodeset - Convert some UTF-8 string for some codeset   	/*{{{*/
// ---------------------------------------------------------------------
/* This is handy to use before display some information for enduser  */
bool UTF8ToCodeset(const char *codeset, const string &orig, string *dest)
{
  iconv_t cd;
  const char *inbuf;
  char *inptr, *outbuf;
  size_t insize, bufsize;
  dest->clear();

  cd = iconv_open(codeset, "UTF-8");
  if (cd == (iconv_t)(-1)) {
     // Something went wrong
     if (errno == EINVAL)
	_error->Error("conversion from 'UTF-8' to '%s' not available",
               codeset);
     else
	perror("iconv_open");
     
     return false;
  }

  insize = bufsize = orig.size();
  inbuf = orig.data();
  inptr = (char *)inbuf;
  outbuf = new char[bufsize];
  size_t lastError = -1;

  while (insize != 0)
  {
     char *outptr = outbuf;
     size_t outsize = bufsize;
     size_t const err = iconv(cd, &inptr, &insize, &outptr, &outsize);
     dest->append(outbuf, outptr - outbuf);
     if (err == (size_t)(-1))
     {
	switch (errno)
	{
	case EILSEQ:
	   insize--;
	   inptr++;
	   // replace a series of unknown multibytes with a single "?"
	   if (lastError != insize) {
	      lastError = insize - 1;
	      dest->append("?");
	   }
	   break;
	case EINVAL:
	   insize = 0;
	   break;
	case E2BIG:
	   if (outptr == outbuf)
	   {
	      bufsize *= 2;
	      delete[] outbuf;
	      outbuf = new char[bufsize];
	   }
	   break;
	}
     }
  }

  delete[] outbuf;
  
  iconv_close(cd);

  return true;
}
									/*}}}*/
// strstrip - Remove white space from the front and back of a string	/*{{{*/
// ---------------------------------------------------------------------
/* This is handy to use when parsing a file. It also removes \n's left 
   over from fgets and company */
char *_strstrip(char *String)
{
   for (;*String != 0 && (*String == ' ' || *String == '\t'); String++);

   if (*String == 0)
      return String;

   char *End = String + strlen(String) - 1;
   for (;End != String - 1 && (*End == ' ' || *End == '\t' || *End == '\n' ||
			       *End == '\r'); End--);
   End++;
   *End = 0;
   return String;
};
									/*}}}*/
// strtabexpand - Converts tabs into 8 spaces				/*{{{*/
// ---------------------------------------------------------------------
/* */
char *_strtabexpand(char *String,size_t Len)
{
   for (char *I = String; I != I + Len && *I != 0; I++)
   {
      if (*I != '\t')
	 continue;
      if (I + 8 > String + Len)
      {
	 *I = 0;
	 return String;
      }

      /* Assume the start of the string is 0 and find the next 8 char
         division */
      int Len;
      if (String == I)
	 Len = 1;
      else
	 Len = 8 - ((String - I) % 8);
      Len -= 2;
      if (Len <= 0)
      {
	 *I = ' ';
	 continue;
      }
      
      memmove(I + Len,I + 1,strlen(I) + 1);
      for (char *J = I; J + Len != I; *I = ' ', I++);
   }
   return String;
}
									/*}}}*/
// ParseQuoteWord - Parse a single word out of a string			/*{{{*/
// ---------------------------------------------------------------------
/* This grabs a single word, converts any % escaped characters to their
   proper values and advances the pointer. Double quotes are understood
   and striped out as well. This is for URI/URL parsing. It also can 
   understand [] brackets.*/
bool ParseQuoteWord(const char *&String,string &Res)
{
   // Skip leading whitespace
   const char *C = String;
   for (;*C != 0 && *C == ' '; C++);
   if (*C == 0)
      return false;
   
   // Jump to the next word
   for (;*C != 0 && isspace(*C) == 0; C++)
   {
      if (*C == '"')
      {
	 for (C++; *C != 0 && *C != '"'; C++);
	 if (*C == 0)
	    return false;
      }
      if (*C == '[')
      {
	 for (C++; *C != 0 && *C != ']'; C++);
	 if (*C == 0)
	    return false;
      }
   }

   // Now de-quote characters
   char Buffer[1024];
   char Tmp[3];
   const char *Start = String;
   char *I;
   for (I = Buffer; I < Buffer + sizeof(Buffer) && Start != C; I++)
   {
      if (*Start == '%' && Start + 2 < C)
      {
	 Tmp[0] = Start[1];
	 Tmp[1] = Start[2];
	 Tmp[2] = 0;
	 *I = (char)strtol(Tmp,0,16);
	 Start += 3;
	 continue;
      }
      if (*Start != '"')
	 *I = *Start;
      else
	 I--;
      Start++;
   }
   *I = 0;
   Res = Buffer;
   
   // Skip ending white space
   for (;*C != 0 && isspace(*C) != 0; C++);
   String = C;
   return true;
}
									/*}}}*/
// ParseCWord - Parses a string like a C "" expression			/*{{{*/
// ---------------------------------------------------------------------
/* This expects a series of space separated strings enclosed in ""'s. 
   It concatenates the ""'s into a single string. */
bool ParseCWord(const char *&String,string &Res)
{
   // Skip leading whitespace
   const char *C = String;
   for (;*C != 0 && *C == ' '; C++);
   if (*C == 0)
      return false;
   
   char Buffer[1024];
   char *Buf = Buffer;
   if (strlen(String) >= sizeof(Buffer))
       return false;
       
   for (; *C != 0; C++)
   {
      if (*C == '"')
      {
	 for (C++; *C != 0 && *C != '"'; C++)
	    *Buf++ = *C;
	 
	 if (*C == 0)
	    return false;
	 
	 continue;
      }      
      
      if (C != String && isspace(*C) != 0 && isspace(C[-1]) != 0)
	 continue;
      if (isspace(*C) == 0)
	 return false;
      *Buf++ = ' ';
   }
   *Buf = 0;
   Res = Buffer;
   String = C;
   return true;
}
									/*}}}*/
// QuoteString - Convert a string into quoted from			/*{{{*/
// ---------------------------------------------------------------------
/* */
string QuoteString(const string &Str, const char *Bad)
{
   string Res;
   for (string::const_iterator I = Str.begin(); I != Str.end(); I++)
   {
      if (strchr(Bad,*I) != 0 || isprint(*I) == 0 || 
	  *I <= 0x20 || *I >= 0x7F)
      {
	 char Buf[10];
	 sprintf(Buf,"%%%02x",(int)*I);
	 Res += Buf;
      }
      else
	 Res += *I;
   }
   return Res;
}
									/*}}}*/
// DeQuoteString - Convert a string from quoted from                    /*{{{*/
// ---------------------------------------------------------------------
/* This undoes QuoteString */
string DeQuoteString(const string &Str)
{
   string Res;
   for (string::const_iterator I = Str.begin(); I != Str.end(); I++)
   {
      if (*I == '%' && I + 2 < Str.end())
      {
	 char Tmp[3];
	 Tmp[0] = I[1];
	 Tmp[1] = I[2];
	 Tmp[2] = 0;
	 Res += (char)strtol(Tmp,0,16);
	 I += 2;
	 continue;
      }
      else
	 Res += *I;
   }
   return Res;   
}

                                                                        /*}}}*/
// SizeToStr - Convert a long into a human readable size		/*{{{*/
// ---------------------------------------------------------------------
/* A max of 4 digits are shown before conversion to the next highest unit. 
   The max length of the string will be 5 chars unless the size is > 10
   YottaBytes (E24) */
string SizeToStr(double Size)
{
   char S[300];
   double ASize;
   if (Size >= 0)
      ASize = Size;
   else
      ASize = -1*Size;
   
   /* bytes, KiloBytes, MegaBytes, GigaBytes, TeraBytes, PetaBytes, 
      ExaBytes, ZettaBytes, YottaBytes */
   char Ext[] = {'\0','k','M','G','T','P','E','Z','Y'};
   int I = 0;
   while (I <= 8)
   {
      if (ASize < 100 && I != 0)
      {
         sprintf(S,"%'.1f%c",ASize,Ext[I]);
	 break;
      }
      
      if (ASize < 10000)
      {
         sprintf(S,"%'.0f%c",ASize,Ext[I]);
	 break;
      }
      ASize /= 1000.0;
      I++;
   }
   
   return S;
}
									/*}}}*/
// TimeToStr - Convert the time into a string				/*{{{*/
// ---------------------------------------------------------------------
/* Converts a number of seconds to a hms format */
string TimeToStr(unsigned long Sec)
{
   char S[300];
   
   while (1)
   {
      if (Sec > 60*60*24)
      {
	 //d means days, h means hours, min means minutes, s means seconds
	 sprintf(S,_("%lid %lih %limin %lis"),Sec/60/60/24,(Sec/60/60) % 24,(Sec/60) % 60,Sec % 60);
	 break;
      }
      
      if (Sec > 60*60)
      {
	 //h means hours, min means minutes, s means seconds
	 sprintf(S,_("%lih %limin %lis"),Sec/60/60,(Sec/60) % 60,Sec % 60);
	 break;
      }
      
      if (Sec > 60)
      {
	 //min means minutes, s means seconds
	 sprintf(S,_("%limin %lis"),Sec/60,Sec % 60);
	 break;
      }

      //s means seconds
      sprintf(S,_("%lis"),Sec);
      break;
   }
   
   return S;
}
									/*}}}*/
// SubstVar - Substitute a string for another string			/*{{{*/
// ---------------------------------------------------------------------
/* This replaces all occurances of Subst with Contents in Str. */
string SubstVar(const string &Str,const string &Subst,const string &Contents)
{
   string::size_type Pos = 0;
   string::size_type OldPos = 0;
   string Temp;
   
   while (OldPos < Str.length() && 
	  (Pos = Str.find(Subst,OldPos)) != string::npos)
   {
      Temp += string(Str,OldPos,Pos) + Contents;
      OldPos = Pos + Subst.length();      
   }
   
   if (OldPos == 0)
      return Str;
   
   return Temp + string(Str,OldPos);
}

string SubstVar(string Str,const struct SubstVar *Vars)
{
   for (; Vars->Subst != 0; Vars++)
      Str = SubstVar(Str,Vars->Subst,*Vars->Contents);
   return Str;
}
									/*}}}*/
// OutputInDepth - return a string with separator multiplied with depth /*{{{*/
// ---------------------------------------------------------------------
/* Returns a string with the supplied separator depth + 1 times in it */
std::string OutputInDepth(const unsigned long Depth, const char* Separator)
{
   std::string output = "";
   for(unsigned long d=Depth+1; d > 0; d--)
      output.append(Separator);
   return output;
}
									/*}}}*/
// URItoFileName - Convert the uri into a unique file name		/*{{{*/
// ---------------------------------------------------------------------
/* This converts a URI into a safe filename. It quotes all unsafe characters
   and converts / to _ and removes the scheme identifier. The resulting
   file name should be unique and never occur again for a different file */
string URItoFileName(const string &URI)
{
   // Nuke 'sensitive' items
   ::URI U(URI);
   U.User.clear();
   U.Password.clear();
   U.Access.clear();
   
   // "\x00-\x20{}|\\\\^\\[\\]<>\"\x7F-\xFF";
   string NewURI = QuoteString(U,"\\|{}[]<>\"^~_=!@#$%^&*");
   replace(NewURI.begin(),NewURI.end(),'/','_');
   return NewURI;
}
									/*}}}*/
// Base64Encode - Base64 Encoding routine for short strings		/*{{{*/
// ---------------------------------------------------------------------
/* This routine performs a base64 transformation on a string. It was ripped
   from wget and then patched and bug fixed.
 
   This spec can be found in rfc2045 */
string Base64Encode(const string &S)
{
   // Conversion table.
   static char tbl[64] = {'A','B','C','D','E','F','G','H',
   			  'I','J','K','L','M','N','O','P',
                          'Q','R','S','T','U','V','W','X',
                          'Y','Z','a','b','c','d','e','f',
                          'g','h','i','j','k','l','m','n',
                          'o','p','q','r','s','t','u','v',
                          'w','x','y','z','0','1','2','3',
                          '4','5','6','7','8','9','+','/'};
   
   // Pre-allocate some space
   string Final;
   Final.reserve((4*S.length() + 2)/3 + 2);

   /* Transform the 3x8 bits to 4x6 bits, as required by
      base64.  */
   for (string::const_iterator I = S.begin(); I < S.end(); I += 3)
   {
      char Bits[3] = {0,0,0};
      Bits[0] = I[0];
      if (I + 1 < S.end())
	 Bits[1] = I[1];
      if (I + 2 < S.end())
	 Bits[2] = I[2];

      Final += tbl[Bits[0] >> 2];
      Final += tbl[((Bits[0] & 3) << 4) + (Bits[1] >> 4)];
      
      if (I + 1 >= S.end())
	 break;
      
      Final += tbl[((Bits[1] & 0xf) << 2) + (Bits[2] >> 6)];
      
      if (I + 2 >= S.end())
	 break;
      
      Final += tbl[Bits[2] & 0x3f];
   }

   /* Apply the padding elements, this tells how many bytes the remote
      end should discard */
   if (S.length() % 3 == 2)
      Final += '=';
   if (S.length() % 3 == 1)
      Final += "==";
   
   return Final;
}
									/*}}}*/
// stringcmp - Arbitrary string compare					/*{{{*/
// ---------------------------------------------------------------------
/* This safely compares two non-null terminated strings of arbitrary 
   length */
int stringcmp(const char *A,const char *AEnd,const char *B,const char *BEnd)
{
   for (; A != AEnd && B != BEnd; A++, B++)
      if (*A != *B)
	 break;
   
   if (A == AEnd && B == BEnd)
      return 0;
   if (A == AEnd)
      return 1;
   if (B == BEnd)
      return -1;
   if (*A < *B)
      return -1;
   return 1;
}

#if __GNUC__ >= 3
int stringcmp(string::const_iterator A,string::const_iterator AEnd,
	      const char *B,const char *BEnd)
{
   for (; A != AEnd && B != BEnd; A++, B++)
      if (*A != *B)
	 break;
   
   if (A == AEnd && B == BEnd)
      return 0;
   if (A == AEnd)
      return 1;
   if (B == BEnd)
      return -1;
   if (*A < *B)
      return -1;
   return 1;
}
int stringcmp(string::const_iterator A,string::const_iterator AEnd,
	      string::const_iterator B,string::const_iterator BEnd)
{
   for (; A != AEnd && B != BEnd; A++, B++)
      if (*A != *B)
	 break;
   
   if (A == AEnd && B == BEnd)
      return 0;
   if (A == AEnd)
      return 1;
   if (B == BEnd)
      return -1;
   if (*A < *B)
      return -1;
   return 1;
}
#endif
									/*}}}*/
// stringcasecmp - Arbitrary case insensitive string compare		/*{{{*/
// ---------------------------------------------------------------------
/* */
int stringcasecmp(const char *A,const char *AEnd,const char *B,const char *BEnd)
{
   for (; A != AEnd && B != BEnd; A++, B++)
      if (toupper(*A) != toupper(*B))
	 break;

   if (A == AEnd && B == BEnd)
      return 0;
   if (A == AEnd)
      return 1;
   if (B == BEnd)
      return -1;
   if (toupper(*A) < toupper(*B))
      return -1;
   return 1;
}
#if __GNUC__ >= 3
int stringcasecmp(string::const_iterator A,string::const_iterator AEnd,
		  const char *B,const char *BEnd)
{
   for (; A != AEnd && B != BEnd; A++, B++)
      if (toupper(*A) != toupper(*B))
	 break;

   if (A == AEnd && B == BEnd)
      return 0;
   if (A == AEnd)
      return 1;
   if (B == BEnd)
      return -1;
   if (toupper(*A) < toupper(*B))
      return -1;
   return 1;
}
int stringcasecmp(string::const_iterator A,string::const_iterator AEnd,
		  string::const_iterator B,string::const_iterator BEnd)
{
   for (; A != AEnd && B != BEnd; A++, B++)
      if (toupper(*A) != toupper(*B))
	 break;

   if (A == AEnd && B == BEnd)
      return 0;
   if (A == AEnd)
      return 1;
   if (B == BEnd)
      return -1;
   if (toupper(*A) < toupper(*B))
      return -1;
   return 1;
}
#endif
									/*}}}*/
// LookupTag - Lookup the value of a tag in a taged string		/*{{{*/
// ---------------------------------------------------------------------
/* The format is like those used in package files and the method 
   communication system */
string LookupTag(const string &Message,const char *Tag,const char *Default)
{
   // Look for a matching tag.
   int Length = strlen(Tag);
   for (string::const_iterator I = Message.begin(); I + Length < Message.end(); I++)
   {
      // Found the tag
      if (I[Length] == ':' && stringcasecmp(I,I+Length,Tag) == 0)
      {
	 // Find the end of line and strip the leading/trailing spaces
	 string::const_iterator J;
	 I += Length + 1;
	 for (; isspace(*I) != 0 && I < Message.end(); I++);
	 for (J = I; *J != '\n' && J < Message.end(); J++);
	 for (; J > I && isspace(J[-1]) != 0; J--);
	 
	 return string(I,J);
      }
      
      for (; *I != '\n' && I < Message.end(); I++);
   }   
   
   // Failed to find a match
   if (Default == 0)
      return string();
   return Default;
}
									/*}}}*/
// StringToBool - Converts a string into a boolean			/*{{{*/
// ---------------------------------------------------------------------
/* This inspects the string to see if it is true or if it is false and
   then returns the result. Several varients on true/false are checked. */
int StringToBool(const string &Text,int Default)
{
   char *End;
   int Res = strtol(Text.c_str(),&End,0);   
   if (End != Text.c_str() && Res >= 0 && Res <= 1)
      return Res;
   
   // Check for positives
   if (strcasecmp(Text.c_str(),"no") == 0 ||
       strcasecmp(Text.c_str(),"false") == 0 ||
       strcasecmp(Text.c_str(),"without") == 0 ||
       strcasecmp(Text.c_str(),"off") == 0 ||
       strcasecmp(Text.c_str(),"disable") == 0)
      return 0;
   
   // Check for negatives
   if (strcasecmp(Text.c_str(),"yes") == 0 ||
       strcasecmp(Text.c_str(),"true") == 0 ||
       strcasecmp(Text.c_str(),"with") == 0 ||
       strcasecmp(Text.c_str(),"on") == 0 ||
       strcasecmp(Text.c_str(),"enable") == 0)
      return 1;
   
   return Default;
}
									/*}}}*/
// TimeRFC1123 - Convert a time_t into RFC1123 format			/*{{{*/
// ---------------------------------------------------------------------
/* This converts a time_t into a string time representation that is
   year 2000 complient and timezone neutral */
string TimeRFC1123(time_t Date)
{
   struct tm Conv = *gmtime(&Date);
   char Buf[300];

   const char *Day[] = {"Sun","Mon","Tue","Wed","Thu","Fri","Sat"};
   const char *Month[] = {"Jan","Feb","Mar","Apr","May","Jun","Jul",
                          "Aug","Sep","Oct","Nov","Dec"};

   sprintf(Buf,"%s, %02i %s %i %02i:%02i:%02i GMT",Day[Conv.tm_wday],
	   Conv.tm_mday,Month[Conv.tm_mon],Conv.tm_year+1900,Conv.tm_hour,
	   Conv.tm_min,Conv.tm_sec);
   return Buf;
}
									/*}}}*/
// ReadMessages - Read messages from the FD				/*{{{*/
// ---------------------------------------------------------------------
/* This pulls full messages from the input FD into the message buffer. 
   It assumes that messages will not pause during transit so no
   fancy buffering is used.

   In particular: this reads blocks from the input until it believes
   that it's run out of input text.  Each block is terminated by a
   double newline ('\n' followed by '\n').  As noted below, there is a
   bug in this code: it assumes that all the blocks have been read if
   it doesn't see additional text in the buffer after the last one is
   parsed, which will cause it to lose blocks if the last block
   coincides with the end of the buffer.
 */
bool ReadMessages(int Fd, vector<string> &List)
{
   char Buffer[64000];
   char *End = Buffer;
   // Represents any left-over from the previous iteration of the
   // parse loop.  (i.e., if a message is split across the end
   // of the buffer, it goes here)
   string PartialMessage;
   
   while (1)
   {
      int Res = read(Fd,End,sizeof(Buffer) - (End-Buffer));
      if (Res < 0 && errno == EINTR)
	 continue;
      
      // Process is dead, this is kind of bad..
      if (Res == 0)
	 return false;
      
      // No data
      if (Res < 0 && errno == EAGAIN)
	 return true;
      if (Res < 0)
	 return false;
			      
      End += Res;
      
      // Look for the end of the message
      for (char *I = Buffer; I + 1 < End; I++)
      {
	 if (I[0] != '\n' || I[1] != '\n')
	    continue;
	 
	 // Pull the message out
	 string Message(Buffer,I-Buffer);
	 PartialMessage += Message;

	 // Fix up the buffer
	 for (; I < End && *I == '\n'; I++);
	 End -= I-Buffer;	 
	 memmove(Buffer,I,End-Buffer);
	 I = Buffer;
	 
	 List.push_back(PartialMessage);
	 PartialMessage.clear();
      }
      if (End != Buffer)
	{
	  // If there's text left in the buffer, store it
	  // in PartialMessage and throw the rest of the buffer
	  // away.  This allows us to handle messages that
	  // are longer than the static buffer size.
	  PartialMessage += string(Buffer, End);
	  End = Buffer;
	}
      else
	{
	  // BUG ALERT: if a message block happens to end at a
	  // multiple of 64000 characters, this will cause it to
	  // terminate early, leading to a badly formed block and
	  // probably crashing the method.  However, this is the only
	  // way we have to find the end of the message block.  I have
	  // an idea of how to fix this, but it will require changes
	  // to the protocol (essentially to mark the beginning and
	  // end of the block).
	  //
	  //  -- dburrows 2008-04-02
	  return true;
	}

      if (WaitFd(Fd) == false)
	 return false;
   }   
}
									/*}}}*/
// MonthConv - Converts a month string into a number			/*{{{*/
// ---------------------------------------------------------------------
/* This was lifted from the boa webserver which lifted it from 'wn-v1.07'
   Made it a bit more robust with a few touppers though. */
static int MonthConv(char *Month)
{
   switch (toupper(*Month)) 
   {
      case 'A':
      return toupper(Month[1]) == 'P'?3:7;
      case 'D':
      return 11;
      case 'F':
      return 1;
      case 'J':
      if (toupper(Month[1]) == 'A')
	 return 0;
      return toupper(Month[2]) == 'N'?5:6;
      case 'M':
      return toupper(Month[2]) == 'R'?2:4;
      case 'N':
      return 10;
      case 'O':
      return 9;
      case 'S':
      return 8;

      // Pretend it is January..
      default:
      return 0;
   }   
}
									/*}}}*/
// timegm - Internal timegm function if gnu is not available		/*{{{*/
// ---------------------------------------------------------------------
/* Ripped this evil little function from wget - I prefer the use of 
   GNU timegm if possible as this technique will have interesting problems
   with leap seconds, timezones and other.
   
   Converts struct tm to time_t, assuming the data in tm is UTC rather
   than local timezone (mktime assumes the latter).
   
   Contributed by Roger Beeman <beeman@cisco.com>, with the help of
   Mark Baushke <mdb@cisco.com> and the rest of the Gurus at CISCO. */

/* Turned it into an autoconf check, because GNU is not the only thing which
   can provide timegm. -- 2002-09-22, Joel Baker */

#ifndef HAVE_TIMEGM // Now with autoconf!
static time_t timegm(struct tm *t)
{
   time_t tl, tb;
   
   tl = mktime (t);
   if (tl == -1)
      return -1;
   tb = mktime (gmtime (&tl));
   return (tl <= tb ? (tl + (tl - tb)) : (tl - (tb - tl)));
}
#endif
									/*}}}*/
// StrToTime - Converts a string into a time_t				/*{{{*/
// ---------------------------------------------------------------------
/* This handles all 3 populare time formats including RFC 1123, RFC 1036
   and the C library asctime format. It requires the GNU library function
   'timegm' to convert a struct tm in UTC to a time_t. For some bizzar
   reason the C library does not provide any such function :< This also
   handles the weird, but unambiguous FTP time format*/
bool StrToTime(const string &Val,time_t &Result)
{
   struct tm Tm;
   char Month[10];
   const char *I = Val.c_str();
   
   // Skip the day of the week
   for (;*I != 0  && *I != ' '; I++);
   
   // Handle RFC 1123 time
   Month[0] = 0;
   if (sscanf(I," %d %3s %d %d:%d:%d GMT",&Tm.tm_mday,Month,&Tm.tm_year,
	      &Tm.tm_hour,&Tm.tm_min,&Tm.tm_sec) != 6)
   {
      // Handle RFC 1036 time
      if (sscanf(I," %d-%3s-%d %d:%d:%d GMT",&Tm.tm_mday,Month,
		 &Tm.tm_year,&Tm.tm_hour,&Tm.tm_min,&Tm.tm_sec) == 6)
	 Tm.tm_year += 1900;
      else
      {
	 // asctime format
	 if (sscanf(I," %3s %d %d:%d:%d %d",Month,&Tm.tm_mday,
		    &Tm.tm_hour,&Tm.tm_min,&Tm.tm_sec,&Tm.tm_year) != 6)
	 {
	    // 'ftp' time
	    if (sscanf(Val.c_str(),"%4d%2d%2d%2d%2d%2d",&Tm.tm_year,&Tm.tm_mon,
		       &Tm.tm_mday,&Tm.tm_hour,&Tm.tm_min,&Tm.tm_sec) != 6)
	       return false;
	    Tm.tm_mon--;
	 }	 
      }
   }
   
   Tm.tm_isdst = 0;
   if (Month[0] != 0)
      Tm.tm_mon = MonthConv(Month);
   Tm.tm_year -= 1900;
   
   // Convert to local time and then to GMT
   Result = timegm(&Tm);
   return true;
}
									/*}}}*/
// StrToNum - Convert a fixed length string to a number			/*{{{*/
// ---------------------------------------------------------------------
/* This is used in decoding the crazy fixed length string headers in 
   tar and ar files. */
bool StrToNum(const char *Str,unsigned long &Res,unsigned Len,unsigned Base)
{
   char S[30];
   if (Len >= sizeof(S))
      return false;
   memcpy(S,Str,Len);
   S[Len] = 0;
   
   // All spaces is a zero
   Res = 0;
   unsigned I;
   for (I = 0; S[I] == ' '; I++);
   if (S[I] == 0)
      return true;
   
   char *End;
   Res = strtoul(S,&End,Base);
   if (End == S)
      return false;
   
   return true;
}
									/*}}}*/
// HexDigit - Convert a hex character into an integer			/*{{{*/
// ---------------------------------------------------------------------
/* Helper for Hex2Num */
static int HexDigit(int c)
{   
   if (c >= '0' && c <= '9')
      return c - '0';
   if (c >= 'a' && c <= 'f')
      return c - 'a' + 10;
   if (c >= 'A' && c <= 'F')
      return c - 'A' + 10;
   return 0;
}
									/*}}}*/
// Hex2Num - Convert a long hex number into a buffer			/*{{{*/
// ---------------------------------------------------------------------
/* The length of the buffer must be exactly 1/2 the length of the string. */
bool Hex2Num(const string &Str,unsigned char *Num,unsigned int Length)
{
   if (Str.length() != Length*2)
      return false;
   
   // Convert each digit. We store it in the same order as the string
   int J = 0;
   for (string::const_iterator I = Str.begin(); I != Str.end();J++, I += 2)
   {
      if (isxdigit(*I) == 0 || isxdigit(I[1]) == 0)
	 return false;
      
      Num[J] = HexDigit(I[0]) << 4;
      Num[J] += HexDigit(I[1]);
   }
   
   return true;
}
									/*}}}*/
// TokSplitString - Split a string up by a given token			/*{{{*/
// ---------------------------------------------------------------------
/* This is intended to be a faster splitter, it does not use dynamic
   memories. Input is changed to insert nulls at each token location. */
bool TokSplitString(char Tok,char *Input,char **List,
		    unsigned long ListMax)
{
   // Strip any leading spaces
   char *Start = Input;
   char *Stop = Start + strlen(Start);
   for (; *Start != 0 && isspace(*Start) != 0; Start++);

   unsigned long Count = 0;
   char *Pos = Start;
   while (Pos != Stop)
   {
      // Skip to the next Token
      for (; Pos != Stop && *Pos != Tok; Pos++);
      
      // Back remove spaces
      char *End = Pos;
      for (; End > Start && (End[-1] == Tok || isspace(End[-1]) != 0); End--);
      *End = 0;
      
      List[Count++] = Start;
      if (Count >= ListMax)
      {
	 List[Count-1] = 0;
	 return false;
      }
      
      // Advance pos
      for (; Pos != Stop && (*Pos == Tok || isspace(*Pos) != 0 || *Pos == 0); Pos++);
      Start = Pos;
   }
   
   List[Count] = 0;
   return true;
}
									/*}}}*/
// ExplodeString - Split a string up into a vector			/*{{{*/
// ---------------------------------------------------------------------
/* This can be used to split a given string up into a vector, so the
   propose is the same as in the method above and this one is a bit slower
   also, but the advantage is that we an iteratable vector */
<<<<<<< HEAD
vector<string> ExplodeString(string const &haystack, char const &split) {
	string::const_iterator start = haystack.begin();
	string::const_iterator end = start;
	vector<string> exploded;
	do {
		for (; end != haystack.end() && *end != split; ++end);
		exploded.push_back(string(start, end));
		start = end + 1;
	} while (end != haystack.end() && (++end) != haystack.end());
	return exploded;
=======
vector<string> ExplodeString(string const &haystack, char const &split)
{
   string::const_iterator start = haystack.begin();
   string::const_iterator end = start;
   vector<string> exploded;
   do {
      for (; end != haystack.end() && *end != split; ++end);
      exploded.push_back(string(start, end));
      start = end + 1;
   } while (end != haystack.end() && (++end) != haystack.end());
   return exploded;
>>>>>>> d9dedf30
}
									/*}}}*/
// RegexChoice - Simple regex list/list matcher				/*{{{*/
// ---------------------------------------------------------------------
/* */
unsigned long RegexChoice(RxChoiceList *Rxs,const char **ListBegin,
		      const char **ListEnd)
{
   for (RxChoiceList *R = Rxs; R->Str != 0; R++)
      R->Hit = false;

   unsigned long Hits = 0;
   for (; ListBegin != ListEnd; ListBegin++)
   {
      // Check if the name is a regex
      const char *I;
      bool Regex = true;
      for (I = *ListBegin; *I != 0; I++)
	 if (*I == '.' || *I == '?' || *I == '*' || *I == '|')
	    break;
      if (*I == 0)
	 Regex = false;
	 
      // Compile the regex pattern
      regex_t Pattern;
      if (Regex == true)
	 if (regcomp(&Pattern,*ListBegin,REG_EXTENDED | REG_ICASE |
		     REG_NOSUB) != 0)
	    Regex = false;
	 
      // Search the list
      bool Done = false;
      for (RxChoiceList *R = Rxs; R->Str != 0; R++)
      {
	 if (R->Str[0] == 0)
	    continue;
	 
	 if (strcasecmp(R->Str,*ListBegin) != 0)
	 {
	    if (Regex == false)
	       continue;
	    if (regexec(&Pattern,R->Str,0,0,0) != 0)
	       continue;
	 }
	 Done = true;
	 
	 if (R->Hit == false)
	    Hits++;
	 
	 R->Hit = true;
      }
      
      if (Regex == true)
	 regfree(&Pattern);
      
      if (Done == false)
	 _error->Warning(_("Selection %s not found"),*ListBegin);
   }
   
   return Hits;
}
									/*}}}*/
// ioprintf - C format string outputter to C++ iostreams		/*{{{*/
// ---------------------------------------------------------------------
/* This is used to make the internationalization strings easier to translate
   and to allow reordering of parameters */
void ioprintf(ostream &out,const char *format,...) 
{
   va_list args;
   va_start(args,format);
   
   // sprintf the description
   char S[4096];
   vsnprintf(S,sizeof(S),format,args);
   out << S;
}
									/*}}}*/
// strprintf - C format string outputter to C++ strings 		/*{{{*/
// ---------------------------------------------------------------------
/* This is used to make the internationalization strings easier to translate
   and to allow reordering of parameters */
void strprintf(string &out,const char *format,...) 
{
   va_list args;
   va_start(args,format);
   
   // sprintf the description
   char S[4096];
   vsnprintf(S,sizeof(S),format,args);
   out = string(S);
}
									/*}}}*/
// safe_snprintf - Safer snprintf					/*{{{*/
// ---------------------------------------------------------------------
/* This is a snprintf that will never (ever) go past 'End' and returns a
   pointer to the end of the new string. The returned string is always null
   terminated unless Buffer == end. This is a better alterantive to using
   consecutive snprintfs. */
char *safe_snprintf(char *Buffer,char *End,const char *Format,...)
{
   va_list args;
   unsigned long Did;

   va_start(args,Format);

   if (End <= Buffer)
      return End;

   Did = vsnprintf(Buffer,End - Buffer,Format,args);
   if (Did < 0 || Buffer + Did > End)
      return End;
   return Buffer + Did;
}
									/*}}}*/

// tolower_ascii - tolower() function that ignores the locale		/*{{{*/
// ---------------------------------------------------------------------
/* */
int tolower_ascii(int c)
{
   if (c >= 'A' and c <= 'Z')
      return c + 32;
   return c;
}
									/*}}}*/

// CheckDomainList - See if Host is in a , seperate list		/*{{{*/
// ---------------------------------------------------------------------
/* The domain list is a comma seperate list of domains that are suffix
   matched against the argument */
bool CheckDomainList(const string &Host,const string &List)
{
   string::const_iterator Start = List.begin();
   for (string::const_iterator Cur = List.begin(); Cur <= List.end(); Cur++)
   {
      if (Cur < List.end() && *Cur != ',')
	 continue;
      
      // Match the end of the string..
      if ((Host.size() >= (unsigned)(Cur - Start)) &&
	  Cur - Start != 0 &&
	  stringcasecmp(Host.end() - (Cur - Start),Host.end(),Start,Cur) == 0)
	 return true;
      
      Start = Cur + 1;
   }
   return false;
}
									/*}}}*/

// URI::CopyFrom - Copy from an object					/*{{{*/
// ---------------------------------------------------------------------
/* This parses the URI into all of its components */
void URI::CopyFrom(const string &U)
{
   string::const_iterator I = U.begin();

   // Locate the first colon, this separates the scheme
   for (; I < U.end() && *I != ':' ; I++);
   string::const_iterator FirstColon = I;

   /* Determine if this is a host type URI with a leading double //
      and then search for the first single / */
   string::const_iterator SingleSlash = I;
   if (I + 3 < U.end() && I[1] == '/' && I[2] == '/')
      SingleSlash += 3;
   
   /* Find the / indicating the end of the hostname, ignoring /'s in the
      square brackets */
   bool InBracket = false;
   for (; SingleSlash < U.end() && (*SingleSlash != '/' || InBracket == true); SingleSlash++)
   {
      if (*SingleSlash == '[')
	 InBracket = true;
      if (InBracket == true && *SingleSlash == ']')
	 InBracket = false;
   }
   
   if (SingleSlash > U.end())
      SingleSlash = U.end();

   // We can now write the access and path specifiers
   Access.assign(U.begin(),FirstColon);
   if (SingleSlash != U.end())
      Path.assign(SingleSlash,U.end());
   if (Path.empty() == true)
      Path = "/";

   // Now we attempt to locate a user:pass@host fragment
   if (FirstColon + 2 <= U.end() && FirstColon[1] == '/' && FirstColon[2] == '/')
      FirstColon += 3;
   else
      FirstColon += 1;
   if (FirstColon >= U.end())
      return;
   
   if (FirstColon > SingleSlash)
      FirstColon = SingleSlash;
   
   // Find the colon...
   I = FirstColon + 1;
   if (I > SingleSlash)
      I = SingleSlash;
   for (; I < SingleSlash && *I != ':'; I++);
   string::const_iterator SecondColon = I;
   
   // Search for the @ after the colon
   for (; I < SingleSlash && *I != '@'; I++);
   string::const_iterator At = I;
   
   // Now write the host and user/pass
   if (At == SingleSlash)
   {
      if (FirstColon < SingleSlash)
	 Host.assign(FirstColon,SingleSlash);
   }
   else
   {
      Host.assign(At+1,SingleSlash);
      User.assign(FirstColon,SecondColon);
      if (SecondColon < At)
	 Password.assign(SecondColon+1,At);
   }   
   
   // Now we parse the RFC 2732 [] hostnames.
   unsigned long PortEnd = 0;
   InBracket = false;
   for (unsigned I = 0; I != Host.length();)
   {
      if (Host[I] == '[')
      {
	 InBracket = true;
	 Host.erase(I,1);
	 continue;
      }
      
      if (InBracket == true && Host[I] == ']')
      {
	 InBracket = false;
	 Host.erase(I,1);
	 PortEnd = I;
	 continue;
      }
      I++;
   }
   
   // Tsk, weird.
   if (InBracket == true)
   {
      Host.clear();
      return;
   }
   
   // Now we parse off a port number from the hostname
   Port = 0;
   string::size_type Pos = Host.rfind(':');
   if (Pos == string::npos || Pos < PortEnd)
      return;
   
   Port = atoi(string(Host,Pos+1).c_str());
   Host.assign(Host,0,Pos);
}
									/*}}}*/
// URI::operator string - Convert the URI to a string			/*{{{*/
// ---------------------------------------------------------------------
/* */
URI::operator string()
{
   string Res;
   
   if (Access.empty() == false)
      Res = Access + ':';
   
   if (Host.empty() == false)
   {	 
      if (Access.empty() == false)
	 Res += "//";
          
      if (User.empty() == false)
      {
	 Res +=  User;
	 if (Password.empty() == false)
	    Res += ":" + Password;
	 Res += "@";
      }
      
      // Add RFC 2732 escaping characters
      if (Access.empty() == false &&
	  (Host.find('/') != string::npos || Host.find(':') != string::npos))
	 Res += '[' + Host + ']';
      else
	 Res += Host;
      
      if (Port != 0)
      {
	 char S[30];
	 sprintf(S,":%u",Port);
	 Res += S;
      }	 
   }
   
   if (Path.empty() == false)
   {
      if (Path[0] != '/')
	 Res += "/" + Path;
      else
	 Res += Path;
   }
   
   return Res;
}
									/*}}}*/
// URI::SiteOnly - Return the schema and site for the URI		/*{{{*/
// ---------------------------------------------------------------------
/* */
string URI::SiteOnly(const string &URI)
{
   ::URI U(URI);
   U.User.clear();
   U.Password.clear();
   U.Path.clear();
   U.Port = 0;
   return U;
}
									/*}}}*/<|MERGE_RESOLUTION|>--- conflicted
+++ resolved
@@ -1005,18 +1005,6 @@
 /* This can be used to split a given string up into a vector, so the
    propose is the same as in the method above and this one is a bit slower
    also, but the advantage is that we an iteratable vector */
-<<<<<<< HEAD
-vector<string> ExplodeString(string const &haystack, char const &split) {
-	string::const_iterator start = haystack.begin();
-	string::const_iterator end = start;
-	vector<string> exploded;
-	do {
-		for (; end != haystack.end() && *end != split; ++end);
-		exploded.push_back(string(start, end));
-		start = end + 1;
-	} while (end != haystack.end() && (++end) != haystack.end());
-	return exploded;
-=======
 vector<string> ExplodeString(string const &haystack, char const &split)
 {
    string::const_iterator start = haystack.begin();
@@ -1028,7 +1016,6 @@
       start = end + 1;
    } while (end != haystack.end() && (++end) != haystack.end());
    return exploded;
->>>>>>> d9dedf30
 }
 									/*}}}*/
 // RegexChoice - Simple regex list/list matcher				/*{{{*/
