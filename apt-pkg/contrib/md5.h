--- conflicted
+++ resolved
@@ -31,15 +31,8 @@
 
 #include "hashsum_template.h"
 
-<<<<<<< HEAD
-#include "hashsum_template.h"
-
 typedef HashSumValue<128> MD5SumValue;
 
-=======
-typedef HashSumValue<128> MD5SumValue;
-
->>>>>>> 71ecaad2
 class MD5Summation : public SummationImplementation
 {
    uint32_t Buf[4];
@@ -49,11 +42,7 @@
 
    public:
 
-<<<<<<< HEAD
-   bool Add(const unsigned char *inbuf, unsigned long inlen);
-=======
    bool Add(const unsigned char *inbuf, unsigned long long inlen);
->>>>>>> 71ecaad2
    using SummationImplementation::Add;
 
    MD5SumValue Result();
