// -*- mode: cpp; mode: fold -*-
// Description                                                          /*{{{*/
// $Id: hashsum_template.h,v 1.3 2001/05/07 05:05:47 jgg Exp $
/* ######################################################################

   HashSumValueTemplate - Generic Storage for a hash value
   
   ##################################################################### */
                                                                        /*}}}*/
#ifndef APTPKG_HASHSUM_TEMPLATE_H
#define APTPKG_HASHSUM_TEMPLATE_H

#include <apt-pkg/fileutl.h>

#include <string>
#include <cstring>
#include <algorithm>
#include <stdint.h>

<<<<<<< HEAD
#ifndef APT_8_CLEANER_HEADERS
using std::string;
using std::min;
#endif
=======
#include <apt-pkg/strutl.h>
>>>>>>> e75aa333

template<int N>
class HashSumValue
{
   unsigned char Sum[N/8];
   
   public:

   // Accessors
   bool operator ==(const HashSumValue &rhs) const
   {
      return memcmp(Sum,rhs.Sum,sizeof(Sum)) == 0;
   };
   bool operator !=(const HashSumValue &rhs) const
   {
      return memcmp(Sum,rhs.Sum,sizeof(Sum)) != 0;
   };

   std::string Value() const
   {
      char Conv[16] =
      { '0','1','2','3','4','5','6','7','8','9','a','b',
        'c','d','e','f'
      };
      char Result[((N/8)*2)+1];
      Result[(N/8)*2] = 0;
      
      // Convert each char into two letters
      int J = 0;
      int I = 0;
      for (; I != (N/8)*2; J++,I += 2)
      {
         Result[I] = Conv[Sum[J] >> 4];
         Result[I + 1] = Conv[Sum[J] & 0xF];
      }
      return std::string(Result);
   };
   
   inline void Value(unsigned char S[N/8])
   {
      for (int I = 0; I != sizeof(Sum); I++) 
         S[I] = Sum[I];
   };

   inline operator std::string() const 
   {
      return Value();
   };

   bool Set(std::string Str) 
   {
      return Hex2Num(Str,Sum,sizeof(Sum));
   };

   inline void Set(unsigned char S[N/8]) 
   {
      for (int I = 0; I != sizeof(Sum); I++) 
         Sum[I] = S[I];
   };

   HashSumValue(std::string Str) 
   {
         memset(Sum,0,sizeof(Sum));
         Set(Str);
   }
   HashSumValue()
   {
      memset(Sum,0,sizeof(Sum));
   }
};

class SummationImplementation
{
   public:
   virtual bool Add(const unsigned char *inbuf, unsigned long long inlen) = 0;
   inline bool Add(const char *inbuf, unsigned long long const inlen)
   { return Add((unsigned char *)inbuf, inlen); };

   inline bool Add(const unsigned char *Data)
   { return Add(Data, strlen((const char *)Data)); };
   inline bool Add(const char *Data)
   { return Add((const unsigned char *)Data, strlen((const char *)Data)); };

   inline bool Add(const unsigned char *Beg, const unsigned char *End)
   { return Add(Beg, End - Beg); };
   inline bool Add(const char *Beg, const char *End)
   { return Add((const unsigned char *)Beg, End - Beg); };

   bool AddFD(int Fd, unsigned long long Size = 0);
   bool AddFD(FileFd &Fd, unsigned long long Size = 0);
};

#endif<|MERGE_RESOLUTION|>--- conflicted
+++ resolved
@@ -17,14 +17,12 @@
 #include <algorithm>
 #include <stdint.h>
 
-<<<<<<< HEAD
+#include <apt-pkg/strutl.h>
+
 #ifndef APT_8_CLEANER_HEADERS
 using std::string;
 using std::min;
 #endif
-=======
-#include <apt-pkg/strutl.h>
->>>>>>> e75aa333
 
 template<int N>
 class HashSumValue
