// -*- mode: cpp; mode: fold -*-
// Description								/*{{{*/
// $Id: hashes.h,v 1.2 2001/03/11 05:30:20 jgg Exp $
/* ######################################################################

   Hashes - Simple wrapper around the hash functions
   
   This is just used to make building the methods simpler, this is the
   only interface required..
   
   ##################################################################### */
									/*}}}*/
#ifndef APTPKG_HASHES_H
#define APTPKG_HASHES_H


#include <apt-pkg/md5.h>
#include <apt-pkg/sha1.h>
#include <apt-pkg/sha2.h>

#include <algorithm>
#include <vector>
#include <cstring>

// helper class that contains hash function name
// and hash
class HashString
{
 protected:
   std::string Type;
   std::string Hash;
   static const char * _SupportedHashes[10];

 public:
   HashString(std::string Type, std::string Hash);
   HashString(std::string StringedHashString);  // init from str as "type:hash"
   HashString();

   // get hash type used
   std::string HashType() { return Type; };

   // verify the given filename against the currently loaded hash
   bool VerifyFile(std::string filename) const;

   // helper
   std::string toStr() const;                    // convert to str as "type:hash"
   bool empty() const;

   // return the list of hashes we support
   static const char** SupportedHashes();
};

class Hashes
{
   public:

   MD5Summation MD5;
   SHA1Summation SHA1;
   SHA256Summation SHA256;
   SHA512Summation SHA512;
   
   inline bool Add(const unsigned char *Data,unsigned long long Size)
   {
      return MD5.Add(Data,Size) && SHA1.Add(Data,Size) && SHA256.Add(Data,Size) && SHA512.Add(Data,Size);
   };
   inline bool Add(const char *Data) {return Add((unsigned char *)Data,strlen(Data));};
<<<<<<< HEAD
   inline bool AddFD(int const Fd,unsigned long Size = 0)
   { return AddFD(Fd, Size, true, true, true, true); };
   bool AddFD(int const Fd, unsigned long Size, bool const addMD5,
=======
   inline bool AddFD(int const Fd,unsigned long long Size = 0)
   { return AddFD(Fd, Size, true, true, true, true); };
   bool AddFD(int const Fd, unsigned long long Size, bool const addMD5,
>>>>>>> 71ecaad2
	      bool const addSHA1, bool const addSHA256, bool const addSHA512);
   inline bool Add(const unsigned char *Beg,const unsigned char *End) 
                  {return Add(Beg,End-Beg);};
};

#endif<|MERGE_RESOLUTION|>--- conflicted
+++ resolved
@@ -64,15 +64,9 @@
       return MD5.Add(Data,Size) && SHA1.Add(Data,Size) && SHA256.Add(Data,Size) && SHA512.Add(Data,Size);
    };
    inline bool Add(const char *Data) {return Add((unsigned char *)Data,strlen(Data));};
-<<<<<<< HEAD
-   inline bool AddFD(int const Fd,unsigned long Size = 0)
-   { return AddFD(Fd, Size, true, true, true, true); };
-   bool AddFD(int const Fd, unsigned long Size, bool const addMD5,
-=======
    inline bool AddFD(int const Fd,unsigned long long Size = 0)
    { return AddFD(Fd, Size, true, true, true, true); };
    bool AddFD(int const Fd, unsigned long long Size, bool const addMD5,
->>>>>>> 71ecaad2
 	      bool const addSHA1, bool const addSHA256, bool const addSHA512);
    inline bool Add(const unsigned char *Beg,const unsigned char *End) 
                   {return Add(Beg,End-Beg);};
