// -*- mode: cpp; mode: fold -*-
// Description								/*{{{*/
/* ######################################################################
   
   File Utilities
   
   CopyFile - Buffered copy of a single file
   GetLock - dpkg compatible lock file manipulation (fcntl)
   
   Most of this source is placed in the Public Domain, do with it what 
   you will
   It was originally written by Jason Gunthorpe <jgg@debian.org>.
   FileFd gzip support added by Martin Pitt <martin.pitt@canonical.com>
   
   The exception is RunScripts() it is under the GPLv2

   ##################################################################### */
									/*}}}*/
// Include Files							/*{{{*/
#include <config.h>

#include <apt-pkg/fileutl.h>
#include <apt-pkg/strutl.h>
#include <apt-pkg/error.h>
#include <apt-pkg/sptr.h>
#include <apt-pkg/aptconfiguration.h>
#include <apt-pkg/configuration.h>
#include <apt-pkg/macros.h>

#include <ctype.h>
#include <stdarg.h>
#include <stddef.h>
#include <sys/select.h>
#include <time.h>
#include <string>
#include <vector>
#include <cstdlib>
#include <cstring>
#include <cstdio>
#include <iostream>
#include <unistd.h>
#include <fcntl.h>
#include <sys/stat.h>
#include <sys/time.h>
#include <sys/wait.h>
#include <dirent.h>
#include <signal.h>
#include <errno.h>
#include <glob.h>
#include <pwd.h>

#include <set>
#include <algorithm>

#ifdef HAVE_ZLIB
	#include <zlib.h>
#endif
#ifdef HAVE_BZ2
	#include <bzlib.h>
#endif
#ifdef HAVE_LZMA
	#include <lzma.h>
#endif
#include <endian.h>
#include <stdint.h>

#include <apti18n.h>
									/*}}}*/

using namespace std;

// RunScripts - Run a set of scripts from a configuration subtree	/*{{{*/
// ---------------------------------------------------------------------
/* */
bool RunScripts(const char *Cnf)
{
   Configuration::Item const *Opts = _config->Tree(Cnf);
   if (Opts == 0 || Opts->Child == 0)
      return true;
   Opts = Opts->Child;

   // Fork for running the system calls
   pid_t Child = ExecFork();
   
   // This is the child
   if (Child == 0)
   {
      if (_config->FindDir("DPkg::Chroot-Directory","/") != "/") 
      {
         std::cerr << "Chrooting into " 
                   << _config->FindDir("DPkg::Chroot-Directory") 
                   << std::endl;
         if (chroot(_config->FindDir("DPkg::Chroot-Directory","/").c_str()) != 0)
            _exit(100);
      }

      if (chdir("/tmp/") != 0)
	 _exit(100);
	 
      unsigned int Count = 1;
      for (; Opts != 0; Opts = Opts->Next, Count++)
      {
	 if (Opts->Value.empty() == true)
	    continue;

         if(_config->FindB("Debug::RunScripts", false) == true)
            std::clog << "Running external script: '"
                      << Opts->Value << "'" << std::endl;

	 if (system(Opts->Value.c_str()) != 0)
	    _exit(100+Count);
      }
      _exit(0);
   }      

   // Wait for the child
   int Status = 0;
   while (waitpid(Child,&Status,0) != Child)
   {
      if (errno == EINTR)
	 continue;
      return _error->Errno("waitpid","Couldn't wait for subprocess");
   }

   // Restore sig int/quit
   signal(SIGQUIT,SIG_DFL);
   signal(SIGINT,SIG_DFL);   

   // Check for an error code.
   if (WIFEXITED(Status) == 0 || WEXITSTATUS(Status) != 0)
   {
      unsigned int Count = WEXITSTATUS(Status);
      if (Count > 100)
      {
	 Count -= 100;
	 for (; Opts != 0 && Count != 1; Opts = Opts->Next, Count--);
	 _error->Error("Problem executing scripts %s '%s'",Cnf,Opts->Value.c_str());
      }
      
      return _error->Error("Sub-process returned an error code");
   }
   
   return true;
}
									/*}}}*/

// CopyFile - Buffered copy of a file					/*{{{*/
// ---------------------------------------------------------------------
/* The caller is expected to set things so that failure causes erasure */
bool CopyFile(FileFd &From,FileFd &To)
{
   if (From.IsOpen() == false || To.IsOpen() == false ||
	 From.Failed() == true || To.Failed() == true)
      return false;
   
   // Buffered copy between fds
   SPtrArray<unsigned char> Buf = new unsigned char[64000];
   unsigned long long Size = From.Size();
   while (Size != 0)
   {
      unsigned long long ToRead = Size;
      if (Size > 64000)
	 ToRead = 64000;
      
      if (From.Read(Buf,ToRead) == false || 
	  To.Write(Buf,ToRead) == false)
	 return false;
      
      Size -= ToRead;
   }

   return true;   
}
									/*}}}*/
// GetLock - Gets a lock file						/*{{{*/
// ---------------------------------------------------------------------
/* This will create an empty file of the given name and lock it. Once this
   is done all other calls to GetLock in any other process will fail with
   -1. The return result is the fd of the file, the call should call
   close at some time. */
int GetLock(string File,bool Errors)
{
   // GetLock() is used in aptitude on directories with public-write access
   // Use O_NOFOLLOW here to prevent symlink traversal attacks
   int FD = open(File.c_str(),O_RDWR | O_CREAT | O_NOFOLLOW,0640);
   if (FD < 0)
   {
      // Read only .. can't have locking problems there.
      if (errno == EROFS)
      {
	 _error->Warning(_("Not using locking for read only lock file %s"),File.c_str());
	 return dup(0);       // Need something for the caller to close
      }
      
      if (Errors == true)
	 _error->Errno("open",_("Could not open lock file %s"),File.c_str());

      // Feh.. We do this to distinguish the lock vs open case..
      errno = EPERM;
      return -1;
   }
   SetCloseExec(FD,true);
      
   // Acquire a write lock
   struct flock fl;
   fl.l_type = F_WRLCK;
   fl.l_whence = SEEK_SET;
   fl.l_start = 0;
   fl.l_len = 0;
   if (fcntl(FD,F_SETLK,&fl) == -1)
   {
      // always close to not leak resources
      int Tmp = errno;
      close(FD);
      errno = Tmp;

      if (errno == ENOLCK)
      {
	 _error->Warning(_("Not using locking for nfs mounted lock file %s"),File.c_str());
	 return dup(0);       // Need something for the caller to close	 
      }
  
      if (Errors == true)
	 _error->Errno("open",_("Could not get lock %s"),File.c_str());
      
      return -1;
   }

   return FD;
}
									/*}}}*/
// FileExists - Check if a file exists					/*{{{*/
// ---------------------------------------------------------------------
/* Beware: Directories are also files! */
bool FileExists(string File)
{
   struct stat Buf;
   if (stat(File.c_str(),&Buf) != 0)
      return false;
   return true;
}
									/*}}}*/
// RealFileExists - Check if a file exists and if it is really a file	/*{{{*/
// ---------------------------------------------------------------------
/* */
bool RealFileExists(string File)
{
   struct stat Buf;
   if (stat(File.c_str(),&Buf) != 0)
      return false;
   return ((Buf.st_mode & S_IFREG) != 0);
}
									/*}}}*/
// DirectoryExists - Check if a directory exists and is really one	/*{{{*/
// ---------------------------------------------------------------------
/* */
bool DirectoryExists(string const &Path)
{
   struct stat Buf;
   if (stat(Path.c_str(),&Buf) != 0)
      return false;
   return ((Buf.st_mode & S_IFDIR) != 0);
}
									/*}}}*/
// CreateDirectory - poor man's mkdir -p guarded by a parent directory	/*{{{*/
// ---------------------------------------------------------------------
/* This method will create all directories needed for path in good old
   mkdir -p style but refuses to do this if Parent is not a prefix of
   this Path. Example: /var/cache/ and /var/cache/apt/archives are given,
   so it will create apt/archives if /var/cache exists - on the other
   hand if the parent is /var/lib the creation will fail as this path
   is not a parent of the path to be generated. */
bool CreateDirectory(string const &Parent, string const &Path)
{
   if (Parent.empty() == true || Path.empty() == true)
      return false;

   if (DirectoryExists(Path) == true)
      return true;

   if (DirectoryExists(Parent) == false)
      return false;

   // we are not going to create directories "into the blue"
   if (Path.compare(0, Parent.length(), Parent) != 0)
      return false;

   vector<string> const dirs = VectorizeString(Path.substr(Parent.size()), '/');
   string progress = Parent;
   for (vector<string>::const_iterator d = dirs.begin(); d != dirs.end(); ++d)
   {
      if (d->empty() == true)
	 continue;

      progress.append("/").append(*d);
      if (DirectoryExists(progress) == true)
	 continue;

      if (mkdir(progress.c_str(), 0755) != 0)
	 return false;
   }
   return true;
}
									/*}}}*/
// CreateAPTDirectoryIfNeeded - ensure that the given directory exists		/*{{{*/
// ---------------------------------------------------------------------
/* a small wrapper around CreateDirectory to check if it exists and to
   remove the trailing "/apt/" from the parent directory if needed */
bool CreateAPTDirectoryIfNeeded(string const &Parent, string const &Path)
{
   if (DirectoryExists(Path) == true)
      return true;

   size_t const len = Parent.size();
   if (len > 5 && Parent.find("/apt/", len - 6, 5) == len - 5)
   {
      if (CreateDirectory(Parent.substr(0,len-5), Path) == true)
	 return true;
   }
   else if (CreateDirectory(Parent, Path) == true)
      return true;

   return false;
}
									/*}}}*/
// GetListOfFilesInDir - returns a vector of files in the given dir	/*{{{*/
// ---------------------------------------------------------------------
/* If an extension is given only files with this extension are included
   in the returned vector, otherwise every "normal" file is included. */
std::vector<string> GetListOfFilesInDir(string const &Dir, string const &Ext,
					bool const &SortList, bool const &AllowNoExt)
{
   std::vector<string> ext;
   ext.reserve(2);
   if (Ext.empty() == false)
      ext.push_back(Ext);
   if (AllowNoExt == true && ext.empty() == false)
      ext.push_back("");
   return GetListOfFilesInDir(Dir, ext, SortList);
}
std::vector<string> GetListOfFilesInDir(string const &Dir, std::vector<string> const &Ext,
					bool const &SortList)
{
   // Attention debuggers: need to be set with the environment config file!
   bool const Debug = _config->FindB("Debug::GetListOfFilesInDir", false);
   if (Debug == true)
   {
      std::clog << "Accept in " << Dir << " only files with the following " << Ext.size() << " extensions:" << std::endl;
      if (Ext.empty() == true)
	 std::clog << "\tNO extension" << std::endl;
      else
	 for (std::vector<string>::const_iterator e = Ext.begin();
	      e != Ext.end(); ++e)
	    std::clog << '\t' << (e->empty() == true ? "NO" : *e) << " extension" << std::endl;
   }

   std::vector<string> List;

   if (DirectoryExists(Dir) == false)
   {
      _error->Error(_("List of files can't be created as '%s' is not a directory"), Dir.c_str());
      return List;
   }

   Configuration::MatchAgainstConfig SilentIgnore("Dir::Ignore-Files-Silently");
   DIR *D = opendir(Dir.c_str());
   if (D == 0) 
   {
      _error->Errno("opendir",_("Unable to read %s"),Dir.c_str());
      return List;
   }

   for (struct dirent *Ent = readdir(D); Ent != 0; Ent = readdir(D)) 
   {
      // skip "hidden" files
      if (Ent->d_name[0] == '.')
	 continue;

      // Make sure it is a file and not something else
      string const File = flCombine(Dir,Ent->d_name);
#ifdef _DIRENT_HAVE_D_TYPE
      if (Ent->d_type != DT_REG)
#endif
      {
	 if (RealFileExists(File) == false)
	 {
	    // do not show ignoration warnings for directories
	    if (
#ifdef _DIRENT_HAVE_D_TYPE
		Ent->d_type == DT_DIR ||
#endif
		DirectoryExists(File) == true)
	       continue;
	    if (SilentIgnore.Match(Ent->d_name) == false)
	       _error->Notice(_("Ignoring '%s' in directory '%s' as it is not a regular file"), Ent->d_name, Dir.c_str());
	    continue;
	 }
      }

      // check for accepted extension:
      // no extension given -> periods are bad as hell!
      // extensions given -> "" extension allows no extension
      if (Ext.empty() == false)
      {
	 string d_ext = flExtension(Ent->d_name);
	 if (d_ext == Ent->d_name) // no extension
	 {
	    if (std::find(Ext.begin(), Ext.end(), "") == Ext.end())
	    {
	       if (Debug == true)
		  std::clog << "Bad file: " << Ent->d_name << " → no extension" << std::endl;
	       if (SilentIgnore.Match(Ent->d_name) == false)
		  _error->Notice(_("Ignoring file '%s' in directory '%s' as it has no filename extension"), Ent->d_name, Dir.c_str());
	       continue;
	    }
	 }
	 else if (std::find(Ext.begin(), Ext.end(), d_ext) == Ext.end())
	 {
	    if (Debug == true)
	       std::clog << "Bad file: " << Ent->d_name << " → bad extension »" << flExtension(Ent->d_name) << "«" << std::endl;
	    if (SilentIgnore.Match(Ent->d_name) == false)
	       _error->Notice(_("Ignoring file '%s' in directory '%s' as it has an invalid filename extension"), Ent->d_name, Dir.c_str());
	    continue;
	 }
      }

      // Skip bad filenames ala run-parts
      const char *C = Ent->d_name;
      for (; *C != 0; ++C)
	 if (isalpha(*C) == 0 && isdigit(*C) == 0
	     && *C != '_' && *C != '-' && *C != ':') {
	    // no required extension -> dot is a bad character
	    if (*C == '.' && Ext.empty() == false)
	       continue;
	    break;
	 }

      // we don't reach the end of the name -> bad character included
      if (*C != 0)
      {
	 if (Debug == true)
	    std::clog << "Bad file: " << Ent->d_name << " → bad character »"
	       << *C << "« in filename (period allowed: " << (Ext.empty() ? "no" : "yes") << ")" << std::endl;
	 continue;
      }

      // skip filenames which end with a period. These are never valid
      if (*(C - 1) == '.')
      {
	 if (Debug == true)
	    std::clog << "Bad file: " << Ent->d_name << " → Period as last character" << std::endl;
	 continue;
      }

      if (Debug == true)
	 std::clog << "Accept file: " << Ent->d_name << " in " << Dir << std::endl;
      List.push_back(File);
   }
   closedir(D);

   if (SortList == true)
      std::sort(List.begin(),List.end());
   return List;
}
std::vector<string> GetListOfFilesInDir(string const &Dir, bool SortList)
{
   bool const Debug = _config->FindB("Debug::GetListOfFilesInDir", false);
   if (Debug == true)
      std::clog << "Accept in " << Dir << " all regular files" << std::endl;

   std::vector<string> List;

   if (DirectoryExists(Dir) == false)
   {
      _error->Error(_("List of files can't be created as '%s' is not a directory"), Dir.c_str());
      return List;
   }

   DIR *D = opendir(Dir.c_str());
   if (D == 0)
   {
      _error->Errno("opendir",_("Unable to read %s"),Dir.c_str());
      return List;
   }

   for (struct dirent *Ent = readdir(D); Ent != 0; Ent = readdir(D)) 
   {
      // skip "hidden" files
      if (Ent->d_name[0] == '.')
	 continue;

      // Make sure it is a file and not something else
      string const File = flCombine(Dir,Ent->d_name);
#ifdef _DIRENT_HAVE_D_TYPE
      if (Ent->d_type != DT_REG)
#endif
      {
	 if (RealFileExists(File) == false)
	 {
	    if (Debug == true)
	       std::clog << "Bad file: " << Ent->d_name << " → it is not a real file" << std::endl;
	    continue;
	 }
      }

      // Skip bad filenames ala run-parts
      const char *C = Ent->d_name;
      for (; *C != 0; ++C)
	 if (isalpha(*C) == 0 && isdigit(*C) == 0
	     && *C != '_' && *C != '-' && *C != '.')
	    break;

      // we don't reach the end of the name -> bad character included
      if (*C != 0)
      {
	 if (Debug == true)
	    std::clog << "Bad file: " << Ent->d_name << " → bad character »" << *C << "« in filename" << std::endl;
	 continue;
      }

      // skip filenames which end with a period. These are never valid
      if (*(C - 1) == '.')
      {
	 if (Debug == true)
	    std::clog << "Bad file: " << Ent->d_name << " → Period as last character" << std::endl;
	 continue;
      }

      if (Debug == true)
	 std::clog << "Accept file: " << Ent->d_name << " in " << Dir << std::endl;
      List.push_back(File);
   }
   closedir(D);

   if (SortList == true)
      std::sort(List.begin(),List.end());
   return List;
}
									/*}}}*/
// SafeGetCWD - This is a safer getcwd that returns a dynamic string	/*{{{*/
// ---------------------------------------------------------------------
/* We return / on failure. */
string SafeGetCWD()
{
   // Stash the current dir.
   char S[300];
   S[0] = 0;
   if (getcwd(S,sizeof(S)-2) == 0)
      return "/";
   unsigned int Len = strlen(S);
   S[Len] = '/';
   S[Len+1] = 0;
   return S;
}
									/*}}}*/
// GetModificationTime - Get the mtime of the given file or -1 on error /*{{{*/
// ---------------------------------------------------------------------
/* We return / on failure. */
time_t GetModificationTime(string const &Path)
{
   struct stat St;
   if (stat(Path.c_str(), &St) < 0)
      return -1;
   return  St.st_mtime;
}
									/*}}}*/
// flNotDir - Strip the directory from the filename			/*{{{*/
// ---------------------------------------------------------------------
/* */
string flNotDir(string File)
{
   string::size_type Res = File.rfind('/');
   if (Res == string::npos)
      return File;
   Res++;
   return string(File,Res,Res - File.length());
}
									/*}}}*/
// flNotFile - Strip the file from the directory name			/*{{{*/
// ---------------------------------------------------------------------
/* Result ends in a / */
string flNotFile(string File)
{
   string::size_type Res = File.rfind('/');
   if (Res == string::npos)
      return "./";
   Res++;
   return string(File,0,Res);
}
									/*}}}*/
// flExtension - Return the extension for the file			/*{{{*/
// ---------------------------------------------------------------------
/* */
string flExtension(string File)
{
   string::size_type Res = File.rfind('.');
   if (Res == string::npos)
      return File;
   Res++;
   return string(File,Res,Res - File.length());
}
									/*}}}*/
// flNoLink - If file is a symlink then deref it			/*{{{*/
// ---------------------------------------------------------------------
/* If the name is not a link then the returned path is the input. */
string flNoLink(string File)
{
   struct stat St;
   if (lstat(File.c_str(),&St) != 0 || S_ISLNK(St.st_mode) == 0)
      return File;
   if (stat(File.c_str(),&St) != 0)
      return File;
   
   /* Loop resolving the link. There is no need to limit the number of 
      loops because the stat call above ensures that the symlink is not 
      circular */
   char Buffer[1024];
   string NFile = File;
   while (1)
   {
      // Read the link
      ssize_t Res;
      if ((Res = readlink(NFile.c_str(),Buffer,sizeof(Buffer))) <= 0 || 
	  (size_t)Res >= sizeof(Buffer))
	  return File;
      
      // Append or replace the previous path
      Buffer[Res] = 0;
      if (Buffer[0] == '/')
	 NFile = Buffer;
      else
	 NFile = flNotFile(NFile) + Buffer;
      
      // See if we are done
      if (lstat(NFile.c_str(),&St) != 0)
	 return File;
      if (S_ISLNK(St.st_mode) == 0)
	 return NFile;      
   }   
}
									/*}}}*/
// flCombine - Combine a file and a directory				/*{{{*/
// ---------------------------------------------------------------------
/* If the file is an absolute path then it is just returned, otherwise
   the directory is pre-pended to it. */
string flCombine(string Dir,string File)
{
   if (File.empty() == true)
      return string();
   
   if (File[0] == '/' || Dir.empty() == true)
      return File;
   if (File.length() >= 2 && File[0] == '.' && File[1] == '/')
      return File;
   if (Dir[Dir.length()-1] == '/')
      return Dir + File;
   return Dir + '/' + File;
}
									/*}}}*/
// flAbsPath - Return the absolute path of the filename			/*{{{*/
// ---------------------------------------------------------------------
/* */
string flAbsPath(string File)
{
   char *p = realpath(File.c_str(), NULL);
   if (p == NULL)
   {
      _error->Errno("realpath", "flAbsPath failed");
      return "";
   }
   std::string AbsPath(p);
   free(p);
   return AbsPath;
}
									/*}}}*/
// SetCloseExec - Set the close on exec flag				/*{{{*/
// ---------------------------------------------------------------------
/* */
void SetCloseExec(int Fd,bool Close)
{   
   if (fcntl(Fd,F_SETFD,(Close == false)?0:FD_CLOEXEC) != 0)
   {
      cerr << "FATAL -> Could not set close on exec " << strerror(errno) << endl;
      exit(100);
   }
}
									/*}}}*/
// SetNonBlock - Set the nonblocking flag				/*{{{*/
// ---------------------------------------------------------------------
/* */
void SetNonBlock(int Fd,bool Block)
{   
   int Flags = fcntl(Fd,F_GETFL) & (~O_NONBLOCK);
   if (fcntl(Fd,F_SETFL,Flags | ((Block == false)?0:O_NONBLOCK)) != 0)
   {
      cerr << "FATAL -> Could not set non-blocking flag " << strerror(errno) << endl;
      exit(100);
   }
}
									/*}}}*/
// WaitFd - Wait for a FD to become readable				/*{{{*/
// ---------------------------------------------------------------------
/* This waits for a FD to become readable using select. It is useful for
   applications making use of non-blocking sockets. The timeout is 
   in seconds. */
bool WaitFd(int Fd,bool write,unsigned long timeout)
{
   fd_set Set;
   struct timeval tv;
   FD_ZERO(&Set);
   FD_SET(Fd,&Set);
   tv.tv_sec = timeout;
   tv.tv_usec = 0;
   if (write == true) 
   {      
      int Res;
      do
      {
	 Res = select(Fd+1,0,&Set,0,(timeout != 0?&tv:0));
      }
      while (Res < 0 && errno == EINTR);
      
      if (Res <= 0)
	 return false;
   } 
   else 
   {
      int Res;
      do
      {
	 Res = select(Fd+1,&Set,0,0,(timeout != 0?&tv:0));
      }
      while (Res < 0 && errno == EINTR);
      
      if (Res <= 0)
	 return false;
   }
   
   return true;
}
									/*}}}*/
// MergeKeepFdsFromConfiguration - Merge APT::Keep-Fds configuration	/*{{{*/
// ---------------------------------------------------------------------
/* This is used to merge the APT::Keep-Fds with the provided KeepFDs
 * set.
 */
void MergeKeepFdsFromConfiguration(std::set<int> &KeepFDs)
{
      Configuration::Item const *Opts = _config->Tree("APT::Keep-Fds");
      if (Opts != 0 && Opts->Child != 0)
      {
	 Opts = Opts->Child;
	 for (; Opts != 0; Opts = Opts->Next)
	 {
	    if (Opts->Value.empty() == true)
	       continue;
	    int fd = atoi(Opts->Value.c_str());
	    KeepFDs.insert(fd);
	 }
      }
}
									/*}}}*/
// ExecFork - Magical fork that sanitizes the context before execing	/*{{{*/
// ---------------------------------------------------------------------
/* This is used if you want to cleanse the environment for the forked 
   child, it fixes up the important signals and nukes all of the fds,
   otherwise acts like normal fork. */
pid_t ExecFork()
{
      set<int> KeepFDs;
      // we need to merge the Keep-Fds as external tools like 
      // debconf-apt-progress use it
      MergeKeepFdsFromConfiguration(KeepFDs);
      return ExecFork(KeepFDs);
}

pid_t ExecFork(std::set<int> KeepFDs)
{
   // Fork off the process
   pid_t Process = fork();
   if (Process < 0)
   {
      cerr << "FATAL -> Failed to fork." << endl;
      exit(100);
   }

   // Spawn the subprocess
   if (Process == 0)
   {
      // Setup the signals
      signal(SIGPIPE,SIG_DFL);
      signal(SIGQUIT,SIG_DFL);
      signal(SIGINT,SIG_DFL);
      signal(SIGWINCH,SIG_DFL);
      signal(SIGCONT,SIG_DFL);
      signal(SIGTSTP,SIG_DFL);

      // Close all of our FDs - just in case
      for (int K = 3; K != sysconf(_SC_OPEN_MAX); K++)
      {
	 if(KeepFDs.find(K) == KeepFDs.end())
	    fcntl(K,F_SETFD,FD_CLOEXEC);
      }
   }
   
   return Process;
}
									/*}}}*/
// ExecWait - Fancy waitpid						/*{{{*/
// ---------------------------------------------------------------------
/* Waits for the given sub process. If Reap is set then no errors are 
   generated. Otherwise a failed subprocess will generate a proper descriptive
   message */
bool ExecWait(pid_t Pid,const char *Name,bool Reap)
{
   if (Pid <= 1)
      return true;
   
   // Wait and collect the error code
   int Status;
   while (waitpid(Pid,&Status,0) != Pid)
   {
      if (errno == EINTR)
	 continue;

      if (Reap == true)
	 return false;
      
      return _error->Error(_("Waited for %s but it wasn't there"),Name);
   }

   
   // Check for an error code.
   if (WIFEXITED(Status) == 0 || WEXITSTATUS(Status) != 0)
   {
      if (Reap == true)
	 return false;
      if (WIFSIGNALED(Status) != 0)
      {
	 if( WTERMSIG(Status) == SIGSEGV)
	    return _error->Error(_("Sub-process %s received a segmentation fault."),Name);
	 else 
	    return _error->Error(_("Sub-process %s received signal %u."),Name, WTERMSIG(Status));
      }

      if (WIFEXITED(Status) != 0)
	 return _error->Error(_("Sub-process %s returned an error code (%u)"),Name,WEXITSTATUS(Status));
      
      return _error->Error(_("Sub-process %s exited unexpectedly"),Name);
   }      
   
   return true;
}
									/*}}}*/


// StartsWithGPGClearTextSignature - Check if a file is Pgp/GPG clearsigned     /*{{{*/
// ---------------------------------------------------------------------
/* */
bool StartsWithGPGClearTextSignature(string const &FileName)
{
   static const char* SIGMSG = "-----BEGIN PGP SIGNED MESSAGE-----\n";
   char buffer[strlen(SIGMSG)+1];
   FILE* gpg = fopen(FileName.c_str(), "r");
   if (gpg == NULL)
      return false;

   char const * const test = fgets(buffer, sizeof(buffer), gpg);
   fclose(gpg);
   if (test == NULL || strcmp(buffer, SIGMSG) != 0)
      return false;

   return true;
}


class FileFdPrivate {							/*{{{*/
	public:
#ifdef HAVE_ZLIB
	gzFile gz;
#endif
#ifdef HAVE_BZ2
	BZFILE* bz2;
#endif
#ifdef HAVE_LZMA
	struct LZMAFILE {
	   FILE* file;
	   uint8_t buffer[4096];
	   lzma_stream stream;
	   lzma_ret err;
	   bool eof;
	   bool compressing;

	   LZMAFILE() : file(NULL), eof(false), compressing(false) {}
	   ~LZMAFILE() {
	      if (compressing == true)
	      {
		for (;;) {
			stream.avail_out = sizeof(buffer)/sizeof(buffer[0]);
			stream.next_out = buffer;
			err = lzma_code(&stream, LZMA_FINISH);
			if (err != LZMA_OK && err != LZMA_STREAM_END)
			{
				_error->Error("~LZMAFILE: Compress finalisation failed");
				break;
			}
			size_t const n =  sizeof(buffer)/sizeof(buffer[0]) - stream.avail_out;
			if (n && fwrite(buffer, 1, n, file) != n)
			{
				_error->Errno("~LZMAFILE",_("Write error"));
				break;
			}
			if (err == LZMA_STREAM_END)
				break;
		}
	      }
	      lzma_end(&stream);
	      fclose(file);
	   }
	};
	LZMAFILE* lzma;
#endif
	int compressed_fd;
	pid_t compressor_pid;
	bool pipe;
	APT::Configuration::Compressor compressor;
	unsigned int openmode;
	unsigned long long seekpos;
	FileFdPrivate() :
#ifdef HAVE_ZLIB
			  gz(NULL),
#endif
#ifdef HAVE_BZ2
			  bz2(NULL),
#endif
#ifdef HAVE_LZMA
			  lzma(NULL),
#endif
			  compressed_fd(-1), compressor_pid(-1), pipe(false),
			  openmode(0), seekpos(0) {};
	bool InternalClose(std::string const &FileName)
	{
	   if (false)
	      /* dummy so that the rest can be 'else if's */;
#ifdef HAVE_ZLIB
	   else if (gz != NULL) {
	      int const e = gzclose(gz);
	      gz = NULL;
	      // gzdclose() on empty files always fails with "buffer error" here, ignore that
	      if (e != 0 && e != Z_BUF_ERROR)
		 return _error->Errno("close",_("Problem closing the gzip file %s"), FileName.c_str());
	   }
#endif
#ifdef HAVE_BZ2
	   else if (bz2 != NULL) {
	      BZ2_bzclose(bz2);
	      bz2 = NULL;
	   }
#endif
#ifdef HAVE_LZMA
	   else if (lzma != NULL) {
	      delete lzma;
	      lzma = NULL;
	   }
#endif
	   return true;
	}
	bool CloseDown(std::string const &FileName)
	{
	   bool const Res = InternalClose(FileName);

	   if (compressor_pid > 0)
	      ExecWait(compressor_pid, "FileFdCompressor", true);
	   compressor_pid = -1;

	   return Res;
	}
	bool InternalStream() const {
	   return false
#ifdef HAVE_BZ2
	      || bz2 != NULL
#endif
#ifdef HAVE_LZMA
	      || lzma != NULL
#endif
	      ;
	}


	~FileFdPrivate() { CloseDown(""); }
};
									/*}}}*/
// FileFd::Open - Open a file						/*{{{*/
// ---------------------------------------------------------------------
/* The most commonly used open mode combinations are given with Mode */
bool FileFd::Open(string FileName,unsigned int const Mode,CompressMode Compress, unsigned long const AccessMode)
{
   if (Mode == ReadOnlyGzip)
      return Open(FileName, ReadOnly, Gzip, AccessMode);

   if (Compress == Auto && (Mode & WriteOnly) == WriteOnly)
      return FileFdError("Autodetection on %s only works in ReadOnly openmode!", FileName.c_str());

   std::vector<APT::Configuration::Compressor> const compressors = APT::Configuration::getCompressors();
   std::vector<APT::Configuration::Compressor>::const_iterator compressor = compressors.begin();
   if (Compress == Auto)
   {
      for (; compressor != compressors.end(); ++compressor)
      {
	 std::string file = FileName + compressor->Extension;
	 if (FileExists(file) == false)
	    continue;
	 FileName = file;
	 break;
      }
   }
   else if (Compress == Extension)
   {
      std::string::size_type const found = FileName.find_last_of('.');
      std::string ext;
      if (found != std::string::npos)
      {
	 ext = FileName.substr(found);
	 if (ext == ".new" || ext == ".bak")
	 {
	    std::string::size_type const found2 = FileName.find_last_of('.', found - 1);
	    if (found2 != std::string::npos)
	       ext = FileName.substr(found2, found - found2);
	    else
	       ext.clear();
	 }
      }
      for (; compressor != compressors.end(); ++compressor)
	 if (ext == compressor->Extension)
	    break;
      // no matching extension - assume uncompressed (imagine files like 'example.org_Packages')
      if (compressor == compressors.end())
	 for (compressor = compressors.begin(); compressor != compressors.end(); ++compressor)
	    if (compressor->Name == ".")
	       break;
   }
   else
   {
      std::string name;
      switch (Compress)
      {
      case None: name = "."; break;
      case Gzip: name = "gzip"; break;
      case Bzip2: name = "bzip2"; break;
      case Lzma: name = "lzma"; break;
      case Xz: name = "xz"; break;
      case Auto:
      case Extension:
	 // Unreachable
	 return FileFdError("Opening File %s in None, Auto or Extension should be already handled?!?", FileName.c_str());
      }
      for (; compressor != compressors.end(); ++compressor)
	 if (compressor->Name == name)
	    break;
      if (compressor == compressors.end())
	 return FileFdError("Can't find a configured compressor %s for file %s", name.c_str(), FileName.c_str());
   }

   if (compressor == compressors.end())
      return FileFdError("Can't find a match for specified compressor mode for file %s", FileName.c_str());
   return Open(FileName, Mode, *compressor, AccessMode);
}
bool FileFd::Open(string FileName,unsigned int const Mode,APT::Configuration::Compressor const &compressor, unsigned long const AccessMode)
{
   Close();
   Flags = AutoClose;

   if ((Mode & WriteOnly) != WriteOnly && (Mode & (Atomic | Create | Empty | Exclusive)) != 0)
      return FileFdError("ReadOnly mode for %s doesn't accept additional flags!", FileName.c_str());
   if ((Mode & ReadWrite) == 0)
      return FileFdError("No openmode provided in FileFd::Open for %s", FileName.c_str());

   if ((Mode & Atomic) == Atomic)
   {
      Flags |= Replace;
   }
   else if ((Mode & (Exclusive | Create)) == (Exclusive | Create))
   {
      // for atomic, this will be done by rename in Close()
      unlink(FileName.c_str());
   }
   if ((Mode & Empty) == Empty)
   {
      struct stat Buf;
      if (lstat(FileName.c_str(),&Buf) == 0 && S_ISLNK(Buf.st_mode))
	 unlink(FileName.c_str());
   }

   int fileflags = 0;
   #define if_FLAGGED_SET(FLAG, MODE) if ((Mode & FLAG) == FLAG) fileflags |= MODE
   if_FLAGGED_SET(ReadWrite, O_RDWR);
   else if_FLAGGED_SET(ReadOnly, O_RDONLY);
   else if_FLAGGED_SET(WriteOnly, O_WRONLY);

   if_FLAGGED_SET(Create, O_CREAT);
   if_FLAGGED_SET(Empty, O_TRUNC);
   if_FLAGGED_SET(Exclusive, O_EXCL);
   #undef if_FLAGGED_SET

   if ((Mode & Atomic) == Atomic)
   {
      char *name = strdup((FileName + ".XXXXXX").c_str());

      if((iFd = mkstemp(name)) == -1)
      {
          free(name);
          return FileFdErrno("mkstemp", "Could not create temporary file for %s", FileName.c_str());
      }

      TemporaryFileName = string(name);
      free(name);

      // umask() will always set the umask and return the previous value, so
      // we first set the umask and then reset it to the old value
      mode_t const CurrentUmask = umask(0);
      umask(CurrentUmask);
      // calculate the actual file permissions (just like open/creat)
      mode_t const FilePermissions = (AccessMode & ~CurrentUmask);

      if(fchmod(iFd, FilePermissions) == -1)
          return FileFdErrno("fchmod", "Could not change permissions for temporary file %s", TemporaryFileName.c_str());
   }
   else
      iFd = open(FileName.c_str(), fileflags, AccessMode);

   this->FileName = FileName;
   if (iFd == -1 || OpenInternDescriptor(Mode, compressor) == false)
   {
      if (iFd != -1)
      {
	 close (iFd);
	 iFd = -1;
      }
      return FileFdErrno("open",_("Could not open file %s"), FileName.c_str());
   }

   SetCloseExec(iFd,true);
   return true;
}
									/*}}}*/
// FileFd::OpenDescriptor - Open a filedescriptor			/*{{{*/
// ---------------------------------------------------------------------
/* */
bool FileFd::OpenDescriptor(int Fd, unsigned int const Mode, CompressMode Compress, bool AutoClose)
{
   std::vector<APT::Configuration::Compressor> const compressors = APT::Configuration::getCompressors();
   std::vector<APT::Configuration::Compressor>::const_iterator compressor = compressors.begin();
   std::string name;

   // compat with the old API
   if (Mode == ReadOnlyGzip && Compress == None)
      Compress = Gzip;

   switch (Compress)
   {
   case None: name = "."; break;
   case Gzip: name = "gzip"; break;
   case Bzip2: name = "bzip2"; break;
   case Lzma: name = "lzma"; break;
   case Xz: name = "xz"; break;
   case Auto:
   case Extension:
      if (AutoClose == true && Fd != -1)
	 close(Fd);
      return FileFdError("Opening Fd %d in Auto or Extension compression mode is not supported", Fd);
   }
   for (; compressor != compressors.end(); ++compressor)
      if (compressor->Name == name)
	 break;
   if (compressor == compressors.end())
   {
      if (AutoClose == true && Fd != -1)
	 close(Fd);
      return FileFdError("Can't find a configured compressor %s for file %s", name.c_str(), FileName.c_str());
   }
   return OpenDescriptor(Fd, Mode, *compressor, AutoClose);
}
bool FileFd::OpenDescriptor(int Fd, unsigned int const Mode, APT::Configuration::Compressor const &compressor, bool AutoClose)
{
   Close();
   Flags = (AutoClose) ? FileFd::AutoClose : 0;
   iFd = Fd;
   this->FileName = "";
   if (OpenInternDescriptor(Mode, compressor) == false)
   {
      if (iFd != -1 && (
	(Flags & Compressed) == Compressed ||
	AutoClose == true))
      {
	 close (iFd);
	 iFd = -1;
      }
      return FileFdError(_("Could not open file descriptor %d"), Fd);
   }
   return true;
}
bool FileFd::OpenInternDescriptor(unsigned int const Mode, APT::Configuration::Compressor const &compressor)
{
   if (iFd == -1)
      return false;
   if (compressor.Name == "." || compressor.Binary.empty() == true)
      return true;

#if defined HAVE_ZLIB || defined HAVE_BZ2 || defined HAVE_LZMA
   // the API to open files is similar, so setup to avoid code duplicates later
   // and while at it ensure that we close before opening (if its a reopen)
   void* (*compress_open)(int, const char *) = NULL;
   if (false)
      /* dummy so that the rest can be 'else if's */;
#define APT_COMPRESS_INIT(NAME,OPEN) \
   else if (compressor.Name == NAME) \
   { \
      compress_open = (void*(*)(int, const char *)) OPEN; \
      if (d != NULL) d->InternalClose(FileName); \
   }
#ifdef HAVE_ZLIB
   APT_COMPRESS_INIT("gzip", gzdopen)
#endif
#ifdef HAVE_BZ2
   APT_COMPRESS_INIT("bzip2", BZ2_bzdopen)
#endif
#ifdef HAVE_LZMA
   APT_COMPRESS_INIT("xz", fdopen)
   APT_COMPRESS_INIT("lzma", fdopen)
#endif
#undef APT_COMPRESS_INIT
#endif

   if (d == NULL)
   {
      d = new FileFdPrivate();
      d->openmode = Mode;
      d->compressor = compressor;
#if defined HAVE_ZLIB || defined HAVE_BZ2 || defined HAVE_LZMA
      if ((Flags & AutoClose) != AutoClose && compress_open != NULL)
      {
	 // Need to duplicate fd here or gz/bz2 close for cleanup will close the fd as well
	 int const internFd = dup(iFd);
	 if (internFd == -1)
	    return FileFdErrno("OpenInternDescriptor", _("Could not open file descriptor %d"), iFd);
	 iFd = internFd;
      }
#endif
   }

#if defined HAVE_ZLIB || defined HAVE_BZ2 || defined HAVE_LZMA
   if (compress_open != NULL)
   {
      void* compress_struct = NULL;
      if ((Mode & ReadWrite) == ReadWrite)
	 compress_struct = compress_open(iFd, "r+");
      else if ((Mode & WriteOnly) == WriteOnly)
	 compress_struct = compress_open(iFd, "w");
      else
	 compress_struct = compress_open(iFd, "r");
      if (compress_struct == NULL)
	 return false;

      if (false)
	 /* dummy so that the rest can be 'else if's */;
#ifdef HAVE_ZLIB
      else if (compressor.Name == "gzip")
	 d->gz = (gzFile) compress_struct;
#endif
#ifdef HAVE_BZ2
      else if (compressor.Name == "bzip2")
	 d->bz2 = (BZFILE*) compress_struct;
#endif
#ifdef HAVE_LZMA
      else if (compressor.Name == "xz" || compressor.Name == "lzma")
      {
	 uint32_t const xzlevel = 6;
	 uint64_t const memlimit = UINT64_MAX;
	 if (d->lzma == NULL)
	    d->lzma = new FileFdPrivate::LZMAFILE;
	 d->lzma->file = (FILE*) compress_struct;
         lzma_stream tmp_stream = LZMA_STREAM_INIT;
	 d->lzma->stream = tmp_stream;

	 if ((Mode & ReadWrite) == ReadWrite)
	    return FileFdError("ReadWrite mode is not supported for file %s", FileName.c_str());

	 if ((Mode & WriteOnly) == WriteOnly)
	 {
	    if (compressor.Name == "xz")
	    {
	       if (lzma_easy_encoder(&d->lzma->stream, xzlevel, LZMA_CHECK_CRC32) != LZMA_OK)
		  return false;
	    }
	    else
	    {
	       lzma_options_lzma options;
	       lzma_lzma_preset(&options, xzlevel);
	       if (lzma_alone_encoder(&d->lzma->stream, &options) != LZMA_OK)
		  return false;
	    }
	    d->lzma->compressing = true;
	 }
	 else
	 {
	    if (compressor.Name == "xz")
	    {
	       if (lzma_auto_decoder(&d->lzma->stream, memlimit, 0) != LZMA_OK)
		  return false;
	    }
	    else
	    {
	       if (lzma_alone_decoder(&d->lzma->stream, memlimit) != LZMA_OK)
		  return false;
	    }
	    d->lzma->compressing = false;
	 }
      }
#endif
      Flags |= Compressed;
      return true;
   }
#endif

   // collect zombies here in case we reopen
   if (d->compressor_pid > 0)
      ExecWait(d->compressor_pid, "FileFdCompressor", true);

   if ((Mode & ReadWrite) == ReadWrite)
      return FileFdError("ReadWrite mode is not supported for file %s", FileName.c_str());

   bool const Comp = (Mode & WriteOnly) == WriteOnly;
   if (Comp == false)
   {
      // Handle 'decompression' of empty files
      struct stat Buf;
      fstat(iFd, &Buf);
      if (Buf.st_size == 0 && S_ISFIFO(Buf.st_mode) == false)
	 return true;

      // We don't need the file open - instead let the compressor open it
      // as he properly knows better how to efficiently read from 'his' file
      if (FileName.empty() == false)
      {
	 close(iFd);
	 iFd = -1;
      }
   }

   // Create a data pipe
   int Pipe[2] = {-1,-1};
   if (pipe(Pipe) != 0)
      return FileFdErrno("pipe",_("Failed to create subprocess IPC"));
   for (int J = 0; J != 2; J++)
      SetCloseExec(Pipe[J],true);

   d->compressed_fd = iFd;
   d->pipe = true;

   if (Comp == true)
      iFd = Pipe[1];
   else
      iFd = Pipe[0];

   // The child..
   d->compressor_pid = ExecFork();
   if (d->compressor_pid == 0)
   {
      if (Comp == true)
      {
	 dup2(d->compressed_fd,STDOUT_FILENO);
	 dup2(Pipe[0],STDIN_FILENO);
      }
      else
      {
	 if (d->compressed_fd != -1)
	    dup2(d->compressed_fd,STDIN_FILENO);
	 dup2(Pipe[1],STDOUT_FILENO);
      }
      int const nullfd = open("/dev/null", O_WRONLY);
      if (nullfd != -1)
      {
	 dup2(nullfd,STDERR_FILENO);
	 close(nullfd);
      }

      SetCloseExec(STDOUT_FILENO,false);
      SetCloseExec(STDIN_FILENO,false);

      std::vector<char const*> Args;
      Args.push_back(compressor.Binary.c_str());
      std::vector<std::string> const * const addArgs =
		(Comp == true) ? &(compressor.CompressArgs) : &(compressor.UncompressArgs);
      for (std::vector<std::string>::const_iterator a = addArgs->begin();
	   a != addArgs->end(); ++a)
	 Args.push_back(a->c_str());
      if (Comp == false && FileName.empty() == false)
      {
	 // commands not needing arguments, do not need to be told about using standard output
	 // in reality, only testcases with tools like cat, rev, rot13, … are able to trigger this
	 if (compressor.CompressArgs.empty() == false && compressor.UncompressArgs.empty() == false)
	    Args.push_back("--stdout");
	 if (TemporaryFileName.empty() == false)
	    Args.push_back(TemporaryFileName.c_str());
	 else
	    Args.push_back(FileName.c_str());
      }
      Args.push_back(NULL);

      execvp(Args[0],(char **)&Args[0]);
      cerr << _("Failed to exec compressor ") << Args[0] << endl;
      _exit(100);
   }
   if (Comp == true)
      close(Pipe[0]);
   else
      close(Pipe[1]);

   return true;
}
									/*}}}*/
// FileFd::~File - Closes the file					/*{{{*/
// ---------------------------------------------------------------------
/* If the proper modes are selected then we close the Fd and possibly
   unlink the file on error. */
FileFd::~FileFd()
{
   Close();
   if (d != NULL)
      d->CloseDown(FileName);
   delete d;
   d = NULL;
}
									/*}}}*/
// FileFd::Read - Read a bit of the file				/*{{{*/
// ---------------------------------------------------------------------
/* We are careful to handle interruption by a signal while reading
   gracefully. */
bool FileFd::Read(void *To,unsigned long long Size,unsigned long long *Actual)
{
   ssize_t Res;
   errno = 0;
   if (Actual != 0)
      *Actual = 0;
   *((char *)To) = '\0';
   do
   {
      if (false)
	 /* dummy so that the rest can be 'else if's */;
#ifdef HAVE_ZLIB
      else if (d != NULL && d->gz != NULL)
	 Res = gzread(d->gz,To,Size);
#endif
#ifdef HAVE_BZ2
      else if (d != NULL && d->bz2 != NULL)
	 Res = BZ2_bzread(d->bz2,To,Size);
#endif
#ifdef HAVE_LZMA
      else if (d != NULL && d->lzma != NULL)
      {
	 if (d->lzma->eof == true)
	    break;

	 d->lzma->stream.next_out = (uint8_t *) To;
	 d->lzma->stream.avail_out = Size;
	 if (d->lzma->stream.avail_in == 0)
	 {
	    d->lzma->stream.next_in = d->lzma->buffer;
	    d->lzma->stream.avail_in = fread(d->lzma->buffer, 1, sizeof(d->lzma->buffer)/sizeof(d->lzma->buffer[0]), d->lzma->file);
	 }
	 d->lzma->err = lzma_code(&d->lzma->stream, LZMA_RUN);
	 if (d->lzma->err == LZMA_STREAM_END)
	 {
	    d->lzma->eof = true;
	    Res = Size - d->lzma->stream.avail_out;
	 }
	 else if (d->lzma->err != LZMA_OK)
	 {
	    Res = -1;
	    errno = 0;
	 }
	 else
	 {
	    Res = Size - d->lzma->stream.avail_out;
	    if (Res == 0)
	    {
	       // lzma run was okay, but produced no output…
	       Res = -1;
	       errno = EINTR;
	    }
	 }
      }
#endif
      else
         Res = read(iFd,To,Size);

      if (Res < 0)
      {
	 if (errno == EINTR)
	 {
	    // trick the while-loop into running again
	    Res = 1;
	    errno = 0;
	    continue;
	 }
	 if (false)
	    /* dummy so that the rest can be 'else if's */;
#ifdef HAVE_ZLIB
	 else if (d != NULL && d->gz != NULL)
	 {
	    int err;
	    char const * const errmsg = gzerror(d->gz, &err);
	    if (err != Z_ERRNO)
	       return FileFdError("gzread: %s (%d: %s)", _("Read error"), err, errmsg);
	 }
#endif
#ifdef HAVE_BZ2
	 else if (d != NULL && d->bz2 != NULL)
	 {
	    int err;
	    char const * const errmsg = BZ2_bzerror(d->bz2, &err);
	    if (err != BZ_IO_ERROR)
	       return FileFdError("BZ2_bzread: %s (%d: %s)", _("Read error"), err, errmsg);
	 }
#endif
#ifdef HAVE_LZMA
	 else if (d != NULL && d->lzma != NULL)
	    return FileFdError("lzma_read: %s (%d)", _("Read error"), d->lzma->err);
#endif
	 return FileFdErrno("read",_("Read error"));
      }
      
      To = (char *)To + Res;
      Size -= Res;
      if (d != NULL)
	 d->seekpos += Res;
      if (Actual != 0)
	 *Actual += Res;
   }
   while (Res > 0 && Size > 0);
   
   if (Size == 0)
      return true;
   
   // Eof handling
   if (Actual != 0)
   {
      Flags |= HitEof;
      return true;
   }

   return FileFdError(_("read, still have %llu to read but none left"), Size);
}
									/*}}}*/
// FileFd::ReadLine - Read a complete line from the file		/*{{{*/
// ---------------------------------------------------------------------
/* Beware: This method can be quiet slow for big buffers on UNcompressed
   files because of the naive implementation! */
char* FileFd::ReadLine(char *To, unsigned long long const Size)
{
   *To = '\0';
#ifdef HAVE_ZLIB
   if (d != NULL && d->gz != NULL)
      return gzgets(d->gz, To, Size);
#endif

   unsigned long long read = 0;
   while ((Size - 1) != read)
   {
      unsigned long long done = 0;
      if (Read(To + read, 1, &done) == false)
	 return NULL;
      if (done == 0)
	 break;
      if (To[read++] == '\n')
	 break;
   }
   if (read == 0)
      return NULL;
   To[read] = '\0';
   return To;
}
									/*}}}*/
// FileFd::Write - Write to the file					/*{{{*/
// ---------------------------------------------------------------------
/* */
bool FileFd::Write(const void *From,unsigned long long Size)
{
   ssize_t Res;
   errno = 0;
   do
   {
      if (false)
	 /* dummy so that the rest can be 'else if's */;
#ifdef HAVE_ZLIB
      else if (d != NULL && d->gz != NULL)
	 Res = gzwrite(d->gz,From,Size);
#endif
#ifdef HAVE_BZ2
      else if (d != NULL && d->bz2 != NULL)
	 Res = BZ2_bzwrite(d->bz2,(void*)From,Size);
#endif
#ifdef HAVE_LZMA
      else if (d != NULL && d->lzma != NULL)
      {
	 d->lzma->stream.next_in = (uint8_t *)From;
	 d->lzma->stream.avail_in = Size;
	 d->lzma->stream.next_out = d->lzma->buffer;
	 d->lzma->stream.avail_out = sizeof(d->lzma->buffer)/sizeof(d->lzma->buffer[0]);
	 d->lzma->err = lzma_code(&d->lzma->stream, LZMA_RUN);
	 if (d->lzma->err != LZMA_OK)
	    return false;
	 size_t const n = sizeof(d->lzma->buffer)/sizeof(d->lzma->buffer[0]) - d->lzma->stream.avail_out;
	 size_t const m = (n == 0) ? 0 : fwrite(d->lzma->buffer, 1, n, d->lzma->file);
	 if (m != n)
	    Res = -1;
	 else
	    Res = Size - d->lzma->stream.avail_in;
      }
#endif
      else
	 Res = write(iFd,From,Size);

      if (Res < 0 && errno == EINTR)
	 continue;
      if (Res < 0)
      {
	 if (false)
	    /* dummy so that the rest can be 'else if's */;
#ifdef HAVE_ZLIB
	 else if (d != NULL && d->gz != NULL)
	 {
	    int err;
	    char const * const errmsg = gzerror(d->gz, &err);
	    if (err != Z_ERRNO)
	       return FileFdError("gzwrite: %s (%d: %s)", _("Write error"), err, errmsg);
	 }
#endif
#ifdef HAVE_BZ2
	 else if (d != NULL && d->bz2 != NULL)
	 {
	    int err;
	    char const * const errmsg = BZ2_bzerror(d->bz2, &err);
	    if (err != BZ_IO_ERROR)
	       return FileFdError("BZ2_bzwrite: %s (%d: %s)", _("Write error"), err, errmsg);
	 }
#endif
#ifdef HAVE_LZMA
	 else if (d != NULL && d->lzma != NULL)
	    return FileFdErrno("lzma_fwrite", _("Write error"));
#endif
	 return FileFdErrno("write",_("Write error"));
      }
      
      From = (char const *)From + Res;
      Size -= Res;
      if (d != NULL)
	 d->seekpos += Res;
   }
   while (Res > 0 && Size > 0);
   
   if (Size == 0)
      return true;

   return FileFdError(_("write, still have %llu to write but couldn't"), Size);
}
bool FileFd::Write(int Fd, const void *From, unsigned long long Size)
{
   ssize_t Res;
   errno = 0;
   do
   {
      Res = write(Fd,From,Size);
      if (Res < 0 && errno == EINTR)
	 continue;
      if (Res < 0)
	 return _error->Errno("write",_("Write error"));

      From = (char const *)From + Res;
      Size -= Res;
   }
   while (Res > 0 && Size > 0);

   if (Size == 0)
      return true;

   return _error->Error(_("write, still have %llu to write but couldn't"), Size);
}
									/*}}}*/
// FileFd::Seek - Seek in the file					/*{{{*/
// ---------------------------------------------------------------------
/* */
bool FileFd::Seek(unsigned long long To)
{
   Flags &= ~HitEof;

   if (d != NULL && (d->pipe == true || d->InternalStream() == true))
   {
      // Our poor man seeking in pipes is costly, so try to avoid it
      unsigned long long seekpos = Tell();
      if (seekpos == To)
	 return true;
      else if (seekpos < To)
	 return Skip(To - seekpos);

      if ((d->openmode & ReadOnly) != ReadOnly)
	 return FileFdError("Reopen is only implemented for read-only files!");
      d->InternalClose(FileName);
      if (iFd != -1)
	 close(iFd);
      iFd = -1;
      if (TemporaryFileName.empty() == false)
	 iFd = open(TemporaryFileName.c_str(), O_RDONLY);
      else if (FileName.empty() == false)
	 iFd = open(FileName.c_str(), O_RDONLY);
      else
      {
	 if (d->compressed_fd > 0)
	    if (lseek(d->compressed_fd, 0, SEEK_SET) != 0)
	       iFd = d->compressed_fd;
	 if (iFd < 0)
	    return FileFdError("Reopen is not implemented for pipes opened with FileFd::OpenDescriptor()!");
      }

      if (OpenInternDescriptor(d->openmode, d->compressor) == false)
	 return FileFdError("Seek on file %s because it couldn't be reopened", FileName.c_str());

      if (To != 0)
	 return Skip(To);

      d->seekpos = To;
      return true;
   }
   off_t res;
#ifdef HAVE_ZLIB
   if (d != NULL && d->gz)
      res = gzseek(d->gz,To,SEEK_SET);
   else
#endif
      res = lseek(iFd,To,SEEK_SET);
   if (res != (off_t)To)
      return FileFdError("Unable to seek to %llu", To);

   if (d != NULL)
      d->seekpos = To;
   return true;
}
									/*}}}*/
// FileFd::Skip - Seek in the file					/*{{{*/
// ---------------------------------------------------------------------
/* */
bool FileFd::Skip(unsigned long long Over)
{
   if (d != NULL && (d->pipe == true || d->InternalStream() == true))
   {
      char buffer[1024];
      while (Over != 0)
      {
	 unsigned long long toread = std::min((unsigned long long) sizeof(buffer), Over);
	 if (Read(buffer, toread) == false)
	    return FileFdError("Unable to seek ahead %llu",Over);
	 Over -= toread;
      }
      return true;
   }

   off_t res;
#ifdef HAVE_ZLIB
   if (d != NULL && d->gz != NULL)
      res = gzseek(d->gz,Over,SEEK_CUR);
   else
#endif
      res = lseek(iFd,Over,SEEK_CUR);
   if (res < 0)
      return FileFdError("Unable to seek ahead %llu",Over);
   if (d != NULL)
      d->seekpos = res;

   return true;
}
									/*}}}*/
// FileFd::Truncate - Truncate the file 				/*{{{*/
// ---------------------------------------------------------------------
/* */
bool FileFd::Truncate(unsigned long long To)
{
   // truncating /dev/null is always successful - as we get an error otherwise
   if (To == 0 && FileName == "/dev/null")
      return true;
#if defined HAVE_ZLIB || defined HAVE_BZ2 || defined HAVE_LZMA
   if (d != NULL && (d->InternalStream() == true
#ifdef HAVE_ZLIB
	    || d->gz != NULL
#endif
	    ))
      return FileFdError("Truncating compressed files is not implemented (%s)", FileName.c_str());
#endif
   if (ftruncate(iFd,To) != 0)
      return FileFdError("Unable to truncate to %llu",To);

   return true;
}
									/*}}}*/
// FileFd::Tell - Current seek position					/*{{{*/
// ---------------------------------------------------------------------
/* */
unsigned long long FileFd::Tell()
{
   // In theory, we could just return seekpos here always instead of
   // seeking around, but not all users of FileFd use always Seek() and co
   // so d->seekpos isn't always true and we can just use it as a hint if
   // we have nothing else, but not always as an authority…
   if (d != NULL && (d->pipe == true || d->InternalStream() == true))
      return d->seekpos;

   off_t Res;
#ifdef HAVE_ZLIB
   if (d != NULL && d->gz != NULL)
     Res = gztell(d->gz);
   else
#endif
     Res = lseek(iFd,0,SEEK_CUR);
   if (Res == (off_t)-1)
      FileFdErrno("lseek","Failed to determine the current file position");
   if (d != NULL)
      d->seekpos = Res;
   return Res;
}
									/*}}}*/
static bool StatFileFd(char const * const msg, int const iFd, std::string const &FileName, struct stat &Buf, FileFdPrivate * const d) /*{{{*/
{
   bool ispipe = (d != NULL && d->pipe == true);
   if (ispipe == false)
   {
      if (fstat(iFd,&Buf) != 0)
	 // higher-level code will generate more meaningful messages,
	 // even translated this would be meaningless for users
	 return _error->Errno("fstat", "Unable to determine %s for fd %i", msg, iFd);
      if (FileName.empty() == false)
	 ispipe = S_ISFIFO(Buf.st_mode);
   }

   // for compressor pipes st_size is undefined and at 'best' zero
   if (ispipe == true)
   {
      // we set it here, too, as we get the info here for free
      // in theory the Open-methods should take care of it already
      if (d != NULL)
	 d->pipe = true;
      if (stat(FileName.c_str(), &Buf) != 0)
	 return _error->Errno("fstat", "Unable to determine %s for file %s", msg, FileName.c_str());
   }
   return true;
}
									/*}}}*/
// FileFd::FileSize - Return the size of the file			/*{{{*/
unsigned long long FileFd::FileSize()
{
   struct stat Buf;
   if (StatFileFd("file size", iFd, FileName, Buf, d) == false)
   {
      Flags |= Fail;
      return 0;
   }
   return Buf.st_size;
}
									/*}}}*/
// FileFd::ModificationTime - Return the time of last touch		/*{{{*/
time_t FileFd::ModificationTime()
{
   struct stat Buf;
   if (StatFileFd("modification time", iFd, FileName, Buf, d) == false)
   {
      Flags |= Fail;
      return 0;
   }
   return Buf.st_mtime;
}
									/*}}}*/
// FileFd::Size - Return the size of the content in the file		/*{{{*/
// ---------------------------------------------------------------------
/* */
unsigned long long FileFd::Size()
{
   unsigned long long size = FileSize();

   // for compressor pipes st_size is undefined and at 'best' zero,
   // so we 'read' the content and 'seek' back - see there
   if (d != NULL && (d->pipe == true || (d->InternalStream() == true && size > 0)))
   {
      unsigned long long const oldSeek = Tell();
      char ignore[1000];
      unsigned long long read = 0;
      do {
	 if (Read(ignore, sizeof(ignore), &read) == false)
	 {
	    Seek(oldSeek);
	    return 0;
	 }
      } while(read != 0);
      size = Tell();
      Seek(oldSeek);
   }
#ifdef HAVE_ZLIB
   // only check gzsize if we are actually a gzip file, just checking for
   // "gz" is not sufficient as uncompressed files could be opened with
   // gzopen in "direct" mode as well
   else if (d != NULL && d->gz && !gzdirect(d->gz) && size > 0)
   {
       off_t const oldPos = lseek(iFd,0,SEEK_CUR);
       /* unfortunately zlib.h doesn't provide a gzsize(), so we have to do
	* this ourselves; the original (uncompressed) file size is the last 32
	* bits of the file */
       // FIXME: Size for gz-files is limited by 32bit… no largefile support
       if (lseek(iFd, -4, SEEK_END) < 0)
       {
	  FileFdErrno("lseek","Unable to seek to end of gzipped file");
	  return 0;
       }
       uint32_t size = 0;
       if (read(iFd, &size, 4) != 4)
       {
	  FileFdErrno("read","Unable to read original size of gzipped file");
	  return 0;
       }
       size = le32toh(size);

       if (lseek(iFd, oldPos, SEEK_SET) < 0)
       {
	  FileFdErrno("lseek","Unable to seek in gzipped file");
	  return 0;
       }

       return size;
   }
#endif

   return size;
}
									/*}}}*/
// FileFd::Close - Close the file if the close flag is set		/*{{{*/
// ---------------------------------------------------------------------
/* */
bool FileFd::Close()
{
   if (iFd == -1)
      return true;

   bool Res = true;
   if ((Flags & AutoClose) == AutoClose)
   {
      if ((Flags & Compressed) != Compressed && iFd > 0 && close(iFd) != 0)
	 Res &= _error->Errno("close",_("Problem closing the file %s"), FileName.c_str());
      if (d != NULL)
      {
	 Res &= d->CloseDown(FileName);
	 delete d;
	 d = NULL;
      }
   }

   if ((Flags & Replace) == Replace) {
      if (rename(TemporaryFileName.c_str(), FileName.c_str()) != 0)
	 Res &= _error->Errno("rename",_("Problem renaming the file %s to %s"), TemporaryFileName.c_str(), FileName.c_str());

      FileName = TemporaryFileName; // for the unlink() below.
      TemporaryFileName.clear();
   }

   iFd = -1;

   if ((Flags & Fail) == Fail && (Flags & DelOnFail) == DelOnFail &&
       FileName.empty() == false)
      if (unlink(FileName.c_str()) != 0)
	 Res &= _error->WarningE("unlnk",_("Problem unlinking the file %s"), FileName.c_str());

   if (Res == false)
      Flags |= Fail;
   return Res;
}
									/*}}}*/
// FileFd::Sync - Sync the file						/*{{{*/
// ---------------------------------------------------------------------
/* */
bool FileFd::Sync()
{
   if (fsync(iFd) != 0)
      return FileFdErrno("sync",_("Problem syncing the file"));
   return true;
}
									/*}}}*/
// FileFd::FileFdErrno - set Fail and call _error->Errno		*{{{*/
bool FileFd::FileFdErrno(const char *Function, const char *Description,...)
{
   Flags |= Fail;
   va_list args;
   size_t msgSize = 400;
   int const errsv = errno;
   while (true)
   {
      va_start(args,Description);
      if (_error->InsertErrno(GlobalError::ERROR, Function, Description, args, errsv, msgSize) == false)
	 break;
      va_end(args);
   }
   return false;
}
									/*}}}*/
// FileFd::FileFdError - set Fail and call _error->Error		*{{{*/
bool FileFd::FileFdError(const char *Description,...) {
   Flags |= Fail;
   va_list args;
   size_t msgSize = 400;
   while (true)
   {
      va_start(args,Description);
      if (_error->Insert(GlobalError::ERROR, Description, args, msgSize) == false)
	 break;
      va_end(args);
   }
   return false;
}
									/*}}}*/

APT_DEPRECATED gzFile FileFd::gzFd() {
#ifdef HAVE_ZLIB
   return d->gz;
#else
   return NULL;
#endif
}


// Glob - wrapper around "glob()"                                      /*{{{*/
// ---------------------------------------------------------------------
/* */
std::vector<std::string> Glob(std::string const &pattern, int flags)
{
   std::vector<std::string> result;
   glob_t globbuf;
   int glob_res;
   unsigned int i;

   glob_res = glob(pattern.c_str(),  flags, NULL, &globbuf);

   if (glob_res != 0)
   {
      if(glob_res != GLOB_NOMATCH) {
         _error->Errno("glob", "Problem with glob");
         return result;
      }
   }

   // append results
   for(i=0;i<globbuf.gl_pathc;i++)
      result.push_back(string(globbuf.gl_pathv[i]));

   globfree(&globbuf);
   return result;
}
									/*}}}*/

std::string GetTempDir()
{
   const char *tmpdir = getenv("TMPDIR");

#ifdef P_tmpdir
   if (!tmpdir)
      tmpdir = P_tmpdir;
#endif

   // check that tmpdir is set and exists
   struct stat st;
   if (!tmpdir || strlen(tmpdir) == 0 || stat(tmpdir, &st) != 0)
      tmpdir = "/tmp";

   return string(tmpdir);
}

FileFd* GetTempFile(std::string const &Prefix, bool ImmediateUnlink)
{
   char fn[512];
   FileFd *Fd = new FileFd();

   std::string tempdir = GetTempDir();
   snprintf(fn, sizeof(fn), "%s/%s.XXXXXX", 
            tempdir.c_str(), Prefix.c_str());
   int fd = mkstemp(fn);
   if(ImmediateUnlink)
      unlink(fn);
   if (fd < 0) 
   {
      _error->Errno("GetTempFile",_("Unable to mkstemp %s"), fn);
      return NULL;
   }
   if (!Fd->OpenDescriptor(fd, FileFd::WriteOnly, FileFd::None, true))
   {
      _error->Errno("GetTempFile",_("Unable to write to %s"),fn);
      return NULL;
   }

   return Fd;
}

bool Rename(std::string From, std::string To)
{
   if (rename(From.c_str(),To.c_str()) != 0)
   {
      _error->Error(_("rename failed, %s (%s -> %s)."),strerror(errno),
                    From.c_str(),To.c_str());
      return false;
   }   
   return true;
}

<<<<<<< HEAD
bool Popen(const char* Args[], FileFd &Fd, pid_t &Child, FileFd::OpenMode Mode)
{
   int fd;
   if (Mode != FileFd::ReadOnly && Mode != FileFd::WriteOnly)
      return _error->Error("Popen supports ReadOnly (x)or WriteOnly mode only");

   int Pipe[2] = {-1, -1};
   if(pipe(Pipe) != 0)
   {
      return _error->Errno("pipe", _("Failed to create subprocess IPC"));
      return NULL;
   }
   std::set<int> keep_fds;
   keep_fds.insert(Pipe[0]);
   keep_fds.insert(Pipe[1]);
   Child = ExecFork(keep_fds);
   if(Child < 0)
      return _error->Errno("fork", "Failed to fork");
   if(Child == 0)
   {
      if(Mode == FileFd::ReadOnly)
      {
         close(Pipe[0]);
         fd = Pipe[1];
      }
      else if(Mode == FileFd::WriteOnly)
      {
         close(Pipe[1]);
         fd = Pipe[0];
      }

      if(Mode == FileFd::ReadOnly)
      {
         dup2(fd, 1);
         dup2(fd, 2);
      } else if(Mode == FileFd::WriteOnly)
         dup2(fd, 0);

      execv(Args[0], (char**)Args);
      _exit(100);
   }
   if(Mode == FileFd::ReadOnly)
   {
      close(Pipe[1]);
      fd = Pipe[0];
   } else if(Mode == FileFd::WriteOnly)
   {
      close(Pipe[0]);
      fd = Pipe[1];
   }
   Fd.OpenDescriptor(fd, Mode, FileFd::None, true);

=======
bool DropPrivs()
{
   if (getuid() != 0)
      return true;

   const std::string nobody = _config->Find("APT::User::Nobody", "nobody");
   struct passwd *pw = getpwnam(nobody.c_str());
   if (pw == NULL)
      return _error->Warning("No user %s, can not drop rights", nobody.c_str());
   if (setgid(pw->pw_gid) != 0)
      return _error->Errno("setgid", "Failed to setgid");
   if (setuid(pw->pw_uid) != 0)
      return _error->Errno("setuid", "Failed to setuid");
>>>>>>> fc1a78d8
   return true;
}<|MERGE_RESOLUTION|>--- conflicted
+++ resolved
@@ -2113,7 +2113,6 @@
    return true;
 }
 
-<<<<<<< HEAD
 bool Popen(const char* Args[], FileFd &Fd, pid_t &Child, FileFd::OpenMode Mode)
 {
    int fd;
@@ -2166,7 +2165,9 @@
    }
    Fd.OpenDescriptor(fd, Mode, FileFd::None, true);
 
-=======
+   return true;
+}
+
 bool DropPrivs()
 {
    if (getuid() != 0)
@@ -2180,6 +2181,6 @@
       return _error->Errno("setgid", "Failed to setgid");
    if (setuid(pw->pw_uid) != 0)
       return _error->Errno("setuid", "Failed to setuid");
->>>>>>> fc1a78d8
+
    return true;
 }