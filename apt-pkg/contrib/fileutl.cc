// -*- mode: cpp; mode: fold -*-
// Description								/*{{{*/
// $Id: fileutl.cc,v 1.42 2002/09/14 05:29:22 jgg Exp $
/* ######################################################################
   
   File Utilities
   
   CopyFile - Buffered copy of a single file
   GetLock - dpkg compatible lock file manipulation (fcntl)
   
   Most of this source is placed in the Public Domain, do with it what 
   you will
   It was originally written by Jason Gunthorpe <jgg@debian.org>.
   FileFd gzip support added by Martin Pitt <martin.pitt@canonical.com>
   
   The exception is RunScripts() it is under the GPLv2

   ##################################################################### */
									/*}}}*/
// Include Files							/*{{{*/
#include <config.h>

#include <apt-pkg/fileutl.h>
#include <apt-pkg/strutl.h>
#include <apt-pkg/error.h>
#include <apt-pkg/sptr.h>
#include <apt-pkg/aptconfiguration.h>
#include <apt-pkg/configuration.h>

#include <cstdlib>
#include <cstring>
#include <cstdio>

#include <iostream>
#include <unistd.h>
#include <fcntl.h>
#include <sys/stat.h>
#include <sys/types.h>
#include <sys/time.h>
#include <sys/wait.h>
#include <dirent.h>
#include <signal.h>
#include <errno.h>
#include <set>
#include <algorithm>

<<<<<<< HEAD
// FIXME: Compressor Fds have some speed disadvantages and are a bit buggy currently,
// so while the current implementation satisfies the testcases it is not a real option
// to disable it for now
#define APT_USE_ZLIB 1
#if APT_USE_ZLIB
#include <zlib.h>
#else
#pragma message "Usage of zlib is DISABLED!"
=======
#ifdef HAVE_ZLIB
	#include <zlib.h>
#endif
#ifdef HAVE_BZ2
	#include <bzlib.h>
>>>>>>> 1351329e
#endif

#ifdef WORDS_BIGENDIAN
#include <inttypes.h>
#endif

#include <apti18n.h>
									/*}}}*/

using namespace std;

class FileFdPrivate {
	public:
<<<<<<< HEAD
#if APT_USE_ZLIB
=======
#ifdef HAVE_ZLIB
>>>>>>> 1351329e
	gzFile gz;
#else
	void* gz;
#endif
<<<<<<< HEAD
=======
#ifdef HAVE_BZ2
	BZFILE* bz2;
#else
	void* bz2;
#endif
>>>>>>> 1351329e
	int compressed_fd;
	pid_t compressor_pid;
	bool pipe;
	APT::Configuration::Compressor compressor;
	unsigned int openmode;
	unsigned long long seekpos;
<<<<<<< HEAD
	FileFdPrivate() : gz(NULL), compressed_fd(-1), compressor_pid(-1), pipe(false),
			  openmode(0), seekpos(0) {};
=======
	FileFdPrivate() : gz(NULL), bz2(NULL),
			  compressed_fd(-1), compressor_pid(-1), pipe(false),
			  openmode(0), seekpos(0) {};
	bool CloseDown(std::string const &FileName)
	{
	   bool Res = true;
#ifdef HAVE_ZLIB
	   if (gz != NULL) {
	      int const e = gzclose(gz);
	      gz = NULL;
	      // gzdclose() on empty files always fails with "buffer error" here, ignore that
	      if (e != 0 && e != Z_BUF_ERROR)
		 Res &= _error->Errno("close",_("Problem closing the gzip file %s"), FileName.c_str());
	   }
#endif
#ifdef HAVE_BZ2
	   if (bz2 != NULL) {
	      BZ2_bzclose(bz2);
	      bz2 = NULL;
	   }
#endif
	   if (compressor_pid > 0)
	      ExecWait(compressor_pid, "FileFdCompressor", true);
	   compressor_pid = -1;

	   return Res;
	}
	~FileFdPrivate() { CloseDown(""); }
>>>>>>> 1351329e
};

// RunScripts - Run a set of scripts from a configuration subtree	/*{{{*/
// ---------------------------------------------------------------------
/* */
bool RunScripts(const char *Cnf)
{
   Configuration::Item const *Opts = _config->Tree(Cnf);
   if (Opts == 0 || Opts->Child == 0)
      return true;
   Opts = Opts->Child;

   // Fork for running the system calls
   pid_t Child = ExecFork();
   
   // This is the child
   if (Child == 0)
   {
      if (_config->FindDir("DPkg::Chroot-Directory","/") != "/") 
      {
         std::cerr << "Chrooting into " 
                   << _config->FindDir("DPkg::Chroot-Directory") 
                   << std::endl;
         if (chroot(_config->FindDir("DPkg::Chroot-Directory","/").c_str()) != 0)
            _exit(100);
      }

      if (chdir("/tmp/") != 0)
	 _exit(100);
	 
      unsigned int Count = 1;
      for (; Opts != 0; Opts = Opts->Next, Count++)
      {
	 if (Opts->Value.empty() == true)
	    continue;
	 
	 if (system(Opts->Value.c_str()) != 0)
	    _exit(100+Count);
      }
      _exit(0);
   }      

   // Wait for the child
   int Status = 0;
   while (waitpid(Child,&Status,0) != Child)
   {
      if (errno == EINTR)
	 continue;
      return _error->Errno("waitpid","Couldn't wait for subprocess");
   }

   // Restore sig int/quit
   signal(SIGQUIT,SIG_DFL);
   signal(SIGINT,SIG_DFL);   

   // Check for an error code.
   if (WIFEXITED(Status) == 0 || WEXITSTATUS(Status) != 0)
   {
      unsigned int Count = WEXITSTATUS(Status);
      if (Count > 100)
      {
	 Count -= 100;
	 for (; Opts != 0 && Count != 1; Opts = Opts->Next, Count--);
	 _error->Error("Problem executing scripts %s '%s'",Cnf,Opts->Value.c_str());
      }
      
      return _error->Error("Sub-process returned an error code");
   }
   
   return true;
}
									/*}}}*/

// CopyFile - Buffered copy of a file					/*{{{*/
// ---------------------------------------------------------------------
/* The caller is expected to set things so that failure causes erasure */
bool CopyFile(FileFd &From,FileFd &To)
{
   if (From.IsOpen() == false || To.IsOpen() == false)
      return false;
   
   // Buffered copy between fds
   SPtrArray<unsigned char> Buf = new unsigned char[64000];
   unsigned long long Size = From.Size();
   while (Size != 0)
   {
      unsigned long long ToRead = Size;
      if (Size > 64000)
	 ToRead = 64000;
      
      if (From.Read(Buf,ToRead) == false || 
	  To.Write(Buf,ToRead) == false)
	 return false;
      
      Size -= ToRead;
   }

   return true;   
}
									/*}}}*/
// GetLock - Gets a lock file						/*{{{*/
// ---------------------------------------------------------------------
/* This will create an empty file of the given name and lock it. Once this
   is done all other calls to GetLock in any other process will fail with
   -1. The return result is the fd of the file, the call should call
   close at some time. */
int GetLock(string File,bool Errors)
{
   // GetLock() is used in aptitude on directories with public-write access
   // Use O_NOFOLLOW here to prevent symlink traversal attacks
   int FD = open(File.c_str(),O_RDWR | O_CREAT | O_NOFOLLOW,0640);
   if (FD < 0)
   {
      // Read only .. cant have locking problems there.
      if (errno == EROFS)
      {
	 _error->Warning(_("Not using locking for read only lock file %s"),File.c_str());
	 return dup(0);       // Need something for the caller to close
      }
      
      if (Errors == true)
	 _error->Errno("open",_("Could not open lock file %s"),File.c_str());

      // Feh.. We do this to distinguish the lock vs open case..
      errno = EPERM;
      return -1;
   }
   SetCloseExec(FD,true);
      
   // Aquire a write lock
   struct flock fl;
   fl.l_type = F_WRLCK;
   fl.l_whence = SEEK_SET;
   fl.l_start = 0;
   fl.l_len = 0;
   if (fcntl(FD,F_SETLK,&fl) == -1)
   {
      if (errno == ENOLCK)
      {
	 _error->Warning(_("Not using locking for nfs mounted lock file %s"),File.c_str());
	 return dup(0);       // Need something for the caller to close	 
      }      
      if (Errors == true)
	 _error->Errno("open",_("Could not get lock %s"),File.c_str());
      
      int Tmp = errno;
      close(FD);
      errno = Tmp;
      return -1;
   }

   return FD;
}
									/*}}}*/
// FileExists - Check if a file exists					/*{{{*/
// ---------------------------------------------------------------------
/* Beware: Directories are also files! */
bool FileExists(string File)
{
   struct stat Buf;
   if (stat(File.c_str(),&Buf) != 0)
      return false;
   return true;
}
									/*}}}*/
// RealFileExists - Check if a file exists and if it is really a file	/*{{{*/
// ---------------------------------------------------------------------
/* */
bool RealFileExists(string File)
{
   struct stat Buf;
   if (stat(File.c_str(),&Buf) != 0)
      return false;
   return ((Buf.st_mode & S_IFREG) != 0);
}
									/*}}}*/
// DirectoryExists - Check if a directory exists and is really one	/*{{{*/
// ---------------------------------------------------------------------
/* */
bool DirectoryExists(string const &Path)
{
   struct stat Buf;
   if (stat(Path.c_str(),&Buf) != 0)
      return false;
   return ((Buf.st_mode & S_IFDIR) != 0);
}
									/*}}}*/
// CreateDirectory - poor man's mkdir -p guarded by a parent directory	/*{{{*/
// ---------------------------------------------------------------------
/* This method will create all directories needed for path in good old
   mkdir -p style but refuses to do this if Parent is not a prefix of
   this Path. Example: /var/cache/ and /var/cache/apt/archives are given,
   so it will create apt/archives if /var/cache exists - on the other
   hand if the parent is /var/lib the creation will fail as this path
   is not a parent of the path to be generated. */
bool CreateDirectory(string const &Parent, string const &Path)
{
   if (Parent.empty() == true || Path.empty() == true)
      return false;

   if (DirectoryExists(Path) == true)
      return true;

   if (DirectoryExists(Parent) == false)
      return false;

   // we are not going to create directories "into the blue"
   if (Path.find(Parent, 0) != 0)
      return false;

   vector<string> const dirs = VectorizeString(Path.substr(Parent.size()), '/');
   string progress = Parent;
   for (vector<string>::const_iterator d = dirs.begin(); d != dirs.end(); ++d)
   {
      if (d->empty() == true)
	 continue;

      progress.append("/").append(*d);
      if (DirectoryExists(progress) == true)
	 continue;

      if (mkdir(progress.c_str(), 0755) != 0)
	 return false;
   }
   return true;
}
									/*}}}*/
// CreateAPTDirectoryIfNeeded - ensure that the given directory exists		/*{{{*/
// ---------------------------------------------------------------------
/* a small wrapper around CreateDirectory to check if it exists and to
   remove the trailing "/apt/" from the parent directory if needed */
bool CreateAPTDirectoryIfNeeded(string const &Parent, string const &Path)
{
   if (DirectoryExists(Path) == true)
      return true;

   size_t const len = Parent.size();
   if (len > 5 && Parent.find("/apt/", len - 6, 5) == len - 5)
   {
      if (CreateDirectory(Parent.substr(0,len-5), Path) == true)
	 return true;
   }
   else if (CreateDirectory(Parent, Path) == true)
      return true;

   return false;
}
									/*}}}*/
// GetListOfFilesInDir - returns a vector of files in the given dir	/*{{{*/
// ---------------------------------------------------------------------
/* If an extension is given only files with this extension are included
   in the returned vector, otherwise every "normal" file is included. */
std::vector<string> GetListOfFilesInDir(string const &Dir, string const &Ext,
					bool const &SortList, bool const &AllowNoExt)
{
   std::vector<string> ext;
   ext.reserve(2);
   if (Ext.empty() == false)
      ext.push_back(Ext);
   if (AllowNoExt == true && ext.empty() == false)
      ext.push_back("");
   return GetListOfFilesInDir(Dir, ext, SortList);
}
std::vector<string> GetListOfFilesInDir(string const &Dir, std::vector<string> const &Ext,
					bool const &SortList)
{
   // Attention debuggers: need to be set with the environment config file!
   bool const Debug = _config->FindB("Debug::GetListOfFilesInDir", false);
   if (Debug == true)
   {
      std::clog << "Accept in " << Dir << " only files with the following " << Ext.size() << " extensions:" << std::endl;
      if (Ext.empty() == true)
	 std::clog << "\tNO extension" << std::endl;
      else
	 for (std::vector<string>::const_iterator e = Ext.begin();
	      e != Ext.end(); ++e)
	    std::clog << '\t' << (e->empty() == true ? "NO" : *e) << " extension" << std::endl;
   }

   std::vector<string> List;

   if (DirectoryExists(Dir.c_str()) == false)
   {
      _error->Error(_("List of files can't be created as '%s' is not a directory"), Dir.c_str());
      return List;
   }

   Configuration::MatchAgainstConfig SilentIgnore("Dir::Ignore-Files-Silently");
   DIR *D = opendir(Dir.c_str());
   if (D == 0) 
   {
      _error->Errno("opendir",_("Unable to read %s"),Dir.c_str());
      return List;
   }

   for (struct dirent *Ent = readdir(D); Ent != 0; Ent = readdir(D)) 
   {
      // skip "hidden" files
      if (Ent->d_name[0] == '.')
	 continue;

      // Make sure it is a file and not something else
      string const File = flCombine(Dir,Ent->d_name);
#ifdef _DIRENT_HAVE_D_TYPE
      if (Ent->d_type != DT_REG)
#endif
      {
	 if (RealFileExists(File.c_str()) == false)
	 {
	    // do not show ignoration warnings for directories
	    if (
#ifdef _DIRENT_HAVE_D_TYPE
		Ent->d_type == DT_DIR ||
#endif
		DirectoryExists(File.c_str()) == true)
	       continue;
	    if (SilentIgnore.Match(Ent->d_name) == false)
	       _error->Notice(_("Ignoring '%s' in directory '%s' as it is not a regular file"), Ent->d_name, Dir.c_str());
	    continue;
	 }
      }

      // check for accepted extension:
      // no extension given -> periods are bad as hell!
      // extensions given -> "" extension allows no extension
      if (Ext.empty() == false)
      {
	 string d_ext = flExtension(Ent->d_name);
	 if (d_ext == Ent->d_name) // no extension
	 {
	    if (std::find(Ext.begin(), Ext.end(), "") == Ext.end())
	    {
	       if (Debug == true)
		  std::clog << "Bad file: " << Ent->d_name << " → no extension" << std::endl;
	       if (SilentIgnore.Match(Ent->d_name) == false)
		  _error->Notice(_("Ignoring file '%s' in directory '%s' as it has no filename extension"), Ent->d_name, Dir.c_str());
	       continue;
	    }
	 }
	 else if (std::find(Ext.begin(), Ext.end(), d_ext) == Ext.end())
	 {
	    if (Debug == true)
	       std::clog << "Bad file: " << Ent->d_name << " → bad extension »" << flExtension(Ent->d_name) << "«" << std::endl;
	    if (SilentIgnore.Match(Ent->d_name) == false)
	       _error->Notice(_("Ignoring file '%s' in directory '%s' as it has an invalid filename extension"), Ent->d_name, Dir.c_str());
	    continue;
	 }
      }

      // Skip bad filenames ala run-parts
      const char *C = Ent->d_name;
      for (; *C != 0; ++C)
	 if (isalpha(*C) == 0 && isdigit(*C) == 0
	     && *C != '_' && *C != '-') {
	    // no required extension -> dot is a bad character
	    if (*C == '.' && Ext.empty() == false)
	       continue;
	    break;
	 }

      // we don't reach the end of the name -> bad character included
      if (*C != 0)
      {
	 if (Debug == true)
	    std::clog << "Bad file: " << Ent->d_name << " → bad character »"
	       << *C << "« in filename (period allowed: " << (Ext.empty() ? "no" : "yes") << ")" << std::endl;
	 continue;
      }

      // skip filenames which end with a period. These are never valid
      if (*(C - 1) == '.')
      {
	 if (Debug == true)
	    std::clog << "Bad file: " << Ent->d_name << " → Period as last character" << std::endl;
	 continue;
      }

      if (Debug == true)
	 std::clog << "Accept file: " << Ent->d_name << " in " << Dir << std::endl;
      List.push_back(File);
   }
   closedir(D);

   if (SortList == true)
      std::sort(List.begin(),List.end());
   return List;
}
std::vector<string> GetListOfFilesInDir(string const &Dir, bool SortList)
{
   bool const Debug = _config->FindB("Debug::GetListOfFilesInDir", false);
   if (Debug == true)
      std::clog << "Accept in " << Dir << " all regular files" << std::endl;

   std::vector<string> List;

   if (DirectoryExists(Dir.c_str()) == false)
   {
      _error->Error(_("List of files can't be created as '%s' is not a directory"), Dir.c_str());
      return List;
   }

   DIR *D = opendir(Dir.c_str());
   if (D == 0)
   {
      _error->Errno("opendir",_("Unable to read %s"),Dir.c_str());
      return List;
   }

   for (struct dirent *Ent = readdir(D); Ent != 0; Ent = readdir(D)) 
   {
      // skip "hidden" files
      if (Ent->d_name[0] == '.')
	 continue;

      // Make sure it is a file and not something else
      string const File = flCombine(Dir,Ent->d_name);
#ifdef _DIRENT_HAVE_D_TYPE
      if (Ent->d_type != DT_REG)
#endif
      {
	 if (RealFileExists(File.c_str()) == false)
	 {
	    if (Debug == true)
	       std::clog << "Bad file: " << Ent->d_name << " → it is not a real file" << std::endl;
	    continue;
	 }
      }

      // Skip bad filenames ala run-parts
      const char *C = Ent->d_name;
      for (; *C != 0; ++C)
	 if (isalpha(*C) == 0 && isdigit(*C) == 0
	     && *C != '_' && *C != '-' && *C != '.')
	    break;

      // we don't reach the end of the name -> bad character included
      if (*C != 0)
      {
	 if (Debug == true)
	    std::clog << "Bad file: " << Ent->d_name << " → bad character »" << *C << "« in filename" << std::endl;
	 continue;
      }

      // skip filenames which end with a period. These are never valid
      if (*(C - 1) == '.')
      {
	 if (Debug == true)
	    std::clog << "Bad file: " << Ent->d_name << " → Period as last character" << std::endl;
	 continue;
      }

      if (Debug == true)
	 std::clog << "Accept file: " << Ent->d_name << " in " << Dir << std::endl;
      List.push_back(File);
   }
   closedir(D);

   if (SortList == true)
      std::sort(List.begin(),List.end());
   return List;
}
									/*}}}*/
// SafeGetCWD - This is a safer getcwd that returns a dynamic string	/*{{{*/
// ---------------------------------------------------------------------
/* We return / on failure. */
string SafeGetCWD()
{
   // Stash the current dir.
   char S[300];
   S[0] = 0;
   if (getcwd(S,sizeof(S)-2) == 0)
      return "/";
   unsigned int Len = strlen(S);
   S[Len] = '/';
   S[Len+1] = 0;
   return S;
}
									/*}}}*/
// GetModificationTime - Get the mtime of the given file or -1 on error /*{{{*/
// ---------------------------------------------------------------------
/* We return / on failure. */
time_t GetModificationTime(string const &Path)
{
   struct stat St;
   if (stat(Path.c_str(), &St) < 0)
      return -1;
   return  St.st_mtime;
}
									/*}}}*/
// flNotDir - Strip the directory from the filename			/*{{{*/
// ---------------------------------------------------------------------
/* */
string flNotDir(string File)
{
   string::size_type Res = File.rfind('/');
   if (Res == string::npos)
      return File;
   Res++;
   return string(File,Res,Res - File.length());
}
									/*}}}*/
// flNotFile - Strip the file from the directory name			/*{{{*/
// ---------------------------------------------------------------------
/* Result ends in a / */
string flNotFile(string File)
{
   string::size_type Res = File.rfind('/');
   if (Res == string::npos)
      return "./";
   Res++;
   return string(File,0,Res);
}
									/*}}}*/
// flExtension - Return the extension for the file			/*{{{*/
// ---------------------------------------------------------------------
/* */
string flExtension(string File)
{
   string::size_type Res = File.rfind('.');
   if (Res == string::npos)
      return File;
   Res++;
   return string(File,Res,Res - File.length());
}
									/*}}}*/
// flNoLink - If file is a symlink then deref it			/*{{{*/
// ---------------------------------------------------------------------
/* If the name is not a link then the returned path is the input. */
string flNoLink(string File)
{
   struct stat St;
   if (lstat(File.c_str(),&St) != 0 || S_ISLNK(St.st_mode) == 0)
      return File;
   if (stat(File.c_str(),&St) != 0)
      return File;
   
   /* Loop resolving the link. There is no need to limit the number of 
      loops because the stat call above ensures that the symlink is not 
      circular */
   char Buffer[1024];
   string NFile = File;
   while (1)
   {
      // Read the link
      int Res;
      if ((Res = readlink(NFile.c_str(),Buffer,sizeof(Buffer))) <= 0 || 
	  (unsigned)Res >= sizeof(Buffer))
	  return File;
      
      // Append or replace the previous path
      Buffer[Res] = 0;
      if (Buffer[0] == '/')
	 NFile = Buffer;
      else
	 NFile = flNotFile(NFile) + Buffer;
      
      // See if we are done
      if (lstat(NFile.c_str(),&St) != 0)
	 return File;
      if (S_ISLNK(St.st_mode) == 0)
	 return NFile;      
   }   
}
									/*}}}*/
// flCombine - Combine a file and a directory				/*{{{*/
// ---------------------------------------------------------------------
/* If the file is an absolute path then it is just returned, otherwise
   the directory is pre-pended to it. */
string flCombine(string Dir,string File)
{
   if (File.empty() == true)
      return string();
   
   if (File[0] == '/' || Dir.empty() == true)
      return File;
   if (File.length() >= 2 && File[0] == '.' && File[1] == '/')
      return File;
   if (Dir[Dir.length()-1] == '/')
      return Dir + File;
   return Dir + '/' + File;
}
									/*}}}*/
// SetCloseExec - Set the close on exec flag				/*{{{*/
// ---------------------------------------------------------------------
/* */
void SetCloseExec(int Fd,bool Close)
{   
   if (fcntl(Fd,F_SETFD,(Close == false)?0:FD_CLOEXEC) != 0)
   {
      cerr << "FATAL -> Could not set close on exec " << strerror(errno) << endl;
      exit(100);
   }
}
									/*}}}*/
// SetNonBlock - Set the nonblocking flag				/*{{{*/
// ---------------------------------------------------------------------
/* */
void SetNonBlock(int Fd,bool Block)
{   
   int Flags = fcntl(Fd,F_GETFL) & (~O_NONBLOCK);
   if (fcntl(Fd,F_SETFL,Flags | ((Block == false)?0:O_NONBLOCK)) != 0)
   {
      cerr << "FATAL -> Could not set non-blocking flag " << strerror(errno) << endl;
      exit(100);
   }
}
									/*}}}*/
// WaitFd - Wait for a FD to become readable				/*{{{*/
// ---------------------------------------------------------------------
/* This waits for a FD to become readable using select. It is useful for
   applications making use of non-blocking sockets. The timeout is 
   in seconds. */
bool WaitFd(int Fd,bool write,unsigned long timeout)
{
   fd_set Set;
   struct timeval tv;
   FD_ZERO(&Set);
   FD_SET(Fd,&Set);
   tv.tv_sec = timeout;
   tv.tv_usec = 0;
   if (write == true) 
   {      
      int Res;
      do
      {
	 Res = select(Fd+1,0,&Set,0,(timeout != 0?&tv:0));
      }
      while (Res < 0 && errno == EINTR);
      
      if (Res <= 0)
	 return false;
   } 
   else 
   {
      int Res;
      do
      {
	 Res = select(Fd+1,&Set,0,0,(timeout != 0?&tv:0));
      }
      while (Res < 0 && errno == EINTR);
      
      if (Res <= 0)
	 return false;
   }
   
   return true;
}
									/*}}}*/
// ExecFork - Magical fork that sanitizes the context before execing	/*{{{*/
// ---------------------------------------------------------------------
/* This is used if you want to cleanse the environment for the forked 
   child, it fixes up the important signals and nukes all of the fds,
   otherwise acts like normal fork. */
pid_t ExecFork()
{
   // Fork off the process
   pid_t Process = fork();
   if (Process < 0)
   {
      cerr << "FATAL -> Failed to fork." << endl;
      exit(100);
   }

   // Spawn the subprocess
   if (Process == 0)
   {
      // Setup the signals
      signal(SIGPIPE,SIG_DFL);
      signal(SIGQUIT,SIG_DFL);
      signal(SIGINT,SIG_DFL);
      signal(SIGWINCH,SIG_DFL);
      signal(SIGCONT,SIG_DFL);
      signal(SIGTSTP,SIG_DFL);

      set<int> KeepFDs;
      Configuration::Item const *Opts = _config->Tree("APT::Keep-Fds");
      if (Opts != 0 && Opts->Child != 0)
      {
	 Opts = Opts->Child;
	 for (; Opts != 0; Opts = Opts->Next)
	 {
	    if (Opts->Value.empty() == true)
	       continue;
	    int fd = atoi(Opts->Value.c_str());
	    KeepFDs.insert(fd);
	 }
      }

      // Close all of our FDs - just in case
      for (int K = 3; K != 40; K++)
      {
	 if(KeepFDs.find(K) == KeepFDs.end())
	    fcntl(K,F_SETFD,FD_CLOEXEC);
      }
   }
   
   return Process;
}
									/*}}}*/
// ExecWait - Fancy waitpid						/*{{{*/
// ---------------------------------------------------------------------
/* Waits for the given sub process. If Reap is set then no errors are 
   generated. Otherwise a failed subprocess will generate a proper descriptive
   message */
bool ExecWait(pid_t Pid,const char *Name,bool Reap)
{
   if (Pid <= 1)
      return true;
   
   // Wait and collect the error code
   int Status;
   while (waitpid(Pid,&Status,0) != Pid)
   {
      if (errno == EINTR)
	 continue;

      if (Reap == true)
	 return false;
      
      return _error->Error(_("Waited for %s but it wasn't there"),Name);
   }

   
   // Check for an error code.
   if (WIFEXITED(Status) == 0 || WEXITSTATUS(Status) != 0)
   {
      if (Reap == true)
	 return false;
      if (WIFSIGNALED(Status) != 0)
      {
	 if( WTERMSIG(Status) == SIGSEGV)
	    return _error->Error(_("Sub-process %s received a segmentation fault."),Name);
	 else 
	    return _error->Error(_("Sub-process %s received signal %u."),Name, WTERMSIG(Status));
      }

      if (WIFEXITED(Status) != 0)
	 return _error->Error(_("Sub-process %s returned an error code (%u)"),Name,WEXITSTATUS(Status));
      
      return _error->Error(_("Sub-process %s exited unexpectedly"),Name);
   }      
   
   return true;
}
									/*}}}*/

// FileFd::Open - Open a file						/*{{{*/
// ---------------------------------------------------------------------
/* The most commonly used open mode combinations are given with Mode */
bool FileFd::Open(string FileName,unsigned int const Mode,CompressMode Compress, unsigned long const Perms)
{
   if (Mode == ReadOnlyGzip)
      return Open(FileName, ReadOnly, Gzip, Perms);

   if (Compress == Auto && (Mode & WriteOnly) == WriteOnly)
      return _error->Error("Autodetection on %s only works in ReadOnly openmode!", FileName.c_str());

<<<<<<< HEAD
   // FIXME: Denote inbuilt compressors somehow - as we don't need to have the binaries for them
=======
>>>>>>> 1351329e
   std::vector<APT::Configuration::Compressor> const compressors = APT::Configuration::getCompressors();
   std::vector<APT::Configuration::Compressor>::const_iterator compressor = compressors.begin();
   if (Compress == Auto)
   {
      for (; compressor != compressors.end(); ++compressor)
      {
	 std::string file = std::string(FileName).append(compressor->Extension);
	 if (FileExists(file) == false)
	    continue;
	 FileName = file;
	 break;
      }
   }
   else if (Compress == Extension)
   {
      std::string::size_type const found = FileName.find_last_of('.');
      std::string ext;
      if (found != std::string::npos)
      {
	 ext = FileName.substr(found);
	 if (ext == ".new" || ext == ".bak")
	 {
	    std::string::size_type const found2 = FileName.find_last_of('.', found - 1);
	    if (found2 != std::string::npos)
	       ext = FileName.substr(found2, found - found2);
	    else
	       ext.clear();
	 }
      }
      for (; compressor != compressors.end(); ++compressor)
	 if (ext == compressor->Extension)
	    break;
      // no matching extension - assume uncompressed (imagine files like 'example.org_Packages')
      if (compressor == compressors.end())
	 for (compressor = compressors.begin(); compressor != compressors.end(); ++compressor)
	    if (compressor->Name == ".")
	       break;
   }
   else
   {
      std::string name;
      switch (Compress)
      {
      case None: name = "."; break;
      case Gzip: name = "gzip"; break;
      case Bzip2: name = "bzip2"; break;
      case Lzma: name = "lzma"; break;
      case Xz: name = "xz"; break;
      case Auto:
      case Extension:
	 // Unreachable
	 return _error->Error("Opening File %s in None, Auto or Extension should be already handled?!?", FileName.c_str());
      }
      for (; compressor != compressors.end(); ++compressor)
	 if (compressor->Name == name)
	    break;
      if (compressor == compressors.end())
	 return _error->Error("Can't find a configured compressor %s for file %s", name.c_str(), FileName.c_str());
   }

   if (compressor == compressors.end())
      return _error->Error("Can't find a match for specified compressor mode for file %s", FileName.c_str());
   return Open(FileName, Mode, *compressor, Perms);
}
bool FileFd::Open(string FileName,unsigned int const Mode,APT::Configuration::Compressor const &compressor, unsigned long const Perms)
{
   Close();
<<<<<<< HEAD
   d = new FileFdPrivate;
   d->openmode = Mode;
   Flags = AutoClose;

   if ((Mode & WriteOnly) != WriteOnly && (Mode & (Atomic | Create | Empty | Exclusive)) != 0)
      return _error->Error("ReadOnly mode for %s doesn't accept additional flags!", FileName.c_str());
   if ((Mode & ReadWrite) == 0)
      return _error->Error("No openmode provided in FileFd::Open for %s", FileName.c_str());

=======
   Flags = AutoClose;

   if ((Mode & WriteOnly) != WriteOnly && (Mode & (Atomic | Create | Empty | Exclusive)) != 0)
      return _error->Error("ReadOnly mode for %s doesn't accept additional flags!", FileName.c_str());
   if ((Mode & ReadWrite) == 0)
      return _error->Error("No openmode provided in FileFd::Open for %s", FileName.c_str());

>>>>>>> 1351329e
   if ((Mode & Atomic) == Atomic)
   {
      Flags |= Replace;
      char *name = strdup((FileName + ".XXXXXX").c_str());
      TemporaryFileName = string(mktemp(name));
      free(name);
   }
   else if ((Mode & (Exclusive | Create)) == (Exclusive | Create))
   {
      // for atomic, this will be done by rename in Close()
      unlink(FileName.c_str());
   }
   if ((Mode & Empty) == Empty)
   {
      struct stat Buf;
      if (lstat(FileName.c_str(),&Buf) == 0 && S_ISLNK(Buf.st_mode))
	 unlink(FileName.c_str());
   }

   int fileflags = 0;
   #define if_FLAGGED_SET(FLAG, MODE) if ((Mode & FLAG) == FLAG) fileflags |= MODE
   if_FLAGGED_SET(ReadWrite, O_RDWR);
   else if_FLAGGED_SET(ReadOnly, O_RDONLY);
   else if_FLAGGED_SET(WriteOnly, O_WRONLY);

   if_FLAGGED_SET(Create, O_CREAT);
   if_FLAGGED_SET(Empty, O_TRUNC);
   if_FLAGGED_SET(Exclusive, O_EXCL);
   else if_FLAGGED_SET(Atomic, O_EXCL);
   #undef if_FLAGGED_SET

   if (TemporaryFileName.empty() == false)
      iFd = open(TemporaryFileName.c_str(), fileflags, Perms);
   else
      iFd = open(FileName.c_str(), fileflags, Perms);

   this->FileName = FileName;
   if (iFd == -1 || OpenInternDescriptor(Mode, compressor) == false)
   {
      if (iFd != -1)
      {
	 close (iFd);
	 iFd = -1;
      }
      return _error->Errno("open",_("Could not open file %s"), FileName.c_str());
   }

   SetCloseExec(iFd,true);
   return true;
}
									/*}}}*/
// FileFd::OpenDescriptor - Open a filedescriptor			/*{{{*/
// ---------------------------------------------------------------------
/* */
bool FileFd::OpenDescriptor(int Fd, unsigned int const Mode, CompressMode Compress, bool AutoClose)
{
   std::vector<APT::Configuration::Compressor> const compressors = APT::Configuration::getCompressors();
   std::vector<APT::Configuration::Compressor>::const_iterator compressor = compressors.begin();
   std::string name;
<<<<<<< HEAD

   // compat with the old API
   if (Mode == ReadOnlyGzip && Compress == None)
      Compress = Gzip;

   switch (Compress)
   {
   case None: name = "."; break;
   case Gzip: name = "gzip"; break;
   case Bzip2: name = "bzip2"; break;
   case Lzma: name = "lzma"; break;
   case Xz: name = "xz"; break;
   case Auto:
   case Extension:
      return _error->Error("Opening Fd %d in Auto or Extension compression mode is not supported", Fd);
   }
   for (; compressor != compressors.end(); ++compressor)
      if (compressor->Name == name)
	 break;
   if (compressor == compressors.end())
      return _error->Error("Can't find a configured compressor %s for file %s", name.c_str(), FileName.c_str());

=======

   // compat with the old API
   if (Mode == ReadOnlyGzip && Compress == None)
      Compress = Gzip;

   switch (Compress)
   {
   case None: name = "."; break;
   case Gzip: name = "gzip"; break;
   case Bzip2: name = "bzip2"; break;
   case Lzma: name = "lzma"; break;
   case Xz: name = "xz"; break;
   case Auto:
   case Extension:
      return _error->Error("Opening Fd %d in Auto or Extension compression mode is not supported", Fd);
   }
   for (; compressor != compressors.end(); ++compressor)
      if (compressor->Name == name)
	 break;
   if (compressor == compressors.end())
      return _error->Error("Can't find a configured compressor %s for file %s", name.c_str(), FileName.c_str());

>>>>>>> 1351329e
   return OpenDescriptor(Fd, Mode, *compressor, AutoClose);
}
bool FileFd::OpenDescriptor(int Fd, unsigned int const Mode, APT::Configuration::Compressor const &compressor, bool AutoClose)
{
   Close();
   d = new FileFdPrivate;
   d->openmode = Mode;
   Flags = (AutoClose) ? FileFd::AutoClose : 0;
   iFd = Fd;
   this->FileName = "";
   if (OpenInternDescriptor(Mode, compressor) == false)
   {
      if (AutoClose)
	 close (iFd);
      return _error->Errno("gzdopen",_("Could not open file descriptor %d"), Fd);
   }
   return true;
}
bool FileFd::OpenInternDescriptor(unsigned int const Mode, APT::Configuration::Compressor const &compressor)
{
<<<<<<< HEAD
   d->compressor = compressor;
   if (compressor.Name == "." || compressor.Binary.empty() == true)
      return true;
#if APT_USE_ZLIB
   else if (compressor.Name == "gzip")
   {
      if ((Mode & ReadWrite) == ReadWrite)
	 d->gz = gzdopen(iFd, "r+");
      else if ((Mode & WriteOnly) == WriteOnly)
	 d->gz = gzdopen(iFd, "w");
      else
	 d->gz = gzdopen (iFd, "r");
      if (d->gz == NULL)
	 return false;
      Flags |= Compressed;
      return true;
   }
#endif

   if ((Mode & ReadWrite) == ReadWrite)
      return _error->Error("ReadWrite mode is not supported for file %s", FileName.c_str());

   bool const Comp = (Mode & WriteOnly) == WriteOnly;
   // Handle 'decompression' of empty files
   if (Comp == false)
   {
      struct stat Buf;
      fstat(iFd, &Buf);
      if (Buf.st_size == 0 && S_ISFIFO(Buf.st_mode) == false)
	 return true;

      // We don't need the file open - instead let the compressor open it
      // as he properly knows better how to efficiently read from 'his' file
      if (FileName.empty() == false)
	 close(iFd);
   }

   // Create a data pipe
   int Pipe[2] = {-1,-1};
   if (pipe(Pipe) != 0)
      return _error->Errno("pipe",_("Failed to create subprocess IPC"));
   for (int J = 0; J != 2; J++)
      SetCloseExec(Pipe[J],true);

   d->compressed_fd = iFd;
   d->pipe = true;

   if (Comp == true)
      iFd = Pipe[1];
   else
      iFd = Pipe[0];

   // The child..
   d->compressor_pid = ExecFork();
   if (d->compressor_pid == 0)
   {
      if (Comp == true)
      {
	 dup2(d->compressed_fd,STDOUT_FILENO);
	 dup2(Pipe[0],STDIN_FILENO);
      }
      else
      {
	 if (FileName.empty() == true)
	    dup2(d->compressed_fd,STDIN_FILENO);
	 dup2(Pipe[1],STDOUT_FILENO);
      }

      SetCloseExec(STDOUT_FILENO,false);
      SetCloseExec(STDIN_FILENO,false);

      std::vector<char const*> Args;
      Args.push_back(compressor.Binary.c_str());
      std::vector<std::string> const * const addArgs =
		(Comp == true) ? &(compressor.CompressArgs) : &(compressor.UncompressArgs);
      for (std::vector<std::string>::const_iterator a = addArgs->begin();
	   a != addArgs->end(); ++a)
	 Args.push_back(a->c_str());
      if (Comp == false && FileName.empty() == false)
      {
	 Args.push_back("--stdout");
	 if (TemporaryFileName.empty() == false)
	    Args.push_back(TemporaryFileName.c_str());
	 else
	    Args.push_back(FileName.c_str());
      }
      Args.push_back(NULL);

      execvp(Args[0],(char **)&Args[0]);
      cerr << _("Failed to exec compressor ") << Args[0] << endl;
      _exit(100);
   }
=======
   if (compressor.Name == "." || compressor.Binary.empty() == true)
      return true;

   if (d == NULL)
   {
      d = new FileFdPrivate();
      d->openmode = Mode;
      d->compressor = compressor;
   }

#ifdef HAVE_ZLIB
   if (compressor.Name == "gzip")
   {
      if (d->gz != NULL)
      {
	 gzclose(d->gz);
	 d->gz = NULL;
      }
      if ((Mode & ReadWrite) == ReadWrite)
	 d->gz = gzdopen(iFd, "r+");
      else if ((Mode & WriteOnly) == WriteOnly)
	 d->gz = gzdopen(iFd, "w");
      else
	 d->gz = gzdopen(iFd, "r");
      if (d->gz == NULL)
	 return false;
      Flags |= Compressed;
      return true;
   }
#endif
#ifdef HAVE_BZ2
   if (compressor.Name == "bzip2")
   {
      if (d->bz2 != NULL)
      {
	 BZ2_bzclose(d->bz2);
	 d->bz2 = NULL;
      }
      if ((Mode & ReadWrite) == ReadWrite)
	 d->bz2 = BZ2_bzdopen(iFd, "r+");
      else if ((Mode & WriteOnly) == WriteOnly)
	 d->bz2 = BZ2_bzdopen(iFd, "w");
      else
	 d->bz2 = BZ2_bzdopen(iFd, "r");
      if (d->bz2 == NULL)
	 return false;
      Flags |= Compressed;
      return true;
   }
#endif

   // collect zombies here in case we reopen
   if (d->compressor_pid > 0)
      ExecWait(d->compressor_pid, "FileFdCompressor", true);

   if ((Mode & ReadWrite) == ReadWrite)
   {
      Flags |= Fail;
      return _error->Error("ReadWrite mode is not supported for file %s", FileName.c_str());
   }

   bool const Comp = (Mode & WriteOnly) == WriteOnly;
   if (Comp == false)
   {
      // Handle 'decompression' of empty files
      struct stat Buf;
      fstat(iFd, &Buf);
      if (Buf.st_size == 0 && S_ISFIFO(Buf.st_mode) == false)
	 return true;

      // We don't need the file open - instead let the compressor open it
      // as he properly knows better how to efficiently read from 'his' file
      if (FileName.empty() == false)
      {
	 close(iFd);
	 iFd = -1;
      }
   }

   // Create a data pipe
   int Pipe[2] = {-1,-1};
   if (pipe(Pipe) != 0)
   {
      Flags |= Fail;
      return _error->Errno("pipe",_("Failed to create subprocess IPC"));
   }
   for (int J = 0; J != 2; J++)
      SetCloseExec(Pipe[J],true);

   d->compressed_fd = iFd;
   d->pipe = true;

   if (Comp == true)
      iFd = Pipe[1];
   else
      iFd = Pipe[0];

   // The child..
   d->compressor_pid = ExecFork();
   if (d->compressor_pid == 0)
   {
      if (Comp == true)
      {
	 dup2(d->compressed_fd,STDOUT_FILENO);
	 dup2(Pipe[0],STDIN_FILENO);
      }
      else
      {
	 if (FileName.empty() == true)
	    dup2(d->compressed_fd,STDIN_FILENO);
	 dup2(Pipe[1],STDOUT_FILENO);
      }
      int const nullfd = open("/dev/null", O_WRONLY);
      if (nullfd != -1)
      {
	 dup2(nullfd,STDERR_FILENO);
	 close(nullfd);
      }

      SetCloseExec(STDOUT_FILENO,false);
      SetCloseExec(STDIN_FILENO,false);

      std::vector<char const*> Args;
      Args.push_back(compressor.Binary.c_str());
      std::vector<std::string> const * const addArgs =
		(Comp == true) ? &(compressor.CompressArgs) : &(compressor.UncompressArgs);
      for (std::vector<std::string>::const_iterator a = addArgs->begin();
	   a != addArgs->end(); ++a)
	 Args.push_back(a->c_str());
      if (Comp == false && FileName.empty() == false)
      {
	 Args.push_back("--stdout");
	 if (TemporaryFileName.empty() == false)
	    Args.push_back(TemporaryFileName.c_str());
	 else
	    Args.push_back(FileName.c_str());
      }
      Args.push_back(NULL);

      execvp(Args[0],(char **)&Args[0]);
      cerr << _("Failed to exec compressor ") << Args[0] << endl;
      _exit(100);
   }
>>>>>>> 1351329e
   if (Comp == true)
      close(Pipe[0]);
   else
      close(Pipe[1]);
<<<<<<< HEAD
   if (Comp == true || FileName.empty() == true)
=======
   if ((Comp == true || FileName.empty() == true) && d->compressed_fd != -1)
>>>>>>> 1351329e
      close(d->compressed_fd);

   return true;
}
									/*}}}*/
// FileFd::~File - Closes the file					/*{{{*/
// ---------------------------------------------------------------------
/* If the proper modes are selected then we close the Fd and possibly
   unlink the file on error. */
FileFd::~FileFd()
{
   Close();
   if (d != NULL)
   {
      d->CloseDown(FileName);
      delete d;
      d = NULL;
   }
}
									/*}}}*/
// FileFd::Read - Read a bit of the file				/*{{{*/
// ---------------------------------------------------------------------
/* We are carefull to handle interruption by a signal while reading 
   gracefully. */
bool FileFd::Read(void *To,unsigned long long Size,unsigned long long *Actual)
{
   int Res;
   errno = 0;
   if (Actual != 0)
      *Actual = 0;
   *((char *)To) = '\0';
   do
   {
<<<<<<< HEAD
#if APT_USE_ZLIB
      if (d->gz != NULL)
         Res = gzread(d->gz,To,Size);
=======
#ifdef HAVE_ZLIB
      if (d != NULL && d->gz != NULL)
	 Res = gzread(d->gz,To,Size);
      else
#endif
#ifdef HAVE_BZ2
      if (d != NULL && d->bz2 != NULL)
	 Res = BZ2_bzread(d->bz2,To,Size);
>>>>>>> 1351329e
      else
#endif
         Res = read(iFd,To,Size);

      if (Res < 0)
      {
	 if (errno == EINTR)
	    continue;
	 Flags |= Fail;
<<<<<<< HEAD
#if APT_USE_ZLIB
	 if (d->gz != NULL)
=======
#ifdef HAVE_ZLIB
	 if (d != NULL && d->gz != NULL)
>>>>>>> 1351329e
	 {
	    int err;
	    char const * const errmsg = gzerror(d->gz, &err);
	    if (err != Z_ERRNO)
	       return _error->Error("gzread: %s (%d: %s)", _("Read error"), err, errmsg);
	 }
#endif
<<<<<<< HEAD
=======
#ifdef HAVE_BZ2
	 if (d != NULL && d->bz2 != NULL)
	 {
	    int err;
	    char const * const errmsg = BZ2_bzerror(d->bz2, &err);
	    if (err != BZ_IO_ERROR)
	       return _error->Error("BZ2_bzread: %s (%d: %s)", _("Read error"), err, errmsg);
	 }
#endif
>>>>>>> 1351329e
	 return _error->Errno("read",_("Read error"));
      }
      
      To = (char *)To + Res;
      Size -= Res;
<<<<<<< HEAD
      d->seekpos += Res;
=======
      if (d != NULL)
	 d->seekpos += Res;
>>>>>>> 1351329e
      if (Actual != 0)
	 *Actual += Res;
   }
   while (Res > 0 && Size > 0);
   
   if (Size == 0)
      return true;
   
   // Eof handling
   if (Actual != 0)
   {
      Flags |= HitEof;
      return true;
   }
   
   Flags |= Fail;
   return _error->Error(_("read, still have %llu to read but none left"), Size);
}
									/*}}}*/
// FileFd::ReadLine - Read a complete line from the file		/*{{{*/
// ---------------------------------------------------------------------
/* Beware: This method can be quiet slow for big buffers on UNcompressed
   files because of the naive implementation! */
char* FileFd::ReadLine(char *To, unsigned long long const Size)
{
   *To = '\0';
<<<<<<< HEAD
#if APT_USE_ZLIB
   if (d->gz != NULL)
=======
#ifdef HAVE_ZLIB
   if (d != NULL && d->gz != NULL)
>>>>>>> 1351329e
      return gzgets(d->gz, To, Size);
#endif

   unsigned long long read = 0;
   while ((Size - 1) != read)
   {
      unsigned long long done = 0;
      if (Read(To + read, 1, &done) == false)
	 return NULL;
      if (done == 0)
	 break;
      if (To[read++] == '\n')
	 break;
   }
   if (read == 0)
      return NULL;
   To[read] = '\0';
   return To;
}
									/*}}}*/
// FileFd::Write - Write to the file					/*{{{*/
// ---------------------------------------------------------------------
/* */
bool FileFd::Write(const void *From,unsigned long long Size)
{
   int Res;
   errno = 0;
   do
   {
<<<<<<< HEAD
#if APT_USE_ZLIB
      if (d->gz != NULL)
         Res = gzwrite(d->gz,From,Size);
      else
#endif
=======
#ifdef HAVE_ZLIB
      if (d != NULL && d->gz != NULL)
         Res = gzwrite(d->gz,From,Size);
      else
#endif
#ifdef HAVE_BZ2
      if (d != NULL && d->bz2 != NULL)
         Res = BZ2_bzwrite(d->bz2,(void*)From,Size);
      else
#endif
>>>>>>> 1351329e
         Res = write(iFd,From,Size);
      if (Res < 0 && errno == EINTR)
	 continue;
      if (Res < 0)
      {
	 Flags |= Fail;
#ifdef HAVE_ZLIB
	 if (d != NULL && d->gz != NULL)
	 {
	    int err;
	    char const * const errmsg = gzerror(d->gz, &err);
	    if (err != Z_ERRNO)
	       return _error->Error("gzwrite: %s (%d: %s)", _("Write error"), err, errmsg);
	 }
#endif
#ifdef HAVE_BZ2
	 if (d != NULL && d->bz2 != NULL)
	 {
	    int err;
	    char const * const errmsg = BZ2_bzerror(d->bz2, &err);
	    if (err != BZ_IO_ERROR)
	       return _error->Error("BZ2_bzwrite: %s (%d: %s)", _("Write error"), err, errmsg);
	 }
#endif
	 return _error->Errno("write",_("Write error"));
      }
      
      From = (char *)From + Res;
      Size -= Res;
<<<<<<< HEAD
      d->seekpos += Res;
=======
      if (d != NULL)
	 d->seekpos += Res;
>>>>>>> 1351329e
   }
   while (Res > 0 && Size > 0);
   
   if (Size == 0)
      return true;
   
   Flags |= Fail;
   return _error->Error(_("write, still have %llu to write but couldn't"), Size);
<<<<<<< HEAD
=======
}
bool FileFd::Write(int Fd, const void *From, unsigned long long Size)
{
   int Res;
   errno = 0;
   do
   {
      Res = write(Fd,From,Size);
      if (Res < 0 && errno == EINTR)
	 continue;
      if (Res < 0)
	 return _error->Errno("write",_("Write error"));

      From = (char *)From + Res;
      Size -= Res;
   }
   while (Res > 0 && Size > 0);

   if (Size == 0)
      return true;

   return _error->Error(_("write, still have %llu to write but couldn't"), Size);
>>>>>>> 1351329e
}
									/*}}}*/
// FileFd::Seek - Seek in the file					/*{{{*/
// ---------------------------------------------------------------------
/* */
bool FileFd::Seek(unsigned long long To)
{
<<<<<<< HEAD
   if (d->pipe == true)
=======
   if (d != NULL && (d->pipe == true
#ifdef HAVE_BZ2
			|| d->bz2 != NULL
#endif
	))
>>>>>>> 1351329e
   {
      // Our poor man seeking in pipes is costly, so try to avoid it
      unsigned long long seekpos = Tell();
      if (seekpos == To)
	 return true;
      else if (seekpos < To)
	 return Skip(To - seekpos);

      if ((d->openmode & ReadOnly) != ReadOnly)
<<<<<<< HEAD
	 return _error->Error("Reopen is only implemented for read-only files!");
      close(iFd);
      iFd = 0;
=======
      {
	 Flags |= Fail;
	 return _error->Error("Reopen is only implemented for read-only files!");
      }
#ifdef HAVE_BZ2
      if (d->bz2 != NULL)
	 BZ2_bzclose(d->bz2);
#endif
      if (iFd != -1)
	 close(iFd);
      iFd = -1;
>>>>>>> 1351329e
      if (TemporaryFileName.empty() == false)
	 iFd = open(TemporaryFileName.c_str(), O_RDONLY);
      else if (FileName.empty() == false)
	 iFd = open(FileName.c_str(), O_RDONLY);
      else
      {
	 if (d->compressed_fd > 0)
	    if (lseek(d->compressed_fd, 0, SEEK_SET) != 0)
	       iFd = d->compressed_fd;
<<<<<<< HEAD
	 if (iFd <= 0)
	    return _error->Error("Reopen is not implemented for pipes opened with FileFd::OpenDescriptor()!");
      }

      if (OpenInternDescriptor(d->openmode, d->compressor) == false)
	 return _error->Error("Seek on file %s because it couldn't be reopened", FileName.c_str());
=======
	 if (iFd < 0)
	 {
	    Flags |= Fail;
	    return _error->Error("Reopen is not implemented for pipes opened with FileFd::OpenDescriptor()!");
	 }
      }

      if (OpenInternDescriptor(d->openmode, d->compressor) == false)
      {
	 Flags |= Fail;
	 return _error->Error("Seek on file %s because it couldn't be reopened", FileName.c_str());
      }
>>>>>>> 1351329e

      if (To != 0)
	 return Skip(To);

      d->seekpos = To;
      return true;
   }
   int res;
<<<<<<< HEAD
#if APT_USE_ZLIB
   if (d->gz)
=======
#ifdef HAVE_ZLIB
   if (d != NULL && d->gz)
>>>>>>> 1351329e
      res = gzseek(d->gz,To,SEEK_SET);
   else
#endif
      res = lseek(iFd,To,SEEK_SET);
   if (res != (signed)To)
   {
      Flags |= Fail;
      return _error->Error("Unable to seek to %llu", To);
   }

<<<<<<< HEAD
   d->seekpos = To;
=======
   if (d != NULL)
      d->seekpos = To;
>>>>>>> 1351329e
   return true;
}
									/*}}}*/
// FileFd::Skip - Seek in the file					/*{{{*/
// ---------------------------------------------------------------------
/* */
bool FileFd::Skip(unsigned long long Over)
{
<<<<<<< HEAD
   if (d->pipe == true)
=======
   if (d != NULL && (d->pipe == true
#ifdef HAVE_BZ2
			|| d->bz2 != NULL
#endif
	))
>>>>>>> 1351329e
   {
      d->seekpos += Over;
      char buffer[1024];
      while (Over != 0)
      {
	 unsigned long long toread = std::min((unsigned long long) sizeof(buffer), Over);
	 if (Read(buffer, toread) == false)
<<<<<<< HEAD
	    return _error->Error("Unable to seek ahead %llu",Over);
=======
	 {
	    Flags |= Fail;
	    return _error->Error("Unable to seek ahead %llu",Over);
	 }
>>>>>>> 1351329e
	 Over -= toread;
      }
      return true;
   }

   int res;
<<<<<<< HEAD
#if APT_USE_ZLIB
   if (d->gz != NULL)
=======
#ifdef HAVE_ZLIB
   if (d != NULL && d->gz != NULL)
>>>>>>> 1351329e
      res = gzseek(d->gz,Over,SEEK_CUR);
   else
#endif
      res = lseek(iFd,Over,SEEK_CUR);
   if (res < 0)
   {
      Flags |= Fail;
      return _error->Error("Unable to seek ahead %llu",Over);
   }
<<<<<<< HEAD
   d->seekpos = res;
=======
   if (d != NULL)
      d->seekpos = res;
>>>>>>> 1351329e

   return true;
}
									/*}}}*/
// FileFd::Truncate - Truncate the file 				/*{{{*/
// ---------------------------------------------------------------------
/* */
bool FileFd::Truncate(unsigned long long To)
{
<<<<<<< HEAD
   if (d->gz != NULL)
=======
#if defined HAVE_ZLIB || defined HAVE_BZ2
   if (d != NULL && (d->gz != NULL || d->bz2 != NULL))
>>>>>>> 1351329e
   {
      Flags |= Fail;
      return _error->Error("Truncating compressed files is not implemented (%s)", FileName.c_str());
   }
#endif
   if (ftruncate(iFd,To) != 0)
   {
      Flags |= Fail;
      return _error->Error("Unable to truncate to %llu",To);
   }
   
   return true;
}
									/*}}}*/
// FileFd::Tell - Current seek position					/*{{{*/
// ---------------------------------------------------------------------
/* */
unsigned long long FileFd::Tell()
{
   // In theory, we could just return seekpos here always instead of
   // seeking around, but not all users of FileFd use always Seek() and co
   // so d->seekpos isn't always true and we can just use it as a hint if
   // we have nothing else, but not always as an authority…
<<<<<<< HEAD
   if (d->pipe == true)
      return d->seekpos;

   off_t Res;
#if APT_USE_ZLIB
   if (d->gz != NULL)
=======
   if (d != NULL && (d->pipe == true
#ifdef HAVE_BZ2
			|| d->bz2 != NULL
#endif
	))
      return d->seekpos;

   off_t Res;
#ifdef HAVE_ZLIB
   if (d != NULL && d->gz != NULL)
>>>>>>> 1351329e
     Res = gztell(d->gz);
   else
#endif
     Res = lseek(iFd,0,SEEK_CUR);
   if (Res == (off_t)-1)
   {
      Flags |= Fail;
      _error->Errno("lseek","Failed to determine the current file position");
<<<<<<< HEAD
   d->seekpos = Res;
=======
   }
   if (d != NULL)
      d->seekpos = Res;
>>>>>>> 1351329e
   return Res;
}
									/*}}}*/
// FileFd::FileSize - Return the size of the file			/*{{{*/
// ---------------------------------------------------------------------
/* */
unsigned long long FileFd::FileSize()
{
   struct stat Buf;
<<<<<<< HEAD
   if (d->pipe == false && fstat(iFd,&Buf) != 0)
      return _error->Errno("fstat","Unable to determine the file size");

   // for compressor pipes st_size is undefined and at 'best' zero
   if (d->pipe == true || S_ISFIFO(Buf.st_mode))
   {
      // we set it here, too, as we get the info here for free
      // in theory the Open-methods should take care of it already
      d->pipe = true;
      if (stat(FileName.c_str(), &Buf) != 0)
	 return _error->Errno("stat","Unable to determine the file size");
=======
   if ((d == NULL || d->pipe == false) && fstat(iFd,&Buf) != 0)
   {
      Flags |= Fail;
      return _error->Errno("fstat","Unable to determine the file size");
   }

   // for compressor pipes st_size is undefined and at 'best' zero
   if ((d != NULL && d->pipe == true) || S_ISFIFO(Buf.st_mode))
   {
      // we set it here, too, as we get the info here for free
      // in theory the Open-methods should take care of it already
      if (d != NULL)
	 d->pipe = true;
      if (stat(FileName.c_str(), &Buf) != 0)
      {
	 Flags |= Fail;
	 return _error->Errno("stat","Unable to determine the file size");
      }
>>>>>>> 1351329e
   }

   return Buf.st_size;
}
									/*}}}*/
// FileFd::Size - Return the size of the content in the file		/*{{{*/
// ---------------------------------------------------------------------
/* */
unsigned long long FileFd::Size()
{
   unsigned long long size = FileSize();

   // for compressor pipes st_size is undefined and at 'best' zero,
   // so we 'read' the content and 'seek' back - see there
<<<<<<< HEAD
   if (d->pipe == true)
=======
   if (d != NULL && (d->pipe == true
#ifdef HAVE_BZ2
			|| (d->bz2 && size > 0)
#endif
	))
>>>>>>> 1351329e
   {
      unsigned long long const oldSeek = Tell();
      char ignore[1000];
      unsigned long long read = 0;
      do {
	 Read(ignore, sizeof(ignore), &read);
      } while(read != 0);
      size = Tell();
      Seek(oldSeek);
   }
<<<<<<< HEAD
#if APT_USE_ZLIB
   // only check gzsize if we are actually a gzip file, just checking for
   // "gz" is not sufficient as uncompressed files could be opened with
   // gzopen in "direct" mode as well
   else if (d->gz && !gzdirect(d->gz) && size > 0)
=======
#ifdef HAVE_ZLIB
   // only check gzsize if we are actually a gzip file, just checking for
   // "gz" is not sufficient as uncompressed files could be opened with
   // gzopen in "direct" mode as well
   else if (d != NULL && d->gz && !gzdirect(d->gz) && size > 0)
>>>>>>> 1351329e
   {
       off_t const oldPos = lseek(iFd,0,SEEK_CUR);
       /* unfortunately zlib.h doesn't provide a gzsize(), so we have to do
	* this ourselves; the original (uncompressed) file size is the last 32
	* bits of the file */
       // FIXME: Size for gz-files is limited by 32bit… no largefile support
       if (lseek(iFd, -4, SEEK_END) < 0)
       {
	  Flags |= Fail;
	  return _error->Errno("lseek","Unable to seek to end of gzipped file");
       }
       size = 0L;
       if (read(iFd, &size, 4) != 4)
       {
	  Flags |= Fail;
	  return _error->Errno("read","Unable to read original size of gzipped file");
       }

#ifdef WORDS_BIGENDIAN
       uint32_t tmp_size = size;
       uint8_t const * const p = (uint8_t const * const) &tmp_size;
       tmp_size = (p[3] << 24) | (p[2] << 16) | (p[1] << 8) | p[0];
       size = tmp_size;
#endif

       if (lseek(iFd, oldPos, SEEK_SET) < 0)
<<<<<<< HEAD
	   return _error->Errno("lseek","Unable to seek in gzipped file");
=======
       {
	  Flags |= Fail;
	  return _error->Errno("lseek","Unable to seek in gzipped file");
       }
>>>>>>> 1351329e

       return size;
   }
#endif

   return size;
}
									/*}}}*/
// FileFd::ModificationTime - Return the time of last touch		/*{{{*/
// ---------------------------------------------------------------------
/* */
time_t FileFd::ModificationTime()
{
   struct stat Buf;
<<<<<<< HEAD
   if (d->pipe == false && fstat(iFd,&Buf) != 0)
   {
=======
   if ((d == NULL || d->pipe == false) && fstat(iFd,&Buf) != 0)
   {
      Flags |= Fail;
>>>>>>> 1351329e
      _error->Errno("fstat","Unable to determine the modification time of file %s", FileName.c_str());
      return 0;
   }

   // for compressor pipes st_size is undefined and at 'best' zero
<<<<<<< HEAD
   if (d->pipe == true || S_ISFIFO(Buf.st_mode))
   {
      // we set it here, too, as we get the info here for free
      // in theory the Open-methods should take care of it already
      d->pipe = true;
      if (stat(FileName.c_str(), &Buf) != 0)
      {
=======
   if ((d != NULL && d->pipe == true) || S_ISFIFO(Buf.st_mode))
   {
      // we set it here, too, as we get the info here for free
      // in theory the Open-methods should take care of it already
      if (d != NULL)
	 d->pipe = true;
      if (stat(FileName.c_str(), &Buf) != 0)
      {
	 Flags |= Fail;
>>>>>>> 1351329e
	 _error->Errno("fstat","Unable to determine the modification time of file %s", FileName.c_str());
	 return 0;
      }
   }

   return Buf.st_mtime;
}
									/*}}}*/
// FileFd::Close - Close the file if the close flag is set		/*{{{*/
// ---------------------------------------------------------------------
/* */
bool FileFd::Close()
{
   if (iFd == -1)
      return true;

   bool Res = true;
   if ((Flags & AutoClose) == AutoClose)
   {
<<<<<<< HEAD
#if APT_USE_ZLIB
      if (d != NULL && d->gz != NULL) {
	 int const e = gzclose(d->gz);
	 // gzdclose() on empty files always fails with "buffer error" here, ignore that
	 if (e != 0 && e != Z_BUF_ERROR)
	    Res &= _error->Errno("close",_("Problem closing the gzip file %s"), FileName.c_str());
      } else
#endif
	 if (iFd > 0 && close(iFd) != 0)
	    Res &= _error->Errno("close",_("Problem closing the file %s"), FileName.c_str());
=======
      if ((Flags & Compressed) != Compressed && iFd > 0 && close(iFd) != 0)
	 Res &= _error->Errno("close",_("Problem closing the file %s"), FileName.c_str());

      if (d != NULL)
      {
	 Res &= d->CloseDown(FileName);
	 delete d;
	 d = NULL;
      }
>>>>>>> 1351329e
   }

   if ((Flags & Replace) == Replace && iFd >= 0) {
      if (rename(TemporaryFileName.c_str(), FileName.c_str()) != 0)
	 Res &= _error->Errno("rename",_("Problem renaming the file %s to %s"), TemporaryFileName.c_str(), FileName.c_str());

      FileName = TemporaryFileName; // for the unlink() below.
      TemporaryFileName.clear();
   }

   iFd = -1;

   if ((Flags & Fail) == Fail && (Flags & DelOnFail) == DelOnFail &&
       FileName.empty() == false)
      if (unlink(FileName.c_str()) != 0)
	 Res &= _error->WarningE("unlnk",_("Problem unlinking the file %s"), FileName.c_str());

<<<<<<< HEAD
   if (d != NULL)
   {
      if (d->compressor_pid > 0)
	 ExecWait(d->compressor_pid, "FileFdCompressor", true);
      delete d;
      d = NULL;
   }

=======
   if (Res == false)
      Flags |= Fail;
>>>>>>> 1351329e
   return Res;
}
									/*}}}*/
// FileFd::Sync - Sync the file						/*{{{*/
// ---------------------------------------------------------------------
/* */
bool FileFd::Sync()
{
#ifdef _POSIX_SYNCHRONIZED_IO
   if (fsync(iFd) != 0)
   {
      Flags |= Fail;
      return _error->Errno("sync",_("Problem syncing the file"));
   }
#endif
   return true;
}
									/*}}}*/

gzFile FileFd::gzFd() { return (gzFile) d->gz; }<|MERGE_RESOLUTION|>--- conflicted
+++ resolved
@@ -44,22 +44,11 @@
 #include <set>
 #include <algorithm>
 
-<<<<<<< HEAD
-// FIXME: Compressor Fds have some speed disadvantages and are a bit buggy currently,
-// so while the current implementation satisfies the testcases it is not a real option
-// to disable it for now
-#define APT_USE_ZLIB 1
-#if APT_USE_ZLIB
-#include <zlib.h>
-#else
-#pragma message "Usage of zlib is DISABLED!"
-=======
 #ifdef HAVE_ZLIB
 	#include <zlib.h>
 #endif
 #ifdef HAVE_BZ2
 	#include <bzlib.h>
->>>>>>> 1351329e
 #endif
 
 #ifdef WORDS_BIGENDIAN
@@ -73,33 +62,22 @@
 
 class FileFdPrivate {
 	public:
-<<<<<<< HEAD
-#if APT_USE_ZLIB
-=======
 #ifdef HAVE_ZLIB
->>>>>>> 1351329e
 	gzFile gz;
 #else
 	void* gz;
 #endif
-<<<<<<< HEAD
-=======
 #ifdef HAVE_BZ2
 	BZFILE* bz2;
 #else
 	void* bz2;
 #endif
->>>>>>> 1351329e
 	int compressed_fd;
 	pid_t compressor_pid;
 	bool pipe;
 	APT::Configuration::Compressor compressor;
 	unsigned int openmode;
 	unsigned long long seekpos;
-<<<<<<< HEAD
-	FileFdPrivate() : gz(NULL), compressed_fd(-1), compressor_pid(-1), pipe(false),
-			  openmode(0), seekpos(0) {};
-=======
 	FileFdPrivate() : gz(NULL), bz2(NULL),
 			  compressed_fd(-1), compressor_pid(-1), pipe(false),
 			  openmode(0), seekpos(0) {};
@@ -128,7 +106,6 @@
 	   return Res;
 	}
 	~FileFdPrivate() { CloseDown(""); }
->>>>>>> 1351329e
 };
 
 // RunScripts - Run a set of scripts from a configuration subtree	/*{{{*/
@@ -886,10 +863,6 @@
    if (Compress == Auto && (Mode & WriteOnly) == WriteOnly)
       return _error->Error("Autodetection on %s only works in ReadOnly openmode!", FileName.c_str());
 
-<<<<<<< HEAD
-   // FIXME: Denote inbuilt compressors somehow - as we don't need to have the binaries for them
-=======
->>>>>>> 1351329e
    std::vector<APT::Configuration::Compressor> const compressors = APT::Configuration::getCompressors();
    std::vector<APT::Configuration::Compressor>::const_iterator compressor = compressors.begin();
    if (Compress == Auto)
@@ -957,9 +930,6 @@
 bool FileFd::Open(string FileName,unsigned int const Mode,APT::Configuration::Compressor const &compressor, unsigned long const Perms)
 {
    Close();
-<<<<<<< HEAD
-   d = new FileFdPrivate;
-   d->openmode = Mode;
    Flags = AutoClose;
 
    if ((Mode & WriteOnly) != WriteOnly && (Mode & (Atomic | Create | Empty | Exclusive)) != 0)
@@ -967,15 +937,6 @@
    if ((Mode & ReadWrite) == 0)
       return _error->Error("No openmode provided in FileFd::Open for %s", FileName.c_str());
 
-=======
-   Flags = AutoClose;
-
-   if ((Mode & WriteOnly) != WriteOnly && (Mode & (Atomic | Create | Empty | Exclusive)) != 0)
-      return _error->Error("ReadOnly mode for %s doesn't accept additional flags!", FileName.c_str());
-   if ((Mode & ReadWrite) == 0)
-      return _error->Error("No openmode provided in FileFd::Open for %s", FileName.c_str());
-
->>>>>>> 1351329e
    if ((Mode & Atomic) == Atomic)
    {
       Flags |= Replace;
@@ -1035,7 +996,6 @@
    std::vector<APT::Configuration::Compressor> const compressors = APT::Configuration::getCompressors();
    std::vector<APT::Configuration::Compressor>::const_iterator compressor = compressors.begin();
    std::string name;
-<<<<<<< HEAD
 
    // compat with the old API
    if (Mode == ReadOnlyGzip && Compress == None)
@@ -1058,37 +1018,11 @@
    if (compressor == compressors.end())
       return _error->Error("Can't find a configured compressor %s for file %s", name.c_str(), FileName.c_str());
 
-=======
-
-   // compat with the old API
-   if (Mode == ReadOnlyGzip && Compress == None)
-      Compress = Gzip;
-
-   switch (Compress)
-   {
-   case None: name = "."; break;
-   case Gzip: name = "gzip"; break;
-   case Bzip2: name = "bzip2"; break;
-   case Lzma: name = "lzma"; break;
-   case Xz: name = "xz"; break;
-   case Auto:
-   case Extension:
-      return _error->Error("Opening Fd %d in Auto or Extension compression mode is not supported", Fd);
-   }
-   for (; compressor != compressors.end(); ++compressor)
-      if (compressor->Name == name)
-	 break;
-   if (compressor == compressors.end())
-      return _error->Error("Can't find a configured compressor %s for file %s", name.c_str(), FileName.c_str());
-
->>>>>>> 1351329e
    return OpenDescriptor(Fd, Mode, *compressor, AutoClose);
 }
 bool FileFd::OpenDescriptor(int Fd, unsigned int const Mode, APT::Configuration::Compressor const &compressor, bool AutoClose)
 {
    Close();
-   d = new FileFdPrivate;
-   d->openmode = Mode;
    Flags = (AutoClose) ? FileFd::AutoClose : 0;
    iFd = Fd;
    this->FileName = "";
@@ -1102,100 +1036,6 @@
 }
 bool FileFd::OpenInternDescriptor(unsigned int const Mode, APT::Configuration::Compressor const &compressor)
 {
-<<<<<<< HEAD
-   d->compressor = compressor;
-   if (compressor.Name == "." || compressor.Binary.empty() == true)
-      return true;
-#if APT_USE_ZLIB
-   else if (compressor.Name == "gzip")
-   {
-      if ((Mode & ReadWrite) == ReadWrite)
-	 d->gz = gzdopen(iFd, "r+");
-      else if ((Mode & WriteOnly) == WriteOnly)
-	 d->gz = gzdopen(iFd, "w");
-      else
-	 d->gz = gzdopen (iFd, "r");
-      if (d->gz == NULL)
-	 return false;
-      Flags |= Compressed;
-      return true;
-   }
-#endif
-
-   if ((Mode & ReadWrite) == ReadWrite)
-      return _error->Error("ReadWrite mode is not supported for file %s", FileName.c_str());
-
-   bool const Comp = (Mode & WriteOnly) == WriteOnly;
-   // Handle 'decompression' of empty files
-   if (Comp == false)
-   {
-      struct stat Buf;
-      fstat(iFd, &Buf);
-      if (Buf.st_size == 0 && S_ISFIFO(Buf.st_mode) == false)
-	 return true;
-
-      // We don't need the file open - instead let the compressor open it
-      // as he properly knows better how to efficiently read from 'his' file
-      if (FileName.empty() == false)
-	 close(iFd);
-   }
-
-   // Create a data pipe
-   int Pipe[2] = {-1,-1};
-   if (pipe(Pipe) != 0)
-      return _error->Errno("pipe",_("Failed to create subprocess IPC"));
-   for (int J = 0; J != 2; J++)
-      SetCloseExec(Pipe[J],true);
-
-   d->compressed_fd = iFd;
-   d->pipe = true;
-
-   if (Comp == true)
-      iFd = Pipe[1];
-   else
-      iFd = Pipe[0];
-
-   // The child..
-   d->compressor_pid = ExecFork();
-   if (d->compressor_pid == 0)
-   {
-      if (Comp == true)
-      {
-	 dup2(d->compressed_fd,STDOUT_FILENO);
-	 dup2(Pipe[0],STDIN_FILENO);
-      }
-      else
-      {
-	 if (FileName.empty() == true)
-	    dup2(d->compressed_fd,STDIN_FILENO);
-	 dup2(Pipe[1],STDOUT_FILENO);
-      }
-
-      SetCloseExec(STDOUT_FILENO,false);
-      SetCloseExec(STDIN_FILENO,false);
-
-      std::vector<char const*> Args;
-      Args.push_back(compressor.Binary.c_str());
-      std::vector<std::string> const * const addArgs =
-		(Comp == true) ? &(compressor.CompressArgs) : &(compressor.UncompressArgs);
-      for (std::vector<std::string>::const_iterator a = addArgs->begin();
-	   a != addArgs->end(); ++a)
-	 Args.push_back(a->c_str());
-      if (Comp == false && FileName.empty() == false)
-      {
-	 Args.push_back("--stdout");
-	 if (TemporaryFileName.empty() == false)
-	    Args.push_back(TemporaryFileName.c_str());
-	 else
-	    Args.push_back(FileName.c_str());
-      }
-      Args.push_back(NULL);
-
-      execvp(Args[0],(char **)&Args[0]);
-      cerr << _("Failed to exec compressor ") << Args[0] << endl;
-      _exit(100);
-   }
-=======
    if (compressor.Name == "." || compressor.Binary.empty() == true)
       return true;
 
@@ -1339,16 +1179,11 @@
       cerr << _("Failed to exec compressor ") << Args[0] << endl;
       _exit(100);
    }
->>>>>>> 1351329e
    if (Comp == true)
       close(Pipe[0]);
    else
       close(Pipe[1]);
-<<<<<<< HEAD
-   if (Comp == true || FileName.empty() == true)
-=======
    if ((Comp == true || FileName.empty() == true) && d->compressed_fd != -1)
->>>>>>> 1351329e
       close(d->compressed_fd);
 
    return true;
@@ -1382,11 +1217,6 @@
    *((char *)To) = '\0';
    do
    {
-<<<<<<< HEAD
-#if APT_USE_ZLIB
-      if (d->gz != NULL)
-         Res = gzread(d->gz,To,Size);
-=======
 #ifdef HAVE_ZLIB
       if (d != NULL && d->gz != NULL)
 	 Res = gzread(d->gz,To,Size);
@@ -1395,7 +1225,6 @@
 #ifdef HAVE_BZ2
       if (d != NULL && d->bz2 != NULL)
 	 Res = BZ2_bzread(d->bz2,To,Size);
->>>>>>> 1351329e
       else
 #endif
          Res = read(iFd,To,Size);
@@ -1405,13 +1234,8 @@
 	 if (errno == EINTR)
 	    continue;
 	 Flags |= Fail;
-<<<<<<< HEAD
-#if APT_USE_ZLIB
-	 if (d->gz != NULL)
-=======
 #ifdef HAVE_ZLIB
 	 if (d != NULL && d->gz != NULL)
->>>>>>> 1351329e
 	 {
 	    int err;
 	    char const * const errmsg = gzerror(d->gz, &err);
@@ -1419,8 +1243,6 @@
 	       return _error->Error("gzread: %s (%d: %s)", _("Read error"), err, errmsg);
 	 }
 #endif
-<<<<<<< HEAD
-=======
 #ifdef HAVE_BZ2
 	 if (d != NULL && d->bz2 != NULL)
 	 {
@@ -1430,18 +1252,13 @@
 	       return _error->Error("BZ2_bzread: %s (%d: %s)", _("Read error"), err, errmsg);
 	 }
 #endif
->>>>>>> 1351329e
 	 return _error->Errno("read",_("Read error"));
       }
       
       To = (char *)To + Res;
       Size -= Res;
-<<<<<<< HEAD
-      d->seekpos += Res;
-=======
       if (d != NULL)
 	 d->seekpos += Res;
->>>>>>> 1351329e
       if (Actual != 0)
 	 *Actual += Res;
    }
@@ -1468,13 +1285,8 @@
 char* FileFd::ReadLine(char *To, unsigned long long const Size)
 {
    *To = '\0';
-<<<<<<< HEAD
-#if APT_USE_ZLIB
-   if (d->gz != NULL)
-=======
 #ifdef HAVE_ZLIB
    if (d != NULL && d->gz != NULL)
->>>>>>> 1351329e
       return gzgets(d->gz, To, Size);
 #endif
 
@@ -1504,13 +1316,6 @@
    errno = 0;
    do
    {
-<<<<<<< HEAD
-#if APT_USE_ZLIB
-      if (d->gz != NULL)
-         Res = gzwrite(d->gz,From,Size);
-      else
-#endif
-=======
 #ifdef HAVE_ZLIB
       if (d != NULL && d->gz != NULL)
          Res = gzwrite(d->gz,From,Size);
@@ -1521,7 +1326,6 @@
          Res = BZ2_bzwrite(d->bz2,(void*)From,Size);
       else
 #endif
->>>>>>> 1351329e
          Res = write(iFd,From,Size);
       if (Res < 0 && errno == EINTR)
 	 continue;
@@ -1551,12 +1355,8 @@
       
       From = (char *)From + Res;
       Size -= Res;
-<<<<<<< HEAD
-      d->seekpos += Res;
-=======
       if (d != NULL)
 	 d->seekpos += Res;
->>>>>>> 1351329e
    }
    while (Res > 0 && Size > 0);
    
@@ -1565,8 +1365,6 @@
    
    Flags |= Fail;
    return _error->Error(_("write, still have %llu to write but couldn't"), Size);
-<<<<<<< HEAD
-=======
 }
 bool FileFd::Write(int Fd, const void *From, unsigned long long Size)
 {
@@ -1589,7 +1387,6 @@
       return true;
 
    return _error->Error(_("write, still have %llu to write but couldn't"), Size);
->>>>>>> 1351329e
 }
 									/*}}}*/
 // FileFd::Seek - Seek in the file					/*{{{*/
@@ -1597,15 +1394,11 @@
 /* */
 bool FileFd::Seek(unsigned long long To)
 {
-<<<<<<< HEAD
-   if (d->pipe == true)
-=======
    if (d != NULL && (d->pipe == true
 #ifdef HAVE_BZ2
 			|| d->bz2 != NULL
 #endif
 	))
->>>>>>> 1351329e
    {
       // Our poor man seeking in pipes is costly, so try to avoid it
       unsigned long long seekpos = Tell();
@@ -1615,11 +1408,6 @@
 	 return Skip(To - seekpos);
 
       if ((d->openmode & ReadOnly) != ReadOnly)
-<<<<<<< HEAD
-	 return _error->Error("Reopen is only implemented for read-only files!");
-      close(iFd);
-      iFd = 0;
-=======
       {
 	 Flags |= Fail;
 	 return _error->Error("Reopen is only implemented for read-only files!");
@@ -1631,7 +1419,6 @@
       if (iFd != -1)
 	 close(iFd);
       iFd = -1;
->>>>>>> 1351329e
       if (TemporaryFileName.empty() == false)
 	 iFd = open(TemporaryFileName.c_str(), O_RDONLY);
       else if (FileName.empty() == false)
@@ -1641,14 +1428,6 @@
 	 if (d->compressed_fd > 0)
 	    if (lseek(d->compressed_fd, 0, SEEK_SET) != 0)
 	       iFd = d->compressed_fd;
-<<<<<<< HEAD
-	 if (iFd <= 0)
-	    return _error->Error("Reopen is not implemented for pipes opened with FileFd::OpenDescriptor()!");
-      }
-
-      if (OpenInternDescriptor(d->openmode, d->compressor) == false)
-	 return _error->Error("Seek on file %s because it couldn't be reopened", FileName.c_str());
-=======
 	 if (iFd < 0)
 	 {
 	    Flags |= Fail;
@@ -1661,7 +1440,6 @@
 	 Flags |= Fail;
 	 return _error->Error("Seek on file %s because it couldn't be reopened", FileName.c_str());
       }
->>>>>>> 1351329e
 
       if (To != 0)
 	 return Skip(To);
@@ -1670,13 +1448,8 @@
       return true;
    }
    int res;
-<<<<<<< HEAD
-#if APT_USE_ZLIB
-   if (d->gz)
-=======
 #ifdef HAVE_ZLIB
    if (d != NULL && d->gz)
->>>>>>> 1351329e
       res = gzseek(d->gz,To,SEEK_SET);
    else
 #endif
@@ -1687,12 +1460,8 @@
       return _error->Error("Unable to seek to %llu", To);
    }
 
-<<<<<<< HEAD
-   d->seekpos = To;
-=======
    if (d != NULL)
       d->seekpos = To;
->>>>>>> 1351329e
    return true;
 }
 									/*}}}*/
@@ -1701,15 +1470,11 @@
 /* */
 bool FileFd::Skip(unsigned long long Over)
 {
-<<<<<<< HEAD
-   if (d->pipe == true)
-=======
    if (d != NULL && (d->pipe == true
 #ifdef HAVE_BZ2
 			|| d->bz2 != NULL
 #endif
 	))
->>>>>>> 1351329e
    {
       d->seekpos += Over;
       char buffer[1024];
@@ -1717,27 +1482,18 @@
       {
 	 unsigned long long toread = std::min((unsigned long long) sizeof(buffer), Over);
 	 if (Read(buffer, toread) == false)
-<<<<<<< HEAD
-	    return _error->Error("Unable to seek ahead %llu",Over);
-=======
 	 {
 	    Flags |= Fail;
 	    return _error->Error("Unable to seek ahead %llu",Over);
 	 }
->>>>>>> 1351329e
 	 Over -= toread;
       }
       return true;
    }
 
    int res;
-<<<<<<< HEAD
-#if APT_USE_ZLIB
-   if (d->gz != NULL)
-=======
 #ifdef HAVE_ZLIB
    if (d != NULL && d->gz != NULL)
->>>>>>> 1351329e
       res = gzseek(d->gz,Over,SEEK_CUR);
    else
 #endif
@@ -1747,12 +1503,8 @@
       Flags |= Fail;
       return _error->Error("Unable to seek ahead %llu",Over);
    }
-<<<<<<< HEAD
-   d->seekpos = res;
-=======
    if (d != NULL)
       d->seekpos = res;
->>>>>>> 1351329e
 
    return true;
 }
@@ -1762,12 +1514,8 @@
 /* */
 bool FileFd::Truncate(unsigned long long To)
 {
-<<<<<<< HEAD
-   if (d->gz != NULL)
-=======
 #if defined HAVE_ZLIB || defined HAVE_BZ2
    if (d != NULL && (d->gz != NULL || d->bz2 != NULL))
->>>>>>> 1351329e
    {
       Flags |= Fail;
       return _error->Error("Truncating compressed files is not implemented (%s)", FileName.c_str());
@@ -1791,14 +1539,6 @@
    // seeking around, but not all users of FileFd use always Seek() and co
    // so d->seekpos isn't always true and we can just use it as a hint if
    // we have nothing else, but not always as an authority…
-<<<<<<< HEAD
-   if (d->pipe == true)
-      return d->seekpos;
-
-   off_t Res;
-#if APT_USE_ZLIB
-   if (d->gz != NULL)
-=======
    if (d != NULL && (d->pipe == true
 #ifdef HAVE_BZ2
 			|| d->bz2 != NULL
@@ -1809,7 +1549,6 @@
    off_t Res;
 #ifdef HAVE_ZLIB
    if (d != NULL && d->gz != NULL)
->>>>>>> 1351329e
      Res = gztell(d->gz);
    else
 #endif
@@ -1818,13 +1557,9 @@
    {
       Flags |= Fail;
       _error->Errno("lseek","Failed to determine the current file position");
-<<<<<<< HEAD
-   d->seekpos = Res;
-=======
    }
    if (d != NULL)
       d->seekpos = Res;
->>>>>>> 1351329e
    return Res;
 }
 									/*}}}*/
@@ -1834,19 +1569,6 @@
 unsigned long long FileFd::FileSize()
 {
    struct stat Buf;
-<<<<<<< HEAD
-   if (d->pipe == false && fstat(iFd,&Buf) != 0)
-      return _error->Errno("fstat","Unable to determine the file size");
-
-   // for compressor pipes st_size is undefined and at 'best' zero
-   if (d->pipe == true || S_ISFIFO(Buf.st_mode))
-   {
-      // we set it here, too, as we get the info here for free
-      // in theory the Open-methods should take care of it already
-      d->pipe = true;
-      if (stat(FileName.c_str(), &Buf) != 0)
-	 return _error->Errno("stat","Unable to determine the file size");
-=======
    if ((d == NULL || d->pipe == false) && fstat(iFd,&Buf) != 0)
    {
       Flags |= Fail;
@@ -1865,7 +1587,6 @@
 	 Flags |= Fail;
 	 return _error->Errno("stat","Unable to determine the file size");
       }
->>>>>>> 1351329e
    }
 
    return Buf.st_size;
@@ -1880,15 +1601,11 @@
 
    // for compressor pipes st_size is undefined and at 'best' zero,
    // so we 'read' the content and 'seek' back - see there
-<<<<<<< HEAD
-   if (d->pipe == true)
-=======
    if (d != NULL && (d->pipe == true
 #ifdef HAVE_BZ2
 			|| (d->bz2 && size > 0)
 #endif
 	))
->>>>>>> 1351329e
    {
       unsigned long long const oldSeek = Tell();
       char ignore[1000];
@@ -1899,19 +1616,11 @@
       size = Tell();
       Seek(oldSeek);
    }
-<<<<<<< HEAD
-#if APT_USE_ZLIB
-   // only check gzsize if we are actually a gzip file, just checking for
-   // "gz" is not sufficient as uncompressed files could be opened with
-   // gzopen in "direct" mode as well
-   else if (d->gz && !gzdirect(d->gz) && size > 0)
-=======
 #ifdef HAVE_ZLIB
    // only check gzsize if we are actually a gzip file, just checking for
    // "gz" is not sufficient as uncompressed files could be opened with
    // gzopen in "direct" mode as well
    else if (d != NULL && d->gz && !gzdirect(d->gz) && size > 0)
->>>>>>> 1351329e
    {
        off_t const oldPos = lseek(iFd,0,SEEK_CUR);
        /* unfortunately zlib.h doesn't provide a gzsize(), so we have to do
@@ -1938,14 +1647,10 @@
 #endif
 
        if (lseek(iFd, oldPos, SEEK_SET) < 0)
-<<<<<<< HEAD
-	   return _error->Errno("lseek","Unable to seek in gzipped file");
-=======
        {
 	  Flags |= Fail;
 	  return _error->Errno("lseek","Unable to seek in gzipped file");
        }
->>>>>>> 1351329e
 
        return size;
    }
@@ -1960,28 +1665,14 @@
 time_t FileFd::ModificationTime()
 {
    struct stat Buf;
-<<<<<<< HEAD
-   if (d->pipe == false && fstat(iFd,&Buf) != 0)
-   {
-=======
    if ((d == NULL || d->pipe == false) && fstat(iFd,&Buf) != 0)
    {
       Flags |= Fail;
->>>>>>> 1351329e
       _error->Errno("fstat","Unable to determine the modification time of file %s", FileName.c_str());
       return 0;
    }
 
    // for compressor pipes st_size is undefined and at 'best' zero
-<<<<<<< HEAD
-   if (d->pipe == true || S_ISFIFO(Buf.st_mode))
-   {
-      // we set it here, too, as we get the info here for free
-      // in theory the Open-methods should take care of it already
-      d->pipe = true;
-      if (stat(FileName.c_str(), &Buf) != 0)
-      {
-=======
    if ((d != NULL && d->pipe == true) || S_ISFIFO(Buf.st_mode))
    {
       // we set it here, too, as we get the info here for free
@@ -1991,7 +1682,6 @@
       if (stat(FileName.c_str(), &Buf) != 0)
       {
 	 Flags |= Fail;
->>>>>>> 1351329e
 	 _error->Errno("fstat","Unable to determine the modification time of file %s", FileName.c_str());
 	 return 0;
       }
@@ -2011,18 +1701,6 @@
    bool Res = true;
    if ((Flags & AutoClose) == AutoClose)
    {
-<<<<<<< HEAD
-#if APT_USE_ZLIB
-      if (d != NULL && d->gz != NULL) {
-	 int const e = gzclose(d->gz);
-	 // gzdclose() on empty files always fails with "buffer error" here, ignore that
-	 if (e != 0 && e != Z_BUF_ERROR)
-	    Res &= _error->Errno("close",_("Problem closing the gzip file %s"), FileName.c_str());
-      } else
-#endif
-	 if (iFd > 0 && close(iFd) != 0)
-	    Res &= _error->Errno("close",_("Problem closing the file %s"), FileName.c_str());
-=======
       if ((Flags & Compressed) != Compressed && iFd > 0 && close(iFd) != 0)
 	 Res &= _error->Errno("close",_("Problem closing the file %s"), FileName.c_str());
 
@@ -2032,7 +1710,6 @@
 	 delete d;
 	 d = NULL;
       }
->>>>>>> 1351329e
    }
 
    if ((Flags & Replace) == Replace && iFd >= 0) {
@@ -2050,19 +1727,8 @@
       if (unlink(FileName.c_str()) != 0)
 	 Res &= _error->WarningE("unlnk",_("Problem unlinking the file %s"), FileName.c_str());
 
-<<<<<<< HEAD
-   if (d != NULL)
-   {
-      if (d->compressor_pid > 0)
-	 ExecWait(d->compressor_pid, "FileFdCompressor", true);
-      delete d;
-      d = NULL;
-   }
-
-=======
    if (Res == false)
       Flags |= Fail;
->>>>>>> 1351329e
    return Res;
 }
 									/*}}}*/
