--- conflicted
+++ resolved
@@ -880,9 +880,16 @@
 {
    bool Res = true;
    if ((Flags & AutoClose) == AutoClose)
-<<<<<<< HEAD
-      if (iFd >= 0 && close(iFd) != 0)
-	 Res &= _error->Errno("close",_("Problem closing the file %s"), FileName.c_str());
+   {
+      if (gz != NULL) {
+	 int const e = gzclose(gz);
+	 // gzdopen() on empty files always fails with "buffer error" here, ignore that
+	 if (e != 0 && e != Z_BUF_ERROR)
+	    Res &= _error->Errno("close",_("Problem closing the gzip file %s"), FileName.c_str());
+      } else
+	 if (iFd > 0 && close(iFd) != 0)
+	    Res &= _error->Errno("close",_("Problem closing the file %s"), FileName.c_str());
+   }
 
    if ((Flags & Replace) == Replace && iFd >= 0) {
       if (rename(TemporaryFileName.c_str(), FileName.c_str()) != 0)
@@ -892,22 +899,8 @@
    }
 
    iFd = -1;
-
-=======
-   {
-      if (gz != NULL) {
-	 int e = gzclose(gz);
-	 // gzdopen() on empty files always fails with "buffer error" here, ignore that
-	 if (e != 0 && e != Z_BUF_ERROR)
-	    Res &= _error->Errno("close",_("Problem closing the gzip file"));
-      } else
-	 if (iFd > 0 && close(iFd) != 0)
-	    Res &= _error->Errno("close",_("Problem closing the file"));
-   }
-   iFd = -1;
    gz = NULL;
-   
->>>>>>> 127e6df3
+
    if ((Flags & Fail) == Fail && (Flags & DelOnFail) == DelOnFail &&
        FileName.empty() == false)
       if (unlink(FileName.c_str()) != 0)
