// -*- mode: cpp; mode: fold -*-
// Description								/*{{{*/
/* ######################################################################
   
   File Utilities
   
   CopyFile - Buffered copy of a single file
   GetLock - dpkg compatible lock file manipulation (fcntl)
   
   Most of this source is placed in the Public Domain, do with it what 
   you will
   It was originally written by Jason Gunthorpe <jgg@debian.org>.
   FileFd gzip support added by Martin Pitt <martin.pitt@canonical.com>
   
   The exception is RunScripts() it is under the GPLv2

   ##################################################################### */
									/*}}}*/
// Include Files							/*{{{*/
#include <config.h>

#include <apt-pkg/fileutl.h>
#include <apt-pkg/strutl.h>
#include <apt-pkg/error.h>
#include <apt-pkg/sptr.h>
#include <apt-pkg/aptconfiguration.h>
#include <apt-pkg/configuration.h>
#include <apt-pkg/macros.h>

#include <ctype.h>
#include <stdarg.h>
#include <stddef.h>
#include <sys/select.h>
#include <time.h>
#include <string>
#include <vector>
#include <cstdlib>
#include <cstring>
#include <cstdio>
#include <iostream>
#include <unistd.h>
#include <fcntl.h>
#include <sys/stat.h>
#include <sys/time.h>
#include <sys/wait.h>
#include <dirent.h>
#include <signal.h>
#include <errno.h>
#include <glob.h>

#include <set>
#include <algorithm>

#ifdef HAVE_ZLIB
	#include <zlib.h>
#endif
#ifdef HAVE_BZ2
	#include <bzlib.h>
#endif
#ifdef HAVE_LZMA
	#include <lzma.h>
#endif
#include <endian.h>
#include <stdint.h>

#include <apti18n.h>
									/*}}}*/

using namespace std;

// RunScripts - Run a set of scripts from a configuration subtree	/*{{{*/
// ---------------------------------------------------------------------
/* */
bool RunScripts(const char *Cnf)
{
   Configuration::Item const *Opts = _config->Tree(Cnf);
   if (Opts == 0 || Opts->Child == 0)
      return true;
   Opts = Opts->Child;

   // Fork for running the system calls
   pid_t Child = ExecFork();
   
   // This is the child
   if (Child == 0)
   {
      if (_config->FindDir("DPkg::Chroot-Directory","/") != "/") 
      {
         std::cerr << "Chrooting into " 
                   << _config->FindDir("DPkg::Chroot-Directory") 
                   << std::endl;
         if (chroot(_config->FindDir("DPkg::Chroot-Directory","/").c_str()) != 0)
            _exit(100);
      }

      if (chdir("/tmp/") != 0)
	 _exit(100);
	 
      unsigned int Count = 1;
      for (; Opts != 0; Opts = Opts->Next, Count++)
      {
	 if (Opts->Value.empty() == true)
	    continue;

         if(_config->FindB("Debug::RunScripts", false) == true)
            std::clog << "Running external script: '"
                      << Opts->Value << "'" << std::endl;

	 if (system(Opts->Value.c_str()) != 0)
	    _exit(100+Count);
      }
      _exit(0);
   }      

   // Wait for the child
   int Status = 0;
   while (waitpid(Child,&Status,0) != Child)
   {
      if (errno == EINTR)
	 continue;
      return _error->Errno("waitpid","Couldn't wait for subprocess");
   }

   // Restore sig int/quit
   signal(SIGQUIT,SIG_DFL);
   signal(SIGINT,SIG_DFL);   

   // Check for an error code.
   if (WIFEXITED(Status) == 0 || WEXITSTATUS(Status) != 0)
   {
      unsigned int Count = WEXITSTATUS(Status);
      if (Count > 100)
      {
	 Count -= 100;
	 for (; Opts != 0 && Count != 1; Opts = Opts->Next, Count--);
	 _error->Error("Problem executing scripts %s '%s'",Cnf,Opts->Value.c_str());
      }
      
      return _error->Error("Sub-process returned an error code");
   }
   
   return true;
}
									/*}}}*/

// CopyFile - Buffered copy of a file					/*{{{*/
// ---------------------------------------------------------------------
/* The caller is expected to set things so that failure causes erasure */
bool CopyFile(FileFd &From,FileFd &To)
{
   if (From.IsOpen() == false || To.IsOpen() == false ||
	 From.Failed() == true || To.Failed() == true)
      return false;
   
   // Buffered copy between fds
   SPtrArray<unsigned char> Buf = new unsigned char[64000];
   unsigned long long Size = From.Size();
   while (Size != 0)
   {
      unsigned long long ToRead = Size;
      if (Size > 64000)
	 ToRead = 64000;
      
      if (From.Read(Buf,ToRead) == false || 
	  To.Write(Buf,ToRead) == false)
	 return false;
      
      Size -= ToRead;
   }

   return true;   
}
									/*}}}*/
// GetLock - Gets a lock file						/*{{{*/
// ---------------------------------------------------------------------
/* This will create an empty file of the given name and lock it. Once this
   is done all other calls to GetLock in any other process will fail with
   -1. The return result is the fd of the file, the call should call
   close at some time. */
int GetLock(string File,bool Errors)
{
   // GetLock() is used in aptitude on directories with public-write access
   // Use O_NOFOLLOW here to prevent symlink traversal attacks
   int FD = open(File.c_str(),O_RDWR | O_CREAT | O_NOFOLLOW,0640);
   if (FD < 0)
   {
      // Read only .. can't have locking problems there.
      if (errno == EROFS)
      {
	 _error->Warning(_("Not using locking for read only lock file %s"),File.c_str());
	 return dup(0);       // Need something for the caller to close
      }
      
      if (Errors == true)
	 _error->Errno("open",_("Could not open lock file %s"),File.c_str());

      // Feh.. We do this to distinguish the lock vs open case..
      errno = EPERM;
      return -1;
   }
   SetCloseExec(FD,true);
      
   // Acquire a write lock
   struct flock fl;
   fl.l_type = F_WRLCK;
   fl.l_whence = SEEK_SET;
   fl.l_start = 0;
   fl.l_len = 0;
   if (fcntl(FD,F_SETLK,&fl) == -1)
   {
      // always close to not leak resources
      int Tmp = errno;
      close(FD);
      errno = Tmp;

      if (errno == ENOLCK)
      {
	 _error->Warning(_("Not using locking for nfs mounted lock file %s"),File.c_str());
	 return dup(0);       // Need something for the caller to close	 
      }
  
      if (Errors == true)
	 _error->Errno("open",_("Could not get lock %s"),File.c_str());
      
      return -1;
   }

   return FD;
}
									/*}}}*/
// FileExists - Check if a file exists					/*{{{*/
// ---------------------------------------------------------------------
/* Beware: Directories are also files! */
bool FileExists(string File)
{
   struct stat Buf;
   if (stat(File.c_str(),&Buf) != 0)
      return false;
   return true;
}
									/*}}}*/
// RealFileExists - Check if a file exists and if it is really a file	/*{{{*/
// ---------------------------------------------------------------------
/* */
bool RealFileExists(string File)
{
   struct stat Buf;
   if (stat(File.c_str(),&Buf) != 0)
      return false;
   return ((Buf.st_mode & S_IFREG) != 0);
}
									/*}}}*/
// DirectoryExists - Check if a directory exists and is really one	/*{{{*/
// ---------------------------------------------------------------------
/* */
bool DirectoryExists(string const &Path)
{
   struct stat Buf;
   if (stat(Path.c_str(),&Buf) != 0)
      return false;
   return ((Buf.st_mode & S_IFDIR) != 0);
}
									/*}}}*/
// CreateDirectory - poor man's mkdir -p guarded by a parent directory	/*{{{*/
// ---------------------------------------------------------------------
/* This method will create all directories needed for path in good old
   mkdir -p style but refuses to do this if Parent is not a prefix of
   this Path. Example: /var/cache/ and /var/cache/apt/archives are given,
   so it will create apt/archives if /var/cache exists - on the other
   hand if the parent is /var/lib the creation will fail as this path
   is not a parent of the path to be generated. */
bool CreateDirectory(string const &Parent, string const &Path)
{
   if (Parent.empty() == true || Path.empty() == true)
      return false;

   if (DirectoryExists(Path) == true)
      return true;

   if (DirectoryExists(Parent) == false)
      return false;

   // we are not going to create directories "into the blue"
   if (Path.compare(0, Parent.length(), Parent) != 0)
      return false;

   vector<string> const dirs = VectorizeString(Path.substr(Parent.size()), '/');
   string progress = Parent;
   for (vector<string>::const_iterator d = dirs.begin(); d != dirs.end(); ++d)
   {
      if (d->empty() == true)
	 continue;

      progress.append("/").append(*d);
      if (DirectoryExists(progress) == true)
	 continue;

      if (mkdir(progress.c_str(), 0755) != 0)
	 return false;
   }
   return true;
}
									/*}}}*/
// CreateAPTDirectoryIfNeeded - ensure that the given directory exists		/*{{{*/
// ---------------------------------------------------------------------
/* a small wrapper around CreateDirectory to check if it exists and to
   remove the trailing "/apt/" from the parent directory if needed */
bool CreateAPTDirectoryIfNeeded(string const &Parent, string const &Path)
{
   if (DirectoryExists(Path) == true)
      return true;

   size_t const len = Parent.size();
   if (len > 5 && Parent.find("/apt/", len - 6, 5) == len - 5)
   {
      if (CreateDirectory(Parent.substr(0,len-5), Path) == true)
	 return true;
   }
   else if (CreateDirectory(Parent, Path) == true)
      return true;

   return false;
}
									/*}}}*/
// GetListOfFilesInDir - returns a vector of files in the given dir	/*{{{*/
// ---------------------------------------------------------------------
/* If an extension is given only files with this extension are included
   in the returned vector, otherwise every "normal" file is included. */
std::vector<string> GetListOfFilesInDir(string const &Dir, string const &Ext,
					bool const &SortList, bool const &AllowNoExt)
{
   std::vector<string> ext;
   ext.reserve(2);
   if (Ext.empty() == false)
      ext.push_back(Ext);
   if (AllowNoExt == true && ext.empty() == false)
      ext.push_back("");
   return GetListOfFilesInDir(Dir, ext, SortList);
}
std::vector<string> GetListOfFilesInDir(string const &Dir, std::vector<string> const &Ext,
					bool const &SortList)
{
   // Attention debuggers: need to be set with the environment config file!
   bool const Debug = _config->FindB("Debug::GetListOfFilesInDir", false);
   if (Debug == true)
   {
      std::clog << "Accept in " << Dir << " only files with the following " << Ext.size() << " extensions:" << std::endl;
      if (Ext.empty() == true)
	 std::clog << "\tNO extension" << std::endl;
      else
	 for (std::vector<string>::const_iterator e = Ext.begin();
	      e != Ext.end(); ++e)
	    std::clog << '\t' << (e->empty() == true ? "NO" : *e) << " extension" << std::endl;
   }

   std::vector<string> List;

   if (DirectoryExists(Dir) == false)
   {
      _error->Error(_("List of files can't be created as '%s' is not a directory"), Dir.c_str());
      return List;
   }

   Configuration::MatchAgainstConfig SilentIgnore("Dir::Ignore-Files-Silently");
   DIR *D = opendir(Dir.c_str());
   if (D == 0) 
   {
      _error->Errno("opendir",_("Unable to read %s"),Dir.c_str());
      return List;
   }

   for (struct dirent *Ent = readdir(D); Ent != 0; Ent = readdir(D)) 
   {
      // skip "hidden" files
      if (Ent->d_name[0] == '.')
	 continue;

      // Make sure it is a file and not something else
      string const File = flCombine(Dir,Ent->d_name);
#ifdef _DIRENT_HAVE_D_TYPE
      if (Ent->d_type != DT_REG)
#endif
      {
	 if (RealFileExists(File) == false)
	 {
	    // do not show ignoration warnings for directories
	    if (
#ifdef _DIRENT_HAVE_D_TYPE
		Ent->d_type == DT_DIR ||
#endif
		DirectoryExists(File) == true)
	       continue;
	    if (SilentIgnore.Match(Ent->d_name) == false)
	       _error->Notice(_("Ignoring '%s' in directory '%s' as it is not a regular file"), Ent->d_name, Dir.c_str());
	    continue;
	 }
      }

      // check for accepted extension:
      // no extension given -> periods are bad as hell!
      // extensions given -> "" extension allows no extension
      if (Ext.empty() == false)
      {
	 string d_ext = flExtension(Ent->d_name);
	 if (d_ext == Ent->d_name) // no extension
	 {
	    if (std::find(Ext.begin(), Ext.end(), "") == Ext.end())
	    {
	       if (Debug == true)
		  std::clog << "Bad file: " << Ent->d_name << " → no extension" << std::endl;
	       if (SilentIgnore.Match(Ent->d_name) == false)
		  _error->Notice(_("Ignoring file '%s' in directory '%s' as it has no filename extension"), Ent->d_name, Dir.c_str());
	       continue;
	    }
	 }
	 else if (std::find(Ext.begin(), Ext.end(), d_ext) == Ext.end())
	 {
	    if (Debug == true)
	       std::clog << "Bad file: " << Ent->d_name << " → bad extension »" << flExtension(Ent->d_name) << "«" << std::endl;
	    if (SilentIgnore.Match(Ent->d_name) == false)
	       _error->Notice(_("Ignoring file '%s' in directory '%s' as it has an invalid filename extension"), Ent->d_name, Dir.c_str());
	    continue;
	 }
      }

      // Skip bad filenames ala run-parts
      const char *C = Ent->d_name;
      for (; *C != 0; ++C)
	 if (isalpha(*C) == 0 && isdigit(*C) == 0
	     && *C != '_' && *C != '-' && *C != ':') {
	    // no required extension -> dot is a bad character
	    if (*C == '.' && Ext.empty() == false)
	       continue;
	    break;
	 }

      // we don't reach the end of the name -> bad character included
      if (*C != 0)
      {
	 if (Debug == true)
	    std::clog << "Bad file: " << Ent->d_name << " → bad character »"
	       << *C << "« in filename (period allowed: " << (Ext.empty() ? "no" : "yes") << ")" << std::endl;
	 continue;
      }

      // skip filenames which end with a period. These are never valid
      if (*(C - 1) == '.')
      {
	 if (Debug == true)
	    std::clog << "Bad file: " << Ent->d_name << " → Period as last character" << std::endl;
	 continue;
      }

      if (Debug == true)
	 std::clog << "Accept file: " << Ent->d_name << " in " << Dir << std::endl;
      List.push_back(File);
   }
   closedir(D);

   if (SortList == true)
      std::sort(List.begin(),List.end());
   return List;
}
std::vector<string> GetListOfFilesInDir(string const &Dir, bool SortList)
{
   bool const Debug = _config->FindB("Debug::GetListOfFilesInDir", false);
   if (Debug == true)
      std::clog << "Accept in " << Dir << " all regular files" << std::endl;

   std::vector<string> List;

   if (DirectoryExists(Dir) == false)
   {
      _error->Error(_("List of files can't be created as '%s' is not a directory"), Dir.c_str());
      return List;
   }

   DIR *D = opendir(Dir.c_str());
   if (D == 0)
   {
      _error->Errno("opendir",_("Unable to read %s"),Dir.c_str());
      return List;
   }

   for (struct dirent *Ent = readdir(D); Ent != 0; Ent = readdir(D)) 
   {
      // skip "hidden" files
      if (Ent->d_name[0] == '.')
	 continue;

      // Make sure it is a file and not something else
      string const File = flCombine(Dir,Ent->d_name);
#ifdef _DIRENT_HAVE_D_TYPE
      if (Ent->d_type != DT_REG)
#endif
      {
	 if (RealFileExists(File) == false)
	 {
	    if (Debug == true)
	       std::clog << "Bad file: " << Ent->d_name << " → it is not a real file" << std::endl;
	    continue;
	 }
      }

      // Skip bad filenames ala run-parts
      const char *C = Ent->d_name;
      for (; *C != 0; ++C)
	 if (isalpha(*C) == 0 && isdigit(*C) == 0
	     && *C != '_' && *C != '-' && *C != '.')
	    break;

      // we don't reach the end of the name -> bad character included
      if (*C != 0)
      {
	 if (Debug == true)
	    std::clog << "Bad file: " << Ent->d_name << " → bad character »" << *C << "« in filename" << std::endl;
	 continue;
      }

      // skip filenames which end with a period. These are never valid
      if (*(C - 1) == '.')
      {
	 if (Debug == true)
	    std::clog << "Bad file: " << Ent->d_name << " → Period as last character" << std::endl;
	 continue;
      }

      if (Debug == true)
	 std::clog << "Accept file: " << Ent->d_name << " in " << Dir << std::endl;
      List.push_back(File);
   }
   closedir(D);

   if (SortList == true)
      std::sort(List.begin(),List.end());
   return List;
}
									/*}}}*/
// SafeGetCWD - This is a safer getcwd that returns a dynamic string	/*{{{*/
// ---------------------------------------------------------------------
/* We return / on failure. */
string SafeGetCWD()
{
   // Stash the current dir.
   char S[300];
   S[0] = 0;
   if (getcwd(S,sizeof(S)-2) == 0)
      return "/";
   unsigned int Len = strlen(S);
   S[Len] = '/';
   S[Len+1] = 0;
   return S;
}
									/*}}}*/
// GetModificationTime - Get the mtime of the given file or -1 on error /*{{{*/
// ---------------------------------------------------------------------
/* We return / on failure. */
time_t GetModificationTime(string const &Path)
{
   struct stat St;
   if (stat(Path.c_str(), &St) < 0)
      return -1;
   return  St.st_mtime;
}
									/*}}}*/
// flNotDir - Strip the directory from the filename			/*{{{*/
// ---------------------------------------------------------------------
/* */
string flNotDir(string File)
{
   string::size_type Res = File.rfind('/');
   if (Res == string::npos)
      return File;
   Res++;
   return string(File,Res,Res - File.length());
}
									/*}}}*/
// flNotFile - Strip the file from the directory name			/*{{{*/
// ---------------------------------------------------------------------
/* Result ends in a / */
string flNotFile(string File)
{
   string::size_type Res = File.rfind('/');
   if (Res == string::npos)
      return "./";
   Res++;
   return string(File,0,Res);
}
									/*}}}*/
// flExtension - Return the extension for the file			/*{{{*/
// ---------------------------------------------------------------------
/* */
string flExtension(string File)
{
   string::size_type Res = File.rfind('.');
   if (Res == string::npos)
      return File;
   Res++;
   return string(File,Res,Res - File.length());
}
									/*}}}*/
// flNoLink - If file is a symlink then deref it			/*{{{*/
// ---------------------------------------------------------------------
/* If the name is not a link then the returned path is the input. */
string flNoLink(string File)
{
   struct stat St;
   if (lstat(File.c_str(),&St) != 0 || S_ISLNK(St.st_mode) == 0)
      return File;
   if (stat(File.c_str(),&St) != 0)
      return File;
   
   /* Loop resolving the link. There is no need to limit the number of 
      loops because the stat call above ensures that the symlink is not 
      circular */
   char Buffer[1024];
   string NFile = File;
   while (1)
   {
      // Read the link
      ssize_t Res;
      if ((Res = readlink(NFile.c_str(),Buffer,sizeof(Buffer))) <= 0 || 
	  (size_t)Res >= sizeof(Buffer))
	  return File;
      
      // Append or replace the previous path
      Buffer[Res] = 0;
      if (Buffer[0] == '/')
	 NFile = Buffer;
      else
	 NFile = flNotFile(NFile) + Buffer;
      
      // See if we are done
      if (lstat(NFile.c_str(),&St) != 0)
	 return File;
      if (S_ISLNK(St.st_mode) == 0)
	 return NFile;      
   }   
}
									/*}}}*/
// flCombine - Combine a file and a directory				/*{{{*/
// ---------------------------------------------------------------------
/* If the file is an absolute path then it is just returned, otherwise
   the directory is pre-pended to it. */
string flCombine(string Dir,string File)
{
   if (File.empty() == true)
      return string();
   
   if (File[0] == '/' || Dir.empty() == true)
      return File;
   if (File.length() >= 2 && File[0] == '.' && File[1] == '/')
      return File;
   if (Dir[Dir.length()-1] == '/')
      return Dir + File;
   return Dir + '/' + File;
}
									/*}}}*/
// SetCloseExec - Set the close on exec flag				/*{{{*/
// ---------------------------------------------------------------------
/* */
void SetCloseExec(int Fd,bool Close)
{   
   if (fcntl(Fd,F_SETFD,(Close == false)?0:FD_CLOEXEC) != 0)
   {
      cerr << "FATAL -> Could not set close on exec " << strerror(errno) << endl;
      exit(100);
   }
}
									/*}}}*/
// SetNonBlock - Set the nonblocking flag				/*{{{*/
// ---------------------------------------------------------------------
/* */
void SetNonBlock(int Fd,bool Block)
{   
   int Flags = fcntl(Fd,F_GETFL) & (~O_NONBLOCK);
   if (fcntl(Fd,F_SETFL,Flags | ((Block == false)?0:O_NONBLOCK)) != 0)
   {
      cerr << "FATAL -> Could not set non-blocking flag " << strerror(errno) << endl;
      exit(100);
   }
}
									/*}}}*/
// WaitFd - Wait for a FD to become readable				/*{{{*/
// ---------------------------------------------------------------------
/* This waits for a FD to become readable using select. It is useful for
   applications making use of non-blocking sockets. The timeout is 
   in seconds. */
bool WaitFd(int Fd,bool write,unsigned long timeout)
{
   fd_set Set;
   struct timeval tv;
   FD_ZERO(&Set);
   FD_SET(Fd,&Set);
   tv.tv_sec = timeout;
   tv.tv_usec = 0;
   if (write == true) 
   {      
      int Res;
      do
      {
	 Res = select(Fd+1,0,&Set,0,(timeout != 0?&tv:0));
      }
      while (Res < 0 && errno == EINTR);
      
      if (Res <= 0)
	 return false;
   } 
   else 
   {
      int Res;
      do
      {
	 Res = select(Fd+1,&Set,0,0,(timeout != 0?&tv:0));
      }
      while (Res < 0 && errno == EINTR);
      
      if (Res <= 0)
	 return false;
   }
   
   return true;
}
									/*}}}*/
// MergeKeepFdsFromConfiguration - Merge APT::Keep-Fds configuration	/*{{{*/
// ---------------------------------------------------------------------
/* This is used to merge the APT::Keep-Fds with the provided KeepFDs
 * set.
 */
void MergeKeepFdsFromConfiguration(std::set<int> &KeepFDs)
{
      Configuration::Item const *Opts = _config->Tree("APT::Keep-Fds");
      if (Opts != 0 && Opts->Child != 0)
      {
	 Opts = Opts->Child;
	 for (; Opts != 0; Opts = Opts->Next)
	 {
	    if (Opts->Value.empty() == true)
	       continue;
	    int fd = atoi(Opts->Value.c_str());
	    KeepFDs.insert(fd);
	 }
      }
}
									/*}}}*/
// ExecFork - Magical fork that sanitizes the context before execing	/*{{{*/
// ---------------------------------------------------------------------
/* This is used if you want to cleanse the environment for the forked 
   child, it fixes up the important signals and nukes all of the fds,
   otherwise acts like normal fork. */
pid_t ExecFork()
{
      set<int> KeepFDs;
      // we need to merge the Keep-Fds as external tools like 
      // debconf-apt-progress use it
      MergeKeepFdsFromConfiguration(KeepFDs);
      return ExecFork(KeepFDs);
}

pid_t ExecFork(std::set<int> KeepFDs)
{
   // Fork off the process
   pid_t Process = fork();
   if (Process < 0)
   {
      cerr << "FATAL -> Failed to fork." << endl;
      exit(100);
   }

   // Spawn the subprocess
   if (Process == 0)
   {
      // Setup the signals
      signal(SIGPIPE,SIG_DFL);
      signal(SIGQUIT,SIG_DFL);
      signal(SIGINT,SIG_DFL);
      signal(SIGWINCH,SIG_DFL);
      signal(SIGCONT,SIG_DFL);
      signal(SIGTSTP,SIG_DFL);

      // Close all of our FDs - just in case
      for (int K = 3; K != sysconf(_SC_OPEN_MAX); K++)
      {
	 if(KeepFDs.find(K) == KeepFDs.end())
	    fcntl(K,F_SETFD,FD_CLOEXEC);
      }
   }
   
   return Process;
}
									/*}}}*/
// ExecWait - Fancy waitpid						/*{{{*/
// ---------------------------------------------------------------------
/* Waits for the given sub process. If Reap is set then no errors are 
   generated. Otherwise a failed subprocess will generate a proper descriptive
   message */
bool ExecWait(pid_t Pid,const char *Name,bool Reap)
{
   if (Pid <= 1)
      return true;
   
   // Wait and collect the error code
   int Status;
   while (waitpid(Pid,&Status,0) != Pid)
   {
      if (errno == EINTR)
	 continue;

      if (Reap == true)
	 return false;
      
      return _error->Error(_("Waited for %s but it wasn't there"),Name);
   }

   
   // Check for an error code.
   if (WIFEXITED(Status) == 0 || WEXITSTATUS(Status) != 0)
   {
      if (Reap == true)
	 return false;
      if (WIFSIGNALED(Status) != 0)
      {
	 if( WTERMSIG(Status) == SIGSEGV)
	    return _error->Error(_("Sub-process %s received a segmentation fault."),Name);
	 else 
	    return _error->Error(_("Sub-process %s received signal %u."),Name, WTERMSIG(Status));
      }

      if (WIFEXITED(Status) != 0)
	 return _error->Error(_("Sub-process %s returned an error code (%u)"),Name,WEXITSTATUS(Status));
      
      return _error->Error(_("Sub-process %s exited unexpectedly"),Name);
   }      
   
   return true;
}
									/*}}}*/

<<<<<<< HEAD
// StartsWithGPGClearTextSignature - Check if a file is Pgp/GPG clearsigned     /*{{{*/
// ---------------------------------------------------------------------
/* */
bool StartsWithGPGClearTextSignature(string const &FileName)
{
   static const char* SIGMSG = "-----BEGIN PGP SIGNED MESSAGE-----\n";
   char buffer[strlen(SIGMSG)+1];
   FILE* gpg = fopen(FileName.c_str(), "r");
   if (gpg == NULL)
      return false;

   char const * const test = fgets(buffer, sizeof(buffer), gpg);
   fclose(gpg);
   if (test == NULL || strcmp(buffer, SIGMSG) != 0)
      return false;

   return true;
}


=======
class FileFdPrivate {							/*{{{*/
	public:
#ifdef HAVE_ZLIB
	gzFile gz;
#endif
#ifdef HAVE_BZ2
	BZFILE* bz2;
#endif
#ifdef HAVE_LZMA
	struct LZMAFILE {
	   FILE* file;
	   uint8_t buffer[4096];
	   lzma_stream stream;
	   lzma_ret err;
	   bool eof;
	   bool compressing;

	   LZMAFILE() : file(NULL), eof(false), compressing(false) {}
	   ~LZMAFILE() {
	      if (compressing == true)
	      {
		for (;;) {
			stream.avail_out = sizeof(buffer)/sizeof(buffer[0]);
			stream.next_out = buffer;
			err = lzma_code(&stream, LZMA_FINISH);
			if (err != LZMA_OK && err != LZMA_STREAM_END)
			{
				_error->Error("~LZMAFILE: Compress finalisation failed");
				break;
			}
			size_t const n =  sizeof(buffer)/sizeof(buffer[0]) - stream.avail_out;
			if (n && fwrite(buffer, 1, n, file) != n)
			{
				_error->Errno("~LZMAFILE",_("Write error"));
				break;
			}
			if (err == LZMA_STREAM_END)
				break;
		}
	      }
	      lzma_end(&stream);
	      fclose(file);
	   }
	};
	LZMAFILE* lzma;
#endif
	int compressed_fd;
	pid_t compressor_pid;
	bool pipe;
	APT::Configuration::Compressor compressor;
	unsigned int openmode;
	unsigned long long seekpos;
	FileFdPrivate() :
#ifdef HAVE_ZLIB
			  gz(NULL),
#endif
#ifdef HAVE_BZ2
			  bz2(NULL),
#endif
#ifdef HAVE_LZMA
			  lzma(NULL),
#endif
			  compressed_fd(-1), compressor_pid(-1), pipe(false),
			  openmode(0), seekpos(0) {};
	bool InternalClose(std::string const &FileName)
	{
	   if (false)
	      /* dummy so that the rest can be 'else if's */;
#ifdef HAVE_ZLIB
	   else if (gz != NULL) {
	      int const e = gzclose(gz);
	      gz = NULL;
	      // gzdclose() on empty files always fails with "buffer error" here, ignore that
	      if (e != 0 && e != Z_BUF_ERROR)
		 return _error->Errno("close",_("Problem closing the gzip file %s"), FileName.c_str());
	   }
#endif
#ifdef HAVE_BZ2
	   else if (bz2 != NULL) {
	      BZ2_bzclose(bz2);
	      bz2 = NULL;
	   }
#endif
#ifdef HAVE_LZMA
	   else if (lzma != NULL) {
	      delete lzma;
	      lzma = NULL;
	   }
#endif
	   return true;
	}
	bool CloseDown(std::string const &FileName)
	{
	   bool const Res = InternalClose(FileName);

	   if (compressor_pid > 0)
	      ExecWait(compressor_pid, "FileFdCompressor", true);
	   compressor_pid = -1;

	   return Res;
	}
	bool InternalStream() const {
	   return false
#ifdef HAVE_BZ2
	      || bz2 != NULL
#endif
#ifdef HAVE_LZMA
	      || lzma != NULL
#endif
	      ;
	}


	~FileFdPrivate() { CloseDown(""); }
};
									/*}}}*/
>>>>>>> 3fa4e98f
// FileFd::Open - Open a file						/*{{{*/
// ---------------------------------------------------------------------
/* The most commonly used open mode combinations are given with Mode */
bool FileFd::Open(string FileName,unsigned int const Mode,CompressMode Compress, unsigned long const AccessMode)
{
   if (Mode == ReadOnlyGzip)
      return Open(FileName, ReadOnly, Gzip, AccessMode);

   if (Compress == Auto && (Mode & WriteOnly) == WriteOnly)
      return FileFdError("Autodetection on %s only works in ReadOnly openmode!", FileName.c_str());

   std::vector<APT::Configuration::Compressor> const compressors = APT::Configuration::getCompressors();
   std::vector<APT::Configuration::Compressor>::const_iterator compressor = compressors.begin();
   if (Compress == Auto)
   {
      for (; compressor != compressors.end(); ++compressor)
      {
	 std::string file = FileName + compressor->Extension;
	 if (FileExists(file) == false)
	    continue;
	 FileName = file;
	 break;
      }
   }
   else if (Compress == Extension)
   {
      std::string::size_type const found = FileName.find_last_of('.');
      std::string ext;
      if (found != std::string::npos)
      {
	 ext = FileName.substr(found);
	 if (ext == ".new" || ext == ".bak")
	 {
	    std::string::size_type const found2 = FileName.find_last_of('.', found - 1);
	    if (found2 != std::string::npos)
	       ext = FileName.substr(found2, found - found2);
	    else
	       ext.clear();
	 }
      }
      for (; compressor != compressors.end(); ++compressor)
	 if (ext == compressor->Extension)
	    break;
      // no matching extension - assume uncompressed (imagine files like 'example.org_Packages')
      if (compressor == compressors.end())
	 for (compressor = compressors.begin(); compressor != compressors.end(); ++compressor)
	    if (compressor->Name == ".")
	       break;
   }
   else
   {
      std::string name;
      switch (Compress)
      {
      case None: name = "."; break;
      case Gzip: name = "gzip"; break;
      case Bzip2: name = "bzip2"; break;
      case Lzma: name = "lzma"; break;
      case Xz: name = "xz"; break;
      case Auto:
      case Extension:
	 // Unreachable
	 return FileFdError("Opening File %s in None, Auto or Extension should be already handled?!?", FileName.c_str());
      }
      for (; compressor != compressors.end(); ++compressor)
	 if (compressor->Name == name)
	    break;
      if (compressor == compressors.end())
	 return FileFdError("Can't find a configured compressor %s for file %s", name.c_str(), FileName.c_str());
   }

   if (compressor == compressors.end())
      return FileFdError("Can't find a match for specified compressor mode for file %s", FileName.c_str());
   return Open(FileName, Mode, *compressor, AccessMode);
}
bool FileFd::Open(string FileName,unsigned int const Mode,APT::Configuration::Compressor const &compressor, unsigned long const AccessMode)
{
   Close();
   Flags = AutoClose;

   if ((Mode & WriteOnly) != WriteOnly && (Mode & (Atomic | Create | Empty | Exclusive)) != 0)
      return FileFdError("ReadOnly mode for %s doesn't accept additional flags!", FileName.c_str());
   if ((Mode & ReadWrite) == 0)
      return FileFdError("No openmode provided in FileFd::Open for %s", FileName.c_str());

   if ((Mode & Atomic) == Atomic)
   {
      Flags |= Replace;
   }
   else if ((Mode & (Exclusive | Create)) == (Exclusive | Create))
   {
      // for atomic, this will be done by rename in Close()
      unlink(FileName.c_str());
   }
   if ((Mode & Empty) == Empty)
   {
      struct stat Buf;
      if (lstat(FileName.c_str(),&Buf) == 0 && S_ISLNK(Buf.st_mode))
	 unlink(FileName.c_str());
   }

   int fileflags = 0;
   #define if_FLAGGED_SET(FLAG, MODE) if ((Mode & FLAG) == FLAG) fileflags |= MODE
   if_FLAGGED_SET(ReadWrite, O_RDWR);
   else if_FLAGGED_SET(ReadOnly, O_RDONLY);
   else if_FLAGGED_SET(WriteOnly, O_WRONLY);

   if_FLAGGED_SET(Create, O_CREAT);
   if_FLAGGED_SET(Empty, O_TRUNC);
   if_FLAGGED_SET(Exclusive, O_EXCL);
   #undef if_FLAGGED_SET

   if ((Mode & Atomic) == Atomic)
   {
      char *name = strdup((FileName + ".XXXXXX").c_str());

      if((iFd = mkstemp(name)) == -1)
      {
          free(name);
          return FileFdErrno("mkstemp", "Could not create temporary file for %s", FileName.c_str());
      }

      TemporaryFileName = string(name);
      free(name);

      // umask() will always set the umask and return the previous value, so
      // we first set the umask and then reset it to the old value
      mode_t const CurrentUmask = umask(0);
      umask(CurrentUmask);
      // calculate the actual file permissions (just like open/creat)
      mode_t const FilePermissions = (AccessMode & ~CurrentUmask);

      if(fchmod(iFd, FilePermissions) == -1)
          return FileFdErrno("fchmod", "Could not change permissions for temporary file %s", TemporaryFileName.c_str());
   }
   else
      iFd = open(FileName.c_str(), fileflags, AccessMode);

   this->FileName = FileName;
   if (iFd == -1 || OpenInternDescriptor(Mode, compressor) == false)
   {
      if (iFd != -1)
      {
	 close (iFd);
	 iFd = -1;
      }
      return FileFdErrno("open",_("Could not open file %s"), FileName.c_str());
   }

   SetCloseExec(iFd,true);
   return true;
}
									/*}}}*/
// FileFd::OpenDescriptor - Open a filedescriptor			/*{{{*/
// ---------------------------------------------------------------------
/* */
bool FileFd::OpenDescriptor(int Fd, unsigned int const Mode, CompressMode Compress, bool AutoClose)
{
   std::vector<APT::Configuration::Compressor> const compressors = APT::Configuration::getCompressors();
   std::vector<APT::Configuration::Compressor>::const_iterator compressor = compressors.begin();
   std::string name;

   // compat with the old API
   if (Mode == ReadOnlyGzip && Compress == None)
      Compress = Gzip;

   switch (Compress)
   {
   case None: name = "."; break;
   case Gzip: name = "gzip"; break;
   case Bzip2: name = "bzip2"; break;
   case Lzma: name = "lzma"; break;
   case Xz: name = "xz"; break;
   case Auto:
   case Extension:
      if (AutoClose == true && Fd != -1)
	 close(Fd);
      return FileFdError("Opening Fd %d in Auto or Extension compression mode is not supported", Fd);
   }
   for (; compressor != compressors.end(); ++compressor)
      if (compressor->Name == name)
	 break;
   if (compressor == compressors.end())
   {
      if (AutoClose == true && Fd != -1)
	 close(Fd);
      return FileFdError("Can't find a configured compressor %s for file %s", name.c_str(), FileName.c_str());
   }
   return OpenDescriptor(Fd, Mode, *compressor, AutoClose);
}
bool FileFd::OpenDescriptor(int Fd, unsigned int const Mode, APT::Configuration::Compressor const &compressor, bool AutoClose)
{
   Close();
   Flags = (AutoClose) ? FileFd::AutoClose : 0;
   iFd = Fd;
   this->FileName = "";
   if (OpenInternDescriptor(Mode, compressor) == false)
   {
      if (iFd != -1 && (
	(Flags & Compressed) == Compressed ||
	AutoClose == true))
      {
	 close (iFd);
	 iFd = -1;
      }
      return FileFdError(_("Could not open file descriptor %d"), Fd);
   }
   return true;
}
bool FileFd::OpenInternDescriptor(unsigned int const Mode, APT::Configuration::Compressor const &compressor)
{
   if (iFd == -1)
      return false;
   if (compressor.Name == "." || compressor.Binary.empty() == true)
      return true;

#if defined HAVE_ZLIB || defined HAVE_BZ2 || defined HAVE_LZMA
   // the API to open files is similar, so setup to avoid code duplicates later
   // and while at it ensure that we close before opening (if its a reopen)
   void* (*compress_open)(int, const char *) = NULL;
   if (false)
      /* dummy so that the rest can be 'else if's */;
#define APT_COMPRESS_INIT(NAME,OPEN) \
   else if (compressor.Name == NAME) \
   { \
      compress_open = (void*(*)(int, const char *)) OPEN; \
      if (d != NULL) d->InternalClose(FileName); \
   }
#ifdef HAVE_ZLIB
   APT_COMPRESS_INIT("gzip", gzdopen)
#endif
#ifdef HAVE_BZ2
   APT_COMPRESS_INIT("bzip2", BZ2_bzdopen)
#endif
#ifdef HAVE_LZMA
   APT_COMPRESS_INIT("xz", fdopen)
   APT_COMPRESS_INIT("lzma", fdopen)
#endif
#undef APT_COMPRESS_INIT
#endif

   if (d == NULL)
   {
      d = new FileFdPrivate();
      d->openmode = Mode;
      d->compressor = compressor;
#if defined HAVE_ZLIB || defined HAVE_BZ2 || defined HAVE_LZMA
      if ((Flags & AutoClose) != AutoClose && compress_open != NULL)
      {
	 // Need to duplicate fd here or gz/bz2 close for cleanup will close the fd as well
	 int const internFd = dup(iFd);
	 if (internFd == -1)
	    return FileFdErrno("OpenInternDescriptor", _("Could not open file descriptor %d"), iFd);
	 iFd = internFd;
      }
#endif
   }

#if defined HAVE_ZLIB || defined HAVE_BZ2 || defined HAVE_LZMA
   if (compress_open != NULL)
   {
      void* compress_struct = NULL;
      if ((Mode & ReadWrite) == ReadWrite)
	 compress_struct = compress_open(iFd, "r+");
      else if ((Mode & WriteOnly) == WriteOnly)
	 compress_struct = compress_open(iFd, "w");
      else
	 compress_struct = compress_open(iFd, "r");
      if (compress_struct == NULL)
	 return false;

      if (false)
	 /* dummy so that the rest can be 'else if's */;
#ifdef HAVE_ZLIB
      else if (compressor.Name == "gzip")
	 d->gz = (gzFile) compress_struct;
#endif
#ifdef HAVE_BZ2
      else if (compressor.Name == "bzip2")
	 d->bz2 = (BZFILE*) compress_struct;
#endif
#ifdef HAVE_LZMA
      else if (compressor.Name == "xz" || compressor.Name == "lzma")
      {
	 uint32_t const xzlevel = 6;
	 uint64_t const memlimit = UINT64_MAX;
	 if (d->lzma == NULL)
	    d->lzma = new FileFdPrivate::LZMAFILE;
	 d->lzma->file = (FILE*) compress_struct;
	 d->lzma->stream = LZMA_STREAM_INIT;

	 if ((Mode & ReadWrite) == ReadWrite)
	    return FileFdError("ReadWrite mode is not supported for file %s", FileName.c_str());

	 if ((Mode & WriteOnly) == WriteOnly)
	 {
	    if (compressor.Name == "xz")
	    {
	       if (lzma_easy_encoder(&d->lzma->stream, xzlevel, LZMA_CHECK_CRC32) != LZMA_OK)
		  return false;
	    }
	    else
	    {
	       lzma_options_lzma options;
	       lzma_lzma_preset(&options, xzlevel);
	       if (lzma_alone_encoder(&d->lzma->stream, &options) != LZMA_OK)
		  return false;
	    }
	    d->lzma->compressing = true;
	 }
	 else
	 {
	    if (compressor.Name == "xz")
	    {
	       if (lzma_auto_decoder(&d->lzma->stream, memlimit, 0) != LZMA_OK)
		  return false;
	    }
	    else
	    {
	       if (lzma_alone_decoder(&d->lzma->stream, memlimit) != LZMA_OK)
		  return false;
	    }
	    d->lzma->compressing = false;
	 }
      }
#endif
      Flags |= Compressed;
      return true;
   }
#endif

   // collect zombies here in case we reopen
   if (d->compressor_pid > 0)
      ExecWait(d->compressor_pid, "FileFdCompressor", true);

   if ((Mode & ReadWrite) == ReadWrite)
      return FileFdError("ReadWrite mode is not supported for file %s", FileName.c_str());

   bool const Comp = (Mode & WriteOnly) == WriteOnly;
   if (Comp == false)
   {
      // Handle 'decompression' of empty files
      struct stat Buf;
      fstat(iFd, &Buf);
      if (Buf.st_size == 0 && S_ISFIFO(Buf.st_mode) == false)
	 return true;

      // We don't need the file open - instead let the compressor open it
      // as he properly knows better how to efficiently read from 'his' file
      if (FileName.empty() == false)
      {
	 close(iFd);
	 iFd = -1;
      }
   }

   // Create a data pipe
   int Pipe[2] = {-1,-1};
   if (pipe(Pipe) != 0)
      return FileFdErrno("pipe",_("Failed to create subprocess IPC"));
   for (int J = 0; J != 2; J++)
      SetCloseExec(Pipe[J],true);

   d->compressed_fd = iFd;
   d->pipe = true;

   if (Comp == true)
      iFd = Pipe[1];
   else
      iFd = Pipe[0];

   // The child..
   d->compressor_pid = ExecFork();
   if (d->compressor_pid == 0)
   {
      if (Comp == true)
      {
	 dup2(d->compressed_fd,STDOUT_FILENO);
	 dup2(Pipe[0],STDIN_FILENO);
      }
      else
      {
	 if (d->compressed_fd != -1)
	    dup2(d->compressed_fd,STDIN_FILENO);
	 dup2(Pipe[1],STDOUT_FILENO);
      }
      int const nullfd = open("/dev/null", O_WRONLY);
      if (nullfd != -1)
      {
	 dup2(nullfd,STDERR_FILENO);
	 close(nullfd);
      }

      SetCloseExec(STDOUT_FILENO,false);
      SetCloseExec(STDIN_FILENO,false);

      std::vector<char const*> Args;
      Args.push_back(compressor.Binary.c_str());
      std::vector<std::string> const * const addArgs =
		(Comp == true) ? &(compressor.CompressArgs) : &(compressor.UncompressArgs);
      for (std::vector<std::string>::const_iterator a = addArgs->begin();
	   a != addArgs->end(); ++a)
	 Args.push_back(a->c_str());
      if (Comp == false && FileName.empty() == false)
      {
	 // commands not needing arguments, do not need to be told about using standard output
	 // in reality, only testcases with tools like cat, rev, rot13, … are able to trigger this
	 if (compressor.CompressArgs.empty() == false && compressor.UncompressArgs.empty() == false)
	    Args.push_back("--stdout");
	 if (TemporaryFileName.empty() == false)
	    Args.push_back(TemporaryFileName.c_str());
	 else
	    Args.push_back(FileName.c_str());
      }
      Args.push_back(NULL);

      execvp(Args[0],(char **)&Args[0]);
      cerr << _("Failed to exec compressor ") << Args[0] << endl;
      _exit(100);
   }
   if (Comp == true)
      close(Pipe[0]);
   else
      close(Pipe[1]);

   return true;
}
									/*}}}*/
// FileFd::~File - Closes the file					/*{{{*/
// ---------------------------------------------------------------------
/* If the proper modes are selected then we close the Fd and possibly
   unlink the file on error. */
FileFd::~FileFd()
{
   Close();
   if (d != NULL)
      d->CloseDown(FileName);
   delete d;
   d = NULL;
}
									/*}}}*/
// FileFd::Read - Read a bit of the file				/*{{{*/
// ---------------------------------------------------------------------
/* We are careful to handle interruption by a signal while reading
   gracefully. */
bool FileFd::Read(void *To,unsigned long long Size,unsigned long long *Actual)
{
   ssize_t Res;
   errno = 0;
   if (Actual != 0)
      *Actual = 0;
   *((char *)To) = '\0';
   do
   {
      if (false)
	 /* dummy so that the rest can be 'else if's */;
#ifdef HAVE_ZLIB
      else if (d != NULL && d->gz != NULL)
	 Res = gzread(d->gz,To,Size);
#endif
#ifdef HAVE_BZ2
      else if (d != NULL && d->bz2 != NULL)
	 Res = BZ2_bzread(d->bz2,To,Size);
#endif
#ifdef HAVE_LZMA
      else if (d != NULL && d->lzma != NULL)
      {
	 if (d->lzma->eof == true)
	    break;

	 d->lzma->stream.next_out = (uint8_t *) To;
	 d->lzma->stream.avail_out = Size;
	 if (d->lzma->stream.avail_in == 0)
	 {
	    d->lzma->stream.next_in = d->lzma->buffer;
	    d->lzma->stream.avail_in = fread(d->lzma->buffer, 1, sizeof(d->lzma->buffer)/sizeof(d->lzma->buffer[0]), d->lzma->file);
	 }
	 d->lzma->err = lzma_code(&d->lzma->stream, LZMA_RUN);
	 if (d->lzma->err == LZMA_STREAM_END)
	 {
	    d->lzma->eof = true;
	    Res = Size - d->lzma->stream.avail_out;
	 }
	 else if (d->lzma->err != LZMA_OK)
	 {
	    Res = -1;
	    errno = 0;
	 }
	 else
	 {
	    Res = Size - d->lzma->stream.avail_out;
	    if (Res == 0)
	    {
	       // lzma run was okay, but produced no output…
	       Res = -1;
	       errno = EINTR;
	    }
	 }
      }
#endif
      else
         Res = read(iFd,To,Size);

      if (Res < 0)
      {
	 if (errno == EINTR)
	 {
	    // trick the while-loop into running again
	    Res = 1;
	    errno = 0;
	    continue;
	 }
	 if (false)
	    /* dummy so that the rest can be 'else if's */;
#ifdef HAVE_ZLIB
	 else if (d != NULL && d->gz != NULL)
	 {
	    int err;
	    char const * const errmsg = gzerror(d->gz, &err);
	    if (err != Z_ERRNO)
	       return FileFdError("gzread: %s (%d: %s)", _("Read error"), err, errmsg);
	 }
#endif
#ifdef HAVE_BZ2
	 else if (d != NULL && d->bz2 != NULL)
	 {
	    int err;
	    char const * const errmsg = BZ2_bzerror(d->bz2, &err);
	    if (err != BZ_IO_ERROR)
	       return FileFdError("BZ2_bzread: %s (%d: %s)", _("Read error"), err, errmsg);
	 }
#endif
#ifdef HAVE_LZMA
	 else if (d != NULL && d->lzma != NULL)
	    return FileFdError("lzma_read: %s (%d)", _("Read error"), d->lzma->err);
#endif
	 return FileFdErrno("read",_("Read error"));
      }
      
      To = (char *)To + Res;
      Size -= Res;
      if (d != NULL)
	 d->seekpos += Res;
      if (Actual != 0)
	 *Actual += Res;
   }
   while (Res > 0 && Size > 0);
   
   if (Size == 0)
      return true;
   
   // Eof handling
   if (Actual != 0)
   {
      Flags |= HitEof;
      return true;
   }

   return FileFdError(_("read, still have %llu to read but none left"), Size);
}
									/*}}}*/
// FileFd::ReadLine - Read a complete line from the file		/*{{{*/
// ---------------------------------------------------------------------
/* Beware: This method can be quiet slow for big buffers on UNcompressed
   files because of the naive implementation! */
char* FileFd::ReadLine(char *To, unsigned long long const Size)
{
   *To = '\0';
#ifdef HAVE_ZLIB
   if (d != NULL && d->gz != NULL)
      return gzgets(d->gz, To, Size);
#endif

   unsigned long long read = 0;
   while ((Size - 1) != read)
   {
      unsigned long long done = 0;
      if (Read(To + read, 1, &done) == false)
	 return NULL;
      if (done == 0)
	 break;
      if (To[read++] == '\n')
	 break;
   }
   if (read == 0)
      return NULL;
   To[read] = '\0';
   return To;
}
									/*}}}*/
// FileFd::Write - Write to the file					/*{{{*/
// ---------------------------------------------------------------------
/* */
bool FileFd::Write(const void *From,unsigned long long Size)
{
   ssize_t Res;
   errno = 0;
   do
   {
      if (false)
	 /* dummy so that the rest can be 'else if's */;
#ifdef HAVE_ZLIB
      else if (d != NULL && d->gz != NULL)
	 Res = gzwrite(d->gz,From,Size);
#endif
#ifdef HAVE_BZ2
      else if (d != NULL && d->bz2 != NULL)
	 Res = BZ2_bzwrite(d->bz2,(void*)From,Size);
#endif
#ifdef HAVE_LZMA
      else if (d != NULL && d->lzma != NULL)
      {
	 d->lzma->stream.next_in = (uint8_t *)From;
	 d->lzma->stream.avail_in = Size;
	 d->lzma->stream.next_out = d->lzma->buffer;
	 d->lzma->stream.avail_out = sizeof(d->lzma->buffer)/sizeof(d->lzma->buffer[0]);
	 d->lzma->err = lzma_code(&d->lzma->stream, LZMA_RUN);
	 if (d->lzma->err != LZMA_OK)
	    return false;
	 size_t const n = sizeof(d->lzma->buffer)/sizeof(d->lzma->buffer[0]) - d->lzma->stream.avail_out;
	 size_t const m = (n == 0) ? 0 : fwrite(d->lzma->buffer, 1, n, d->lzma->file);
	 if (m != n)
	    Res = -1;
	 else
	    Res = Size - d->lzma->stream.avail_in;
      }
#endif
      else
	 Res = write(iFd,From,Size);

      if (Res < 0 && errno == EINTR)
	 continue;
      if (Res < 0)
      {
	 if (false)
	    /* dummy so that the rest can be 'else if's */;
#ifdef HAVE_ZLIB
	 else if (d != NULL && d->gz != NULL)
	 {
	    int err;
	    char const * const errmsg = gzerror(d->gz, &err);
	    if (err != Z_ERRNO)
	       return FileFdError("gzwrite: %s (%d: %s)", _("Write error"), err, errmsg);
	 }
#endif
#ifdef HAVE_BZ2
	 else if (d != NULL && d->bz2 != NULL)
	 {
	    int err;
	    char const * const errmsg = BZ2_bzerror(d->bz2, &err);
	    if (err != BZ_IO_ERROR)
	       return FileFdError("BZ2_bzwrite: %s (%d: %s)", _("Write error"), err, errmsg);
	 }
#endif
#ifdef HAVE_LZMA
	 else if (d != NULL && d->lzma != NULL)
	    return FileFdErrno("lzma_fwrite", _("Write error"));
#endif
	 return FileFdErrno("write",_("Write error"));
      }
      
      From = (char const *)From + Res;
      Size -= Res;
      if (d != NULL)
	 d->seekpos += Res;
   }
   while (Res > 0 && Size > 0);
   
   if (Size == 0)
      return true;

   return FileFdError(_("write, still have %llu to write but couldn't"), Size);
}
bool FileFd::Write(int Fd, const void *From, unsigned long long Size)
{
   ssize_t Res;
   errno = 0;
   do
   {
      Res = write(Fd,From,Size);
      if (Res < 0 && errno == EINTR)
	 continue;
      if (Res < 0)
	 return _error->Errno("write",_("Write error"));

      From = (char const *)From + Res;
      Size -= Res;
   }
   while (Res > 0 && Size > 0);

   if (Size == 0)
      return true;

   return _error->Error(_("write, still have %llu to write but couldn't"), Size);
}
									/*}}}*/
// FileFd::Seek - Seek in the file					/*{{{*/
// ---------------------------------------------------------------------
/* */
bool FileFd::Seek(unsigned long long To)
{
   Flags &= ~HitEof;

   if (d != NULL && (d->pipe == true || d->InternalStream() == true))
   {
      // Our poor man seeking in pipes is costly, so try to avoid it
      unsigned long long seekpos = Tell();
      if (seekpos == To)
	 return true;
      else if (seekpos < To)
	 return Skip(To - seekpos);

      if ((d->openmode & ReadOnly) != ReadOnly)
	 return FileFdError("Reopen is only implemented for read-only files!");
      d->InternalClose(FileName);
      if (iFd != -1)
	 close(iFd);
      iFd = -1;
      if (TemporaryFileName.empty() == false)
	 iFd = open(TemporaryFileName.c_str(), O_RDONLY);
      else if (FileName.empty() == false)
	 iFd = open(FileName.c_str(), O_RDONLY);
      else
      {
	 if (d->compressed_fd > 0)
	    if (lseek(d->compressed_fd, 0, SEEK_SET) != 0)
	       iFd = d->compressed_fd;
	 if (iFd < 0)
	    return FileFdError("Reopen is not implemented for pipes opened with FileFd::OpenDescriptor()!");
      }

      if (OpenInternDescriptor(d->openmode, d->compressor) == false)
	 return FileFdError("Seek on file %s because it couldn't be reopened", FileName.c_str());

      if (To != 0)
	 return Skip(To);

      d->seekpos = To;
      return true;
   }
   off_t res;
#ifdef HAVE_ZLIB
   if (d != NULL && d->gz)
      res = gzseek(d->gz,To,SEEK_SET);
   else
#endif
      res = lseek(iFd,To,SEEK_SET);
   if (res != (off_t)To)
      return FileFdError("Unable to seek to %llu", To);

   if (d != NULL)
      d->seekpos = To;
   return true;
}
									/*}}}*/
// FileFd::Skip - Seek in the file					/*{{{*/
// ---------------------------------------------------------------------
/* */
bool FileFd::Skip(unsigned long long Over)
{
   if (d != NULL && (d->pipe == true || d->InternalStream() == true))
   {
      char buffer[1024];
      while (Over != 0)
      {
	 unsigned long long toread = std::min((unsigned long long) sizeof(buffer), Over);
	 if (Read(buffer, toread) == false)
	    return FileFdError("Unable to seek ahead %llu",Over);
	 Over -= toread;
      }
      return true;
   }

   off_t res;
#ifdef HAVE_ZLIB
   if (d != NULL && d->gz != NULL)
      res = gzseek(d->gz,Over,SEEK_CUR);
   else
#endif
      res = lseek(iFd,Over,SEEK_CUR);
   if (res < 0)
      return FileFdError("Unable to seek ahead %llu",Over);
   if (d != NULL)
      d->seekpos = res;

   return true;
}
									/*}}}*/
// FileFd::Truncate - Truncate the file 				/*{{{*/
// ---------------------------------------------------------------------
/* */
bool FileFd::Truncate(unsigned long long To)
{
   // truncating /dev/null is always successful - as we get an error otherwise
   if (To == 0 && FileName == "/dev/null")
      return true;
#if defined HAVE_ZLIB || defined HAVE_BZ2 || defined HAVE_LZMA
   if (d != NULL && (d->InternalStream() == true
#ifdef HAVE_ZLIB
	    || d->gz != NULL
#endif
	    ))
      return FileFdError("Truncating compressed files is not implemented (%s)", FileName.c_str());
#endif
   if (ftruncate(iFd,To) != 0)
      return FileFdError("Unable to truncate to %llu",To);

   return true;
}
									/*}}}*/
// FileFd::Tell - Current seek position					/*{{{*/
// ---------------------------------------------------------------------
/* */
unsigned long long FileFd::Tell()
{
   // In theory, we could just return seekpos here always instead of
   // seeking around, but not all users of FileFd use always Seek() and co
   // so d->seekpos isn't always true and we can just use it as a hint if
   // we have nothing else, but not always as an authority…
   if (d != NULL && (d->pipe == true || d->InternalStream() == true))
      return d->seekpos;

   off_t Res;
#ifdef HAVE_ZLIB
   if (d != NULL && d->gz != NULL)
     Res = gztell(d->gz);
   else
#endif
     Res = lseek(iFd,0,SEEK_CUR);
   if (Res == (off_t)-1)
      FileFdErrno("lseek","Failed to determine the current file position");
   if (d != NULL)
      d->seekpos = Res;
   return Res;
}
									/*}}}*/
static bool StatFileFd(char const * const msg, int const iFd, std::string const &FileName, struct stat &Buf, FileFdPrivate * const d) /*{{{*/
{
   bool ispipe = (d != NULL && d->pipe == true);
   if (ispipe == false)
   {
      if (fstat(iFd,&Buf) != 0)
	 // higher-level code will generate more meaningful messages,
	 // even translated this would be meaningless for users
	 return _error->Errno("fstat", "Unable to determine %s for fd %i", msg, iFd);
      ispipe = S_ISFIFO(Buf.st_mode);
   }

   // for compressor pipes st_size is undefined and at 'best' zero
   if (ispipe == true)
   {
      // we set it here, too, as we get the info here for free
      // in theory the Open-methods should take care of it already
      if (d != NULL)
	 d->pipe = true;
      if (stat(FileName.c_str(), &Buf) != 0)
	 return _error->Errno("fstat", "Unable to determine %s for file %s", msg, FileName.c_str());
   }
   return true;
}
									/*}}}*/
// FileFd::FileSize - Return the size of the file			/*{{{*/
unsigned long long FileFd::FileSize()
{
   struct stat Buf;
   if (StatFileFd("file size", iFd, FileName, Buf, d) == false)
   {
      Flags |= Fail;
      return 0;
   }
   return Buf.st_size;
}
									/*}}}*/
// FileFd::ModificationTime - Return the time of last touch		/*{{{*/
time_t FileFd::ModificationTime()
{
   struct stat Buf;
   if (StatFileFd("modification time", iFd, FileName, Buf, d) == false)
   {
      Flags |= Fail;
      return 0;
   }
   return Buf.st_mtime;
}
									/*}}}*/
// FileFd::Size - Return the size of the content in the file		/*{{{*/
// ---------------------------------------------------------------------
/* */
unsigned long long FileFd::Size()
{
   unsigned long long size = FileSize();

   // for compressor pipes st_size is undefined and at 'best' zero,
   // so we 'read' the content and 'seek' back - see there
   if (d != NULL && (d->pipe == true || (d->InternalStream() == true && size > 0)))
   {
      unsigned long long const oldSeek = Tell();
      char ignore[1000];
      unsigned long long read = 0;
      do {
	 if (Read(ignore, sizeof(ignore), &read) == false)
	 {
	    Seek(oldSeek);
	    return 0;
	 }
      } while(read != 0);
      size = Tell();
      Seek(oldSeek);
   }
#ifdef HAVE_ZLIB
   // only check gzsize if we are actually a gzip file, just checking for
   // "gz" is not sufficient as uncompressed files could be opened with
   // gzopen in "direct" mode as well
   else if (d != NULL && d->gz && !gzdirect(d->gz) && size > 0)
   {
       off_t const oldPos = lseek(iFd,0,SEEK_CUR);
       /* unfortunately zlib.h doesn't provide a gzsize(), so we have to do
	* this ourselves; the original (uncompressed) file size is the last 32
	* bits of the file */
       // FIXME: Size for gz-files is limited by 32bit… no largefile support
       if (lseek(iFd, -4, SEEK_END) < 0)
       {
	  FileFdErrno("lseek","Unable to seek to end of gzipped file");
	  return 0;
       }
       uint32_t size = 0;
       if (read(iFd, &size, 4) != 4)
       {
	  FileFdErrno("read","Unable to read original size of gzipped file");
	  return 0;
       }
       size = le32toh(size);

       if (lseek(iFd, oldPos, SEEK_SET) < 0)
       {
	  FileFdErrno("lseek","Unable to seek in gzipped file");
	  return 0;
       }

       return size;
   }
#endif

   return size;
}
									/*}}}*/
// FileFd::Close - Close the file if the close flag is set		/*{{{*/
// ---------------------------------------------------------------------
/* */
bool FileFd::Close()
{
   if (iFd == -1)
      return true;

   bool Res = true;
   if ((Flags & AutoClose) == AutoClose)
   {
      if ((Flags & Compressed) != Compressed && iFd > 0 && close(iFd) != 0)
	 Res &= _error->Errno("close",_("Problem closing the file %s"), FileName.c_str());

      if (d != NULL)
      {
	 Res &= d->CloseDown(FileName);
	 delete d;
	 d = NULL;
      }
   }

   if ((Flags & Replace) == Replace) {
      if (rename(TemporaryFileName.c_str(), FileName.c_str()) != 0)
	 Res &= _error->Errno("rename",_("Problem renaming the file %s to %s"), TemporaryFileName.c_str(), FileName.c_str());

      FileName = TemporaryFileName; // for the unlink() below.
      TemporaryFileName.clear();
   }

   iFd = -1;

   if ((Flags & Fail) == Fail && (Flags & DelOnFail) == DelOnFail &&
       FileName.empty() == false)
      if (unlink(FileName.c_str()) != 0)
	 Res &= _error->WarningE("unlnk",_("Problem unlinking the file %s"), FileName.c_str());

   if (Res == false)
      Flags |= Fail;
   return Res;
}
									/*}}}*/
// FileFd::Sync - Sync the file						/*{{{*/
// ---------------------------------------------------------------------
/* */
bool FileFd::Sync()
{
   if (fsync(iFd) != 0)
      return FileFdErrno("sync",_("Problem syncing the file"));
   return true;
}
									/*}}}*/
// FileFd::FileFdErrno - set Fail and call _error->Errno		*{{{*/
bool FileFd::FileFdErrno(const char *Function, const char *Description,...)
{
   Flags |= Fail;
   va_list args;
   size_t msgSize = 400;
   int const errsv = errno;
   while (true)
   {
      va_start(args,Description);
      if (_error->InsertErrno(GlobalError::ERROR, Function, Description, args, errsv, msgSize) == false)
	 break;
      va_end(args);
   }
   return false;
}
									/*}}}*/
// FileFd::FileFdError - set Fail and call _error->Error		*{{{*/
bool FileFd::FileFdError(const char *Description,...) {
   Flags |= Fail;
   va_list args;
   size_t msgSize = 400;
   while (true)
   {
      va_start(args,Description);
      if (_error->Insert(GlobalError::ERROR, Description, args, msgSize) == false)
	 break;
      va_end(args);
   }
   return false;
}
									/*}}}*/

APT_DEPRECATED gzFile FileFd::gzFd() {
#ifdef HAVE_ZLIB
   return d->gz;
#else
   return NULL;
#endif
}


// Glob - wrapper around "glob()"                                      /*{{{*/
// ---------------------------------------------------------------------
/* */
std::vector<std::string> Glob(std::string const &pattern, int flags)
{
   std::vector<std::string> result;
   glob_t globbuf;
   int glob_res;
   unsigned int i;

   glob_res = glob(pattern.c_str(),  flags, NULL, &globbuf);

   if (glob_res != 0)
   {
      if(glob_res != GLOB_NOMATCH) {
         _error->Errno("glob", "Problem with glob");
         return result;
      }
   }

   // append results
   for(i=0;i<globbuf.gl_pathc;i++)
      result.push_back(string(globbuf.gl_pathv[i]));

   globfree(&globbuf);
   return result;
}
									/*}}}*/

std::string GetTempDir()
{
   const char *tmpdir = getenv("TMPDIR");

#ifdef P_tmpdir
   if (!tmpdir)
      tmpdir = P_tmpdir;
#endif

   // check that tmpdir is set and exists
   struct stat st;
   if (!tmpdir || strlen(tmpdir) == 0 || stat(tmpdir, &st) != 0)
      tmpdir = "/tmp";

   return string(tmpdir);
}

bool Rename(std::string From, std::string To)
{
   if (rename(From.c_str(),To.c_str()) != 0)
   {
      _error->Error(_("rename failed, %s (%s -> %s)."),strerror(errno),
                    From.c_str(),To.c_str());
      return false;
   }   
   return true;
}<|MERGE_RESOLUTION|>--- conflicted
+++ resolved
@@ -836,7 +836,7 @@
 }
 									/*}}}*/
 
-<<<<<<< HEAD
+
 // StartsWithGPGClearTextSignature - Check if a file is Pgp/GPG clearsigned     /*{{{*/
 // ---------------------------------------------------------------------
 /* */
@@ -857,7 +857,6 @@
 }
 
 
-=======
 class FileFdPrivate {							/*{{{*/
 	public:
 #ifdef HAVE_ZLIB
@@ -974,7 +973,6 @@
 	~FileFdPrivate() { CloseDown(""); }
 };
 									/*}}}*/
->>>>>>> 3fa4e98f
 // FileFd::Open - Open a file						/*{{{*/
 // ---------------------------------------------------------------------
 /* The most commonly used open mode combinations are given with Mode */
