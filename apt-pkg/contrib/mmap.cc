--- conflicted
+++ resolved
@@ -84,10 +84,7 @@
       if ((Flags & ReadOnly) != ReadOnly)
 	 return _error->Error("Compressed file %s can only be mapped readonly", Fd.Name().c_str());
       Base = new unsigned char[iSize];
-<<<<<<< HEAD
-=======
       SyncToFd = new FileFd();
->>>>>>> 1351329e
       if (Fd.Seek(0L) == false || Fd.Read(Base, iSize) == false)
 	 return _error->Error("Compressed file %s can't be read into mmap", Fd.Name().c_str());
       return true;
