// -*- mode: cpp; mode: fold -*-
// Description								/*{{{*/
// $Id: mmap.cc,v 1.22 2001/05/27 05:19:30 jgg Exp $
/* ######################################################################
   
   MMap Class - Provides 'real' mmap or a faked mmap using read().

   MMap cover class.

   Some broken versions of glibc2 (libc6) have a broken definition
   of mmap that accepts a char * -- all other systems (and libc5) use
   void *. We can't safely do anything here that would be portable, so
   libc6 generates warnings -- which should be errors, g++ isn't properly
   strict.
   
   ##################################################################### */
									/*}}}*/
// Include Files							/*{{{*/
#define _BSD_SOURCE
#include <apt-pkg/mmap.h>
#include <apt-pkg/error.h>

#include <apti18n.h>

#include <sys/mman.h>
#include <sys/stat.h>
#include <unistd.h>
#include <fcntl.h>
#include <stdlib.h>

#include <cstring>
   									/*}}}*/

// MMap::MMap - Constructor						/*{{{*/
// ---------------------------------------------------------------------
/* */
MMap::MMap(FileFd &F,unsigned long Flags) : Flags(Flags), iSize(0),
                     Base(0)
{
   if ((Flags & NoImmMap) != NoImmMap)
      Map(F);
}
									/*}}}*/
// MMap::MMap - Constructor						/*{{{*/
// ---------------------------------------------------------------------
/* */
MMap::MMap(unsigned long Flags) : Flags(Flags), iSize(0),
                     Base(0)
{
}
									/*}}}*/
// MMap::~MMap - Destructor						/*{{{*/
// ---------------------------------------------------------------------
/* */
MMap::~MMap()
{
   Close();
}
									/*}}}*/
// MMap::Map - Perform the mapping					/*{{{*/
// ---------------------------------------------------------------------
/* */
bool MMap::Map(FileFd &Fd)
{
   iSize = Fd.Size();
   
   // Set the permissions.
   int Prot = PROT_READ;
   int Map = MAP_SHARED;
   if ((Flags & ReadOnly) != ReadOnly)
      Prot |= PROT_WRITE;
   if ((Flags & Public) != Public)
      Map = MAP_PRIVATE;
   
   if (iSize == 0)
      return _error->Error(_("Can't mmap an empty file"));
   
   // Map it.
   Base = mmap(0,iSize,Prot,Map,Fd.Fd(),0);
   if (Base == (void *)-1)
      return _error->Errno("mmap",_("Couldn't make mmap of %lu bytes"),iSize);

   return true;
}
									/*}}}*/
// MMap::Close - Close the map						/*{{{*/
// ---------------------------------------------------------------------
/* */
bool MMap::Close(bool DoSync)
{
   if ((Flags & UnMapped) == UnMapped || Base == 0 || iSize == 0)
      return true;
   
   if (DoSync == true)
      Sync();
   
   if (munmap((char *)Base,iSize) != 0)
      _error->Warning("Unable to munmap");
   
   iSize = 0;
   Base = 0;
   return true;
}
									/*}}}*/
// MMap::Sync - Syncronize the map with the disk			/*{{{*/
// ---------------------------------------------------------------------
/* This is done in syncronous mode - the docs indicate that this will 
   not return till all IO is complete */
bool MMap::Sync()
{   
   if ((Flags & UnMapped) == UnMapped)
      return true;
   
#ifdef _POSIX_SYNCHRONIZED_IO   
   if ((Flags & ReadOnly) != ReadOnly)
      if (msync((char *)Base,iSize,MS_SYNC) < 0)
	 return _error->Errno("msync","Unable to write mmap");
#endif   
   return true;
}
									/*}}}*/
// MMap::Sync - Syncronize a section of the file to disk		/*{{{*/
// ---------------------------------------------------------------------
/* */
bool MMap::Sync(unsigned long Start,unsigned long Stop)
{
   if ((Flags & UnMapped) == UnMapped)
      return true;
   
#ifdef _POSIX_SYNCHRONIZED_IO
   unsigned long PSize = sysconf(_SC_PAGESIZE);
   if ((Flags & ReadOnly) != ReadOnly)
      if (msync((char *)Base+(int)(Start/PSize)*PSize,Stop - Start,MS_SYNC) < 0)
	 return _error->Errno("msync","Unable to write mmap");
#endif   
   return true;
}
									/*}}}*/

// DynamicMMap::DynamicMMap - Constructor				/*{{{*/
// ---------------------------------------------------------------------
/* */
DynamicMMap::DynamicMMap(FileFd &F,unsigned long Flags,unsigned long WorkSpace) :
             MMap(F,Flags | NoImmMap), Fd(&F), WorkSpace(WorkSpace)
{
   if (_error->PendingError() == true)
      return;
   
   unsigned long EndOfFile = Fd->Size();
   if (EndOfFile > WorkSpace)
      WorkSpace = EndOfFile;
   else if(WorkSpace > 0)
   {
      Fd->Seek(WorkSpace - 1);
      char C = 0;
      Fd->Write(&C,sizeof(C));
   }
   
   Map(F);
   iSize = EndOfFile;
}
									/*}}}*/
// DynamicMMap::DynamicMMap - Constructor for a non-file backed map	/*{{{*/
// ---------------------------------------------------------------------
/* We try here to use mmap to reserve some space - this is much more
   cooler than the fallback solution to simply allocate a char array
   and could come in handy later than we are able to grow such an mmap */
DynamicMMap::DynamicMMap(unsigned long Flags,unsigned long WorkSpace) :
             MMap(Flags | NoImmMap | UnMapped), Fd(0), WorkSpace(WorkSpace)
{
   if (_error->PendingError() == true)
      return;

#ifdef _POSIX_MAPPED_FILES
   // Set the permissions.
   int Prot = PROT_READ;
   int Map = MAP_PRIVATE | MAP_ANONYMOUS;
   if ((Flags & ReadOnly) != ReadOnly)
      Prot |= PROT_WRITE;
   if ((Flags & Public) == Public)
      Map = MAP_SHARED | MAP_ANONYMOUS;

   // use anonymous mmap() to get the memory
<<<<<<< HEAD
   Base = (unsigned char*) mmap(0, WorkSpace, PROT_READ|PROT_WRITE,
                                MAP_ANONYMOUS|MAP_PRIVATE, -1, 0);
   if(Base == MAP_FAILED)
      return;
=======
   Base = (unsigned char*) mmap(0, WorkSpace, Prot, Map, -1, 0);

   if(Base == MAP_FAILED)
      _error->Errno("DynamicMMap",_("Couldn't make mmap of %lu bytes"),WorkSpace);
>>>>>>> eb162ff7
#else
   // fallback to a static allocated space
   Base = new unsigned char[WorkSpace];
   memset(Base,0,WorkSpace);
#endif
   iSize = 0;
}
									/*}}}*/
// DynamicMMap::~DynamicMMap - Destructor				/*{{{*/
// ---------------------------------------------------------------------
/* We truncate the file to the size of the memory data set */
DynamicMMap::~DynamicMMap()
{
   if (Fd == 0)
   {
#ifdef _POSIX_MAPPED_FILES
      if(munmap(Base, WorkSpace) < 0)
#else
      delete [] (unsigned char *)Base;
#endif
      return;
   }
   
   unsigned long EndOfFile = iSize;
   iSize = WorkSpace;
   Close(false);
   if(ftruncate(Fd->Fd(),EndOfFile) < 0)
      _error->Errno("ftruncate", _("Failed to truncate file"));
}  
									/*}}}*/
// DynamicMMap::RawAllocate - Allocate a raw chunk of unaligned space	/*{{{*/
// ---------------------------------------------------------------------
/* This allocates a block of memory aligned to the given size */
unsigned long DynamicMMap::RawAllocate(unsigned long Size,unsigned long Aln)
{
   unsigned long Result = iSize;
   if (Aln != 0)
      Result += Aln - (iSize%Aln);

   iSize = Result + Size;

   // try to grow the buffer
   while(Result + Size > WorkSpace)
   {
      if(!Grow())
      {
	 _error->Error(_("Dynamic MMap ran out of room. Please increase the size "
			 "of APT::Cache-Limit. Current value: %lu. (man 5 apt.conf)"), WorkSpace);
	 return 0;
      }
   }
   return Result;
}
									/*}}}*/
// DynamicMMap::Allocate - Pooled aligned allocation			/*{{{*/
// ---------------------------------------------------------------------
/* This allocates an Item of size ItemSize so that it is aligned to its
   size in the file. */
unsigned long DynamicMMap::Allocate(unsigned long ItemSize)
{
   // Look for a matching pool entry
   Pool *I;
   Pool *Empty = 0;
   for (I = Pools; I != Pools + PoolCount; I++)
   {
      if (I->ItemSize == 0)
	 Empty = I;
      if (I->ItemSize == ItemSize)
	 break;
   }
   // No pool is allocated, use an unallocated one
   if (I == Pools + PoolCount)
   {
      // Woops, we ran out, the calling code should allocate more.
      if (Empty == 0)
      {
	 _error->Error("Ran out of allocation pools");
	 return 0;
      }
      
      I = Empty;
      I->ItemSize = ItemSize;
      I->Count = 0;
   }

   unsigned long Result = 0;
   // Out of space, allocate some more
   if (I->Count == 0)
   {
      const unsigned long size = 20*1024;
      I->Count = size/ItemSize;
      Result = RawAllocate(size,ItemSize);
      // Does the allocation failed ?
      if (Result == 0 && _error->PendingError())
	 return 0;
      I->Start = Result;
   }
   else
      Result = I->Start;

   I->Count--;
   I->Start += ItemSize;
   return Result/ItemSize;
}
									/*}}}*/
// DynamicMMap::WriteString - Write a string to the file		/*{{{*/
// ---------------------------------------------------------------------
/* Strings are not aligned to anything */
unsigned long DynamicMMap::WriteString(const char *String,
				       unsigned long Len)
{
   if (Len == (unsigned long)-1)
      Len = strlen(String);

   unsigned long Result = RawAllocate(Len+1,0);

   if (Result == 0 && _error->PendingError())
      return 0;

   memcpy((char *)Base + Result,String,Len);
   ((char *)Base)[Result + Len] = 0;
   return Result;
}
									/*}}}*/
// DynamicMMap::Grow - Grow the mmap					/*{{{*/
// ---------------------------------------------------------------------
/* This method will try to grow the mmap we currently use. This doesn't
   work most of the time because we can't move the mmap around in the
   memory for now as this would require to adjust quite a lot of pointers
   but why we should not at least try to grow it before we give up? */
bool DynamicMMap::Grow()
{
#ifdef _POSIX_MAPPED_FILES
   unsigned long newSize = WorkSpace + 1024*1024;

   if(Fd != 0)
   {
      Fd->Seek(newSize - 1);
      char C = 0;
      Fd->Write(&C,sizeof(C));
   }

   Base = mremap(Base, WorkSpace, newSize, 0);
   if(Base == MAP_FAILED)
      return false;

   WorkSpace = newSize;
   return true;
#else
   return false;
#endif
}
									/*}}}*/<|MERGE_RESOLUTION|>--- conflicted
+++ resolved
@@ -181,17 +181,10 @@
       Map = MAP_SHARED | MAP_ANONYMOUS;
 
    // use anonymous mmap() to get the memory
-<<<<<<< HEAD
-   Base = (unsigned char*) mmap(0, WorkSpace, PROT_READ|PROT_WRITE,
-                                MAP_ANONYMOUS|MAP_PRIVATE, -1, 0);
-   if(Base == MAP_FAILED)
-      return;
-=======
    Base = (unsigned char*) mmap(0, WorkSpace, Prot, Map, -1, 0);
 
    if(Base == MAP_FAILED)
       _error->Errno("DynamicMMap",_("Couldn't make mmap of %lu bytes"),WorkSpace);
->>>>>>> eb162ff7
 #else
    // fallback to a static allocated space
    Base = new unsigned char[WorkSpace];
