--- conflicted
+++ resolved
@@ -190,11 +190,7 @@
 std::string flExtension(std::string File);
 std::string flCombine(std::string Dir,std::string File);
 
-<<<<<<< HEAD
-
-=======
 // simple c++ glob
 std::vector<std::string> Glob(std::string const &pattern, int flags=0);
->>>>>>> 8d01b9d6
 
 #endif