--- conflicted
+++ resolved
@@ -78,10 +78,7 @@
    bool Read(void *To,unsigned long long Size,unsigned long long *Actual = 0);
    char* ReadLine(char *To, unsigned long long const Size);
    bool Write(const void *From,unsigned long long Size);
-<<<<<<< HEAD
-=======
    bool static Write(int Fd, const void *From, unsigned long long Size);
->>>>>>> 1351329e
    bool Seek(unsigned long long To);
    bool Skip(unsigned long long To);
    bool Truncate(unsigned long long To);
@@ -175,10 +172,7 @@
 					bool const &SortList, bool const &AllowNoExt=false);
 std::vector<std::string> GetListOfFilesInDir(std::string const &Dir, std::vector<std::string> const &Ext,
 					bool const &SortList);
-<<<<<<< HEAD
-=======
 std::vector<std::string> GetListOfFilesInDir(std::string const &Dir, bool SortList);
->>>>>>> 1351329e
 std::string SafeGetCWD();
 void SetCloseExec(int Fd,bool Close);
 void SetNonBlock(int Fd,bool Block);
