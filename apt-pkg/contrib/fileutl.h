// -*- mode: cpp; mode: fold -*-
// Description								/*{{{*/
// $Id: fileutl.h,v 1.26 2001/05/07 05:06:52 jgg Exp $
/* ######################################################################
   
   File Utilities
   
   CopyFile - Buffered copy of a single file
   GetLock - dpkg compatible lock file manipulation (fcntl)
   FileExists - Returns true if the file exists
   SafeGetCWD - Returns the CWD in a string with overrun protection 
   
   The file class is a handy abstraction for various functions+classes
   that need to accept filenames.
   
   This source is placed in the Public Domain, do with it what you will
   It was originally written by Jason Gunthorpe.
   
   ##################################################################### */
									/*}}}*/
#ifndef PKGLIB_FILEUTL_H
#define PKGLIB_FILEUTL_H

#include <apt-pkg/macros.h>

#include <string>
#include <vector>

#include <zlib.h>

using std::string;

class FileFd
{
   protected:
   int iFd;
 
   enum LocalFlags {AutoClose = (1<<0),Fail = (1<<1),DelOnFail = (1<<2),
                    HitEof = (1<<3), Replace = (1<<4) };
   unsigned long Flags;
   string FileName;
<<<<<<< HEAD
   string TemporaryFileName;
=======
   gzFile gz;
>>>>>>> 127e6df3
   
   public:
   enum OpenMode {ReadOnly,WriteEmpty,WriteExists,WriteAny,WriteTemp,ReadOnlyGzip};
   
   inline bool Read(void *To,unsigned long Size,bool AllowEof)
   {
      unsigned long Jnk;
      if (AllowEof)
	 return Read(To,Size,&Jnk);
      return Read(To,Size);
   }   
   bool Read(void *To,unsigned long Size,unsigned long *Actual = 0);
   bool Write(const void *From,unsigned long Size);
   bool Seek(unsigned long To);
   bool Skip(unsigned long To);
   bool Truncate(unsigned long To);
   unsigned long Tell();
   unsigned long Size();
   bool Open(string FileName,OpenMode Mode,unsigned long Perms = 0666);
   bool Close();
   bool Sync();
   
   // Simple manipulators
   inline int Fd() {return iFd;};
   inline void Fd(int fd) {iFd = fd;};
   inline bool IsOpen() {return iFd >= 0;};
   inline bool Failed() {return (Flags & Fail) == Fail;};
   inline void EraseOnFailure() {Flags |= DelOnFail;};
   inline void OpFail() {Flags |= Fail;};
   inline bool Eof() {return (Flags & HitEof) == HitEof;};
   inline string &Name() {return FileName;};
   
   FileFd(string FileName,OpenMode Mode,unsigned long Perms = 0666) : iFd(-1), 
            Flags(0), gz(NULL)
   {
      Open(FileName,Mode,Perms);
   };
   FileFd(int Fd = -1) : iFd(Fd), Flags(AutoClose), gz(NULL) {};
   FileFd(int Fd,bool) : iFd(Fd), Flags(0), gz(NULL) {};
   virtual ~FileFd();
};

bool RunScripts(const char *Cnf);
bool CopyFile(FileFd &From,FileFd &To);
int GetLock(string File,bool Errors = true);
bool FileExists(string File);
bool DirectoryExists(string const &Path) __attrib_const;
bool CreateDirectory(string const &Parent, string const &Path);
std::vector<string> GetListOfFilesInDir(string const &Dir, string const &Ext,
					bool const &SortList, bool const &AllowNoExt=false);
std::vector<string> GetListOfFilesInDir(string const &Dir, std::vector<string> const &Ext,
					bool const &SortList);
string SafeGetCWD();
void SetCloseExec(int Fd,bool Close);
void SetNonBlock(int Fd,bool Block);
bool WaitFd(int Fd,bool write = false,unsigned long timeout = 0);
pid_t ExecFork();
bool ExecWait(pid_t Pid,const char *Name,bool Reap = false);

// File string manipulators
string flNotDir(string File);
string flNotFile(string File);
string flNoLink(string File);
string flExtension(string File);
string flCombine(string Dir,string File);

#endif<|MERGE_RESOLUTION|>--- conflicted
+++ resolved
@@ -39,12 +39,9 @@
                     HitEof = (1<<3), Replace = (1<<4) };
    unsigned long Flags;
    string FileName;
-<<<<<<< HEAD
    string TemporaryFileName;
-=======
    gzFile gz;
->>>>>>> 127e6df3
-   
+
    public:
    enum OpenMode {ReadOnly,WriteEmpty,WriteExists,WriteAny,WriteTemp,ReadOnlyGzip};
    
