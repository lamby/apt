// -*- mode: cpp; mode: fold -*-
// Description								/*{{{*/
// $Id: strutl.h,v 1.22 2003/02/02 22:20:27 jgg Exp $
/* ######################################################################

   String Util - These are some useful string functions
   
   _strstrip is a function to remove whitespace from the front and end
   of a string.
   
   This source is placed in the Public Domain, do with it what you will
   It was originally written by Jason Gunthorpe <jgg@gpu.srv.ualberta.ca>   
   
   ##################################################################### */
									/*}}}*/
#ifndef STRUTL_H
#define STRUTL_H



#include <stdlib.h>
#include <string>
#include <cstring>
#include <vector>
#include <iostream>
#include <time.h>

using std::string;
using std::vector;
using std::ostream;

#ifdef __GNUG__
// Methods have a hidden this parameter that is visible to this attribute
#define APT_FORMAT2 __attribute__ ((format (printf, 2, 3)))
#define APT_FORMAT3 __attribute__ ((format (printf, 3, 4)))
#else
#define APT_FORMAT2
#define APT_FORMAT3
#endif    

bool UTF8ToCodeset(const char *codeset, const string &orig, string *dest);
char *_strstrip(char *String);
char *_strtabexpand(char *String,size_t Len);
bool ParseQuoteWord(const char *&String,string &Res);
bool ParseCWord(const char *&String,string &Res);
string QuoteString(const string &Str,const char *Bad);
string DeQuoteString(const string &Str);
string SizeToStr(double Bytes);
string TimeToStr(unsigned long Sec);
string Base64Encode(const string &Str);
string OutputInDepth(const unsigned long Depth, const char* Separator="  ");
string URItoFileName(const string &URI);
string TimeRFC1123(time_t Date);
bool StrToTime(const string &Val,time_t &Result);
string LookupTag(const string &Message,const char *Tag,const char *Default = 0);
int StringToBool(const string &Text,int Default = -1);
bool ReadMessages(int Fd, vector<string> &List);
bool StrToNum(const char *Str,unsigned long &Res,unsigned Len,unsigned Base = 0);
bool Hex2Num(const string &Str,unsigned char *Num,unsigned int Length);
bool TokSplitString(char Tok,char *Input,char **List,
		    unsigned long ListMax);
<<<<<<< HEAD
vector<string> ExplodeString(string const &haystack, char const &split=',');
=======
vector<string> ExplodeString(string const &haystack, char const &split);
>>>>>>> d9dedf30
void ioprintf(ostream &out,const char *format,...) APT_FORMAT2;
void strprintf(string &out,const char *format,...) APT_FORMAT2;
char *safe_snprintf(char *Buffer,char *End,const char *Format,...) APT_FORMAT3;
bool CheckDomainList(const string &Host, const string &List);
int tolower_ascii(int c);

#define APT_MKSTRCMP(name,func) \
inline int name(const char *A,const char *B) {return func(A,A+strlen(A),B,B+strlen(B));}; \
inline int name(const char *A,const char *AEnd,const char *B) {return func(A,AEnd,B,B+strlen(B));}; \
inline int name(const string& A,const char *B) {return func(A.c_str(),A.c_str()+A.length(),B,B+strlen(B));}; \
inline int name(const string& A,const string& B) {return func(A.c_str(),A.c_str()+A.length(),B.c_str(),B.c_str()+B.length());}; \
inline int name(const string& A,const char *B,const char *BEnd) {return func(A.c_str(),A.c_str()+A.length(),B,BEnd);};

#define APT_MKSTRCMP2(name,func) \
inline int name(const char *A,const char *AEnd,const char *B) {return func(A,AEnd,B,B+strlen(B));}; \
inline int name(const string& A,const char *B) {return func(A.begin(),A.end(),B,B+strlen(B));}; \
inline int name(const string& A,const string& B) {return func(A.begin(),A.end(),B.begin(),B.end());}; \
inline int name(const string& A,const char *B,const char *BEnd) {return func(A.begin(),A.end(),B,BEnd);};

int stringcmp(const char *A,const char *AEnd,const char *B,const char *BEnd);
int stringcasecmp(const char *A,const char *AEnd,const char *B,const char *BEnd);

/* We assume that GCC 3 indicates that libstdc++3 is in use too. In that
   case the definition of string::const_iterator is not the same as
   const char * and we need these extra functions */
#if __GNUC__ >= 3
int stringcmp(string::const_iterator A,string::const_iterator AEnd,
	      const char *B,const char *BEnd);
int stringcmp(string::const_iterator A,string::const_iterator AEnd,
	      string::const_iterator B,string::const_iterator BEnd);
int stringcasecmp(string::const_iterator A,string::const_iterator AEnd,
		  const char *B,const char *BEnd);
int stringcasecmp(string::const_iterator A,string::const_iterator AEnd,
                  string::const_iterator B,string::const_iterator BEnd);

inline int stringcmp(string::const_iterator A,string::const_iterator Aend,const char *B) {return stringcmp(A,Aend,B,B+strlen(B));};
inline int stringcasecmp(string::const_iterator A,string::const_iterator Aend,const char *B) {return stringcasecmp(A,Aend,B,B+strlen(B));};
#endif

APT_MKSTRCMP2(stringcmp,stringcmp);
APT_MKSTRCMP2(stringcasecmp,stringcasecmp);

inline const char *DeNull(const char *s) {return (s == 0?"(null)":s);};

class URI
{
   void CopyFrom(const string &From);
		 
   public:
   
   string Access;
   string User;
   string Password;
   string Host;
   string Path;
   unsigned int Port;
   
   operator string();
   inline void operator =(const string &From) {CopyFrom(From);};
   inline bool empty() {return Access.empty();};
   static string SiteOnly(const string &URI);
   
   URI(string Path) {CopyFrom(Path);};
   URI() : Port(0) {};
};

struct SubstVar
{
   const char *Subst;
   const string *Contents;
};
string SubstVar(string Str,const struct SubstVar *Vars);
string SubstVar(const string &Str,const string &Subst,const string &Contents);

struct RxChoiceList
{
   void *UserData;
   const char *Str;
   bool Hit;
};
unsigned long RegexChoice(RxChoiceList *Rxs,const char **ListBegin,
		      const char **ListEnd);

#undef APT_FORMAT2

#endif<|MERGE_RESOLUTION|>--- conflicted
+++ resolved
@@ -59,11 +59,7 @@
 bool Hex2Num(const string &Str,unsigned char *Num,unsigned int Length);
 bool TokSplitString(char Tok,char *Input,char **List,
 		    unsigned long ListMax);
-<<<<<<< HEAD
-vector<string> ExplodeString(string const &haystack, char const &split=',');
-=======
 vector<string> ExplodeString(string const &haystack, char const &split);
->>>>>>> d9dedf30
 void ioprintf(ostream &out,const char *format,...) APT_FORMAT2;
 void strprintf(string &out,const char *format,...) APT_FORMAT2;
 char *safe_snprintf(char *Buffer,char *End,const char *Format,...) APT_FORMAT3;
