--- conflicted
+++ resolved
@@ -392,11 +392,8 @@
 		 bool FromUser = true);
    void MarkDelete(PkgIterator const &Pkg,bool Purge = false);
    void MarkInstall(PkgIterator const &Pkg,bool AutoInst = true,
-<<<<<<< HEAD
-		    unsigned long Depth = 0, bool FromUser = true);
-=======
-		    unsigned long Depth = 0, bool ForceImportantDeps = false);
->>>>>>> 4ef9a929
+		    unsigned long Depth = 0, bool FromUser = true,
+		    bool ForceImportantDeps = false);
    void SetReInstall(PkgIterator const &Pkg,bool To);
    void SetCandidateVersion(VerIterator TargetVer);
 
