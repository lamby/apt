// -*- mode: cpp; mode: fold -*-
// Description								/*{{{*/
/* ######################################################################

   Provide access methods to various configuration settings,
   setup defaults and returns validate settings.

   ##################################################################### */
									/*}}}*/
// Include Files							/*{{{*/
#include <config.h>

#include <apt-pkg/aptconfiguration.h>
#include <apt-pkg/configuration.h>
#include <apt-pkg/error.h>
#include <apt-pkg/fileutl.h>
#include <apt-pkg/macros.h>
#include <apt-pkg/strutl.h>

#include <sys/types.h>
#include <dirent.h>
#include <stdio.h>
#include <fcntl.h>

#include <algorithm>
#include <string>
#include <vector>
									/*}}}*/
namespace APT {
// getCompressionTypes - Return Vector of usbale compressiontypes	/*{{{*/
// ---------------------------------------------------------------------
/* return a vector of compression types in the prefered order. */
std::vector<std::string>
const Configuration::getCompressionTypes(bool const &Cached) {
	static std::vector<std::string> types;
	if (types.empty() == false) {
		if (Cached == true)
			return types;
		else
			types.clear();
	}

	// setup the defaults for the compressiontypes => method mapping
	_config->CndSet("Acquire::CompressionTypes::bz2","bzip2");
	_config->CndSet("Acquire::CompressionTypes::xz","xz");
	_config->CndSet("Acquire::CompressionTypes::lzma","lzma");
	_config->CndSet("Acquire::CompressionTypes::gz","gzip");

	setDefaultConfigurationForCompressors();
	std::vector<APT::Configuration::Compressor> const compressors = getCompressors();

	// accept non-list order as override setting for config settings on commandline
	std::string const overrideOrder = _config->Find("Acquire::CompressionTypes::Order","");
	if (overrideOrder.empty() == false)
		types.push_back(overrideOrder);

	// load the order setting into our vector
	std::vector<std::string> const order = _config->FindVector("Acquire::CompressionTypes::Order");
	for (std::vector<std::string>::const_iterator o = order.begin();
	     o != order.end(); ++o) {
		if ((*o).empty() == true)
			continue;
		// ignore types we have no method ready to use
<<<<<<< HEAD
		if (_config->Exists(std::string("Acquire::CompressionTypes::").append(*o)) == false)
			continue;
		// ignore types we have no app ready to use
		std::string const appsetting = std::string("Dir::Bin::").append(*o);
		if (_config->Exists(appsetting) == true) {
			std::string const app = _config->FindFile(appsetting.c_str(), "");
			if (app.empty() == false && FileExists(app) == false)
				continue;
		}
=======
		std::string const method = std::string("Acquire::CompressionTypes::").append(*o);
		if (_config->Exists(method) == false)
			continue;
		// ignore types we have no app ready to use
		std::string const app = _config->Find(method);
		std::vector<APT::Configuration::Compressor>::const_iterator c = compressors.begin();
		for (; c != compressors.end(); ++c)
			if (c->Name == app)
				break;
		if (c == compressors.end())
			continue;
>>>>>>> 1351329e
		types.push_back(*o);
	}

	// move again over the option tree to add all missing compression types
	::Configuration::Item const *Types = _config->Tree("Acquire::CompressionTypes");
	if (Types != 0)
		Types = Types->Child;

	for (; Types != 0; Types = Types->Next) {
		if (Types->Tag == "Order" || Types->Tag.empty() == true)
			continue;
		// ignore types we already have in the vector
		if (std::find(types.begin(),types.end(),Types->Tag) != types.end())
			continue;
		// ignore types we have no app ready to use
<<<<<<< HEAD
		std::string const appsetting = std::string("Dir::Bin::").append(Types->Value);
		if (appsetting.empty() == false && _config->Exists(appsetting) == true) {
			std::string const app = _config->FindFile(appsetting.c_str(), "");
			if (app.empty() == false && FileExists(app) == false)
				continue;
		}
=======
		std::vector<APT::Configuration::Compressor>::const_iterator c = compressors.begin();
		for (; c != compressors.end(); ++c)
			if (c->Name == Types->Value)
				break;
		if (c == compressors.end())
			continue;
>>>>>>> 1351329e
		types.push_back(Types->Tag);
	}

	// add the special "uncompressed" type
	if (std::find(types.begin(), types.end(), "uncompressed") == types.end())
	{
		std::string const uncompr = _config->FindFile("Dir::Bin::uncompressed", "");
		if (uncompr.empty() == true || FileExists(uncompr) == true)
			types.push_back("uncompressed");
	}

	return types;
}
									/*}}}*/
// GetLanguages - Return Vector of Language Codes			/*{{{*/
// ---------------------------------------------------------------------
/* return a vector of language codes in the prefered order.
   the special word "environment" will be replaced with the long and the short
   code of the local settings and it will be insured that this will not add
   duplicates. So in an german local the setting "environment, de_DE, en, de"
   will result in "de_DE, de, en".
   The special word "none" is the stopcode for the not-All code vector */
std::vector<std::string> const Configuration::getLanguages(bool const &All,
				bool const &Cached, char const ** const Locale) {
	using std::string;

	// The detection is boring and has a lot of cornercases,
	// so we cache the results to calculated it only once.
	std::vector<string> static allCodes;
	std::vector<string> static codes;

	// we have something in the cache
	if (codes.empty() == false || allCodes.empty() == false) {
		if (Cached == true) {
			if(All == true && allCodes.empty() == false)
				return allCodes;
			else
				return codes;
		} else {
			allCodes.clear();
			codes.clear();
		}
	}

	// Include all Language codes we have a Translation file for in /var/lib/apt/lists
	// so they will be all included in the Cache.
	std::vector<string> builtin;
	DIR *D = opendir(_config->FindDir("Dir::State::lists").c_str());
	if (D != 0) {
		builtin.push_back("none");
		for (struct dirent *Ent = readdir(D); Ent != 0; Ent = readdir(D)) {
			string const name = SubstVar(Ent->d_name, "%5f", "_");
			size_t const foundDash = name.rfind("-");
			size_t const foundUnderscore = name.rfind("_", foundDash);
			if (foundDash == string::npos || foundUnderscore == string::npos ||
			    foundDash <= foundUnderscore ||
			    name.substr(foundUnderscore+1, foundDash-(foundUnderscore+1)) != "Translation")
				continue;
			string const c = name.substr(foundDash+1);
			if (unlikely(c.empty() == true) || c == "en")
				continue;
			// Skip unusual files, like backups or that alike
			string::const_iterator s = c.begin();
			for (;s != c.end(); ++s) {
				if (isalpha(*s) == 0 && *s != '_')
					break;
			}
			if (s != c.end())
				continue;
			if (std::find(builtin.begin(), builtin.end(), c) != builtin.end())
				continue;
			builtin.push_back(c);
		}
	}
	closedir(D);

	// FIXME: Remove support for the old APT::Acquire::Translation
	// it was undocumented and so it should be not very widthly used
	string const oldAcquire = _config->Find("APT::Acquire::Translation","");
	if (oldAcquire.empty() == false && oldAcquire != "environment") {
		// TRANSLATORS: the two %s are APT configuration options
		_error->Notice("Option '%s' is deprecated. Please use '%s' instead, see 'man 5 apt.conf' for details.",
				"APT::Acquire::Translation", "Acquire::Languages");
		if (oldAcquire != "none")
			codes.push_back(oldAcquire);
		codes.push_back("en");
		allCodes = codes;
		for (std::vector<string>::const_iterator b = builtin.begin();
		     b != builtin.end(); ++b)
			if (std::find(allCodes.begin(), allCodes.end(), *b) == allCodes.end())
				allCodes.push_back(*b);
		if (All == true)
			return allCodes;
		else
			return codes;
	}

	// get the environment language codes: LC_MESSAGES (and later LANGUAGE)
	// we extract both, a long and a short code and then we will
	// check if we actually need both (rare) or if the short is enough
	string const envMsg = string(Locale == 0 ? std::setlocale(LC_MESSAGES, NULL) : *Locale);
	size_t const lenShort = (envMsg.find('_') != string::npos) ? envMsg.find('_') : 2;
	size_t const lenLong = (envMsg.find_first_of(".@") != string::npos) ? envMsg.find_first_of(".@") : (lenShort + 3);

	string const envLong = envMsg.substr(0,lenLong);
	string const envShort = envLong.substr(0,lenShort);

	// It is very likely we will need the environment codes later,
	// so let us generate them now from LC_MESSAGES and LANGUAGE
	std::vector<string> environment;
	if (envShort != "C") {
		// take care of LC_MESSAGES
		if (envLong != envShort)
			environment.push_back(envLong);
		environment.push_back(envShort);
		// take care of LANGUAGE
		const char *language_env = getenv("LANGUAGE") == 0 ? "" : getenv("LANGUAGE");
		string envLang = Locale == 0 ? language_env : *(Locale+1);
		if (envLang.empty() == false) {
			std::vector<string> env = VectorizeString(envLang,':');
			short addedLangs = 0; // add a maximum of 3 fallbacks from the environment
			for (std::vector<string>::const_iterator e = env.begin();
			     e != env.end() && addedLangs < 3; ++e) {
				if (unlikely(e->empty() == true) || *e == "en")
					continue;
				if (*e == envLong || *e == envShort)
					continue;
				if (std::find(environment.begin(), environment.end(), *e) != environment.end())
					continue;
				++addedLangs;
				environment.push_back(*e);
			}
		}
	} else {
		environment.push_back("en");
	}

	// Support settings like Acquire::Languages=none on the command line to
	// override the configuration settings vector of languages.
	string const forceLang = _config->Find("Acquire::Languages","");
	if (forceLang.empty() == false) {
		if (forceLang == "environment") {
			codes = environment;
		} else if (forceLang != "none")
			codes.push_back(forceLang);
		else //if (forceLang == "none")
			builtin.clear();
		allCodes = codes;
		for (std::vector<string>::const_iterator b = builtin.begin();
		     b != builtin.end(); ++b)
			if (std::find(allCodes.begin(), allCodes.end(), *b) == allCodes.end())
				allCodes.push_back(*b);
		if (All == true)
			return allCodes;
		else
			return codes;
	}

	// cornercase: LANG=C, so we use only "en" Translation
	if (envShort == "C") {
		allCodes = codes = environment;
		allCodes.insert(allCodes.end(), builtin.begin(), builtin.end());
		if (All == true)
			return allCodes;
		else
			return codes;
	}

	std::vector<string> const lang = _config->FindVector("Acquire::Languages");
	// the default setting -> "environment, en"
	if (lang.empty() == true) {
		codes = environment;
		if (envShort != "en")
			codes.push_back("en");
		allCodes = codes;
		for (std::vector<string>::const_iterator b = builtin.begin();
		     b != builtin.end(); ++b)
			if (std::find(allCodes.begin(), allCodes.end(), *b) == allCodes.end())
				allCodes.push_back(*b);
		if (All == true)
			return allCodes;
		else
			return codes;
	}

	// the configs define the order, so add the environment
	// then needed and ensure the codes are not listed twice.
	bool noneSeen = false;
	for (std::vector<string>::const_iterator l = lang.begin();
	     l != lang.end(); ++l) {
		if (*l == "environment") {
			for (std::vector<string>::const_iterator e = environment.begin();
			     e != environment.end(); ++e) {
				if (std::find(allCodes.begin(), allCodes.end(), *e) != allCodes.end())
					continue;
				if (noneSeen == false)
					codes.push_back(*e);
				allCodes.push_back(*e);
			}
			continue;
		} else if (*l == "none") {
			noneSeen = true;
			continue;
		} else if (std::find(allCodes.begin(), allCodes.end(), *l) != allCodes.end())
			continue;

		if (noneSeen == false)
			codes.push_back(*l);
		allCodes.push_back(*l);
	}

	for (std::vector<string>::const_iterator b = builtin.begin();
	     b != builtin.end(); ++b)
		if (std::find(allCodes.begin(), allCodes.end(), *b) == allCodes.end())
			allCodes.push_back(*b);

	if (All == true)
		return allCodes;
	else
		return codes;
}
									/*}}}*/
// getArchitectures - Return Vector of prefered Architectures		/*{{{*/
std::vector<std::string> const Configuration::getArchitectures(bool const &Cached) {
	using std::string;

	std::vector<string> static archs;
	if (likely(Cached == true) && archs.empty() == false)
		return archs;

	string const arch = _config->Find("APT::Architecture");
	archs = _config->FindVector("APT::Architectures");

	if (unlikely(arch.empty() == true))
		return archs;

	// FIXME: It is a bit unclean to have debian specific code here…
	if (archs.empty() == true) {
		archs.push_back(arch);

		// Generate the base argument list for dpkg
		std::vector<const char *> Args;
		string Tmp = _config->Find("Dir::Bin::dpkg","dpkg");
		{
			string const dpkgChrootDir = _config->FindDir("DPkg::Chroot-Directory", "/");
			size_t dpkgChrootLen = dpkgChrootDir.length();
			if (dpkgChrootDir != "/" && Tmp.find(dpkgChrootDir) == 0) {
				if (dpkgChrootDir[dpkgChrootLen - 1] == '/')
					--dpkgChrootLen;
				Tmp = Tmp.substr(dpkgChrootLen);
			}
		}
		Args.push_back(Tmp.c_str());

		// Stick in any custom dpkg options
		::Configuration::Item const *Opts = _config->Tree("DPkg::Options");
		if (Opts != 0) {
			Opts = Opts->Child;
			for (; Opts != 0; Opts = Opts->Next)
			{
				if (Opts->Value.empty() == true)
					continue;
				Args.push_back(Opts->Value.c_str());
			}
		}

		Args.push_back("--print-foreign-architectures");
		Args.push_back(NULL);

		int external[2] = {-1, -1};
		if (pipe(external) != 0)
		{
			_error->WarningE("getArchitecture", "Can't create IPC pipe for dpkg --print-foreign-architectures");
			return archs;
		}

		pid_t dpkgMultiArch = ExecFork();
		if (dpkgMultiArch == 0) {
			close(external[0]);
			std::string const chrootDir = _config->FindDir("DPkg::Chroot-Directory");
			if (chrootDir != "/" && chroot(chrootDir.c_str()) != 0)
				_error->WarningE("getArchitecture", "Couldn't chroot into %s for dpkg --print-foreign-architectures", chrootDir.c_str());
			int const nullfd = open("/dev/null", O_RDONLY);
			dup2(nullfd, STDIN_FILENO);
			dup2(external[1], STDOUT_FILENO);
			dup2(nullfd, STDERR_FILENO);
<<<<<<< HEAD
			execv(Args[0], (char**) &Args[0]);
=======
			execvp(Args[0], (char**) &Args[0]);
>>>>>>> 1351329e
			_error->WarningE("getArchitecture", "Can't detect foreign architectures supported by dpkg!");
			_exit(100);
		}
		close(external[1]);

		FILE *dpkg = fdopen(external[0], "r");
		char buf[1024];
		if(dpkg != NULL) {
			while (fgets(buf, sizeof(buf), dpkg) != NULL) {
				char* arch = strtok(buf, " ");
				while (arch != NULL) {
					for (; isspace(*arch) != 0; ++arch);
					if (arch[0] != '\0') {
						char const* archend = arch;
						for (; isspace(*archend) == 0 && *archend != '\0'; ++archend);
						string a(arch, (archend - arch));
						if (std::find(archs.begin(), archs.end(), a) == archs.end())
							archs.push_back(a);
					}
					arch = strtok(NULL, " ");
				}
			}
			fclose(dpkg);
		}
		ExecWait(dpkgMultiArch, "dpkg --print-foreign-architectures", true);
		return archs;
	}

	if (archs.empty() == true ||
	    std::find(archs.begin(), archs.end(), arch) == archs.end())
		archs.insert(archs.begin(), arch);

	// erase duplicates and empty strings
	for (std::vector<string>::reverse_iterator a = archs.rbegin();
	     a != archs.rend(); ++a) {
		if (a->empty() == true || std::find(a + 1, archs.rend(), *a) != archs.rend())
			archs.erase(a.base()-1);
		if (a == archs.rend())
			break;
	}

	return archs;
}
									/*}}}*/
// checkArchitecture - are we interested in the given Architecture?	/*{{{*/
bool const Configuration::checkArchitecture(std::string const &Arch) {
	if (Arch == "all")
		return true;
	std::vector<std::string> const archs = getArchitectures(true);
	return (std::find(archs.begin(), archs.end(), Arch) != archs.end());
}
									/*}}}*/
// setDefaultConfigurationForCompressors				/*{{{*/
void Configuration::setDefaultConfigurationForCompressors() {
	// Set default application paths to check for optional compression types
	_config->CndSet("Dir::Bin::bzip2", "/bin/bzip2");
	_config->CndSet("Dir::Bin::xz", "/usr/bin/xz");
	if (FileExists(_config->FindFile("Dir::Bin::xz")) == true) {
		_config->Clear("Dir::Bin::lzma");
		_config->Set("APT::Compressor::lzma::Binary", "xz");
		if (_config->Exists("APT::Compressor::lzma::CompressArg") == false) {
			_config->Set("APT::Compressor::lzma::CompressArg::", "--format=lzma");
			_config->Set("APT::Compressor::lzma::CompressArg::", "-9");
		}
		if (_config->Exists("APT::Compressor::lzma::UncompressArg") == false) {
			_config->Set("APT::Compressor::lzma::UncompressArg::", "--format=lzma");
			_config->Set("APT::Compressor::lzma::UncompressArg::", "-d");
		}
	} else {
		_config->CndSet("Dir::Bin::lzma", "/usr/bin/lzma");
		if (_config->Exists("APT::Compressor::lzma::CompressArg") == false) {
			_config->Set("APT::Compressor::lzma::CompressArg::", "--suffix=");
			_config->Set("APT::Compressor::lzma::CompressArg::", "-9");
		}
		if (_config->Exists("APT::Compressor::lzma::UncompressArg") == false) {
			_config->Set("APT::Compressor::lzma::UncompressArg::", "--suffix=");
			_config->Set("APT::Compressor::lzma::UncompressArg::", "-d");
		}
	}
}
									/*}}}*/
// getCompressors - Return Vector of usbale compressors			/*{{{*/
// ---------------------------------------------------------------------
/* return a vector of compressors used by apt-ftparchive in the
   multicompress functionality or to detect data.tar files */
std::vector<APT::Configuration::Compressor>
const Configuration::getCompressors(bool const Cached) {
	static std::vector<APT::Configuration::Compressor> compressors;
	if (compressors.empty() == false) {
		if (Cached == true)
			return compressors;
		else
			compressors.clear();
	}

	setDefaultConfigurationForCompressors();

	compressors.push_back(Compressor(".", "", "", NULL, NULL, 1));
	if (_config->Exists("Dir::Bin::gzip") == false || FileExists(_config->FindFile("Dir::Bin::gzip")) == true)
		compressors.push_back(Compressor("gzip",".gz","gzip","-9n","-d",2));
#ifdef HAVE_ZLIB
	else
		compressors.push_back(Compressor("gzip",".gz","false", NULL, NULL, 2));
#endif
	if (_config->Exists("Dir::Bin::bzip2") == false || FileExists(_config->FindFile("Dir::Bin::bzip2")) == true)
		compressors.push_back(Compressor("bzip2",".bz2","bzip2","-9","-d",3));
#ifdef HAVE_BZ2
	else
		compressors.push_back(Compressor("bzip2",".bz2","false", NULL, NULL, 3));
#endif
	if (_config->Exists("Dir::Bin::xz") == false || FileExists(_config->FindFile("Dir::Bin::xz")) == true)
		compressors.push_back(Compressor("xz",".xz","xz","-6","-d",4));
	if (_config->Exists("Dir::Bin::lzma") == false || FileExists(_config->FindFile("Dir::Bin::lzma")) == true)
		compressors.push_back(Compressor("lzma",".lzma","lzma","-9","-d",5));

	std::vector<std::string> const comp = _config->FindVector("APT::Compressor");
	for (std::vector<std::string>::const_iterator c = comp.begin();
	     c != comp.end(); ++c) {
		if (*c == "." || *c == "gzip" || *c == "bzip2" || *c == "lzma" || *c == "xz")
			continue;
		compressors.push_back(Compressor(c->c_str(), std::string(".").append(*c).c_str(), c->c_str(), "-9", "-d", 100));
	}

	return compressors;
}
									/*}}}*/
// getCompressorExtensions - supported data.tar extensions		/*{{{*/
// ---------------------------------------------------------------------
/* */
std::vector<std::string> const Configuration::getCompressorExtensions() {
	std::vector<APT::Configuration::Compressor> const compressors = getCompressors();
	std::vector<std::string> ext;
	for (std::vector<APT::Configuration::Compressor>::const_iterator c = compressors.begin();
	     c != compressors.end(); ++c)
		if (c->Extension.empty() == false && c->Extension != ".")
			ext.push_back(c->Extension);
	return ext;
}
									/*}}}*/
// Compressor constructor						/*{{{*/
// ---------------------------------------------------------------------
/* */
Configuration::Compressor::Compressor(char const *name, char const *extension,
				      char const *binary,
				      char const *compressArg, char const *uncompressArg,
				      unsigned short const cost) {
<<<<<<< HEAD
	std::string const config = std::string("APT:Compressor::").append(name).append("::");
=======
	std::string const config = std::string("APT::Compressor::").append(name).append("::");
>>>>>>> 1351329e
	Name = _config->Find(std::string(config).append("Name"), name);
	Extension = _config->Find(std::string(config).append("Extension"), extension);
	Binary = _config->Find(std::string(config).append("Binary"), binary);
	Cost = _config->FindI(std::string(config).append("Cost"), cost);
	std::string const compConf = std::string(config).append("CompressArg");
	if (_config->Exists(compConf) == true)
		CompressArgs = _config->FindVector(compConf);
	else if (compressArg != NULL)
		CompressArgs.push_back(compressArg);
	std::string const uncompConf = std::string(config).append("UncompressArg");
	if (_config->Exists(uncompConf) == true)
		UncompressArgs = _config->FindVector(uncompConf);
	else if (uncompressArg != NULL)
		UncompressArgs.push_back(uncompressArg);
}
									/*}}}*/
}<|MERGE_RESOLUTION|>--- conflicted
+++ resolved
@@ -61,17 +61,6 @@
 		if ((*o).empty() == true)
 			continue;
 		// ignore types we have no method ready to use
-<<<<<<< HEAD
-		if (_config->Exists(std::string("Acquire::CompressionTypes::").append(*o)) == false)
-			continue;
-		// ignore types we have no app ready to use
-		std::string const appsetting = std::string("Dir::Bin::").append(*o);
-		if (_config->Exists(appsetting) == true) {
-			std::string const app = _config->FindFile(appsetting.c_str(), "");
-			if (app.empty() == false && FileExists(app) == false)
-				continue;
-		}
-=======
 		std::string const method = std::string("Acquire::CompressionTypes::").append(*o);
 		if (_config->Exists(method) == false)
 			continue;
@@ -83,7 +72,6 @@
 				break;
 		if (c == compressors.end())
 			continue;
->>>>>>> 1351329e
 		types.push_back(*o);
 	}
 
@@ -99,21 +87,12 @@
 		if (std::find(types.begin(),types.end(),Types->Tag) != types.end())
 			continue;
 		// ignore types we have no app ready to use
-<<<<<<< HEAD
-		std::string const appsetting = std::string("Dir::Bin::").append(Types->Value);
-		if (appsetting.empty() == false && _config->Exists(appsetting) == true) {
-			std::string const app = _config->FindFile(appsetting.c_str(), "");
-			if (app.empty() == false && FileExists(app) == false)
-				continue;
-		}
-=======
 		std::vector<APT::Configuration::Compressor>::const_iterator c = compressors.begin();
 		for (; c != compressors.end(); ++c)
 			if (c->Name == Types->Value)
 				break;
 		if (c == compressors.end())
 			continue;
->>>>>>> 1351329e
 		types.push_back(Types->Tag);
 	}
 
@@ -400,11 +379,7 @@
 			dup2(nullfd, STDIN_FILENO);
 			dup2(external[1], STDOUT_FILENO);
 			dup2(nullfd, STDERR_FILENO);
-<<<<<<< HEAD
-			execv(Args[0], (char**) &Args[0]);
-=======
 			execvp(Args[0], (char**) &Args[0]);
->>>>>>> 1351329e
 			_error->WarningE("getArchitecture", "Can't detect foreign architectures supported by dpkg!");
 			_exit(100);
 		}
@@ -551,11 +526,7 @@
 				      char const *binary,
 				      char const *compressArg, char const *uncompressArg,
 				      unsigned short const cost) {
-<<<<<<< HEAD
-	std::string const config = std::string("APT:Compressor::").append(name).append("::");
-=======
 	std::string const config = std::string("APT::Compressor::").append(name).append("::");
->>>>>>> 1351329e
 	Name = _config->Find(std::string(config).append("Name"), name);
 	Extension = _config->Find(std::string(config).append("Extension"), extension);
 	Binary = _config->Find(std::string(config).append("Binary"), binary);
