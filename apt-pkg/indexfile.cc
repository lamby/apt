// -*- mode: cpp; mode: fold -*-
// Description								/*{{{*/
// $Id: indexfile.cc,v 1.2.2.1 2003/12/24 23:09:17 mdz Exp $
/* ######################################################################

   Index File - Abstraction for an index of archive/souce file.
   
   ##################################################################### */
									/*}}}*/
// Include Files							/*{{{*/
#ifdef __GNUG__
#pragma implementation "apt-pkg/indexfile.h"
#endif

#include <apt-pkg/indexfile.h>
#include <apt-pkg/error.h>
									/*}}}*/

// Global list of Item supported
static  pkgIndexFile::Type *ItmList[10];
pkgIndexFile::Type **pkgIndexFile::Type::GlobalList = ItmList;
unsigned long pkgIndexFile::Type::GlobalListLen = 0;

// Type::Type - Constructor						/*{{{*/
// ---------------------------------------------------------------------
/* */
pkgIndexFile::Type::Type()
{
   ItmList[GlobalListLen] = this;
   GlobalListLen++;   
}
									/*}}}*/
// Type::GetType - Locate the type by name				/*{{{*/
// ---------------------------------------------------------------------
/* */
pkgIndexFile::Type *pkgIndexFile::Type::GetType(const char *Type)
{
   for (unsigned I = 0; I != GlobalListLen; I++)
      if (strcmp(GlobalList[I]->Label,Type) == 0)
	 return GlobalList[I];
   return 0;
}
									/*}}}*/
    
// IndexFile::ArchiveInfo - Stub					/*{{{*/
// ---------------------------------------------------------------------
/* */
string pkgIndexFile::ArchiveInfo(pkgCache::VerIterator Ver) const
{
   return string();
}
									/*}}}*/
// IndexFile::FindInCache - Stub					/*{{{*/
// ---------------------------------------------------------------------
/* */
pkgCache::PkgFileIterator pkgIndexFile::FindInCache(pkgCache &Cache) const
{
   return pkgCache::PkgFileIterator(Cache);
}
									/*}}}*/
// IndexFile::SourceIndex - Stub					/*{{{*/
// ---------------------------------------------------------------------
/* */
string pkgIndexFile::SourceInfo(pkgSrcRecords::Parser const &Record,
				pkgSrcRecords::File const &File) const
{
   return string();
}
<<<<<<< HEAD
=======
									/*}}}*/
// IndexFile::TranslationsAvailable - Check if will use Translation    /*{{{*/
// ---------------------------------------------------------------------
/* */
bool pkgIndexFile::TranslationsAvailable()
{
  const string Translation = _config->Find("APT::Acquire::Translation");
  
  if (Translation.compare("none") != 0)
    return CheckLanguageCode(LanguageCode().c_str());
  else
    return false;
}
									/*}}}*/
// IndexFile::CheckLanguageCode - Check the Language Code   	        /*{{{*/
// ---------------------------------------------------------------------
/* */
/* common cases: de_DE, de_DE@euro, de_DE.UTF-8, de_DE.UTF-8@euro,
                 de_DE.ISO8859-1, tig_ER
                 more in /etc/gdm/locale.conf 
*/

bool pkgIndexFile::CheckLanguageCode(const char *Lang)
{
  if (strlen(Lang) == 2 || (strlen(Lang) == 5 && Lang[2] == '_'))
    return true;

  if (strcmp(Lang,"C") != 0)
    _error->Warning("Wrong language code %s", Lang);

  return false;
}
									/*}}}*/
// IndexFile::LanguageCode - Return the Language Code            	/*{{{*/
// ---------------------------------------------------------------------
/* return the language code */
string pkgIndexFile::LanguageCode()
{
  const string Translation = _config->Find("APT::Acquire::Translation");

  if (Translation.compare("environment") == 0) 
  {
     string lang = std::setlocale(LC_MESSAGES,NULL);

     // we have a mapping of the language codes that contains all the language
     // codes that need the country code as well 
     // (like pt_BR, pt_PT, sv_SE, zh_*, en_*)
     char *need_full_langcode[] = { "pt","sv","zh","en", NULL };
     for(char **s = need_full_langcode;*s != NULL; s++)
	if(lang.find(*s) == 0)
	   return lang.substr(0,5);
     
     if(lang.size() > 2)
	return lang.substr(0,2);
     else
	return lang;
  }
  else 
     return Translation;
}
>>>>>>> fb603534
									/*}}}*/<|MERGE_RESOLUTION|>--- conflicted
+++ resolved
@@ -12,8 +12,11 @@
 #pragma implementation "apt-pkg/indexfile.h"
 #endif
 
+#include <apt-pkg/configuration.h>
 #include <apt-pkg/indexfile.h>
 #include <apt-pkg/error.h>
+
+#include <clocale>
 									/*}}}*/
 
 // Global list of Item supported
@@ -66,8 +69,6 @@
 {
    return string();
 }
-<<<<<<< HEAD
-=======
 									/*}}}*/
 // IndexFile::TranslationsAvailable - Check if will use Translation    /*{{{*/
 // ---------------------------------------------------------------------
@@ -128,5 +129,4 @@
   else 
      return Translation;
 }
->>>>>>> fb603534
 									/*}}}*/