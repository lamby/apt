--- conflicted
+++ resolved
@@ -1286,17 +1286,12 @@
       unlink(EraseFileName.c_str());
    }
 
-<<<<<<< HEAD
    Item::Failed(Message,Cnf);
 
    if(Target->IsOptional() && ExpectedHashes.empty() && Stage == STAGE_DOWNLOAD)
       Status = StatDone;
    else
       TransactionManager->AbortTransaction();
-=======
-   /// cancel the entire transaction
-   TransactionManager->AbortTransaction();
->>>>>>> 6e2261d0
 }
 									/*}}}*/
 // pkgAcqIndex::GetFinalFilename - Return the full final file path	/*{{{*/
@@ -1488,60 +1483,6 @@
    return;
 }
 									/*}}}*/
-<<<<<<< HEAD
-=======
-// AcqIndexTrans::pkgAcqIndexTrans - Constructor			/*{{{*/
-// ---------------------------------------------------------------------
-/* The Translation file is added to the queue */
-pkgAcqIndexTrans::pkgAcqIndexTrans(pkgAcquire *Owner,
-			    string URI,string URIDesc,string ShortDesc)
-  : pkgAcqIndex(Owner, URI, URIDesc, ShortDesc, HashStringList())
-{
-}
-pkgAcqIndexTrans::pkgAcqIndexTrans(pkgAcquire *Owner,
-                                   pkgAcqMetaBase *TransactionManager,
-                                   IndexTarget const * const Target,
-                                   HashStringList const &ExpectedHashes,
-                                   indexRecords *MetaIndexParser)
-   : pkgAcqIndex(Owner, TransactionManager, Target, ExpectedHashes, MetaIndexParser)
-{
-}
-									/*}}}*/
-// AcqIndexTrans::Custom600Headers - Insert custom request headers	/*{{{*/
-string pkgAcqIndexTrans::Custom600Headers() const
-{
-   string Final = GetFinalFilename();
-
-   struct stat Buf;
-   if (stat(Final.c_str(),&Buf) != 0)
-      return "\nFail-Ignore: true\nIndex-File: true";
-   return "\nFail-Ignore: true\nIndex-File: true\nLast-Modified: " + TimeRFC1123(Buf.st_mtime);
-}
-									/*}}}*/
-// AcqIndexTrans::Failed - Silence failure messages for missing files	/*{{{*/
-void pkgAcqIndexTrans::Failed(string Message,pkgAcquire::MethodConfig *Cnf)
-{
-   Item::Failed(Message,Cnf);
-
-   size_t const nextExt = CompressionExtensions.find(' ');
-   if (nextExt != std::string::npos)
-   {
-      CompressionExtensions = CompressionExtensions.substr(nextExt+1);
-      Init(RealURI, Desc.Description, Desc.ShortDesc);
-      Status = StatIdle;
-      return;
-   }
-
-   // FIXME: this is used often (e.g. in pkgAcqIndexTrans) so refactor
-   if (Cnf->LocalOnly == true ||
-       StringToBool(LookupTag(Message,"Transient-Failure"),false) == false)
-   {
-      // Ignore this
-      Status = StatDone;
-   }
-}
-									/*}}}*/
->>>>>>> 6e2261d0
 // AcqMetaBase::Add - Add a item to the current Transaction		/*{{{*/
 void pkgAcqMetaBase::Add(Item *I)
 {
