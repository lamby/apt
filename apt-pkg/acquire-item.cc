// -*- mode: cpp; mode: fold -*-
// Description								/*{{{*/
// $Id: acquire-item.cc,v 1.46.2.9 2004/01/16 18:51:11 mdz Exp $
/* ######################################################################

   Acquire Item - Item to acquire

   Each item can download to exactly one file at a time. This means you
   cannot create an item that fetches two uri's to two files at the same 
   time. The pkgAcqIndex class creates a second class upon instantiation
   to fetch the other index files because of this.

   ##################################################################### */
									/*}}}*/
// Include Files							/*{{{*/
#include <apt-pkg/acquire-item.h>
#include <apt-pkg/configuration.h>
#include <apt-pkg/aptconfiguration.h>
#include <apt-pkg/sourcelist.h>
#include <apt-pkg/vendorlist.h>
#include <apt-pkg/error.h>
#include <apt-pkg/strutl.h>
#include <apt-pkg/fileutl.h>
#include <apt-pkg/md5.h>
#include <apt-pkg/sha1.h>
#include <apt-pkg/tagfile.h>

#include <apti18n.h>
    
#include <sys/stat.h>
#include <unistd.h>
#include <errno.h>
#include <string>
#include <sstream>
#include <stdio.h>
#include <ctime>
									/*}}}*/

using namespace std;

// Acquire::Item::Item - Constructor					/*{{{*/
// ---------------------------------------------------------------------
/* */
pkgAcquire::Item::Item(pkgAcquire *Owner) : Owner(Owner), FileSize(0),
                       PartialSize(0), Mode(0), ID(0), Complete(false), 
                       Local(false), QueueCounter(0)
{
   Owner->Add(this);
   Status = StatIdle;
}
									/*}}}*/
// Acquire::Item::~Item - Destructor					/*{{{*/
// ---------------------------------------------------------------------
/* */
pkgAcquire::Item::~Item()
{
   Owner->Remove(this);
}
									/*}}}*/
// Acquire::Item::Failed - Item failed to download			/*{{{*/
// ---------------------------------------------------------------------
/* We return to an idle state if there are still other queues that could
   fetch this object */
void pkgAcquire::Item::Failed(string Message,pkgAcquire::MethodConfig *Cnf)
{
   Status = StatIdle;
   ErrorText = LookupTag(Message,"Message");
   UsedMirror =  LookupTag(Message,"UsedMirror");
   if (QueueCounter <= 1)
   {
      /* This indicates that the file is not available right now but might
         be sometime later. If we do a retry cycle then this should be
	 retried [CDROMs] */
      if (Cnf->LocalOnly == true &&
	  StringToBool(LookupTag(Message,"Transient-Failure"),false) == true)
      {
	 Status = StatIdle;
	 Dequeue();
	 return;
      }

      Status = StatError;
      Dequeue();
   }   

   // report mirror failure back to LP if we actually use a mirror
   string FailReason = LookupTag(Message, "FailReason");
   if(FailReason.size() != 0)
      ReportMirrorFailure(FailReason);
   else
      ReportMirrorFailure(ErrorText);
}
									/*}}}*/
// Acquire::Item::Start - Item has begun to download			/*{{{*/
// ---------------------------------------------------------------------
/* Stash status and the file size. Note that setting Complete means 
   sub-phases of the acquire process such as decompresion are operating */
void pkgAcquire::Item::Start(string /*Message*/,unsigned long Size)
{
   Status = StatFetching;
   if (FileSize == 0 && Complete == false)
      FileSize = Size;
}
									/*}}}*/
// Acquire::Item::Done - Item downloaded OK				/*{{{*/
// ---------------------------------------------------------------------
/* */
void pkgAcquire::Item::Done(string Message,unsigned long Size,string Hash,
			    pkgAcquire::MethodConfig *Cnf)
{
   // We just downloaded something..
   string FileName = LookupTag(Message,"Filename");
   UsedMirror =  LookupTag(Message,"UsedMirror");
   if (Complete == false && !Local && FileName == DestFile)
   {
      if (Owner->Log != 0)
	 Owner->Log->Fetched(Size,atoi(LookupTag(Message,"Resume-Point","0").c_str()));
   }

   if (FileSize == 0)
      FileSize= Size;
   Status = StatDone;
   ErrorText = string();
   Owner->Dequeue(this);
}
									/*}}}*/
// Acquire::Item::Rename - Rename a file				/*{{{*/
// ---------------------------------------------------------------------
/* This helper function is used by alot of item methods as thier final
   step */
void pkgAcquire::Item::Rename(string From,string To)
{
   if (rename(From.c_str(),To.c_str()) != 0)
   {
      char S[300];
      snprintf(S,sizeof(S),_("rename failed, %s (%s -> %s)."),strerror(errno),
	      From.c_str(),To.c_str());
      Status = StatError;
      ErrorText = S;
   }   
}
									/*}}}*/
// Acquire::Item::ReportMirrorFailure					/*{{{*/
// ---------------------------------------------------------------------
void pkgAcquire::Item::ReportMirrorFailure(string FailCode)
{
   // we only act if a mirror was used at all
   if(UsedMirror.empty())
      return;
#if 0
   std::cerr << "\nReportMirrorFailure: " 
	     << UsedMirror
	     << " Uri: " << DescURI()
	     << " FailCode: " 
	     << FailCode << std::endl;
#endif
   const char *Args[40];
   unsigned int i = 0;
   string report = _config->Find("Methods::Mirror::ProblemReporting", 
				 "/usr/lib/apt/apt-report-mirror-failure");
   if(!FileExists(report))
      return;
   Args[i++] = report.c_str();
   Args[i++] = UsedMirror.c_str();
   Args[i++] = DescURI().c_str();
   Args[i++] = FailCode.c_str();
   Args[i++] = NULL;
   pid_t pid = ExecFork();
   if(pid < 0) 
   {
      _error->Error("ReportMirrorFailure Fork failed");
      return;
   }
   else if(pid == 0) 
   {
      execvp(Args[0], (char**)Args);
      std::cerr << "Could not exec " << Args[0] << std::endl;
      _exit(100);
   }
   if(!ExecWait(pid, "report-mirror-failure")) 
   {
      _error->Warning("Couldn't report problem to '%s'",
		      _config->Find("Methods::Mirror::ProblemReporting").c_str());
   }
}
									/*}}}*/
// AcqDiffIndex::AcqDiffIndex - Constructor				/*{{{*/
// ---------------------------------------------------------------------
/* Get the DiffIndex file first and see if there are patches availabe 
 * If so, create a pkgAcqIndexDiffs fetcher that will get and apply the
 * patches. If anything goes wrong in that process, it will fall back to
 * the original packages file
 */
pkgAcqDiffIndex::pkgAcqDiffIndex(pkgAcquire *Owner,
				 string URI,string URIDesc,string ShortDesc,
				 HashString ExpectedHash)
   : Item(Owner), RealURI(URI), ExpectedHash(ExpectedHash),
     Description(URIDesc)
{
   
   Debug = _config->FindB("Debug::pkgAcquire::Diffs",false);

   Desc.Description = URIDesc + "/DiffIndex";
   Desc.Owner = this;
   Desc.ShortDesc = ShortDesc;
   Desc.URI = URI + ".diff/Index";

   DestFile = _config->FindDir("Dir::State::lists") + "partial/";
   DestFile += URItoFileName(URI) + string(".DiffIndex");

   if(Debug)
      std::clog << "pkgAcqDiffIndex: " << Desc.URI << std::endl;

   // look for the current package file
   CurrentPackagesFile = _config->FindDir("Dir::State::lists");
   CurrentPackagesFile += URItoFileName(RealURI);

   // FIXME: this file:/ check is a hack to prevent fetching
   //        from local sources. this is really silly, and
   //        should be fixed cleanly as soon as possible
   if(!FileExists(CurrentPackagesFile) || 
      Desc.URI.substr(0,strlen("file:/")) == "file:/")
   {
      // we don't have a pkg file or we don't want to queue
      if(Debug)
	 std::clog << "No index file, local or canceld by user" << std::endl;
      Failed("", NULL);
      return;
   }

   if(Debug) 
      std::clog << "pkgAcqIndexDiffs::pkgAcqIndexDiffs(): " 
		<< CurrentPackagesFile << std::endl;
   
   QueueURI(Desc);

}
									/*}}}*/
// AcqIndex::Custom600Headers - Insert custom request headers		/*{{{*/
// ---------------------------------------------------------------------
/* The only header we use is the last-modified header. */
string pkgAcqDiffIndex::Custom600Headers()
{
   string Final = _config->FindDir("Dir::State::lists");
   Final += URItoFileName(RealURI) + string(".IndexDiff");
   
   if(Debug)
      std::clog << "Custom600Header-IMS: " << Final << std::endl;

   struct stat Buf;
   if (stat(Final.c_str(),&Buf) != 0)
      return "\nIndex-File: true";
   
   return "\nIndex-File: true\nLast-Modified: " + TimeRFC1123(Buf.st_mtime);
}
									/*}}}*/
bool pkgAcqDiffIndex::ParseDiffIndex(string IndexDiffFile)		/*{{{*/
{
   if(Debug)
      std::clog << "pkgAcqIndexDiffs::ParseIndexDiff() " << IndexDiffFile 
		<< std::endl;

   pkgTagSection Tags;
   string ServerSha1;
   vector<DiffInfo> available_patches;
   
   FileFd Fd(IndexDiffFile,FileFd::ReadOnly);
   pkgTagFile TF(&Fd);
   if (_error->PendingError() == true)
      return false;

   if(TF.Step(Tags) == true)
   {
      bool found = false;
      DiffInfo d;
      string size;

      string const tmp = Tags.FindS("SHA1-Current");
      std::stringstream ss(tmp);
      ss >> ServerSha1 >> size;
      unsigned long const ServerSize = atol(size.c_str());

      FileFd fd(CurrentPackagesFile, FileFd::ReadOnlyGzip);
      SHA1Summation SHA1;
      SHA1.AddFD(fd.Fd(), fd.Size());
      string const local_sha1 = SHA1.Result();

      if(local_sha1 == ServerSha1) 
      {
	 // we have the same sha1 as the server
	 if(Debug)
	    std::clog << "Package file is up-to-date" << std::endl;
	 // set found to true, this will queue a pkgAcqIndexDiffs with
	 // a empty availabe_patches
	 found = true;
      } 
      else 
      {
	 if(Debug)
	    std::clog << "SHA1-Current: " << ServerSha1 << std::endl;

	 // check the historie and see what patches we need
	 string const history = Tags.FindS("SHA1-History");
	 std::stringstream hist(history);
	 while(hist >> d.sha1 >> size >> d.file)
	 {
	    // read until the first match is found
	    // from that point on, we probably need all diffs
	    if(d.sha1 == local_sha1) 
	       found=true;
	    else if (found == false)
	       continue;

	    if(Debug)
	       std::clog << "Need to get diff: " << d.file << std::endl;
	    available_patches.push_back(d);
	 }

	 if (available_patches.empty() == false)
	 {
	    // patching with too many files is rather slow compared to a fast download
	    unsigned long const fileLimit = _config->FindI("Acquire::PDiffs::FileLimit", 0);
	    if (fileLimit != 0 && fileLimit < available_patches.size())
	    {
	       if (Debug)
		  std::clog << "Need " << available_patches.size() << " diffs (Limit is " << fileLimit
			<< ") so fallback to complete download" << std::endl;
	       return false;
	    }

	    // see if the patches are too big
	    found = false; // it was true and it will be true again at the end
	    d = *available_patches.begin();
	    string const firstPatch = d.file;
	    unsigned long patchesSize = 0;
	    std::stringstream patches(Tags.FindS("SHA1-Patches"));
	    while(patches >> d.sha1 >> size >> d.file)
	    {
	       if (firstPatch == d.file)
		  found = true;
	       else if (found == false)
		  continue;

	       patchesSize += atol(size.c_str());
	    }
	    unsigned long const sizeLimit = ServerSize * _config->FindI("Acquire::PDiffs::SizeLimit", 100);
	    if (sizeLimit > 0 && (sizeLimit/100) < patchesSize)
	    {
	       if (Debug)
		  std::clog << "Need " << patchesSize << " bytes (Limit is " << sizeLimit/100
			<< ") so fallback to complete download" << std::endl;
	       return false;
	    }
	 }
      }

      // we have something, queue the next diff
      if(found) 
      {
	 // queue the diffs
	 string::size_type const last_space = Description.rfind(" ");
	 if(last_space != string::npos)
	    Description.erase(last_space, Description.size()-last_space);
	 new pkgAcqIndexDiffs(Owner, RealURI, Description, Desc.ShortDesc,
			      ExpectedHash, ServerSha1, available_patches);
	 Complete = false;
	 Status = StatDone;
	 Dequeue();
	 return true;
      }
   }
   
   // Nothing found, report and return false
   // Failing here is ok, if we return false later, the full
   // IndexFile is queued
   if(Debug)
      std::clog << "Can't find a patch in the index file" << std::endl;
   return false;
}
									/*}}}*/
void pkgAcqDiffIndex::Failed(string Message,pkgAcquire::MethodConfig *Cnf)	/*{{{*/
{
   if(Debug)
      std::clog << "pkgAcqDiffIndex failed: " << Desc.URI << std::endl
		<< "Falling back to normal index file aquire" << std::endl;

   new pkgAcqIndex(Owner, RealURI, Description, Desc.ShortDesc, 
		   ExpectedHash);

   Complete = false;
   Status = StatDone;
   Dequeue();
}
									/*}}}*/
void pkgAcqDiffIndex::Done(string Message,unsigned long Size,string Md5Hash,	/*{{{*/
			   pkgAcquire::MethodConfig *Cnf)
{
   if(Debug)
      std::clog << "pkgAcqDiffIndex::Done(): " << Desc.URI << std::endl;

   Item::Done(Message,Size,Md5Hash,Cnf);

   string FinalFile;
   FinalFile = _config->FindDir("Dir::State::lists")+URItoFileName(RealURI);

   // sucess in downloading the index
   // rename the index
   FinalFile += string(".IndexDiff");
   if(Debug)
      std::clog << "Renaming: " << DestFile << " -> " << FinalFile 
		<< std::endl;
   Rename(DestFile,FinalFile);
   chmod(FinalFile.c_str(),0644);
   DestFile = FinalFile;

   if(!ParseDiffIndex(DestFile))
      return Failed("", NULL);

   Complete = true;
   Status = StatDone;
   Dequeue();
   return;
}
									/*}}}*/
// AcqIndexDiffs::AcqIndexDiffs - Constructor				/*{{{*/
// ---------------------------------------------------------------------
/* The package diff is added to the queue. one object is constructed
 * for each diff and the index
 */
pkgAcqIndexDiffs::pkgAcqIndexDiffs(pkgAcquire *Owner,
				   string URI,string URIDesc,string ShortDesc,
				   HashString ExpectedHash, 
				   string ServerSha1,
				   vector<DiffInfo> diffs)
   : Item(Owner), RealURI(URI), ExpectedHash(ExpectedHash), 
     available_patches(diffs), ServerSha1(ServerSha1)
{
   
   DestFile = _config->FindDir("Dir::State::lists") + "partial/";
   DestFile += URItoFileName(URI);

   Debug = _config->FindB("Debug::pkgAcquire::Diffs",false);

   Description = URIDesc;
   Desc.Owner = this;
   Desc.ShortDesc = ShortDesc;

   if(available_patches.size() == 0) 
   {
      // we are done (yeah!)
      Finish(true);
   }
   else
   {
      // get the next diff
      State = StateFetchDiff;
      QueueNextDiff();
   }
}
									/*}}}*/
void pkgAcqIndexDiffs::Failed(string Message,pkgAcquire::MethodConfig *Cnf)	/*{{{*/
{
   if(Debug)
      std::clog << "pkgAcqIndexDiffs failed: " << Desc.URI << std::endl
		<< "Falling back to normal index file aquire" << std::endl;
   new pkgAcqIndex(Owner, RealURI, Description,Desc.ShortDesc, 
		   ExpectedHash);
   Finish();
}
									/*}}}*/
// Finish - helper that cleans the item out of the fetcher queue	/*{{{*/
void pkgAcqIndexDiffs::Finish(bool allDone)
{
   // we restore the original name, this is required, otherwise
   // the file will be cleaned
   if(allDone) 
   {
      DestFile = _config->FindDir("Dir::State::lists");
      DestFile += URItoFileName(RealURI);

      if(!ExpectedHash.empty() && !ExpectedHash.VerifyFile(DestFile))
      {
	 Status = StatAuthError;
	 ErrorText = _("MD5Sum mismatch");
	 Rename(DestFile,DestFile + ".FAILED");
	 Dequeue();
	 return;
      }

      // this is for the "real" finish
      Complete = true;
      Status = StatDone;
      Dequeue();
      if(Debug)
	 std::clog << "\n\nallDone: " << DestFile << "\n" << std::endl;
      return;
   }

   if(Debug)
      std::clog << "Finishing: " << Desc.URI << std::endl;
   Complete = false;
   Status = StatDone;
   Dequeue();
   return;
}
									/*}}}*/
bool pkgAcqIndexDiffs::QueueNextDiff()					/*{{{*/
{

   // calc sha1 of the just patched file
   string FinalFile = _config->FindDir("Dir::State::lists");
   FinalFile += URItoFileName(RealURI);

   FileFd fd(FinalFile, FileFd::ReadOnlyGzip);
   SHA1Summation SHA1;
   SHA1.AddFD(fd.Fd(), fd.Size());
   string local_sha1 = string(SHA1.Result());
   if(Debug)
      std::clog << "QueueNextDiff: " 
		<< FinalFile << " (" << local_sha1 << ")"<<std::endl;

   // final file reached before all patches are applied
   if(local_sha1 == ServerSha1)
   {
      Finish(true);
      return true;
   }

   // remove all patches until the next matching patch is found
   // this requires the Index file to be ordered
   for(vector<DiffInfo>::iterator I=available_patches.begin();
       available_patches.size() > 0 && 
	  I != available_patches.end() &&
	  (*I).sha1 != local_sha1; 
       I++) 
   {
      available_patches.erase(I);
   }

   // error checking and falling back if no patch was found
   if(available_patches.size() == 0) 
   { 
      Failed("", NULL);
      return false;
   }

   // queue the right diff
   Desc.URI = string(RealURI) + ".diff/" + available_patches[0].file + ".gz";
   Desc.Description = Description + " " + available_patches[0].file + string(".pdiff");
   DestFile = _config->FindDir("Dir::State::lists") + "partial/";
   DestFile += URItoFileName(RealURI + ".diff/" + available_patches[0].file);

   if(Debug)
      std::clog << "pkgAcqIndexDiffs::QueueNextDiff(): " << Desc.URI << std::endl;
   
   QueueURI(Desc);

   return true;
}
									/*}}}*/
void pkgAcqIndexDiffs::Done(string Message,unsigned long Size,string Md5Hash,	/*{{{*/
			    pkgAcquire::MethodConfig *Cnf)
{
   if(Debug)
      std::clog << "pkgAcqIndexDiffs::Done(): " << Desc.URI << std::endl;

   Item::Done(Message,Size,Md5Hash,Cnf);

   string FinalFile;
   FinalFile = _config->FindDir("Dir::State::lists")+URItoFileName(RealURI);

   // sucess in downloading a diff, enter ApplyDiff state
   if(State == StateFetchDiff) 
   {

      if(Debug)
	 std::clog << "Sending to gzip method: " << FinalFile << std::endl;

      string FileName = LookupTag(Message,"Filename");
      State = StateUnzipDiff;
      Local = true;
      Desc.URI = "gzip:" + FileName;
      DestFile += ".decomp";
      QueueURI(Desc);
      Mode = "gzip";
      return;
   } 

   // sucess in downloading a diff, enter ApplyDiff state
   if(State == StateUnzipDiff) 
   {

      // rred excepts the patch as $FinalFile.ed
      Rename(DestFile,FinalFile+".ed");

      if(Debug)
	 std::clog << "Sending to rred method: " << FinalFile << std::endl;

      State = StateApplyDiff;
      Local = true;
      Desc.URI = "rred:" + FinalFile;
      QueueURI(Desc);
      Mode = "rred";
      return;
   } 


   // success in download/apply a diff, queue next (if needed)
   if(State == StateApplyDiff)
   {
      // remove the just applied patch
      available_patches.erase(available_patches.begin());

      // move into place
      if(Debug) 
      {
	 std::clog << "Moving patched file in place: " << std::endl
		   << DestFile << " -> " << FinalFile << std::endl;
      }
      Rename(DestFile,FinalFile);
      chmod(FinalFile.c_str(),0644);

      // see if there is more to download
      if(available_patches.size() > 0) {
	 new pkgAcqIndexDiffs(Owner, RealURI, Description, Desc.ShortDesc,
			      ExpectedHash, ServerSha1, available_patches);
	 return Finish();
      } else 
	 return Finish(true);
   }
}
									/*}}}*/
// AcqIndex::AcqIndex - Constructor					/*{{{*/
// ---------------------------------------------------------------------
/* The package file is added to the queue and a second class is 
   instantiated to fetch the revision file */   
pkgAcqIndex::pkgAcqIndex(pkgAcquire *Owner,
			 string URI,string URIDesc,string ShortDesc,
			 HashString ExpectedHash, string comprExt)
   : Item(Owner), RealURI(URI), ExpectedHash(ExpectedHash)
{
   Decompression = false;
   Erase = false;

   DestFile = _config->FindDir("Dir::State::lists") + "partial/";
   DestFile += URItoFileName(URI);

   if(comprExt.empty()) 
   {
      // autoselect the compression method
      std::vector<std::string> types = APT::Configuration::getCompressionTypes();
      if (types.empty() == true)
	 comprExt = "plain";
      else
	 comprExt = "." + types[0];
   }
   CompressionExtension = ((comprExt == "plain" || comprExt == ".") ? "" : comprExt);

   Desc.URI = URI + CompressionExtension;

   Desc.Description = URIDesc;
   Desc.Owner = this;
   Desc.ShortDesc = ShortDesc;
      
   QueueURI(Desc);
}
									/*}}}*/
// AcqIndex::Custom600Headers - Insert custom request headers		/*{{{*/
// ---------------------------------------------------------------------
/* The only header we use is the last-modified header. */
string pkgAcqIndex::Custom600Headers()
{
   string Final = _config->FindDir("Dir::State::lists");
   Final += URItoFileName(RealURI);
   if (_config->FindB("Acquire::GzipIndexes",false))
      Final += ".gz";
   
   struct stat Buf;
   if (stat(Final.c_str(),&Buf) != 0)
      return "\nIndex-File: true";
   return "\nIndex-File: true\nLast-Modified: " + TimeRFC1123(Buf.st_mtime);
}
									/*}}}*/
void pkgAcqIndex::Failed(string Message,pkgAcquire::MethodConfig *Cnf)	/*{{{*/
{
   std::vector<std::string> types = APT::Configuration::getCompressionTypes();

   for (std::vector<std::string>::const_iterator t = types.begin();
	t != types.end(); t++)
   {
      // jump over all already tried compression types
      const unsigned int nameLen = Desc.URI.size() - (*t).size();
      if(Desc.URI.substr(nameLen) != *t)
	 continue;

      // we want to try it with the next extension (and make sure to 
      // not skip over the end)
      t++;
      if (t == types.end())
	 break;

      // queue new download
      Desc.URI = Desc.URI.substr(0, nameLen) + *t;
      new pkgAcqIndex(Owner, RealURI, Desc.Description, Desc.ShortDesc,
      ExpectedHash, string(".").append(*t));
      
      Status = StatDone;
      Complete = false;
      Dequeue();
      return;
   }

   // on decompression failure, remove bad versions in partial/
   if(Decompression && Erase) {
      string s = _config->FindDir("Dir::State::lists") + "partial/";
      s += URItoFileName(RealURI);
      unlink(s.c_str());
   }

   Item::Failed(Message,Cnf);
}
									/*}}}*/
// AcqIndex::Done - Finished a fetch					/*{{{*/
// ---------------------------------------------------------------------
/* This goes through a number of states.. On the initial fetch the
   method could possibly return an alternate filename which points
   to the uncompressed version of the file. If this is so the file
   is copied into the partial directory. In all other cases the file
   is decompressed with a gzip uri. */
void pkgAcqIndex::Done(string Message,unsigned long Size,string Hash,
		       pkgAcquire::MethodConfig *Cfg)
{
   Item::Done(Message,Size,Hash,Cfg);

   if (Decompression == true)
   {
      if (_config->FindB("Debug::pkgAcquire::Auth", false))
      {
         std::cerr << std::endl << RealURI << ": Computed Hash: " << Hash;
         std::cerr << "  Expected Hash: " << ExpectedHash.toStr() << std::endl;
      }

      if (!ExpectedHash.empty() && ExpectedHash.toStr() != Hash)
      {
         Status = StatAuthError;
         ErrorText = _("Hash Sum mismatch");
         Rename(DestFile,DestFile + ".FAILED");
	 ReportMirrorFailure("HashChecksumFailure");
         return;
      }
      // Done, move it into position
      string FinalFile = _config->FindDir("Dir::State::lists");
      FinalFile += URItoFileName(RealURI);
      Rename(DestFile,FinalFile);
      chmod(FinalFile.c_str(),0644);
      
      /* We restore the original name to DestFile so that the clean operation
         will work OK */
      DestFile = _config->FindDir("Dir::State::lists") + "partial/";
      DestFile += URItoFileName(RealURI);
      
      // Remove the compressed version.
      if (Erase == true)
	 unlink(DestFile.c_str());
      return;
   }

   Erase = false;
   Complete = true;
   
   // Handle the unzipd case
   string FileName = LookupTag(Message,"Alt-Filename");
   if (FileName.empty() == false)
   {
      // The files timestamp matches
      if (StringToBool(LookupTag(Message,"Alt-IMS-Hit"),false) == true)
	 return;
      Decompression = true;
      Local = true;
      DestFile += ".decomp";
      Desc.URI = "copy:" + FileName;
      QueueURI(Desc);
      Mode = "copy";
      return;
   }

   FileName = LookupTag(Message,"Filename");
   if (FileName.empty() == true)
   {
      Status = StatError;
      ErrorText = "Method gave a blank filename";
   }
   
   string compExt = flExtension(flNotDir(URI(Desc.URI).Path));

   // The files timestamp matches
   if (StringToBool(LookupTag(Message,"IMS-Hit"),false) == true) {
       if (_config->FindB("Acquire::GzipIndexes",false) && compExt == "gz")
	  // Update DestFile for .gz suffix so that the clean operation keeps it
	  DestFile += ".gz";
      return;
    }

   if (FileName == DestFile)
      Erase = true;
   else
      Local = true;
   
   string decompProg;

   // If we enable compressed indexes and already have gzip, keep it
   if (_config->FindB("Acquire::GzipIndexes",false) && compExt == "gz" && !Local) {
      string FinalFile = _config->FindDir("Dir::State::lists");
      FinalFile += URItoFileName(RealURI) + ".gz";
      //if(Debug)
      //   std::clog << "pkgAcqIndex: keeping gzipped " << FinalFile << endl;
      Rename(DestFile,FinalFile);
      chmod(FinalFile.c_str(),0644);
      
      // Update DestFile for .gz suffix so that the clean operation keeps it
      DestFile = _config->FindDir("Dir::State::lists") + "partial/";
      DestFile += URItoFileName(RealURI) + ".gz";
      return;
    }

   // get the binary name for your used compression type
   decompProg = _config->Find(string("Acquire::CompressionTypes::").append(compExt),"");
   if(decompProg.empty() == false);
   // flExtensions returns the full name if no extension is found
   // this is why we have this complicated compare operation here
   // FIMXE: add a new flJustExtension() that return "" if no
   //        extension is found and use that above so that it can
   //        be tested against ""
   else if(compExt == flNotDir(URI(Desc.URI).Path))
      decompProg = "copy";
   else {
      _error->Error("Unsupported extension: %s", compExt.c_str());
      return;
   }

   Decompression = true;
   DestFile += ".decomp";
   Desc.URI = decompProg + ":" + FileName;
   QueueURI(Desc);
   Mode = decompProg.c_str();
}
									/*}}}*/
// AcqIndexTrans::pkgAcqIndexTrans - Constructor			/*{{{*/
// ---------------------------------------------------------------------
/* The Translation file is added to the queue */
pkgAcqIndexTrans::pkgAcqIndexTrans(pkgAcquire *Owner,
			    string URI,string URIDesc,string ShortDesc) 
  : pkgAcqIndex(Owner, URI, URIDesc, ShortDesc, HashString(), "")
{
}
									/*}}}*/
// AcqIndexTrans::Custom600Headers - Insert custom request headers	/*{{{*/
// ---------------------------------------------------------------------
string pkgAcqIndexTrans::Custom600Headers()
{
   string Final = _config->FindDir("Dir::State::lists");
   Final += URItoFileName(RealURI);

   struct stat Buf;
   if (stat(Final.c_str(),&Buf) != 0)
      return "\nFail-Ignore: true";
   return "\nFail-Ignore: true\nLast-Modified: " + TimeRFC1123(Buf.st_mtime);
}
									/*}}}*/
// AcqIndexTrans::Failed - Silence failure messages for missing files	/*{{{*/
// ---------------------------------------------------------------------
/* */
void pkgAcqIndexTrans::Failed(string Message,pkgAcquire::MethodConfig *Cnf)
{
   if (Cnf->LocalOnly == true || 
       StringToBool(LookupTag(Message,"Transient-Failure"),false) == false)
   {      
      // Ignore this
      Status = StatDone;
      Complete = false;
      Dequeue();
      return;
   }
   
   Item::Failed(Message,Cnf);
}
									/*}}}*/
pkgAcqMetaSig::pkgAcqMetaSig(pkgAcquire *Owner,				/*{{{*/
			     string URI,string URIDesc,string ShortDesc,
			     string MetaIndexURI, string MetaIndexURIDesc,
			     string MetaIndexShortDesc,
			     const vector<IndexTarget*>* IndexTargets,
			     indexRecords* MetaIndexParser) :
   Item(Owner), RealURI(URI), MetaIndexURI(MetaIndexURI),
   MetaIndexURIDesc(MetaIndexURIDesc), MetaIndexShortDesc(MetaIndexShortDesc),
   MetaIndexParser(MetaIndexParser), IndexTargets(IndexTargets)
{
   DestFile = _config->FindDir("Dir::State::lists") + "partial/";
   DestFile += URItoFileName(URI);

   // remove any partial downloaded sig-file in partial/. 
   // it may confuse proxies and is too small to warrant a 
   // partial download anyway
   unlink(DestFile.c_str());

   // Create the item
   Desc.Description = URIDesc;
   Desc.Owner = this;
   Desc.ShortDesc = ShortDesc;
   Desc.URI = URI;
      
   string Final = _config->FindDir("Dir::State::lists");
   Final += URItoFileName(RealURI);
   struct stat Buf;
   if (stat(Final.c_str(),&Buf) == 0)
   {
      // File was already in place.  It needs to be re-downloaded/verified
      // because Release might have changed, we do give it a differnt
      // name than DestFile because otherwise the http method will
      // send If-Range requests and there are too many broken servers
      // out there that do not understand them
      LastGoodSig = DestFile+".reverify";
      Rename(Final,LastGoodSig);
   }

   QueueURI(Desc);
}
									/*}}}*/
// pkgAcqMetaSig::Custom600Headers - Insert custom request headers	/*{{{*/
// ---------------------------------------------------------------------
/* The only header we use is the last-modified header. */
string pkgAcqMetaSig::Custom600Headers()
{
   struct stat Buf;
   if (stat(LastGoodSig.c_str(),&Buf) != 0)
      return "\nIndex-File: true";

   return "\nIndex-File: true\nLast-Modified: " + TimeRFC1123(Buf.st_mtime);
}

void pkgAcqMetaSig::Done(string Message,unsigned long Size,string MD5,
			 pkgAcquire::MethodConfig *Cfg)
{
   Item::Done(Message,Size,MD5,Cfg);

   string FileName = LookupTag(Message,"Filename");
   if (FileName.empty() == true)
   {
      Status = StatError;
      ErrorText = "Method gave a blank filename";
      return;
   }

   if (FileName != DestFile)
   {
      // We have to copy it into place
      Local = true;
      Desc.URI = "copy:" + FileName;
      QueueURI(Desc);
      return;
   }

   Complete = true;

   // put the last known good file back on i-m-s hit (it will
   // be re-verified again)
   // Else do nothing, we have the new file in DestFile then
   if(StringToBool(LookupTag(Message,"IMS-Hit"),false) == true)
      Rename(LastGoodSig, DestFile);

   // queue a pkgAcqMetaIndex to be verified against the sig we just retrieved
   new pkgAcqMetaIndex(Owner, MetaIndexURI, MetaIndexURIDesc, 
		       MetaIndexShortDesc,  DestFile, IndexTargets, 
		       MetaIndexParser);

}
									/*}}}*/
void pkgAcqMetaSig::Failed(string Message,pkgAcquire::MethodConfig *Cnf)/*{{{*/
{
   string Final = _config->FindDir("Dir::State::lists") + URItoFileName(RealURI);

   // if we get a network error we fail gracefully
   if(Status == StatTransientNetworkError)
   {
      Item::Failed(Message,Cnf);
      // move the sigfile back on transient network failures 
      if(FileExists(LastGoodSig))
 	 Rename(LastGoodSig,Final);

      // set the status back to , Item::Failed likes to reset it
      Status = pkgAcquire::Item::StatTransientNetworkError;
      return;
   }

   // Delete any existing sigfile when the acquire failed
   unlink(Final.c_str());

   // queue a pkgAcqMetaIndex with no sigfile
   new pkgAcqMetaIndex(Owner, MetaIndexURI, MetaIndexURIDesc, MetaIndexShortDesc,
		       "", IndexTargets, MetaIndexParser);

   if (Cnf->LocalOnly == true || 
       StringToBool(LookupTag(Message,"Transient-Failure"),false) == false)
   {      
      // Ignore this
      Status = StatDone;
      Complete = false;
      Dequeue();
      return;
   }
   
   Item::Failed(Message,Cnf);
}
									/*}}}*/
pkgAcqMetaIndex::pkgAcqMetaIndex(pkgAcquire *Owner,			/*{{{*/
				 string URI,string URIDesc,string ShortDesc,
				 string SigFile,
				 const vector<struct IndexTarget*>* IndexTargets,
				 indexRecords* MetaIndexParser) :
   Item(Owner), RealURI(URI), SigFile(SigFile), IndexTargets(IndexTargets),
   MetaIndexParser(MetaIndexParser), AuthPass(false), IMSHit(false)
{
   DestFile = _config->FindDir("Dir::State::lists") + "partial/";
   DestFile += URItoFileName(URI);

   // Create the item
   Desc.Description = URIDesc;
   Desc.Owner = this;
   Desc.ShortDesc = ShortDesc;
   Desc.URI = URI;

   QueueURI(Desc);
}
									/*}}}*/
// pkgAcqMetaIndex::Custom600Headers - Insert custom request headers	/*{{{*/
// ---------------------------------------------------------------------
/* The only header we use is the last-modified header. */
string pkgAcqMetaIndex::Custom600Headers()
{
   string Final = _config->FindDir("Dir::State::lists");
   Final += URItoFileName(RealURI);
   
   struct stat Buf;
   if (stat(Final.c_str(),&Buf) != 0)
      return "\nIndex-File: true";
   
   return "\nIndex-File: true\nLast-Modified: " + TimeRFC1123(Buf.st_mtime);
}
									/*}}}*/
void pkgAcqMetaIndex::Done(string Message,unsigned long Size,string Hash,	/*{{{*/
			   pkgAcquire::MethodConfig *Cfg)
{
   Item::Done(Message,Size,Hash,Cfg);

   // MetaIndexes are done in two passes: one to download the
   // metaindex with an appropriate method, and a second to verify it
   // with the gpgv method

   if (AuthPass == true)
   {
      AuthDone(Message);

      // all cool, move Release file into place
      Complete = true;

      string FinalFile = _config->FindDir("Dir::State::lists");
      FinalFile += URItoFileName(RealURI);
      Rename(DestFile,FinalFile);
      chmod(FinalFile.c_str(),0644);
      DestFile = FinalFile;
   }
   else
   {
      RetrievalDone(Message);
      if (!Complete)
         // Still more retrieving to do
         return;

      if (SigFile == "")
      {
         // There was no signature file, so we are finished.  Download
         // the indexes without verification.
         QueueIndexes(false);
      }
      else
      {
         // There was a signature file, so pass it to gpgv for
         // verification

         if (_config->FindB("Debug::pkgAcquire::Auth", false))
            std::cerr << "Metaindex acquired, queueing gpg verification ("
                      << SigFile << "," << DestFile << ")\n";
         AuthPass = true;
         Desc.URI = "gpgv:" + SigFile;
         QueueURI(Desc);
         Mode = "gpgv";
      }
   }
}
									/*}}}*/
void pkgAcqMetaIndex::RetrievalDone(string Message)			/*{{{*/
{
   // We have just finished downloading a Release file (it is not
   // verified yet)

   string FileName = LookupTag(Message,"Filename");
   if (FileName.empty() == true)
   {
      Status = StatError;
      ErrorText = "Method gave a blank filename";
      return;
   }

   if (FileName != DestFile)
   {
      Local = true;
      Desc.URI = "copy:" + FileName;
      QueueURI(Desc);
      return;
   }

   // make sure to verify against the right file on I-M-S hit
   IMSHit = StringToBool(LookupTag(Message,"IMS-Hit"),false);
   if(IMSHit)
   {
      string FinalFile = _config->FindDir("Dir::State::lists");
      FinalFile += URItoFileName(RealURI);
      DestFile = FinalFile;
   }
   Complete = true;
}
									/*}}}*/
void pkgAcqMetaIndex::AuthDone(string Message)				/*{{{*/
{
   // At this point, the gpgv method has succeeded, so there is a
   // valid signature from a key in the trusted keyring.  We
   // perform additional verification of its contents, and use them
   // to verify the indexes we are about to download

   if (!MetaIndexParser->Load(DestFile))
   {
      Status = StatAuthError;
      ErrorText = MetaIndexParser->ErrorText;
      return;
   }

   if (!VerifyVendor(Message))
   {
      return;
   }

   if (_config->FindB("Debug::pkgAcquire::Auth", false))
      std::cerr << "Signature verification succeeded: "
                << DestFile << std::endl;

   // Download further indexes with verification
   QueueIndexes(true);

   // Done, move signature file into position
   string VerifiedSigFile = _config->FindDir("Dir::State::lists") +
      URItoFileName(RealURI) + ".gpg";
   Rename(SigFile,VerifiedSigFile);
   chmod(VerifiedSigFile.c_str(),0644);
}
									/*}}}*/
void pkgAcqMetaIndex::QueueIndexes(bool verify)				/*{{{*/
{
   for (vector <struct IndexTarget*>::const_iterator Target = IndexTargets->begin();
        Target != IndexTargets->end();
        Target++)
   {
      HashString ExpectedIndexHash;
      if (verify)
      {
         const indexRecords::checkSum *Record = MetaIndexParser->Lookup((*Target)->MetaKey);
         if (!Record)
         {
            Status = StatAuthError;
            ErrorText = "Unable to find expected entry  "
               + (*Target)->MetaKey + " in Meta-index file (malformed Release file?)";
            return;
         }
         ExpectedIndexHash = Record->Hash;
         if (_config->FindB("Debug::pkgAcquire::Auth", false))
         {
            std::cerr << "Queueing: " << (*Target)->URI << std::endl;
            std::cerr << "Expected Hash: " << ExpectedIndexHash.toStr() << std::endl;
         }
         if (ExpectedIndexHash.empty())
         {
            Status = StatAuthError;
            ErrorText = "Unable to find hash sum for "
               + (*Target)->MetaKey + " in Meta-index file";
            return;
         }
      }

      /* Queue Packages file (either diff or full packages files, depending
         on the users option) - we also check if the PDiff Index file is listed
         in the Meta-Index file. Ideal would be if pkgAcqDiffIndex would test this
         instead, but passing the required info to it is to much hassle */
      if(_config->FindB("Acquire::PDiffs",true) == true && (verify == false ||
	  MetaIndexParser->Exists(string((*Target)->MetaKey).append(".diff/Index")) == true))
	 new pkgAcqDiffIndex(Owner, (*Target)->URI, (*Target)->Description,
			     (*Target)->ShortDesc, ExpectedIndexHash);
      else
	 new pkgAcqIndex(Owner, (*Target)->URI, (*Target)->Description,
			    (*Target)->ShortDesc, ExpectedIndexHash);
   }
}
									/*}}}*/
bool pkgAcqMetaIndex::VerifyVendor(string Message)			/*{{{*/
{
//    // Maybe this should be made available from above so we don't have
//    // to read and parse it every time?
//    pkgVendorList List;
//    List.ReadMainList();

//    const Vendor* Vndr = NULL;
//    for (std::vector<string>::const_iterator I = GPGVOutput.begin(); I != GPGVOutput.end(); I++)
//    {
//       string::size_type pos = (*I).find("VALIDSIG ");
//       if (_config->FindB("Debug::Vendor", false))
//          std::cerr << "Looking for VALIDSIG in \"" << (*I) << "\": pos " << pos 
//                    << std::endl;
//       if (pos != std::string::npos)
//       {
//          string Fingerprint = (*I).substr(pos+sizeof("VALIDSIG"));
//          if (_config->FindB("Debug::Vendor", false))
//             std::cerr << "Looking for \"" << Fingerprint << "\" in vendor..." <<
//                std::endl;
//          Vndr = List.FindVendor(Fingerprint) != "";
//          if (Vndr != NULL);
//          break;
//       }
//    }
   string::size_type pos;

   // check for missing sigs (that where not fatal because otherwise we had
   // bombed earlier)
   string missingkeys;
   string msg = _("There is no public key available for the "
		  "following key IDs:\n");
   pos = Message.find("NO_PUBKEY ");
   if (pos != std::string::npos)
   {
      string::size_type start = pos+strlen("NO_PUBKEY ");
      string Fingerprint = Message.substr(start, Message.find("\n")-start);
      missingkeys += (Fingerprint);
   }
   if(!missingkeys.empty())
      _error->Warning("%s", string(msg+missingkeys).c_str());

   string Transformed = MetaIndexParser->GetExpectedDist();

   if (Transformed == "../project/experimental")
   {
      Transformed = "experimental";
   }

   pos = Transformed.rfind('/');
   if (pos != string::npos)
   {
      Transformed = Transformed.substr(0, pos);
   }

   if (Transformed == ".")
   {
      Transformed = "";
   }

   if (_config->FindB("Acquire::Check-Valid-Until", true) == true &&
       MetaIndexParser->GetValidUntil() > 0) {
      time_t const invalid_since = time(NULL) - MetaIndexParser->GetValidUntil();
      if (invalid_since > 0)
	 // TRANSLATOR: The first %s is the URL of the bad Release file, the second is
	 // the time since then the file is invalid - formated in the same way as in
	 // the download progress display (e.g. 7d 3h 42min 1s)
	 return _error->Error(_("Release file expired, ignoring %s (invalid since %s)"),
	                      RealURI.c_str(), TimeToStr(invalid_since).c_str());
   }

   if (_config->FindB("Debug::pkgAcquire::Auth", false)) 
   {
      std::cerr << "Got Codename: " << MetaIndexParser->GetDist() << std::endl;
      std::cerr << "Expecting Dist: " << MetaIndexParser->GetExpectedDist() << std::endl;
      std::cerr << "Transformed Dist: " << Transformed << std::endl;
   }

   if (MetaIndexParser->CheckDist(Transformed) == false)
   {
      // This might become fatal one day
//       Status = StatAuthError;
//       ErrorText = "Conflicting distribution; expected "
//          + MetaIndexParser->GetExpectedDist() + " but got "
//          + MetaIndexParser->GetDist();
//       return false;
      if (!Transformed.empty())
      {
         _error->Warning(_("Conflicting distribution: %s (expected %s but got %s)"),
                         Desc.Description.c_str(),
                         Transformed.c_str(),
                         MetaIndexParser->GetDist().c_str());
      }
   }

   return true;
}
									/*}}}*/
// pkgAcqMetaIndex::Failed - no Release file present or no signature file present	/*{{{*/
// ---------------------------------------------------------------------
/* */
void pkgAcqMetaIndex::Failed(string Message,pkgAcquire::MethodConfig *Cnf)
{
   if (AuthPass == true)
   {
      // gpgv method failed, if we have a good signature 
      string LastGoodSigFile = _config->FindDir("Dir::State::lists") +
	 "partial/" + URItoFileName(RealURI) + ".gpg.reverify";
      if(FileExists(LastGoodSigFile))
      {
	 string VerifiedSigFile = _config->FindDir("Dir::State::lists") +
	    URItoFileName(RealURI) + ".gpg";
	 Rename(LastGoodSigFile,VerifiedSigFile);
	 Status = StatTransientNetworkError;
	 _error->Warning(_("A error occurred during the signature "
			   "verification. The repository is not updated "
			   "and the previous index files will be used."
			   "GPG error: %s: %s\n"),
			 Desc.Description.c_str(),
			 LookupTag(Message,"Message").c_str());
	 RunScripts("APT::Update::Auth-Failure");
	 return;
      } else {
	 _error->Warning(_("GPG error: %s: %s"),
			 Desc.Description.c_str(),
			 LookupTag(Message,"Message").c_str());
      }
      // gpgv method failed 
      ReportMirrorFailure("GPGFailure");
   }

   // No Release file was present, or verification failed, so fall
   // back to queueing Packages files without verification
   QueueIndexes(false);
}
									/*}}}*/
// AcqArchive::AcqArchive - Constructor					/*{{{*/
// ---------------------------------------------------------------------
/* This just sets up the initial fetch environment and queues the first
   possibilitiy */
pkgAcqArchive::pkgAcqArchive(pkgAcquire *Owner,pkgSourceList *Sources,
			     pkgRecords *Recs,pkgCache::VerIterator const &Version,
			     string &StoreFilename) :
               Item(Owner), Version(Version), Sources(Sources), Recs(Recs), 
               StoreFilename(StoreFilename), Vf(Version.FileList()), 
	       Trusted(false)
{
   Retries = _config->FindI("Acquire::Retries",0);

   if (Version.Arch() == 0)
   {
      _error->Error(_("I wasn't able to locate a file for the %s package. "
		      "This might mean you need to manually fix this package. "
		      "(due to missing arch)"),
		    Version.ParentPkg().Name());
      return;
   }
   
   /* We need to find a filename to determine the extension. We make the
      assumption here that all the available sources for this version share
      the same extension.. */
   // Skip not source sources, they do not have file fields.
   for (; Vf.end() == false; Vf++)
   {
      if ((Vf.File()->Flags & pkgCache::Flag::NotSource) != 0)
	 continue;
      break;
   }
   
   // Does not really matter here.. we are going to fail out below
   if (Vf.end() != true)
   {     
      // If this fails to get a file name we will bomb out below.
      pkgRecords::Parser &Parse = Recs->Lookup(Vf);
      if (_error->PendingError() == true)
	 return;
            
      // Generate the final file name as: package_version_arch.foo
      StoreFilename = QuoteString(Version.ParentPkg().Name(),"_:") + '_' +
	              QuoteString(Version.VerStr(),"_:") + '_' +
     	              QuoteString(Version.Arch(),"_:.") + 
	              "." + flExtension(Parse.FileName());
   }

   // check if we have one trusted source for the package. if so, switch
   // to "TrustedOnly" mode
   for (pkgCache::VerFileIterator i = Version.FileList(); i.end() == false; i++)
   {
      pkgIndexFile *Index;
      if (Sources->FindIndex(i.File(),Index) == false)
         continue;
      if (_config->FindB("Debug::pkgAcquire::Auth", false))
      {
         std::cerr << "Checking index: " << Index->Describe()
                   << "(Trusted=" << Index->IsTrusted() << ")\n";
      }
      if (Index->IsTrusted()) {
         Trusted = true;
	 break;
      }
   }

   // "allow-unauthenticated" restores apts old fetching behaviour
   // that means that e.g. unauthenticated file:// uris are higher
   // priority than authenticated http:// uris
   if (_config->FindB("APT::Get::AllowUnauthenticated",false) == true)
      Trusted = false;

   // Select a source
   if (QueueNext() == false && _error->PendingError() == false)
      _error->Error(_("I wasn't able to locate file for the %s package. "
		    "This might mean you need to manually fix this package."),
		    Version.ParentPkg().Name());
}
									/*}}}*/
// AcqArchive::QueueNext - Queue the next file source			/*{{{*/
// ---------------------------------------------------------------------
/* This queues the next available file version for download. It checks if
   the archive is already available in the cache and stashs the MD5 for
   checking later. */
bool pkgAcqArchive::QueueNext()
{
   string const ForceHash = _config->Find("Acquire::ForceHash");
   for (; Vf.end() == false; Vf++)
   {
      // Ignore not source sources
      if ((Vf.File()->Flags & pkgCache::Flag::NotSource) != 0)
	 continue;

      // Try to cross match against the source list
      pkgIndexFile *Index;
      if (Sources->FindIndex(Vf.File(),Index) == false)
	    continue;
      
      // only try to get a trusted package from another source if that source
      // is also trusted
      if(Trusted && !Index->IsTrusted()) 
	 continue;

      // Grab the text package record
      pkgRecords::Parser &Parse = Recs->Lookup(Vf);
      if (_error->PendingError() == true)
	 return false;
      
      string PkgFile = Parse.FileName();
      if (ForceHash.empty() == false)
      {
	 if(stringcasecmp(ForceHash, "sha256") == 0)
	    ExpectedHash = HashString("SHA256", Parse.SHA256Hash());
	 else if (stringcasecmp(ForceHash, "sha1") == 0)
	    ExpectedHash = HashString("SHA1", Parse.SHA1Hash());
	 else
	    ExpectedHash = HashString("MD5Sum", Parse.MD5Hash());
      }
      else
      {
	 string Hash;
	 if ((Hash = Parse.SHA256Hash()).empty() == false)
	    ExpectedHash = HashString("SHA256", Hash);
	 else if ((Hash = Parse.SHA1Hash()).empty() == false)
	    ExpectedHash = HashString("SHA1", Hash);
	 else
	    ExpectedHash = HashString("MD5Sum", Parse.MD5Hash());
      }
      if (PkgFile.empty() == true)
	 return _error->Error(_("The package index files are corrupted. No Filename: "
			      "field for package %s."),
			      Version.ParentPkg().Name());

      Desc.URI = Index->ArchiveURI(PkgFile);
      Desc.Description = Index->ArchiveInfo(Version);
      Desc.Owner = this;
      Desc.ShortDesc = Version.ParentPkg().Name();

      // See if we already have the file. (Legacy filenames)
      FileSize = Version->Size;
      string FinalFile = _config->FindDir("Dir::Cache::Archives") + flNotDir(PkgFile);
      struct stat Buf;
      if (stat(FinalFile.c_str(),&Buf) == 0)
      {
	 // Make sure the size matches
	 if ((unsigned)Buf.st_size == Version->Size)
	 {
	    Complete = true;
	    Local = true;
	    Status = StatDone;
	    StoreFilename = DestFile = FinalFile;
	    return true;
	 }
	 
	 /* Hmm, we have a file and its size does not match, this means it is
	    an old style mismatched arch */
	 unlink(FinalFile.c_str());
      }

      // Check it again using the new style output filenames
      FinalFile = _config->FindDir("Dir::Cache::Archives") + flNotDir(StoreFilename);
      if (stat(FinalFile.c_str(),&Buf) == 0)
      {
	 // Make sure the size matches
	 if ((unsigned)Buf.st_size == Version->Size)
	 {
	    Complete = true;
	    Local = true;
	    Status = StatDone;
	    StoreFilename = DestFile = FinalFile;
	    return true;
	 }
	 
	 /* Hmm, we have a file and its size does not match, this shouldnt
	    happen.. */
	 unlink(FinalFile.c_str());
      }

      DestFile = _config->FindDir("Dir::Cache::Archives") + "partial/" + flNotDir(StoreFilename);
      
      // Check the destination file
      if (stat(DestFile.c_str(),&Buf) == 0)
      {
	 // Hmm, the partial file is too big, erase it
	 if ((unsigned)Buf.st_size > Version->Size)
	    unlink(DestFile.c_str());
	 else
	    PartialSize = Buf.st_size;
      }
      
      // Create the item
      Local = false;
      Desc.URI = Index->ArchiveURI(PkgFile);
      Desc.Description = Index->ArchiveInfo(Version);
      Desc.Owner = this;
      Desc.ShortDesc = Version.ParentPkg().Name();
      QueueURI(Desc);

      Vf++;
      return true;
   }
   return false;
}   
									/*}}}*/
// AcqArchive::Done - Finished fetching					/*{{{*/
// ---------------------------------------------------------------------
/* */
void pkgAcqArchive::Done(string Message,unsigned long Size,string CalcHash,
			 pkgAcquire::MethodConfig *Cfg)
{
   Item::Done(Message,Size,CalcHash,Cfg);
   
   // Check the size
   if (Size != Version->Size)
   {
      Status = StatError;
      ErrorText = _("Size mismatch");
      return;
   }
   
   // Check the hash
   if(ExpectedHash.toStr() != CalcHash)
   {
      Status = StatError;
      ErrorText = _("Hash Sum mismatch");
      if(FileExists(DestFile))
	 Rename(DestFile,DestFile + ".FAILED");
      return;
   }

   // Grab the output filename
   string FileName = LookupTag(Message,"Filename");
   if (FileName.empty() == true)
   {
      Status = StatError;
      ErrorText = "Method gave a blank filename";
      return;
   }

   Complete = true;

   // Reference filename
   if (FileName != DestFile)
   {
      StoreFilename = DestFile = FileName;
      Local = true;
      return;
   }
   
   // Done, move it into position
   string FinalFile = _config->FindDir("Dir::Cache::Archives");
   FinalFile += flNotDir(StoreFilename);
   Rename(DestFile,FinalFile);
   
   StoreFilename = DestFile = FinalFile;
   Complete = true;
}
									/*}}}*/
// AcqArchive::Failed - Failure handler					/*{{{*/
// ---------------------------------------------------------------------
/* Here we try other sources */
void pkgAcqArchive::Failed(string Message,pkgAcquire::MethodConfig *Cnf)
{
   ErrorText = LookupTag(Message,"Message");
   
   /* We don't really want to retry on failed media swaps, this prevents 
      that. An interesting observation is that permanent failures are not
      recorded. */
   if (Cnf->Removable == true && 
       StringToBool(LookupTag(Message,"Transient-Failure"),false) == true)
   {
      // Vf = Version.FileList();
      while (Vf.end() == false) Vf++;
      StoreFilename = string();
      Item::Failed(Message,Cnf);
      return;
   }
   
   if (QueueNext() == false)
   {
      // This is the retry counter
      if (Retries != 0 &&
	  Cnf->LocalOnly == false &&
	  StringToBool(LookupTag(Message,"Transient-Failure"),false) == true)
      {
	 Retries--;
	 Vf = Version.FileList();
	 if (QueueNext() == true)
	    return;
      }
      
      StoreFilename = string();
      Item::Failed(Message,Cnf);
   }
}
									/*}}}*/
// AcqArchive::IsTrusted - Determine whether this archive comes from a trusted source /*{{{*/
// ---------------------------------------------------------------------
bool pkgAcqArchive::IsTrusted()
{
   return Trusted;
}
									/*}}}*/
// AcqArchive::Finished - Fetching has finished, tidy up		/*{{{*/
// ---------------------------------------------------------------------
/* */
void pkgAcqArchive::Finished()
{
   if (Status == pkgAcquire::Item::StatDone &&
       Complete == true)
      return;
   StoreFilename = string();
}
									/*}}}*/
// AcqFile::pkgAcqFile - Constructor					/*{{{*/
// ---------------------------------------------------------------------
/* The file is added to the queue */
pkgAcqFile::pkgAcqFile(pkgAcquire *Owner,string URI,string Hash,
		       unsigned long Size,string Dsc,string ShortDesc,
		       const string &DestDir, const string &DestFilename,
                       bool IsIndexFile) :
                       Item(Owner), ExpectedHash(Hash), IsIndexFile(IsIndexFile)
{
   Retries = _config->FindI("Acquire::Retries",0);
   
   if(!DestFilename.empty())
      DestFile = DestFilename;
   else if(!DestDir.empty())
      DestFile = DestDir + "/" + flNotDir(URI);
   else
      DestFile = flNotDir(URI);

   // Create the item
   Desc.URI = URI;
   Desc.Description = Dsc;
   Desc.Owner = this;

   // Set the short description to the archive component
   Desc.ShortDesc = ShortDesc;
      
   // Get the transfer sizes
   FileSize = Size;
   struct stat Buf;
   if (stat(DestFile.c_str(),&Buf) == 0)
   {
      // Hmm, the partial file is too big, erase it
      if ((unsigned)Buf.st_size > Size)
	 unlink(DestFile.c_str());
      else
	 PartialSize = Buf.st_size;
   }

   QueueURI(Desc);
}
									/*}}}*/
// AcqFile::Done - Item downloaded OK					/*{{{*/
// ---------------------------------------------------------------------
/* */
void pkgAcqFile::Done(string Message,unsigned long Size,string CalcHash,
		      pkgAcquire::MethodConfig *Cnf)
{
   Item::Done(Message,Size,CalcHash,Cnf);

   // Check the hash
   if(!ExpectedHash.empty() && ExpectedHash.toStr() != CalcHash)
   {
      Status = StatError;
      ErrorText = "Hash Sum mismatch";
      Rename(DestFile,DestFile + ".FAILED");
      return;
   }
   
   string FileName = LookupTag(Message,"Filename");
   if (FileName.empty() == true)
   {
      Status = StatError;
      ErrorText = "Method gave a blank filename";
      return;
   }

   Complete = true;
   
   // The files timestamp matches
   if (StringToBool(LookupTag(Message,"IMS-Hit"),false) == true)
      return;
   
   // We have to copy it into place
   if (FileName != DestFile)
   {
      Local = true;
      if (_config->FindB("Acquire::Source-Symlinks",true) == false ||
	  Cnf->Removable == true)
      {
	 Desc.URI = "copy:" + FileName;
	 QueueURI(Desc);
	 return;
      }
      
      // Erase the file if it is a symlink so we can overwrite it
      struct stat St;
      if (lstat(DestFile.c_str(),&St) == 0)
      {
	 if (S_ISLNK(St.st_mode) != 0)
	    unlink(DestFile.c_str());
      }
      
      // Symlink the file
      if (symlink(FileName.c_str(),DestFile.c_str()) != 0)
      {
	 ErrorText = "Link to " + DestFile + " failure ";
	 Status = StatError;
	 Complete = false;
      }      
   }
}
									/*}}}*/
// AcqFile::Failed - Failure handler					/*{{{*/
// ---------------------------------------------------------------------
/* Here we try other sources */
void pkgAcqFile::Failed(string Message,pkgAcquire::MethodConfig *Cnf)
{
   ErrorText = LookupTag(Message,"Message");
   
   // This is the retry counter
   if (Retries != 0 &&
       Cnf->LocalOnly == false &&
       StringToBool(LookupTag(Message,"Transient-Failure"),false) == true)
   {
      Retries--;
      QueueURI(Desc);
      return;
   }
   
   Item::Failed(Message,Cnf);
}
									/*}}}*/
// AcqIndex::Custom600Headers - Insert custom request headers		/*{{{*/
// ---------------------------------------------------------------------
/* The only header we use is the last-modified header. */
string pkgAcqFile::Custom600Headers()
{
   if (IsIndexFile)
      return "\nIndex-File: true";
<<<<<<< HEAD
   return "";
=======
   else
      return "";
>>>>>>> 127e6df3
}
									/*}}}*/<|MERGE_RESOLUTION|>--- conflicted
+++ resolved
@@ -812,8 +812,6 @@
    if (_config->FindB("Acquire::GzipIndexes",false) && compExt == "gz" && !Local) {
       string FinalFile = _config->FindDir("Dir::State::lists");
       FinalFile += URItoFileName(RealURI) + ".gz";
-      //if(Debug)
-      //   std::clog << "pkgAcqIndex: keeping gzipped " << FinalFile << endl;
       Rename(DestFile,FinalFile);
       chmod(FinalFile.c_str(),0644);
       
@@ -1788,11 +1786,6 @@
 {
    if (IsIndexFile)
       return "\nIndex-File: true";
-<<<<<<< HEAD
    return "";
-=======
-   else
-      return "";
->>>>>>> 127e6df3
 }
 									/*}}}*/