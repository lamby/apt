// -*- mode: cpp; mode: fold -*-
// Description								/*{{{*/
// $Id: acquire-item.cc,v 1.46.2.9 2004/01/16 18:51:11 mdz Exp $
/* ######################################################################

   Acquire Item - Item to acquire

   Each item can download to exactly one file at a time. This means you
   cannot create an item that fetches two uri's to two files at the same 
   time. The pkgAcqIndex class creates a second class upon instantiation
   to fetch the other index files because of this.

   ##################################################################### */
									/*}}}*/
// Include Files							/*{{{*/
#ifdef __GNUG__
#pragma implementation "apt-pkg/acquire-item.h"
#endif
#include <apt-pkg/acquire-item.h>
#include <apt-pkg/configuration.h>
#include <apt-pkg/sourcelist.h>
#include <apt-pkg/vendorlist.h>
#include <apt-pkg/error.h>
#include <apt-pkg/strutl.h>
#include <apt-pkg/fileutl.h>
#include <apt-pkg/md5.h>
#include <apt-pkg/sha1.h>
#include <apt-pkg/tagfile.h>

#include <apti18n.h>
    
#include <sys/stat.h>
#include <unistd.h>
#include <errno.h>
#include <string>
#include <sstream>
#include <stdio.h>
									/*}}}*/

using namespace std;

// Acquire::Item::Item - Constructor					/*{{{*/
// ---------------------------------------------------------------------
/* */
pkgAcquire::Item::Item(pkgAcquire *Owner) : Owner(Owner), FileSize(0),
                       PartialSize(0), Mode(0), ID(0), Complete(false), 
                       Local(false), QueueCounter(0)
{
   Owner->Add(this);
   Status = StatIdle;
}
									/*}}}*/
// Acquire::Item::~Item - Destructor					/*{{{*/
// ---------------------------------------------------------------------
/* */
pkgAcquire::Item::~Item()
{
   Owner->Remove(this);
}
									/*}}}*/
// Acquire::Item::Failed - Item failed to download			/*{{{*/
// ---------------------------------------------------------------------
/* We return to an idle state if there are still other queues that could
   fetch this object */
void pkgAcquire::Item::Failed(string Message,pkgAcquire::MethodConfig *Cnf)
{
   Status = StatIdle;
   ErrorText = LookupTag(Message,"Message");
   if (QueueCounter <= 1)
   {
      /* This indicates that the file is not available right now but might
         be sometime later. If we do a retry cycle then this should be
	 retried [CDROMs] */
      if (Cnf->LocalOnly == true &&
	  StringToBool(LookupTag(Message,"Transient-Failure"),false) == true)
      {
	 Status = StatIdle;
	 Dequeue();
	 return;
      }

      Status = StatError;
      Dequeue();
   }   
}
									/*}}}*/
// Acquire::Item::Start - Item has begun to download			/*{{{*/
// ---------------------------------------------------------------------
/* Stash status and the file size. Note that setting Complete means 
   sub-phases of the acquire process such as decompresion are operating */
void pkgAcquire::Item::Start(string /*Message*/,unsigned long Size)
{
   Status = StatFetching;
   if (FileSize == 0 && Complete == false)
      FileSize = Size;
}
									/*}}}*/
// Acquire::Item::Done - Item downloaded OK				/*{{{*/
// ---------------------------------------------------------------------
/* */
void pkgAcquire::Item::Done(string Message,unsigned long Size,string,
			    pkgAcquire::MethodConfig *Cnf)
{
   // We just downloaded something..
   string FileName = LookupTag(Message,"Filename");
   // we only inform the Log class if it was actually not a local thing
   if (Complete == false && !Local && FileName == DestFile)
   {
      if (Owner->Log != 0)
	 Owner->Log->Fetched(Size,atoi(LookupTag(Message,"Resume-Point","0").c_str()));
   }

   if (FileSize == 0)
      FileSize= Size;
   
   Status = StatDone;
   ErrorText = string();
   Owner->Dequeue(this);
}
									/*}}}*/
// Acquire::Item::Rename - Rename a file				/*{{{*/
// ---------------------------------------------------------------------
/* This helper function is used by alot of item methods as thier final
   step */
void pkgAcquire::Item::Rename(string From,string To)
{
   if (rename(From.c_str(),To.c_str()) != 0)
   {
      char S[300];
      snprintf(S,sizeof(S),_("rename failed, %s (%s -> %s)."),strerror(errno),
	      From.c_str(),To.c_str());
      Status = StatError;
      ErrorText = S;
   }   
}
									/*}}}*/


// AcqDiffIndex::AcqDiffIndex - Constructor			
// ---------------------------------------------------------------------
/* Get the DiffIndex file first and see if there are patches availabe 
 * If so, create a pkgAcqIndexDiffs fetcher that will get and apply the
 * patches. If anything goes wrong in that process, it will fall back to
 * the original packages file
 */
pkgAcqDiffIndex::pkgAcqDiffIndex(pkgAcquire *Owner,
				 string URI,string URIDesc,string ShortDesc,
				 string ExpectedMD5)
   : Item(Owner), RealURI(URI), ExpectedMD5(ExpectedMD5), Description(URIDesc)
{
   
   Debug = _config->FindB("Debug::pkgAcquire::Diffs",false);

   Desc.Description = URIDesc + "/DiffIndex";
   Desc.Owner = this;
   Desc.ShortDesc = ShortDesc;
   Desc.URI = URI + ".diff/Index";

   DestFile = _config->FindDir("Dir::State::lists") + "partial/";
   DestFile += URItoFileName(URI) + string(".DiffIndex");

   if(Debug)
      std::clog << "pkgAcqDiffIndex: " << Desc.URI << std::endl;

   // look for the current package file
   CurrentPackagesFile = _config->FindDir("Dir::State::lists");
   CurrentPackagesFile += URItoFileName(RealURI);

   // FIXME: this file:/ check is a hack to prevent fetching
   //        from local sources. this is really silly, and
   //        should be fixed cleanly as soon as possible
   if(!FileExists(CurrentPackagesFile) || 
      Desc.URI.substr(0,strlen("file:/")) == "file:/")
   {
      // we don't have a pkg file or we don't want to queue
      if(Debug)
	 std::clog << "No index file, local or canceld by user" << std::endl;
      Failed("", NULL);
      return;
   }

   if(Debug) 
      std::clog << "pkgAcqIndexDiffs::pkgAcqIndexDiffs(): " 
		<< CurrentPackagesFile << std::endl;
   
   QueueURI(Desc);

}

// AcqIndex::Custom600Headers - Insert custom request headers		/*{{{*/
// ---------------------------------------------------------------------
/* The only header we use is the last-modified header. */
string pkgAcqDiffIndex::Custom600Headers()
{
   string Final = _config->FindDir("Dir::State::lists");
   Final += URItoFileName(RealURI) + string(".IndexDiff");
   
   if(Debug)
      std::clog << "Custom600Header-IMS: " << Final << std::endl;

   struct stat Buf;
   if (stat(Final.c_str(),&Buf) != 0)
      return "\nIndex-File: true";
   
   return "\nIndex-File: true\nLast-Modified: " + TimeRFC1123(Buf.st_mtime);
}


bool pkgAcqDiffIndex::ParseDiffIndex(string IndexDiffFile)
{
   if(Debug)
      std::clog << "pkgAcqIndexDiffs::ParseIndexDiff() " << IndexDiffFile 
		<< std::endl;

   pkgTagSection Tags;
   string ServerSha1;
   vector<DiffInfo> available_patches;
   
   FileFd Fd(IndexDiffFile,FileFd::ReadOnly);
   pkgTagFile TF(&Fd);
   if (_error->PendingError() == true)
      return false;

   if(TF.Step(Tags) == true)
   {
      string local_sha1;
      bool found = false;
      DiffInfo d;
      string size;

      string tmp = Tags.FindS("SHA1-Current");
      std::stringstream ss(tmp);
      ss >> ServerSha1;

      FileFd fd(CurrentPackagesFile, FileFd::ReadOnly);
      SHA1Summation SHA1;
      SHA1.AddFD(fd.Fd(), fd.Size());
      local_sha1 = string(SHA1.Result());

      if(local_sha1 == ServerSha1) 
      {
	 // we have the same sha1 as the server
	 if(Debug)
	    std::clog << "Package file is up-to-date" << std::endl;
	 // set found to true, this will queue a pkgAcqIndexDiffs with
	 // a empty availabe_patches
	 found = true;
      } 
      else 
      {
	 if(Debug)
	    std::clog << "SHA1-Current: " << ServerSha1 << std::endl;

	 // check the historie and see what patches we need
	 string history = Tags.FindS("SHA1-History");     
	 std::stringstream hist(history);
	 while(hist >> d.sha1 >> size >> d.file) 
	 {
	    d.size = atoi(size.c_str());
	    // read until the first match is found
	    if(d.sha1 == local_sha1) 
	       found=true;
	    // from that point on, we probably need all diffs
	    if(found) 
	    {
	       if(Debug)
		  std::clog << "Need to get diff: " << d.file << std::endl;
	       available_patches.push_back(d);
	    }
	 }
      }

<<<<<<< HEAD
      // no information how to get the patches, bail out
      if(!found) 
      {
	 if(Debug)
	    std::clog << "Can't find a patch in the index file" << std::endl;
	 // Failed will queue a big package file
	 Failed("", NULL);
      } 
      else 
      {
	 // queue the diffs
=======
      // we have something, queue the next diff
      if(found) 
      {
	 // queue the diffs
	int last_space = Description.rfind(" ");
	if(last_space != string::npos)
	  Description.erase(last_space, Description.size()-last_space);
>>>>>>> 0be7a32e
	 new pkgAcqIndexDiffs(Owner, RealURI, Description, Desc.ShortDesc,
			      ExpectedMD5, available_patches);
	 Complete = false;
	 Status = StatDone;
	 Dequeue();
	 return true;
      }
   }

<<<<<<< HEAD
=======
   // Nothing found, report and return false
   // Failing here is ok, if we return false later, the full
   // IndexFile is queued
   if(Debug)
      std::clog << "Can't find a patch in the index file" << std::endl;
>>>>>>> 0be7a32e
   return false;
}

void pkgAcqDiffIndex::Failed(string Message,pkgAcquire::MethodConfig *Cnf)
{
   if(Debug)
      std::clog << "pkgAcqDiffIndex failed: " << Desc.URI << std::endl
		<< "Falling back to normal index file aquire" << std::endl;

   new pkgAcqIndex(Owner, RealURI, Description, Desc.ShortDesc, 
		   ExpectedMD5);

   Complete = false;
   Status = StatDone;
   Dequeue();
}

void pkgAcqDiffIndex::Done(string Message,unsigned long Size,string Md5Hash,
			   pkgAcquire::MethodConfig *Cnf)
{
   if(Debug)
      std::clog << "pkgAcqDiffIndex::Done(): " << Desc.URI << std::endl;

   Item::Done(Message,Size,Md5Hash,Cnf);

   string FinalFile;
   FinalFile = _config->FindDir("Dir::State::lists")+URItoFileName(RealURI);

   // sucess in downloading the index
   // rename the index
   FinalFile += string(".IndexDiff");
   if(Debug)
      std::clog << "Renaming: " << DestFile << " -> " << FinalFile 
		<< std::endl;
   Rename(DestFile,FinalFile);
   chmod(FinalFile.c_str(),0644);
   DestFile = FinalFile;

   if(!ParseDiffIndex(DestFile))
      return Failed("", NULL);

   Complete = true;
   Status = StatDone;
   Dequeue();
   return;
}



// AcqIndexDiffs::AcqIndexDiffs - Constructor			
// ---------------------------------------------------------------------
/* The package diff is added to the queue. one object is constructed
 * for each diff and the index
 */
pkgAcqIndexDiffs::pkgAcqIndexDiffs(pkgAcquire *Owner,
				   string URI,string URIDesc,string ShortDesc,
				   string ExpectedMD5, vector<DiffInfo> diffs)
   : Item(Owner), RealURI(URI), ExpectedMD5(ExpectedMD5), 
     available_patches(diffs)
{
   
   DestFile = _config->FindDir("Dir::State::lists") + "partial/";
   DestFile += URItoFileName(URI);

   Debug = _config->FindB("Debug::pkgAcquire::Diffs",false);

<<<<<<< HEAD
   Desc.Description = URIDesc;
=======
   Description = URIDesc;
>>>>>>> 0be7a32e
   Desc.Owner = this;
   Desc.ShortDesc = ShortDesc;

   if(available_patches.size() == 0) 
   {
      // we are done (yeah!)
      Finish(true);
   }
   else
   {
      // get the next diff
      State = StateFetchDiff;
      QueueNextDiff();
   }
}


void pkgAcqIndexDiffs::Failed(string Message,pkgAcquire::MethodConfig *Cnf)
{
   if(Debug)
      std::clog << "pkgAcqIndexDiffs failed: " << Desc.URI << std::endl
		<< "Falling back to normal index file aquire" << std::endl;
   new pkgAcqIndex(Owner, RealURI, Description,Desc.ShortDesc, 
		   ExpectedMD5);
   Finish();
}


// helper that cleans the item out of the fetcher queue
void pkgAcqIndexDiffs::Finish(bool allDone)
{
   // we restore the original name, this is required, otherwise
   // the file will be cleaned
   if(allDone) 
   {
      DestFile = _config->FindDir("Dir::State::lists");
      DestFile += URItoFileName(RealURI);

      // do the final md5sum checking
      MD5Summation sum;
      FileFd Fd(DestFile, FileFd::ReadOnly);
      sum.AddFD(Fd.Fd(), Fd.Size());
      Fd.Close();
      string MD5 = (string)sum.Result();

      if (!ExpectedMD5.empty() && MD5 != ExpectedMD5)
      {
	 Status = StatAuthError;
	 ErrorText = _("MD5Sum mismatch");
	 Rename(DestFile,DestFile + ".FAILED");
	 Dequeue();
	 return;
      }

      // this is for the "real" finish
      Complete = true;
      Status = StatDone;
      Dequeue();
      if(Debug)
	 std::clog << "\n\nallDone: " << DestFile << "\n" << std::endl;
      return;
   }

   if(Debug)
      std::clog << "Finishing: " << Desc.URI << std::endl;
   Complete = false;
   Status = StatDone;
   Dequeue();
   return;
}



bool pkgAcqIndexDiffs::QueueNextDiff()
{

   // calc sha1 of the just patched file
   string FinalFile = _config->FindDir("Dir::State::lists");
   FinalFile += URItoFileName(RealURI);

   FileFd fd(FinalFile, FileFd::ReadOnly);
   SHA1Summation SHA1;
   SHA1.AddFD(fd.Fd(), fd.Size());
   string local_sha1 = string(SHA1.Result());
   if(Debug)
      std::clog << "QueueNextDiff: " 
		<< FinalFile << " (" << local_sha1 << ")"<<std::endl;

   // remove all patches until the next matching patch is found
   // this requires the Index file to be ordered
   for(vector<DiffInfo>::iterator I=available_patches.begin();
       available_patches.size() > 0 && 
	  I != available_patches.end() &&
	  (*I).sha1 != local_sha1; 
       I++) 
   {
      available_patches.erase(I);
   }

   // error checking and falling back if no patch was found
   if(available_patches.size() == 0) 
   { 
      Failed("", NULL);
      return false;
   }

   // queue the right diff
   Desc.URI = string(RealURI) + ".diff/" + available_patches[0].file + ".gz";
<<<<<<< HEAD
   Desc.Description = available_patches[0].file + string(".pdiff");
=======
   Desc.Description = Description + " " + available_patches[0].file + string(".pdiff");
>>>>>>> 0be7a32e

   DestFile = _config->FindDir("Dir::State::lists") + "partial/";
   DestFile += URItoFileName(RealURI + ".diff/" + available_patches[0].file);

   if(Debug)
      std::clog << "pkgAcqIndexDiffs::QueueNextDiff(): " << Desc.URI << std::endl;
   
   QueueURI(Desc);

   return true;
}



void pkgAcqIndexDiffs::Done(string Message,unsigned long Size,string Md5Hash,
			    pkgAcquire::MethodConfig *Cnf)
{
   if(Debug)
      std::clog << "pkgAcqIndexDiffs::Done(): " << Desc.URI << std::endl;

   Item::Done(Message,Size,Md5Hash,Cnf);

   string FinalFile;
   FinalFile = _config->FindDir("Dir::State::lists")+URItoFileName(RealURI);

   // sucess in downloading a diff, enter ApplyDiff state
   if(State == StateFetchDiff) 
   {

      if(Debug)
	 std::clog << "Sending to gzip method: " << FinalFile << std::endl;

      string FileName = LookupTag(Message,"Filename");
      State = StateUnzipDiff;
      Local = true;
      Desc.URI = "gzip:" + FileName;
      DestFile += ".decomp";
      QueueURI(Desc);
      Mode = "gzip";
      return;
   } 

   // sucess in downloading a diff, enter ApplyDiff state
   if(State == StateUnzipDiff) 
   {

      // rred excepts the patch as $FinalFile.ed
      Rename(DestFile,FinalFile+".ed");

      if(Debug)
	 std::clog << "Sending to rred method: " << FinalFile << std::endl;

      State = StateApplyDiff;
      Local = true;
      Desc.URI = "rred:" + FinalFile;
      QueueURI(Desc);
      Mode = "rred";
      return;
   } 


   // success in download/apply a diff, queue next (if needed)
   if(State == StateApplyDiff)
   {
      // remove the just applied patch
      available_patches.erase(available_patches.begin());

      // move into place
      if(Debug) 
      {
	 std::clog << "Moving patched file in place: " << std::endl
		   << DestFile << " -> " << FinalFile << std::endl;
      }
      Rename(DestFile,FinalFile);
      chmod(FinalFile.c_str(),0644);

      // see if there is more to download
      if(available_patches.size() > 0) {
	 new pkgAcqIndexDiffs(Owner, RealURI, Description, Desc.ShortDesc,
			      ExpectedMD5, available_patches);
	 return Finish();
      } else 
	 return Finish(true);
   }
}


// AcqIndex::AcqIndex - Constructor					/*{{{*/
// ---------------------------------------------------------------------
/* The package file is added to the queue and a second class is 
   instantiated to fetch the revision file */   
pkgAcqIndex::pkgAcqIndex(pkgAcquire *Owner,
			 string URI,string URIDesc,string ShortDesc,
			 string ExpectedMD5, string comprExt)
   : Item(Owner), RealURI(URI), ExpectedMD5(ExpectedMD5)
{
   Decompression = false;
   Erase = false;

   DestFile = _config->FindDir("Dir::State::lists") + "partial/";
   DestFile += URItoFileName(URI);

   if(comprExt.empty()) 
   {
      // autoselect the compression method
      if(FileExists("/bin/bzip2")) 
	 CompressionExtension = ".bz2";
      else 
	 CompressionExtension = ".gz";
   } else {
      CompressionExtension = comprExt;
   }
   Desc.URI = URI + CompressionExtension; 

   Desc.Description = URIDesc;
   Desc.Owner = this;
   Desc.ShortDesc = ShortDesc;
      
   QueueURI(Desc);
}
									/*}}}*/
// AcqIndex::Custom600Headers - Insert custom request headers		/*{{{*/
// ---------------------------------------------------------------------
/* The only header we use is the last-modified header. */
string pkgAcqIndex::Custom600Headers()
{
   string Final = _config->FindDir("Dir::State::lists");
   Final += URItoFileName(RealURI);
   
   struct stat Buf;
   if (stat(Final.c_str(),&Buf) != 0)
      return "\nIndex-File: true";
   
   return "\nIndex-File: true\nLast-Modified: " + TimeRFC1123(Buf.st_mtime);
}
									/*}}}*/

void pkgAcqIndex::Failed(string Message,pkgAcquire::MethodConfig *Cnf)
{

   // no .bz2 found, retry with .gz
   if(Desc.URI.substr(Desc.URI.size()-3) == "bz2") {
      Desc.URI = Desc.URI.substr(0,Desc.URI.size()-3) + "gz"; 

      // retry with a gzip one 
      new pkgAcqIndex(Owner, RealURI, Desc.Description,Desc.ShortDesc, 
		      ExpectedMD5, string(".gz"));
      Status = StatDone;
      Complete = false;
      Dequeue();
      return;
   } 
   
   // on decompression failure, remove bad versions in partial/
   if(Decompression && Erase) {
      string s = _config->FindDir("Dir::State::lists") + "partial/";
      s += URItoFileName(RealURI);
      unlink(s.c_str());
   }

   Item::Failed(Message,Cnf);
}


// AcqIndex::Done - Finished a fetch					/*{{{*/
// ---------------------------------------------------------------------
/* This goes through a number of states.. On the initial fetch the
   method could possibly return an alternate filename which points
   to the uncompressed version of the file. If this is so the file
   is copied into the partial directory. In all other cases the file
   is decompressed with a gzip uri. */
void pkgAcqIndex::Done(string Message,unsigned long Size,string MD5,
		       pkgAcquire::MethodConfig *Cfg)
{
   Item::Done(Message,Size,MD5,Cfg);

   if (Decompression == true)
   {
      if (_config->FindB("Debug::pkgAcquire::Auth", false))
      {
         std::cerr << std::endl << RealURI << ": Computed MD5: " << MD5;
         std::cerr << "  Expected MD5: " << ExpectedMD5 << std::endl;
      }

      if (MD5.empty())
      {
         MD5Summation sum;
         FileFd Fd(DestFile, FileFd::ReadOnly);
         sum.AddFD(Fd.Fd(), Fd.Size());
         Fd.Close();
         MD5 = (string)sum.Result();
      }

      if (!ExpectedMD5.empty() && MD5 != ExpectedMD5)
      {
         Status = StatAuthError;
         ErrorText = _("MD5Sum mismatch");
         Rename(DestFile,DestFile + ".FAILED");
         return;
      }
      // Done, move it into position
      string FinalFile = _config->FindDir("Dir::State::lists");
      FinalFile += URItoFileName(RealURI);
      Rename(DestFile,FinalFile);
      chmod(FinalFile.c_str(),0644);
      
      /* We restore the original name to DestFile so that the clean operation
         will work OK */
      DestFile = _config->FindDir("Dir::State::lists") + "partial/";
      DestFile += URItoFileName(RealURI);
      
      // Remove the compressed version.
      if (Erase == true)
	 unlink(DestFile.c_str());
      return;
   }

   Erase = false;
   Complete = true;
   
   // Handle the unzipd case
   string FileName = LookupTag(Message,"Alt-Filename");
   if (FileName.empty() == false)
   {
      // The files timestamp matches
      if (StringToBool(LookupTag(Message,"Alt-IMS-Hit"),false) == true)
	 return;

      Decompression = true;
      Local = true;
      DestFile += ".decomp";
      Desc.URI = "copy:" + FileName;
      QueueURI(Desc);
      Mode = "copy";
      return;
   }

   FileName = LookupTag(Message,"Filename");
   if (FileName.empty() == true)
   {
      Status = StatError;
      ErrorText = "Method gave a blank filename";
   }
   
   // The files timestamp matches
   if (StringToBool(LookupTag(Message,"IMS-Hit"),false) == true)
      return;

   if (FileName == DestFile)
      Erase = true;
   else
      Local = true;
   
   string compExt = Desc.URI.substr(Desc.URI.size()-3);
   char *decompProg;
   if(compExt == "bz2") 
      decompProg = "bzip2";
   else if(compExt == ".gz") 
      decompProg = "gzip";
   else {
      _error->Error("Unsupported extension: %s", compExt.c_str());
      return;
   }

   Decompression = true;
   DestFile += ".decomp";
   Desc.URI = string(decompProg) + ":" + FileName;
   QueueURI(Desc);
   Mode = decompProg;
}

// AcqIndexTrans::pkgAcqIndexTrans - Constructor			/*{{{*/
// ---------------------------------------------------------------------
/* The Translation file is added to the queue */
pkgAcqIndexTrans::pkgAcqIndexTrans(pkgAcquire *Owner,
			    string URI,string URIDesc,string ShortDesc) :
                      pkgAcqIndex(Owner, URI, URIDesc, ShortDesc, "", "")
{
}

									/*}}}*/
// AcqIndexTrans::Failed - Silence failure messages for missing files	/*{{{*/
// ---------------------------------------------------------------------
/* */
void pkgAcqIndexTrans::Failed(string Message,pkgAcquire::MethodConfig *Cnf)
{
   if (Cnf->LocalOnly == true || 
       StringToBool(LookupTag(Message,"Transient-Failure"),false) == false)
   {      
      // Ignore this
      Status = StatDone;
      Complete = false;
      Dequeue();
      return;
   }
   
   Item::Failed(Message,Cnf);
}
									/*}}}*/

pkgAcqMetaSig::pkgAcqMetaSig(pkgAcquire *Owner,
			     string URI,string URIDesc,string ShortDesc,
			     string MetaIndexURI, string MetaIndexURIDesc,
			     string MetaIndexShortDesc,
			     const vector<IndexTarget*>* IndexTargets,
			     indexRecords* MetaIndexParser) :
   Item(Owner), RealURI(URI), MetaIndexURI(MetaIndexURI),
   MetaIndexURIDesc(MetaIndexURIDesc), MetaIndexShortDesc(MetaIndexShortDesc),
   MetaIndexParser(MetaIndexParser), IndexTargets(IndexTargets)
{
   DestFile = _config->FindDir("Dir::State::lists") + "partial/";
   DestFile += URItoFileName(URI);

   // remove any partial downloaded sig-file in partial/. 
   // it may confuse proxies and is too small to warrant a 
   // partial download anyway
   unlink(DestFile.c_str());

   // Create the item
   Desc.Description = URIDesc;
   Desc.Owner = this;
   Desc.ShortDesc = ShortDesc;
   Desc.URI = URI;
   
      
   string Final = _config->FindDir("Dir::State::lists");
   Final += URItoFileName(RealURI);
   struct stat Buf;
   if (stat(Final.c_str(),&Buf) == 0)
   {
      // File was already in place.  It needs to be re-verified
      // because Release might have changed, so Move it into partial
      Rename(Final,DestFile);
   }

   QueueURI(Desc);
}
									/*}}}*/
// pkgAcqMetaSig::Custom600Headers - Insert custom request headers	/*{{{*/
// ---------------------------------------------------------------------
/* The only header we use is the last-modified header. */
string pkgAcqMetaSig::Custom600Headers()
{
   struct stat Buf;
   if (stat(DestFile.c_str(),&Buf) != 0)
      return "\nIndex-File: true";

   return "\nIndex-File: true\nLast-Modified: " + TimeRFC1123(Buf.st_mtime);
}

void pkgAcqMetaSig::Done(string Message,unsigned long Size,string MD5,
			 pkgAcquire::MethodConfig *Cfg)
{
   Item::Done(Message,Size,MD5,Cfg);

   string FileName = LookupTag(Message,"Filename");
   if (FileName.empty() == true)
   {
      Status = StatError;
      ErrorText = "Method gave a blank filename";
      return;
   }

   if (FileName != DestFile)
   {
      // We have to copy it into place
      Local = true;
      Desc.URI = "copy:" + FileName;
      QueueURI(Desc);
      return;
   }

   Complete = true;

   // queue a pkgAcqMetaIndex to be verified against the sig we just retrieved
   new pkgAcqMetaIndex(Owner, MetaIndexURI, MetaIndexURIDesc, MetaIndexShortDesc,
		       DestFile, IndexTargets, MetaIndexParser);

}
									/*}}}*/
void pkgAcqMetaSig::Failed(string Message,pkgAcquire::MethodConfig *Cnf)
{
   string Final = _config->FindDir("Dir::State::lists") + URItoFileName(RealURI);

   // if we get a network error we fail gracefully
   if(Status == StatTransientNetworkError)
   {
      Item::Failed(Message,Cnf);
      // move the sigfile back on network failures (and re-authenticated?)
      if(FileExists(DestFile))
 	 Rename(DestFile,Final);

      // set the status back to , Item::Failed likes to reset it
      Status = pkgAcquire::Item::StatTransientNetworkError;
      return;
   }

   // Delete any existing sigfile when the acquire failed
   unlink(Final.c_str());

   // queue a pkgAcqMetaIndex with no sigfile
   new pkgAcqMetaIndex(Owner, MetaIndexURI, MetaIndexURIDesc, MetaIndexShortDesc,
		       "", IndexTargets, MetaIndexParser);

   if (Cnf->LocalOnly == true || 
       StringToBool(LookupTag(Message,"Transient-Failure"),false) == false)
   {      
      // Ignore this
      Status = StatDone;
      Complete = false;
      Dequeue();
      return;
   }
   
   Item::Failed(Message,Cnf);
}

pkgAcqMetaIndex::pkgAcqMetaIndex(pkgAcquire *Owner,
				 string URI,string URIDesc,string ShortDesc,
				 string SigFile,
				 const vector<struct IndexTarget*>* IndexTargets,
				 indexRecords* MetaIndexParser) :
   Item(Owner), RealURI(URI), SigFile(SigFile), AuthPass(false),
   MetaIndexParser(MetaIndexParser), IndexTargets(IndexTargets), IMSHit(false)
{
   DestFile = _config->FindDir("Dir::State::lists") + "partial/";
   DestFile += URItoFileName(URI);

   // Create the item
   Desc.Description = URIDesc;
   Desc.Owner = this;
   Desc.ShortDesc = ShortDesc;
   Desc.URI = URI;

   QueueURI(Desc);
}

									/*}}}*/
// pkgAcqMetaIndex::Custom600Headers - Insert custom request headers	/*{{{*/
// ---------------------------------------------------------------------
/* The only header we use is the last-modified header. */
string pkgAcqMetaIndex::Custom600Headers()
{
   string Final = _config->FindDir("Dir::State::lists");
   Final += URItoFileName(RealURI);
   
   struct stat Buf;
   if (stat(Final.c_str(),&Buf) != 0)
      return "\nIndex-File: true";
   
   return "\nIndex-File: true\nLast-Modified: " + TimeRFC1123(Buf.st_mtime);
}

void pkgAcqMetaIndex::Done(string Message,unsigned long Size,string MD5,
			   pkgAcquire::MethodConfig *Cfg)
{
   Item::Done(Message,Size,MD5,Cfg);

   // MetaIndexes are done in two passes: one to download the
   // metaindex with an appropriate method, and a second to verify it
   // with the gpgv method

   if (AuthPass == true)
   {
      AuthDone(Message);
   }
   else
   {
      RetrievalDone(Message);
      if (!Complete)
         // Still more retrieving to do
         return;

      if (SigFile == "")
      {
         // There was no signature file, so we are finished.  Download
         // the indexes without verification.
         QueueIndexes(false);
      }
      else
      {
         // There was a signature file, so pass it to gpgv for
         // verification

         if (_config->FindB("Debug::pkgAcquire::Auth", false))
            std::cerr << "Metaindex acquired, queueing gpg verification ("
                      << SigFile << "," << DestFile << ")\n";
         AuthPass = true;
         Desc.URI = "gpgv:" + SigFile;
         QueueURI(Desc);
         Mode = "gpgv";
      }
   }
}

void pkgAcqMetaIndex::RetrievalDone(string Message)
{
   // We have just finished downloading a Release file (it is not
   // verified yet)

   string FileName = LookupTag(Message,"Filename");
   if (FileName.empty() == true)
   {
      Status = StatError;
      ErrorText = "Method gave a blank filename";
      return;
   }

   if (FileName != DestFile)
   {
      Local = true;
      Desc.URI = "copy:" + FileName;
      QueueURI(Desc);
      return;
   }

   // see if the download was a IMSHit
   IMSHit = StringToBool(LookupTag(Message,"IMS-Hit"),false);

   Complete = true;

   string FinalFile = _config->FindDir("Dir::State::lists");
   FinalFile += URItoFileName(RealURI);

   // The files timestamp matches
   if (StringToBool(LookupTag(Message,"IMS-Hit"),false) == false)
   {
      // Move it into position
      Rename(DestFile,FinalFile);
   }
   chmod(FinalFile.c_str(),0644);
   DestFile = FinalFile;
}

void pkgAcqMetaIndex::AuthDone(string Message)
{
   // At this point, the gpgv method has succeeded, so there is a
   // valid signature from a key in the trusted keyring.  We
   // perform additional verification of its contents, and use them
   // to verify the indexes we are about to download

   if (!MetaIndexParser->Load(DestFile))
   {
      Status = StatAuthError;
      ErrorText = MetaIndexParser->ErrorText;
      return;
   }

   if (!VerifyVendor(Message))
   {
      return;
   }

   if (_config->FindB("Debug::pkgAcquire::Auth", false))
      std::cerr << "Signature verification succeeded: "
                << DestFile << std::endl;

   // Download further indexes with verification
   QueueIndexes(true);

   // Done, move signature file into position

   string VerifiedSigFile = _config->FindDir("Dir::State::lists") +
      URItoFileName(RealURI) + ".gpg";
   Rename(SigFile,VerifiedSigFile);
   chmod(VerifiedSigFile.c_str(),0644);
}

void pkgAcqMetaIndex::QueueIndexes(bool verify)
{
   for (vector <struct IndexTarget*>::const_iterator Target = IndexTargets->begin();
        Target != IndexTargets->end();
        Target++)
   {
      string ExpectedIndexMD5;
      if (verify)
      {
         const indexRecords::checkSum *Record = MetaIndexParser->Lookup((*Target)->MetaKey);
         if (!Record)
         {
            Status = StatAuthError;
            ErrorText = "Unable to find expected entry  "
               + (*Target)->MetaKey + " in Meta-index file (malformed Release file?)";
            return;
         }
         ExpectedIndexMD5 = Record->MD5Hash;
         if (_config->FindB("Debug::pkgAcquire::Auth", false))
         {
            std::cerr << "Queueing: " << (*Target)->URI << std::endl;
            std::cerr << "Expected MD5: " << ExpectedIndexMD5 << std::endl;
         }
         if (ExpectedIndexMD5.empty())
         {
            Status = StatAuthError;
            ErrorText = "Unable to find MD5 sum for "
               + (*Target)->MetaKey + " in Meta-index file";
            return;
         }
      }
      
      // Queue Packages file (either diff or full packages files, depending
      // on the users option)
      if(_config->FindB("Acquire::PDiffs",true) == true) 
	 new pkgAcqDiffIndex(Owner, (*Target)->URI, (*Target)->Description,
			     (*Target)->ShortDesc, ExpectedIndexMD5);
      else 
	 new pkgAcqIndex(Owner, (*Target)->URI, (*Target)->Description,
			    (*Target)->ShortDesc, ExpectedIndexMD5);
   }
}

bool pkgAcqMetaIndex::VerifyVendor(string Message)
{
//    // Maybe this should be made available from above so we don't have
//    // to read and parse it every time?
//    pkgVendorList List;
//    List.ReadMainList();

//    const Vendor* Vndr = NULL;
//    for (std::vector<string>::const_iterator I = GPGVOutput.begin(); I != GPGVOutput.end(); I++)
//    {
//       string::size_type pos = (*I).find("VALIDSIG ");
//       if (_config->FindB("Debug::Vendor", false))
//          std::cerr << "Looking for VALIDSIG in \"" << (*I) << "\": pos " << pos 
//                    << std::endl;
//       if (pos != std::string::npos)
//       {
//          string Fingerprint = (*I).substr(pos+sizeof("VALIDSIG"));
//          if (_config->FindB("Debug::Vendor", false))
//             std::cerr << "Looking for \"" << Fingerprint << "\" in vendor..." <<
//                std::endl;
//          Vndr = List.FindVendor(Fingerprint) != "";
//          if (Vndr != NULL);
//          break;
//       }
//    }
   string::size_type pos;

   // check for missing sigs (that where not fatal because otherwise we had
   // bombed earlier)
   string missingkeys;
   string msg = _("There is no public key available for the "
		  "following key IDs:\n");
   pos = Message.find("NO_PUBKEY ");
   if (pos != std::string::npos)
   {
      string::size_type start = pos+strlen("NO_PUBKEY ");
      string Fingerprint = Message.substr(start, Message.find("\n")-start);
      missingkeys += (Fingerprint);
   }
   if(!missingkeys.empty())
      _error->Warning("%s", string(msg+missingkeys).c_str());

   string Transformed = MetaIndexParser->GetExpectedDist();

   if (Transformed == "../project/experimental")
   {
      Transformed = "experimental";
   }

   pos = Transformed.rfind('/');
   if (pos != string::npos)
   {
      Transformed = Transformed.substr(0, pos);
   }

   if (Transformed == ".")
   {
      Transformed = "";
   }

   if (_config->FindB("Debug::pkgAcquire::Auth", false)) 
   {
      std::cerr << "Got Codename: " << MetaIndexParser->GetDist() << std::endl;
      std::cerr << "Expecting Dist: " << MetaIndexParser->GetExpectedDist() << std::endl;
      std::cerr << "Transformed Dist: " << Transformed << std::endl;
   }

   if (MetaIndexParser->CheckDist(Transformed) == false)
   {
      // This might become fatal one day
//       Status = StatAuthError;
//       ErrorText = "Conflicting distribution; expected "
//          + MetaIndexParser->GetExpectedDist() + " but got "
//          + MetaIndexParser->GetDist();
//       return false;
      if (!Transformed.empty())
      {
         _error->Warning("Conflicting distribution: %s (expected %s but got %s)",
                         Desc.Description.c_str(),
                         Transformed.c_str(),
                         MetaIndexParser->GetDist().c_str());
      }
   }

   return true;
}
       								/*}}}*/
// pkgAcqMetaIndex::Failed - no Release file present or no signature
//      file present	                                        /*{{{*/
// ---------------------------------------------------------------------
/* */
void pkgAcqMetaIndex::Failed(string Message,pkgAcquire::MethodConfig *Cnf)
{
   if (AuthPass == true)
   {
      // if we fail the authentication but got the file via a IMS-Hit 
      // this means that the file wasn't downloaded and that it might be
      // just stale (server problem, proxy etc). we delete what we have
      // queue it again without i-m-s 
      // alternatively we could just unlink the file and let the user try again
      if (IMSHit)
      {
	 Complete = false;
	 Local = false;
	 AuthPass = false;
	 unlink(DestFile.c_str());

	 DestFile = _config->FindDir("Dir::State::lists") + "partial/";
	 DestFile += URItoFileName(RealURI);
	 Desc.URI = RealURI;
	 QueueURI(Desc);
	 return;
      }

      // gpgv method failed 
      _error->Warning("GPG error: %s: %s",
                      Desc.Description.c_str(),
                      LookupTag(Message,"Message").c_str());

   }

   // No Release file was present, or verification failed, so fall
   // back to queueing Packages files without verification
   QueueIndexes(false);
}

									/*}}}*/

// AcqArchive::AcqArchive - Constructor					/*{{{*/
// ---------------------------------------------------------------------
/* This just sets up the initial fetch environment and queues the first
   possibilitiy */
pkgAcqArchive::pkgAcqArchive(pkgAcquire *Owner,pkgSourceList *Sources,
			     pkgRecords *Recs,pkgCache::VerIterator const &Version,
			     string &StoreFilename) :
               Item(Owner), Version(Version), Sources(Sources), Recs(Recs), 
               StoreFilename(StoreFilename), Vf(Version.FileList()), 
	       Trusted(false)
{
   Retries = _config->FindI("Acquire::Retries",0);

   if (Version.Arch() == 0)
   {
      _error->Error(_("I wasn't able to locate a file for the %s package. "
		      "This might mean you need to manually fix this package. "
		      "(due to missing arch)"),
		    Version.ParentPkg().Name());
      return;
   }
   
   /* We need to find a filename to determine the extension. We make the
      assumption here that all the available sources for this version share
      the same extension.. */
   // Skip not source sources, they do not have file fields.
   for (; Vf.end() == false; Vf++)
   {
      if ((Vf.File()->Flags & pkgCache::Flag::NotSource) != 0)
	 continue;
      break;
   }
   
   // Does not really matter here.. we are going to fail out below
   if (Vf.end() != true)
   {     
      // If this fails to get a file name we will bomb out below.
      pkgRecords::Parser &Parse = Recs->Lookup(Vf);
      if (_error->PendingError() == true)
	 return;
            
      // Generate the final file name as: package_version_arch.foo
      StoreFilename = QuoteString(Version.ParentPkg().Name(),"_:") + '_' +
	              QuoteString(Version.VerStr(),"_:") + '_' +
     	              QuoteString(Version.Arch(),"_:.") + 
	              "." + flExtension(Parse.FileName());
   }

   // check if we have one trusted source for the package. if so, switch
   // to "TrustedOnly" mode
   for (pkgCache::VerFileIterator i = Version.FileList(); i.end() == false; i++)
   {
      pkgIndexFile *Index;
      if (Sources->FindIndex(i.File(),Index) == false)
         continue;
      if (_config->FindB("Debug::pkgAcquire::Auth", false))
      {
         std::cerr << "Checking index: " << Index->Describe()
                   << "(Trusted=" << Index->IsTrusted() << ")\n";
      }
      if (Index->IsTrusted()) {
         Trusted = true;
	 break;
      }
   }

   // "allow-unauthenticated" restores apts old fetching behaviour
   // that means that e.g. unauthenticated file:// uris are higher
   // priority than authenticated http:// uris
   if (_config->FindB("APT::Get::AllowUnauthenticated",false) == true)
      Trusted = false;

   // Select a source
   if (QueueNext() == false && _error->PendingError() == false)
      _error->Error(_("I wasn't able to locate file for the %s package. "
		    "This might mean you need to manually fix this package."),
		    Version.ParentPkg().Name());
}
									/*}}}*/
// AcqArchive::QueueNext - Queue the next file source			/*{{{*/
// ---------------------------------------------------------------------
/* This queues the next available file version for download. It checks if
   the archive is already available in the cache and stashs the MD5 for
   checking later. */
bool pkgAcqArchive::QueueNext()
{   
   for (; Vf.end() == false; Vf++)
   {
      // Ignore not source sources
      if ((Vf.File()->Flags & pkgCache::Flag::NotSource) != 0)
	 continue;

      // Try to cross match against the source list
      pkgIndexFile *Index;
      if (Sources->FindIndex(Vf.File(),Index) == false)
	    continue;
      
      // only try to get a trusted package from another source if that source
      // is also trusted
      if(Trusted && !Index->IsTrusted()) 
	 continue;

      // Grab the text package record
      pkgRecords::Parser &Parse = Recs->Lookup(Vf);
      if (_error->PendingError() == true)
	 return false;
      
      string PkgFile = Parse.FileName();
      MD5 = Parse.MD5Hash();
      if (PkgFile.empty() == true)
	 return _error->Error(_("The package index files are corrupted. No Filename: "
			      "field for package %s."),
			      Version.ParentPkg().Name());

      Desc.URI = Index->ArchiveURI(PkgFile);
      Desc.Description = Index->ArchiveInfo(Version);
      Desc.Owner = this;
      Desc.ShortDesc = Version.ParentPkg().Name();

      // See if we already have the file. (Legacy filenames)
      FileSize = Version->Size;
      string FinalFile = _config->FindDir("Dir::Cache::Archives") + flNotDir(PkgFile);
      struct stat Buf;
      if (stat(FinalFile.c_str(),&Buf) == 0)
      {
	 // Make sure the size matches
	 if ((unsigned)Buf.st_size == Version->Size)
	 {
	    Complete = true;
	    Local = true;
	    Status = StatDone;
	    StoreFilename = DestFile = FinalFile;
	    return true;
	 }
	 
	 /* Hmm, we have a file and its size does not match, this means it is
	    an old style mismatched arch */
	 unlink(FinalFile.c_str());
      }

      // Check it again using the new style output filenames
      FinalFile = _config->FindDir("Dir::Cache::Archives") + flNotDir(StoreFilename);
      if (stat(FinalFile.c_str(),&Buf) == 0)
      {
	 // Make sure the size matches
	 if ((unsigned)Buf.st_size == Version->Size)
	 {
	    Complete = true;
	    Local = true;
	    Status = StatDone;
	    StoreFilename = DestFile = FinalFile;
	    return true;
	 }
	 
	 /* Hmm, we have a file and its size does not match, this shouldnt
	    happen.. */
	 unlink(FinalFile.c_str());
      }

      DestFile = _config->FindDir("Dir::Cache::Archives") + "partial/" + flNotDir(StoreFilename);
      
      // Check the destination file
      if (stat(DestFile.c_str(),&Buf) == 0)
      {
	 // Hmm, the partial file is too big, erase it
	 if ((unsigned)Buf.st_size > Version->Size)
	    unlink(DestFile.c_str());
	 else
	    PartialSize = Buf.st_size;
      }
      
      // Create the item
      Local = false;
      Desc.URI = Index->ArchiveURI(PkgFile);
      Desc.Description = Index->ArchiveInfo(Version);
      Desc.Owner = this;
      Desc.ShortDesc = Version.ParentPkg().Name();
      QueueURI(Desc);

      Vf++;
      return true;
   }
   return false;
}   
									/*}}}*/
// AcqArchive::Done - Finished fetching					/*{{{*/
// ---------------------------------------------------------------------
/* */
void pkgAcqArchive::Done(string Message,unsigned long Size,string Md5Hash,
			 pkgAcquire::MethodConfig *Cfg)
{
   Item::Done(Message,Size,Md5Hash,Cfg);
   
   // Check the size
   if (Size != Version->Size)
   {
      Status = StatError;
      ErrorText = _("Size mismatch");
      return;
   }
   
   // Check the md5
   if (Md5Hash.empty() == false && MD5.empty() == false)
   {
      if (Md5Hash != MD5)
      {
	 Status = StatError;
	 ErrorText = _("MD5Sum mismatch");
	 if(FileExists(DestFile))
	    Rename(DestFile,DestFile + ".FAILED");
	 return;
      }
   }

   // Grab the output filename
   string FileName = LookupTag(Message,"Filename");
   if (FileName.empty() == true)
   {
      Status = StatError;
      ErrorText = "Method gave a blank filename";
      return;
   }

   Complete = true;

   // Reference filename
   if (FileName != DestFile)
   {
      StoreFilename = DestFile = FileName;
      Local = true;
      return;
   }
   
   // Done, move it into position
   string FinalFile = _config->FindDir("Dir::Cache::Archives");
   FinalFile += flNotDir(StoreFilename);
   Rename(DestFile,FinalFile);
   
   StoreFilename = DestFile = FinalFile;
   Complete = true;
}
									/*}}}*/
// AcqArchive::Failed - Failure handler					/*{{{*/
// ---------------------------------------------------------------------
/* Here we try other sources */
void pkgAcqArchive::Failed(string Message,pkgAcquire::MethodConfig *Cnf)
{
   ErrorText = LookupTag(Message,"Message");
   
   /* We don't really want to retry on failed media swaps, this prevents 
      that. An interesting observation is that permanent failures are not
      recorded. */
   if (Cnf->Removable == true && 
       StringToBool(LookupTag(Message,"Transient-Failure"),false) == true)
   {
      // Vf = Version.FileList();
      while (Vf.end() == false) Vf++;
      StoreFilename = string();
      Item::Failed(Message,Cnf);
      return;
   }
   
   if (QueueNext() == false)
   {
      // This is the retry counter
      if (Retries != 0 &&
	  Cnf->LocalOnly == false &&
	  StringToBool(LookupTag(Message,"Transient-Failure"),false) == true)
      {
	 Retries--;
	 Vf = Version.FileList();
	 if (QueueNext() == true)
	    return;
      }
      
      StoreFilename = string();
      Item::Failed(Message,Cnf);
   }
}
									/*}}}*/
// AcqArchive::IsTrusted - Determine whether this archive comes from a
// trusted source							/*{{{*/
// ---------------------------------------------------------------------
bool pkgAcqArchive::IsTrusted()
{
   return Trusted;
}

// AcqArchive::Finished - Fetching has finished, tidy up		/*{{{*/
// ---------------------------------------------------------------------
/* */
void pkgAcqArchive::Finished()
{
   if (Status == pkgAcquire::Item::StatDone &&
       Complete == true)
      return;
   StoreFilename = string();
}
									/*}}}*/

// AcqFile::pkgAcqFile - Constructor					/*{{{*/
// ---------------------------------------------------------------------
/* The file is added to the queue */
pkgAcqFile::pkgAcqFile(pkgAcquire *Owner,string URI,string MD5,
		       unsigned long Size,string Dsc,string ShortDesc,
		       const string &DestDir, const string &DestFilename) :
                       Item(Owner), Md5Hash(MD5)
{
   Retries = _config->FindI("Acquire::Retries",0);
   
   if(!DestFilename.empty())
      DestFile = DestFilename;
   else if(!DestDir.empty())
      DestFile = DestDir + "/" + flNotDir(URI);
   else
      DestFile = flNotDir(URI);

   // Create the item
   Desc.URI = URI;
   Desc.Description = Dsc;
   Desc.Owner = this;

   // Set the short description to the archive component
   Desc.ShortDesc = ShortDesc;
      
   // Get the transfer sizes
   FileSize = Size;
   struct stat Buf;
   if (stat(DestFile.c_str(),&Buf) == 0)
   {
      // Hmm, the partial file is too big, erase it
      if ((unsigned)Buf.st_size > Size)
	 unlink(DestFile.c_str());
      else
	 PartialSize = Buf.st_size;
   }

   QueueURI(Desc);
}
									/*}}}*/
// AcqFile::Done - Item downloaded OK					/*{{{*/
// ---------------------------------------------------------------------
/* */
void pkgAcqFile::Done(string Message,unsigned long Size,string MD5,
		      pkgAcquire::MethodConfig *Cnf)
{
   // Check the md5
   if (Md5Hash.empty() == false && MD5.empty() == false)
   {
      if (Md5Hash != MD5)
      {
	 Status = StatError;
	 ErrorText = "MD5Sum mismatch";
	 Rename(DestFile,DestFile + ".FAILED");
	 return;
      }
   }
   
   Item::Done(Message,Size,MD5,Cnf);

   string FileName = LookupTag(Message,"Filename");
   if (FileName.empty() == true)
   {
      Status = StatError;
      ErrorText = "Method gave a blank filename";
      return;
   }

   Complete = true;
   
   // The files timestamp matches
   if (StringToBool(LookupTag(Message,"IMS-Hit"),false) == true)
      return;
   
   // We have to copy it into place
   if (FileName != DestFile)
   {
      Local = true;
      if (_config->FindB("Acquire::Source-Symlinks",true) == false ||
	  Cnf->Removable == true)
      {
	 Desc.URI = "copy:" + FileName;
	 QueueURI(Desc);
	 return;
      }
      
      // Erase the file if it is a symlink so we can overwrite it
      struct stat St;
      if (lstat(DestFile.c_str(),&St) == 0)
      {
	 if (S_ISLNK(St.st_mode) != 0)
	    unlink(DestFile.c_str());
      }
      
      // Symlink the file
      if (symlink(FileName.c_str(),DestFile.c_str()) != 0)
      {
	 ErrorText = "Link to " + DestFile + " failure ";
	 Status = StatError;
	 Complete = false;
      }      
   }
}
									/*}}}*/
// AcqFile::Failed - Failure handler					/*{{{*/
// ---------------------------------------------------------------------
/* Here we try other sources */
void pkgAcqFile::Failed(string Message,pkgAcquire::MethodConfig *Cnf)
{
   ErrorText = LookupTag(Message,"Message");
   
   // This is the retry counter
   if (Retries != 0 &&
       Cnf->LocalOnly == false &&
       StringToBool(LookupTag(Message,"Transient-Failure"),false) == true)
   {
      Retries--;
      QueueURI(Desc);
      return;
   }
   
   Item::Failed(Message,Cnf);
}
									/*}}}*/<|MERGE_RESOLUTION|>--- conflicted
+++ resolved
@@ -13,9 +13,6 @@
    ##################################################################### */
 									/*}}}*/
 // Include Files							/*{{{*/
-#ifdef __GNUG__
-#pragma implementation "apt-pkg/acquire-item.h"
-#endif
 #include <apt-pkg/acquire-item.h>
 #include <apt-pkg/configuration.h>
 #include <apt-pkg/sourcelist.h>
@@ -78,7 +75,7 @@
 	 Dequeue();
 	 return;
       }
-
+      
       Status = StatError;
       Dequeue();
    }   
@@ -270,7 +267,6 @@
 	 }
       }
 
-<<<<<<< HEAD
       // no information how to get the patches, bail out
       if(!found) 
       {
@@ -282,15 +278,6 @@
       else 
       {
 	 // queue the diffs
-=======
-      // we have something, queue the next diff
-      if(found) 
-      {
-	 // queue the diffs
-	int last_space = Description.rfind(" ");
-	if(last_space != string::npos)
-	  Description.erase(last_space, Description.size()-last_space);
->>>>>>> 0be7a32e
 	 new pkgAcqIndexDiffs(Owner, RealURI, Description, Desc.ShortDesc,
 			      ExpectedMD5, available_patches);
 	 Complete = false;
@@ -300,14 +287,6 @@
       }
    }
 
-<<<<<<< HEAD
-=======
-   // Nothing found, report and return false
-   // Failing here is ok, if we return false later, the full
-   // IndexFile is queued
-   if(Debug)
-      std::clog << "Can't find a patch in the index file" << std::endl;
->>>>>>> 0be7a32e
    return false;
 }
 
@@ -374,11 +353,7 @@
 
    Debug = _config->FindB("Debug::pkgAcquire::Diffs",false);
 
-<<<<<<< HEAD
    Desc.Description = URIDesc;
-=======
-   Description = URIDesc;
->>>>>>> 0be7a32e
    Desc.Owner = this;
    Desc.ShortDesc = ShortDesc;
 
@@ -487,11 +462,7 @@
 
    // queue the right diff
    Desc.URI = string(RealURI) + ".diff/" + available_patches[0].file + ".gz";
-<<<<<<< HEAD
    Desc.Description = available_patches[0].file + string(".pdiff");
-=======
-   Desc.Description = Description + " " + available_patches[0].file + string(".pdiff");
->>>>>>> 0be7a32e
 
    DestFile = _config->FindDir("Dir::State::lists") + "partial/";
    DestFile += URItoFileName(RealURI + ".diff/" + available_patches[0].file);
@@ -880,7 +851,7 @@
    if(Status == StatTransientNetworkError)
    {
       Item::Failed(Message,Cnf);
-      // move the sigfile back on network failures (and re-authenticated?)
+      // move the sigfile back on transient network failures 
       if(FileExists(DestFile))
  	 Rename(DestFile,Final);
 
