--- conflicted
+++ resolved
@@ -1016,13 +1016,13 @@
    if (comprExt == "uncompressed")
    {
       Desc.URI = URI;
-<<<<<<< HEAD
       if(Target)
          MetaKey = string(Target->MetaKey);
    }
    else
    {
       Desc.URI = URI + '.' + comprExt;
+      DestFile = DestFile + '.' + comprExt;
       if(Target)
          MetaKey = string(Target->MetaKey) + '.' + comprExt;
    }
@@ -1035,11 +1035,6 @@
          FileSize = Record->Size;
       
       InitByHashIfNeeded(MetaKey);
-=======
-   else {
-      Desc.URI = URI + '.' + comprExt;
-      DestFile = DestFile + '.' + comprExt;
->>>>>>> e359fe10
    }
 
    Desc.Description = URIDesc;
