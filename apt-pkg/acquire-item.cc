// -*- mode: cpp; mode: fold -*-
// Description								/*{{{*/
// $Id: acquire-item.cc,v 1.46.2.9 2004/01/16 18:51:11 mdz Exp $
/* ######################################################################

   Acquire Item - Item to acquire

   Each item can download to exactly one file at a time. This means you
   cannot create an item that fetches two uri's to two files at the same 
   time. The pkgAcqIndex class creates a second class upon instantiation
   to fetch the other index files because of this.

   ##################################################################### */
									/*}}}*/
// Include Files							/*{{{*/
#include <apt-pkg/acquire-item.h>
#include <apt-pkg/configuration.h>
#include <apt-pkg/aptconfiguration.h>
#include <apt-pkg/sourcelist.h>
#include <apt-pkg/vendorlist.h>
#include <apt-pkg/error.h>
#include <apt-pkg/strutl.h>
#include <apt-pkg/fileutl.h>
#include <apt-pkg/md5.h>
#include <apt-pkg/sha1.h>
#include <apt-pkg/tagfile.h>

#include <apti18n.h>
    
#include <sys/stat.h>
#include <unistd.h>
#include <errno.h>
#include <string>
#include <sstream>
#include <stdio.h>
#include <ctime>
									/*}}}*/

using namespace std;

// Acquire::Item::Item - Constructor					/*{{{*/
// ---------------------------------------------------------------------
/* */
pkgAcquire::Item::Item(pkgAcquire *Owner) : Owner(Owner), FileSize(0),
                       PartialSize(0), Mode(0), ID(0), Complete(false), 
                       Local(false), QueueCounter(0)
{
   Owner->Add(this);
   Status = StatIdle;
}
									/*}}}*/
// Acquire::Item::~Item - Destructor					/*{{{*/
// ---------------------------------------------------------------------
/* */
pkgAcquire::Item::~Item()
{
   Owner->Remove(this);
}
									/*}}}*/
// Acquire::Item::Failed - Item failed to download			/*{{{*/
// ---------------------------------------------------------------------
/* We return to an idle state if there are still other queues that could
   fetch this object */
void pkgAcquire::Item::Failed(string Message,pkgAcquire::MethodConfig *Cnf)
{
   Status = StatIdle;
   ErrorText = LookupTag(Message,"Message");
   UsedMirror =  LookupTag(Message,"UsedMirror");
   if (QueueCounter <= 1)
   {
      /* This indicates that the file is not available right now but might
         be sometime later. If we do a retry cycle then this should be
	 retried [CDROMs] */
      if (Cnf->LocalOnly == true &&
	  StringToBool(LookupTag(Message,"Transient-Failure"),false) == true)
      {
	 Status = StatIdle;
	 Dequeue();
	 return;
      }

      Status = StatError;
      Dequeue();
   }   

   // report mirror failure back to LP if we actually use a mirror
   string FailReason = LookupTag(Message, "FailReason");
   if(FailReason.size() != 0)
      ReportMirrorFailure(FailReason);
   else
      ReportMirrorFailure(ErrorText);
}
									/*}}}*/
// Acquire::Item::Start - Item has begun to download			/*{{{*/
// ---------------------------------------------------------------------
/* Stash status and the file size. Note that setting Complete means 
   sub-phases of the acquire process such as decompresion are operating */
void pkgAcquire::Item::Start(string /*Message*/,unsigned long Size)
{
   Status = StatFetching;
   if (FileSize == 0 && Complete == false)
      FileSize = Size;
}
									/*}}}*/
// Acquire::Item::Done - Item downloaded OK				/*{{{*/
// ---------------------------------------------------------------------
/* */
void pkgAcquire::Item::Done(string Message,unsigned long Size,string Hash,
			    pkgAcquire::MethodConfig *Cnf)
{
   // We just downloaded something..
   string FileName = LookupTag(Message,"Filename");
   UsedMirror =  LookupTag(Message,"UsedMirror");
   if (Complete == false && !Local && FileName == DestFile)
   {
      if (Owner->Log != 0)
	 Owner->Log->Fetched(Size,atoi(LookupTag(Message,"Resume-Point","0").c_str()));
   }

   if (FileSize == 0)
      FileSize= Size;
   Status = StatDone;
   ErrorText = string();
   Owner->Dequeue(this);
}
									/*}}}*/
// Acquire::Item::Rename - Rename a file				/*{{{*/
// ---------------------------------------------------------------------
/* This helper function is used by alot of item methods as thier final
   step */
void pkgAcquire::Item::Rename(string From,string To)
{
   if (rename(From.c_str(),To.c_str()) != 0)
   {
      char S[300];
      snprintf(S,sizeof(S),_("rename failed, %s (%s -> %s)."),strerror(errno),
	      From.c_str(),To.c_str());
      Status = StatError;
      ErrorText = S;
   }   
}
									/*}}}*/

void pkgAcquire::Item::ReportMirrorFailure(string FailCode)
{
   // we only act if a mirror was used at all
   if(UsedMirror.empty())
      return;
#if 0
   std::cerr << "\nReportMirrorFailure: " 
	     << UsedMirror
	     << " Uri: " << DescURI()
	     << " FailCode: " 
	     << FailCode << std::endl;
#endif
   const char *Args[40];
   unsigned int i = 0;
   string report = _config->Find("Methods::Mirror::ProblemReporting", 
				 "/usr/lib/apt/apt-report-mirror-failure");
   if(!FileExists(report))
      return;
   Args[i++] = report.c_str();
   Args[i++] = UsedMirror.c_str();
   Args[i++] = DescURI().c_str();
   Args[i++] = FailCode.c_str();
   Args[i++] = NULL;
   pid_t pid = ExecFork();
   if(pid < 0) 
   {
      _error->Error("ReportMirrorFailure Fork failed");
      return;
   }
   else if(pid == 0) 
   {
      execvp(Args[0], (char**)Args);
      std::cerr << "Could not exec " << Args[0] << std::endl;
      _exit(100);
   }
   if(!ExecWait(pid, "report-mirror-failure")) 
   {
      _error->Warning("Couldn't report problem to '%s'",
		      _config->Find("Methods::Mirror::ProblemReporting").c_str());
   }
}

// AcqDiffIndex::AcqDiffIndex - Constructor				/*{{{*/
// ---------------------------------------------------------------------
/* Get the DiffIndex file first and see if there are patches availabe 
 * If so, create a pkgAcqIndexDiffs fetcher that will get and apply the
 * patches. If anything goes wrong in that process, it will fall back to
 * the original packages file
 */
pkgAcqDiffIndex::pkgAcqDiffIndex(pkgAcquire *Owner,
				 string URI,string URIDesc,string ShortDesc,
				 HashString ExpectedHash)
   : Item(Owner), RealURI(URI), ExpectedHash(ExpectedHash),
     Description(URIDesc)
{
   
   Debug = _config->FindB("Debug::pkgAcquire::Diffs",false);

   Desc.Description = URIDesc + "/DiffIndex";
   Desc.Owner = this;
   Desc.ShortDesc = ShortDesc;
   Desc.URI = URI + ".diff/Index";

   DestFile = _config->FindDir("Dir::State::lists") + "partial/";
   DestFile += URItoFileName(URI) + string(".DiffIndex");

   if(Debug)
      std::clog << "pkgAcqDiffIndex: " << Desc.URI << std::endl;

   // look for the current package file
   CurrentPackagesFile = _config->FindDir("Dir::State::lists");
   CurrentPackagesFile += URItoFileName(RealURI);

   // FIXME: this file:/ check is a hack to prevent fetching
   //        from local sources. this is really silly, and
   //        should be fixed cleanly as soon as possible
   if(!FileExists(CurrentPackagesFile) || 
      Desc.URI.substr(0,strlen("file:/")) == "file:/")
   {
      // we don't have a pkg file or we don't want to queue
      if(Debug)
	 std::clog << "No index file, local or canceld by user" << std::endl;
      Failed("", NULL);
      return;
   }

   if(Debug) 
      std::clog << "pkgAcqIndexDiffs::pkgAcqIndexDiffs(): " 
		<< CurrentPackagesFile << std::endl;
   
   QueueURI(Desc);

}
									/*}}}*/
// AcqIndex::Custom600Headers - Insert custom request headers		/*{{{*/
// ---------------------------------------------------------------------
/* The only header we use is the last-modified header. */
string pkgAcqDiffIndex::Custom600Headers()
{
   string Final = _config->FindDir("Dir::State::lists");
   Final += URItoFileName(RealURI) + string(".IndexDiff");
   
   if(Debug)
      std::clog << "Custom600Header-IMS: " << Final << std::endl;

   struct stat Buf;
   if (stat(Final.c_str(),&Buf) != 0)
      return "\nIndex-File: true";
   
   return "\nIndex-File: true\nLast-Modified: " + TimeRFC1123(Buf.st_mtime);
}
									/*}}}*/
bool pkgAcqDiffIndex::ParseDiffIndex(string IndexDiffFile)		/*{{{*/
{
   if(Debug)
      std::clog << "pkgAcqIndexDiffs::ParseIndexDiff() " << IndexDiffFile 
		<< std::endl;

   pkgTagSection Tags;
   string ServerSha1;
   vector<DiffInfo> available_patches;
   
   FileFd Fd(IndexDiffFile,FileFd::ReadOnly);
   pkgTagFile TF(&Fd);
   if (_error->PendingError() == true)
      return false;

   if(TF.Step(Tags) == true)
   {
      bool found = false;
      DiffInfo d;
      string size;

      string const tmp = Tags.FindS("SHA1-Current");
      std::stringstream ss(tmp);
      ss >> ServerSha1 >> size;
      unsigned long const ServerSize = atol(size.c_str());

      FileFd fd(CurrentPackagesFile, FileFd::ReadOnly);
      SHA1Summation SHA1;
      SHA1.AddFD(fd.Fd(), fd.Size());
      string const local_sha1 = SHA1.Result();

      if(local_sha1 == ServerSha1) 
      {
	 // we have the same sha1 as the server
	 if(Debug)
	    std::clog << "Package file is up-to-date" << std::endl;
	 // set found to true, this will queue a pkgAcqIndexDiffs with
	 // a empty availabe_patches
	 found = true;
      } 
      else 
      {
	 if(Debug)
	    std::clog << "SHA1-Current: " << ServerSha1 << std::endl;

	 // check the historie and see what patches we need
	 string const history = Tags.FindS("SHA1-History");
	 std::stringstream hist(history);
	 while(hist >> d.sha1 >> size >> d.file)
	 {
	    // read until the first match is found
	    // from that point on, we probably need all diffs
	    if(d.sha1 == local_sha1) 
	       found=true;
	    else if (found == false)
	       continue;

	    if(Debug)
	       std::clog << "Need to get diff: " << d.file << std::endl;
	    available_patches.push_back(d);
	 }

	 if (available_patches.empty() == false)
	 {
	    // patching with too many files is rather slow compared to a fast download
	    unsigned long const fileLimit = _config->FindI("Acquire::PDiffs::FileLimit", 0);
	    if (fileLimit != 0 && fileLimit < available_patches.size())
	    {
	       if (Debug)
		  std::clog << "Need " << available_patches.size() << " diffs (Limit is " << fileLimit
			<< ") so fallback to complete download" << std::endl;
	       return false;
	    }

	    // see if the patches are too big
	    found = false; // it was true and it will be true again at the end
	    d = *available_patches.begin();
	    string const firstPatch = d.file;
	    unsigned long patchesSize = 0;
	    std::stringstream patches(Tags.FindS("SHA1-Patches"));
	    while(patches >> d.sha1 >> size >> d.file)
	    {
	       if (firstPatch == d.file)
		  found = true;
	       else if (found == false)
		  continue;

	       patchesSize += atol(size.c_str());
	    }
	    unsigned long const sizeLimit = ServerSize * _config->FindI("Acquire::PDiffs::SizeLimit", 100);
	    if (sizeLimit > 0 && (sizeLimit/100) < patchesSize)
	    {
	       if (Debug)
		  std::clog << "Need " << patchesSize << " bytes (Limit is " << sizeLimit/100
			<< ") so fallback to complete download" << std::endl;
	       return false;
	    }
	 }
      }

      // we have something, queue the next diff
      if(found) 
      {
	 // queue the diffs
	 string::size_type const last_space = Description.rfind(" ");
	 if(last_space != string::npos)
	    Description.erase(last_space, Description.size()-last_space);
	 new pkgAcqIndexDiffs(Owner, RealURI, Description, Desc.ShortDesc,
			      ExpectedHash, ServerSha1, available_patches);
	 Complete = false;
	 Status = StatDone;
	 Dequeue();
	 return true;
      }
   }
   
   // Nothing found, report and return false
   // Failing here is ok, if we return false later, the full
   // IndexFile is queued
   if(Debug)
      std::clog << "Can't find a patch in the index file" << std::endl;
   return false;
}
									/*}}}*/
void pkgAcqDiffIndex::Failed(string Message,pkgAcquire::MethodConfig *Cnf)	/*{{{*/
{
   if(Debug)
      std::clog << "pkgAcqDiffIndex failed: " << Desc.URI << std::endl
		<< "Falling back to normal index file aquire" << std::endl;

   new pkgAcqIndex(Owner, RealURI, Description, Desc.ShortDesc, 
		   ExpectedHash);

   Complete = false;
   Status = StatDone;
   Dequeue();
}
									/*}}}*/
void pkgAcqDiffIndex::Done(string Message,unsigned long Size,string Md5Hash,	/*{{{*/
			   pkgAcquire::MethodConfig *Cnf)
{
   if(Debug)
      std::clog << "pkgAcqDiffIndex::Done(): " << Desc.URI << std::endl;

   Item::Done(Message,Size,Md5Hash,Cnf);

   string FinalFile;
   FinalFile = _config->FindDir("Dir::State::lists")+URItoFileName(RealURI);

   // sucess in downloading the index
   // rename the index
   FinalFile += string(".IndexDiff");
   if(Debug)
      std::clog << "Renaming: " << DestFile << " -> " << FinalFile 
		<< std::endl;
   Rename(DestFile,FinalFile);
   chmod(FinalFile.c_str(),0644);
   DestFile = FinalFile;

   if(!ParseDiffIndex(DestFile))
      return Failed("", NULL);

   Complete = true;
   Status = StatDone;
   Dequeue();
   return;
}
									/*}}}*/
// AcqIndexDiffs::AcqIndexDiffs - Constructor				/*{{{*/
// ---------------------------------------------------------------------
/* The package diff is added to the queue. one object is constructed
 * for each diff and the index
 */
pkgAcqIndexDiffs::pkgAcqIndexDiffs(pkgAcquire *Owner,
				   string URI,string URIDesc,string ShortDesc,
				   HashString ExpectedHash, 
				   string ServerSha1,
				   vector<DiffInfo> diffs)
   : Item(Owner), RealURI(URI), ExpectedHash(ExpectedHash), 
     available_patches(diffs), ServerSha1(ServerSha1)
{
   
   DestFile = _config->FindDir("Dir::State::lists") + "partial/";
   DestFile += URItoFileName(URI);

   Debug = _config->FindB("Debug::pkgAcquire::Diffs",false);

   Description = URIDesc;
   Desc.Owner = this;
   Desc.ShortDesc = ShortDesc;

   if(available_patches.size() == 0) 
   {
      // we are done (yeah!)
      Finish(true);
   }
   else
   {
      // get the next diff
      State = StateFetchDiff;
      QueueNextDiff();
   }
}
									/*}}}*/
void pkgAcqIndexDiffs::Failed(string Message,pkgAcquire::MethodConfig *Cnf)	/*{{{*/
{
   if(Debug)
      std::clog << "pkgAcqIndexDiffs failed: " << Desc.URI << std::endl
		<< "Falling back to normal index file aquire" << std::endl;
   new pkgAcqIndex(Owner, RealURI, Description,Desc.ShortDesc, 
		   ExpectedHash);
   Finish();
}
									/*}}}*/
// Finish - helper that cleans the item out of the fetcher queue	/*{{{*/
void pkgAcqIndexDiffs::Finish(bool allDone)
{
   // we restore the original name, this is required, otherwise
   // the file will be cleaned
   if(allDone) 
   {
      DestFile = _config->FindDir("Dir::State::lists");
      DestFile += URItoFileName(RealURI);

      if(!ExpectedHash.empty() && !ExpectedHash.VerifyFile(DestFile))
      {
	 Status = StatAuthError;
	 ErrorText = _("MD5Sum mismatch");
	 Rename(DestFile,DestFile + ".FAILED");
	 Dequeue();
	 return;
      }

      // this is for the "real" finish
      Complete = true;
      Status = StatDone;
      Dequeue();
      if(Debug)
	 std::clog << "\n\nallDone: " << DestFile << "\n" << std::endl;
      return;
   }

   if(Debug)
      std::clog << "Finishing: " << Desc.URI << std::endl;
   Complete = false;
   Status = StatDone;
   Dequeue();
   return;
}
									/*}}}*/
bool pkgAcqIndexDiffs::QueueNextDiff()					/*{{{*/
{

   // calc sha1 of the just patched file
   string FinalFile = _config->FindDir("Dir::State::lists");
   FinalFile += URItoFileName(RealURI);

   FileFd fd(FinalFile, FileFd::ReadOnly);
   SHA1Summation SHA1;
   SHA1.AddFD(fd.Fd(), fd.Size());
   string local_sha1 = string(SHA1.Result());
   if(Debug)
      std::clog << "QueueNextDiff: " 
		<< FinalFile << " (" << local_sha1 << ")"<<std::endl;

   // final file reached before all patches are applied
   if(local_sha1 == ServerSha1)
   {
      Finish(true);
      return true;
   }

   // remove all patches until the next matching patch is found
   // this requires the Index file to be ordered
   for(vector<DiffInfo>::iterator I=available_patches.begin();
       available_patches.size() > 0 && 
	  I != available_patches.end() &&
	  (*I).sha1 != local_sha1; 
       I++) 
   {
      available_patches.erase(I);
   }

   // error checking and falling back if no patch was found
   if(available_patches.size() == 0) 
   { 
      Failed("", NULL);
      return false;
   }

   // queue the right diff
   Desc.URI = string(RealURI) + ".diff/" + available_patches[0].file + ".gz";
   Desc.Description = Description + " " + available_patches[0].file + string(".pdiff");
   DestFile = _config->FindDir("Dir::State::lists") + "partial/";
   DestFile += URItoFileName(RealURI + ".diff/" + available_patches[0].file);

   if(Debug)
      std::clog << "pkgAcqIndexDiffs::QueueNextDiff(): " << Desc.URI << std::endl;
   
   QueueURI(Desc);

   return true;
}
									/*}}}*/
void pkgAcqIndexDiffs::Done(string Message,unsigned long Size,string Md5Hash,	/*{{{*/
			    pkgAcquire::MethodConfig *Cnf)
{
   if(Debug)
      std::clog << "pkgAcqIndexDiffs::Done(): " << Desc.URI << std::endl;

   Item::Done(Message,Size,Md5Hash,Cnf);

   string FinalFile;
   FinalFile = _config->FindDir("Dir::State::lists")+URItoFileName(RealURI);

   // sucess in downloading a diff, enter ApplyDiff state
   if(State == StateFetchDiff) 
   {

      if(Debug)
	 std::clog << "Sending to gzip method: " << FinalFile << std::endl;

      string FileName = LookupTag(Message,"Filename");
      State = StateUnzipDiff;
      Local = true;
      Desc.URI = "gzip:" + FileName;
      DestFile += ".decomp";
      QueueURI(Desc);
      Mode = "gzip";
      return;
   } 

   // sucess in downloading a diff, enter ApplyDiff state
   if(State == StateUnzipDiff) 
   {

      // rred excepts the patch as $FinalFile.ed
      Rename(DestFile,FinalFile+".ed");

      if(Debug)
	 std::clog << "Sending to rred method: " << FinalFile << std::endl;

      State = StateApplyDiff;
      Local = true;
      Desc.URI = "rred:" + FinalFile;
      QueueURI(Desc);
      Mode = "rred";
      return;
   } 


   // success in download/apply a diff, queue next (if needed)
   if(State == StateApplyDiff)
   {
      // remove the just applied patch
      available_patches.erase(available_patches.begin());

      // move into place
      if(Debug) 
      {
	 std::clog << "Moving patched file in place: " << std::endl
		   << DestFile << " -> " << FinalFile << std::endl;
      }
      Rename(DestFile,FinalFile);
      chmod(FinalFile.c_str(),0644);

      // see if there is more to download
      if(available_patches.size() > 0) {
	 new pkgAcqIndexDiffs(Owner, RealURI, Description, Desc.ShortDesc,
			      ExpectedHash, ServerSha1, available_patches);
	 return Finish();
      } else 
	 return Finish(true);
   }
}
									/*}}}*/
// AcqIndex::AcqIndex - Constructor					/*{{{*/
// ---------------------------------------------------------------------
/* The package file is added to the queue and a second class is 
   instantiated to fetch the revision file */   
pkgAcqIndex::pkgAcqIndex(pkgAcquire *Owner,
			 string URI,string URIDesc,string ShortDesc,
			 HashString ExpectedHash, string comprExt)
   : Item(Owner), RealURI(URI), ExpectedHash(ExpectedHash)
{
   Decompression = false;
   Erase = false;

   DestFile = _config->FindDir("Dir::State::lists") + "partial/";
   DestFile += URItoFileName(URI);

   if(comprExt.empty()) 
   {
      // autoselect the compression method
      std::vector<std::string> types = APT::Configuration::getCompressionTypes();
      if (types.empty() == true)
	 comprExt = "plain";
      else
	 comprExt = "." + types[0];
   }
   CompressionExtension = ((comprExt == "plain" || comprExt == ".") ? "" : comprExt);

   Desc.URI = URI + CompressionExtension;

   Desc.Description = URIDesc;
   Desc.Owner = this;
   Desc.ShortDesc = ShortDesc;
      
   QueueURI(Desc);
}
									/*}}}*/
// AcqIndex::Custom600Headers - Insert custom request headers		/*{{{*/
// ---------------------------------------------------------------------
/* The only header we use is the last-modified header. */
string pkgAcqIndex::Custom600Headers()
{
   string Final = _config->FindDir("Dir::State::lists");
   Final += URItoFileName(RealURI);
   
   struct stat Buf;
   if (stat(Final.c_str(),&Buf) != 0)
      return "\nIndex-File: true";
   return "\nIndex-File: true\nLast-Modified: " + TimeRFC1123(Buf.st_mtime);
}
									/*}}}*/
void pkgAcqIndex::Failed(string Message,pkgAcquire::MethodConfig *Cnf)	/*{{{*/
{
   std::vector<std::string> types = APT::Configuration::getCompressionTypes();

   for (std::vector<std::string>::const_iterator t = types.begin();
	t != types.end(); t++)
   {
      // jump over all already tried compression types
      const unsigned int nameLen = Desc.URI.size() - (*t).size();
      if(Desc.URI.substr(nameLen) != *t)
	 continue;

      // we want to try it with the next extension (and make sure to 
      // not skip over the end)
      t++;
      if (t == types.end())
	 break;

      // queue new download
      Desc.URI = Desc.URI.substr(0, nameLen) + *t;
      new pkgAcqIndex(Owner, RealURI, Desc.Description, Desc.ShortDesc,
      ExpectedHash, string(".").append(*t));
      
      Status = StatDone;
      Complete = false;
      Dequeue();
      return;
   }

   // on decompression failure, remove bad versions in partial/
   if(Decompression && Erase) {
      string s = _config->FindDir("Dir::State::lists") + "partial/";
      s += URItoFileName(RealURI);
      unlink(s.c_str());
   }

   Item::Failed(Message,Cnf);
}
									/*}}}*/
// AcqIndex::Done - Finished a fetch					/*{{{*/
// ---------------------------------------------------------------------
/* This goes through a number of states.. On the initial fetch the
   method could possibly return an alternate filename which points
   to the uncompressed version of the file. If this is so the file
   is copied into the partial directory. In all other cases the file
   is decompressed with a gzip uri. */
void pkgAcqIndex::Done(string Message,unsigned long Size,string Hash,
		       pkgAcquire::MethodConfig *Cfg)
{
   Item::Done(Message,Size,Hash,Cfg);

   if (Decompression == true)
   {
      if (_config->FindB("Debug::pkgAcquire::Auth", false))
      {
         std::cerr << std::endl << RealURI << ": Computed Hash: " << Hash;
         std::cerr << "  Expected Hash: " << ExpectedHash.toStr() << std::endl;
      }

      if (!ExpectedHash.empty() && ExpectedHash.toStr() != Hash)
      {
         Status = StatAuthError;
         ErrorText = _("Hash Sum mismatch");
         Rename(DestFile,DestFile + ".FAILED");
	 ReportMirrorFailure("HashChecksumFailure");
         return;
      }
      // Done, move it into position
      string FinalFile = _config->FindDir("Dir::State::lists");
      FinalFile += URItoFileName(RealURI);
      Rename(DestFile,FinalFile);
      chmod(FinalFile.c_str(),0644);
      
      /* We restore the original name to DestFile so that the clean operation
         will work OK */
      DestFile = _config->FindDir("Dir::State::lists") + "partial/";
      DestFile += URItoFileName(RealURI);
      
      // Remove the compressed version.
      if (Erase == true)
	 unlink(DestFile.c_str());
      return;
   }

   Erase = false;
   Complete = true;
   
   // Handle the unzipd case
   string FileName = LookupTag(Message,"Alt-Filename");
   if (FileName.empty() == false)
   {
      // The files timestamp matches
      if (StringToBool(LookupTag(Message,"Alt-IMS-Hit"),false) == true)
	 return;
      Decompression = true;
      Local = true;
      DestFile += ".decomp";
      Desc.URI = "copy:" + FileName;
      QueueURI(Desc);
      Mode = "copy";
      return;
   }

   FileName = LookupTag(Message,"Filename");
   if (FileName.empty() == true)
   {
      Status = StatError;
      ErrorText = "Method gave a blank filename";
   }
   
   // The files timestamp matches
   if (StringToBool(LookupTag(Message,"IMS-Hit"),false) == true)
      return;

   if (FileName == DestFile)
      Erase = true;
   else
      Local = true;
   
   string compExt = flExtension(flNotDir(URI(Desc.URI).Path));
   string decompProg;

   // get the binary name for your used compression type
   decompProg = _config->Find(string("Acquire::CompressionTypes::").append(compExt),"");
   if(decompProg.empty() == false);
   // flExtensions returns the full name if no extension is found
   // this is why we have this complicated compare operation here
   // FIMXE: add a new flJustExtension() that return "" if no
   //        extension is found and use that above so that it can
   //        be tested against ""
   else if(compExt == flNotDir(URI(Desc.URI).Path))
      decompProg = "copy";
   else {
      _error->Error("Unsupported extension: %s", compExt.c_str());
      return;
   }

   Decompression = true;
   DestFile += ".decomp";
   Desc.URI = decompProg + ":" + FileName;
   QueueURI(Desc);
   Mode = decompProg.c_str();
}
									/*}}}*/
// AcqIndexTrans::pkgAcqIndexTrans - Constructor			/*{{{*/
// ---------------------------------------------------------------------
/* The Translation file is added to the queue */
pkgAcqIndexTrans::pkgAcqIndexTrans(pkgAcquire *Owner,
			    string URI,string URIDesc,string ShortDesc) 
  : pkgAcqIndex(Owner, URI, URIDesc, ShortDesc, HashString(), "")
{
}
									/*}}}*/
// AcqIndexTrans::Custom600Headers - Insert custom request headers	/*{{{*/
// ---------------------------------------------------------------------
string pkgAcqIndexTrans::Custom600Headers()
{
   return "\nFail-Ignore: true";
}
									/*}}}*/
// AcqIndexTrans::Failed - Silence failure messages for missing files	/*{{{*/
// ---------------------------------------------------------------------
/* */
void pkgAcqIndexTrans::Failed(string Message,pkgAcquire::MethodConfig *Cnf)
{
   if (Cnf->LocalOnly == true || 
       StringToBool(LookupTag(Message,"Transient-Failure"),false) == false)
   {      
      // Ignore this
      Status = StatDone;
      Complete = false;
      Dequeue();
      return;
   }
   
   Item::Failed(Message,Cnf);
}
									/*}}}*/
pkgAcqMetaSig::pkgAcqMetaSig(pkgAcquire *Owner,				/*{{{*/
			     string URI,string URIDesc,string ShortDesc,
			     string MetaIndexURI, string MetaIndexURIDesc,
			     string MetaIndexShortDesc,
			     const vector<IndexTarget*>* IndexTargets,
			     indexRecords* MetaIndexParser) :
   Item(Owner), RealURI(URI), MetaIndexURI(MetaIndexURI),
   MetaIndexURIDesc(MetaIndexURIDesc), MetaIndexShortDesc(MetaIndexShortDesc),
   MetaIndexParser(MetaIndexParser), IndexTargets(IndexTargets)
{
   DestFile = _config->FindDir("Dir::State::lists") + "partial/";
   DestFile += URItoFileName(URI);

   // remove any partial downloaded sig-file in partial/. 
   // it may confuse proxies and is too small to warrant a 
   // partial download anyway
   unlink(DestFile.c_str());

   // Create the item
   Desc.Description = URIDesc;
   Desc.Owner = this;
   Desc.ShortDesc = ShortDesc;
   Desc.URI = URI;
      
   string Final = _config->FindDir("Dir::State::lists");
   Final += URItoFileName(RealURI);
   struct stat Buf;
   if (stat(Final.c_str(),&Buf) == 0)
   {
      // File was already in place.  It needs to be re-downloaded/verified
      // because Release might have changed, we do give it a differnt
      // name than DestFile because otherwise the http method will
      // send If-Range requests and there are too many broken servers
      // out there that do not understand them
      LastGoodSig = DestFile+".reverify";
      Rename(Final,LastGoodSig);
   }

   QueueURI(Desc);
}
									/*}}}*/
// pkgAcqMetaSig::Custom600Headers - Insert custom request headers	/*{{{*/
// ---------------------------------------------------------------------
/* The only header we use is the last-modified header. */
string pkgAcqMetaSig::Custom600Headers()
{
   struct stat Buf;
   if (stat(LastGoodSig.c_str(),&Buf) != 0)
      return "\nIndex-File: true";

   return "\nIndex-File: true\nLast-Modified: " + TimeRFC1123(Buf.st_mtime);
}

void pkgAcqMetaSig::Done(string Message,unsigned long Size,string MD5,
			 pkgAcquire::MethodConfig *Cfg)
{
   Item::Done(Message,Size,MD5,Cfg);

   string FileName = LookupTag(Message,"Filename");
   if (FileName.empty() == true)
   {
      Status = StatError;
      ErrorText = "Method gave a blank filename";
      return;
   }

   if (FileName != DestFile)
   {
      // We have to copy it into place
      Local = true;
      Desc.URI = "copy:" + FileName;
      QueueURI(Desc);
      return;
   }

   Complete = true;

   // put the last known good file back on i-m-s hit (it will
   // be re-verified again)
   // Else do nothing, we have the new file in DestFile then
   if(StringToBool(LookupTag(Message,"IMS-Hit"),false) == true)
      Rename(LastGoodSig, DestFile);

   // queue a pkgAcqMetaIndex to be verified against the sig we just retrieved
   new pkgAcqMetaIndex(Owner, MetaIndexURI, MetaIndexURIDesc, 
		       MetaIndexShortDesc,  DestFile, IndexTargets, 
		       MetaIndexParser);

}
									/*}}}*/
void pkgAcqMetaSig::Failed(string Message,pkgAcquire::MethodConfig *Cnf)/*{{{*/
{
   string Final = _config->FindDir("Dir::State::lists") + URItoFileName(RealURI);

   // if we get a network error we fail gracefully
   if(Status == StatTransientNetworkError)
   {
      Item::Failed(Message,Cnf);
      // move the sigfile back on transient network failures 
      if(FileExists(LastGoodSig))
 	 Rename(LastGoodSig,Final);

      // set the status back to , Item::Failed likes to reset it
      Status = pkgAcquire::Item::StatTransientNetworkError;
      return;
   }

   // Delete any existing sigfile when the acquire failed
   unlink(Final.c_str());

   // queue a pkgAcqMetaIndex with no sigfile
   new pkgAcqMetaIndex(Owner, MetaIndexURI, MetaIndexURIDesc, MetaIndexShortDesc,
		       "", IndexTargets, MetaIndexParser);

   if (Cnf->LocalOnly == true || 
       StringToBool(LookupTag(Message,"Transient-Failure"),false) == false)
   {      
      // Ignore this
      Status = StatDone;
      Complete = false;
      Dequeue();
      return;
   }
   
   Item::Failed(Message,Cnf);
}
									/*}}}*/
pkgAcqMetaIndex::pkgAcqMetaIndex(pkgAcquire *Owner,			/*{{{*/
				 string URI,string URIDesc,string ShortDesc,
				 string SigFile,
				 const vector<struct IndexTarget*>* IndexTargets,
				 indexRecords* MetaIndexParser) :
   Item(Owner), RealURI(URI), SigFile(SigFile), IndexTargets(IndexTargets),
   MetaIndexParser(MetaIndexParser), AuthPass(false), IMSHit(false)
{
   DestFile = _config->FindDir("Dir::State::lists") + "partial/";
   DestFile += URItoFileName(URI);

   // Create the item
   Desc.Description = URIDesc;
   Desc.Owner = this;
   Desc.ShortDesc = ShortDesc;
   Desc.URI = URI;

   QueueURI(Desc);
}
									/*}}}*/
// pkgAcqMetaIndex::Custom600Headers - Insert custom request headers	/*{{{*/
// ---------------------------------------------------------------------
/* The only header we use is the last-modified header. */
string pkgAcqMetaIndex::Custom600Headers()
{
   string Final = _config->FindDir("Dir::State::lists");
   Final += URItoFileName(RealURI);
   
   struct stat Buf;
   if (stat(Final.c_str(),&Buf) != 0)
      return "\nIndex-File: true";
   
   return "\nIndex-File: true\nLast-Modified: " + TimeRFC1123(Buf.st_mtime);
}
									/*}}}*/
void pkgAcqMetaIndex::Done(string Message,unsigned long Size,string Hash,	/*{{{*/
			   pkgAcquire::MethodConfig *Cfg)
{
   Item::Done(Message,Size,Hash,Cfg);

   // MetaIndexes are done in two passes: one to download the
   // metaindex with an appropriate method, and a second to verify it
   // with the gpgv method

   if (AuthPass == true)
   {
      AuthDone(Message);

      // all cool, move Release file into place
      Complete = true;

      string FinalFile = _config->FindDir("Dir::State::lists");
      FinalFile += URItoFileName(RealURI);
      Rename(DestFile,FinalFile);
      chmod(FinalFile.c_str(),0644);
      DestFile = FinalFile;
   }
   else
   {
      RetrievalDone(Message);
      if (!Complete)
         // Still more retrieving to do
         return;

      if (SigFile == "")
      {
         // There was no signature file, so we are finished.  Download
         // the indexes without verification.
         QueueIndexes(false);
      }
      else
      {
         // There was a signature file, so pass it to gpgv for
         // verification

         if (_config->FindB("Debug::pkgAcquire::Auth", false))
            std::cerr << "Metaindex acquired, queueing gpg verification ("
                      << SigFile << "," << DestFile << ")\n";
         AuthPass = true;
         Desc.URI = "gpgv:" + SigFile;
         QueueURI(Desc);
         Mode = "gpgv";
      }
   }
}
									/*}}}*/
void pkgAcqMetaIndex::RetrievalDone(string Message)			/*{{{*/
{
   // We have just finished downloading a Release file (it is not
   // verified yet)

   string FileName = LookupTag(Message,"Filename");
   if (FileName.empty() == true)
   {
      Status = StatError;
      ErrorText = "Method gave a blank filename";
      return;
   }

   if (FileName != DestFile)
   {
      Local = true;
      Desc.URI = "copy:" + FileName;
      QueueURI(Desc);
      return;
   }

   // make sure to verify against the right file on I-M-S hit
   IMSHit = StringToBool(LookupTag(Message,"IMS-Hit"),false);
   if(IMSHit)
   {
      string FinalFile = _config->FindDir("Dir::State::lists");
      FinalFile += URItoFileName(RealURI);
      DestFile = FinalFile;
   }
   Complete = true;
}
									/*}}}*/
void pkgAcqMetaIndex::AuthDone(string Message)				/*{{{*/
{
   // At this point, the gpgv method has succeeded, so there is a
   // valid signature from a key in the trusted keyring.  We
   // perform additional verification of its contents, and use them
   // to verify the indexes we are about to download

   if (!MetaIndexParser->Load(DestFile))
   {
      Status = StatAuthError;
      ErrorText = MetaIndexParser->ErrorText;
      return;
   }

   if (!VerifyVendor(Message))
   {
      return;
   }

   if (_config->FindB("Debug::pkgAcquire::Auth", false))
      std::cerr << "Signature verification succeeded: "
                << DestFile << std::endl;

   // Download further indexes with verification
   QueueIndexes(true);

   // Done, move signature file into position
   string VerifiedSigFile = _config->FindDir("Dir::State::lists") +
      URItoFileName(RealURI) + ".gpg";
   Rename(SigFile,VerifiedSigFile);
   chmod(VerifiedSigFile.c_str(),0644);
}
									/*}}}*/
void pkgAcqMetaIndex::QueueIndexes(bool verify)				/*{{{*/
{
   for (vector <struct IndexTarget*>::const_iterator Target = IndexTargets->begin();
        Target != IndexTargets->end();
        Target++)
   {
      HashString ExpectedIndexHash;
      if (verify)
      {
         const indexRecords::checkSum *Record = MetaIndexParser->Lookup((*Target)->MetaKey);
         if (!Record)
         {
            Status = StatAuthError;
            ErrorText = "Unable to find expected entry  "
               + (*Target)->MetaKey + " in Meta-index file (malformed Release file?)";
            return;
         }
         ExpectedIndexHash = Record->Hash;
         if (_config->FindB("Debug::pkgAcquire::Auth", false))
         {
            std::cerr << "Queueing: " << (*Target)->URI << std::endl;
            std::cerr << "Expected Hash: " << ExpectedIndexHash.toStr() << std::endl;
         }
         if (ExpectedIndexHash.empty())
         {
            Status = StatAuthError;
            ErrorText = "Unable to find hash sum for "
               + (*Target)->MetaKey + " in Meta-index file";
            return;
         }
      }
<<<<<<< HEAD
      
      // Queue Packages file (either diff or full packages files, depending
      // on the users option)
      if(_config->FindB("Acquire::PDiffs", true) == true) 
=======

      /* Queue Packages file (either diff or full packages files, depending
         on the users option) - we also check if the PDiff Index file is listed
         in the Meta-Index file. Ideal would be if pkgAcqDiffIndex would test this
         instead, but passing the required info to it is to much hassle */
      if(_config->FindB("Acquire::PDiffs",true) == true && (verify == false ||
	  MetaIndexParser->Exists(string((*Target)->MetaKey).append(".diff/Index")) == true))
>>>>>>> 308b7936
	 new pkgAcqDiffIndex(Owner, (*Target)->URI, (*Target)->Description,
			     (*Target)->ShortDesc, ExpectedIndexHash);
      else
	 new pkgAcqIndex(Owner, (*Target)->URI, (*Target)->Description,
			    (*Target)->ShortDesc, ExpectedIndexHash);
   }
}
									/*}}}*/
bool pkgAcqMetaIndex::VerifyVendor(string Message)			/*{{{*/
{
//    // Maybe this should be made available from above so we don't have
//    // to read and parse it every time?
//    pkgVendorList List;
//    List.ReadMainList();

//    const Vendor* Vndr = NULL;
//    for (std::vector<string>::const_iterator I = GPGVOutput.begin(); I != GPGVOutput.end(); I++)
//    {
//       string::size_type pos = (*I).find("VALIDSIG ");
//       if (_config->FindB("Debug::Vendor", false))
//          std::cerr << "Looking for VALIDSIG in \"" << (*I) << "\": pos " << pos 
//                    << std::endl;
//       if (pos != std::string::npos)
//       {
//          string Fingerprint = (*I).substr(pos+sizeof("VALIDSIG"));
//          if (_config->FindB("Debug::Vendor", false))
//             std::cerr << "Looking for \"" << Fingerprint << "\" in vendor..." <<
//                std::endl;
//          Vndr = List.FindVendor(Fingerprint) != "";
//          if (Vndr != NULL);
//          break;
//       }
//    }
   string::size_type pos;

   // check for missing sigs (that where not fatal because otherwise we had
   // bombed earlier)
   string missingkeys;
   string msg = _("There is no public key available for the "
		  "following key IDs:\n");
   pos = Message.find("NO_PUBKEY ");
   if (pos != std::string::npos)
   {
      string::size_type start = pos+strlen("NO_PUBKEY ");
      string Fingerprint = Message.substr(start, Message.find("\n")-start);
      missingkeys += (Fingerprint);
   }
   if(!missingkeys.empty())
      _error->Warning("%s", string(msg+missingkeys).c_str());

   string Transformed = MetaIndexParser->GetExpectedDist();

   if (Transformed == "../project/experimental")
   {
      Transformed = "experimental";
   }

   pos = Transformed.rfind('/');
   if (pos != string::npos)
   {
      Transformed = Transformed.substr(0, pos);
   }

   if (Transformed == ".")
   {
      Transformed = "";
   }

   if (_config->FindB("Acquire::Check-Valid-Until", true) == true &&
       MetaIndexParser->GetValidUntil() > 0) {
      time_t const invalid_since = time(NULL) - MetaIndexParser->GetValidUntil();
      if (invalid_since > 0)
	 // TRANSLATOR: The first %s is the URL of the bad Release file, the second is
	 // the time since then the file is invalid - formated in the same way as in
	 // the download progress display (e.g. 7d 3h 42min 1s)
	 return _error->Error(_("Release file expired, ignoring %s (invalid since %s)"),
	                      RealURI.c_str(), TimeToStr(invalid_since).c_str());
   }

   if (_config->FindB("Debug::pkgAcquire::Auth", false)) 
   {
      std::cerr << "Got Codename: " << MetaIndexParser->GetDist() << std::endl;
      std::cerr << "Expecting Dist: " << MetaIndexParser->GetExpectedDist() << std::endl;
      std::cerr << "Transformed Dist: " << Transformed << std::endl;
   }

   if (MetaIndexParser->CheckDist(Transformed) == false)
   {
      // This might become fatal one day
//       Status = StatAuthError;
//       ErrorText = "Conflicting distribution; expected "
//          + MetaIndexParser->GetExpectedDist() + " but got "
//          + MetaIndexParser->GetDist();
//       return false;
      if (!Transformed.empty())
      {
         _error->Warning(_("Conflicting distribution: %s (expected %s but got %s)"),
                         Desc.Description.c_str(),
                         Transformed.c_str(),
                         MetaIndexParser->GetDist().c_str());
      }
   }

   return true;
}
									/*}}}*/
// pkgAcqMetaIndex::Failed - no Release file present or no signature file present	/*{{{*/
// ---------------------------------------------------------------------
/* */
void pkgAcqMetaIndex::Failed(string Message,pkgAcquire::MethodConfig *Cnf)
{
   if (AuthPass == true)
   {
      // gpgv method failed, if we have a good signature 
      string LastGoodSigFile = _config->FindDir("Dir::State::lists") +
	 "partial/" + URItoFileName(RealURI) + ".gpg.reverify";
      if(FileExists(LastGoodSigFile))
      {
	 string VerifiedSigFile = _config->FindDir("Dir::State::lists") +
	    URItoFileName(RealURI) + ".gpg";
	 Rename(LastGoodSigFile,VerifiedSigFile);
	 Status = StatTransientNetworkError;
	 _error->Warning(_("A error occurred during the signature "
			   "verification. The repository is not updated "
			   "and the previous index files will be used."
			   "GPG error: %s: %s\n"),
			 Desc.Description.c_str(),
			 LookupTag(Message,"Message").c_str());
	 RunScripts("APT::Update::Auth-Failure");
	 return;
      } else {
	 _error->Warning(_("GPG error: %s: %s"),
			 Desc.Description.c_str(),
			 LookupTag(Message,"Message").c_str());
      }
      // gpgv method failed 
      ReportMirrorFailure("GPGFailure");
   }

   // No Release file was present, or verification failed, so fall
   // back to queueing Packages files without verification
   QueueIndexes(false);
}
									/*}}}*/
// AcqArchive::AcqArchive - Constructor					/*{{{*/
// ---------------------------------------------------------------------
/* This just sets up the initial fetch environment and queues the first
   possibilitiy */
pkgAcqArchive::pkgAcqArchive(pkgAcquire *Owner,pkgSourceList *Sources,
			     pkgRecords *Recs,pkgCache::VerIterator const &Version,
			     string &StoreFilename) :
               Item(Owner), Version(Version), Sources(Sources), Recs(Recs), 
               StoreFilename(StoreFilename), Vf(Version.FileList()), 
	       Trusted(false)
{
   Retries = _config->FindI("Acquire::Retries",0);

   if (Version.Arch() == 0)
   {
      _error->Error(_("I wasn't able to locate a file for the %s package. "
		      "This might mean you need to manually fix this package. "
		      "(due to missing arch)"),
		    Version.ParentPkg().Name());
      return;
   }
   
   /* We need to find a filename to determine the extension. We make the
      assumption here that all the available sources for this version share
      the same extension.. */
   // Skip not source sources, they do not have file fields.
   for (; Vf.end() == false; Vf++)
   {
      if ((Vf.File()->Flags & pkgCache::Flag::NotSource) != 0)
	 continue;
      break;
   }
   
   // Does not really matter here.. we are going to fail out below
   if (Vf.end() != true)
   {     
      // If this fails to get a file name we will bomb out below.
      pkgRecords::Parser &Parse = Recs->Lookup(Vf);
      if (_error->PendingError() == true)
	 return;
            
      // Generate the final file name as: package_version_arch.foo
      StoreFilename = QuoteString(Version.ParentPkg().Name(),"_:") + '_' +
	              QuoteString(Version.VerStr(),"_:") + '_' +
     	              QuoteString(Version.Arch(),"_:.") + 
	              "." + flExtension(Parse.FileName());
   }

   // check if we have one trusted source for the package. if so, switch
   // to "TrustedOnly" mode
   for (pkgCache::VerFileIterator i = Version.FileList(); i.end() == false; i++)
   {
      pkgIndexFile *Index;
      if (Sources->FindIndex(i.File(),Index) == false)
         continue;
      if (_config->FindB("Debug::pkgAcquire::Auth", false))
      {
         std::cerr << "Checking index: " << Index->Describe()
                   << "(Trusted=" << Index->IsTrusted() << ")\n";
      }
      if (Index->IsTrusted()) {
         Trusted = true;
	 break;
      }
   }

   // "allow-unauthenticated" restores apts old fetching behaviour
   // that means that e.g. unauthenticated file:// uris are higher
   // priority than authenticated http:// uris
   if (_config->FindB("APT::Get::AllowUnauthenticated",false) == true)
      Trusted = false;

   // Select a source
   if (QueueNext() == false && _error->PendingError() == false)
      _error->Error(_("I wasn't able to locate file for the %s package. "
		    "This might mean you need to manually fix this package."),
		    Version.ParentPkg().Name());
}
									/*}}}*/
// AcqArchive::QueueNext - Queue the next file source			/*{{{*/
// ---------------------------------------------------------------------
/* This queues the next available file version for download. It checks if
   the archive is already available in the cache and stashs the MD5 for
   checking later. */
bool pkgAcqArchive::QueueNext()
{
   string const ForceHash = _config->Find("Acquire::ForceHash");
   for (; Vf.end() == false; Vf++)
   {
      // Ignore not source sources
      if ((Vf.File()->Flags & pkgCache::Flag::NotSource) != 0)
	 continue;

      // Try to cross match against the source list
      pkgIndexFile *Index;
      if (Sources->FindIndex(Vf.File(),Index) == false)
	    continue;
      
      // only try to get a trusted package from another source if that source
      // is also trusted
      if(Trusted && !Index->IsTrusted()) 
	 continue;

      // Grab the text package record
      pkgRecords::Parser &Parse = Recs->Lookup(Vf);
      if (_error->PendingError() == true)
	 return false;
      
      string PkgFile = Parse.FileName();
      if (ForceHash.empty() == false)
      {
	 if(stringcasecmp(ForceHash, "sha256") == 0)
	    ExpectedHash = HashString("SHA256", Parse.SHA256Hash());
	 else if (stringcasecmp(ForceHash, "sha1") == 0)
	    ExpectedHash = HashString("SHA1", Parse.SHA1Hash());
	 else
	    ExpectedHash = HashString("MD5Sum", Parse.MD5Hash());
      }
      else
      {
	 string Hash;
	 if ((Hash = Parse.SHA256Hash()).empty() == false)
	    ExpectedHash = HashString("SHA256", Hash);
	 else if ((Hash = Parse.SHA1Hash()).empty() == false)
	    ExpectedHash = HashString("SHA1", Hash);
	 else
	    ExpectedHash = HashString("MD5Sum", Parse.MD5Hash());
      }
      if (PkgFile.empty() == true)
	 return _error->Error(_("The package index files are corrupted. No Filename: "
			      "field for package %s."),
			      Version.ParentPkg().Name());

      Desc.URI = Index->ArchiveURI(PkgFile);
      Desc.Description = Index->ArchiveInfo(Version);
      Desc.Owner = this;
      Desc.ShortDesc = Version.ParentPkg().Name();

      // See if we already have the file. (Legacy filenames)
      FileSize = Version->Size;
      string FinalFile = _config->FindDir("Dir::Cache::Archives") + flNotDir(PkgFile);
      struct stat Buf;
      if (stat(FinalFile.c_str(),&Buf) == 0)
      {
	 // Make sure the size matches
	 if ((unsigned)Buf.st_size == Version->Size)
	 {
	    Complete = true;
	    Local = true;
	    Status = StatDone;
	    StoreFilename = DestFile = FinalFile;
	    return true;
	 }
	 
	 /* Hmm, we have a file and its size does not match, this means it is
	    an old style mismatched arch */
	 unlink(FinalFile.c_str());
      }

      // Check it again using the new style output filenames
      FinalFile = _config->FindDir("Dir::Cache::Archives") + flNotDir(StoreFilename);
      if (stat(FinalFile.c_str(),&Buf) == 0)
      {
	 // Make sure the size matches
	 if ((unsigned)Buf.st_size == Version->Size)
	 {
	    Complete = true;
	    Local = true;
	    Status = StatDone;
	    StoreFilename = DestFile = FinalFile;
	    return true;
	 }
	 
	 /* Hmm, we have a file and its size does not match, this shouldnt
	    happen.. */
	 unlink(FinalFile.c_str());
      }

      DestFile = _config->FindDir("Dir::Cache::Archives") + "partial/" + flNotDir(StoreFilename);
      
      // Check the destination file
      if (stat(DestFile.c_str(),&Buf) == 0)
      {
	 // Hmm, the partial file is too big, erase it
	 if ((unsigned)Buf.st_size > Version->Size)
	    unlink(DestFile.c_str());
	 else
	    PartialSize = Buf.st_size;
      }
      
      // Create the item
      Local = false;
      Desc.URI = Index->ArchiveURI(PkgFile);
      Desc.Description = Index->ArchiveInfo(Version);
      Desc.Owner = this;
      Desc.ShortDesc = Version.ParentPkg().Name();
      QueueURI(Desc);

      Vf++;
      return true;
   }
   return false;
}   
									/*}}}*/
// AcqArchive::Done - Finished fetching					/*{{{*/
// ---------------------------------------------------------------------
/* */
void pkgAcqArchive::Done(string Message,unsigned long Size,string CalcHash,
			 pkgAcquire::MethodConfig *Cfg)
{
   Item::Done(Message,Size,CalcHash,Cfg);
   
   // Check the size
   if (Size != Version->Size)
   {
      Status = StatError;
      ErrorText = _("Size mismatch");
      return;
   }
   
   // Check the hash
   if(ExpectedHash.toStr() != CalcHash)
   {
      Status = StatError;
      ErrorText = _("Hash Sum mismatch");
      if(FileExists(DestFile))
	 Rename(DestFile,DestFile + ".FAILED");
      return;
   }

   // Grab the output filename
   string FileName = LookupTag(Message,"Filename");
   if (FileName.empty() == true)
   {
      Status = StatError;
      ErrorText = "Method gave a blank filename";
      return;
   }

   Complete = true;

   // Reference filename
   if (FileName != DestFile)
   {
      StoreFilename = DestFile = FileName;
      Local = true;
      return;
   }
   
   // Done, move it into position
   string FinalFile = _config->FindDir("Dir::Cache::Archives");
   FinalFile += flNotDir(StoreFilename);
   Rename(DestFile,FinalFile);
   
   StoreFilename = DestFile = FinalFile;
   Complete = true;
}
									/*}}}*/
// AcqArchive::Failed - Failure handler					/*{{{*/
// ---------------------------------------------------------------------
/* Here we try other sources */
void pkgAcqArchive::Failed(string Message,pkgAcquire::MethodConfig *Cnf)
{
   ErrorText = LookupTag(Message,"Message");
   
   /* We don't really want to retry on failed media swaps, this prevents 
      that. An interesting observation is that permanent failures are not
      recorded. */
   if (Cnf->Removable == true && 
       StringToBool(LookupTag(Message,"Transient-Failure"),false) == true)
   {
      // Vf = Version.FileList();
      while (Vf.end() == false) Vf++;
      StoreFilename = string();
      Item::Failed(Message,Cnf);
      return;
   }
   
   if (QueueNext() == false)
   {
      // This is the retry counter
      if (Retries != 0 &&
	  Cnf->LocalOnly == false &&
	  StringToBool(LookupTag(Message,"Transient-Failure"),false) == true)
      {
	 Retries--;
	 Vf = Version.FileList();
	 if (QueueNext() == true)
	    return;
      }
      
      StoreFilename = string();
      Item::Failed(Message,Cnf);
   }
}
									/*}}}*/
// AcqArchive::IsTrusted - Determine whether this archive comes from a trusted source /*{{{*/
// ---------------------------------------------------------------------
bool pkgAcqArchive::IsTrusted()
{
   return Trusted;
}
									/*}}}*/
// AcqArchive::Finished - Fetching has finished, tidy up		/*{{{*/
// ---------------------------------------------------------------------
/* */
void pkgAcqArchive::Finished()
{
   if (Status == pkgAcquire::Item::StatDone &&
       Complete == true)
      return;
   StoreFilename = string();
}
									/*}}}*/
// AcqFile::pkgAcqFile - Constructor					/*{{{*/
// ---------------------------------------------------------------------
/* The file is added to the queue */
pkgAcqFile::pkgAcqFile(pkgAcquire *Owner,string URI,string Hash,
		       unsigned long Size,string Dsc,string ShortDesc,
		       const string &DestDir, const string &DestFilename,
                       bool IsIndexFile) :
                       Item(Owner), ExpectedHash(Hash), IsIndexFile(IsIndexFile)
{
   Retries = _config->FindI("Acquire::Retries",0);
   
   if(!DestFilename.empty())
      DestFile = DestFilename;
   else if(!DestDir.empty())
      DestFile = DestDir + "/" + flNotDir(URI);
   else
      DestFile = flNotDir(URI);

   // Create the item
   Desc.URI = URI;
   Desc.Description = Dsc;
   Desc.Owner = this;

   // Set the short description to the archive component
   Desc.ShortDesc = ShortDesc;
      
   // Get the transfer sizes
   FileSize = Size;
   struct stat Buf;
   if (stat(DestFile.c_str(),&Buf) == 0)
   {
      // Hmm, the partial file is too big, erase it
      if ((unsigned)Buf.st_size > Size)
	 unlink(DestFile.c_str());
      else
	 PartialSize = Buf.st_size;
   }

   QueueURI(Desc);
}
									/*}}}*/
// AcqFile::Done - Item downloaded OK					/*{{{*/
// ---------------------------------------------------------------------
/* */
void pkgAcqFile::Done(string Message,unsigned long Size,string CalcHash,
		      pkgAcquire::MethodConfig *Cnf)
{
   Item::Done(Message,Size,CalcHash,Cnf);

   // Check the hash
   if(!ExpectedHash.empty() && ExpectedHash.toStr() != CalcHash)
   {
      Status = StatError;
      ErrorText = "Hash Sum mismatch";
      Rename(DestFile,DestFile + ".FAILED");
      return;
   }
   
   string FileName = LookupTag(Message,"Filename");
   if (FileName.empty() == true)
   {
      Status = StatError;
      ErrorText = "Method gave a blank filename";
      return;
   }

   Complete = true;
   
   // The files timestamp matches
   if (StringToBool(LookupTag(Message,"IMS-Hit"),false) == true)
      return;
   
   // We have to copy it into place
   if (FileName != DestFile)
   {
      Local = true;
      if (_config->FindB("Acquire::Source-Symlinks",true) == false ||
	  Cnf->Removable == true)
      {
	 Desc.URI = "copy:" + FileName;
	 QueueURI(Desc);
	 return;
      }
      
      // Erase the file if it is a symlink so we can overwrite it
      struct stat St;
      if (lstat(DestFile.c_str(),&St) == 0)
      {
	 if (S_ISLNK(St.st_mode) != 0)
	    unlink(DestFile.c_str());
      }
      
      // Symlink the file
      if (symlink(FileName.c_str(),DestFile.c_str()) != 0)
      {
	 ErrorText = "Link to " + DestFile + " failure ";
	 Status = StatError;
	 Complete = false;
      }      
   }
}
									/*}}}*/
// AcqFile::Failed - Failure handler					/*{{{*/
// ---------------------------------------------------------------------
/* Here we try other sources */
void pkgAcqFile::Failed(string Message,pkgAcquire::MethodConfig *Cnf)
{
   ErrorText = LookupTag(Message,"Message");
   
   // This is the retry counter
   if (Retries != 0 &&
       Cnf->LocalOnly == false &&
       StringToBool(LookupTag(Message,"Transient-Failure"),false) == true)
   {
      Retries--;
      QueueURI(Desc);
      return;
   }
   
   Item::Failed(Message,Cnf);
}
									/*}}}*/
// AcqIndex::Custom600Headers - Insert custom request headers		/*{{{*/
// ---------------------------------------------------------------------
/* The only header we use is the last-modified header. */
string pkgAcqFile::Custom600Headers()
{
   if (IsIndexFile)
      return "\nIndex-File: true";
   return "";
}
									/*}}}*/<|MERGE_RESOLUTION|>--- conflicted
+++ resolved
@@ -1165,12 +1165,6 @@
             return;
          }
       }
-<<<<<<< HEAD
-      
-      // Queue Packages file (either diff or full packages files, depending
-      // on the users option)
-      if(_config->FindB("Acquire::PDiffs", true) == true) 
-=======
 
       /* Queue Packages file (either diff or full packages files, depending
          on the users option) - we also check if the PDiff Index file is listed
@@ -1178,7 +1172,6 @@
          instead, but passing the required info to it is to much hassle */
       if(_config->FindB("Acquire::PDiffs",true) == true && (verify == false ||
 	  MetaIndexParser->Exists(string((*Target)->MetaKey).append(".diff/Index")) == true))
->>>>>>> 308b7936
 	 new pkgAcqDiffIndex(Owner, (*Target)->URI, (*Target)->Description,
 			     (*Target)->ShortDesc, ExpectedIndexHash);
       else
