--- conflicted
+++ resolved
@@ -401,12 +401,8 @@
    unlink(Final.c_str());
 
    // if we get a timeout if fail
-<<<<<<< HEAD
-   if(LookupTag(Message,"FailReason") == "Timeout") {
-=======
    if(LookupTag(Message,"FailReason") == "Timeout" || 
       LookupTag(Message,"FailReason") == "TmpResolveFailure") {
->>>>>>> 25182152
       Item::Failed(Message,Cnf);
       return;
    }
@@ -909,7 +905,8 @@
       {
 	 Status = StatError;
 	 ErrorText = _("MD5Sum mismatch");
-	 Rename(DestFile,DestFile + ".FAILED");
+	 if(FileExists(DestFile))
+	    Rename(DestFile,DestFile + ".FAILED");
 	 return;
       }
    }
