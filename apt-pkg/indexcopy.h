--- conflicted
+++ resolved
@@ -83,15 +83,9 @@
    /** \brief dpointer placeholder (for later in case we need it) */
    void *d;
 
-<<<<<<< HEAD
-   bool Verify(string prefix,string file, indexRecords *records);
-   bool CopyMetaIndex(string CDROM, string CDName, 
-		      string prefix, string file);
-=======
    bool Verify(std::string prefix,std::string file, indexRecords *records);
    bool CopyMetaIndex(std::string CDROM, std::string CDName, 
 		      std::string prefix, std::string file);
->>>>>>> 71ecaad2
 
  public:
    bool CopyAndVerify(std::string CDROM,std::string Name,std::vector<std::string> &SigList,
