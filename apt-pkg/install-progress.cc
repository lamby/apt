#include <apt-pkg/configuration.h>
#include <apt-pkg/fileutl.h>
#include <apt-pkg/strutl.h>
#include <apt-pkg/install-progress.h>

#include <apti18n.h>

#include <termios.h>
#include <sys/ioctl.h>
#include <sstream>
#include <fcntl.h>
#include <algorithm>

namespace APT {
namespace Progress {


/* Return a APT::Progress::PackageManager based on the global
 * apt configuration (i.e. APT::Status-Fd and APT::Status-deb822-Fd)
 */
PackageManager* PackageManagerProgressFactory()
{
   // select the right progress
   int status_fd = _config->FindI("APT::Status-Fd", -1);
   int status_deb822_fd = _config->FindI("APT::Status-deb822-Fd", -1);

   APT::Progress::PackageManager *progress = NULL;
   if (status_deb822_fd > 0)
      progress = new APT::Progress::PackageManagerProgressDeb822Fd(
         status_deb822_fd);
   else if (status_fd > 0)
      progress = new APT::Progress::PackageManagerProgressFd(status_fd);
   else if(_config->FindB("Dpkg::Progress-Fancy", false) == true)
      progress = new APT::Progress::PackageManagerFancy();
   else if (_config->FindB("Dpkg::Progress", 
                           _config->FindB("DpkgPM::Progress", false)) == true)
      progress = new APT::Progress::PackageManagerText();
   else
      progress = new APT::Progress::PackageManager();
   return progress;
}

bool PackageManager::StatusChanged(std::string PackageName, 
                                   unsigned int StepsDone,
                                   unsigned int TotalSteps,
                                   std::string HumanReadableAction)
{
   int reporting_steps = _config->FindI("DpkgPM::Reporting-Steps", 1);
   percentage = StepsDone/(float)TotalSteps * 100.0;
   strprintf(progress_str, _("Progress: [%3i%%]"), (int)percentage);

   if(percentage < (last_reported_progress + reporting_steps))
      return false;

   return true;
}

PackageManagerProgressFd::PackageManagerProgressFd(int progress_fd)
   : StepsDone(0), StepsTotal(1)
{
   OutStatusFd = progress_fd;
}

void PackageManagerProgressFd::WriteToStatusFd(std::string s)
{
   if(OutStatusFd <= 0)
      return;
   FileFd::Write(OutStatusFd, s.c_str(), s.size());   
}

void PackageManagerProgressFd::StartDpkg()
{
   if(OutStatusFd <= 0)
      return;

   // FIXME: use SetCloseExec here once it taught about throwing
   //        exceptions instead of doing _exit(100) on failure
   fcntl(OutStatusFd,F_SETFD,FD_CLOEXEC); 

   // send status information that we are about to fork dpkg
   std::ostringstream status;
   status << "pmstatus:dpkg-exec:" 
          << (StepsDone/float(StepsTotal)*100.0) 
          << ":" << _("Running dpkg")
          << std::endl;
   WriteToStatusFd(status.str());
}

void PackageManagerProgressFd::Stop()
{
}

void PackageManagerProgressFd::Error(std::string PackageName,
                                     unsigned int StepsDone,
                                     unsigned int TotalSteps,
                                     std::string ErrorMessage)
{
   std::ostringstream status;
   status << "pmerror:" << PackageName
          << ":"  << (StepsDone/float(TotalSteps)*100.0) 
          << ":" << ErrorMessage
          << std::endl;
   WriteToStatusFd(status.str());
}

void PackageManagerProgressFd::ConffilePrompt(std::string PackageName,
                                              unsigned int StepsDone,
                                              unsigned int TotalSteps,
                                              std::string ConfMessage)
{
   std::ostringstream status;
   status << "pmconffile:" << PackageName
          << ":"  << (StepsDone/float(TotalSteps)*100.0) 
          << ":" << ConfMessage
          << std::endl;
   WriteToStatusFd(status.str());
}


bool PackageManagerProgressFd::StatusChanged(std::string PackageName, 
                                             unsigned int xStepsDone,
                                             unsigned int xTotalSteps,
                                             std::string pkg_action)
{
   StepsDone = xStepsDone;
   StepsTotal = xTotalSteps;

   // build the status str
   std::ostringstream status;
   status << "pmstatus:" << StringSplit(PackageName, ":")[0]
          << ":"  << (StepsDone/float(StepsTotal)*100.0) 
          << ":" << pkg_action
          << std::endl;
   WriteToStatusFd(status.str());

   if(_config->FindB("Debug::APT::Progress::PackageManagerFd", false) == true)
      std::cerr << "progress: " << PackageName << " " << xStepsDone
                << " " << xTotalSteps << " " << pkg_action
                << std::endl;


   return true;
}


PackageManagerProgressDeb822Fd::PackageManagerProgressDeb822Fd(int progress_fd)
   : StepsDone(0), StepsTotal(1)
{
   OutStatusFd = progress_fd;
}

void PackageManagerProgressDeb822Fd::WriteToStatusFd(std::string s)
{
   FileFd::Write(OutStatusFd, s.c_str(), s.size());   
}

void PackageManagerProgressDeb822Fd::StartDpkg()
{
   // FIXME: use SetCloseExec here once it taught about throwing
   //        exceptions instead of doing _exit(100) on failure
   fcntl(OutStatusFd,F_SETFD,FD_CLOEXEC); 

   // send status information that we are about to fork dpkg
   std::ostringstream status;
   status << "Status: " << "progress" << std::endl
          << "Percent: " << (StepsDone/float(StepsTotal)*100.0) << std::endl
          << "Message: " << _("Running dpkg") << std::endl
          << std::endl;
   WriteToStatusFd(status.str());
}

void PackageManagerProgressDeb822Fd::Stop()
{
}

void PackageManagerProgressDeb822Fd::Error(std::string PackageName,
                                     unsigned int StepsDone,
                                     unsigned int TotalSteps,
                                     std::string ErrorMessage)
{
   std::ostringstream status;
   status << "Status: " << "Error" << std::endl
          << "Package:" << PackageName << std::endl
          << "Percent: "  << (StepsDone/float(TotalSteps)*100.0) << std::endl
          << "Message: " << ErrorMessage << std::endl
          << std::endl;
   WriteToStatusFd(status.str());
}

void PackageManagerProgressDeb822Fd::ConffilePrompt(std::string PackageName,
                                              unsigned int StepsDone,
                                              unsigned int TotalSteps,
                                              std::string ConfMessage)
{
   std::ostringstream status;
   status << "Status: " << "ConfFile" << std::endl
          << "Package:" << PackageName << std::endl
          << "Percent: "  << (StepsDone/float(TotalSteps)*100.0) << std::endl
          << "Message: " << ConfMessage << std::endl
          << std::endl;
   WriteToStatusFd(status.str());
}


bool PackageManagerProgressDeb822Fd::StatusChanged(std::string PackageName, 
                                             unsigned int xStepsDone,
                                             unsigned int xTotalSteps,
                                             std::string message)
{
   StepsDone = xStepsDone;
   StepsTotal = xTotalSteps;

   // build the status str
   std::ostringstream status;
   status << "Status: " << "progress" << std::endl
          << "Package: " << PackageName << std::endl
          << "Percent: "  << (StepsDone/float(StepsTotal)*100.0) << std::endl
          << "Message: " << message << std::endl
          << std::endl;
   WriteToStatusFd(status.str());

   return true;
}


PackageManagerFancy::PackageManagerFancy()
   : child_pty(-1)
{
   // setup terminal size
   old_SIGWINCH = signal(SIGWINCH, PackageManagerFancy::staticSIGWINCH);
   instances.push_back(this);
}
std::vector<PackageManagerFancy*> PackageManagerFancy::instances;

PackageManagerFancy::~PackageManagerFancy()
{
   instances.erase(find(instances.begin(), instances.end(), this));
   signal(SIGWINCH, old_SIGWINCH);
}

void PackageManagerFancy::staticSIGWINCH(int signum)
{
   std::vector<PackageManagerFancy *>::const_iterator I;
   for(I = instances.begin(); I != instances.end(); I++)
      (*I)->HandleSIGWINCH(signum);
}

int PackageManagerFancy::GetNumberTerminalRows()
{
   struct winsize win;
   // FIXME: get from "child_pty" instead?
   if(ioctl(STDOUT_FILENO, TIOCGWINSZ, (char *)&win) != 0)
      return -1;

   if(_config->FindB("Debug::InstallProgress::Fancy", false) == true)
      std::cerr << "GetNumberTerminalRows: " << win.ws_row << std::endl;
   
   return win.ws_row;
}

void PackageManagerFancy::SetupTerminalScrollArea(int nr_rows)
{
     if(_config->FindB("Debug::InstallProgress::Fancy", false) == true)
        std::cerr << "SetupTerminalScrollArea: " << nr_rows << std::endl;

     // scroll down a bit to avoid visual glitch when the screen
     // area shrinks by one row
     std::cout << "\n";
         
     // save cursor
     std::cout << "\033[s";
         
     // set scroll region (this will place the cursor in the top left)
     std::cout << "\033[0;" << nr_rows - 1 << "r";
            
     // restore cursor but ensure its inside the scrolling area
     std::cout << "\033[u";
     static const char *move_cursor_up = "\033[1A";
     std::cout << move_cursor_up;

     // ensure its flushed
     std::flush(std::cout);

     // setup tty size to ensure xterm/linux console are working properly too
     // see bug #731738
     struct winsize win;
     ioctl(child_pty, TIOCGWINSZ, (char *)&win);
     win.ws_row = nr_rows - 1;
     ioctl(child_pty, TIOCSWINSZ, (char *)&win);
}

void PackageManagerFancy::HandleSIGWINCH(int)
{
   int nr_terminal_rows = GetNumberTerminalRows();
   SetupTerminalScrollArea(nr_terminal_rows);
}

<<<<<<< HEAD
void PackageManagerFancy::Start(int a_child_pty)
=======
void PackageManagerFancy::Start(int child_pty)
>>>>>>> e5e51967
{
   child_pty = a_child_pty;
   int nr_terminal_rows = GetNumberTerminalRows();
   if (nr_terminal_rows > 0)
   {
      SetupTerminalScrollArea(nr_terminal_rows);
<<<<<<< HEAD
=======
      // *cough*
      struct winsize win;
      ioctl(child_pty, TIOCGWINSZ, (char *)&win);
      win.ws_row = nr_terminal_rows - 1;
      ioctl(child_pty, TIOCSWINSZ, (char *)&win);
>>>>>>> e5e51967
   }
}

void PackageManagerFancy::Stop()
{
   int nr_terminal_rows = GetNumberTerminalRows();
   if (nr_terminal_rows > 0)
   {
      SetupTerminalScrollArea(nr_terminal_rows + 1);

      // override the progress line (sledgehammer)
      static const char* clear_screen_below_cursor = "\033[J";
      std::cout << clear_screen_below_cursor;
   }
   child_pty = -1;
}

bool PackageManagerFancy::StatusChanged(std::string PackageName, 
                                        unsigned int StepsDone,
                                        unsigned int TotalSteps,
                                        std::string HumanReadableAction)
{
   if (!PackageManager::StatusChanged(PackageName, StepsDone, TotalSteps,
          HumanReadableAction))
      return false;

   int row = GetNumberTerminalRows();

   static string save_cursor = "\033[s";
   static string restore_cursor = "\033[u";
   
   static string set_bg_color = "\033[42m"; // green
   static string set_fg_color = "\033[30m"; // black
   
   static string restore_bg =  "\033[49m";
   static string restore_fg = "\033[39m";
   
   std::cout << save_cursor
      // move cursor position to last row
             << "\033[" << row << ";0f" 
             << set_bg_color
             << set_fg_color
             << progress_str
             << restore_cursor
             << restore_bg
             << restore_fg;
   std::flush(std::cout);
   last_reported_progress = percentage;

   return true;
}

bool PackageManagerText::StatusChanged(std::string PackageName, 
                                       unsigned int StepsDone,
                                       unsigned int TotalSteps,
                                       std::string HumanReadableAction)
{
   if (!PackageManager::StatusChanged(PackageName, StepsDone, TotalSteps, HumanReadableAction))
      return false;

   std::cout << progress_str << "\r\n";
   std::flush(std::cout);
                   
   last_reported_progress = percentage;

   return true;
}



}; // namespace progress
}; // namespace apt<|MERGE_RESOLUTION|>--- conflicted
+++ resolved
@@ -295,26 +295,12 @@
    SetupTerminalScrollArea(nr_terminal_rows);
 }
 
-<<<<<<< HEAD
 void PackageManagerFancy::Start(int a_child_pty)
-=======
-void PackageManagerFancy::Start(int child_pty)
->>>>>>> e5e51967
 {
    child_pty = a_child_pty;
    int nr_terminal_rows = GetNumberTerminalRows();
    if (nr_terminal_rows > 0)
-   {
       SetupTerminalScrollArea(nr_terminal_rows);
-<<<<<<< HEAD
-=======
-      // *cough*
-      struct winsize win;
-      ioctl(child_pty, TIOCGWINSZ, (char *)&win);
-      win.ws_row = nr_terminal_rows - 1;
-      ioctl(child_pty, TIOCSWINSZ, (char *)&win);
->>>>>>> e5e51967
-   }
 }
 
 void PackageManagerFancy::Stop()
