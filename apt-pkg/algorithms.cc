--- conflicted
+++ resolved
@@ -1229,10 +1229,6 @@
       {
 	 if ((Flags[I->ID] & ToRemove) == ToRemove)
 	    Cache.MarkDelete(I);
-<<<<<<< HEAD
-	 else
-	    Cache.MarkInstall(I, false, 0, false);
-=======
 	 else 
 	 {
 	    // preserver the information if the package was auto
@@ -1240,7 +1236,6 @@
 	    bool autoInst = (Cache[I].Flags & pkgCache::Flag::Auto);
 	    Cache.MarkInstall(I, false, 0, !autoInst);
 	 }
->>>>>>> 32085498
       }
    }   
 }
