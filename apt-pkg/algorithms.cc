// -*- mode: cpp; mode: fold -*-
// Description								/*{{{*/
// $Id: algorithms.cc,v 1.44 2002/11/28 18:49:16 jgg Exp $
/* ######################################################################

   Algorithms - A set of misc algorithms

   The pkgProblemResolver class has become insanely complex and
   very sophisticated, it handles every test case I have thrown at it
   to my satisfaction. Understanding exactly why all the steps the class
   does are required is difficult and changing though not very risky
   may result in other cases not working.
   
   ##################################################################### */
									/*}}}*/
// Include Files							/*{{{*/
#include <apt-pkg/algorithms.h>
#include <apt-pkg/error.h>
#include <apt-pkg/configuration.h>
#include <apt-pkg/version.h>
#include <apt-pkg/sptr.h>
#include <apt-pkg/acquire-item.h>
    
#include <apti18n.h>
#include <sys/types.h>
#include <cstdlib>
#include <algorithm>
#include <iostream>
									/*}}}*/
using namespace std;

pkgProblemResolver *pkgProblemResolver::This = 0;

// Simulate::Simulate - Constructor					/*{{{*/
// ---------------------------------------------------------------------
/* The legacy translations here of input Pkg iterators is obsolete, 
   this is not necessary since the pkgCaches are fully shared now. */
pkgSimulate::pkgSimulate(pkgDepCache *Cache) : pkgPackageManager(Cache),
		            iPolicy(Cache),
			    Sim(&Cache->GetCache(),&iPolicy),
			    group(Sim)
{
   Sim.Init(0);
   Flags = new unsigned char[Cache->Head().PackageCount];
   memset(Flags,0,sizeof(*Flags)*Cache->Head().PackageCount);

   // Fake a filename so as not to activate the media swapping
   string Jnk = "SIMULATE";
   for (unsigned int I = 0; I != Cache->Head().PackageCount; I++)
      FileNames[I] = Jnk;
}
									/*}}}*/
// Simulate::Describe - Describe a package				/*{{{*/
// ---------------------------------------------------------------------
/* Parameter Current == true displays the current package version,
   Parameter Candidate == true displays the candidate package version */
void pkgSimulate::Describe(PkgIterator Pkg,ostream &out,bool Current,bool Candidate)
{
   VerIterator Ver(Sim);
 
   out << Pkg.Name();

   if (Current == true)
   {
      Ver = Pkg.CurrentVer();
      if (Ver.end() == false)
         out << " [" << Ver.VerStr() << ']';
   }

   if (Candidate == true)
   {
      Ver = Sim[Pkg].CandidateVerIter(Sim);
      if (Ver.end() == true)
         return;
   
      out << " (" << Ver.VerStr() << ' ' << Ver.RelStr() << ')';
   }
}
									/*}}}*/
// Simulate::Install - Simulate unpacking of a package			/*{{{*/
// ---------------------------------------------------------------------
/* */
bool pkgSimulate::Install(PkgIterator iPkg,string /*File*/)
{
   // Adapt the iterator
   PkgIterator Pkg = Sim.FindPkg(iPkg.Name());
   Flags[Pkg->ID] = 1;
   
   cout << "Inst ";
   Describe(Pkg,cout,true,true);
   Sim.MarkInstall(Pkg,false);
   
   // Look for broken conflicts+predepends.
   for (PkgIterator I = Sim.PkgBegin(); I.end() == false; I++)
   {
      if (Sim[I].InstallVer == 0)
	 continue;
      
      for (DepIterator D = Sim[I].InstVerIter(Sim).DependsList(); D.end() == false;)
      {
	 DepIterator Start;
	 DepIterator End;
	 D.GlobOr(Start,End);
	 if (Start->Type == pkgCache::Dep::Conflicts ||
	     Start->Type == pkgCache::Dep::DpkgBreaks ||
	     Start->Type == pkgCache::Dep::Obsoletes ||
	     End->Type == pkgCache::Dep::PreDepends)
         {
	    if ((Sim[End] & pkgDepCache::DepGInstall) == 0)
	    {
	       cout << " [" << I.Name() << " on " << Start.TargetPkg().Name() << ']';
	       if (Start->Type == pkgCache::Dep::Conflicts)
		  _error->Error("Fatal, conflicts violated %s",I.Name());
	    }	    
	 }
      }      
   }

   if (Sim.BrokenCount() != 0)
      ShortBreaks();
   else
      cout << endl;
   return true;
}
									/*}}}*/
// Simulate::Configure - Simulate configuration of a Package		/*{{{*/
// ---------------------------------------------------------------------
/* This is not an acurate simulation of relatity, we should really not
   install the package.. For some investigations it may be necessary 
   however. */
bool pkgSimulate::Configure(PkgIterator iPkg)
{
   // Adapt the iterator
   PkgIterator Pkg = Sim.FindPkg(iPkg.Name());
   
   Flags[Pkg->ID] = 2;
//   Sim.MarkInstall(Pkg,false);
   if (Sim[Pkg].InstBroken() == true)
   {
      cout << "Conf " << Pkg.Name() << " broken" << endl;

      Sim.Update();
      
      // Print out each package and the failed dependencies
      for (pkgCache::DepIterator D = Sim[Pkg].InstVerIter(Sim).DependsList(); D.end() == false; D++)
      {
	 if (Sim.IsImportantDep(D) == false || 
	     (Sim[D] & pkgDepCache::DepInstall) != 0)
	    continue;
	 
	 if (D->Type == pkgCache::Dep::Obsoletes)
	    cout << " Obsoletes:" << D.TargetPkg().Name();
	 else if (D->Type == pkgCache::Dep::Conflicts)
	    cout << " Conflicts:" << D.TargetPkg().Name();
	 else if (D->Type == pkgCache::Dep::DpkgBreaks)
	    cout << " Breaks:" << D.TargetPkg().Name();
	 else
	    cout << " Depends:" << D.TargetPkg().Name();
      }	    
      cout << endl;

      _error->Error("Conf Broken %s",Pkg.Name());
   }   
   else
   {
      cout << "Conf "; 
      Describe(Pkg,cout,false,true);
   }

   if (Sim.BrokenCount() != 0)
      ShortBreaks();
   else
      cout << endl;
   
   return true;
}
									/*}}}*/
// Simulate::Remove - Simulate the removal of a package			/*{{{*/
// ---------------------------------------------------------------------
/* */
bool pkgSimulate::Remove(PkgIterator iPkg,bool Purge)
{
   // Adapt the iterator
   PkgIterator Pkg = Sim.FindPkg(iPkg.Name());

   Flags[Pkg->ID] = 3;
   Sim.MarkDelete(Pkg);
   if (Purge == true)
      cout << "Purg ";
   else
      cout << "Remv ";
   Describe(Pkg,cout,true,false);

   if (Sim.BrokenCount() != 0)
      ShortBreaks();
   else
      cout << endl;

   return true;
}
									/*}}}*/
// Simulate::ShortBreaks - Print out a short line describing all breaks	/*{{{*/
// ---------------------------------------------------------------------
/* */
void pkgSimulate::ShortBreaks()
{
   cout << " [";
   for (PkgIterator I = Sim.PkgBegin(); I.end() == false; I++)
   {
      if (Sim[I].InstBroken() == true)
      {
	 if (Flags[I->ID] == 0)
	    cout << I.Name() << ' ';
/*	 else
	    cout << I.Name() << "! ";*/
      }      
   }
   cout << ']' << endl;
}
									/*}}}*/
// ApplyStatus - Adjust for non-ok packages				/*{{{*/
// ---------------------------------------------------------------------
/* We attempt to change the state of the all packages that have failed
   installation toward their real state. The ordering code will perform 
   the necessary calculations to deal with the problems. */
bool pkgApplyStatus(pkgDepCache &Cache)
{
   pkgDepCache::ActionGroup group(Cache);

   for (pkgCache::PkgIterator I = Cache.PkgBegin(); I.end() == false; I++)
   {
      if (I->VersionList == 0)
	 continue;
	 
      // Only choice for a ReInstReq package is to reinstall
      if (I->InstState == pkgCache::State::ReInstReq ||
	  I->InstState == pkgCache::State::HoldReInstReq)
      {
	 if (I->CurrentVer != 0 && I.CurrentVer().Downloadable() == true)
	    Cache.MarkKeep(I, false, false);
	 else
	 {
	    // Is this right? Will dpkg choke on an upgrade?
	    if (Cache[I].CandidateVer != 0 &&
		 Cache[I].CandidateVerIter(Cache).Downloadable() == true)
	       Cache.MarkInstall(I, false, 0, false);
	    else
	       return _error->Error(_("The package %s needs to be reinstalled, "
				    "but I can't find an archive for it."),I.Name());
	 }
	 
	 continue;
      }
      
      switch (I->CurrentState)
      {
	 /* This means installation failed somehow - it does not need to be
	    re-unpacked (probably) */
	 case pkgCache::State::UnPacked:
	 case pkgCache::State::HalfConfigured:
	 case pkgCache::State::TriggersAwaited:
	 case pkgCache::State::TriggersPending:
	 if ((I->CurrentVer != 0 && I.CurrentVer().Downloadable() == true) ||
	     I.State() != pkgCache::PkgIterator::NeedsUnpack)
	    Cache.MarkKeep(I, false, false);
	 else
	 {
	    if (Cache[I].CandidateVer != 0 &&
		 Cache[I].CandidateVerIter(Cache).Downloadable() == true)
	       Cache.MarkInstall(I, true, 0, false);
	    else
	       Cache.MarkDelete(I);
	 }
	 break;

	 // This means removal failed
	 case pkgCache::State::HalfInstalled:
	 Cache.MarkDelete(I);
	 break;
	 
	 default:
	 if (I->InstState != pkgCache::State::Ok)
	    return _error->Error("The package %s is not ok and I "
				 "don't know how to fix it!",I.Name());
      }
   }
   return true;
}
									/*}}}*/
// FixBroken - Fix broken packages					/*{{{*/
// ---------------------------------------------------------------------
/* This autoinstalls every broken package and then runs the problem resolver
   on the result. */
bool pkgFixBroken(pkgDepCache &Cache)
{
   pkgDepCache::ActionGroup group(Cache);

   // Auto upgrade all broken packages
   for (pkgCache::PkgIterator I = Cache.PkgBegin(); I.end() == false; I++)
      if (Cache[I].NowBroken() == true)
	 Cache.MarkInstall(I, true, 0, false);
   
   /* Fix packages that are in a NeedArchive state but don't have a
      downloadable install version */
   for (pkgCache::PkgIterator I = Cache.PkgBegin(); I.end() == false; I++)
   {
      if (I.State() != pkgCache::PkgIterator::NeedsUnpack ||
	  Cache[I].Delete() == true)
	 continue;
      
      if (Cache[I].InstVerIter(Cache).Downloadable() == false)
	 continue;

      Cache.MarkInstall(I, true, 0, false);
   }
   
   pkgProblemResolver Fix(&Cache);
   return Fix.Resolve(true);
}
									/*}}}*/
// DistUpgrade - Distribution upgrade					/*{{{*/
// ---------------------------------------------------------------------
/* This autoinstalls every package and then force installs every 
   pre-existing package. This creates the initial set of conditions which 
   most likely contain problems because too many things were installed.
   
   The problem resolver is used to resolve the problems.
 */
bool pkgDistUpgrade(pkgDepCache &Cache)
{
   pkgDepCache::ActionGroup group(Cache);

   /* Auto upgrade all installed packages, this provides the basis 
      for the installation */
   for (pkgCache::PkgIterator I = Cache.PkgBegin(); I.end() == false; I++)
      if (I->CurrentVer != 0)
	 Cache.MarkInstall(I, true, 0, false);

   /* Now, auto upgrade all essential packages - this ensures that
      the essential packages are present and working */
   for (pkgCache::PkgIterator I = Cache.PkgBegin(); I.end() == false; I++)
      if ((I->Flags & pkgCache::Flag::Essential) == pkgCache::Flag::Essential)
	 Cache.MarkInstall(I, true, 0, false);
   
   /* We do it again over all previously installed packages to force 
      conflict resolution on them all. */
   for (pkgCache::PkgIterator I = Cache.PkgBegin(); I.end() == false; I++)
      if (I->CurrentVer != 0)
	 Cache.MarkInstall(I, false, 0, false);

   pkgProblemResolver Fix(&Cache);

   // Hold back held packages.
   if (_config->FindB("APT::Ignore-Hold",false) == false)
   {
      for (pkgCache::PkgIterator I = Cache.PkgBegin(); I.end() == false; I++)
      {
	 if (I->SelectedState == pkgCache::State::Hold)
	 {
	    Fix.Protect(I);
	    Cache.MarkKeep(I, false, false);
	 }
      }
   }
   
   return Fix.Resolve();
}
									/*}}}*/
// AllUpgrade - Upgrade as many packages as possible			/*{{{*/
// ---------------------------------------------------------------------
/* Right now the system must be consistent before this can be called.
   It also will not change packages marked for install, it only tries
   to install packages not marked for install */
bool pkgAllUpgrade(pkgDepCache &Cache)
{
   pkgDepCache::ActionGroup group(Cache);

   pkgProblemResolver Fix(&Cache);

   if (Cache.BrokenCount() != 0)
      return false;
   
   // Upgrade all installed packages
   for (pkgCache::PkgIterator I = Cache.PkgBegin(); I.end() == false; I++)
   {
      if (Cache[I].Install() == true)
	 Fix.Protect(I);
	  
      if (_config->FindB("APT::Ignore-Hold",false) == false)
	 if (I->SelectedState == pkgCache::State::Hold)
	    continue;
      
      if (I->CurrentVer != 0 && Cache[I].InstallVer != 0)
	 Cache.MarkInstall(I, false, 0, false);
   }
      
   return Fix.ResolveByKeep();
}
									/*}}}*/
// MinimizeUpgrade - Minimizes the set of packages to be upgraded	/*{{{*/
// ---------------------------------------------------------------------
/* This simply goes over the entire set of packages and tries to keep 
   each package marked for upgrade. If a conflict is generated then 
   the package is restored. */
bool pkgMinimizeUpgrade(pkgDepCache &Cache)
{   
   pkgDepCache::ActionGroup group(Cache);

   if (Cache.BrokenCount() != 0)
      return false;
   
   // We loop for 10 tries to get the minimal set size.
   bool Change = false;
   unsigned int Count = 0;
   do
   {
      Change = false;
      for (pkgCache::PkgIterator I = Cache.PkgBegin(); I.end() == false; I++)
      {
	 // Not interesting
	 if (Cache[I].Upgrade() == false || Cache[I].NewInstall() == true)
	    continue;

	 // Keep it and see if that is OK
	 Cache.MarkKeep(I, false, false);
	 if (Cache.BrokenCount() != 0)
	    Cache.MarkInstall(I, false, 0, false);
	 else
	 {
	    // If keep didnt actually do anything then there was no change..
	    if (Cache[I].Upgrade() == false)
	       Change = true;
	 }	 
      }      
      Count++;
   }
   while (Change == true && Count < 10);

   if (Cache.BrokenCount() != 0)
      return _error->Error("Internal Error in pkgMinimizeUpgrade");
   
   return true;
}
									/*}}}*/

// ProblemResolver::pkgProblemResolver - Constructor			/*{{{*/
// ---------------------------------------------------------------------
/* */
pkgProblemResolver::pkgProblemResolver(pkgDepCache *pCache) : Cache(*pCache)
{
   // Allocate memory
   unsigned long Size = Cache.Head().PackageCount;
   Scores = new signed short[Size];
   Flags = new unsigned char[Size];
   memset(Flags,0,sizeof(*Flags)*Size);
   
   // Set debug to true to see its decision logic
   Debug = _config->FindB("Debug::pkgProblemResolver",false);
}
									/*}}}*/
// ProblemResolver::~pkgProblemResolver - Destructor			/*{{{*/
// ---------------------------------------------------------------------
/* */
pkgProblemResolver::~pkgProblemResolver()
{
   delete [] Scores;
   delete [] Flags;
}
									/*}}}*/
// ProblemResolver::ScoreSort - Sort the list by score			/*{{{*/
// ---------------------------------------------------------------------
/* */
int pkgProblemResolver::ScoreSort(const void *a,const void *b)
{
   Package const **A = (Package const **)a;
   Package const **B = (Package const **)b;
   if (This->Scores[(*A)->ID] > This->Scores[(*B)->ID])
      return -1;
   if (This->Scores[(*A)->ID] < This->Scores[(*B)->ID])
      return 1;
   return 0;
}
									/*}}}*/
// ProblemResolver::MakeScores - Make the score table			/*{{{*/
// ---------------------------------------------------------------------
/* */
void pkgProblemResolver::MakeScores()
{
   unsigned long Size = Cache.Head().PackageCount;
   memset(Scores,0,sizeof(*Scores)*Size);

   // Important Required Standard Optional Extra
   signed short PrioMap[] = {
      0,
      _config->FindI("pkgProblemResolver::Scores::Important",3),
      _config->FindI("pkgProblemResolver::Scores::Required",2),
      _config->FindI("pkgProblemResolver::Scores::Standard",1),
      _config->FindI("pkgProblemResolver::Scores::Optional",-1),
      _config->FindI("pkgProblemResolver::Scores::Extra",-2)
   };
   signed short PrioEssentials = _config->FindI("pkgProblemResolver::Scores::Essentials",100);
   signed short PrioInstalledAndNotObsolete = _config->FindI("pkgProblemResolver::Scores::NotObsolete",1);
   signed short PrioDepends = _config->FindI("pkgProblemResolver::Scores::Depends",1);
   signed short AddProtected = _config->FindI("pkgProblemResolver::Scores::AddProtected",10000);
   signed short AddEssential = _config->FindI("pkgProblemResolver::Scores::AddEssential",5000);

   if (_config->FindB("Debug::pkgProblemResolver::ShowScores",false) == true)
      clog << "Settings used to calculate pkgProblemResolver::Scores::" << endl
         << "  Important => " << PrioMap[1] << endl
         << "  Required => " << PrioMap[2] << endl
         << "  Standard => " << PrioMap[3] << endl
         << "  Optional => " << PrioMap[4] << endl
         << "  Extra => " << PrioMap[5] << endl
         << "  Essentials => " << PrioEssentials << endl
         << "  InstalledAndNotObsolete => " << PrioInstalledAndNotObsolete << endl
         << "  Depends => " << PrioDepends << endl
         << "  AddProtected => " << AddProtected << endl
         << "  AddEssential => " << AddEssential << endl;

   // Generate the base scores for a package based on its properties
   for (pkgCache::PkgIterator I = Cache.PkgBegin(); I.end() == false; I++)
   {
      if (Cache[I].InstallVer == 0)
	 continue;
      
      signed short &Score = Scores[I->ID];
      
      /* This is arbitrary, it should be high enough to elevate an
         essantial package above most other packages but low enough
	 to allow an obsolete essential packages to be removed by
	 a conflicts on a powerfull normal package (ie libc6) */
      if ((I->Flags & pkgCache::Flag::Essential) == pkgCache::Flag::Essential)
	 Score += PrioEssentials;

      // We transform the priority
      if (Cache[I].InstVerIter(Cache)->Priority <= 5)
	 Score += PrioMap[Cache[I].InstVerIter(Cache)->Priority];
      
      /* This helps to fix oddball problems with conflicting packages
         on the same level. We enhance the score of installed packages 
	 if those are not obsolete
      */
      if (I->CurrentVer != 0 && Cache[I].CandidateVer != 0 && Cache[I].CandidateVerIter(Cache).Downloadable())
	 Score += PrioInstalledAndNotObsolete;
   }

   // Now that we have the base scores we go and propogate dependencies
   for (pkgCache::PkgIterator I = Cache.PkgBegin(); I.end() == false; I++)
   {
      if (Cache[I].InstallVer == 0)
	 continue;
      
      for (pkgCache::DepIterator D = Cache[I].InstVerIter(Cache).DependsList(); D.end() == false; D++)
      {
<<<<<<< HEAD
	 if (D->Type == pkgCache::Dep::Depends || D->Type == pkgCache::Dep::PreDepends)
	    Scores[D.TargetPkg()->ID]+= PrioDepends;
=======
	 if (D->Type == pkgCache::Dep::Depends || 
	     D->Type == pkgCache::Dep::PreDepends || 
	     D->Type == pkgCache::Dep::Recommends) 
	    Scores[D.TargetPkg()->ID]++;
>>>>>>> 4b7cfe96
      }
   }   
   
   // Copy the scores to advoid additive looping
   SPtrArray<signed short> OldScores = new signed short[Size];
   memcpy(OldScores,Scores,sizeof(*Scores)*Size);
      
   /* Now we cause 1 level of dependency inheritance, that is we add the 
      score of the packages that depend on the target Package. This 
      fortifies high scoring packages */
   for (pkgCache::PkgIterator I = Cache.PkgBegin(); I.end() == false; I++)
   {
      if (Cache[I].InstallVer == 0)
	 continue;
      
      for (pkgCache::DepIterator D = I.RevDependsList(); D.end() == false; D++)
      {
	 // Only do it for the install version
	 if ((pkgCache::Version *)D.ParentVer() != Cache[D.ParentPkg()].InstallVer ||
	     (D->Type != pkgCache::Dep::Depends && 
	      D->Type != pkgCache::Dep::PreDepends &&
	      D->Type != pkgCache::Dep::Recommends))
	    continue;	 
	 
	 Scores[I->ID] += abs(OldScores[D.ParentPkg()->ID]);
      }      
   }

   /* Now we propogate along provides. This makes the packages that 
      provide important packages extremely important */
   for (pkgCache::PkgIterator I = Cache.PkgBegin(); I.end() == false; I++)
   {
      for (pkgCache::PrvIterator P = I.ProvidesList(); P.end() == false; P++)
      {
	 // Only do it once per package
	 if ((pkgCache::Version *)P.OwnerVer() != Cache[P.OwnerPkg()].InstallVer)
	    continue;
	 Scores[P.OwnerPkg()->ID] += abs(Scores[I->ID] - OldScores[I->ID]);
      }
   }

   /* Protected things are pushed really high up. This number should put them
      ahead of everything */
   for (pkgCache::PkgIterator I = Cache.PkgBegin(); I.end() == false; I++)
   {
      if ((Flags[I->ID] & Protected) != 0)
	 Scores[I->ID] += AddProtected;
      if ((I->Flags & pkgCache::Flag::Essential) == pkgCache::Flag::Essential)
	 Scores[I->ID] += AddEssential;
   }
}
									/*}}}*/
// ProblemResolver::DoUpgrade - Attempt to upgrade this package		/*{{{*/
// ---------------------------------------------------------------------
/* This goes through and tries to reinstall packages to make this package
   installable */
bool pkgProblemResolver::DoUpgrade(pkgCache::PkgIterator Pkg)
{
   pkgDepCache::ActionGroup group(Cache);

   if ((Flags[Pkg->ID] & Upgradable) == 0 || Cache[Pkg].Upgradable() == false)
      return false;
   if ((Flags[Pkg->ID] & Protected) == Protected)
      return false;
   
   Flags[Pkg->ID] &= ~Upgradable;
   
   bool WasKept = Cache[Pkg].Keep();
   Cache.MarkInstall(Pkg, false, 0, false);

   // This must be a virtual package or something like that.
   if (Cache[Pkg].InstVerIter(Cache).end() == true)
      return false;
   
   // Isolate the problem dependency
   bool Fail = false;
   for (pkgCache::DepIterator D = Cache[Pkg].InstVerIter(Cache).DependsList(); D.end() == false;)
   {
      // Compute a single dependency element (glob or)
      pkgCache::DepIterator Start = D;
      pkgCache::DepIterator End = D;
      unsigned char State = 0;
      for (bool LastOR = true; D.end() == false && LastOR == true;)
      {
	 State |= Cache[D];
	 LastOR = (D->CompareOp & pkgCache::Dep::Or) == pkgCache::Dep::Or;
	 D++;
	 if (LastOR == true)
	    End = D;
      }
      
      // We only worry about critical deps.
      if (End.IsCritical() != true)
	 continue;
            
      // Iterate over all the members in the or group
      while (1)
      {
	 // Dep is ok now
	 if ((Cache[End] & pkgDepCache::DepGInstall) == pkgDepCache::DepGInstall)
	    break;
	 
	 // Do not change protected packages
	 PkgIterator P = Start.SmartTargetPkg();
	 if ((Flags[P->ID] & Protected) == Protected)
	 {
	    if (Debug == true)
	       clog << "    Reinst Failed because of protected " << P.Name() << endl;
	    Fail = true;
	 }      
	 else
	 {
	    // Upgrade the package if the candidate version will fix the problem.
	    if ((Cache[Start] & pkgDepCache::DepCVer) == pkgDepCache::DepCVer)
	    {
	       if (DoUpgrade(P) == false)
	       {
		  if (Debug == true)
		     clog << "    Reinst Failed because of " << P.Name() << endl;
		  Fail = true;
	       }
	       else
	       {
		  Fail = false;
		  break;
	       }	    
	    }
	    else
	    {
	       /* We let the algorithm deal with conflicts on its next iteration,
		it is much smarter than us */
	       if (Start->Type == pkgCache::Dep::Conflicts || 
		   Start->Type == pkgCache::Dep::DpkgBreaks || 
		   Start->Type == pkgCache::Dep::Obsoletes)
		   break;
	       
	       if (Debug == true)
		  clog << "    Reinst Failed early because of " << Start.TargetPkg().Name() << endl;
	       Fail = true;
	    }     
	 }
	 
	 if (Start == End)
	    break;
	 Start++;
      }
      if (Fail == true)
	 break;
   }
   
   // Undo our operations - it might be smart to undo everything this did..
   if (Fail == true)
   {
      if (WasKept == true)
	 Cache.MarkKeep(Pkg, false, false);
      else
	 Cache.MarkDelete(Pkg);
      return false;
   }	 
   
   if (Debug == true)
      clog << "  Re-Instated " << Pkg.Name() << endl;
   return true;
}
									/*}}}*/
// ProblemResolver::Resolve - Run the resolution pass			/*{{{*/
// ---------------------------------------------------------------------
/* This routines works by calculating a score for each package. The score
   is derived by considering the package's priority and all reverse 
   dependents giving an integer that reflects the amount of breakage that
   adjusting the package will inflict. 
      
   It goes from highest score to lowest and corrects all of the breaks by 
   keeping or removing the dependant packages. If that fails then it removes
   the package itself and goes on. The routine should be able to intelligently
   go from any broken state to a fixed state. 
 
   The BrokenFix flag enables a mode where the algorithm tries to 
   upgrade packages to advoid problems. */
bool pkgProblemResolver::Resolve(bool BrokenFix)
{
   pkgDepCache::ActionGroup group(Cache);

   unsigned long Size = Cache.Head().PackageCount;

   // Record which packages are marked for install
   bool Again = false;
   do
   {
      Again = false;
      for (pkgCache::PkgIterator I = Cache.PkgBegin(); I.end() == false; I++)
      {
	 if (Cache[I].Install() == true)
	    Flags[I->ID] |= PreInstalled;
	 else
	 {
	    if (Cache[I].InstBroken() == true && BrokenFix == true)
	    {
	       Cache.MarkInstall(I, false, 0, false);
	       if (Cache[I].Install() == true)
		  Again = true;
	    }
	    
	    Flags[I->ID] &= ~PreInstalled;
	 }
	 Flags[I->ID] |= Upgradable;
      }
   }
   while (Again == true);

   if (Debug == true)
      clog << "Starting" << endl;
   
   MakeScores();
   
   /* We have to order the packages so that the broken fixing pass 
      operates from highest score to lowest. This prevents problems when
      high score packages cause the removal of lower score packages that
      would cause the removal of even lower score packages. */
   SPtrArray<pkgCache::Package *> PList = new pkgCache::Package *[Size];
   pkgCache::Package **PEnd = PList;
   for (pkgCache::PkgIterator I = Cache.PkgBegin(); I.end() == false; I++)
      *PEnd++ = I;
   This = this;
   qsort(PList,PEnd - PList,sizeof(*PList),&ScoreSort);

   if (_config->FindB("Debug::pkgProblemResolver::ShowScores",false) == true)
   {
      clog << "Show Scores" << endl;
      for (pkgCache::Package **K = PList; K != PEnd; K++)
         if (Scores[(*K)->ID] != 0)
         {
           pkgCache::PkgIterator Pkg(Cache,*K);
           clog << Scores[(*K)->ID] << ' ' << Pkg << std::endl;
         }
   }

   if (Debug == true)
      clog << "Starting 2" << endl;

   /* Now consider all broken packages. For each broken package we either
      remove the package or fix it's problem. We do this once, it should
      not be possible for a loop to form (that is a < b < c and fixing b by
      changing a breaks c) */
   bool Change = true;
   for (int Counter = 0; Counter != 10 && Change == true; Counter++)
   {
      Change = false;
      for (pkgCache::Package **K = PList; K != PEnd; K++)
      {
	 pkgCache::PkgIterator I(Cache,*K);

	 /* We attempt to install this and see if any breaks result,
	    this takes care of some strange cases */
	 if (Cache[I].CandidateVer != Cache[I].InstallVer &&
	     I->CurrentVer != 0 && Cache[I].InstallVer != 0 &&
	     (Flags[I->ID] & PreInstalled) != 0 &&
	     (Flags[I->ID] & Protected) == 0 &&
	     (Flags[I->ID] & ReInstateTried) == 0)
	 {
	    if (Debug == true)
	       clog << " Try to Re-Instate " << I.Name() << endl;
	    unsigned long OldBreaks = Cache.BrokenCount();
	    pkgCache::Version *OldVer = Cache[I].InstallVer;
	    Flags[I->ID] &= ReInstateTried;
	    
	    Cache.MarkInstall(I, false, 0, false);
	    if (Cache[I].InstBroken() == true || 
		OldBreaks < Cache.BrokenCount())
	    {
	       if (OldVer == 0)
		  Cache.MarkDelete(I);
	       else
		  Cache.MarkKeep(I, false, false);
	    }	    
	    else
	       if (Debug == true)
		  clog << "Re-Instated " << I.Name() << " (" << OldBreaks << " vs " << Cache.BrokenCount() << ')' << endl;
	 }
	    
	 if (Cache[I].InstallVer == 0 || Cache[I].InstBroken() == false)
	    continue;
	 
	 if (Debug == true)
	    clog << "Investigating " << I.Name() << endl;
	 
	 // Isolate the problem dependency
	 PackageKill KillList[100];
	 PackageKill *LEnd = KillList;
	 bool InOr = false;
	 pkgCache::DepIterator Start;
	 pkgCache::DepIterator End;
	 PackageKill *OldEnd = LEnd;
	 
	 enum {OrRemove,OrKeep} OrOp = OrRemove;
	 for (pkgCache::DepIterator D = Cache[I].InstVerIter(Cache).DependsList();
	      D.end() == false || InOr == true;)
	 {
	    // Compute a single dependency element (glob or)
	    if (Start == End)
	    {
	       // Decide what to do
	       if (InOr == true)
	       {
		  if (OldEnd == LEnd && OrOp == OrRemove)
		  {
		     if ((Flags[I->ID] & Protected) != Protected)
		     {
			if (Debug == true)
			   clog << "  Or group remove for " << I.Name() << endl;
			Cache.MarkDelete(I);
			Change = true;
		     }		     
		  }		  
		  if (OldEnd == LEnd && OrOp == OrKeep)
		  {
		     if (Debug == true)
			clog << "  Or group keep for " << I.Name() << endl;
		     Cache.MarkKeep(I, false, false);
		     Change = true;
		  }
	       }
	       
	       /* We do an extra loop (as above) to finalize the or group
		  processing */
	       InOr = false;
	       OrOp = OrRemove;
	       D.GlobOr(Start,End);
	       if (Start.end() == true)
		  break;

	       // We only worry about critical deps.
	       if (End.IsCritical() != true)
		  continue;

	       InOr = Start != End;
	       OldEnd = LEnd;
	    }
	    else
            {
	       Start++;
	       // We only worry about critical deps.
	       if (Start.IsCritical() != true)
                  continue;
            }

	    // Dep is ok
	    if ((Cache[End] & pkgDepCache::DepGInstall) == pkgDepCache::DepGInstall)
	    {
	       InOr = false;
	       continue;
	    }
	    
	    if (Debug == true)
	       clog << "Package " << I.Name() << " has broken " << Start.DepType() << " on " << Start.TargetPkg().Name() << endl;

	    /* Look across the version list. If there are no possible
	       targets then we keep the package and bail. This is necessary
	       if a package has a dep on another package that cant be found */
	    SPtrArray<pkgCache::Version *> VList = Start.AllTargets();
	    if (*VList == 0 && (Flags[I->ID] & Protected) != Protected &&
		Start->Type != pkgCache::Dep::Conflicts &&
		Start->Type != pkgCache::Dep::DpkgBreaks &&
		Start->Type != pkgCache::Dep::Obsoletes &&
		Cache[I].NowBroken() == false)
	    {	       
	       if (InOr == true)
	       {
		  /* No keep choice because the keep being OK could be the
		     result of another element in the OR group! */
		  continue;
	       }
	       
	       Change = true;
	       Cache.MarkKeep(I, false, false);
	       break;
	    }
	    
	    bool Done = false;
	    for (pkgCache::Version **V = VList; *V != 0; V++)
	    {
	       pkgCache::VerIterator Ver(Cache,*V);
	       pkgCache::PkgIterator Pkg = Ver.ParentPkg();

	       if (Debug == true)
		  clog << "  Considering " << Pkg.Name() << ' ' << (int)Scores[Pkg->ID] <<
		  " as a solution to " << I.Name() << ' ' << (int)Scores[I->ID] << endl;

	       /* Try to fix the package under consideration rather than
	          fiddle with the VList package */
	       if (Scores[I->ID] <= Scores[Pkg->ID] ||
		   ((Cache[Start] & pkgDepCache::DepNow) == 0 &&
		    End->Type != pkgCache::Dep::Conflicts &&
		    End->Type != pkgCache::Dep::DpkgBreaks &&
		    End->Type != pkgCache::Dep::Obsoletes))
	       {
		  // Try a little harder to fix protected packages..
		  if ((Flags[I->ID] & Protected) == Protected)
		  {
		     if (DoUpgrade(Pkg) == true)
		     {
			if (Scores[Pkg->ID] > Scores[I->ID])
			   Scores[Pkg->ID] = Scores[I->ID];
			break;
		     }
		     
		     continue;
		  }
		  
		  /* See if a keep will do, unless the package is protected,
		     then installing it will be necessary */
		  bool Installed = Cache[I].Install();
		  Cache.MarkKeep(I, false, false);
		  if (Cache[I].InstBroken() == false)
		  {
		     // Unwind operation will be keep now
		     if (OrOp == OrRemove)
			OrOp = OrKeep;
		     
		     // Restore
		     if (InOr == true && Installed == true)
			Cache.MarkInstall(I, false, 0, false);
		     
		     if (Debug == true)
			clog << "  Holding Back " << I.Name() << " rather than change " << Start.TargetPkg().Name() << endl;
		  }		  
		  else
		  {		     
		     if (BrokenFix == false || DoUpgrade(I) == false)
		     {
			// Consider other options
			if (InOr == false)
			{
			   if (Cache.AutoInstOk(I, Cache[I].CandidateVerIter(Cache),Start) == true)
			   {
			      if (Debug == true)
			         clog << "  Removing " << I.Name() << " rather than change " << Start.TargetPkg().Name() << endl;
			      Cache.MarkDelete(I);
			      if (Counter > 1)
			      {
				 if (Scores[Pkg->ID] > Scores[I->ID])
				    Scores[I->ID] = Scores[Pkg->ID];
			      }
			   } else {
			      /* The dependency of the TargetPkg would be satisfiable with I but it is
				 forbidden to install I automatical, so anything we can do is hold
				 back the TargetPkg.
			      */
			      if (Debug == true)
				 clog << "  Hold back " << Start.TargetPkg().Name() <<
					" rather than change denied AutoInstall " << I.Name() << endl;
			      Cache.MarkKeep(Start.TargetPkg());
			   }
			}
		     }
		  }
		  		  
		  Change = true;
		  Done = true;
		  break;
	       }
	       else
	       {
		  /* This is a conflicts, and the version we are looking
		     at is not the currently selected version of the 
		     package, which means it is not necessary to 
		     remove/keep */
		  if (Cache[Pkg].InstallVer != Ver &&
		      (Start->Type == pkgCache::Dep::Conflicts ||
		       Start->Type == pkgCache::Dep::Obsoletes))
		     continue;

		  if (Start->Type == pkgCache::Dep::DpkgBreaks)
		  {
		     // first, try upgradring the package, if that
		     // does not help, the breaks goes onto the
		     // kill list
		     // FIXME: use DoUpgrade(Pkg) instead?
		     if (Cache[End] & pkgDepCache::DepGCVer) 
		     {
			if (Debug)
			   clog << "  Upgrading " << Pkg.Name() << " due to Breaks field in " << I.Name() << endl;
			Cache.MarkInstall(Pkg, false, 0, false);
			continue;
		     }
		  }

		  // Skip adding to the kill list if it is protected
		  if ((Flags[Pkg->ID] & Protected) != 0)
		     continue;
		
		  if (Debug == true)
		     clog << "  Added " << Pkg.Name() << " to the remove list" << endl;
		  
		  LEnd->Pkg = Pkg;
		  LEnd->Dep = End;
		  LEnd++;
		  
		  if (Start->Type != pkgCache::Dep::Conflicts &&
		      Start->Type != pkgCache::Dep::Obsoletes)
		     break;
	       }
	    }

	    // Hm, nothing can possibly satisify this dep. Nuke it.
	    if (VList[0] == 0 && 
		Start->Type != pkgCache::Dep::Conflicts &&
		Start->Type != pkgCache::Dep::DpkgBreaks &&
		Start->Type != pkgCache::Dep::Obsoletes &&
		(Flags[I->ID] & Protected) != Protected)
	    {
	       bool Installed = Cache[I].Install();
	       Cache.MarkKeep(I);
	       if (Cache[I].InstBroken() == false)
	       {
		  // Unwind operation will be keep now
		  if (OrOp == OrRemove)
		     OrOp = OrKeep;
		  
		  // Restore
		  if (InOr == true && Installed == true)
		     Cache.MarkInstall(I, false, 0, false);
		  
		  if (Debug == true)
		     clog << "  Holding Back " << I.Name() << " because I can't find " << Start.TargetPkg().Name() << endl;
	       }	       
	       else
	       {
		  if (Debug == true)
		     clog << "  Removing " << I.Name() << " because I can't find " << Start.TargetPkg().Name() << endl;
		  if (InOr == false)
		     Cache.MarkDelete(I);
	       }

	       Change = true;
	       Done = true;
	    }
	    
	    // Try some more
	    if (InOr == true)
	       continue;
	    
	    if (Done == true)
	       break;
	 }
	 
	 // Apply the kill list now
	 if (Cache[I].InstallVer != 0)
	 {
	    for (PackageKill *J = KillList; J != LEnd; J++)
	    {
	       Change = true;
	       if ((Cache[J->Dep] & pkgDepCache::DepGNow) == 0)
	       {
		  if (J->Dep->Type == pkgCache::Dep::Conflicts || 
		      J->Dep->Type == pkgCache::Dep::DpkgBreaks ||
		      J->Dep->Type == pkgCache::Dep::Obsoletes)
		  {
		     if (Debug == true)
			clog << "  Fixing " << I.Name() << " via remove of " << J->Pkg.Name() << endl;
		     Cache.MarkDelete(J->Pkg);
		  }
	       }
	       else
	       {
		  if (Debug == true)
		     clog << "  Fixing " << I.Name() << " via keep of " << J->Pkg.Name() << endl;
		  Cache.MarkKeep(J->Pkg, false, false);
	       }

	       if (Counter > 1)
	       {
		  if (Scores[I->ID] > Scores[J->Pkg->ID])		  
		     Scores[J->Pkg->ID] = Scores[I->ID];
	       }	       
	    }      
	 }
      }      
   }

   if (Debug == true)
      clog << "Done" << endl;
      
   if (Cache.BrokenCount() != 0)
   {
      // See if this is the result of a hold
      pkgCache::PkgIterator I = Cache.PkgBegin();
      for (;I.end() != true; I++)
      {
	 if (Cache[I].InstBroken() == false)
	    continue;
	 if ((Flags[I->ID] & Protected) != Protected)
	    return _error->Error(_("Error, pkgProblemResolver::Resolve generated breaks, this may be caused by held packages."));
      }
      return _error->Error(_("Unable to correct problems, you have held broken packages."));
   }
   
   // set the auto-flags (mvo: I'm not sure if we _really_ need this, but
   // I didn't managed 
   pkgCache::PkgIterator I = Cache.PkgBegin();
   for (;I.end() != true; I++) {
      if (Cache[I].NewInstall() && !(Flags[I->ID] & PreInstalled)) {
	 if(_config->FindI("Debug::pkgAutoRemove",false)) {
	    std::clog << "Resolve installed new pkg: " << I.Name() 
		      << " (now marking it as auto)" << std::endl;
	 }
	 Cache[I].Flags |= pkgCache::Flag::Auto;
      }
   }


   return true;
}
									/*}}}*/
// ProblemResolver::ResolveByKeep - Resolve problems using keep		/*{{{*/
// ---------------------------------------------------------------------
/* This is the work horse of the soft upgrade routine. It is very gental 
   in that it does not install or remove any packages. It is assumed that the
   system was non-broken previously. */
bool pkgProblemResolver::ResolveByKeep()
{
   pkgDepCache::ActionGroup group(Cache);

   unsigned long Size = Cache.Head().PackageCount;

   MakeScores();
   
   /* We have to order the packages so that the broken fixing pass 
      operates from highest score to lowest. This prevents problems when
      high score packages cause the removal of lower score packages that
      would cause the removal of even lower score packages. */
   pkgCache::Package **PList = new pkgCache::Package *[Size];
   pkgCache::Package **PEnd = PList;
   for (pkgCache::PkgIterator I = Cache.PkgBegin(); I.end() == false; I++)
      *PEnd++ = I;
   This = this;
   qsort(PList,PEnd - PList,sizeof(*PList),&ScoreSort);

   if (_config->FindB("Debug::pkgProblemResolver::ShowScores",false) == true)
   {
      clog << "Show Scores" << endl;
      for (pkgCache::Package **K = PList; K != PEnd; K++)
         if (Scores[(*K)->ID] != 0)
         {
           pkgCache::PkgIterator Pkg(Cache,*K);
           clog << Scores[(*K)->ID] << ' ' << Pkg << std::endl;
         }
   }

   if (Debug == true)
      clog << "Entering ResolveByKeep" << endl;

   // Consider each broken package 
   pkgCache::Package **LastStop = 0;
   for (pkgCache::Package **K = PList; K != PEnd; K++)
   {
      pkgCache::PkgIterator I(Cache,*K);

      if (Cache[I].InstallVer == 0 || Cache[I].InstBroken() == false)
	 continue;

      /* Keep the package. If this works then great, otherwise we have
       	 to be significantly more agressive and manipulate its dependencies */
      if ((Flags[I->ID] & Protected) == 0)
      {
	 if (Debug == true)
	    clog << "Keeping package " << I.Name() << endl;
	 Cache.MarkKeep(I, false, false);
	 if (Cache[I].InstBroken() == false)
	 {
	    K = PList - 1;
	    continue;
	 }
      }
      
      // Isolate the problem dependencies
      for (pkgCache::DepIterator D = Cache[I].InstVerIter(Cache).DependsList(); D.end() == false;)
      {
	 DepIterator Start;
	 DepIterator End;
	 D.GlobOr(Start,End);

	 // We only worry about critical deps.
	 if (End.IsCritical() != true)
	    continue;
	 
	 // Dep is ok
	 if ((Cache[End] & pkgDepCache::DepGInstall) == pkgDepCache::DepGInstall)
	    continue;

	 /* Hm, the group is broken.. I suppose the best thing to do is to
	    is to try every combination of keep/not-keep for the set, but thats
	    slow, and this never happens, just be conservative and assume the
	    list of ors is in preference and keep till it starts to work. */
	 while (true)
	 {
	    if (Debug == true)
	       clog << "Package " << I.Name() << " has broken " << Start.DepType() << " on " << Start.TargetPkg().Name() << endl;

	    // Look at all the possible provides on this package
	    SPtrArray<pkgCache::Version *> VList = Start.AllTargets();
	    for (pkgCache::Version **V = VList; *V != 0; V++)
	    {
	       pkgCache::VerIterator Ver(Cache,*V);
	       pkgCache::PkgIterator Pkg = Ver.ParentPkg();
	       
	       // It is not keepable
	       if (Cache[Pkg].InstallVer == 0 ||
		   Pkg->CurrentVer == 0)
		  continue;
	       
	       if ((Flags[I->ID] & Protected) == 0)
	       {
		  if (Debug == true)
		     clog << "  Keeping Package " << Pkg.Name() << " due to " << Start.DepType() << endl;
		  Cache.MarkKeep(Pkg, false, false);
	       }
	       
	       if (Cache[I].InstBroken() == false)
		  break;
	    }
	    
	    if (Cache[I].InstBroken() == false)
	       break;

	    if (Start == End)
	       break;
	    Start++;
	 }
	      
	 if (Cache[I].InstBroken() == false)
	    break;
      }

      if (Cache[I].InstBroken() == true)
	 continue;
      
      // Restart again.
      if (K == LastStop)
	 return _error->Error("Internal Error, pkgProblemResolver::ResolveByKeep is looping on package %s.",I.Name());
      LastStop = K;
      K = PList - 1;
   }   

   return true;
}
									/*}}}*/
// ProblemResolver::InstallProtect - Install all protected packages	/*{{{*/
// ---------------------------------------------------------------------
/* This is used to make sure protected packages are installed */
void pkgProblemResolver::InstallProtect()
{
   pkgDepCache::ActionGroup group(Cache);

   for (pkgCache::PkgIterator I = Cache.PkgBegin(); I.end() == false; I++)
   {
      if ((Flags[I->ID] & Protected) == Protected)
      {
	 if ((Flags[I->ID] & ToRemove) == ToRemove)
	    Cache.MarkDelete(I);
	 else 
	 {
	    // preserve the information whether the package was auto
	    // or manually installed
	    bool autoInst = (Cache[I].Flags & pkgCache::Flag::Auto);
	    Cache.MarkInstall(I, false, 0, !autoInst);
	 }
      }
   }   
}
									/*}}}*/

// PrioSortList - Sort a list of versions by priority			/*{{{*/
// ---------------------------------------------------------------------
/* This is ment to be used in conjunction with AllTargets to get a list 
   of versions ordered by preference. */
static pkgCache *PrioCache;
static int PrioComp(const void *A,const void *B)
{
   pkgCache::VerIterator L(*PrioCache,*(pkgCache::Version **)A);
   pkgCache::VerIterator R(*PrioCache,*(pkgCache::Version **)B);
   
   if ((L.ParentPkg()->Flags & pkgCache::Flag::Essential) == pkgCache::Flag::Essential &&
       (R.ParentPkg()->Flags & pkgCache::Flag::Essential) != pkgCache::Flag::Essential)
     return 1;
   if ((L.ParentPkg()->Flags & pkgCache::Flag::Essential) != pkgCache::Flag::Essential &&
       (R.ParentPkg()->Flags & pkgCache::Flag::Essential) == pkgCache::Flag::Essential)
     return -1;
   
   if (L->Priority != R->Priority)
      return R->Priority - L->Priority;
   return strcmp(L.ParentPkg().Name(),R.ParentPkg().Name());
}
void pkgPrioSortList(pkgCache &Cache,pkgCache::Version **List)
{
   unsigned long Count = 0;
   PrioCache = &Cache;
   for (pkgCache::Version **I = List; *I != 0; I++)
      Count++;
   qsort(List,Count,sizeof(*List),PrioComp);
}
									/*}}}*/

// CacheFile::ListUpdate - update the cache files                    	/*{{{*/
// ---------------------------------------------------------------------
/* This is a simple wrapper to update the cache. it will fetch stuff
 * from the network (or any other sources defined in sources.list)
 */
bool ListUpdate(pkgAcquireStatus &Stat, 
		pkgSourceList &List, 
		int PulseInterval)
{
   pkgAcquire::RunResult res;
   pkgAcquire Fetcher(&Stat);

   // Populate it with the source selection
   if (List.GetIndexes(&Fetcher) == false)
	 return false;

   // Run scripts
   RunScripts("APT::Update::Pre-Invoke");
   
   // check arguments
   if(PulseInterval>0)
      res = Fetcher.Run(PulseInterval);
   else
      res = Fetcher.Run();

   if (res == pkgAcquire::Failed)
      return false;

   bool Failed = false;
   bool TransientNetworkFailure = false;
   for (pkgAcquire::ItemIterator I = Fetcher.ItemsBegin(); 
	I != Fetcher.ItemsEnd(); I++)
   {
      if ((*I)->Status == pkgAcquire::Item::StatDone)
	 continue;

      (*I)->Finished();

      ::URI uri((*I)->DescURI());
      uri.User.clear();
      uri.Password.clear();
      string descUri = string(uri);
      _error->Warning(_("Failed to fetch %s  %s\n"), descUri.c_str(),
	      (*I)->ErrorText.c_str());

      if ((*I)->Status == pkgAcquire::Item::StatTransientNetworkError) 
      {
	 TransientNetworkFailure = true;
	 continue;
      }

      Failed = true;
   }
   
   // Clean out any old list files
   // Keep "APT::Get::List-Cleanup" name for compatibility, but
   // this is really a global option for the APT library now
   if (!TransientNetworkFailure && !Failed &&
       (_config->FindB("APT::Get::List-Cleanup",true) == true &&
	_config->FindB("APT::List-Cleanup",true) == true))
   {
      if (Fetcher.Clean(_config->FindDir("Dir::State::lists")) == false ||
	  Fetcher.Clean(_config->FindDir("Dir::State::lists") + "partial/") == false)
	 // something went wrong with the clean
	 return false;
   }
   
   if (TransientNetworkFailure == true)
      _error->Warning(_("Some index files failed to download, they have been ignored, or old ones used instead."));
   else if (Failed == true)
      return _error->Error(_("Some index files failed to download, they have been ignored, or old ones used instead."));


   // Run the success scripts if all was fine
   if(!TransientNetworkFailure && !Failed)
      RunScripts("APT::Update::Post-Invoke-Success");

   // Run the other scripts
   RunScripts("APT::Update::Post-Invoke");
   return true;
}
									/*}}}*/<|MERGE_RESOLUTION|>--- conflicted
+++ resolved
@@ -501,6 +501,7 @@
    signed short PrioEssentials = _config->FindI("pkgProblemResolver::Scores::Essentials",100);
    signed short PrioInstalledAndNotObsolete = _config->FindI("pkgProblemResolver::Scores::NotObsolete",1);
    signed short PrioDepends = _config->FindI("pkgProblemResolver::Scores::Depends",1);
+   signed short PrioRecommends = _config->FindI("pkgProblemResolver::Scores::Recommends",1);
    signed short AddProtected = _config->FindI("pkgProblemResolver::Scores::AddProtected",10000);
    signed short AddEssential = _config->FindI("pkgProblemResolver::Scores::AddEssential",5000);
 
@@ -514,6 +515,7 @@
          << "  Essentials => " << PrioEssentials << endl
          << "  InstalledAndNotObsolete => " << PrioInstalledAndNotObsolete << endl
          << "  Depends => " << PrioDepends << endl
+         << "  Recommends => " << PrioRecommends << endl
          << "  AddProtected => " << AddProtected << endl
          << "  AddEssential => " << AddEssential << endl;
 
@@ -552,15 +554,11 @@
       
       for (pkgCache::DepIterator D = Cache[I].InstVerIter(Cache).DependsList(); D.end() == false; D++)
       {
-<<<<<<< HEAD
-	 if (D->Type == pkgCache::Dep::Depends || D->Type == pkgCache::Dep::PreDepends)
-	    Scores[D.TargetPkg()->ID]+= PrioDepends;
-=======
 	 if (D->Type == pkgCache::Dep::Depends || 
-	     D->Type == pkgCache::Dep::PreDepends || 
-	     D->Type == pkgCache::Dep::Recommends) 
-	    Scores[D.TargetPkg()->ID]++;
->>>>>>> 4b7cfe96
+	     D->Type == pkgCache::Dep::PreDepends)
+	    Scores[D.TargetPkg()->ID] += PrioDepends;
+	 else if (D->Type == pkgCache::Dep::Recommends)
+	    Scores[D.TargetPkg()->ID] += PrioRecommends;
       }
    }   
    
