// -*- mode: cpp; mode: fold -*-
// Description								/*{{{*/
// $Id: algorithms.cc,v 1.44 2002/11/28 18:49:16 jgg Exp $
/* ######################################################################

   Algorithms - A set of misc algorithms

   The pkgProblemResolver class has become insanely complex and
   very sophisticated, it handles every test case I have thrown at it
   to my satisfaction. Understanding exactly why all the steps the class
   does are required is difficult and changing though not very risky
   may result in other cases not working.
   
   ##################################################################### */
									/*}}}*/
// Include Files							/*{{{*/
#ifdef __GNUG__
#pragma implementation "apt-pkg/algorithms.h"
#endif 
#include <apt-pkg/algorithms.h>
#include <apt-pkg/error.h>
#include <apt-pkg/configuration.h>
#include <apt-pkg/version.h>
#include <apt-pkg/sptr.h>

    
#include <apti18n.h>
<<<<<<< HEAD
#include <sys/types.h>
=======
    
#include <cstdlib>
#include <algorithm>
>>>>>>> 1979e742
#include <iostream>
									/*}}}*/
using namespace std;

pkgProblemResolver *pkgProblemResolver::This = 0;

// Simulate::Simulate - Constructor					/*{{{*/
// ---------------------------------------------------------------------
/* The legacy translations here of input Pkg iterators is obsolete, 
   this is not necessary since the pkgCaches are fully shared now. */
pkgSimulate::pkgSimulate(pkgDepCache *Cache) : pkgPackageManager(Cache),
		            iPolicy(Cache),
                            Sim(&Cache->GetCache(),&iPolicy)
{
   Sim.Init(0);
   Flags = new unsigned char[Cache->Head().PackageCount];
   memset(Flags,0,sizeof(*Flags)*Cache->Head().PackageCount);

   // Fake a filename so as not to activate the media swapping
   string Jnk = "SIMULATE";
   for (unsigned int I = 0; I != Cache->Head().PackageCount; I++)
      FileNames[I] = Jnk;
}
									/*}}}*/
// Simulate::Describe - Describe a package				/*{{{*/
// ---------------------------------------------------------------------
/* Parameter Current == true displays the current package version,
   Parameter Candidate == true displays the candidate package version */
void pkgSimulate::Describe(PkgIterator Pkg,ostream &out,bool Current,bool Candidate)
{
   VerIterator Ver(Sim);
 
   out << Pkg.Name();

   if (Current == true)
   {
      Ver = Pkg.CurrentVer();
      if (Ver.end() == false)
         out << " [" << Ver.VerStr() << ']';
   }

   if (Candidate == true)
   {
      Ver = Sim[Pkg].CandidateVerIter(Sim);
      if (Ver.end() == true)
         return;
   
      out << " (" << Ver.VerStr() << ' ' << Ver.RelStr() << ')';
   }
}
									/*}}}*/
// Simulate::Install - Simulate unpacking of a package			/*{{{*/
// ---------------------------------------------------------------------
/* */
bool pkgSimulate::Install(PkgIterator iPkg,string /*File*/)
{
   // Adapt the iterator
   PkgIterator Pkg = Sim.FindPkg(iPkg.Name());
   Flags[Pkg->ID] = 1;
   
   cout << "Inst ";
   Describe(Pkg,cout,true,true);
   Sim.MarkInstall(Pkg,false);
   
   // Look for broken conflicts+predepends.
   for (PkgIterator I = Sim.PkgBegin(); I.end() == false; I++)
   {
      if (Sim[I].InstallVer == 0)
	 continue;
      
      for (DepIterator D = Sim[I].InstVerIter(Sim).DependsList(); D.end() == false;)
      {
	 DepIterator Start;
	 DepIterator End;
	 D.GlobOr(Start,End);
	 if (Start->Type == pkgCache::Dep::Conflicts ||
	     Start->Type == pkgCache::Dep::DpkgBreaks ||
	     Start->Type == pkgCache::Dep::Obsoletes ||
	     End->Type == pkgCache::Dep::PreDepends)
         {
	    if ((Sim[End] & pkgDepCache::DepGInstall) == 0)
	    {
	       cout << " [" << I.Name() << " on " << Start.TargetPkg().Name() << ']';
	       if (Start->Type == pkgCache::Dep::Conflicts)
		  _error->Error("Fatal, conflicts violated %s",I.Name());
	    }	    
	 }
      }      
   }

   if (Sim.BrokenCount() != 0)
      ShortBreaks();
   else
      cout << endl;
   return true;
}
									/*}}}*/
// Simulate::Configure - Simulate configuration of a Package		/*{{{*/
// ---------------------------------------------------------------------
/* This is not an acurate simulation of relatity, we should really not
   install the package.. For some investigations it may be necessary 
   however. */
bool pkgSimulate::Configure(PkgIterator iPkg)
{
   // Adapt the iterator
   PkgIterator Pkg = Sim.FindPkg(iPkg.Name());
   
   Flags[Pkg->ID] = 2;
//   Sim.MarkInstall(Pkg,false);
   if (Sim[Pkg].InstBroken() == true)
   {
      cout << "Conf " << Pkg.Name() << " broken" << endl;

      Sim.Update();
      
      // Print out each package and the failed dependencies
      for (pkgCache::DepIterator D = Sim[Pkg].InstVerIter(Sim).DependsList(); D.end() == false; D++)
      {
	 if (Sim.IsImportantDep(D) == false || 
	     (Sim[D] & pkgDepCache::DepInstall) != 0)
	    continue;
	 
	 if (D->Type == pkgCache::Dep::Obsoletes)
	    cout << " Obsoletes:" << D.TargetPkg().Name();
	 else if (D->Type == pkgCache::Dep::Conflicts)
	    cout << " Conflicts:" << D.TargetPkg().Name();
	 else if (D->Type == pkgCache::Dep::DpkgBreaks)
	    cout << " Breaks:" << D.TargetPkg().Name();
	 else
	    cout << " Depends:" << D.TargetPkg().Name();
      }	    
      cout << endl;

      _error->Error("Conf Broken %s",Pkg.Name());
   }   
   else
   {
      cout << "Conf "; 
      Describe(Pkg,cout,false,true);
   }

   if (Sim.BrokenCount() != 0)
      ShortBreaks();
   else
      cout << endl;
   
   return true;
}
									/*}}}*/
// Simulate::Remove - Simulate the removal of a package			/*{{{*/
// ---------------------------------------------------------------------
/* */
bool pkgSimulate::Remove(PkgIterator iPkg,bool Purge)
{
   // Adapt the iterator
   PkgIterator Pkg = Sim.FindPkg(iPkg.Name());

   Flags[Pkg->ID] = 3;
   Sim.MarkDelete(Pkg);
   if (Purge == true)
      cout << "Purg ";
   else
      cout << "Remv ";
   Describe(Pkg,cout,true,false);

   if (Sim.BrokenCount() != 0)
      ShortBreaks();
   else
      cout << endl;

   return true;
}
									/*}}}*/
// Simulate::ShortBreaks - Print out a short line describing all breaks	/*{{{*/
// ---------------------------------------------------------------------
/* */
void pkgSimulate::ShortBreaks()
{
   cout << " [";
   for (PkgIterator I = Sim.PkgBegin(); I.end() == false; I++)
   {
      if (Sim[I].InstBroken() == true)
      {
	 if (Flags[I->ID] == 0)
	    cout << I.Name() << ' ';
/*	 else
	    cout << I.Name() << "! ";*/
      }      
   }
   cout << ']' << endl;
}
									/*}}}*/
// ApplyStatus - Adjust for non-ok packages				/*{{{*/
// ---------------------------------------------------------------------
/* We attempt to change the state of the all packages that have failed
   installation toward their real state. The ordering code will perform 
   the necessary calculations to deal with the problems. */
bool pkgApplyStatus(pkgDepCache &Cache)
{
   pkgDepCache::ActionGroup group(Cache);

   for (pkgCache::PkgIterator I = Cache.PkgBegin(); I.end() == false; I++)
   {
      if (I->VersionList == 0)
	 continue;
	 
      // Only choice for a ReInstReq package is to reinstall
      if (I->InstState == pkgCache::State::ReInstReq ||
	  I->InstState == pkgCache::State::HoldReInstReq)
      {
	 if (I->CurrentVer != 0 && I.CurrentVer().Downloadable() == true)
	    Cache.MarkKeep(I, false, false);
	 else
	 {
	    // Is this right? Will dpkg choke on an upgrade?
	    if (Cache[I].CandidateVer != 0 &&
		 Cache[I].CandidateVerIter(Cache).Downloadable() == true)
	       Cache.MarkInstall(I, false, 0, false);
	    else
	       return _error->Error(_("The package %s needs to be reinstalled, "
				    "but I can't find an archive for it."),I.Name());
	 }
	 
	 continue;
      }
      
      switch (I->CurrentState)
      {
	 /* This means installation failed somehow - it does not need to be
	    re-unpacked (probably) */
	 case pkgCache::State::UnPacked:
	 case pkgCache::State::HalfConfigured:
	 if ((I->CurrentVer != 0 && I.CurrentVer().Downloadable() == true) ||
	     I.State() != pkgCache::PkgIterator::NeedsUnpack)
	    Cache.MarkKeep(I, false, false);
	 else
	 {
	    if (Cache[I].CandidateVer != 0 &&
		 Cache[I].CandidateVerIter(Cache).Downloadable() == true)
	       Cache.MarkInstall(I, true, 0, false);
	    else
	       Cache.MarkDelete(I);
	 }
	 break;

	 // This means removal failed
	 case pkgCache::State::HalfInstalled:
	 Cache.MarkDelete(I);
	 break;
	 
	 default:
	 if (I->InstState != pkgCache::State::Ok)
	    return _error->Error("The package %s is not ok and I "
				 "don't know how to fix it!",I.Name());
      }
   }
   return true;
}
									/*}}}*/
// FixBroken - Fix broken packages					/*{{{*/
// ---------------------------------------------------------------------
/* This autoinstalls every broken package and then runs the problem resolver
   on the result. */
bool pkgFixBroken(pkgDepCache &Cache)
{
   pkgDepCache::ActionGroup group(Cache);

   // Auto upgrade all broken packages
   for (pkgCache::PkgIterator I = Cache.PkgBegin(); I.end() == false; I++)
      if (Cache[I].NowBroken() == true)
	 Cache.MarkInstall(I, true, 0, false);
   
   /* Fix packages that are in a NeedArchive state but don't have a
      downloadable install version */
   for (pkgCache::PkgIterator I = Cache.PkgBegin(); I.end() == false; I++)
   {
      if (I.State() != pkgCache::PkgIterator::NeedsUnpack ||
	  Cache[I].Delete() == true)
	 continue;
      
      if (Cache[I].InstVerIter(Cache).Downloadable() == false)
	 continue;

      Cache.MarkInstall(I, true, 0, false);
   }
   
   pkgProblemResolver Fix(&Cache);
   return Fix.Resolve(true);
}
									/*}}}*/
// DistUpgrade - Distribution upgrade					/*{{{*/
// ---------------------------------------------------------------------
/* This autoinstalls every package and then force installs every 
   pre-existing package. This creates the initial set of conditions which 
   most likely contain problems because too many things were installed.
   
   The problem resolver is used to resolve the problems.
 */
bool pkgDistUpgrade(pkgDepCache &Cache)
{
   pkgDepCache::ActionGroup group(Cache);

   /* Auto upgrade all installed packages, this provides the basis 
      for the installation */
   for (pkgCache::PkgIterator I = Cache.PkgBegin(); I.end() == false; I++)
      if (I->CurrentVer != 0)
	 Cache.MarkInstall(I, true, 0, false);

   /* Now, auto upgrade all essential packages - this ensures that
      the essential packages are present and working */
   for (pkgCache::PkgIterator I = Cache.PkgBegin(); I.end() == false; I++)
      if ((I->Flags & pkgCache::Flag::Essential) == pkgCache::Flag::Essential)
	 Cache.MarkInstall(I, true, 0, false);
   
   /* We do it again over all previously installed packages to force 
      conflict resolution on them all. */
   for (pkgCache::PkgIterator I = Cache.PkgBegin(); I.end() == false; I++)
      if (I->CurrentVer != 0)
	 Cache.MarkInstall(I, false, 0, false);

   pkgProblemResolver Fix(&Cache);

   // Hold back held packages.
   if (_config->FindB("APT::Ignore-Hold",false) == false)
   {
      for (pkgCache::PkgIterator I = Cache.PkgBegin(); I.end() == false; I++)
      {
	 if (I->SelectedState == pkgCache::State::Hold)
	 {
	    Fix.Protect(I);
	    Cache.MarkKeep(I, false, false);
	 }
      }
   }
   
   return Fix.Resolve();
}
									/*}}}*/
// AllUpgrade - Upgrade as many packages as possible			/*{{{*/
// ---------------------------------------------------------------------
/* Right now the system must be consistent before this can be called.
   It also will not change packages marked for install, it only tries
   to install packages not marked for install */
bool pkgAllUpgrade(pkgDepCache &Cache)
{
   pkgDepCache::ActionGroup group(Cache);

   pkgProblemResolver Fix(&Cache);

   if (Cache.BrokenCount() != 0)
      return false;
   
   // Upgrade all installed packages
   for (pkgCache::PkgIterator I = Cache.PkgBegin(); I.end() == false; I++)
   {
      if (Cache[I].Install() == true)
	 Fix.Protect(I);
	  
      if (_config->FindB("APT::Ignore-Hold",false) == false)
	 if (I->SelectedState == pkgCache::State::Hold)
	    continue;
      
      if (I->CurrentVer != 0 && Cache[I].InstallVer != 0)
	 Cache.MarkInstall(I, false, 0, false);
   }
      
   return Fix.ResolveByKeep();
}
									/*}}}*/
// MinimizeUpgrade - Minimizes the set of packages to be upgraded	/*{{{*/
// ---------------------------------------------------------------------
/* This simply goes over the entire set of packages and tries to keep 
   each package marked for upgrade. If a conflict is generated then 
   the package is restored. */
bool pkgMinimizeUpgrade(pkgDepCache &Cache)
{   
   pkgDepCache::ActionGroup group(Cache);

   if (Cache.BrokenCount() != 0)
      return false;
   
   // We loop for 10 tries to get the minimal set size.
   bool Change = false;
   unsigned int Count = 0;
   do
   {
      Change = false;
      for (pkgCache::PkgIterator I = Cache.PkgBegin(); I.end() == false; I++)
      {
	 // Not interesting
	 if (Cache[I].Upgrade() == false || Cache[I].NewInstall() == true)
	    continue;

	 // Keep it and see if that is OK
	 Cache.MarkKeep(I, false, false);
	 if (Cache.BrokenCount() != 0)
	    Cache.MarkInstall(I, false, 0, false);
	 else
	 {
	    // If keep didnt actually do anything then there was no change..
	    if (Cache[I].Upgrade() == false)
	       Change = true;
	 }	 
      }      
      Count++;
   }
   while (Change == true && Count < 10);

   if (Cache.BrokenCount() != 0)
      return _error->Error("Internal Error in pkgMinimizeUpgrade");
   
   return true;
}
									/*}}}*/

// ProblemResolver::pkgProblemResolver - Constructor			/*{{{*/
// ---------------------------------------------------------------------
/* */
pkgProblemResolver::pkgProblemResolver(pkgDepCache *pCache) : Cache(*pCache)
{
   // Allocate memory
   unsigned long Size = Cache.Head().PackageCount;
   Scores = new signed short[Size];
   Flags = new unsigned char[Size];
   memset(Flags,0,sizeof(*Flags)*Size);
   
   // Set debug to true to see its decision logic
   Debug = _config->FindB("Debug::pkgProblemResolver",false);
}
									/*}}}*/
// ProblemResolver::~pkgProblemResolver - Destructor			/*{{{*/
// ---------------------------------------------------------------------
/* */
pkgProblemResolver::~pkgProblemResolver()
{
   delete [] Scores;
   delete [] Flags;
}
									/*}}}*/
// ProblemResolver::ScoreSort - Sort the list by score			/*{{{*/
// ---------------------------------------------------------------------
/* */
int pkgProblemResolver::ScoreSort(const void *a,const void *b)
{
   Package const **A = (Package const **)a;
   Package const **B = (Package const **)b;
   if (This->Scores[(*A)->ID] > This->Scores[(*B)->ID])
      return -1;
   if (This->Scores[(*A)->ID] < This->Scores[(*B)->ID])
      return 1;
   return 0;
}
									/*}}}*/
// ProblemResolver::MakeScores - Make the score table			/*{{{*/
// ---------------------------------------------------------------------
/* */
void pkgProblemResolver::MakeScores()
{
   unsigned long Size = Cache.Head().PackageCount;
   memset(Scores,0,sizeof(*Scores)*Size);

   // Generate the base scores for a package based on its properties
   for (pkgCache::PkgIterator I = Cache.PkgBegin(); I.end() == false; I++)
   {
      if (Cache[I].InstallVer == 0)
	 continue;
      
      signed short &Score = Scores[I->ID];
      
      /* This is arbitary, it should be high enough to elevate an
         essantial package above most other packages but low enough
	 to allow an obsolete essential packages to be removed by
	 a conflicts on a powerfull normal package (ie libc6) */
      if ((I->Flags & pkgCache::Flag::Essential) == pkgCache::Flag::Essential)
	 Score += 100;

      // We transform the priority
      // Important Required Standard Optional Extra
      signed short PrioMap[] = {0,3,2,1,-1,-2};
      if (Cache[I].InstVerIter(Cache)->Priority <= 5)
	 Score += PrioMap[Cache[I].InstVerIter(Cache)->Priority];
      
      /* This helps to fix oddball problems with conflicting packages
         on the same level. We enhance the score of installed packages 
	 if those are not obsolete
      */
      if (I->CurrentVer != 0 && Cache[I].CandidateVer != 0 && Cache[I].CandidateVerIter(Cache).Downloadable())
	 Score += 1;
   }

   // Now that we have the base scores we go and propogate dependencies
   for (pkgCache::PkgIterator I = Cache.PkgBegin(); I.end() == false; I++)
   {
      if (Cache[I].InstallVer == 0)
	 continue;
      
      for (pkgCache::DepIterator D = Cache[I].InstVerIter(Cache).DependsList(); D.end() == false; D++)
      {
	 if (D->Type == pkgCache::Dep::Depends || D->Type == pkgCache::Dep::PreDepends)
	    Scores[D.TargetPkg()->ID]++;
      }
   }   
   
   // Copy the scores to advoid additive looping
   SPtrArray<signed short> OldScores = new signed short[Size];
   memcpy(OldScores,Scores,sizeof(*Scores)*Size);
      
   /* Now we cause 1 level of dependency inheritance, that is we add the 
      score of the packages that depend on the target Package. This 
      fortifies high scoring packages */
   for (pkgCache::PkgIterator I = Cache.PkgBegin(); I.end() == false; I++)
   {
      if (Cache[I].InstallVer == 0)
	 continue;
      
      for (pkgCache::DepIterator D = I.RevDependsList(); D.end() == false; D++)
      {
	 // Only do it for the install version
	 if ((pkgCache::Version *)D.ParentVer() != Cache[D.ParentPkg()].InstallVer ||
	     (D->Type != pkgCache::Dep::Depends && D->Type != pkgCache::Dep::PreDepends))
	    continue;	 
	 
	 Scores[I->ID] += abs(OldScores[D.ParentPkg()->ID]);
      }      
   }

   /* Now we propogate along provides. This makes the packages that 
      provide important packages extremely important */
   for (pkgCache::PkgIterator I = Cache.PkgBegin(); I.end() == false; I++)
   {
      for (pkgCache::PrvIterator P = I.ProvidesList(); P.end() == false; P++)
      {
	 // Only do it once per package
	 if ((pkgCache::Version *)P.OwnerVer() != Cache[P.OwnerPkg()].InstallVer)
	    continue;
	 Scores[P.OwnerPkg()->ID] += abs(Scores[I->ID] - OldScores[I->ID]);
      }
   }

   /* Protected things are pushed really high up. This number should put them
      ahead of everything */
   for (pkgCache::PkgIterator I = Cache.PkgBegin(); I.end() == false; I++)
   {
      if ((Flags[I->ID] & Protected) != 0)
	 Scores[I->ID] += 10000;
      if ((I->Flags & pkgCache::Flag::Essential) == pkgCache::Flag::Essential)
	 Scores[I->ID] += 5000;
   }   
}
									/*}}}*/
// ProblemResolver::DoUpgrade - Attempt to upgrade this package		/*{{{*/
// ---------------------------------------------------------------------
/* This goes through and tries to reinstall packages to make this package
   installable */
bool pkgProblemResolver::DoUpgrade(pkgCache::PkgIterator Pkg)
{
   pkgDepCache::ActionGroup group(Cache);

   if ((Flags[Pkg->ID] & Upgradable) == 0 || Cache[Pkg].Upgradable() == false)
      return false;
   if ((Flags[Pkg->ID] & Protected) == Protected)
      return false;
   
   Flags[Pkg->ID] &= ~Upgradable;
   
   bool WasKept = Cache[Pkg].Keep();
   Cache.MarkInstall(Pkg, false, 0, false);

   // This must be a virtual package or something like that.
   if (Cache[Pkg].InstVerIter(Cache).end() == true)
      return false;
   
   // Isolate the problem dependency
   bool Fail = false;
   for (pkgCache::DepIterator D = Cache[Pkg].InstVerIter(Cache).DependsList(); D.end() == false;)
   {
      // Compute a single dependency element (glob or)
      pkgCache::DepIterator Start = D;
      pkgCache::DepIterator End = D;
      unsigned char State = 0;
      for (bool LastOR = true; D.end() == false && LastOR == true;)
      {
	 State |= Cache[D];
	 LastOR = (D->CompareOp & pkgCache::Dep::Or) == pkgCache::Dep::Or;
	 D++;
	 if (LastOR == true)
	    End = D;
      }
      
      // We only worry about critical deps.
      if (End.IsCritical() != true)
	 continue;
            
      // Iterate over all the members in the or group
      while (1)
      {
	 // Dep is ok now
	 if ((Cache[End] & pkgDepCache::DepGInstall) == pkgDepCache::DepGInstall)
	    break;
	 
	 // Do not change protected packages
	 PkgIterator P = Start.SmartTargetPkg();
	 if ((Flags[P->ID] & Protected) == Protected)
	 {
	    if (Debug == true)
	       clog << "    Reinst Failed because of protected " << P.Name() << endl;
	    Fail = true;
	 }      
	 else
	 {
	    // Upgrade the package if the candidate version will fix the problem.
	    if ((Cache[Start] & pkgDepCache::DepCVer) == pkgDepCache::DepCVer)
	    {
	       if (DoUpgrade(P) == false)
	       {
		  if (Debug == true)
		     clog << "    Reinst Failed because of " << P.Name() << endl;
		  Fail = true;
	       }
	       else
	       {
		  Fail = false;
		  break;
	       }	    
	    }
	    else
	    {
	       /* We let the algorithm deal with conflicts on its next iteration,
		it is much smarter than us */
	       if (Start->Type == pkgCache::Dep::Conflicts || 
		   Start->Type == pkgCache::Dep::DpkgBreaks || 
		   Start->Type == pkgCache::Dep::Obsoletes)
		   break;
	       
	       if (Debug == true)
		  clog << "    Reinst Failed early because of " << Start.TargetPkg().Name() << endl;
	       Fail = true;
	    }     
	 }
	 
	 if (Start == End)
	    break;
	 Start++;
      }
      if (Fail == true)
	 break;
   }
   
   // Undo our operations - it might be smart to undo everything this did..
   if (Fail == true)
   {
      if (WasKept == true)
	 Cache.MarkKeep(Pkg, false, false);
      else
	 Cache.MarkDelete(Pkg);
      return false;
   }	 
   
   if (Debug == true)
      clog << "  Re-Instated " << Pkg.Name() << endl;
   return true;
}
									/*}}}*/
// ProblemResolver::Resolve - Run the resolution pass			/*{{{*/
// ---------------------------------------------------------------------
/* This routines works by calculating a score for each package. The score
   is derived by considering the package's priority and all reverse 
   dependents giving an integer that reflects the amount of breakage that
   adjusting the package will inflict. 
      
   It goes from highest score to lowest and corrects all of the breaks by 
   keeping or removing the dependant packages. If that fails then it removes
   the package itself and goes on. The routine should be able to intelligently
   go from any broken state to a fixed state. 
 
   The BrokenFix flag enables a mode where the algorithm tries to 
   upgrade packages to advoid problems. */
bool pkgProblemResolver::Resolve(bool BrokenFix)
{
   pkgDepCache::ActionGroup group(Cache);

   unsigned long Size = Cache.Head().PackageCount;

   // Record which packages are marked for install
   bool Again = false;
   do
   {
      Again = false;
      for (pkgCache::PkgIterator I = Cache.PkgBegin(); I.end() == false; I++)
      {
	 if (Cache[I].Install() == true)
	    Flags[I->ID] |= PreInstalled;
	 else
	 {
	    if (Cache[I].InstBroken() == true && BrokenFix == true)
	    {
	       Cache.MarkInstall(I, false, 0, false);
	       if (Cache[I].Install() == true)
		  Again = true;
	    }
	    
	    Flags[I->ID] &= ~PreInstalled;
	 }
	 Flags[I->ID] |= Upgradable;
      }
   }
   while (Again == true);

   if (Debug == true)
      clog << "Starting" << endl;
   
   MakeScores();
   
   /* We have to order the packages so that the broken fixing pass 
      operates from highest score to lowest. This prevents problems when
      high score packages cause the removal of lower score packages that
      would cause the removal of even lower score packages. */
   SPtrArray<pkgCache::Package *> PList = new pkgCache::Package *[Size];
   pkgCache::Package **PEnd = PList;
   for (pkgCache::PkgIterator I = Cache.PkgBegin(); I.end() == false; I++)
      *PEnd++ = I;
   This = this;
   qsort(PList,PEnd - PList,sizeof(*PList),&ScoreSort);
   
/* for (pkgCache::Package **K = PList; K != PEnd; K++)
      if (Scores[(*K)->ID] != 0)
      {
	 pkgCache::PkgIterator Pkg(Cache,*K);
	 clog << Scores[(*K)->ID] << ' ' << Pkg.Name() <<
	    ' ' << (pkgCache::Version *)Pkg.CurrentVer() << ' ' << 
	    Cache[Pkg].InstallVer << ' ' << Cache[Pkg].CandidateVer << endl;
      } */

   if (Debug == true)
      clog << "Starting 2" << endl;
   
   /* Now consider all broken packages. For each broken package we either
      remove the package or fix it's problem. We do this once, it should
      not be possible for a loop to form (that is a < b < c and fixing b by
      changing a breaks c) */
   bool Change = true;
   for (int Counter = 0; Counter != 10 && Change == true; Counter++)
   {
      Change = false;
      for (pkgCache::Package **K = PList; K != PEnd; K++)
      {
	 pkgCache::PkgIterator I(Cache,*K);

	 /* We attempt to install this and see if any breaks result,
	    this takes care of some strange cases */
	 if (Cache[I].CandidateVer != Cache[I].InstallVer &&
	     I->CurrentVer != 0 && Cache[I].InstallVer != 0 &&
	     (Flags[I->ID] & PreInstalled) != 0 &&
	     (Flags[I->ID] & Protected) == 0 &&
	     (Flags[I->ID] & ReInstateTried) == 0)
	 {
	    if (Debug == true)
	       clog << " Try to Re-Instate " << I.Name() << endl;
	    unsigned long OldBreaks = Cache.BrokenCount();
	    pkgCache::Version *OldVer = Cache[I].InstallVer;
	    Flags[I->ID] &= ReInstateTried;
	    
	    Cache.MarkInstall(I, false, 0, false);
	    if (Cache[I].InstBroken() == true || 
		OldBreaks < Cache.BrokenCount())
	    {
	       if (OldVer == 0)
		  Cache.MarkDelete(I);
	       else
		  Cache.MarkKeep(I, false, false);
	    }	    
	    else
	       if (Debug == true)
		  clog << "Re-Instated " << I.Name() << " (" << OldBreaks << " vs " << Cache.BrokenCount() << ')' << endl;
	 }
	    
	 if (Cache[I].InstallVer == 0 || Cache[I].InstBroken() == false)
	    continue;
	 
	 if (Debug == true)
	    clog << "Investigating " << I.Name() << endl;
	 
	 // Isolate the problem dependency
	 PackageKill KillList[100];
	 PackageKill *LEnd = KillList;
	 bool InOr = false;
	 pkgCache::DepIterator Start;
	 pkgCache::DepIterator End;
	 PackageKill *OldEnd = LEnd;
	 
	 enum {OrRemove,OrKeep} OrOp = OrRemove;
	 for (pkgCache::DepIterator D = Cache[I].InstVerIter(Cache).DependsList();
	      D.end() == false || InOr == true;)
	 {
	    // Compute a single dependency element (glob or)
	    if (Start == End)
	    {
	       // Decide what to do
	       if (InOr == true)
	       {
		  if (OldEnd == LEnd && OrOp == OrRemove)
		  {
		     if ((Flags[I->ID] & Protected) != Protected)
		     {
			if (Debug == true)
			   clog << "  Or group remove for " << I.Name() << endl;
			Cache.MarkDelete(I);
			Change = true;
		     }		     
		  }		  
		  if (OldEnd == LEnd && OrOp == OrKeep)
		  {
		     if (Debug == true)
			clog << "  Or group keep for " << I.Name() << endl;
		     Cache.MarkKeep(I, false, false);
		     Change = true;
		  }
	       }
	       
	       /* We do an extra loop (as above) to finalize the or group
		  processing */
	       InOr = false;
	       OrOp = OrRemove;
	       D.GlobOr(Start,End);
	       if (Start.end() == true)
		  break;

	       // We only worry about critical deps.
	       if (End.IsCritical() != true)
		  continue;

	       InOr = Start != End;
	       OldEnd = LEnd;
	    }
	    else
            {
	       Start++;
	       // We only worry about critical deps.
	       if (Start.IsCritical() != true)
                  continue;
            }

	    // Dep is ok
	    if ((Cache[End] & pkgDepCache::DepGInstall) == pkgDepCache::DepGInstall)
	    {
	       InOr = false;
	       continue;
	    }
	    
	    if (Debug == true)
	       clog << "Package " << I.Name() << " has broken dep on " << Start.TargetPkg().Name() << endl;

	    /* Look across the version list. If there are no possible
	       targets then we keep the package and bail. This is necessary
	       if a package has a dep on another package that cant be found */
	    SPtrArray<pkgCache::Version *> VList = Start.AllTargets();
	    if (*VList == 0 && (Flags[I->ID] & Protected) != Protected &&
		Start->Type != pkgCache::Dep::Conflicts &&
		Start->Type != pkgCache::Dep::DpkgBreaks &&
		Start->Type != pkgCache::Dep::Obsoletes &&
		Cache[I].NowBroken() == false)
	    {	       
	       if (InOr == true)
	       {
		  /* No keep choice because the keep being OK could be the
		     result of another element in the OR group! */
		  continue;
	       }
	       
	       Change = true;
	       Cache.MarkKeep(I, false, false);
	       break;
	    }
	    
	    bool Done = false;
	    for (pkgCache::Version **V = VList; *V != 0; V++)
	    {
	       pkgCache::VerIterator Ver(Cache,*V);
	       pkgCache::PkgIterator Pkg = Ver.ParentPkg();

	       if (Debug == true)
		  clog << "  Considering " << Pkg.Name() << ' ' << (int)Scores[Pkg->ID] <<
		  " as a solution to " << I.Name() << ' ' << (int)Scores[I->ID] << endl;

	       /* Try to fix the package under consideration rather than
	          fiddle with the VList package */
	       if (Scores[I->ID] <= Scores[Pkg->ID] ||
		   ((Cache[Start] & pkgDepCache::DepNow) == 0 &&
		    End->Type != pkgCache::Dep::Conflicts &&
		    End->Type != pkgCache::Dep::DpkgBreaks &&
		    End->Type != pkgCache::Dep::Obsoletes))
	       {
		  // Try a little harder to fix protected packages..
		  if ((Flags[I->ID] & Protected) == Protected)
		  {
		     if (DoUpgrade(Pkg) == true)
		     {
			if (Scores[Pkg->ID] > Scores[I->ID])
			   Scores[Pkg->ID] = Scores[I->ID];
			break;
		     }
		     
		     continue;
		  }
		  
		  /* See if a keep will do, unless the package is protected,
		     then installing it will be necessary */
		  bool Installed = Cache[I].Install();
		  Cache.MarkKeep(I, false, false);
		  if (Cache[I].InstBroken() == false)
		  {
		     // Unwind operation will be keep now
		     if (OrOp == OrRemove)
			OrOp = OrKeep;
		     
		     // Restore
		     if (InOr == true && Installed == true)
			Cache.MarkInstall(I, false, 0, false);
		     
		     if (Debug == true)
			clog << "  Holding Back " << I.Name() << " rather than change " << Start.TargetPkg().Name() << endl;
		  }		  
		  else
		  {		     
		     if (BrokenFix == false || DoUpgrade(I) == false)
		     {
			// Consider other options
			if (InOr == false)
			{
			   if (Debug == true)
			      clog << "  Removing " << I.Name() << " rather than change " << Start.TargetPkg().Name() << endl;
			   Cache.MarkDelete(I);
			   if (Counter > 1)
			   {
			      if (Scores[Pkg->ID] > Scores[I->ID])
				 Scores[I->ID] = Scores[Pkg->ID];
			   }			   
			}			
		     }
		  }
		  		  
		  Change = true;
		  Done = true;
		  break;
	       }
	       else
	       {
		  /* This is a conflicts, and the version we are looking
		     at is not the currently selected version of the 
		     package, which means it is not necessary to 
		     remove/keep */
		  if (Cache[Pkg].InstallVer != Ver &&
		      (Start->Type == pkgCache::Dep::Conflicts ||
		       Start->Type == pkgCache::Dep::Obsoletes))
		     continue;

		  if (Start->Type == pkgCache::Dep::DpkgBreaks)
		  {
		     /* Would it help if we upgraded? */
		     if (Cache[End] & pkgDepCache::DepGCVer) {
			if (Debug)
			   clog << "  Upgrading " << Pkg.Name() << " due to Breaks field in " << I.Name() << endl;
			Cache.MarkInstall(Pkg, false, 0, false);
			continue;
		     }
		     if (Debug)
			clog << "  Will not break " << Pkg.Name() << " as stated in Breaks field in " << I.Name() <<endl;
		     Cache.MarkKeep(I, false, false);
		     continue;
		  }

		  // Skip adding to the kill list if it is protected
		  if ((Flags[Pkg->ID] & Protected) != 0)
		     continue;
		
		  if (Debug == true)
		     clog << "  Added " << Pkg.Name() << " to the remove list" << endl;
		  
		  LEnd->Pkg = Pkg;
		  LEnd->Dep = End;
		  LEnd++;
		  
		  if (Start->Type != pkgCache::Dep::Conflicts &&
		      Start->Type != pkgCache::Dep::Obsoletes)
		     break;
	       }
	    }

	    // Hm, nothing can possibly satisify this dep. Nuke it.
	    if (VList[0] == 0 && 
		Start->Type != pkgCache::Dep::Conflicts &&
		Start->Type != pkgCache::Dep::DpkgBreaks &&
		Start->Type != pkgCache::Dep::Obsoletes &&
		(Flags[I->ID] & Protected) != Protected)
	    {
	       bool Installed = Cache[I].Install();
	       Cache.MarkKeep(I);
	       if (Cache[I].InstBroken() == false)
	       {
		  // Unwind operation will be keep now
		  if (OrOp == OrRemove)
		     OrOp = OrKeep;
		  
		  // Restore
		  if (InOr == true && Installed == true)
		     Cache.MarkInstall(I, false, 0, false);
		  
		  if (Debug == true)
		     clog << "  Holding Back " << I.Name() << " because I can't find " << Start.TargetPkg().Name() << endl;
	       }	       
	       else
	       {
		  if (Debug == true)
		     clog << "  Removing " << I.Name() << " because I can't find " << Start.TargetPkg().Name() << endl;
		  if (InOr == false)
		     Cache.MarkDelete(I);
	       }

	       Change = true;
	       Done = true;
	    }
	    
	    // Try some more
	    if (InOr == true)
	       continue;
	    
	    if (Done == true)
	       break;
	 }
	 
	 // Apply the kill list now
	 if (Cache[I].InstallVer != 0)
	 {
	    for (PackageKill *J = KillList; J != LEnd; J++)
	    {
	       Change = true;
	       if ((Cache[J->Dep] & pkgDepCache::DepGNow) == 0)
	       {
		  if (J->Dep->Type == pkgCache::Dep::Conflicts || 
		      J->Dep->Type == pkgCache::Dep::Obsoletes)
		  {
		     if (Debug == true)
			clog << "  Fixing " << I.Name() << " via remove of " << J->Pkg.Name() << endl;
		     Cache.MarkDelete(J->Pkg);
		  }
	       }
	       else
	       {
		  if (Debug == true)
		     clog << "  Fixing " << I.Name() << " via keep of " << J->Pkg.Name() << endl;
		  Cache.MarkKeep(J->Pkg, false, false);
	       }

	       if (Counter > 1)
	       {
		  if (Scores[I->ID] > Scores[J->Pkg->ID])		  
		     Scores[J->Pkg->ID] = Scores[I->ID];
	       }	       
	    }      
	 }
      }      
   }

   if (Debug == true)
      clog << "Done" << endl;
      
   if (Cache.BrokenCount() != 0)
   {
      // See if this is the result of a hold
      pkgCache::PkgIterator I = Cache.PkgBegin();
      for (;I.end() != true; I++)
      {
	 if (Cache[I].InstBroken() == false)
	    continue;
	 if ((Flags[I->ID] & Protected) != Protected)
	    return _error->Error(_("Error, pkgProblemResolver::Resolve generated breaks, this may be caused by held packages."));
      }
      return _error->Error(_("Unable to correct problems, you have held broken packages."));
   }
   
   // set the auto-flags (mvo: I'm not sure if we _really_ need this, but
   // I didn't managed 
   pkgCache::PkgIterator I = Cache.PkgBegin();
   for (;I.end() != true; I++) {
      if (Cache[I].NewInstall() && !(Flags[I->ID] & PreInstalled)) {
	 if(_config->FindI("Debug::pkgAutoRemove",false)) {
	    std::clog << "Resolve installed new pkg: " << I.Name() 
		      << " (now marking it as auto)" << std::endl;
	 }
	 Cache[I].Flags |= pkgCache::Flag::Auto;
      }
   }


   return true;
}
									/*}}}*/
// ProblemResolver::ResolveByKeep - Resolve problems using keep		/*{{{*/
// ---------------------------------------------------------------------
/* This is the work horse of the soft upgrade routine. It is very gental 
   in that it does not install or remove any packages. It is assumed that the
   system was non-broken previously. */
bool pkgProblemResolver::ResolveByKeep()
{
   pkgDepCache::ActionGroup group(Cache);

   unsigned long Size = Cache.Head().PackageCount;

   if (Debug == true)      
      clog << "Entering ResolveByKeep" << endl;
   
   MakeScores();
   
   /* We have to order the packages so that the broken fixing pass 
      operates from highest score to lowest. This prevents problems when
      high score packages cause the removal of lower score packages that
      would cause the removal of even lower score packages. */
   pkgCache::Package **PList = new pkgCache::Package *[Size];
   pkgCache::Package **PEnd = PList;
   for (pkgCache::PkgIterator I = Cache.PkgBegin(); I.end() == false; I++)
      *PEnd++ = I;
   This = this;
   qsort(PList,PEnd - PList,sizeof(*PList),&ScoreSort);
   
   // Consider each broken package 
   pkgCache::Package **LastStop = 0;
   for (pkgCache::Package **K = PList; K != PEnd; K++)
   {
      pkgCache::PkgIterator I(Cache,*K);

      if (Cache[I].InstallVer == 0 || Cache[I].InstBroken() == false)
	 continue;

      /* Keep the package. If this works then great, otherwise we have
       	 to be significantly more agressive and manipulate its dependencies */
      if ((Flags[I->ID] & Protected) == 0)
      {
	 if (Debug == true)
	    clog << "Keeping package " << I.Name() << endl;
	 Cache.MarkKeep(I, false, false);
	 if (Cache[I].InstBroken() == false)
	 {
	    K = PList - 1;
	    continue;
	 }
      }
      
      // Isolate the problem dependencies
      for (pkgCache::DepIterator D = Cache[I].InstVerIter(Cache).DependsList(); D.end() == false;)
      {
	 DepIterator Start;
	 DepIterator End;
	 D.GlobOr(Start,End);

	 // We only worry about critical deps.
	 if (End.IsCritical() != true)
	    continue;
	 
	 // Dep is ok
	 if ((Cache[End] & pkgDepCache::DepGInstall) == pkgDepCache::DepGInstall)
	    continue;

	 /* Hm, the group is broken.. I suppose the best thing to do is to
	    is to try every combination of keep/not-keep for the set, but thats
	    slow, and this never happens, just be conservative and assume the
	    list of ors is in preference and keep till it starts to work. */
	 while (true)
	 {
	    if (Debug == true)
	       clog << "Package " << I.Name() << " has broken dep on " << Start.TargetPkg().Name() << endl;
	    
	    // Look at all the possible provides on this package
	    SPtrArray<pkgCache::Version *> VList = Start.AllTargets();
	    for (pkgCache::Version **V = VList; *V != 0; V++)
	    {
	       pkgCache::VerIterator Ver(Cache,*V);
	       pkgCache::PkgIterator Pkg = Ver.ParentPkg();
	       
	       // It is not keepable
	       if (Cache[Pkg].InstallVer == 0 ||
		   Pkg->CurrentVer == 0)
		  continue;
	       
	       if ((Flags[I->ID] & Protected) == 0)
	       {
		  if (Debug == true)
		     clog << "  Keeping Package " << Pkg.Name() << " due to dep" << endl;
		  Cache.MarkKeep(Pkg, false, false);
	       }
	       
	       if (Cache[I].InstBroken() == false)
		  break;
	    }
	    
	    if (Cache[I].InstBroken() == false)
	       break;

	    if (Start == End)
	       break;
	    Start++;
	 }
	      
	 if (Cache[I].InstBroken() == false)
	    break;
      }

      if (Cache[I].InstBroken() == true)
	 continue;
      
      // Restart again.
      if (K == LastStop)
	 return _error->Error("Internal Error, pkgProblemResolver::ResolveByKeep is looping on package %s.",I.Name());
      LastStop = K;
      K = PList - 1;
   }   

   return true;
}
									/*}}}*/
// ProblemResolver::InstallProtect - Install all protected packages	/*{{{*/
// ---------------------------------------------------------------------
/* This is used to make sure protected packages are installed */
void pkgProblemResolver::InstallProtect()
{
   pkgDepCache::ActionGroup group(Cache);

   for (pkgCache::PkgIterator I = Cache.PkgBegin(); I.end() == false; I++)
   {
      if ((Flags[I->ID] & Protected) == Protected)
      {
	 if ((Flags[I->ID] & ToRemove) == ToRemove)
	    Cache.MarkDelete(I);
	 else 
	 {
	    // preserver the information if the package was auto
	    // or manual installed
	    bool autoInst = (Cache[I].Flags & pkgCache::Flag::Auto);
	    Cache.MarkInstall(I, false, 0, !autoInst);
	 }
      }
   }   
}
									/*}}}*/

// PrioSortList - Sort a list of versions by priority			/*{{{*/
// ---------------------------------------------------------------------
/* This is ment to be used in conjunction with AllTargets to get a list 
   of versions ordered by preference. */
static pkgCache *PrioCache;
static int PrioComp(const void *A,const void *B)
{
   pkgCache::VerIterator L(*PrioCache,*(pkgCache::Version **)A);
   pkgCache::VerIterator R(*PrioCache,*(pkgCache::Version **)B);
   
   if ((L.ParentPkg()->Flags & pkgCache::Flag::Essential) == pkgCache::Flag::Essential &&
       (R.ParentPkg()->Flags & pkgCache::Flag::Essential) != pkgCache::Flag::Essential)
     return 1;
   if ((L.ParentPkg()->Flags & pkgCache::Flag::Essential) != pkgCache::Flag::Essential &&
       (R.ParentPkg()->Flags & pkgCache::Flag::Essential) == pkgCache::Flag::Essential)
     return -1;
   
   if (L->Priority != R->Priority)
      return R->Priority - L->Priority;
   return strcmp(L.ParentPkg().Name(),R.ParentPkg().Name());
}
void pkgPrioSortList(pkgCache &Cache,pkgCache::Version **List)
{
   unsigned long Count = 0;
   PrioCache = &Cache;
   for (pkgCache::Version **I = List; *I != 0; I++)
      Count++;
   qsort(List,Count,sizeof(*List),PrioComp);
}
									/*}}}*/
<|MERGE_RESOLUTION|>--- conflicted
+++ resolved
@@ -25,13 +25,9 @@
 
     
 #include <apti18n.h>
-<<<<<<< HEAD
 #include <sys/types.h>
-=======
-    
 #include <cstdlib>
 #include <algorithm>
->>>>>>> 1979e742
 #include <iostream>
 									/*}}}*/
 using namespace std;
