// -*- mode: cpp; mode: fold -*-
// Description								/*{{{*/
// $Id: algorithms.cc,v 1.44 2002/11/28 18:49:16 jgg Exp $
/* ######################################################################

   Algorithms - A set of misc algorithms

   The pkgProblemResolver class has become insanely complex and
   very sophisticated, it handles every test case I have thrown at it
   to my satisfaction. Understanding exactly why all the steps the class
   does are required is difficult and changing though not very risky
   may result in other cases not working.
   
   ##################################################################### */
									/*}}}*/
// Include Files							/*{{{*/
#include <config.h>

#include <apt-pkg/algorithms.h>
#include <apt-pkg/error.h>
#include <apt-pkg/configuration.h>
#include <apt-pkg/version.h>
#include <apt-pkg/sptr.h>
#include <apt-pkg/acquire-item.h>
#include <apt-pkg/edsp.h>
#include <apt-pkg/sourcelist.h>
#include <apt-pkg/fileutl.h>
#include <apt-pkg/progress.h>

#include <sys/types.h>
#include <cstdlib>
#include <algorithm>
#include <iostream>
#include <stdio.h>

#include <apti18n.h>
									/*}}}*/
using namespace std;

pkgProblemResolver *pkgProblemResolver::This = 0;

// Simulate::Simulate - Constructor					/*{{{*/
// ---------------------------------------------------------------------
/* The legacy translations here of input Pkg iterators is obsolete, 
   this is not necessary since the pkgCaches are fully shared now. */
pkgSimulate::pkgSimulate(pkgDepCache *Cache) : pkgPackageManager(Cache),
		            iPolicy(Cache),
			    Sim(&Cache->GetCache(),&iPolicy),
			    group(Sim)
{
   Sim.Init(0);
   Flags = new unsigned char[Cache->Head().PackageCount];
   memset(Flags,0,sizeof(*Flags)*Cache->Head().PackageCount);

   // Fake a filename so as not to activate the media swapping
   string Jnk = "SIMULATE";
   for (unsigned int I = 0; I != Cache->Head().PackageCount; I++)
      FileNames[I] = Jnk;
}
									/*}}}*/
// Simulate::~Simulate - Destructor					/*{{{*/
pkgSimulate::~pkgSimulate()
{
   delete[] Flags;
}
									/*}}}*/
// Simulate::Describe - Describe a package				/*{{{*/
// ---------------------------------------------------------------------
/* Parameter Current == true displays the current package version,
   Parameter Candidate == true displays the candidate package version */
void pkgSimulate::Describe(PkgIterator Pkg,ostream &out,bool Current,bool Candidate)
{
   VerIterator Ver(Sim);
 
   out << Pkg.FullName(true);

   if (Current == true)
   {
      Ver = Pkg.CurrentVer();
      if (Ver.end() == false)
         out << " [" << Ver.VerStr() << ']';
   }

   if (Candidate == true)
   {
      Ver = Sim[Pkg].CandidateVerIter(Sim);
      if (Ver.end() == true)
         return;
   
      out << " (" << Ver.VerStr() << ' ' << Ver.RelStr() << ')';
   }
}
									/*}}}*/
// Simulate::Install - Simulate unpacking of a package			/*{{{*/
// ---------------------------------------------------------------------
/* */
bool pkgSimulate::Install(PkgIterator iPkg,string /*File*/)
{
   // Adapt the iterator
   PkgIterator Pkg = Sim.FindPkg(iPkg.Name(), iPkg.Arch());
   Flags[Pkg->ID] = 1;
   
   cout << "Inst ";
   Describe(Pkg,cout,true,true);
   Sim.MarkInstall(Pkg,false);

   // Look for broken conflicts+predepends.
   for (PkgIterator I = Sim.PkgBegin(); I.end() == false; ++I)
   {
      if (Sim[I].InstallVer == 0)
	 continue;
      
      for (DepIterator D = Sim[I].InstVerIter(Sim).DependsList(); D.end() == false;)
      {
	 DepIterator Start;
	 DepIterator End;
	 D.GlobOr(Start,End);
	 if (Start.IsNegative() == true ||
	     End->Type == pkgCache::Dep::PreDepends)
         {
	    if ((Sim[End] & pkgDepCache::DepGInstall) == 0)
	    {
	       cout << " [" << I.FullName(false) << " on " << Start.TargetPkg().FullName(false) << ']';
	       if (Start->Type == pkgCache::Dep::Conflicts)
		  _error->Error("Fatal, conflicts violated %s",I.FullName(false).c_str());
	    }	    
	 }
      }      
   }

   if (Sim.BrokenCount() != 0)
      ShortBreaks();
   else
      cout << endl;
   return true;
}
									/*}}}*/
// Simulate::Configure - Simulate configuration of a Package		/*{{{*/
// ---------------------------------------------------------------------
/* This is not an acurate simulation of relatity, we should really not
   install the package.. For some investigations it may be necessary 
   however. */
bool pkgSimulate::Configure(PkgIterator iPkg)
{
   // Adapt the iterator
   PkgIterator Pkg = Sim.FindPkg(iPkg.Name(), iPkg.Arch());
   
   Flags[Pkg->ID] = 2;

   if (Sim[Pkg].InstBroken() == true)
   {
      cout << "Conf " << Pkg.FullName(false) << " broken" << endl;

      Sim.Update();
      
      // Print out each package and the failed dependencies
      for (pkgCache::DepIterator D = Sim[Pkg].InstVerIter(Sim).DependsList(); D.end() == false; ++D)
      {
	 if (Sim.IsImportantDep(D) == false || 
	     (Sim[D] & pkgDepCache::DepInstall) != 0)
	    continue;
	 
	 if (D->Type == pkgCache::Dep::Obsoletes)
	    cout << " Obsoletes:" << D.TargetPkg().FullName(false);
	 else if (D->Type == pkgCache::Dep::Conflicts)
	    cout << " Conflicts:" << D.TargetPkg().FullName(false);
	 else if (D->Type == pkgCache::Dep::DpkgBreaks)
	    cout << " Breaks:" << D.TargetPkg().FullName(false);
	 else
	    cout << " Depends:" << D.TargetPkg().FullName(false);
      }	    
      cout << endl;

      _error->Error("Conf Broken %s",Pkg.FullName(false).c_str());
   }   
   else
   {
      cout << "Conf "; 
      Describe(Pkg,cout,false,true);
   }

   if (Sim.BrokenCount() != 0)
      ShortBreaks();
   else
      cout << endl;
   
   return true;
}
									/*}}}*/
// Simulate::Remove - Simulate the removal of a package			/*{{{*/
// ---------------------------------------------------------------------
/* */
bool pkgSimulate::Remove(PkgIterator iPkg,bool Purge)
{
   // Adapt the iterator
   PkgIterator Pkg = Sim.FindPkg(iPkg.Name(), iPkg.Arch());
   if (Pkg.end() == true)
   {
      std::cerr << (Purge ? "Purg" : "Remv") << " invalid package " << iPkg.FullName() << std::endl;
      return false;
   }

   Flags[Pkg->ID] = 3;
   Sim.MarkDelete(Pkg);

   if (Purge == true)
      cout << "Purg ";
   else
      cout << "Remv ";
   Describe(Pkg,cout,true,false);

   if (Sim.BrokenCount() != 0)
      ShortBreaks();
   else
      cout << endl;

   return true;
}
									/*}}}*/
// Simulate::ShortBreaks - Print out a short line describing all breaks	/*{{{*/
// ---------------------------------------------------------------------
/* */
void pkgSimulate::ShortBreaks()
{
   cout << " [";
   for (PkgIterator I = Sim.PkgBegin(); I.end() == false; ++I)
   {
      if (Sim[I].InstBroken() == true)
      {
	 if (Flags[I->ID] == 0)
	    cout << I.FullName(false) << ' ';
/*	 else
	    cout << I.Name() << "! ";*/
      }      
   }
   cout << ']' << endl;
}
									/*}}}*/
// ApplyStatus - Adjust for non-ok packages				/*{{{*/
// ---------------------------------------------------------------------
/* We attempt to change the state of the all packages that have failed
   installation toward their real state. The ordering code will perform 
   the necessary calculations to deal with the problems. */
bool pkgApplyStatus(pkgDepCache &Cache)
{
   pkgDepCache::ActionGroup group(Cache);

   for (pkgCache::PkgIterator I = Cache.PkgBegin(); I.end() == false; ++I)
   {
      if (I->VersionList == 0)
	 continue;
	 
      // Only choice for a ReInstReq package is to reinstall
      if (I->InstState == pkgCache::State::ReInstReq ||
	  I->InstState == pkgCache::State::HoldReInstReq)
      {
	 if (I->CurrentVer != 0 && I.CurrentVer().Downloadable() == true)
	    Cache.MarkKeep(I, false, false);
	 else
	 {
	    // Is this right? Will dpkg choke on an upgrade?
	    if (Cache[I].CandidateVer != 0 &&
		 Cache[I].CandidateVerIter(Cache).Downloadable() == true)
	       Cache.MarkInstall(I, false, 0, false);
	    else
	       return _error->Error(_("The package %s needs to be reinstalled, "
				    "but I can't find an archive for it."),I.FullName(true).c_str());
	 }
	 
	 continue;
      }
      
      switch (I->CurrentState)
      {
	 /* This means installation failed somehow - it does not need to be
	    re-unpacked (probably) */
	 case pkgCache::State::UnPacked:
	 case pkgCache::State::HalfConfigured:
	 case pkgCache::State::TriggersAwaited:
	 case pkgCache::State::TriggersPending:
	 if ((I->CurrentVer != 0 && I.CurrentVer().Downloadable() == true) ||
	     I.State() != pkgCache::PkgIterator::NeedsUnpack)
	    Cache.MarkKeep(I, false, false);
	 else
	 {
	    if (Cache[I].CandidateVer != 0 &&
		 Cache[I].CandidateVerIter(Cache).Downloadable() == true)
	       Cache.MarkInstall(I, true, 0, false);
	    else
	       Cache.MarkDelete(I, false, 0, false);
	 }
	 break;

	 // This means removal failed
	 case pkgCache::State::HalfInstalled:
	 Cache.MarkDelete(I, false, 0, false);
	 break;
	 
	 default:
	 if (I->InstState != pkgCache::State::Ok)
	    return _error->Error("The package %s is not ok and I "
				 "don't know how to fix it!",I.FullName(false).c_str());
      }
   }
   return true;
}
									/*}}}*/
// FixBroken - Fix broken packages					/*{{{*/
// ---------------------------------------------------------------------
/* This autoinstalls every broken package and then runs the problem resolver
   on the result. */
bool pkgFixBroken(pkgDepCache &Cache)
{
   pkgDepCache::ActionGroup group(Cache);

   // Auto upgrade all broken packages
   for (pkgCache::PkgIterator I = Cache.PkgBegin(); I.end() == false; ++I)
      if (Cache[I].NowBroken() == true)
	 Cache.MarkInstall(I, true, 0, false);
   
   /* Fix packages that are in a NeedArchive state but don't have a
      downloadable install version */
   for (pkgCache::PkgIterator I = Cache.PkgBegin(); I.end() == false; ++I)
   {
      if (I.State() != pkgCache::PkgIterator::NeedsUnpack ||
	  Cache[I].Delete() == true)
	 continue;
      
      if (Cache[I].InstVerIter(Cache).Downloadable() == false)
	 continue;

      Cache.MarkInstall(I, true, 0, false);
   }
   
   pkgProblemResolver Fix(&Cache);
   return Fix.Resolve(true);
}
									/*}}}*/
// DistUpgrade - Distribution upgrade					/*{{{*/
// ---------------------------------------------------------------------
/* This autoinstalls every package and then force installs every 
   pre-existing package. This creates the initial set of conditions which 
   most likely contain problems because too many things were installed.
   
   The problem resolver is used to resolve the problems.
 */
bool pkgDistUpgrade(pkgDepCache &Cache)
{
   std::string const solver = _config->Find("APT::Solver", "internal");
   if (solver != "internal") {
      OpTextProgress Prog(*_config);
      return EDSP::ResolveExternal(solver.c_str(), Cache, false, true, false, &Prog);
   }

   pkgDepCache::ActionGroup group(Cache);

   /* Upgrade all installed packages first without autoinst to help the resolver
      in versioned or-groups to upgrade the old solver instead of installing
      a new one (if the old solver is not the first one [anymore]) */
   for (pkgCache::PkgIterator I = Cache.PkgBegin(); I.end() == false; ++I)
      if (I->CurrentVer != 0)
	 Cache.MarkInstall(I, false, 0, false);

   /* Auto upgrade all installed packages, this provides the basis 
      for the installation */
   for (pkgCache::PkgIterator I = Cache.PkgBegin(); I.end() == false; ++I)
      if (I->CurrentVer != 0)
	 Cache.MarkInstall(I, true, 0, false);

   /* Now, install each essential package which is not installed
      (and not provided by another package in the same name group) */
   std::string essential = _config->Find("pkgCacheGen::Essential", "all");
   if (essential == "all")
   {
      for (pkgCache::GrpIterator G = Cache.GrpBegin(); G.end() == false; ++G)
      {
	 bool isEssential = false;
	 bool instEssential = false;
	 for (pkgCache::PkgIterator P = G.PackageList(); P.end() == false; P = G.NextPkg(P))
	 {
	    if ((P->Flags & pkgCache::Flag::Essential) != pkgCache::Flag::Essential)
	       continue;
	    isEssential = true;
	    if (Cache[P].Install() == true)
	    {
	       instEssential = true;
	       break;
	    }
	 }
	 if (isEssential == false || instEssential == true)
	    continue;
	 pkgCache::PkgIterator P = G.FindPreferredPkg();
	 Cache.MarkInstall(P, true, 0, false);
      }
   }
   else if (essential != "none")
      for (pkgCache::PkgIterator I = Cache.PkgBegin(); I.end() == false; ++I)
	 if ((I->Flags & pkgCache::Flag::Essential) == pkgCache::Flag::Essential)
	    Cache.MarkInstall(I, true, 0, false);
   
   /* We do it again over all previously installed packages to force 
      conflict resolution on them all. */
   for (pkgCache::PkgIterator I = Cache.PkgBegin(); I.end() == false; ++I)
      if (I->CurrentVer != 0)
	 Cache.MarkInstall(I, false, 0, false);

   pkgProblemResolver Fix(&Cache);

   // Hold back held packages.
   if (_config->FindB("APT::Ignore-Hold",false) == false)
   {
      for (pkgCache::PkgIterator I = Cache.PkgBegin(); I.end() == false; ++I)
      {
	 if (I->SelectedState == pkgCache::State::Hold)
	 {
	    Fix.Protect(I);
	    Cache.MarkKeep(I, false, false);
	 }
      }
   }
   
   return Fix.Resolve();
}
									/*}}}*/
// AllUpgrade - Upgrade as many packages as possible			/*{{{*/
// ---------------------------------------------------------------------
/* Right now the system must be consistent before this can be called.
   It also will not change packages marked for install, it only tries
   to install packages not marked for install */
bool pkgAllUpgrade(pkgDepCache &Cache)
{
   std::string const solver = _config->Find("APT::Solver", "internal");
   if (solver != "internal") {
      OpTextProgress Prog(*_config);
      return EDSP::ResolveExternal(solver.c_str(), Cache, true, false, false, &Prog);
   }

   pkgDepCache::ActionGroup group(Cache);

   pkgProblemResolver Fix(&Cache);

   if (Cache.BrokenCount() != 0)
      return false;
   
   // Upgrade all installed packages
   for (pkgCache::PkgIterator I = Cache.PkgBegin(); I.end() == false; ++I)
   {
      if (Cache[I].Install() == true)
	 Fix.Protect(I);
	  
      if (_config->FindB("APT::Ignore-Hold",false) == false)
	 if (I->SelectedState == pkgCache::State::Hold)
	    continue;
      
      if (I->CurrentVer != 0 && Cache[I].InstallVer != 0)
	 Cache.MarkInstall(I, false, 0, false);
   }
      
   return Fix.ResolveByKeep();
}
									/*}}}*/
// MinimizeUpgrade - Minimizes the set of packages to be upgraded	/*{{{*/
// ---------------------------------------------------------------------
/* This simply goes over the entire set of packages and tries to keep 
   each package marked for upgrade. If a conflict is generated then 
   the package is restored. */
bool pkgMinimizeUpgrade(pkgDepCache &Cache)
{   
   pkgDepCache::ActionGroup group(Cache);

   if (Cache.BrokenCount() != 0)
      return false;
   
   // We loop for 10 tries to get the minimal set size.
   bool Change = false;
   unsigned int Count = 0;
   do
   {
      Change = false;
      for (pkgCache::PkgIterator I = Cache.PkgBegin(); I.end() == false; ++I)
      {
	 // Not interesting
	 if (Cache[I].Upgrade() == false || Cache[I].NewInstall() == true)
	    continue;

	 // Keep it and see if that is OK
	 Cache.MarkKeep(I, false, false);
	 if (Cache.BrokenCount() != 0)
	    Cache.MarkInstall(I, false, 0, false);
	 else
	 {
	    // If keep didnt actually do anything then there was no change..
	    if (Cache[I].Upgrade() == false)
	       Change = true;
	 }	 
      }      
      ++Count;
   }
   while (Change == true && Count < 10);

   if (Cache.BrokenCount() != 0)
      return _error->Error("Internal Error in pkgMinimizeUpgrade");
   
   return true;
}
									/*}}}*/
// ProblemResolver::pkgProblemResolver - Constructor			/*{{{*/
// ---------------------------------------------------------------------
/* */
pkgProblemResolver::pkgProblemResolver(pkgDepCache *pCache) : d(NULL), Cache(*pCache)
{
   // Allocate memory
   unsigned long Size = Cache.Head().PackageCount;
   Scores = new int[Size];
   Flags = new unsigned char[Size];
   memset(Flags,0,sizeof(*Flags)*Size);
   
   // Set debug to true to see its decision logic
   Debug = _config->FindB("Debug::pkgProblemResolver",false);
}
									/*}}}*/
// ProblemResolver::~pkgProblemResolver - Destructor			/*{{{*/
// ---------------------------------------------------------------------
/* */
pkgProblemResolver::~pkgProblemResolver()
{
   delete [] Scores;
   delete [] Flags;
}
									/*}}}*/
// ProblemResolver::ScoreSort - Sort the list by score			/*{{{*/
// ---------------------------------------------------------------------
/* */
int pkgProblemResolver::ScoreSort(const void *a,const void *b)
{
   Package const **A = (Package const **)a;
   Package const **B = (Package const **)b;
   if (This->Scores[(*A)->ID] > This->Scores[(*B)->ID])
      return -1;
   if (This->Scores[(*A)->ID] < This->Scores[(*B)->ID])
      return 1;
   return 0;
}
									/*}}}*/
// ProblemResolver::MakeScores - Make the score table			/*{{{*/
// ---------------------------------------------------------------------
/* */
void pkgProblemResolver::MakeScores()
{
   unsigned long Size = Cache.Head().PackageCount;
   memset(Scores,0,sizeof(*Scores)*Size);

<<<<<<< HEAD
   // Maps to pkgCache::State::VerPriority
   //   which is "Important Required Standard Optional Extra"
   // (yes, that is confusing, the order of pkgCache::State::VerPriority
   //  needs to be adjusted but that requires a ABI break)
=======
   // maps to pkgCache::State::VerPriority: 
   //    Required Important Standard Optional Extra
>>>>>>> 9005f08e
   int PrioMap[] = {
      0,
      _config->FindI("pkgProblemResolver::Scores::Required",3),
      _config->FindI("pkgProblemResolver::Scores::Important",2),
      _config->FindI("pkgProblemResolver::Scores::Standard",1),
      _config->FindI("pkgProblemResolver::Scores::Optional",-1),
      _config->FindI("pkgProblemResolver::Scores::Extra",-2)
   };
   int PrioEssentials = _config->FindI("pkgProblemResolver::Scores::Essentials",100);
   int PrioInstalledAndNotObsolete = _config->FindI("pkgProblemResolver::Scores::NotObsolete",1);
   int PrioDepends = _config->FindI("pkgProblemResolver::Scores::Depends",1);
   int PrioRecommends = _config->FindI("pkgProblemResolver::Scores::Recommends",1);
   int AddProtected = _config->FindI("pkgProblemResolver::Scores::AddProtected",10000);
   int AddEssential = _config->FindI("pkgProblemResolver::Scores::AddEssential",5000);

   if (_config->FindB("Debug::pkgProblemResolver::ShowScores",false) == true)
      clog << "Settings used to calculate pkgProblemResolver::Scores::" << endl
         << "  Required => " << PrioMap[pkgCache::State::Required] << endl
         << "  Important => " << PrioMap[pkgCache::State::Important] << endl
         << "  Standard => " << PrioMap[pkgCache::State::Standard] << endl
         << "  Optional => " << PrioMap[pkgCache::State::Optional] << endl
         << "  Extra => " << PrioMap[pkgCache::State::Extra] << endl
         << "  Essentials => " << PrioEssentials << endl
         << "  InstalledAndNotObsolete => " << PrioInstalledAndNotObsolete << endl
         << "  Depends => " << PrioDepends << endl
         << "  Recommends => " << PrioRecommends << endl
         << "  AddProtected => " << AddProtected << endl
         << "  AddEssential => " << AddEssential << endl;

   // Generate the base scores for a package based on its properties
   for (pkgCache::PkgIterator I = Cache.PkgBegin(); I.end() == false; ++I)
   {
      if (Cache[I].InstallVer == 0)
	 continue;
      
      int &Score = Scores[I->ID];
      
      /* This is arbitrary, it should be high enough to elevate an
         essantial package above most other packages but low enough
	 to allow an obsolete essential packages to be removed by
	 a conflicts on a powerfull normal package (ie libc6) */
      if ((I->Flags & pkgCache::Flag::Essential) == pkgCache::Flag::Essential
	  || (I->Flags & pkgCache::Flag::Important) == pkgCache::Flag::Important)
	 Score += PrioEssentials;

      // We transform the priority
      if (Cache[I].InstVerIter(Cache)->Priority <= 5)
	 Score += PrioMap[Cache[I].InstVerIter(Cache)->Priority];
      
      /* This helps to fix oddball problems with conflicting packages
         on the same level. We enhance the score of installed packages 
	 if those are not obsolete
      */
      if (I->CurrentVer != 0 && Cache[I].CandidateVer != 0 && Cache[I].CandidateVerIter(Cache).Downloadable())
	 Score += PrioInstalledAndNotObsolete;
   }

   // Now that we have the base scores we go and propogate dependencies
   for (pkgCache::PkgIterator I = Cache.PkgBegin(); I.end() == false; ++I)
   {
      if (Cache[I].InstallVer == 0)
	 continue;
      
      for (pkgCache::DepIterator D = Cache[I].InstVerIter(Cache).DependsList(); D.end() == false; ++D)
      {
	 if (D->Type == pkgCache::Dep::Depends || 
	     D->Type == pkgCache::Dep::PreDepends)
	    Scores[D.TargetPkg()->ID] += PrioDepends;
	 else if (D->Type == pkgCache::Dep::Recommends)
	    Scores[D.TargetPkg()->ID] += PrioRecommends;
      }
   }   
   
   // Copy the scores to advoid additive looping
   SPtrArray<int> OldScores = new int[Size];
   memcpy(OldScores,Scores,sizeof(*Scores)*Size);
      
   /* Now we cause 1 level of dependency inheritance, that is we add the 
      score of the packages that depend on the target Package. This 
      fortifies high scoring packages */
   for (pkgCache::PkgIterator I = Cache.PkgBegin(); I.end() == false; ++I)
   {
      if (Cache[I].InstallVer == 0)
	 continue;
      
      for (pkgCache::DepIterator D = I.RevDependsList(); D.end() == false; ++D)
      {
	 // Only do it for the install version
	 if ((pkgCache::Version *)D.ParentVer() != Cache[D.ParentPkg()].InstallVer ||
	     (D->Type != pkgCache::Dep::Depends && 
	      D->Type != pkgCache::Dep::PreDepends &&
	      D->Type != pkgCache::Dep::Recommends))
	    continue;	 
	 
	 Scores[I->ID] += abs(OldScores[D.ParentPkg()->ID]);
      }      
   }

   /* Now we propogate along provides. This makes the packages that 
      provide important packages extremely important */
   for (pkgCache::PkgIterator I = Cache.PkgBegin(); I.end() == false; ++I)
   {
      for (pkgCache::PrvIterator P = I.ProvidesList(); P.end() == false; ++P)
      {
	 // Only do it once per package
	 if ((pkgCache::Version *)P.OwnerVer() != Cache[P.OwnerPkg()].InstallVer)
	    continue;
	 Scores[P.OwnerPkg()->ID] += abs(Scores[I->ID] - OldScores[I->ID]);
      }
   }

   /* Protected things are pushed really high up. This number should put them
      ahead of everything */
   for (pkgCache::PkgIterator I = Cache.PkgBegin(); I.end() == false; ++I)
   {
      if ((Flags[I->ID] & Protected) != 0)
	 Scores[I->ID] += AddProtected;
      if ((I->Flags & pkgCache::Flag::Essential) == pkgCache::Flag::Essential ||
          (I->Flags & pkgCache::Flag::Important) == pkgCache::Flag::Important)
	 Scores[I->ID] += AddEssential;
   }
}
									/*}}}*/
// ProblemResolver::DoUpgrade - Attempt to upgrade this package		/*{{{*/
// ---------------------------------------------------------------------
/* This goes through and tries to reinstall packages to make this package
   installable */
bool pkgProblemResolver::DoUpgrade(pkgCache::PkgIterator Pkg)
{
   pkgDepCache::ActionGroup group(Cache);

   if ((Flags[Pkg->ID] & Upgradable) == 0 || Cache[Pkg].Upgradable() == false)
      return false;
   if ((Flags[Pkg->ID] & Protected) == Protected)
      return false;
   
   Flags[Pkg->ID] &= ~Upgradable;
   
   bool WasKept = Cache[Pkg].Keep();
   Cache.MarkInstall(Pkg, false, 0, false);

   // This must be a virtual package or something like that.
   if (Cache[Pkg].InstVerIter(Cache).end() == true)
      return false;
   
   // Isolate the problem dependency
   bool Fail = false;
   for (pkgCache::DepIterator D = Cache[Pkg].InstVerIter(Cache).DependsList(); D.end() == false;)
   {
      // Compute a single dependency element (glob or)
      pkgCache::DepIterator Start = D;
      pkgCache::DepIterator End = D;
      for (bool LastOR = true; D.end() == false && LastOR == true;)
      {
	 LastOR = (D->CompareOp & pkgCache::Dep::Or) == pkgCache::Dep::Or;
	 ++D;
	 if (LastOR == true)
	    End = D;
      }
      
      // We only worry about critical deps.
      if (End.IsCritical() != true)
	 continue;
            
      // Iterate over all the members in the or group
      while (1)
      {
	 // Dep is ok now
	 if ((Cache[End] & pkgDepCache::DepGInstall) == pkgDepCache::DepGInstall)
	    break;
	 
	 // Do not change protected packages
	 PkgIterator P = Start.SmartTargetPkg();
	 if ((Flags[P->ID] & Protected) == Protected)
	 {
	    if (Debug == true)
	       clog << "    Reinst Failed because of protected " << P.FullName(false) << endl;
	    Fail = true;
	 }      
	 else
	 {
	    // Upgrade the package if the candidate version will fix the problem.
	    if ((Cache[Start] & pkgDepCache::DepCVer) == pkgDepCache::DepCVer)
	    {
	       if (DoUpgrade(P) == false)
	       {
		  if (Debug == true)
		     clog << "    Reinst Failed because of " << P.FullName(false) << endl;
		  Fail = true;
	       }
	       else
	       {
		  Fail = false;
		  break;
	       }	    
	    }
	    else
	    {
	       /* We let the algorithm deal with conflicts on its next iteration,
		it is much smarter than us */
	       if (Start.IsNegative() == true)
		   break;
	       
	       if (Debug == true)
		  clog << "    Reinst Failed early because of " << Start.TargetPkg().FullName(false) << endl;
	       Fail = true;
	    }     
	 }
	 
	 if (Start == End)
	    break;
	 ++Start;
      }
      if (Fail == true)
	 break;
   }
   
   // Undo our operations - it might be smart to undo everything this did..
   if (Fail == true)
   {
      if (WasKept == true)
	 Cache.MarkKeep(Pkg, false, false);
      else
	 Cache.MarkDelete(Pkg, false, 0, false);
      return false;
   }	 
   
   if (Debug == true)
      clog << "  Re-Instated " << Pkg.FullName(false) << endl;
   return true;
}
									/*}}}*/
// ProblemResolver::Resolve - calls a resolver to fix the situation	/*{{{*/
// ---------------------------------------------------------------------
/* */
bool pkgProblemResolver::Resolve(bool BrokenFix)
{
   std::string const solver = _config->Find("APT::Solver", "internal");
   if (solver != "internal") {
      OpTextProgress Prog(*_config);
      return EDSP::ResolveExternal(solver.c_str(), Cache, false, false, false, &Prog);
   }
   return ResolveInternal(BrokenFix);
}
									/*}}}*/
// ProblemResolver::ResolveInternal - Run the resolution pass		/*{{{*/
// ---------------------------------------------------------------------
/* This routines works by calculating a score for each package. The score
   is derived by considering the package's priority and all reverse 
   dependents giving an integer that reflects the amount of breakage that
   adjusting the package will inflict. 
      
   It goes from highest score to lowest and corrects all of the breaks by 
   keeping or removing the dependant packages. If that fails then it removes
   the package itself and goes on. The routine should be able to intelligently
   go from any broken state to a fixed state. 
 
   The BrokenFix flag enables a mode where the algorithm tries to 
   upgrade packages to advoid problems. */
bool pkgProblemResolver::ResolveInternal(bool const BrokenFix)
{
   pkgDepCache::ActionGroup group(Cache);

   // Record which packages are marked for install
   bool Again = false;
   do
   {
      Again = false;
      for (pkgCache::PkgIterator I = Cache.PkgBegin(); I.end() == false; ++I)
      {
	 if (Cache[I].Install() == true)
	    Flags[I->ID] |= PreInstalled;
	 else
	 {
	    if (Cache[I].InstBroken() == true && BrokenFix == true)
	    {
	       Cache.MarkInstall(I, false, 0, false);
	       if (Cache[I].Install() == true)
		  Again = true;
	    }
	    
	    Flags[I->ID] &= ~PreInstalled;
	 }
	 Flags[I->ID] |= Upgradable;
      }
   }
   while (Again == true);

   if (Debug == true)
      clog << "Starting" << endl;
   
   MakeScores();

   unsigned long const Size = Cache.Head().PackageCount;

   /* We have to order the packages so that the broken fixing pass 
      operates from highest score to lowest. This prevents problems when
      high score packages cause the removal of lower score packages that
      would cause the removal of even lower score packages. */
   SPtrArray<pkgCache::Package *> PList = new pkgCache::Package *[Size];
   pkgCache::Package **PEnd = PList;
   for (pkgCache::PkgIterator I = Cache.PkgBegin(); I.end() == false; ++I)
      *PEnd++ = I;
   This = this;
   qsort(PList,PEnd - PList,sizeof(*PList),&ScoreSort);

   if (_config->FindB("Debug::pkgProblemResolver::ShowScores",false) == true)
   {
      clog << "Show Scores" << endl;
      for (pkgCache::Package **K = PList; K != PEnd; K++)
         if (Scores[(*K)->ID] != 0)
         {
           pkgCache::PkgIterator Pkg(Cache,*K);
           clog << Scores[(*K)->ID] << ' ' << Pkg << std::endl;
         }
   }

   if (Debug == true)
      clog << "Starting 2" << endl;

   /* Now consider all broken packages. For each broken package we either
      remove the package or fix it's problem. We do this once, it should
      not be possible for a loop to form (that is a < b < c and fixing b by
      changing a breaks c) */
   bool Change = true;
   bool const TryFixByInstall = _config->FindB("pkgProblemResolver::FixByInstall", true);
   for (int Counter = 0; Counter != 10 && Change == true; Counter++)
   {
      Change = false;
      for (pkgCache::Package **K = PList; K != PEnd; K++)
      {
	 pkgCache::PkgIterator I(Cache,*K);

	 /* We attempt to install this and see if any breaks result,
	    this takes care of some strange cases */
	 if (Cache[I].CandidateVer != Cache[I].InstallVer &&
	     I->CurrentVer != 0 && Cache[I].InstallVer != 0 &&
	     (Flags[I->ID] & PreInstalled) != 0 &&
	     (Flags[I->ID] & Protected) == 0 &&
	     (Flags[I->ID] & ReInstateTried) == 0)
	 {
	    if (Debug == true)
	       clog << " Try to Re-Instate (" << Counter << ") " << I.FullName(false) << endl;
	    unsigned long OldBreaks = Cache.BrokenCount();
	    pkgCache::Version *OldVer = Cache[I].InstallVer;
	    Flags[I->ID] &= ReInstateTried;
	    
	    Cache.MarkInstall(I, false, 0, false);
	    if (Cache[I].InstBroken() == true || 
		OldBreaks < Cache.BrokenCount())
	    {
	       if (OldVer == 0)
		  Cache.MarkDelete(I, false, 0, false);
	       else
		  Cache.MarkKeep(I, false, false);
	    }	    
	    else
	       if (Debug == true)
		  clog << "Re-Instated " << I.FullName(false) << " (" << OldBreaks << " vs " << Cache.BrokenCount() << ')' << endl;
	 }
	    
	 if (Cache[I].InstallVer == 0 || Cache[I].InstBroken() == false)
	    continue;
	 
	 if (Debug == true)
	    clog << "Investigating (" << Counter << ") " << I << endl;
	 
	 // Isolate the problem dependency
	 PackageKill KillList[100];
	 PackageKill *LEnd = KillList;
	 bool InOr = false;
	 pkgCache::DepIterator Start;
	 pkgCache::DepIterator End;
	 PackageKill *OldEnd = LEnd;
	 
	 enum {OrRemove,OrKeep} OrOp = OrRemove;
	 for (pkgCache::DepIterator D = Cache[I].InstVerIter(Cache).DependsList();
	      D.end() == false || InOr == true;)
	 {
	    // Compute a single dependency element (glob or)
	    if (Start == End)
	    {
	       // Decide what to do
	       if (InOr == true && OldEnd == LEnd)
	       {
		  if (OrOp == OrRemove)
		  {
		     if ((Flags[I->ID] & Protected) != Protected)
		     {
			if (Debug == true)
			   clog << "  Or group remove for " << I.FullName(false) << endl;
			Cache.MarkDelete(I, false, 0, false);
			Change = true;
		     }
		  }
		  else if (OrOp == OrKeep)
		  {
		     if (Debug == true)
			clog << "  Or group keep for " << I.FullName(false) << endl;
		     Cache.MarkKeep(I, false, false);
		     Change = true;
		  }
	       }
	       
	       /* We do an extra loop (as above) to finalize the or group
		  processing */
	       InOr = false;
	       OrOp = OrRemove;
	       D.GlobOr(Start,End);
	       if (Start.end() == true)
		  break;

	       // We only worry about critical deps.
	       if (End.IsCritical() != true)
		  continue;

	       InOr = Start != End;
	       OldEnd = LEnd;
	    }
	    else
            {
	       ++Start;
	       // We only worry about critical deps.
	       if (Start.IsCritical() != true)
                  continue;
            }

	    // Dep is ok
	    if ((Cache[End] & pkgDepCache::DepGInstall) == pkgDepCache::DepGInstall)
	    {
	       InOr = false;
	       continue;
	    }
	    
	    if (Debug == true)
	       clog << "Broken " << Start << endl;

	    /* Look across the version list. If there are no possible
	       targets then we keep the package and bail. This is necessary
	       if a package has a dep on another package that cant be found */
	    SPtrArray<pkgCache::Version *> VList = Start.AllTargets();
	    if (*VList == 0 && (Flags[I->ID] & Protected) != Protected &&
		Start.IsNegative() == false &&
		Cache[I].NowBroken() == false)
	    {	       
	       if (InOr == true)
	       {
		  /* No keep choice because the keep being OK could be the
		     result of another element in the OR group! */
		  continue;
	       }
	       
	       Change = true;
	       Cache.MarkKeep(I, false, false);
	       break;
	    }
	    
	    bool Done = false;
	    for (pkgCache::Version **V = VList; *V != 0; V++)
	    {
	       pkgCache::VerIterator Ver(Cache,*V);
	       pkgCache::PkgIterator Pkg = Ver.ParentPkg();

               /* This is a conflicts, and the version we are looking
                  at is not the currently selected version of the 
                  package, which means it is not necessary to 
                  remove/keep */
               if (Cache[Pkg].InstallVer != Ver && Start.IsNegative() == true)
               {
                  if (Debug) 
                     clog << "  Conflicts//Breaks against version " 
                          << Ver.VerStr() << " for " << Pkg.Name() 
                          << " but that is not InstVer, ignoring"
                          << endl;
                  continue;
               }

	       if (Debug == true)
		  clog << "  Considering " << Pkg.FullName(false) << ' ' << (int)Scores[Pkg->ID] <<
		  " as a solution to " << I.FullName(false) << ' ' << (int)Scores[I->ID] << endl;

	       /* Try to fix the package under consideration rather than
	          fiddle with the VList package */
	       if (Scores[I->ID] <= Scores[Pkg->ID] ||
		   ((Cache[Start] & pkgDepCache::DepNow) == 0 &&
		    End.IsNegative() == false))
	       {
		  // Try a little harder to fix protected packages..
		  if ((Flags[I->ID] & Protected) == Protected)
		  {
		     if (DoUpgrade(Pkg) == true)
		     {
			if (Scores[Pkg->ID] > Scores[I->ID])
			   Scores[Pkg->ID] = Scores[I->ID];
			break;
		     }
		     
		     continue;
		  }
		  
		  /* See if a keep will do, unless the package is protected,
		     then installing it will be necessary */
		  bool Installed = Cache[I].Install();
		  Cache.MarkKeep(I, false, false);
		  if (Cache[I].InstBroken() == false)
		  {
		     // Unwind operation will be keep now
		     if (OrOp == OrRemove)
			OrOp = OrKeep;
		     
		     // Restore
		     if (InOr == true && Installed == true)
			Cache.MarkInstall(I, false, 0, false);
		     
		     if (Debug == true)
			clog << "  Holding Back " << I.FullName(false) << " rather than change " << Start.TargetPkg().FullName(false) << endl;
		  }		  
		  else
		  {		     
		     if (BrokenFix == false || DoUpgrade(I) == false)
		     {
			// Consider other options
			if (InOr == false || Cache[I].Garbage == true)
			{
			   if (Debug == true)
			      clog << "  Removing " << I.FullName(false) << " rather than change " << Start.TargetPkg().FullName(false) << endl;
			   Cache.MarkDelete(I, false, 0, false);
			   if (Counter > 1 && Scores[Pkg->ID] > Scores[I->ID])
			      Scores[I->ID] = Scores[Pkg->ID];
			}
			else if (TryFixByInstall == true &&
				 Start.TargetPkg()->CurrentVer == 0 &&
				 Cache[Start.TargetPkg()].Delete() == false &&
				 (Flags[Start.TargetPkg()->ID] & ToRemove) != ToRemove &&
				 Cache.GetCandidateVer(Start.TargetPkg()).end() == false)
			{
			   /* Before removing or keeping the package with the broken dependency
			      try instead to install the first not previously installed package
			      solving this dependency. This helps every time a previous solver
			      is removed by the resolver because of a conflict or alike but it is
			      dangerous as it could trigger new breaks/conflicts… */
			   if (Debug == true)
			      clog << "  Try Installing " << Start.TargetPkg() << " before changing " << I.FullName(false) << std::endl;
			   unsigned long const OldBroken = Cache.BrokenCount();
			   Cache.MarkInstall(Start.TargetPkg(), true, 1, false);
			   // FIXME: we should undo the complete MarkInstall process here
			   if (Cache[Start.TargetPkg()].InstBroken() == true || Cache.BrokenCount() > OldBroken)
			      Cache.MarkDelete(Start.TargetPkg(), false, 1, false);
			}
		     }
		  }
		  		  
		  Change = true;
		  Done = true;
		  break;
	       }
	       else
	       {
		  if (Start->Type == pkgCache::Dep::DpkgBreaks)
		  {
		     // first, try upgradring the package, if that
		     // does not help, the breaks goes onto the
		     // kill list
                     //
		     // FIXME: use DoUpgrade(Pkg) instead?
		     if (Cache[End] & pkgDepCache::DepGCVer)
		     {
			if (Debug)
			   clog << "  Upgrading " << Pkg.FullName(false) << " due to Breaks field in " << I.FullName(false) << endl;
			Cache.MarkInstall(Pkg, false, 0, false);
			continue;
		     }
		  }

		  // Skip adding to the kill list if it is protected
		  if ((Flags[Pkg->ID] & Protected) != 0)
		     continue;
		
		  if (Debug == true)
		     clog << "  Added " << Pkg.FullName(false) << " to the remove list" << endl;
		  
		  LEnd->Pkg = Pkg;
		  LEnd->Dep = End;
		  LEnd++;
		  
		  if (Start.IsNegative() == false)
		     break;
	       }
	    }

	    // Hm, nothing can possibly satisify this dep. Nuke it.
	    if (VList[0] == 0 &&
		Start.IsNegative() == false &&
		(Flags[I->ID] & Protected) != Protected)
	    {
	       bool Installed = Cache[I].Install();
	       Cache.MarkKeep(I);
	       if (Cache[I].InstBroken() == false)
	       {
		  // Unwind operation will be keep now
		  if (OrOp == OrRemove)
		     OrOp = OrKeep;
		  
		  // Restore
		  if (InOr == true && Installed == true)
		     Cache.MarkInstall(I, false, 0, false);
		  
		  if (Debug == true)
		     clog << "  Holding Back " << I.FullName(false) << " because I can't find " << Start.TargetPkg().FullName(false) << endl;
	       }	       
	       else
	       {
		  if (Debug == true)
		     clog << "  Removing " << I.FullName(false) << " because I can't find " << Start.TargetPkg().FullName(false) << endl;
		  if (InOr == false)
		     Cache.MarkDelete(I, false, 0, false);
	       }

	       Change = true;
	       Done = true;
	    }
	    
	    // Try some more
	    if (InOr == true)
	       continue;
	    
	    if (Done == true)
	       break;
	 }
	 
	 // Apply the kill list now
	 if (Cache[I].InstallVer != 0)
	 {
	    for (PackageKill *J = KillList; J != LEnd; J++)
	    {
	       Change = true;
	       if ((Cache[J->Dep] & pkgDepCache::DepGNow) == 0)
	       {
		  if (J->Dep.IsNegative() == true)
		  {
		     if (Debug == true)
			clog << "  Fixing " << I.FullName(false) << " via remove of " << J->Pkg.FullName(false) << endl;
		     Cache.MarkDelete(J->Pkg, false, 0, false);
		  }
	       }
	       else
	       {
		  if (Debug == true)
		     clog << "  Fixing " << I.FullName(false) << " via keep of " << J->Pkg.FullName(false) << endl;
		  Cache.MarkKeep(J->Pkg, false, false);
	       }

	       if (Counter > 1)
	       {
		  if (Scores[I->ID] > Scores[J->Pkg->ID])		  
		     Scores[J->Pkg->ID] = Scores[I->ID];
	       }	       
	    }      
	 }
      }      
   }

   if (Debug == true)
      clog << "Done" << endl;
      
   if (Cache.BrokenCount() != 0)
   {
      // See if this is the result of a hold
      pkgCache::PkgIterator I = Cache.PkgBegin();
      for (;I.end() != true; ++I)
      {
	 if (Cache[I].InstBroken() == false)
	    continue;
	 if ((Flags[I->ID] & Protected) != Protected)
	    return _error->Error(_("Error, pkgProblemResolver::Resolve generated breaks, this may be caused by held packages."));
      }
      return _error->Error(_("Unable to correct problems, you have held broken packages."));
   }
   
   // set the auto-flags (mvo: I'm not sure if we _really_ need this)
   pkgCache::PkgIterator I = Cache.PkgBegin();
   for (;I.end() != true; ++I) {
      if (Cache[I].NewInstall() && !(Flags[I->ID] & PreInstalled)) {
	 if(_config->FindI("Debug::pkgAutoRemove",false)) {
	    std::clog << "Resolve installed new pkg: " << I.FullName(false) 
		      << " (now marking it as auto)" << std::endl;
	 }
	 Cache[I].Flags |= pkgCache::Flag::Auto;
      }
   }


   return true;
}
									/*}}}*/
// ProblemResolver::BreaksInstOrPolicy - Check if the given pkg is broken/*{{{*/
// ---------------------------------------------------------------------
/* This checks if the given package is broken either by a hard dependency
   (InstBroken()) or by introducing a new policy breakage e.g. new
   unsatisfied recommends for a package that was in "policy-good" state

   Note that this is not perfect as it will ignore further breakage
   for already broken policy (recommends)
*/
bool pkgProblemResolver::InstOrNewPolicyBroken(pkgCache::PkgIterator I)
{
   // a broken install is always a problem
   if (Cache[I].InstBroken() == true)
   {
      if (Debug == true)
	 std::clog << "  Dependencies are not satisfied for " << I << std::endl;
      return true;
   }

   // a newly broken policy (recommends/suggests) is a problem
   if (Cache[I].NowPolicyBroken() == false &&
       Cache[I].InstPolicyBroken() == true)
   {
      if (Debug == true)
	 std::clog << "  Policy breaks with upgrade of " << I << std::endl;
      return true;
   }

   return false;
}
									/*}}}*/
// ProblemResolver::ResolveByKeep - Resolve problems using keep		/*{{{*/
// ---------------------------------------------------------------------
/* This is the work horse of the soft upgrade routine. It is very gental 
   in that it does not install or remove any packages. It is assumed that the
   system was non-broken previously. */
bool pkgProblemResolver::ResolveByKeep()
{
   std::string const solver = _config->Find("APT::Solver", "internal");
   if (solver != "internal") {
      OpTextProgress Prog(*_config);
      return EDSP::ResolveExternal(solver.c_str(), Cache, true, false, false, &Prog);
   }
   return ResolveByKeepInternal();
}
									/*}}}*/
// ProblemResolver::ResolveByKeepInternal - Resolve problems using keep	/*{{{*/
// ---------------------------------------------------------------------
/* This is the work horse of the soft upgrade routine. It is very gental
   in that it does not install or remove any packages. It is assumed that the
   system was non-broken previously. */
bool pkgProblemResolver::ResolveByKeepInternal()
{
   pkgDepCache::ActionGroup group(Cache);

   unsigned long Size = Cache.Head().PackageCount;

   MakeScores();
   
   /* We have to order the packages so that the broken fixing pass 
      operates from highest score to lowest. This prevents problems when
      high score packages cause the removal of lower score packages that
      would cause the removal of even lower score packages. */
   pkgCache::Package **PList = new pkgCache::Package *[Size];
   pkgCache::Package **PEnd = PList;
   for (pkgCache::PkgIterator I = Cache.PkgBegin(); I.end() == false; ++I)
      *PEnd++ = I;
   This = this;
   qsort(PList,PEnd - PList,sizeof(*PList),&ScoreSort);

   if (_config->FindB("Debug::pkgProblemResolver::ShowScores",false) == true)
   {
      clog << "Show Scores" << endl;
      for (pkgCache::Package **K = PList; K != PEnd; K++)
         if (Scores[(*K)->ID] != 0)
         {
           pkgCache::PkgIterator Pkg(Cache,*K);
           clog << Scores[(*K)->ID] << ' ' << Pkg << std::endl;
         }
   }

   if (Debug == true)
      clog << "Entering ResolveByKeep" << endl;

   // Consider each broken package 
   pkgCache::Package **LastStop = 0;
   for (pkgCache::Package **K = PList; K != PEnd; K++)
   {
      pkgCache::PkgIterator I(Cache,*K);

      if (Cache[I].InstallVer == 0)
	 continue;

      if (InstOrNewPolicyBroken(I) == false)
         continue;

      /* Keep the package. If this works then great, otherwise we have
       	 to be significantly more agressive and manipulate its dependencies */
      if ((Flags[I->ID] & Protected) == 0)
      {
	 if (Debug == true)
	    clog << "Keeping package " << I.FullName(false) << endl;
	 Cache.MarkKeep(I, false, false);
	 if (InstOrNewPolicyBroken(I) == false)
	 {
	    K = PList - 1;
	    continue;
	 }
      }
      
      // Isolate the problem dependencies
      for (pkgCache::DepIterator D = Cache[I].InstVerIter(Cache).DependsList(); D.end() == false;)
      {
	 DepIterator Start;
	 DepIterator End;
	 D.GlobOr(Start,End);

	 // We only worry about critical deps.
	 if (End.IsCritical() != true)
	    continue;
	 
	 // Dep is ok
	 if ((Cache[End] & pkgDepCache::DepGInstall) == pkgDepCache::DepGInstall)
	    continue;

	 /* Hm, the group is broken.. I suppose the best thing to do is to
	    is to try every combination of keep/not-keep for the set, but thats
	    slow, and this never happens, just be conservative and assume the
	    list of ors is in preference and keep till it starts to work. */
	 while (true)
	 {
	    if (Debug == true)
	       clog << "Package " << I.FullName(false) << " " << Start << endl;

	    // Look at all the possible provides on this package
	    SPtrArray<pkgCache::Version *> VList = Start.AllTargets();
	    for (pkgCache::Version **V = VList; *V != 0; V++)
	    {
	       pkgCache::VerIterator Ver(Cache,*V);
	       pkgCache::PkgIterator Pkg = Ver.ParentPkg();
	       
	       // It is not keepable
	       if (Cache[Pkg].InstallVer == 0 ||
		   Pkg->CurrentVer == 0)
		  continue;
	       
	       if ((Flags[I->ID] & Protected) == 0)
	       {
		  if (Debug == true)
		     clog << "  Keeping Package " << Pkg.FullName(false) << " due to " << Start.DepType() << endl;
		  Cache.MarkKeep(Pkg, false, false);
	       }
	       
	       if (InstOrNewPolicyBroken(I) == false)
		  break;
	    }
	    
	    if (InstOrNewPolicyBroken(I) == false)
	       break;

	    if (Start == End)
	       break;
	    ++Start;
	 }
	      
	 if (InstOrNewPolicyBroken(I) == false)
	    break;
      }

      if (InstOrNewPolicyBroken(I) == true)
	 continue;
      
      // Restart again.
      if (K == LastStop) {
          // I is an iterator based off our temporary package list,
          // so copy the name we need before deleting the temporary list
          std::string const LoopingPackage = I.FullName(false);
          delete[] PList;
          return _error->Error("Internal Error, pkgProblemResolver::ResolveByKeep is looping on package %s.", LoopingPackage.c_str());
      }
      LastStop = K;
      K = PList - 1;
   }

   delete[] PList;
   return true;
}
									/*}}}*/
// ProblemResolver::InstallProtect - Install all protected packages	/*{{{*/
// ---------------------------------------------------------------------
/* This is used to make sure protected packages are installed */
void pkgProblemResolver::InstallProtect()
{
   pkgDepCache::ActionGroup group(Cache);

   for (pkgCache::PkgIterator I = Cache.PkgBegin(); I.end() == false; ++I)
   {
      if ((Flags[I->ID] & Protected) == Protected)
      {
	 if ((Flags[I->ID] & ToRemove) == ToRemove)
	    Cache.MarkDelete(I);
	 else 
	 {
	    // preserve the information whether the package was auto
	    // or manually installed
	    bool autoInst = (Cache[I].Flags & pkgCache::Flag::Auto);
	    Cache.MarkInstall(I, false, 0, !autoInst);
	 }
      }
   }   
}
									/*}}}*/
// PrioSortList - Sort a list of versions by priority			/*{{{*/
// ---------------------------------------------------------------------
/* This is ment to be used in conjunction with AllTargets to get a list 
   of versions ordered by preference. */
static pkgCache *PrioCache;
static int PrioComp(const void *A,const void *B)
{
   pkgCache::VerIterator L(*PrioCache,*(pkgCache::Version **)A);
   pkgCache::VerIterator R(*PrioCache,*(pkgCache::Version **)B);
   
   if ((L.ParentPkg()->Flags & pkgCache::Flag::Essential) == pkgCache::Flag::Essential &&
       (R.ParentPkg()->Flags & pkgCache::Flag::Essential) != pkgCache::Flag::Essential)
     return 1;
   if ((L.ParentPkg()->Flags & pkgCache::Flag::Essential) != pkgCache::Flag::Essential &&
       (R.ParentPkg()->Flags & pkgCache::Flag::Essential) == pkgCache::Flag::Essential)
     return -1;

   if ((L.ParentPkg()->Flags & pkgCache::Flag::Important) == pkgCache::Flag::Important &&
       (R.ParentPkg()->Flags & pkgCache::Flag::Important) != pkgCache::Flag::Important)
     return 1;
   if ((L.ParentPkg()->Flags & pkgCache::Flag::Important) != pkgCache::Flag::Important &&
       (R.ParentPkg()->Flags & pkgCache::Flag::Important) == pkgCache::Flag::Important)
     return -1;
   
   if (L->Priority != R->Priority)
      return R->Priority - L->Priority;
   return strcmp(L.ParentPkg().Name(),R.ParentPkg().Name());
}
void pkgPrioSortList(pkgCache &Cache,pkgCache::Version **List)
{
   unsigned long Count = 0;
   PrioCache = &Cache;
   for (pkgCache::Version **I = List; *I != 0; I++)
      Count++;
   qsort(List,Count,sizeof(*List),PrioComp);
}
									/*}}}*/
// ListUpdate - construct Fetcher and update the cache files		/*{{{*/
// ---------------------------------------------------------------------
/* This is a simple wrapper to update the cache. it will fetch stuff
 * from the network (or any other sources defined in sources.list)
 */
bool ListUpdate(pkgAcquireStatus &Stat, 
		pkgSourceList &List, 
		int PulseInterval)
{
   pkgAcquire Fetcher;
   if (Fetcher.Setup(&Stat, _config->FindDir("Dir::State::Lists")) == false)
      return false;

   // Populate it with the source selection
   if (List.GetIndexes(&Fetcher) == false)
	 return false;

   return AcquireUpdate(Fetcher, PulseInterval, true);
}
									/*}}}*/
// AcquireUpdate - take Fetcher and update the cache files		/*{{{*/
// ---------------------------------------------------------------------
/* This is a simple wrapper to update the cache with a provided acquire
 * If you only need control over Status and the used SourcesList use
 * ListUpdate method instead.
 */
bool AcquireUpdate(pkgAcquire &Fetcher, int const PulseInterval,
		   bool const RunUpdateScripts, bool const ListCleanup)
{
   // Run scripts
   if (RunUpdateScripts == true)
      RunScripts("APT::Update::Pre-Invoke");

   pkgAcquire::RunResult res;
   if(PulseInterval > 0)
      res = Fetcher.Run(PulseInterval);
   else
      res = Fetcher.Run();

   if (res == pkgAcquire::Failed)
      return false;

   bool Failed = false;
   bool TransientNetworkFailure = false;
   for (pkgAcquire::ItemIterator I = Fetcher.ItemsBegin(); 
	I != Fetcher.ItemsEnd(); ++I)
   {
      if ((*I)->Status == pkgAcquire::Item::StatDone)
	 continue;

      (*I)->Finished();

      ::URI uri((*I)->DescURI());
      uri.User.clear();
      uri.Password.clear();
      string descUri = string(uri);
      _error->Warning(_("Failed to fetch %s  %s\n"), descUri.c_str(),
	      (*I)->ErrorText.c_str());

      if ((*I)->Status == pkgAcquire::Item::StatTransientNetworkError) 
      {
	 TransientNetworkFailure = true;
	 continue;
      }

      Failed = true;
   }
   
   // Clean out any old list files
   // Keep "APT::Get::List-Cleanup" name for compatibility, but
   // this is really a global option for the APT library now
   if (!TransientNetworkFailure && !Failed && ListCleanup == true &&
       (_config->FindB("APT::Get::List-Cleanup",true) == true &&
	_config->FindB("APT::List-Cleanup",true) == true))
   {
      if (Fetcher.Clean(_config->FindDir("Dir::State::lists")) == false ||
	  Fetcher.Clean(_config->FindDir("Dir::State::lists") + "partial/") == false)
	 // something went wrong with the clean
	 return false;
   }
   
   if (TransientNetworkFailure == true)
      _error->Warning(_("Some index files failed to download. They have been ignored, or old ones used instead."));
   else if (Failed == true)
      return _error->Error(_("Some index files failed to download. They have been ignored, or old ones used instead."));


   // Run the success scripts if all was fine
   if (RunUpdateScripts == true)
   {
      if(!TransientNetworkFailure && !Failed)
	 RunScripts("APT::Update::Post-Invoke-Success");

      // Run the other scripts
      RunScripts("APT::Update::Post-Invoke");
   }
   return true;
}
									/*}}}*/<|MERGE_RESOLUTION|>--- conflicted
+++ resolved
@@ -550,15 +550,8 @@
    unsigned long Size = Cache.Head().PackageCount;
    memset(Scores,0,sizeof(*Scores)*Size);
 
-<<<<<<< HEAD
-   // Maps to pkgCache::State::VerPriority
-   //   which is "Important Required Standard Optional Extra"
-   // (yes, that is confusing, the order of pkgCache::State::VerPriority
-   //  needs to be adjusted but that requires a ABI break)
-=======
    // maps to pkgCache::State::VerPriority: 
    //    Required Important Standard Optional Extra
->>>>>>> 9005f08e
    int PrioMap[] = {
       0,
       _config->FindI("pkgProblemResolver::Scores::Required",3),
