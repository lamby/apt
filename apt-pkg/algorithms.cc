--- conflicted
+++ resolved
@@ -23,27 +23,17 @@
 #include <apt-pkg/sptr.h>
 #include <apt-pkg/acquire-item.h>
 #include <apt-pkg/edsp.h>
-<<<<<<< HEAD
-
-#include <apti18n.h>
-=======
 #include <apt-pkg/sourcelist.h>
 #include <apt-pkg/fileutl.h>
 #include <apt-pkg/progress.h>
 
->>>>>>> 71ecaad2
 #include <sys/types.h>
 #include <cstdlib>
 #include <algorithm>
 #include <iostream>
-<<<<<<< HEAD
-
 #include <stdio.h>
-=======
-#include <stdio.h>
 
 #include <apti18n.h>
->>>>>>> 71ecaad2
 									/*}}}*/
 using namespace std;
 
