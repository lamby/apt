// -*- mode: cpp; mode: fold -*-
// Description								/*{{{*/
// $Id: packagemanager.cc,v 1.30 2003/04/27 03:04:15 doogie Exp $
/* ######################################################################

   Package Manager - Abstacts the package manager

   More work is needed in the area of transitioning provides, ie exim
   replacing smail. This can cause interesing side effects.

   Other cases involving conflicts+replaces should be tested. 
   
   ##################################################################### */
									/*}}}*/
// Include Files							/*{{{*/
#include <apt-pkg/packagemanager.h>
#include <apt-pkg/orderlist.h>
#include <apt-pkg/depcache.h>
#include <apt-pkg/error.h>
#include <apt-pkg/version.h>
#include <apt-pkg/acquire-item.h>
#include <apt-pkg/algorithms.h>
#include <apt-pkg/configuration.h>
#include <apt-pkg/sptr.h>
    
#include <apti18n.h>    
#include <iostream>
#include <fcntl.h> 
									/*}}}*/
using namespace std;

// PM::PackageManager - Constructor					/*{{{*/
// ---------------------------------------------------------------------
/* */
pkgPackageManager::pkgPackageManager(pkgDepCache *pCache) : Cache(*pCache)
{
   FileNames = new string[Cache.Head().PackageCount];
   List = 0;
   Debug = _config->FindB("Debug::pkgPackageManager",false);
}
									/*}}}*/
// PM::PackageManager - Destructor					/*{{{*/
// ---------------------------------------------------------------------
/* */
pkgPackageManager::~pkgPackageManager()
{
   delete List;
   delete [] FileNames;
}
									/*}}}*/
// PM::GetArchives - Queue the archives for download			/*{{{*/
// ---------------------------------------------------------------------
/* */
bool pkgPackageManager::GetArchives(pkgAcquire *Owner,pkgSourceList *Sources,
				    pkgRecords *Recs)
{
   if (CreateOrderList() == false)
      return false;
   
   bool const ordering =
	_config->FindB("PackageManager::UnpackAll",true) ?
		List->OrderUnpack() : List->OrderCritical();
   if (ordering == false)
      return _error->Error("Internal ordering error");

   for (pkgOrderList::iterator I = List->begin(); I != List->end(); I++)
   {
      PkgIterator Pkg(Cache,*I);
      FileNames[Pkg->ID] = string();
      
      // Skip packages to erase
      if (Cache[Pkg].Delete() == true)
	 continue;

      // Skip Packages that need configure only.
      if (Pkg.State() == pkgCache::PkgIterator::NeedsConfigure && 
	  Cache[Pkg].Keep() == true)
	 continue;

      // Skip already processed packages
      if (List->IsNow(Pkg) == false)
	 continue;
	 
      new pkgAcqArchive(Owner,Sources,Recs,Cache[Pkg].InstVerIter(Cache),
			FileNames[Pkg->ID]);
   }

   return true;
}
									/*}}}*/
// PM::FixMissing - Keep all missing packages				/*{{{*/
// ---------------------------------------------------------------------
/* This is called to correct the installation when packages could not
   be downloaded. */
bool pkgPackageManager::FixMissing()
{   
   pkgDepCache::ActionGroup group(Cache);
   pkgProblemResolver Resolve(&Cache);
   List->SetFileList(FileNames);

   bool Bad = false;
   for (PkgIterator I = Cache.PkgBegin(); I.end() == false; I++)
   {
      if (List->IsMissing(I) == false)
	 continue;
   
      // Okay, this file is missing and we need it. Mark it for keep 
      Bad = true;
      Cache.MarkKeep(I, false, false);
   }
 
   // We have to empty the list otherwise it will not have the new changes
   delete List;
   List = 0;
   
   if (Bad == false)
      return true;
   
   // Now downgrade everything that is broken
   return Resolve.ResolveByKeep() == true && Cache.BrokenCount() == 0;   
}
									/*}}}*/
// PM::ImmediateAdd - Add the immediate flag recursivly			/*{{{*/
// ---------------------------------------------------------------------
/* This adds the immediate flag to the pkg and recursively to the
   dependendies 
 */
void pkgPackageManager::ImmediateAdd(PkgIterator I, bool UseInstallVer, unsigned const int &Depth)
{
   DepIterator D;
   
   if(UseInstallVer)
   {
      if(Cache[I].InstallVer == 0)
	 return;
      D = Cache[I].InstVerIter(Cache).DependsList(); 
   } else {
      if (I->CurrentVer == 0)
	 return;
      D = I.CurrentVer().DependsList(); 
   }

   for ( /* nothing */  ; D.end() == false; D++)
      if (D->Type == pkgCache::Dep::Depends || D->Type == pkgCache::Dep::PreDepends)
      {
	 if(!List->IsFlag(D.TargetPkg(), pkgOrderList::Immediate))
	 {
	    if(Debug)
	       clog << OutputInDepth(Depth) << "ImmediateAdd(): Adding Immediate flag to " << D.TargetPkg() << " cause of " << D.DepType() << " " << I.Name() << endl;
	    List->Flag(D.TargetPkg(),pkgOrderList::Immediate);
	    ImmediateAdd(D.TargetPkg(), UseInstallVer, Depth + 1);
	 }
      }
   return;
}
									/*}}}*/
// PM::CreateOrderList - Create the ordering class			/*{{{*/
// ---------------------------------------------------------------------
/* This populates the ordering list with all the packages that are
   going to change. */
bool pkgPackageManager::CreateOrderList()
{
   if (List != 0)
      return true;
   
   delete List;
   List = new pkgOrderList(&Cache);
   
   static bool const NoImmConfigure = !_config->FindB("APT::Immediate-Configure",true);
   
   // Generate the list of affected packages and sort it
   for (PkgIterator I = Cache.PkgBegin(); I.end() == false; I++)
   {
      // Ignore no-version packages
      if (I->VersionList == 0)
	 continue;
      
      // Mark the package and its dependends for immediate configuration
      if (((I->Flags & pkgCache::Flag::Essential) == pkgCache::Flag::Essential ||
	   (I->Flags & pkgCache::Flag::Important) == pkgCache::Flag::Important) &&
	  NoImmConfigure == false)
      {
	 if(Debug)
	    clog << "CreateOrderList(): Adding Immediate flag for " << I.Name() << endl;
	 List->Flag(I,pkgOrderList::Immediate);

	 // Look for other install packages to make immediate configurea
	 ImmediateAdd(I, true);
	 
	 // And again with the current version.
	 ImmediateAdd(I, false);
      }
      
      // Not interesting
      if ((Cache[I].Keep() == true || 
	  Cache[I].InstVerIter(Cache) == I.CurrentVer()) && 
	  I.State() == pkgCache::PkgIterator::NeedsNothing &&
	  (Cache[I].iFlags & pkgDepCache::ReInstall) != pkgDepCache::ReInstall &&
	  (I.Purge() != false || Cache[I].Mode != pkgDepCache::ModeDelete ||
	   (Cache[I].iFlags & pkgDepCache::Purge) != pkgDepCache::Purge))
	 continue;
      
      // Append it to the list
      List->push_back(I);      
   }
   
   return true;
}
									/*}}}*/
// PM::DepAlwaysTrue - Returns true if this dep is irrelevent		/*{{{*/
// ---------------------------------------------------------------------
/* The restriction on provides is to eliminate the case when provides
   are transitioning between valid states [ie exim to smail] */
bool pkgPackageManager::DepAlwaysTrue(DepIterator D)
{
   if (D.TargetPkg()->ProvidesList != 0)
      return false;
   
   if ((Cache[D] & pkgDepCache::DepInstall) != 0 &&
       (Cache[D] & pkgDepCache::DepNow) != 0)
      return true;
   return false;
}
									/*}}}*/
// PM::CheckRConflicts - Look for reverse conflicts			/*{{{*/
// ---------------------------------------------------------------------
/* This looks over the reverses for a conflicts line that needs early
   removal. */
bool pkgPackageManager::CheckRConflicts(PkgIterator Pkg,DepIterator D,
					const char *Ver)
{
   for (;D.end() == false; D++)
   {
      if (D->Type != pkgCache::Dep::Conflicts &&
	  D->Type != pkgCache::Dep::Obsoletes)
	 continue;

      // The package hasnt been changed
      if (List->IsNow(Pkg) == false)
	 continue;
      
      // Ignore self conflicts, ignore conflicts from irrelevent versions
      if (D.ParentPkg() == Pkg || D.ParentVer() != D.ParentPkg().CurrentVer())
	 continue;
      
      if (Cache.VS().CheckDep(Ver,D->CompareOp,D.TargetVer()) == false)
	 continue;

      if (EarlyRemove(D.ParentPkg()) == false)
	 return _error->Error("Reverse conflicts early remove for package '%s' failed",
			      Pkg.Name());
   }
   return true;
}
									/*}}}*/
// PM::ConfigureAll - Run the all out configuration			/*{{{*/
// ---------------------------------------------------------------------
/* This configures every package. It is assumed they are all unpacked and
   that the final configuration is valid. */
bool pkgPackageManager::ConfigureAll()
{
   pkgOrderList OList(&Cache);
   
   // Populate the order list
   for (pkgOrderList::iterator I = List->begin(); I != List->end(); I++)
      if (List->IsFlag(pkgCache::PkgIterator(Cache,*I),
		       pkgOrderList::UnPacked) == true)
	 OList.push_back(*I);
   
   if (OList.OrderConfigure() == false)
      return false;

   std::string const conf = _config->Find("PackageManager::Configure","all");
   bool const ConfigurePkgs = (conf == "all");

   // Perform the configuring
   for (pkgOrderList::iterator I = OList.begin(); I != OList.end(); I++)
   {
      PkgIterator Pkg(Cache,*I);
      
      if (ConfigurePkgs == true && Configure(Pkg) == false)
	 return false;
      
      List->Flag(Pkg,pkgOrderList::Configured,pkgOrderList::States);
   }
   
   return true;
}
									/*}}}*/
// PM::SmartConfigure - Perform immediate configuration of the pkg	/*{{{*/
// ---------------------------------------------------------------------
/* This routine scheduals the configuration of the given package and all
   of it's dependents. */
bool pkgPackageManager::SmartConfigure(PkgIterator Pkg)
{
   if (Debug == true)
      clog << "SmartConfigure " << Pkg.Name() << endl;

   pkgOrderList OList(&Cache);

   if (DepAdd(OList,Pkg) == false)
      return false;

   static std::string const conf = _config->Find("PackageManager::Configure","all");
   static bool const ConfigurePkgs = (conf == "all" || conf == "smart");

   if (ConfigurePkgs == true)
      if (OList.OrderConfigure() == false)
	 return false;

   // Perform the configuring
   for (pkgOrderList::iterator I = OList.begin(); I != OList.end(); I++)
   {
      PkgIterator Pkg(Cache,*I);
      
      if (ConfigurePkgs == true && Configure(Pkg) == false)
	 return false;
      
      List->Flag(Pkg,pkgOrderList::Configured,pkgOrderList::States);
   }

   // Sanity Check
   if (List->IsFlag(Pkg,pkgOrderList::Configured) == false)
      return _error->Error(_("Could not perform immediate configuration on '%s'."
			"Please see man 5 apt.conf under APT::Immediate-Configure for details. (%d)"),Pkg.Name(),1);

   return true;
}
									/*}}}*/
// PM::DepAdd - Add all dependents to the oder list			/*{{{*/
// ---------------------------------------------------------------------
/* This recursively adds all dependents to the order list */
bool pkgPackageManager::DepAdd(pkgOrderList &OList,PkgIterator Pkg,int Depth)
{
   if (OList.IsFlag(Pkg,pkgOrderList::Added) == true)
      return true;
   if (List->IsFlag(Pkg,pkgOrderList::Configured) == true)
      return true;
   if (List->IsFlag(Pkg,pkgOrderList::UnPacked) == false)
      return false;
      
   // Put the package on the list
   OList.push_back(Pkg);
   OList.Flag(Pkg,pkgOrderList::Added);
   Depth++;

   // Check the dependencies to see if they are all satisfied.
   bool Bad = false;
   for (DepIterator D = Cache[Pkg].InstVerIter(Cache).DependsList(); D.end() == false;)
   {
      if (D->Type != pkgCache::Dep::Depends && D->Type != pkgCache::Dep::PreDepends)
      {
	 D++;
	 continue;
      }
      
      // Grok or groups
      Bad = true;
      for (bool LastOR = true; D.end() == false && LastOR == true; D++)
      {
	 LastOR = (D->CompareOp & pkgCache::Dep::Or) == pkgCache::Dep::Or;
	 
	 if (Bad == false)
	    continue;

	 SPtrArray<Version *> VList = D.AllTargets();
	 for (Version **I = VList; *I != 0 && Bad == true; I++)
	 {
	    VerIterator Ver(Cache,*I);
	    PkgIterator Pkg = Ver.ParentPkg();

	    // See if the current version is ok
	    if (Pkg.CurrentVer() == Ver && List->IsNow(Pkg) == true && 
		Pkg.State() == PkgIterator::NeedsNothing)
	    {
	       Bad = false;
	       continue;
	    }
	    
	    // Not the install version 
	    if (Cache[Pkg].InstallVer != *I || 
		(Cache[Pkg].Keep() == true && Pkg.State() == PkgIterator::NeedsNothing))
	       continue;
	    
	    if (List->IsFlag(Pkg,pkgOrderList::UnPacked) == true)
	       Bad = !DepAdd(OList,Pkg,Depth);
	    if (List->IsFlag(Pkg,pkgOrderList::Configured) == true)
	       Bad = false;
	 }
      }
      
      if (Bad == true)
      {
	 OList.Flag(Pkg,0,pkgOrderList::Added);
	 OList.pop_back();
	 Depth--;
	 return false;
      }
   }
   
   Depth--;
   return true;
}
									/*}}}*/
// PM::EarlyRemove - Perform removal of packages before their time	/*{{{*/
// ---------------------------------------------------------------------
/* This is called to deal with conflicts arising from unpacking */
bool pkgPackageManager::EarlyRemove(PkgIterator Pkg)
{
   if (List->IsNow(Pkg) == false)
      return true;
	 
   // Already removed it
   if (List->IsFlag(Pkg,pkgOrderList::Removed) == true)
      return true;
   
   // Woops, it will not be re-installed!
   if (List->IsFlag(Pkg,pkgOrderList::InList) == false)
      return false;

   // Essential packages get special treatment
   bool IsEssential = false;
   if ((Pkg->Flags & pkgCache::Flag::Essential) != 0)
      IsEssential = true;

   /* Check for packages that are the dependents of essential packages and 
      promote them too */
   if (Pkg->CurrentVer != 0)
   {
      for (DepIterator D = Pkg.RevDependsList(); D.end() == false &&
	   IsEssential == false; D++)
	 if (D->Type == pkgCache::Dep::Depends || D->Type == pkgCache::Dep::PreDepends)
	    if ((D.ParentPkg()->Flags & pkgCache::Flag::Essential) != 0)
	       IsEssential = true;
   }

   if (IsEssential == true)
   {
      if (_config->FindB("APT::Force-LoopBreak",false) == false)
	 return _error->Error(_("This installation run will require temporarily "
				"removing the essential package %s due to a "
				"Conflicts/Pre-Depends loop. This is often bad, "
				"but if you really want to do it, activate the "
				"APT::Force-LoopBreak option."),Pkg.Name());
   }
   
   bool Res = SmartRemove(Pkg);
   if (Cache[Pkg].Delete() == false)
      List->Flag(Pkg,pkgOrderList::Removed,pkgOrderList::States);
   
   return Res;
}
									/*}}}*/
// PM::SmartRemove - Removal Helper					/*{{{*/
// ---------------------------------------------------------------------
/* */
bool pkgPackageManager::SmartRemove(PkgIterator Pkg)
{
   if (List->IsNow(Pkg) == false)
      return true;

   List->Flag(Pkg,pkgOrderList::Configured,pkgOrderList::States);
   return Remove(Pkg,(Cache[Pkg].iFlags & pkgDepCache::Purge) == pkgDepCache::Purge);
}
									/*}}}*/
// PM::SmartUnPack - Install helper					/*{{{*/
// ---------------------------------------------------------------------
/* This performs the task of handling pre-depends. */
bool pkgPackageManager::SmartUnPack(PkgIterator Pkg)
{
   // Check if it is already unpacked
   if (Pkg.State() == pkgCache::PkgIterator::NeedsConfigure &&
       Cache[Pkg].Keep() == true)
   {
      List->Flag(Pkg,pkgOrderList::UnPacked,pkgOrderList::States);
      if (List->IsFlag(Pkg,pkgOrderList::Immediate) == true)
	 if (SmartConfigure(Pkg) == false)
<<<<<<< HEAD
	    return _error->Error(_("Could not perform immediate configuration for on already unpacked %s."
=======
	    return _error->Error(_("Could not perform immediate configuration on already unpacked '%s'."
>>>>>>> 944b2fff
			"Please see man 5 apt.conf under APT::Immediate-Configure for details."),Pkg.Name());
      return true;
   }

   /* See if this packages install version has any predependencies
      that are not met by 'now' packages. */
   for (DepIterator D = Cache[Pkg].InstVerIter(Cache).DependsList(); 
	D.end() == false; )
   {
      // Compute a single dependency element (glob or)
      pkgCache::DepIterator Start;
      pkgCache::DepIterator End;
      D.GlobOr(Start,End);
      
      while (End->Type == pkgCache::Dep::PreDepends)
      {
	 if (Debug == true)
	    clog << "PreDepends order for " << Pkg.Name() << std::endl;

	 // Look for possible ok targets.
	 SPtrArray<Version *> VList = Start.AllTargets();
	 bool Bad = true;
	 for (Version **I = VList; *I != 0 && Bad == true; I++)
	 {
	    VerIterator Ver(Cache,*I);
	    PkgIterator Pkg = Ver.ParentPkg();
	    
	    // See if the current version is ok
	    if (Pkg.CurrentVer() == Ver && List->IsNow(Pkg) == true && 
		Pkg.State() == PkgIterator::NeedsNothing)
	    {
	       Bad = false;
	       if (Debug == true)
		  clog << "Found ok package " << Pkg.Name() << endl;
	       continue;
	    }
	 }
	 
	 // Look for something that could be configured.
	 for (Version **I = VList; *I != 0 && Bad == true; I++)
	 {
	    VerIterator Ver(Cache,*I);
	    PkgIterator Pkg = Ver.ParentPkg();
	    
	    // Not the install version 
	    if (Cache[Pkg].InstallVer != *I || 
		(Cache[Pkg].Keep() == true && Pkg.State() == PkgIterator::NeedsNothing))
	       continue;

	    if (Debug == true)
	       clog << "Trying to SmartConfigure " << Pkg.Name() << endl;
	    Bad = !SmartConfigure(Pkg);
	 }

	 /* If this or element did not match then continue on to the
	    next or element until a matching element is found */
	 if (Bad == true)
	 {
	    // This triggers if someone make a pre-depends/depend loop.
	    if (Start == End)
	       return _error->Error("Couldn't configure pre-depend %s for %s, "
				    "probably a dependency cycle.",
				    End.TargetPkg().Name(),Pkg.Name());
	    Start++;
	 }
	 else
	    break;
      }
      
      if (End->Type == pkgCache::Dep::Conflicts || 
	  End->Type == pkgCache::Dep::Obsoletes)
      {
	 /* Look for conflicts. Two packages that are both in the install
	    state cannot conflict so we don't check.. */
	 SPtrArray<Version *> VList = End.AllTargets();
	 for (Version **I = VList; *I != 0; I++)
	 {
	    VerIterator Ver(Cache,*I);
	    PkgIterator Pkg = Ver.ParentPkg();
	    
	    // See if the current version is conflicting
	    if (Pkg.CurrentVer() == Ver && List->IsNow(Pkg) == true)
	    {
	       if (EarlyRemove(Pkg) == false)
		  return _error->Error("Internal Error, Could not early remove %s",Pkg.Name());
	    }
	 }
      }
   }

   // Check for reverse conflicts.
   if (CheckRConflicts(Pkg,Pkg.RevDependsList(),
		   Cache[Pkg].InstVerIter(Cache).VerStr()) == false)
      return false;
   
   for (PrvIterator P = Cache[Pkg].InstVerIter(Cache).ProvidesList(); 
	P.end() == false; P++)
      CheckRConflicts(Pkg,P.ParentPkg().RevDependsList(),P.ProvideVersion());
   
   if (Install(Pkg,FileNames[Pkg->ID]) == false)
      return false;
   
   List->Flag(Pkg,pkgOrderList::UnPacked,pkgOrderList::States);
   
   // Perform immedate configuration of the package.
   if (List->IsFlag(Pkg,pkgOrderList::Immediate) == true)
      if (SmartConfigure(Pkg) == false)
<<<<<<< HEAD
	 return _error->Error(_("Could not perform immediate configuration on %s."
			"Please see man 5 apt.conf under APT::Immediate-Configure for details."),Pkg.Name());
=======
	 return _error->Error(_("Could not perform immediate configuration on '%s'."
			"Please see man 5 apt.conf under APT::Immediate-Configure for details. (%d)"),Pkg.Name(),2);
>>>>>>> 944b2fff
   
   return true;
}
									/*}}}*/
// PM::OrderInstall - Installation ordering routine			/*{{{*/
// ---------------------------------------------------------------------
/* */
pkgPackageManager::OrderResult pkgPackageManager::OrderInstall()
{
   if (CreateOrderList() == false)
      return Failed;

   Reset();
   
   if (Debug == true)
      clog << "Beginning to order" << endl;

   bool const ordering =
	_config->FindB("PackageManager::UnpackAll",true) ?
		List->OrderUnpack(FileNames) : List->OrderCritical();
   if (ordering == false)
   {
      _error->Error("Internal ordering error");
      return Failed;
   }
   
   if (Debug == true)
      clog << "Done ordering" << endl;

   bool DoneSomething = false;
   for (pkgOrderList::iterator I = List->begin(); I != List->end(); I++)
   {
      PkgIterator Pkg(Cache,*I);

      if (List->IsNow(Pkg) == false)
      {
	 if (Debug == true)
	    clog << "Skipping already done " << Pkg.Name() << endl;
	 continue;
      }
      
      if (List->IsMissing(Pkg) == true)
      {
	 if (Debug == true)
	    clog << "Sequence completed at " << Pkg.Name() << endl;
	 if (DoneSomething == false)
	 {
	    _error->Error("Internal Error, ordering was unable to handle the media swap");
	    return Failed;
	 }	 
	 return Incomplete;
      }
      
      // Sanity check
      if (Cache[Pkg].Keep() == true && 
	  Pkg.State() == pkgCache::PkgIterator::NeedsNothing &&
	  (Cache[Pkg].iFlags & pkgDepCache::ReInstall) != pkgDepCache::ReInstall)
      {
	 _error->Error("Internal Error, trying to manipulate a kept package (%s)",Pkg.Name());
	 return Failed;
      }
      
      // Perform a delete or an install
      if (Cache[Pkg].Delete() == true)
      {
	 if (SmartRemove(Pkg) == false)
	    return Failed;
      }
      else
	 if (SmartUnPack(Pkg) == false)
	    return Failed;
      DoneSomething = true;
   }

   // Final run through the configure phase
   if (ConfigureAll() == false)
      return Failed;

   // Sanity check
   for (pkgOrderList::iterator I = List->begin(); I != List->end(); I++)
   {
      if (List->IsFlag(*I,pkgOrderList::Configured) == false)
      {
	 _error->Error("Internal error, packages left unconfigured. %s",
		       PkgIterator(Cache,*I).Name());
	 return Failed;
      }
   }   
	 
   return Completed;
}
									/*}}}*/
// PM::DoInstallPostFork - Does install part that happens after the fork /*{{{*/
// ---------------------------------------------------------------------
pkgPackageManager::OrderResult 
pkgPackageManager::DoInstallPostFork(int statusFd)
{
      if(statusFd > 0)
         // FIXME: use SetCloseExec here once it taught about throwing
	 //        exceptions instead of doing _exit(100) on failure
	 fcntl(statusFd,F_SETFD,FD_CLOEXEC); 
      bool goResult = Go(statusFd);
      if(goResult == false) 
	 return Failed;

      return Res;
};

// PM::DoInstall - Does the installation				/*{{{*/
// ---------------------------------------------------------------------
/* This uses the filenames in FileNames and the information in the
   DepCache to perform the installation of packages.*/
pkgPackageManager::OrderResult pkgPackageManager::DoInstall(int statusFd)
{
   if(DoInstallPreFork() == Failed)
      return Failed;
   
   return DoInstallPostFork(statusFd);
}
									/*}}}*/<|MERGE_RESOLUTION|>--- conflicted
+++ resolved
@@ -475,11 +475,7 @@
       List->Flag(Pkg,pkgOrderList::UnPacked,pkgOrderList::States);
       if (List->IsFlag(Pkg,pkgOrderList::Immediate) == true)
 	 if (SmartConfigure(Pkg) == false)
-<<<<<<< HEAD
-	    return _error->Error(_("Could not perform immediate configuration for on already unpacked %s."
-=======
 	    return _error->Error(_("Could not perform immediate configuration on already unpacked '%s'."
->>>>>>> 944b2fff
 			"Please see man 5 apt.conf under APT::Immediate-Configure for details."),Pkg.Name());
       return true;
    }
@@ -587,13 +583,8 @@
    // Perform immedate configuration of the package.
    if (List->IsFlag(Pkg,pkgOrderList::Immediate) == true)
       if (SmartConfigure(Pkg) == false)
-<<<<<<< HEAD
-	 return _error->Error(_("Could not perform immediate configuration on %s."
-			"Please see man 5 apt.conf under APT::Immediate-Configure for details."),Pkg.Name());
-=======
 	 return _error->Error(_("Could not perform immediate configuration on '%s'."
 			"Please see man 5 apt.conf under APT::Immediate-Configure for details. (%d)"),Pkg.Name(),2);
->>>>>>> 944b2fff
    
    return true;
 }
