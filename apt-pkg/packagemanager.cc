// -*- mode: cpp; mode: fold -*-
// Description								/*{{{*/
// $Id: packagemanager.cc,v 1.30 2003/04/27 03:04:15 doogie Exp $
/* ######################################################################

   Package Manager - Abstacts the package manager

   More work is needed in the area of transitioning provides, ie exim
   replacing smail. This can cause interesing side effects.

   Other cases involving conflicts+replaces should be tested. 
   
   ##################################################################### */
									/*}}}*/
// Include Files							/*{{{*/
#include<config.h>

#include <apt-pkg/packagemanager.h>
#include <apt-pkg/orderlist.h>
#include <apt-pkg/depcache.h>
#include <apt-pkg/error.h>
#include <apt-pkg/version.h>
#include <apt-pkg/acquire-item.h>
#include <apt-pkg/algorithms.h>
#include <apt-pkg/configuration.h>
#include <apt-pkg/sptr.h>

<<<<<<< HEAD
#include <apti18n.h>
#include <iostream>
#include <fcntl.h>
=======
#include <iostream>
#include <fcntl.h>

#include <apti18n.h>
>>>>>>> 1351329e
									/*}}}*/
using namespace std;

bool pkgPackageManager::SigINTStop = false;

// PM::PackageManager - Constructor					/*{{{*/
// ---------------------------------------------------------------------
/* */
pkgPackageManager::pkgPackageManager(pkgDepCache *pCache) : Cache(*pCache),
							    List(NULL), Res(Incomplete)
{
   FileNames = new string[Cache.Head().PackageCount];
   Debug = _config->FindB("Debug::pkgPackageManager",false);
   NoImmConfigure = !_config->FindB("APT::Immediate-Configure",true);
   ImmConfigureAll = _config->FindB("APT::Immediate-Configure-All",false);
}
									/*}}}*/
// PM::PackageManager - Destructor					/*{{{*/
// ---------------------------------------------------------------------
/* */
pkgPackageManager::~pkgPackageManager()
{
   delete List;
   delete [] FileNames;
}
									/*}}}*/
// PM::GetArchives - Queue the archives for download			/*{{{*/
// ---------------------------------------------------------------------
/* */
bool pkgPackageManager::GetArchives(pkgAcquire *Owner,pkgSourceList *Sources,
				    pkgRecords *Recs)
{
   if (CreateOrderList() == false)
      return false;
   
   bool const ordering =
	_config->FindB("PackageManager::UnpackAll",true) ?
		List->OrderUnpack() : List->OrderCritical();
   if (ordering == false)
      return _error->Error("Internal ordering error");

   for (pkgOrderList::iterator I = List->begin(); I != List->end(); ++I)
   {
      PkgIterator Pkg(Cache,*I);
      FileNames[Pkg->ID] = string();
      
      // Skip packages to erase
      if (Cache[Pkg].Delete() == true)
	 continue;

      // Skip Packages that need configure only.
      if (Pkg.State() == pkgCache::PkgIterator::NeedsConfigure && 
	  Cache[Pkg].Keep() == true)
	 continue;

      // Skip already processed packages
      if (List->IsNow(Pkg) == false)
	 continue;

      new pkgAcqArchive(Owner,Sources,Recs,Cache[Pkg].InstVerIter(Cache),
			FileNames[Pkg->ID]);
   }

   return true;
}
									/*}}}*/
// PM::FixMissing - Keep all missing packages				/*{{{*/
// ---------------------------------------------------------------------
/* This is called to correct the installation when packages could not
   be downloaded. */
bool pkgPackageManager::FixMissing()
{   
   pkgDepCache::ActionGroup group(Cache);
   pkgProblemResolver Resolve(&Cache);
   List->SetFileList(FileNames);

   bool Bad = false;
   for (PkgIterator I = Cache.PkgBegin(); I.end() == false; ++I)
   {
      if (List->IsMissing(I) == false)
	 continue;
   
      // Okay, this file is missing and we need it. Mark it for keep 
      Bad = true;
      Cache.MarkKeep(I, false, false);
   }
 
   // We have to empty the list otherwise it will not have the new changes
   delete List;
   List = 0;
   
   if (Bad == false)
      return true;
   
   // Now downgrade everything that is broken
   return Resolve.ResolveByKeep() == true && Cache.BrokenCount() == 0;   
}
									/*}}}*/
// PM::ImmediateAdd - Add the immediate flag recursivly			/*{{{*/
// ---------------------------------------------------------------------
/* This adds the immediate flag to the pkg and recursively to the
   dependendies 
 */
void pkgPackageManager::ImmediateAdd(PkgIterator I, bool UseInstallVer, unsigned const int &Depth)
{
   DepIterator D;
   
   if(UseInstallVer)
   {
      if(Cache[I].InstallVer == 0)
	 return;
      D = Cache[I].InstVerIter(Cache).DependsList(); 
   } else {
      if (I->CurrentVer == 0)
	 return;
      D = I.CurrentVer().DependsList(); 
   }

   for ( /* nothing */  ; D.end() == false; ++D)
      if (D->Type == pkgCache::Dep::Depends || D->Type == pkgCache::Dep::PreDepends)
      {
	 if(!List->IsFlag(D.TargetPkg(), pkgOrderList::Immediate))
	 {
	    if(Debug)
	       clog << OutputInDepth(Depth) << "ImmediateAdd(): Adding Immediate flag to " << D.TargetPkg() << " cause of " << D.DepType() << " " << I.FullName() << endl;
	    List->Flag(D.TargetPkg(),pkgOrderList::Immediate);
	    ImmediateAdd(D.TargetPkg(), UseInstallVer, Depth + 1);
	 }
      }
   return;
}
									/*}}}*/
// PM::CreateOrderList - Create the ordering class			/*{{{*/
// ---------------------------------------------------------------------
/* This populates the ordering list with all the packages that are
   going to change. */
bool pkgPackageManager::CreateOrderList()
{
   if (List != 0)
      return true;
   
   delete List;
   List = new pkgOrderList(&Cache);

   if (Debug && ImmConfigureAll) 
      clog << "CreateOrderList(): Adding Immediate flag for all packages because of APT::Immediate-Configure-All" << endl;
   
   // Generate the list of affected packages and sort it
   for (PkgIterator I = Cache.PkgBegin(); I.end() == false; ++I)
   {
      // Ignore no-version packages
      if (I->VersionList == 0)
	 continue;
      
      // Mark the package and its dependends for immediate configuration
<<<<<<< HEAD
      if ((((I->Flags & pkgCache::Flag::Essential) == pkgCache::Flag::Essential ||
	   (I->Flags & pkgCache::Flag::Important) == pkgCache::Flag::Important) &&
=======
      if ((((I->Flags & pkgCache::Flag::Essential) == pkgCache::Flag::Essential) &&
>>>>>>> 1351329e
	  NoImmConfigure == false) || ImmConfigureAll)
      {
	 if(Debug && !ImmConfigureAll)
	    clog << "CreateOrderList(): Adding Immediate flag for " << I.FullName() << endl;
	 List->Flag(I,pkgOrderList::Immediate);
	 
	 if (!ImmConfigureAll) {
	    // Look for other install packages to make immediate configurea
	    ImmediateAdd(I, true);
	  
	    // And again with the current version.
	    ImmediateAdd(I, false);
	 }
      }
      
      // Not interesting
      if ((Cache[I].Keep() == true || 
	  Cache[I].InstVerIter(Cache) == I.CurrentVer()) && 
	  I.State() == pkgCache::PkgIterator::NeedsNothing &&
	  (Cache[I].iFlags & pkgDepCache::ReInstall) != pkgDepCache::ReInstall &&
	  (I.Purge() != false || Cache[I].Mode != pkgDepCache::ModeDelete ||
	   (Cache[I].iFlags & pkgDepCache::Purge) != pkgDepCache::Purge))
	 continue;
      
      // Append it to the list
      List->push_back(I);      
   }
   
   return true;
}
									/*}}}*/
// PM::DepAlwaysTrue - Returns true if this dep is irrelevent		/*{{{*/
// ---------------------------------------------------------------------
/* The restriction on provides is to eliminate the case when provides
   are transitioning between valid states [ie exim to smail] */
bool pkgPackageManager::DepAlwaysTrue(DepIterator D)
{
   if (D.TargetPkg()->ProvidesList != 0)
      return false;
   
   if ((Cache[D] & pkgDepCache::DepInstall) != 0 &&
       (Cache[D] & pkgDepCache::DepNow) != 0)
      return true;
   return false;
}
									/*}}}*/
// PM::CheckRConflicts - Look for reverse conflicts			/*{{{*/
// ---------------------------------------------------------------------
/* This looks over the reverses for a conflicts line that needs early
   removal. */
bool pkgPackageManager::CheckRConflicts(PkgIterator Pkg,DepIterator D,
					const char *Ver)
{
   for (;D.end() == false; ++D)
   {
      if (D->Type != pkgCache::Dep::Conflicts &&
	  D->Type != pkgCache::Dep::Obsoletes)
	 continue;

      // The package hasnt been changed
      if (List->IsNow(Pkg) == false)
	 continue;
      
      // Ignore self conflicts, ignore conflicts from irrelevent versions
      if (D.IsIgnorable(Pkg) || D.ParentVer() != D.ParentPkg().CurrentVer())
	 continue;
      
      if (Cache.VS().CheckDep(Ver,D->CompareOp,D.TargetVer()) == false)
	 continue;

      if (EarlyRemove(D.ParentPkg()) == false)
	 return _error->Error("Reverse conflicts early remove for package '%s' failed",
			      Pkg.FullName().c_str());
   }
   return true;
}
									/*}}}*/
// PM::ConfigureAll - Run the all out configuration			/*{{{*/
// ---------------------------------------------------------------------
/* This configures every package. It is assumed they are all unpacked and
   that the final configuration is valid. This is also used to catch packages
   that have not been configured when using ImmConfigureAll */
bool pkgPackageManager::ConfigureAll()
{
   pkgOrderList OList(&Cache);
   
   // Populate the order list
   for (pkgOrderList::iterator I = List->begin(); I != List->end(); ++I)
      if (List->IsFlag(pkgCache::PkgIterator(Cache,*I),
		       pkgOrderList::UnPacked) == true)
	 OList.push_back(*I);
   
   if (OList.OrderConfigure() == false)
      return false;

   std::string const conf = _config->Find("PackageManager::Configure","all");
   bool const ConfigurePkgs = (conf == "all");

   // Perform the configuring
   for (pkgOrderList::iterator I = OList.begin(); I != OList.end(); ++I)
   {
      PkgIterator Pkg(Cache,*I);
      
      /* Check if the package has been configured, this can happen if SmartConfigure
         calls its self */ 
      if (List->IsFlag(Pkg,pkgOrderList::Configured)) continue;

      if (ConfigurePkgs == true && SmartConfigure(Pkg, 0) == false) {
         if (ImmConfigureAll)
            _error->Error(_("Could not perform immediate configuration on '%s'. "
			"Please see man 5 apt.conf under APT::Immediate-Configure for details. (%d)"),Pkg.FullName().c_str(),1);
         else
            _error->Error("Internal error, packages left unconfigured. %s",Pkg.FullName().c_str());
	 return false;
      }
      
      List->Flag(Pkg,pkgOrderList::Configured,pkgOrderList::States);
   }
   
   return true;
}
									/*}}}*/
// PM::SmartConfigure - Perform immediate configuration of the pkg	/*{{{*/
// ---------------------------------------------------------------------
/* This function tries to put the system in a state where Pkg can be configured.
   This involves checking each of Pkg's dependanies and unpacking and 
   configuring packages where needed. 
   
   Note on failure: This method can fail, without causing any problems. 
   This can happen when using Immediate-Configure-All, SmartUnPack may call
   SmartConfigure, it may fail because of a complex dependancy situation, but
   a error will only be reported if ConfigureAll fails. This is why some of the
   messages this function reports on failure (return false;) as just warnings
   only shown when debuging*/
bool pkgPackageManager::SmartConfigure(PkgIterator Pkg, int const Depth)
{
   // If this is true, only check and correct and dependencies without the Loop flag
   bool const PkgLoop = List->IsFlag(Pkg,pkgOrderList::Loop);

   if (Debug) {
      VerIterator InstallVer = VerIterator(Cache,Cache[Pkg].InstallVer);
      clog << OutputInDepth(Depth) << "SmartConfigure " << Pkg.FullName() << " (" << InstallVer.VerStr() << ")";
      if (PkgLoop)
        clog << " (Only Correct Dependencies)";
      clog << endl;
   }

   VerIterator const instVer = Cache[Pkg].InstVerIter(Cache);
      
   /* Because of the ordered list, most dependencies should be unpacked, 
      however if there is a loop (A depends on B, B depends on A) this will not 
      be the case, so check for dependencies before configuring. */
   bool Bad = false, Changed = false;
<<<<<<< HEAD
   const unsigned int max_loops = _config->FindI("APT::pkgPackageManager::MaxLoopCount", 5000);
=======
   const unsigned int max_loops = _config->FindI("APT::pkgPackageManager::MaxLoopCount", 500);
>>>>>>> 1351329e
   unsigned int i=0;
   do
   {
      Changed = false;
      for (DepIterator D = instVer.DependsList(); D.end() == false; )
      {
	 // Compute a single dependency element (glob or)
	 pkgCache::DepIterator Start, End;
	 D.GlobOr(Start,End);

	 if (End->Type != pkgCache::Dep::Depends)
	    continue;
	 Bad = true;

	 // Search for dependencies which are unpacked but aren't configured yet (maybe loops)
	 for (DepIterator Cur = Start; true; ++Cur)
	 {
	    SPtrArray<Version *> VList = Cur.AllTargets();

	    for (Version **I = VList; *I != 0; ++I)
	    {
	       VerIterator Ver(Cache,*I);
	       PkgIterator DepPkg = Ver.ParentPkg();

	       // Check if the current version of the package is available and will satisfy this dependency
	       if (DepPkg.CurrentVer() == Ver && List->IsNow(DepPkg) == true &&
		   List->IsFlag(DepPkg,pkgOrderList::Removed) == false &&
		   DepPkg.State() == PkgIterator::NeedsNothing)
	       {
		  Bad = false;
		  break;
	       }

	       // Check if the version that is going to be installed will satisfy the dependency
	       if (Cache[DepPkg].InstallVer != *I)
		  continue;

	       if (List->IsFlag(DepPkg,pkgOrderList::UnPacked))
	       {
		  if (List->IsFlag(DepPkg,pkgOrderList::Loop) && PkgLoop)
		  {
		    // This dependency has already been dealt with by another SmartConfigure on Pkg
		    Bad = false;
		    break;
		  }
		  /* Check for a loop to prevent one forming
		       If A depends on B and B depends on A, SmartConfigure will
		       just hop between them if this is not checked. Dont remove the
		       loop flag after finishing however as loop is already set.
		       This means that there is another SmartConfigure call for this
		       package and it will remove the loop flag */
		  if (PkgLoop == false)
		     List->Flag(Pkg,pkgOrderList::Loop);
		  if (SmartConfigure(DepPkg, Depth + 1) == true)
		  {
		     Bad = false;
		     if (List->IsFlag(DepPkg,pkgOrderList::Loop) == false)
			Changed = true;
		  }
		  if (PkgLoop == false)
		    List->RmFlag(Pkg,pkgOrderList::Loop);
		  // If SmartConfigure was succesfull, Bad is false, so break
		  if (Bad == false)
		     break;
	       }
	       else if (List->IsFlag(DepPkg,pkgOrderList::Configured))
	       {
		  Bad = false;
		  break;
	       }
	    }
	    if (Cur == End)
	       break;
         }

	 if (Bad == false)
	    continue;

	 // Check for dependencies that have not been unpacked, probably due to loops.
	 for (DepIterator Cur = Start; true; ++Cur)
	 {
	    SPtrArray<Version *> VList = Cur.AllTargets();

	    for (Version **I = VList; *I != 0; ++I)
	    {
	       VerIterator Ver(Cache,*I);
	       PkgIterator DepPkg = Ver.ParentPkg();

	       // Check if the version that is going to be installed will satisfy the dependency
	       if (Cache[DepPkg].InstallVer != *I || List->IsNow(DepPkg) == false)
		  continue;

	       if (PkgLoop == true)
	       {
		  if (Debug)
		     std::clog << OutputInDepth(Depth) << "Package " << Pkg << " loops in SmartConfigure" << std::endl;
	          Bad = false;
		  break;
	       }
	       else
	       {
		  if (Debug)
		     clog << OutputInDepth(Depth) << "Unpacking " << DepPkg.FullName() << " to avoid loop " << Cur << endl;
		  if (PkgLoop == false)
		     List->Flag(Pkg,pkgOrderList::Loop);
		  if (SmartUnPack(DepPkg, true, Depth + 1) == true)
		  {
		     Bad = false;
		     if (List->IsFlag(DepPkg,pkgOrderList::Loop) == false)
		        Changed = true;
		  }
		  if (PkgLoop == false)
		     List->RmFlag(Pkg,pkgOrderList::Loop);
		  if (Bad == false)
		     break;
	       }
	    }

	    if (Cur == End)
	       break;
	 }

	 if (Bad == true && Changed == false && Debug == true)
	    std::clog << OutputInDepth(Depth) << "Could not satisfy " << Start << std::endl;
      }
      if (i++ > max_loops)
         return _error->Error("Internal error: MaxLoopCount reached in SmartUnPack for %s, aborting", Pkg.FullName().c_str());
   } while (Changed == true);
   
   if (Bad) {
      if (Debug)
         _error->Warning(_("Could not configure '%s'. "),Pkg.FullName().c_str());
      return false;
   }
   
   if (PkgLoop) return true;

   static std::string const conf = _config->Find("PackageManager::Configure","all");
   static bool const ConfigurePkgs = (conf == "all" || conf == "smart");

   if (List->IsFlag(Pkg,pkgOrderList::Configured)) 
      return _error->Error("Internal configure error on '%s'.", Pkg.FullName().c_str());

   if (ConfigurePkgs == true && Configure(Pkg) == false)
      return false;

   List->Flag(Pkg,pkgOrderList::Configured,pkgOrderList::States);

   if ((Cache[Pkg].InstVerIter(Cache)->MultiArch & pkgCache::Version::Same) == pkgCache::Version::Same)
      for (PkgIterator P = Pkg.Group().PackageList();
	   P.end() == false; P = Pkg.Group().NextPkg(P))
      {
	 if (Pkg == P || List->IsFlag(P,pkgOrderList::Configured) == true ||
	     Cache[P].InstallVer == 0 || (P.CurrentVer() == Cache[P].InstallVer &&
	      (Cache[Pkg].iFlags & pkgDepCache::ReInstall) != pkgDepCache::ReInstall))
	    continue;
	 SmartConfigure(P, (Depth +1));
      }

   // Sanity Check
   if (List->IsFlag(Pkg,pkgOrderList::Configured) == false)
      return _error->Error(_("Could not configure '%s'. "),Pkg.FullName().c_str());

   return true;
}
									/*}}}*/
// PM::EarlyRemove - Perform removal of packages before their time	/*{{{*/
// ---------------------------------------------------------------------
/* This is called to deal with conflicts arising from unpacking */
bool pkgPackageManager::EarlyRemove(PkgIterator Pkg)
{
   if (List->IsNow(Pkg) == false)
      return true;
	 
   // Already removed it
   if (List->IsFlag(Pkg,pkgOrderList::Removed) == true)
      return true;
   
   // Woops, it will not be re-installed!
   if (List->IsFlag(Pkg,pkgOrderList::InList) == false)
      return false;

   // Essential packages get special treatment
   bool IsEssential = false;
   if ((Pkg->Flags & pkgCache::Flag::Essential) != 0 ||
       (Pkg->Flags & pkgCache::Flag::Important) != 0)
      IsEssential = true;

   /* Check for packages that are the dependents of essential packages and 
      promote them too */
   if (Pkg->CurrentVer != 0)
   {
      for (DepIterator D = Pkg.RevDependsList(); D.end() == false &&
	   IsEssential == false; ++D)
	 if (D->Type == pkgCache::Dep::Depends || D->Type == pkgCache::Dep::PreDepends)
	    if ((D.ParentPkg()->Flags & pkgCache::Flag::Essential) != 0 ||
	        (D.ParentPkg()->Flags & pkgCache::Flag::Important) != 0)
	       IsEssential = true;
   }

   if (IsEssential == true)
   {
      if (_config->FindB("APT::Force-LoopBreak",false) == false)
	 return _error->Error(_("This installation run will require temporarily "
				"removing the essential package %s due to a "
				"Conflicts/Pre-Depends loop. This is often bad, "
				"but if you really want to do it, activate the "
				"APT::Force-LoopBreak option."),Pkg.FullName().c_str());
   }
   
   bool Res = SmartRemove(Pkg);
   if (Cache[Pkg].Delete() == false)
      List->Flag(Pkg,pkgOrderList::Removed,pkgOrderList::States);
   
   return Res;
}
									/*}}}*/
// PM::SmartRemove - Removal Helper					/*{{{*/
// ---------------------------------------------------------------------
/* */
bool pkgPackageManager::SmartRemove(PkgIterator Pkg)
{
   if (List->IsNow(Pkg) == false)
      return true;

   List->Flag(Pkg,pkgOrderList::Configured,pkgOrderList::States);

   return Remove(Pkg,(Cache[Pkg].iFlags & pkgDepCache::Purge) == pkgDepCache::Purge);
}
									/*}}}*/
// PM::SmartUnPack - Install helper					/*{{{*/
// ---------------------------------------------------------------------
/* This puts the system in a state where it can Unpack Pkg, if Pkg is allready
   unpacked, or when it has been unpacked, if Immediate==true it configures it. */
bool pkgPackageManager::SmartUnPack(PkgIterator Pkg)
{
   return SmartUnPack(Pkg, true, 0);
}
bool pkgPackageManager::SmartUnPack(PkgIterator Pkg, bool const Immediate, int const Depth)
{
   bool PkgLoop = List->IsFlag(Pkg,pkgOrderList::Loop);

   if (Debug) {
      clog << OutputInDepth(Depth) << "SmartUnPack " << Pkg.FullName();
      VerIterator InstallVer = VerIterator(Cache,Cache[Pkg].InstallVer);
      if (Pkg.CurrentVer() == 0)
        clog << " (install version " << InstallVer.VerStr() << ")";
      else
        clog << " (replace version " << Pkg.CurrentVer().VerStr() << " with " << InstallVer.VerStr() << ")";
      if (PkgLoop)
        clog << " (Only Perform PreUnpack Checks)";
      clog << endl;
   }

   VerIterator const instVer = Cache[Pkg].InstVerIter(Cache);

   /* PreUnpack Checks: This loop checks and attempts to rectify and problems that would prevent the package being unpacked.
      It addresses: PreDepends, Conflicts, Obsoletes and Breaks (DpkgBreaks). Any resolutions that do not require it should
      avoid configuration (calling SmartUnpack with Immediate=true), this is because when unpacking some packages with
      complex dependancy structures, trying to configure some packages while breaking the loops can complicate things .
      This will be either dealt with if the package is configured as a dependency of Pkg (if and when Pkg is configured),
      or by the ConfigureAll call at the end of the for loop in OrderInstall. */
   bool Changed = false;
<<<<<<< HEAD
   const unsigned int max_loops = _config->FindI("APT::pkgPackageManager::MaxLoopCount", 5000);
   unsigned int i=0;
=======
   const unsigned int max_loops = _config->FindI("APT::pkgPackageManager::MaxLoopCount", 500);
   unsigned int i = 0;
>>>>>>> 1351329e
   do 
   {
      Changed = false;
      for (DepIterator D = instVer.DependsList(); D.end() == false; )
      {
	 // Compute a single dependency element (glob or)
	 pkgCache::DepIterator Start, End;
	 D.GlobOr(Start,End);

	 if (End->Type == pkgCache::Dep::PreDepends)
         {
	    bool Bad = true;
	    if (Debug)
	       clog << OutputInDepth(Depth) << "PreDepends order for " << Pkg.FullName() << std::endl;

	    // Look for easy targets: packages that are already okay
	    for (DepIterator Cur = Start; Bad == true; ++Cur)
	    {
	       SPtrArray<Version *> VList = Cur.AllTargets();
	       for (Version **I = VList; *I != 0; ++I)
	       {
		  VerIterator Ver(Cache,*I);
		  PkgIterator Pkg = Ver.ParentPkg();

		  // See if the current version is ok
		  if (Pkg.CurrentVer() == Ver && List->IsNow(Pkg) == true &&
		      Pkg.State() == PkgIterator::NeedsNothing)
		  {
		     Bad = false;
		     if (Debug)
			clog << OutputInDepth(Depth) << "Found ok package " << Pkg.FullName() << endl;
		     break;
		  }
	       }
	       if (Cur == End)
		  break;
	    }

	    // Look for something that could be configured.
	    for (DepIterator Cur = Start; Bad == true; ++Cur)
	    {
	       SPtrArray<Version *> VList = Cur.AllTargets();
	       for (Version **I = VList; *I != 0; ++I)
	       {
		  VerIterator Ver(Cache,*I);
		  PkgIterator Pkg = Ver.ParentPkg();

		  // Not the install version
		  if (Cache[Pkg].InstallVer != *I ||
		      (Cache[Pkg].Keep() == true && Pkg.State() == PkgIterator::NeedsNothing))
		     continue;

		  if (List->IsFlag(Pkg,pkgOrderList::Configured))
		  {
		     Bad = false;
		     break;
		  }

		  // check if it needs unpack or if if configure is enough
		  if (List->IsFlag(Pkg,pkgOrderList::UnPacked) == false)
		  {
		     if (Debug)
			clog << OutputInDepth(Depth) << "Trying to SmartUnpack " << Pkg.FullName() << endl;
		     // SmartUnpack with the ImmediateFlag to ensure its really ready
		     if (SmartUnPack(Pkg, true, Depth + 1) == true)
		     {
			Bad = false;
			if (List->IsFlag(Pkg,pkgOrderList::Loop) == false)
			   Changed = true;
			break;
		     }
		  }
		  else
		  {
		     if (Debug)
			clog << OutputInDepth(Depth) << "Trying to SmartConfigure " << Pkg.FullName() << endl;
		     if (SmartConfigure(Pkg, Depth + 1) == true)
		     {
			Bad = false;
			if (List->IsFlag(Pkg,pkgOrderList::Loop) == false)
			   Changed = true;
			break;
		     }
		  }
	       }
	    }

	    if (Bad == true)
	    {
	       if (Start == End)
		  return _error->Error("Couldn't configure pre-depend %s for %s, "
					"probably a dependency cycle.",
					End.TargetPkg().FullName().c_str(),Pkg.FullName().c_str());
	    }
	    else
	       continue;
	 }
	 else if (End->Type == pkgCache::Dep::Conflicts ||
		  End->Type == pkgCache::Dep::Obsoletes)
	 {
	    /* Look for conflicts. Two packages that are both in the install
	       state cannot conflict so we don't check.. */
	    SPtrArray<Version *> VList = End.AllTargets();
	    for (Version **I = VList; *I != 0; I++)
	    {
	       VerIterator Ver(Cache,*I);
	       PkgIterator ConflictPkg = Ver.ParentPkg();
	       VerIterator InstallVer(Cache,Cache[ConflictPkg].InstallVer);

	       // See if the current version is conflicting
	       if (ConflictPkg.CurrentVer() == Ver && List->IsNow(ConflictPkg))
	       {
		  clog << OutputInDepth(Depth) << Pkg.FullName() << " conflicts with " << ConflictPkg.FullName() << endl;
		  /* If a loop is not present or has not yet been detected, attempt to unpack packages
		     to resolve this conflict. If there is a loop present, remove packages to resolve this conflict */
		  if (List->IsFlag(ConflictPkg,pkgOrderList::Loop) == false)
		  {
		     if (Cache[ConflictPkg].Keep() == 0 && Cache[ConflictPkg].InstallVer != 0)
		     {
			if (Debug)
			   clog << OutputInDepth(Depth) << OutputInDepth(Depth) << "Unpacking " << ConflictPkg.FullName() << " to prevent conflict" << endl;
			List->Flag(Pkg,pkgOrderList::Loop);
			if (SmartUnPack(ConflictPkg,false, Depth + 1) == true)
			   if (List->IsFlag(ConflictPkg,pkgOrderList::Loop) == false)
			      Changed = true;
			// Remove loop to allow it to be used later if needed
			List->RmFlag(Pkg,pkgOrderList::Loop);
		     }
		     else if (EarlyRemove(ConflictPkg) == false)
			return _error->Error("Internal Error, Could not early remove %s (1)",ConflictPkg.FullName().c_str());
		  }
		  else if (List->IsFlag(ConflictPkg,pkgOrderList::Removed) == false)
		  {
		     if (Debug)
			clog << OutputInDepth(Depth) << "Because of conficts knot, removing " << ConflictPkg.FullName() << " to conflict violation" << endl;
		     if (EarlyRemove(ConflictPkg) == false)
			return _error->Error("Internal Error, Could not early remove %s (2)",ConflictPkg.FullName().c_str());
		  }
	       }
	    }
	 }
	 else if (End->Type == pkgCache::Dep::DpkgBreaks)
	 {
	    SPtrArray<Version *> VList = End.AllTargets();
	    for (Version **I = VList; *I != 0; ++I)
	    {
	       VerIterator Ver(Cache,*I);
	       PkgIterator BrokenPkg = Ver.ParentPkg();
	       if (BrokenPkg.CurrentVer() != Ver)
	       {
		  if (Debug)
		     std::clog << OutputInDepth(Depth) << "  Ignore not-installed version " << Ver.VerStr() << " of " << Pkg.FullName() << " for " << End << std::endl;
		  continue;
	       }

	       // Check if it needs to be unpacked
	       if (List->IsFlag(BrokenPkg,pkgOrderList::InList) && Cache[BrokenPkg].Delete() == false &&
		   List->IsNow(BrokenPkg))
	       {
		  if (List->IsFlag(BrokenPkg,pkgOrderList::Loop) && PkgLoop)
		  {
		     // This dependancy has already been dealt with by another SmartUnPack on Pkg
		     break;
		  }
		  else
		  {
		     // Found a break, so see if we can unpack the package to avoid it
		     // but do not set loop if another SmartUnPack already deals with it
		     // Also, avoid it if the package we would unpack pre-depends on this one
		     VerIterator InstallVer(Cache,Cache[BrokenPkg].InstallVer);
		     bool circle = false;
		     for (pkgCache::DepIterator D = InstallVer.DependsList(); D.end() == false; ++D)
		     {
			if (D->Type != pkgCache::Dep::PreDepends)
			   continue;
			SPtrArray<Version *> VL = D.AllTargets();
			for (Version **I = VL; *I != 0; ++I)
			{
			   VerIterator V(Cache,*I);
			   PkgIterator P = V.ParentPkg();
			   // we are checking for installation as an easy 'protection' against or-groups and (unchosen) providers
<<<<<<< HEAD
			   if (P->CurrentVer == 0 || P != Pkg || (P.CurrentVer() != V && Cache[P].InstallVer != V))
=======
			   if (P != Pkg || (P.CurrentVer() != V && Cache[P].InstallVer != V))
>>>>>>> 1351329e
			      continue;
			   circle = true;
			   break;
			}
			if (circle == true)
			   break;
		     }
		     if (circle == true)
		     {
			if (Debug)
			   clog << OutputInDepth(Depth) << "  Avoiding " << End << " avoided as " << BrokenPkg.FullName() << " has a pre-depends on " << Pkg.FullName() << std::endl;
			continue;
		     }
		     else
		     {
			if (Debug)
			{
			   clog << OutputInDepth(Depth) << "  Unpacking " << BrokenPkg.FullName() << " to avoid " << End;
			   if (PkgLoop == true)
			      clog << " (Looping)";
			   clog << std::endl;
			}
			if (PkgLoop == false)
			   List->Flag(Pkg,pkgOrderList::Loop);
			if (SmartUnPack(BrokenPkg, false, Depth + 1) == true)
			{
			   if (List->IsFlag(BrokenPkg,pkgOrderList::Loop) == false)
			      Changed = true;
			}
			if (PkgLoop == false)
			   List->RmFlag(Pkg,pkgOrderList::Loop);
		     }
		  }
	       }
	       // Check if a package needs to be removed
	       else if (Cache[BrokenPkg].Delete() == true && List->IsFlag(BrokenPkg,pkgOrderList::Configured) == false)
	       {
		  if (Debug)
		     clog << OutputInDepth(Depth) << "  Removing " << BrokenPkg.FullName() << " to avoid " << End << endl;
		  SmartRemove(BrokenPkg);
	       }
	    }
	 }
      }
      if (i++ > max_loops)
         return _error->Error("Internal error: APT::pkgPackageManager::MaxLoopCount reached in SmartConfigure for %s, aborting", Pkg.FullName().c_str());
   } while (Changed == true);
   
   // Check for reverse conflicts.
   if (CheckRConflicts(Pkg,Pkg.RevDependsList(),
		   instVer.VerStr()) == false)
		          return false;
   
   for (PrvIterator P = instVer.ProvidesList();
	P.end() == false; ++P)
      if (Pkg->Group != P.OwnerPkg()->Group)
	 CheckRConflicts(Pkg,P.ParentPkg().RevDependsList(),P.ProvideVersion());

   if (PkgLoop)
      return true;

   List->Flag(Pkg,pkgOrderList::UnPacked,pkgOrderList::States);

   if (Immediate == true && (instVer->MultiArch & pkgCache::Version::Same) == pkgCache::Version::Same)
   {
      /* Do lockstep M-A:same unpacking in two phases:
	 First unpack all installed architectures, then the not installed.
	 This way we avoid that M-A: enabled packages are installed before
	 their older non-M-A enabled packages are replaced by newer versions */
      bool const installed = Pkg->CurrentVer != 0;
      if (installed == true && Install(Pkg,FileNames[Pkg->ID]) == false)
	 return false;
      for (PkgIterator P = Pkg.Group().PackageList();
	   P.end() == false; P = Pkg.Group().NextPkg(P))
      {
	 if (P->CurrentVer == 0 || P == Pkg || List->IsFlag(P,pkgOrderList::UnPacked) == true ||
	     Cache[P].InstallVer == 0 || (P.CurrentVer() == Cache[P].InstallVer &&
	      (Cache[Pkg].iFlags & pkgDepCache::ReInstall) != pkgDepCache::ReInstall))
	    continue;
	 if (SmartUnPack(P, false, Depth + 1) == false)
	    return false;
      }
      if (installed == false && Install(Pkg,FileNames[Pkg->ID]) == false)
	 return false;
      for (PkgIterator P = Pkg.Group().PackageList();
	   P.end() == false; P = Pkg.Group().NextPkg(P))
      {
	 if (P->CurrentVer != 0 || P == Pkg || List->IsFlag(P,pkgOrderList::UnPacked) == true ||
	     Cache[P].InstallVer == 0 || (P.CurrentVer() == Cache[P].InstallVer &&
	      (Cache[Pkg].iFlags & pkgDepCache::ReInstall) != pkgDepCache::ReInstall))
	    continue;
	 if (SmartUnPack(P, false, Depth + 1) == false)
	    return false;
      }
   }
   // packages which are already unpacked don't need to be unpacked again
   else if (Pkg.State() != pkgCache::PkgIterator::NeedsConfigure && Install(Pkg,FileNames[Pkg->ID]) == false)
      return false;

   if (Immediate == true) {
      // Perform immedate configuration of the package. 
         if (SmartConfigure(Pkg, Depth + 1) == false)
            _error->Warning(_("Could not perform immediate configuration on '%s'. "
               "Please see man 5 apt.conf under APT::Immediate-Configure for details. (%d)"),Pkg.FullName().c_str(),2);
   }
   
   return true;
}
									/*}}}*/
// PM::OrderInstall - Installation ordering routine			/*{{{*/
// ---------------------------------------------------------------------
/* */
pkgPackageManager::OrderResult pkgPackageManager::OrderInstall()
{
   if (CreateOrderList() == false)
      return Failed;

   Reset();
   
   if (Debug == true)
      clog << "Beginning to order" << endl;

   bool const ordering =
	_config->FindB("PackageManager::UnpackAll",true) ?
		List->OrderUnpack(FileNames) : List->OrderCritical();
   if (ordering == false)
   {
      _error->Error("Internal ordering error");
      return Failed;
   }
   
   if (Debug == true)
      clog << "Done ordering" << endl;

   bool DoneSomething = false;
   for (pkgOrderList::iterator I = List->begin(); I != List->end(); ++I)
   {
      PkgIterator Pkg(Cache,*I);
      
      if (List->IsNow(Pkg) == false)
      {
         if (!List->IsFlag(Pkg,pkgOrderList::Configured) && !NoImmConfigure) {
            if (SmartConfigure(Pkg, 0) == false && Debug)
               _error->Warning("Internal Error, Could not configure %s",Pkg.FullName().c_str());
            // FIXME: The above warning message might need changing
         } else {
	    if (Debug == true)
	       clog << "Skipping already done " << Pkg.FullName() << endl;
	 }
	 continue;
	 
      }
      
      if (List->IsMissing(Pkg) == true)
      {
	 if (Debug == true)
	    clog << "Sequence completed at " << Pkg.FullName() << endl;
	 if (DoneSomething == false)
	 {
	    _error->Error("Internal Error, ordering was unable to handle the media swap");
	    return Failed;
	 }	 
	 return Incomplete;
      }
      
      // Sanity check
      if (Cache[Pkg].Keep() == true && 
	  Pkg.State() == pkgCache::PkgIterator::NeedsNothing &&
	  (Cache[Pkg].iFlags & pkgDepCache::ReInstall) != pkgDepCache::ReInstall)
      {
	 _error->Error("Internal Error, trying to manipulate a kept package (%s)",Pkg.FullName().c_str());
	 return Failed;
      }
      
      // Perform a delete or an install
      if (Cache[Pkg].Delete() == true)
      {
	 if (SmartRemove(Pkg) == false)
	    return Failed;
      }
      else
	 if (SmartUnPack(Pkg,List->IsFlag(Pkg,pkgOrderList::Immediate),0) == false)
	    return Failed;
      DoneSomething = true;
      
      if (ImmConfigureAll) {
         /* ConfigureAll here to pick up and packages left unconfigured becuase they were unpacked in the 
            "PreUnpack Checks" section */
         if (!ConfigureAll())
            return Failed; 
      }
   }

   // Final run through the configure phase
   if (ConfigureAll() == false)
      return Failed;

   // Sanity check
   for (pkgOrderList::iterator I = List->begin(); I != List->end(); ++I)
   {
      if (List->IsFlag(*I,pkgOrderList::Configured) == false)
      {
	 _error->Error("Internal error, packages left unconfigured. %s",
		       PkgIterator(Cache,*I).FullName().c_str());
	 return Failed;
      }
   }
	 
   return Completed;
}
									/*}}}*/
// PM::DoInstallPostFork - Does install part that happens after the fork /*{{{*/
// ---------------------------------------------------------------------
pkgPackageManager::OrderResult 
pkgPackageManager::DoInstallPostFork(int statusFd)
{
      if(statusFd > 0)
         // FIXME: use SetCloseExec here once it taught about throwing
	 //        exceptions instead of doing _exit(100) on failure
	 fcntl(statusFd,F_SETFD,FD_CLOEXEC); 
      bool goResult = Go(statusFd);
      if(goResult == false) 
	 return Failed;

      return Res;
};

// PM::DoInstall - Does the installation				/*{{{*/
// ---------------------------------------------------------------------
/* This uses the filenames in FileNames and the information in the
   DepCache to perform the installation of packages.*/
pkgPackageManager::OrderResult pkgPackageManager::DoInstall(int statusFd)
{
   if(DoInstallPreFork() == Failed)
      return Failed;
   
   return DoInstallPostFork(statusFd);
}
									/*}}}*/	      <|MERGE_RESOLUTION|>--- conflicted
+++ resolved
@@ -25,16 +25,10 @@
 #include <apt-pkg/configuration.h>
 #include <apt-pkg/sptr.h>
 
-<<<<<<< HEAD
-#include <apti18n.h>
 #include <iostream>
 #include <fcntl.h>
-=======
-#include <iostream>
-#include <fcntl.h>
 
 #include <apti18n.h>
->>>>>>> 1351329e
 									/*}}}*/
 using namespace std;
 
@@ -190,12 +184,7 @@
 	 continue;
       
       // Mark the package and its dependends for immediate configuration
-<<<<<<< HEAD
-      if ((((I->Flags & pkgCache::Flag::Essential) == pkgCache::Flag::Essential ||
-	   (I->Flags & pkgCache::Flag::Important) == pkgCache::Flag::Important) &&
-=======
       if ((((I->Flags & pkgCache::Flag::Essential) == pkgCache::Flag::Essential) &&
->>>>>>> 1351329e
 	  NoImmConfigure == false) || ImmConfigureAll)
       {
 	 if(Debug && !ImmConfigureAll)
@@ -349,11 +338,7 @@
       however if there is a loop (A depends on B, B depends on A) this will not 
       be the case, so check for dependencies before configuring. */
    bool Bad = false, Changed = false;
-<<<<<<< HEAD
    const unsigned int max_loops = _config->FindI("APT::pkgPackageManager::MaxLoopCount", 5000);
-=======
-   const unsigned int max_loops = _config->FindI("APT::pkgPackageManager::MaxLoopCount", 500);
->>>>>>> 1351329e
    unsigned int i=0;
    do
    {
@@ -617,13 +602,8 @@
       This will be either dealt with if the package is configured as a dependency of Pkg (if and when Pkg is configured),
       or by the ConfigureAll call at the end of the for loop in OrderInstall. */
    bool Changed = false;
-<<<<<<< HEAD
    const unsigned int max_loops = _config->FindI("APT::pkgPackageManager::MaxLoopCount", 5000);
-   unsigned int i=0;
-=======
-   const unsigned int max_loops = _config->FindI("APT::pkgPackageManager::MaxLoopCount", 500);
    unsigned int i = 0;
->>>>>>> 1351329e
    do 
    {
       Changed = false;
@@ -805,11 +785,7 @@
 			   VerIterator V(Cache,*I);
 			   PkgIterator P = V.ParentPkg();
 			   // we are checking for installation as an easy 'protection' against or-groups and (unchosen) providers
-<<<<<<< HEAD
-			   if (P->CurrentVer == 0 || P != Pkg || (P.CurrentVer() != V && Cache[P].InstallVer != V))
-=======
 			   if (P != Pkg || (P.CurrentVer() != V && Cache[P].InstallVer != V))
->>>>>>> 1351329e
 			      continue;
 			   circle = true;
 			   break;
