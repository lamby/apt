// -*- mode: cpp; mode: fold -*-
// Description								/*{{{*/
// $Id: packagemanager.cc,v 1.30 2003/04/27 03:04:15 doogie Exp $
/* ######################################################################

   Package Manager - Abstacts the package manager

   More work is needed in the area of transitioning provides, ie exim
   replacing smail. This can cause interesing side effects.

   Other cases involving conflicts+replaces should be tested. 
   
   ##################################################################### */
									/*}}}*/
// Include Files							/*{{{*/
#include<config.h>

#include <apt-pkg/packagemanager.h>
#include <apt-pkg/orderlist.h>
#include <apt-pkg/depcache.h>
#include <apt-pkg/error.h>
#include <apt-pkg/version.h>
#include <apt-pkg/acquire-item.h>
#include <apt-pkg/algorithms.h>
#include <apt-pkg/configuration.h>
#include <apt-pkg/sptr.h>

#include <apti18n.h>
#include <iostream>
#include <fcntl.h>
									/*}}}*/
using namespace std;

bool pkgPackageManager::SigINTStop = false;

// PM::PackageManager - Constructor					/*{{{*/
// ---------------------------------------------------------------------
/* */
pkgPackageManager::pkgPackageManager(pkgDepCache *pCache) : Cache(*pCache),
							    List(NULL), Res(Incomplete)
{
   FileNames = new string[Cache.Head().PackageCount];
   Debug = _config->FindB("Debug::pkgPackageManager",false);
   NoImmConfigure = !_config->FindB("APT::Immediate-Configure",true);
   ImmConfigureAll = _config->FindB("APT::Immediate-Configure-All",false);
}
									/*}}}*/
// PM::PackageManager - Destructor					/*{{{*/
// ---------------------------------------------------------------------
/* */
pkgPackageManager::~pkgPackageManager()
{
   delete List;
   delete [] FileNames;
}
									/*}}}*/
// PM::GetArchives - Queue the archives for download			/*{{{*/
// ---------------------------------------------------------------------
/* */
bool pkgPackageManager::GetArchives(pkgAcquire *Owner,pkgSourceList *Sources,
				    pkgRecords *Recs)
{
   if (CreateOrderList() == false)
      return false;
   
   bool const ordering =
	_config->FindB("PackageManager::UnpackAll",true) ?
		List->OrderUnpack() : List->OrderCritical();
   if (ordering == false)
      return _error->Error("Internal ordering error");

   for (pkgOrderList::iterator I = List->begin(); I != List->end(); ++I)
   {
      PkgIterator Pkg(Cache,*I);
      FileNames[Pkg->ID] = string();
      
      // Skip packages to erase
      if (Cache[Pkg].Delete() == true)
	 continue;

      // Skip Packages that need configure only.
      if (Pkg.State() == pkgCache::PkgIterator::NeedsConfigure && 
	  Cache[Pkg].Keep() == true)
	 continue;

      // Skip already processed packages
      if (List->IsNow(Pkg) == false)
	 continue;

      new pkgAcqArchive(Owner,Sources,Recs,Cache[Pkg].InstVerIter(Cache),
			FileNames[Pkg->ID]);
   }

   return true;
}
									/*}}}*/
// PM::FixMissing - Keep all missing packages				/*{{{*/
// ---------------------------------------------------------------------
/* This is called to correct the installation when packages could not
   be downloaded. */
bool pkgPackageManager::FixMissing()
{   
   pkgDepCache::ActionGroup group(Cache);
   pkgProblemResolver Resolve(&Cache);
   List->SetFileList(FileNames);

   bool Bad = false;
   for (PkgIterator I = Cache.PkgBegin(); I.end() == false; ++I)
   {
      if (List->IsMissing(I) == false)
	 continue;
   
      // Okay, this file is missing and we need it. Mark it for keep 
      Bad = true;
      Cache.MarkKeep(I, false, false);
   }
 
   // We have to empty the list otherwise it will not have the new changes
   delete List;
   List = 0;
   
   if (Bad == false)
      return true;
   
   // Now downgrade everything that is broken
   return Resolve.ResolveByKeep() == true && Cache.BrokenCount() == 0;   
}
									/*}}}*/
// PM::ImmediateAdd - Add the immediate flag recursivly			/*{{{*/
// ---------------------------------------------------------------------
/* This adds the immediate flag to the pkg and recursively to the
   dependendies 
 */
void pkgPackageManager::ImmediateAdd(PkgIterator I, bool UseInstallVer, unsigned const int &Depth)
{
   DepIterator D;
   
   if(UseInstallVer)
   {
      if(Cache[I].InstallVer == 0)
	 return;
      D = Cache[I].InstVerIter(Cache).DependsList(); 
   } else {
      if (I->CurrentVer == 0)
	 return;
      D = I.CurrentVer().DependsList(); 
   }

   for ( /* nothing */  ; D.end() == false; ++D)
      if (D->Type == pkgCache::Dep::Depends || D->Type == pkgCache::Dep::PreDepends)
      {
	 if(!List->IsFlag(D.TargetPkg(), pkgOrderList::Immediate))
	 {
	    if(Debug)
	       clog << OutputInDepth(Depth) << "ImmediateAdd(): Adding Immediate flag to " << D.TargetPkg() << " cause of " << D.DepType() << " " << I.FullName() << endl;
	    List->Flag(D.TargetPkg(),pkgOrderList::Immediate);
	    ImmediateAdd(D.TargetPkg(), UseInstallVer, Depth + 1);
	 }
      }
   return;
}
									/*}}}*/
// PM::CreateOrderList - Create the ordering class			/*{{{*/
// ---------------------------------------------------------------------
/* This populates the ordering list with all the packages that are
   going to change. */
bool pkgPackageManager::CreateOrderList()
{
   if (List != 0)
      return true;
   
   delete List;
   List = new pkgOrderList(&Cache);

   if (Debug && ImmConfigureAll) 
      clog << "CreateOrderList(): Adding Immediate flag for all packages because of APT::Immediate-Configure-All" << endl;
   
   // Generate the list of affected packages and sort it
   for (PkgIterator I = Cache.PkgBegin(); I.end() == false; ++I)
   {
      // Ignore no-version packages
      if (I->VersionList == 0)
	 continue;
      
      // Mark the package and its dependends for immediate configuration
      if ((((I->Flags & pkgCache::Flag::Essential) == pkgCache::Flag::Essential) &&
	  NoImmConfigure == false) || ImmConfigureAll)
      {
	 if(Debug && !ImmConfigureAll)
	    clog << "CreateOrderList(): Adding Immediate flag for " << I.FullName() << endl;
	 List->Flag(I,pkgOrderList::Immediate);
	 
	 if (!ImmConfigureAll) {
	    // Look for other install packages to make immediate configurea
	    ImmediateAdd(I, true);
	  
	    // And again with the current version.
	    ImmediateAdd(I, false);
	 }
      }
      
      // Not interesting
      if ((Cache[I].Keep() == true || 
	  Cache[I].InstVerIter(Cache) == I.CurrentVer()) && 
	  I.State() == pkgCache::PkgIterator::NeedsNothing &&
	  (Cache[I].iFlags & pkgDepCache::ReInstall) != pkgDepCache::ReInstall &&
	  (I.Purge() != false || Cache[I].Mode != pkgDepCache::ModeDelete ||
	   (Cache[I].iFlags & pkgDepCache::Purge) != pkgDepCache::Purge))
	 continue;
      
      // Append it to the list
      List->push_back(I);      
   }
   
   return true;
}
									/*}}}*/
// PM::DepAlwaysTrue - Returns true if this dep is irrelevent		/*{{{*/
// ---------------------------------------------------------------------
/* The restriction on provides is to eliminate the case when provides
   are transitioning between valid states [ie exim to smail] */
bool pkgPackageManager::DepAlwaysTrue(DepIterator D)
{
   if (D.TargetPkg()->ProvidesList != 0)
      return false;
   
   if ((Cache[D] & pkgDepCache::DepInstall) != 0 &&
       (Cache[D] & pkgDepCache::DepNow) != 0)
      return true;
   return false;
}
									/*}}}*/
// PM::CheckRConflicts - Look for reverse conflicts			/*{{{*/
// ---------------------------------------------------------------------
/* This looks over the reverses for a conflicts line that needs early
   removal. */
bool pkgPackageManager::CheckRConflicts(PkgIterator Pkg,DepIterator D,
					const char *Ver)
{
   for (;D.end() == false; ++D)
   {
      if (D->Type != pkgCache::Dep::Conflicts &&
	  D->Type != pkgCache::Dep::Obsoletes)
	 continue;

      // The package hasnt been changed
      if (List->IsNow(Pkg) == false)
	 continue;
      
      // Ignore self conflicts, ignore conflicts from irrelevent versions
      if (D.IsIgnorable(Pkg) || D.ParentVer() != D.ParentPkg().CurrentVer())
	 continue;
      
      if (Cache.VS().CheckDep(Ver,D->CompareOp,D.TargetVer()) == false)
	 continue;

      if (EarlyRemove(D.ParentPkg()) == false)
	 return _error->Error("Reverse conflicts early remove for package '%s' failed",
			      Pkg.FullName().c_str());
   }
   return true;
}
									/*}}}*/
// PM::ConfigureAll - Run the all out configuration			/*{{{*/
// ---------------------------------------------------------------------
/* This configures every package. It is assumed they are all unpacked and
   that the final configuration is valid. This is also used to catch packages
   that have not been configured when using ImmConfigureAll */
bool pkgPackageManager::ConfigureAll()
{
   pkgOrderList OList(&Cache);
   
   // Populate the order list
   for (pkgOrderList::iterator I = List->begin(); I != List->end(); ++I)
      if (List->IsFlag(pkgCache::PkgIterator(Cache,*I),
		       pkgOrderList::UnPacked) == true)
	 OList.push_back(*I);
   
   if (OList.OrderConfigure() == false)
      return false;

   std::string const conf = _config->Find("PackageManager::Configure","all");
   bool const ConfigurePkgs = (conf == "all");

   // Perform the configuring
   for (pkgOrderList::iterator I = OList.begin(); I != OList.end(); ++I)
   {
      PkgIterator Pkg(Cache,*I);
      
      /* Check if the package has been configured, this can happen if SmartConfigure
         calls its self */ 
      if (List->IsFlag(Pkg,pkgOrderList::Configured)) continue;

      if (ConfigurePkgs == true && SmartConfigure(Pkg, 0) == false) {
         if (ImmConfigureAll)
            _error->Error(_("Could not perform immediate configuration on '%s'. "
			"Please see man 5 apt.conf under APT::Immediate-Configure for details. (%d)"),Pkg.FullName().c_str(),1);
         else
            _error->Error("Internal error, packages left unconfigured. %s",Pkg.FullName().c_str());
	 return false;
      }
      
      List->Flag(Pkg,pkgOrderList::Configured,pkgOrderList::States);
   }
   
   return true;
}
									/*}}}*/
// PM::SmartConfigure - Perform immediate configuration of the pkg	/*{{{*/
// ---------------------------------------------------------------------
/* This function tries to put the system in a state where Pkg can be configured.
   This involves checking each of Pkg's dependanies and unpacking and 
   configuring packages where needed. 
   
   Note on failure: This method can fail, without causing any problems. 
   This can happen when using Immediate-Configure-All, SmartUnPack may call
   SmartConfigure, it may fail because of a complex dependancy situation, but
   a error will only be reported if ConfigureAll fails. This is why some of the
   messages this function reports on failure (return false;) as just warnings
   only shown when debuging*/
bool pkgPackageManager::SmartConfigure(PkgIterator Pkg, int const Depth)
{
   // If this is true, only check and correct and dependencies without the Loop flag
   bool const PkgLoop = List->IsFlag(Pkg,pkgOrderList::Loop);

   if (Debug) {
      VerIterator InstallVer = VerIterator(Cache,Cache[Pkg].InstallVer);
      clog << OutputInDepth(Depth) << "SmartConfigure " << Pkg.FullName() << " (" << InstallVer.VerStr() << ")";
      if (PkgLoop)
        clog << " (Only Correct Dependencies)";
      clog << endl;
   }

   VerIterator const instVer = Cache[Pkg].InstVerIter(Cache);
      
   /* Because of the ordered list, most dependencies should be unpacked, 
      however if there is a loop (A depends on B, B depends on A) this will not 
      be the case, so check for dependencies before configuring. */
   bool Bad = false, Changed = false;
   do {
      Changed = false;
      for (DepIterator D = instVer.DependsList(); D.end() == false; )
      {
	 // Compute a single dependency element (glob or)
	 pkgCache::DepIterator Start, End;
	 D.GlobOr(Start,End);

	 if (End->Type != pkgCache::Dep::Depends)
	    continue;
	 Bad = true;

	 // Search for dependencies which are unpacked but aren't configured yet (maybe loops)
	 for (DepIterator Cur = Start; true; ++Cur)
	 {
	    SPtrArray<Version *> VList = Cur.AllTargets();

	    for (Version **I = VList; *I != 0; ++I)
	    {
	       VerIterator Ver(Cache,*I);
	       PkgIterator DepPkg = Ver.ParentPkg();

	       // Check if the current version of the package is available and will satisfy this dependency
	       if (DepPkg.CurrentVer() == Ver && List->IsNow(DepPkg) == true &&
		   List->IsFlag(DepPkg,pkgOrderList::Removed) == false &&
		   DepPkg.State() == PkgIterator::NeedsNothing)
	       {
		  Bad = false;
		  break;
	       }

	       // Check if the version that is going to be installed will satisfy the dependency
	       if (Cache[DepPkg].InstallVer != *I)
		  continue;

	       if (List->IsFlag(DepPkg,pkgOrderList::UnPacked))
	       {
		  if (List->IsFlag(DepPkg,pkgOrderList::Loop) && PkgLoop)
		  {
		    // This dependency has already been dealt with by another SmartConfigure on Pkg
		    Bad = false;
		    break;
		  }
		  /* Check for a loop to prevent one forming
		       If A depends on B and B depends on A, SmartConfigure will
		       just hop between them if this is not checked. Dont remove the
		       loop flag after finishing however as loop is already set.
		       This means that there is another SmartConfigure call for this
		       package and it will remove the loop flag */
		  if (PkgLoop == false)
		     List->Flag(Pkg,pkgOrderList::Loop);
		  if (SmartConfigure(DepPkg, Depth + 1) == true)
		  {
		     Bad = false;
		     if (List->IsFlag(DepPkg,pkgOrderList::Loop) == false)
			Changed = true;
		  }
		  if (PkgLoop == false)
		    List->RmFlag(Pkg,pkgOrderList::Loop);
		  // If SmartConfigure was succesfull, Bad is false, so break
		  if (Bad == false)
		     break;
	       }
	       else if (List->IsFlag(DepPkg,pkgOrderList::Configured))
	       {
		  Bad = false;
		  break;
	       }
	    }
	    if (Cur == End)
	       break;
         }

	 if (Bad == false)
	    continue;

	 // Check for dependencies that have not been unpacked, probably due to loops.
	 for (DepIterator Cur = Start; true; ++Cur)
	 {
	    SPtrArray<Version *> VList = Cur.AllTargets();

	    for (Version **I = VList; *I != 0; ++I)
	    {
	       VerIterator Ver(Cache,*I);
	       PkgIterator DepPkg = Ver.ParentPkg();

	       // Check if the version that is going to be installed will satisfy the dependency
	       if (Cache[DepPkg].InstallVer != *I || List->IsNow(DepPkg) == false)
		  continue;

	       if (PkgLoop == true)
	       {
		  if (Debug)
		     std::clog << OutputInDepth(Depth) << "Package " << Pkg << " loops in SmartConfigure" << std::endl;
	          Bad = false;
		  break;
	       }
	       else
	       {
		  if (Debug)
<<<<<<< HEAD
		     clog << OutputInDepth(Depth) << "Unpacking " << DepPkg.Name() << " to avoid loop" << endl;
		  SmartUnPack(DepPkg, true, Depth + 1);
		  List->RmFlag(Pkg,pkgOrderList::Loop);
=======
		     cout << OutputInDepth(Depth) << "Unpacking " << DepPkg.FullName() << " to avoid loop " << Cur << endl;
		  if (PkgLoop == false)
		     List->Flag(Pkg,pkgOrderList::Loop);
		  if (SmartUnPack(DepPkg, true, Depth + 1) == true)
		  {
		     Bad = false;
		     if (List->IsFlag(DepPkg,pkgOrderList::Loop) == false)
		        Changed = true;
		  }
		  if (PkgLoop == false)
		     List->RmFlag(Pkg,pkgOrderList::Loop);
		  if (Bad == false)
		     break;
>>>>>>> 98ee4922
	       }
	    }

	    if (Cur == End)
	       break;
	 }

	 if (Bad == true && Changed == false && Debug == true)
	    std::clog << OutputInDepth(Depth) << "Could not satisfy " << Start << std::endl;
      }
   } while (Changed == true);
   
   if (Bad) {
      if (Debug)
         _error->Warning(_("Could not configure '%s'. "),Pkg.FullName().c_str());
      return false;
   }
   
   if (PkgLoop) return true;

   static std::string const conf = _config->Find("PackageManager::Configure","all");
   static bool const ConfigurePkgs = (conf == "all" || conf == "smart");

   if (List->IsFlag(Pkg,pkgOrderList::Configured)) 
      return _error->Error("Internal configure error on '%s'.", Pkg.FullName().c_str());

   if (ConfigurePkgs == true && Configure(Pkg) == false)
      return false;

   List->Flag(Pkg,pkgOrderList::Configured,pkgOrderList::States);

   if ((Cache[Pkg].InstVerIter(Cache)->MultiArch & pkgCache::Version::Same) == pkgCache::Version::Same)
      for (PkgIterator P = Pkg.Group().PackageList();
	   P.end() == false; P = Pkg.Group().NextPkg(P))
      {
	 if (Pkg == P || List->IsFlag(P,pkgOrderList::Configured) == true ||
	     Cache[P].InstallVer == 0 || (P.CurrentVer() == Cache[P].InstallVer &&
	      (Cache[Pkg].iFlags & pkgDepCache::ReInstall) != pkgDepCache::ReInstall))
	    continue;
	 SmartConfigure(P, (Depth +1));
      }

   // Sanity Check
   if (List->IsFlag(Pkg,pkgOrderList::Configured) == false)
      return _error->Error(_("Could not configure '%s'. "),Pkg.FullName().c_str());

   return true;
}
									/*}}}*/
// PM::EarlyRemove - Perform removal of packages before their time	/*{{{*/
// ---------------------------------------------------------------------
/* This is called to deal with conflicts arising from unpacking */
bool pkgPackageManager::EarlyRemove(PkgIterator Pkg)
{
   if (List->IsNow(Pkg) == false)
      return true;
	 
   // Already removed it
   if (List->IsFlag(Pkg,pkgOrderList::Removed) == true)
      return true;
   
   // Woops, it will not be re-installed!
   if (List->IsFlag(Pkg,pkgOrderList::InList) == false)
      return false;

   // Essential packages get special treatment
   bool IsEssential = false;
   if ((Pkg->Flags & pkgCache::Flag::Essential) != 0 ||
       (Pkg->Flags & pkgCache::Flag::Important) != 0)
      IsEssential = true;

   /* Check for packages that are the dependents of essential packages and 
      promote them too */
   if (Pkg->CurrentVer != 0)
   {
      for (DepIterator D = Pkg.RevDependsList(); D.end() == false &&
	   IsEssential == false; ++D)
	 if (D->Type == pkgCache::Dep::Depends || D->Type == pkgCache::Dep::PreDepends)
	    if ((D.ParentPkg()->Flags & pkgCache::Flag::Essential) != 0 ||
	        (D.ParentPkg()->Flags & pkgCache::Flag::Important) != 0)
	       IsEssential = true;
   }

   if (IsEssential == true)
   {
      if (_config->FindB("APT::Force-LoopBreak",false) == false)
	 return _error->Error(_("This installation run will require temporarily "
				"removing the essential package %s due to a "
				"Conflicts/Pre-Depends loop. This is often bad, "
				"but if you really want to do it, activate the "
				"APT::Force-LoopBreak option."),Pkg.FullName().c_str());
   }
   
   bool Res = SmartRemove(Pkg);
   if (Cache[Pkg].Delete() == false)
      List->Flag(Pkg,pkgOrderList::Removed,pkgOrderList::States);
   
   return Res;
}
									/*}}}*/
// PM::SmartRemove - Removal Helper					/*{{{*/
// ---------------------------------------------------------------------
/* */
bool pkgPackageManager::SmartRemove(PkgIterator Pkg)
{
   if (List->IsNow(Pkg) == false)
      return true;

   List->Flag(Pkg,pkgOrderList::Configured,pkgOrderList::States);

   return Remove(Pkg,(Cache[Pkg].iFlags & pkgDepCache::Purge) == pkgDepCache::Purge);
}
									/*}}}*/
// PM::SmartUnPack - Install helper					/*{{{*/
// ---------------------------------------------------------------------
/* This puts the system in a state where it can Unpack Pkg, if Pkg is allready
   unpacked, or when it has been unpacked, if Immediate==true it configures it. */
bool pkgPackageManager::SmartUnPack(PkgIterator Pkg)
{
   return SmartUnPack(Pkg, true, 0);
}
bool pkgPackageManager::SmartUnPack(PkgIterator Pkg, bool const Immediate, int const Depth)
{
   bool PkgLoop = List->IsFlag(Pkg,pkgOrderList::Loop);

   if (Debug) {
      clog << OutputInDepth(Depth) << "SmartUnPack " << Pkg.FullName();
      VerIterator InstallVer = VerIterator(Cache,Cache[Pkg].InstallVer);
      if (Pkg.CurrentVer() == 0)
        clog << " (install version " << InstallVer.VerStr() << ")";
      else
        clog << " (replace version " << Pkg.CurrentVer().VerStr() << " with " << InstallVer.VerStr() << ")";
      if (PkgLoop)
        clog << " (Only Perform PreUnpack Checks)";
      clog << endl;
   }

   VerIterator const instVer = Cache[Pkg].InstVerIter(Cache);

   /* PreUnpack Checks: This loop checks and attempts to rectify and problems that would prevent the package being unpacked.
      It addresses: PreDepends, Conflicts, Obsoletes and Breaks (DpkgBreaks). Any resolutions that do not require it should
      avoid configuration (calling SmartUnpack with Immediate=true), this is because when unpacking some packages with
      complex dependancy structures, trying to configure some packages while breaking the loops can complicate things .
      This will be either dealt with if the package is configured as a dependency of Pkg (if and when Pkg is configured),
      or by the ConfigureAll call at the end of the for loop in OrderInstall. */
   bool Changed = false;
   do {
      Changed = false;
      for (DepIterator D = instVer.DependsList(); D.end() == false; )
      {
	 // Compute a single dependency element (glob or)
	 pkgCache::DepIterator Start, End;
	 D.GlobOr(Start,End);

	 if (End->Type == pkgCache::Dep::PreDepends)
         {
	    bool Bad = true;
	    if (Debug)
	       clog << OutputInDepth(Depth) << "PreDepends order for " << Pkg.FullName() << std::endl;

	    // Look for easy targets: packages that are already okay
	    for (DepIterator Cur = Start; Bad == true; ++Cur)
	    {
	       SPtrArray<Version *> VList = Start.AllTargets();
	       for (Version **I = VList; *I != 0; ++I)
	       {
		  VerIterator Ver(Cache,*I);
		  PkgIterator Pkg = Ver.ParentPkg();

		  // See if the current version is ok
		  if (Pkg.CurrentVer() == Ver && List->IsNow(Pkg) == true &&
		      Pkg.State() == PkgIterator::NeedsNothing)
		  {
		     Bad = false;
		     if (Debug)
			clog << OutputInDepth(Depth) << "Found ok package " << Pkg.FullName() << endl;
		     break;
		  }
	       }
	       if (Cur == End)
		  break;
	    }

	    // Look for something that could be configured.
	    for (DepIterator Cur = Start; Bad == true; ++Cur)
	    {
	       SPtrArray<Version *> VList = Start.AllTargets();
	       for (Version **I = VList; *I != 0; ++I)
	       {
		  VerIterator Ver(Cache,*I);
		  PkgIterator Pkg = Ver.ParentPkg();

<<<<<<< HEAD
	 /* If this or element did not match then continue on to the
	    next or element until a matching element is found */
	 if (Bad == true)
	 {
	    // This triggers if someone make a pre-depends/depend loop.
	    if (Start == End)
	       return _error->Error("Couldn't configure pre-depend %s for %s, "
				    "probably a dependency cycle.",
				    End.TargetPkg().Name(),Pkg.Name());
	    ++Start;
	 }
	 else 
	    break;
      }
      
      if (End->Type == pkgCache::Dep::Conflicts || 
	  End->Type == pkgCache::Dep::Obsoletes)
      {
	 /* Look for conflicts. Two packages that are both in the install
	    state cannot conflict so we don't check.. */
	 SPtrArray<Version *> VList = End.AllTargets();
	 for (Version **I = VList; *I != 0; I++)
	 {
	    VerIterator Ver(Cache,*I);
	    PkgIterator ConflictPkg = Ver.ParentPkg();
	    VerIterator InstallVer(Cache,Cache[ConflictPkg].InstallVer);
	    
	    // See if the current version is conflicting
	    if (ConflictPkg.CurrentVer() == Ver && List->IsNow(ConflictPkg))
	    { 
	       clog << OutputInDepth(Depth) << Pkg.Name() << " conflicts with " << ConflictPkg.Name() << endl;
	       /* If a loop is not present or has not yet been detected, attempt to unpack packages 
	          to resolve this conflict. If there is a loop present, remove packages to resolve this conflict */
	       if (!List->IsFlag(ConflictPkg,pkgOrderList::Loop)) {
	          if (Cache[ConflictPkg].Keep() == 0 && Cache[ConflictPkg].InstallVer != 0) {
	              if (Debug)
                        clog << OutputInDepth(Depth) << OutputInDepth(Depth) << "Unpacking " << ConflictPkg.Name() << " to prevent conflict" << endl;
                      List->Flag(Pkg,pkgOrderList::Loop);
	              SmartUnPack(ConflictPkg,false, Depth + 1);
	              // Remove loop to allow it to be used later if needed
	              List->RmFlag(Pkg,pkgOrderList::Loop);
                  } else {
                      if (EarlyRemove(ConflictPkg) == false)
                         return _error->Error("Internal Error, Could not early remove %s",ConflictPkg.Name());
                  }
	       } else {
	          if (!List->IsFlag(ConflictPkg,pkgOrderList::Removed)) {
	              if (Debug)
                         clog << OutputInDepth(Depth) << "Because of conficts knot, removing " << ConflictPkg.Name() << " to conflict violation" << endl;
	              if (EarlyRemove(ConflictPkg) == false)
                          return _error->Error("Internal Error, Could not early remove %s",ConflictPkg.Name());
	          }
=======
		  // Not the install version
		  if (Cache[Pkg].InstallVer != *I ||
		      (Cache[Pkg].Keep() == true && Pkg.State() == PkgIterator::NeedsNothing))
		     continue;

		  if (List->IsFlag(Pkg,pkgOrderList::Configured))
		  {
		     Bad = false;
		     break;
		  }

		  // check if it needs unpack or if if configure is enough
		  if (List->IsFlag(Pkg,pkgOrderList::UnPacked) == false)
		  {
		     if (Debug)
			clog << OutputInDepth(Depth) << "Trying to SmartUnpack " << Pkg.FullName() << endl;
		     // SmartUnpack with the ImmediateFlag to ensure its really ready
		     if (SmartUnPack(Pkg, true, Depth + 1) == true)
		     {
			Bad = false;
			if (List->IsFlag(Pkg,pkgOrderList::Loop) == false)
			   Changed = true;
			break;
		     }
		  }
		  else
		  {
		     if (Debug)
			clog << OutputInDepth(Depth) << "Trying to SmartConfigure " << Pkg.FullName() << endl;
		     if (SmartConfigure(Pkg, Depth + 1) == true)
		     {
			Bad = false;
			if (List->IsFlag(Pkg,pkgOrderList::Loop) == false)
			   Changed = true;
			break;
		     }
		  }
>>>>>>> 98ee4922
	       }
	    }

	    if (Bad == true)
	    {
	       if (Start == End)
		  return _error->Error("Couldn't configure pre-depend %s for %s, "
					"probably a dependency cycle.",
					End.TargetPkg().FullName().c_str(),Pkg.FullName().c_str());
	    }
	    else
	       continue;
	 }
	 else if (End->Type == pkgCache::Dep::Conflicts ||
		  End->Type == pkgCache::Dep::Obsoletes)
	 {
	    /* Look for conflicts. Two packages that are both in the install
	       state cannot conflict so we don't check.. */
	    SPtrArray<Version *> VList = End.AllTargets();
	    for (Version **I = VList; *I != 0; I++)
	    {
	       VerIterator Ver(Cache,*I);
	       PkgIterator ConflictPkg = Ver.ParentPkg();
	       VerIterator InstallVer(Cache,Cache[ConflictPkg].InstallVer);

	       // See if the current version is conflicting
	       if (ConflictPkg.CurrentVer() == Ver && List->IsNow(ConflictPkg))
	       {
		  cout << OutputInDepth(Depth) << Pkg.FullName() << " conflicts with " << ConflictPkg.FullName() << endl;
		  /* If a loop is not present or has not yet been detected, attempt to unpack packages
		     to resolve this conflict. If there is a loop present, remove packages to resolve this conflict */
		  if (List->IsFlag(ConflictPkg,pkgOrderList::Loop) == false)
		  {
		     if (Cache[ConflictPkg].Keep() == 0 && Cache[ConflictPkg].InstallVer != 0)
		     {
			if (Debug)
			   cout << OutputInDepth(Depth) << OutputInDepth(Depth) << "Unpacking " << ConflictPkg.FullName() << " to prevent conflict" << endl;
			List->Flag(Pkg,pkgOrderList::Loop);
			if (SmartUnPack(ConflictPkg,false, Depth + 1) == true)
			   if (List->IsFlag(ConflictPkg,pkgOrderList::Loop) == false)
			      Changed = true;
			// Remove loop to allow it to be used later if needed
			List->RmFlag(Pkg,pkgOrderList::Loop);
		     }
		     else if (EarlyRemove(ConflictPkg) == false)
			return _error->Error("Internal Error, Could not early remove %s (1)",ConflictPkg.FullName().c_str());
		  }
		  else if (List->IsFlag(ConflictPkg,pkgOrderList::Removed) == false)
		  {
		     if (Debug)
<<<<<<< HEAD
		        clog << OutputInDepth(Depth) << "  Avoiding " << End << " avoided as " << BrokenPkg.FullName() << " has a pre-depends on " << Pkg.FullName() << std::endl;
		     continue;
=======
			cout << OutputInDepth(Depth) << "Because of conficts knot, removing " << ConflictPkg.FullName() << " to conflict violation" << endl;
		     if (EarlyRemove(ConflictPkg) == false)
			return _error->Error("Internal Error, Could not early remove %s (2)",ConflictPkg.FullName().c_str());
		  }
	       }
	    }
	 }
	 else if (End->Type == pkgCache::Dep::DpkgBreaks)
	 {
	    SPtrArray<Version *> VList = End.AllTargets();
	    for (Version **I = VList; *I != 0; ++I)
	    {
	       VerIterator Ver(Cache,*I);
	       PkgIterator BrokenPkg = Ver.ParentPkg();
	       if (BrokenPkg.CurrentVer() != Ver)
	       {
		  if (Debug)
		     std::clog << OutputInDepth(Depth) << "  Ignore not-installed version " << Ver.VerStr() << " of " << Pkg.FullName() << " for " << End << std::endl;
		  continue;
	       }

	       // Check if it needs to be unpacked
	       if (List->IsFlag(BrokenPkg,pkgOrderList::InList) && Cache[BrokenPkg].Delete() == false &&
		   List->IsNow(BrokenPkg))
	       {
		  if (List->IsFlag(BrokenPkg,pkgOrderList::Loop) && PkgLoop)
		  {
		     // This dependancy has already been dealt with by another SmartUnPack on Pkg
		     break;
>>>>>>> 98ee4922
		  }
		  else
		  {
		     // Found a break, so see if we can unpack the package to avoid it
		     // but do not set loop if another SmartUnPack already deals with it
		     // Also, avoid it if the package we would unpack pre-depends on this one
		     VerIterator InstallVer(Cache,Cache[BrokenPkg].InstallVer);
		     bool circle = false;
		     for (pkgCache::DepIterator D = InstallVer.DependsList(); D.end() == false; ++D)
		     {
<<<<<<< HEAD
			clog << OutputInDepth(Depth) << "  Unpacking " << BrokenPkg.FullName() << " to avoid " << End;
			if (PkgLoop == true)
			   clog << " (Looping)";
			clog << std::endl;
=======
			if (D->Type != pkgCache::Dep::PreDepends)
			   continue;
			SPtrArray<Version *> VL = D.AllTargets();
			for (Version **I = VL; *I != 0; ++I)
			{
			   VerIterator V(Cache,*I);
			   PkgIterator P = V.ParentPkg();
			   // we are checking for installation as an easy 'protection' against or-groups and (unchosen) providers
			   if (P->CurrentVer == 0 || P != Pkg || (P.CurrentVer() != V && Cache[P].InstallVer != V))
			      continue;
			   circle = true;
			   break;
			}
			if (circle == true)
			   break;
		     }
		     if (circle == true)
		     {
			if (Debug)
			   cout << OutputInDepth(Depth) << "  Avoiding " << End << " avoided as " << BrokenPkg.FullName() << " has a pre-depends on " << Pkg.FullName() << std::endl;
			continue;
		     }
		     else
		     {
			if (Debug)
			{
			   cout << OutputInDepth(Depth) << "  Unpacking " << BrokenPkg.FullName() << " to avoid " << End;
			   if (PkgLoop == true)
			      cout << " (Looping)";
			   cout << std::endl;
			}
			if (PkgLoop == false)
			   List->Flag(Pkg,pkgOrderList::Loop);
			if (SmartUnPack(BrokenPkg, false, Depth + 1) == true)
			{
			   if (List->IsFlag(BrokenPkg,pkgOrderList::Loop) == false)
			      Changed = true;
			}
			if (PkgLoop == false)
			   List->RmFlag(Pkg,pkgOrderList::Loop);
>>>>>>> 98ee4922
		     }
		  }
	       }
	       // Check if a package needs to be removed
	       else if (Cache[BrokenPkg].Delete() == true && List->IsFlag(BrokenPkg,pkgOrderList::Configured) == false)
	       {
		  if (Debug)
<<<<<<< HEAD
		     clog << OutputInDepth(Depth) << "  Removing " << BrokenPkg.Name() << " to avoid " << End << endl;
=======
		     cout << OutputInDepth(Depth) << "  Removing " << BrokenPkg.FullName() << " to avoid " << End << endl;
>>>>>>> 98ee4922
		  SmartRemove(BrokenPkg);
	       }
	    }
	 }
      }
   } while (Changed == true);
   
   // Check for reverse conflicts.
   if (CheckRConflicts(Pkg,Pkg.RevDependsList(),
		   instVer.VerStr()) == false)
		          return false;
   
   for (PrvIterator P = instVer.ProvidesList();
	P.end() == false; ++P)
      if (Pkg->Group != P.OwnerPkg()->Group)
	 CheckRConflicts(Pkg,P.ParentPkg().RevDependsList(),P.ProvideVersion());

   if (PkgLoop)
      return true;

   List->Flag(Pkg,pkgOrderList::UnPacked,pkgOrderList::States);

   if (Immediate == true && (instVer->MultiArch & pkgCache::Version::Same) == pkgCache::Version::Same)
   {
      /* Do lockstep M-A:same unpacking in two phases:
	 First unpack all installed architectures, then the not installed.
	 This way we avoid that M-A: enabled packages are installed before
	 their older non-M-A enabled packages are replaced by newer versions */
      bool const installed = Pkg->CurrentVer != 0;
      if (installed == true && Install(Pkg,FileNames[Pkg->ID]) == false)
	 return false;
      for (PkgIterator P = Pkg.Group().PackageList();
	   P.end() == false; P = Pkg.Group().NextPkg(P))
      {
	 if (P->CurrentVer == 0 || P == Pkg || List->IsFlag(P,pkgOrderList::UnPacked) == true ||
	     Cache[P].InstallVer == 0 || (P.CurrentVer() == Cache[P].InstallVer &&
	      (Cache[Pkg].iFlags & pkgDepCache::ReInstall) != pkgDepCache::ReInstall))
	    continue;
	 if (SmartUnPack(P, false, Depth + 1) == false)
	    return false;
      }
      if (installed == false && Install(Pkg,FileNames[Pkg->ID]) == false)
	 return false;
      for (PkgIterator P = Pkg.Group().PackageList();
	   P.end() == false; P = Pkg.Group().NextPkg(P))
      {
	 if (P->CurrentVer != 0 || P == Pkg || List->IsFlag(P,pkgOrderList::UnPacked) == true ||
	     Cache[P].InstallVer == 0 || (P.CurrentVer() == Cache[P].InstallVer &&
	      (Cache[Pkg].iFlags & pkgDepCache::ReInstall) != pkgDepCache::ReInstall))
	    continue;
	 if (SmartUnPack(P, false, Depth + 1) == false)
	    return false;
      }
   }
   // packages which are already unpacked don't need to be unpacked again
   else if (Pkg.State() != pkgCache::PkgIterator::NeedsConfigure && Install(Pkg,FileNames[Pkg->ID]) == false)
      return false;

   if (Immediate == true) {
      // Perform immedate configuration of the package. 
         if (SmartConfigure(Pkg, Depth + 1) == false)
            _error->Warning(_("Could not perform immediate configuration on '%s'. "
               "Please see man 5 apt.conf under APT::Immediate-Configure for details. (%d)"),Pkg.FullName().c_str(),2);
   }
   
   return true;
}
									/*}}}*/
// PM::OrderInstall - Installation ordering routine			/*{{{*/
// ---------------------------------------------------------------------
/* */
pkgPackageManager::OrderResult pkgPackageManager::OrderInstall()
{
   if (CreateOrderList() == false)
      return Failed;

   Reset();
   
   if (Debug == true)
      clog << "Beginning to order" << endl;

   bool const ordering =
	_config->FindB("PackageManager::UnpackAll",true) ?
		List->OrderUnpack(FileNames) : List->OrderCritical();
   if (ordering == false)
   {
      _error->Error("Internal ordering error");
      return Failed;
   }
   
   if (Debug == true)
      clog << "Done ordering" << endl;

   bool DoneSomething = false;
   for (pkgOrderList::iterator I = List->begin(); I != List->end(); ++I)
   {
      PkgIterator Pkg(Cache,*I);
      
      if (List->IsNow(Pkg) == false)
      {
         if (!List->IsFlag(Pkg,pkgOrderList::Configured) && !NoImmConfigure) {
            if (SmartConfigure(Pkg, 0) == false && Debug)
               _error->Warning("Internal Error, Could not configure %s",Pkg.FullName().c_str());
            // FIXME: The above warning message might need changing
         } else {
	    if (Debug == true)
	       clog << "Skipping already done " << Pkg.FullName() << endl;
	 }
	 continue;
	 
      }
      
      if (List->IsMissing(Pkg) == true)
      {
	 if (Debug == true)
	    clog << "Sequence completed at " << Pkg.FullName() << endl;
	 if (DoneSomething == false)
	 {
	    _error->Error("Internal Error, ordering was unable to handle the media swap");
	    return Failed;
	 }	 
	 return Incomplete;
      }
      
      // Sanity check
      if (Cache[Pkg].Keep() == true && 
	  Pkg.State() == pkgCache::PkgIterator::NeedsNothing &&
	  (Cache[Pkg].iFlags & pkgDepCache::ReInstall) != pkgDepCache::ReInstall)
      {
	 _error->Error("Internal Error, trying to manipulate a kept package (%s)",Pkg.FullName().c_str());
	 return Failed;
      }
      
      // Perform a delete or an install
      if (Cache[Pkg].Delete() == true)
      {
	 if (SmartRemove(Pkg) == false)
	    return Failed;
      }
      else
	 if (SmartUnPack(Pkg,List->IsFlag(Pkg,pkgOrderList::Immediate),0) == false)
	    return Failed;
      DoneSomething = true;
      
      if (ImmConfigureAll) {
         /* ConfigureAll here to pick up and packages left unconfigured becuase they were unpacked in the 
            "PreUnpack Checks" section */
         if (!ConfigureAll())
            return Failed; 
      }
   }

   // Final run through the configure phase
   if (ConfigureAll() == false)
      return Failed;

   // Sanity check
   for (pkgOrderList::iterator I = List->begin(); I != List->end(); ++I)
   {
      if (List->IsFlag(*I,pkgOrderList::Configured) == false)
      {
	 _error->Error("Internal error, packages left unconfigured. %s",
		       PkgIterator(Cache,*I).FullName().c_str());
	 return Failed;
      }
   }
	 
   return Completed;
}
									/*}}}*/
// PM::DoInstallPostFork - Does install part that happens after the fork /*{{{*/
// ---------------------------------------------------------------------
pkgPackageManager::OrderResult 
pkgPackageManager::DoInstallPostFork(int statusFd)
{
      if(statusFd > 0)
         // FIXME: use SetCloseExec here once it taught about throwing
	 //        exceptions instead of doing _exit(100) on failure
	 fcntl(statusFd,F_SETFD,FD_CLOEXEC); 
      bool goResult = Go(statusFd);
      if(goResult == false) 
	 return Failed;

      return Res;
};

// PM::DoInstall - Does the installation				/*{{{*/
// ---------------------------------------------------------------------
/* This uses the filenames in FileNames and the information in the
   DepCache to perform the installation of packages.*/
pkgPackageManager::OrderResult pkgPackageManager::DoInstall(int statusFd)
{
   if(DoInstallPreFork() == Failed)
      return Failed;
   
   return DoInstallPostFork(statusFd);
}
									/*}}}*/	      <|MERGE_RESOLUTION|>--- conflicted
+++ resolved
@@ -437,12 +437,7 @@
 	       else
 	       {
 		  if (Debug)
-<<<<<<< HEAD
-		     clog << OutputInDepth(Depth) << "Unpacking " << DepPkg.Name() << " to avoid loop" << endl;
-		  SmartUnPack(DepPkg, true, Depth + 1);
-		  List->RmFlag(Pkg,pkgOrderList::Loop);
-=======
-		     cout << OutputInDepth(Depth) << "Unpacking " << DepPkg.FullName() << " to avoid loop " << Cur << endl;
+		     clog << OutputInDepth(Depth) << "Unpacking " << DepPkg.FullName() << " to avoid loop " << Cur << endl;
 		  if (PkgLoop == false)
 		     List->Flag(Pkg,pkgOrderList::Loop);
 		  if (SmartUnPack(DepPkg, true, Depth + 1) == true)
@@ -455,7 +450,6 @@
 		     List->RmFlag(Pkg,pkgOrderList::Loop);
 		  if (Bad == false)
 		     break;
->>>>>>> 98ee4922
 	       }
 	    }
 
@@ -648,60 +642,6 @@
 		  VerIterator Ver(Cache,*I);
 		  PkgIterator Pkg = Ver.ParentPkg();
 
-<<<<<<< HEAD
-	 /* If this or element did not match then continue on to the
-	    next or element until a matching element is found */
-	 if (Bad == true)
-	 {
-	    // This triggers if someone make a pre-depends/depend loop.
-	    if (Start == End)
-	       return _error->Error("Couldn't configure pre-depend %s for %s, "
-				    "probably a dependency cycle.",
-				    End.TargetPkg().Name(),Pkg.Name());
-	    ++Start;
-	 }
-	 else 
-	    break;
-      }
-      
-      if (End->Type == pkgCache::Dep::Conflicts || 
-	  End->Type == pkgCache::Dep::Obsoletes)
-      {
-	 /* Look for conflicts. Two packages that are both in the install
-	    state cannot conflict so we don't check.. */
-	 SPtrArray<Version *> VList = End.AllTargets();
-	 for (Version **I = VList; *I != 0; I++)
-	 {
-	    VerIterator Ver(Cache,*I);
-	    PkgIterator ConflictPkg = Ver.ParentPkg();
-	    VerIterator InstallVer(Cache,Cache[ConflictPkg].InstallVer);
-	    
-	    // See if the current version is conflicting
-	    if (ConflictPkg.CurrentVer() == Ver && List->IsNow(ConflictPkg))
-	    { 
-	       clog << OutputInDepth(Depth) << Pkg.Name() << " conflicts with " << ConflictPkg.Name() << endl;
-	       /* If a loop is not present or has not yet been detected, attempt to unpack packages 
-	          to resolve this conflict. If there is a loop present, remove packages to resolve this conflict */
-	       if (!List->IsFlag(ConflictPkg,pkgOrderList::Loop)) {
-	          if (Cache[ConflictPkg].Keep() == 0 && Cache[ConflictPkg].InstallVer != 0) {
-	              if (Debug)
-                        clog << OutputInDepth(Depth) << OutputInDepth(Depth) << "Unpacking " << ConflictPkg.Name() << " to prevent conflict" << endl;
-                      List->Flag(Pkg,pkgOrderList::Loop);
-	              SmartUnPack(ConflictPkg,false, Depth + 1);
-	              // Remove loop to allow it to be used later if needed
-	              List->RmFlag(Pkg,pkgOrderList::Loop);
-                  } else {
-                      if (EarlyRemove(ConflictPkg) == false)
-                         return _error->Error("Internal Error, Could not early remove %s",ConflictPkg.Name());
-                  }
-	       } else {
-	          if (!List->IsFlag(ConflictPkg,pkgOrderList::Removed)) {
-	              if (Debug)
-                         clog << OutputInDepth(Depth) << "Because of conficts knot, removing " << ConflictPkg.Name() << " to conflict violation" << endl;
-	              if (EarlyRemove(ConflictPkg) == false)
-                          return _error->Error("Internal Error, Could not early remove %s",ConflictPkg.Name());
-	          }
-=======
 		  // Not the install version
 		  if (Cache[Pkg].InstallVer != *I ||
 		      (Cache[Pkg].Keep() == true && Pkg.State() == PkgIterator::NeedsNothing))
@@ -739,7 +679,6 @@
 			break;
 		     }
 		  }
->>>>>>> 98ee4922
 	       }
 	    }
 
@@ -768,7 +707,7 @@
 	       // See if the current version is conflicting
 	       if (ConflictPkg.CurrentVer() == Ver && List->IsNow(ConflictPkg))
 	       {
-		  cout << OutputInDepth(Depth) << Pkg.FullName() << " conflicts with " << ConflictPkg.FullName() << endl;
+		  clog << OutputInDepth(Depth) << Pkg.FullName() << " conflicts with " << ConflictPkg.FullName() << endl;
 		  /* If a loop is not present or has not yet been detected, attempt to unpack packages
 		     to resolve this conflict. If there is a loop present, remove packages to resolve this conflict */
 		  if (List->IsFlag(ConflictPkg,pkgOrderList::Loop) == false)
@@ -776,7 +715,7 @@
 		     if (Cache[ConflictPkg].Keep() == 0 && Cache[ConflictPkg].InstallVer != 0)
 		     {
 			if (Debug)
-			   cout << OutputInDepth(Depth) << OutputInDepth(Depth) << "Unpacking " << ConflictPkg.FullName() << " to prevent conflict" << endl;
+			   clog << OutputInDepth(Depth) << OutputInDepth(Depth) << "Unpacking " << ConflictPkg.FullName() << " to prevent conflict" << endl;
 			List->Flag(Pkg,pkgOrderList::Loop);
 			if (SmartUnPack(ConflictPkg,false, Depth + 1) == true)
 			   if (List->IsFlag(ConflictPkg,pkgOrderList::Loop) == false)
@@ -790,11 +729,7 @@
 		  else if (List->IsFlag(ConflictPkg,pkgOrderList::Removed) == false)
 		  {
 		     if (Debug)
-<<<<<<< HEAD
-		        clog << OutputInDepth(Depth) << "  Avoiding " << End << " avoided as " << BrokenPkg.FullName() << " has a pre-depends on " << Pkg.FullName() << std::endl;
-		     continue;
-=======
-			cout << OutputInDepth(Depth) << "Because of conficts knot, removing " << ConflictPkg.FullName() << " to conflict violation" << endl;
+			clog << OutputInDepth(Depth) << "Because of conficts knot, removing " << ConflictPkg.FullName() << " to conflict violation" << endl;
 		     if (EarlyRemove(ConflictPkg) == false)
 			return _error->Error("Internal Error, Could not early remove %s (2)",ConflictPkg.FullName().c_str());
 		  }
@@ -823,7 +758,6 @@
 		  {
 		     // This dependancy has already been dealt with by another SmartUnPack on Pkg
 		     break;
->>>>>>> 98ee4922
 		  }
 		  else
 		  {
@@ -834,12 +768,6 @@
 		     bool circle = false;
 		     for (pkgCache::DepIterator D = InstallVer.DependsList(); D.end() == false; ++D)
 		     {
-<<<<<<< HEAD
-			clog << OutputInDepth(Depth) << "  Unpacking " << BrokenPkg.FullName() << " to avoid " << End;
-			if (PkgLoop == true)
-			   clog << " (Looping)";
-			clog << std::endl;
-=======
 			if (D->Type != pkgCache::Dep::PreDepends)
 			   continue;
 			SPtrArray<Version *> VL = D.AllTargets();
@@ -859,17 +787,17 @@
 		     if (circle == true)
 		     {
 			if (Debug)
-			   cout << OutputInDepth(Depth) << "  Avoiding " << End << " avoided as " << BrokenPkg.FullName() << " has a pre-depends on " << Pkg.FullName() << std::endl;
+			   clog << OutputInDepth(Depth) << "  Avoiding " << End << " avoided as " << BrokenPkg.FullName() << " has a pre-depends on " << Pkg.FullName() << std::endl;
 			continue;
 		     }
 		     else
 		     {
 			if (Debug)
 			{
-			   cout << OutputInDepth(Depth) << "  Unpacking " << BrokenPkg.FullName() << " to avoid " << End;
+			   clog << OutputInDepth(Depth) << "  Unpacking " << BrokenPkg.FullName() << " to avoid " << End;
 			   if (PkgLoop == true)
-			      cout << " (Looping)";
-			   cout << std::endl;
+			      clog << " (Looping)";
+			   clog << std::endl;
 			}
 			if (PkgLoop == false)
 			   List->Flag(Pkg,pkgOrderList::Loop);
@@ -880,7 +808,6 @@
 			}
 			if (PkgLoop == false)
 			   List->RmFlag(Pkg,pkgOrderList::Loop);
->>>>>>> 98ee4922
 		     }
 		  }
 	       }
@@ -888,11 +815,7 @@
 	       else if (Cache[BrokenPkg].Delete() == true && List->IsFlag(BrokenPkg,pkgOrderList::Configured) == false)
 	       {
 		  if (Debug)
-<<<<<<< HEAD
-		     clog << OutputInDepth(Depth) << "  Removing " << BrokenPkg.Name() << " to avoid " << End << endl;
-=======
-		     cout << OutputInDepth(Depth) << "  Removing " << BrokenPkg.FullName() << " to avoid " << End << endl;
->>>>>>> 98ee4922
+		     clog << OutputInDepth(Depth) << "  Removing " << BrokenPkg.FullName() << " to avoid " << End << endl;
 		  SmartRemove(BrokenPkg);
 	       }
 	    }
