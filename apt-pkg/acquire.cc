--- conflicted
+++ resolved
@@ -849,13 +849,9 @@
 
       char msg[200];
       long i = CurrentItems < TotalItems ? CurrentItems + 1 : CurrentItems;
-<<<<<<< HEAD
-      unsigned long long const ETA = (TotalBytes - CurrentBytes) / CurrentCPS;
-=======
       unsigned long long ETA = 0;
       if(CurrentCPS > 0)
          ETA = (TotalBytes - CurrentBytes) / CurrentCPS;
->>>>>>> abcbf0af
 
       // only show the ETA if it makes sense
       if (ETA > 0 && ETA < 172800 /* two days */ )
