// -*- mode: cpp; mode: fold -*-
// Description								/*{{{*/
// $Id: init.cc,v 1.20 2003/02/09 20:31:05 doogie Exp $
/* ######################################################################

   Init - Initialize the package library
   
   ##################################################################### */
									/*}}}*/
// Include files							/*{{{*/
#include<config.h>

#include <apt-pkg/init.h>
#include <apt-pkg/fileutl.h>
#include <apt-pkg/error.h>
#include <apt-pkg/pkgsystem.h>
#include <apt-pkg/configuration.h>

#include <cstdlib>
#include <sys/stat.h>

#include <apti18n.h>
									/*}}}*/

#define Stringfy_(x) # x
#define Stringfy(x)  Stringfy_(x)
const char *pkgVersion = VERSION;
const char *pkgLibVersion = Stringfy(APT_PKG_MAJOR) "."
                            Stringfy(APT_PKG_MINOR) "." 
                            Stringfy(APT_PKG_RELEASE);
    
// pkgInitConfig - Initialize the configuration class			/*{{{*/
// ---------------------------------------------------------------------
/* Directories are specified in such a way that the FindDir function will
   understand them. That is, if they don't start with a / then their parent
   is prepended, this allows a fair degree of flexability. */
bool pkgInitConfig(Configuration &Cnf)
{
   // General APT things
   Cnf.CndSet("APT::Architecture", COMMON_ARCH);
   if (Cnf.Exists("APT::Build-Essential") == false)
      Cnf.Set("APT::Build-Essential::", "build-essential");
   Cnf.CndSet("APT::Install-Recommends", true);
   Cnf.CndSet("APT::Install-Suggests", false);
   Cnf.CndSet("Dir","/");
   
   // State   
   Cnf.CndSet("Dir::State","var/lib/apt/");
   
   /* Just in case something goes horribly wrong, we can fall back to the
      old /var/state paths.. */
   struct stat St;   
   if (stat("/var/lib/apt/.",&St) != 0 &&
       stat("/var/state/apt/.",&St) == 0)
      Cnf.CndSet("Dir::State","var/state/apt/");
       
   Cnf.CndSet("Dir::State::lists","lists/");
   Cnf.CndSet("Dir::State::cdroms","cdroms.list");
   Cnf.CndSet("Dir::State::mirrors","mirrors/");

   // Cache
   Cnf.CndSet("Dir::Cache","var/cache/apt/");
   Cnf.CndSet("Dir::Cache::archives","archives/");
   Cnf.CndSet("Dir::Cache::srcpkgcache","srcpkgcache.bin");
   Cnf.CndSet("Dir::Cache::pkgcache","pkgcache.bin");
   
   // Configuration
   Cnf.CndSet("Dir::Etc","etc/apt/");
   Cnf.CndSet("Dir::Etc::sourcelist","sources.list");
   Cnf.CndSet("Dir::Etc::sourceparts","sources.list.d");
   Cnf.CndSet("Dir::Etc::vendorlist","vendors.list");
   Cnf.CndSet("Dir::Etc::vendorparts","vendors.list.d");
   Cnf.CndSet("Dir::Etc::main","apt.conf");
   Cnf.CndSet("Dir::Etc::netrc", "auth.conf");
   Cnf.CndSet("Dir::Etc::parts","apt.conf.d");
   Cnf.CndSet("Dir::Etc::preferences","preferences");
   Cnf.CndSet("Dir::Etc::preferencesparts","preferences.d");
   Cnf.CndSet("Dir::Etc::trusted", "trusted.gpg");
   Cnf.CndSet("Dir::Etc::trustedparts","trusted.gpg.d");
   Cnf.CndSet("Dir::Bin::methods","/usr/lib/apt/methods");
   Cnf.CndSet("Dir::Bin::solvers::","/usr/lib/apt/solvers");
   Cnf.CndSet("Dir::Media::MountPath","/media/apt");

   // State   
   Cnf.CndSet("Dir::Log","var/log/apt");
   Cnf.CndSet("Dir::Log::Terminal","term.log");
   Cnf.CndSet("Dir::Log::History","history.log");

<<<<<<< HEAD
   if (Cnf.Exists("Dir::Ignore-Files-Silently") == false)
   {
      Cnf.Set("Dir::Ignore-Files-Silently::", "~$");
      Cnf.Set("Dir::Ignore-Files-Silently::", "\\.disabled$");
      Cnf.Set("Dir::Ignore-Files-Silently::", "\\.bak$");
      Cnf.Set("Dir::Ignore-Files-Silently::", "\\.dpkg-[a-z]+$");
      // ubuntu specific
      Cnf.Set("Dir::Ignore-Files-Silently::", "\\.distUpgrade$");
      Cnf.Set("Dir::Ignore-Files-Silently::", "\\.save$");
   }
=======
   Cnf.Set("Dir::Ignore-Files-Silently::", "~$");
   Cnf.Set("Dir::Ignore-Files-Silently::", "\\.disabled$");
   Cnf.Set("Dir::Ignore-Files-Silently::", "\\.bak$");
   Cnf.Set("Dir::Ignore-Files-Silently::", "\\.dpkg-[a-z]+$");
   Cnf.Set("Dir::Ignore-Files-Silently::", "\\.save$");
   Cnf.Set("Dir::Ignore-Files-Silently::", "\\.orig$");
>>>>>>> 71ecaad2

   // Default cdrom mount point
   Cnf.CndSet("Acquire::cdrom::mount", "/media/cdrom/");

   bool Res = true;
   
   // Read an alternate config file
   const char *Cfg = getenv("APT_CONFIG");
   if (Cfg != 0)
   {
      if (RealFileExists(Cfg) == true)
	 Res &= ReadConfigFile(Cnf,Cfg);
      else
	 _error->WarningE("RealFileExists",_("Unable to read %s"),Cfg);
   }

   // Read the configuration parts dir
   std::string Parts = Cnf.FindDir("Dir::Etc::parts");
   if (DirectoryExists(Parts) == true)
      Res &= ReadConfigDir(Cnf,Parts);
   else
      _error->WarningE("DirectoryExists",_("Unable to read %s"),Parts.c_str());

   // Read the main config file
   std::string FName = Cnf.FindFile("Dir::Etc::main");
   if (RealFileExists(FName) == true)
      Res &= ReadConfigFile(Cnf,FName);

   if (Res == false)
      return false;

   if (Cnf.FindB("Debug::pkgInitConfig",false) == true)
      Cnf.Dump();
   
#ifdef APT_DOMAIN
   if (Cnf.Exists("Dir::Locale"))
   {  
      bindtextdomain(APT_DOMAIN,Cnf.FindDir("Dir::Locale").c_str());
      bindtextdomain(textdomain(0),Cnf.FindDir("Dir::Locale").c_str());
   }
#endif

   return true;
}
									/*}}}*/
// pkgInitSystem - Initialize the _system calss				/*{{{*/
// ---------------------------------------------------------------------
/* */
bool pkgInitSystem(Configuration &Cnf,pkgSystem *&Sys)
{
   Sys = 0;
   std::string Label = Cnf.Find("Apt::System","");
   if (Label.empty() == false)
   {
      Sys = pkgSystem::GetSystem(Label.c_str());
      if (Sys == 0)
	 return _error->Error(_("Packaging system '%s' is not supported"),Label.c_str());
   }
   else
   {
      signed MaxScore = 0;
      for (unsigned I = 0; I != pkgSystem::GlobalListLen; I++)
      {
	 signed Score = pkgSystem::GlobalList[I]->Score(Cnf);
	 if (Score > MaxScore)
	 {
	    MaxScore = Score;
	    Sys = pkgSystem::GlobalList[I];
	 }
      }
      
      if (Sys == 0)
	 return _error->Error(_("Unable to determine a suitable packaging system type"));
   }
   
   return Sys->Initialize(Cnf);
}
									/*}}}*/<|MERGE_RESOLUTION|>--- conflicted
+++ resolved
@@ -86,25 +86,12 @@
    Cnf.CndSet("Dir::Log::Terminal","term.log");
    Cnf.CndSet("Dir::Log::History","history.log");
 
-<<<<<<< HEAD
-   if (Cnf.Exists("Dir::Ignore-Files-Silently") == false)
-   {
-      Cnf.Set("Dir::Ignore-Files-Silently::", "~$");
-      Cnf.Set("Dir::Ignore-Files-Silently::", "\\.disabled$");
-      Cnf.Set("Dir::Ignore-Files-Silently::", "\\.bak$");
-      Cnf.Set("Dir::Ignore-Files-Silently::", "\\.dpkg-[a-z]+$");
-      // ubuntu specific
-      Cnf.Set("Dir::Ignore-Files-Silently::", "\\.distUpgrade$");
-      Cnf.Set("Dir::Ignore-Files-Silently::", "\\.save$");
-   }
-=======
    Cnf.Set("Dir::Ignore-Files-Silently::", "~$");
    Cnf.Set("Dir::Ignore-Files-Silently::", "\\.disabled$");
    Cnf.Set("Dir::Ignore-Files-Silently::", "\\.bak$");
    Cnf.Set("Dir::Ignore-Files-Silently::", "\\.dpkg-[a-z]+$");
    Cnf.Set("Dir::Ignore-Files-Silently::", "\\.save$");
    Cnf.Set("Dir::Ignore-Files-Silently::", "\\.orig$");
->>>>>>> 71ecaad2
 
    // Default cdrom mount point
    Cnf.CndSet("Acquire::cdrom::mount", "/media/cdrom/");
