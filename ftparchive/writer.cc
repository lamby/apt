--- conflicted
+++ resolved
@@ -737,13 +737,8 @@
 		   << strippedName << "\n " << Tags.FindS("Checksums-Sha256");
 
    std::ostringstream ostreamSha512;
-<<<<<<< HEAD
-   if (Tags.Exists("Checksums-Sha512"))
+   if (DoSHA512 == true && Tags.Exists("Checksums-Sha512"))
       ostreamSha512 << "\n " << string(DscHashes.SHA512.Result()) << " " << St.st_size << " "
-=======
-   if (DoSHA512 == true && Tags.Exists("Checksums-Sha512"))
-      ostreamSha512 << "\n " << string(SHA512.Result()) << " " << St.st_size << " "
->>>>>>> 90ceb0b5
 		   << strippedName << "\n " << Tags.FindS("Checksums-Sha512");
 
    // Strip the DirStrip prefix from the FileName and add the PathPrefix
