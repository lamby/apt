// -*- mode: cpp; mode: fold -*-
// Description								/*{{{*/
// $Id: writer.cc,v 1.14 2004/03/24 01:40:43 mdz Exp $
/* ######################################################################

   Writer 
   
   The file writer classes. These write various types of output, sources,
   packages and contents.
   
   ##################################################################### */
									/*}}}*/
// Include Files							/*{{{*/
#include "writer.h"
    
#include <apti18n.h>
#include <apt-pkg/strutl.h>
#include <apt-pkg/error.h>
#include <apt-pkg/configuration.h>
#include <apt-pkg/aptconfiguration.h>
#include <apt-pkg/md5.h>
#include <apt-pkg/sha1.h>
#include <apt-pkg/sha2.h>
#include <apt-pkg/deblistparser.h>

#include <sys/types.h>
#include <unistd.h>
#include <ctime>
#include <ftw.h>
#include <fnmatch.h>
#include <iostream>
#include <sstream>
#include <memory>
    
#include "cachedb.h"
#include "apt-ftparchive.h"
#include "multicompress.h"
									/*}}}*/
using namespace std;
FTWScanner *FTWScanner::Owner;

// SetTFRewriteData - Helper for setting rewrite lists			/*{{{*/
// ---------------------------------------------------------------------
/* */
inline void SetTFRewriteData(struct TFRewriteData &tfrd,
			     const char *tag,
			     const char *rewrite,
			     const char *newtag = 0)
{
    tfrd.Tag = tag;
    tfrd.Rewrite = rewrite;
    tfrd.NewTag = newtag;
}
									/*}}}*/

// FTWScanner::FTWScanner - Constructor					/*{{{*/
// ---------------------------------------------------------------------
/* */
FTWScanner::FTWScanner(string const &Arch): Arch(Arch)
{
   ErrorPrinted = false;
   NoLinkAct = !_config->FindB("APT::FTPArchive::DeLinkAct",true);

   DoMD5 = _config->FindB("APT::FTPArchive::MD5",true);
   DoSHA1 = _config->FindB("APT::FTPArchive::SHA1",true);
   DoSHA256 = _config->FindB("APT::FTPArchive::SHA256",true);
}
									/*}}}*/
// FTWScanner::Scanner - FTW Scanner					/*{{{*/
// ---------------------------------------------------------------------
/* This is the FTW scanner, it processes each directory element in the 
   directory tree. */
int FTWScanner::ScannerFTW(const char *File,const struct stat *sb,int Flag)
{
   if (Flag == FTW_DNR)
   {
      Owner->NewLine(1);
      ioprintf(c1out, _("W: Unable to read directory %s\n"), File);
   }   
   if (Flag == FTW_NS)
   {
      Owner->NewLine(1);
      ioprintf(c1out, _("W: Unable to stat %s\n"), File);
   }   
   if (Flag != FTW_F)
      return 0;

   return ScannerFile(File, true);
}
									/*}}}*/
// FTWScanner::ScannerFile - File Scanner				/*{{{*/
// ---------------------------------------------------------------------
/* */
int FTWScanner::ScannerFile(const char *File, bool const &ReadLink)
{
   const char *LastComponent = strrchr(File, '/');
   char *RealPath = NULL;

   if (LastComponent == NULL)
      LastComponent = File;
   else
      LastComponent++;

   vector<string>::const_iterator I;
   for(I = Owner->Patterns.begin(); I != Owner->Patterns.end(); ++I)
   {
      if (fnmatch((*I).c_str(), LastComponent, 0) == 0)
         break;
   }
   if (I == Owner->Patterns.end())
      return 0;

   /* Process it. If the file is a link then resolve it into an absolute
      name.. This works best if the directory components the scanner are
      given are not links themselves. */
   char Jnk[2];
   Owner->OriginalPath = File;
   if (ReadLink &&
       readlink(File,Jnk,sizeof(Jnk)) != -1 &&
       (RealPath = realpath(File,NULL)) != 0)
   {
      Owner->DoPackage(RealPath);
      free(RealPath);
   }
   else
      Owner->DoPackage(File);
   
   if (_error->empty() == false)
   {
      // Print any errors or warnings found
      string Err;
      bool SeenPath = false;
      while (_error->empty() == false)
      {
	 Owner->NewLine(1);
	 
	 bool const Type = _error->PopMessage(Err);
	 if (Type == true)
	    cerr << _("E: ") << Err << endl;
	 else
	    cerr << _("W: ") << Err << endl;
	 
	 if (Err.find(File) != string::npos)
	    SeenPath = true;
      }      
      
      if (SeenPath == false)
	 cerr << _("E: Errors apply to file ") << "'" << File << "'" << endl;
      return 0;
   }
   
   return 0;
}
									/*}}}*/
// FTWScanner::RecursiveScan - Just scan a directory tree		/*{{{*/
// ---------------------------------------------------------------------
/* */
bool FTWScanner::RecursiveScan(string const &Dir)
{
   char *RealPath = NULL;
   /* If noprefix is set then jam the scan root in, so we don't generate
      link followed paths out of control */
   if (InternalPrefix.empty() == true)
   {
      if ((RealPath = realpath(Dir.c_str(),NULL)) == 0)
	 return _error->Errno("realpath",_("Failed to resolve %s"),Dir.c_str());
      InternalPrefix = RealPath;
      free(RealPath);
   }
   
   // Do recursive directory searching
   Owner = this;
   int const Res = ftw(Dir.c_str(),ScannerFTW,30);
   
   // Error treewalking?
   if (Res != 0)
   {
      if (_error->PendingError() == false)
	 _error->Errno("ftw",_("Tree walking failed"));
      return false;
   }
   
   return true;
}
									/*}}}*/
// FTWScanner::LoadFileList - Load the file list from a file		/*{{{*/
// ---------------------------------------------------------------------
/* This is an alternative to using FTW to locate files, it reads the list
   of files from another file. */
bool FTWScanner::LoadFileList(string const &Dir, string const &File)
{
   char *RealPath = NULL;
   /* If noprefix is set then jam the scan root in, so we don't generate
      link followed paths out of control */
   if (InternalPrefix.empty() == true)
   {
      if ((RealPath = realpath(Dir.c_str(),NULL)) == 0)
	 return _error->Errno("realpath",_("Failed to resolve %s"),Dir.c_str());
      InternalPrefix = RealPath;      
      free(RealPath);
   }
   
   Owner = this;
   FILE *List = fopen(File.c_str(),"r");
   if (List == 0)
      return _error->Errno("fopen",_("Failed to open %s"),File.c_str());
   
   /* We are a tad tricky here.. We prefix the buffer with the directory
      name, that way if we need a full path with just use line.. Sneaky and
      fully evil. */
   char Line[1000];
   char *FileStart;
   if (Dir.empty() == true || Dir.end()[-1] != '/')
      FileStart = Line + snprintf(Line,sizeof(Line),"%s/",Dir.c_str());
   else
      FileStart = Line + snprintf(Line,sizeof(Line),"%s",Dir.c_str());   
   while (fgets(FileStart,sizeof(Line) - (FileStart - Line),List) != 0)
   {
      char *FileName = _strstrip(FileStart);
      if (FileName[0] == 0)
	 continue;
	 
      if (FileName[0] != '/')
      {
	 if (FileName != FileStart)
	    memmove(FileStart,FileName,strlen(FileStart));
	 FileName = Line;
      }
      
#if 0
      struct stat St;
      int Flag = FTW_F;
      if (stat(FileName,&St) != 0)
	 Flag = FTW_NS;
#endif

      if (ScannerFile(FileName, false) != 0)
	 break;
   }
  
   fclose(List);
   return true;
}
									/*}}}*/
// FTWScanner::Delink - Delink symlinks					/*{{{*/
// ---------------------------------------------------------------------
/* */
bool FTWScanner::Delink(string &FileName,const char *OriginalPath,
			unsigned long &DeLinkBytes,
			off_t const &FileSize)
{
   // See if this isn't an internaly prefix'd file name.
   if (InternalPrefix.empty() == false &&
       InternalPrefix.length() < FileName.length() && 
       stringcmp(FileName.begin(),FileName.begin() + InternalPrefix.length(),
		 InternalPrefix.begin(),InternalPrefix.end()) != 0)
   {
      if (DeLinkLimit != 0 && DeLinkBytes/1024 < DeLinkLimit)
      {
	 // Tidy up the display
	 if (DeLinkBytes == 0)
	    cout << endl;
	 
	 NewLine(1);
	 ioprintf(c1out, _(" DeLink %s [%s]\n"), (OriginalPath + InternalPrefix.length()),
		    SizeToStr(FileSize).c_str());
	 c1out << flush;
	 
	 if (NoLinkAct == false)
	 {
	    char OldLink[400];
	    if (readlink(OriginalPath,OldLink,sizeof(OldLink)) == -1)
	       _error->Errno("readlink",_("Failed to readlink %s"),OriginalPath);
	    else
	    {
	       if (unlink(OriginalPath) != 0)
		  _error->Errno("unlink",_("Failed to unlink %s"),OriginalPath);
	       else
	       {
		  if (link(FileName.c_str(),OriginalPath) != 0)
		  {
		     // Panic! Restore the symlink
		     symlink(OldLink,OriginalPath);
		     return _error->Errno("link",_("*** Failed to link %s to %s"),
					  FileName.c_str(),
					  OriginalPath);
		  }	       
	       }
	    }	    
	 }
	 
	 DeLinkBytes += FileSize;
	 if (DeLinkBytes/1024 >= DeLinkLimit)
	    ioprintf(c1out, _(" DeLink limit of %sB hit.\n"), SizeToStr(DeLinkBytes).c_str());      
      }
      
      FileName = OriginalPath;
   }
   
   return true;
}
									/*}}}*/

// PackagesWriter::PackagesWriter - Constructor				/*{{{*/
// ---------------------------------------------------------------------
/* */
PackagesWriter::PackagesWriter(string const &DB,string const &Overrides,string const &ExtOverrides,
			       string const &Arch) :
   FTWScanner(Arch), Db(DB), Stats(Db.Stats), TransWriter(NULL)
{
   Output = stdout;
   SetExts(".deb .udeb");
   DeLinkLimit = 0;

   // Process the command line options
<<<<<<< HEAD
   DoMD5 = _config->FindB("APT::FTPArchive::Packages::MD5",DoMD5);
   DoSHA1 = _config->FindB("APT::FTPArchive::Packages::SHA1",DoSHA1);
   DoSHA256 = _config->FindB("APT::FTPArchive::Packages::SHA256",DoSHA256);
=======
   DoMD5 = _config->FindB("APT::FTPArchive::MD5",true);
   DoSHA1 = _config->FindB("APT::FTPArchive::SHA1",true);
   DoSHA256 = _config->FindB("APT::FTPArchive::SHA256",true);
   DoSHA256 = _config->FindB("APT::FTPArchive::SHA512",true);
>>>>>>> 31693a8f
   DoAlwaysStat = _config->FindB("APT::FTPArchive::AlwaysStat", false);
   DoContents = _config->FindB("APT::FTPArchive::Contents",true);
   NoOverride = _config->FindB("APT::FTPArchive::NoOverrideMsg",false);
   LongDescription = _config->FindB("APT::FTPArchive::LongDescription",true);

   if (Db.Loaded() == false)
      DoContents = false;

   // Read the override file
   if (Overrides.empty() == false && Over.ReadOverride(Overrides) == false)
      return;
   else
      NoOverride = true;

   if (ExtOverrides.empty() == false)
      Over.ReadExtraOverride(ExtOverrides);

   _error->DumpErrors();
}
                                                                        /*}}}*/
// FTWScanner::SetExts - Set extensions to support                      /*{{{*/
// ---------------------------------------------------------------------
/* */
bool FTWScanner::SetExts(string const &Vals)
{
   ClearPatterns();
   string::size_type Start = 0;
   while (Start <= Vals.length()-1)
   {
      string::size_type const Space = Vals.find(' ',Start);
      string::size_type const Length = ((Space == string::npos) ? Vals.length() : Space) - Start;
      if ( Arch.empty() == false )
      {
	 AddPattern(string("*_") + Arch + Vals.substr(Start, Length));
	 AddPattern(string("*_all") + Vals.substr(Start, Length));
      }
      else
	 AddPattern(string("*") + Vals.substr(Start, Length));

      Start += Length + 1;
   }

   return true;
}

									/*}}}*/
// PackagesWriter::DoPackage - Process a single package			/*{{{*/
// ---------------------------------------------------------------------
/* This method takes a package and gets its control information and 
   MD5, SHA1 and SHA256 then writes out a control record with the proper fields 
   rewritten and the path/size/hash appended. */
bool PackagesWriter::DoPackage(string FileName)
{      
   // Pull all the data we need form the DB
   if (Db.GetFileInfo(FileName, true, DoContents, true, DoMD5, DoSHA1, DoSHA256, DoSHA512, DoAlwaysStat)
		  == false)
   {
      return false;
   }

   off_t FileSize = Db.GetFileSize();
   if (Delink(FileName,OriginalPath,Stats.DeLinkBytes,FileSize) == false)
      return false;
   
   // Lookup the overide information
   pkgTagSection &Tags = Db.Control.Section;
   string Package = Tags.FindS("Package");
   string Architecture;
   // if we generate a Packages file for a given arch, we use it to
   // look for overrides. if we run in "simple" mode without the 
   // "Architecures" variable in the config we use the architecure value
   // from the deb file
   if(Arch != "")
      Architecture = Arch;
   else
      Architecture = Tags.FindS("Architecture");
   auto_ptr<Override::Item> OverItem(Over.GetItem(Package,Architecture));
   
   if (Package.empty() == true)
      return _error->Error(_("Archive had no package field"));

   // If we need to do any rewriting of the header do it now..
   if (OverItem.get() == 0)
   {
      if (NoOverride == false)
      {
	 NewLine(1);
	 ioprintf(c1out, _("  %s has no override entry\n"), Package.c_str());
      }
      
      OverItem = auto_ptr<Override::Item>(new Override::Item);
      OverItem->FieldOverride["Section"] = Tags.FindS("Section");
      OverItem->Priority = Tags.FindS("Priority");
   }

   char Size[40];
   sprintf(Size,"%lu", (unsigned long) FileSize);
   
   // Strip the DirStrip prefix from the FileName and add the PathPrefix
   string NewFileName;
   if (DirStrip.empty() == false &&
       FileName.length() > DirStrip.length() &&
       stringcmp(FileName.begin(),FileName.begin() + DirStrip.length(),
		 DirStrip.begin(),DirStrip.end()) == 0)
      NewFileName = string(FileName.begin() + DirStrip.length(),FileName.end());
   else 
      NewFileName = FileName;
   if (PathPrefix.empty() == false)
      NewFileName = flCombine(PathPrefix,NewFileName);

   /* Configuration says we don't want to include the long Description
      in the package file - instead we want to ship a separated file */
   string desc;
   if (LongDescription == false) {
      desc = Tags.FindS("Description").append("\n");
      OverItem->FieldOverride["Description"] = desc.substr(0, desc.find('\n')).c_str();
   }

   // This lists all the changes to the fields we are going to make.
   // (7 hardcoded + maintainer + suggests + end marker)
   TFRewriteData Changes[6+2+OverItem->FieldOverride.size()+1+1];

   unsigned int End = 0;
   SetTFRewriteData(Changes[End++], "Size", Size);
<<<<<<< HEAD
   if (DoMD5 == true)
      SetTFRewriteData(Changes[End++], "MD5sum", Db.MD5Res.c_str());
   if (DoSHA1 == true)
      SetTFRewriteData(Changes[End++], "SHA1", Db.SHA1Res.c_str());
   if (DoSHA256 == true)
      SetTFRewriteData(Changes[End++], "SHA256", Db.SHA256Res.c_str());
=======
   SetTFRewriteData(Changes[End++], "MD5sum", Db.MD5Res.c_str());
   SetTFRewriteData(Changes[End++], "SHA1", Db.SHA1Res.c_str());
   SetTFRewriteData(Changes[End++], "SHA256", Db.SHA256Res.c_str());
   SetTFRewriteData(Changes[End++], "SHA512", Db.SHA512Res.c_str());
>>>>>>> 31693a8f
   SetTFRewriteData(Changes[End++], "Filename", NewFileName.c_str());
   SetTFRewriteData(Changes[End++], "Priority", OverItem->Priority.c_str());
   SetTFRewriteData(Changes[End++], "Status", 0);
   SetTFRewriteData(Changes[End++], "Optional", 0);

   string DescriptionMd5;
   if (LongDescription == false) {
      MD5Summation descmd5;
      descmd5.Add(desc.c_str());
      DescriptionMd5 = descmd5.Result().Value();
      SetTFRewriteData(Changes[End++], "Description-md5", DescriptionMd5.c_str());
      if (TransWriter != NULL)
	 TransWriter->DoPackage(Package, desc, DescriptionMd5);
   }

   // Rewrite the maintainer field if necessary
   bool MaintFailed;
   string NewMaint = OverItem->SwapMaint(Tags.FindS("Maintainer"),MaintFailed);
   if (MaintFailed == true)
   {
      if (NoOverride == false)
      {
	 NewLine(1);
	 ioprintf(c1out, _("  %s maintainer is %s not %s\n"),
	       Package.c_str(), Tags.FindS("Maintainer").c_str(), OverItem->OldMaint.c_str());
      }      
   }
   
   if (NewMaint.empty() == false)
      SetTFRewriteData(Changes[End++], "Maintainer", NewMaint.c_str());
   
   /* Get rid of the Optional tag. This is an ugly, ugly, ugly hack that
      dpkg-scanpackages does. Well sort of. dpkg-scanpackages just does renaming
      but dpkg does this append bit. So we do the append bit, at least that way the
      status file and package file will remain similar. There are other transforms
      but optional is the only legacy one still in use for some lazy reason. */
   string OptionalStr = Tags.FindS("Optional");
   if (OptionalStr.empty() == false)
   {
      if (Tags.FindS("Suggests").empty() == false)
	 OptionalStr = Tags.FindS("Suggests") + ", " + OptionalStr;
      SetTFRewriteData(Changes[End++], "Suggests", OptionalStr.c_str());
   }

   for (map<string,string>::const_iterator I = OverItem->FieldOverride.begin(); 
        I != OverItem->FieldOverride.end(); I++) 
      SetTFRewriteData(Changes[End++],I->first.c_str(),I->second.c_str());

   SetTFRewriteData(Changes[End++], 0, 0);

   // Rewrite and store the fields.
   if (TFRewrite(Output,Tags,TFRewritePackageOrder,Changes) == false)
      return false;
   fprintf(Output,"\n");

   return Db.Finish();
}
									/*}}}*/

// TranslationWriter::TranslationWriter - Constructor			/*{{{*/
// ---------------------------------------------------------------------
/* Create a Translation-Master file for this Packages file */
TranslationWriter::TranslationWriter(string const &File, string const &TransCompress,
					mode_t const &Permissions) : Output(NULL),
							RefCounter(0)
{
   if (File.empty() == true)
      return;

   Comp = new MultiCompress(File, TransCompress, Permissions);
   Output = Comp->Input;
}
									/*}}}*/
// TranslationWriter::DoPackage - Process a single package		/*{{{*/
// ---------------------------------------------------------------------
/* Create a Translation-Master file for this Packages file */
bool TranslationWriter::DoPackage(string const &Pkg, string const &Desc,
				  string const &MD5)
{
   if (Output == NULL)
      return true;

   // Different archs can include different versions and therefore
   // different descriptions - so we need to check for both name and md5.
   string const Record = Pkg + ":" + MD5;

   if (Included.find(Record) != Included.end())
      return true;

   fprintf(Output, "Package: %s\nDescription-md5: %s\nDescription-en: %s\n",
	   Pkg.c_str(), MD5.c_str(), Desc.c_str());

   Included.insert(Record);
   return true;
}
									/*}}}*/
// TranslationWriter::~TranslationWriter - Destructor			/*{{{*/
// ---------------------------------------------------------------------
/* */
TranslationWriter::~TranslationWriter()
{
   if (Comp == NULL)
      return;

   delete Comp;
}
									/*}}}*/

// SourcesWriter::SourcesWriter - Constructor				/*{{{*/
// ---------------------------------------------------------------------
/* */
SourcesWriter::SourcesWriter(string const &BOverrides,string const &SOverrides,
			     string const &ExtOverrides)
{
   Output = stdout;
   AddPattern("*.dsc");
   DeLinkLimit = 0;
   Buffer = 0;
   BufSize = 0;
   
   // Process the command line options
   DoMD5 = _config->FindB("APT::FTPArchive::Sources::MD5",DoMD5);
   DoSHA1 = _config->FindB("APT::FTPArchive::Sources::SHA1",DoSHA1);
   DoSHA256 = _config->FindB("APT::FTPArchive::Sources::SHA256",DoSHA256);
   NoOverride = _config->FindB("APT::FTPArchive::NoOverrideMsg",false);

   // Read the override file
   if (BOverrides.empty() == false && BOver.ReadOverride(BOverrides) == false)
      return;
   else
      NoOverride = true;

   // WTF?? The logic above: if we can't read binary overrides, don't even try
   // reading source overrides. if we can read binary overrides, then say there
   // are no overrides. THIS MAKES NO SENSE! -- ajt@d.o, 2006/02/28

   if (ExtOverrides.empty() == false)
      SOver.ReadExtraOverride(ExtOverrides);
   
   if (SOverrides.empty() == false && FileExists(SOverrides) == true)
      SOver.ReadOverride(SOverrides,true);
}
									/*}}}*/
// SourcesWriter::DoPackage - Process a single package			/*{{{*/
// ---------------------------------------------------------------------
/* */
bool SourcesWriter::DoPackage(string FileName)
{      
   // Open the archive
   FileFd F(FileName,FileFd::ReadOnly);
   if (_error->PendingError() == true)
      return false;
   
   // Stat the file for later
   struct stat St;
   if (fstat(F.Fd(),&St) != 0)
      return _error->Errno("fstat","Failed to stat %s",FileName.c_str());

   if (St.st_size > 128*1024)
      return _error->Error("DSC file '%s' is too large!",FileName.c_str());
         
   if (BufSize < (unsigned)St.st_size+1)
   {
      BufSize = St.st_size+1;
      Buffer = (char *)realloc(Buffer,St.st_size+1);
   }
   
   if (F.Read(Buffer,St.st_size) == false)
      return false;

   // Hash the file
   char *Start = Buffer;
   char *BlkEnd = Buffer + St.st_size;

   MD5Summation MD5;
   SHA1Summation SHA1;
   SHA256Summation SHA256;
<<<<<<< HEAD

   if (DoMD5 == true)
      MD5.Add((unsigned char *)Start,BlkEnd - Start);
   if (DoSHA1 == true)
      SHA1.Add((unsigned char *)Start,BlkEnd - Start);
   if (DoSHA256 == true)
      SHA256.Add((unsigned char *)Start,BlkEnd - Start);
=======
   SHA512Summation SHA512;
   SHA1.Add((unsigned char *)Start,BlkEnd - Start);
   SHA256.Add((unsigned char *)Start,BlkEnd - Start);
   SHA512.Add((unsigned char *)Start,BlkEnd - Start);
>>>>>>> 31693a8f

   // Add an extra \n to the end, just in case
   *BlkEnd++ = '\n';
   
   /* Remove the PGP trailer. Some .dsc's have this without a blank line 
      before */
   const char *Key = "-----BEGIN PGP SIGNATURE-----";
   for (char *MsgEnd = Start; MsgEnd < BlkEnd - strlen(Key) -1; MsgEnd++)
   {
      if (*MsgEnd == '\n' && strncmp(MsgEnd+1,Key,strlen(Key)) == 0)
      {
	 MsgEnd[1] = '\n';
	 break;
      }      
   }
   
   /* Read records until we locate the Source record. This neatly skips the
      GPG header (which is RFC822 formed) without any trouble. */
   pkgTagSection Tags;
   do
   {
      unsigned Pos;
      if (Tags.Scan(Start,BlkEnd - Start) == false)
	 return _error->Error("Could not find a record in the DSC '%s'",FileName.c_str());
      if (Tags.Find("Source",Pos) == true)
	 break;
      Start += Tags.size();
   }
   while (1);
   Tags.Trim();
      
   // Lookup the overide information, finding first the best priority.
   string BestPrio;
   string Bins = Tags.FindS("Binary");
   char Buffer[Bins.length() + 1];
   auto_ptr<Override::Item> OverItem(0);
   if (Bins.empty() == false)
   {
      strcpy(Buffer,Bins.c_str());
      
      // Ignore too-long errors.
      char *BinList[400];
      TokSplitString(',',Buffer,BinList,sizeof(BinList)/sizeof(BinList[0]));
      
      // Look at all the binaries
      unsigned char BestPrioV = pkgCache::State::Extra;
      for (unsigned I = 0; BinList[I] != 0; I++)
      {
	 auto_ptr<Override::Item> Itm(BOver.GetItem(BinList[I]));
	 if (Itm.get() == 0)
	    continue;

	 unsigned char NewPrioV = debListParser::GetPrio(Itm->Priority);
	 if (NewPrioV < BestPrioV || BestPrio.empty() == true)
	 {
	    BestPrioV = NewPrioV;
	    BestPrio = Itm->Priority;
	 }	 

	 if (OverItem.get() == 0)
	    OverItem = Itm;
      }
   }
   
   // If we need to do any rewriting of the header do it now..
   if (OverItem.get() == 0)
   {
      if (NoOverride == false)
      {
	 NewLine(1);	 
	 ioprintf(c1out, _("  %s has no override entry\n"), Tags.FindS("Source").c_str());
      }
      
      OverItem = auto_ptr<Override::Item>(new Override::Item);
   }
   
   auto_ptr<Override::Item> SOverItem(SOver.GetItem(Tags.FindS("Source")));
   // const auto_ptr<Override::Item> autoSOverItem(SOverItem);
   if (SOverItem.get() == 0)
   {
      ioprintf(c1out, _("  %s has no source override entry\n"), Tags.FindS("Source").c_str());
      SOverItem = auto_ptr<Override::Item>(BOver.GetItem(Tags.FindS("Source")));
      if (SOverItem.get() == 0)
      {
        ioprintf(c1out, _("  %s has no binary override entry either\n"), Tags.FindS("Source").c_str());
	 SOverItem = auto_ptr<Override::Item>(new Override::Item);
	 *SOverItem = *OverItem;
      }
   }
   
   // Add the dsc to the files hash list
   string const strippedName = flNotDir(FileName);
   std::ostringstream ostreamFiles;
   if (DoMD5 == true && Tags.Exists("Files"))
      ostreamFiles << "\n " << string(MD5.Result()) << " " << St.st_size << " "
		   << strippedName << "\n " << Tags.FindS("Files");
   string const Files = ostreamFiles.str();

   std::ostringstream ostreamSha1;
   if (DoSHA1 == true && Tags.Exists("Checksums-Sha1"))
      ostreamSha1 << "\n " << string(SHA1.Result()) << " " << St.st_size << " "
		   << strippedName << "\n " << Tags.FindS("Checksums-Sha1");
   string const ChecksumsSha1 = ostreamSha1.str();

   std::ostringstream ostreamSha256;
   if (DoSHA256 == true && Tags.Exists("Checksums-Sha256"))
      ostreamSha256 << "\n " << string(SHA256.Result()) << " " << St.st_size << " "
		   << strippedName << "\n " << Tags.FindS("Checksums-Sha256");
   string const ChecksumsSha256 = ostreamSha256.str();

   std::ostringstream ostreamSha512;
   if (Tags.Exists("Checksums-Sha512"))
      ostreamSha512 << "\n " << string(SHA512.Result()) << " " << St.st_size << " "
		   << strippedName << "\n " << Tags.FindS("Checksums-Sha512");
   string const ChecksumsSha512 = ostreamSha512.str();

   // Strip the DirStrip prefix from the FileName and add the PathPrefix
   string NewFileName;
   if (DirStrip.empty() == false &&
       FileName.length() > DirStrip.length() &&
       stringcmp(DirStrip,OriginalPath,OriginalPath + DirStrip.length()) == 0)
      NewFileName = string(OriginalPath + DirStrip.length());
   else 
      NewFileName = OriginalPath;
   if (PathPrefix.empty() == false)
      NewFileName = flCombine(PathPrefix,NewFileName);

   string Directory = flNotFile(OriginalPath);
   string Package = Tags.FindS("Source");

   // Perform the delinking operation over all of the files
   string ParseJnk;
   const char *C = Files.c_str();
   char *RealPath = NULL;
   for (;isspace(*C); C++);
   while (*C != 0)
   {   
      // Parse each of the elements
      if (ParseQuoteWord(C,ParseJnk) == false ||
	  ParseQuoteWord(C,ParseJnk) == false ||
	  ParseQuoteWord(C,ParseJnk) == false)
	 return _error->Error("Error parsing file record");
      
      char Jnk[2];
      string OriginalPath = Directory + ParseJnk;
      if (readlink(OriginalPath.c_str(),Jnk,sizeof(Jnk)) != -1 &&
	  (RealPath = realpath(OriginalPath.c_str(),NULL)) != 0)
      {
	 string RP = RealPath;
	 free(RealPath);
	 if (Delink(RP,OriginalPath.c_str(),Stats.DeLinkBytes,St.st_size) == false)
	    return false;
      }
   }

   Directory = flNotFile(NewFileName);
   if (Directory.length() > 2)
      Directory.erase(Directory.end()-1);

   // This lists all the changes to the fields we are going to make.
   // (5 hardcoded + checksums + maintainer + end marker)
   TFRewriteData Changes[5+2+1+SOverItem->FieldOverride.size()+1];

   unsigned int End = 0;
   SetTFRewriteData(Changes[End++],"Source",Package.c_str(),"Package");
<<<<<<< HEAD
   if (Files.empty() == false)
      SetTFRewriteData(Changes[End++],"Files",Files.c_str());
   if (ChecksumsSha1.empty() == false)
      SetTFRewriteData(Changes[End++],"Checksums-Sha1",ChecksumsSha1.c_str());
   if (ChecksumsSha256.empty() == false)
      SetTFRewriteData(Changes[End++],"Checksums-Sha256",ChecksumsSha256.c_str());
=======
   SetTFRewriteData(Changes[End++],"Files",Files.c_str());
   SetTFRewriteData(Changes[End++],"Checksums-Sha1",ChecksumsSha1.c_str());
   SetTFRewriteData(Changes[End++],"Checksums-Sha256",ChecksumsSha256.c_str());
   SetTFRewriteData(Changes[End++],"Checksums-Sha512",ChecksumsSha512.c_str());
>>>>>>> 31693a8f
   if (Directory != "./")
      SetTFRewriteData(Changes[End++],"Directory",Directory.c_str());
   SetTFRewriteData(Changes[End++],"Priority",BestPrio.c_str());
   SetTFRewriteData(Changes[End++],"Status",0);

   // Rewrite the maintainer field if necessary
   bool MaintFailed;
   string NewMaint = OverItem->SwapMaint(Tags.FindS("Maintainer"),MaintFailed);
   if (MaintFailed == true)
   {
      if (NoOverride == false)
      {
	 NewLine(1);	 
	 ioprintf(c1out, _("  %s maintainer is %s not %s\n"), Package.c_str(),
	       Tags.FindS("Maintainer").c_str(), OverItem->OldMaint.c_str());
      }      
   }
   if (NewMaint.empty() == false)
      SetTFRewriteData(Changes[End++], "Maintainer", NewMaint.c_str());
   
   for (map<string,string>::const_iterator I = SOverItem->FieldOverride.begin(); 
        I != SOverItem->FieldOverride.end(); I++) 
      SetTFRewriteData(Changes[End++],I->first.c_str(),I->second.c_str());

   SetTFRewriteData(Changes[End++], 0, 0);
      
   // Rewrite and store the fields.
   if (TFRewrite(Output,Tags,TFRewriteSourceOrder,Changes) == false)
      return false;
   fprintf(Output,"\n");

   Stats.Packages++;
   
   return true;
}
									/*}}}*/

// ContentsWriter::ContentsWriter - Constructor				/*{{{*/
// ---------------------------------------------------------------------
/* */
ContentsWriter::ContentsWriter(string const &DB, string const &Arch) :
		    FTWScanner(Arch), Db(DB), Stats(Db.Stats)

{
   SetExts(".deb");
   Output = stdout;
}
									/*}}}*/
// ContentsWriter::DoPackage - Process a single package			/*{{{*/
// ---------------------------------------------------------------------
/* If Package is the empty string the control record will be parsed to
   determine what the package name is. */
bool ContentsWriter::DoPackage(string FileName, string Package)
{
   if (!Db.GetFileInfo(FileName, Package.empty(), true, false, false, false, false, false))
   {
      return false;
   }

   // Parse the package name
   if (Package.empty() == true)
   {
      Package = Db.Control.Section.FindS("Package");
   }

   Db.Contents.Add(Gen,Package);
   
   return Db.Finish();
}
									/*}}}*/
// ContentsWriter::ReadFromPkgs - Read from a packages file		/*{{{*/
// ---------------------------------------------------------------------
/* */
bool ContentsWriter::ReadFromPkgs(string const &PkgFile,string const &PkgCompress)
{
   MultiCompress Pkgs(PkgFile,PkgCompress,0,false);
   if (_error->PendingError() == true)
      return false;
   
   // Open the package file
   int CompFd = -1;
   pid_t Proc = -1;
   if (Pkgs.OpenOld(CompFd,Proc) == false)
      return false;
   
   // No auto-close FD
   FileFd Fd(CompFd,false);   
   pkgTagFile Tags(&Fd);
   if (_error->PendingError() == true)
   {
      Pkgs.CloseOld(CompFd,Proc);
      return false;
   }
   
   // Parse.
   pkgTagSection Section;
   while (Tags.Step(Section) == true)
   {
      string File = flCombine(Prefix,Section.FindS("FileName"));
      string Package = Section.FindS("Section");
      if (Package.empty() == false && Package.end()[-1] != '/')
      {
	 Package += '/';
	 Package += Section.FindS("Package");
      }
      else
	 Package += Section.FindS("Package");
	 
      DoPackage(File,Package);
      if (_error->empty() == false)
      {
	 _error->Error("Errors apply to file '%s'",File.c_str());
	 _error->DumpErrors();
      }
   }
   
   // Tidy the compressor
   if (Pkgs.CloseOld(CompFd,Proc) == false)
      return false;
   
   return true;
}

									/*}}}*/

// ReleaseWriter::ReleaseWriter - Constructor				/*{{{*/
// ---------------------------------------------------------------------
/* */
ReleaseWriter::ReleaseWriter(string const &DB)
{
   if (_config->FindB("APT::FTPArchive::Release::Default-Patterns", true) == true)
   {
      AddPattern("Packages");
      AddPattern("Packages.gz");
      AddPattern("Packages.bz2");
      AddPattern("Packages.lzma");
      AddPattern("Packages.xz");
      AddPattern("Sources");
      AddPattern("Sources.gz");
      AddPattern("Sources.bz2");
      AddPattern("Sources.lzma");
      AddPattern("Sources.xz");
      AddPattern("Release");
      AddPattern("Index");
      AddPattern("md5sum.txt");
   }
   AddPatterns(_config->FindVector("APT::FTPArchive::Release::Patterns"));

   Output = stdout;
   time_t const now = time(NULL);

   setlocale(LC_TIME, "C");

   char datestr[128];
   if (strftime(datestr, sizeof(datestr), "%a, %d %b %Y %H:%M:%S UTC",
                gmtime(&now)) == 0)
   {
      datestr[0] = '\0';
   }

   time_t const validuntil = now + _config->FindI("APT::FTPArchive::Release::ValidTime", 0);
   char validstr[128];
   if (now == validuntil ||
       strftime(validstr, sizeof(validstr), "%a, %d %b %Y %H:%M:%S UTC",
                gmtime(&validuntil)) == 0)
   {
      validstr[0] = '\0';
   }

   setlocale(LC_TIME, "");

   map<string,string> Fields;
   Fields["Origin"] = "";
   Fields["Label"] = "";
   Fields["Suite"] = "";
   Fields["Version"] = "";
   Fields["Codename"] = "";
   Fields["Date"] = datestr;
   Fields["Valid-Until"] = validstr;
   Fields["Architectures"] = "";
   Fields["Components"] = "";
   Fields["Description"] = "";

   for(map<string,string>::const_iterator I = Fields.begin();
       I != Fields.end();
       ++I)
   {
      string Config = string("APT::FTPArchive::Release::") + (*I).first;
      string Value = _config->Find(Config, (*I).second.c_str());
      if (Value == "")
         continue;

      fprintf(Output, "%s: %s\n", (*I).first.c_str(), Value.c_str());
   }

   DoMD5 = _config->FindB("APT::FTPArchive::Release::MD5",DoMD5);
   DoSHA1 = _config->FindB("APT::FTPArchive::Release::SHA1",DoSHA1);
   DoSHA256 = _config->FindB("APT::FTPArchive::Release::SHA256",DoSHA256);
}
									/*}}}*/
// ReleaseWriter::DoPackage - Process a single package			/*{{{*/
// ---------------------------------------------------------------------
bool ReleaseWriter::DoPackage(string FileName)
{
   // Strip the DirStrip prefix from the FileName and add the PathPrefix
   string NewFileName;
   if (DirStrip.empty() == false &&
       FileName.length() > DirStrip.length() &&
       stringcmp(FileName.begin(),FileName.begin() + DirStrip.length(),
		 DirStrip.begin(),DirStrip.end()) == 0)
   {
      NewFileName = string(FileName.begin() + DirStrip.length(),FileName.end());
      while (NewFileName[0] == '/')
         NewFileName = string(NewFileName.begin() + 1,NewFileName.end());
   }
   else 
      NewFileName = FileName;

   if (PathPrefix.empty() == false)
      NewFileName = flCombine(PathPrefix,NewFileName);

   FileFd fd(FileName, FileFd::ReadOnly);

   if (!fd.IsOpen())
   {
      return false;
   }

   CheckSums[NewFileName].size = fd.Size();

   if (DoMD5 == true)
   {
      MD5Summation MD5;
      MD5.AddFD(fd.Fd(), fd.Size());
      CheckSums[NewFileName].MD5 = MD5.Result();
      fd.Seek(0);
   }
   if (DoSHA1 == true)
   {
      SHA1Summation SHA1;
      SHA1.AddFD(fd.Fd(), fd.Size());
      CheckSums[NewFileName].SHA1 = SHA1.Result();
      fd.Seek(0);
   }
   if (DoSHA256 == true)
   {
      SHA256Summation SHA256;
      SHA256.AddFD(fd.Fd(), fd.Size());
      CheckSums[NewFileName].SHA256 = SHA256.Result();
   }

   SHA256Summation SHA512;
   SHA256.AddFD(fd.Fd(), fd.Size());
   CheckSums[NewFileName].SHA512 = SHA512.Result();

   fd.Close();
   
   return true;
}

									/*}}}*/
// ReleaseWriter::Finish - Output the checksums				/*{{{*/
// ---------------------------------------------------------------------
void ReleaseWriter::Finish()
{
   if (DoMD5 == true)
   {
      fprintf(Output, "MD5Sum:\n");
      for(map<string,struct CheckSum>::const_iterator I = CheckSums.begin();
	  I != CheckSums.end(); ++I)
      {
	 fprintf(Output, " %s %16ld %s\n",
		 (*I).second.MD5.c_str(),
		 (*I).second.size,
		 (*I).first.c_str());
      }
   }
   if (DoSHA1 == true)
   {
      fprintf(Output, "SHA1:\n");
      for(map<string,struct CheckSum>::const_iterator I = CheckSums.begin();
	  I != CheckSums.end(); ++I)
      {
	 fprintf(Output, " %s %16ld %s\n",
		 (*I).second.SHA1.c_str(),
		 (*I).second.size,
		 (*I).first.c_str());
      }
   }
   if (DoSHA256 == true)
   {
      fprintf(Output, "SHA256:\n");
      for(map<string,struct CheckSum>::const_iterator I = CheckSums.begin();
	  I != CheckSums.end(); ++I)
      {
	 fprintf(Output, " %s %16ld %s\n",
		 (*I).second.SHA256.c_str(),
		 (*I).second.size,
		 (*I).first.c_str());
      }
   }
<<<<<<< HEAD
}
=======

   fprintf(Output, "SHA512:\n");
   for(map<string,struct CheckSum>::const_iterator I = CheckSums.begin();
       I != CheckSums.end();
       ++I)
   {
      fprintf(Output, " %s %32ld %s\n",
              (*I).second.SHA512.c_str(),
              (*I).second.size,
              (*I).first.c_str());
   }

}
>>>>>>> 31693a8f
<|MERGE_RESOLUTION|>--- conflicted
+++ resolved
@@ -313,16 +313,10 @@
    DeLinkLimit = 0;
 
    // Process the command line options
-<<<<<<< HEAD
    DoMD5 = _config->FindB("APT::FTPArchive::Packages::MD5",DoMD5);
    DoSHA1 = _config->FindB("APT::FTPArchive::Packages::SHA1",DoSHA1);
    DoSHA256 = _config->FindB("APT::FTPArchive::Packages::SHA256",DoSHA256);
-=======
-   DoMD5 = _config->FindB("APT::FTPArchive::MD5",true);
-   DoSHA1 = _config->FindB("APT::FTPArchive::SHA1",true);
-   DoSHA256 = _config->FindB("APT::FTPArchive::SHA256",true);
-   DoSHA256 = _config->FindB("APT::FTPArchive::SHA512",true);
->>>>>>> 31693a8f
+   DoSHA256 = _config->FindB("APT::FTPArchive::Packages::SHA512",true);
    DoAlwaysStat = _config->FindB("APT::FTPArchive::AlwaysStat", false);
    DoContents = _config->FindB("APT::FTPArchive::Contents",true);
    NoOverride = _config->FindB("APT::FTPArchive::NoOverrideMsg",false);
@@ -447,19 +441,14 @@
 
    unsigned int End = 0;
    SetTFRewriteData(Changes[End++], "Size", Size);
-<<<<<<< HEAD
    if (DoMD5 == true)
       SetTFRewriteData(Changes[End++], "MD5sum", Db.MD5Res.c_str());
    if (DoSHA1 == true)
       SetTFRewriteData(Changes[End++], "SHA1", Db.SHA1Res.c_str());
    if (DoSHA256 == true)
       SetTFRewriteData(Changes[End++], "SHA256", Db.SHA256Res.c_str());
-=======
-   SetTFRewriteData(Changes[End++], "MD5sum", Db.MD5Res.c_str());
-   SetTFRewriteData(Changes[End++], "SHA1", Db.SHA1Res.c_str());
-   SetTFRewriteData(Changes[End++], "SHA256", Db.SHA256Res.c_str());
-   SetTFRewriteData(Changes[End++], "SHA512", Db.SHA512Res.c_str());
->>>>>>> 31693a8f
+   if (DoSHA512 == true)
+      SetTFRewriteData(Changes[End++], "SHA512", Db.SHA512Res.c_str());
    SetTFRewriteData(Changes[End++], "Filename", NewFileName.c_str());
    SetTFRewriteData(Changes[End++], "Priority", OverItem->Priority.c_str());
    SetTFRewriteData(Changes[End++], "Status", 0);
@@ -637,7 +626,7 @@
    MD5Summation MD5;
    SHA1Summation SHA1;
    SHA256Summation SHA256;
-<<<<<<< HEAD
+   SHA256Summation SHA512;
 
    if (DoMD5 == true)
       MD5.Add((unsigned char *)Start,BlkEnd - Start);
@@ -645,12 +634,8 @@
       SHA1.Add((unsigned char *)Start,BlkEnd - Start);
    if (DoSHA256 == true)
       SHA256.Add((unsigned char *)Start,BlkEnd - Start);
-=======
-   SHA512Summation SHA512;
-   SHA1.Add((unsigned char *)Start,BlkEnd - Start);
-   SHA256.Add((unsigned char *)Start,BlkEnd - Start);
-   SHA512.Add((unsigned char *)Start,BlkEnd - Start);
->>>>>>> 31693a8f
+   if (DoSHA512 == true)
+      SHA512.Add((unsigned char *)Start,BlkEnd - Start);
 
    // Add an extra \n to the end, just in case
    *BlkEnd++ = '\n';
@@ -816,19 +801,14 @@
 
    unsigned int End = 0;
    SetTFRewriteData(Changes[End++],"Source",Package.c_str(),"Package");
-<<<<<<< HEAD
    if (Files.empty() == false)
       SetTFRewriteData(Changes[End++],"Files",Files.c_str());
    if (ChecksumsSha1.empty() == false)
       SetTFRewriteData(Changes[End++],"Checksums-Sha1",ChecksumsSha1.c_str());
    if (ChecksumsSha256.empty() == false)
       SetTFRewriteData(Changes[End++],"Checksums-Sha256",ChecksumsSha256.c_str());
-=======
-   SetTFRewriteData(Changes[End++],"Files",Files.c_str());
-   SetTFRewriteData(Changes[End++],"Checksums-Sha1",ChecksumsSha1.c_str());
-   SetTFRewriteData(Changes[End++],"Checksums-Sha256",ChecksumsSha256.c_str());
-   SetTFRewriteData(Changes[End++],"Checksums-Sha512",ChecksumsSha512.c_str());
->>>>>>> 31693a8f
+   if (ChecksumsSha512.empty() == false)
+      SetTFRewriteData(Changes[End++],"Checksums-Sha512",ChecksumsSha512.c_str());
    if (Directory != "./")
       SetTFRewriteData(Changes[End++],"Directory",Directory.c_str());
    SetTFRewriteData(Changes[End++],"Priority",BestPrio.c_str());
@@ -1130,9 +1110,6 @@
 		 (*I).first.c_str());
       }
    }
-<<<<<<< HEAD
-}
-=======
 
    fprintf(Output, "SHA512:\n");
    for(map<string,struct CheckSum>::const_iterator I = CheckSums.begin();
@@ -1145,5 +1122,4 @@
               (*I).first.c_str());
    }
 
-}
->>>>>>> 31693a8f
+}