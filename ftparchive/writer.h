// -*- mode: cpp; mode: fold -*-
// Description								/*{{{*/
// $Id: writer.h,v 1.4.2.2 2003/12/26 22:55:43 mdz Exp $
/* ######################################################################

   Writer 
   
   The file writer classes. These write various types of output, sources,
   packages and contents.
   
   ##################################################################### */
									/*}}}*/
#ifndef WRITER_H
#define WRITER_H


#include <string>
#include <stdio.h>
#include <iostream>
#include <vector>
#include <map>
#include <set>

#include "cachedb.h"
#include "multicompress.h"
#include "override.h"
#include "apt-ftparchive.h"

using std::string;
using std::cout;
using std::endl;
using std::vector;
using std::map;
    
class FTWScanner
{
   protected:
   vector<string> Patterns;
   string Arch;
   const char *OriginalPath;
   bool ErrorPrinted;
   
   // Stuff for the delinker
   bool NoLinkAct;
   
   static FTWScanner *Owner;
   static int ScannerFTW(const char *File,const struct stat *sb,int Flag);
   static int ScannerFile(const char *File, bool const &ReadLink);

   bool Delink(string &FileName,const char *OriginalPath,
	       unsigned long &Bytes,off_t const &FileSize);

   inline void NewLine(unsigned const &Priority)
   {
      if (ErrorPrinted == false && Quiet <= Priority)
      {
	 c1out << endl;
	 ErrorPrinted = true;
      }	 
   }
   
   public:
   bool DoMD5;
   bool DoSHA1;
   bool DoSHA256;

   unsigned long DeLinkLimit;
   string InternalPrefix;

   virtual bool DoPackage(string FileName) = 0;
   bool RecursiveScan(string const &Dir);
   bool LoadFileList(string const &BaseDir,string const &File);
   void ClearPatterns() { Patterns.clear(); };
   void AddPattern(string const &Pattern) { Patterns.push_back(Pattern); };
   void AddPattern(char const *Pattern) { Patterns.push_back(Pattern); };
   void AddPatterns(std::vector<std::string> const &patterns) { Patterns.insert(Patterns.end(), patterns.begin(), patterns.end()); };
   bool SetExts(string const &Vals);
      
   FTWScanner(string const &Arch = string());
   virtual ~FTWScanner() {};
};

class TranslationWriter
{
   MultiCompress *Comp;
   FILE *Output;
   std::set<string> Included;
   unsigned short RefCounter;

   public:
   void IncreaseRefCounter() { ++RefCounter; };
   unsigned short DecreaseRefCounter() { return (RefCounter == 0) ? 0 : --RefCounter; };
   unsigned short GetRefCounter() const { return RefCounter; };
   bool DoPackage(string const &Pkg, string const &Desc, string const &MD5);

   TranslationWriter(string const &File, string const &TransCompress, mode_t const &Permissions);
   TranslationWriter() : Comp(NULL), Output(NULL), RefCounter(0) {};
   ~TranslationWriter();
};

class PackagesWriter : public FTWScanner
{
   Override Over;
   CacheDB Db;
      
   public:

   // Some flags
<<<<<<< HEAD
=======
   bool DoMD5;
   bool DoSHA1;
   bool DoSHA256;
   bool DoSHA512;
>>>>>>> 31693a8f
   bool DoAlwaysStat;
   bool NoOverride;
   bool DoContents;
   bool LongDescription;

   // General options
   string PathPrefix;
   string DirStrip;
   FILE *Output;
   struct CacheDB::Stats &Stats;
   TranslationWriter *TransWriter;

   inline bool ReadOverride(string const &File) {return Over.ReadOverride(File);};
   inline bool ReadExtraOverride(string const &File) 
      {return Over.ReadExtraOverride(File);};
   virtual bool DoPackage(string FileName);

   PackagesWriter(string const &DB,string const &Overrides,string const &ExtOverrides=string(),
		  string const &Arch=string());
   virtual ~PackagesWriter() {};
};

class ContentsWriter : public FTWScanner
{
   CacheDB Db;
   
   GenContents Gen;
   
   public:

   // General options
   FILE *Output;
   struct CacheDB::Stats &Stats;
   string Prefix;
   
   bool DoPackage(string FileName,string Package);
   virtual bool DoPackage(string FileName) 
             {return DoPackage(FileName,string());};
   bool ReadFromPkgs(string const &PkgFile,string const &PkgCompress);

   void Finish() {Gen.Print(Output);};
   inline bool ReadyDB(string const &DB) {return Db.ReadyDB(DB);};
   
   ContentsWriter(string const &DB, string const &Arch = string());
   virtual ~ContentsWriter() {};
};

class SourcesWriter : public FTWScanner
{
   Override BOver;
   Override SOver;
   char *Buffer;
   unsigned long BufSize;
   
   public:

   bool NoOverride;
   
   // General options
   string PathPrefix;
   string DirStrip;
   FILE *Output;
   struct CacheDB::Stats Stats;

   virtual bool DoPackage(string FileName);

   SourcesWriter(string const &BOverrides,string const &SOverrides,
		 string const &ExtOverrides=string());
   virtual ~SourcesWriter() {free(Buffer);};
};

class ReleaseWriter : public FTWScanner
{
public:
   ReleaseWriter(string const &DB);
   virtual bool DoPackage(string FileName);
   void Finish();

   FILE *Output;
   // General options
   string PathPrefix;
   string DirStrip;

protected:
   struct CheckSum
   {
      string MD5;
      string SHA1;
      string SHA256;
      string SHA512;
      // Limited by FileFd::Size()
      unsigned long size;
      ~CheckSum() {};
   };
   map<string,struct CheckSum> CheckSums;
};

#endif<|MERGE_RESOLUTION|>--- conflicted
+++ resolved
@@ -106,13 +106,6 @@
    public:
 
    // Some flags
-<<<<<<< HEAD
-=======
-   bool DoMD5;
-   bool DoSHA1;
-   bool DoSHA256;
-   bool DoSHA512;
->>>>>>> 31693a8f
    bool DoAlwaysStat;
    bool NoOverride;
    bool DoContents;
