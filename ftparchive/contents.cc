// -*- mode: cpp; mode: fold -*-
// Description								/*{{{*/
// $Id: contents.cc,v 1.4 2003/02/10 07:34:41 doogie Exp $
/* ######################################################################
   
   contents - Archive contents generator
   
   The GenContents class is a back end for an archive contents generator. 
   It takes a list of per-deb file name and merges it into a memory 
   database of all previous output. This database is stored as a set
   of binary trees linked across directories to form a tree of all files+dirs
   given to it. The tree will also be sorted as it is built up thus 
   removing the massive sort time overhead.
   
   By breaking all the pathnames into components and storing them 
   separately a space saving is realized by not duplicating the string
   over and over again. Ultimately this saving is sacrificed to storage of
   the tree structure itself but the tree structure yields a speed gain
   in the sorting and processing. Ultimately it takes about 5 seconds to
   do 141000 nodes and about 5 meg of ram.

   The tree looks something like:
   
     usr/
      / \             / libslang
   bin/ lib/ --> libc6
        /   \         \ libfoo
   games/  sbin/
   
   The ---> is the DirDown link
   
   
   ##################################################################### */
									/*}}}*/
// Include Files							/*{{{*/
#include <config.h>

#include <apt-pkg/debfile.h>
#include <apt-pkg/extracttar.h>
#include <apt-pkg/error.h>

#include <stdio.h>
#include <stdlib.h>
#include <string.h>
#include <malloc.h>

<<<<<<< HEAD
#include <apti18n.h>
#include "contents.h"
=======
#include "contents.h"

#include <apti18n.h>
>>>>>>> 1351329e
									/*}}}*/

// GenContents::~GenContents - Free allocated memory			/*{{{*/
// ---------------------------------------------------------------------
/* Since all our allocations are static big-block allocations all that is 
   needed is to free all of them. */
GenContents::~GenContents()
{
   while (BlockList != 0)
   {
      BigBlock *Old = BlockList;
      BlockList = Old->Next;
      free(Old->Block);
      delete Old;
   }   
}
									/*}}}*/
// GenContents::Mystrdup - Custom strdup				/*{{{*/
// ---------------------------------------------------------------------
/* This strdup also uses a large block allocator to eliminate glibc
   overhead */
char *GenContents::Mystrdup(const char *From)
{
   unsigned int Len = strlen(From) + 1;
   if (StrLeft <= Len)
   {
      StrLeft = 4096*10;
      StrPool = (char *)malloc(StrLeft);
      
      BigBlock *Block = new BigBlock;
      Block->Block = StrPool;
      Block->Next = BlockList;
      BlockList = Block;
   }
   
   memcpy(StrPool,From,Len);
   StrLeft -= Len;
   
   char *Res = StrPool;
   StrPool += Len;
   return Res;
}
									/*}}}*/
// GenContents::Node::operator new - Big block allocator		/*{{{*/
// ---------------------------------------------------------------------
/* This eliminates glibc's malloc overhead by allocating large blocks and
   having a continuous set of Nodes. This takes about 8 bytes off each nodes
   space needs. Freeing is not supported. */
void *GenContents::Node::operator new(size_t Amount,GenContents *Owner)
{
   if (Owner->NodeLeft == 0)
   {
      Owner->NodeLeft = 10000;
      Owner->NodePool = (Node *)malloc(Amount*Owner->NodeLeft);
      BigBlock *Block = new BigBlock;
      Block->Block = Owner->NodePool;
      Block->Next = Owner->BlockList;
      Owner->BlockList = Block;
   }
   
   Owner->NodeLeft--;
   return Owner->NodePool++;
}
									/*}}}*/
// GenContents::Grab - Grab a new node representing Name under Top	/*{{{*/
// ---------------------------------------------------------------------
/* This grabs a new node representing the pathname component Name under
   the node Top. The node is given the name Package. It is assumed that Name
   is inside of top. If a duplicate already entered name is found then 
   a note is made on the Dup list and the previous in-tree node is returned. */
GenContents::Node *GenContents::Grab(GenContents::Node *Top,const char *Name,
			const char *Package)
{
   /* We drop down to the next dir level each call. This simplifies
      the calling routine */
   if (Top->DirDown == 0)
   {
      Node *Item = new(this) Node;
      Item->Path = Mystrdup(Name);
      Item->Package = Package;
      Top->DirDown = Item;
      return Item;
   }
   Top = Top->DirDown;
   
   int Res;
   while (1)
   {
      Res = strcmp(Name,Top->Path);
      
      // Collision!
      if (Res == 0)
      {
	 // See if this the the same package (multi-version dup)
	 if (Top->Package == Package ||
	     strcasecmp(Top->Package,Package) == 0)
	    return Top;
	 
	 // Look for an already existing Dup
	 for (Node *I = Top->Dups; I != 0; I = I->Dups)
	    if (I->Package == Package || 
		strcasecmp(I->Package,Package) == 0)
	       return Top;

	 // Add the dup in
	 Node *Item = new(this) Node;
	 Item->Path = Top->Path;
	 Item->Package = Package;
	 Item->Dups = Top->Dups;
	 Top->Dups = Item;
	 return Top;
      }
      
      // Continue to traverse the tree
      if (Res < 0)
      {
	 if (Top->BTreeLeft == 0)
	    break;
	 Top = Top->BTreeLeft;
      }      
      else
      {
	 if (Top->BTreeRight == 0)
	    break;
	 Top = Top->BTreeRight;
      }      
   }

   // The item was not found in the tree
   Node *Item = new(this) Node;
   Item->Path = Mystrdup(Name);
   Item->Package = Package;
   
   // Link it into the tree
   if (Res < 0)
   {
      Item->BTreeLeft = Top->BTreeLeft;
      Top->BTreeLeft = Item;
   }
   else
   {
      Item->BTreeRight = Top->BTreeRight;
      Top->BTreeRight = Item;
   }
   
   return Item;
}
									/*}}}*/
// GenContents::Add - Add a path to the tree				/*{{{*/
// ---------------------------------------------------------------------
/* This takes a full pathname and adds it into the tree. We split the
   pathname into directory fragments adding each one as we go. Technically
   in output from tar this should result in hitting previous items. */
void GenContents::Add(const char *Dir,const char *Package)
{
   Node *Root = &this->Root;
   
   // Drop leading slashes
   while (*Dir == '/' && *Dir != 0)
      Dir++;
   
   // Run over the string and grab out each bit up to and including a /
   const char *Start = Dir;
   const char *I = Dir;
   while (*I != 0)
   {
      if (*I != '/' || I - Start <= 1)
      {
	 I++;
	 continue;
      }      
      I++;
      
      // Copy the path fragment over
      char Tmp[1024];
      strncpy(Tmp,Start,I - Start);
      Tmp[I - Start] = 0;
      
      // Grab a node for it
      Root = Grab(Root,Tmp,Package);
      
      Start = I;
   }
   
   // The final component if it does not have a trailing /
   if (I - Start >= 1)
      Root = Grab(Root,Start,Package);
}
									/*}}}*/
// GenContents::WriteSpace - Write a given number of white space chars	/*{{{*/
// ---------------------------------------------------------------------
/* We mod 8 it and write tabs where possible. */
void GenContents::WriteSpace(FILE *Out,unsigned int Current,unsigned int Target)
{
   if (Target <= Current)
      Target = Current + 1;
   
   /* Now we write tabs so long as the next tab stop would not pass
      the target */
   for (; (Current/8 + 1)*8 < Target; Current = (Current/8 + 1)*8)
      fputc('\t',Out);

   // Fill the last bit with spaces
   for (; Current < Target; Current++)
      fputc(' ',Out);
}
									/*}}}*/
// GenContents::Print - Display the tree				/*{{{*/
// ---------------------------------------------------------------------
/* This is the final result function. It takes the tree and recursively
   calls itself and runs over each section of the tree printing out
   the pathname and the hit packages. We use Buf to build the pathname
   summed over all the directory parents of this node. */
void GenContents::Print(FILE *Out)
{
   char Buffer[1024];
   Buffer[0] = 0;
   DoPrint(Out,&Root,Buffer);
}
void GenContents::DoPrint(FILE *Out,GenContents::Node *Top, char *Buf)
{
   if (Top == 0)
      return;

   // Go left
   DoPrint(Out,Top->BTreeLeft,Buf);

   // Print the current dir location and then descend to lower dirs
   char *OldEnd = Buf + strlen(Buf);
   if (Top->Path != 0)
   {
      strcat(Buf,Top->Path);
      
      // Do not show the item if it is a directory with dups
      if (Top->Path[strlen(Top->Path)-1] != '/' /*|| Top->Dups == 0*/)
      {
	 fputs(Buf,Out);
	 WriteSpace(Out,strlen(Buf),60);
	 for (Node *I = Top; I != 0; I = I->Dups)
	 {
	    if (I != Top)
	       fputc(',',Out);
	    fputs(I->Package,Out);
	 }
         fputc('\n',Out);
      }      
   }   
   
   // Go along the directory link
   DoPrint(Out,Top->DirDown,Buf);
   *OldEnd = 0;
   
   // Go right
   DoPrint(Out,Top->BTreeRight,Buf);  
}
									/*}}}*/

// ContentsExtract::Read - Read the archive				/*{{{*/
// ---------------------------------------------------------------------
/* */
bool ContentsExtract::Read(debDebFile &Deb)
{
   Reset();
   return Deb.ExtractArchive(*this);
}
									/*}}}*/
// ContentsExtract::DoItem - Extract an item				/*{{{*/
// ---------------------------------------------------------------------
/* This just tacks the name onto the end of our memory buffer */
bool ContentsExtract::DoItem(Item &Itm,int &Fd)
{
   unsigned long Len = strlen(Itm.Name);
   
   // Strip leading ./'s
   if (Itm.Name[0] == '.' && Itm.Name[1] == '/')
   {
      // == './'
      if (Len == 2)
	 return true;
      
      Len -= 2;
      Itm.Name += 2;
   }

   // Allocate more storage for the string list
   if (CurSize + Len + 2 >= MaxSize || Data == 0)
   {
      if (MaxSize == 0)
	 MaxSize = 512*1024/2;
      char *NewData = (char *)realloc(Data,MaxSize*2);
      if (NewData == 0)
	 return _error->Error(_("realloc - Failed to allocate memory"));
      Data = NewData;
      MaxSize *= 2;
   }
   
   strcpy(Data+CurSize,Itm.Name);   
   CurSize += Len + 1;
   return true;
}
									/*}}}*/
// ContentsExtract::TakeContents - Load the contents data		/*{{{*/
// ---------------------------------------------------------------------
/* */
bool ContentsExtract::TakeContents(const void *NewData,unsigned long long Length)
{
   if (Length == 0)
   {
      CurSize = 0;
      return true;
   }

   // Allocate more storage for the string list
   if (Length + 2 >= MaxSize || Data == 0)
   {
      if (MaxSize == 0)
	 MaxSize = 512*1024/2;
      while (MaxSize*2 <= Length)
	 MaxSize *= 2;
      
      char *NewData = (char *)realloc(Data,MaxSize*2);
      if (NewData == 0)
	 return _error->Error(_("realloc - Failed to allocate memory"));
      Data = NewData;
      MaxSize *= 2;
   }
   memcpy(Data,NewData,Length);
   CurSize = Length;
   
   return Data[CurSize-1] == 0;
}
									/*}}}*/
// ContentsExtract::Add - Read the contents data into the sorter	/*{{{*/
// ---------------------------------------------------------------------
/* */
void ContentsExtract::Add(GenContents &Contents,std::string const &Package)
{
   const char *Start = Data;
   char *Pkg = Contents.Mystrdup(Package.c_str());
   for (const char *I = Data; I < Data + CurSize; I++)
   {
      if (*I == 0)
      {
	 Contents.Add(Start,Pkg);
	 Start = ++I;
      }      
   }   
}
									/*}}}*/<|MERGE_RESOLUTION|>--- conflicted
+++ resolved
@@ -44,14 +44,9 @@
 #include <string.h>
 #include <malloc.h>
 
-<<<<<<< HEAD
+#include "contents.h"
+
 #include <apti18n.h>
-#include "contents.h"
-=======
-#include "contents.h"
-
-#include <apti18n.h>
->>>>>>> 1351329e
 									/*}}}*/
 
 // GenContents::~GenContents - Free allocated memory			/*{{{*/
