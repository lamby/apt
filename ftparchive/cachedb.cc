// -*- mode: cpp; mode: fold -*-
// Description								/*{{{*/
// $Id: cachedb.cc,v 1.7 2004/05/08 19:41:01 mdz Exp $
/* ######################################################################

   CacheDB
   
   Simple uniform interface to a cache database.
   
   ##################################################################### */
									/*}}}*/
// Include Files							/*{{{*/
#include <config.h>

#include <apt-pkg/error.h>
#include <apt-pkg/md5.h>
#include <apt-pkg/sha1.h>
#include <apt-pkg/sha2.h>
#include <apt-pkg/strutl.h>
#include <apt-pkg/configuration.h>
#include <apt-pkg/fileutl.h>
<<<<<<< HEAD
    
#include <netinet/in.h>       // htonl, etc

#include <apti18n.h>
#include "cachedb.h"
=======

#include <netinet/in.h>       // htonl, etc

#include "cachedb.h"

#include <apti18n.h>
>>>>>>> 1351329e
									/*}}}*/

// CacheDB::ReadyDB - Ready the DB2					/*{{{*/
// ---------------------------------------------------------------------
/* This opens the DB2 file for caching package information */
bool CacheDB::ReadyDB(std::string const &DB)
{
   int err;

   ReadOnly = _config->FindB("APT::FTPArchive::ReadOnlyDB",false);
   
   // Close the old DB
   if (Dbp != 0) 
      Dbp->close(Dbp,0);
   
   /* Check if the DB was disabled while running and deal with a 
      corrupted DB */
   if (DBFailed() == true)
   {
      _error->Warning(_("DB was corrupted, file renamed to %s.old"),DBFile.c_str());
      rename(DBFile.c_str(),(DBFile+".old").c_str());
   }
   
   DBLoaded = false;
   Dbp = 0;
   DBFile = std::string();
   
   if (DB.empty())
      return true;

   db_create(&Dbp, NULL, 0);
   if ((err = Dbp->open(Dbp, NULL, DB.c_str(), NULL, DB_BTREE,
                        (ReadOnly?DB_RDONLY:DB_CREATE),
                        0644)) != 0)
   {
      if (err == DB_OLD_VERSION)
      {
          _error->Warning(_("DB is old, attempting to upgrade %s"),DBFile.c_str());
	  err = Dbp->upgrade(Dbp, DB.c_str(), 0);
	  if (!err)
	     err = Dbp->open(Dbp, NULL, DB.c_str(), NULL, DB_HASH,
                            (ReadOnly?DB_RDONLY:DB_CREATE), 0644);

      }
      // the database format has changed from DB_HASH to DB_BTREE in 
      // apt 0.6.44
      if (err == EINVAL)
      {
	 _error->Error(_("DB format is invalid. If you upgraded from an older version of apt, please remove and re-create the database."));
      }
      if (err)
      {
          Dbp = 0;
          return _error->Error(_("Unable to open DB file %s: %s"),DB.c_str(), db_strerror(err));
      }
   }
   
   DBFile = DB;
   DBLoaded = true;
   return true;
}
									/*}}}*/
// CacheDB::OpenFile - Open the file					/*{{{*/
// ---------------------------------------------------------------------
/* */
bool CacheDB::OpenFile()
{
	Fd = new FileFd(FileName,FileFd::ReadOnly);
	if (_error->PendingError() == true)
	{
		delete Fd;
		Fd = NULL;
		return false;
	}
	return true;
}
									/*}}}*/
// CacheDB::GetFileStat - Get stats from the file 			/*{{{*/
// ---------------------------------------------------------------------
/* This gets the size from the database if it's there.  If we need
 * to look at the file, also get the mtime from the file. */
bool CacheDB::GetFileStat(bool const &doStat)
{
	if ((CurStat.Flags & FlSize) == FlSize && doStat == false)
	{
		/* Already worked out the file size */
	}
	else
	{
		/* Get it from the file. */
		if (Fd == NULL && OpenFile() == false)
		{
			return false;
		}
		// Stat the file
		struct stat St;
		if (fstat(Fd->Fd(),&St) != 0)
		{
			return _error->Errno("fstat",
				_("Failed to stat %s"),FileName.c_str());
		}
		CurStat.FileSize = St.st_size;
		CurStat.mtime = htonl(St.st_mtime);
		CurStat.Flags |= FlSize;
	}
	return true;
}
									/*}}}*/
// CacheDB::GetCurStat - Set the CurStat variable.			/*{{{*/
// ---------------------------------------------------------------------
/* Sets the CurStat variable.  Either to 0 if no database is used
 * or to the value in the database if one is used */
bool CacheDB::GetCurStat()
{
   memset(&CurStat,0,sizeof(CurStat));
   
	if (DBLoaded)
	{
		/* First see if there is anything about it
		   in the database */

		/* Get the flags (and mtime) */
   InitQuery("st");
   // Ensure alignment of the returned structure
   Data.data = &CurStat;
   Data.ulen = sizeof(CurStat);
   Data.flags = DB_DBT_USERMEM;
		if (Get() == false)
      {
	 CurStat.Flags = 0;
      }      
		CurStat.Flags = ntohl(CurStat.Flags);
		CurStat.FileSize = ntohl(CurStat.FileSize);
   }      
	return true;
}
									/*}}}*/
// CacheDB::GetFileInfo - Get all the info about the file		/*{{{*/
// ---------------------------------------------------------------------
bool CacheDB::GetFileInfo(std::string const &FileName, bool const &DoControl, bool const &DoContents,
				bool const &GenContentsOnly, bool const &DoMD5, bool const &DoSHA1,
				bool const &DoSHA256, 	bool const &DoSHA512, 
                          bool const &checkMtime)
{
	this->FileName = FileName;

	if (GetCurStat() == false)
   {
		return false;
   }   
   OldStat = CurStat;

	if (GetFileStat(checkMtime) == false)
	{
		delete Fd;
		Fd = NULL;
		return false;	
	}

    /* if mtime changed, update CurStat from disk */
    if (checkMtime == true && OldStat.mtime != CurStat.mtime)
        CurStat.Flags = FlSize;

	Stats.Bytes += CurStat.FileSize;
	Stats.Packages++;

	if ((DoControl && LoadControl() == false)
		|| (DoContents && LoadContents(GenContentsOnly) == false)
		|| (DoMD5 && GetMD5(false) == false)
		|| (DoSHA1 && GetSHA1(false) == false)
		|| (DoSHA256 && GetSHA256(false) == false)
		|| (DoSHA512 && GetSHA512(false) == false)
           )
	{
		delete Fd;
		Fd = NULL;
		delete DebFile;
		DebFile = NULL;
		return false;	
	}

	delete Fd;
	Fd = NULL;
	delete DebFile;
	DebFile = NULL;

   return true;
}
									/*}}}*/
// CacheDB::LoadControl - Load Control information			/*{{{*/
// ---------------------------------------------------------------------
/* */
bool CacheDB::LoadControl()
{
   // Try to read the control information out of the DB.
   if ((CurStat.Flags & FlControl) == FlControl)
   {
      // Lookup the control information
      InitQuery("cl");
      if (Get() == true && Control.TakeControl(Data.data,Data.size) == true)
	    return true;
      CurStat.Flags &= ~FlControl;
   }
   
   if (Fd == NULL && OpenFile() == false)
   {
      return false;
   }
   // Create a deb instance to read the archive
   if (DebFile == 0)
   {
      DebFile = new debDebFile(*Fd);
      if (_error->PendingError() == true)
	 return false;
   }
   
   Stats.Misses++;
   if (Control.Read(*DebFile) == false)
      return false;

   if (Control.Control == 0)
      return _error->Error(_("Archive has no control record"));
   
   // Write back the control information
   InitQuery("cl");
   if (Put(Control.Control,Control.Length) == true)
      CurStat.Flags |= FlControl;
   return true;
}
									/*}}}*/
// CacheDB::LoadContents - Load the File Listing			/*{{{*/
// ---------------------------------------------------------------------
/* */
bool CacheDB::LoadContents(bool const &GenOnly)
{
   // Try to read the control information out of the DB.
   if ((CurStat.Flags & FlContents) == FlContents)
   {
      if (GenOnly == true)
	 return true;
      
      // Lookup the contents information
      InitQuery("cn");
      if (Get() == true)
      {
	 if (Contents.TakeContents(Data.data,Data.size) == true)
	    return true;
      }
      
      CurStat.Flags &= ~FlContents;
   }
   
   if (Fd == NULL && OpenFile() == false)
   {
      return false;
   }
   // Create a deb instance to read the archive
   if (DebFile == 0)
   {
      DebFile = new debDebFile(*Fd);
      if (_error->PendingError() == true)
	 return false;
   }

   if (Contents.Read(*DebFile) == false)
      return false;	    
   
   // Write back the control information
   InitQuery("cn");
   if (Put(Contents.Data,Contents.CurSize) == true)
      CurStat.Flags |= FlContents;
   return true;
}
									/*}}}*/

static std::string bytes2hex(uint8_t *bytes, size_t length) {
   char buf[3];
   std::string space;

   space.reserve(length*2 + 1);
   for (size_t i = 0; i < length; i++) {
      snprintf(buf, sizeof(buf), "%02x", bytes[i]);
      space.append(buf);
   }
   return space;
}

static inline unsigned char xdig2num(char const &dig) {
   if (isdigit(dig)) return dig - '0';
   if ('a' <= dig && dig <= 'f') return dig - 'a' + 10;
   if ('A' <= dig && dig <= 'F') return dig - 'A' + 10;
   return 0;
}

static void hex2bytes(uint8_t *bytes, const char *hex, int length) {
   while (length-- > 0) {
      *bytes = 0;
      if (isxdigit(hex[0]) && isxdigit(hex[1])) {
	  *bytes = xdig2num(hex[0]) * 16 + xdig2num(hex[1]);
	  hex += 2;
      }
      bytes++;
   } 
}

// CacheDB::GetMD5 - Get the MD5 hash					/*{{{*/
// ---------------------------------------------------------------------
/* */
bool CacheDB::GetMD5(bool const &GenOnly)
{
   // Try to read the control information out of the DB.
   if ((CurStat.Flags & FlMD5) == FlMD5)
   {
      if (GenOnly == true)
	 return true;
      
      MD5Res = bytes2hex(CurStat.MD5, sizeof(CurStat.MD5));
	 return true;
      }
   
   Stats.MD5Bytes += CurStat.FileSize;
	 
   if (Fd == NULL && OpenFile() == false)
   {
      return false;
   }
   MD5Summation MD5;
   if (Fd->Seek(0) == false || MD5.AddFD(*Fd, CurStat.FileSize) == false)
      return false;
   
   MD5Res = MD5.Result();
   hex2bytes(CurStat.MD5, MD5Res.data(), sizeof(CurStat.MD5));
      CurStat.Flags |= FlMD5;
   return true;
}
									/*}}}*/
// CacheDB::GetSHA1 - Get the SHA1 hash					/*{{{*/
// ---------------------------------------------------------------------
/* */
bool CacheDB::GetSHA1(bool const &GenOnly)
{
   // Try to read the control information out of the DB.
   if ((CurStat.Flags & FlSHA1) == FlSHA1)
   {
      if (GenOnly == true)
	 return true;

      SHA1Res = bytes2hex(CurStat.SHA1, sizeof(CurStat.SHA1));
      return true;
   }
   
   Stats.SHA1Bytes += CurStat.FileSize;
	 
   if (Fd == NULL && OpenFile() == false)
   {
      return false;
   }
   SHA1Summation SHA1;
   if (Fd->Seek(0) == false || SHA1.AddFD(*Fd, CurStat.FileSize) == false)
      return false;
   
   SHA1Res = SHA1.Result();
   hex2bytes(CurStat.SHA1, SHA1Res.data(), sizeof(CurStat.SHA1));
   CurStat.Flags |= FlSHA1;
   return true;
}
									/*}}}*/
// CacheDB::GetSHA256 - Get the SHA256 hash				/*{{{*/
// ---------------------------------------------------------------------
/* */
bool CacheDB::GetSHA256(bool const &GenOnly)
{
   // Try to read the control information out of the DB.
   if ((CurStat.Flags & FlSHA256) == FlSHA256)
   {
      if (GenOnly == true)
	 return true;

      SHA256Res = bytes2hex(CurStat.SHA256, sizeof(CurStat.SHA256));
      return true;
   }
   
   Stats.SHA256Bytes += CurStat.FileSize;
	 
   if (Fd == NULL && OpenFile() == false)
   {
      return false;
   }
   SHA256Summation SHA256;
   if (Fd->Seek(0) == false || SHA256.AddFD(*Fd, CurStat.FileSize) == false)
      return false;
   
   SHA256Res = SHA256.Result();
   hex2bytes(CurStat.SHA256, SHA256Res.data(), sizeof(CurStat.SHA256));
   CurStat.Flags |= FlSHA256;
   return true;
}
									/*}}}*/
// CacheDB::GetSHA256 - Get the SHA256 hash				/*{{{*/
// ---------------------------------------------------------------------
/* */
bool CacheDB::GetSHA512(bool const &GenOnly)
{
   // Try to read the control information out of the DB.
   if ((CurStat.Flags & FlSHA512) == FlSHA512)
   {
      if (GenOnly == true)
	 return true;

      SHA512Res = bytes2hex(CurStat.SHA512, sizeof(CurStat.SHA512));
      return true;
   }
   
   Stats.SHA512Bytes += CurStat.FileSize;
	 
   if (Fd == NULL && OpenFile() == false)
   {
      return false;
   }
   SHA512Summation SHA512;
   if (Fd->Seek(0) == false || SHA512.AddFD(*Fd, CurStat.FileSize) == false)
      return false;
   
   SHA512Res = SHA512.Result();
   hex2bytes(CurStat.SHA512, SHA512Res.data(), sizeof(CurStat.SHA512));
   CurStat.Flags |= FlSHA512;
   return true;
}
									/*}}}*/
// CacheDB::Finish - Write back the cache structure			/*{{{*/
// ---------------------------------------------------------------------
/* */
bool CacheDB::Finish()
{
   // Optimize away some writes.
   if (CurStat.Flags == OldStat.Flags &&
       CurStat.mtime == OldStat.mtime)
      return true;
   
   // Write the stat information
   CurStat.Flags = htonl(CurStat.Flags);
   CurStat.FileSize = htonl(CurStat.FileSize);
   InitQuery("st");
   Put(&CurStat,sizeof(CurStat));
   CurStat.Flags = ntohl(CurStat.Flags);
   CurStat.FileSize = ntohl(CurStat.FileSize);

   return true;
}
									/*}}}*/
// CacheDB::Clean - Clean the Database					/*{{{*/
// ---------------------------------------------------------------------
/* Tidy the database by removing files that no longer exist at all. */
bool CacheDB::Clean()
{
   if (DBLoaded == false)
      return true;

   /* I'm not sure what VERSION_MINOR should be here.. 2.4.14 certainly
      needs the lower one and 2.7.7 needs the upper.. */
   DBC *Cursor;
   if ((errno = Dbp->cursor(Dbp, NULL, &Cursor, 0)) != 0)
      return _error->Error(_("Unable to get a cursor"));
   
   DBT Key;
   DBT Data;
   memset(&Key,0,sizeof(Key));
   memset(&Data,0,sizeof(Data));
   while ((errno = Cursor->c_get(Cursor,&Key,&Data,DB_NEXT)) == 0)
   {
      const char *Colon = (char*)memrchr(Key.data, ':', Key.size);
      if (Colon)
      {
         if (stringcmp(Colon + 1, (char *)Key.data+Key.size,"st") == 0 ||
             stringcmp(Colon + 1, (char *)Key.data+Key.size,"cl") == 0 ||
             stringcmp(Colon + 1, (char *)Key.data+Key.size,"cn") == 0)
	 {
            if (FileExists(std::string((const char *)Key.data,Colon)) == true)
		continue;	     
	 }
      }
      
      Cursor->c_del(Cursor,0);
   }
   Dbp->compact(Dbp, NULL, NULL, NULL, NULL, DB_FREE_SPACE, NULL);

   return true;
}
									/*}}}*/<|MERGE_RESOLUTION|>--- conflicted
+++ resolved
@@ -19,20 +19,12 @@
 #include <apt-pkg/strutl.h>
 #include <apt-pkg/configuration.h>
 #include <apt-pkg/fileutl.h>
-<<<<<<< HEAD
-    
+
 #include <netinet/in.h>       // htonl, etc
 
+#include "cachedb.h"
+
 #include <apti18n.h>
-#include "cachedb.h"
-=======
-
-#include <netinet/in.h>       // htonl, etc
-
-#include "cachedb.h"
-
-#include <apti18n.h>
->>>>>>> 1351329e
 									/*}}}*/
 
 // CacheDB::ReadyDB - Ready the DB2					/*{{{*/
