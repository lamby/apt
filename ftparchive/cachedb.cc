// -*- mode: cpp; mode: fold -*-
// Description								/*{{{*/
// $Id: cachedb.cc,v 1.7 2004/05/08 19:41:01 mdz Exp $
/* ######################################################################

   CacheDB
   
   Simple uniform interface to a cache database.
   
   ##################################################################### */
									/*}}}*/
// Include Files							/*{{{*/
#include <config.h>

#include <apt-pkg/error.h>
#include <apt-pkg/md5.h>
#include <apt-pkg/sha1.h>
#include <apt-pkg/sha2.h>
#include <apt-pkg/strutl.h>
#include <apt-pkg/configuration.h>
#include <apt-pkg/fileutl.h>
    
#include <netinet/in.h>       // htonl, etc

#include <apti18n.h>
#include "cachedb.h"
									/*}}}*/

// CacheDB::ReadyDB - Ready the DB2					/*{{{*/
// ---------------------------------------------------------------------
/* This opens the DB2 file for caching package information */
bool CacheDB::ReadyDB(std::string const &DB)
{
   int err;

   ReadOnly = _config->FindB("APT::FTPArchive::ReadOnlyDB",false);
   
   // Close the old DB
   if (Dbp != 0) 
      Dbp->close(Dbp,0);
   
   /* Check if the DB was disabled while running and deal with a 
      corrupted DB */
   if (DBFailed() == true)
   {
      _error->Warning(_("DB was corrupted, file renamed to %s.old"),DBFile.c_str());
      rename(DBFile.c_str(),(DBFile+".old").c_str());
   }
   
   DBLoaded = false;
   Dbp = 0;
   DBFile = std::string();
   
   if (DB.empty())
      return true;

   db_create(&Dbp, NULL, 0);
   if ((err = Dbp->open(Dbp, NULL, DB.c_str(), NULL, DB_BTREE,
                        (ReadOnly?DB_RDONLY:DB_CREATE),
                        0644)) != 0)
   {
      if (err == DB_OLD_VERSION)
      {
          _error->Warning(_("DB is old, attempting to upgrade %s"),DBFile.c_str());
	  err = Dbp->upgrade(Dbp, DB.c_str(), 0);
	  if (!err)
	     err = Dbp->open(Dbp, NULL, DB.c_str(), NULL, DB_HASH,
                            (ReadOnly?DB_RDONLY:DB_CREATE), 0644);

      }
      // the database format has changed from DB_HASH to DB_BTREE in 
      // apt 0.6.44
      if (err == EINVAL)
      {
	 _error->Error(_("DB format is invalid. If you upgraded from an older version of apt, please remove and re-create the database."));
      }
      if (err)
      {
          Dbp = 0;
          return _error->Error(_("Unable to open DB file %s: %s"),DB.c_str(), db_strerror(err));
      }
   }
   
   DBFile = DB;
   DBLoaded = true;
   return true;
}
									/*}}}*/
// CacheDB::OpenFile - Open the file					/*{{{*/
// ---------------------------------------------------------------------
/* */
bool CacheDB::OpenFile()
{
	Fd = new FileFd(FileName,FileFd::ReadOnly);
	if (_error->PendingError() == true)
	{
		delete Fd;
		Fd = NULL;
		return false;
	}
	return true;
}
									/*}}}*/
// CacheDB::GetFileStat - Get stats from the file 			/*{{{*/
// ---------------------------------------------------------------------
/* This gets the size from the database if it's there.  If we need
 * to look at the file, also get the mtime from the file. */
bool CacheDB::GetFileStat(bool const &doStat)
{
	if ((CurStat.Flags & FlSize) == FlSize && doStat == false)
	{
		/* Already worked out the file size */
	}
	else
	{
		/* Get it from the file. */
		if (Fd == NULL && OpenFile() == false)
		{
			return false;
		}
		// Stat the file
		struct stat St;
		if (fstat(Fd->Fd(),&St) != 0)
		{
			return _error->Errno("fstat",
				_("Failed to stat %s"),FileName.c_str());
		}
		CurStat.FileSize = St.st_size;
		CurStat.mtime = htonl(St.st_mtime);
		CurStat.Flags |= FlSize;
	}
	return true;
}
									/*}}}*/
// CacheDB::GetCurStat - Set the CurStat variable.			/*{{{*/
// ---------------------------------------------------------------------
/* Sets the CurStat variable.  Either to 0 if no database is used
 * or to the value in the database if one is used */
bool CacheDB::GetCurStat()
{
   memset(&CurStat,0,sizeof(CurStat));
   
	if (DBLoaded)
	{
		/* First see if there is anything about it
		   in the database */

		/* Get the flags (and mtime) */
   InitQuery("st");
   // Ensure alignment of the returned structure
   Data.data = &CurStat;
   Data.ulen = sizeof(CurStat);
   Data.flags = DB_DBT_USERMEM;
		if (Get() == false)
      {
	 CurStat.Flags = 0;
      }      
		CurStat.Flags = ntohl(CurStat.Flags);
		CurStat.FileSize = ntohl(CurStat.FileSize);
   }      
	return true;
}
									/*}}}*/
// CacheDB::GetFileInfo - Get all the info about the file		/*{{{*/
// ---------------------------------------------------------------------
bool CacheDB::GetFileInfo(std::string const &FileName, bool const &DoControl, bool const &DoContents,
				bool const &GenContentsOnly, bool const &DoMD5, bool const &DoSHA1,
				bool const &DoSHA256, 	bool const &DoSHA512, 
                          bool const &checkMtime)
{
	this->FileName = FileName;

	if (GetCurStat() == false)
   {
		return false;
   }   
   OldStat = CurStat;

	if (GetFileStat(checkMtime) == false)
	{
		delete Fd;
		Fd = NULL;
		return false;	
	}

    /* if mtime changed, update CurStat from disk */
    if (checkMtime == true && OldStat.mtime != CurStat.mtime)
        CurStat.Flags = FlSize;

	Stats.Bytes += CurStat.FileSize;
	Stats.Packages++;

	if ((DoControl && LoadControl() == false)
		|| (DoContents && LoadContents(GenContentsOnly) == false)
		|| (DoMD5 && GetMD5(false) == false)
		|| (DoSHA1 && GetSHA1(false) == false)
		|| (DoSHA256 && GetSHA256(false) == false)
		|| (DoSHA512 && GetSHA512(false) == false)
           )
	{
		delete Fd;
		Fd = NULL;
		delete DebFile;
		DebFile = NULL;
		return false;	
	}

	delete Fd;
	Fd = NULL;
	delete DebFile;
	DebFile = NULL;

   return true;
}
									/*}}}*/
// CacheDB::LoadControl - Load Control information			/*{{{*/
// ---------------------------------------------------------------------
/* */
bool CacheDB::LoadControl()
{
   // Try to read the control information out of the DB.
   if ((CurStat.Flags & FlControl) == FlControl)
   {
      // Lookup the control information
      InitQuery("cl");
      if (Get() == true && Control.TakeControl(Data.data,Data.size) == true)
	    return true;
      CurStat.Flags &= ~FlControl;
   }
   
   if (Fd == NULL && OpenFile() == false)
   {
      return false;
   }
   // Create a deb instance to read the archive
   if (DebFile == 0)
   {
      DebFile = new debDebFile(*Fd);
      if (_error->PendingError() == true)
	 return false;
   }
   
   Stats.Misses++;
   if (Control.Read(*DebFile) == false)
      return false;

   if (Control.Control == 0)
      return _error->Error(_("Archive has no control record"));
   
   // Write back the control information
   InitQuery("cl");
   if (Put(Control.Control,Control.Length) == true)
      CurStat.Flags |= FlControl;
   return true;
}
									/*}}}*/
// CacheDB::LoadContents - Load the File Listing			/*{{{*/
// ---------------------------------------------------------------------
/* */
bool CacheDB::LoadContents(bool const &GenOnly)
{
   // Try to read the control information out of the DB.
   if ((CurStat.Flags & FlContents) == FlContents)
   {
      if (GenOnly == true)
	 return true;
      
      // Lookup the contents information
      InitQuery("cn");
      if (Get() == true)
      {
	 if (Contents.TakeContents(Data.data,Data.size) == true)
	    return true;
      }
      
      CurStat.Flags &= ~FlContents;
   }
   
   if (Fd == NULL && OpenFile() == false)
   {
      return false;
   }
   // Create a deb instance to read the archive
   if (DebFile == 0)
   {
      DebFile = new debDebFile(*Fd);
      if (_error->PendingError() == true)
	 return false;
   }

   if (Contents.Read(*DebFile) == false)
      return false;	    
   
   // Write back the control information
   InitQuery("cn");
   if (Put(Contents.Data,Contents.CurSize) == true)
      CurStat.Flags |= FlContents;
   return true;
}
									/*}}}*/

<<<<<<< HEAD
static string bytes2hex(uint8_t *bytes, size_t length) {
   char space[129];
   if (length * 2 > sizeof(space) - 1) length = (sizeof(space) - 1) / 2;
   for (size_t i = 0; i < length; i++)
      snprintf(&space[i*2], 3, "%02x", bytes[i]);
   return string(space);
=======
static std::string bytes2hex(uint8_t *bytes, size_t length) {
   char buf[3];
   std::string space;

   space.reserve(length*2 + 1);
   for (size_t i = 0; i < length; i++) {
      snprintf(buf, sizeof(buf), "%02x", bytes[i]);
      space.append(buf);
   }
   return space;
>>>>>>> 71ecaad2
}

static inline unsigned char xdig2num(char const &dig) {
   if (isdigit(dig)) return dig - '0';
   if ('a' <= dig && dig <= 'f') return dig - 'a' + 10;
   if ('A' <= dig && dig <= 'F') return dig - 'A' + 10;
   return 0;
}

static void hex2bytes(uint8_t *bytes, const char *hex, int length) {
   while (length-- > 0) {
      *bytes = 0;
      if (isxdigit(hex[0]) && isxdigit(hex[1])) {
	  *bytes = xdig2num(hex[0]) * 16 + xdig2num(hex[1]);
	  hex += 2;
      }
      bytes++;
   } 
}

// CacheDB::GetMD5 - Get the MD5 hash					/*{{{*/
// ---------------------------------------------------------------------
/* */
bool CacheDB::GetMD5(bool const &GenOnly)
{
   // Try to read the control information out of the DB.
   if ((CurStat.Flags & FlMD5) == FlMD5)
   {
      if (GenOnly == true)
	 return true;
      
      MD5Res = bytes2hex(CurStat.MD5, sizeof(CurStat.MD5));
	 return true;
      }
   
   Stats.MD5Bytes += CurStat.FileSize;
	 
   if (Fd == NULL && OpenFile() == false)
   {
      return false;
   }
   MD5Summation MD5;
   if (Fd->Seek(0) == false || MD5.AddFD(Fd->Fd(),CurStat.FileSize) == false)
      return false;
   
   MD5Res = MD5.Result();
   hex2bytes(CurStat.MD5, MD5Res.data(), sizeof(CurStat.MD5));
      CurStat.Flags |= FlMD5;
   return true;
}
									/*}}}*/
// CacheDB::GetSHA1 - Get the SHA1 hash					/*{{{*/
// ---------------------------------------------------------------------
/* */
bool CacheDB::GetSHA1(bool const &GenOnly)
{
   // Try to read the control information out of the DB.
   if ((CurStat.Flags & FlSHA1) == FlSHA1)
   {
      if (GenOnly == true)
	 return true;

      SHA1Res = bytes2hex(CurStat.SHA1, sizeof(CurStat.SHA1));
      return true;
   }
   
   Stats.SHA1Bytes += CurStat.FileSize;
	 
   if (Fd == NULL && OpenFile() == false)
   {
      return false;
   }
   SHA1Summation SHA1;
   if (Fd->Seek(0) == false || SHA1.AddFD(Fd->Fd(),CurStat.FileSize) == false)
      return false;
   
   SHA1Res = SHA1.Result();
   hex2bytes(CurStat.SHA1, SHA1Res.data(), sizeof(CurStat.SHA1));
   CurStat.Flags |= FlSHA1;
   return true;
}
									/*}}}*/
// CacheDB::GetSHA256 - Get the SHA256 hash				/*{{{*/
// ---------------------------------------------------------------------
/* */
bool CacheDB::GetSHA256(bool const &GenOnly)
{
   // Try to read the control information out of the DB.
   if ((CurStat.Flags & FlSHA256) == FlSHA256)
   {
      if (GenOnly == true)
	 return true;

      SHA256Res = bytes2hex(CurStat.SHA256, sizeof(CurStat.SHA256));
      return true;
   }
   
   Stats.SHA256Bytes += CurStat.FileSize;
	 
   if (Fd == NULL && OpenFile() == false)
   {
      return false;
   }
   SHA256Summation SHA256;
   if (Fd->Seek(0) == false || SHA256.AddFD(Fd->Fd(),CurStat.FileSize) == false)
      return false;
   
   SHA256Res = SHA256.Result();
   hex2bytes(CurStat.SHA256, SHA256Res.data(), sizeof(CurStat.SHA256));
   CurStat.Flags |= FlSHA256;
   return true;
}
									/*}}}*/
// CacheDB::GetSHA256 - Get the SHA256 hash				/*{{{*/
// ---------------------------------------------------------------------
/* */
bool CacheDB::GetSHA512(bool const &GenOnly)
{
   // Try to read the control information out of the DB.
   if ((CurStat.Flags & FlSHA512) == FlSHA512)
   {
      if (GenOnly == true)
	 return true;

      SHA512Res = bytes2hex(CurStat.SHA512, sizeof(CurStat.SHA512));
      return true;
   }
   
   Stats.SHA512Bytes += CurStat.FileSize;
	 
   if (Fd == NULL && OpenFile() == false)
   {
      return false;
   }
   SHA512Summation SHA512;
   if (Fd->Seek(0) == false || SHA512.AddFD(Fd->Fd(),CurStat.FileSize) == false)
      return false;
   
   SHA512Res = SHA512.Result();
   hex2bytes(CurStat.SHA512, SHA512Res.data(), sizeof(CurStat.SHA512));
   CurStat.Flags |= FlSHA512;
   return true;
}
									/*}}}*/
// CacheDB::Finish - Write back the cache structure			/*{{{*/
// ---------------------------------------------------------------------
/* */
bool CacheDB::Finish()
{
   // Optimize away some writes.
   if (CurStat.Flags == OldStat.Flags &&
       CurStat.mtime == OldStat.mtime)
      return true;
   
   // Write the stat information
   CurStat.Flags = htonl(CurStat.Flags);
   CurStat.FileSize = htonl(CurStat.FileSize);
   InitQuery("st");
   Put(&CurStat,sizeof(CurStat));
   CurStat.Flags = ntohl(CurStat.Flags);
   CurStat.FileSize = ntohl(CurStat.FileSize);

   return true;
}
									/*}}}*/
// CacheDB::Clean - Clean the Database					/*{{{*/
// ---------------------------------------------------------------------
/* Tidy the database by removing files that no longer exist at all. */
bool CacheDB::Clean()
{
   if (DBLoaded == false)
      return true;

   /* I'm not sure what VERSION_MINOR should be here.. 2.4.14 certainly
      needs the lower one and 2.7.7 needs the upper.. */
   DBC *Cursor;
   if ((errno = Dbp->cursor(Dbp, NULL, &Cursor, 0)) != 0)
      return _error->Error(_("Unable to get a cursor"));
   
   DBT Key;
   DBT Data;
   memset(&Key,0,sizeof(Key));
   memset(&Data,0,sizeof(Data));
   while ((errno = Cursor->c_get(Cursor,&Key,&Data,DB_NEXT)) == 0)
   {
      const char *Colon = (char*)memrchr(Key.data, ':', Key.size);
      if (Colon)
      {
         if (stringcmp(Colon + 1, (char *)Key.data+Key.size,"st") == 0 ||
             stringcmp(Colon + 1, (char *)Key.data+Key.size,"cl") == 0 ||
             stringcmp(Colon + 1, (char *)Key.data+Key.size,"cn") == 0)
	 {
            if (FileExists(std::string((const char *)Key.data,Colon)) == true)
		continue;	     
	 }
      }
      
      Cursor->c_del(Cursor,0);
   }
   Dbp->compact(Dbp, NULL, NULL, NULL, NULL, DB_FREE_SPACE, NULL);

   return true;
}
									/*}}}*/<|MERGE_RESOLUTION|>--- conflicted
+++ resolved
@@ -299,14 +299,6 @@
 }
 									/*}}}*/
 
-<<<<<<< HEAD
-static string bytes2hex(uint8_t *bytes, size_t length) {
-   char space[129];
-   if (length * 2 > sizeof(space) - 1) length = (sizeof(space) - 1) / 2;
-   for (size_t i = 0; i < length; i++)
-      snprintf(&space[i*2], 3, "%02x", bytes[i]);
-   return string(space);
-=======
 static std::string bytes2hex(uint8_t *bytes, size_t length) {
    char buf[3];
    std::string space;
@@ -317,7 +309,6 @@
       space.append(buf);
    }
    return space;
->>>>>>> 71ecaad2
 }
 
 static inline unsigned char xdig2num(char const &dig) {
