--- conflicted
+++ resolved
@@ -214,16 +214,14 @@
 	cp debian/apt.conf.ubuntu debian/$@/etc/apt/apt.conf.d/01ubuntu
 #	head -n 500 ChangeLog > debian/ChangeLog
 
-<<<<<<< HEAD
 	# make rosetta happy and remove pot files in po/ (but leave stuff
 	# in po/domains/* untouched) and cp *.po into each domain dir
 	rm -f build/po/*.pot
 	rm -f po/*.pot
-=======
+
 	# move the mirror failure script in place
 	mv debian/$@/usr/bin/apt-report-mirror-failure \
 	   debian/$@/usr/lib/apt/apt-report-mirror-failure \
->>>>>>> 39e1be0f
 
 	dh_installexamples -p$@ $(BLD)/docs/examples/*
 	dh_installman -p$@ 
