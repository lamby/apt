#!/usr/bin/make -f
# Made with the aid of dh_make, by Craig Small
# Sample debian/rules that uses debhelper. GNU copyright 1997 by Joey Hess.
# Some lines taken from debmake, by Christoph Lameter.

# build in verbose mode by default to make it easy to diangose issues
export NOISY=1

export DEB_HOST_GNU_TYPE  ?= $(shell dpkg-architecture -qDEB_HOST_GNU_TYPE)
export DEB_BUILD_GNU_TYPE ?= $(shell dpkg-architecture -qDEB_BUILD_GNU_TYPE)
export DEB_HOST_MULTIARCH ?= $(shell dpkg-architecture -qDEB_HOST_MULTIARCH)

# FOR AUTOCONF 2.52 AND NEWER ONLY
ifeq ($(DEB_BUILD_GNU_TYPE), $(DEB_HOST_GNU_TYPE))
  confflags += --build $(DEB_HOST_GNU_TYPE)
else
  confflags += --build $(DEB_BUILD_GNU_TYPE) --host $(DEB_HOST_GNU_TYPE)
endif

# See below
-include build/environment.mak

ifneq (,$(shell which dpkg-buildflags))
  export CXXFLAGS = $(shell dpkg-buildflags --get CXXFLAGS)
  export LDFLAGS = $(shell dpkg-buildflags --get LDFLAGS)
  export CPPFLAGS = $(shell dpkg-buildflags --get CPPFLAGS)
else
  ifneq (,$(findstring noopt,$(DEB_BUILD_OPTIONS)))
    export CXXFLAGS = -O0 -g -Wall
  else
    export CXXFLAGS = -O2 -g -Wall
  endif
endif

# Default rule
build:

PKG=apt
DEB_BUILD_PROG:=debuild --preserve-envvar PATH --preserve-envvar CCACHE_DIR -us -uc $(DEB_BUILD_PROG_OPTS)

# Determine the build directory to use
BASE=.
ifdef BUILD
BUILD_POSSIBLE := $(BUILD) $(BASE)/$(BUILD)
else
BUILD_POSSIBLE := $(BASE) $(BASE)/build-$(shell uname --machine) $(BASE)/build
endif
BUILDX:= $(foreach i,$(BUILD_POSSIBLE),$(wildcard $(i)/environment.mak*))
BUILDX:= $(patsubst %/,%,$(firstword $(dir $(BUILDX))))
override BLD := $(BUILDX)

ifeq ($(words $(BLD)),0)
override BLD := ./build
endif

# APT Programs in apt-utils
APT_UTILS=ftparchive sortpkgs extracttemplates internal-solver

# Uncomment this to turn on verbose mode.
#export DH_VERBOSE=1

# Find the libapt-pkg major version for use in other control files
include buildlib/libversion.mak

# Determine which library package names to use
LIBAPT_PKG=libapt-pkg$(LIBAPTPKG_MAJOR)
LIBAPT_INST=libapt-inst$(LIBAPTINST_MAJOR)

# do not fail as we are just experimenting with symbol files for now
export DPKG_GENSYMBOLS_CHECK_LEVEL=0

build: build/build-stamp
build-doc: build-manpages build/build-doc-stamp
build-manpages: build/build-manpages-stamp

# Note that this is unconditionally done first as part of loading environment.mak
# The true is needed to force make to reload environment.mak after running
# configure-stamp. Otherwise we can get stale or invalid, or missing config data.
build/environment.mak: build/configure-stamp
	@true

configure: configure.in
build/configure-stamp: configure
	dh_testdir
	-mkdir build
	cp COPYING debian/copyright
	cd build && CXXFLAGS="$(CXXFLAGS)" LDFLAGS="$(LDFLAGS)" CPPFLAGS="$(CPPFLAGS)" ../configure $(confflags)
	touch $@

build/build-stamp: build/configure-stamp
	# Add here commands to compile the package.
	$(MAKE) binary
	# compat symlink for the locale split
	mkdir -p build/usr/share 
	cd build/usr/share && ln -f -s ../../locale .
	# compile and run tests
ifeq (,$(findstring nocheck, $(DEB_BUILD_OPTIONS)))
	$(MAKE) test
else
	@echo "Tests DISABLED"
endif
	touch $@

build/build-doc-stamp: build/build-manpages-stamp build/configure-stamp
	# Add here commands to compile the package.
	$(MAKE) doc
	touch $@

build/build-manpages-stamp: build/configure-stamp
	# Add here commands to compile the package.
	$(MAKE) manpages
	touch $@

clean:
	dh_testdir

	[ ! -f Makefile ] || $(MAKE) clean distclean
	rm -rf build
	rm -f debian/$(LIBAPT_PKG).install debian/$(LIBAPT_INST).install \
	      debian/libapt-pkg-dev.install

debian/%.install: debian/%.install.in
	sed 's/@DEB_HOST_MULTIARCH@/$(DEB_HOST_MULTIARCH)/g' $< > $@

binary-indep: apt-doc libapt-pkg-doc
# Build architecture-independent files here.
libapt-pkg-doc: build-doc
	dh_testdir -p$@
	dh_testroot -p$@
	dh_prep -p$@
	dh_installdirs -p$@
#
# libapt-pkg-doc install
#
	dh_installdocs -p$@ $(BLD)/docs/design* \
			    $(BLD)/docs/dpkg-tech* \
			    $(BLD)/docs/files* \
			    $(BLD)/docs/method* \
			    doc/libapt-pkg2_to_3.txt \
			    doc/style.txt \
			    $(BLD)/doc/doxygen/html
	dh_installexamples -p$@

	dh_installchangelogs -p$@
	dh_strip -p$@
	dh_compress -p$@
	dh_fixperms -p$@
	dh_installdeb -p$@
	dh_gencontrol -p$@
	dh_md5sums -p$@
	dh_builddeb -p$@

apt-doc: build-doc
	dh_testdir -p$@
	dh_testroot -p$@
	dh_prep -p$@
#
# apt-doc install
#
	# Copy the guides
	dh_installdocs -p$@ $(BLD)/docs/guide*.text \
			    $(BLD)/docs/guide*.html \
			    $(BLD)/docs/offline*.text \
			    $(BLD)/docs/offline*.html
	dh_installchangelogs -p$@
	dh_compress -p$@
	dh_fixperms -p$@
	dh_installdeb -p$@
	dh_gencontrol -p$@
	dh_md5sums -p$@
	dh_builddeb -p$@



# Build architecture-dependent files here.

binary-arch: $(LIBAPT_PKG) $(LIBAPT_INST) apt libapt-pkg-dev apt-utils apt-transport-https
apt_MANPAGES = apt-cache apt-cdrom apt-config apt-get apt-key apt-mark apt-secure apt apt.conf apt_preferences sources.list
apt: build build-manpages
	dh_testdir -p$@
	dh_testroot -p$@
	dh_prep -p$@
	dh_installdirs -p$@
#
# apt install
#
	cp debian/apt.conf.autoremove debian/$@/etc/apt/apt.conf.d/01autoremove
	cp debian/apt.conf.changelog debian/$@/etc/apt/apt.conf.d/20changelog
	cp share/ubuntu-archive.gpg debian/$@/usr/share/$@

	# make rosetta happy and remove pot files in po/ (but leave stuff
	# in po/domains/* untouched) and cp *.po into each domain dir
	rm -f build/po/*.pot
	rm -f po/*.pot

	dh_install -p$@ --sourcedir=$(BLD)

	# Remove the bits that are in apt-utils
<<<<<<< HEAD
	rm $(addprefix debian/$@/usr/bin/apt-,$(APT_UTILS) dump-solver)
=======
	rm $(addprefix debian/$@/usr/bin/apt-,$(APT_UTILS) dump-solver internal-solver)
>>>>>>> 1351329e

	# https has its own package
	rm debian/$@/usr/lib/apt/methods/https

	# move the mirror failure script in place
	#mv debian/$@/usr/bin/apt-report-mirror-failure \
	#   debian/$@/usr/lib/apt/apt-report-mirror-failure \

	dh_bugfiles -p$@
	dh_lintian -p$@
	dh_installexamples -p$@ $(BLD)/docs/examples/*
	dh_installman -p$@ $(wildcard $(patsubst %,doc/%.[158],$(apt_MANPAGES)) $(patsubst %,doc/*/%.*.[158],$(apt_MANPAGES)))
	dh_installcron -p$@
	dh_installdocs -p$@
	dh_installchangelogs -p$@
	dh_installlogrotate -p$@
	dh_strip -p$@
	dh_compress -p$@
	dh_fixperms -p$@
	dh_installdeb -p$@
	dh_shlibdeps -p$@
	dh_gencontrol -p$@
	dh_md5sums -p$@
	dh_builddeb -p$@

libapt-pkg-dev: build debian/libapt-pkg-dev.install
	dh_testdir -p$@
	dh_testroot -p$@
	dh_prep -p$@
	dh_installdirs -p$@
#
# libapt-pkg-dev install
#
	dh_install -p$@ --sourcedir=$(BLD)
	dh_installdocs -p$@
	dh_installchangelogs -p$@
	dh_strip -p$@
	dh_compress -p$@
	dh_fixperms -p$@
	dh_installdeb -p$@
	dh_gencontrol -p$@ -- -Vlibapt-pkg-name=$(LIBAPT_PKG) -Vlibapt-inst-name=$(LIBAPT_INST)
	dh_md5sums -p$@
	dh_builddeb -p$@

apt-utils_MANPAGES = apt-sortpkgs apt-ftparchive apt-extracttemplates
apt-utils: build build-manpages
	dh_testdir -p$@
	dh_testroot -p$@
	dh_prep -p$@
	dh_installdirs -p$@

	cp $(addprefix $(BLD)/bin/apt-,$(APT_UTILS)) debian/$@/usr/bin/
	cp $(BLD)/bin/apt-dump-solver debian/$@/usr/lib/apt/solvers/dump
<<<<<<< HEAD
=======
	cp $(BLD)/bin/apt-internal-solver debian/$@/usr/lib/apt/solvers/apt
>>>>>>> 1351329e

	dh_install -p$@ --sourcedir=$(BLD)
	dh_link -p$@
	dh_installdocs -p$@
	dh_installexamples -p$@

	# Install the man pages..
	dh_installman -p$@ $(wildcard $(patsubst %,doc/%.[158],$(apt-utils_MANPAGES)) $(patsubst %,doc/*/%.*.[158],$(apt-utils_MANPAGES)))

	dh_installchangelogs -p$@
	dh_strip -p$@
	dh_compress -p$@
	dh_fixperms -p$@
	dh_makeshlibs -p$@
	dh_installdeb -p$@
	dh_shlibdeps -p$@
	dh_gencontrol -p$@
	dh_md5sums -p$@
	dh_builddeb -p$@

$(LIBAPT_PKG): build debian/$(LIBAPT_PKG).install
	dh_testdir -p$@
	dh_testroot -p$@
	dh_prep -p$@
	dh_installdirs -p$@

	dh_install -p$@ --sourcedir=$(BLD)
	dh_installdocs -p$@
	dh_installchangelogs -p$@
	dh_strip -p$@
	dh_compress -p$@
	dh_fixperms -p$@
	dh_makeshlibs -p$@
	dh_installdeb -p$@
	dh_shlibdeps -p$@ 
	dh_gencontrol -p$@
	dh_md5sums -p$@
	dh_builddeb -p$@

$(LIBAPT_INST): build debian/$(LIBAPT_INST).install
	dh_testdir -p$@
	dh_testroot -p$@
	dh_prep -p$@
	dh_installdirs -p$@

	dh_install -p$@ --sourcedir=$(BLD)
	dh_installdocs -p$@
	dh_installchangelogs -p$@
	dh_strip -p$@
	dh_compress -p$@
	dh_fixperms -p$@
	dh_makeshlibs -p$@
	dh_installdeb -p$@
	dh_shlibdeps -p$@ 
	dh_gencontrol -p$@
	dh_md5sums -p$@
	dh_builddeb -p$@

apt-transport-https: build libapt-pkg-dev
	dh_testdir -p$@
	dh_testroot -p$@
	dh_prep -p$@
	dh_installdirs -p$@

	dh_install -p$@ --sourcedir=$(BLD)
	dh_installdocs -p$@ debian/apt-transport-https.README
	dh_installexamples -p$@

	# Install the man pages..
	dh_installman -p$@

	dh_installchangelogs -p$@
	dh_strip -p$@
	dh_compress -p$@
	dh_fixperms -p$@
	dh_installdeb -p$@
	dh_shlibdeps -p$@ 
	dh_gencontrol -p$@
	dh_md5sums -p$@
	dh_builddeb -p$@

configure:
	$(MAKE) configure

really-clean: clean
	-find . -name Makefile.in -print0 | xargs --null --no-run-if-empty -- rm -f
	find -name ChangeLog | xargs rm -f
	rm -f l33ch-stamp

binary: binary-indep binary-arch
.PHONY: build clean binary-indep binary-arch binary<|MERGE_RESOLUTION|>--- conflicted
+++ resolved
@@ -54,7 +54,7 @@
 endif
 
 # APT Programs in apt-utils
-APT_UTILS=ftparchive sortpkgs extracttemplates internal-solver
+APT_UTILS=ftparchive sortpkgs extracttemplates
 
 # Uncomment this to turn on verbose mode.
 #export DH_VERBOSE=1
@@ -196,11 +196,7 @@
 	dh_install -p$@ --sourcedir=$(BLD)
 
 	# Remove the bits that are in apt-utils
-<<<<<<< HEAD
-	rm $(addprefix debian/$@/usr/bin/apt-,$(APT_UTILS) dump-solver)
-=======
 	rm $(addprefix debian/$@/usr/bin/apt-,$(APT_UTILS) dump-solver internal-solver)
->>>>>>> 1351329e
 
 	# https has its own package
 	rm debian/$@/usr/lib/apt/methods/https
@@ -254,10 +250,7 @@
 
 	cp $(addprefix $(BLD)/bin/apt-,$(APT_UTILS)) debian/$@/usr/bin/
 	cp $(BLD)/bin/apt-dump-solver debian/$@/usr/lib/apt/solvers/dump
-<<<<<<< HEAD
-=======
 	cp $(BLD)/bin/apt-internal-solver debian/$@/usr/lib/apt/solvers/apt
->>>>>>> 1351329e
 
 	dh_install -p$@ --sourcedir=$(BLD)
 	dh_link -p$@
