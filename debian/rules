#!/usr/bin/make -f
# Made with the aid of dh_make, by Craig Small
# Sample debian/rules that uses debhelper. GNU copyright 1997 by Joey Hess.
# Some lines taken from debmake, by Christoph Lameter.

# build in verbose mode by default to make it easy to diangose issues
export NOISY=1

export DEB_HOST_GNU_TYPE  ?= $(shell dpkg-architecture -qDEB_HOST_GNU_TYPE)
export DEB_BUILD_GNU_TYPE ?= $(shell dpkg-architecture -qDEB_BUILD_GNU_TYPE)

# FOR AUTOCONF 2.52 AND NEWER ONLY
ifeq ($(DEB_BUILD_GNU_TYPE), $(DEB_HOST_GNU_TYPE))
  confflags += --build $(DEB_HOST_GNU_TYPE)
else
  confflags += --build $(DEB_BUILD_GNU_TYPE) --host $(DEB_HOST_GNU_TYPE)
endif

# See below
-include build/environment.mak

ifneq (,$(shell which dpkg-buildflags))
  export CXXFLAGS = $(shell dpkg-buildflags --get CXXFLAGS)
else
  ifneq (,$(findstring noopt,$(DEB_BUILD_OPTIONS)))
    export CXXFLAGS = -O0 -g -Wall
  else
    export CXXFLAGS = -O2 -g -Wall
  endif
endif

# Default rule
build:

PKG=apt
DEB_BUILD_PROG:=debuild --preserve-envvar PATH --preserve-envvar CCACHE_DIR -us -uc $(DEB_BUILD_PROG_OPTS)
APT_DEBVER=$(shell dpkg-parsechangelog |sed -n -e '/^Version:/s/^Version: //p' | sed -e 's/\+.*$$//')
APT_CONFVER=$(shell sed -n -e 's/^AC_DEFINE_UNQUOTED(VERSION,"\(.*\)")/\1/p' configure.in)
APT_CVSTAG=$(shell echo "$(APT_DEBVER)" | sed -e 's/^/v/' -e 's/\./_/g')

# Determine the build directory to use
BASE=.
ifdef BUILD
BUILD_POSSIBLE := $(BUILD) $(BASE)/$(BUILD)
else
BUILD_POSSIBLE := $(BASE) $(BASE)/build-$(shell uname --machine) $(BASE)/build
endif
BUILDX:= $(foreach i,$(BUILD_POSSIBLE),$(wildcard $(i)/environment.mak*))
BUILDX:= $(patsubst %/,%,$(firstword $(dir $(BUILDX))))
override BLD := $(BUILDX)

ifeq ($(words $(BLD)),0)
override BLD := ./build
endif

# Rebuild configure.in to have the correct version from the change log
ifneq ($(APT_DEBVER),$(APT_CONFVER))
ifneq ($(APT_DEBVER),)
.PHONY: configure.in
configure.in:
	sed -e 's/$(APT_CONFVER)/$(APT_DEBVER)/' $@ > $@.$$$$ && mv $@.$$$$ $@
endif
else
configure.in:
endif

# APT Programs in apt-utils
APT_UTILS=ftparchive sortpkgs extracttemplates internal-solver

# Uncomment this to turn on verbose mode.
#export DH_VERBOSE=1

# Find the libapt-pkg major version for use in other control files
include buildlib/libversion.mak

# Determine which library package names to use
LIBAPT_PKG=libapt-pkg$(LIBAPTPKG_MAJOR)
LIBAPT_INST=libapt-inst$(LIBAPTINST_MAJOR)

# do not fail as we are just experimenting with symbol files for now
export DPKG_GENSYMBOLS_CHECK_LEVEL=0

build: build/build-stamp
build-doc: build/build-doc-stamp

# Note that this is unconditionally done first as part of loading environment.mak
# The true is needed to force make to reload environment.mak after running
# configure-stamp. Otherwise we can get stale or invalid, or missing config data.
build/environment.mak: build/configure-stamp
	@true

configure: configure.in
build/configure-stamp: configure
	dh_testdir
	-mkdir build
	cp COPYING debian/copyright
	cd build && CXXFLAGS="$(CXXFLAGS)" ../configure $(confflags)
	touch $@

build/build-stamp: build/configure-stamp
	# Add here commands to compile the package.
	$(MAKE) binary
	# compat symlink for the locale split
	mkdir -p build/usr/share 
	cd build/usr/share && ln -f -s ../../locale .
<<<<<<< HEAD
	# done here
=======
	# compile and run tests
ifeq (,$(findstring nocheck, $(DEB_BUILD_OPTIONS)))
	$(MAKE) test
else
	@echo "Tests DISABLED"
endif
>>>>>>> 71ecaad2
	touch $@

build/build-doc-stamp: build/configure-stamp
	# Add here commands to compile the package.
	$(MAKE) doc
	touch $@

clean:
	dh_testdir

	[ ! -f Makefile ] || $(MAKE) clean distclean
	rm -rf build

binary-indep: apt-doc libapt-pkg-doc
# Build architecture-independent files here.
libapt-pkg-doc: build-doc
	dh_testdir -p$@
	dh_testroot -p$@
	dh_prep -p$@
	dh_installdirs -p$@
#
# libapt-pkg-doc install
#
	dh_installdocs -p$@ $(BLD)/docs/design* \
			    $(BLD)/docs/dpkg-tech* \
			    $(BLD)/docs/files* \
			    $(BLD)/docs/method* \
			    doc/libapt-pkg2_to_3.txt \
			    doc/style.txt \
			    $(BLD)/doc/doxygen/html
	dh_installexamples -p$@

	dh_installchangelogs -p$@
	dh_strip -p$@
	dh_compress -p$@
	dh_fixperms -p$@
	dh_installdeb -p$@
	dh_gencontrol -p$@
	dh_md5sums -p$@
	dh_builddeb -p$@

apt-doc: build-doc
	dh_testdir -p$@
	dh_testroot -p$@
	dh_prep -p$@
#
# apt-doc install
#
	# Copy the guides
	dh_installdocs -p$@ $(BLD)/docs/guide*.text \
			    $(BLD)/docs/guide*.html \
			    $(BLD)/docs/offline*.text \
			    $(BLD)/docs/offline*.html
	dh_installchangelogs -p$@
	dh_compress -p$@
	dh_fixperms -p$@
	dh_installdeb -p$@
	dh_gencontrol -p$@
	dh_md5sums -p$@
	dh_builddeb -p$@



# Build architecture-dependent files here.

binary-arch: $(LIBAPT_PKG) $(LIBAPT_INST) apt libapt-pkg-dev apt-utils apt-transport-https
apt_MANPAGES = apt-cache apt-cdrom apt-config apt-get apt-key apt-mark apt-secure apt apt.conf apt_preferences sources.list
apt: build build-doc
	dh_testdir -p$@
	dh_testroot -p$@
	dh_prep -p$@
	dh_installdirs -p$@
#
# apt install
#
	cp debian/apt.conf.autoremove debian/$@/etc/apt/apt.conf.d/01autoremove
	cp debian/apt.conf.changelog debian/$@/etc/apt/apt.conf.d/20changelog
	cp share/ubuntu-archive.gpg debian/$@/usr/share/$@

	# make rosetta happy and remove pot files in po/ (but leave stuff
	# in po/domains/* untouched) and cp *.po into each domain dir
	rm -f build/po/*.pot
	rm -f po/*.pot

	dh_install -p$@ --sourcedir=$(BLD)

	# Remove the bits that are in apt-utils
	rm $(addprefix debian/$@/usr/bin/apt-,$(APT_UTILS) dump-solver)

	# https has its own package
	rm debian/$@/usr/lib/apt/methods/https

	# move the mirror failure script in place
	#mv debian/$@/usr/bin/apt-report-mirror-failure \
	#   debian/$@/usr/lib/apt/apt-report-mirror-failure \

	dh_bugfiles -p$@
	dh_lintian -p$@
	dh_installexamples -p$@ $(BLD)/docs/examples/*
	dh_installman -p$@ $(wildcard $(patsubst %,doc/%.[158],$(apt_MANPAGES)) $(patsubst %,doc/*/%.*.[158],$(apt_MANPAGES)))
	dh_installcron -p$@
	dh_installdocs -p$@
	dh_installchangelogs -p$@
	dh_installlogrotate -p$@
	dh_strip -p$@
	dh_compress -p$@
	dh_fixperms -p$@
	dh_installdeb -p$@
	dh_shlibdeps -p$@
	dh_gencontrol -p$@
	dh_md5sums -p$@
	dh_builddeb -p$@

libapt-pkg-dev: build
	dh_testdir -p$@
	dh_testroot -p$@
	dh_prep -p$@
	dh_installdirs -p$@
#
# libapt-pkg-dev install
#
	dh_install -p$@ --sourcedir=$(BLD)
	dh_installdocs -p$@
	dh_installchangelogs -p$@
	dh_strip -p$@
	dh_compress -p$@
	dh_fixperms -p$@
	dh_installdeb -p$@
	dh_gencontrol -p$@ -- -Vlibapt-pkg-name=$(LIBAPT_PKG) -Vlibapt-inst-name=$(LIBAPT_INST)
	dh_md5sums -p$@
	dh_builddeb -p$@

apt-utils_MANPAGES = apt-sortpkgs apt-ftparchive apt-extracttemplates
apt-utils: build
	dh_testdir -p$@
	dh_testroot -p$@
	dh_prep -p$@
	dh_installdirs -p$@

	cp $(addprefix $(BLD)/bin/apt-,$(APT_UTILS)) debian/$@/usr/bin/
	cp $(BLD)/bin/apt-dump-solver debian/$@/usr/lib/apt/solvers/dump

	dh_install -p$@ --sourcedir=$(BLD)
	dh_link -p$@
	dh_installdocs -p$@
	dh_installexamples -p$@

	# Install the man pages..
	dh_installman -p$@ $(wildcard $(patsubst %,doc/%.[158],$(apt-utils_MANPAGES)) $(patsubst %,doc/*/%.*.[158],$(apt-utils_MANPAGES)))

	dh_installchangelogs -p$@
	dh_strip -p$@
	dh_compress -p$@
	dh_fixperms -p$@
	dh_makeshlibs -p$@
	dh_installdeb -p$@
	dh_shlibdeps -p$@
	dh_gencontrol -p$@
	dh_md5sums -p$@
	dh_builddeb -p$@

$(LIBAPT_PKG): build
	dh_testdir -p$@
	dh_testroot -p$@
	dh_prep -p$@
	dh_installdirs -p$@

	dh_install -p$@ --sourcedir=$(BLD)
	dh_installdocs -p$@
	dh_installchangelogs -p$@
	dh_strip -p$@
	dh_compress -p$@
	dh_fixperms -p$@
	dh_makeshlibs -p$@
	dh_installdeb -p$@
	dh_shlibdeps -p$@ 
	dh_gencontrol -p$@
	dh_md5sums -p$@
	dh_builddeb -p$@

$(LIBAPT_INST): build
	dh_testdir -p$@
	dh_testroot -p$@
	dh_prep -p$@
	dh_installdirs -p$@

	dh_install -p$@ --sourcedir=$(BLD)
	dh_installdocs -p$@
	dh_installchangelogs -p$@
	dh_strip -p$@
	dh_compress -p$@
	dh_fixperms -p$@
	dh_makeshlibs -p$@
	dh_installdeb -p$@
	dh_shlibdeps -p$@ 
	dh_gencontrol -p$@
	dh_md5sums -p$@
	dh_builddeb -p$@

apt-transport-https: build libapt-pkg-dev
	dh_testdir -p$@
	dh_testroot -p$@
	dh_prep -p$@
	dh_installdirs -p$@

	dh_install -p$@ --sourcedir=$(BLD)
	dh_installdocs -p$@ debian/apt-transport-https.README
	dh_installexamples -p$@

	# Install the man pages..
	dh_installman -p$@

	dh_installchangelogs -p$@
	dh_strip -p$@
	dh_compress -p$@
	dh_fixperms -p$@
	dh_installdeb -p$@
	dh_shlibdeps -p$@ 
	dh_gencontrol -p$@
	dh_md5sums -p$@
	dh_builddeb -p$@

configure:
	$(MAKE) configure

really-clean: clean
	-find . -name Makefile.in -print0 | xargs --null --no-run-if-empty -- rm -f
	find -name ChangeLog | xargs rm -f
	rm -f l33ch-stamp

binary: binary-indep binary-arch
.PHONY: build clean binary-indep binary-arch binary<|MERGE_RESOLUTION|>--- conflicted
+++ resolved
@@ -103,16 +103,12 @@
 	# compat symlink for the locale split
 	mkdir -p build/usr/share 
 	cd build/usr/share && ln -f -s ../../locale .
-<<<<<<< HEAD
-	# done here
-=======
 	# compile and run tests
 ifeq (,$(findstring nocheck, $(DEB_BUILD_OPTIONS)))
 	$(MAKE) test
 else
 	@echo "Tests DISABLED"
 endif
->>>>>>> 71ecaad2
 	touch $@
 
 build/build-doc-stamp: build/configure-stamp
