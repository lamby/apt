--- conflicted
+++ resolved
@@ -210,13 +210,8 @@
 
 	cp debian/bugscript debian/$@/usr/share/bug/apt/script
 
-<<<<<<< HEAD
 	cp share/debian-archive.gpg debian/$@/usr/share/$@
 	cp debian/apt.conf.autoremove debian/$@/etc/apt/apt.conf.d/01autoremove
-=======
-	cp share/ubuntu-archive.gpg debian/$@/usr/share/$@
-
->>>>>>> dc4002d8
 #	head -n 500 ChangeLog > debian/ChangeLog
 
 	# make rosetta happy and remove pot files in po/ (but leave stuff
