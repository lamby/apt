Tests: run-tests
Restrictions: allow-stderr 
<<<<<<< HEAD
Depends: @, build-essential, fakeroot, wget, dpkg-dev, debhelper, libdb-dev, gettext, libcurl4-gnutls-dev, zlib1g-dev, libbz2-dev, xsltproc, docbook-xsl, docbook-xml, po4a, autotools-dev, autoconf, automake, doxygen, debiandoc-sgml, stunnel4, libdb-dev, db-util
=======
Depends: @, @builddeps@, fakeroot, wget, stunnel4, db-util
>>>>>>> 7d8a4da7
<|MERGE_RESOLUTION|>--- conflicted
+++ resolved
@@ -1,7 +1,3 @@
 Tests: run-tests
 Restrictions: allow-stderr 
-<<<<<<< HEAD
-Depends: @, build-essential, fakeroot, wget, dpkg-dev, debhelper, libdb-dev, gettext, libcurl4-gnutls-dev, zlib1g-dev, libbz2-dev, xsltproc, docbook-xsl, docbook-xml, po4a, autotools-dev, autoconf, automake, doxygen, debiandoc-sgml, stunnel4, libdb-dev, db-util
-=======
-Depends: @, @builddeps@, fakeroot, wget, stunnel4, db-util
->>>>>>> 7d8a4da7
+Depends: @, @builddeps@, fakeroot, wget, stunnel4, db-util