--- conflicted
+++ resolved
@@ -1,12 +1,7 @@
 [DEFAULT]
 prebuild = ./prepare-release pre-export
 postbuild = ./prepare-release post-build
-<<<<<<< HEAD
 debian-branch = ubuntu/master
 debian-tag = %(version)s
-=======
-debian-branch = debian/sid
-debian-tag = %(version)s
 export-dir = ../build-area
-sign-tags = True
->>>>>>> 7d8a4da7
+sign-tags = True