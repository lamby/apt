--- conflicted
+++ resolved
@@ -1,3 +1,11 @@
+apt (0.6.46.4ubuntu11) feisty; urgency=low
+
+  * po/gl.po:
+    - fix error in translation that causes trouble to lsb_release 
+      (LP#79165)
+
+ --
+
 apt (0.6.46.4ubuntu10) feisty; urgency=low
 
   * apt-pkg/depcache.cc:
@@ -63,7 +71,6 @@
     - send apt version in User-Agent
   * apt-pkg/deb/debrecords.cc:
     - fix SHA1Hash() return value
-<<<<<<< HEAD
   * apt-pkg/algorithms.cc:
     - fix resolver bug on removal triggered by weak-dependencies 
       with or-groups
@@ -83,14 +90,6 @@
   * apt-pkg/algorithms.cc:
     - only increase the score of installed applications if they 
       are not obsolete 
-=======
-  * apt-pkg/cdrom.cc:
-    - only unmount if APT::CDROM::NoMount is false
-  * methods/cdrom.cc:  
-    - only umount if it was mounted by the method before
-  * po/gl.po:
-    - fix error translation that causes trouble to lsb_release
->>>>>>> 9fda8ed4
 
  -- Michael Vogt <michael.vogt@ubuntu.com>  Mon, 18 Dec 2006 19:39:05 +0100
 
