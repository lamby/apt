--- conflicted
+++ resolved
@@ -1,8 +1,15 @@
 apt (0.8.10) unstable; urgency=low
 
+  [ Michael Vogt ]
   * methods/http.cc:
     - do not hang if Acquire::http::ProxyAutoDetect can not be
       executed or returns no data (LP: #654393)
+
+  [ Martin Pitt ]
+  * test/integration/test-compressed-indexes, test/test-indexes.sh:
+    - Explicitly disable compressed indexes at the start. This ensures that we
+      will actually test uncompressed indexes regardless of the internal
+      default value of Acquire::GzipIndexes.
 
  -- Michael Vogt <michael.vogt@ubuntu.com>  Mon, 22 Nov 2010 10:40:45 +0100
 
@@ -35,17 +42,7 @@
       avoid cpu eating endless loops in unattended runs like apt.cron
       (Closes: #602354, LP: #665580)
 
-<<<<<<< HEAD
  -- Michael Vogt <mvo@debian.org>  Thu, 18 Nov 2010 09:25:04 +0100
-=======
-  [ Martin Pitt ]
-  * test/integration/test-compressed-indexes, test/test-indexes.sh:
-    - Explicitly disable compressed indexes at the start. This ensures that we
-      will actually test uncompressed indexes regardless of the internal
-      default value of Acquire::GzipIndexes.
-
- -- David Kalnischkies <kalnischkies@gmail.com>  Wed, 10 Nov 2010 13:22:39 +0100
->>>>>>> d88a49c8
 
 apt (0.8.8) unstable; urgency=low
 
