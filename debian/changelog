--- conflicted
+++ resolved
@@ -5,31 +5,24 @@
     - show a debug why a package was kept by ResolveByKeep()
   * doc/manpage-style.xml:
     - put <brackets> around email addresses
-<<<<<<< HEAD
   * apt-pkg/aptconfiguration.cc:
     - parse dpkg --print-foreign-architectures correctly in
       case archs are separated by newline instead of space, too.
-=======
   * doc/po/de.po:
     - apply typo-fix from Michael Basse, thanks! (LP: #900770)
->>>>>>> 6f04c019
 
   [ Chris Leick ]
   * German manpage translation update
   * doc/*.xml:
     - find and fix a bunch of misspellings
 
-<<<<<<< HEAD
- -- David Kalnischkies <kalnischkies@gmail.com>  Wed, 14 Dec 2011 12:32:37 +0100
-=======
   [ Program translation updates ]
   * Dutch (Jeroen Schot). Closes: #652230
   * Slovak (Ivan Masar). Closes: #652985
   * Russian (Yuri Kozlov). Closes: #654844
   * Hungarian (Gabor Kelemen). Closes: #655238
 
- -- David Kalnischkies <kalnischkies@gmail.com>  Tue, 06 Dec 2011 16:35:39 +0100
->>>>>>> 6f04c019
+ -- David Kalnischkies <kalnischkies@gmail.com>  Tue, 10 Jan 2012 13:38:58 +0100
 
 apt (0.8.15.9) unstable; urgency=low
 
