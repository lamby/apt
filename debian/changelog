--- conflicted
+++ resolved
@@ -1,28 +1,9 @@
-<<<<<<< HEAD
-apt (0.8.15.5ubuntu1) oneiric; urgency=low
-
-  * apt-pkg/pkgcachegen.{cc,h}:
-    - fix crash when P.Arch() was used but the cache got remapped
-      (LP: #812862)
-
- -- Michael Vogt <michael.vogt@ubuntu.com>  Mon, 01 Aug 2011 15:18:50 +0200
-
-apt (0.8.15.5) unstable; urgency=low
-
-  [ David Kalnischkies ]
-  * apt-pkg/deb/deblistparser.cc:
-    - do not assume that the last char on a line is a \n (Closes: #633350)
-
- -- Michael Vogt <mvo@debian.org>  Thu, 28 Jul 2011 16:49:15 +0200
-
-apt (0.8.15.4ubuntu2) oneiric; urgency=low
-=======
-apt (0.8.16~exp5ubuntu1~ppa1) oneiric; urgency=low
->>>>>>> a1e9379a
-
-  * merged from debian/experimental
-
- -- Michael Vogt <michael.vogt@ubuntu.com>  Mon, 01 Aug 2011 11:20:52 +0200
+apt (0.8.16~exp5ubuntu1) oneiric; urgency=low
+
+  * merged new version from debian/experimental, this includes
+    a ABI break and two new library packages
+
+ -- Michael Vogt <michael.vogt@ubuntu.com>  Mon, 08 Aug 2011 14:30:07 +0200
 
 apt (0.8.16~exp5) UNRELEASED; urgency=low
 
@@ -65,9 +46,6 @@
   * apt-pkg/sourcelist.{cc,h}:
     - add pkgSourceList::GetLastModifiedTime() helper
 
-<<<<<<< HEAD
- -- Michael Vogt <michael.vogt@ubuntu.com>  Fri, 29 Jul 2011 18:25:22 +0200
-=======
  -- Michael Vogt <mvo@debian.org>  Thu, 28 Jul 2011 16:57:08 +0200
 
 apt (0.8.16~exp3) experimental; urgency=low
@@ -133,13 +111,38 @@
   * merged with the debian/unstable upload
 
  -- Michael Vogt <mvo@debian.org>  Wed, 29 Jun 2011 12:40:31 +0200
->>>>>>> a1e9379a
-
-apt (0.8.15.4ubuntu1) oneiric; urgency=low
-
-  * merged from debian-sid
-
- -- Michael Vogt <michael.vogt@ubuntu.com>  Tue, 26 Jul 2011 13:19:49 +0200
+
+apt (0.8.15.5ubuntu1) oneiric; urgency=low
+
+  * apt-pkg/pkgcachegen.{cc,h}:
+    - fix crash when P.Arch() was used but the cache got remapped
+      (LP: #812862)
+
+ -- Michael Vogt <michael.vogt@ubuntu.com>  Mon, 01 Aug 2011 15:18:50 +0200
+
+apt (0.8.15.5) unstable; urgency=low
+
+  [ David Kalnischkies ]
+  * apt-pkg/deb/deblistparser.cc:
+    - do not assume that the last char on a line is a \n (Closes: #633350)
+
+ -- Michael Vogt <mvo@debian.org>  Thu, 28 Jul 2011 16:49:15 +0200
+
+apt (0.8.15.4ubuntu2) oneiric; urgency=low
+
+  * apt-pkg/contrib/fileutl.{cc,h}:
+    - add GetModificationTime() helper
+  * apt-pkg/pkgcachegen.cc:
+    - regenerate the cache if the sources.list changes to ensure
+      that changes in the ordering there will be honored by apt
+  * apt-pkg/sourcelist.{cc,h}:
+    - add pkgSourceList::GetLastModifiedTime() helper
+  * apt-pkg/pkgcachegen.{cc,h}:
+    - use ref-to-ptr semantic in NewDepends() to ensure that the   
+      libapt does not segfault if the cache is remapped in between
+      (LP: #812862)
+
+ -- Michael Vogt <michael.vogt@ubuntu.com>  Fri, 29 Jul 2011 18:25:22 +0200
 
 apt (0.8.15.4ubuntu1) oneiric; urgency=low
 
@@ -412,8 +415,6 @@
 
  -- Michael Vogt <mvo@debian.org>  Tue, 28 Jun 2011 18:00:48 +0200
 
-<<<<<<< HEAD
-=======
 apt (0.8.15~exp3) experimental; urgency=low
 
   * debian/control:
@@ -593,7 +594,6 @@
 
  -- Michael Vogt <mvo@debian.org>  Mon, 16 May 2011 14:57:52 +0200
 
->>>>>>> a1e9379a
 apt (0.8.14.1ubuntu8) UNRELEASED; urgency=low
 
   [ Michael Vogt ]
@@ -730,42 +730,6 @@
       loading it from configuration as suggested by Julian Andres Klode
 
  -- Julian Andres Klode <jak@debian.org>  Fri, 15 Apr 2011 14:28:15 +0200
-
-apt (0.8.13.2ubuntu3) natty-proposed; urgency=low
-
-  * apt-pkg/deb/dpkgpm.cc:
-    - stop reporting of apport-package bug reports regarding
-      dpkg I/O errors (LP: #767776)
-
- -- Brian Murray <brian@ubuntu.com>  Wed, 20 Apr 2011 15:05:12 -0700
-
-apt (0.8.13.2ubuntu2) natty; urgency=low
-
-  [ Michael Vogt ]
-  * debian/apt.cron.daily:
-    - run unattended-upgrades even if there was a error during
-      the apt-get update (LP: #676295)
-  
-  [ Julian Andres Klode ]
-  * apt-pkg/indexcopy.cc:
-    - Use RealFileExists() instead of FileExists(), allows amongst other
-      things a directory named Sources to exist on a CD-ROM (LP: #750694).
-  
-  [ David Kalnischkies  ]
-  * apt-pkg/pkgcache.cc:
-    - use the native Architecture stored in the cache header instead of
-      loading it from configuration as suggested by Julian Andres Klode
-
- -- Michael Vogt <michael.vogt@ubuntu.com>  Thu, 07 Apr 2011 12:52:21 +0200
-
-apt (0.8.13.2ubuntu1) natty; urgency=low
-
-  * merge fixes from debian-sid, most notable the handling of
-    arch=all architectures in python-apt (LP: #733741)
-  * apt-pkg/aptconfiguration.cc:
-    - fix comparing for a empty string
-
- -- Michael Vogt <michael.vogt@ubuntu.com>  Tue, 05 Apr 2011 13:19:56 +0200
 
 apt (0.8.13.2ubuntu3) natty-proposed; urgency=low
 
@@ -1518,95 +1482,6 @@
  -- Michael Vogt <mvo@debian.org>  Fri, 10 Sep 2010 20:45:15 +0200
 
 apt (0.8.3ubuntu7) maverick; urgency=low
-<<<<<<< HEAD
-=======
-
-  [ David Kalnischkies ]
-  * apt-pkg/depcache.cc:
-    - do not remove packages which the user requested for installation
-      explicitly while satisfying other install requests (Closes: #598669)
-    Test case: debootstrap, install exim4, run "apt-get install postfix"
-    This will result in exim4-heavy instead of postfix
-
- -- Michael Vogt <michael.vogt@ubuntu.com>  Tue, 05 Oct 2010 14:13:38 +0200
-
-apt (0.8.3ubuntu6) maverick; urgency=low
-
-  [ Michael Vogt ]
-  * debian/apt.cron.daily:
-    - source /etc/default/locale (if available) so that the 
-      apt-get update cron job fetches the right translated package
-      descriptions (LP: #652951)
-
-  [ David Kalnischkies ]
-  * apt-pkg/depcache.cc:
-    - do not check endpointer packages instead of only those which prevented
-      NeverAutoRemove settings from having an effect (Closes: #598452)
-  * cmdline/apt-cache.cc:
-    - use the TranslatedDescription for searching and not the first
-      available one as it is maybe not an expected language (Closes: #597925)
-
- -- Michael Vogt <michael.vogt@ubuntu.com>  Fri, 01 Oct 2010 15:25:00 +0200
-
-apt (0.8.3ubuntu5) maverick; urgency=low
-
-  * debian/apt.dirs:
-    - add missing /usr/share/apt so that the keyring is installed
-      into the right place (LP: #620576)
-
- -- Michael Vogt <michael.vogt@ubuntu.com>  Wed, 22 Sep 2010 18:34:18 +0200
-
-apt (0.8.3ubuntu4) maverick; urgency=low
-
-  * merged lp:~mvo/apt/conflicts-on-virtuals to better deal
-    with conflicts/breaks against virtual packages (LP: #614993)
-
- -- Michael Vogt <michael.vogt@ubuntu.com>  Wed, 15 Sep 2010 19:48:26 +0200
-
-apt (0.8.3ubuntu3) maverick; urgency=low
-
-  * merged fixes from debian-sid
-  
-  [ Michael Vogt ]
-  * apt-pkg/contrib/cdromutl.cc:
-    - if apt-cdrom is used on writable media (like usb-sticks), do
-      not use the root directory to identify the medium (as all 
-      changes there change the ident id). Use the .disk directory 
-      instead 
-
-  [ David Kalnischkies ]
-  * ftparchive/writer.cc:
-    - null the valid string instead of the date if Valid-Until is not set
-  * apt-pkg/acquire-item.cc:
-    - use also unsigned Release files again (Closes: #596189)
-
-  [ Christian Perrier ]
-  * Fix missing space after dot in a message from apt-pkg
-    Translations unfuzzied. Thanks to Holger Wansing.
-
- -- Michael Vogt <michael.vogt@ubuntu.com>  Fri, 10 Sep 2010 21:45:49 +0200
-
-apt (0.8.3ubuntu2) maverick; urgency=low
-
-  * ftparchive/writer.cc:
-    - write out {Files,Checksum-Sha1,Checksum-Sha256} only if
-      available LP: #633967. Thanks to Colin Watson
-
- -- Michael Vogt <michael.vogt@ubuntu.com>  Thu, 09 Sep 2010 15:30:19 +0200
-
-apt (0.8.3ubuntu1) maverick; urgency=low
-
-  * merged fixes from debian-sid
-  * debian/rules:
-    - put ubuntu-archive.gpg back into the package (LP: #620576)
-  * apt-pkg/init.cc:
-    - ignore ".distUpgrade" and ".save" files in sources.list.d
-      (LP: #631770)
-
- -- Michael Vogt <michael.vogt@ubuntu.com>  Tue, 07 Sep 2010 09:27:24 +0200
-
-apt (0.8.3) unstable; urgency=low
->>>>>>> a1e9379a
 
   [ David Kalnischkies ]
   * apt-pkg/depcache.cc:
@@ -1944,56 +1819,6 @@
     - fix LongDesc handling in LANG=C environment
 
  -- Michael Vogt <mvo@debian.org>  Fri, 13 Aug 2010 17:00:49 +0200
-
-apt (0.7.26~exp12ubuntu4) maverick; urgency=low
-
-  [ Julian Andres Klode ]
-  * apt-pkg/contrib/fileutl.cc:
-    - Add WriteAtomic mode.
-    - Revert WriteEmpty to old behavior (LP: #613211)
-  * apt-pkg, methods:
-    - Convert users of WriteEmpty to WriteAtomic.
-  * apt-pkg/depcache.cc:
-    - Only try upgrade for Breaks if there is a newer version, otherwise
-      handle it as Conflicts (by removing it) (helps for #591882).
-  
-  [ Michael Vogt ]
-  * debian/control:
-    - Add recommends on gnupg to apt, apt-key uses it.
-      (changed from debian)
-
- -- Michael Vogt <michael.vogt@ubuntu.com>  Wed, 11 Aug 2010 12:01:30 +0200
-
-apt (0.7.26~exp12ubuntu3) maverick; urgency=low
-
-  [ Colin Watson ]
-  * apt-pkg/cdrom.cc:
-    - fix off-by-one error in DropBinaryArch
-
- -- Michael Vogt <michael.vogt@ubuntu.com>  Mon, 02 Aug 2010 21:04:18 +0200
-
-apt (0.7.26~exp12ubuntu2) maverick; urgency=low
-
-  * debian/apt.postinst:
-    - do not fail if ubuntu-keyring is not installed
-
- -- Michael Vogt <michael.vogt@ubuntu.com>  Mon, 02 Aug 2010 11:47:59 +0200
-
-apt (0.7.26~exp12ubuntu1) maverick; urgency=low
-
-  * ABI break upload
-  * merged from debian/experimental, remaining changes:
-    - use ubuntu keyring and ubuntu archive keyring in apt-key
-    - run update-apt-xapian-index in apt.cron
-    - support apt-key net-update and verify keys against master-keyring
-    - run apt-key net-update in cron.daily
-    - different example sources.list
-  * debian/apt.postinst
-    - drop set_apt_proxy_from_gconf(), no longer needed in maverick
-  * apt-pkg/pkgcache.cc:
-    - re-evaluate the architectures cache when the cache is (re)opened
-
- -- Michael Vogt <michael.vogt@ubuntu.com>  Fri, 30 Jul 2010 19:32:15 +0200
 
 apt (0.7.26~exp12ubuntu4) maverick; urgency=low
 
@@ -2926,42 +2751,6 @@
  -- Michael Vogt <mvo@debian.org>  Sat, 09 Jan 2010 21:52:36 +0100
 
 apt (0.7.25ubuntu4) lucid; urgency=low
-<<<<<<< HEAD
-=======
-
-  * cmdline/apt-cdrom.cc:
-    - make Acquire::cdrom::AutoDetect default, this can be
-      turned off with "--no-auto-detect"
-  * methods/http.cc:
-    - add cache-control headers even if no cache is given to allow
-      adding options for intercepting proxies
-
- -- Michael Vogt <michael.vogt@ubuntu.com>  Tue, 02 Feb 2010 16:58:59 -0800
-
-apt (0.7.25ubuntu3) lucid; urgency=low
-
-  * cmdline/apt-get.cc:
-    - don't mark as manually if in download only (Closes: #468180)
-
- -- Michael Vogt <mvo@debian.org>  Mon, 01 Feb 2010 18:41:15 +0100
-
-apt (0.7.25ubuntu2) lucid; urgency=low
-
-  * Change history branch so that it does not break the 
-    apt ABI for the pkgPackageManager interface
-    (can be reverted on the next ABI break)
-
- -- Michael Vogt <michael.vogt@ubuntu.com>  Wed, 23 Dec 2009 10:14:16 +0100
-
-apt (0.7.25ubuntu1) lucid; urgency=low
-
-  * Merged from the mvo branch
-  * merged from the lp:~mvo/apt/history branch
-
- -- Michael Vogt <michael.vogt@ubuntu.com>  Tue, 22 Dec 2009 09:44:08 +0100
-
-apt (0.7.25) unstable; urgency=low
->>>>>>> a1e9379a
 
   * cmdline/apt-cdrom.cc:
     - make Acquire::cdrom::AutoDetect default, this can be
@@ -3701,125 +3490,6 @@
 
  -- Michael Vogt <michael.vogt@ubuntu.com>  Mon, 09 Feb 2009 14:21:05 +0100
 
-apt (0.7.20.2ubuntu7) karmic; urgency=low
-
-  * fix problematic use of tolower() when calculating the version 
-    hash by using locale independant tolower_ascii() function. 
-    Thanks to M. Vefa Bicakci (LP: #80248)
-  * build fixes for g++-4.4
-  * include dmesg output in apport package failures
-  * include apt ordering into apport package failures
-
- -- Michael Vogt <michael.vogt@ubuntu.com>  Fri, 24 Apr 2009 10:14:01 +0200
-
-apt (0.7.20.2ubuntu6) jaunty; urgency=low
-
-  [ Jamie Strandboge ]
-  * apt.cron.daily: catch invalid dates due to DST time changes
-    in the stamp files (LP: #354793)
-
-  [ Michael Vogt ]
-  * methods/gpgv.cc:
-    - properly check for expired and revoked keys (closes: #433091)
-      LP: #356012
-
- -- Michael Vogt <michael.vogt@ubuntu.com>  Wed, 08 Apr 2009 22:39:50 +0200
-
-apt (0.7.20.2ubuntu5) jaunty; urgency=low
-
-  [ Colin Watson ]
-  * cmdline/acqprogress.cc:
-    - Call pkgAcquireStatus::Pulse even if quiet, so that we still get
-      dlstatus messages on the status-fd (LP: #290234).
-  
-  [ Michael Vogt ]
-  * debian/apt.cron.daily:
-    - do not clutter cron mail with bogus gconftool messages 
-      (LP: #223502)
-    - merge fix for cache locking from debian (closes: #459344)
-    - run update-apt-xapian-index (with ionice) to ensure that
-      the index is up-to-date when synaptic is run (LP: #288797)
-
- -- Michael Vogt <michael.vogt@ubuntu.com>  Mon, 30 Mar 2009 13:22:28 +0200
-
-apt (0.7.20.2ubuntu4) jaunty; urgency=low
-
-  * ftparchive/cachedb.cc:
-    - when apt-ftparchive clean is used, compact the database
-      at the end (thanks to cprov)
-
- -- Michael Vogt <michael.vogt@ubuntu.com>  Thu, 26 Mar 2009 13:43:59 +0100
-
-apt (0.7.20.2ubuntu3) jaunty; urgency=low
-
-  * methods/mirror.cc:
-    - when download the mirror file and the server is down,
-      return a propper error message (LP: #278635)
-
- -- Michael Vogt <michael.vogt@ubuntu.com>  Thu, 19 Mar 2009 15:42:15 +0100
-
-apt (0.7.20.2ubuntu2) jaunty; urgency=low
-
-  * apt-pkg/deb/dpkgpm.cc:
-    - revert termios patch (LP: #338514)
-  * cmdline/apt-get.cc
-    - fix "apt-get source pkg" if there is a binary package and
-      a source package of the same name but from different 
-      packages (LP: #330103)
-
- -- Michael Vogt <michael.vogt@ubuntu.com>  Mon, 09 Mar 2009 16:33:28 +0100
-
-apt (0.7.20.2ubuntu1) jaunty; urgency=low
-
-  [ Christian Perrier ]
-  * Translations:
-    - bg.po. Closes: #513211
-    - zh_TW.po. Closes: #513311
-    - nb.po. Closes: #513843
-  
-  [ Michael Vogt ]
-  * merged from the debian-sid branch
-  * [ABI break] merge support for http redirects, thanks to
-    Jeff Licquia and Anthony Towns
-  * [ABI break] use int for the package IDs (thanks to Steve Cotton)
-  * apt-pkg/contrib/strutl.cc:
-    - fix TimeToStr i18n (LP: #289807)
-  * debian/apt.conf.autoremove:
-    - readd "linux-image" (and friends) to the auto-remove
-     blacklist
-  * fix some i18n issues (thanks to  Gabor Kelemen)
-    LP: #263089
-  * apt-pkg/deb/dpkgpm.cc:
-    - filter "ENOMEM" errors when creating apport reports 
-  * cmdline/apt-get.cc:
-    - fix "apt-get source pkg=ver" if binary name != source name
-      (LP: #202219)
-  * apt-pkg/indexrecords.cc:
-    - fix some i18n issues
-  * apt-pkg/contrib/strutl.h:
-    - add new strprintf() function to make i18n strings easier
-  * apt-pkg/dev/debsystem.cc:
-    - add missing apti18n.h header
-  * cmdline/apt-get.cc:
-    - default to "false" for the "APT::Get::Build-Dep-Automatic"
-      option (follow debian here)
-  * apt-pkg/pkgcache.cc:
-    - do not run "dpkg --configure pkg" if pkg is in trigger-awaited
-      state (LP: #322955)
-  * methods/https.cc:
-    - add Acquire::https::AllowRedirect support
-    - do not unlink files in partial/ (thanks to robbiew)
-
-  [ Dereck Wonnacott ]
-  * Clarify the --help for 'purge' (LP: #243948)
-
-  [ Ian Weisser ]
-  * /apt-pkg/deb/debsystem.cc:
-    - add 'sudo' to the error message to "run 'dpkg --configure -a'"
-      (LP: #52697)
-
- -- Michael Vogt <michael.vogt@ubuntu.com>  Mon, 09 Feb 2009 14:21:05 +0100
-
 apt (0.7.20.2) unstable; urgency=medium
 
   [ Eugene V. Lyubimkin ]
@@ -4501,268 +4171,6 @@
     for the patch. Closes: #260825
 
  -- Michael Vogt <mvo@debian.org>  Mon, 07 Jan 2008 21:40:47 +0100
-
-apt (0.7.9ubuntu17) hardy-proposed; urgency=low
-
-  * apt-pkg/acquire-item.cc:
-    - fix signaure removal on transient network failures LP: #220627
-      (thanks to Scott James Remnant)
-
- -- Michael Vogt <michael.vogt@ubuntu.com>  Tue, 22 Apr 2008 16:32:49 +0200
-
-apt (0.7.9ubuntu16) hardy; urgency=low
-
-  * cmdline/apt-key:
-    - only check against master-keys in net-update to not break
-      custom CDs (thanks to Colin Watson)
-
- -- Michael Vogt <michael.vogt@ubuntu.com>  Tue, 08 Apr 2008 14:17:14 +0200
-
-apt (0.7.9ubuntu15) hardy; urgency=low
-
-  * cmdline/apt-get.cc:
-    - do two passes when installing tasks, first ignoring dependencies,
-      then resolving them and run the problemResolver at the end
-      so that it can correct any missing dependencies. This should
-      fix livecd building for kubuntu (thanks to Jonathan Riddell 
-      for reporting the problem)
-
- -- Michael Vogt <michael.vogt@ubuntu.com>  Thu, 13 Mar 2008 23:25:45 +0100
-
-apt (0.7.9ubuntu14) hardy; urgency=low
-
-  * cmdline/apt-get.cc:
-    - fix incorrect help output for -f (LP: #57487)
-    - run the problemResolver after a task was installed
-      so that it can correct any missing dependencies
-  * typo fixes (LP: #107960)
-
- -- Michael Vogt <michael.vogt@ubuntu.com>  Tue, 11 Mar 2008 21:46:07 +0100
-
-apt (0.7.9ubuntu13) hardy; urgency=low
-
-  [ Lionel Porcheron ]
-  * debian/apt.cron.daily:
-    - only call gconftool if gcontool is installed (LP: #194281)
-
-  [ Michael Vogt ]
-  * doc/apt_preferences.5.xml:
-    - fix typo (LP: #150900)
-  * doc/example/sources.list:
-    - updated for hardy (LP: #195879)
-  * debian/apt.cron.daily:
-    - sleep random amount of time (default within 0-30min) before
-      starting the upate to hit the mirrors less hard
-
- -- Michael Vogt <michael.vogt@ubuntu.com>  Tue, 04 Mar 2008 15:35:09 +0100
-
-apt (0.7.9ubuntu12) hardy; urgency=low
-
-  * debian/apt.cron.daily:
-    - use admin user proxy settings
-  * cmdline/apt-get.cc:
-    - fix task installation (thanks to Colin Watson)
-
- -- Michael Vogt <michael.vogt@ubuntu.com>  Thu, 21 Feb 2008 15:07:44 +0100
-
-apt (0.7.9ubuntu11) hardy; urgency=low
-
-  * apt-pkg/algorithms.cc: 
-    - add APT::Update::Post-Invoke-Success script slot
-      (LP: #188127)
-
- -- Michael Vogt <michael.vogt@ubuntu.com>  Thu, 10 Jan 2008 12:06:12 +0100
-
-apt (0.7.9ubuntu10) hardy; urgency=low
-
-  * cmdline/apt-key:
-    - add "net-update" command that fetches the 
-      ubuntu-archive-keyring.gpg and add keys from it that are 
-      signed by the ubuntu-master-keyring.gpg 
-      (apt-archive-key-signatures spec)
-  * debian/apt.cron.daily:
-    - add apt-key net-update to the nightly cron job
-
- -- Michael Vogt <michael.vogt@ubuntu.com>  Wed, 13 Feb 2008 15:50:28 +0100
-
-apt (0.7.9ubuntu9) hardy; urgency=low
-
-  * fix FTBFS due to incorrect intltool build-depends
-
- -- Michael Vogt <michael.vogt@ubuntu.com>  Mon, 11 Feb 2008 16:04:37 +0100
-
-apt (0.7.9ubuntu8) hardy; urgency=low
-
-  * share/apt-auth-failure.note:
-    - show update-notifier note if the nightly update fails with a
-      authentication failure (apt-authentication-reliability spec)
-
- -- Michael Vogt <michael.vogt@ubuntu.com>  Mon, 11 Feb 2008 14:04:56 +0100
-
-apt (0.7.9ubuntu7) hardy; urgency=low
-
-  * methods/connect.cc:
-    - remember hosts with Resolve failures or connect Timeouts
-      see https://wiki.ubuntu.com/NetworklessInstallationFixes
-  * cmdlines/apt-key:
-    - fix bug in the new apt-key update code that imports only
-      keys signed with the master key (thanks to cjwatson)
-
- -- Michael Vogt <michael.vogt@ubuntu.com>  Fri, 08 Feb 2008 11:38:35 +0100
-
-apt (0.7.9ubuntu6) hardy; urgency=low
-
-  * cmdline/apt-key:
-    - add support for a master-keyring that contains signing keys
-      that can be used to sign the archive signing keys. This should
-      make key-rollover easier.
-  * apt-pkg/deb/dpkgpm.cc:
-    - merged patch from Kees Cook to fix anoying upper-case display
-      on amd64 in sbuild
-  * apt-pkg/algorithms.cc: 
-    - add APT::Update::Post-Invoke-Success script slot
-    - Make the breaks handling use the kill list. This means, that a
-      Breaks: Pkg (<< version) may put Pkg onto the remove list.
-  * apt-pkg/deb/dpkgpm.cc:
-    - add APT::Apport::MaxReports to limit the maximum number
-      of reports generated in a single run (default to 3)
-  * apt-pkg/deb/debmetaindex.cc:
-    - add missing "Release" file uri when apt-get update --print-uris
-      is run
-
- -- Michael Vogt <michael.vogt@ubuntu.com>  Mon, 04 Feb 2008 14:28:02 +0100
-
-apt (0.7.9ubuntu5) hardy; urgency=low
-
-  * Merged apt-authentication-reliabilty branch. This means
-    that apt will refuse to update and use the old lists if
-    the authentication of a repository that used to be 
-    authenticated fails. See
-    https://wiki.ubuntu.com/AptAuthenticationReliability
-    for more details.
-
- -- Michael Vogt <michael.vogt@ubuntu.com>  Wed, 16 Jan 2008 10:36:10 +0100
-
-apt (0.7.9ubuntu4) hardy; urgency=low
-
-  * apt-pkg/algorithms.cc:
-    - Since APT::Get::List-Cleanup and APT::List-Cleanup both default to
-      true, the effect of the compatibility code was to require both of them
-      to be set to false in order to disable list cleanup; this broke the
-      installer. Instead, disable list cleanup if either of them is set to
-      false.
-
- -- Colin Watson <cjwatson@ubuntu.com>  Wed, 09 Jan 2008 22:34:37 +0000
-
-apt (0.7.9ubuntu3) hardy; urgency=low
-
-  * merged the apt--DoListUpdate branch, this provides a common interface
-    for "apt-get update" like operations for the frontends and also provides
-    hooks to run stuff in APT::Update::{Pre,Post}-Invoke
-
- -- Michael Vogt <michael.vogt@ubuntu.com>  Mon, 07 Jan 2008 19:02:11 +0100
-
-apt (0.7.9ubuntu2) hardy; urgency=low
-
-  [ Otavio Salvador ]
-  * Applied patch from Aurelien Jarno <aurel32@debian.org> to fix building
-    with newest dpkg-shlibdeps changing the packaging building order and a
-    patch from Robert Millan <rmh@aybabtu.com> to fix parallel building,
-    closes: #452862.
-  * Applied patch from Alexander Winston <alexander.winston@comcast.net>
-    to use 'min' as symbol for minute, closes: #219034.
-  * Applied patch from Amos Waterland <apw@us.ibm.com> to allow apt to
-    work properly in initramfs, closes: #448316.
-  * Applied patch from Robert Millan <rmh@aybabtu.com> to make apt-key and
-    apt-get to ignore time conflicts, closes: #451328.
-  * Applied patch from Peter Eisentraut <peter_e@gmx.net> to fix a
-    grammatical error ("manual installed" -> "manually installed"),
-    closes: #438136.
-  * Fix cron.daily job to not call fail if apt isn't installed, closes:
-    #443286.
-  
-  [ Daniel Burrows ]
-  * apt-pkg/contrib/configuration.cc:
-    - if RootDir is set, then FindFile and FindDir will return paths
-      relative to the directory stored in RootDir, closes: #456457.
-
-  [ Christian Perrier ]
-  * Fix wording for "After unpacking...". Thans to Michael Gilbert
-    for the patch. Closes: #260825
-
-  [ Program translations ]
-    - Vietnamese updated. Closes: #453774
-    - Japanese updated. Closes: #456909
-    - French updated.
-
-  [ Michael Vogt ]
-  * apt-pkg/packagemanager.{cc,h}:
-    - propergate the Immediate flag to make hitting the 
-      "E: Internal Error, Could not perform immediate configuration (2)"
-      harder. (LP: #179247)
-  * debian/apt.conf.daily:
-    - print warning if the cache can not be locked (closes: #454561),
-      thanks to Bastian Kleineidam
-  * debian/control:
-    - build against libdb-dev (instead of libdb4.4-dev)
-
- -- Michael Vogt <michael.vogt@ubuntu.com>  Thu, 03 Jan 2008 11:31:45 +0100
-
-apt (0.7.9ubuntu1) hardy; urgency=low
-
-  * merged from http://bzr.debian.org/apt/apt/debian-sid/, remaining
-    changes:
-    - mirror download method (pending merge with debian)
-    - no pdiff download by default (unsuitable for ubuntu)
-    - no recommends-by-default yet
-    - add "Original-Maintainer" field to tagfile
-    - show warning on apt-get source if the package is maintained
-      in a VCS (pedinging merge with debian)
-    - use ubuntu-archive keyring instead of debians one
-    - support metapackages section for autoremoval
-    - debian maintainer field change
-    - send ubuntu string in user-agent
-  
-  * Changes from the debian-sid bzr branch (but not uploaded to debian
-    yet):
-  
-  [ Otavio Salvador ]
-  * Applied patch from Mike O'Connor <stew@vireo.org> to add a manpage to
-    apt-mark, closes: #430207.
-  * Applied patch from Andrei Popescu <andreimpopescu@gmail.com> to add a
-    note about some frontends in apt.8 manpage, closes: #438545.
-  * Applied patch from Aurelien Jarno <aurel32@debian.org> to avoid CPU
-    getting crazy when /dev/null is redirected to stdin (which breaks
-    buildds), closes: #452858.
-
-  [ Program translations ]
-    - Basque updated. Closes: #453088
-
-  [ Michael Vogt ]
-  * debian/rules
-    - fix https install location
-  * methods/gpgv.cc:
-    - remove cruft code that caused timestamp/I-M-S issues
-  * ftparchive/contents.cc:
-    - fix error output
-  * methods/mirror.{cc,h}:
-    - only update mirror list on IndexFile updates 
-  * apt-pkg/acquire-item.{cc,h}:
-    - make the authentication download code more robust against
-      servers/proxies with broken If-Range implementations
-  * debian/control:
-    - build against libdb-dev (instead of libdb4.4-dev)
-  * merged the apt--DoListUpdate branch, this provides a common interface
-    for "apt-get update" like operations for the frontends and also provides
-    hooks to run stuff in APT::Update::{Pre,Post}-Invoke
-
-  [ Chris Cheney ]
-  * ftparchive/contents.cc:
-    - support lzma data members
-  * ftparchive/multicompress.cc:
-    - support lzma output
-
- -- Michael Vogt <michael.vogt@ubuntu.com>  Thu, 13 Dec 2007 14:46:27 +0100
 
 apt (0.7.9ubuntu17) hardy-proposed; urgency=low
 
