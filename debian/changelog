--- conflicted
+++ resolved
@@ -1,16 +1,11 @@
 apt (0.6.30) unstable; urgency=low
 
   * Add ppc64 to buildlib/archtable
-<<<<<<< HEAD
-
- -- Michael Vogt <mvo@debian.org>  Tue, 11 Jan 2005 12:30:27 +0100
-=======
   * Merge michael.vogt@canonical.com--2004/apt--status-fd--0
     - Support preserving dpkg status file descriptor, to support
       better integration with synaptic
   
  -- Matt Zimmerman <mdz@ubuntu.com>  Wed, 19 Jan 2005 00:26:01 -0800
->>>>>>> a2a5cd15
 
 apt (0.6.29) hoary; urgency=low
 
