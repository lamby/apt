--- conflicted
+++ resolved
@@ -1,24 +1,4 @@
-<<<<<<< HEAD
-apt (0.7.26~exp11ubuntu3) maverick; urgency=low
-=======
-apt (0.7.26~exp12) experimental; urgency=low
->>>>>>> e3326595
-
-  [ Michael Vogt ]
-  * debian/control:
-    - add dependency on zlib-dev for libapt-pkg-dev
-
-<<<<<<< HEAD
- -- Michael Vogt <michael.vogt@ubuntu.com>  Fri, 30 Jul 2010 08:57:15 +0200
-
-apt (0.7.26~exp11ubuntu2) maverick; urgency=low
-
-  * remove debian-archive-keyring dependency and readd
-    recommends to the ubuntu-keyring
-
- -- Michael Vogt <michael.vogt@ubuntu.com>  Thu, 29 Jul 2010 20:02:39 +0200
-
-apt (0.7.26~exp11ubuntu1) maverick; urgency=low
+apt (0.7.26~exp12ubuntu1) maverick; urgency=low
 
   * ABI break upload
   * merged from debian/experimental, remaining changes:
@@ -30,8 +10,14 @@
   * debian/apt.postinst
     - drop set_apt_proxy_from_gconf(), no longer needed in maverick
 
- -- Michael Vogt <michael.vogt@ubuntu.com>  Thu, 29 Jul 2010 17:03:48 +0200
-=======
+ -- Michael Vogt <michael.vogt@ubuntu.com>  Fri, 30 Jul 2010 12:53:21 +0200
+
+apt (0.7.26~exp12) experimental; urgency=low
+
+  [ Michael Vogt ]
+  * debian/control:
+    - add dependency on zlib-dev for libapt-pkg-dev
+
   [ David Kalnischkies ]
   * apt-pkg/cacheset.cc:
     - [ABI BREAK] add an ErrorType option to CacheSetHelper
@@ -45,7 +31,6 @@
       as we use CURLOPT_{ISSUERCERT,CRLFILE} (Closes: #589642)
 
  -- Michael Vogt <mvo@debian.org>  Fri, 30 Jul 2010 11:55:48 +0200
->>>>>>> e3326595
 
 apt (0.7.26~exp11) experimental; urgency=low
 
