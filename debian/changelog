--- conflicted
+++ resolved
@@ -1,4 +1,16 @@
-apt (0.8.11.6) UNRELEASED; urgency=low
+apt (0.8.12) UNRELEASED; urgency=low
+
+  [ Michael Vogt ]
+  * apt-pkg/deb/debindexfile.cc:
+    - ignore missing deb-src files in /var/lib/apt/lists, thanks
+      to Thorsten Spindler (LP: #85590)
+  * apt-pkg/contrib/fileutl.cc, apt-pkg/deb/dpkgpm.cc:
+    - honor Dpkg::Chroot-Directory in the RunScripts*() methods
+  * apt-pkg/contrib/cdromutl.{cc,h}, apt-pkg/cdrom.{cc,h}:
+    - deal with missing FSTAB_DIR when using libudev to discover cdrom
+    - add experimental APT::cdrom::CdromOnly option (on by default). 
+      When this is set to false apt-cdrom will handle any removable
+      deivce (like a usb-stick) as a "cdrom/dvd" source
 
   [ Christian Perrier ]
   * Fix error in French translation of manpages (apt_preferences(5)).
@@ -91,7 +103,6 @@
       mistake reported in bug LP: #641673, thanks to Robert Roth
   * merged lp:~evfool/apt/fix418552:
     - Grammar fix for bug LP: #418552, thanks to Robert Roth
-<<<<<<< HEAD
   
   [ David Kalnischkies ]
   * cmdline/apt-get.cc:
@@ -122,18 +133,6 @@
   [ David Kalnischkies ]
   * debian/apt.symbols:
     - add more arch dependent symbols
-=======
-  * apt-pkg/deb/debindexfile.cc:
-    - ignore missing deb-src files in /var/lib/apt/lists, thanks
-      to Thorsten Spindler (LP: #85590)
-  * apt-pkg/contrib/fileutl.cc, apt-pkg/deb/dpkgpm.cc:
-    - honor Dpkg::Chroot-Directory in the RunScripts*() methods
-  * apt-pkg/contrib/cdromutl.{cc,h}, apt-pkg/cdrom.{cc,h}:
-    - deal with missing FSTAB_DIR when using libudev to discover cdrom
-    - add experimental APT::cdrom::CdromOnly option (on by default). 
-      When this is set to false apt-cdrom will handle any removable
-      deivce (like a usb-stick) as a "cdrom/dvd" source
->>>>>>> c9952021
 
  -- Michael Vogt <mvo@debian.org>  Wed, 09 Feb 2011 17:49:59 +0100
 
