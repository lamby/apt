--- conflicted
+++ resolved
@@ -1,4 +1,11 @@
-<<<<<<< HEAD
+apt (0.8.3ubuntu2) maverick; urgency=low
+
+  * ftparchive/writer.cc:
+    - write out {Files,Checksum-Sha1,Checksum-Sha256} only if
+      available LP: #633967. Thanks to Colin Watson
+
+ -- Michael Vogt <michael.vogt@ubuntu.com>  Thu, 09 Sep 2010 15:30:19 +0200
+
 apt (0.8.3ubuntu1) maverick; urgency=low
 
   * merged fixes from debian-sid
@@ -9,15 +16,6 @@
       (LP: #631770)
 
  -- Michael Vogt <michael.vogt@ubuntu.com>  Tue, 07 Sep 2010 09:27:24 +0200
-=======
-apt (0.8.4) UNRELEASED; urgency=low
-
-  * ftparchive/writer.cc:
-    - write out {Files,Checksum-Sha1,Checksum-Sha256} only if
-      available LP: #633967. Thanks to Colin Watson
-
- -- Michael Vogt <michael.vogt@ubuntu.com>  Thu, 09 Sep 2010 15:30:19 +0200
->>>>>>> 2a19ec29
 
 apt (0.8.3) unstable; urgency=low
 
