--- conflicted
+++ resolved
@@ -17,9 +17,6 @@
     - fix overly aggressive immediate config propergation
       (thanks to David Kalnischkies)
 
-<<<<<<< HEAD
- -- Michael Vogt <michael.vogt@ubuntu.com>  Tue, 29 Sep 2009 15:51:34 +0200
-=======
   [ Julian Andres Klode ]
   * doc/apt.conf.5.xml:
     - Deprecate unquoted values, string concatenation and explain what should
@@ -28,8 +25,7 @@
     - Deprecate #include, we have apt.conf.d nowadays which should be
       sufficient.
 
- -- Julian Andres Klode <jak@debian.org>  Sat, 26 Sep 2009 15:00:28 +0200
->>>>>>> 334459ab
+ -- Michael Vogt <michael.vogt@ubuntu.com>  Tue, 29 Sep 2009 15:51:34 +0200
 
 apt (0.7.24) unstable; urgency=low
 
