--- conflicted
+++ resolved
@@ -1,5 +1,4 @@
-<<<<<<< HEAD
-apt (0.9.12.1ubuntu1) trusty; urgency=low
+apt (0.9.13~exp1ubuntu1) trusty; urgency=low
 
   * merged from the debian/sid branch:
     - debian/gbp.conf: change build branch to ubuntu/master
@@ -14,8 +13,8 @@
     - debian/apt.auto-removal.sh
       + Keep linux-tools packages matching installed kernels
   
- -- Michael Vogt <michael.vogt@ubuntu.com>  Tue, 22 Oct 2013 16:46:46 +0200
-=======
+ -- Michael Vogt <michael.vogt@ubuntu.com>  Sat, 23 Nov 2013 09:13:14 +0100
+
 apt (0.9.13~exp1) experimental; urgency=low
 
   * Improve the API for APT::Upgrade::Upgrade()
@@ -40,7 +39,6 @@
   * use sysconf(_SC_OPEN_MAX) in ExecFork()
 
  -- Michael Vogt <mvo@debian.org>  Fri, 01 Nov 2013 10:03:06 +0100
->>>>>>> 61f954bf
 
 apt (0.9.12.1) unstable; urgency=low
 
