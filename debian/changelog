<<<<<<< HEAD
apt (0.8.16~exp1) experimental; urgency=low

  * merged with the debian/unstable upload

 -- Michael Vogt <mvo@debian.org>  Wed, 29 Jun 2011 12:40:31 +0200

apt (0.8.15) unstable; urgency=low
=======
apt (0.8.15) UNRELEASED; urgency=low

  [ David Kalnischkies ]
  * [ABI-Break] Implement EDSP in libapt-pkg so that all front-ends which
    use the internal resolver can now be used also with external
    ones as the usage is hidden in between the old API
  * provide two edsp solvers in apt-utils:
    - 'dump' to quickly output a complete scenario and
    - 'apt' to use the internal as an external resolver
  * apt-pkg/pkgcache.h:
    - clean up mess with the "all" handling in MultiArch to
      fix LP: #733741 cleanly for everyone now
  * apt-pkg/depcache.cc:
    - use a boolean instead of an int for Add/Remove in AddStates
      similar to how it works with AddSizes
    - let the Mark methods return if their marking was successful
    - if a Breaks can't be upgraded, remove it. If it or a Conflict
      can't be removed the installation of the breaker fails.
  * cmdline/apt-get.cc:
    - do not discard the error messages from the resolver and instead
      only show the general 'Broken packages' message if nothing else

  [ Stefano Zacchiroli ]
  * doc/external-dependency-solver-protocol.txt:
    - describe EDSP and the configuration interface around it
  
  [ Michael Vogt ]
  * [ABI-Break] merge lp:~mvo/apt/sha512-template to add support for sha512
  * [ABI-Break] merge lp:~mvo/apt/dpointer to support easier extending
    without breaking the ABI

 -- David Kalnischkies <kalnischkies@gmail.com>  Tue, 17 May 2011 18:43:21 +0200

apt (0.8.14.2) UNRELEASED; urgency=low
>>>>>>> 627e99b0

  [ Julian Andres Klode ]
  * apt-pkg/depcache.cc:
    - Really release action groups only once (Closes: #622744)
    - Make purge work again for config-files (LP: #244598) (Closes: #150831)
  * apt-pkg/acquire-item.cc:
    - Reject files known to be invalid (LP: #346386) (Closes: #627642)
  * debian/apt.cron.daily:
    - Check power after wait, patch by manuel-soto (LP: #705269)
  * debian/control:
    - Move ${shlibs:Depends} to Pre-Depends, as we do not want APT
      unpacked if a library is too old and thus break upgrades
  * doc/apt-key.8.xml:
    - Document apt-key net-update (LP: #192810)

  [ Christian Perrier ]
  * Galician translation update (Miguel Anxo Bouzada). Closes: #626505
  * Italian translation update (Milo Casagrande). Closes: #627834
  * German documentation translation update (Chris Leick). Closes: #629949
  * Catalan translation update (Jordi Mallach). Closes: #630657

  [ David Kalnischkies ]
  * fix a bunch of cppcheck warnings/errors based on a patch by
    Niels Thykier, thanks! (Closes: #622805)
  * apt-pkg/depcache.cc:
    - really include 'rc' packages in the delete count by fixing a
      typo which exists since 1999 in the source… (LP: #761175)
    - if critical or-group can't be satisfied, exit directly.
  * apt-pkg/acquire-method.cc:
    - write directly to stdout instead of creating the message in
      memory first before writing to avoid hitting limits
    - fix order of CurrentURI and UsedMirror in Status() and Log()
  * apt-pkg/orderlist.cc:
    - let VisitRProvides report if the calls were successful
  * apt-pkg/deb/dpkgpm.cc:
    - replace obsolete usleep with nanosleep
    - remove invalid pkgcache.bin and rebuild it if possible
    - log reinstall commands in history.log
  * debian/apt{,-utils}.symbols:
    - update both experimental symbol-files to reflect 0.8.14 state
  * debian/rules:
    - remove unused embedded jquery by doxygen from libapt-pkg-doc
  * cmdline/apt-mark.cc:
    - reimplement apt-mark in c++
    - provide a 'showmanual' command (Closes: #582791)
    - provide a 'dpkg --set-selections' wrapper to set/release holds
  * cmdline/apt-get.cc:
    - deprecate mostly undocumented 'markauto' in favor of 'apt-mark'
  * cmdline/apt-cache.cc:
    - deprecate mostly undocumented 'showauto' in favor of 'apt-mark'
  * apt-pkg/pkgcache.cc:
    - really ignore :arch in FindPkg() in non-multiarch environment
  * doc/po/de.po:
    - undo the translation of the command 'dump' in manpage of apt-config
      as report by Burghard Grossmann on debian-l10n-german, thanks!
  * apt-pkg/deb/debmetaindex.cc:
    - do not download TranslationIndex if no Translation-* will be
      downloaded later on anyway (Closes: #624218)
  * test/versions.lst:
    - disable obscure version number tests with versions dpkg doesn't
      allow any more as they don't start with a number
  * apt-pkg/acquire-worker.cc:
    - print filename in the unmatching size warning (Closes: #623137)
  * apt-pkg/acquire-item.cc:
    - apply fix for poorly worded 'locate file' error message from
      Ben Finney, thanks! (Closes: #623171)
  * methods/http.cc:
    - add config option to ignore a closed stdin to be able to easily
      use the method as a simple standalone downloader
    - Location header in redirects should be absolute URI, but some
      servers just send an absolute path so still deal with it properly
    - dequote URL taken from Location in redirects as we will otherwise
      quote an already quoted string in the request later (Closes: #602412)
  * apt-pkg/contrib/netrc.cc:
    - replace non-posix gnu-extension strdupa with strdup
  * apt-pkg/packagemanager.cc:
    - ensure for Multi-Arch:same packages that they are unpacked in
      lock step even in immediate configuration (Closes: #618288)
  * apt-pkg/init.cc:
    - don't set deprecated APT::Acquire::Translation, thanks Jörg Sommer!
  * cmdline/apt-config.cc:
    - show Acquire::Languages and APT::Architectures settings
      in 'dump' (Closes: 626739)
  * apt-pkg/orderlist.cc:
    - ensure that an old version of a package with a provides can
      never satisfy a dependency of a newer version of this package

  [ Michael Vogt ]
  * methods/mirror.cc:
    - ignore lines starting with "#" in the mirror file
    - ignore non http urls in the mirrors
    - append the dist (e.g. sid, wheezy) as a query string when
      asking for a suitable mirror 
  * apt-pkg/deb/deblistparser.cc:
    - include all known languages when building the apt cache
      (LP: #794907)
  * apt-pkg/deb/debindexfile.cc:
    - remove some no longer valid checks for "TranslationsAvailable()"

  [ Kenneth Solbø Andersen ]
  * apt-pkg/deb/dpkgpm.cc:
    - set permissions of term.log to root.adm and 644 (LP: #404724)
  
  [ Chris Leick ]
  * various typo and syntax corrections in doc/*.xml

 -- Michael Vogt <mvo@debian.org>  Tue, 28 Jun 2011 18:00:48 +0200

apt (0.8.15~exp3) experimental; urgency=low

  * debian/control:
    - add Breaks: 0.8.15~exp3) for libapt-pkg4.10 and 
     libapt-inst1.2 (thanks to Jonathan Nieder, closes: #630214)
    - use depends for the ${shlibs:Depends} to make the breaks work

 -- Michael Vogt <mvo@debian.org>  Fri, 17 Jun 2011 21:51:41 +0200

apt (0.8.15~exp2) experimental; urgency=low

  * debian/control:
    - fix incorrect Replaces (closes: #630204) for libapt-inst1.2

 -- Michael Vogt <mvo@debian.org>  Wed, 15 Jun 2011 16:51:14 +0200

apt (0.8.15~exp1) experimental; urgency=low

  [ Julian Andres Klode ]
  * apt-pkg/depcache.cc:
    - Really release action groups only once (Closes: #622744)
    - Make purge work again for config-files (LP: #244598) (Closes: #150831)
  * apt-pkg/acquire-item.cc:
    - Reject files known to be invalid (LP: #346386) (Closes: #627642)
  * debian/apt.cron.daily:
    - Check power after wait, patch by manuel-soto (LP: #705269)
  * debian/control:
    - Move ${shlibs:Depends} to Pre-Depends, as we do not want APT
      unpacked if a library is too old and thus break upgrades
  * doc/apt-key.8.xml:
    - Document apt-key net-update (LP: #192810)

  [ Christian Perrier ]
  * Galician translation update (Miguel Anxo Bouzada). Closes: #626505
  * Italian translation update (Milo Casagrande). Closes: #627834
  * German documentation translation update (Chris Leick). Closes: #629949

  [ David Kalnischkies ]
  * fix a bunch of cppcheck warnings/errors based on a patch by
    Niels Thykier, thanks! (Closes: #622805)
  * apt-pkg/depcache.cc:
    - really include 'rc' packages in the delete count by fixing a
      typo which exists since 1999 in the source… (LP: #761175)
    - if critical or-group can't be satisfied, exit directly.
  * apt-pkg/acquire-method.cc:
    - write directly to stdout instead of creating the message in
      memory first before writing to avoid hitting limits
    - fix order of CurrentURI and UsedMirror in Status() and Log()
  * apt-pkg/orderlist.cc:
    - let VisitRProvides report if the calls were successful
  * apt-pkg/deb/dpkgpm.cc:
    - replace obsolete usleep with nanosleep
  * debian/apt{,-utils}.symbols:
    - update both experimental symbol-files to reflect 0.8.14 state
  * debian/rules:
    - remove unused embedded jquery by doxygen from libapt-pkg-doc
  * cmdline/apt-mark.cc:
    - reimplement apt-mark in c++
    - provide a 'showmanual' command (Closes: #582791)
    - provide a 'dpkg --set-selections' wrapper to set/release holds
  * cmdline/apt-get.cc:
    - deprecate mostly undocumented 'markauto' in favor of 'apt-mark'
  * cmdline/apt-cache.cc:
    - deprecate mostly undocumented 'showauto' in favor of 'apt-mark'
  * apt-pkg/pkgcache.cc:
    - really ignore :arch in FindPkg() in non-multiarch environment
  * doc/po/de.po:
    - undo the translation of the command 'dump' in manpage of apt-config
      as report by Burghard Grossmann on debian-l10n-german, thanks!
  * apt-pkg/deb/debmetaindex.cc:
    - do not download TranslationIndex if no Translation-* will be
      downloaded later on anyway (Closes: #624218)
  * test/versions.lst:
    - disable obscure version number tests with versions dpkg doesn't
      allow any more as they don't start with a number
  * apt-pkg/acquire-worker.cc:
    - print filename in the unmatching size warning (Closes: #623137)
  * apt-pkg/acquire-item.cc:
    - apply fix for poorly worded 'locate file' error message from
      Ben Finney, thanks! (Closes: #623171)
  * methods/http.cc:
    - add config option to ignore a closed stdin to be able to easily
      use the method as a simple standalone downloader
    - Location header in redirects should be absolute URI, but some
      servers just send an absolute path so still deal with it properly
    - dequote URL taken from Location in redirects as we will otherwise
      quote an already quoted string in the request later (Closes: #602412)
  * apt-pkg/contrib/netrc.cc:
    - replace non-posix gnu-extension strdupa with strdup
  * apt-pkg/packagemanager.cc:
    - ensure for Multi-Arch:same packages that they are unpacked in
      lock step even in immediate configuration (Closes: #618288)

  [ Michael Vogt ]
  * methods/mirror.cc:
    - ignore lines starting with "#" in the mirror file
    - ignore non http urls in the mirrors
    - append the dist (e.g. sid, wheezy) as a query string when
      asking for a suitable mirror 
  * debian/control:
    - add libapt-pkg4.10 and libapt-inst1.2 library packages

 -- Michael Vogt <mvo@debian.org>  Fri, 10 Jun 2011 15:32:07 +0200

apt (0.8.14.1) unstable; urgency=low

  * apt-pkg/acquire-item.cc:
    - Only try to rename existing Release files (Closes: #622912)

 -- Julian Andres Klode <jak@debian.org>  Sat, 16 Apr 2011 14:36:10 +0200

apt (0.8.14) unstable; urgency=low

  [ Julian Andres Klode ]
  * apt-pkg/indexcopy.cc:
    - Use RealFileExists() instead of FileExists(), allows amongst other
      things a directory named Sources to exist on a CD-ROM (LP: #750694).
  * apt-pkg/acquire-item.cc:
    - Use Release files even if they cannot be verified (LP: #704595)
  * cmdline/apt-get.cc:
    - Do not install recommends for build-dep (Closes: #454479) (LP: #245273)
  * apt-pkg/deb/deblistparser.cc:
    - Handle no space before "[" in build-dependencies (LP: #72344)
  * apt-pkg/policy.cc:
    - Allow pinning by glob() expressions, and regular expressions
      surrounded by slashes (the "/" character) (LP: #399474)
      (Closes: #121132)
  * debian/control:
    - Set Standards-Version to 3.9.2
  
  [ Michael Vogt ]
  * mirror method:
    - do not crash if the mirror file fails to download
  * apt-pkg/aptconfiguration.cc:
    - fix comparing for a empty string
  * debian/apt.cron.daily:
    - run unattended-upgrades even if there was a error during
      the apt-get update (LP: #676295)

  [ David Kalnischkies ]
  * apt-pkg/pkgcache.cc:
    - use the native Architecture stored in the cache header instead of
      loading it from configuration as suggested by Julian Andres Klode

 -- Julian Andres Klode <jak@debian.org>  Fri, 15 Apr 2011 14:28:15 +0200

apt (0.8.13.2) unstable; urgency=low

  [ David Kalnischkies ]
  * apt-pkg/deb/dpkgpm.cc:
    - skip --configure if all packages disappeared
  * apt-pkg/vendor.cc, apt-pkg/vendorlist.cc:
    - mark them as deprecated as they are unused
  * apt-pkg/deb/deblistparser.h:
    - enable StripMultiArch by default for ParseDepends
  * debian/apt.conf.autoremove:
    - adapt to new gnumach kernel package naming (Closes: #619337)
  * doc/apt_preferences.5.xml:
    - correct typo spotted by Charles Plessy (Closes: #619088)
    - document ButAutomaticUpgrades together with NotAutomatic
      as suggested by Charles Plessy (Closes: #619083)
  * apt-pkg/depcache.cc:
    - remove pseudo handling leftover from SetReInstall
    - do not change protected packages in autoinstall (Closes: #618848)
  * apt-pkg/pkgcachegen.cc:
    - make "all"->"native" an implementation detail of NewPackage
      rather than rewrite it in higher methods
  * apt-pkg/cacheiterator.h:
    - return "all" instead of native architecture without breaking the abi
      (too much) by extending enum instead of using bitflags (LP: #733741)
  * apt-pkg/aptconfiguration.cc:
    - use dpkg --print-foreign-architectures to get multiarch configuration
      if non is specified with APT::Architectures (Closes: #612958)
  * cmdline/apt-get.cc:
    - do not show simulation notice for non-root commands (Closes: #619072)
    - be able to disable resolver with APT::Get::CallResolver and disable
      auto installation with APT::Get::AutoSolving
  * apt-pkg/deb/deblistparser.cc:
    - create foo:any provides for all architectures for an allowed package

 -- Michael Vogt <mvo@debian.org>  Tue, 05 Apr 2011 09:40:28 +0200

apt (0.8.13.1) unstable; urgency=low

  * apt-pkg/acquire-item.cc: Use stat buffer if stat was
    successful, not if it failed (Closes: #620546)

 -- Julian Andres Klode <jak@debian.org>  Sat, 02 Apr 2011 20:55:35 +0200

apt (0.8.13) unstable; urgency=low

  [ Thorsten Spindler ]
  * methods/rsh.cc
    - fix rsh/ssh option parsing (LP: #678080), thanks to
      Ville Mattila 
  
  [ Michael Vogt ]
  * apt-pkg/acquire-item.cc:
    - mark pkgAcqIndexTrans as Index-File to avoid asking the
      user to insert the CD on each apt-get update
  * po/sl.po:
    - updated, thanks to Andrej Znidarsic
  * mirror method:
    - when downloading data, show the mirror being used
    - randomize mirror list after download in a host specific way
      to ensure that the load is evenly spreaded accross the mirrors
    - fix some missing "Fail-Ignore"

 -- Michael Vogt <mvo@debian.org>  Wed, 16 Mar 2011 08:04:42 +0100

apt (0.8.12) unstable; urgency=low

  [ Michael Vogt ]
  * apt-pkg/deb/debindexfile.cc:
    - ignore missing deb-src files in /var/lib/apt/lists, thanks
      to Thorsten Spindler (LP: #85590)
  * apt-pkg/contrib/fileutl.cc, apt-pkg/deb/dpkgpm.cc:
    - honor Dpkg::Chroot-Directory in the RunScripts*() methods
  * apt-pkg/contrib/cdromutl.{cc,h}, apt-pkg/cdrom.{cc,h}:
    - deal with missing FSTAB_DIR when using libudev to discover cdrom
    - add experimental APT::cdrom::CdromOnly option (on by default). 
      When this is set to false apt-cdrom will handle any removable
      deivce (like a usb-stick) as a "cdrom/dvd" source

  [ Christian Perrier ]
  * Fix error in French translation of manpages (apt_preferences(5)).
    Merci, Rémi Vanicat. Closes: #613689
  * Complete French manpage translation
  * Italian translation update (Milo Casagrande). Closes: #614395

  [ David Kalnischkies ]
  * ftparchive/multicompress.cc, apt-inst/deb/debfile.cc:
    - support xz compressor to create xz-compressed Indexes and be able
      to open data.tar.xz files
    - load the supported compressors from configuration
  * ftparchive/writer.cc:
    - ensure that Date and Valid-Until time strings are not localised
    - add options to disable specific checksums for Indexes
    - include xz-compressed Packages and Sources files in Release file
  * apt-pkg/aptconfiguration.cc:
    - support download of xz-compressed indexes files
    - support adding new compressors by configuration
  * apt-pkg/deb/debsrcrecords.cc:
    - support xz-compressed source v3 debian.tar files
    - support every compression we have a compressor configured
  * ftparchive/contents.cc:
    - remove ExtractArchive codecopy from apt-inst/deb/debfile.cc
  * apt-inst/deb/debfile.cc:
    - support data.tar's compressed with any configured compressor
  * cmdline/apt-get.cc:
    - reinstall dependencies of reinstalled "garbage" (Closes: #617257)

  [ Steve Langasek ]
  * apt-pkg/deb/dpkgpm.cc:
    - make sure that for multiarch packages, we are passing the full
      qualified package name to dpkg for removals. (Closes: #614298)
  * Remove the "pseudopackage" handling of Architecture: all packages for
    Multi-Arch; instead, Arch: all packages only satisfy dependencies for
    the native arch, except where the Arch: all package is declared
    Multi-Arch: foreign.  (Closes: #613584)

 -- Michael Vogt <mvo@debian.org>  Thu, 10 Mar 2011 14:46:48 +0100

apt (0.8.11.5) unstable; urgency=low

  [ Christian Perrier ]
  * Add missing dot in French translation of manpages. Merci, Olivier
    Humbert.
  * French translation update
  * French manpages translation update

  [ David Kalnischkies ]
  * apt-pkg/depcache.cc:
    - party revert fix in 0.8.11.2 which marked all packages as manual
      installed if the FromUser bit is set in the MarkInstall call.
      The default for this bit is true and aptitude depends on the old
      behavior so the package is only marked as manual if its not marked
      ("old" behavior) or if automatic installation is enabled - which
      aptitude disables always (see also #613775)

 -- David Kalnischkies <kalnischkies@gmail.com>  Thu, 17 Feb 2011 15:16:31 +0100

apt (0.8.11.4) unstable; urgency=low

  [ David Kalnischkies ]
  * apt-pkg/contrib/error.cc:
    - ensure that va_list is not invalid in second try
  * cmdline/apt-get.cc:
    - don't remove new dependencies of garbage packages (Closes: #613420)
  
  [ Michael Vogt ]
  * test/integration/*
    - fix dashish in the integration tests

 -- Michael Vogt <mvo@debian.org>  Wed, 16 Feb 2011 14:36:03 +0100

apt (0.8.11.3) unstable; urgency=low

  * apt-pkg/contrib/fileutl.cc:
    - really detect bigendian machines by including config.h,
      so we can really (Closes: #612986)
  * apt-pkg/contrib/mmap.cc:
    - Base has as 'valid' failure states 0 and -1 so add a simple
      validData method to check for failure states

 -- David Kalnischkies <kalnischkies@gmail.com>  Mon, 14 Feb 2011 16:58:03 +0100

apt (0.8.11.2) unstable; urgency=low

  [ Michael Vogt ]
  * merged lp:~evfool/apt/fix641673:
    - String-fix in the source and the translations for the grammatical 
      mistake reported in bug LP: #641673, thanks to Robert Roth
  * merged lp:~evfool/apt/fix418552:
    - Grammar fix for bug LP: #418552, thanks to Robert Roth
  
  [ David Kalnischkies ]
  * cmdline/apt-get.cc:
    - add --install-suggests option (Closes: #473089)
  * apt-pkg/depcache.cc:
    - mark a package which was requested to be installed on commandline
      always as manual regardless if it is already marked or not as the
      marker could be lost later by the removal of rdepends (Closes: #612557)
  * methods/rred.cc:
    - read patch into MMap only if we work on uncompressed patches
    - update size of dynamic MMap as we write in from the outside
  * apt-pkg/contrib/mmap.cc:
    - do not try to free the mapping if its is unset
  * apt-pkg/contrib/fileutl.cc:
    - reorder the loaded filesize bytes for big endian (Closes: #612986)
      Thanks to Jörg Sommer for the detailed analyse!

 -- Michael Vogt <mvo@debian.org>  Mon, 14 Feb 2011 12:07:18 +0100

apt (0.8.11.1) unstable; urgency=low

  [ Stefan Lippers-Hollmann ]
  * cmdline/apt-key:
    - fix root test which prevented setting of trustdb-name
      which lets gpg fail if it adds/remove keys from trusted.gpg
      as it tries to open the (maybe) not existent /root/.gnupg

  [ David Kalnischkies ]
  * debian/apt.symbols:
    - add more arch dependent symbols

 -- Michael Vogt <mvo@debian.org>  Wed, 09 Feb 2011 17:49:59 +0100

apt (0.8.11) unstable; urgency=low

  [ David Kalnischkies ]
  * apt-pkg/depcache.cc:
    - add SetCandidateRelease() to set a candidate version and
      the candidates of dependencies if needed to a specified
      release (Closes: #572709)
    - allow conflicts in the same group again (Closes: #612099)
  * cmdline/apt-get.cc:
    - if --print-uris is used don't setup downloader as we don't need
      progress, lock nor the directories it would create otherwise
    - show dependencies of essential packages which are going to remove
      only if they cause the remove of this essential (Closes: #601961)
    - keep not installed garbage packages uninstalled instead of showing
      in the autoremove section and installing those (Closes: #604222)
    - change pkg/release behavior to use the new SetCandidateRelease
      so installing packages from experimental or backports is easier
    - really do not show packages in the extra section if they were
      requested on the commandline, e.g. with a modifier (Closes: #184730)
    - always do removes first and set not installed remove packages
      on hold to prevent temporary installation later (Closes: #549968)
  * debian/control:
    - add Vcs-Browser now that loggerhead works again (Closes: #511168)
    - depend on debhelper 7 to raise compat level
    - depend on dpkg-dev (>= 1.15.8) to have c++ symbol mangling
  * apt-pkg/contrib/fileutl.cc:
    - add a RealFileExists method and check that your configuration files
      are real files to avoid endless loops if not (Closes: #604401)
    - ignore non-regular files in GetListOfFilesInDir (Closes: #594694)
  * apt-pkg/contrib/weakptr.h:
    - include stddefs.h to fix compile error (undefined NULL) with gcc-4.6
  * methods/https.cc:
    - fix CURLOPT_SSL_VERIFYHOST by really passing 2 to it if enabled
  * deb/dpkgpm.cc:
    - fix popen/fclose mismatch reported by cppcheck. Thanks to Petter
      Reinholdtsen for report and patch! (Closes: #607803)
  * doc/apt.conf.5.xml:
    - fix multipl{y,e} spelling error reported by Jakub Wilk (Closes: #607636)
  * apt-inst/contrib/extracttar.cc:
    - let apt-utils work with encoded tar headers if uid/gid are large.
      Thanks to Nobuhiro Hayashi for the patch! (Closes: #330162)
  * apt-pkg/cacheiterator.h:
    - do not segfault if cache is not build (Closes: #254770)
  * doc/apt-get.8.xml:
    - remove duplicated mentioning of --install-recommends
  * doc/sources.list.5.xml:
    - remove obsolete references to non-us (Closes: #594495)
    - a notice is printed for ignored files (Closes: #597615)
  * debian/rules:
    - use -- instead of deprecated -u for dh_gencontrol
    - remove shlibs.local creation and usage
    - show differences in the symbol files, but never fail
  * pre-build.sh:
    - remove as it is not needed for a working 'bzr bd'
  * debian/{apt,apt-utils}.symbols:
    - ship experimental unmangled c++ symbol files
  * methods/rred.cc:
    - operate optional on gzip compressed pdiffs
  * apt-pkg/acquire-item.cc:
    - don't uncompress downloaded pdiff files before feeding it to rred
    - try downloading clearsigned InRelease before trying Release.gpg
    - change the internal handling of Extensions in pkgAcqIndex
    - add a special uncompressed compression type to prefer those files
    - download and use i18n/Index to choose which Translations to download
  * cmdline/apt-key:
    - don't set trustdb-name as non-root so 'list' and 'finger'
      can be used without being root (Closes: #393005, #592107)
  * apt-pkg/deb/deblistparser.cc:
    - rewrite LoadReleaseInfo to cope with clearsigned Releasefiles
  * ftparchive/writer.cc:
    - add config option to search for more patterns in release command
    - include Index files by default in the Release file
  * methods/{gzip,bzip}.cc:
    - print a good error message if FileSize() is zero
  * apt-pkg/aptconfiguration.cc:
    - remove the inbuilt Translation files whitelist
  * cmdline/apt-cache.cc:
    - remove not implemented 'apt-cache add' command
  * doc/apt-cache.8.xml:
    - describe reality as apt-cache just queries and doesn't manipulate
      the caches. Thanks to Enrico Zini for spotting it! (Closes: #612009)
  * apt-pkg/algorithms.cc:
    - mark pseudo packages of installed all packages as configured
      in the simulation as we don't call configure for these packages
  * apt-pkg/pkgcachegen.cc:
    - in multiarch, let :all packages conflict with :any packages
      with a different version to be sure
  * apt-pkg/contrib/error.cc:
    - remove 400 char size limit of error messages (LP: #365611)

  [ Michael Vogt ]
  * methods/http.cc:
    - do not hang if Acquire::http::ProxyAutoDetect can not be
      executed or returns no data (LP: #654393)
  * debian/apt.conf.autoremove:
    - never autoremove the GNU/Hurd kernel (closes: #588423), thanks
      to Guillem Jover
  * apt-pkg/cdrom.cc, apt-pkg/init.cc, methods/cdrom.cc:
    - use /media/cdrom as default mountoint (closes: #611569)
  * cmdline/apt-get.cc:
    - add apt-get changelog (closes: #526990)
    - add apt-get download (closes: #82738)

  [ Martin Pitt ]
  * test/integration/test-compressed-indexes, test/test-indexes.sh:
    - Explicitly disable compressed indexes at the start. This ensures that we
      will actually test uncompressed indexes regardless of the internal
      default value of Acquire::GzipIndexes.

 -- Michael Vogt <mvo@debian.org>  Tue, 08 Feb 2011 12:58:12 +0100

apt (0.8.10.3) unstable; urgency=low

  [ Programs translations ]
  * po/es.po: Updated, plus fixes encoding issues and fixes two fuzzy
    strings, thanks to Javier Fernandez-Sanguino (closes: #610692)

 -- Michael Vogt <mvo@debian.org>  Tue, 25 Jan 2011 11:51:42 +0100

apt (0.8.10.2) unstable; urgency=low

  [ David Kalnischkies ]
  * ftparchive/apt-ftparchive.cc:
    - fix endless loop for multiple TranslationsWriters

 -- Michael Vogt <mvo@debian.org>  Tue, 25 Jan 2011 10:26:15 +0100

apt (0.8.10.1) unstable; urgency=low

  [ Christian Perrier ]
  * Fix encoding for Slovenian translation. PO file switched
    to UTF-8. Closes: #609957

  [ Julian Andres Klode ]
  * cmdline/apt-cache.cc: Create an error for apt-cache depends
    if packages could not found (LP: #647045)

  [ Programs translations ]
  * Spanish update by Javier Fernández-Sanguino Peña. Closes: #607145 

  [ Manpages translations ]
  * Correct a typo and an error in French manpages translation.
    Closes: # 607170

 -- Michael Vogt <mvo@debian.org>  Mon, 17 Jan 2011 13:41:04 +0100

apt (0.8.10) unstable; urgency=low

  [ Programs translations ]
  * Czech by Miroslav Kure. Closes: #605107

  [ Martin Pitt ]
  * test/integration/test-compressed-indexes, test/test-indexes.sh:
    - Explicitly disable compressed indexes at the start. This ensures that we
      will actually test uncompressed indexes regardless of the internal
      default value of Acquire::GzipIndexes.

  [ David Kalnischkies ]
  * apt-pkg/algorithms.cc:
    - mark all installed packages first without auto installation in
      a dist-upgrade to prefer upgrading packages instead of installing
      new packages in versioned or-groups (Closes: #605394)

 -- Michael Vogt <mvo@debian.org>  Tue, 30 Nov 2010 10:42:17 +0100

apt (0.8.9) unstable; urgency=low

  [ Christian Perrier ]
  * Fix "typos" in French manpages translations. Thanks to
    Cyril Brulebois for bashing me.
  * Drop useless untranslatable sections from apt.8

  [ Programs translations ]
  * Slovenian update by Andrej Žnidaršič and Rosetta Slovenian team
  * German update by Holger Wansing. Closes: #603619

  [ David Kalnischkies ]
  * apt-pkg/aptconfiguration.cc:
    - evaluate Acquire::Languages= before LANG= (Closes: #602573)
  * apt-pkg/orderlist.cc:
    - try fixing before removing even if the fix is hidden in
      a provides, hidden in the #590438 testcase
  * apt-pkg/algorithms.cc:
    - if the package was explicitly marked as ToRemove don't
      consider it as a candidate for FixByInstall
  * apt-pkg/depcache.cc:
    - don't install previously not installed providers in a try
      to statisfy a "Breaks: provides" dependency by upgrade
  * cmdline/acqprogress.cc:
    - don't ask the user for media change if quiet >= 2, stdout is not
      a tty and assume-yes, force-yes or trivial-only option is set to
      avoid cpu eating endless loops in unattended runs like apt.cron
      (Closes: #602354, LP: #665580)

 -- Michael Vogt <mvo@debian.org>  Thu, 18 Nov 2010 09:25:04 +0100

apt (0.8.8) unstable; urgency=low

  [ David Kalnischkies ]
  * apt-pkg/contrib/fileutl.cc:
    - Add a FileFd::FileSize() method to get the size of the underlying
      file and not the size of the content in the file as FileFd::Size()
      does - the sizes can differ since the direct gzip integration
  * methods/{gzip,bzip2}.cc:
    - use FileSize() to determine if the file is invalid (Closes: #600852)
  * apt-pkg/pkgcache.cc:
    - fallback always to a suitable description (Closes: #601016)

  [ Michael Vogt ]
  * apt-pkg/deb/dpkgpm.cc:
    - ensure that history.log gets closed to avoid leaking a FD
      (closes: #601649)

 -- Michael Vogt <mvo@debian.org>  Thu, 28 Oct 2010 21:22:21 +0200

apt (0.8.7) unstable; urgency=low

  [ Manpages translations ]
  * Typo fixed in French (extra "Z"). Thanks to Florentin Duneau.
  * Another typo fixed in French ("Anfin"). Thanks to bubulle
  * Wrong translation for "showauto" fixed. Thanks to Raphaël Hertzog
    Closes: #599265

  [ Michael Vogt ]
  * debian/apt.cron.daily:
    - source /etc/default/locale (if available) so that the
      apt-get update cron job fetches the right translated package
      descriptions
  * fix test failure on amd64
  * apt-pkg/deb/debsystem.cc:
    - fix issues with dir::state::status and dir::state::extended_states
      when alternative rootdirs are used

  [ Martin Pitt ]
  * apt-pkg/deb/debindexfile.cc:
    - Use FileFd::Size() instead of stat()ing the sources/binary/translations
      indexes directly, so that we have transparent handling of gzipped
      indexes.
  * apt-pkg/contrib/fileutl.cc:
    - Fix FileFd::Size() for gzipped files to give the size of the
      uncompressed data. This fixes cache building progress going way
      over 100%.

  [ David Kalnischkies ]
  * apt-pkg/deb/deblistparser.cc:
    - support ArmHardFloat port in CompleteArch, thanks to Sebastian
      Andrzej Siewior for the patch!
  * doc/apt.ent:
    - move some strings into apt-verbatim.ent to avoid showing them in
      apt-doc.pot as they are untranslatable anyway (e.g. manpage references)
  * doc/apt-verbatim.ent:
    - change the codenames to reflect the situation after squeeze release
  * doc/examples/apt-https-method-example.conf:
    - apply various typo fixes by Olly Betts, thanks! (Closes: #600249)

 -- Michael Vogt <mvo@debian.org>  Fri, 15 Oct 2010 18:16:10 +0200

apt (0.8.6) unstable; urgency=low

  [ Programs translations ]
  * Vietnamese update by Clytie Siddall (Closes: #598489)
  * Asturian update by Maacub (Closes: #599057)

  [ David Kalnischkies ]
  * cmdline/apt-cache.cc:
    - use the TranslatedDescription for searching and not the first
      available one as it is maybe not an expected language (Closes: #597925)
  * apt-pkg/contrib/strutl.cc:
    - add a space between number and unit as required by SI (Closes: #598352)
  * apt-pkg/depcache.cc:
    - do not check endpointer packages instead of only those which prevented
      NeverAutoRemove settings from having an effect (Closes: #598452)
    - do not remove packages which the user requested for installation
      explicitly while satisfying other install requests (Closes: #598669)
  * apt-pkg/packagemanager.cc:
    - Add a space between period and 'Please' and unfuzzy all translations
  * doc/po/de.po:
    - remove the duplicated "angefertigt" in translation-holder string

 -- Michael Vogt <mvo@debian.org>  Mon, 04 Oct 2010 11:52:19 +0200

apt (0.8.5) unstable; urgency=low

  [ Manpages translations ]
  * German (Chris Leick). Closes: #597163

  [ Michael Vogt ]
  * merged lp:~mvo/apt/conflicts-on-virtuals to better deal with
    conflicts/breaks against virtual packages (LP: #614993)

  [ David Kalnischkies ]
  * apt-pkg/policy.cc:
    - support 100-pinning in Release file with ButAutomaticUpgrades
      as requested by the backports crew (Closes: #596097)
  * apt-pkg/deb/deblistparser.cc:
    - overrule NotAutomatic in case of ButAutomaticUpgrades
  * debian/apt.cron.daily:
    - handle absolut directory paths correctly by loading directories
      directly instead of building the paths on our own (Closes: #596421)
  * debian/control:
    - build-depend on docbook-xml to ensure that the xml DTDs are always
      available on the buildds (Closes: #597145)
  * buildlib/debiandoc.mak, buildlib/po4a_manpage.mak:
    - ensure that the build fails if documentation building fails
  * doc/po/fr.po:
    - correct two syntax issues to ensure we can build fine

 -- Michael Vogt <mvo@debian.org>  Fri, 17 Sep 2010 22:05:06 +0200

apt (0.8.4) unstable; urgency=low

  [ Michael vogt ]
  * ftparchive/writer.cc:
    - write out {Files,Checksum-Sha1,Checksum-Sha256} only if
      available LP: #633967. Thanks to Colin Watson
  * apt-pkg/contrib/cdromutl.cc:
    - if apt-cdrom is used on writable media (like usb-sticks), do
      not use the root directory to identify the medium (as all 
      changes there change the ident id). Use the .disk directory 
      instead 

  [ David Kalnischkies ]
  * ftparchive/writer.cc:
    - null the valid string instead of the date if Valid-Until is not set
  * apt-pkg/acquire-item.cc:
    - use also unsigned Release files again (Closes: #596189)

  [ Christian Perrier ]
  * Fix missing space after dot in a message from apt-pkg
    Translations unfuzzied. Thanks to Holger Wansing.

 -- Michael Vogt <mvo@debian.org>  Fri, 10 Sep 2010 20:45:15 +0200

apt (0.8.3) unstable; urgency=low

  [ Programs translations ]
  * German (Holger Wansing). Closes: #596141

  [ Manpages translations ]
  * Japanese (KURASAWA Nozomu). Closes: #595862

  [ Michael Vogt ]
  * apt-pkg/indexcopy.cc:
    - only use trusted.gpg.d directory if it exists
    - do not replace /dev/null when running in APT::CDROM::NoAct
      mode (LP: #612666), thanks to Colin Watson

  [ David Kalnischkies ]
  * ftparchive/apt-ftparchive.cc:
    - ensure that BinDirectory as well as Tree settings get
      the correct default FileMode setting (Closes: #595922)

 -- Michael Vogt <mvo@debian.org>  Tue, 07 Sep 2010 15:28:41 +0200

apt (0.8.2) unstable; urgency=low

  [ Manpages translations ]
  * Spanish (Omar Campagne). Closes: #595557

  [ David Kalnischkies ]
  * apt-pkg/versionmatch.cc:
    - do not accept 'Pin: origin "' (missing closing ") as a valid
      way to pin a local archive: either "" or none…
  * apt-pkg/deb/dpkgpm.cc:
    - create Dir::Log if needed to support /var/log as tmpfs or similar,
      inspired by Thomas Bechtold, thanks! (Closes: #523919, LP: #220239)
  * apt-pkg/indexcopy.cc:
    - support really still the APT::GPGV::TrustedKeyring setting,
      as it breaks d-i badly otherwise (Closes: #595428)
  * cmdline/apt-key:
    - support also Dir::Etc::Trusted so that apt-key works in the same
      way as the library part which works with the trusted files
  * methods/{gzip,bzip2}.cc:
    - empty files can never be valid archives (Closes: #595691)

 -- Michael Vogt <mvo@debian.org>  Mon, 06 Sep 2010 18:10:06 +0200

apt (0.8.1) unstable; urgency=low

  [ Programs translations ]
  * Thai (Theppitak Karoonboonyanan). Closes: #592695
  * Russian (Yuri Kozlov). Closes: #594232
  * Slovak (Ivan Masár). Closes: #594255
  * Swedish (Daniel Nylander). Closes: #594241
  * Japanese (Kenshi Muto, Osamu Aoki). Closes: #594265
  * Italian (Milo Casagrande). Closes: #594238
  * Asturian (maacub). Closes: #594303
  * Simplified Chinese (Aron Xu). Closes: #594458
  * Bulgarian (Damyan Ivanov). Closes: #594627
  * Portuguese (Miguel Figueiredo). Closes: #594668
  * Korean (Changwoo Ryu). Closes: #594809
  * Norwegian Bokmål (Hans Nordhaug). Closes: #595182
  * Danish (Joe Hansen). Closes: #595176
  * Catalan (Agustí Grau). Closes: #595234

  [ Christian Perrier ]
  * Fix spelling error in cmdline/apt-get.cc. Thanks to Osamu Aoki
    Closes: #594211

  [ Manpages translations ]
  * Portuguese (Américo Monteiro)

  [ David Kalnischkies ]
  * cmdline/apt-cache.cc:
    - show in madison command again also source packages (LP: #614589)
    - remove useless GetInitialize method
  * cmdline/apt-get.cc:
    - remove direct calls of ReadMainList and use the wrapper instead
      to protect us from useless re-reads and two-times notice display
    - remove death code by removing unused GetInitialize
  * apt-pkg/depcache.cc:
    - now that apt-get purge works on 'rc' packages let the MarkDelete
      pass this purge forward to the non-pseudo package for pseudos
  * apt-pkg/contrib/fileutl.cc:
    - apply SilentlyIgnore also on files without an extension
  * apt-pkg/contrib/configuration.cc:
    - fix autoremove by using correct config-option name and
      don't make faulty assumptions in error handling (Closes: #594689)
  * apt-pkg/versionmatch.cc:
    - let the pin origin actually work as advertised in the manpage
      which means "" are optional and pinning a local archive does
      work - even if it is a non-flat archive (Closes: #594435)

 -- Michael Vogt <mvo@debian.org>  Fri, 03 Sep 2010 18:36:11 +0200

apt (0.8.0) unstable; urgency=low

  [ Michael Vogt ]
  * merge of the debian-expermental-ma branch
  * refresh po/pot files in doc/ and po/

  [ Programs translations ]
  * Swedish (Daniel Nylander). Closes: #592366
  * French (Christian Perrier)

  [ Manpages translations ]
  * French (Christian Perrier)

 -- Michael Vogt <mvo@debian.org>  Tue, 24 Aug 2010 16:32:19 +0200

apt (0.8.0~pre2) experimental; urgency=low

  [ David Kalnischkies ]
  * apt-pkg/contrib/strutl.cc:
    - fix error checking for vsnprintf in its safe variant
  * methods/bzip2.cc:
    - fix error checking for read in case of failing bzip2/lzma/whatever
  * debian/apt.cron.daily:
    - create backups for our extended_states file (Closes: #593430)
  * apt-pkg/init.cc:
    - set the default values for dir::etc::trusted options correctly
  * ftparchive/writer.cc:
    - init valid-until correctly to prevent garbage entering Release file
  * apt-pkg/deb/debsystem.cc:
    - set dir::state::status based at least on dir
  * apt-pkg/deb/dpkgpm.cc:
    - use the InstVer instead of the CurrentVer for the autobit transfer
  * methods/http.cc:
    - some http servers violate HTTP1.1 by not issuing a Reason-Phrase
      (or at least a space after the code) especially for 200, but lets
      be nice and ignore it as we don't need the reason in general
  * apt-pkg/acquire-item.cc:
    - don't use ReadOnlyGzip mode for PDiffs as this mode doesn't work
      in combination with the AddFd methods of our hashclasses

 -- Michael Vogt <mvo@debian.org>  Mon, 23 Aug 2010 19:09:08 +0200

apt (0.8.0~pre1) experimental; urgency=low

  [ Programs translations ]
  * Swedish translation update. Closes: #592366

  [ Michael Vogt ]
  * merge of the debian-expermental-ma branch
  * refresh po/pot files in doc/ and po/
  * apt-pkg/pkgcache.cc:
    - re-evaluate the architectures cache when the cache is (re)opened

  [ Colin Watson ]
  * apt-pkg/cdrom.cc:
    - fix off-by-one error in DropBinaryArch

  [ Julian Andres Klode ]
  * apt-pkg/contrib/fileutl.cc:
    - Add WriteAtomic mode.
    - Revert WriteEmpty to old behavior (LP: #613211)
  * apt-pkg, methods:
    - Convert users of WriteEmpty to WriteAtomic.
  * apt-pkg/depcache.cc:
    - Only try upgrade for Breaks if there is a newer version, otherwise
      handle it as Conflicts (by removing it) (helps for #591882).
  * debian/control:
    - Add dependency on gnupg to apt, apt-key uses it.

  [ David Kalnischkies ]
  * apt-pkg/algorithms.cc:
    - let the problem resolver install packages to fix or-groups
      as a needed remove nuked another or-member (helps for #591882)
    - change the debug outputs to display also arch of the
      package and version dependencies information
  * cmdline/apt-get.cc:
    - let APT::Get::Arch-Only in build-dep default to false again
      (Closes: #592628) Thanks Mohamed Amine IL Idrissi for report!
    - purge packages in 'rc' state, thanks Rogier! (Closes: #150831)
  * apt-pkg/pkgcache.cc:
    - fix LongDesc handling in LANG=C environment

 -- Michael Vogt <mvo@debian.org>  Fri, 13 Aug 2010 17:00:49 +0200

apt (0.7.26~exp12) experimental; urgency=low

  [ Michael Vogt ]
  * debian/control:
    - add dependency on zlib-dev for libapt-pkg-dev

  [ David Kalnischkies ]
  * apt-pkg/cacheset.cc:
    - [ABI BREAK] add an ErrorType option to CacheSetHelper
  * cmdline/apt-cache.cc:
    - use Notice instead of Error in the CacheSetHelper messages
      for compat reasons. Otherwise tools like sbuild blow up
    - return success in show if a virtual package was given
  * debian/control:
    - remove libcurl3-gnutls-dev alternative as the package is gone
    - increase needed version of libcurl4-gnutls-dev to >= 7.19.0
      as we use CURLOPT_{ISSUERCERT,CRLFILE} (Closes: #589642)

 -- Michael Vogt <mvo@debian.org>  Fri, 30 Jul 2010 11:55:48 +0200

apt (0.7.26~exp11) experimental; urgency=low

  [ Julian Andres Klode ]
  * apt-pkg/deb/dpkgpm.cc:
    - Write architecture information to history file.
    - Add to history whether a change was automatic or not.
  * apt-pkg/contrib/fileutl.cc:
    - Add FileFd::OpenDescriptor() (needed for python-apt's #383617).
  * cmdline/apt-get.cc:
    - Support large filesystems by using statvfs64() instead of statvfs()
      and statfs64() instead of statfs() (Closes: #590513).
  * apt-pkg/cdrom.cc:
    - Use link() instead of rename() for creating the CD database backup;
      otherwise there would be a short time without any database.

  [ David Kalnischkies ]
  * apt-pkg/depcache.cc:
    - handle "circular" conflicts for "all" packages correctly
  * cmdline/apt-cache.cc:
    - be able to omit dependency types in (r)depends (Closes: #319006)
    - show in (r)depends the canidate per default instead of newest
    - share the (r)depends code instead of codecopy
  * apt-pkg/cacheset.cc:
    - move them back to the library as they look stable now
    - add a 'newest' pseudo target release as in pkg/newest
  * apt-pkg/pkgcache.cc:
    - prefer non-virtual packages in FindPreferredPkg (Closes: #590041)
  * test/integration/*:
    - add with bug#590041 testcase a small test "framework"
  * apt-pkg/orderlist.cc:
    - try to install another or-group member in DepRemove before
      breaking the or group (Closes: #590438)
    - configure also the replacement before remove by adding Immediate flag
  
  [ Michael Vogt ]
  * apt-pkg/contrib/error.{cc,h}
    - docstring cleanup
    - add inline DumpError() to avoid subtle API break

 -- Michael Vogt <mvo@debian.org>  Thu, 29 Jul 2010 16:40:58 +0200

apt (0.7.26~exp10) experimental; urgency=low

  [ David Kalnischkies ]
  * apt-pkg/contrib/error.{cc,h}:
    - remove constness of va_list parameter to fix build on amd64 and co
      Thanks Eric Valette! (Closes: #588610)
  * apt-pkg/deb/debmetaindex.cc:
    - do not query each architecture for flat file archives
    - fix typo preventing display of architecture in Info()
  * methods/bzip2.cc:
    - add a copycat of the old gzip.cc as we need it for bzip2 and lzma

  [ Martin Pitt ]
  * debian/rules:
    - Make DEB_BUILD_OPTIONS=noopt actually work by passing the right
      CXXFLAGS.
  * apt-pkg/contrib/fileutl.{h,cc}:
    - Add support for reading of gzipped files with the new "ReadOnlyGzip"
      OpenMode. (Closes: #188407)
    - Link against zlib (in apt-pkg/makefile) and add zlib build dependency.
    - [ABI BREAK] This adds a new private member to FileFd, but its
      initialization is in the public header file.
  * configure.in:
    - Check for zlib library and headers.
  * apt-pkg/acquire-item.cc, apt-pkg/deb/debindexfile.cc,
    apt-pkg/deb/debrecords.cc, apt-pkg/deb/debsrcrecords.h,
    cmdline/apt-cache.cc:
    - Open Packages, Sources, and Translations indexes in "ReadOnlyGzip" mode.
  * apt-pkg/deb/debindexfile.cc:
    - If we do not find uncompressed package/source/translation indexes, look
      for gzip compressed ones.
  * apt-pkg/acquire-item.cc:
    - If the Acquire::GzipIndexes option is true and we download a gzipped
      index file, keep it as it is (and rename to .gz) instead of
      uncompressing it.
  * doc/apt.conf.5.xml:
    - Document the new Acquire::GzipIndexes option.
  * doc/po/apt-doc.pot, doc/po/de.po:
    - German translation of new Acquire::GzipIndexes option.
  * Add test/test-indexes.sh:
    - Test behaviour of index retrieval and usage, in particular with
      uncompressed and gzip compressed indexes.
  * methods/gzip.cc: With FileFd now being able to read gzipped files, there
    is no need for the gzip method any more to spawn an external gzip process.
    Rewrite it to use FileFd directly, which makes the code a lot simpler, and
    also using less memory and overhead.

 -- Michael Vogt <mvo@debian.org>  Mon, 12 Jul 2010 11:41:01 +0200

apt (0.7.26~exp9) experimental; urgency=low

  [ David Kalnischkies ]
  * doc/apt.conf.5.xml:
    - add and document APT::Cache-{Start,Grow,Limit} options for mmap control
  * apt-pkg/contrib/fileutl.cc:
    - do not fail von double close()

 -- Michael Vogt <mvo@debian.org>  Fri, 09 Jul 2010 21:51:55 +0200

apt (0.7.26~exp8) experimental; urgency=low

  [ David Kalnischkies ]
  * cmdline/cacheset.cc:
    - doesn't include it in the library for now as it is too volatile
    - get the candidate either from an already built depcache
      or use the policy which is a bit faster than depcache generation
    - get packages by task^ with FromTask()
    - only print errors if all tries to get a package by string failed
    - factor out code to get a single package FromName()
    - check in Grouped* first without modifier interpretation
  * cmdline/apt-get.cc:
    - use the cachsets in the install commands
    - make the specify order of packages irrelevant (Closes: #196021)
  * apt-pkg/orderlist.cc:
    - untouched packages are never missing
  * apt-pkg/packagemanager.cc:
    - packages that are not touched doesn't need to be unpacked
  * debian/control:
    - remove intltool's dependency as it is an ubuntu artefact
  * apt-pkg/depcache.cc:
    - SetCandidateVer for all pseudo packages
    - SetReInstall for the "all" package of a pseudo package
    - use the new MatchAgainstConfig for the DefaultRootSetFunc
    - always mark the all package if a pseudo package is marked for install
  * apt-pkg/contrib/error.{cc,h}:
    - complete rewrite but use the same API
    - add NOTICE and DEBUG as new types of a message
    - add a simple stack handling to be able to delay error handling
  * apt-pkg/aptconfiguration.cc:
    - show a deprecation notice for APT::Acquire::Translation
  * apt-pkg/contrib/configuration.{cc,h}:
    - add a wrapper to match strings against configurable regex patterns
  * apt-pkg/contrib/fileutl.cc:
    - show notice about ignored file instead of being always silent
    - add a Dir::Ignore-Files-Silently list option to control the notice
  * apt-pkg/policy.h:
    - add another round of const& madness as the previous round accidentally
      NOT overrides the virtual GetCandidateVer() method (Closes: #587725)
  * apt-pkg/pkgcachegen.{cc,h}:
    - make the used MMap moveable (and therefore dynamic resizeable) by
      applying (some) mad pointer magic (Closes: #195018)

  [ Michael Vogt ]
  * apt-pkg/deb/dpkgpm.cc:
    - make the apt/term.log output unbuffered (thanks to Matt Zimmerman)

  [ Julian Andres Klode ]
  * methods/ftp.h:
    - Handle different logins on the same server (Closes: #586904).
  * apt-pkg/deb/deblistparser.cc:
    - Handle architecture wildcards (Closes: #547724).
  * apt-pkg/versionmatch.cc:
    - Support matching pins by regular expressions or glob() like patterns,
      regular expressions have to be put between to slashes; for example,
      /.*/.
  * apt-pkg/contrib/fileutl.cc:
    - Make FileFd replace files atomically in WriteTemp mode (for cache, etc).
  * debian/control:
    - Set Standards-Version to 3.9.0

 -- Michael Vogt <mvo@debian.org>  Fri, 09 Jul 2010 19:16:20 +0200

apt (0.7.26~exp7) experimental; urgency=low

  * apt-pkg/cachefile.h:
    - make pkgPolicy public again, libapt-pkg-perl (and probably
      others) get unhappy without that

 -- Michael Vogt <mvo@debian.org>  Thu, 10 Jun 2010 15:33:24 +0200

apt (0.7.26~exp6) experimental; urgency=low

  [ Michael Vogt ]
  * merge the remaining Ubuntu change:
    - on gpg verification failure warn and restore the last known
      good state
    - on failure display the IP of the server (useful for servers
      that use round robin DNS)
    - support Original-Maintainer in RewritePackageOrder
    - enable cdrom autodetection via libudev by default
    - show message about Vcs in use when apt-get source is run for
      packages maintained in a Vcs
    - better support transitional packages with mark auto-installed. 
      when the transitional package is in "oldlibs" the new package
      is not marked auto installed (same is true for section
      metapackages)
    - provide new "deb mirror://archive.foo/mirrors.list sid main"
      method expects a list of mirrors (generated on the server e.g.
      via geoip) and will use that, including cycle on failure
    - write apport crash file on package failure (disabled by default
      on debian until apport is available)
    - support mirror failure reporting (disabled by default on debian)
  
  [ David Kalnischkies ]
  * apt-pkg/deb/dpkgpm.cc:
    - write Disappeared also to the history.log
    - forward manual-installed bit on package disappearance
  * apt-pkg/deb/debsystem.cc:
    - add better config item for extended_states file
  * apt-pkg/pkgcache.h:
    - switch {,Install-}Size to unsigned long long
  * apt-pkg/depcache.cc:
    - do the autoremove mark process also for required packages to handle
      these illegally depending on lower priority packages (Closes: #583517)
    - try harder to find the other pseudo versions for autoremove multiarch
    - correct "Dangerous iterator usage" pointed out by cppcheck
    - deal with long long, not with int to remove 2GB Limit (LP: #250909)
    - deprecate AddSize with Multiplier as it is unused and switch to
      boolean instead to handle the sizes more gracefully.
    - switch i{Download,Usr}Size from double to (un)signed long long
  * apt-pkg/aptconfiguration.cc:
    - remove duplicate architectures in getArchitectures()
  * apt-pkg/indexrecords.{cc,h}:
    - backport forgotten Valid-Until patch from the obsolete experimental
      branch to prevent replay attacks better, thanks to Thomas Viehmann
      for the initial patch! (Closes: #499897)
    - add a constant Exists check for MetaKeys
  * apt-pkg/acquire-item.cc:
    - do not try PDiff if it is not listed in the Meta file
    - sent Last-Modified header also for Translation files
  * apt-pkg/cacheiterator.h:
    - let pkgCache::Iterator inherent std::iterator
  * ftparchive/writer.h:
    - add a virtual destructor to FTWScanner class (for cppcheck)
  * apt-pkg/cacheset.{cc,h}:
    - add simple wrapper around std::set for cache structures
    - move regex magic from apt-get to new FromRegEx method
    - move cmdline parsing from apt-cache to new FromCommandLine method
    - support special release-modifier 'installed' and 'candidate'
  * apt-pkg/contrib/cmdline.cc:
    - fix segfault in SaveInConfig caused by writing over char[] sizes
  * apt-pkg/pkgcache.cc:
    - get the best matching arch package from a group with FindPreferredPkg
  * cmdline/apt-cache.cc:
    - make the search multiarch compatible by using GrpIterator instead
    - use pkgCacheFile and the new CacheSets all over the place
    - add --target-release option (Closes: #115520)
    - accept pkg/release and pkg=version in show and co. (Closes: #236270)
    - accept package versions in the unmet command
  * cmdline/apt-get.cc:
    - use unsigned long long instead of double to store values it gets
  * apt-pkg/cachefile.{cc,h}:
    - split Open() into submethods to be able to build only parts
    - make the OpProgress optional in the Cache buildprocess
    - store also the SourceList we use internally for export
  * doc/apt.conf.5.xml:
    - document the new Valid-Until related options
  * apt-pkg/contrib/strutl.cc:
    - split StrToTime() into HTTP1.1 and FTP date parser methods and
      use strptime() instead of some self-made scanf mangling
    - use the portable timegm shown in his manpage instead of a strange
      looking code copycat from wget
  * ftparchive/writer.cc:
    - add ValidTime option to generate a Valid-Until header in Release file
  * apt-pkg/policy.cc:
    - get the candidate right for a not-installed pseudo package if
      his non-pseudo friend is installed
  * apt-pkg/indexcopy.cc:
    - move the gpg codecopy to a new method and use it also in methods/gpgv.cc

 -- Michael Vogt <mvo@debian.org>  Thu, 10 Jun 2010 14:02:22 +0200

apt (0.7.26~exp5) experimental; urgency=low

  [ David Kalnischkies ]
  * cmdline/apt-get.cc:
    - rerun dpkg-source in source if --fix-broken is given (Closes: #576752)
    - don't suggest held packages as they are installed (Closes: #578135)
    - handle multiple --{tar,diff,dsc}-only options correctly
    - show at the end of the install process a list of disappeared packages
  * cmdline/apt-cache.cc:
    - use GroupCount for package names in stats and add a package struct line
  * methods/rred.cc:
    - use the patchfile modification time instead of the one from the
      "old" file - thanks to Philipp Weis for noticing! (Closes: #571541)
  * debian/rules:
    - remove targets referring to CVS or arch as they are useless
    - use $(CURDIR) instead of $(pwd)
    - use dpkg-buildflags if available for CXXFLAGS
  * README.arch:
    - remove the file completely as it has no use nowadays
  * apt-pkg/depcache.cc:
    - be doublesure that the killer query is empty before starting reinstall
  * methods/gpgv.cc:
    - remove the keyrings count limit by using vector magic
  * contrib/mmap.cc:
    - clarify "MMap reached size limit" error message, thanks Ivan Masár!
  * doc/apt.ent
    - add entities for the current oldstable/stable/testing codenames
  * doc/sources.list.5.xml:
    - use stable-codename instead of stable in the examples (Closes: #531492)
  * doc/apt_preferences.5.xml:
    - adapt some examples here to use current codenames as well
    - add "NotAutomatic: yes" handling, thanks Osamu Aoki (Closes: #490347)
  * debian/libapt-pkg-doc.doc-base.cache:
    - remove yet another reference to the removed cache.sgml
  * doc/apt-get.8.xml:
    - do not say explicit target_release_{name,version,codename}, it should
      be clear by itself and 'man' can break lines again (Closes: #566166)
    - remove the gnome-apt reference as it is removed from unstable
  * apt-pkg/deb/dpkgpm.cc:
    - add 'disappear' to the known processing states, thanks Jonathan Nieder
  * apt-pkg/packagemanager.h:
    - export info about disappeared packages with GetDisappearedPackages()

  [ Michael Vogt ]
  * methods/http.{cc,h}:
    - code cleanup, use enums instead of magic ints
  
  [ Jari Aalto ]
  * debian/rules:
    - spell out some less known options to reduce manpage consultation-rate
    - Use POSIX command substitution: $(<command sequence>)
    - Remove EOL whitespace (Closes: #577804)

  [ Julian Andres Klode ]
  * apt-pkg/acquire-item.cc:
    - Fix pkgAcqFile::Custom600Headers() to always return something.
  

  [ Christian Perrier ]
  * Slovak translation update. Closes: #581159
  * Italian translation update. Closes: #581742
  * Swedish translation update. Closes: #592366

 -- Michael Vogt <mvo@debian.org>  Tue, 25 May 2010 16:01:42 +0200

apt (0.7.26~exp4) experimental; urgency=low

  [ David Kalnischkies ]
  * apt-pkg/depcache.cc:
    - rewrite the pseudo package reinstaller to be more intelligent
      in his package choices
  * apt-pkg/packagemanager.cc:
    - don't try to "unpack" pseudo packages twice
  * apt-pkg/contrib/fileutl.cc:
    - add a parent-guarded "mkdir -p" as CreateDirectory()
  * apt-pkg/acquire.{cc,h}:
    - add a delayed constructor with Setup() for success reporting
    - check for and create directories in Setup if needed instead of
      error out unfriendly in the Constructor (Closes: #523920, #525783)
    - optional handle a lock file in Setup()
  * apt-pkg/acquire-item.cc:
    - Acquire::ForceHash to force method for expected hash
  * cmdline/apt-get.cc:
    - remove the lock file handling and let Acquire take care of it instead
    - display MD5Sum in --print-uris if not forced to use another method
      instead of displaying the strongest available (Closes: #576420)
    - regex for package names executed on Grp- not PkgIterator
    - show non-candidates as fallback for virtual packages (Closes: #578385)
    - set also "all" to this version for pseudo packages in TryToChangeVer
  * apt-pkg/deb/dpkgpm.cc:
    - remove Chroot-Directory from files passed to install commands.
      Thanks to Kel Modderman for report & patch! (Closes: #577226)
  * ftparchive/writer.cc:
    - remove 999 chars Files and Checksums rewrite limit (Closes: #577759)
  * cmdline/apt-cache.cc:
    - align Installed and Candidate Version in policy so they can be compared
      easier, thanks Ralf Gesellensetter for the pointer! (Closes: #578657)
  * doc/apt.ent:
    - Add a note about APT_CONFIG in the -c description (Closes: #578267)
  * doc/po/de.po:
    - correct typos in german apt_preferences manpage, thanks Chris Leick!
  * apt-pkg/sourcelist.cc:
    - be less strict and accept [option=value] as well
  * apt-pkg/contrib/configuration.cc:
    - error out if #clear directive has no argument
  * doc/files.sgml:
    - sync documentation with status quo, regarding files/directories in
      use, extended_states and uri schemes.
  * doc/cache.sgml:
    - drop the file in favor of inplace documentation with doxygen
  * apt-pkg/pkgcache.h:
    - enhance the Groups ABI by providing a ID as the other structs does
    - check also the size of the Group struct then checking for the others

  [ Jari Aalto ]
  * cmdline/apt-get.cc:
    - replace backticks with single quotes around fix-broken command
      in the broken packages message. (Closes: #577168)
  * dselect/install:
    - modernize if-statements not to use 'x' (Closes: #577117)
    - replace backticks with POSIX $() (Closes: #577116)

  [ Michael Vogt ]
  * [ Abi break ] apt-pkg/acquire-item.{cc,h}:
    - add "IsIndexFile" to constructor of pkgAcqFile so that it sends
      the right cache control headers
  * cmdline/apt-get.cc:
    - fix crash when pkg.VersionList() is empty
  * apt-pkg/depcache.cc:
    - fix incorrect std::cout usage for debug output
  * test/libapt/getlanguages_test.cc:
    - Add test for Esperanto that has nocounty associated with them
      (LP: #560956)
  * apt-pkg/deb/debrecords.cc:
    - fix max tag buffer size (LP: #545336, closes: #578959)
  * debian/rules:
    - install html doxygen in libapt-pkg-doc 
  * debian/control:
    - build-depend on doxygen

  [ Julian Andres Klode ]
  * apt-pkg/contrib/weakptr.h:
    - add a class WeakPointable which allows one to register weak pointers to
      an object which will be set to NULL when the object is deallocated.
  * [ABI break] apt-pkg/acquire{-worker,-item,}.h:
    - subclass pkgAcquire::{Worker,Item,ItemDesc} from WeakPointable.
  * apt-pkg/pkgcache.cc:
    - Merge fix from David to correct handling in single-arch environments.
  * cmdline/apt-cache.cc:
    - Add a showauto command to apt-cache.
  * cmdline/apt-get.cc:
    - Add apt-get markauto and unmarkauto commands.

 -- Michael Vogt <mvo@debian.org>  Thu, 06 May 2010 09:32:54 +0200

apt (0.7.26~exp3) experimental; urgency=low

  [ Christian Perrier ]
  * German translation update. Closes: #571037
  * Spanish manpages translation update. Closes: #573293
  * Dutch translation update. Closes: #573946
  * Polish manpages translation update. Closes: #574558
  * Add "manpages-pl (<< 20060617-3~)" to avoid file conflicts with
    that package that was providing some manpages for APT utilities.

  [ David Kalnischkies ]
  * [BREAK] merge MultiArch-ABI. We don't support MultiArch,
    but we support the usage of the new ABI so libapt users
    can start to prepare for MultiArch (Closes: #536029)
  * Ignore :qualifiers after package name in build dependencies
    in the library by default, but try to honour them in apt-get
    as we have some sort of MultiArch support ready (Closes: #558103)
  * add translation of the manpages to PT (portuguese)
    Thanks to Américo Monteiro!
  * Switch to dpkg-source 3.0 (native) format
  * apt-pkg/depcache.cc:
    - remove Auto-Installed information from extended_states
      together with the package itself (Closes: #572364)
  * cmdline/apt-mark:
    - don't crash if no arguments are given (Closes: #570962)
  * debian/control:
    - remove some years old and obsolete Replaces
    - add automake/conf build-depends/conflicts as recommend by
      the autotools-dev README (Closes: #572615)
  * apt-pkg/contrib/mmap.{h,cc}:
    - add char[] fallback for filesystems without shared writable
      mmap() like JFFS2. Thanks to Marius Vollmer for writing
      and to Loïc Minier for pointing to the patch! (Closes: #314334)
  * doc/apt_preferences.5.xml:
    - fix two typos and be more verbose in the novice warning.
      Thanks to Osamu Aoki for pointing it out! (Closes: #567669)
    - fix a=sid vs. n=sid typo, thanks Ansgar Burchardt!
    - origin can be used to match a hostname (Closes: #352667)
    - remove wrong pin-priority is optional remark (Closes: #574944)
  * apt-pkg/deb/dpkgpm.cc:
    - fix error message construction in OpenLog()
    - if available store the Commandline in the history
  * cmdline/apt-get.cc:
    - add a --only-upgrade flag to install command (Closes: #572259)
    - fix memory leaks in error conditions in DoSource()
    - try version match in FindSrc first exact than fuzzy (LP: #551178)
  * apt-pkg/contrib/cmndline.cc:
    - save Commandline in Commandline::AsString for logging
  * apt-pkg/deb/debversion.cc:
    - consider absent of debian revision equivalent to 0 (Closes: #573592)
  * doc/makefile, doc/*:
    - generate subdirectories for building the manpages in on the fly
      depending on the po files we have.
  * apt-pkg/pkgcachegen.cc:
    - merge versions correctly even if multiple different versions
      with the same version number are available.
      Thanks to Magnus Holmgren for the patch! (Closes: #351056)
  * ftparchive/writer.cc:
    - write LongDescriptions if they shouldn't be included in Packages
      file into i18n/Translation-en by default.
  * doc/po/de.po:
    - correct a few typos in the german manpage translation.
      Thanks to Chris Leick and Georg Koppen! (Closes: #574962)
  * apt-pkg/contrib/strutl.cc:
    - convert all toupper calls to tolower_ascii for a little speedup

  [ Jean-Baptiste Lallement ]
  * apt-pkg/contrib/strutl.cc:
    - always escape '%' (LP: #130289) (Closes: #500560)
    - unescape '%' sequence only if followed by 2 hex digit
    - username/password are urlencoded in proxy string (RFC 3986)

  [ Julian Andres Klode ]
  * cmdline/apt-cache.cc:
    - Change behavior of showsrc to match the one of show (Closes: #512046).
  * cmdline/apt-key:
    - Honor Apt::GPGV::TrustedKeyring (Closes: #316390)
  * cmdline/apt-mark:
    - Use the new python-apt API (and conflict with python-apt << 0.7.93.2).
  * apt-inst/contrib/arfile.h:
    - Add public ARArchive::Members() which returns the list of members.
  * apt-pkg/policy.cc:
    - Always return a candidate if there is at least one version pinned > 0
      (Closes: #512318)
  * ftparchive/apt-ftparchive.cc:
    - Read default configuration (Closes: #383257)
  * debian/rules:
    - Fix the libraries name to be e.g. libapt-pkg4.9 instead of
      libapt-pkg-4.9.

  [ Michael Vogt ]
  * apt-pkg/deb/dpkgpm.cc:
    - fix backgrounding when dpkg runs (closes: #486222)
  * cmdline/apt-mark:
    - show error on incorrect aguments (LP: #517917), thanks to
      Torsten Spindler
  * cmdline/apt-get.cc:
    - if apt-get source foo=version or foo/distro can not be found,
      error out (LP: #502641)
  * apt-pkg/packagemanager.cc:
    - better debug output 
  * doc/examples/configure-index:
    - add missing Debug::pkgPackageManager option

 -- Michael Vogt <mvo@debian.org>  Thu, 01 Apr 2010 17:30:43 +0200

apt (0.7.26~exp2) experimental; urgency=low

  * fix crash when LANGUAGE is not set

 -- Michael Vogt <mvo@debian.org>  Thu, 18 Feb 2010 22:07:23 +0100

apt (0.7.26~exp1) experimental; urgency=low

  [ David Kalnischkies ]
  * [BREAK] add possibility to download and use multiply
    Translation files, configurable with Acquire::Translation
    (Closes: #444222, #448216, #550564)
  * Ignore :qualifiers after package name in build dependencies
    for now as long we don't understand them (Closes: #558103)
  * apt-pkg/contrib/mmap.{cc,h}:
    - extend it to have a growable flag - unused now but maybe...
  * apt-pkg/pkgcache.h:
    - use long instead of short for {Ver,Desc}File size,
      patch from Víctor Manuel Jáquez Leal, thanks! (Closes: #538917)
  * apt-pkg/acquire-item.cc:
    - allow also to skip the last patch if target is reached,
      thanks Bernhard R. Link! (Closes: #545699)
  * ftparchive/writer.{cc,h}:
    - add --arch option for packages and contents commands
    - if an arch is given accept only *_all.deb and *_arch.deb instead
      of *.deb. Thanks Stephan Bosch for the patch! (Closes: #319710)
    - add APT::FTPArchive::AlwaysStat to disable the too aggressive
      caching if versions are build multiply times (not recommend)
      Patch by Christoph Goehre, thanks! (Closes: #463260)
  * apt-pkg/deb/dpkgpm.cc:
    - stdin redirected to /dev/null takes all CPU (Closes: #569488)
      Thanks to Aurelien Jarno for providing (again) a patch!
  * buildlib/apti18n.h.in, po/makefile:
    - add ngettext support with P_()
  * aptconfiguration.cc:
    - include all existing Translation files in the Cache (Closes: 564137)
  * debian/control:
    - update with no changes to debian policy 3.8.4
  * doc/apt_preferences.5.xml:
    - explicitly warn against careless use (Closes: #567669)
  * debian/rules:
    - remove creation of empty dir /usr/share/apt
  * doc/apt-cdrom.8.xml:
    - fix typo spotted by lintian: proc(c)eed

  [ Ivan Masár ]
  * Slovak translation update. Closes: #568294
  
  [ Michael Vogt ]
  * [BREAK] merged lp:~mvo/apt/history
    - this writes a /var/log/apt/history tagfile that contains details
      from the transaction (complements term.log)
  * methods/http.cc:
    - add cache-control headers even if no cache is given to allow
      adding options for intercepting proxies
    - add Acquire::http::ProxyAutoDetect configuration that 
      can be used to call a external helper to figure out the 
      proxy configuration and return it to apt via stdout
      (this is a step towards WPAD and zeroconf/avahi support)
  * abicheck/
    - add new abitest tester using the ABI Compliance Checker from
      http://ispras.linuxfoundation.org/index.php/ABI_compliance_checker

  [ Robert Collins ]
  * Change the package index Info methods to allow apt-cache policy to be
    useful when using several different archives on the same host.
    (Closes: #329814, LP: #22354)

 -- Michael Vogt <mvo@debian.org>  Thu, 18 Feb 2010 16:11:39 +0100

apt (0.7.25.3) unstable; urgency=low

  [ Christian Perrier ]
  * Italian translation update. Closes: #567532

  [ David Kalnischkies ]
  * apt-pkg/contrib/macros.h:
    - install the header system.h with a new name to be able to use
      it in other headers (Closes: #567662)
  * cmdline/acqprogress.cc:
    - Set Mode to Medium so that the correct prefix is used.
      Thanks Stefan Haller for the patch! (Closes: #567304 LP: #275243)
  * ftparchive/writer.cc:
    - generate sha1 and sha256 checksums for dsc (Closes: #567343)
  * cmdline/apt-get.cc:
    - don't mark as manually if in download only (Closes: #468180)

 -- Michael Vogt <mvo@debian.org>  Mon, 01 Feb 2010 18:41:15 +0100

apt (0.7.25.2) unstable; urgency=low

  [ Michael Vogt ]
  * apt-pkg/contrib/cdromutl.cc:
    - fix UnmountCdrom() fails, give it a bit more time and try
      the umount again
  * apt-pkg/cdrom.cc:
    - fix crash in pkgUdevCdromDevices
  * methods/cdrom.cc:
    - fixes in multi cdrom setup code (closes: #549312)
    - add new "Acquire::cdrom::AutoDetect" config that enables/disables
      the dlopen of libudev for automatic cdrom detection. Off by default
      currently, feedback/testing welcome
  * cmdline/apt-cdrom.cc:
    - add new --auto-detect option that uses libudev to figure out
      the cdrom/mount-point
  * cmdline/apt-mark:
    - merge fix from Gene Cash that supports markauto for
      packages that are not in the extended_states file yet
      (closes: #534920)
  * ftparchive/writer.{cc,h}:
    - merge crash fix for apt-ftparchive on hurd, thanks to
      Samuel Thibault for the patch (closes: #566664)

  [ David Kalnischkies ]
  * apt-pkg/contrib/fileutl.cc:
    - Fix the newly introduced method GetListOfFilesInDir to not
      accept every file if no extension is enforced
      (= restore old behaviour). (Closes: #565213)
  * apt-pkg/policy.cc:
    - accept also partfiles with "pref" file extension as valid
  * apt-pkg/contrib/configuration.cc:
    - accept also partfiles with "conf" file extension as valid
  * doc/apt.conf.5.xml:
    - reorder description and split out syntax
    - add partfile name convention (Closes: #558348)
  * doc/apt_preferences.conf.5.xml:
    - describe partfile name convention also here
  * apt-pkg/deb/dpkgpm.cc:
    - don't segfault if term.log file can't be opened.
      Thanks Sam Brightman for the patch! (Closes: #475770)
  * doc/*:
    - replace the per language addendum with a global addendum
    - add a explanation why translations include (maybe) english
      parts to the new global addendum (Closes: #561636)
  * apt-pkg/contrib/strutl.cc:
    - fix malloc asseration fail with ja_JP.eucJP locale in
      apt-cache search. Thanks Kusanagi Kouichi! (Closes: #548884)

  [ Christian Perrier ]
  * French translation update

 -- Michael Vogt <mvo@debian.org>  Wed, 27 Jan 2010 16:16:10 +0100

apt (0.7.25.1) unstable; urgency=low

  [ Christian Perrier ]
  * French manpage translation update
  * Russian translation update by Yuri Kozlov
    Closes: #564171

  [Chris Leick]
  * spot & fix various typos in all manpages
  * German manpage translation update

  [ David Kalnischkies ]
  * cmdline/apt-cache.cc:
    - remove translatable marker from the "%4i %s\n" string
  * buildlib/po4a_manpage.mak:
    - instruct debiandoc to build files with utf-8 encoding
  * buildlib/tools.m4:
    - fix some warning from the buildtools
  * apt-pkg/acquire-item.cc:
    - add configuration PDiffs::Limit-options to not download
      too many or too big patches (Closes: #554349)
  * debian/control:
    - let all packages depend on ${misc:Depends}
  * share/*-archive.gpg:
    - remove the horrible outdated files. We already depend on
      the keyring so we don't need to ship our own version
  * cmdline/apt-key:
    - errors out if wget is not installed (Closes: #545754)
    - add --keyring option as we have now possibly many
  * methods/gpgv.cc:
    - pass all keyrings (TrustedParts) to gpgv instead of
      using only one trusted.gpg keyring (Closes: #304846)
  * methods/https.cc:
    - finally merge the rest of the patchset from Arnaud Ebalard
      with the CRL and Issuers options, thanks! (Closes: #485963)
  * apt-pkg/deb/debindexfile.cc, apt-pkg/pkgcachegen.cc:
    - add debug option Debug::pkgCacheGen

  [ Michael Vogt ]
  * cmdline/apt-get.cc:
    - merge fix for apt-get source pkg=version regression
      (closes: #561971)
  * po/ru.po:
    - merged updated ru.po, thanks to Yuri Kozlov (closes: #564171)

 -- Michael Vogt <mvo@debian.org>  Sat, 09 Jan 2010 21:52:36 +0100

apt (0.7.25) unstable; urgency=low

  [ Christian Perrier ]
  * Fix apt-ftparchive(1) wrt description of the "-o" option.
    Thanks to Dann Frazier for the patch. Closes: #273100
  * po/LINGUAS. Re-disable Hebrew. Closes: #534992
  * po/LINGUAS. Enable Asturian and Lithuanian
  * Fix typo in apt-cache.8.xml: nessasarily
  * Fix "with with" in apt-get.8.xml
  * Fix some of the typos mentioned by the german team
    Closes: #479997
  * Polish translation update by Wiktor Wandachowicz
    Closes: #548571
  * German translation update by Holger Wansing
    Closes: #551534
  * Italian translation update by Milo Casagrande
    Closes: #555797
  * Simplified Chinese translation update by Aron Xu 
    Closes: #558737
  * Slovak translation update by Ivan Masár
    Closes: #559277
  
  [ Michael Vogt ]
  * apt-pkg/packagemanager.cc:
    - add output about pre-depends configuring when debug::pkgPackageManager
      is used
  * methods/https.cc:
    - fix incorrect use of CURLOPT_TIMEOUT, closes: #497983, LP: #354972
      thanks to Brian Thomason for the patch
  * merge lp:~mvo/apt/netrc branch, this adds support for a
    /etc/apt/auth.conf that can be used to store username/passwords
    in a "netrc" style file (with the extension that it supports "/"
    in a machine definition). Based on the maemo git branch (Closes: #518473)
    (thanks also to Jussi Hakala and Julian Andres Klode)
  * apt-pkg/deb/dpkgpm.cc:
    - add "purge" to list of known actions
  * apt-pkg/init.h:
    - add compatibility with old ABI name until the next ABI break
  * merge segfault fix from Mario Sanchez Prada, many thanks
    (closes: #561109)

  [ Brian Murray ]
  * apt-pkg/depcache.cc, apt-pkg/indexcopy.cc:
    - typo fix (LP: #462328)
  
  [ Loïc Minier ]
  * cmdline/apt-key:
    - Emit a warning if removed keys keyring is missing and skip associated
      checks (LP: #218971)

  [ David Kalnischkies ]
  * apt-pkg/packagemanager.cc:
    - better debug output for ImmediateAdd with depth and why
    - improve the message shown for failing immediate configuration
  * doc/guide.it.sgml: moved to doc/it/guide.it.sgml
  * doc/po4a.conf: activate translation of guide.sgml and offline.sgml
  * doc/apt.conf.5.xml:
    - provide a few more details about APT::Immediate-Configure
    - briefly document the behaviour of the new https options
  * doc/sources.list.5.xml:
    - add note about additional apt-transport-methods
  * doc/apt-mark.8.xml:
    - correct showauto synopsis, thanks Andrew Schulman (Closes: #551440)
  * cmdline/apt-get.cc:
    - source should display his final pkg pick (Closes: #249383, #550952)
    - source doesn't need the complete version for match (Closes: #245250)
    - source ignores versions/releases if not available (Closes: #377424)
    - only warn if (free) space overflows (Closes: #522238)
    - add --debian-only as alias for --diff-only
  * methods/connect.cc:
    - display also strerror of "wicked" getaddrinfo errors
    - add AI_ADDRCONFIG to ai_flags as suggested by Aurelien Jarno
      in response to Bernhard R. Link, thanks! (Closes: #505020)
  * buildlib/configure.mak, buildlib/config.{sub,guess}:
    - remove (outdated) config.{sub,guess} and use the ones provided
      by the new added build-dependency autotools-dev instead
  * configure.in, buildlib/{xml,yodl,sgml}_manpage.mak:
    - remove the now obsolete manpage buildsystems
  * doc/{pl,pt_BR,es,it}/*.{sgml,xml}:
    - convert all remaining translation to the po4a system
  * debian/control:
    - drop build-dependency on docbook-utils and xmlto
    - add build-dependency on autotools-dev
    - bump policy to 3.8.3 as we have no outdated manpages anymore
  * debian/NEWS:
    - fix a typo in 0.7.24: Allready -> Already (Closes: #557674)
  * ftparchive/writer.{cc,h}:
    - add APT::FTPArchive::LongDescription to be able to disable them
  * apt-pkg/deb/debsrcrecords.cc:
    - use "diff" filetype for .debian.tar.* files (Closes: #554898)
  * methods/rred.cc:
    - rewrite to be able to handle even big patch files
    - adopt optional mmap+iovec patch from Morten Hustveit
      (Closes: #463354) which should speed up a bit. Thanks!
  * methods/http{,s}.cc
    - add config setting for User-Agent to the Acquire group,
      thanks Timothy J. Miller! (Closes: #355782)
    - add https options which default to http ones (Closes: #557085)
  * debian/apt.cron.daily:
    - check cache size even if we do nothing else otherwise, thanks
      Francesco Poli for patch(s) and patience! (Closes: #459344)
  * ftparchive/*:
    - fix a few typos in strings, comments and manpage,
      thanks Karl Goetz! (Closes: #558757)

  [ Carl Chenet ]
  * cmdline/apt-mark:
    - print an error if a new state file can't be created
      (Closes: #521289) and
    - exit nicely if python-apt is not installed (Closes: #521284)

  [ Chris Leick ]
  * doc/de: German translation of manpages (Closes: #552606)
  * doc/ various manpages:
    - correct various errors, typos and oddities (Closes: #552535)
  * doc/apt-secure.8.xml:
    - replace literal with emphasis tags in Archive configuration
  * doc/apt-ftparchive.1.xml:
    - remove informalexample tag which hides the programlisting
  * doc/apt-get.8.xml:
    - change equivalent "for" to "to the" (purge command)
    - clarify --fix-broken sentence about specifying packages

  [ Eugene V. Lyubimkin ]
  * apt-pkg/contib/strutl.h
    - Avoid extra inner copy in APT_MKSTRCMP and APT_MKSTRCMP2.
  * build infrastructure:
    - Bumped libapt version, excluded eglibc from SONAME. (Closes: #448249)

  [ Julian Andres Klode ]
  * doc/apt.conf.5.xml:
    - Deprecate unquoted values, string concatenation and explain what should
      not be written inside a value (quotes,backslash).
    - Restrict option names to alphanumerical characters and "/-:._+".
    - Deprecate #include, we have apt.conf.d nowadays which should be
      sufficient.
  * ftparchive/apt-ftparchive.cc:
    - Call setlocale() so translations are actually used.
  * debian/apt.conf.autoremove:
    - Add kfreebsd-image-* to the list (Closes: #558803)

 -- Michael Vogt <mvo@debian.org>  Tue, 15 Dec 2009 09:21:55 +0100

apt (0.7.24) unstable; urgency=low

  [ Nicolas François ]
  * Cleaned up the first patch draft from KURASAWA Nozomu to finally
    get po4a support for translating the man pages.
    Many thanks to both for this excellent work! (Closes: #441608)
  * doc/ja/*, doc/po/ja.po:
    - remove the old ja man page translation and replace it with
      the new po4a-powered translation by KURASAWA Nozomu.
  * doc/*.?.xml (manpages):
    - add contrib to author tags and also add refmiscinfo to fix warnings
  * doc/style.txt, buildlib/defaults.mak, buildlib/manpage.mak:
    - fix a few typos in the comments of this files

  [ Michael Vogt ]
  * apt-pkg/deb/dpkgpm.cc:
    - when tcgetattr() returns non-zero skip all pty magic 
      (thanks to Simon Richter, closes: #509866)
  * apt-inst/contrib/arfile.cc:
    - show propper error message for Invalid archive members

  [ David Kalnischkies ]
  * doc/Doxyfile.in:
    - update file with doxygen 1.6.1 (current unstable)
    - activate DOT_MULTI_TARGETS, it is default on since doxygen 1.5.9
  * buildlib/po4a_manpage.mak, doc/makefile, configure:
    - simplify the makefiles needed for po4a manpages
  * apt-pkg/contrib/configuration.cc:
    - add a helper to easily get a vector of strings from the config
  * apt-pkg/contrib/strutl.cc:
    - replace unknown multibytes with ? in UTF8ToCharset (Closes: #545208)
  * doc/apt-get.8.xml:
    - fix two little typos in the --simulate description. (Closes: #545059)
  * apt-pkg/aptconfiguration.cc, doc/apt.conf.5.xml:
    - add an order subgroup to the compression types to simplify reordering
      a bit and improve the documentation for this option group.
  * doc/apt.conf.5.xml:
    - document the Acquire::http::Dl-Limit option
    - try to be crystal clear about the usage of :: and {} (Closes: #503481)
  * doc/apt-cache.8.xml:
    - clarify the note for the pkgnames command (Closes: #547599)
  * doc/apt.ent, all man pages:
    - move the description of files to globally usable entities
  * doc/apt_preferences.5.xml:
    - document the new preferences.d folder (Closes: #544017)
  * methods/rred.cc:
    - add at the top without failing (by Bernhard R. Link, Closes: #545694)
  * buildlib/sizetable:
    - add amd64 for cross building (by Mikhail Gusarov, Closes: #513058)
  * debian/prerm:
    - remove file as nobody will upgrade from 0.4.10 anymore
  * debian/control:
    - remove gnome-apt suggestion as it was removed from debian
  * apt-pkg/deb/dpkgpm.cc, apt-pkg/packagemanager.cc, apt-pkg/orderlist.cc:
    - add and document _experimental_ options to make (aggressive)
      use of dpkg's trigger and configuration handling (Closes: #473461)
  * cmdline/apt-get.cc:
    - ignore versions that are not candidates when selecting a package
      instead of a virtual one (by Marius Vollmer, Closes: #547788)

  [ Christian Perrier ]
  * doc/fr/*, doc/po/fr.po:
    - remove the old fr man page translation and replace it with
      the new po4a-powered translation
  * doc/de: dropped (translation is too incomplete to be useful in
      the transition to the po4a-powered translations)

 -- Michael Vogt <mvo@debian.org>  Fri, 25 Sep 2009 19:57:25 +0200

apt (0.7.23.1) unstable; urgency=low

  [ Michael Vogt ]
  * apt-pkg/pkgcache.cc:
    - do not set internel "needs-configure" state for packages in 
      triggers-pending state. dpkg will deal with the trigger and
      it if does it before we trigger it, dpkg will error out
      (LP: #414631)
  * apt-pkg/acquire-item.cc:
    - do not segfault on invalid items (closes: #544080)

 -- Michael Vogt <mvo@debian.org>  Fri, 28 Aug 2009 21:53:20 +0200

apt (0.7.23) unstable; urgency=low

  [ Eugene V. Lyubimkin ]
  * methods/{http,https,ftp}, doc/apt.conf.5.xml:
    - Changed and unified the code that determines which proxy to use. Now
      'Acquire::{http,ftp}::Proxy[::<host>]' options have the highest priority,
      and '{http,ftp}_proxy' environment variables are used only if options
      mentioned above are not specified.
      (Closes: #445985, #157759, #320184, #365880, #479617)
  
  [ David Kalnischkies ]
  * cmdline/apt-get.cc:
    - add APT::Get::HideAutoRemove=small to display only a short line
      instead of the full package list. (Closes: #537450)
    - ShowBroken() in build-dep (by Mike O'Connor, Closes: #145916)
    - check for statfs.f_type (by Robert Millan, Closes: #509313)
    - correct the order of picked package binary vs source in source
    - use SourceVersion instead of the BinaryVersion to get the source
      Patch by Matt Kraai, thanks! (Closes: #382826)
    - add pkg/archive and codename in source (Closes: #414105, #441178)
  * apt-pkg/contrib/strutl.cc:
    - enable thousand separator according to the current locale
      (by Luca Bruno, Closes: #223712)
  * doc/apt.conf.5.xml:
    - mention the apt.conf.d dir (by Vincent McIntyre, Closes: #520831)
  * apt-inst/contrib/arfile.cc:
    - use sizeof instead strlen (by Marius Vollmer, Closes: #504325)
  * doc/apt-mark.8.xml:
    - improve manpage based on patch by Carl Chenet (Closes: #510286)
  * apt-pkg/acquire-item.cc:
    - use configsettings for dynamic compression type use and order.
      Based on a patch by Jyrki Muukkonen, thanks! (LP: #71746)
  * apt-pkg/aptconfiguration.cc:
    - add default configuration for compression types and add lzma
      support. Order is now bzip2, lzma, gzip, none (Closes: #510526)
  * ftparchive/writer.cc:
    - add lzma support also here, patch for this (and inspiration for
      the one above) by Robert Millan, thanks!
  * apt-pkg/depcache.cc:
    - restore the --ignore-hold effect in the Is{Delete,Install}Ok hooks
  * doc/apt-get.8.xml:
    - update the source description to reflect what it actually does
      and how it can be used. (Closes: #413021)
  * methods/http.cc:
    - allow empty Reason-Phase in Status-Line to please squid,
      thanks Modestas Vainius for noticing! (Closes: #531157, LP: #411435)

  [ George Danchev ]
  * cmdline/apt-cache.cc:
    - fix a memory leak in the xvcg method (Closes: #511557)
  * apt-pkg/indexcopy.cc:
    - fix a memory leak then the Release file not exists (Closes: #511556)

 -- Michael Vogt <mvo@debian.org>  Thu, 27 Aug 2009 14:44:39 +0200

apt (0.7.22.2) unstable; urgency=low

  * debian/apt.cron.daily:
    - Make sure that VERBOSE is always set (Closes: #539366)
    - Script can be disabled by APT::Periodic::Enable=0 (Closes: #485476)
    - Support using debdelta to download packages (Closes: #532079)

 -- Julian Andres Klode <jak@debian.org>  Thu, 06 Aug 2009 12:17:19 +0200

apt (0.7.22.1) unstable; urgency=low

  [ Michael Vogt ]
  * cmdline/apt-get.cc:
    - honor APT::Get::Only-Source properly in FindSrc() (thanks to
      Martin Pitt for reporting the problem), also Closes: #535362.

  [ Julian Andres Klode ]
  * apt-pkg/contrib/mmap.cc:
    - Fix FTBFS on GNU/kFreeBSD by disabling DynamicMMap::Grow() on
      non-Linux architectures as it uses mremap (Closes: #539742).
  * apt-pkg/sourcelist.cc:
    - Only warn about missing sources.list if there is no sources.list.d
      and vice versa as only one of them is needed (Closes: #539731).
  * debian/control:
    - Add myself to Uploaders.
    - Increase Standards-Version to 3.8.2.0.

 -- Julian Andres Klode <jak@debian.org>  Mon, 03 Aug 2009 12:48:31 +0200

apt (0.7.22) unstable; urgency=low

  [ Christian Perrier ]
  * Documentation translations:
    - Fix a typo in apt-get(8) French translation. Closes: #525043
      Thanks to Guillaume Delacour for spotting it.
    - Updated apt.conf(5) manpgae French translation.
      Thanks to Aurélien Couderc.
  * Translations:
    - fr.po
    - sk.po. Closes: #525857 
    - ru.po. Closes: #526816
    - eu.po. Closes: #528985
    - zh_CN.po. Closes: #531390
    - fr.po
    - it.po. Closes: #531758
    - ca.po. Closes: #531921
    - de.po. Closes: #536430
  * Added translations
    - ast.po (Asturian by Marcos Alvareez Costales).
      Closes: #529007, #529730, #535328
  
  [ David Kalnischkies ]
  * [ABI break] support '#' in apt.conf and /etc/apt/preferences
    (closes: #189866)
  * [ABI break] Allow pinning by codename (closes: #97564)
  * support running "--simulate" as user
  * add depth information to the debug output and show what depends
    type triggers a autoinst (closes: #458389)
  * add Debug::pkgDepCache::Marker with more detailed debug output 
    (closes: #87520)
  * add Debug::pkgProblemResolver::ShowScores and make the scores
    adjustable
  * do not write state file in simulate mode (closes: #433007)
  * add hook for MarkInstall and MarkDelete (closes: #470035)
  * fix typo in apt-pkg/acquire.cc which prevents Dl-Limit to work
    correctly when downloading from multiple sites (Closes: #534752)
  * add the various foldmarkers in apt-pkg & cmdline (no code change)
  * versions with a pin of -1 shouldn't be a candidate (Closes: #355237)
  * prefer mmap as memory allocator in MMap instead of a static char
    array which can (at least in theory) grow dynamic
  * eliminate (hopefully all) segfaults in pkgcachegen.cc and mmap.cc
    which can arise if cache doesn't fit into the mmap (Closes: #535218)
  * display warnings instead of errors if the parts dirs doesn't exist

  [ Michael Vogt ]
  * honor the dpkg hold state in new Marker hooks (closes: #64141)
  * debian/apt.cron.daily:
    - if the timestamp is too far in the future, delete it
  * apt-pkg/acquire.cc:
    - make the max pipeline depth of the acquire queue configurable
      via Acquire::Max-Pipeline-Depth
  * apt-pkg/deb/dpkgpm.cc:
    - add Dpkg::UseIoNice boolean option to run dpkg with ionice -c3
      (off by default)
    - send "dpkg-exec" message on the status fd when dpkg is run
    - provide DPkg::Chroot-Directory config option (useful for testing)
    - fix potential hang when in a background process group
  * apt-pkg/algorithms.cc:
    - consider recommends when making the scores for the problem 
      resolver
  * apt-pkg/acquire-worker.cc:
    - show error details of failed methods
  * apt-pkg/contrib/fileutl.cc:
    - if a process aborts with signal, show signal number
  * methods/http.cc:
    - ignore SIGPIPE, we deal with EPIPE from write in 
      HttpMethod::ServerDie() (LP: #385144)
  * Only run Download-Upgradable and Unattended-Upgrades if the initial
    update was successful Closes: #341970
  * apt-pkg/indexcopy.cc:
    - support having CDs with no Packages file (just a Packages.gz)
      by not forcing a verification on non-existing files
     (LP: #255545)
    - remove the gettext from a string that consists entirely 
      of variables (LP: #56792)
  * apt-pkg/cacheiterators.h:
    - add missing checks for Owner == 0 in end()
  * apt-pkg/indexrecords.cc:
    - fix some i18n issues
  * apt-pkg/contrib/strutl.h:
    - add new strprintf() function to make i18n strings easier
    - fix compiler warning
  * apt-pkg/deb/debsystem.cc:
    - make strings i18n able 
  * fix problematic use of tolower() when calculating the version 
    hash by using locale independent tolower_ascii() function. 
    Thanks to M. Vefa Bicakci (LP: #80248)
  * build fixes for g++-4.4
  * cmdline/apt-mark:
    - add "showauto" option to show automatically installed packages
  * document --install-recommends and --no-install-recommends
    (thanks to Dereck Wonnacott, LP: #126180)
  * doc/apt.conf.5.xml:
    - merged patch from Aurélien Couderc to improve the text
      (thanks!)
  * [ABI] merged the libudev-dlopen branch, this allows to pass
    "apt-udev-auto" to Acquire::Cdrom::mount and the cdrom method will  
    dynamically find/mount the cdrom device (if libhal is available)

  [ Julian Andres Klode ]
  * apt-pkg/contrib/configuration.cc: Fix a small memory leak in
    ReadConfigFile.
  * Introduce support for the Enhances field. (Closes: #137583) 
  * Support /etc/apt/preferences.d, by adding ReadPinDir() (Closes: #535512)
  * configure-index: document Dir::Etc::SourceParts and some other options
    (Closes: #459605)
  * Remove Eugene V. Lyubimkin from uploaders as requested.
  * apt-pkg/contrib/hashes.cc, apt-pkg/contrib/md5.cc:
    - Support reading until EOF if Size=0 to match behaviour of
      SHA1Summation and SHA256Summation

  [ Osamu Aoki ]
  * Updated cron script to support backups by hardlinks and 
    verbose levels.  All features turned off by default. 
  * Added more error handlings.  Closes: #438803, #462734, #454989
  * Documented all cron script related configuration items in 
    configure-index.

  [ Dereck Wonnacott ]
  * apt-ftparchive might write corrupt Release files (LP: #46439)
  * Apply --important option to apt-cache depends (LP: #16947) 

  [ Otavio Salvador ]
  * Apply patch from Sami Liedes <sliedes@cc.hut.fi> to reduce the
    number of times we call progress bar updating and debugging
    configuration settings.
  * Apply patch from Sami Liedes <sliedes@cc.hut.fi> to avoid unecessary
    temporary allocations.

 -- Michael Vogt <mvo@debian.org>  Wed, 29 Jul 2009 19:16:22 +0200

apt (0.7.21) unstable; urgency=low

  [ Christian Perrier ]
  * Translations:
    - bg.po. Closes: #513211
    - zh_TW.po. Closes: #513311
    - nb.po. Closes: #513843
    - fr.po. Closes: #520430
    - sv.po. Closes: #518070
    - sk.po. Closes: #520403
    - it.po. Closes: #522222
    - sk.po. Closes: #520403
  
  [ Jamie Strandboge ]
  * apt.cron.daily: catch invalid dates due to DST time changes
    in the stamp files

  [ Michael Vogt ]
  * methods/gpgv.cc:
    - properly check for expired and revoked keys (closes: #433091)
  * apt-pkg/contrib/strutl.cc:
    - fix TimeToStr i18n (LP: #289807)
  * [ABI break] merge support for http redirects, thanks to
    Jeff Licquia and Anthony Towns
  * [ABI break] use int for the package IDs (thanks to Steve Cotton)
  * apt-pkg/pkgcache.cc:
    - do not run "dpkg --configure pkg" if pkg is in trigger-awaited
      state (LP: #322955)
  * methods/https.cc:
    - add Acquire::https::AllowRedirect support
  * Clarify the --help for 'purge' (LP: #243948)
  * cmdline/apt-get.cc
    - fix "apt-get source pkg" if there is a binary package and
      a source package of the same name but from different 
      packages (LP: #330103)

  [ Colin Watson ]
  * cmdline/acqprogress.cc:
    - Call pkgAcquireStatus::Pulse even if quiet, so that we still get
      dlstatus messages on the status-fd (LP: #290234).

 -- Michael Vogt <mvo@debian.org>  Tue, 14 Apr 2009 14:12:51 +0200

apt (0.7.20.2) unstable; urgency=medium

  [ Eugene V. Lyubimkin ]
  * Urgency set to medium due to RC bug fix.
  * doc/apt.ent, apt-get.8.xml:
    - Fix invalid XML entities. (Closes: #514402)

 -- Eugene V. Lyubimkin <jackyf.devel@gmail.com>  Sat, 07 Feb 2009 16:48:21 +0200

apt (0.7.20.1) unstable; urgency=low

  [ Michael Vogt ]
  * apt-pkg/pkgcachegen.cc:
    - fix apt-cache search for localized description 
      (closes: #512110)
  
  [ Christian Perrier ]
  * Translations:
    - fr.po: fix spelling error to "défectueux". Thanks to Thomas Péteul.

 -- Michael Vogt <mvo@debian.org>  Tue, 20 Jan 2009 09:35:05 +0100

apt (0.7.20) unstable; urgency=low

  [ Eugene V. Lyubimkin ]
  * debian/changelog:
    - Fixed place of 'merged install-recommends and install-task branches'
      from 0.6.46.1 to 0.7.0. (Closes: #439866)
  * buildlib/config.{sub,guess}:
    - Renewed. This fixes lintian errors.
  * doc/apt.conf.5.xml, debian/apt-transport-https:
    - Documented briefly 'Acquire::https' group of options. (Closes: #507398)
    - Applied patch from Daniel Burrows to document 'Debug' group of options.
      (Closes: #457265)
    - Mentioned 'APT::Periodic' and 'APT::Archives' groups of options.
      (Closes: #438559)
    - Mentioned '/* ... */' comments. (Closes: #507601)
  * doc/examples/sources.list:
    - Removed obsolete commented non-us deb-src entry, replaced it with
      'deb-src security.debian.org' one. (Closes: #411298)
  * apt-pkg/contrib/mmap.cc:
    - Added instruction how to work around MMap error in MMap error message.
      (Closes: #385674, 436028)
  * COPYING:
    - Actualized. Removed obsolete Qt section, added GPLv2 clause.
      (Closes: #440049, #509337)

  [ Michael Vogt ]
  * add option to "apt-get build-dep" to mark the needed 
    build-dep packages as automatic installed. 
    This is controlled via the value of
    APT::Get::Build-Dep-Automatic and is set "false" by default.  
    Thanks to Aaron Haviland, closes: #448743
  * apt-inst/contrib/arfile.cc:
    - support members ending with '/' as well (thanks to Michal Cihr,
      closes: #500988)

  [ Christian Perrier ]
  * Translations:
    - Finnish updated. Closes: #508449 
    - Galician updated. Closes: #509151
    - Catalan updated. Closes: #509375
    - Vietnamese updated. Closes: #509422
    - Traditional Chinese added. Closes: #510664
    - French corrected (remove awful use of first person) 

 -- Michael Vogt <mvo@debian.org>  Mon, 05 Jan 2009 08:59:20 +0100

apt (0.7.19) unstable; urgency=low

  [ Eugene V. Lyubimkin ]
  * doc/sources.list.5.xml:
    - Mentioned allowed characters in file names in /etc/apt/sources.list.d.
      Thanks to Matthias Urlichs. (Closes: #426913)
  * doc/apt-get.8.xml:
    - Explicitly say that 'dist-upgrade' command may remove packages.
    - Included '-v'/'--version' as a command to synopsis.
  * cmdline/apt-cache.cc:
    - Advanced built-in help. Patch by Andre Felipe Machado. (Closes: #286061)
    - Fixed typo 'GraphVis' -> 'GraphViz'. (Closes: #349038)
    - Removed asking to file a release-critical bug against a package if there
      is a request to install only one package and it is not installable.
      (Closes: #419521)

  [ Michael Vogt ]
    - fix SIGHUP handling (closes: #463030)

  [ Christian Perrier ]
  * Translations:
    - French updated
    - Bulgarian updated. Closes: #505476
    - Slovak updated. Closes: #505483
    - Swedish updated. Closes: #505491
    - Japanese updated. Closes: #505495
    - Korean updated. Closes: #505506
    - Catalan updated. Closes: #505513
    - British English updated. Closes: #505539
    - Italian updated. Closes: #505518, #505683
    - Polish updated. Closes: #505569
    - German updated. Closes: #505614
    - Spanish updated. Closes: #505757
    - Romanian updated. Closes: #505762
    - Simplified Chinese updated. Closes: #505727
    - Portuguese updated. Closes: #505902
    - Czech updated. Closes: #505909
    - Norwegian Bokmål updated. Closes: #505934
    - Brazilian Portuguese updated. Closes: #505949
    - Basque updated. Closes: #506085
    - Russian updated. Closes: #506452 
    - Marathi updated. 
    - Ukrainian updated. Closes: #506545 

 -- Michael Vogt <mvo@debian.org>  Mon, 24 Nov 2008 10:33:54 +0100

apt (0.7.18) unstable; urgency=low

  [ Christian Perrier ]
  * Translations:
    - French updated
    - Thai updated. Closes: #505067

  [ Eugene V. Lyubimkin ]
  * doc/examples/configure-index:
    - Removed obsoleted header line. (Closes: #417638)
    - Changed 'linux-kernel' to 'linux-image'.
  * doc/sources.list.5.xml:
    - Fixed typo and grammar in 'sources.list.d' section. Thanks to
      Timothy G Abbott <tabbott@MIT.EDU>. (Closes: #478098)
  * doc/apt-get.8.xml:
    - Advanced descriptions for 'remove' and 'purge' options.
      (Closes: #274283)
  * debian/rules:
    - Target 'apt' need to depend on 'build-doc'. Thanks for Peter Green.
      Fixes FTBFS. (Closes: #504181)

  [ Michael Vogt ]
  * fix depend on libdb4.4 (closes: #501253)

 -- Michael Vogt <mvo@debian.org>  Fri, 07 Nov 2008 22:13:39 +0100

apt (0.7.17) unstable; urgency=low

  [ Eugene V. Lyubimkin ]
  * debian/control:
    - 'Vcs-Bzr' field is official, used it.
    - Bumped 'Standards-Version' to 3.8.0, no changes needed.
    - Actualized 'Uploaders' field.
  * doc/:
    - Substituded 'apt-archive' with 'apt-ftparchive' in docs.
      Patch based on work of Andre Felipe Machado. (Closes: #350865)
    - Mentioned '/<release>' and '=<version>' for 'apt-get install' and
      '=<version>' for 'apt-get source' in apt-get manpage. Patch based on
      work of Andre Felipe Machado. (Closes: #399673)
    - Mentioned more short options in the apt-get manpage. Documented 'xvcg'
      option in the apt-cache manpage. The part of patch by Andre Felipe
      Machado. (Closes: #176106, #355945)
    - Documented that 'apt-get install' command should be used for upgrading
      some of installed packages. Based on patch by Nori Heikkinen and
      Andre Felipe Machado. (Closes: #267087)
    - Mentioned 'apt_preferences(5)' in apt manpage. (Closes: #274295)
    - Documented 'APT::Default-Release' in apt.conf manpage. (Closes: #430399)
    - APT::Install-Recommends is now true by default, mentioned this in
      configure-index example. (Closes: #463268)
    - Added 'APT::Get::AllowUnauthenticated' to configure-index example.
      (Closes: #320225)
    - Documented '--no-install-recommends' option in apt-get manpage.
      (Closes: #462962)
    - Documented 'Acquire::PDiffs' in apt.conf manpage. (Closes: #376029)
    - Added 'copy', 'rsh', 'ssh' to the list of recognized URI schemes in
      sources.list manpage, as they are already described under in the manpage.
    - Removed notice that ssh/rsh access cannot use password authentication
      from sources.list manpage. Thanks to Steffen Joeris. (Closes: #434894)
    - Added '(x)' to some referrings to manpages in apt-get manpage. Patch by
      Andre Felipe Machado. (Closes: #309893)
    - Added 'dist-upgrade' apt-get synopsis in apt-get manpage.
      (Closes: #323866)

 -- Michael Vogt <mvo@debian.org>  Wed, 05 Nov 2008 13:14:56 +0100

apt (0.7.17~exp4) experimental; urgency=low

  * debian/rules:
    - Fixed lintian warnings "debian/rules ignores make errors".
  * debian/control:
    - Substituted outdated "Source-Version" fields with "binary:Version".
    - Added 'python-apt' to Suggests, as apt-mark need it for work.
    - Drop Debian revision from 'doc-base' build dependency, this fixes
      appropriate lintian warning.
  * debian/libapt-pkg-doc.doc-base.*:
    - Changed section: from old 'Devel' to 'Debian'. This fixes appropriate
      lintian warnings.
  * debian/{postrm,prerm,preinst}:
    - Added 'set -e', fixes lintian warnings
      'maintainer-script-ignores-error'.
  * dselect/makefile:
    - Removed unneeded 'LOCAL' entry. This allows cleaning rule to run smoothly.
  * share/lintian-overrides:
    - Added with override of 'apt must depend on python'. Script 'apt-mark'
      needs apt-python for working and checks this on fly. We don't want
      python in most cases.
  * cmdline/apt-key:
    - Added 'unset GREP_OPTIONS' to the script. This prevents 'apt-key update'
      failure when GREP_OPTIONS contains options that modify grep output.
      (Closes: #428752)

 -- Eugene V. Lyubimkin <jackyf.devel@gmail.com>  Fri, 31 Oct 2008 23:45:17 +0300

apt (0.7.17~exp3) experimental; urgency=low

  * apt-pkg/acquire-item.cc:
    - fix a merge mistake that prevents the fallback to the 
      uncompressed 'Packages' to work correctly (closes: #409284)

 -- Michael Vogt <mvo@debian.org>  Wed, 29 Oct 2008 09:36:24 +0100

apt (0.7.17~exp2) experimental; urgency=low

  [ Eugene V. Lyubimkin ]
  * apt-pkg/acquire-item.cc:
    - Added fallback to uncompressed 'Packages' if neither 'bz2' nor 'gz'
      available. (Closes: #409284)
  * apt-pkg/algorithm.cc:
    - Strip username and password from source URL in error message.
      (Closes: #425150)
  
  [ Michael Vogt ]
  * fix various -Wall warnings

 -- Michael Vogt <mvo@debian.org>  Tue, 28 Oct 2008 18:06:38 +0100

apt (0.7.17~exp1) experimental; urgency=low

  [ Luca Bruno ]
  * Fix typos:
    - apt-pkg/depcache.cc
  * Fix compilation warnings:
    - apt-pkg/acquire.cc
    - apt-pkg/versionmatch.cc
  * Compilation fixes and portability improvement for compiling APT against non-GNU libc
    (thanks to Martin Koeppe, closes: #392063):
    - buildlib/apti18n.h.in:
      + textdomain() and bindtextdomain() must not be visible when --disable-nls
    - buildlib/inttypes.h.in: undefine standard int*_t types
    - Append INTLLIBS to SLIBS:
      + cmdline/makefile
      + ftparchive/makefile
      + methods/makefile
  * doc/apt.conf.5.xml:
    - clarify whether configuration items of apt.conf are case-sensitive
      (thanks to Vincent McIntyre, closes: #345901)

 -- Luca Bruno <lethalman88@gmail.com>  Sat, 11 Oct 2008 09:17:46 +0200

apt (0.7.16) unstable; urgency=low

  [ Luca Bruno ]
  * doc/apt-cache.8.xml:
    - search command uses POSIX regex, and searches for virtual packages too
      (closes: #277536)
  * doc/offline.sgml: clarify remote and target hosts
    (thanks to Nikolaus Schulz, closes: #175940)
  * Fix several typos in docs, translations and debian/changelog
    (thanks to timeless, Nicolas Bonifas and Josh Triplett,
    closes: #368665, #298821, #411532, #431636, #461458)
  * Document apt-key finger and adv commands
    (thanks to Stefan Schmidt, closes: #350575)
  * Better documentation for apt-get --option
    (thanks to Tomas Pospisek, closes: #386579)
  * Retitle the apt-mark.8 manpage (thanks to Justin Pryzby, closes: #471276)
  * Better documentation on using both APT::Default-Release and
    /etc/apt/preferences (thanks to Ingo Saitz, closes: #145575)
  
  [ Michael Vogt ]
  * doc/apt-cache.8.xml:
    - add missing citerefentry

 -- Michael Vogt <mvo@debian.org>  Fri, 10 Oct 2008 23:44:50 +0200

apt (0.7.15) unstable; urgency=low

  * Upload to unstable

 -- Michael Vogt <mvo@debian.org>  Sun, 05 Oct 2008 13:23:47 +0200

apt (0.7.15~exp3) experimental; urgency=low

  [Daniel Burrows]
  * apt-pkg/deb/dpkgpm.cc:
    - Store the trigger state descriptions in a way that does not break
      the ABI.  The approach taken makes the search for a string O(n) rather
      than O(lg(n)), but since n == 4, I do not consider this a major
      concern.  If it becomes a concern, we can sort the static array and
      use std::equal_range().  (Closes: #499322)

  [ Michael Vogt ]
  * apt-pkg/packagemanager.cc, apt-pkg/deb/dpkgpm.cc:
    - move the state file writting into the Go() implementation
      of dpkgpm (closes: #498799)
  * apt-pkg/algorithms.cc:
    - fix simulation performance drop (thanks to Ferenc Wagner
      for reporting the issue)

 -- Michael Vogt <mvo@debian.org>  Wed, 01 Oct 2008 18:09:49 +0200

apt (0.7.15~exp2) experimental; urgency=low

  [ Michael Vogt ]
  * apt-pkg/pkgcachegen.cc:
    - do not add multiple identical descriptions for the same 
      language (closes: #400768)

  [ Program translations ]
  * Catalan updated. Closes: #499462

 -- Michael Vogt <mvo@debian.org>  Tue, 23 Sep 2008 07:29:59 +0200

apt (0.7.15~exp1) experimental; urgency=low

  [ Christian Perrier ]
  * Fix typo in cron.daily script. Closes: #486179

  [ Program translations ]
  * Traditional Chinese updated. Closes: #488526
  * German corrected and completed. Closes: #490532, #480002, #498018
  * French completed
  * Bulgarian updated. Closes: #492473
  * Slovak updated. Closes: #492475
  * Galician updated. Closes: #492794
  * Japanese updated. Closes: #492975
  * Fix missing space in Greek translation. Closes: #493922
  * Greek updated.
  * Brazilian Portuguese updated.
  * Basque updated. Closes: #496754
  * Romanian updated. Closes: #492773, #488361
  * Portuguese updated. Closes: #491790
  * Simplified Chinese updated. Closes: #489344
  * Norwegian Bokmål updated. Closes: #480022
  * Czech updated. Closes: #479628, #497277
  * Korean updated. Closes: #464515
  * Spanish updated. Closes: #457706
  * Lithuanian added. Closes: #493328
  * Swedish updated. Closes: #497496
  * Vietnamese updated. Closes: #497893
  * Portuguese updated. Closes: #498411
  * Greek updated. Closes: #498687
  * Polish updated.

  [ Michael Vogt ]
  * merge patch that enforces stricter https server certificate
    checking (thanks to Arnaud Ebalard, closes: #485960)
  * allow per-mirror specific https settings
    (thanks to Arnaud Ebalard, closes: #485965)
  * add doc/examples/apt-https-method-example.cof
    (thanks to Arnaud Ebalard, closes: #485964)
  * apt-pkg/depcache.cc:
    - when checking for new important deps, skip critical ones
      (closes: #485943)
  * improve apt progress reporting, display trigger actions
  * add DPkg::NoTriggers option so that applications that call
    apt/aptitude (like the installer) defer trigger processing
    (thanks to Joey Hess)
  * doc/makefile:
    - add examples/apt-https-method-example.conf
  
 -- Michael Vogt <mvo@debian.org>  Tue, 16 Sep 2008 21:27:03 +0200

apt (0.7.14) unstable; urgency=low

  [ Christian Perrier ]
  * Mark a message from dselect backend as translatable
    Thanks to Frédéric Bothamy for the patch
    Closes: #322470

  [ Program translations ]
  * Simplified Chinese updated. Closes: #473360
  * Catalan fixes. Closes: #387141
  * Typo fix in Greek translation. Closes: #479122
  * French updated.
  * Thai updated. Closes: #479313
  * Italian updated. Closes: #479326
  * Polish updated. Closes: #479342
  * Bulgarian updated. Closes: #479379
  * Finnish updated. Closes: #479403
  * Korean updated. Closes: #479426
  * Basque updated. Closes: #479452
  * Vietnamese updated. Closes: #479748
  * Russian updated. Closes: #479777, #499029
  * Galician updated. Closes: #479792
  * Portuguese updated. Closes: #479847
  * Swedish updated. Closes: #479871
  * Dutch updated. Closes: #480125
  * Kurdish added. Closes: #480150
  * Brazilian Portuguese updated. Closes: #480561
  * Hungarian updated. Closes: #480662

  [ Otavio Salvador ]
  * Apply patch to avoid truncating of arbitrary files. Thanks to Bryan
    Donlan <bdonlan@fushizen.net> for the patch. Closes: #482476
  * Avoid using dbus if dbus-daemon isn't running. Closes: #438803
  
  [ Michael Vogt ]
  * debian/apt.cron.daily:
    - apply patch based on the ideas of Francesco Poli for better 
      behavior when the cache can not be locked (closes: #459344)

 -- Michael Vogt <mvo@debian.org>  Wed, 28 May 2008 15:19:12 +0200

apt (0.7.13) unstable; urgency=low

  [ Otavio Salvador ]
  * Add missing build-depends back from build-depends-indep field.
    Closes: #478231
  * Make cron script quiet if cache is locked. Thanks to Ted Percival
    <ted@midg3t.net> for the patch. Closes: #459344
  * Add timeout support for https. Thanks to Andrew Martens
    <andrew.martens@strangeloopnetworks.com> for the patch.

  [ Goswin von Brederlow ]
  * Add support for --no-download on apt-get update. Closes: #478517
  
  [ Program translations ]
    - Vietnamese updated. Closes: #479008
    
 -- Otavio Salvador <otavio@debian.org>  Fri, 02 May 2008 14:46:00 -0300

apt (0.7.12) unstable; urgency=low

  [ Michael Vogt ]
  * cmdline/apt-key:
    - add support for a master-keyring that contains signing keys
      that can be used to sign the archive signing keys. This should
      make key-rollover easier.
  * apt-pkg/deb/dpkgpm.cc:
    - merged patch from Kees Cook to fix anoying upper-case display
      on amd64 in sbuild
  * apt-pkg/algorithms.cc: 
    - add APT::Update::Post-Invoke-Success script slot
    - Make the breaks handling use the kill list. This means, that a
      Breaks: Pkg (<< version) may put Pkg onto the remove list.
  * apt-pkg/deb/debmetaindex.cc:
    - add missing "Release" file uri when apt-get update --print-uris
      is run
  * methods/connect.cc:
    - remember hosts with Resolve failures or connect Timeouts
  * cmdline/apt-get.cc:
    - fix incorrect help output for -f (LP: #57487)
    - do two passes when installing tasks, first ignoring dependencies,
      then resolving them and run the problemResolver at the end
      so that it can correct any missing dependencies
  * debian/apt.cron.daily:
    - sleep random amount of time (default within 0-30min) before
      starting the upate to hit the mirrors less hard
  * doc/apt_preferences.5.xml:
    - fix typo
  * added debian/README.source

  [ Christian Perrier ]
  * Fix typos in manpages. Thanks to Daniel Leidert for the fixes
    Closes: #444922
  * Fix syntax/copitalisation in some messages. Thanks to Jens Seidel
    for pointing this and providing the patch.
    Closes: #466845
  * Fix Polish offline translation. Thanks to Robert Luberda for the patch
    and apologies for applying it very lately. Closes: #337758
  * Fix typo in offline.sgml. Closes: #412900

  [ Program translations ]
    - German updated. Closes: #466842
    - Swedish updated.
    - Polish updated. Closes: #469581
    - Slovak updated. Closes: #471341
    - French updated.
    - Bulgarian updated. Closes: #448492
    - Galician updated. Closes: #476839
  
  [ Daniel Burrows ]
  * apt-pkg/depcache.cc:
    - Patch MarkInstall to follow currently satisfied Recommends even
      if they aren't "new", so that we automatically force upgrades
      when the version of a Recommends has been tightened.  (Closes: #470115)
    - Enable more complete debugging information when Debug::pkgAutoRemove
      is set.
  * apt-pkg/contrib/configuration.cc
    - Lift the 1024-byte limit on lines in configuration files.
      (Closes: #473710, #473874)
  * apt-pkg/contrib/strutl.cc:
    - Lift the 64000-byte limit on individual messages parsed by ReadMessages.
      (Closes: #474065)
  * debian/rules:
    - Add missing Build-Depends-Indep on xsltproc, docbook-xsl, and xmlto.

 -- Daniel Burrows <dburrows@debian.org>  Sat, 26 Apr 2008 12:24:35 -0700

apt (0.7.11) unstable; urgency=critical
  
  [ Raise urgency to critical since it fixes a critical but for Debian
    Installer Lenny Beta1 release ]

  [ Program translations ]
    - Vietnamese updated. Closes: #460825
    - Basque updated. Closes: #461166
    - Galician updated. Closes: #461468
    - Portuguese updated. Closes: #464575
    - Korean updated. Closes: #448430
    - Simplified Chinese updated. Closes: #465866

  [ Otavio Salvador ]
  * Applied patch from Robert Millan <rmh@aybabtu.com> to fix the error
    message when gpgv isn't installed, closes: #452640.
  * Fix regression about APT::Get::List-Cleanup setting being ignored,
    closes: #466052.

 -- Otavio Salvador <otavio@debian.org>  Thu, 17 Jan 2008 22:36:46 -0200

apt (0.7.10) unstable; urgency=low

  [ Otavio Salvador ]
  * Applied patch from Mike O'Connor <stew@vireo.org> to add a manpage to
    apt-mark, closes: #430207.
  * Applied patch from Andrei Popescu <andreimpopescu@gmail.com> to add a
    note about some frontends in apt.8 manpage, closes: #438545.
  * Applied patch from Aurelien Jarno <aurel32@debian.org> to avoid CPU
    getting crazy when /dev/null is redirected to stdin (which breaks
    buildds), closes: #452858.
  * Applied patch from Aurelien Jarno <aurel32@debian.org> to fix building
    with newest dpkg-shlibdeps changing the packaging building order and a
    patch from Robert Millan <rmh@aybabtu.com> to fix parallel building,
    closes: #452862.
  * Applied patch from Alexander Winston <alexander.winston@comcast.net>
    to use 'min' as symbol for minute, closes: #219034.
  * Applied patch from Amos Waterland <apw@us.ibm.com> to allow apt to
    work properly in initramfs, closes: #448316.
  * Applied patch from Robert Millan <rmh@aybabtu.com> to make apt-key and
    apt-get to ignore time conflicts, closes: #451328.
  * Applied patch from Peter Eisentraut <peter_e@gmx.net> to fix a
    grammatical error ("manual installed" -> "manually installed"),
    closes: #438136.
  * Fix cron.daily job to not call fail if apt isn't installed, closes:
    #443286.
  * Fix compilation warnings in apt-pkg/cdrom.cc and
    apt-pkg/contrib/configuration.cc.
  * Fix typo in debian/copyright file ("licened" instead of "licensed"),
    closes: #458966.

  [ Program translations ]
    - Basque updated. Closes: #453088
    - Vietnamese updated. Closes: #453774, #459013
    - Japanese updated. Closes: #456909
    - Simplified Chinese updated. Closes: #458039
    - French updated.
    - Norwegian Bokmål updated. Closes: #457917

  [ Michael Vogt ]
  * debian/rules
    - fix https install location
  * debian/apt.conf.daily:
    - print warning if the cache can not be locked (closes: #454561),
      thanks to Bastian Kleineidam
  * methods/gpgv.cc:
    - remove cruft code that caused timestamp/I-M-S issues
  * ftparchive/contents.cc:
    - fix error output
  * apt-pkg/acquire-item.{cc,h}:
    - make the authentication download code more robust against
      servers/proxies with broken If-Range implementations
  * apt-pkg/packagemanager.{cc,h}:
    - propergate the Immediate flag to make hitting the 
      "E: Internal Error, Could not perform immediate configuration (2)"
      harder
  * debian/control:
    - build against libdb-dev (instead of libdb4.4-dev)
  * merged the apt--DoListUpdate branch, this provides a common interface
    for "apt-get update" like operations for the frontends and also provides
    hooks to run stuff in APT::Update::{Pre,Post}-Invoke

  [ Chris Cheney ]
  * ftparchive/contents.cc:
    - support lzma data members
  * ftparchive/multicompress.cc:
    - support lzma output
  
  [ Daniel Burrows ]
  * apt-pkg/contrib/configuration.cc:
    - if RootDir is set, then FindFile and FindDir will return paths
      relative to the directory stored in RootDir, closes: #456457.

  [ Christian Perrier ]
  * Fix wording for "After unpacking...". Thanks to Michael Gilbert
    for the patch. Closes: #260825

 -- Michael Vogt <mvo@debian.org>  Mon, 07 Jan 2008 21:40:47 +0100

apt (0.7.9) unstable; urgency=low

  [ Christian Perrier ]
  * Add several languages to LINGUAS and, therefore, really ship the relevant
    translation:
    Arabic, Dzongkha, Khmer, Marathi, Nepali, Thai
    Thanks to Theppitak Karoonboonyanan for checking this out. Closes: #448321

  [ Program translations ]
    - Korean updated. Closes: #448430
    - Galician updated. Closes: #448497
    - Swedish updated.

  [ Otavio Salvador ]
  * Fix configure script to check for CURL library and headers presense.
  * Applied patch from Brian M. Carlson <sandals@crustytoothpaste.ath.cx>
    to add backward support for arches that lacks pselect support,
    closes: #448406.
  * Umount CD-ROM when calling apt-cdrom ident, except when called with
    -m, closes: #448521.

 -- Otavio Salvador <otavio@debian.org>  Wed, 31 Oct 2007 13:37:26 -0200

apt (0.7.8) unstable; urgency=low

  * Applied patch from Daniel Leidert <daniel.leidert@wgdd.de> to fix
    APT::Acquire::Translation "none" support, closes: #437523.
  * Applied patch from Daniel Burrows <dburrows@debian.org> to add support
    for the Homepage field (ABI break), closes: #447970.
  * Applied patch from Frans Pop <elendil@planet.nl> to fix a trailing
    space after cd label, closes: #448187.

 -- Otavio Salvador <otavio@debian.org>  Fri, 26 Oct 2007 18:20:13 -0200

apt (0.7.7) unstable; urgency=low

  [ Michael Vogt ]
  * apt-inst/contrib/extracttar.cc:
    - fix fd leak for zero size files (thanks to Bill Broadley for
      reporting this bug)
  * apt-pkg/acquire-item.cc:
    - remove zero size files on I-M-S hit
  * methods/https.cc:
    - only send LastModified if we actually have a file
    - send range request with if-range 
    - delete failed downloads
    - delete zero size I-M-S hits
  * apt-pkg/deb/dpkgpm.{cc,h}:
    - merged dpkg-log branch, this lets you specify a 
      Dir::Log::Terminal file to log dpkg output to
      (ABI break)
    - fix parse error when dpkg sends unexpected data
  * merged apt--sha256 branch to fully support the new
    sha256 checksums in the Packages and Release files
    (ABI break)
  * apt-pkg/pkgcachegen.cc:
    - increase default mmap size
  * tests/local-repo:
    - added local repository testcase
  * apt-pkg/acquire.cc:
    - increase MaxPipeDepth for the internal worker<->method
      communication to 1000 for the debtorrent backend
  * make apt build with g++ 4.3
  * fix missing SetExecClose() call when the status-fd is used
  * debian/apt.cron.daily:
    - move unattended-upgrade before apt-get autoclean
  * fix "purge" commandline argument, closes: #133421
    (thanks to Julien Danjou for the patch)
  * cmdline/apt-get.cc:
    - do not change the auto-installed information if a package
      is reinstalled
  * apt-pkg/acquire-item.cc:
    - fix crash in diff acquire code
  * cmdline/apt-mark:
    - Fix chmoding after have renamed the extended-states file (LP: #140019)
      (thanks to Laurent Bigonville)
  * apt-pkg/depcache.cc:
    - set "APT::Install-Recommends" to true by default (OMG!)
  * debian/apt.cron.daily:
    - only run the cron job if apt-get check succeeds (LP: #131719)
  
  [ Program translations ]
    - French updated
    - Basque updated. Closes: #436425
    - Fix the zh_CN translator's name in debian/changelog for 0.7.2
      Closes: #423272
    - Vietnamese updated. Closes: #440611
    - Danish updated. Closes: #441102
    - Thai added. Closes: #442833
    - Swedish updated.
    - Galician updated. Closes: #446626

  [ Otavio Salvador ]
  * Add hash support to copy method. Thanks Anders Kaseorg by the patch
    (closes: #436055)
  * Reset curl options and timestamp between downloaded files. Thanks to
    Ryan Murray <rmurray@debian.org> for the patch (closes: #437150)
  * Add support to apt-key to export keys to stdout. Thanks to "Dwayne
    C. Litzenberger" <dlitz@dlitz.net> for the patch (closes: #441942)
  * Fix compilation warnings:
    - apt-pkg/indexfile.cc: conversion from string constant to 'char*';
    - apt-pkg/acquire-item.cc: likewise;
    - apt-pkg/cdrom.cc: '%lu' expects 'long unsigned int', but argument
      has type 'size_t';
    - apt-pkg/deb/dpkgpm.cc: initialization order and conversion from
      string constant to 'char*';
    - methods/gpgv.cc: conversion from string constant to 'char*';
    - methods/ftp.cc: likewise;
    - cmdline/apt-extracttemplates.cc: likewise;
    - apt-pkg/deb/debmetaindex.cc: comparison with string literal results
      in unspecified behaviour;
  * cmdline/apt-get.cc: adds 'autoremove' as a valid comment to usage
    statement of apt-get (closes: #445468).
  * cmdline/apt-get.cc: really applies Julien Danjou <acid@debian.org>
    patch to add 'purge' command line argument (closes: #133421).

  [ Ian Jackson ]
  * dpkg-triggers: Deal properly with new package states.

  [ Colin Watson ]
  * apt-pkg/contrib/mmap.cc:
    - don't fail if msync() returns > 0
 
 -- Michael Vogt <mvo@debian.org>  Tue, 23 Oct 2007 14:58:03 +0200

apt (0.7.6) unstable; urgency=low

  * Applied patch from Aurelien Jarno <aurel32@debian.org> to fix wrong
    directory downloading on non-linux architectures (closes: #435597)

 -- Otavio Salvador <otavio@debian.org>  Wed, 01 Aug 2007 19:49:51 -0300

apt (0.7.5) unstable; urgency=low

  [ Otavio Salvador ]
  * Applied patch from Guillem Jover <guillem@debian.org> to use
    dpkg-architecture to get the host architecture (closes: #407187)
  * Applied patch from Guillem Jover <guillem@debian.org> to add
    support to add lzma support (closes: #408201)

  [ Michael Vogt ]
  * apt-pkg/depcache.cc:
    - support a list of sections for:
      APT::Install-Recommends-Sections
      APT::Never-MarkAuto-Sections
  * methods/makefile:
    - install lzma symlink method (for full lzma support)
  * debian/control:
    - suggest "lzma"

 -- Otavio Salvador <otavio@ossystems.com.br>  Wed, 25 Jul 2007 20:16:46 -0300

apt (0.7.4) unstable; urgency=low

  [ Michael Vogt ]
  * cmdline/apt-get.cc:
    - fix in the task-install code regexp (thanks to Adam Conrad and
      Colin Watson)
    - support task removal too: apt-get remove taskname^
      (thanks to Matt Zimmerman reporting this problem)

  [ Otavio Salvador ]
  * Fix a typo on 0.7.3 changelog entry about g++ (7.3 to 4.3)
  * Fix compilation warnings:
    - apt-pkg/contrib/configuration.cc: wrong argument type;
    - apt-pkg/deb/dpkgpm.cc: wrong signess;
    - apt-pkg-acquire-item.cc: wrong signess and orderned initializers;
    - methods/https.cc:
      - type conversion;
      - unused variable;
      - changed SetupProxy() method to void;
  * Simplified HttpMethod::Fetch on http.cc removing Tail variable;
  * Fix pipeline handling on http.cc (closes: #413324)
  * Fix building to properly support binNMUs. Thanks to Daniel Schepler
    <schepler@math.unipd.it> by the patch (closes: #359634)
  * Fix example for Install-{Recommends,Suggests} options on
    configure-index example file. Thanks to Peter Eisentraut
    <peter_e@gmx.net> by the patch (closes: #432223)

  [ Christian Perrier ]
  * Basque translation update. Closes: ##423766
  * Unfuzzy formerly complete translations
  * French translation update
  * Re-generate PO(T) files
  * Spanish translation update
  * Swedish translation update

 -- Otavio Salvador <otavio@debian.org>  Tue, 24 Jul 2007 09:55:50 -0300

apt (0.7.3) unstable; urgency=low

  * fixed compile errors with g++ 4.3 (thanks to 
    Daniel Burrows, closes: #429378)
  * fixes in the auto-mark code (thanks to Daniel
    Burrows)
  * fix FTBFS by changing build-depends to
    libcurl4-gnutls-dev (closes: #428363)
  * cmdline/apt-get.cc:
    - fix InstallTask code when a pkgRecord ends 
      with a single '\n' (thanks to Soren Hansen for reporting)
  * merged from Christian Perrier:
        * vi.po: completed to 532t, again. Closes: #429899
        * gl.po: completed to 532t. Closes: #429506
        * vi.po: completed to 532t. Closes: #428672
        * Update all PO and the POT. Gives 514t14f4u for formerly
          complete translations
        * fr.po: completed to 532t
        * ku.po, uk.po, LINGUAS: reintegrate those translations
          which disappeared from the BZR repositories

 -- Michael Vogt <mvo@debian.org>  Sun, 01 Jul 2007 12:31:29 +0200

apt (0.7.2-0.1) unstable; urgency=low

  * Non-maintainer upload.
  * Build-depend on libcurl4-gnutls-dev instead of the obsolete
    libcurl3-gnutls-dev.  Closes: #428363.

 -- Steve Langasek <vorlon@debian.org>  Thu, 28 Jun 2007 18:46:53 -0700

apt (0.7.2) unstable; urgency=low
  
  * merged the debian/experimental changes back
    into the debian/sid branch
  * merged from Christian Perrier:
    * mr.po: New Marathi translation  Closes: #416806
    * zh_CN.po: Updated by Kov Chai  Closes: #416822
    * tl.po: Updated by Eric Pareja   Closes: #416638
    * gl.po: Updated by Jacobo Tarrio
	     Closes: #412828
    * da.po: Updated by Claus Hindsgaul
	     Closes: #409483
    * fr.po: Remove a non-breakable space for usability
	     issues. Closes: #408877
    * ru.po: Updated Russian translation. Closes: #405476
    * *.po: Unfuzzy after upstream typo corrections
  * buildlib/archtable:
    - added support for sh3/sh4 (closes: #424870)
    - added support for m32r (closes: #394096)
  * buildlib/systemtable:
    - added support for lpia
  * configure.in:
    - check systemtable for architecture mapping too
  * fix error in AutocleanInterval, closes: #319339
    (thanks to Israel G. Lugo for the patch)
  * add "purge" commandline argument, closes: #133421)
    (thanks to Julien Danjou for the patch)
  * add "purge" commandline argument, closes: #133421)
    (thanks to Julien Danjou for the patch)
  * fix FTBFS with gcc 4.3, closes: #417090
    (thanks to Martin Michlmayr for the patch)
  * add --dsc-only option, thanks to K. Richard Pixley
  * Removed the more leftover #pragma interface/implementation
    closes: #306937 (thanks to Andreas Henriksson for the patch)
  
 -- Michael Vogt <mvo@debian.org>  Wed, 06 Jun 2007 23:19:50 +0200

apt (0.7.1) experimental; urgency=low

  * ABI library name change because it's built against
    new glibc
  * implement SourceVer() in pkgRecords 
     (thanks to Daniel Burrows for the patch!)
  * apt-pkg/algorithm.cc:
    - use clog for all debugging
    - only increase the score of installed applications if they 
      are not obsolete 
    - fix resolver bug on removal triggered by weak-dependencies 
      with or-groups
  * methods/http.cc:
    - send apt version in User-Agent
  * apt-pkg/deb/debrecords.cc:
    - fix SHA1Hash() return value
  * apt-pkg/cdrom.cc:
    - only unmount if APT::CDROM::NoMount is false
  * methods/cdrom.cc:  
    - only umount if it was mounted by the method before
  * po/gl.po:
    - fix error translation that causes trouble to lsb_release
  * apt-pkg/acquire-item.cc:
    - if decompression of a index fails, delete the index 
  * apt-pkg/acquire.{cc,h}:
    - deal better with duplicated sources.list entries (avoid
      double queuing of  URLs) - this fixes hangs in bzip/gzip
  * merged from Christian Perrier:
    * mr.po: New Marathi translation  Closes: #416806
    * zh_CN.po: Updated by Eric Pareja  Closes: #416822
    * tl.po: Updated by Eric Pareja   Closes: #416638
    * gl.po: Updated by Jacobo Tarrio
             Closes: #412828
    * da.po: Updated by Claus Hindsgaul
             Closes: #409483
    * fr.po: Remove a non-breakable space for usability
             issues. Closes: #408877
    * ru.po: Updated Russian translation. Closes: #405476
    * *.po: Unfuzzy after upstream typo corrections
    * vi.po: Updated to 515t. Closes: #426976
    * eu.po: Updated to 515t. Closes: #423766
    * pt.po: 515t. Closes: #423111
    * fr.po: Updated by Christian Perrier
    * Update all PO and the POT. Gives 513t2f for formerly
      complete translations
  * apt-pkg/policy.cc:
    - allow multiple packages (thanks to David Foerster)

 -- Michael Vogt <mvo@debian.org>  Wed,  2 May 2007 13:43:44 +0200

apt (0.7.0) experimental; urgency=low

  * Package that contains all the new features
  * Removed all #pragma interface/implementation
  * Branch that contains all the new features:
  * translated package descriptions
  * task install support
  * automatic dependency removal (thanks to Daniel Burrows)
  * merged support for the new dpkg "Breaks" field 
    (thanks to Ian Jackson)
  * handle network failures more gracefully on "update"
  * support for unattended-upgrades (via unattended-upgrades
    package)
  * added apt-transport-https method
  * merged "install-recommends" branch (ABI break): 
    - new "--install-recommends"
    - install new recommends on "upgrade" if --install-recommends is 
      given
    - new "--fix-policy" option to install all packages with unmet
      important dependencies (usefull with --install-recommends to
      see what not-installed recommends are on the system)
    - fix of recommended packages display (only show CandidateVersion
      fix or-group handling)
  * merged "install-task" branch (use with "apt-get install taskname^")

 -- Michael Vogt <mvo@debian.org>  Fri, 12 Jan 2007 20:48:07 +0100

apt (0.6.46.4-0.1) unstable; urgency=emergency
  
  * NMU
  * Fix broken use of awk in apt-key that caused removal of the wrong keys
    from the keyring. Closes: #412572

 -- Joey Hess <joeyh@debian.org>  Mon, 26 Feb 2007 16:00:22 -0500

apt (0.6.46.4) unstable; urgency=high

  * ack NMU (closes: #401017)
  * added apt-secure.8 to "See also" section
  * apt-pkg/deb/dpkgpm.cc:
    - added "Dpkg::StopOnError" variable that controls if apt
      will abort on errors from dpkg
  * apt-pkg/deb/debsrcrecords.{cc,h}:
    - make the Buffer grow dynmaically (closes: #400874)
  * Merged from Christian Perrier bzr branch:
    - uk.po: New Ukrainian translation: 483t28f3u
    - el.po: Update to 503t9f2u
    - de.po: Updates and corrections.
  * apt-pkg/contrib/progress.cc:
    - OpProgress::CheckChange optimized, thanks to Paul Brook
      (closes: #398381)
  * apt-pkg/contrib/sha256.cc:
    - fix building with noopt

 -- Michael Vogt <mvo@debian.org>  Thu,  7 Dec 2006 10:49:50 +0100

apt (0.6.46.3-0.2) unstable; urgency=high

  * Non-maintainer upload with permission of Michael Vogt.
  * Fix FTBFS on most arches (regression from the fix of #400874)

 -- Andreas Barth <aba@not.so.argh.org>  Tue,  5 Dec 2006 15:51:22 +0000 
  
apt (0.6.46.3-0.1) unstable; urgency=high

  * Non-maintainer upload with permission of Michael Vogt.
  * Fix segfault at apt-get source. Closes: #400874
  * Add apt-key update in postinst, so that debian-archive-keyring doesn't
    need to depend on apt >= 0.6. Closes: #401114
  * Don't double-queue pdiff files. Closes: #401017
  
 -- Andreas Barth <aba@not.so.argh.org>  Tue,  5 Dec 2006 10:34:56 +0000

apt (0.6.46.3) unstable; urgency=low

  * apt-pkg/deb/dpkgpm.cc:
    - make progress reporting robust against multiline error
      messages 

  * Merged from Christian Perrier bzr branch:
    - ca.po: Updated to 514t
    - be.po: Updated to 514t
    - it.po: Updated to 514t
    - hu.po: Updated to 514t
    - zh_TW.po: Updated to 514t
    - ar.po: Updated to 293t221u.
    - ru.po: Updated to 514t. Closes: #392466
    - nb.po: Updated to 514t. Closes: #392466
    - pt.po: Updated to 514t. Closes: #393199
    - fr.po: One spelling error corrected: s/accÃ¨der/accÃ©der
    - km.po: Updated to 514t.
    - ko.po: Updated to 514t.
    - bg.po: Updated to 514t.
    - de.po: Updated to 514t.
    - en_GB.po: Updated to 514t.

 -- Michael Vogt <mvo@debian.org>  Thu,  2 Nov 2006 11:37:58 +0100

apt (0.6.46.2) unstable; urgency=low

  * debian/control:
    - depend on debian-archive-keyring to offer clean upgrade path 
      (closes: #386800)
  * Merged from Christian Perrier bzr branch:
    - es.po: Updated to 514t. Closes: #391661
    - da.po: Updated to 514t. Closes: #391424
    - cs.po: Updated. Closes: #391064
    - es.po: Updated to 514t. Closes: #391661
    - da.po: Updated to 514t. Closes: #391424

 -- Michael Vogt <mvo@debian.org>  Wed, 11 Oct 2006 09:03:15 +0200

apt (0.6.46.1) unstable; urgency=low

  * methods/gzip.cc:
    - deal with empty files 
  * Applied patch from Daniel Schepler to make apt bin-NMU able.
    (closes: bug#359634)
  * rebuild against current g++ because of:
    http://gcc.gnu.org/bugzilla/show_bug.cgi?id=29289
    (closes: #390189)
  * fix broken i18n in the dpkg progress reporting, thanks to 
    Frans Pop and Steinar Gunderson. (closes: #389261)
  * Merged from Christian Perrier bzr branch:
    * fi.po: Updated to 514t. Closes: #390149
    * eu.po: Updated to 514t. Closes: #389725
    * vi.po: Updated to 514t. Closes: #388555
  * make the internal buffer in pkgTagFile grow dynamically
    (closes: #388708)
  
 -- Michael Vogt <mvo@debian.org>  Mon,  2 Oct 2006 20:42:20 +0200

apt (0.6.46) unstable; urgency=low

  * debian/control:
    - switched to libdb4.4 for building (closes: #381019)
  * cmdline/apt-get.cc:
    - show only the recommends/suggests for the candidate-version, not for all
      versions of the package (closes: #257054)
    - properly handle recommends/suggests or-groups when printing the list of
      suggested/recommends packages (closes: #311619)
  * methods/http.cc:
    - check more careful for incorrect proxy settings (closes: #378868)
  * methods/gzip.cc:
    - don't hang when /var is full (closes: #341537), thanks to
      Luis Rodrigo Gallardo Cruz for the patch
  * doc/examples/sources.list:
    - removed non-us.debian.org from the example (closes: #380030,#316196)
  * Merged from Christian Perrier bzr branch:
    * ro.po: Updated to 514t. Closes: #388402
    * dz.po: Updated to 514t. Closes: #388184
    * it.po: Fixed typos. Closes: #387812
    * ku.po: New kurdish translation. Closes: #387766
    * sk.po: Updated to 514t. Closes: #386851
    * ja.po: Updated to 514t. Closes: #386537
    * gl.po: Updated to 514t. Closes: #386397
    * fr.po: Updated to 516t.
    * fi.po: Updated to 512t. Closes: #382702
  * share/archive-archive.gpg:
    - removed the outdated amd64 and debian-2004 keys
  * apt-pkg/tagfile.cc:
    - applied patch from Jeroen van Wolffelaar to make the tags
      caseinsensitive (closes: #384182)
    - reverted MMap use in the tagfile because it does not work 
      across pipes (closes: #383487) 
  
 -- Michael Vogt <mvo@debian.org>  Thu, 21 Sep 2006 10:25:03 +0200

apt (0.6.45) unstable; urgency=low

  * apt-pkg/contrib/sha256.cc:
    - fixed the sha256 generation (closes: #378183)
  * ftparchive/cachedb.cc:
    - applied patch from Anthony Towns to fix Clean() function
      (closes: #379576)
  * doc/apt-get.8.xml:
    - fix path to the apt user build (Closes: #375640)
  * doc/apt-cache.8.xml:
    - typo (Closes: #376408)
  * apt-pkg/deb/dpkgpm.cc:
    - make progress reporting more robust against multiline error
      messages (first half of a fix for #374195)
  * doc/examples/configure-index:
    - document Debug::pkgAcquire::Auth     
  * methods/gpgv.cc:
    - deal with gpg error "NODATA". Closes: #296103, Thanks to 
      Luis Rodrigo Gallardo Cruz for the patch
  * apt-inst/contrib/extracttar.cc:
    - fix for string mangling, closes: #373864
  * apt-pkg/acquire-item.cc:
    - check for bzip2 in /bin (closes: #377391)
  * apt-pkg/tagfile.cc:
    - make it work on non-mapable files again, thanks 
      to James Troup for confirming the fix (closes: #376777)
  * Merged from Christian Perrier bzr branch:
    * ko.po: Updated to 512t. Closes: #378901
    * hu.po: Updated to 512t. Closes: #376330
    * km.po: New Khmer translation: 506t6f. Closes: #375068
    * ne.po: New Nepali translation: 512t. Closes: #373729
    * vi.po: Updated to 512t. Closes: #368038
    * zh_TW.po: Remove an extra %s in one string. Closes: #370551
    * dz.po: New Dzongkha translation: 512t
    * ro.po: Updated to 512t
    * eu.po: Updated
    * eu.po: Updated
  * fix apt-get dist-upgrade
  * fix warning if no /var/lib/apt/extended_states is present
  * don't download Translations for deb-src sources.list lines
  * apt-pkg/tagfile.cc:
    - support not-mmapable files again

 -- Michael Vogt <mvo@debian.org>  Thu, 27 Jul 2006 00:52:05 +0200

apt (0.6.44.2exp1) experimental; urgency=low

  * added support for i18n of the package descriptions
  * added support for aptitude like auto-install tracking (a HUGE
    HUGE thanks to Daniel Burrows who made this possible) 
  * synced with the http://people.debian.org/~mvo/bzr/apt/debian-sid branch
  * build from http://people.debian.org/~mvo/bzr/apt/debian-experimental

 -- Michael Vogt <mvo@debian.org>  Mon,  3 Jul 2006 21:50:31 +0200

apt (0.6.44.2) unstable; urgency=low

  * apt-pkg/depcache.cc:
    - added Debug::pkgDepCache::AutoInstall (thanks to infinity)
  * apt-pkg/acquire-item.cc:
    - fix missing chmod() in the new aquire code 
      (thanks to Bastian Blank, Closes: #367425)
  * merged from 
    http://www.perrier.eu.org/debian/packages/d-i/level4/apt-main:
    * sk.po: Completed to 512t
    * eu.po: Completed to 512t
    * fr.po: Completed to 512t
    * sv.po: Completed to 512t
    * Update all PO and the POT. Gives 506t6f for formerly
      complete translations

 -- Michael Vogt <mvo@debian.org>  Wed, 14 Jun 2006 12:00:57 +0200

apt (0.6.44.1-0.1) unstable; urgency=low

  * Non-maintainer upload.
  * Don't give an error when parsing empty Packages/Sources files.
    (Closes: #366931, #367086, #370160)

 -- Steinar H. Gunderson <sesse@debian.org>  Fri,  9 Jun 2006 00:52:21 +0200

apt (0.6.44.1) unstable; urgency=low

  * apt-pkg/acquire-item.cc:
    - fix reversed logic of the "Acquire::PDiffs" option
  * merged from 
    http://www.perrier.eu.org/debian/packages/d-i/level4/apt-main:
    - po/LINGUAS: added "bg" Closes: #360262
    - po/gl.po: Galician translation update. Closes: #366849
    - po/hu.po: Hungarian translation update. Closes: #365448
    - po/cs.po: Czech translation updated. Closes: #367244
  * apt-pkg/contrib/sha256.cc:
    - applied patch to fix unaligned access problem. Closes: #367417
      (thanks to David Mosberger)

 -- Michael Vogt <mvo@debian.org>  Tue, 16 May 2006 21:51:16 +0200

apt (0.6.44) unstable; urgency=low

  * apt-pkg/acquire.cc: don't show ETA if it is 0 or absurdely large
  * apt-pkg/contrib/sha256.{cc,h},hashes.{cc,h}: support for sha256 
    (thanks to Anthony Towns)
  * ftparchive/cachedb.{cc,h},writer.{cc,h}: optimizations 
    (thanks to Anthony Towns)
  * apt pdiff support from experimental merged
  * apt-pkg/deb/dpkgpm.cc: wording fixes (thanks to Matt Zimmerman)
  * apt-pkg/deb/dpkgpm.cc: 
    - wording fixes (thanks to Matt Zimmerman)
    - fix error in dpkg interaction (closes: #364513, thanks to Martin Dickopp)
  * apt-pkg/tagfile.{cc,h}:
    - use MMap to read the entries (thanks to Zephaniah E. Hull for the
      patch) Closes: #350025
  * Merge from http://www.perrier.eu.org/debian/packages/d-i/level4/apt-main:
  	* bg.po: Added, complete to 512t. Closes: #360262
  * doc/apt-ftparchive.1.xml:
    - fix documentation for "SrcPackages" -> "Sources" 
      (thanks to Bart Martens for the patch, closes: #307756)
  * debian/libapt-pkg-doc.doc-base.cache:
    - remove broken charackter from description (closes: #361129)
  * apt-inst/deb/dpkgdb.cc, methods/gpgv.cc: 
    - i18n fixes (closes: #349298)
  * debian/postinst: dont fail on not available
    /usr/share/doc/apt/examples/sources.list (closes: #361130)
  * methods/ftp.cc:
    - unlink empty file in partial if the download failed because
      the file is missing on the server (closes: #316337)
  * apt-pkg/deb/debversion.cc:
    - treats a version string with explicit zero epoch equal
      than the same without epoch (Policy 5.6.12, closes: #363358)
      Thanks to Lionel Elie Mamane for the patch
  
 -- Michael Vogt <mvo@debian.org>  Mon,  8 May 2006 22:28:53 +0200

apt (0.6.43.3) unstable; urgency=low

  * Merge bubulle@debian.org--2005/apt--main--0 up to patch-186:
    * ca.po: Completed to 512t. Closes: #351592
    * eu.po: Completed to 512t. Closes: #350483
    * ja.po: Completed to 512t. Closes: #349806
    * pl.po: Completed to 512t. Closes: #349514
    * sk.po: Completed to 512t. Closes: #349474
    * gl.po: Completed to 512 strings Closes: #349407
    * sv.po: Completed to 512 strings Closes: #349210
    * ru.po: Completed to 512 strings Closes: #349154
    * da.po: Completed to 512 strings Closes: #349084
    * fr.po: Completed to 512 strings
    * vi.po: Completed to 511 strings  Closes: #348968
    * zh_CN.po: Completed to 512t. Closes: #353936
    * it.po: Completed to 512t. Closes: #352803
    * pt_BR.po: Completed to 512t. Closes: #352419
    * LINGUAS: Add Welsh
    * *.po: Updated from sources (512 strings)
  * apt-pkg/deb/deblistparser.cc:
    - don't explode on a DepCompareOp in a Provides line, but warn about
      it and ignore it otherwise (thanks to James Troup for reporting it)
  * cmdline/apt-get.cc:
    - don't lock the lists directory in DoInstall, breaks --print-uri 
      (thanks to James Troup for reporting it)
  * debian/apt.dirs: create /etc/apt/sources.list.d 
  * make apt-cache madison work without deb-src entries (#352583)
  * cmdline/apt-get.cc: only run the list-cleaner if a update was 
    successfull

 -- Michael Vogt <mvo@debian.org>  Wed, 22 Feb 2006 10:13:04 +0100

apt (0.6.43.2) unstable; urgency=low

  * Merge bubulle@debian.org--2005/apt--main--0 up to patch-166:
    - en_GB.po, de.po: fix spaces errors in "Ign " translations Closes: #347258
    - makefile: make update-po a pre-requisite of clean target so
    	        that POT and PO files are always up-to-date
    - sv.po: Completed to 511t. Closes: #346450
    - sk.po: Completed to 511t. Closes: #346369
    - fr.po: Completed to 511t
    - *.po: Updated from sources (511 strings)
    - el.po: Completed to 511 strings Closes: #344642
    - da.po: Completed to 511 strings Closes: #348574
    - es.po: Updated to 510t1f Closes: #348158
    - gl.po: Completed to 511 strings Closes: #347729
    - it.po: Yet another update Closes: #347435
  * added debian-archive-keyring to the Recommends (closes: #347970)
  * fixed message in apt-key to install debian-archive-keyring 
  * typos fixed in apt-cache.8 (closes: #348348, #347349)
  * add patch to fix http download corruption problem (thanks to
    Petr Vandrovec, closes: #280844, #290694)

 -- Michael Vogt <mvo@debian.org>  Thu, 19 Jan 2006 00:06:33 +0100

apt (0.6.43.1) unstable; urgency=low

  * Merge bubulle@debian.org--2005/apt--main--0 up to patch-148:
    * fr.po: Completed to 510 strings
    * it.po: Completed to 510t
    * en_GB.po: Completed to 510t
    * cs.po: Completed to 510t
    * zh_CN.po: Completed to 510t
    * el.po: Updated to 510t
    * vi.po: Updated to 383t93f34u
    * tl.po: Completed to 510 strings (Closes: #344306)
    * sv.po: Completed to 510 strings (Closes: #344056)
    * LINGUAS: disabled Hebrew translation. (Closes: #313283)
    * eu.po: Completed to 510 strings (Closes: #342091)
  * apt-get source won't download already downloaded files again
    (closes: #79277)
  * share/debian-archive.gpg: new 2006 ftp-archive signing key added
    (#345891)
  * redownload the Release file if IMS-Hit and gpg failure
  * deal with multiple signatures on a Release file

 -- Michael Vogt <mvo@debian.org>  Fri,  6 Jan 2006 01:17:08 +0100

apt (0.6.43) unstable; urgency=medium

  * Merge bubulle@debian.org--2005/apt--main--0 up to patch-132:  
    * zh_CN.po: Completed to 510 strings(Closes: #338267)
    * gl.po: Completed to 510 strings (Closes: #338356)
  * added support for "/etc/apt/sources.list.d" directory 
    (closes: #66325)
  * make pkgDirStream (a bit) more complete
  * fix bug in pkgCache::VerIterator::end() (thanks to Daniel Burrows)
    (closes: #339533)
  * pkgAcqFile is more flexible now (closes: #57091)
  * support a download rate limit for http (closes: #146877)
  * included lots of the speedup changes from #319377
  * add stdint.h to contrib/md5.h (closes: #340448)
  * ABI change, library name changed (closes: #339147)
  * Fix GNU/kFreeBSD crash on non-existing server file (closes: #317718)
  * switch to libdb4.3 in build-depends
  
 -- Michael Vogt <mvo@debian.org>  Tue, 29 Nov 2005 00:17:07 +0100

apt (0.6.42.3) unstable; urgency=low

  * Merge bubulle@debian.org--2005/apt--main--0 up to patch-129:
    - patch-118: Russian translation update by Yuri Kozlov (closes: #335164)
    - patch-119: add update-po as a pre-req for binary (closes: #329910)
    - patch-121: Complete French translation
    - patch-125: Fixed localization of y/n questions in German translation 
                 (closes: #337078)
    - patch-126: Swedish translation update (closes: #337163)
    - patch-127: Complete Tagalog translation (closes: #337306)
    - patch-128: Danish translation update (closes: #337949)
    - patch-129: Basque translation update (closes: #338101)
  * cmdline/apt-get.cc:
    - bufix in FindSrc  (closes: #335213, #337910)
  * added armeb to archtable (closes: #333599)
  * with --allow-unauthenticated use the old fallback behaviour for
    sources (closes: #335112)
   
 -- Michael Vogt <mvo@debian.org>  Wed,  9 Nov 2005 07:22:31 +0100

apt (0.6.42.2) unstable; urgency=high

  * NMU (approved by maintainer)
  * Add AMD64 archive signing key to debian-archive.gpg (closes: #336500).
  * Add big-endian arm (armeb) support (closes: #333599).
  * Priority high to get the AMD key into testing ASAP.

 -- Frans Pop <fjp@debian.org>  Sun, 30 Oct 2005 21:29:11 +0100
 
apt (0.6.42.1) unstable; urgency=low

  * fix a incorrect example in the apt_prefrences man page
    (thanks to Filipus Klutiero, closes: #282918)
  * apt-pkg/pkgrecords.cc:
    - revert patch from last version, it causes trouble on alpha 
      and ia64 (closes: #335102, #335103)
  * cmdline/apt-get.cc:
    - be extra carefull in FindSrc (closes: #335213)

 -- Michael Vogt <mvo@debian.org>  Sat, 22 Oct 2005 23:44:35 +0200

apt (0.6.42) unstable; urgency=low

  * apt-pkg/cdrom.cc:
    - unmount the cdrom when apt failed to locate any package files
  * allow cdrom failures and fallback to other sources in that case
    (closes: #44135)
  * better error text when dpkg-source fails 
  * Merge bubulle@debian.org--2005/apt--main--0 up to patch-115:
    - patch-99: Added Galician translation
    - patch-100: Completed Danish translation (Closes: #325686)
    - patch-104: French translation completed
    - patch-109: Italian translation completed
    - patch-112: Swedish translation update 
    - patch-115: Basque translation completed (Closes: #333299)
  * applied french man-page update (thanks to Philippe Batailler)
    (closes: #316638, #327456)
  * fix leak in the mmap code, thanks to Daniel Burrows for the
    patch (closes: #250583)
  * support for apt-get [build-dep|source] -t (closes: #152129)
  * added "APT::Authentication::TrustCDROM" option to make the life
    for the installer people easier (closes: #334656)
  * fix crash in apt-ftparchive (thanks to Bastian Blank for the patch)
    (closes: #334671)
  * apt-pkg/contrib/md5.cc:
    - fix a alignment problem on sparc64 that gives random bus errors
      (thanks to Fabbione for providing a test-case)
  * init the default ScreenWidth to 79 columns by default 
    (Closes: #324921)
  * cmdline/apt-cdrom.cc: 
    - fix some missing gettext() calls (closes: #334539)
  * doc/apt-cache.8.xml: fix typo (closes: #334714)

 -- Michael Vogt <mvo@debian.org>  Wed, 19 Oct 2005 22:02:09 +0200

apt (0.6.41) unstable; urgency=low

  * improved the support for "error" and "conffile" reporting from
    dpkg, added the format to README.progress-reporting
  * added README.progress-reporting to the apt-doc package
  * improved the network timeout handling, if a index file from a 
    sources.list times out or EAI_AGAIN is returned from getaddrinfo, 
    don't try to get the other files from that entry
  * Support architecture-specific extra overrides
    (closes: #225947). Thanks to  Anthony Towns for idea and
    the patch, thanks to Colin Watson for testing it.
  * Javier Fernandez-Sanguino Pen~a:
    - Added a first version of an apt-secure.8 manpage, and modified
      apt-key and apt.end accordingly. Also added the 'update'
      argument to apt-key which was previously not documented 
      (Closes: #322120)
  * Andreas Pakulat:
    - added example apt-ftparchive.conf file to doc/examples 
      (closes: #322483)
  * Fix a incorrect example in the man-page (closes: #282918)
  * Fix a bug for very long lines in the apt-cdrom code (closes: #280356)
  * Fix a manual page bug (closes: #316314)
  * Do md5sum checking for file and cdrom method (closes: #319142)
  * Change pkgPolicy::Pin from private to protected to let subclasses
    access it too (closes: #321799)
  * add default constructor for PrvIterator (closes: #322267)
  * Reread status configuration on debSystem::Initialize() 
    (needed for apt-proxy, thanks to Otavio for this patch)
  
 -- Michael Vogt <mvo@debian.org>  Mon,  5 Sep 2005 22:59:03 +0200

apt (0.6.40.1) unstable; urgency=low

  * bugfix in the parsing code for the apt<->dpkg communication. apt 
    crashed when dpkg sends the same state more than once under certain
    conditions
  * 0.6.40 breaks the ABI but I accidentally didn't change the soname :/

 -- Michael Vogt <mvo@debian.org>  Fri,  5 Aug 2005 13:24:58 +0200

apt (0.6.40) unstable; urgency=low

  * Patch from Jordi Mallach to mark some additional strings for translation
  * Updated Catalan translation from Jordi Mallach
  * Merge from bubulle@debian.org--2005/apt--main--0:
    - Update pot and merge with *.po
    - Updated French translation, including apt-key.fr.8
  * Restore changelog entries from the 0.6.x series that went to Debian
    experimental
  * Merge michael.vogt@ubuntu.com--2005/apt--progress-reporting--0
    - Provide an interface for progress reporting which can be used by
      (e.g.) base-config

 -- Matt Zimmerman <mdz@debian.org>  Thu, 28 Jul 2005 11:57:32 -0700

apt (0.6.39) unstable; urgency=low

  * Welsh translation update: daf@muse.19inch.net--2005/apt--main--0--patch-6
  * Merge mvo's changes from 0.6.36ubuntu1:
    michael.vogt@ubuntu.com--2005/apt--mvo--0--patch-32
  * Merge aggregated translation updates:
    bubulle@debian.org--2005/apt--main--0
  * Update priority of apt-utils to important, to match the override file
  * Install only one keyring on each branch (Closes: #316119)

 -- Matt Zimmerman <mdz@debian.org>  Tue, 28 Jun 2005 11:51:09 -0700

apt (0.6.38) unstable; urgency=low

  * Merge michael.vogt@ubuntu.com--2005/apt--fixes--0--patch-6, a workaround
    for the French man pages' failure to build
  * Branch Debian and Ubuntu
    - apt.postinst, apt-key: use the appropriate keyring
    - debian/rules: install all keyrings
  * Add the current Debian archive signing key (4F368D5D) to
    debian-archive.gpg
  * make pinning on the "component" work again (using the section of the 
    archive, we don't use per-section Release files anymore with apt-0.6)
    (closes ubuntu #9935)
  
 -- Matt Zimmerman <mdz@debian.org>  Sat, 25 Jun 2005 09:51:00 -0700

apt (0.6.37) breezy; urgency=low

  * Merge bubulle@debian.org--2005/apt--main--0 up to patch-81
    - patch-66: Italian update
    - patch-71: French update
    - patch-73: Basque update
    - patch-74: Hebrew update
    - patch-76: Correct Hebrew translation (Closes: #306658)
    - patch-77: French man page update
    - patch-79: Correct syntax errors in Hebrew translation
    - patch-81: Portuguese update
  * Fix build of French man pages (now using XML, not SGML)
  * Add Welsh translation from Dafydd Harries
    (daf@muse.19inch.net--2005/apt--main--0--patch-1)
  * Change debian/bugscript to use #!/bin/bash (Closes: #313402)
  * Fix a incorrect example in the man-page (closes: #282918)

 -- Matt Zimmerman <mdz@ubuntu.com>  Tue, 24 May 2005 14:38:25 -0700

apt (0.6.36ubuntu1) breezy; urgency=low

  * make it possible to write a cache-control: no-cache header even if
    no proxy is set to support transparent proxies (closes ubuntu: #10773)

  * Merge otavio@debian.org--2005/apt--fixes--0.6:
    - Fix comment about the need of xmlto while building from Arch;
    - Fix StatStore struct on cachedb.h to use time_t and then fix a compile
      warning;
    - Lock database at start of DoInstall routine to avoid concurrent
      runs of install/remove and update commands (Closes: #194467)
    - Fix warnings while compiling with GCC 4.0 compiler  

 -- Michael Vogt <michael.vogt@ubuntu.com>  Mon, 23 May 2005 11:57:53 +0200

apt (0.6.36) experimental; urgency=low

  * Merge apt--mvo--0:
    - apt-pkg/acquire-item.cc:
      added "Acquire::BrokenProxy" that will force apt to always 
      re-get the Release.gpg file (for broken proxies)
    - debian/apt.cron.daily:
      MinAge is defaulting to 2 days now to prevent over-aggresive removal 
    - apt-pkg/cdrom.cc:
      honor "Acquire::gpgv::Options" when verifying the signature (Ubuntu #8496)
 
 -- Michael Vogt <mvo@debian.org>  Thu, 31 Mar 2005 20:37:11 +0200

apt (0.6.35) hoary; urgency=low

  * Merge apt--mvo--0 (incorporates 0.6.34ubuntu1):
    - Implement MaxSize and MaxAge in apt.cron.daily, to prevent the cache
      from growing too large (Ubuntu #6761)
    - some comments about the pkgAcqMetaSig::Custom600Headers() added
    - use gpg --with-colons
    - commented the ftp no_proxy unseting in methods/ftp.cc
    - added support for "Acquire::gpgv::options" in methods/gpgv.cc
  * Merge bubulle@debian.org--2005/apt--main--0
    - Make capitalization more consistent
    - Un-fuzzy translations resulting from capitalization changes
    - Italian translation update

 -- Matt Zimmerman <mdz@ubuntu.com>  Mon,  7 Mar 2005 20:08:33 -0800

apt (0.6.34) hoary; urgency=low

  * Add missing semicolon to configure-index (Closes: #295773)
  * Update build-depends on gettext to 0.12 (Closes: #295077)
  * Merge from bubulle@debian.org--2005/apt--main--0 to get
    translation updates

 -- Matt Zimmerman <mdz@ubuntu.com>  Fri,  4 Mar 2005 16:13:15 -0800

apt (0.6.33) hoary; urgency=low

  * Merge michael.vogt@ubuntu.com--2005/apt--mvo--0 (through patch-6)
    - patch-1: cosmetic changes (whitespace, "Apt::GPGV->APT::GPGV")
    - patch-2: (doc) documentation for gpgv
    - patch-3: (doc) new config variables added configure-index
    - patch-4: pkgAcquire::Run() pulse intervall can be configured
    - patch-5: fix for apt-get update removing Release.gpg files (#6865)
    - patch-6: change the path scoring in apt-cdrom, prefer pathes without
      symlinks

 -- Matt Zimmerman <mdz@ubuntu.com>  Sat, 26 Feb 2005 15:21:17 -0800

apt (0.6.32) hoary; urgency=low

  * Merge michael.vogt@ubuntu.com--2005/apt--mvo--0 (patch-1)
    - Implement Acquire::gpgv::options (Ubuntu bug#6283)

 -- Matt Zimmerman <mdz@ubuntu.com>  Tue,  8 Feb 2005 19:31:15 -0800

apt (0.6.31) hoary; urgency=low

  * Matt Zimmerman
    - Remove debugging output from apt.cron.daily (no one noticed?)
    - Apply patch from Anthony Towns to allow SHA1Summation to process a file
      descriptor until EOF, rather than requiring that the length of input be
      specified (Closes: #291338)
    - Fix build/install of Polish offline documentation, based on patch from
      Christian Perrier (Closes: #270404)
  * Michael Vogt
    - apt-cdrom.cc seperated into frontend (cmdline/apt-cdrom.cc and library
      apt-pkg/cdrom.{cc,h}) (Ubuntu #5668)

 -- Matt Zimmerman <mdz@ubuntu.com>  Fri,  4 Feb 2005 10:23:01 -0800

apt (0.6.30) unstable; urgency=low

  * Add ppc64 to buildlib/archtable
  * Merge michael.vogt@canonical.com--2004/apt--status-fd--0
    - Support preserving dpkg status file descriptor, to support
      better integration with synaptic
  
 -- Matt Zimmerman <mdz@ubuntu.com>  Wed, 19 Jan 2005 00:26:01 -0800

apt (0.6.29) hoary; urgency=low

  * Merge apt--mvo--0 (0.6.27ubuntu4)
  

 -- Matt Zimmerman <mdz@canonical.com>  Tue, 28 Dec 2004 17:18:02 -0800

apt (0.6.28) hoary; urgency=low

  * Merge apt--mvo--0
  * Rebuild source to get rid of arch metadata and temporary files in
    0.6.27ubuntu3

 -- Matt Zimmerman <mdz@canonical.com>  Thu, 23 Dec 2004 18:53:16 -0800

apt (0.6.27ubuntu4) hoary; urgency=low

  * remove old sig-file in partial/ before starting to fetch a new sig-file
    (see ubuntu #4769 for the rational)
  * added apt-key update method (uses ubuntu-keyring)
  * documented the "--allow-unauthenticated" switch
  * added DEB_BUILD_PROG_OPTS to debian/rules (additonal options can be 
    passed to DEB_BUILD_PROG like "-S")

 -- Michael Vogt <mvo@debian.org>  Thu, 23 Dec 2004 11:12:51 +0100

apt (0.6.27ubuntu3) hoary; urgency=low

  * added a exact dependency from libapt-pkg-dev to the apt version it was
    build with

 -- Michael Vogt <mvo@debian.org>  Wed, 15 Dec 2004 09:56:32 +0100

apt (0.6.27ubuntu2) hoary; urgency=low

  * fixed a bug in the rule file that happend during the big 0.5->0.6 merge

 -- Michael Vogt <mvo@debian.org>  Tue, 14 Dec 2004 12:14:25 +0100

apt (0.6.27ubuntu1) hoary; urgency=low

  * chmod 755 /usr/bin/apt-key
  * don't display a error when a apt-get update don't find a 
    Packages.bz2/Sources.bz2 file

 -- Michael Vogt <mvo@debian.org>  Mon, 13 Dec 2004 18:40:21 +0100

apt (0.6.27) hoary; urgency=low

  * Merge apt--authentication--0 branch
    - Implement gpg authentication for package repositories (Closes: #203741)
    - Also includes Michael Vogt's fixes
  * Merge apt--misc-abi-changes--0 branch
    - Use pid_t throughout to hold process IDs (Closes: #226701)
    - Import patch from Debian bug #195510: (Closes: #195510)
      - Make Simulate::Describe and Simulate::ShortBreaks private member
        functions
      - Add a parameter (Candidate) to Describe to control whether the
        candidate version is displayed
      - Pass an appropriate value for Candidate everywhere Describe is called

 -- Matt Zimmerman <mdz@canonical.com>  Mon, 13 Dec 2004 01:03:11 -0800

apt (0.6.25) experimental; urgency=low

  * Fix handling of two-part sources for sources.list deb-src entries in
    the same way that deb entries were fixed

 -- Matt Zimmerman <mdz@debian.org>  Wed,  9 Jun 2004 05:29:50 -0700

apt (0.6.24) experimental; urgency=low

  * YnPrompt fixes were inadvertently left out, include them (Closes:
    #249251)

 -- Matt Zimmerman <mdz@debian.org>  Sun, 16 May 2004 14:18:53 -0700

apt (0.6.23) experimental; urgency=low

  * Remove obsolete pkgIterator::TargetVer() (Closes: #230159)
  * Reverse test in CheckAuth to match new prompt (Closes: #248211)

 -- Matt Zimmerman <mdz@debian.org>  Sun,  9 May 2004 21:01:58 -0700

apt (0.6.22) experimental; urgency=low

  * Merge 0.5.25
  * Make the unauthenticated packages prompt more intuitive (yes to
    continue, default no), but require --force-yes in addition to
    --assume-yes in order to override

 -- Matt Zimmerman <mdz@debian.org>  Fri, 19 Mar 2004 13:55:35 -0800

apt (0.6.21) experimental; urgency=low

  * Merge 0.5.24

 -- Matt Zimmerman <mdz@debian.org>  Tue, 16 Mar 2004 22:52:34 -0800

apt (0.6.20) experimental; urgency=low

  * Merge 0.5.23

 -- Matt Zimmerman <mdz@debian.org>  Thu, 26 Feb 2004 17:17:02 -0800

apt (0.6.19) experimental; urgency=low

  * Merge 0.5.22
  * Convert apt-key(8) to docbook XML

 -- Matt Zimmerman <mdz@debian.org>  Mon,  9 Feb 2004 15:44:49 -0800

apt (0.6.18) experimental; urgency=low

  * Add new Debian Archive Automatic Signing Key to the default keyring
    (existing keyrings are not updated; do that yourself)

 -- Matt Zimmerman <mdz@debian.org>  Sat, 17 Jan 2004 17:04:30 -0800

apt (0.6.17) experimental; urgency=low

  * Merge 0.5.21
  * Handle more IMS stuff correctly

 -- Matt Zimmerman <mdz@debian.org>  Fri, 16 Jan 2004 10:54:25 -0800

apt (0.6.16) experimental; urgency=low

  * Fix some cases where the .gpg file could be left in place when it is
    invalid

 -- Matt Zimmerman <mdz@debian.org>  Fri,  9 Jan 2004 09:22:15 -0800

apt (0.6.15) experimental; urgency=low

  * s/Debug::Acquire::gpg/&v/
  * Honor the [vendor] syntax in sources.list again (though it is not
    presently used for anything)
  * Don't ship vendors.list(5) since it isn't used yet
  * Revert change from 0.6.10; it was right in the first place and the
    problem was apparently something else.  Archive = Suite.

 -- Matt Zimmerman <mdz@debian.org>  Mon,  5 Jan 2004 17:43:01 -0800

apt (0.6.14) experimental; urgency=low

  * Merge 0.5.20

 -- Matt Zimmerman <mdz@debian.org>  Sun,  4 Jan 2004 11:09:21 -0800

apt (0.6.13) experimental; urgency=low

  * Merge 0.5.19

 -- Matt Zimmerman <mdz@debian.org>  Sat,  3 Jan 2004 16:22:31 -0800

apt (0.6.12) experimental; urgency=low

  * Have pkgAcquireIndex calculate an MD5 sum if one is not provided by
    the method (as with file: and copy:).  Local repositories
  * Fix warning about dist name mismatch to actually print what it was
    expecting
  * Don't expect any particular distribution name for two-part
    sources.list entries
  * Merge 0.5.18

 -- Matt Zimmerman <mdz@debian.org>  Fri,  2 Jan 2004 13:59:00 -0800

apt (0.6.11) experimental; urgency=low

  * Support IMS requests of Release.gpg and Release
  * This required API changes, bump the libapt-pkg version
  * Copy local Release files into Dir::State::Lists
  * Set IndexFile attribute when retrieving Release and Release.gpg so
    that the appropriate Cache-Control headers are sent

 -- Matt Zimmerman <mdz@debian.org>  Fri,  2 Jan 2004 10:46:17 -0800

apt (0.6.10) experimental; urgency=low

  * Use "Codename" (woody, sarge, etc.) to supply the value of the
    "Archive" package file attribute, used to match "release a=" type
    pins, rather than "Suite" (stable, testing, etc.)

 -- Matt Zimmerman <mdz@debian.org>  Thu,  1 Jan 2004 16:56:47 -0800

apt (0.6.9) experimental; urgency=low

  * Another tagfile workaround

 -- Matt Zimmerman <mdz@debian.org>  Thu,  1 Jan 2004 13:56:08 -0800

apt (0.6.8) experimental; urgency=low

  * Add a config option and corresponding command line option
    (--allow-unauthenticated) to apt-get, to make buildd operators happy
    (Closes: #225648)

 -- Matt Zimmerman <mdz@debian.org>  Wed, 31 Dec 2003 08:28:04 -0800

apt (0.6.7) experimental; urgency=low

  * Forgot to revert part of the changes to tagfile in 0.6.4.  Hopefully
    will fix segfaults for some folks.

 -- Matt Zimmerman <mdz@debian.org>  Wed, 31 Dec 2003 08:01:28 -0800

apt (0.6.6) experimental; urgency=low

  * Restore the ugly hack I removed from indexRecords::Load which set the
    pkgTagFile buffer size to (file size)+256.  This is concealing a bug,
    but I can't fix it right now.  This should fix the segfaults that
    folks are seeing with 0.6.[45].

 -- Matt Zimmerman <mdz@debian.org>  Mon, 29 Dec 2003 18:11:13 -0800

apt (0.6.5) experimental; urgency=low

  * Move the authentication check into a separate function in apt-get
  * Fix display of unauthenticated packages when they are in the cache
    (Closes: #225336)

 -- Matt Zimmerman <mdz@debian.org>  Sun, 28 Dec 2003 16:47:57 -0800

apt (0.6.4) experimental; urgency=low

  * Use the top-level Release file in LoadReleaseInfo, rather than looking
    for the per-section ones (which aren't downloaded anymore).  This
    unbreaks release pinning, including the NotAutomatic bit used by
    project/experimental
  * Use FileFd::Size() rather than a separate stat() call in
    LoadReleaseInfo
  * Fix pkgTagFile to leave a little extra room at the end of the buffer
    to append the record separator if it isn't present
  * Change LoadReleaseInfo to use "Suite" rather than "Archive", to match
    the Debian archive's dist-level Release files

 -- Matt Zimmerman <mdz@debian.org>  Sun, 28 Dec 2003 15:55:55 -0800

apt (0.6.3) experimental; urgency=low

  * Fix MetaIndexURI for flat ("foo/") sources

 -- Matt Zimmerman <mdz@debian.org>  Sun, 28 Dec 2003 12:11:56 -0800

apt (0.6.2) experimental; urgency=low

  * Add space between package names when multiple unauthenticated packages
    are being installed (Closes: #225212)
  * Provide apt-key with a secret keyring and a trustdb, even though we
    would never use them, because it blows up if it doesn't have them
  * Fix typo in apt-key(8) (standard input is '-', not '/')

 -- Matt Zimmerman <mdz@debian.org>  Sat, 27 Dec 2003 13:01:40 -0800

apt (0.6.1) experimental; urgency=low

  * Merge apt 0.5.17
  * Rearrange Release file authentication code to be more clear
  * If Release is present, but Release.gpg is not, don't forget to still
    queue Packages files
  * Convert distribution "../project/experimental" to "experimental" for
    comparison purposes
  * Make a number of Release file errors into warnings; for now, it is OK
    not to have a codename, for example.  We mostly care about checksums
    for now

 -- Matt Zimmerman <mdz@debian.org>  Fri, 26 Dec 2003 15:12:47 -0800

apt (0.6.0) experimental; urgency=low

  * Signature verification support patch ("apt-secure") from Colin Walters
    <walters@debian.org> and Isaac Jones <ijones@syntaxpolice.org>.  This
    implements:
     - Release signature verification (Release.gpg)
     - Packages, Sources md5sum verification against Release
     - Closes: #203741
  * Make some modifications to signature verification support:
    - Release.gpg is always retrieved and verified if present, rather than
      requiring that sources be configured as secure
    - Print a hint about installing gnupg if exec(gpgv) fails
    - Remove obsolete pkgAcqIndexRel
    - Move vendors.list stuff into a separate module (vendorlist.{h,cc})
    - If any files about to be retrieved are not authenticated, issue a
      warning to the user and require confirmation
    - Fix a heap corruption bug in pkgSrcRecords::pkgSrcRecords()
  * Suggests: gnupg
  * Install a keyring in /usr/share/apt/debian-archive.gpg containing an
    initial set of Debian archive signing keys to seed /etc/apt/trusted.gpg
  * Add a new tool, apt-key(8) used to manage the keyring

 -- Matt Zimmerman <mdz@debian.org>  Fri, 26 Dec 2003 08:27:19 -0800

apt (0.5.32) hoary; urgency=low

  * Call setlocale in the methods, so that the messages are properly
    localised (Closes: #282700)
  * Implement support for bzip2-compressed debs (data.tar.bz2)

 -- Matt Zimmerman <mdz@canonical.com>  Sat, 11 Dec 2004 09:05:52 -0800

apt (0.5.31) unstable; urgency=low

  * New Romanian translation from Sorin Batariuc <sorin@bonbon.net>
    (Closes: #281458)
  * Merge changes from Hoary (0.5.30,0.5.30ubuntu2]
  * Fix the example in apt_preferences(5) to match the text
    (Closes: #222267)
  * Add APT::Periodic::Autoclean setting, to allow "apt-get autoclean" to
    be run periodically.  This is useful with
    APT::Periodic::Download-Upgradeable-Packages, and defaults to the same
    value, so that the cache size is bounded

 -- Matt Zimmerman <mdz@debian.org>  Tue, 23 Nov 2004 12:53:04 -0800

apt (0.5.30ubuntu2) hoary; urgency=low

  * bzip2 is now "Suggested" and it will detect if bzip2 is installed 
    and only then trying to get Packages.bz2

 -- Michael Vogt <mvo@debian.org>  Fri, 19 Nov 2004 12:00:39 +0100

apt (0.5.30ubuntu1) hoary; urgency=low

  * Need to Depend: bzip2 or Packages.bz2 fail.

 -- LaMont Jones <lamont@canonical.com>  Thu, 18 Nov 2004 12:51:05 -0700

apt (0.5.30) hoary; urgency=low

  * Patch from Michael Vogt to enable Packages.bz2 use, with a fallback to
    Packages.gz if it is not present (Closes: #37525)

 -- Matt Zimmerman <mdz@debian.org>  Mon, 15 Nov 2004 12:57:28 -0800

apt (0.5.29) unstable; urgency=low

  * Don't hardcode paths in apt.cron.daily
  * Add to apt.cron.daily the capability to pre-download upgradeable
    packages
  * Place timestamp files in /var/lib/apt/periodic, rather than
    /var/lib/apt itself
  * Standardize debhelper files a bit
    - Create all directories in debian/dirs rather than creating some on
      the dh_installdirs command line
    - Rename debian/dirs to debian/apt.dirs, debian/examples to
      debian/apt.examples

 -- Matt Zimmerman <mdz@debian.org>  Sat, 13 Nov 2004 17:58:07 -0800

apt (0.5.28) hoary; urgency=low

  * Translation updates:
    - Updated Hungarian from Kelemen Gábor <kelemeng@gnome.hu> (Closes: #263436)
    - Updated Greek from George Papamichelakis (Closes: #265004)
    - Updated Simplified Chinese from Tchaikov (Closes: #265190)
    - Updated French by Christian Perrier (Closes: #265816)
    - Updated Japanese by Kenshi Muto (Closes: #265630)
    - Updated Catalan from Jordi Mallach
    - Updated Dutch from Bart Cornelis (Closes: #268258, #278697)
    - Updated Portuguese from Miguel Figueiredo (Closes: #268265)
    - Updated Polish from Robert Luberda <robert@debian.org> (Closes: #268451)
    - Updated Danish from Claus Hindsgaul (Closes: #269417)
    - Updated Norwegian Nynorsk from Håvard Korsvoll <korsvoll@skulelinux.no>
      (Closes: #269965)
    - Updated Russian from Yuri Kozlov <yuray@id.ru> (Closes: #271104)
    - Updated Italian from Samuele Giovanni Tonon <samu@debian.org>
      (Closes: #275083)
    - Updated Brazilian Portuguese from Andre Luis Lopes (Closes: #273944)
    - Updated Slovak from Peter Mann (Closes: #279481)
  * APT::Get::APT::Get::No-List-Cleanup -> APT::Get::List-Cleanup in apt-get.cc
    (Closes: #267266)
  * Merge Ubuntu changes:
    - Set default Dpkg::MaxArgs to 1024, and Dpkg::MaxArgBytes to 32k.
      Needed to work around ordering bugs when installing a large number of
      packages
    - Patch from Michael Vogt to add an optional cron job which
      can run apt-get update periodically
  * Add arch-build target to debian/rules

 -- Matt Zimmerman <mdz@debian.org>  Sat, 13 Nov 2004 15:52:20 -0800

apt (0.5.27) unstable; urgency=high

  * Sneak in a bunch of updated translations before the freeze
    (no code changes)
  * Translation updates:
    - New Finnish translation from Tapio Lehtonen <tale@debian.org>
      (Closes: #258999)
    - New Bosnian translation from Safir Šećerović <sapphire@linux.org.ba>
      (Closes: #254201)
    - Fix Italian incontrario (Closes: #217277)
    - Updated Spanish from Ruben Porras (Closes: #260483)
    - Updated Danish from Claus Hindsgaul (Closes: #260569)
    - Updated Slovak from Peter Mann (Closes: #260627)
    - Updated Portuguese from Miguel Figueiredo (Closes: #261423)
  * Bring configure-index up to date with documented options, patch from
    Uwe Zeisberger <zeisberg@informatik.uni-freiburg.de> (Closes: #259540)
  * Note in apt.conf(5) that configure-index does not contain strictly
    default values, but also examples
  * Add Polish translation of offline.sgml (Closes: #259229)

 -- Matt Zimmerman <mdz@debian.org>  Thu, 29 Jul 2004 09:30:12 -0700

apt (0.5.26) unstable; urgency=low

  * Translation updates:
    - Spanish update from Ruben Porras <nahoo82@telefonica.net> (Closes: #248214)
    - Sync Spanish apt(8) (Closes: #249241)
    - French update from Christian Perrier <bubulle@debian.org> (Closes: #248614)
    - New Slovak translation from Peter Mann <Peter.Mann@tuke.sk> (Closes: #251676)
    - Czech update from Miroslav Kure <kurem@upcase.inf.upol.cz> (Closes: #251682)
    - pt_BR update from Andre Luis Lopes <andrelop@debian.org> (Closes: #251961)
    - German translation of apt(8) from Helge Kreutzmann <kreutzm@itp.uni-hannover.de>
      (Closes: #249453)
    - pt update from Miguel Figueiredo <elmig@debianpt.org> (Closes: #252700)
    - New Hebrew translation from Lior Kaplan <webmaster@guides.co.il>
      (Closes: #253182)
    - New Basque translation from Piarres Beobide Egaña <pi@beobide.net>
      (Vasco - Euskara - difficult language, Closes: #254407) and already a
      correction (Closes: #255760)
    - Updated Brazilian Portuguese translation from
      Guilherme de S. Pastore <gpastore@colband.com.br> (Closes: #256396)
    - Updated Greek translation (complete now) from
      George Papamichelakis <george@step.gr> (Closes: #256797)
    - New Korean translation from Changwoo Ryu <cwryu@debian.org>
      (Closes: #257143)
    - German translation now available in two flavours: with Unicode usage and
      without (related to #228486, #235759)
  * Update apt-get(8) to reflect the fact that APT::Get::Only-Source will
    affect apt-get build-dep as well as apt-get source
  * Remove aborted remnants of a different method of implementing DEB_BUILD_OPTIONS
    from debian/rules
  * Fix typo in error message when encountering unknown type in source list
    (Closes: #253217)
  * Update k*bsd-gnu arch names in buildlib/ostable (Closes: #253532)
  * Add amd64 to buildlib/archtable (Closes: #240896)
  * Have configure output a more useful error message if the architecture
    isn't in archtable

 -- Matt Zimmerman <mdz@debian.org>  Thu,  8 Jul 2004 15:53:28 -0700

apt (0.5.25) unstable; urgency=low

  * Patch from Jason Gunthorpe to remove arbitrary length limit on Binary
    field in SourcesWriter::DoPackage
  * Fix typo in apt-cache(8) (Closes: #238578)
  * Fix obsolete reference to bug(1) in stub apt(8) man page
    (Closes: #245923)
  * Fix typo in configure-index (RecruseDepends -> RecurseDepends)
    (Closes: #246550)
  * Support DEB_BUILD_OPTIONS=noopt in debian/rules
    (Closes: #244293)
  * Increase length of line buffer in ReadConfigFile to 1024 chars;
    detect if a line is longer than that and error out
    (Closes: #244835)
  * Suppress a signed/unsigned warning in apt-cache.cc:DisplayRecord
  * Build apt-ftparchive with libdb4.2 rather than libdb2
    - Patch from Clint Adams to do most of the work
    - Build-Depends: s/libdb2-dev/libdb4.2-dev/
    - Add AC_PREREQ(2.50) to configure.in
    - Use db_strerror(err) rather than GlobalError::Errno (which uses strerror)
    - Add note to NEWS.Debian about upgrading old databases
  * Attempt to fix problems with chunked encoding by stripping only a single CR
    (Closes: #152711)
  * Modify debian/rules cvs-build to use cvs export, to avoid picking up
    junk files from the working directory
  * Add lang=fr attribute to refentry section of
    apt-extracttemplates.fr.1.sgml and apt-sortpkgs.fr.1.sgml so they are
    correctly built
  * Remove extraneous '\' characters from <command> tags in
    apt_preferences.fr.5.sgml
  * Translation updates:
    - Updated Swedish translation from Peter Karlsson <peter@softwolves.pp.se>
      (Closes: #238943)
    - New Slovenian translation from Jure Čuhalev <gandalf@owca.info>
      (closes: #239785)
    - New Portuguese translation from Miguel Figueiredo <elmig@debianpt.org>
      (closes: #240074)
    - Updated Spanish translation from Ruben Porras <nahoo82@telefonica.net>
    - Updated Spanish translation of man pages from Ruben Porras
      <nahoo82@telefonica.net>
    - Updated Simplified Chinese translation from "Carlos Z.F. Liu" <carlos_liu@yahoo.com>
      (Closes: #241971)
    - Updated Russian translation from Dmitry Astapov <adept@despammed.com>
      (Closes: #243959)
    - Updated Polish translation from Marcin Owsiany <porridge@debian.org>
      (Closes: #242388)
    - Updated Czech translation from Miroslav Kure <kurem@upcase.inf.upol.cz>
      (Closes: #244369)
    - Updated Japanese translation from Kenshi Muto <kmuto@debian.org>
      (Closes: #244176)
    - Run make -C po update-po to update .po files
    - Updated French translation from Christian Perrier <bubulle@debian.org>
      (Closes: #246925)
    - Updated Danish translation from Claus Hindsgaul <claus_h@image.dk>
      (Closes: #247311)

 -- Matt Zimmerman <mdz@debian.org>  Sat,  8 May 2004 12:52:20 -0700

apt (0.5.24) unstable; urgency=low

  * Updated Czech translation from Miroslav Kure <kurem@upcase.inf.upol.cz>
    (Closes: #235822)
  * Updated French translation from Christian Perrier <bubulle@debian.org>
    (Closes: #237403)
  * Updates to XML man pages from richard.bos@xs4all.nl
  * Updated Danish translation from Claus Hindsgaul <claus_h@image.dk>
    (Closes: #237771)
  * Updated Greek translation from Konstantinos Margaritis
    <markos@debian.org>
    (Closes: #237806)
  * Updated Spanish translation from Ruben Porras <nahoo82@telefonica.net>
    (Closes: #237863)
  * Updated pt_BR translation from Andre Luis Lopes <andrelop@debian.org>
    (Closes: #237960)
  * Regenerate .pot file (Closes: #237892)
  * Updated Polish translation from Marcin Owsiany <porridge@debian.org>
    (Closes: #238333)
  * In pkgAcquire::Shutdown(), set the status of fetching items to
    StatError to avoid a sometimes large batch of error messages
    (Closes: #234685)
  * Implement an ugly workaround for the 10000-character limit on the
    Binaries field in debSrcRecordParser, until such time as some things
    can be converted over to use STL data types (ABI change) (Closes: #236688)
  * Increase default tagfile buffer from 32k to 128k; this arbitrary limit
    should also be removed someday (Closes: #174945)
  * Checked against Standards-Version 3.6.1 (no changes)

 -- Matt Zimmerman <mdz@debian.org>  Tue, 16 Mar 2004 22:47:55 -0800

apt (0.5.23) unstable; urgency=low

  * Cosmetic updates to XML man pages from Richard Bos <radoeka@xs4all.nl>
  * Use the 'binary' target rather than 'all' so that the ssh and bzip2
    symlinks are created correctly (thanks to Adam Heath)
    (Closes: #214842)
  * Updated Simplified Chinese translation of message catalog from Tchaikov
    <chaisave@263.net> (Closes: #234186)
  * Change default for Acquire::http::max-age to 0 to prevent index files
    being out of sync with each other (important with Release.gpg)
  * Add an assert() to make sure that we don't overflow a fixed-size
    buffer in the very unlikely event that someone adds 10 packaging
    systems to apt (Closes: #233678)
  * Fix whitespace in French translation of "Yes, do as I say!", which
    made it tricky to type, again.  Thanks to Sylvain Pasche
    <sylvain.pasche@switzerland.org> (Closes: #234494)
  * Print a slightly clearer error message if no packaging systems are
    available (Closes: #233681)
  * Point to Build-Depends in COMPILING (Closes: #233669)
  * Make debian/rules a bit more consistent in a few places.
    Specifically, always use -p$@ rather than an explicit package name,
    and always specify it first, and use dh_shlibdeps -l uniformly rather
    than sometimes changing LD_LIBRARY_PATH directly
  * Document unit for Cache-Limit (bytes) (Closes: #234737)
  * Don't translate "Yes, do as I say!" in Chinese locales, because it can
    be difficult to input (Closes: #234886)

 -- Matt Zimmerman <mdz@debian.org>  Thu, 26 Feb 2004 17:08:14 -0800

apt (0.5.22) unstable; urgency=low

  * Updated French translation of man pages from Philippe Batailler
    <philippe.batailler@free.fr> (Closes: #203119)
  * Initialize StatusFile in debSystem (Closes: #229791)
  * Fix apt-get's suggests/recommends printing, which was skipping every
    other dependency due to both using GlobOr and incrementing the DepIterator
    (Closes: #229722)
  * Restore SIGINT/SIGQUIT handlers to their old values (rather than
    SIG_DFL) after invoking dpkg (Closes: #229854)
  * Updated Dutch translation of message catalog from cobaco
    <cobaco@linux.be> (Closes: #229601)
  * Catalan translation from Antoni Bella, Matt Bonner and Jordi Mallach
    (Closes: #230102)
  * Simplified Chinese translation of message catalog from "Carlos
    Z.F. Liu" <carlos_liu@yahoo.com> (Closes: #230960)
  * Replace SGML manpages with XML man pages from richard.bos@xs4all.nl
    (Closes: #230687)
  * Updated Spanish translation of man pages from Ruben Porras
    <nahoo82@telefonica.net> (Closes: #231539)
  * New Czech translation of message catalog from Miroslav Kure
    <kurem@upcase.inf.upol.cz> (Closes: #231921)

 -- Matt Zimmerman <mdz@debian.org>  Mon,  9 Feb 2004 12:44:54 -0800

apt (0.5.21) unstable; urgency=low

  * Patch from Eric Wong <normalperson@yhbt.net> to include apt18n.h after
    other headers to avoid breaking locale.h when setlocale() is defined
    as an empty macro.  This was not a problem on Debian, but broke
    compilation on Solaris. (Closes: #226509)
  * Updated French translation from Pierre Machard <pmachard@debian.org>
    (Closes: #226886)
  * Add colons to apt-get's "kept back"/"upgraded"/"downgraded" messages
    (Closes: #226813)
  * Fix typo in apt-cache(8) (Closes: #226351)
  * Clearer error message in place of "...has no available version, but
    exists in the database" (Closes: #212203)
  * Patch from Oliver Kurth <oku@masqmail.cx> to use AC_CACHE_VAL for
    GLIBC_VER to make cross-compilation easier (Closes: #221528)
  * Add example preferences file (Closes: #220799)
  * Updated Greek translation from Konstantinos Margaritis <markos@debian.org>
    (Closes: #227205)
  * Updated Spanish translation of man pages from Ruben Porras
    <nahoo82@telefonica.net> (Closes: #227729)

 -- Matt Zimmerman <mdz@debian.org>  Fri, 16 Jan 2004 10:54:39 -0800

apt (0.5.20) unstable; urgency=low

  * Fixed German translations of "Suggested" from Christian Garbs
    <debian@cgarbs.de> (Closes: #197960)
  * Add an "apt-cache madison" command with an output format similar to
    the katie tool of the same name (but less functionality)
  * Fix debSourcesIndex::Describe() to correctly say "Sources" rather than
    "Packages"

 -- Matt Zimmerman <mdz@debian.org>  Sat,  3 Jan 2004 23:42:50 -0800

apt (0.5.19) unstable; urgency=low

  * Fix Packages::Extensions support in apt-ftparchive generate
    (Closes: #225453)

 -- Matt Zimmerman <mdz@debian.org>  Sat,  3 Jan 2004 16:20:31 -0800

apt (0.5.18) unstable; urgency=low

  * New no_NO.po file from Tollef Fog Heen <tfheen@debian.org> to fix
    encoding problems (Closes: #225602)
  * Have "apt-ftparchive release" strip the leading path component from
    the checksum entries

 -- Matt Zimmerman <mdz@debian.org>  Fri,  2 Jan 2004 11:24:35 -0800

apt (0.5.17) unstable; urgency=low

  * Enable apt-ftparchive to generate Release files.  Hopefully this will
    make it easier for folks to secure their apt-able packages

 -- Matt Zimmerman <mdz@debian.org>  Fri, 26 Dec 2003 12:53:21 -0800

apt (0.5.16) unstable; urgency=low

  * po/de.po update from Michael Karcher <karcher@physik.fu-berlin.de>
    (Closes: #222560)
  * Update config.guess and config.sub from autotools-dev 20031007.1
  * Add knetbsd to buildlib/ostable (Closes: #212344)
  * Don't suggest apt-get -f install to correct broken build-deps; broken
    installed packages are rarely the cause (Closes: #220858)
  * Avoid clobbering configure.in if sed fails

 -- Matt Zimmerman <mdz@debian.org>  Wed, 24 Dec 2003 14:54:40 -0800

apt (0.5.15) unstable; urgency=low

  * Spanish man pages, patch from Ruben Porras <nahoo82@telefonica.net>
    (Closes: #195444)
    - apt.es.8 wasn't included in the patch, but was referenced.  Fetched
      version 1.3 from debian-doc cvs
    - Create doc/es/.cvsignore
  * Patch from Koblinger Egmont <egmont@uhulinux.hu> to fix
    pkgCache::PkgFileIterator::Label() to correctly refer to File->Label
    rather than File->Origin (Closes: #213311)
  * Add missing comma and space to German translation of "downgraded"
    (Closes: #213975)
  * Add missing comma in apt_preferences(5) (Closes: #215362)
  * Fix whitespace in French translation of "Yes, do as I say!", which
    made it tricky to type.  Thanks to Sylvain Pasche
    <sylvain.pasche@switzerland.org> (Closes: #217152)
  * Let apt-get build-dep try alternatives if the installed package
    doesn't meet version requirements (Closes: #214736)
  * Fix version display for recommends (Closes: #219900)
  * Use isatty rather than ttyname for checking if stdin is a terminal.
    isatty has the advantage of not requiring /proc under Linux, and thus
    Closes: #221728
  * Correctly implement -n as a synonym for --names-only (Closes: #224515)
  * Update apt-cache(8)
    - Document --installed
    - --recursive applies to both depends and rdepends
  * Japanese translation of documentation from Kurasawa Nozomu <nabetaro@slug.jp>
    (Closes: #186235)
  * Clarify documentation of --no-upgrade in apt-get(8) (Closes: #219743)
  * Clean up and simplify some of the suggests/recommends display in apt-get
  * Use cvs update -d in debian/rules cvs-build rather than just update
  * Pass --preserve-envvar PATH --preserve-envvar CCACHE_DIR to debuild.  apt
    takes a long time to build, and ccache helps

 -- Matt Zimmerman <mdz@debian.org>  Sat, 20 Dec 2003 16:34:30 -0800

apt (0.5.14) unstable; urgency=low

  * apt-get build-dep, when trying to skip over the remaining elements of
    an or-expression, would accidentally inherit the version requirements of a
    later item in the or-expression.  Fixed it.
  * Let apt-get build-dep try alternatives if the first dependency in an
    or-expression is not available
  * Add a Debug::BuildDeps to generate some trace output
  * Help apt-get build-dep produce more useful error messages
  * Process build-dependencies in forward rather than reverse order
  * Error out if an installed package is too new for a << or <=
    build-dependency
  * apt-get build-dep should now be able to handle almost any package with
    correct build-depends.  The primary exception is build-dependencies on
    virtual packages with more than one provider, and these are
    discouraged for automated processing (but still common,
    unfortunately).

 -- Matt Zimmerman <mdz@debian.org>  Tue, 23 Sep 2003 22:57:31 -0400

apt (0.5.13) unstable; urgency=medium

  * Document configuration file comment syntax in apt.conf(5)
    (Closes: #211262)
  * s/removed/installed/ in a comment in apt-get.cc
  * Move comment for ListParser::ParseDepends into the right place
  * Don't preserve ownership when copying config.guess and config.sub.
    This broke builds where the clean target was run with different
    privileges than the rest of the build (i.e., root) (Closes: #212183)
  * On second thought, don't copy config.guess and config.sub at all.  I'd
    rather they always match what is in CVS.

 -- Matt Zimmerman <mdz@debian.org>  Mon, 22 Sep 2003 10:28:17 -0400

apt (0.5.12) unstable; urgency=low

  * Exclude subdirectories named 'debian-installer' from the apt-cdrom
    search (Closes: #210485 -- release-critical)

 -- Matt Zimmerman <mdz@debian.org>  Thu, 11 Sep 2003 21:48:14 -0400

apt (0.5.11) unstable; urgency=low

  * Updated pt_BR translations from Andre Luis Lopes <andrelop@debian.org>
    (Closes: #208302)
  * In apt.conf(5), give the fully qualified name of Dir::Bin::Methods,
    rather than just "methods"
  * Add new nb and nn translations from Petter Reinholdtsen <pere@hungry.com>
  * Clean up reportbug script a bit, and extend it to distinguish between a
    configuration file not existing and the user declining to submit it with
    the report
  * Add #include <langinfo.h> to cmdline/apt-get.cc.  This apparently gets
    pulled in by something else with recent g++ and/or glibc, but is
    required when building on, e.g., stable
  * Patch from Koblinger Egmont <egmont@uhulinux.hu> to fix version
    comparisons with '~' (Closes: #205960)
  * Disable Russian translation until someone can review it
    (Closes: #207690)

 -- Matt Zimmerman <mdz@debian.org>  Wed, 10 Sep 2003 19:41:28 -0400

apt (0.5.10) unstable; urgency=low

  * Correct the section in apt_preferences(5) on interpreting priorities
    to show that zero is not a valid priority, and print a warning if such
    a pin is encountered in the preferences file (Closes: #204971)
  * Regenerate French man pages from sgml source (Closes: #205886)
  * Get self-tests compiling again, updated for latest library API
    and g++ 3.3
  * Add version comparison tests for #194327 and #205960
  * Fix error message in version test to output versions in the order in
    which they were compared when the reverse comparison fails
  * Reference the source package bug page rather than the one for the
    binary package 'apt' in the man pages (Closes: #205290)
  * Updated Polish po file from Marcin Owsiany <porridge@debian.org>
    (Closes: #205950)
  * Mention some of the available frontends in apt-get(8) (Closes: #205829)
  * Add apt-config to SEE ALSO section of apt-get (Closes: #205036)
  * Add missing "lang" attributes to refentry tags in French man pages
    (apt-cdrom, apt-extracttemplates, apt-sortpkgs)
  * Change upgraded/newly installed/not fully installed or removed
    messages to be consistent and somewhat shorter (some translations
    exceeded 80 characters even in the simplest case)
  * Make APT::Get::Show-Upgraded (aka apt-get -u) default to true.
  * Updates to Dutch translation from Bart Cornelis <cobaco@linux.be>
    (Closes: #207656)

 -- Matt Zimmerman <mdz@debian.org>  Sun, 31 Aug 2003 21:12:39 -0400

apt (0.5.9) unstable; urgency=low

  * Oh well, apt isn't going to make it into testing anytime soon due to
    new glibc and gcc deps, so we might as well fix more bugs
  * Fix typo in example ftp-archive.conf (Closes: #203295)
  * Mention default setting for --all-versions (Closes: #203298)
  * Patch from Otavio Salvador <otavio@debian.org> to have --version
    only print the version (and not usage as well) (Closes: #203418)
  * Patch from Otavio Salvador <otavio@debian.org> to switch from
    dh_installmanpages to dh_installman.  Fixes the problem where the
    pt_BR man page was installed in the wrong location (Closes: #194558)
  * Move the French apt-ftparchive man page into apt-utils where it
    belongs.  apt-utils Replaces: apt (<< 0.5.9)
  * Write records from "apt-cache show" using fwrite(3) rather than
    write(2), in case for some reason the entire record doesn't get
    written by a single write(2)
  * Add new French man pages to doc/fr/.cvsignore
  * Add freebsd to buildlib/ostable (Closes: #193430)
  * Avoid segfault if a package name is specified which consists
    entirely of characters which look like end tags ('+', '-')
    (Closes: #200425)
  * Patch from Otavio Salvador <otavio@debian.org> to avoid listing
    suggests/recommends for packages which are selected for installation
    at the same time as the package which suggests/recommends them
    (Closes: #200102)
  * Patch from Otavio Salvador <otavio@debian.org> to avoid listing
    suggests/recommends which are Provided by a package which is already
    installed (Closes: #200395)
  * Patch to update pt_BR man page for apt_preferences(5) from Andre Luis
    Lopes <andrelop@debian.org> (Closes: #202245)
  * Use nl_langinfo(YESEXPR) rather than comparing to the translated
    string "Y".  Closes: #200953 and should make the prompting generally
    more robust in the face of i18n.  In the particular case of #200953,
    it was being fooled because of signedness issues with toupper(3)
    (Closes: #194614)
  * apt Suggests: aptitude | synaptic | gnome-apt | wajig
    (Closes: #146667)
  * Clean up whitespace in translated strings in ru.po, which messed up
    indentation (some other translations probably have similar problems)
    (Closes: #194282)
  * Run ispell -h over the man page sources and fix a bunch of typos
  * Use debian/compat rather than DH_COMPAT
  * Update to debhelper compatibility level 3
    - remove ldconfig calls from debian/{postinst,postrm} as dh_makeshlibs
      will add them
    - echo 3 > debian/compat
    - Build-Depends: debhelper (>= 3)
  * Exclude '.#*' from cvs-build
  * Let the ftp method work with ftp servers which do not require a
    password (Closes: #199425)
  * Build-depend on debhelper >= 4.1.62, because we need the fix for
    #204731 in order for dh_installman to work correctly
    with our SGML man pages
  * Move dh_makeshlibs ahead of dh_installdeb so that its postinst
    fragments are properly substituted

 -- Matt Zimmerman <mdz@debian.org>  Sun, 10 Aug 2003 19:54:39 -0400

apt (0.5.8) unstable; urgency=medium

  * urgency=medium because the changes since 0.5.5.1 are pretty safe as
    far as core functionality, 0.5.5.1 survived unstable for 10 days, and
    I don't want to delay apt's progress into testing any further.  It's
    decidedly better than 0.5.4.
  * Clarify the meaning of the only-source option in apt-get(8)
    (Closes: #177258)
  * Updated French man pages from Philippe Batailler
    <philippe.batailler@free.fr> (Closes: #182194)
  * Give a warning if an illegal type abbreviation is used when looking up a
    configuration item (Closes: #168453)
  * Improve build-depends handling of virtual packages even further, so that
    it will now also try to satisfy build-depends on virtual packages if they
    are not installed.  Note that this only works if there is only one
    package providing the virtual package, as in other cases (Closes: #165404)
  * Update config.guess and config.sub from autotools-dev 20030717.1
  * Tweak SGML in apt-extracttemplates.1.sgml so that literal '>' doesn't end
    up in output
  * Document SrcDirectory in apt-ftparchive.1.sgml (Closes: #156370)
  * Support TMPDIR in apt-extracttemplates (Closes: #191656)
  * Fix ru.po to use a capital letter for the translation of 'Y' so that
    YnPrompt works correctly (Closes: #200953).  No other translations seem
    to have this problem
  * Regenerate POT file and sync .po files
  * Only try to clear stdin if it is a tty, to avoid looping if there is
    lots of stuff (perhaps an infinite amount) to read (Closes: #192228)

 -- Matt Zimmerman <mdz@debian.org>  Fri, 25 Jul 2003 20:21:53 -0400

apt (0.5.7) unstable; urgency=low

  * Update control file to match overrides (apt priority important,
    libapt-pkg-dev section libdevel)
  * Silence the essential packages check if we are only downloading
    archives and not changing the system (Closes: #190862)
  * Skip version check if a build-dependency is provided by an installed package
    (Closes: #126938)
  * Have apt-cache show exit with an error if it cannot find any of the
    specified packages (Closes: #101490)

 -- Matt Zimmerman <mdz@debian.org>  Mon, 21 Jul 2003 23:43:24 -0400

apt (0.5.6) unstable; urgency=low

  * Adam Heath <doogie@debian.org>
    - Fix segfault when handling /etc/apt/preferences.  Closes: #192409.
  * Matt Zimmerman <mdz@debian.org>
    - Clean up some string handling, patch from Peter Lundkvist
      <p.lundkvist@telia.com> (Closes: #192225)
    - Don't fall off the end of the buffer when comparing versions.
      Patch from Koblinger Egmont <egmont@uhulinux.hu> (Closes: #194327)
    - Minor fixes to apt-ftparchive(1) (Closes: #118156)
    - Fix typo in apt-ftparchive help text (Closes: #119072)
    - More typos in apt-ftparchive help text (Closes: #190936)
    - Update config.guess, config.sub to latest versions
    - Modify the description for apt-utils to reflect the fact that it is not
      (any longer) infrequently used (Closes: #138045)
    - Make setup script for dselect method more explicit about
      overwriting sources.list (Closes: #151727)
    - Fix typo in apt-cache(8) (Closes: #161243)
    - Remove duplicate 'showpkg' from synopsis on apt-cache(8)
      (Closes: #175611)
    - Document in apt-get(8) the meaning of the '*' in ShowList, which is that
      the package is being purged (Closes: #182369)
    - Fix extra "/" character in apt.conf(5) (Closes: #185545)
    - Fix typo in tar error message (Closes: #191424)
    - Clarify description of 'search' on apt-cache(8) (Closes: #192216)
    - Fix incorrect path for 'partial' directory on apt-get(8)
      (Closes: #192933)
    - Fixes to pt_BR translation from Andre Luis Lopes <andrelop@ig.com.br>
      (Closes: #196669)
    - Updated apt_preferences(5) man page with many corrections and
      clarifications from Thomas Hood <jdthood@yahoo.co.uk>
      (Closes: #193336)
    - Fix SGML validation errors in apt-cache.8.sgml introduced in 0.5.5 or so
    - Add a simple example to apt-ftparchive(1) (Closes: #95257)
    - Add bug script for collecting configuration info (Closes: #176482)

 -- Matt Zimmerman <mdz@debian.org>  Mon, 21 Jul 2003 01:59:43 -0400

apt (0.5.5.1) unstable; urgency=low

  * Move the target of the example docs from doc to binary.  Closes:
    #192331
  * Fix api breakage that broke apt-ftparchive and apt-cache dumpavail, by
    backing out change that incorretly attempted to handle Package sections
    larger than 32k.  Closes: #192373
  * Fix never-ending loop with apt-get install -V.  Closes: #192355.

 -- Adam Heath <doogie@debian.org>  Mon, 19 May 2003 12:30:16 -0500

apt (0.5.5) unstable; urgency=low

  * New deb version compare function, that has no integer limits, and
    supports pre-versions using ~.  Code ported from dpkg.
  * Fix handling of [!arch] for build-dependencies. Closes: #88798, #149595
  * Fix handling of build-deps on unknown packages. Closes: #88664, #153307
  * "apt-get --arch-only build-dep" to install only architecture-
    dependent build dependencies. Bump minor shared lib number to reflect
    small change in BuildDepend API.
  * APT::Build-Essential configuration option (defaults to "build-essential")
    so that "apt-get build-dep" will ensure build essential packages are
    installed prior to installing other build-dependencies. Closes: #148879
  * LD_LIBRARY_PATH thing. Closes: #109430, #147529
  * /usr/doc reference in postinst. Closes: #126189
  * Doc updates. Closes: #120689
  * Possible apt-cache segfault. Closes: #120311, #118431, #117915, #135295,
          #131062, #136749
  * Print special message for EAI_AGAIN. Closes: #131397
  * libapt-pkg-dev needs to bring in the apt-inst library if linking
    is to work. Closes: #133943
  * Typos, Doc Stuff. Closes: #132772, #129970, #123642, #114892, #113786,
         #109591, #105920, #103678, #139752, #138186, #138054, #138050,
	 #139994, #142955, #151654, #151834, #147611, #154268, #173971
  * Fix possibility for tag file parsing to fail in some unlikely situations.
    Closes: #139328
  * Use std C++ names for some header files. Closes: #128741
  * Do not check for free space if --no-download. Closes: #117856
  * Actually implement or group handling for 'upgrade'. Closes: #133950
  * "Internal Error, Couldn't configure pre-depend" is not actually an
    internal error, it is a packaging error and now it says so, and
    pinpoints the problem dependency. Closes: #155621
  * Allows failure to write to a pipe for post-invoke stuff. Closes: #89830
  * Use usr/share/doc for dhelp. Closes: #115701
  * --print-uris works with 'update'. Closes: #57070
  * Options Dpkg::MaxArgs,Dpkg::MaxArgBytes to allow a much longer dpkg
    command line.
  * Fixed 2 little OR group bugs, thanks to Yann Dirson. Closes: #143995,
    #142298
  * Allow an uninstalled package to be marked for removal on an install
    line (meaning not to automatically install it), also fix some dodgy
    handling of protected packages. Closes: #92287, #116011
  * Fix errant prefix matching in version selection. Closes: #105968
  * Ensure that all files needed to run APT as a user are readable and
    ignore roots umask for these files. Closes: #108801
  * Support larger config spaces. Closes: #111914
  * 'apt-get update' no longer does 'Building Dependency Tree'.
  * When matching regexs allways print a message. Change regex activation
    charset. Closes: #147817
  * Don't die if lines in sources.list are too long. Closes: #146846
  * Show file name on apt-extracttemplate error messges. Closes: #151835
  * i18n gettext stuff, based on work from Michael Piefel: Closes: #95933
  * Some highly unlikely memory faults. Closes: #155842
  * C++ stuff for G++3.2. Closes: #162617, #165515,
  * apt-config dumps sends to stdout not stderr now.  Closes: #146294
  * Fix segfault in FindAny when /i is used, and there is no default.
    Closes: #165891
  * Add s390x to archtable.  Closese: #160992.
  * Update config.sub/config.guess in cvs, and add support to debian/rules
    to update them from /usr/share/misc if they exist.  Closes: #155014
  * Remove 'Sorry' from messages.  Closes: #148824.
  * Change wording of 'additional disk space usage' message.  Closes:
    #135021.
  * apt-extracttemplates now prepends the package name when extracting
    files.  Closes: #132776
  * Add -n synonym for --names-only for apt-cache.  Closes: #130689
  * Display both current version and new version in apt-get -s.  Closes:
    #92358
  * Add an options and timeout config item to ssh/rsh.  Closes: #90654
  * libapt-pkg-dev now depends on apt-utils.  Closes: #133942.
  * Change verbose logging output of apt-ftparchive to go to stderr,
    instead of stdout.  Also, errors that occur no longer go to stdout,
    but stderr.  Closes: #161592
  * Test for timegm in configure.  Closes: #165516.
  * s/st_mtime/mtime/ on our local stat structure in apt-ftparchive, to
    support compliation on platforms where st_mtime is a macro.  Closes:
    #165518
  * Check the currently mounted cdrom, to see if it's the one we are
    interested in.  Closes: #154602
  * Refer to reportbug instead of bug in the man pages. Closes: #173745
  * Link apt-inst to apt-pkg. Closes: #175055
  * New apt_preferences man page from Thomas Hood, Susan Kleinmann,
    and others.
  * Fix > 300 col screen segfault. Closes: #176052
  * Rebuild with gcc-3.2. Closes: #177752, #178008.
  * Fix build-dep handling of | dependencies.
    Closes: #98640, #145997, #158896, #172901
  * Double default value of APT::Cache-Limit, until such time as it
    can be made more dynamic.  Closes: #178623.
  * Report uris with '.gz' when there are errors.  Closes: #178435.
  * When installing build-deps, make sure the new version will
    satisfy build requirements. Closes: #178121
  * Split offline and guide documentation into apt-doc.  This was done so
    that binary-arch builds do not require documention deps.  Note, that 
    apt-doc is not installed on upgrades.
  * Use doc-base, instead of dhelp directly.  Closes: #110389
  * Change http message 'Waiting for file' to 'Waiting for headers'.
    Closes: #178537
  * Remove trailing lines on package lists in apt-get.  Closes: #178736.
  * Fix origin pins for file:// uris.  Closes: #189014.
  * Apply typo and syntax patch from bug to apt-cache.8.sgml.  Closes:
    #155194
  * s/dpkg-preconfig/dpkg-preconfigure/ in examples/configure-index.
    Closes: #153734.
  * Fix some typos in the apt-get manual.  Closes: #163932.
  * Apply patch from bug, to change frozen to testing, and then do it
    everywhere else.  Closes: #165085.
  * Update es.po.  Closes: #183111.
  * Add pt_BR translation of apt_preferences(5).  Also, build fr manpages.
    Closes: #183904.
  * Add a vcg command to apt-cache, similiar to dotty.  Closes: #150512.
  * Add option to apt-get to show versions of packages being
    upgraded/installed.
  * Be quiet in apt.post{inst,rm}.  Closes: #70685.
  * apt-get now prints out suggested and recommended packages.  Closes:
    #54982.
  * Insert some newlines in the cdrom change media message.  Closes:
    #154601.
  * Add a rdepends command to apt-cache.  Closes: #159864.
  * When building the dpkg command line, allow for 8192 chars to be used,
    instead of only 1024.
  * APT::Immediate-Configure had inverted semantics(false meant it was
    enabled).  Closes: #173619.
  * Fix status file parser so that if a record is larger than 32k, the
    buffer size will be doubled, and the read attempted again.  Closes:
    #174945.

 -- Adam Heath <doogie@debian.org>  Sun, 27 Apr 2003 01:23:12 -0500

apt (0.5.4) unstable; urgency=low

  * M68k config.guess patch. Closes: #88913
  * Bi-yearly test on OpenBSD and Solaris
  * Doc updates. Closes: #89121, #89854, #99671, #98353, #95823, #93057,
          #97520, #102867, #101071, #102421, #101565, #98272, #106914,
          #105606, #105377
  * Various cosmetic code updates. Closes: #89066, #89066, #89152
  * Add "pre-auto" as an option for DSelect::Clean (run autoclean after
    update).
  * More patches from Alfredo for Vendors and more SHA-1 stuff
  * Fix for AJ's 'desire to remove perl-5.005' and possibly other
    similar situations. Closes: #56708, #59432
  * no_proxy and ftp. Closes: #89671
  * Philippe Batailler's man page patches.
  * Fix for display bug. Closes: #92033, #93652, #98468
  * Use more than 16bits for the dep ID. Some people ran out..
    Closes: #103020, #97809, #102951, #99974, #107362, #107395, #107362,
            #106911, #107395, #108968
  * Reordered some things to make dante and FTP happier. Closes: #92757
  * James R. Van Zandt's guide.sgml updates. Closes: #90027
  * apt-ftparchive copes with no uncompressed package files + contents.
  * French man pages from philippe batailler - well sort of. They
    don't build yet..
  * run-parts. Closes: #94286
  * 'apt-cache policy' preferences debug tool.
  * Whatever. Closes: #89762
  * libstdc++ and HURD. Closes: #92025
  * More apt-utils verbage. Closes: #86954
  * Fliped comparision operator. Closes: #94618
  * Used the right copyright file. Closes: #65691
  * Randolph's G++3 patches.
  * Fixed no_proxy tokanizing. Closes: #100046
  * Strip Config-Version when copying status to available. Closes: #97520
  * Segfault with missing source files. Closes: #100325
  * EINTR check. Closes: #102293
  * Various changes to the locking metholodgy for --print-uris.
    Closes: #100590
  * Lame LD_LIBRARY_PATH thing. Closes: #98928
  * apt-cache search searchs provide names too now. Closes: #98695
  * Checksum and long lines problem. Closes: #106591
  * .aptignr and empty files are just a warning. Closes: #97364

 -- Jason Gunthorpe <jgg@debian.org>  Sat, 18 Aug 2001 17:21:59 -0500

apt (0.5.3) unstable; urgency=low

  * JoeyH's dpkg::preconfig not working. Closes: #88675
  * Fixed apt override disparity
  * Alfredo's SHA-1 and related patches

 -- Jason Gunthorpe <jgg@debian.org>  Sun,  4 Mar 2001 15:39:43 -0700

apt (0.5.2) unstable; urgency=low

  * Fixed mention of /usr/doc in the long description
  * JoeyH's downgrade bug -- don't use 0.5.1
  * Doc bug. Closes: #88538
  * Fault in building release strings. Closes: #88533

 -- Jason Gunthorpe <jgg@debian.org>  Sun,  4 Mar 2001 15:39:43 -0700

apt (0.5.1) unstable; urgency=low

  * Fixed #82894 again, or should be and.
  * Process the option string right. Closes: #86921
  * Don't eat the last command for pipes. Closes: #86923
  * Ignore .* for configuration directory processing. Closes: #86923
  * Alfredo's no_proxy patch
  * Documentation fixes. Closes: #87091
  * JoeyH's double slash bug. Closes: #87266
  * Unintitialized buffer and apt-ftparchive contents generation.
     Closes: #87612
  * Build-deps on virtual packages. Closes: #87639
  * Fixes glibc/libstdc++ symbol dependencies by including glibc and
    libstdc++ version info in the library soname and in the package
    provides. Closes: #87426
  * Updated soname version to 0.3.2
  * apt-extracttemplates moved from debconf into apt-utils
  * s390 archtable entry. Closes: #88232
  * Dan's segfault
  * Some instances where the status file can source a package in a
    non-sensical way. Closes: #87390
  * Work better if there are duplicate sources.list entries.
  * Fixed the resetting of Dir with "dir {};". Closes: #87323

 -- Randolph Chung <tausq@debian.org>  Sat, 3 Mar 2001 15:37:38 -0700

apt (0.5.0) unstable; urgency=low

  * Fixed an obscure bug with missing final double new lines in
    package files
  * Changed the apt-cdrom index copy routine to use the new section
    rewriter
  * Added a package file sorter, apt-sortpkgs
  * Parse obsolete Optional dependencies.
  * Added Ben's rsh method. Closes: #57794
  * Added IPv6 FTP support and better DNS rotation support.
  * Include the server IP in error messages when using a DNS rotation.
    Closes: #64895
  * Made most of the byte counters into doubles to prevent 32bit overflow.
    Closes: #65349
  * HTTP Authorization. Closes: #61158
  * Ability to parse and return source index build depends from Randolph.
  * new 'apt-get build-dep' command from Randolph. Closes: #63982
  * Added apt-ftparchive the all dancing all singing FTP archive
    maintinance program
  * Allow version specifications with =1.2.4-3 and /2.2 or /stable postfixes
    in apt-get.
  * Removed useless internal cruft including the xstatus file.
  * Fixed config parser bugs. Closes: #67848, #71108
  * Brain Damanged apt-get config options changed, does not change the command
    line interface, except to allow --enable-* to undo a configuration
    option:
      No-Remove -> Remove
      No-Download -> Download
      No-Upgrade -> Upgrade
  * Made this fix configable (DSelect::CheckDir) and default to disabled:
     * No remove prompt if the archives dir has not changed. Closes: #55709
    Because it is stupid in the case where no files were downloaded due to
    a resumed-aborted install, or a full cache! Closes: #65952
  * Obscure divide by zero problem. Closes: #64394
  * Update sizetable for mips. Closes: #62288
  * Fixed a bug with passive FTP connections
  * Has sizetable entry for sparc64. Closes: #64869
  * Escape special characters in the ::Label section of the cdroms.lst
  * Created apt-utils and python-apt packages
  * Due to the new policy engine, the available file may contain entries
    from the status file. These are generated if the package is not obsolete
    but the policy engine prohibits using the version from the package files.
    They can be identified by the lack of a Filename field.
  * The new policy engine. Closes: #66509, #66944, #45122, #45094, #40006,
    #36223, #33468, #22551
  * Fixed deb-src line for non-us. Closes: #71501, #71601
  * Fixes for G++ 2.96, s/friend/friend class/
  * Fixed mis doc of APT::Get::Fix-Missing. Closes: #69269
  * Confirmed fix for missing new line problem. Closes: #69386
  * Fixed up dhelp files. Closes: #71312
  * Added some notes about dselect and offline usage. Closes: #66473, #38316
  * Lock files on read only file systems are ignored w/ warning.
    Closes: #61701
  * apt-get update foo now gives an error! Closes: #42891
  * Added test for shlibs on hurd. Closes: #71499
  * Clarified apt-cache document. Closes: #71934
  * DocBook SGML man pages and some improvements in the text..
  * sigwinch thing. Closes: #72382
  * Caching can be turned off by setting the cache file names blank.
  * Ignores arches it does not know about when autocleaning. Closes: #72862
  * New function in apt-config to return dirs, files, bools and integers.
  * Fixed an odd litle bug in MarkInstall and fixed it up to handle
    complex cases involving OR groups and provides.
    68754 describes confusing messages which are the result of this..
    Closes: #63149, #69394, #68754, #77683, #66806, #81486, #78712
  * Speeling mistake and return code for the 'wicked' resolver error
    Closes: #72621, #75226, #77464
  * Solved unable to upgrade libc6 from potato to woody due to 3 package
    libc6 dependency loop problem.
  * Leading sources.list spaces. Closes: #76010
  * Removed a possible infinite loop while processing installations.
  * Man page updates. Closes: #75411, #75560, #64292, #78469
  * ReduceSourceList bug. Closes: #76027
  * --only-source option. Closes: #76320
  * Typos. Closes: #77812, #77999
  * Different status messages. Closes: #76652, #78353
  * /etc/apt/apt.conf.d/ directory for Joey and Matt and pipe protocol 2
  * OS detection an support for the new pseduo standard of os-arch for the
    Architecture string. Also uses regexing.. Closes: #39227, #72349
  * Various i18n stuff. Note that this still needs some i18n wizard
    to do the last gettextization right. Closes: #62386
  * Fixed a problem with some odd http servers/proxies that did not return
    the content size in the header. Closes: #79878, #44379
  * Little acquire bugs. Closes: #77029, #55820
  * _POSIX_THREADS may not be defined to anything, just defined..
    Closes: #78996
  * Spelling of Ignore-Hold correctly. Closes: #78042
  * Unlock the dpkg db if in download only mode. Closes: #84851
  * Brendan O'Dea's dselect admindir stuff. Closes: #62811
  * Patch from BenC. Closes: #80810
  * Single output of some names in lists. Closes: #80498, #43286
  * Nice message for people who can't read syserror output. Closes: #84734
  * OR search function. Closes: #82894
  * User's guide updates. Closes: #82469
  * The AJ/JoeyH var/state to var/lib transition patch. Closes: #59094
  * Various CD bugs, again thanks to Greenbush
    Closes: #80946, #76547, #71810, #70049, #69482
  * Using potato debhelper. Closes: #57977
  * I cannot self-terminate. Closes: #74928

 -- Jason Gunthorpe <jgg@debian.org>  Wed, 21 Feb 2001 00:39:15 -0500

apt (0.3.19) frozen unstable; urgency=low

  * Updates to apt-cdrom to support integrated non-us nicely, thanks to
    Paul Wade.
  * Fixed that apt-get/cdrom deadlock thing. Closes: #59853, #62945, #61976
  * Fixed hardcoded path. Closes: #59743
  * Fixed Jay's relative path bug
  * Allowed source only CDs. Closes: #58952
  * Space check is supressed if --print-uris is given. Closes: #58965
  * Clarified the documenation examples for non-us. Closes: #58646
  * Typo in the package description. Closes: #60230
  * Man Page typo. Closes: #60347
  * Typo in Algorithms.cc. Closes: #63577
  * Evil dotty function in apt-cache for generating dependency graphs
    with the as-yet-unpackaged GraphVis.
  * Appears to have been fixed in Janurary.. Closes: #57981
  * New config.guess/sub for the new archs. Closes: #60874
  * Fixed error reporting for certain kinds of resolution failures.
    Closes: #61327
  * Made autoclean respect 'q' settings. Closes: #63023
  * Fixed up the example sources.list. Closes: #63676
  * Added DPkg::FlushSTDIN to control the flushing of stdin before
    forking dpkg. Closes: #63991

 -- Ben Gertzfield <che@debian.org>  Fri, 12 May 2000 21:10:54 -0700

apt (0.3.18) frozen unstable; urgency=low

  * Changes in the postinst script. Closes: #56855, #57237
  * Fixed bashism. Closes: #57216, #57335
  * Doc updates. Closes: #57772, #57069, #57331, #57833, #57896

 -- Ben Gertzfield <che@debian.org>  Sun, 13 Feb 2000 01:52:31 -0800

apt (0.3.17) unstable; urgency=low

  * RFC 2732 usage for CDROM URIs and fixes to apt-cdrom
  * Fixed the configuration parser to not blow up if ; is in the config
    string
  * Applied visual patch to dselect install script . Closes #55214
  * Included the configure-index example
  * Minimal CD swaps
  * Library soname has increased
  * Fixed default sources.list to have correct URLs for potato when it
    becomes stable
  * Added a message about erasing sources.list to dselect setup script
    Closes: #55755
  * No remove prompt if the archives dir has not changed. Closes: #55709
  * Fixed inclusion of 2nd sample config file. Closes: #55374
  * Made file mtimes of 0 not confuse the methods If-Modifed-Since check.
    Closes: #55991

 -- Ben Gertzfield <che@debian.org>  Mon, 31 Jan 2000 12:12:40 -0800

apt (0.3.16) unstable; urgency=low

  * Made --no-download work. Closes: #52993
  * Now compiles on OpenBSD, Solaris and HP-UX
  * Clarify segfault errors
  * More debhelper fixes. Closes: #52662, #54566, #52090, #53531, #54769
  * Fix for Joel's discovery of glibc removal behavoir.
  * Fix for Ben Collins file: uri from slink upgrade.
  * Fixed resume code in FTP. Closes: #54323
  * Take more precautions to prevent the corruption Joey Hess saw.
  * Fixed --no-list-cleanup
  * RFC 2732 URI parsing ([] for hostnames).
  * Typo in apt-cache man page. Closes: #54949

 -- Ben Gertzfield <che@debian.org>  Fri, 14 Jan 2000 08:04:15 -0800

apt (0.3.15) unstable; urgency=low

  * Added DSelect::WaitAfterDownload Closes: #49549
  * Fixed cast error in byteswap macro and supporting code. Closes: #50093
  * Fixed buffer overflow for wide terminal sizes. Closes: #50295
  * Made -s and clean not do anything. Closes: #50238
  * Problem with Protected packages and the new OR code.
  * /usr/share/doc stuff. Closes: #51017, #50228, #51141
  * Remove doesn't require a package to be installable. Closes: #51175
  * FTP proxy touch ups in the mabn page. Closes: #51315, #51314

 -- Ben Gertzfield <che@debian.org>  Sat,  4 Dec 1999 21:17:24 -0800

apt (0.3.14) unstable; urgency=low

  * Fix Perl or group pre-depends thing Closes: #46091, #46096, #46233, #45901
  * Fix handling of dpkg's conversions from < -> <= Closes: #46094, #47088
  * Make unparsable priorities non-fatal Closes: #46266, #46267, #46293, #46298
  * Fix handling of '/' for the dist name. Closes: #43830, #45640, #45692
  * Fixed 'Method gave a blank filename' error from IMS queries onto CDs.
    Closes: #45034, #45695, #46537
  * Made OR group handling in the problem resolver more elaborate. Closes: #45646
  * Added APT::Clean-Installed option. Closes: #45973
  * Moves the free space check to after the calculated size is printed.
    Closes: #46639, #47498
  * mipsel arch Closes: #47614
  * Beautified URI printing to not include passwords Closes: #46857
  * Fixed little problem with --no-download Closes: #47557
  * Tweaked Dselect 'update' script to re-gen the avail file even in the
    event of a failure Closes: #47112
  * Retries for source archives too Closes: #47529
  * Unmounts CDROMs iff it mounted them Closes: #45299
  * Checks for the partial directories before doing downloads Closes: #47392
  * no_proxy environment variable (http only!) Closes: #43476
  * apt-cache showsrc Closes: #45799
  * De-Refs Single Pure virtual packages. Closes: #42437, #43555
  * Regexs for install. Closes: #35304, #38835
  * Dependency reports now show OR group relations
  * Re-Install feature. Cloes: #46961, #37393, #38919
  * Locks archive directory on clean (woops)
  * Remove is not 'sticky'. Closes: #48392
  * Slightly more accurate 'can not find package' message. Closes: #48311
  * --trivial-only and --no-remove. Closes: #48518
  * Increased the cache size. Closes: #47648
  * Comment woopsie. Closes: #48789
  * Removes existing links when linking sources. Closes: #48775
  * Problem resolver does not install all virtual packages. Closes: #48591, #49252
  * Clearer usage message about 'source' Closes: #48858
  * Immediate configure internal error Closes: #49062, #48884

 -- Ben Gertzfield <che@debian.org>  Sun,  7 Nov 1999 20:21:25 -0800

apt (0.3.13) unstable; urgency=low

  * Fix timestamp miss in FTP. Closes: #44363
  * Fix sorting of Kept packages. Closes: #44377
  * Fix Segfault for dselect-upgrade. Closes: #44436
  * Fix handling of '/' for the dist name. Closes #43830
  * Added APT::Get::Diff-Only and Tar-Only options. Closes #44384
  * Add commented-out deb-src URI to default sources.list file.

 -- Ben Gertzfield <che@debian.org>  Sun, 19 Sep 1999 18:54:20 -0700

apt (0.3.12) unstable; urgency=low

  * Fix for typo in the dhelp index. Closes: #40377
  * Multiple media swap support
  * Purge support. Closes: #33291, #40694
  * Better handling of - remove notation. Closes: #41024
  * Purge support. Closes: #33291, #40694
  * Error code on failed update. Closes: #41053
  * apt-cdrom adds entries for source directories. Closes: #41231
  * Sorts the output of any list. Closes: #41107
  * Fixes the looping problem. Closes: #41784, #42414, #44022
  * Fixes the CRC mechanism to lowercase all strings. Closes: #41839
  * More checks to keep the display sane. Particularly when fail-over is
    used with local mirrors and CD-Roms. Closes: #42127, #43130, #43668
  * PThread lockup problem on certain sparc/m68k. Closes: #40628
  * apt-cdrom understands .gz Package files too. Closes: #42779
  * Spelling error in dselect method description. Closes: #43251
  * Added security to the default source list. Closes: #43356

 -- Ben Gertzfield <che@debian.org>  Fri,  3 Sep 1999 09:04:28 -0700

apt (0.3.11) unstable; urgency=low

  * Fix for mis-parsed file: URIs. Closes: #40373, #40366, #40230
  * Fix for properly upgrading the system from perl 5.004 to 5.005

 -- Ben Gertzfield <che@debian.org>  Mon, 28 Jun 1999 21:06:44 -0700

apt (0.3.9) unstable; urgency=low

  * Spelling error in cachefile.cc. Closes: #39885
  * Trailing slash in dselect install if you try to use the
    default config file. Closes: #40011
  * Simulate works for autoclean. Closes: #39141
  * Fixed spelling errors. Closes: #39673
  * Changed url parsing a bit. Closes: #40070, #40069
  * Version 0.3.8 will be for slink/hamm (GNU libc 2).

 -- Ben Gertzfield <che@debian.org>  Thu, 24 Jun 1999 18:02:52 -0700

apt (0.3.7) unstable; urgency=low

  * Fixed missing text in the apt-get(8) page. Closes: #37596
  * Made --simulate and friends work with apt-get source. Closes: #37597, #37656
  * Fixed inclusion of man pages in the -doc/-dev package. Closes: #37633, #38651
  * Fixed handling of the -q option with not-entirely integer arguments
    Closes: #37499
  * Man page typo Closes: #37762
  * Fixed parsing of the Source: line. Closes: #37679
  * Dpkg/dpkg-hurd source bug. Closes: #38004, #38032
  * Added a check for an empty cache directory. Closes: #37963
  * Return a failure code if -d is given and packages fail to download.
    Closes: #38127
  * Arranged for an ftp proxy specifing an http server to work. See the
    important note in the sources.list man page.
  * Accounted for resumed files in the cps calculation. Closes: #36787
  * Deal with duplicate same version different packages. Closes: #30237
  * Added --no-download. Closes: #38095
  * Order of apt-cdrom dist detection. Closes: #38139
  * Fix apt-cdrom chop handling and missing lines. Closes: #37276
  * IPv6 http support
  * Suggests dpkg-dev for apt-get source. Closes: #38158
  * Fixed typo in apt-get help. Closes: #38712
  * Improved the error message in the case of broken held package. Closes: #38777
  * Fixed handling of MD5 failures
  * Documented list notation Closes: #39008
  * Change the 'b' to 'B'. Closes: #39007

 -- Ben Gertzfield <che@debian.org>  Sun, 20 Jun 1999 18:36:20 -0700

apt (0.3.6) unstable; urgency=low

  * Note that 0.3.5 never made it out the door..
  * Fix for apt-cdrom and unusual disk label locations. Closes: #35571
  * Made APT print numbers in decimal. Closes: #35617, #37319
  * Buffer munching fix for FTP. Closes: #35868
  * Typo in sample config file. Closes: #35907
  * Fixed whitespace in version compares. Closes: #35968, #36283, #37051
  * Changed installed size counter to only count unpacked packages.
    Closes: #36201
  * apt-get source support. Closes: #23934, #27190
  * Renames .debs that fail MD5 checking, provides automatic corruption
    recovery. Closes: #35931
  * Fixed autoconf verison. Closes: #37305
  * Random Segfaulting. Closes: #37312, #37530
  * Fixed apt-cache man page. Closes: #36904
  * Added a newline to apt-cache showpkg. Closes: #36903

 -- Ben Gertzfield <che@debian.org>  Wed, 12 May 1999 09:18:49 -0700

apt (0.3.4) unstable; urgency=low

  * Release for Ben while he is out of town.
  * Checked the size of partial files. Closes: #33705
  * apt-get should not print progress on non-tty. Closes: #34944
  * s/guide.text.gz/users-guide.txt.gz/ debian/control: Closes: #35207
  * Applied cdrom patches from Torsten.  Closes: #35140, #35141
  * smbmounted cdrom fix. Closes: #35470
  * Changed ie to eg.  Closes: #35196

 -- Adam Heath <doogie@debian.org>  Sun,  4 Apr 1999 18:26:44 -0500

apt (0.3.3) unstable; urgency=low

  * Fixes bug with file:/ URIs and multi-CD handling. Closes: #34923

 -- Ben Gertzfield <che@debian.org>  Tue, 23 Mar 1999 12:15:44 -0800

apt (0.3.2) unstable; urgency=low

  * Major release into unstable of v3
  * These bugs have been fixed, explanations are in the bug system, read
    the man pages as well..
    Closes: #21113, #22507, #22675, #22836, #22892, #32883, #33006, #34121,
    	    #23984, #24685, #24799, #25001, #25019, #34223, #34296, #34355,
	    #24021, #25022, #25026, #25104, #25176, #31557, #31691, #31853,
    	    #25458, #26019, #26433, #26592, #26670, #27100, #27100, #27601,
    	    #28184, #28391, #28778, #29293, #29351, #27841, #28172, #30260,
    	    #29382, #29441, #29903, #29920, #29983, #30027, #30076, #30112,
    	    #31009, #31155, #31381, #31883, #32140, #32395, #32584. #34465,
    	    #30383, #30441, #30472, #30643, #30827, #30324, #36425, #34596

 -- Ben Gertzfield <che@debian.org>  Mon, 15 Mar 1999 19:14:25 -0800

apt (0.3.1) experimental; urgency=low

  * Minor release of cvs version.
  * Added virtual package libapt-pkgx.x

 -- Mitch Blevins <mblevin@debian.org>  Wed, 10 Mar 1999 07:52:44 -0500

apt (0.3.0) experimental; urgency=low

  * New experimental version.

 -- Ben Gertzfield <che@debian.org>  Tue, 15 Dec 1998 12:53:21 -0800

apt (0.1.9) frozen unstable; urgency=low

  * Return to the wacky numbering for when we build 0.1.8 for hamm
  * Important bug related to APT on the Alpha fixed
  * apt-get dist-upgrade problems fixed
  * tiny patch for http method to fix an endless loop
  * nice fix from /usr/doc/lintian/ to remove rpath nastiness from
    libtool and add proper shared lib dependancies
  * now dh_shlibdeps is called with LD_LIBRARY_PATH=debian/tmp/usr/lib
    in case an old libpkg is installed while building APT to prevent
    spurious dependancies

 -- Ben Gertzfield <che@debian.org>  Thu,  5 Nov 1998 17:43:25 -0800

apt (0.1.7) unstable; urgency=low

  * New build with libstdc++2.9.
  * Various fixes; read the Changelog.

 -- Ben Gertzfield <che@debian.org>  Thu, 15 Oct 1998 18:29:18 -0700

apt (0.1.6) unstable; urgency=low

  * Various fixes in the FTP method for error checking. Fixes: #26188.
  * Spelling corrections in dselect method. Fixes: #25884
  * Fixes for compilation on alpha/ppc. Fixes: #25313, #26108.
  * No more bo releases: we're using a normal numbering system now.

 -- Ben Gertzfield <che@debian.org>  Tue,  8 Sep 1998 19:27:13 -0700

apt (0.1.5) unstable; urgency=low

  * Changed sources.list to point to 'unstable' by default, as
    'frozen' no longer exists!

 -- Ben Gertzfield <che@debian.org>  Thu, 23 Jul 1998 22:00:18 -0700

apt (0.1.3) unstable; urgency=low

  * New upstreamish version.
  * ftp method rewritten in C. Removes dependancies on all perl/perl
    related modules. This fixes many of the ftp method bugs.

 -- Ben Gertzfield <che@debian.org>  Thu, 16 Jul 1998 22:19:00 -0700

apt (0.1.1) unstable; urgency=low

  * Release for unstable.

 -- Ben Gertzfield <che@debian.org>  Tue, 30 Jun 1998 20:48:30 -0700

apt (0.1) unstable; urgency=low

  * Kludge to fix problem in libnet-perl with illegal anonymous
    FTP passwords.
  * Moved to unstable; apt is in a useable state now.
  * Fixed version numbering. From now on, numbering will be:
    0.1 (no actual release) -> 0.1.0bo (release for libc5) ->
    0.1.1 (release for unstable). Thanks, Manoj.

 -- Ben Gertzfield <che@debian.org>  Tue, 30 Jun 1998 20:40:58 -0700

apt (0.0.17-1) experimental; urgency=low

  * Fixed problem with libc6 version compare
  * Scott's away for a while, so I'll be packaging apt for the time
    being.

 -- Ben Gertzfield <che@debian.org>  Thu, 25 Jun 1998 19:02:03 -0700

apt (0.0.16-1) experimental; urgency=low

  * Modifications to make apt-get more friendly when backgrounded.
  * Updated documentation.
  * Updates to graphic widgets

 -- Scott K. Ellis <scott@debian.org>  Mon,  8 Jun 1998 11:22:02 -0400

apt (0.0.15-0.2bo) experimental; urgency=low

  * Bo compilation
  * Bob Hilliards crash

 -- Jason Gunthorpe <jgg@debian.org>  Sun, 31 May 1998 20:18:35 -0600

apt (0.0.15-0.1bo) experimental; urgency=low

  * Bo compilation
  * libstdc++272 patch

 -- Jason Gunthorpe <jgg@debian.org>  Sun, 31 May 1998 20:18:35 -0600

apt (0.0.15) experimental; urgency=low

  * Clean up source tarball (no user-visible changes)

 -- Scott K. Ellis <scott@debian.org>  Tue, 26 May 1998 12:23:53 -0400

apt (0.0.14) experimental; urgency=low

  * Updates in ordering code to make sure certain upgrades work correctly.
  * Made dselect/setup understand ftp as well as http

 -- Scott K. Ellis <scott@debian.org>  Wed, 20 May 1998 13:33:32 -0400

apt (0.0.13-bo1) experimental; urgency=low

  * Bo compilation

 -- Jason Gunthorpe <jgg@debian.org>  Mon, 18 May 1998 15:10:49 -0600

apt (0.0.13) experimental; urgency=low

  * Remove hardcoded egcc from debian/rules (#21575)
  * Fixes for ordering logic when system has a number of unpacked
    but unconfigured packages installed.
  * Spelling fix in dselect install method (#22556)

 -- Scott K. Ellis <scott@debian.org>  Sun, 17 May 1998 20:08:33 -0400

apt (0.0.12) experimental; urgency=low

  * Fixed problems with package cache corruption.
  * Made to depend on libc6 >= 2.0.7pre1 due to timezone problems with
    earlier versions.
  * Interface and documentation improvements.

 -- Scott K. Ellis <scott@debian.org>  Sat, 16 May 1998 23:17:32 -0400

apt (0.0.11) experimental; urgency=low

  * Change dependancies to pre-depends since breaking your packaging tools
    in the middle of an installation isn't very good.
  * Bug fixes to ftp method and general apt-get code

 -- Scott K. Ellis <scott@debian.org>  Fri, 15 May 1998 08:57:38 -0400

apt (0.0.10) experimental; urgency=low

  * Run "dpkg --configure -a" after an aborted dselect install
  * Fixed problem with install looping
  * Support for authenticating proxys: (note this isn't terribly secure)
    http_proxy="http://user:pass@firewall:port/"
  * Substitute $ARCH in sources.list
  * Fixes in the resumption code for ftp

 -- Scott K. Ellis <scott@debian.org>  Tue, 12 May 1998 09:14:41 -0400

apt (0.0.9) experimental; urgency=low

  * Added ftp support.
  * Various other less visible bug fixes.
  * Fixed problem with segfault when apt-get invoked in a non-existant
    directory (Bug #21863)
  * Bumped policy to 2.4.1

 -- Scott K. Ellis <scott@debian.org>  Fri,  1 May 1998 09:18:19 -0400

apt (0.0.8) experimental; urgency=low

  * Fixed generated available file (Bug #21836)
  * Added download ETA (Bug #21774).
  * Fixed hardcoded ARCH (Bug #21751).
  * Fixed check on http_proxy (Bug #21795).
  * Added download speed indicator.

 -- Scott K. Ellis <scott@debian.org>  Mon, 27 Apr 1998 10:58:32 -0400

apt (0.0.7) experimental; urgency=low

  * Remove libdeity and apt from package for now, since only apt-get and
    apt-cache are actually useful right now.
  * Clean up handling of package installation errors.
  * Added timeout to http transfers (#21269)
  * Updated setup for dselect/apt method.
  * Updated man pages
  * Long options (added in 0.0.6)

 -- Scott K. Ellis <scott@debian.org>  Tue, 21 Apr 1998 09:06:49 -0400

apt (0.0.6) experimental; urgency=low

  * Spelling changes.
  * Revamped download status display.
  * Call apt-get clean after successful install in dselect.
  * Added "apt-get clean" which deletes package files from /var/cache/apt

 -- Scott K. Ellis <scott@debian.org>  Thu,  9 Apr 1998 15:13:59 -0400

apt (0.0.5) experimental; urgency=low

  * Ignore signals while dpkg is running so we don't leave dpkg running in
    the background (#20804)
  * Check Packages as well as Packages.gz for file URIs (#20784)
  * Spelling cleanup (#20800)
  * Added -m option to permit upgrade to go on in the case of a bad mirror.
    This option may result in incomplete upgrades when used with -f.

 -- Scott K. Ellis <scott@debian.org>  Tue,  7 Apr 1998 12:40:29 -0400

apt (0.0.4) experimental; urgency=low

  * New usage guide.
  * Various documentation updates and cleanup.
  * Added '-f' option to apt-get attempt to fix broken dependancies.

 -- Scott K. Ellis <scott@debian.org>  Sat,  4 Apr 1998 14:36:00 -0500

apt (0.0.3) experimental; urgency=low

  * Added a shlibs.local file to prevent apt from depending on itself.
  * Updates to how apt-get handles bad states in installed packages.
  * Updated rules to make sure build works from a freshly checked out source
    archive.  Building from CVS needs libtool/automake/autoconf, builds from
    the distributed source package should have no such dependancy.

 -- Scott K. Ellis <scott@debian.org>  Fri,  3 Apr 1998 11:49:47 -0500

apt (0.0.2) unstable; urgency=low

  * Updates to apt-get and http binding for dselect method (apt).
  * Updating version number from 0.0.1, which was released only on IRC.

 -- Scott K. Ellis <scott@debian.org>  Fri,  3 Apr 1998 00:35:18 -0500

apt (0.0.1) unstable; urgency=low

  * Initial Release.

 -- Scott K. Ellis <scott@debian.org>  Tue, 31 Mar 1998 12:49:28 -0500<|MERGE_RESOLUTION|>--- conflicted
+++ resolved
@@ -1,13 +1,4 @@
-<<<<<<< HEAD
-apt (0.8.16~exp1) experimental; urgency=low
-
-  * merged with the debian/unstable upload
-
- -- Michael Vogt <mvo@debian.org>  Wed, 29 Jun 2011 12:40:31 +0200
-
-apt (0.8.15) unstable; urgency=low
-=======
-apt (0.8.15) UNRELEASED; urgency=low
+apt (0.8.16~exp2) UNRELEASEDexperimental; urgency=low
 
   [ David Kalnischkies ]
   * [ABI-Break] Implement EDSP in libapt-pkg so that all front-ends which
@@ -37,11 +28,17 @@
   * [ABI-Break] merge lp:~mvo/apt/sha512-template to add support for sha512
   * [ABI-Break] merge lp:~mvo/apt/dpointer to support easier extending
     without breaking the ABI
-
- -- David Kalnischkies <kalnischkies@gmail.com>  Tue, 17 May 2011 18:43:21 +0200
-
-apt (0.8.14.2) UNRELEASED; urgency=low
->>>>>>> 627e99b0
+  * increase ABI version and update package names
+
+ -- Michael Vogt <michael.vogt@ubuntu.com>  Wed, 29 Jun 2011 12:26:54 +0100
+
+apt (0.8.16~exp1) experimental; urgency=low
+
+  * merged with the debian/unstable upload
+
+ -- Michael Vogt <mvo@debian.org>  Wed, 29 Jun 2011 12:40:31 +0200
+
+apt (0.8.15) unstable; urgency=low
 
   [ Julian Andres Klode ]
   * apt-pkg/depcache.cc:
@@ -253,6 +250,81 @@
     - add libapt-pkg4.10 and libapt-inst1.2 library packages
 
  -- Michael Vogt <mvo@debian.org>  Fri, 10 Jun 2011 15:32:07 +0200
+
+apt (0.8.14.2) UNRELEASED; urgency=low
+
+  [ Julian Andres Klode ]
+  * apt-pkg/depcache.cc:
+    - Really release action groups only once (Closes: #622744)
+    - Make purge work again for config-files (LP: #244598) (Closes: #150831)
+  * debian/apt.cron.daily:
+    - Check power after wait, patch by manuel-soto (LP: #705269)
+  * debian/control:
+    - Move ${shlibs:Depends} to Pre-Depends, as we do not want APT
+      unpacked if a library is too old and thus break upgrades
+  * doc/apt-key.8.xml:
+    - Document apt-key net-update (LP: #192810)
+
+  [ Christian Perrier ]
+  * Galician translation update (Miguel Anxo Bouzada). Closes: #626505
+
+  [ David Kalnischkies ]
+  * fix a bunch of cppcheck warnings/errors based on a patch by
+    Niels Thykier, thanks! (Closes: #622805)
+  * apt-pkg/depcache.cc:
+    - really include 'rc' packages in the delete count by fixing a
+      typo which exists since 1999 in the source… (LP: #761175)
+    - if critical or-group can't be satisfied, exit directly.
+  * apt-pkg/acquire-method.cc:
+    - write directly to stdout instead of creating the message in
+      memory first before writing to avoid hitting limits
+    - fix order of CurrentURI and UsedMirror in Status() and Log()
+  * apt-pkg/orderlist.cc:
+    - let VisitRProvides report if the calls were successful
+  * apt-pkg/deb/dpkgpm.cc:
+    - replace obsolete usleep with nanosleep
+  * debian/apt{,-utils}.symbols:
+    - update both experimental symbol-files to reflect 0.8.14 state
+  * debian/rules:
+    - remove unused embedded jquery by doxygen from libapt-pkg-doc
+  * cmdline/apt-mark.cc:
+    - reimplement apt-mark in c++
+    - provide a 'showmanual' command (Closes: #582791)
+    - provide a 'dpkg --set-selections' wrapper to set/release holds
+  * cmdline/apt-get.cc:
+    - deprecate mostly undocumented 'markauto' in favor of 'apt-mark'
+  * cmdline/apt-cache.cc:
+    - deprecate mostly undocumented 'showauto' in favor of 'apt-mark'
+  * apt-pkg/pkgcache.cc:
+    - really ignore :arch in FindPkg() in non-multiarch environment
+  * doc/po/de.po:
+    - undo the translation of the command 'dump' in manpage of apt-config
+      as report by Burghard Grossmann on debian-l10n-german, thanks!
+  * apt-pkg/deb/debmetaindex.cc:
+    - do not download TranslationIndex if no Translation-* will be
+      downloaded later on anyway (Closes: #624218)
+  * test/versions.lst:
+    - disable obscure version number tests with versions dpkg doesn't
+      allow any more as they don't start with a number
+  * apt-pkg/acquire-worker.cc:
+    - print filename in the unmatching size warning (Closes: #623137)
+  * apt-pkg/acquire-item.cc:
+    - apply fix for poorly worded 'locate file' error message from
+      Ben Finney, thanks! (Closes: #623171)
+  * methods/http.cc:
+    - add config option to ignore a closed stdin to be able to easily
+      use the method as a simple standalone downloader
+    - Location header in redirects should be absolute URI, but some
+      servers just send an absolute path so still deal with it properly
+    - dequote URL taken from Location in redirects as we will otherwise
+      quote an already quoted string in the request later (Closes: #602412)
+  * apt-pkg/contrib/netrc.cc:
+    - replace non-posix gnu-extension strdupa with strdup
+  * apt-pkg/packagemanager.cc:
+    - ensure for Multi-Arch:same packages that they are unpacked in
+      lock step even in immediate configuration (Closes: #618288)
+
+ -- Michael Vogt <mvo@debian.org>  Mon, 16 May 2011 14:57:52 +0200
 
 apt (0.8.14.1) unstable; urgency=low
 
