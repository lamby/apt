--- conflicted
+++ resolved
@@ -1,4 +1,4 @@
-apt (0.7.26) UNRELEASED; urgency=low
+apt (0.7.26~exp3) UNRELEASED; urgency=low
 
   [ Christian Perrier ]
   * German translation update. Closes: #571037
@@ -88,7 +88,6 @@
     - Fix the libraries name to be e.g. libapt-pkg4.9 instead of
       libapt-pkg-4.9.
 
-<<<<<<< HEAD
   [ Michael Vogt ]
   * apt-pkg/deb/dpkgpm.cc:
     - fix backgrounding when dpkg runs (closes: #486222)
@@ -104,9 +103,6 @@
     - add missing Debug::pkgPackageManager option
 
  -- Christian Perrier <bubulle@debian.org>  Wed, 24 Feb 2010 22:13:50 +0100
-=======
- -- David Kalnischkies <kalnischkies@gmail.com>  Sun, 14 Mar 2010 16:47:07 +0100
->>>>>>> 436d7eab
 
 apt (0.7.26~exp2) experimental; urgency=low
 
@@ -1498,6 +1494,13 @@
     - don't fail if msync() returns > 0
  
  -- Michael Vogt <mvo@debian.org>  Tue, 23 Oct 2007 14:58:03 +0200
+
+apt (0.7.6) unstable; urgency=low
+
+  * Applied patch from Aurelien Jarno <aurel32@debian.org> to fix wrong
+    directory downloading on non-linux architectures (closes: #435597)
+
+ -- Otavio Salvador <otavio@debian.org>  Wed, 01 Aug 2007 19:49:51 -0300
 
 apt (0.7.6) unstable; urgency=low
 
