--- conflicted
+++ resolved
@@ -1,5 +1,7 @@
 apt (0.7.22) UNRELEASED; urgency=low
 
+  The 'not dead yet' release
+  
   [ Christian Perrier ]
   * Documentation translations:
     - Fix a typo in apt-get(8) French translation. Closes: #525043
@@ -47,7 +49,6 @@
   * honor the dpkg hold state in new Marker hooks (closes: #64141)
   * debian/apt.cron.daily:
     - if the timestamp is too far in the future, delete it
-<<<<<<< HEAD
   * apt-pkg/acquire.cc:
     - make the max pipeline depth of the acquire queue configurable
       via Acquire::Max-Pipeline-Depth
@@ -91,9 +92,6 @@
   * document --install-recommends and --no-install-recommends
     (thanks to Dereck Wonnacott, LP: #126180)
   
-=======
-
->>>>>>> c5f44afc
   [ Julian Andres Klode ]
   * apt-pkg/contrib/configuration.cc: Fix a small memory leak in
     ReadConfigFile.
@@ -118,8 +116,6 @@
   [ Dereck Wonnacott ]
   * apt-ftparchive might write corrupt Release files (LP: #46439)
   * Apply --important option to apt-cache depends (LP: #16947) 
-
-
 
  -- Julian Andres Klode <jak@debian.org>  Fri, 03 Jul 2009 08:27:35 +0200
 
