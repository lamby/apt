apt (0.6.45ubuntu6) edgy; urgency=low

<<<<<<< HEAD
  * cmdline/apt-get.cc:
    - always show auto-removable packages and give a hint how to remove 
      them
  * debian/apt.conf.autoremove:
    - exlucde linux-image and linux-restricted-modules from ever being 
      auto-removed

 --
=======
  * Tests pass without code changes!  Except that we need this:
  * Bump cache file major version to force rebuild so that Breaks
    dependencies are included.
  * Don't depend on or suggest any particular dpkg or dpkg-dev versions;
    --auto-deconfigure is very very old and dpkg-dev's Breaks support
    is more or less orthogonal.

 -- Ian Jackson <iwj@ubuntu.com>  Tue,  5 Sep 2006 19:50:02 +0100

apt (0.6.45ubuntu6~iwj) unstable; urgency=low

  * Initial draft of `Breaks' implementation.  Appears to compile,
    but as yet *completely untested*.

 -- Ian Jackson <ian@davenant.greenend.org.uk>  Fri, 25 Aug 2006 15:39:07 +0100
>>>>>>> 9275e2f6

apt (0.6.45ubuntu5) edgy; urgency=low

  * apt-pkg/pkgcachegen.cc:
    - increase the APT::Cache-Limit to deal with the increased demand due
      to the translated descriptions
  * apt-pkg/deb/dpkgpm.cc:
    - pass "--auto-deconfigure" to dpkg on install to support the
      new "breaks" in dpkg

 -- Michael Vogt <michael.vogt@ubuntu.com>  Tue, 15 Aug 2006 12:06:26 +0200

apt (0.6.45ubuntu4) edgy; urgency=low

  * cmdline/apt-get.cc:
    - fix in the new --fix-polciy code

 -- Michael Vogt <michael.vogt@ubuntu.com>  Mon, 14 Aug 2006 21:08:11 +0200

apt (0.6.45ubuntu3) edgy; urgency=low

  * ABI break
  * merged latest apt--install-recommends (closes: #559000)
  * added "--fix-policy" option to can be used as "--fix-broken" and
    will install missing weak depends (recommends, and/or suggests 
    depending on the settings)
  * merged the apt--ddtp branch

 -- Michael Vogt <michael.vogt@ubuntu.com>  Fri, 11 Aug 2006 12:53:23 +0200

apt (0.6.45ubuntu2) edgy; urgency=low

  * debian/control:
    - switched to libdb4.4 for building (closes: #381019)
  * cmdline/apt-get.cc:
    - show only the recommends/suggests for the candidate-version, not for all
      versions of the package (closes: #257054)
    - properly handle recommends/suggests or-groups when printing the list of
      suggested/recommends packages (closes: #311619)
  * merged "apt--install-recommends" branch:
    - added "{no-}install-recommends" commandline option
    - added APT::Install-{Recommends,Suggests} option
    - currently Install-Recommends defaults to "False" 

 -- Michael Vogt <michael.vogt@ubuntu.com>  Wed,  9 Aug 2006 23:38:46 +0200

apt (0.6.45ubuntu1) edgy; urgency=low

  * merged with debian/unstable

 -- Michael Vogt <michael.vogt@ubuntu.com>  Tue,  1 Aug 2006 15:43:22 +0200

apt (0.6.45) unstable; urgency=low

  * apt-pkg/contrib/sha256.cc:
    - fixed the sha256 generation (closes: #378183)
  * ftparchive/cachedb.cc:
    - applied patch from Anthony Towns to fix Clean() function
      (closes: #379576)
  * doc/apt-get.8.xml:
    - fix path to the apt user build (Closes: #375640)
  * doc/apt-cache.8.xml:
    - typo (Closes: #376408)
  * apt-pkg/deb/dpkgpm.cc:
    - make progress reporting more robust against multiline error
      messages (first half of a fix for #374195)
  * doc/examples/configure-index:
    - document Debug::pkgAcquire::Auth     
  * methods/gpgv.cc:
    - deal with gpg error "NODATA". Closes: #296103, Thanks to 
      Luis Rodrigo Gallardo Cruz for the patch
  * apt-inst/contrib/extracttar.cc:
    - fix for string mangling, closes: #373864
  * apt-pkg/acquire-item.cc:
    - check for bzip2 in /bin (closes: #377391)
  * apt-pkg/tagfile.cc:
    - make it work on non-mapable files again, thanks 
      to James Troup for confirming the fix (closes: #376777)
  * Merged from Christian Perrier bzr branch:
    * ko.po: Updated to 512t. Closes: #378901
    * hu.po: Updated to 512t. Closes: #376330
    * km.po: New Khmer translation: 506t6f. Closes: #375068
    * ne.po: New Nepali translation: 512t. Closes: #373729
    * vi.po: Updated to 512t. Closes: #368038
    * zh_TW.po: Remove an extra %s in one string. Closes: #370551
    * dz.po: New Dzongkha translation: 512t
    * ro.po: Updated to 512t
    * eu.po: Updated

 -- Michael Vogt <mvo@debian.org>  Thu, 27 Jul 2006 00:52:05 +0200

apt (0.6.44.2ubuntu4) edgy; urgency=low

  * Make apt-get dselect-upgrade happy again

 -- Michael Vogt <michael.vogt@ubuntu.com>  Fri, 21 Jul 2006 11:03:02 +0200

apt (0.6.44.2ubuntu3) edgy; urgency=low

  * Close extended_states file after writing it.

 -- Colin Watson <cjwatson@ubuntu.com>  Tue, 18 Jul 2006 00:12:13 +0100

apt (0.6.44.2ubuntu2) edgy; urgency=low

  * create a empty extended_states file if none exists already

 -- Michael Vogt <michael.vogt@ubuntu.com>  Tue,  4 Jul 2006 09:23:03 +0200

apt (0.6.44.2ubuntu1) edgy; urgency=low

  * merged with debian/unstable
  * merged the "auto-mark" branch to support aptitude like
    marking of automatically installed dependencies and added
    "apt-get remove --auto-remove" to remove unused auto-installed
    packages again
  * changed library version from 3.11 to 3.50 to make it clearly 
    different from the debian version (we are ABI incompatible because
    of the auto-mark patch)

 -- Michael Vogt <michael.vogt@ubuntu.com>  Mon,  3 Jul 2006 18:30:46 +0200

apt  (0.6.44.2) unstable; urgency=low
  
   * apt-pkg/depcache.cc:
     - added Debug::pkgDepCache::AutoInstall (thanks to infinity)
   * apt-pkg/acquire-item.cc:
     - fix missing chmod() in the new aquire code
       (thanks to Bastian Blank, Closes: #367425)
   * merged from
     http://www.perrier.eu.org/debian/packages/d-i/level4/apt-main:
     * sk.po: Completed to 512t
     * eu.po: Completed to 512t
     * fr.po: Completed to 512t
     * sv.po: Completed to 512t
     * Update all PO and the POT. Gives 506t6f for formerly
       complete translations

 -- Michael Vogt <mvo@debian.org>  Wed, 14 Jun 2006 12:00:57 +0200 

apt (0.6.44.1-0.1) unstable; urgency=low

  * Non-maintainer upload.
  * Don't give an error when parsing empty Packages/Sources files.
    (Closes: #366931, #367086, #370160)

 -- Steinar H. Gunderson <sesse@debian.org>  Fri,  9 Jun 2006 00:52:21 +0200

apt (0.6.44.1) unstable; urgency=low

  * merged from 
    http://www.perrier.eu.org/debian/packages/d-i/level4/apt-main:
    - po/LINGUAS: added "bg" Closes: #360262
    - po/gl.po: Galician translation update. Closes: #366849
    - po/hu.po: Hungarian translation update. Closes: #365448
    - po/cs.po: Czech translation updated. Closes: #367244

 -- Michael Vogt <mvo@debian.org>  Tue, 16 May 2006 21:51:16 +0200

apt (0.6.44) unstable; urgency=low

  * apt-pkg/acquire.cc: don't show ETA if it is 0 or absurdely large
  * apt-pkg/deb/dpkgpm.cc: 
    - wording fixes (thanks to Matt Zimmerman)
    - fix error in dpkg interaction (closes: #364513, 
      thanks to Martin Dickopp)
  * apt-pkg/tagfile.{cc,h}:
    - use MMap to read the entries (thanks to Zephaniah E. Hull for the
      patch) Closes: #350025
  * Merge from http://www.perrier.eu.org/debian/packages/d-i/level4/apt-main:
  	* bg.po: Added, complete to 512t. Closes: #360262
  * doc/apt-ftparchive.1.xml:
    - fix documentation for "SrcPackages" -> "Sources" 
      (thanks to Bart Martens for the patch, closes: #307756)
  * debian/libapt-pkg-doc.doc-base.cache:
    - remove broken charackter from description (closes: #361129)
  * apt-inst/deb/dpkgdb.cc, methods/gpgv.cc: 
    - i18n fixes (closes: #349298)
  * debian/postinst: dont fail on not available
    /usr/share/doc/apt/examples/sources.list (closes: #361130)
  * methods/ftp.cc:
    - unlink empty file in partial if the download failed because
      the file is missing on the server (closes: #316337)
  * apt-pkg/deb/debversion.cc:
    - treats a version string with explicit zero epoch equal
      than the same without epoch (Policy 5.6.12, closes: #363358)
      Thanks to Lionel Elie Mamane for the patch
  
 -- Michael Vogt <mvo@debian.org>  Mon,  8 May 2006 22:28:53 +0200

apt (0.6.43.3ubuntu3) dapper; urgency=low

  * methods/http.cc:
    - fix the user-agent string

 -- Michael Vogt <michael.vogt@ubuntu.com>  Fri, 26 May 2006 18:09:32 +0200

apt (0.6.43.3ubuntu2) dapper; urgency=low

  * apt-pkg/deb/dpkgpm.cc: wording fixes (thanks to Matt Zimmerman)

 -- Michael Vogt <michael.vogt@ubuntu.com>  Tue, 18 Apr 2006 13:24:40 +0200

apt (0.6.43.3ubuntu1) dapper; urgency=low

  * apt-pkg/acquire.cc: don't show ETA if it is 0 or absurdely large in 
    the status-fd (ubuntu #28954)

 -- Michael Vogt <michael.vogt@ubuntu.com>  Tue, 28 Mar 2006 20:34:46 +0200

apt (0.6.43.3) unstable; urgency=low

  * Merge bubulle@debian.org--2005/apt--main--0 up to patch-186:
    * ca.po: Completed to 512t. Closes: #351592
    * eu.po: Completed to 512t. Closes: #350483
    * ja.po: Completed to 512t. Closes: #349806
    * pl.po: Completed to 512t. Closes: #349514
    * sk.po: Completed to 512t. Closes: #349474
    * gl.po: Completed to 512 strings Closes: #349407
    * vi.po: Completed to 512 strings
    * sv.po: Completed to 512 strings Closes: #349210
    * ru.po: Completed to 512 strings Closes: #349154
    * da.po: Completed to 512 strings Closes: #349084
    * fr.po: Completed to 512 strings
    * LINGUAS: Add Welsh
    * *.po: Updated from sources (512 strings)
    * vi.po: Completed to 511 strings  Closes: #348968
  * apt-pkg/deb/deblistparser.cc:
    - don't explode on a DepCompareOp in a Provides line, but warn about
      it and ignore it otherwise (thanks to James Troup for reporting it)
  * cmdline/apt-get.cc:
    - don't lock the lists directory in DoInstall, breaks --print-uri 
      (thanks to James Troup for reporting it)
  * debian/apt.dirs: create /etc/apt/sources.list.d 
  * make apt-cache madison work without deb-src entries (#352583)
  * cmdline/apt-get.cc: only run the list-cleaner if a update was 
    successfull
  * apt-get update errors are only warnings nowdays
  * be more careful with the signature file on network failures

 --  Michael Vogt <mvo@debian.org>  Wed, 22 Feb 2006 10:13:04 +0100

apt (0.6.43.2ubuntu1) dapper; urgency=low

  * Merge bubulle@debian.org--2005/apt--main--0 up to patch-182:
  * ca.po: Completed to 512t. Closes: #351592
    * eu.po: Completed to 512t. Closes: #350483
    * ja.po: Completed to 512t. Closes: #349806
    * pl.po: Completed to 512t. Closes: #349514
    * sk.po: Completed to 512t. Closes: #349474
    * gl.po: Completed to 512 strings Closes: #349407
    * vi.po: Completed to 512 strings
    * sv.po: Completed to 512 strings Closes: #349210
    * ru.po: Completed to 512 strings Closes: #349154
    * da.po: Completed to 512 strings Closes: #349084
    * fr.po: Completed to 512 strings
    * LINGUAS: Add Welsh
    * *.po: Updated from sources (512 strings)
    * vi.po: Completed to 511 strings  Closes: #348968
  * apt-pkg/deb/deblistparser.cc:
    - don't explode on a DepCompareOp in a Provides line, but warn about
      it and ignore it otherwise (thanks to James Troup for reporting it)
  * cmdline/apt-get.cc:
    - don't lock the lists directory in DoInstall, breaks --print-uri 
      (thanks to James Troup for reporting it)
  * debian/apt.dirs: create /etc/apt/sources.list.d 
  * make apt-cache madison work without deb-src entries (#352583)
  * cmdline/apt-get.cc: only run the list-cleaner if a update was 
    successfull
  * apt-get update errors are only warnings nowdays
  * be more careful with the signature file on network failures

 -- Michael Vogt <michael.vogt@ubuntu.com>  Mon, 20 Feb 2006 22:27:48 +0100

apt (0.6.43.2) unstable; urgency=low

  * Merge bubulle@debian.org--2005/apt--main--0 up to patch-166:
    - en_GB.po, de.po: fix spaces errors in "Ign " translations Closes: #347258
    - makefile: make update-po a pre-requisite of clean target so
    	        that POT and PO files are always up-to-date
    - sv.po: Completed to 511t. Closes: #346450
    - sk.po: Completed to 511t. Closes: #346369
    - fr.po: Completed to 511t
    - *.po: Updated from sources (511 strings)
    - el.po: Completed to 511 strings Closes: #344642
    - da.po: Completed to 511 strings Closes: #348574
    - es.po: Updated to 510t1f Closes: #348158
    - gl.po: Completed to 511 strings Closes: #347729
    - it.po: Yet another update Closes: #347435
  * added debian-archive-keyring to the Recommends (closes: #347970)
  * fixed message in apt-key to install debian-archive-keyring 
  * typos fixed in apt-cache.8 (closes: #348348, #347349)
  * add patch to fix http download corruption problem (thanks to
    Petr Vandrovec, closes: #280844, #290694)

 -- Michael Vogt <mvo@debian.org>  Thu, 19 Jan 2006 00:06:33 +0100

apt (0.6.43.1ubuntu1) dapper; urgency=low

  * Merge bubulle@debian.org--2005/apt--main--0 up to patch-159:
    - en_GB.po, de.po: fix spaces errors in "Ign " translations
      Closes: #347258
    - makefile: make update-po a pre-requisite of clean target so
	        that POT and PO files are always up-to-date
    - sv.po: Completed to 511t. Closes: #346450
    - sk.po: Completed to 511t. Closes: #346369
    - fr.po: Completed to 511t
    - *.po: Updated from sources (511 strings)
  * add patch to fix http download corruption problem (thanks to
    Petr Vandrovec, closes: #280844, #290694)
  * added APT::Periodic::Unattended-Upgrade (requires the package
    "unattended-upgrade")

 -- Michael Vogt <michael.vogt@ubuntu.com>  Tue, 10 Jan 2006 17:09:31 +0100

apt (0.6.43.1) unstable; urgency=low
  
  * Merge bubulle@debian.org--2005/apt--main--0 up to patch-148:
    * fr.po: Completed to 510 strings
    * it.po: Completed to 510t
    * en_GB.po: Completed to 510t
    * cs.po: Completed to 510t
    * zh_CN.po: Completed to 510t
    * el.po: Updated to 510t
    * vi.po: Updated to 383t93f34u
    * tl.po: Completed to 510 strings (Closes: #344306)
    * sv.po: Completed to 510 strings (Closes: #344056)
    * LINGUAS: disabled Hebrew translation. (Closes: #313283)
    * eu.po: Completed to 510 strings (Closes: #342091)
  * apt-get source won't download already downloaded files again
    (closes: #79277)
  * share/debian-archive.gpg: new 2006 ftp-archive signing key added
    (#345891)
  * redownload the Release file if IMS-Hit and gpg failure
  * deal with multiple signatures on a Release file

 -- Michael Vogt <mvo@debian.org>  Fri,  6 Jan 2006 01:17:08 +0100

apt (0.6.43ubuntu2) dapper; urgency=low

  * merged some missing bits that wheren't merged by baz in the previous
    upload (*grumble*)

 -- Michael Vogt <michael.vogt@ubuntu.com>  Thu,  8 Dec 2005 18:35:58 +0100

apt (0.6.43ubuntu1) dapper; urgency=low

  * merged with debian

 -- Michael Vogt <michael.vogt@ubuntu.com>  Fri, 25 Nov 2005 11:36:29 +0100

apt (0.6.43) unstable; urgency=medium

  * Merge bubulle@debian.org--2005/apt--main--0 up to patch-132:  
    * zh_CN.po: Completed to 510 strings(Closes: #338267)
    * gl.po: Completed to 510 strings (Closes: #338356)
  * added support for "/etc/apt/sources.list.d" directory 
    (closes: #66325)
  * make pkgDirStream (a bit) more complete
  * fix bug in pkgCache::VerIterator::end() (thanks to Daniel Burrows)
    (closes: #339533)
  * pkgAcqFile is more flexible now (closes: #57091)
  * support a download rate limit for http (closes: #146877)
  * included lots of the speedup changes from #319377
  * add stdint.h to contrib/md5.h (closes: #340448)
  * ABI change, library name changed (closes: #339147)
  * Fix GNU/kFreeBSD crash on non-existing server file (closes: #317718)
  * switch to libdb4.3 in build-depends
  
 -- Michael Vogt <mvo@debian.org>  Tue, 29 Nov 2005 00:17:07 +0100

apt (0.6.42.3ubuntu2) dapper; urgency=low

  * Merge bubulle@debian.org--2005/apt--main--0 up to patch-131:  
    * zh_CN.po: Completed to 507 strings(Closes: #338267)
    * gl.po: Completed to 510 strings (Closes: #338356)
  * added support for "/etc/apt/sources.list.d" directory 
    (closes: #66325)
  
 -- Michael Vogt <michael.vogt@ubuntu.com>  Mon, 14 Nov 2005 15:30:12 +0100

apt (0.6.42.3ubuntu1) dapper; urgency=low

  * synced with debian

 -- Michael Vogt <michael.vogt@ubuntu.com>  Thu, 10 Nov 2005 05:05:56 +0100

apt (0.6.42.3) unstable; urgency=low

  * Merge bubulle@debian.org--2005/apt--main--0 up to patch-129:
    - patch-118: Russian translation update by Yuri Kozlov (closes: #335164)
    - patch-119: add update-po as a pre-req for binary (closes: #329910)
    - patch-121: Complete French translation
    - patch-125: Fixed localization of y/n questions in German translation 
                 (closes: #337078)
    - patch-126: Swedish translation update (closes: #337163)
    - patch-127: Complete Tagalog translation (closes: #337306)
    - patch-128: Danish translation update (closes: #337949)
    - patch-129: Basque translation update (closes: #338101)
  * cmdline/apt-get.cc:
    - bufix in FindSrc  (closes: #335213, #337910)
  * added armeb to archtable (closes: #333599)
  * with --allow-unauthenticated use the old fallback behaviour for
    sources (closes: #335112)
   
 -- Michael Vogt <mvo@debian.org>  Wed,  9 Nov 2005 07:22:31 +0100

apt (0.6.42.2) unstable; urgency=high

  * NMU (approved by maintainer)
  * Add AMD64 archive signing key to debian-archive.gpg (closes: #336500).
  * Add big-endian arm (armeb) support (closes: #333599).
  * Priority high to get the AMD key into testing ASAP.

 -- Frans Pop <fjp@debian.org>  Sun, 30 Oct 2005 21:29:11 +0100
 
apt (0.6.42.1) unstable; urgency=low

  * fix a incorrect example in the apt_prefrences man page
    (thanks to Filipus Klutiero, closes: #282918)
  * apt-pkg/pkgrecords.cc:
    - revert patch from last version, it causes trouble on alpha 
      and ia64 (closes: #335102, #335103)
  * cmdline/apt-get.cc:
    - be extra carefull in FindSrc (closes: #335213)

 -- Michael Vogt <mvo@debian.org>  Sat, 22 Oct 2005 23:44:35 +0200

apt (0.6.42) unstable; urgency=low

  * apt-pkg/cdrom.cc:
    - unmount the cdrom when apt failed to locate any package files
  * allow cdrom failures and fallback to other sources in that case
    (closes: #44135)
  * better error text when dpkg-source fails
  * Merge bubulle@debian.org--2005/apt--main--0 up to patch-115:
    - patch-99: Added Galician translation
    - patch-100: Completed Danish translation (Closes: #325686)
    - patch-104: French translation completed
    - patch-109: Italian translation completed
    - patch-112: Swedish translation update
    - patch-115: Basque translation completed (Closes: #333299)
  * applied french man-page update (thanks to Philippe Batailler)
    (closes: #316638, #327456)
  * fix leak in the mmap code, thanks to Daniel Burrows for the
    patch (closes: #250583)
  * support for apt-get [build-dep|source] -t (closes: #152129)
  * added "APT::Authentication::TrustCDROM" option to make the life
    for the installer people easier (closes: #334656)
  * fix crash in apt-ftparchive (thanks to Bastian Blank for the patch)
    (closes: #334671)
  * apt-pkg/contrib/md5.cc:
    - fix a alignment problem on sparc64 that gives random bus errors
      (thanks to Fabbione for providing a test-case)
  * init the default ScreenWidth to 79 columns by default
    (Closes: #324921)
  * cmdline/apt-cdrom.cc:
    - fix some missing gettext() calls (closes: #334539)
  * doc/apt-cache.8.xml: fix typo (closes: #334714)

 -- Michael Vogt <mvo@debian.org>  Wed, 19 Oct 2005 22:02:09 +0200

apt (0.6.41) unstable; urgency=low

  * improved the support for "error" and "conffile" reporting from
    dpkg, added the format to README.progress-reporting
  * added README.progress-reporting to the apt-doc package
  * improved the network timeout handling, if a index file from a
    sources.list times out or EAI_AGAIN is returned from getaddrinfo,
    don't try to get the other files from that entry
  * Support architecture-specific extra overrides
    (closes: #225947). Thanks to  Anthony Towns for idea and
    the patch, thanks to Colin Watson for testing it.
  * Javier Fernandez-Sanguino Pen~a:
    - Added a first version of an apt-secure.8 manpage, and modified
      apt-key and apt.end accordingly. Also added the 'update'
      argument to apt-key which was previously not documented
      (Closes: #322120)
  * Andreas Pakulat:
    - added example apt-ftparchive.conf file to doc/examples
      (closes: #322483)
  * Fix a incorrect example in the man-page (closes: #282918)
  * Fix a bug for very long lines in the apt-cdrom code (closes: #280356)
  * Fix a manual page bug (closes: #316314)
  * Do md5sum checking for file and cdrom method (closes: #319142)
  * Change pkgPolicy::Pin from private to protected to let subclasses
    access it too (closes: #321799)
  * add default constructor for PrvIterator (closes: #322267)
  * Reread status configuration on debSystem::Initialize()
    (needed for apt-proxy, thanks to Otavio for this patch)

 -- Michael Vogt <mvo@debian.org>  Mon,  5 Sep 2005 22:59:03 +0200
  
apt (0.6.40.1ubuntu8) breezy; urgency=low

  * Cherry picked michael.vogt@ubuntu.com--2005/apt--mvo--0--patch-62:
    - fix for a bad memory/file leak in the mmap code (ubuntu #15603)
  * po/de.po, po/fr.po: 
    - updated the translations
  * po/makefile:
    - create a single pot file in each domain dir to make rosetta happy

 -- Michael Vogt <michael.vogt@ubuntu.com>  Wed, 28 Sep 2005 10:16:06 +0200

apt (0.6.40.1ubuntu7) breezy; urgency=low

  * updated the pot/po files , no code changes

 -- Michael Vogt <michael.vogt@ubuntu.com>  Tue, 27 Sep 2005 18:38:16 +0200

apt (0.6.40.1ubuntu6) breezy; urgency=low

  * Cherry picked michael.vogt@ubuntu.com--2005/apt--mvo--0--patch-56:
    - make it possible for apt to handle a failed MediaChange event and
      fall back to other sources (ubuntu #13713)

 -- Michael Vogt <michael.vogt@ubuntu.com>  Tue, 13 Sep 2005 22:09:50 +0200

apt (0.6.40.1ubuntu5) breezy; urgency=low

  * Cherry picked michael.vogt@ubuntu.com--2005/apt--mvo--0--patch-{50,51}.
    This adds media-change reporting to the apt status-fd (ubuntu #15213)
  * Cherry picked michael.vogt@ubuntu.com--2005/apt--mvo--0--patch-55:
    apt-pkg/cdrom.cc:
    - unmount the cdrom when apt failed to locate any package files

 -- Michael Vogt <michael.vogt@ubuntu.com>  Mon, 12 Sep 2005 15:44:26 +0200

apt (0.6.40.1ubuntu4) breezy; urgency=low

  * debian/apt.cron.daily:
    - fix a embarrassing typo
  
 -- Michael Vogt <michael.vogt@ubuntu.com>  Wed,  7 Sep 2005 10:10:37 +0200

apt (0.6.40.1ubuntu3) breezy; urgency=low

  * debian/apt.cron.daily:
    - use the ctime as well when figuring what packages need to
      be removed. This fixes the problem that packages copied with    
      "cp -a" (e.g. from the installer) have old mtimes (ubuntu #14504)

 -- Michael Vogt <michael.vogt@ubuntu.com>  Tue,  6 Sep 2005 18:30:46 +0200

apt (0.6.40.1ubuntu2) breezy; urgency=low

  * improved the support for "error" and "conffile" reporting from
    dpkg, added the format to README.progress-reporting
  * added README.progress-reporting to the apt-doc package
  * Do md5sum checking for file and cdrom method (closes: #319142)
  * Change pkgPolicy::Pin from private to protected to let subclasses
    access it too (closes: #321799)
  * methods/connect.cc:
    - send failure reason for EAI_AGAIN (TmpResolveFailure) to acuire-item
  * apt-pkg/acquire-item.cc:
    - fail early if a FailReason is TmpResolveFailure (avoids hangs during
      the install when no network is available)
  * merged michael.vogt@ubuntu.com--2005/apt--trust-cdrom--0

 -- Michael Vogt <michael.vogt@ubuntu.com>  Tue, 23 Aug 2005 19:44:55 +0200

apt (0.6.40.1ubuntu1) breezy; urgency=low

  * Synchronize with Debian

 -- Michael Vogt <michael.vogt@ubuntu.com>  Fri,  5 Aug 2005 14:20:56 +0200

apt (0.6.40.1) unstable; urgency=low

  * bugfix in the parsing code for the apt<->dpkg communication. apt 
    crashed when dpkg sends the same state more than once under certain
    conditions
  * 0.6.40 breaks the ABI but I accidentally didn't change the soname :/

 -- Michael Vogt <mvo@debian.org>  Fri,  5 Aug 2005 13:24:58 +0200

apt (0.6.40ubuntu1) breezy; urgency=low

  * Synchronize with Debian

 -- Matt Zimmerman <mdz@ubuntu.com>  Thu,  4 Aug 2005 15:53:22 -0700

apt (0.6.40) unstable; urgency=low

  * Patch from Jordi Mallach to mark some additional strings for translation
  * Updated Catalan translation from Jordi Mallach
  * Merge from bubulle@debian.org--2005/apt--main--0:
    - Update pot and merge with *.po
    - Updated French translation, including apt-key.fr.8
  * Restore changelog entries from the 0.6.x series that went to Debian
    experimental
  * Merge michael.vogt@ubuntu.com--2005/apt--progress-reporting--0
    - Provide an interface for progress reporting which can be used by
      (e.g.) base-config

 -- Matt Zimmerman <mdz@debian.org>  Thu, 28 Jul 2005 11:57:32 -0700

apt (0.6.39ubuntu4) breezy; urgency=low

  * Fix keyring paths in apt-key, apt.postinst (I swear I remember doing this
    before...)

 -- Matt Zimmerman <mdz@ubuntu.com>  Wed, 29 Jun 2005 08:39:17 -0700

apt (0.6.39ubuntu3) breezy; urgency=low

  * Fix keyring locations for Ubuntu in apt-key too.

 -- Colin Watson <cjwatson@ubuntu.com>  Wed, 29 Jun 2005 14:45:36 +0100

apt (0.6.39ubuntu2) breezy; urgency=low

  * Install ubuntu-archive.gpg rather than debian-archive.gpg as
    /etc/apt/trusted.gpg.

 -- Colin Watson <cjwatson@ubuntu.com>  Wed, 29 Jun 2005 11:53:34 +0100

apt (0.6.39ubuntu1) breezy; urgency=low

  * Michael Vogt
    - Change debian/bugscript to use #!/bin/bash (Closes: #313402)
    - Fix a incorrect example in the man-page (closes: #282918)
    - Support architecture-specific extra overrides
      (closes: #225947). Thanks to  Anthony Towns for idea and
      the patch, thanks to Colin Watson for testing it.
    - better report network timeouts from the methods to the acuire code,
      only timeout once per sources.list line

 -- Matt Zimmerman <mdz@ubuntu.com>  Tue, 28 Jun 2005 11:52:24 -0700

apt (0.6.39) unstable; urgency=low

  * Welsh translation update: daf@muse.19inch.net--2005/apt--main--0--patch-6
  * Merge mvo's changes from 0.6.36ubuntu1:
    michael.vogt@ubuntu.com--2005/apt--mvo--0--patch-32
  * Merge aggregated translation updates:
    bubulle@debian.org--2005/apt--main--0
  * Update priority of apt-utils to important, to match the override file
  * Install only one keyring on each branch (Closes: #316119)

 -- Matt Zimmerman <mdz@debian.org>  Tue, 28 Jun 2005 11:35:21 -0700

apt (0.6.38ubuntu1) breezy; urgency=low

  * First release from Ubuntu branch
  * Merge with --main--0, switch back to Ubuntu keyring

 -- Matt Zimmerman <mdz@ubuntu.com>  Sat, 25 Jun 2005 16:52:41 -0700

apt (0.6.38) unstable; urgency=low

  * Merge michael.vogt@ubuntu.com--2005/apt--fixes--0--patch-6, a workaround
    for the French man pages' failure to build
  * Branch Debian and Ubuntu
    - apt.postinst, apt-key: use the appropriate keyring
    - debian/rules: install all keyrings
  * Add the current Debian archive signing key (4F368D5D) to
    debian-archive.gpg
  * make pinning on the "component" work again (using the section of the 
    archive, we don't use per-section Release files anymore with apt-0.6)
    (closes ubuntu #9935)
  
 -- Matt Zimmerman <mdz@debian.org>  Sat, 25 Jun 2005 09:51:00 -0700

apt (0.6.37) breezy; urgency=low

  * Merge bubulle@debian.org--2005/apt--main--0 up to patch-81
    - patch-66: Italian update
    - patch-71: French update
    - patch-73: Basque update
    - patch-74: Hebrew update
    - patch-76: Correct Hebrew translation (Closes: #306658)
    - patch-77: French man page update
    - patch-79: Correct syntax errors in Hebrew translation
    - patch-81: Portuguese update
  * Fix build of French man pages (now using XML, not SGML)
  * Add Welsh translation from Dafydd Harries
    (daf@muse.19inch.net--2005/apt--main--0--patch-1)
  * Change debian/bugscript to use #!/bin/bash (Closes: #313402)
  * Fix a incorrect example in the man-page (closes: #282918)

 -- Matt Zimmerman <mdz@ubuntu.com>  Tue, 24 May 2005 14:38:25 -0700

apt (0.6.36ubuntu1) breezy; urgency=low

  * make it possible to write a cache-control: no-cache header even if
    no proxy is set to support transparent proxies (closes ubuntu: #10773)

  * Merge otavio@debian.org--2005/apt--fixes--0.6:
    - Fix comment about the need of xmlto while building from Arch;
    - Fix StatStore struct on cachedb.h to use time_t and then fix a compile
      warning;
    - Lock database at start of DoInstall routine to avoid concurrent
      runs of install/remove and update commands (Closes: #194467)
    - Fix warnings while compiling with GCC 4.0 compiler  

 -- Michael Vogt <michael.vogt@ubuntu.com>  Mon, 23 May 2005 11:57:53 +0200

apt (0.6.36) experimental; urgency=low

  * Merge apt--mvo--0:
    - apt-pkg/acquire-item.cc:
      added "Acquire::BrokenProxy" that will force apt to always 
      re-get the Release.gpg file (for broken proxies)
    - debian/apt.cron.daily:
      MinAge is defaulting to 2 days now to prevent over-aggresive removal 
    - apt-pkg/cdrom.cc:
      honor "Acquire::gpgv::Options" when verifying the signature (Ubuntu #8496)
 
 -- Michael Vogt <mvo@debian.org>  Thu, 31 Mar 2005 20:37:11 +0200

apt (0.6.35) hoary; urgency=low

  * Merge apt--mvo--0 (incorporates 0.6.34ubuntu1):
    - Implement MaxSize and MaxAge in apt.cron.daily, to prevent the cache
      from growing too large (Ubuntu #6761)
    - some comments about the pkgAcqMetaSig::Custom600Headers() added
    - use gpg --with-colons
    - commented the ftp no_proxy unseting in methods/ftp.cc
    - added support for "Acquire::gpgv::options" in methods/gpgv.cc
  * Merge bubulle@debian.org--2005/apt--main--0
    - Make capitalization more consistent
    - Un-fuzzy translations resulting from capitalization changes
    - Italian translation update

 -- Matt Zimmerman <mdz@ubuntu.com>  Mon,  7 Mar 2005 20:08:33 -0800

apt (0.6.34) hoary; urgency=low

  * Add missing semicolon to configure-index (Closes: #295773)
  * Update build-depends on gettext to 0.12 (Closes: #295077)
  * Merge from bubulle@debian.org--2005/apt--main--0 to get
    translation updates

 -- Matt Zimmerman <mdz@ubuntu.com>  Fri,  4 Mar 2005 16:13:15 -0800

apt (0.6.33) hoary; urgency=low

  * Merge michael.vogt@ubuntu.com--2005/apt--mvo--0 (through patch-6)
    - patch-1: cosmetic changes (whitespace, "Apt::GPGV->APT::GPGV")
    - patch-2: (doc) documentation for gpgv
    - patch-3: (doc) new config variables added configure-index
    - patch-4: pkgAcquire::Run() pulse intervall can be configured
    - patch-5: fix for apt-get update removing Release.gpg files (#6865)
    - patch-6: change the path scoring in apt-cdrom, prefer pathes without
      symlinks

 -- Matt Zimmerman <mdz@ubuntu.com>  Sat, 26 Feb 2005 15:21:17 -0800

apt (0.6.32) hoary; urgency=low

  * Merge michael.vogt@ubuntu.com--2005/apt--mvo--0 (patch-1)
    - Implement Acquire::gpgv::options (Ubuntu bug#6283)

 -- Matt Zimmerman <mdz@ubuntu.com>  Tue,  8 Feb 2005 19:31:15 -0800

apt (0.6.31) hoary; urgency=low

  * Matt Zimmerman
    - Remove debugging output from apt.cron.daily (no one noticed?)
    - Apply patch from Anthony Towns to allow SHA1Summation to process a file
      descriptor until EOF, rather than requiring that the length of input be
      specified (Closes: #291338)
    - Fix build/install of Polish offline documentation, based on patch from
      Christian Perrier (Closes: #270404)
  * Michael Vogt
    - apt-cdrom.cc seperated into frontend (cmdline/apt-cdrom.cc and library
      apt-pkg/cdrom.{cc,h}) (Ubuntu #5668)

 -- Matt Zimmerman <mdz@ubuntu.com>  Fri,  4 Feb 2005 10:23:01 -0800

apt (0.6.30) unstable; urgency=low

  * Add ppc64 to buildlib/archtable
  * Merge michael.vogt@canonical.com--2004/apt--status-fd--0
    - Support preserving dpkg status file descriptor, to support
      better integration with synaptic
  
 -- Matt Zimmerman <mdz@ubuntu.com>  Wed, 19 Jan 2005 00:26:01 -0800

apt (0.6.29) hoary; urgency=low

  * Merge apt--mvo--0 (0.6.27ubuntu4)
  

 -- Matt Zimmerman <mdz@canonical.com>  Tue, 28 Dec 2004 17:18:02 -0800

apt (0.6.28) hoary; urgency=low

  * Merge apt--mvo--0
  * Rebuild source to get rid of arch metadata and temporary files in
    0.6.27ubuntu3

 -- Matt Zimmerman <mdz@canonical.com>  Thu, 23 Dec 2004 18:53:16 -0800

apt (0.6.27ubuntu4) hoary; urgency=low

  * remove old sig-file in partial/ before starting to fetch a new sig-file
    (see ubuntu #4769 for the rational)
  * added apt-key update method (uses ubuntu-keyring)
  * documented the "--allow-unauthenticated" switch
  * added DEB_BUILD_PROG_OPTS to debian/rules (additonal options can be 
    passed to DEB_BUILD_PROG like "-S")

 -- Michael Vogt <mvo@debian.org>  Thu, 23 Dec 2004 11:12:51 +0100

apt (0.6.27ubuntu3) hoary; urgency=low

  * added a exact dependency from libapt-pkg-dev to the apt version it was
    build with

 -- Michael Vogt <mvo@debian.org>  Wed, 15 Dec 2004 09:56:32 +0100

apt (0.6.27ubuntu2) hoary; urgency=low

  * fixed a bug in the rule file that happend during the big 0.5->0.6 merge

 -- Michael Vogt <mvo@debian.org>  Tue, 14 Dec 2004 12:14:25 +0100

apt (0.6.27ubuntu1) hoary; urgency=low

  * chmod 755 /usr/bin/apt-key
  * don't display a error when a apt-get update don't find a 
    Packages.bz2/Sources.bz2 file

 -- Michael Vogt <mvo@debian.org>  Mon, 13 Dec 2004 18:40:21 +0100

apt (0.6.27) hoary; urgency=low

  * Merge apt--authentication--0 branch
    - Implement gpg authentication for package repositories (Closes: #203741)
    - Also includes Michael Vogt's fixes
  * Merge apt--misc-abi-changes--0 branch
    - Use pid_t throughout to hold process IDs (Closes: #226701)
    - Import patch from Debian bug #195510: (Closes: #195510)
      - Make Simulate::Describe and Simulate::ShortBreaks private member
        functions
      - Add a parameter (Candidate) to Describe to control whether the
        candidate version is displayed
      - Pass an appropriate value for Candidate everywhere Describe is called

 -- Matt Zimmerman <mdz@canonical.com>  Mon, 13 Dec 2004 01:03:11 -0800

apt (0.6.25) experimental; urgency=low

  * Fix handling of two-part sources for sources.list deb-src entries in
    the same way that deb entries were fixed

 -- Matt Zimmerman <mdz@debian.org>  Wed,  9 Jun 2004 05:29:50 -0700

apt (0.6.24) experimental; urgency=low

  * YnPrompt fixes were inadvertently left out, include them (Closes:
    #249251)

 -- Matt Zimmerman <mdz@debian.org>  Sun, 16 May 2004 14:18:53 -0700

apt (0.6.23) experimental; urgency=low

  * Remove obsolete pkgIterator::TargetVer() (Closes: #230159)
  * Reverse test in CheckAuth to match new prompt (Closes: #248211)

 -- Matt Zimmerman <mdz@debian.org>  Sun,  9 May 2004 21:01:58 -0700

apt (0.6.22) experimental; urgency=low

  * Merge 0.5.25
  * Make the unauthenticated packages prompt more intuitive (yes to
    continue, default no), but require --force-yes in addition to
    --assume-yes in order to override

 -- Matt Zimmerman <mdz@debian.org>  Fri, 19 Mar 2004 13:55:35 -0800

apt (0.6.21) experimental; urgency=low

  * Merge 0.5.24

 -- Matt Zimmerman <mdz@debian.org>  Tue, 16 Mar 2004 22:52:34 -0800

apt (0.6.20) experimental; urgency=low

  * Merge 0.5.23

 -- Matt Zimmerman <mdz@debian.org>  Thu, 26 Feb 2004 17:17:02 -0800

apt (0.6.19) experimental; urgency=low

  * Merge 0.5.22
  * Convert apt-key(8) to docbook XML

 -- Matt Zimmerman <mdz@debian.org>  Mon,  9 Feb 2004 15:44:49 -0800

apt (0.6.18) experimental; urgency=low

  * Add new Debian Archive Automatic Signing Key to the default keyring
    (existing keyrings are not updated; do that yourself)

 -- Matt Zimmerman <mdz@debian.org>  Sat, 17 Jan 2004 17:04:30 -0800

apt (0.6.17) experimental; urgency=low

  * Merge 0.5.21
  * Handle more IMS stuff correctly

 -- Matt Zimmerman <mdz@debian.org>  Fri, 16 Jan 2004 10:54:25 -0800

apt (0.6.16) experimental; urgency=low

  * Fix some cases where the .gpg file could be left in place when it is
    invalid

 -- Matt Zimmerman <mdz@debian.org>  Fri,  9 Jan 2004 09:22:15 -0800

apt (0.6.15) experimental; urgency=low

  * s/Debug::Acquire::gpg/&v/
  * Honor the [vendor] syntax in sources.list again (though it is not
    presently used for anything)
  * Don't ship vendors.list(5) since it isn't used yet
  * Revert change from 0.6.10; it was right in the first place and the
    problem was apparently something else.  Archive = Suite.

 -- Matt Zimmerman <mdz@debian.org>  Mon,  5 Jan 2004 17:43:01 -0800

apt (0.6.14) experimental; urgency=low

  * Merge 0.5.20

 -- Matt Zimmerman <mdz@debian.org>  Sun,  4 Jan 2004 11:09:21 -0800

apt (0.6.13) experimental; urgency=low

  * Merge 0.5.19

 -- Matt Zimmerman <mdz@debian.org>  Sat,  3 Jan 2004 16:22:31 -0800

apt (0.6.12) experimental; urgency=low

  * Have pkgAcquireIndex calculate an MD5 sum if one is not provided by
    the method (as with file: and copy:).  Local repositories
  * Fix warning about dist name mismatch to actually print what it was
    expecting
  * Don't expect any particular distribution name for two-part
    sources.list entries
  * Merge 0.5.18

 -- Matt Zimmerman <mdz@debian.org>  Fri,  2 Jan 2004 13:59:00 -0800

apt (0.6.11) experimental; urgency=low

  * Support IMS requests of Release.gpg and Release
  * This required API changes, bump the libapt-pkg version
  * Copy local Release files into Dir::State::Lists
  * Set IndexFile attribute when retrieving Release and Release.gpg so
    that the appropriate Cache-Control headers are sent

 -- Matt Zimmerman <mdz@debian.org>  Fri,  2 Jan 2004 10:46:17 -0800

apt (0.6.10) experimental; urgency=low

  * Use "Codename" (woody, sarge, etc.) to supply the value of the
    "Archive" package file attribute, used to match "release a=" type
    pins, rather than "Suite" (stable, testing, etc.)

 -- Matt Zimmerman <mdz@debian.org>  Thu,  1 Jan 2004 16:56:47 -0800

apt (0.6.9) experimental; urgency=low

  * Another tagfile workaround

 -- Matt Zimmerman <mdz@debian.org>  Thu,  1 Jan 2004 13:56:08 -0800

apt (0.6.8) experimental; urgency=low

  * Add a config option and corresponding command line option
    (--allow-unauthenticated) to apt-get, to make buildd operators happy
    (Closes: #225648)

 -- Matt Zimmerman <mdz@debian.org>  Wed, 31 Dec 2003 08:28:04 -0800

apt (0.6.7) experimental; urgency=low

  * Forgot to revert part of the changes to tagfile in 0.6.4.  Hopefully
    will fix segfaults for some folks.

 -- Matt Zimmerman <mdz@debian.org>  Wed, 31 Dec 2003 08:01:28 -0800

apt (0.6.6) experimental; urgency=low

  * Restore the ugly hack I removed from indexRecords::Load which set the
    pkgTagFile buffer size to (file size)+256.  This is concealing a bug,
    but I can't fix it right now.  This should fix the segfaults that
    folks are seeing with 0.6.[45].

 -- Matt Zimmerman <mdz@debian.org>  Mon, 29 Dec 2003 18:11:13 -0800

apt (0.6.5) experimental; urgency=low

  * Move the authentication check into a separate function in apt-get
  * Fix display of unauthenticated packages when they are in the cache
    (Closes: #225336)

 -- Matt Zimmerman <mdz@debian.org>  Sun, 28 Dec 2003 16:47:57 -0800

apt (0.6.4) experimental; urgency=low

  * Use the top-level Release file in LoadReleaseInfo, rather than looking
    for the per-section ones (which aren't downloaded anymore).  This
    unbreaks release pinning, including the NotAutomatic bit used by
    project/experimental
  * Use FileFd::Size() rather than a separate stat() call in
    LoadReleaseInfo
  * Fix pkgTagFile to leave a little extra room at the end of the buffer
    to append the record separator if it isn't present
  * Change LoadReleaseInfo to use "Suite" rather than "Archive", to match
    the Debian archive's dist-level Release files

 -- Matt Zimmerman <mdz@debian.org>  Sun, 28 Dec 2003 15:55:55 -0800

apt (0.6.3) experimental; urgency=low

  * Fix MetaIndexURI for flat ("foo/") sources

 -- Matt Zimmerman <mdz@debian.org>  Sun, 28 Dec 2003 12:11:56 -0800

apt (0.6.2) experimental; urgency=low

  * Add space between package names when multiple unauthenticated packages
    are being installed (Closes: #225212)
  * Provide apt-key with a secret keyring and a trustdb, even though we
    would never use them, because it blows up if it doesn't have them
  * Fix typo in apt-key(8) (standard input is '-', not '/')

 -- Matt Zimmerman <mdz@debian.org>  Sat, 27 Dec 2003 13:01:40 -0800

apt (0.6.1) experimental; urgency=low

  * Merge apt 0.5.17
  * Rearrange Release file authentication code to be more clear
  * If Release is present, but Release.gpg is not, don't forget to still
    queue Packages files
  * Convert distribution "../project/experimental" to "experimental" for
    comparison purposes
  * Make a number of Release file errors into warnings; for now, it is OK
    not to have a codename, for example.  We mostly care about checksums
    for now

 -- Matt Zimmerman <mdz@debian.org>  Fri, 26 Dec 2003 15:12:47 -0800

apt (0.6.0) experimental; urgency=low

  * Signature verification support patch ("apt-secure") from Colin Walters
    <walters@debian.org> and Isaac Jones <ijones@syntaxpolice.org>.  This
    implements:
     - Release signature verification (Release.gpg)
     - Packages, Sources md5sum verification against Release
     - Closes: #203741
  * Make some modifications to signature verification support:
    - Release.gpg is always retrieved and verified if present, rather than
      requiring that sources be configured as secure
    - Print a hint about installing gnupg if exec(gpgv) fails
    - Remove obsolete pkgAcqIndexRel
    - Move vendors.list stuff into a separate module (vendorlist.{h,cc})
    - If any files about to be retrieved are not authenticated, issue a
      warning to the user and require confirmation
    - Fix a heap corruption bug in pkgSrcRecords::pkgSrcRecords()
  * Suggests: gnupg
  * Install a keyring in /usr/share/apt/debian-archive.gpg containing an
    initial set of Debian archive signing keys to seed /etc/apt/trusted.gpg
  * Add a new tool, apt-key(8) used to manage the keyring

 -- Matt Zimmerman <mdz@debian.org>  Fri, 26 Dec 2003 08:27:19 -0800

apt (0.5.32) hoary; urgency=low

  * Call setlocale in the methods, so that the messages are properly
    localised (Closes: #282700)
  * Implement support for bzip2-compressed debs (data.tar.bz2)

 -- Matt Zimmerman <mdz@canonical.com>  Sat, 11 Dec 2004 09:05:52 -0800

apt (0.5.31) unstable; urgency=low

  * New Romanian translation from Sorin Batariuc <sorin@bonbon.net>
    (Closes: #281458)
  * Merge changes from Hoary (0.5.30,0.5.30ubuntu2]
  * Fix the example in apt_preferences(5) to match the text
    (Closes: #222267)
  * Add APT::Periodic::Autoclean setting, to allow "apt-get autoclean" to
    be run periodically.  This is useful with
    APT::Periodic::Download-Upgradeable-Packages, and defaults to the same
    value, so that the cache size is bounded

 -- Matt Zimmerman <mdz@debian.org>  Tue, 23 Nov 2004 12:53:04 -0800

apt (0.5.30ubuntu2) hoary; urgency=low

  * bzip2 is now "Suggested" and it will detect if bzip2 is installed 
    and only then trying to get Packages.bz2

 -- Michael Vogt <mvo@debian.org>  Fri, 19 Nov 2004 12:00:39 +0100

apt (0.5.30ubuntu1) hoary; urgency=low

  * Need to Depend: bzip2 or Packages.bz2 fail.

 -- LaMont Jones <lamont@canonical.com>  Thu, 18 Nov 2004 12:51:05 -0700

apt (0.5.30) hoary; urgency=low

  * Patch from Michael Vogt to enable Packages.bz2 use, with a fallback to
    Packages.gz if it is not present (Closes: #37525)

 -- Matt Zimmerman <mdz@debian.org>  Mon, 15 Nov 2004 12:57:28 -0800

apt (0.5.29) unstable; urgency=low

  * Don't hardcode paths in apt.cron.daily
  * Add to apt.cron.daily the capability to pre-download upgradeable
    packages
  * Place timestamp files in /var/lib/apt/periodic, rather than
    /var/lib/apt itself
  * Standardize debhelper files a bit
    - Create all directories in debian/dirs rather than creating some on
      the dh_installdirs command line
    - Rename debian/dirs to debian/apt.dirs, debian/examples to
      debian/apt.examples

 -- Matt Zimmerman <mdz@debian.org>  Sat, 13 Nov 2004 17:58:07 -0800

apt (0.5.28) hoary; urgency=low

  * Translation updates:
    - Updated Hungarian from Kelemen Gábor <kelemeng@gnome.hu> (Closes: #263436)
    - Updated Greek from George Papamichelakis (Closes: #265004)
    - Updated Simplified Chinese from Tchaikov (Closes: #265190)
    - Updated French by Christian Perrier (Closes: #265816)
    - Updated Japanese by Kenshi Muto (Closes: #265630)
    - Updated Catalan from Jordi Mallach
    - Updated Dutch from Bart Cornelis (Closes: #268258, #278697)
    - Updated Portuguese from Miguel Figueiredo (Closes: #268265)
    - Updated Polish from Robert Luberda <robert@debian.org> (Closes: #268451)
    - Updated Danish from Claus Hindsgaul (Closes: #269417)
    - Updated Norwegian Nynorsk from Håvard Korsvoll <korsvoll@skulelinux.no>
      (Closes: #269965)
    - Updated Russian from Yuri Kozlov <yuray@id.ru> (Closes: #271104)
    - Updated Italian from Samuele Giovanni Tonon <samu@debian.org>
      (Closes: #275083)
    - Updated Brazilian Portuguese from Andre Luis Lopes (Closes: #273944)
    - Updated Slovak from Peter Mann (Closes: #279481)
  * APT::Get::APT::Get::No-List-Cleanup -> APT::Get::List-Cleanup in apt-get.cc
    (Closes: #267266)
  * Merge Ubuntu changes:
    - Set default Dpkg::MaxArgs to 1024, and Dpkg::MaxArgBytes to 32k.
      Needed to work around ordering bugs when installing a large number of
      packages
    - Patch from Michael Vogt to add an optional cron job which
      can run apt-get update periodically
  * Add arch-build target to debian/rules

 -- Matt Zimmerman <mdz@debian.org>  Sat, 13 Nov 2004 15:52:20 -0800

apt (0.5.27) unstable; urgency=high

  * Sneak in a bunch of updated translations before the freeze
    (no code changes)
  * Translation updates:
    - New Finnish translation from Tapio Lehtonen <tale@debian.org>
      (Closes: #258999)
    - New Bosnian translation from Safir Šećerović <sapphire@linux.org.ba>
      (Closes: #254201)
    - Fix Italian incontrario (Closes: #217277)
    - Updated Spanish from Ruben Porras (Closes: #260483)
    - Updated Danish from Claus Hindsgaul (Closes: #260569)
    - Updated Slovak from Peter Mann (Closes: #260627)
    - Updated Portuguese from Miguel Figueiredo (Closes: #261423)
  * Bring configure-index up to date with documented options, patch from
    Uwe Zeisberger <zeisberg@informatik.uni-freiburg.de> (Closes: #259540)
  * Note in apt.conf(5) that configure-index does not contain strictly
    default values, but also examples
  * Add Polish translation of offline.sgml (Closes: #259229)

 -- Matt Zimmerman <mdz@debian.org>  Thu, 29 Jul 2004 09:30:12 -0700

apt (0.5.26) unstable; urgency=low

  * Translation updates:
    - Spanish update from Ruben Porras <nahoo82@telefonica.net> (Closes: #248214)
    - Sync Spanish apt(8) (Closes: #249241)
    - French update from Christian Perrier <bubulle@debian.org> (Closes: #248614)
    - New Slovak translation from Peter Mann <Peter.Mann@tuke.sk> (Closes: #251676)
    - Czech update from Miroslav Kure <kurem@upcase.inf.upol.cz> (Closes: #251682)
    - pt_BR update from Andre Luis Lopes <andrelop@debian.org> (Closes: #251961)
    - German translation of apt(8) from Helge Kreutzmann <kreutzm@itp.uni-hannover.de>
      (Closes: #249453)
    - pt update from Miguel Figueiredo <elmig@debianpt.org> (Closes: #252700)
    - New Hebrew translation from Lior Kaplan <webmaster@guides.co.il>
      (Closes: #253182)
    - New Basque translation from Piarres Beobide Egaña <pi@beobide.net>
      (Vasco - Euskara - difficult language, Closes: #254407) and already a
      correction (Closes: #255760)
    - Updated Brazilian Portuguese translation from
      Guilherme de S. Pastore <gpastore@colband.com.br> (Closes: #256396)
    - Updated Greek translation (complete now) from
      George Papamichelakis <george@step.gr> (Closes: #256797)
    - New Korean translation from Changwoo Ryu <cwryu@debian.org>
      (Closes: #257143)
    - German translation now available in two flavours: with Unicode usage and
      without (related to #228486, #235759)
  * Update apt-get(8) to reflect the fact that APT::Get::Only-Source will
    affect apt-get build-dep as well as apt-get source
  * Remove aborted remnants of a different method of implementing DEB_BUILD_OPTIONS
    from debian/rules
  * Fix typo in error message when encountering unknown type in source list
    (Closes: #253217)
  * Update k*bsd-gnu arch names in buildlib/ostable (Closes: #253532)
  * Add amd64 to buildlib/archtable (Closes: #240896)
  * Have configure output a more useful error message if the architecture
    isn't in archtable

 -- Matt Zimmerman <mdz@debian.org>  Thu,  8 Jul 2004 15:53:28 -0700

apt (0.5.25) unstable; urgency=low

  * Patch from Jason Gunthorpe to remove arbitrary length limit on Binary
    field in SourcesWriter::DoPackage
  * Fix typo in apt-cache(8) (Closes: #238578)
  * Fix obsolete reference to bug(1) in stub apt(8) man page
    (Closes: #245923)
  * Fix typo in configure-index (RecruseDepends -> RecurseDepends)
    (Closes: #246550)
  * Support DEB_BUILD_OPTIONS=noopt in debian/rules
    (Closes: #244293)
  * Increase length of line buffer in ReadConfigFile to 1024 chars;
    detect if a line is longer than that and error out
    (Closes: #244835)
  * Suppress a signed/unsigned warning in apt-cache.cc:DisplayRecord
  * Build apt-ftparchive with libdb4.2 rather than libdb2
    - Patch from Clint Adams to do most of the work
    - Build-Depends: s/libdb2-dev/libdb4.2-dev/
    - Add AC_PREREQ(2.50) to configure.in
    - Use db_strerror(err) rather than GlobalError::Errno (which uses strerror)
    - Add note to NEWS.Debian about upgrading old databases
  * Attempt to fix problems with chunked encoding by stripping only a single CR
    (Closes: #152711)
  * Modify debian/rules cvs-build to use cvs export, to avoid picking up
    junk files from the working directory
  * Add lang=fr attribute to refentry section of
    apt-extracttemplates.fr.1.sgml and apt-sortpkgs.fr.1.sgml so they are
    correctly built
  * Remove extraneous '\' characters from <command> tags in
    apt_preferences.fr.5.sgml
  * Translation updates:
    - Updated Swedish translation from Peter Karlsson <peter@softwolves.pp.se>
      (Closes: #238943)
    - New Slovenian translation from Jure Čuhalev <gandalf@owca.info>
      (closes: #239785)
    - New Portuguese translation from Miguel Figueiredo <elmig@debianpt.org>
      (closes: #240074)
    - Updated Spanish translation from Ruben Porras <nahoo82@telefonica.net>
    - Updated Spanish translation of man pages from Ruben Porras
      <nahoo82@telefonica.net>
    - Updated Simplified Chinese translation from "Carlos Z.F. Liu" <carlos_liu@yahoo.com>
      (Closes: #241971)
    - Updated Russian translation from Dmitry Astapov <adept@despammed.com>
      (Closes: #243959)
    - Updated Polish translation from Marcin Owsiany <porridge@debian.org>
      (Closes: #242388)
    - Updated Czech translation from Miroslav Kure <kurem@upcase.inf.upol.cz>
      (Closes: #244369)
    - Updated Japanese translation from Kenshi Muto <kmuto@debian.org>
      (Closes: #244176)
    - Run make -C po update-po to update .po files
    - Updated French translation from Christian Perrier <bubulle@debian.org>
      (Closes: #246925)
    - Updated Danish translation from Claus Hindsgaul <claus_h@image.dk>
      (Closes: #247311)

 -- Matt Zimmerman <mdz@debian.org>  Sat,  8 May 2004 12:52:20 -0700

apt (0.5.24) unstable; urgency=low

  * Updated Czech translation from Miroslav Kure <kurem@upcase.inf.upol.cz>
    (Closes: #235822)
  * Updated French translation from Christian Perrier <bubulle@debian.org>
    (Closes: #237403)
  * Updates to XML man pages from richard.bos@xs4all.nl
  * Updated Danish translation from Claus Hindsgaul <claus_h@image.dk>
    (Closes: #237771)
  * Updated Greek translation from Konstantinos Margaritis
    <markos@debian.org>
    (Closes: #237806)
  * Updated Spanish translation from Ruben Porras <nahoo82@telefonica.net>
    (Closes: #237863)
  * Updated pt_BR translation from Andre Luis Lopes <andrelop@debian.org>
    (Closes: #237960)
  * Regenerate .pot file (Closes: #237892)
  * Updated Polish translation from Marcin Owsiany <porridge@debian.org>
    (Closes: #238333)
  * In pkgAcquire::Shutdown(), set the status of fetching items to
    StatError to avoid a sometimes large batch of error messages
    (Closes: #234685)
  * Implement an ugly workaround for the 10000-character limit on the
    Binaries field in debSrcRecordParser, until such time as some things
    can be converted over to use STL data types (ABI change) (Closes: #236688)
  * Increase default tagfile buffer from 32k to 128k; this arbitrary limit
    should also be removed someday (Closes: #174945)
  * Checked against Standards-Version 3.6.1 (no changes)

 -- Matt Zimmerman <mdz@debian.org>  Tue, 16 Mar 2004 22:47:55 -0800

apt (0.5.23) unstable; urgency=low

  * Cosmetic updates to XML man pages from Richard Bos <radoeka@xs4all.nl>
  * Use the 'binary' target rather than 'all' so that the ssh and bzip2
    symlinks are created correctly (thanks to Adam Heath)
    (Closes: #214842)
  * Updated Simplified Chinese translation of message catalog from Tchaikov
    <chaisave@263.net> (Closes: #234186)
  * Change default for Acquire::http::max-age to 0 to prevent index files
    being out of sync with each other (important with Release.gpg)
  * Add an assert() to make sure that we don't overflow a fixed-size
    buffer in the very unlikely event that someone adds 10 packaging
    systems to apt (Closes: #233678)
  * Fix whitespace in French translation of "Yes, do as I say!", which
    made it tricky to type, again.  Thanks to Sylvain Pasche
    <sylvain.pasche@switzerland.org> (Closes: #234494)
  * Print a slightly clearer error message if no packaging systems are
    available (Closes: #233681)
  * Point to Build-Depends in COMPILING (Closes: #233669)
  * Make debian/rules a bit more consistent in a few places.
    Specifically, always use -p$@ rather than an explicit package name,
    and always specify it first, and use dh_shlibdeps -l uniformly rather
    than sometimes changing LD_LIBRARY_PATH directly
  * Document unit for Cache-Limit (bytes) (Closes: #234737)
  * Don't translate "Yes, do as I say!" in Chinese locales, because it can
    be difficult to input (Closes: #234886)

 -- Matt Zimmerman <mdz@debian.org>  Thu, 26 Feb 2004 17:08:14 -0800

apt (0.5.22) unstable; urgency=low

  * Updated French translation of man pages from Philippe Batailler
    <philippe.batailler@free.fr> (Closes: #203119)
  * Initialize StatusFile in debSystem (Closes: #229791)
  * Fix apt-get's suggests/recommends printing, which was skipping every
    other dependency due to both using GlobOr and incrementing the DepIterator
    (Closes: #229722)
  * Restore SIGINT/SIGQUIT handlers to their old values (rather than
    SIG_DFL) after invoking dpkg (Closes: #229854)
  * Updated Dutch translation of message catalog from cobaco
    <cobaco@linux.be> (Closes: #229601)
  * Catalan translation from Antoni Bella, Matt Bonner and Jordi Mallach
    (Closes: #230102)
  * Simplified Chinese translation of message catalog from "Carlos
    Z.F. Liu" <carlos_liu@yahoo.com> (Closes: #230960)
  * Replace SGML manpages with XML man pages from richard.bos@xs4all.nl
    (Closes: #230687)
  * Updated Spanish translation of man pages from Ruben Porras
    <nahoo82@telefonica.net> (Closes: #231539)
  * New Czech translation of message catalog from Miroslav Kure
    <kurem@upcase.inf.upol.cz> (Closes: #231921)

 -- Matt Zimmerman <mdz@debian.org>  Mon,  9 Feb 2004 12:44:54 -0800

apt (0.5.21) unstable; urgency=low

  * Patch from Eric Wong <normalperson@yhbt.net> to include apt18n.h after
    other headers to avoid breaking locale.h when setlocale() is defined
    as an empty macro.  This was not a problem on Debian, but broke
    compilation on Solaris. (Closes: #226509)
  * Updated French translation from Pierre Machard <pmachard@debian.org>
    (Closes: #226886)
  * Add colons to apt-get's "kept back"/"upgraded"/"downgraded" messages
    (Closes: #226813)
  * Fix typo in apt-cache(8) (Closes: #226351)
  * Clearer error message in place of "...has no available version, but
    exists in the database" (Closes: #212203)
  * Patch from Oliver Kurth <oku@masqmail.cx> to use AC_CACHE_VAL for
    GLIBC_VER to make cross-compilation easier (Closes: #221528)
  * Add example preferences file (Closes: #220799)
  * Updated Greek translation from Konstantinos Margaritis <markos@debian.org>
    (Closes: #227205)
  * Updated Spanish translation of man pages from Ruben Porras
    <nahoo82@telefonica.net> (Closes: #227729)

 -- Matt Zimmerman <mdz@debian.org>  Fri, 16 Jan 2004 10:54:39 -0800

apt (0.5.20) unstable; urgency=low

  * Fixed German translations of "Suggested" from Christian Garbs
    <debian@cgarbs.de> (Closes: #197960)
  * Add an "apt-cache madison" command with an output format similar to
    the katie tool of the same name (but less functionality)
  * Fix debSourcesIndex::Describe() to correctly say "Sources" rather than
    "Packages"

 -- Matt Zimmerman <mdz@debian.org>  Sat,  3 Jan 2004 23:42:50 -0800

apt (0.5.19) unstable; urgency=low

  * Fix Packages::Extensions support in apt-ftparchive generate
    (Closes: #225453)

 -- Matt Zimmerman <mdz@debian.org>  Sat,  3 Jan 2004 16:20:31 -0800

apt (0.5.18) unstable; urgency=low

  * New no_NO.po file from Tollef Fog Heen <tfheen@debian.org> to fix
    encoding problems (Closes: #225602)
  * Have "apt-ftparchive release" strip the leading path component from
    the checksum entries

 -- Matt Zimmerman <mdz@debian.org>  Fri,  2 Jan 2004 11:24:35 -0800

apt (0.5.17) unstable; urgency=low

  * Enable apt-ftparchive to generate Release files.  Hopefully this will
    make it easier for folks to secure their apt-able packages

 -- Matt Zimmerman <mdz@debian.org>  Fri, 26 Dec 2003 12:53:21 -0800

apt (0.5.16) unstable; urgency=low

  * po/de.po update from Michael Karcher <karcher@physik.fu-berlin.de>
    (Closes: #222560)
  * Update config.guess and config.sub from autotools-dev 20031007.1
  * Add knetbsd to buildlib/ostable (Closes: #212344)
  * Don't suggest apt-get -f install to correct broken build-deps; broken
    installed packages are rarely the cause (Closes: #220858)
  * Avoid clobbering configure.in if sed fails

 -- Matt Zimmerman <mdz@debian.org>  Wed, 24 Dec 2003 14:54:40 -0800

apt (0.5.15) unstable; urgency=low

  * Spanish man pages, patch from Ruben Porras <nahoo82@telefonica.net>
    (Closes: #195444)
    - apt.es.8 wasn't included in the patch, but was referenced.  Fetched
      version 1.3 from debian-doc cvs
    - Create doc/es/.cvsignore
  * Patch from Koblinger Egmont <egmont@uhulinux.hu> to fix
    pkgCache::PkgFileIterator::Label() to correctly refer to File->Label
    rather than File->Origin (Closes: #213311)
  * Add missing comma and space to German translation of "downgraded"
    (Closes: #213975)
  * Add missing comma in apt_preferences(5) (Closes: #215362)
  * Fix whitespace in French translation of "Yes, do as I say!", which
    made it tricky to type.  Thanks to Sylvain Pasche
    <sylvain.pasche@switzerland.org> (Closes: #217152)
  * Let apt-get build-dep try alternatives if the installed package
    doesn't meet version requirements (Closes: #214736)
  * Fix version display for recommends (Closes: #219900)
  * Use isatty rather than ttyname for checking if stdin is a terminal.
    isatty has the advantage of not requiring /proc under Linux, and thus
    Closes: #221728
  * Correctly implement -n as a synonym for --names-only (Closes: #224515)
  * Update apt-cache(8)
    - Document --installed
    - --recursive applies to both depends and rdepends
  * Japanese translation of documentation from Kurasawa Nozomu <nabetaro@slug.jp>
    (Closes: #186235)
  * Clarify documentation of --no-upgrade in apt-get(8) (Closes: #219743)
  * Clean up and simplify some of the suggests/recommends display in apt-get
  * Use cvs update -d in debian/rules cvs-build rather than just update
  * Pass --preserve-envvar PATH --preserve-envvar CCACHE_DIR to debuild.  apt
    takes a long time to build, and ccache helps

 -- Matt Zimmerman <mdz@debian.org>  Sat, 20 Dec 2003 16:34:30 -0800

apt (0.5.14) unstable; urgency=low

  * apt-get build-dep, when trying to skip over the remaining elements of
    an or-expression, would accidentally inherit the version requirements of a
    later item in the or-expression.  Fixed it.
  * Let apt-get build-dep try alternatives if the first dependency in an
    or-expression is not available
  * Add a Debug::BuildDeps to generate some trace output
  * Help apt-get build-dep produce more useful error messages
  * Process build-dependencies in forward rather than reverse order
  * Error out if an installed package is too new for a << or <=
    build-dependency
  * apt-get build-dep should now be able to handle almost any package with
    correct build-depends.  The primary exception is build-dependencies on
    virtual packages with more than one provider, and these are
    discouraged for automated processing (but still common,
    unfortunately).

 -- Matt Zimmerman <mdz@debian.org>  Tue, 23 Sep 2003 22:57:31 -0400

apt (0.5.13) unstable; urgency=medium

  * Document configuration file comment syntax in apt.conf(5)
    (Closes: #211262)
  * s/removed/installed/ in a comment in apt-get.cc
  * Move comment for ListParser::ParseDepends into the right place
  * Don't preserve ownership when copying config.guess and config.sub.
    This broke builds where the clean target was run with different
    privileges than the rest of the build (i.e., root) (Closes: #212183)
  * On second thought, don't copy config.guess and config.sub at all.  I'd
    rather they always match what is in CVS.

 -- Matt Zimmerman <mdz@debian.org>  Mon, 22 Sep 2003 10:28:17 -0400

apt (0.5.12) unstable; urgency=low

  * Exclude subdirectories named 'debian-installer' from the apt-cdrom
    search (Closes: #210485 -- release-critical)

 -- Matt Zimmerman <mdz@debian.org>  Thu, 11 Sep 2003 21:48:14 -0400

apt (0.5.11) unstable; urgency=low

  * Updated pt_BR translations from Andre Luis Lopes <andrelop@debian.org>
    (Closes: #208302)
  * In apt.conf(5), give the fully qualified name of Dir::Bin::Methods,
    rather than just "methods"
  * Add new nb and nn translations from Petter Reinholdtsen <pere@hungry.com>
  * Clean up reportbug script a bit, and extend it to distinguish between a
    configuration file not existing and the user declining to submit it with
    the report
  * Add #include <langinfo.h> to cmdline/apt-get.cc.  This apparently gets
    pulled in by something else with recent g++ and/or glibc, but is
    required when building on, e.g., stable
  * Patch from Koblinger Egmont <egmont@uhulinux.hu> to fix version
    comparisons with '~' (Closes: #205960)
  * Disable Russian translation until someone can review it
    (Closes: #207690)

 -- Matt Zimmerman <mdz@debian.org>  Wed, 10 Sep 2003 19:41:28 -0400

apt (0.5.10) unstable; urgency=low

  * Correct the section in apt_preferences(5) on interpreting priorities
    to show that zero is not a valid priority, and print a warning if such
    a pin is encountered in the preferences file (Closes: #204971)
  * Regenerate French man pages from sgml source (Closes: #205886)
  * Get self-tests compiling again, updated for latest library API
    and g++ 3.3
  * Add version comparison tests for #194327 and #205960
  * Fix error message in version test to output versions in the order in
    which they were compared when the reverse comparison fails
  * Reference the source package bug page rather than the one for the
    binary package 'apt' in the man pages (Closes: #205290)
  * Updated Polish po file from Marcin Owsiany <porridge@debian.org>
    (Closes: #205950)
  * Mention some of the available frontends in apt-get(8) (Closes: #205829)
  * Add apt-config to SEE ALSO section of apt-get (Closes: #205036)
  * Add missing "lang" attributes to refentry tags in French man pages
    (apt-cdrom, apt-extracttemplates, apt-sortpkgs)
  * Change upgraded/newly installed/not fully installed or removed
    messages to be consistent and somewhat shorter (some translations
    exceeded 80 characters even in the simplest case)
  * Make APT::Get::Show-Upgraded (aka apt-get -u) default to true.
  * Updates to Dutch translation from Bart Cornelis <cobaco@linux.be>
    (Closes: #207656)

 -- Matt Zimmerman <mdz@debian.org>  Sun, 31 Aug 2003 21:12:39 -0400

apt (0.5.9) unstable; urgency=low

  * Oh well, apt isn't going to make it into testing anytime soon due to
    new glibc and gcc deps, so we might as well fix more bugs
  * Fix typo in example ftp-archive.conf (Closes: #203295)
  * Mention default setting for --all-versions (Closes: #203298)
  * Patch from Otavio Salvador <otavio@debian.org> to have --version
    only print the version (and not usage as well) (Closes: #203418)
  * Patch from Otavio Salvador <otavio@debian.org> to switch from
    dh_installmanpages to dh_installman.  Fixes the problem where the
    pt_BR man page was installed in the wrong location (Closes: #194558)
  * Move the French apt-ftparchive man page into apt-utils where it
    belongs.  apt-utils Replaces: apt (<< 0.5.9)
  * Write records from "apt-cache show" using fwrite(3) rather than
    write(2), in case for some reason the entire record doesn't get
    written by a single write(2)
  * Add new French man pages to doc/fr/.cvsignore
  * Add freebsd to buildlib/ostable (Closes: #193430)
  * Avoid segfault if a package name is specified which consists
    entirely of characters which look like end tags ('+', '-')
    (Closes: #200425)
  * Patch from Otavio Salvador <otavio@debian.org> to avoid listing
    suggests/recommends for packages which are selected for installation
    at the same time as the package which suggests/recommends them
    (Closes: #200102)
  * Patch from Otavio Salvador <otavio@debian.org> to avoid listing
    suggests/recommends which are Provided by a package which is already
    installed (Closes: #200395)
  * Patch to update pt_BR man page for apt_preferences(5) from Andre Luis
    Lopes <andrelop@debian.org> (Closes: #202245)
  * Use nl_langinfo(YESEXPR) rather than comparing to the translated
    string "Y".  Closes: #200953 and should make the prompting generally
    more robust in the face of i18n.  In the particular case of #200953,
    it was being fooled because of signedness issues with toupper(3)
    (Closes: #194614)
  * apt Suggests: aptitude | synaptic | gnome-apt | wajig
    (Closes: #146667)
  * Clean up whitespace in translated strings in ru.po, which messed up
    indentation (some other translations probably have similar problems)
    (Closes: #194282)
  * Run ispell -h over the man page sources and fix a bunch of typos
  * Use debian/compat rather than DH_COMPAT
  * Update to debhelper compatibility level 3
    - remove ldconfig calls from debian/{postinst,postrm} as dh_makeshlibs
      will add them
    - echo 3 > debian/compat
    - Build-Depends: debhelper (>= 3)
  * Exclude '.#*' from cvs-build
  * Let the ftp method work with ftp servers which do not require a
    password (Closes: #199425)
  * Build-depend on debhelper >= 4.1.62, because we need the fix for
    #204731 in order for dh_installman to work correctly
    with our SGML man pages
  * Move dh_makeshlibs ahead of dh_installdeb so that its postinst
    fragments are properly substituted

 -- Matt Zimmerman <mdz@debian.org>  Sun, 10 Aug 2003 19:54:39 -0400

apt (0.5.8) unstable; urgency=medium

  * urgency=medium because the changes since 0.5.5.1 are pretty safe as
    far as core functionality, 0.5.5.1 survived unstable for 10 days, and
    I don't want to delay apt's progress into testing any further.  It's
    decidedly better than 0.5.4.
  * Clarify the meaning of the only-source option in apt-get(8)
    (Closes: #177258)
  * Updated French man pages from Philippe Batailler
    <philippe.batailler@free.fr> (Closes: #182194)
  * Give a warning if an illegal type abbreviation is used when looking up a
    configuration item (Closes: #168453)
  * Improve build-depends handling of virtual packages even further, so that
    it will now also try to satisfy build-depends on virtual packages if they
    are not installed.  Note that this only works if there is only one
    package providing the virtual package, as in other cases (Closes: #165404)
  * Update config.guess and config.sub from autotools-dev 20030717.1
  * Tweak SGML in apt-extracttemplates.1.sgml so that literal '>' doesn't end
    up in output
  * Document SrcDirectory in apt-ftparchive.1.sgml (Closes: #156370)
  * Support TMPDIR in apt-extracttemplates (Closes: #191656)
  * Fix ru.po to use a capital letter for the translation of 'Y' so that
    YnPrompt works correctly (Closes: #200953).  No other translations seem
    to have this problem
  * Regenerate POT file and sync .po files
  * Only try to clear stdin if it is a tty, to avoid looping if there is
    lots of stuff (perhaps an infinite amount) to read (Closes: #192228)

 -- Matt Zimmerman <mdz@debian.org>  Fri, 25 Jul 2003 20:21:53 -0400

apt (0.5.7) unstable; urgency=low

  * Update control file to match overrides (apt priority important,
    libapt-pkg-dev section libdevel)
  * Silence the essential packages check if we are only downloading
    archives and not changing the system (Closes: #190862)
  * Skip version check if a build-dependency is provided by an installed package
    (Closes: #126938)
  * Have apt-cache show exit with an error if it cannot find any of the
    specified packages (Closes: #101490)

 -- Matt Zimmerman <mdz@debian.org>  Mon, 21 Jul 2003 23:43:24 -0400

apt (0.5.6) unstable; urgency=low

  * Adam Heath <doogie@debian.org>
    - Fix segfault when handling /etc/apt/preferences.  Closes: #192409.
  * Matt Zimmerman <mdz@debian.org>
    - Clean up some string handling, patch from Peter Lundkvist
      <p.lundkvist@telia.com> (Closes: #192225)
    - Don't fall off the end of the buffer when comparing versions.
      Patch from Koblinger Egmont <egmont@uhulinux.hu> (Closes: #194327)
    - Minor fixes to apt-ftparchive(1) (Closes: #118156)
    - Fix typo in apt-ftparchive help text (Closes: #119072)
    - More typos in apt-ftparchive help text (Closes: #190936)
    - Update config.guess, config.sub to latest versions
    - Modify the description for apt-utils to reflect the fact that it is not
      (any longer) infrequently used (Closes: #138045)
    - Make setup script for dselect method more explicit about
      overwriting sources.list (Closes: #151727)
    - Fix typo in apt-cache(8) (Closes: #161243)
    - Remove duplicate 'showpkg' from synopsis on apt-cache(8)
      (Closes: #175611)
    - Document in apt-get(8) the meaning of the '*' in ShowList, which is that
      the package is being purged (Closes: #182369)
    - Fix extra "/" character in apt.conf(5) (Closes: #185545)
    - Fix typo in tar error message (Closes: #191424)
    - Clarify description of 'search' on apt-cache(8) (Closes: #192216)
    - Fix incorrect path for 'partial' directory on apt-get(8)
      (Closes: #192933)
    - Fixes to pt_BR translation from Andre Luis Lopes <andrelop@ig.com.br>
      (Closes: #196669)
    - Updated apt_preferences(5) man page with many corrections and
      clarifications from Thomas Hood <jdthood@yahoo.co.uk>
      (Closes: #193336)
    - Fix SGML validation errors in apt-cache.8.sgml introduced in 0.5.5 or so
    - Add a simple example to apt-ftparchive(1) (Closes: #95257)
    - Add bug script for collecting configuration info (Closes: #176482)

 -- Matt Zimmerman <mdz@debian.org>  Mon, 21 Jul 2003 01:59:43 -0400

apt (0.5.5.1) unstable; urgency=low

  * Move the target of the example docs from doc to binary.  Closes:
    #192331
  * Fix api breakage that broke apt-ftparchive and apt-cache dumpavail, by
    backing out change that incorretly attempted to handle Package sections
    larger than 32k.  Closes: #192373
  * Fix never-ending loop with apt-get install -V.  Closes: #192355.

 -- Adam Heath <doogie@debian.org>  Mon, 19 May 2003 12:30:16 -0500

apt (0.5.5) unstable; urgency=low

  * New deb version compare function, that has no integer limits, and
    supports pre-versions using ~.  Code ported from dpkg.
  * Fix handling of [!arch] for build-dependencies. Closes: #88798, #149595
  * Fix handling of build-deps on unknown packages. Closes: #88664, #153307
  * "apt-get --arch-only build-dep" to install only architecture-
    dependent build dependencies. Bump minor shared lib number to reflect
    small change in BuildDepend API.
  * APT::Build-Essential configuration option (defaults to "build-essential")
    so that "apt-get build-dep" will ensure build essential packages are
    installed prior to installing other build-dependencies. Closes: #148879
  * LD_LIBRARY_PATH thing. Closes: #109430, #147529
  * /usr/doc reference in postinst. Closes: #126189
  * Doc updates. Closes: #120689
  * Possible apt-cache segfault. Closes: #120311, #118431, #117915, #135295,
          #131062, #136749
  * Print special message for EAI_AGAIN. Closes: #131397
  * libapt-pkg-dev needs to bring in the apt-inst library if linking
    is to work. Closes: #133943
  * Typos, Doc Stuff. Closes: #132772, #129970, #123642, #114892, #113786,
         #109591, #105920, #103678, #139752, #138186, #138054, #138050,
	 #139994, #142955, #151654, #151834, #147611, #154268, #173971
  * Fix possibility for tag file parsing to fail in some unlikely situations.
    Closes: #139328
  * Use std C++ names for some header files. Closes: #128741
  * Do not check for free space if --no-download. Closes: #117856
  * Actually implement or group handling for 'upgrade'. Closes: #133950
  * "Internal Error, Couldn't configure pre-depend" is not actually an
    internal error, it is a packaging error and now it says so, and
    pinpoints the problem dependency. Closes: #155621
  * Allows failure to write to a pipe for post-invoke stuff. Closes: #89830
  * Use usr/share/doc for dhelp. Closes: #115701
  * --print-uris works with 'update'. Closes: #57070
  * Options Dpkg::MaxArgs,Dpkg::MaxArgBytes to allow a much longer dpkg
    command line.
  * Fixed 2 little OR group bugs, thanks to Yann Dirson. Closes: #143995,
    #142298
  * Allow an uninstalled package to be marked for removal on an install
    line (meaning not to automatically install it), also fix some dodgy
    handling of protected packages. Closes: #92287, #116011
  * Fix errant prefix matching in version selection. Closes: #105968
  * Ensure that all files needed to run APT as a user are readable and
    ignore roots umask for these files. Closes: #108801
  * Support larger config spaces. Closes: #111914
  * 'apt-get update' no longer does 'Building Dependency Tree'.
  * When matching regexs allways print a message. Change regex activation
    charset. Closes: #147817
  * Don't die if lines in sources.list are too long. Closes: #146846
  * Show file name on apt-extracttemplate error messges. Closes: #151835
  * i18n gettext stuff, based on work from Michael Piefel: Closes: #95933
  * Some highly unlikely memory faults. Closes: #155842
  * C++ stuff for G++3.2. Closes: #162617, #165515,
  * apt-config dumps sends to stdout not stderr now.  Closes: #146294
  * Fix segfault in FindAny when /i is used, and there is no default.
    Closes: #165891
  * Add s390x to archtable.  Closese: #160992.
  * Update config.sub/config.guess in cvs, and add support to debian/rules
    to update them from /usr/share/misc if they exist.  Closes: #155014
  * Remove 'Sorry' from messages.  Closes: #148824.
  * Change wording of 'additional disk space usage' message.  Closes:
    #135021.
  * apt-extracttemplates now prepends the package name when extracting
    files.  Closes: #132776
  * Add -n synonym for --names-only for apt-cache.  Closes: #130689
  * Display both current version and new version in apt-get -s.  Closes:
    #92358
  * Add an options and timeout config item to ssh/rsh.  Closes: #90654
  * libapt-pkg-dev now depends on apt-utils.  Closes: #133942.
  * Change verbose logging output of apt-ftparchive to go to stderr,
    instead of stdout.  Also, errors that occur no longer go to stdout,
    but stderr.  Closes: #161592
  * Test for timegm in configure.  Closes: #165516.
  * s/st_mtime/mtime/ on our local stat structure in apt-ftparchive, to
    support compliation on platforms where st_mtime is a macro.  Closes:
    #165518
  * Check the currently mounted cdrom, to see if it's the one we are
    interested in.  Closes: #154602
  * Refer to reportbug instead of bug in the man pages. Closes: #173745
  * Link apt-inst to apt-pkg. Closes: #175055
  * New apt_preferences man page from Thomas Hood, Susan Kleinmann,
    and others.
  * Fix > 300 col screen segfault. Closes: #176052
  * Rebuild with gcc-3.2. Closes: #177752, #178008.
  * Fix build-dep handling of | dependencies.
    Closes: #98640, #145997, #158896, #172901
  * Double default value of APT::Cache-Limit, until such time as it
    can be made more dynamic.  Closes: #178623.
  * Report uris with '.gz' when there are errors.  Closes: #178435.
  * When installing build-deps, make sure the new version will
    satisfy build requirements. Closes: #178121
  * Split offline and guide documentation into apt-doc.  This was done so
    that binary-arch builds do not require documention deps.  Note, that 
    apt-doc is not installed on upgrades.
  * Use doc-base, instead of dhelp directly.  Closes: #110389
  * Change http message 'Waiting for file' to 'Waiting for headers'.
    Closes: #178537
  * Remove trailing lines on package lists in apt-get.  Closes: #178736.
  * Fix origin pins for file:// uris.  Closes: #189014.
  * Apply typo and syntax patch from bug to apt-cache.8.sgml.  Closes:
    #155194
  * s/dpkg-preconfig/dpkg-preconfigure/ in examples/configure-index.
    Closes: #153734.
  * Fix some typos in the apt-get manual.  Closes: #163932.
  * Apply patch from bug, to change frozen to testing, and then do it
    everywhere else.  Closes: #165085.
  * Update es.po.  Closes: #183111.
  * Add pt_BR translation of apt_preferences(5).  Also, build fr manpages.
    Closes: #183904.
  * Add a vcg command to apt-cache, similiar to dotty.  Closes: #150512.
  * Add option to apt-get to show versions of packages being
    upgraded/installed.
  * Be quiet in apt.post{inst,rm}.  Closes: #70685.
  * apt-get now prints out suggested and recommended packages.  Closes:
    #54982.
  * Insert some newlines in the cdrom change media message.  Closes:
    #154601.
  * Add a rdepends command to apt-cache.  Closes: #159864.
  * When building the dpkg command line, allow for 8192 chars to be used,
    instead of only 1024.
  * APT::Immediate-Configure had inverted semantics(false meant it was
    enabled).  Closes: #173619.
  * Fix status file parser so that if a record is larger than 32k, the
    buffer size will be doubled, and the read attempted again.  Closes:
    #174945.

 -- Adam Heath <doogie@debian.org>  Sun, 27 Apr 2003 01:23:12 -0500

apt (0.5.4) unstable; urgency=low

  * M68k config.guess patch. Closes: #88913
  * Bi-yearly test on OpenBSD and Solaris
  * Doc updates. Closes: #89121, #89854, #99671, #98353, #95823, #93057,
          #97520, #102867, #101071, #102421, #101565, #98272, #106914,
          #105606, #105377
  * Various cosmetic code updates. Closes: #89066, #89066, #89152
  * Add "pre-auto" as an option for DSelect::Clean (run autoclean after
    update).
  * More patches from Alfredo for Vendors and more SHA-1 stuff
  * Fix for AJ's 'desire to remove perl-5.005' and possibly other
    similar situations. Closes: #56708, #59432
  * no_proxy and ftp. Closes: #89671
  * Philippe Batailler's man page patches.
  * Fix for display bug. Closes: #92033, #93652, #98468
  * Use more than 16bits for the dep ID. Some people ran out..
    Closes: #103020, #97809, #102951, #99974, #107362, #107395, #107362,
            #106911, #107395, #108968
  * Reordered some things to make dante and FTP happier. Closes: #92757
  * James R. Van Zandt's guide.sgml updates. Closes: #90027
  * apt-ftparchive copes with no uncompressed package files + contents.
  * French man pages from philippe batailler - well sort of. They
    don't build yet..
  * run-parts. Closes: #94286
  * 'apt-cache policy' preferences debug tool.
  * Whatever. Closes: #89762
  * libstdc++ and HURD. Closes: #92025
  * More apt-utils verbage. Closes: #86954
  * Fliped comparision operator. Closes: #94618
  * Used the right copyright file. Closes: #65691
  * Randolph's G++3 patches.
  * Fixed no_proxy tokanizing. Closes: #100046
  * Strip Config-Version when copying status to available. Closes: #97520
  * Segfault with missing source files. Closes: #100325
  * EINTR check. Closes: #102293
  * Various changes to the locking metholodgy for --print-uris.
    Closes: #100590
  * Lame LD_LIBRARY_PATH thing. Closes: #98928
  * apt-cache search searchs provide names too now. Closes: #98695
  * Checksum and long lines problem. Closes: #106591
  * .aptignr and empty files are just a warning. Closes: #97364

 -- Jason Gunthorpe <jgg@debian.org>  Sat, 18 Aug 2001 17:21:59 -0500

apt (0.5.3) unstable; urgency=low

  * JoeyH's dpkg::preconfig not working. Closes: #88675
  * Fixed apt override disparity
  * Alfredo's SHA-1 and related patches

 -- Jason Gunthorpe <jgg@debian.org>  Sun,  4 Mar 2001 15:39:43 -0700

apt (0.5.2) unstable; urgency=low

  * Fixed mention of /usr/doc in the long description
  * JoeyH's downgrade bug -- don't use 0.5.1
  * Doc bug. Closes: #88538
  * Fault in building release strings. Closes: #88533

 -- Jason Gunthorpe <jgg@debian.org>  Sun,  4 Mar 2001 15:39:43 -0700

apt (0.5.1) unstable; urgency=low

  * Fixed #82894 again, or should be and.
  * Process the option string right. Closes: #86921
  * Don't eat the last command for pipes. Closes: #86923
  * Ignore .* for configuration directory processing. Closes: #86923
  * Alfredo's no_proxy patch
  * Documentation fixes. Closes: #87091
  * JoeyH's double slash bug. Closes: #87266
  * Unintitialized buffer and apt-ftparchive contents generation.
     Closes: #87612
  * Build-deps on virtual packages. Closes: #87639
  * Fixes glibc/libstdc++ symbol dependencies by including glibc and
    libstdc++ version info in the library soname and in the package
    provides. Closes: #87426
  * Updated soname version to 0.3.2
  * apt-extracttemplates moved from debconf into apt-utils
  * s390 archtable entry. Closes: #88232
  * Dan's segfault
  * Some instances where the status file can source a package in a
    non-sensical way. Closes: #87390
  * Work better if there are duplicate sources.list entries.
  * Fixed the resetting of Dir with "dir {};". Closes: #87323

 -- Randolph Chung <tausq@debian.org>  Sat, 3 Mar 2001 15:37:38 -0700

apt (0.5.0) unstable; urgency=low

  * Fixed an obscure bug with missing final double new lines in
    package files
  * Changed the apt-cdrom index copy routine to use the new section
    rewriter
  * Added a package file sorter, apt-sortpkgs
  * Parse obsolete Optional dependencies.
  * Added Ben's rsh method. Closes: #57794
  * Added IPv6 FTP support and better DNS rotation support.
  * Include the server IP in error messages when using a DNS rotation.
    Closes: #64895
  * Made most of the byte counters into doubles to prevent 32bit overflow.
    Closes: #65349
  * HTTP Authorization. Closes: #61158
  * Ability to parse and return source index build depends from Randolph.
  * new 'apt-get build-dep' command from Randolph. Closes: #63982
  * Added apt-ftparchive the all dancing all singing FTP archive
    maintinance program
  * Allow version specifications with =1.2.4-3 and /2.2 or /stable postfixes
    in apt-get.
  * Removed useless internal cruft including the xstatus file.
  * Fixed config parser bugs. Closes: #67848, #71108
  * Brain Damanged apt-get config options changed, does not change the command
    line interface, except to allow --enable-* to undo a configuration
    option:
      No-Remove -> Remove
      No-Download -> Download
      No-Upgrade -> Upgrade
  * Made this fix configable (DSelect::CheckDir) and default to disabled:
     * No remove prompt if the archives dir has not changed. Closes: #55709
    Because it is stupid in the case where no files were downloaded due to
    a resumed-aborted install, or a full cache! Closes: #65952
  * Obscure divide by zero problem. Closes: #64394
  * Update sizetable for mips. Closes: #62288
  * Fixed a bug with passive FTP connections
  * Has sizetable entry for sparc64. Closes: #64869
  * Escape special characters in the ::Label section of the cdroms.lst
  * Created apt-utils and python-apt packages
  * Due to the new policy engine, the available file may contain entries
    from the status file. These are generated if the package is not obsolete
    but the policy engine prohibits using the version from the package files.
    They can be identified by the lack of a Filename field.
  * The new policy engine. Closes: #66509, #66944, #45122, #45094, #40006,
    #36223, #33468, #22551
  * Fixed deb-src line for non-us. Closes: #71501, #71601
  * Fixes for G++ 2.96, s/friend/friend class/
  * Fixed mis doc of APT::Get::Fix-Missing. Closes: #69269
  * Confirmed fix for missing new line problem. Closes: #69386
  * Fixed up dhelp files. Closes: #71312
  * Added some notes about dselect and offline usage. Closes: #66473, #38316
  * Lock files on read only file systems are ignored w/ warning.
    Closes: #61701
  * apt-get update foo now gives an error! Closes: #42891
  * Added test for shlibs on hurd. Closes: #71499
  * Clarified apt-cache document. Closes: #71934
  * DocBook SGML man pages and some improvements in the text..
  * sigwinch thing. Closes: #72382
  * Caching can be turned off by setting the cache file names blank.
  * Ignores arches it does not know about when autocleaning. Closes: #72862
  * New function in apt-config to return dirs, files, bools and integers.
  * Fixed an odd litle bug in MarkInstall and fixed it up to handle
    complex cases involving OR groups and provides.
    68754 describes confusing messages which are the result of this..
    Closes: #63149, #69394, #68754, #77683, #66806, #81486, #78712
  * Speeling mistake and return code for the 'wicked' resolver error
    Closes: #72621, #75226, #77464
  * Solved unable to upgrade libc6 from potato to woody due to 3 package
    libc6 dependency loop problem.
  * Leading sources.list spaces. Closes: #76010
  * Removed a possible infinite loop while processing installations.
  * Man page updates. Closes: #75411, #75560, #64292, #78469
  * ReduceSourceList bug. Closes: #76027
  * --only-source option. Closes: #76320
  * Typos. Closes: #77812, #77999
  * Different status messages. Closes: #76652, #78353
  * /etc/apt/apt.conf.d/ directory for Joey and Matt and pipe protocol 2
  * OS detection an support for the new pseduo standard of os-arch for the
    Architecture string. Also uses regexing.. Closes: #39227, #72349
  * Various i18n stuff. Note that this still needs some i18n wizard
    to do the last gettextization right. Closes: #62386
  * Fixed a problem with some odd http servers/proxies that did not return
    the content size in the header. Closes: #79878, #44379
  * Little acquire bugs. Closes: #77029, #55820
  * _POSIX_THREADS may not be defined to anything, just defined..
    Closes: #78996
  * Spelling of Ignore-Hold correctly. Closes: #78042
  * Unlock the dpkg db if in download only mode. Closes: #84851
  * Brendan O'Dea's dselect admindir stuff. Closes: #62811
  * Patch from BenC. Closes: #80810
  * Single output of some names in lists. Closes: #80498, #43286
  * Nice message for people who can't read syserror output. Closes: #84734
  * OR search function. Closes: #82894
  * User's guide updates. Closes: #82469
  * The AJ/JoeyH var/state to var/lib transition patch. Closes: #59094
  * Various CD bugs, again thanks to Greenbush
    Closes: #80946, #76547, #71810, #70049, #69482
  * Using potato debhelper. Closes: #57977
  * I cannot self-terminate. Closes: #74928

 -- Jason Gunthorpe <jgg@debian.org>  Wed, 21 Feb 2001 00:39:15 -0500

apt (0.3.19) frozen unstable; urgency=low

  * Updates to apt-cdrom to support integrated non-us nicely, thanks to
    Paul Wade.
  * Fixed that apt-get/cdrom deadlock thing. Closes: #59853, #62945, #61976
  * Fixed hardcoded path. Closes: #59743
  * Fixed Jay's relative path bug
  * Allowed source only CDs. Closes: #58952
  * Space check is supressed if --print-uris is given. Closes: #58965
  * Clarified the documenation examples for non-us. Closes: #58646
  * Typo in the package description. Closes: #60230
  * Man Page typo. Closes: #60347
  * Typo in Algorithms.cc. Closes: #63577
  * Evil dotty function in apt-cache for generating dependency graphs
    with the as-yet-unpackaged GraphVis.
  * Appears to have been fixed in Janurary.. Closes: #57981
  * New config.guess/sub for the new archs. Closes: #60874
  * Fixed error reporting for certain kinds of resolution failures.
    Closes: #61327
  * Made autoclean respect 'q' settings. Closes: #63023
  * Fixed up the example sources.list. Closes: #63676
  * Added DPkg::FlushSTDIN to control the flushing of stdin before
    forking dpkg. Closes: #63991

 -- Ben Gertzfield <che@debian.org>  Fri, 12 May 2000 21:10:54 -0700

apt (0.3.18) frozen unstable; urgency=low

  * Changes in the postinst script. Closes: #56855, #57237
  * Fixed bashism. Closes: #57216, #57335
  * Doc updates. Closes: #57772, #57069, #57331, #57833, #57896

 -- Ben Gertzfield <che@debian.org>  Sun, 13 Feb 2000 01:52:31 -0800

apt (0.3.17) unstable; urgency=low

  * RFC 2732 usage for CDROM URIs and fixes to apt-cdrom
  * Fixed the configuration parser to not blow up if ; is in the config
    string
  * Applied visual patch to dselect install script . Closes #55214
  * Included the configure-index example
  * Minimal CD swaps
  * Library soname has increased
  * Fixed default sources.list to have correct URLs for potato when it
    becomes stable
  * Added a message about erasing sources.list to dselect setup script
    Closes: #55755
  * No remove prompt if the archives dir has not changed. Closes: #55709
  * Fixed inclusion of 2nd sample config file. Closes: #55374
  * Made file mtimes of 0 not confuse the methods If-Modifed-Since check.
    Closes: #55991

 -- Ben Gertzfield <che@debian.org>  Mon, 31 Jan 2000 12:12:40 -0800

apt (0.3.16) unstable; urgency=low

  * Made --no-download work. Closes: #52993
  * Now compiles on OpenBSD, Solaris and HP-UX
  * Clarify segfault errors
  * More debhelper fixes. Closes: #52662, #54566, #52090, #53531, #54769
  * Fix for Joel's discovery of glibc removal behavoir.
  * Fix for Ben Collins file: uri from slink upgrade.
  * Fixed resume code in FTP. Closes: #54323
  * Take more precautions to prevent the corruption Joey Hess saw.
  * Fixed --no-list-cleanup
  * RFC 2732 URI parsing ([] for hostnames).
  * Typo in apt-cache man page. Closes: #54949

 -- Ben Gertzfield <che@debian.org>  Fri, 14 Jan 2000 08:04:15 -0800

apt (0.3.15) unstable; urgency=low

  * Added DSelect::WaitAfterDownload Closes: #49549
  * Fixed cast error in byteswap macro and supporting code. Closes: #50093
  * Fixed buffer overflow for wide terminal sizes. Closes: #50295
  * Made -s and clean not do anything. Closes: #50238
  * Problem with Protected packages and the new OR code.
  * /usr/share/doc stuff. Closes: #51017, #50228, #51141
  * Remove doesn't require a package to be installable. Closes: #51175
  * FTP proxy touch ups in the mabn page. Closes: #51315, #51314

 -- Ben Gertzfield <che@debian.org>  Sat,  4 Dec 1999 21:17:24 -0800

apt (0.3.14) unstable; urgency=low

  * Fix Perl or group pre-depends thing Closes: #46091, #46096, #46233, #45901
  * Fix handling of dpkg's conversions from < -> <= Closes: #46094, #47088
  * Make unparsable priorities non-fatal Closes: #46266, #46267, #46293, #46298
  * Fix handling of '/' for the dist name. Closes: #43830, #45640, #45692
  * Fixed 'Method gave a blank filename' error from IMS queries onto CDs.
    Closes: #45034, #45695, #46537
  * Made OR group handling in the problem resolver more elaborate. Closes: #45646
  * Added APT::Clean-Installed option. Closes: #45973
  * Moves the free space check to after the calculated size is printed.
    Closes: #46639, #47498
  * mipsel arch Closes: #47614
  * Beautified URI printing to not include passwords Closes: #46857
  * Fixed little problem with --no-download Closes: #47557
  * Tweaked Dselect 'update' script to re-gen the avail file even in the
    event of a failure Closes: #47112
  * Retries for source archives too Closes: #47529
  * Unmounts CDROMs iff it mounted them Closes: #45299
  * Checks for the partial directories before doing downloads Closes: #47392
  * no_proxy environment variable (http only!) Closes: #43476
  * apt-cache showsrc Closes: #45799
  * De-Refs Single Pure virtual packages. Closes: #42437, #43555
  * Regexs for install. Closes: #35304, #38835
  * Dependency reports now show OR group relations
  * Re-Install feature. Cloes: #46961, #37393, #38919
  * Locks archive directory on clean (woops)
  * Remove is not 'sticky'. Closes: #48392
  * Slightly more accurate 'can not find package' message. Closes: #48311
  * --trivial-only and --no-remove. Closes: #48518
  * Increased the cache size. Closes: #47648
  * Comment woopsie. Closes: #48789
  * Removes existing links when linking sources. Closes: #48775
  * Problem resolver does not install all virtual packages. Closes: #48591, #49252
  * Clearer usage message about 'source' Closes: #48858
  * Immediate configure internal error Closes: #49062, #48884

 -- Ben Gertzfield <che@debian.org>  Sun,  7 Nov 1999 20:21:25 -0800

apt (0.3.13) unstable; urgency=low

  * Fix timestamp miss in FTP. Closes: #44363
  * Fix sorting of Kept packages. Closes: #44377
  * Fix Segfault for dselect-upgrade. Closes: #44436
  * Fix handling of '/' for the dist name. Closes #43830
  * Added APT::Get::Diff-Only and Tar-Only options. Closes #44384
  * Add commented-out deb-src URI to default sources.list file.

 -- Ben Gertzfield <che@debian.org>  Sun, 19 Sep 1999 18:54:20 -0700

apt (0.3.12) unstable; urgency=low

  * Fix for typo in the dhelp index. Closes: #40377
  * Multiple media swap support
  * Purge support. Closes: #33291, #40694
  * Better handling of - remove notation. Closes: #41024
  * Purge support. Closes: #33291, #40694
  * Error code on failed update. Closes: #41053
  * apt-cdrom adds entries for source directories. Closes: #41231
  * Sorts the output of any list. Closes: #41107
  * Fixes the looping problem. Closes: #41784, #42414, #44022
  * Fixes the CRC mechanism to lowercase all strings. Closes: #41839
  * More checks to keep the display sane. Particularly when fail-over is
    used with local mirrors and CD-Roms. Closes: #42127, #43130, #43668
  * PThread lockup problem on certain sparc/m68k. Closes: #40628
  * apt-cdrom understands .gz Package files too. Closes: #42779
  * Spelling error in dselect method description. Closes: #43251
  * Added security to the default source list. Closes: #43356

 -- Ben Gertzfield <che@debian.org>  Fri,  3 Sep 1999 09:04:28 -0700

apt (0.3.11) unstable; urgency=low

  * Fix for mis-parsed file: URIs. Closes: #40373, #40366, #40230
  * Fix for properly upgrading the system from perl 5.004 to 5.005

 -- Ben Gertzfield <che@debian.org>  Mon, 28 Jun 1999 21:06:44 -0700

apt (0.3.9) unstable; urgency=low

  * Spelling error in cachefile.cc. Closes: #39885
  * Trailing slash in dselect install if you try to use the
    default config file. Closes: #40011
  * Simulate works for autoclean. Closes: #39141
  * Fixed spelling errors. Closes: #39673
  * Changed url parsing a bit. Closes: #40070, #40069
  * Version 0.3.8 will be for slink/hamm (GNU libc 2).

 -- Ben Gertzfield <che@debian.org>  Thu, 24 Jun 1999 18:02:52 -0700

apt (0.3.7) unstable; urgency=low

  * Fixed missing text in the apt-get(8) page. Closes: #37596
  * Made --simulate and friends work with apt-get source. Closes: #37597, #37656
  * Fixed inclusion of man pages in the -doc/-dev package. Closes: #37633, #38651
  * Fixed handling of the -q option with not-entirely integer arguments
    Closes: #37499
  * Man page typo Closes: #37762
  * Fixed parsing of the Source: line. Closes: #37679
  * Dpkg/dpkg-hurd source bug. Closes: #38004, #38032
  * Added a check for an empty cache directory. Closes: #37963
  * Return a failure code if -d is given and packages fail to download.
    Closes: #38127
  * Arranged for an ftp proxy specifing an http server to work. See the
    important note in the sources.list man page.
  * Accounted for resumed files in the cps calculation. Closes: #36787
  * Deal with duplicate same version different packages. Closes: #30237
  * Added --no-download. Closes: #38095
  * Order of apt-cdrom dist detection. Closes: #38139
  * Fix apt-cdrom chop handling and missing lines. Closes: #37276
  * IPv6 http support
  * Suggests dpkg-dev for apt-get source. Closes: #38158
  * Fixed typo in apt-get help. Closes: #38712
  * Improved the error message in the case of broken held package. Closes: #38777
  * Fixed handling of MD5 failures
  * Documented list notation Closes: #39008
  * Change the 'b' to 'B'. Closes: #39007

 -- Ben Gertzfield <che@debian.org>  Sun, 20 Jun 1999 18:36:20 -0700

apt (0.3.6) unstable; urgency=low

  * Note that 0.3.5 never made it out the door..
  * Fix for apt-cdrom and unusual disk label locations. Closes: #35571
  * Made APT print numbers in decimal. Closes: #35617, #37319
  * Buffer munching fix for FTP. Closes: #35868
  * Typo in sample config file. Closes: #35907
  * Fixed whitespace in version compares. Closes: #35968, #36283, #37051
  * Changed installed size counter to only count unpacked packages.
    Closes: #36201
  * apt-get source support. Closes: #23934, #27190
  * Renames .debs that fail MD5 checking, provides automatic corruption
    recovery. Closes: #35931
  * Fixed autoconf verison. Closes: #37305
  * Random Segfaulting. Closes: #37312, #37530
  * Fixed apt-cache man page. Closes: #36904
  * Added a newline to apt-cache showpkg. Closes: #36903

 -- Ben Gertzfield <che@debian.org>  Wed, 12 May 1999 09:18:49 -0700

apt (0.3.4) unstable; urgency=low

  * Release for Ben while he is out of town.
  * Checked the size of partial files. Closes: #33705
  * apt-get should not print progress on non-tty. Closes: #34944
  * s/guide.text.gz/users-guide.txt.gz/ debian/control: Closes: #35207
  * Applied cdrom patches from Torsten.  Closes: #35140, #35141
  * smbmounted cdrom fix. Closes: #35470
  * Changed ie to eg.  Closes: #35196

 -- Adam Heath <doogie@debian.org>  Sun,  4 Apr 1999 18:26:44 -0500

apt (0.3.3) unstable; urgency=low

  * Fixes bug with file:/ URIs and multi-CD handling. Closes: #34923

 -- Ben Gertzfield <che@debian.org>  Tue, 23 Mar 1999 12:15:44 -0800

apt (0.3.2) unstable; urgency=low

  * Major release into unstable of v3
  * These bugs have been fixed, explanations are in the bug system, read
    the man pages as well..
    Closes: #21113, #22507, #22675, #22836, #22892, #32883, #33006, #34121,
    	    #23984, #24685, #24799, #25001, #25019, #34223, #34296, #34355,
	    #24021, #25022, #25026, #25104, #25176, #31557, #31691, #31853,
    	    #25458, #26019, #26433, #26592, #26670, #27100, #27100, #27601,
    	    #28184, #28391, #28778, #29293, #29351, #27841, #28172, #30260,
    	    #29382, #29441, #29903, #29920, #29983, #30027, #30076, #30112,
    	    #31009, #31155, #31381, #31883, #32140, #32395, #32584. #34465,
    	    #30383, #30441, #30472, #30643, #30827, #30324, #36425, #34596

 -- Ben Gertzfield <che@debian.org>  Mon, 15 Mar 1999 19:14:25 -0800

apt (0.3.1) experimental; urgency=low

  * Minor release of cvs version.
  * Added virtual package libapt-pkgx.x

 -- Mitch Blevins <mblevin@debian.org>  Wed, 10 Mar 1999 07:52:44 -0500

apt (0.3.0) experimental; urgency=low

  * New experimental version.

 -- Ben Gertzfield <che@debian.org>  Tue, 15 Dec 1998 12:53:21 -0800

apt (0.1.9) frozen unstable; urgency=low

  * Return to the wacky numbering for when we build 0.1.8 for hamm
  * Important bug related to APT on the Alpha fixed
  * apt-get dist-upgrade problems fixed
  * tiny patch for http method to fix an endless loop
  * nice fix from /usr/doc/lintian/ to remove rpath nastiness from
    libtool and add proper shared lib dependancies
  * now dh_shlibdeps is called with LD_LIBRARY_PATH=debian/tmp/usr/lib
    in case an old libpkg is installed while building APT to prevent
    spurious dependancies

 -- Ben Gertzfield <che@debian.org>  Thu,  5 Nov 1998 17:43:25 -0800

apt (0.1.7) unstable; urgency=low

  * New build with libstdc++2.9.
  * Various fixes; read the Changelog.

 -- Ben Gertzfield <che@debian.org>  Thu, 15 Oct 1998 18:29:18 -0700

apt (0.1.6) unstable; urgency=low

  * Various fixes in the FTP method for error checking. Fixes: #26188.
  * Spelling corrections in dselect method. Fixes: #25884
  * Fixes for compilation on alpha/ppc. Fixes: #25313, #26108.
  * No more bo releases: we're using a normal numbering system now.

 -- Ben Gertzfield <che@debian.org>  Tue,  8 Sep 1998 19:27:13 -0700

apt (0.1.5) unstable; urgency=low

  * Changed sources.list to point to 'unstable' by default, as
    'frozen' no longer exists!

 -- Ben Gertzfield <che@debian.org>  Thu, 23 Jul 1998 22:00:18 -0700

apt (0.1.3) unstable; urgency=low

  * New upstreamish version.
  * ftp method rewritten in C. Removes dependancies on all perl/perl
    related modules. This fixes many of the ftp method bugs.

 -- Ben Gertzfield <che@debian.org>  Thu, 16 Jul 1998 22:19:00 -0700

apt (0.1.1) unstable; urgency=low

  * Release for unstable.

 -- Ben Gertzfield <che@debian.org>  Tue, 30 Jun 1998 20:48:30 -0700

apt (0.1) unstable; urgency=low

  * Kludge to fix problem in libnet-perl with illegal anonymous
    FTP passwords.
  * Moved to unstable; apt is in a useable state now.
  * Fixed version numbering. From now on, numbering will be:
    0.1 (no actual release) -> 0.1.0bo (release for libc5) ->
    0.1.1 (release for unstable). Thanks, Manoj.

 -- Ben Gertzfield <che@debian.org>  Tue, 30 Jun 1998 20:40:58 -0700

apt (0.0.17-1) experimental; urgency=low

  * Fixed problem with libc6 version compare
  * Scott's away for a while, so I'll be packaging apt for the time
    being.

 -- Ben Gertzfield <che@debian.org>  Thu, 25 Jun 1998 19:02:03 -0700

apt (0.0.16-1) experimental; urgency=low

  * Modifications to make apt-get more friendly when backgrounded.
  * Updated documentation.
  * Updates to graphic widgets

 -- Scott K. Ellis <scott@debian.org>  Mon,  8 Jun 1998 11:22:02 -0400

apt (0.0.15-0.2bo) experimental; urgency=low

  * Bo compilation
  * Bob Hilliards crash

 -- Jason Gunthorpe <jgg@debian.org>  Sun, 31 May 1998 20:18:35 -0600

apt (0.0.15-0.1bo) experimental; urgency=low

  * Bo compilation
  * libstdc++272 patch

 -- Jason Gunthorpe <jgg@debian.org>  Sun, 31 May 1998 20:18:35 -0600

apt (0.0.15) experimental; urgency=low

  * Clean up source tarball (no user-visible changes)

 -- Scott K. Ellis <scott@debian.org>  Tue, 26 May 1998 12:23:53 -0400

apt (0.0.14) experimental; urgency=low

  * Updates in ordering code to make sure certain upgrades work correctly.
  * Made dselect/setup understand ftp as well as http

 -- Scott K. Ellis <scott@debian.org>  Wed, 20 May 1998 13:33:32 -0400

apt (0.0.13-bo1) experimental; urgency=low

  * Bo compilation

 -- Jason Gunthorpe <jgg@debian.org>  Mon, 18 May 1998 15:10:49 -0600

apt (0.0.13) experimental; urgency=low

  * Remove hardcoded egcc from debian/rules (#21575)
  * Fixes for ordering logic when system has a number of unpacked
    but unconfigured packages installed.
  * Spelling fix in dselect install method (#22556)

 -- Scott K. Ellis <scott@debian.org>  Sun, 17 May 1998 20:08:33 -0400

apt (0.0.12) experimental; urgency=low

  * Fixed problems with package cache corruption.
  * Made to depend on libc6 >= 2.0.7pre1 due to timezone problems with
    earlier versions.
  * Interface and documentation improvements.

 -- Scott K. Ellis <scott@debian.org>  Sat, 16 May 1998 23:17:32 -0400

apt (0.0.11) experimental; urgency=low

  * Change dependancies to pre-depends since breaking your packaging tools
    in the middle of an installation isn't very good.
  * Bug fixes to ftp method and general apt-get code

 -- Scott K. Ellis <scott@debian.org>  Fri, 15 May 1998 08:57:38 -0400

apt (0.0.10) experimental; urgency=low

  * Run "dpkg --configure -a" after an aborted dselect install
  * Fixed problem with install looping
  * Support for authenticating proxys: (note this isn't terribly secure)
    http_proxy="http://user:pass@firewall:port/"
  * Substitute $ARCH in sources.list
  * Fixes in the resumption code for ftp

 -- Scott K. Ellis <scott@debian.org>  Tue, 12 May 1998 09:14:41 -0400

apt (0.0.9) experimental; urgency=low

  * Added ftp support.
  * Various other less visible bug fixes.
  * Fixed problem with segfault when apt-get invoked in a non-existant
    directory (Bug #21863)
  * Bumped policy to 2.4.1

 -- Scott K. Ellis <scott@debian.org>  Fri,  1 May 1998 09:18:19 -0400

apt (0.0.8) experimental; urgency=low

  * Fixed generated available file (Bug #21836)
  * Added download ETA (Bug #21774).
  * Fixed hardcoded ARCH (Bug #21751).
  * Fixed check on http_proxy (Bug #21795).
  * Added download speed indicator.

 -- Scott K. Ellis <scott@debian.org>  Mon, 27 Apr 1998 10:58:32 -0400

apt (0.0.7) experimental; urgency=low

  * Remove libdeity and apt from package for now, since only apt-get and
    apt-cache are actually useful right now.
  * Clean up handling of package installation errors.
  * Added timeout to http transfers (#21269)
  * Updated setup for dselect/apt method.
  * Updated man pages
  * Long options (added in 0.0.6)

 -- Scott K. Ellis <scott@debian.org>  Tue, 21 Apr 1998 09:06:49 -0400

apt (0.0.6) experimental; urgency=low

  * Spelling changes.
  * Revamped download status display.
  * Call apt-get clean after successful install in dselect.
  * Added "apt-get clean" which deletes package files from /var/cache/apt

 -- Scott K. Ellis <scott@debian.org>  Thu,  9 Apr 1998 15:13:59 -0400

apt (0.0.5) experimental; urgency=low

  * Ignore signals while dpkg is running so we don't leave dpkg running in
    the background (#20804)
  * Check Packages as well as Packages.gz for file URIs (#20784)
  * Spelling cleanup (#20800)
  * Added -m option to permit upgrade to go on in the case of a bad mirror.
    This option may result in incomplete upgrades when used with -f.

 -- Scott K. Ellis <scott@debian.org>  Tue,  7 Apr 1998 12:40:29 -0400

apt (0.0.4) experimental; urgency=low

  * New usage guide.
  * Various documentation updates and cleanup.
  * Added '-f' option to apt-get attempt to fix broken dependancies.

 -- Scott K. Ellis <scott@debian.org>  Sat,  4 Apr 1998 14:36:00 -0500

apt (0.0.3) experimental; urgency=low

  * Added a shlibs.local file to prevent apt from depending on itself.
  * Updates to how apt-get handles bad states in installed packages.
  * Updated rules to make sure build works from a freshly checked out source
    archive.  Building from CVS needs libtool/automake/autoconf, builds from
    the distributed source package should have no such dependancy.

 -- Scott K. Ellis <scott@debian.org>  Fri,  3 Apr 1998 11:49:47 -0500

apt (0.0.2) unstable; urgency=low

  * Updates to apt-get and http binding for dselect method (apt).
  * Updating version number from 0.0.1, which was released only on IRC.

 -- Scott K. Ellis <scott@debian.org>  Fri,  3 Apr 1998 00:35:18 -0500

apt (0.0.1) unstable; urgency=low

  * Initial Release.

 -- Scott K. Ellis <scott@debian.org>  Tue, 31 Mar 1998 12:49:28 -0500
<|MERGE_RESOLUTION|>--- conflicted
+++ resolved
@@ -1,31 +1,23 @@
 apt (0.6.45ubuntu6) edgy; urgency=low
 
-<<<<<<< HEAD
+  [Michael Vogt]
   * cmdline/apt-get.cc:
     - always show auto-removable packages and give a hint how to remove 
       them
   * debian/apt.conf.autoremove:
     - exlucde linux-image and linux-restricted-modules from ever being 
       auto-removed
-
- --
-=======
+  [Ian Jackson]
   * Tests pass without code changes!  Except that we need this:
   * Bump cache file major version to force rebuild so that Breaks
     dependencies are included.
   * Don't depend on or suggest any particular dpkg or dpkg-dev versions;
     --auto-deconfigure is very very old and dpkg-dev's Breaks support
     is more or less orthogonal.
-
- -- Ian Jackson <iwj@ubuntu.com>  Tue,  5 Sep 2006 19:50:02 +0100
-
-apt (0.6.45ubuntu6~iwj) unstable; urgency=low
-
   * Initial draft of `Breaks' implementation.  Appears to compile,
     but as yet *completely untested*.
 
- -- Ian Jackson <ian@davenant.greenend.org.uk>  Fri, 25 Aug 2006 15:39:07 +0100
->>>>>>> 9275e2f6
+ -- 
 
 apt (0.6.45ubuntu5) edgy; urgency=low
 
