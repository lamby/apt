apt (0.8.13ubuntu2) UNRELEASED; urgency=low

  * po/makefile:
    - add hack to run MSGMERGE again if it segfaults. this is to help
      powerpc to bootstrap

 -- Michael Vogt <michael.vogt@ubuntu.com>  Wed, 16 Mar 2011 20:39:21 +0100

apt (0.8.13ubuntu1) natty; urgency=low

  * merged from debian/sid, this adds important fixes in the
    apt mirror method

 -- Michael Vogt <michael.vogt@ubuntu.com>  Wed, 16 Mar 2011 08:23:19 +0100

apt (0.8.13) unstable; urgency=low

  [ Thorsten Spindler ]
  * methods/rsh.cc
    - fix rsh/ssh option parsing (LP: #678080), thanks to
      Ville Mattila 
  
  [ Michael Vogt ]
  * apt-pkg/acquire-item.cc:
    - mark pkgAcqIndexTrans as Index-File to avoid asking the
      user to insert the CD on each apt-get update
  * po/sl.po:
    - updated, thanks to Andrej Znidarsic
  * mirror method:
    - when downloading data, show the mirror being used
<<<<<<< HEAD
    - randomize mirror list after download in a host specific way
      to ensure that the load is evenly spreaded accross the mirrors
    - fix some missing "Fail-Ignore"

 -- Michael Vogt <mvo@debian.org>  Wed, 16 Mar 2011 08:04:42 +0100

apt (0.8.12ubuntu2) unstable; urgency=low

  [ Thorsten Spindler ]
  * methods/rsh.cc
    - fix rsh/ssh option parsing (LP: #678080), thanks to
      Ville Mattila 
  
  [ Michael Vogt ]
  * apt-pkg/acquire-item.cc:
    - mark pkgAcqIndexTrans as Index-File to avoid asking the
      user to insert the CD on each apt-get update
  * methods/mirror.cc:
    - improve debug output and fix bug in TryNextMirror
=======
    - randomize mirror list to ensure more even load
    - merge fix from Matt Zimmerman, many thanks (LP: #741098)
    - do not crash if the mirror file fails to download
>>>>>>> 0004842d

 -- Michael Vogt <michael.vogt@ubuntu.com>  Thu, 10 Mar 2011 15:56:54 +0100

apt (0.8.12ubuntu1) natty; urgency=low

  * merged from debian/sid, this adds important fixes in the udev based
    cdrom handling and multiarch handling

 -- Michael Vogt <michael.vogt@ubuntu.com>  Thu, 10 Mar 2011 16:12:22 +0100

apt (0.8.12) unstable; urgency=low

  [ Michael Vogt ]
  * apt-pkg/deb/debindexfile.cc:
    - ignore missing deb-src files in /var/lib/apt/lists, thanks
      to Thorsten Spindler (LP: #85590)
  * apt-pkg/contrib/fileutl.cc, apt-pkg/deb/dpkgpm.cc:
    - honor Dpkg::Chroot-Directory in the RunScripts*() methods
  * apt-pkg/contrib/cdromutl.{cc,h}, apt-pkg/cdrom.{cc,h}:
    - deal with missing FSTAB_DIR when using libudev to discover cdrom
    - add experimental APT::cdrom::CdromOnly option (on by default). 
      When this is set to false apt-cdrom will handle any removable
      deivce (like a usb-stick) as a "cdrom/dvd" source

  [ Christian Perrier ]
  * Fix error in French translation of manpages (apt_preferences(5)).
    Merci, Rémi Vanicat. Closes: #613689
  * Complete French manpage translation
  * Italian translation update (Milo Casagrande). Closes: #614395

  [ David Kalnischkies ]
  * ftparchive/multicompress.cc, apt-inst/deb/debfile.cc:
    - support xz compressor to create xz-compressed Indexes and be able
      to open data.tar.xz files
    - load the supported compressors from configuration
  * ftparchive/writer.cc:
    - ensure that Date and Valid-Until time strings are not localised
    - add options to disable specific checksums for Indexes
    - include xz-compressed Packages and Sources files in Release file
  * apt-pkg/aptconfiguration.cc:
    - support download of xz-compressed indexes files
    - support adding new compressors by configuration
  * apt-pkg/deb/debsrcrecords.cc:
    - support xz-compressed source v3 debian.tar files
    - support every compression we have a compressor configured
  * ftparchive/contents.cc:
    - remove ExtractArchive codecopy from apt-inst/deb/debfile.cc
  * apt-inst/deb/debfile.cc:
    - support data.tar's compressed with any configured compressor
  * cmdline/apt-get.cc:
    - reinstall dependencies of reinstalled "garbage" (Closes: #617257)

  [ Steve Langasek ]
  * apt-pkg/deb/dpkgpm.cc:
    - make sure that for multiarch packages, we are passing the full
      qualified package name to dpkg for removals. (Closes: #614298)
  * Remove the "pseudopackage" handling of Architecture: all packages for
    Multi-Arch; instead, Arch: all packages only satisfy dependencies for
    the native arch, except where the Arch: all package is declared
    Multi-Arch: foreign.  (Closes: #613584)

 -- Michael Vogt <mvo@debian.org>  Thu, 10 Mar 2011 14:46:48 +0100

apt (0.8.11.5ubuntu2) natty; urgency=low

  [ Michael Vogt ]
  * apt-pkg/deb/debindexfile.cc:
    - ignore missing deb-src files in /var/lib/apt/lists, thanks
      to Thorsten Spindler (LP: #85590)
  * apt-pkg/contrib/fileutl.cc, apt-pkg/deb/dpkgpm.cc:
    - honor Dpkg::Chroot-Directory in the RunScripts*() methods

 -- Michael Vogt <michael.vogt@ubuntu.com>  Thu, 03 Mar 2011 17:39:30 +0100

apt (0.8.11.5ubuntu1) natty; urgency=low

  * Merged from debian/sid

 -- Michael Vogt <michael.vogt@ubuntu.com>  Fri, 18 Feb 2011 12:01:19 +0100

apt (0.8.11.5) unstable; urgency=low

  [ Christian Perrier ]
  * Add missing dot in French translation of manpages. Merci, Olivier
    Humbert.
  * French translation update
  * French manpages translation update

  [ David Kalnischkies ]
  * apt-pkg/depcache.cc:
    - party revert fix in 0.8.11.2 which marked all packages as manual
      installed if the FromUser bit is set in the MarkInstall call.
      The default for this bit is true and aptitude depends on the old
      behavior so the package is only marked as manual if its not marked
      ("old" behavior) or if automatic installation is enabled - which
      aptitude disables always (see also #613775)

 -- David Kalnischkies <kalnischkies@gmail.com>  Thu, 17 Feb 2011 15:16:31 +0100

apt (0.8.11.4) unstable; urgency=low

  [ David Kalnischkies ]
  * apt-pkg/contrib/error.cc:
    - ensure that va_list is not invalid in second try
  * cmdline/apt-get.cc:
    - don't remove new dependencies of garbage packages (Closes: #613420)
  
  [ Michael Vogt ]
  * test/integration/*
    - fix dashish in the integration tests

 -- Michael Vogt <mvo@debian.org>  Wed, 16 Feb 2011 14:36:03 +0100

apt (0.8.11.3) unstable; urgency=low

  * apt-pkg/contrib/fileutl.cc:
    - really detect bigendian machines by including config.h,
      so we can really (Closes: #612986)
  * apt-pkg/contrib/mmap.cc:
    - Base has as 'valid' failure states 0 and -1 so add a simple
      validData method to check for failure states

 -- David Kalnischkies <kalnischkies@gmail.com>  Mon, 14 Feb 2011 16:58:03 +0100

apt (0.8.11.2) unstable; urgency=low

  [ Michael Vogt ]
  * merged lp:~evfool/apt/fix641673:
    - String-fix in the source and the translations for the grammatical 
      mistake reported in bug LP: #641673, thanks to Robert Roth
  * merged lp:~evfool/apt/fix418552:
    - Grammar fix for bug LP: #418552, thanks to Robert Roth
  
  [ David Kalnischkies ]
  * cmdline/apt-get.cc:
    - add --install-suggests option (Closes: #473089)
  * apt-pkg/depcache.cc:
    - mark a package which was requested to be installed on commandline
      always as manual regardless if it is already marked or not as the
      marker could be lost later by the removal of rdepends (Closes: #612557)
  * methods/rred.cc:
    - read patch into MMap only if we work on uncompressed patches
    - update size of dynamic MMap as we write in from the outside
  * apt-pkg/contrib/mmap.cc:
    - do not try to free the mapping if its is unset
  * apt-pkg/contrib/fileutl.cc:
    - reorder the loaded filesize bytes for big endian (Closes: #612986)
      Thanks to Jörg Sommer for the detailed analyse!

 -- Michael Vogt <mvo@debian.org>  Mon, 14 Feb 2011 12:07:18 +0100

apt (0.8.11.1) unstable; urgency=low

  [ Stefan Lippers-Hollmann ]
  * cmdline/apt-key:
    - fix root test which prevented setting of trustdb-name
      which lets gpg fail if it adds/remove keys from trusted.gpg
      as it tries to open the (maybe) not existent /root/.gnupg

  [ David Kalnischkies ]
  * debian/apt.symbols:
    - add more arch dependent symbols

 -- Michael Vogt <mvo@debian.org>  Wed, 09 Feb 2011 17:49:59 +0100

apt (0.8.11) unstable; urgency=low

  [ David Kalnischkies ]
  * apt-pkg/depcache.cc:
    - add SetCandidateRelease() to set a candidate version and
      the candidates of dependencies if needed to a specified
      release (Closes: #572709)
    - allow conflicts in the same group again (Closes: #612099)
  * cmdline/apt-get.cc:
    - if --print-uris is used don't setup downloader as we don't need
      progress, lock nor the directories it would create otherwise
    - show dependencies of essential packages which are going to remove
      only if they cause the remove of this essential (Closes: #601961)
    - keep not installed garbage packages uninstalled instead of showing
      in the autoremove section and installing those (Closes: #604222)
    - change pkg/release behavior to use the new SetCandidateRelease
      so installing packages from experimental or backports is easier
    - really do not show packages in the extra section if they were
      requested on the commandline, e.g. with a modifier (Closes: #184730)
    - always do removes first and set not installed remove packages
      on hold to prevent temporary installation later (Closes: #549968)
  * debian/control:
    - add Vcs-Browser now that loggerhead works again (Closes: #511168)
    - depend on debhelper 7 to raise compat level
    - depend on dpkg-dev (>= 1.15.8) to have c++ symbol mangling
  * apt-pkg/contrib/fileutl.cc:
    - add a RealFileExists method and check that your configuration files
      are real files to avoid endless loops if not (Closes: #604401)
    - ignore non-regular files in GetListOfFilesInDir (Closes: #594694)
  * apt-pkg/contrib/weakptr.h:
    - include stddefs.h to fix compile error (undefined NULL) with gcc-4.6
  * methods/https.cc:
    - fix CURLOPT_SSL_VERIFYHOST by really passing 2 to it if enabled
  * deb/dpkgpm.cc:
    - fix popen/fclose mismatch reported by cppcheck. Thanks to Petter
      Reinholdtsen for report and patch! (Closes: #607803)
  * doc/apt.conf.5.xml:
    - fix multipl{y,e} spelling error reported by Jakub Wilk (Closes: #607636)
  * apt-inst/contrib/extracttar.cc:
    - let apt-utils work with encoded tar headers if uid/gid are large.
      Thanks to Nobuhiro Hayashi for the patch! (Closes: #330162)
  * apt-pkg/cacheiterator.h:
    - do not segfault if cache is not build (Closes: #254770)
  * doc/apt-get.8.xml:
    - remove duplicated mentioning of --install-recommends
  * doc/sources.list.5.xml:
    - remove obsolete references to non-us (Closes: #594495)
    - a notice is printed for ignored files (Closes: #597615)
  * debian/rules:
    - use -- instead of deprecated -u for dh_gencontrol
    - remove shlibs.local creation and usage
    - show differences in the symbol files, but never fail
  * pre-build.sh:
    - remove as it is not needed for a working 'bzr bd'
  * debian/{apt,apt-utils}.symbols:
    - ship experimental unmangled c++ symbol files
  * methods/rred.cc:
    - operate optional on gzip compressed pdiffs
  * apt-pkg/acquire-item.cc:
    - don't uncompress downloaded pdiff files before feeding it to rred
    - try downloading clearsigned InRelease before trying Release.gpg
    - change the internal handling of Extensions in pkgAcqIndex
    - add a special uncompressed compression type to prefer those files
    - download and use i18n/Index to choose which Translations to download
  * cmdline/apt-key:
    - don't set trustdb-name as non-root so 'list' and 'finger'
      can be used without being root (Closes: #393005, #592107)
  * apt-pkg/deb/deblistparser.cc:
    - rewrite LoadReleaseInfo to cope with clearsigned Releasefiles
  * ftparchive/writer.cc:
    - add config option to search for more patterns in release command
    - include Index files by default in the Release file
  * methods/{gzip,bzip}.cc:
    - print a good error message if FileSize() is zero
  * apt-pkg/aptconfiguration.cc:
    - remove the inbuilt Translation files whitelist
  * cmdline/apt-cache.cc:
    - remove not implemented 'apt-cache add' command
  * doc/apt-cache.8.xml:
    - describe reality as apt-cache just queries and doesn't manipulate
      the caches. Thanks to Enrico Zini for spotting it! (Closes: #612009)
  * apt-pkg/algorithms.cc:
    - mark pseudo packages of installed all packages as configured
      in the simulation as we don't call configure for these packages
  * apt-pkg/pkgcachegen.cc:
    - in multiarch, let :all packages conflict with :any packages
      with a different version to be sure
  * apt-pkg/contrib/error.cc:
    - remove 400 char size limit of error messages (LP: #365611)

  [ Michael Vogt ]
  * methods/http.cc:
    - do not hang if Acquire::http::ProxyAutoDetect can not be
      executed or returns no data (LP: #654393)
  * debian/apt.conf.autoremove:
    - never autoremove the GNU/Hurd kernel (closes: #588423), thanks
      to Guillem Jover
  * apt-pkg/cdrom.cc, apt-pkg/init.cc, methods/cdrom.cc:
    - use /media/cdrom as default mountoint (closes: #611569)
  * cmdline/apt-get.cc:
    - add apt-get changelog (closes: #526990)
    - add apt-get download (closes: #82738)

  [ Martin Pitt ]
  * test/integration/test-compressed-indexes, test/test-indexes.sh:
    - Explicitly disable compressed indexes at the start. This ensures that we
      will actually test uncompressed indexes regardless of the internal
      default value of Acquire::GzipIndexes.

 -- Michael Vogt <mvo@debian.org>  Tue, 08 Feb 2011 12:58:12 +0100

apt (0.8.10.3) unstable; urgency=low

  [ Programs translations ]
  * po/es.po: Updated, plus fixes encoding issues and fixes two fuzzy
    strings, thanks to Javier Fernandez-Sanguino (closes: #610692)

 -- Michael Vogt <mvo@debian.org>  Tue, 25 Jan 2011 11:51:42 +0100

apt (0.8.10.2) unstable; urgency=low

  [ David Kalnischkies ]
  * ftparchive/apt-ftparchive.cc:
    - fix endless loop for multiple TranslationsWriters

 -- Michael Vogt <mvo@debian.org>  Tue, 25 Jan 2011 10:26:15 +0100

apt (0.8.10.1) unstable; urgency=low

  [ Christian Perrier ]
  * Fix encoding for Slovenian translation. PO file switched
    to UTF-8. Closes: #609957

  [ Julian Andres Klode ]
  * cmdline/apt-cache.cc: Create an error for apt-cache depends
    if packages could not found (LP: #647045)

  [ Programs translations ]
  * Spanish update by Javier Fernández-Sanguino Peña. Closes: #607145 

  [ Manpages translations ]
  * Correct a typo and an error in French manpages translation.
    Closes: # 607170

 -- Michael Vogt <mvo@debian.org>  Mon, 17 Jan 2011 13:41:04 +0100

apt (0.8.10ubuntu2) UNRELEASED; urgency=low

  * apt-pkg/deb/dpkgpm.cc:
    - ignore lzma "Cannot allocate memory" errors, thanks to Brian
      Murray
    - add i18n support for the "short read in buffer_copy %s" handling
      from dpkg

 -- Michael Vogt <michael.vogt@ubuntu.com>  Tue, 11 Jan 2011 18:26:05 +0100

apt (0.8.10ubuntu1) natty; urgency=low

  [ Julian Andres Klode ]
  * cmdline/apt-cache.cc: Create an error for apt-cache depends
    if packages could not found (LP: #647045)
  
  [ Michael Vogt ]
  * merged from debian-sid

 -- Michael Vogt <michael.vogt@ubuntu.com>  Tue, 07 Dec 2010 15:53:49 +0100

apt (0.8.10) unstable; urgency=low

  [ Programs translations ]
  * Czech by Miroslav Kure. Closes: #605107

  [ Martin Pitt ]
  * test/integration/test-compressed-indexes, test/test-indexes.sh:
    - Explicitly disable compressed indexes at the start. This ensures that we
      will actually test uncompressed indexes regardless of the internal
      default value of Acquire::GzipIndexes.

  [ David Kalnischkies ]
  * apt-pkg/algorithms.cc:
    - mark all installed packages first without auto installation in
      a dist-upgrade to prefer upgrading packages instead of installing
      new packages in versioned or-groups (Closes: #605394)

 -- Michael Vogt <mvo@debian.org>  Tue, 30 Nov 2010 10:42:17 +0100

apt (0.8.9ubuntu4) natty; urgency=low

  [ Michael Vogt ]
  * cmdline/apt-key:
    - set timeout of wget for net-update to 90 seconds (thanks to \sh)

  [ Martin Pitt ]
  * Revert r1819 and r1820 to disable compressed indexes by default again.
    Testing has brought up a few places where this seriously degrades
    performance, mostly in applications which iterate through all available
    package records, like update-apt-xapian-index or synaptic. See
    https://bugs.launchpad.net/ubuntu/+bugs?field.tag=apt-compressed-indexes

 -- Martin Pitt <martin.pitt@ubuntu.com>  Thu, 25 Nov 2010 08:50:37 +0100

apt (0.8.9ubuntu3) natty; urgency=low

  * methods/http.cc:
    - do not hang if Acquire::http::ProxyAutoDetect can not be
      executed or returns no data (LP: #654393)

 -- Michael Vogt <michael.vogt@ubuntu.com>  Mon, 22 Nov 2010 10:42:50 +0100

apt (0.8.9ubuntu2) natty; urgency=low

  * drop apt-changelog, apt-get changelog implements all the 
    features it provides

 -- Michael Vogt <michael.vogt@ubuntu.com>  Thu, 18 Nov 2010 15:22:40 +0100

apt (0.8.9ubuntu1) natty; urgency=low

  * re-merged from the debian-sid bzr branch
  * merged lp:~mvo/apt/mvo, this brings two new commands:
    - apt-get download binary-pkgname to download a deb
    - apt-get changelog binary-pkgname to display the changelog
  * cmdline/apt-get.cc:
    - if the changelog download failed, do not show the generic error
      but point to launchpad instead

 -- Michael Vogt <michael.vogt@ubuntu.com>  Thu, 18 Nov 2010 15:02:14 +0100

apt (0.8.9) unstable; urgency=low

  [ Christian Perrier ]
  * Fix "typos" in French manpages translations. Thanks to
    Cyril Brulebois for bashing me.
  * Drop useless untranslatable sections from apt.8

  [ Programs translations ]
  * Slovenian update by Andrej Žnidaršič and Rosetta Slovenian team
  * German update by Holger Wansing. Closes: #603619

  [ David Kalnischkies ]
  * apt-pkg/aptconfiguration.cc:
    - evaluate Acquire::Languages= before LANG= (Closes: #602573)
  * apt-pkg/orderlist.cc:
    - try fixing before removing even if the fix is hidden in
      a provides, hidden in the #590438 testcase
  * apt-pkg/algorithms.cc:
    - if the package was explicitly marked as ToRemove don't
      consider it as a candidate for FixByInstall
  * apt-pkg/depcache.cc:
    - don't install previously not installed providers in a try
      to statisfy a "Breaks: provides" dependency by upgrade
  * cmdline/acqprogress.cc:
    - don't ask the user for media change if quiet >= 2, stdout is not
      a tty and assume-yes, force-yes or trivial-only option is set to
      avoid cpu eating endless loops in unattended runs like apt.cron
      (Closes: #602354, LP: #665580)

 -- Michael Vogt <mvo@debian.org>  Thu, 18 Nov 2010 09:25:04 +0100

apt (0.8.8ubuntu3) natty; urgency=low

  * cmdline/apt-changelog: Filter out multiple results for a source package,
    just take the latest one.
  * cmdline/apt-changelog: Read server name from configuration
    APT::Changelog::Server instead of hardcoding it. This allows local users
    to point to a local changelog mirror, or make this script work for Debian.
  * Add debian/apt.conf.changelog: Configuration for apt-changelog with the
    server for Ubuntu (changelogs.ubuntu.com). Install it in debian/rules.
  * doc/apt-changelog.1.xml: Document the new option.
  * test/integration/test-compressed-indexes, test/test-indexes.sh:
    - Explicitly disable compressed indexes at the start. This ensures that we
      will actually test uncompressed indexes regardless of the internal
      default value of Acquire::GzipIndexes.
  * apt-pkg/acquire-item.cc: Set Acquire::GzipIndexes to "true" by default, to
    store compressed indexes. This feature is now mature enough for general
    consumption. Update doc/apt.conf.5.xml accordingly.
  * apt-pkg/aptconfiguration.cc: Have Acquire::CompressionTypes::Order default
    to preferring "gz", so that compressed indexes will actually work.

 -- Martin Pitt <martin.pitt@ubuntu.com>  Mon, 15 Nov 2010 12:14:15 +0100

apt (0.8.8ubuntu2) natty; urgency=low

  * Add cmdline/apt-changelog: Script to fetch package changelog from
    changelogs.ubuntu.com. Install it in cmdline/makefile and debian/rules.
  * Add doc/apt-changelog.1.xml, and install it in debian/rules.

 -- Martin Pitt <martin.pitt@ubuntu.com>  Tue, 09 Nov 2010 11:32:27 +0100

apt (0.8.8ubuntu1) natty; urgency=low

  * merged from debian-unstable, remainging changes:
    - use ubuntu keyring and ubuntu archive keyring in apt-key
    - run update-apt-xapian-index in apt.cron
    - support apt-key net-update and verify keys against master-keyring
    - run apt-key net-update in cron.daily
    - different example sources.list

 -- Michael Vogt <michael.vogt@ubuntu.com>  Fri, 29 Oct 2010 10:07:09 -0400

apt (0.8.8) unstable; urgency=low

  [ David Kalnischkies ]
  * apt-pkg/contrib/fileutl.cc:
    - Add a FileFd::FileSize() method to get the size of the underlying
      file and not the size of the content in the file as FileFd::Size()
      does - the sizes can differ since the direct gzip integration
  * methods/{gzip,bzip2}.cc:
    - use FileSize() to determine if the file is invalid (Closes: #600852)
  * apt-pkg/pkgcache.cc:
    - fallback always to a suitable description (Closes: #601016)

  [ Michael Vogt ]
  * apt-pkg/deb/dpkgpm.cc:
    - ensure that history.log gets closed to avoid leaking a FD
      (closes: #601649)

 -- Michael Vogt <mvo@debian.org>  Thu, 28 Oct 2010 21:22:21 +0200

apt (0.8.7ubuntu1) natty; urgency=low

  * merged from debian-unstable, remainging changes:
    - use ubuntu keyring and ubuntu archive keyring in apt-key
    - run update-apt-xapian-index in apt.cron
    - support apt-key net-update and verify keys against master-keyring
    - run apt-key net-update in cron.daily
    - different example sources.list

 -- Michael Vogt <michael.vogt@ubuntu.com>  Fri, 15 Oct 2010 18:31:17 +0200

apt (0.8.7) unstable; urgency=low

  [ Manpages translations ]
  * Typo fixed in French (extra "Z"). Thanks to Florentin Duneau.
  * Another typo fixed in French ("Anfin"). Thanks to bubulle
  * Wrong translation for "showauto" fixed. Thanks to Raphaël Hertzog
    Closes: #599265

  [ Michael Vogt ]
  * debian/apt.cron.daily:
    - source /etc/default/locale (if available) so that the
      apt-get update cron job fetches the right translated package
      descriptions
  * fix test failure on amd64
  * apt-pkg/deb/debsystem.cc:
    - fix issues with dir::state::status and dir::state::extended_states
      when alternative rootdirs are used

  [ Martin Pitt ]
  * apt-pkg/deb/debindexfile.cc:
    - Use FileFd::Size() instead of stat()ing the sources/binary/translations
      indexes directly, so that we have transparent handling of gzipped
      indexes.
  * apt-pkg/contrib/fileutl.cc:
    - Fix FileFd::Size() for gzipped files to give the size of the
      uncompressed data. This fixes cache building progress going way
      over 100%.

  [ David Kalnischkies ]
  * apt-pkg/deb/deblistparser.cc:
    - support ArmHardFloat port in CompleteArch, thanks to Sebastian
      Andrzej Siewior for the patch!
  * doc/apt.ent:
    - move some strings into apt-verbatim.ent to avoid showing them in
      apt-doc.pot as they are untranslatable anyway (e.g. manpage references)
  * doc/apt-verbatim.ent:
    - change the codenames to reflect the situation after squeeze release
  * doc/examples/apt-https-method-example.conf:
    - apply various typo fixes by Olly Betts, thanks! (Closes: #600249)

 -- Michael Vogt <mvo@debian.org>  Fri, 15 Oct 2010 18:16:10 +0200

apt (0.8.6) unstable; urgency=low

  [ Programs translations ]
  * Vietnamese update by Clytie Siddall (Closes: #598489)
  * Asturian update by Maacub (Closes: #599057)

  [ David Kalnischkies ]
  * cmdline/apt-cache.cc:
    - use the TranslatedDescription for searching and not the first
      available one as it is maybe not an expected language (Closes: #597925)
  * apt-pkg/contrib/strutl.cc:
    - add a space between number and unit as required by SI (Closes: #598352)
  * apt-pkg/depcache.cc:
    - do not check endpointer packages instead of only those which prevented
      NeverAutoRemove settings from having an effect (Closes: #598452)
    - do not remove packages which the user requested for installation
      explicitly while satisfying other install requests (Closes: #598669)
  * apt-pkg/packagemanager.cc:
    - Add a space between period and 'Please' and unfuzzy all translations
  * doc/po/de.po:
    - remove the duplicated "angefertigt" in translation-holder string

 -- Michael Vogt <mvo@debian.org>  Mon, 04 Oct 2010 11:52:19 +0200

apt (0.8.5) unstable; urgency=low

  [ Manpages translations ]
  * German (Chris Leick). Closes: #597163

  [ Michael Vogt ]
  * merged lp:~mvo/apt/conflicts-on-virtuals to better deal with
    conflicts/breaks against virtual packages (LP: #614993)

  [ David Kalnischkies ]
  * apt-pkg/policy.cc:
    - support 100-pinning in Release file with ButAutomaticUpgrades
      as requested by the backports crew (Closes: #596097)
  * apt-pkg/deb/deblistparser.cc:
    - overrule NotAutomatic in case of ButAutomaticUpgrades
  * debian/apt.cron.daily:
    - handle absolut directory paths correctly by loading directories
      directly instead of building the paths on our own (Closes: #596421)
  * debian/control:
    - build-depend on docbook-xml to ensure that the xml DTDs are always
      available on the buildds (Closes: #597145)
  * buildlib/debiandoc.mak, buildlib/po4a_manpage.mak:
    - ensure that the build fails if documentation building fails
  * doc/po/fr.po:
    - correct two syntax issues to ensure we can build fine

 -- Michael Vogt <mvo@debian.org>  Fri, 17 Sep 2010 22:05:06 +0200

apt (0.8.4) unstable; urgency=low

  [ Michael vogt ]
  * ftparchive/writer.cc:
    - write out {Files,Checksum-Sha1,Checksum-Sha256} only if
      available LP: #633967. Thanks to Colin Watson
  * apt-pkg/contrib/cdromutl.cc:
    - if apt-cdrom is used on writable media (like usb-sticks), do
      not use the root directory to identify the medium (as all 
      changes there change the ident id). Use the .disk directory 
      instead 

  [ David Kalnischkies ]
  * ftparchive/writer.cc:
    - null the valid string instead of the date if Valid-Until is not set
  * apt-pkg/acquire-item.cc:
    - use also unsigned Release files again (Closes: #596189)

  [ Christian Perrier ]
  * Fix missing space after dot in a message from apt-pkg
    Translations unfuzzied. Thanks to Holger Wansing.

 -- Michael Vogt <mvo@debian.org>  Fri, 10 Sep 2010 20:45:15 +0200

apt (0.8.3ubuntu7) maverick; urgency=low

  [ David Kalnischkies ]
  * apt-pkg/depcache.cc:
    - do not remove packages which the user requested for installation
      explicitly while satisfying other install requests (Closes: #598669)
    Test case: debootstrap, install exim4, run "apt-get install postfix"
    This will result in exim4-heavy instead of postfix

 -- Michael Vogt <michael.vogt@ubuntu.com>  Tue, 05 Oct 2010 14:13:38 +0200

apt (0.8.3ubuntu6) maverick; urgency=low

  [ Michael Vogt ]
  * debian/apt.cron.daily:
    - source /etc/default/locale (if available) so that the 
      apt-get update cron job fetches the right translated package
      descriptions (LP: #652951)

  [ David Kalnischkies ]
  * apt-pkg/depcache.cc:
    - do not check endpointer packages instead of only those which prevented
      NeverAutoRemove settings from having an effect (Closes: #598452)
  * cmdline/apt-cache.cc:
    - use the TranslatedDescription for searching and not the first
      available one as it is maybe not an expected language (Closes: #597925)

 -- Michael Vogt <michael.vogt@ubuntu.com>  Fri, 01 Oct 2010 15:25:00 +0200

apt (0.8.3ubuntu5) maverick; urgency=low

  * debian/apt.dirs:
    - add missing /usr/share/apt so that the keyring is installed
      into the right place (LP: #620576)

 -- Michael Vogt <michael.vogt@ubuntu.com>  Wed, 22 Sep 2010 18:34:18 +0200

apt (0.8.3ubuntu4) maverick; urgency=low

  * merged lp:~mvo/apt/conflicts-on-virtuals to better deal
    with conflicts/breaks against virtual packages (LP: #614993)

 -- Michael Vogt <michael.vogt@ubuntu.com>  Wed, 15 Sep 2010 19:48:26 +0200

apt (0.8.3ubuntu3) maverick; urgency=low

  * merged fixes from debian-sid
  
  [ Michael Vogt ]
  * apt-pkg/contrib/cdromutl.cc:
    - if apt-cdrom is used on writable media (like usb-sticks), do
      not use the root directory to identify the medium (as all 
      changes there change the ident id). Use the .disk directory 
      instead 

  [ David Kalnischkies ]
  * ftparchive/writer.cc:
    - null the valid string instead of the date if Valid-Until is not set
  * apt-pkg/acquire-item.cc:
    - use also unsigned Release files again (Closes: #596189)

  [ Christian Perrier ]
  * Fix missing space after dot in a message from apt-pkg
    Translations unfuzzied. Thanks to Holger Wansing.

 -- Michael Vogt <michael.vogt@ubuntu.com>  Fri, 10 Sep 2010 21:45:49 +0200

apt (0.8.3ubuntu2) maverick; urgency=low

  * ftparchive/writer.cc:
    - write out {Files,Checksum-Sha1,Checksum-Sha256} only if
      available LP: #633967. Thanks to Colin Watson

 -- Michael Vogt <michael.vogt@ubuntu.com>  Thu, 09 Sep 2010 15:30:19 +0200

apt (0.8.3ubuntu1) maverick; urgency=low

  * merged fixes from debian-sid
  * debian/rules:
    - put ubuntu-archive.gpg back into the package (LP: #620576)
  * apt-pkg/init.cc:
    - ignore ".distUpgrade" and ".save" files in sources.list.d
      (LP: #631770)

 -- Michael Vogt <michael.vogt@ubuntu.com>  Tue, 07 Sep 2010 09:27:24 +0200

apt (0.8.3) unstable; urgency=low

  [ Programs translations ]
  * German (Holger Wansing). Closes: #596141

  [ Manpages translations ]
  * Japanese (KURASAWA Nozomu). Closes: #595862

  [ Michael Vogt ]
  * apt-pkg/indexcopy.cc:
    - only use trusted.gpg.d directory if it exists
    - do not replace /dev/null when running in APT::CDROM::NoAct
      mode (LP: #612666), thanks to Colin Watson

  [ David Kalnischkies ]
  * ftparchive/apt-ftparchive.cc:
    - ensure that BinDirectory as well as Tree settings get
      the correct default FileMode setting (Closes: #595922)

 -- Michael Vogt <mvo@debian.org>  Tue, 07 Sep 2010 15:28:41 +0200

apt (0.8.2) unstable; urgency=low

  [ Manpages translations ]
  * Spanish (Omar Campagne). Closes: #595557

  [ David Kalnischkies ]
  * apt-pkg/versionmatch.cc:
    - do not accept 'Pin: origin "' (missing closing ") as a valid
      way to pin a local archive: either "" or none…
  * apt-pkg/deb/dpkgpm.cc:
    - create Dir::Log if needed to support /var/log as tmpfs or similar,
      inspired by Thomas Bechtold, thanks! (Closes: #523919, LP: #220239)
  * apt-pkg/indexcopy.cc:
    - support really still the APT::GPGV::TrustedKeyring setting,
      as it breaks d-i badly otherwise (Closes: #595428)
  * cmdline/apt-key:
    - support also Dir::Etc::Trusted so that apt-key works in the same
      way as the library part which works with the trusted files
  * methods/{gzip,bzip2}.cc:
    - empty files can never be valid archives (Closes: #595691)

 -- Michael Vogt <mvo@debian.org>  Mon, 06 Sep 2010 18:10:06 +0200

apt (0.8.1) unstable; urgency=low

  [ Programs translations ]
  * Thai (Theppitak Karoonboonyanan). Closes: #592695
  * Russian (Yuri Kozlov). Closes: #594232
  * Slovak (Ivan Masár). Closes: #594255
  * Swedish (Daniel Nylander). Closes: #594241
  * Japanese (Kenshi Muto, Osamu Aoki). Closes: #594265
  * Italian (Milo Casagrande). Closes: #594238
  * Asturian (maacub). Closes: #594303
  * Simplified Chinese (Aron Xu). Closes: #594458
  * Bulgarian (Damyan Ivanov). Closes: #594627
  * Portuguese (Miguel Figueiredo). Closes: #594668
  * Korean (Changwoo Ryu). Closes: #594809
  * Norwegian Bokmål (Hans Nordhaug). Closes: #595182
  * Danish (Joe Hansen). Closes: #595176
  * Catalan (Agustí Grau). Closes: #595234

  [ Christian Perrier ]
  * Fix spelling error in cmdline/apt-get.cc. Thanks to Osamu Aoki
    Closes: #594211

  [ Manpages translations ]
  * Portuguese (Américo Monteiro)

  [ David Kalnischkies ]
  * cmdline/apt-cache.cc:
    - show in madison command again also source packages (LP: #614589)
    - remove useless GetInitialize method
  * cmdline/apt-get.cc:
    - remove direct calls of ReadMainList and use the wrapper instead
      to protect us from useless re-reads and two-times notice display
    - remove death code by removing unused GetInitialize
  * apt-pkg/depcache.cc:
    - now that apt-get purge works on 'rc' packages let the MarkDelete
      pass this purge forward to the non-pseudo package for pseudos
  * apt-pkg/contrib/fileutl.cc:
    - apply SilentlyIgnore also on files without an extension
  * apt-pkg/contrib/configuration.cc:
    - fix autoremove by using correct config-option name and
      don't make faulty assumptions in error handling (Closes: #594689)
  * apt-pkg/versionmatch.cc:
    - let the pin origin actually work as advertised in the manpage
      which means "" are optional and pinning a local archive does
      work - even if it is a non-flat archive (Closes: #594435)

 -- Michael Vogt <mvo@debian.org>  Fri, 03 Sep 2010 18:36:11 +0200

apt (0.8.0ubuntu3) maverick; urgency=low

  * merged fixes from the debian-sid bzr branch:
  
  [ Programs translations ]
  * Simplified Chinese (Aron Xu). Closes: #594458
  * Bulgarian (Damyan Ivanov). Closes: #594627
  * Portuguese (Miguel Figueiredo). Closes: #594668
  * Korean (Changwoo Ryu). Closes: #594809

  [ Manpages translations ]
  * Portuguese (Américo Monteiro)

  [ David Kalnischkies ]
  * cmdline/apt-cache.cc:
    - remove useless GetInitialize method
  * cmdline/apt-get.cc:
    - remove direct calls of ReadMainList and use the wrapper instead
      to protect us from useless re-reads and two-times notice display
    - remove death code by removing unused GetInitialize
  * apt-pkg/depcache.cc:
    - now that apt-get purge works on 'rc' packages let the MarkDelete
      pass this purge forward to the non-pseudo package for pseudos
  * apt-pkg/contrib/fileutl.cc:
    - apply SilentlyIgnore also on files without an extension
  * apt-pkg/contrib/configuration.cc:
    - fix autoremove by using correct config-option name and
      don't make faulty assumptions in error handling (Closes: #594689)
  * apt-pkg/versionmatch.cc:
    - let the pin origin actually work as advertised in the manpage
      which means "" are optional and pinning a local archive does
      work - even if it is a non-flat archive (Closes: #594435)

 -- Michael Vogt <michael.vogt@ubuntu.com>  Fri, 03 Sep 2010 17:05:53 +0200

apt (0.8.0ubuntu2) maverick; urgency=low

  * merged fixes from the debian-sid bzr branch:
  
  [ Programs translations ]
  * Thai (Theppitak Karoonboonyanan). Closes: #592695
  * Russian (Yuri Kozlov). Closes: #594232
  * Slovak (Ivan Masár). Closes: #594255
  * Swedish (Daniel Nylander). Closes: #594241
  * Japanese (Kenshi Muto, Osamu Aoki). Closes: #594265
  * Italian (Milo Casagrande). Closes: #594238
  * Asturian (maacub). Closes: #594303

  [ Christian Perrier ]
  * Fix spelling error in cmdline/apt-get.cc. Thanks to Osamu Aoki
    Closes: #594211

  [ David Kalnischkies ]
  * show in madison command again also source packages (LP: #614589)

 -- Michael Vogt <michael.vogt@ubuntu.com>  Thu, 26 Aug 2010 18:56:23 +0200

apt (0.8.0ubuntu1) maverick; urgency=low

  * merged from debian/unstable

 -- Michael Vogt <michael.vogt@ubuntu.com>  Tue, 24 Aug 2010 21:39:06 +0200

apt (0.8.0) unstable; urgency=low

  [ Michael Vogt ]
  * merge of the debian-expermental-ma branch
  * refresh po/pot files in doc/ and po/

  [ Programs translations ]
  * Swedish (Daniel Nylander). Closes: #592366
  * French (Christian Perrier)

  [ Manpages translations ]
  * French (Christian Perrier)

 -- Michael Vogt <mvo@debian.org>  Tue, 24 Aug 2010 16:32:19 +0200

apt (0.8.0~pre2) experimental; urgency=low

  [ David Kalnischkies ]
  * apt-pkg/contrib/strutl.cc:
    - fix error checking for vsnprintf in its safe variant
  * methods/bzip2.cc:
    - fix error checking for read in case of failing bzip2/lzma/whatever
  * debian/apt.cron.daily:
    - create backups for our extended_states file (Closes: #593430)
  * apt-pkg/init.cc:
    - set the default values for dir::etc::trusted options correctly
  * ftparchive/writer.cc:
    - init valid-until correctly to prevent garbage entering Release file
  * apt-pkg/deb/debsystem.cc:
    - set dir::state::status based at least on dir
  * apt-pkg/deb/dpkgpm.cc:
    - use the InstVer instead of the CurrentVer for the autobit transfer
  * methods/http.cc:
    - some http servers violate HTTP1.1 by not issuing a Reason-Phrase
      (or at least a space after the code) especially for 200, but lets
      be nice and ignore it as we don't need the reason in general
  * apt-pkg/acquire-item.cc:
    - don't use ReadOnlyGzip mode for PDiffs as this mode doesn't work
      in combination with the AddFd methods of our hashclasses

 -- Michael Vogt <mvo@debian.org>  Mon, 23 Aug 2010 19:09:08 +0200

apt (0.8.0~pre1ubuntu2) maverick; urgency=low

  * apt-pkg/deb/dpkgpm.cc:
    - enable apport reports again (got lost in the previous merge),
      thanks to Matt Zimmerman

 -- Michael Vogt <michael.vogt@ubuntu.com>  Mon, 23 Aug 2010 13:53:09 +0200

apt (0.8.0~pre1ubuntu1) maverick; urgency=low

  * merged fixes from debian/experimental

 -- Michael Vogt <michael.vogt@ubuntu.com>  Fri, 13 Aug 2010 17:49:40 +0200

apt (0.8.0~pre1) experimental; urgency=low

  [ Programs translations ]
  * Swedish translation update. Closes: #592366

  [ Michael Vogt ]
  * merge of the debian-expermental-ma branch
  * refresh po/pot files in doc/ and po/
  * apt-pkg/pkgcache.cc:
    - re-evaluate the architectures cache when the cache is (re)opened

  [ Colin Watson ]
  * apt-pkg/cdrom.cc:
    - fix off-by-one error in DropBinaryArch

  [ Julian Andres Klode ]
  * apt-pkg/contrib/fileutl.cc:
    - Add WriteAtomic mode.
    - Revert WriteEmpty to old behavior (LP: #613211)
  * apt-pkg, methods:
    - Convert users of WriteEmpty to WriteAtomic.
  * apt-pkg/depcache.cc:
    - Only try upgrade for Breaks if there is a newer version, otherwise
      handle it as Conflicts (by removing it) (helps for #591882).
  * debian/control:
    - Add dependency on gnupg to apt, apt-key uses it.

  [ David Kalnischkies ]
  * apt-pkg/algorithms.cc:
    - let the problem resolver install packages to fix or-groups
      as a needed remove nuked another or-member (helps for #591882)
    - change the debug outputs to display also arch of the
      package and version dependencies information
  * cmdline/apt-get.cc:
    - let APT::Get::Arch-Only in build-dep default to false again
      (Closes: #592628) Thanks Mohamed Amine IL Idrissi for report!
    - purge packages in 'rc' state, thanks Rogier! (Closes: #150831)
  * apt-pkg/pkgcache.cc:
    - fix LongDesc handling in LANG=C environment

 -- Michael Vogt <mvo@debian.org>  Fri, 13 Aug 2010 17:00:49 +0200

apt (0.7.26~exp12ubuntu4) maverick; urgency=low

  [ Julian Andres Klode ]
  * apt-pkg/contrib/fileutl.cc:
    - Add WriteAtomic mode.
    - Revert WriteEmpty to old behavior (LP: #613211)
  * apt-pkg, methods:
    - Convert users of WriteEmpty to WriteAtomic.
  * apt-pkg/depcache.cc:
    - Only try upgrade for Breaks if there is a newer version, otherwise
      handle it as Conflicts (by removing it) (helps for #591882).
  
  [ Michael Vogt ]
  * debian/control:
    - Add recommends on gnupg to apt, apt-key uses it.
      (changed from debian)

 -- Michael Vogt <michael.vogt@ubuntu.com>  Wed, 11 Aug 2010 12:01:30 +0200

apt (0.7.26~exp12ubuntu3) maverick; urgency=low

  [ Colin Watson ]
  * apt-pkg/cdrom.cc:
    - fix off-by-one error in DropBinaryArch

 -- Michael Vogt <michael.vogt@ubuntu.com>  Mon, 02 Aug 2010 21:04:18 +0200

apt (0.7.26~exp12ubuntu2) maverick; urgency=low

  * debian/apt.postinst:
    - do not fail if ubuntu-keyring is not installed

 -- Michael Vogt <michael.vogt@ubuntu.com>  Mon, 02 Aug 2010 11:47:59 +0200

apt (0.7.26~exp12ubuntu1) maverick; urgency=low

  * ABI break upload
  * merged from debian/experimental, remaining changes:
    - use ubuntu keyring and ubuntu archive keyring in apt-key
    - run update-apt-xapian-index in apt.cron
    - support apt-key net-update and verify keys against master-keyring
    - run apt-key net-update in cron.daily
    - different example sources.list
  * debian/apt.postinst
    - drop set_apt_proxy_from_gconf(), no longer needed in maverick
  * apt-pkg/pkgcache.cc:
    - re-evaluate the architectures cache when the cache is (re)opened

 -- Michael Vogt <michael.vogt@ubuntu.com>  Fri, 30 Jul 2010 19:32:15 +0200

apt (0.7.26~exp12) experimental; urgency=low

  [ Michael Vogt ]
  * debian/control:
    - add dependency on zlib-dev for libapt-pkg-dev

  [ David Kalnischkies ]
  * apt-pkg/cacheset.cc:
    - [ABI BREAK] add an ErrorType option to CacheSetHelper
  * cmdline/apt-cache.cc:
    - use Notice instead of Error in the CacheSetHelper messages
      for compat reasons. Otherwise tools like sbuild blow up
    - return success in show if a virtual package was given
  * debian/control:
    - remove libcurl3-gnutls-dev alternative as the package is gone
    - increase needed version of libcurl4-gnutls-dev to >= 7.19.0
      as we use CURLOPT_{ISSUERCERT,CRLFILE} (Closes: #589642)

 -- Michael Vogt <mvo@debian.org>  Fri, 30 Jul 2010 11:55:48 +0200

apt (0.7.26~exp11) experimental; urgency=low

  [ Julian Andres Klode ]
  * apt-pkg/deb/dpkgpm.cc:
    - Write architecture information to history file.
    - Add to history whether a change was automatic or not.
  * apt-pkg/contrib/fileutl.cc:
    - Add FileFd::OpenDescriptor() (needed for python-apt's #383617).
  * cmdline/apt-get.cc:
    - Support large filesystems by using statvfs64() instead of statvfs()
      and statfs64() instead of statfs() (Closes: #590513).
  * apt-pkg/cdrom.cc:
    - Use link() instead of rename() for creating the CD database backup;
      otherwise there would be a short time without any database.

  [ David Kalnischkies ]
  * apt-pkg/depcache.cc:
    - handle "circular" conflicts for "all" packages correctly
  * cmdline/apt-cache.cc:
    - be able to omit dependency types in (r)depends (Closes: #319006)
    - show in (r)depends the canidate per default instead of newest
    - share the (r)depends code instead of codecopy
  * apt-pkg/cacheset.cc:
    - move them back to the library as they look stable now
    - add a 'newest' pseudo target release as in pkg/newest
  * apt-pkg/pkgcache.cc:
    - prefer non-virtual packages in FindPreferredPkg (Closes: #590041)
  * test/integration/*:
    - add with bug#590041 testcase a small test "framework"
  * apt-pkg/orderlist.cc:
    - try to install another or-group member in DepRemove before
      breaking the or group (Closes: #590438)
    - configure also the replacement before remove by adding Immediate flag
  
  [ Michael Vogt ]
  * apt-pkg/contrib/error.{cc,h}
    - docstring cleanup
    - add inline DumpError() to avoid subtle API break

 -- Michael Vogt <mvo@debian.org>  Thu, 29 Jul 2010 16:40:58 +0200

apt (0.7.26~exp10) experimental; urgency=low

  [ David Kalnischkies ]
  * apt-pkg/contrib/error.{cc,h}:
    - remove constness of va_list parameter to fix build on amd64 and co
      Thanks Eric Valette! (Closes: #588610)
  * apt-pkg/deb/debmetaindex.cc:
    - do not query each architecture for flat file archives
    - fix typo preventing display of architecture in Info()
  * methods/bzip2.cc:
    - add a copycat of the old gzip.cc as we need it for bzip2 and lzma

  [ Martin Pitt ]
  * debian/rules:
    - Make DEB_BUILD_OPTIONS=noopt actually work by passing the right
      CXXFLAGS.
  * apt-pkg/contrib/fileutl.{h,cc}:
    - Add support for reading of gzipped files with the new "ReadOnlyGzip"
      OpenMode. (Closes: #188407)
    - Link against zlib (in apt-pkg/makefile) and add zlib build dependency.
    - [ABI BREAK] This adds a new private member to FileFd, but its
      initialization is in the public header file.
  * configure.in:
    - Check for zlib library and headers.
  * apt-pkg/acquire-item.cc, apt-pkg/deb/debindexfile.cc,
    apt-pkg/deb/debrecords.cc, apt-pkg/deb/debsrcrecords.h,
    cmdline/apt-cache.cc:
    - Open Packages, Sources, and Translations indexes in "ReadOnlyGzip" mode.
  * apt-pkg/deb/debindexfile.cc:
    - If we do not find uncompressed package/source/translation indexes, look
      for gzip compressed ones.
  * apt-pkg/acquire-item.cc:
    - If the Acquire::GzipIndexes option is true and we download a gzipped
      index file, keep it as it is (and rename to .gz) instead of
      uncompressing it.
  * doc/apt.conf.5.xml:
    - Document the new Acquire::GzipIndexes option.
  * doc/po/apt-doc.pot, doc/po/de.po:
    - German translation of new Acquire::GzipIndexes option.
  * Add test/test-indexes.sh:
    - Test behaviour of index retrieval and usage, in particular with
      uncompressed and gzip compressed indexes.
  * methods/gzip.cc: With FileFd now being able to read gzipped files, there
    is no need for the gzip method any more to spawn an external gzip process.
    Rewrite it to use FileFd directly, which makes the code a lot simpler, and
    also using less memory and overhead.

 -- Michael Vogt <mvo@debian.org>  Mon, 12 Jul 2010 11:41:01 +0200

apt (0.7.26~exp9) experimental; urgency=low

  [ David Kalnischkies ]
  * doc/apt.conf.5.xml:
    - add and document APT::Cache-{Start,Grow,Limit} options for mmap control
  * apt-pkg/contrib/fileutl.cc:
    - do not fail von double close()

 -- Michael Vogt <mvo@debian.org>  Fri, 09 Jul 2010 21:51:55 +0200

apt (0.7.26~exp8) experimental; urgency=low

  [ David Kalnischkies ]
  * cmdline/cacheset.cc:
    - doesn't include it in the library for now as it is too volatile
    - get the candidate either from an already built depcache
      or use the policy which is a bit faster than depcache generation
    - get packages by task^ with FromTask()
    - only print errors if all tries to get a package by string failed
    - factor out code to get a single package FromName()
    - check in Grouped* first without modifier interpretation
  * cmdline/apt-get.cc:
    - use the cachsets in the install commands
    - make the specify order of packages irrelevant (Closes: #196021)
  * apt-pkg/orderlist.cc:
    - untouched packages are never missing
  * apt-pkg/packagemanager.cc:
    - packages that are not touched doesn't need to be unpacked
  * debian/control:
    - remove intltool's dependency as it is an ubuntu artefact
  * apt-pkg/depcache.cc:
    - SetCandidateVer for all pseudo packages
    - SetReInstall for the "all" package of a pseudo package
    - use the new MatchAgainstConfig for the DefaultRootSetFunc
    - always mark the all package if a pseudo package is marked for install
  * apt-pkg/contrib/error.{cc,h}:
    - complete rewrite but use the same API
    - add NOTICE and DEBUG as new types of a message
    - add a simple stack handling to be able to delay error handling
  * apt-pkg/aptconfiguration.cc:
    - show a deprecation notice for APT::Acquire::Translation
  * apt-pkg/contrib/configuration.{cc,h}:
    - add a wrapper to match strings against configurable regex patterns
  * apt-pkg/contrib/fileutl.cc:
    - show notice about ignored file instead of being always silent
    - add a Dir::Ignore-Files-Silently list option to control the notice
  * apt-pkg/policy.h:
    - add another round of const& madness as the previous round accidentally
      NOT overrides the virtual GetCandidateVer() method (Closes: #587725)
  * apt-pkg/pkgcachegen.{cc,h}:
    - make the used MMap moveable (and therefore dynamic resizeable) by
      applying (some) mad pointer magic (Closes: #195018)

  [ Michael Vogt ]
  * apt-pkg/deb/dpkgpm.cc:
    - make the apt/term.log output unbuffered (thanks to Matt Zimmerman)

  [ Julian Andres Klode ]
  * methods/ftp.h:
    - Handle different logins on the same server (Closes: #586904).
  * apt-pkg/deb/deblistparser.cc:
    - Handle architecture wildcards (Closes: #547724).
  * apt-pkg/versionmatch.cc:
    - Support matching pins by regular expressions or glob() like patterns,
      regular expressions have to be put between to slashes; for example,
      /.*/.
  * apt-pkg/contrib/fileutl.cc:
    - Make FileFd replace files atomically in WriteTemp mode (for cache, etc).
  * debian/control:
    - Set Standards-Version to 3.9.0

 -- Michael Vogt <mvo@debian.org>  Fri, 09 Jul 2010 19:16:20 +0200

apt (0.7.26~exp7) experimental; urgency=low

  * apt-pkg/cachefile.h:
    - make pkgPolicy public again, libapt-pkg-perl (and probably
      others) get unhappy without that

 -- Michael Vogt <mvo@debian.org>  Thu, 10 Jun 2010 15:33:24 +0200

apt (0.7.26~exp6) experimental; urgency=low

  [ Michael Vogt ]
  * merge the remaining Ubuntu change:
    - on gpg verification failure warn and restore the last known
      good state
    - on failure display the IP of the server (useful for servers
      that use round robin DNS)
    - support Original-Maintainer in RewritePackageOrder
    - enable cdrom autodetection via libudev by default
    - show message about Vcs in use when apt-get source is run for
      packages maintained in a Vcs
    - better support transitional packages with mark auto-installed. 
      when the transitional package is in "oldlibs" the new package
      is not marked auto installed (same is true for section
      metapackages)
    - provide new "deb mirror://archive.foo/mirrors.list sid main"
      method expects a list of mirrors (generated on the server e.g.
      via geoip) and will use that, including cycle on failure
    - write apport crash file on package failure (disabled by default
      on debian until apport is available)
    - support mirror failure reporting (disabled by default on debian)
  
  [ David Kalnischkies ]
  * apt-pkg/deb/dpkgpm.cc:
    - write Disappeared also to the history.log
    - forward manual-installed bit on package disappearance
  * apt-pkg/deb/debsystem.cc:
    - add better config item for extended_states file
  * apt-pkg/pkgcache.h:
    - switch {,Install-}Size to unsigned long long
  * apt-pkg/depcache.cc:
    - do the autoremove mark process also for required packages to handle
      these illegally depending on lower priority packages (Closes: #583517)
    - try harder to find the other pseudo versions for autoremove multiarch
    - correct "Dangerous iterator usage" pointed out by cppcheck
    - deal with long long, not with int to remove 2GB Limit (LP: #250909)
    - deprecate AddSize with Multiplier as it is unused and switch to
      boolean instead to handle the sizes more gracefully.
    - switch i{Download,Usr}Size from double to (un)signed long long
  * apt-pkg/aptconfiguration.cc:
    - remove duplicate architectures in getArchitectures()
  * apt-pkg/indexrecords.{cc,h}:
    - backport forgotten Valid-Until patch from the obsolete experimental
      branch to prevent replay attacks better, thanks to Thomas Viehmann
      for the initial patch! (Closes: #499897)
    - add a constant Exists check for MetaKeys
  * apt-pkg/acquire-item.cc:
    - do not try PDiff if it is not listed in the Meta file
    - sent Last-Modified header also for Translation files
  * apt-pkg/cacheiterator.h:
    - let pkgCache::Iterator inherent std::iterator
  * ftparchive/writer.h:
    - add a virtual destructor to FTWScanner class (for cppcheck)
  * apt-pkg/cacheset.{cc,h}:
    - add simple wrapper around std::set for cache structures
    - move regex magic from apt-get to new FromRegEx method
    - move cmdline parsing from apt-cache to new FromCommandLine method
    - support special release-modifier 'installed' and 'candidate'
  * apt-pkg/contrib/cmdline.cc:
    - fix segfault in SaveInConfig caused by writing over char[] sizes
  * apt-pkg/pkgcache.cc:
    - get the best matching arch package from a group with FindPreferredPkg
  * cmdline/apt-cache.cc:
    - make the search multiarch compatible by using GrpIterator instead
    - use pkgCacheFile and the new CacheSets all over the place
    - add --target-release option (Closes: #115520)
    - accept pkg/release and pkg=version in show and co. (Closes: #236270)
    - accept package versions in the unmet command
  * cmdline/apt-get.cc:
    - use unsigned long long instead of double to store values it gets
  * apt-pkg/cachefile.{cc,h}:
    - split Open() into submethods to be able to build only parts
    - make the OpProgress optional in the Cache buildprocess
    - store also the SourceList we use internally for export
  * doc/apt.conf.5.xml:
    - document the new Valid-Until related options
  * apt-pkg/contrib/strutl.cc:
    - split StrToTime() into HTTP1.1 and FTP date parser methods and
      use strptime() instead of some self-made scanf mangling
    - use the portable timegm shown in his manpage instead of a strange
      looking code copycat from wget
  * ftparchive/writer.cc:
    - add ValidTime option to generate a Valid-Until header in Release file
  * apt-pkg/policy.cc:
    - get the candidate right for a not-installed pseudo package if
      his non-pseudo friend is installed
  * apt-pkg/indexcopy.cc:
    - move the gpg codecopy to a new method and use it also in methods/gpgv.cc

 -- Michael Vogt <mvo@debian.org>  Thu, 10 Jun 2010 14:02:22 +0200

apt (0.7.26~exp5) experimental; urgency=low

  [ David Kalnischkies ]
  * cmdline/apt-get.cc:
    - rerun dpkg-source in source if --fix-broken is given (Closes: #576752)
    - don't suggest held packages as they are installed (Closes: #578135)
    - handle multiple --{tar,diff,dsc}-only options correctly
    - show at the end of the install process a list of disappeared packages
  * cmdline/apt-cache.cc:
    - use GroupCount for package names in stats and add a package struct line
  * methods/rred.cc:
    - use the patchfile modification time instead of the one from the
      "old" file - thanks to Philipp Weis for noticing! (Closes: #571541)
  * debian/rules:
    - remove targets referring to CVS or arch as they are useless
    - use $(CURDIR) instead of $(pwd)
    - use dpkg-buildflags if available for CXXFLAGS
  * README.arch:
    - remove the file completely as it has no use nowadays
  * apt-pkg/depcache.cc:
    - be doublesure that the killer query is empty before starting reinstall
  * methods/gpgv.cc:
    - remove the keyrings count limit by using vector magic
  * contrib/mmap.cc:
    - clarify "MMap reached size limit" error message, thanks Ivan Masár!
  * doc/apt.ent
    - add entities for the current oldstable/stable/testing codenames
  * doc/sources.list.5.xml:
    - use stable-codename instead of stable in the examples (Closes: #531492)
  * doc/apt_preferences.5.xml:
    - adapt some examples here to use current codenames as well
    - add "NotAutomatic: yes" handling, thanks Osamu Aoki (Closes: #490347)
  * debian/libapt-pkg-doc.doc-base.cache:
    - remove yet another reference to the removed cache.sgml
  * doc/apt-get.8.xml:
    - do not say explicit target_release_{name,version,codename}, it should
      be clear by itself and 'man' can break lines again (Closes: #566166)
    - remove the gnome-apt reference as it is removed from unstable
  * apt-pkg/deb/dpkgpm.cc:
    - add 'disappear' to the known processing states, thanks Jonathan Nieder
  * apt-pkg/packagemanager.h:
    - export info about disappeared packages with GetDisappearedPackages()

  [ Michael Vogt ]
  * methods/http.{cc,h}:
    - code cleanup, use enums instead of magic ints
  
  [ Jari Aalto ]
  * debian/rules:
    - spell out some less known options to reduce manpage consultation-rate
    - Use POSIX command substitution: $(<command sequence>)
    - Remove EOL whitespace (Closes: #577804)

  [ Julian Andres Klode ]
  * apt-pkg/acquire-item.cc:
    - Fix pkgAcqFile::Custom600Headers() to always return something.
  

  [ Christian Perrier ]
  * Slovak translation update. Closes: #581159
  * Italian translation update. Closes: #581742
  * Swedish translation update. Closes: #592366

 -- Michael Vogt <mvo@debian.org>  Tue, 25 May 2010 16:01:42 +0200

apt (0.7.26~exp4) experimental; urgency=low

  [ David Kalnischkies ]
  * apt-pkg/depcache.cc:
    - rewrite the pseudo package reinstaller to be more intelligent
      in his package choices
  * apt-pkg/packagemanager.cc:
    - don't try to "unpack" pseudo packages twice
  * apt-pkg/contrib/fileutl.cc:
    - add a parent-guarded "mkdir -p" as CreateDirectory()
  * apt-pkg/acquire.{cc,h}:
    - add a delayed constructor with Setup() for success reporting
    - check for and create directories in Setup if needed instead of
      error out unfriendly in the Constructor (Closes: #523920, #525783)
    - optional handle a lock file in Setup()
  * apt-pkg/acquire-item.cc:
    - Acquire::ForceHash to force method for expected hash
  * cmdline/apt-get.cc:
    - remove the lock file handling and let Acquire take care of it instead
    - display MD5Sum in --print-uris if not forced to use another method
      instead of displaying the strongest available (Closes: #576420)
    - regex for package names executed on Grp- not PkgIterator
    - show non-candidates as fallback for virtual packages (Closes: #578385)
    - set also "all" to this version for pseudo packages in TryToChangeVer
  * apt-pkg/deb/dpkgpm.cc:
    - remove Chroot-Directory from files passed to install commands.
      Thanks to Kel Modderman for report & patch! (Closes: #577226)
  * ftparchive/writer.cc:
    - remove 999 chars Files and Checksums rewrite limit (Closes: #577759)
  * cmdline/apt-cache.cc:
    - align Installed and Candidate Version in policy so they can be compared
      easier, thanks Ralf Gesellensetter for the pointer! (Closes: #578657)
  * doc/apt.ent:
    - Add a note about APT_CONFIG in the -c description (Closes: #578267)
  * doc/po/de.po:
    - correct typos in german apt_preferences manpage, thanks Chris Leick!
  * apt-pkg/sourcelist.cc:
    - be less strict and accept [option=value] as well
  * apt-pkg/contrib/configuration.cc:
    - error out if #clear directive has no argument
  * doc/files.sgml:
    - sync documentation with status quo, regarding files/directories in
      use, extended_states and uri schemes.
  * doc/cache.sgml:
    - drop the file in favor of inplace documentation with doxygen
  * apt-pkg/pkgcache.h:
    - enhance the Groups ABI by providing a ID as the other structs does
    - check also the size of the Group struct then checking for the others

  [ Jari Aalto ]
  * cmdline/apt-get.cc:
    - replace backticks with single quotes around fix-broken command
      in the broken packages message. (Closes: #577168)
  * dselect/install:
    - modernize if-statements not to use 'x' (Closes: #577117)
    - replace backticks with POSIX $() (Closes: #577116)

  [ Michael Vogt ]
  * [ Abi break ] apt-pkg/acquire-item.{cc,h}:
    - add "IsIndexFile" to constructor of pkgAcqFile so that it sends
      the right cache control headers
  * cmdline/apt-get.cc:
    - fix crash when pkg.VersionList() is empty
  * apt-pkg/depcache.cc:
    - fix incorrect std::cout usage for debug output
  * test/libapt/getlanguages_test.cc:
    - Add test for Esperanto that has nocounty associated with them
      (LP: #560956)
  * apt-pkg/deb/debrecords.cc:
    - fix max tag buffer size (LP: #545336, closes: #578959)
  * debian/rules:
    - install html doxygen in libapt-pkg-doc 
  * debian/control:
    - build-depend on doxygen

  [ Julian Andres Klode ]
  * apt-pkg/contrib/weakptr.h:
    - add a class WeakPointable which allows one to register weak pointers to
      an object which will be set to NULL when the object is deallocated.
  * [ABI break] apt-pkg/acquire{-worker,-item,}.h:
    - subclass pkgAcquire::{Worker,Item,ItemDesc} from WeakPointable.
  * apt-pkg/pkgcache.cc:
    - Merge fix from David to correct handling in single-arch environments.
  * cmdline/apt-cache.cc:
    - Add a showauto command to apt-cache.
  * cmdline/apt-get.cc:
    - Add apt-get markauto and unmarkauto commands.

 -- Michael Vogt <mvo@debian.org>  Thu, 06 May 2010 09:32:54 +0200

apt (0.7.26~exp3) experimental; urgency=low

  [ Christian Perrier ]
  * German translation update. Closes: #571037
  * Spanish manpages translation update. Closes: #573293
  * Dutch translation update. Closes: #573946
  * Polish manpages translation update. Closes: #574558
  * Add "manpages-pl (<< 20060617-3~)" to avoid file conflicts with
    that package that was providing some manpages for APT utilities.

  [ David Kalnischkies ]
  * [BREAK] merge MultiArch-ABI. We don't support MultiArch,
    but we support the usage of the new ABI so libapt users
    can start to prepare for MultiArch (Closes: #536029)
  * Ignore :qualifiers after package name in build dependencies
    in the library by default, but try to honour them in apt-get
    as we have some sort of MultiArch support ready (Closes: #558103)
  * add translation of the manpages to PT (portuguese)
    Thanks to Américo Monteiro!
  * Switch to dpkg-source 3.0 (native) format
  * apt-pkg/depcache.cc:
    - remove Auto-Installed information from extended_states
      together with the package itself (Closes: #572364)
  * cmdline/apt-mark:
    - don't crash if no arguments are given (Closes: #570962)
  * debian/control:
    - remove some years old and obsolete Replaces
    - add automake/conf build-depends/conflicts as recommend by
      the autotools-dev README (Closes: #572615)
  * apt-pkg/contrib/mmap.{h,cc}:
    - add char[] fallback for filesystems without shared writable
      mmap() like JFFS2. Thanks to Marius Vollmer for writing
      and to Loïc Minier for pointing to the patch! (Closes: #314334)
  * doc/apt_preferences.5.xml:
    - fix two typos and be more verbose in the novice warning.
      Thanks to Osamu Aoki for pointing it out! (Closes: #567669)
    - fix a=sid vs. n=sid typo, thanks Ansgar Burchardt!
    - origin can be used to match a hostname (Closes: #352667)
    - remove wrong pin-priority is optional remark (Closes: #574944)
  * apt-pkg/deb/dpkgpm.cc:
    - fix error message construction in OpenLog()
    - if available store the Commandline in the history
  * cmdline/apt-get.cc:
    - add a --only-upgrade flag to install command (Closes: #572259)
    - fix memory leaks in error conditions in DoSource()
    - try version match in FindSrc first exact than fuzzy (LP: #551178)
  * apt-pkg/contrib/cmndline.cc:
    - save Commandline in Commandline::AsString for logging
  * apt-pkg/deb/debversion.cc:
    - consider absent of debian revision equivalent to 0 (Closes: #573592)
  * doc/makefile, doc/*:
    - generate subdirectories for building the manpages in on the fly
      depending on the po files we have.
  * apt-pkg/pkgcachegen.cc:
    - merge versions correctly even if multiple different versions
      with the same version number are available.
      Thanks to Magnus Holmgren for the patch! (Closes: #351056)
  * ftparchive/writer.cc:
    - write LongDescriptions if they shouldn't be included in Packages
      file into i18n/Translation-en by default.
  * doc/po/de.po:
    - correct a few typos in the german manpage translation.
      Thanks to Chris Leick and Georg Koppen! (Closes: #574962)
  * apt-pkg/contrib/strutl.cc:
    - convert all toupper calls to tolower_ascii for a little speedup

  [ Jean-Baptiste Lallement ]
  * apt-pkg/contrib/strutl.cc:
    - always escape '%' (LP: #130289) (Closes: #500560)
    - unescape '%' sequence only if followed by 2 hex digit
    - username/password are urlencoded in proxy string (RFC 3986)

  [ Julian Andres Klode ]
  * cmdline/apt-cache.cc:
    - Change behavior of showsrc to match the one of show (Closes: #512046).
  * cmdline/apt-key:
    - Honor Apt::GPGV::TrustedKeyring (Closes: #316390)
  * cmdline/apt-mark:
    - Use the new python-apt API (and conflict with python-apt << 0.7.93.2).
  * apt-inst/contrib/arfile.h:
    - Add public ARArchive::Members() which returns the list of members.
  * apt-pkg/policy.cc:
    - Always return a candidate if there is at least one version pinned > 0
      (Closes: #512318)
  * ftparchive/apt-ftparchive.cc:
    - Read default configuration (Closes: #383257)
  * debian/rules:
    - Fix the libraries name to be e.g. libapt-pkg4.9 instead of
      libapt-pkg-4.9.

  [ Michael Vogt ]
  * apt-pkg/deb/dpkgpm.cc:
    - fix backgrounding when dpkg runs (closes: #486222)
  * cmdline/apt-mark:
    - show error on incorrect aguments (LP: #517917), thanks to
      Torsten Spindler
  * cmdline/apt-get.cc:
    - if apt-get source foo=version or foo/distro can not be found,
      error out (LP: #502641)
  * apt-pkg/packagemanager.cc:
    - better debug output 
  * doc/examples/configure-index:
    - add missing Debug::pkgPackageManager option

 -- Michael Vogt <mvo@debian.org>  Thu, 01 Apr 2010 17:30:43 +0200

apt (0.7.26~exp2) experimental; urgency=low

  * fix crash when LANGUAGE is not set

 -- Michael Vogt <mvo@debian.org>  Thu, 18 Feb 2010 22:07:23 +0100

apt (0.7.26~exp1) experimental; urgency=low

  [ David Kalnischkies ]
  * [BREAK] add possibility to download and use multiply
    Translation files, configurable with Acquire::Translation
    (Closes: #444222, #448216, #550564)
  * Ignore :qualifiers after package name in build dependencies
    for now as long we don't understand them (Closes: #558103)
  * apt-pkg/contrib/mmap.{cc,h}:
    - extend it to have a growable flag - unused now but maybe...
  * apt-pkg/pkgcache.h:
    - use long instead of short for {Ver,Desc}File size,
      patch from Víctor Manuel Jáquez Leal, thanks! (Closes: #538917)
  * apt-pkg/acquire-item.cc:
    - allow also to skip the last patch if target is reached,
      thanks Bernhard R. Link! (Closes: #545699)
  * ftparchive/writer.{cc,h}:
    - add --arch option for packages and contents commands
    - if an arch is given accept only *_all.deb and *_arch.deb instead
      of *.deb. Thanks Stephan Bosch for the patch! (Closes: #319710)
    - add APT::FTPArchive::AlwaysStat to disable the too aggressive
      caching if versions are build multiply times (not recommend)
      Patch by Christoph Goehre, thanks! (Closes: #463260)
  * apt-pkg/deb/dpkgpm.cc:
    - stdin redirected to /dev/null takes all CPU (Closes: #569488)
      Thanks to Aurelien Jarno for providing (again) a patch!
  * buildlib/apti18n.h.in, po/makefile:
    - add ngettext support with P_()
  * aptconfiguration.cc:
    - include all existing Translation files in the Cache (Closes: 564137)
  * debian/control:
    - update with no changes to debian policy 3.8.4
  * doc/apt_preferences.5.xml:
    - explicitly warn against careless use (Closes: #567669)
  * debian/rules:
    - remove creation of empty dir /usr/share/apt
  * doc/apt-cdrom.8.xml:
    - fix typo spotted by lintian: proc(c)eed

  [ Ivan Masár ]
  * Slovak translation update. Closes: #568294
  
  [ Michael Vogt ]
  * [BREAK] merged lp:~mvo/apt/history
    - this writes a /var/log/apt/history tagfile that contains details
      from the transaction (complements term.log)
  * methods/http.cc:
    - add cache-control headers even if no cache is given to allow
      adding options for intercepting proxies
    - add Acquire::http::ProxyAutoDetect configuration that 
      can be used to call a external helper to figure out the 
      proxy configuration and return it to apt via stdout
      (this is a step towards WPAD and zeroconf/avahi support)
  * abicheck/
    - add new abitest tester using the ABI Compliance Checker from
      http://ispras.linuxfoundation.org/index.php/ABI_compliance_checker

  [ Robert Collins ]
  * Change the package index Info methods to allow apt-cache policy to be
    useful when using several different archives on the same host.
    (Closes: #329814, LP: #22354)

 -- Michael Vogt <mvo@debian.org>  Thu, 18 Feb 2010 16:11:39 +0100

apt (0.7.25.3ubuntu10) maverick; urgency=low

  [ Michael Vogt ]
  * debian/apt.conf.ubuntu:
    - no longer install (empty) apt.conf.d/01ubuntu
  * apt-pkg/deb/dpkgpm.cc:
    - make the apt/term.log output unbuffered (thanks to Matt Zimmerman)
    - fix FTBFS (LP: #600155)

  [ Matthias G. ]
  * apt-pkg/deb/dpkgpm.cc: 
    - Fix segmentation fault when /var/log/apt ist missing. LP: #535509

 -- Michael Vogt <michael.vogt@ubuntu.com>  Thu, 08 Jul 2010 09:37:03 +0200

apt (0.7.25.3ubuntu9) lucid-proposed; urgency=low

  * debian/apt.postinst:
    - do not fail if getent returns nothing useful (LP: #579647)
      thanks to Jean-Baptiste Lallement

 -- Michael Vogt <michael.vogt@ubuntu.com>  Fri, 14 May 2010 09:40:50 +0200

apt (0.7.25.3ubuntu8) lucid-proposed; urgency=low

  [ Loïc Minier ]
  * Use https:// in Vcs-Bzr URL.

  [ Michael Vogt ]
  * apt-pkg/deb/debrecords.cc:
    - fix max tag buffer size (LP: #545336, closes: #578959)
  * apt-pkg/indexfile.cc:
    - If no "_" is found in the language code, try to find a "."
      This is required for languages like Esperanto that have no
      county associated with them (LP: #560956)
      Thanks to "Aisano" for the fix

 -- Michael Vogt <michael.vogt@ubuntu.com>  Wed, 05 May 2010 10:33:46 +0200

apt (0.7.25.3ubuntu7) lucid; urgency=low

  Cherry pick fixes from the lp:~mvo/apt/mvo branch:

  [ Evan Dandrea ]
  * Remember hosts with general failures for
    https://wiki.ubuntu.com/NetworklessInstallationFixes (LP: #556831).
  
  [ Michael Vogt ]
  * improve debug output for Debug::pkgPackageManager

 -- Michael Vogt <michael.vogt@ubuntu.com>  Wed, 14 Apr 2010 20:30:03 +0200

apt (0.7.25.3ubuntu6) lucid; urgency=low

  * cmdline/apt-get.cc:
    - fix crash when pkg.VersionList() is empty (LP: #556056)

 -- Michael Vogt <michael.vogt@ubuntu.com>  Thu, 08 Apr 2010 21:13:25 +0200

apt (0.7.25.3ubuntu5) lucid; urgency=low

  [ David Kalnischkies ]
  * cmdline/apt-get.cc:
    - try version match in FindSrc first exact than fuzzy (LP: #551178)

  [ Jean-Baptiste Lallement ]
  * apt-pkg/contrib/strutl.cc:
    - always escape '%' (LP: #130289) (Closes: #500560)
    - unescape '%' sequence only if followed by 2 hex digit
    - username/password are urlencoded in proxy string (RFC 3986)

 -- Michael Vogt <michael.vogt@ubuntu.com>  Wed, 31 Mar 2010 21:59:42 +0200

apt (0.7.25.3ubuntu4) lucid; urgency=low

  [ David Kalnischkies ]
  * apt-pkg/deb/debversion.cc:
    - consider absent of debian revision equivalent to 0 (Closes: #573592)
      LP: #540228
  * cmdline/apt-get.cc, apt-pkg/cdrom.cc:
   - fix memory leaks in error conditions in DoSource()
  * apt-pkg/deb/dpkgpm.cc:
   - fix error message construction in OpenLog()
  
 -- Michael Vogt <michael.vogt@ubuntu.com>  Fri, 26 Mar 2010 16:57:49 +0100

apt (0.7.25.3ubuntu3) lucid; urgency=low

  * apt-pkg/indexfile.cc:
    - remove "cs" from languages that need the full langcode when
      downloading translations (thanks to Steve Langasek)

 -- Michael Vogt <michael.vogt@ubuntu.com>  Mon, 15 Mar 2010 09:42:39 +0100

apt (0.7.25.3ubuntu2) lucid; urgency=low

  [ Michael Vogt ]
  * abicheck/
    - add new abitest tester using the ABI Compliance Checker from
      http://ispras.linuxfoundation.org/index.php/ABI_compliance_checker
  * debian/apt.conf.autoremove:
    - add "oldlibs" to the APT::Never-MarkAuto-Sections as its used
      for transitional packages
  * apt-pkg/deb/dpkgpm.cc:
    - fix backgrounding when dpkg runs (closes: #486222)
  * cmdline/apt-mark:
    - show error on incorrect aguments (LP: #517917), thanks to
      Torsten Spindler
  * cmdline/apt-get.cc:
    - if apt-get source foo=version or foo/distro can not be found,
      error out (LP: #502641)
  * apt-pkg/indexfile.cc:
    - deal correctly with three letter langcodes (LP: #391409)
  * debian/apt.cron.daily:
    - do not look into admin users gconf anymore for the http proxy
      the user now needs to use the "Apply system-wide" UI in the
      gnome-control-center to set it
  * debian/apt.postinst:
    - add set_apt_proxy_from_gconf() and run that once on upgrade if
      there is no proxy configured already system-wide (LP: #432631)
      From that point on gnome-control-center will have to warn if
      the user makes changes to the proxy settings and does not apply
      them system wide

  [ Robert Collins ]
  * Change the package index Info methods to allow apt-cache policy to be
    useful when using several different archives on the same host.
    (Closes: #329814, LP: #22354)

 -- Michael Vogt <michael.vogt@ubuntu.com>  Fri, 12 Mar 2010 23:10:52 +0100

apt (0.7.25.3ubuntu1) lucid; urgency=low

  [ Michael Vogt ]
  * merged with the debian-sid branch
  * methods/http.cc:
    - add Acquire::http::ProxyAutoDetect configuration that 
      can be used to call a external helper to figure out the 
      proxy configuration and return it to apt via stdout
      (this is a step towards WPAD and zeroconf/avahi support)
  
  [ Ivan Masár ]
  * Slovak translation update. Closes: #568294

 -- Michael Vogt <michael.vogt@ubuntu.com>  Wed, 17 Feb 2010 23:33:32 +0100

apt (0.7.25.3) unstable; urgency=low

  [ Christian Perrier ]
  * Italian translation update. Closes: #567532

  [ David Kalnischkies ]
  * apt-pkg/contrib/macros.h:
    - install the header system.h with a new name to be able to use
      it in other headers (Closes: #567662)
  * cmdline/acqprogress.cc:
    - Set Mode to Medium so that the correct prefix is used.
      Thanks Stefan Haller for the patch! (Closes: #567304 LP: #275243)
  * ftparchive/writer.cc:
    - generate sha1 and sha256 checksums for dsc (Closes: #567343)
  * cmdline/apt-get.cc:
    - don't mark as manually if in download only (Closes: #468180)

 -- Michael Vogt <mvo@debian.org>  Mon, 01 Feb 2010 18:41:15 +0100

apt (0.7.25.2) unstable; urgency=low

  [ Michael Vogt ]
  * apt-pkg/contrib/cdromutl.cc:
    - fix UnmountCdrom() fails, give it a bit more time and try
      the umount again
  * apt-pkg/cdrom.cc:
    - fix crash in pkgUdevCdromDevices
  * methods/cdrom.cc:
    - fixes in multi cdrom setup code (closes: #549312)
    - add new "Acquire::cdrom::AutoDetect" config that enables/disables
      the dlopen of libudev for automatic cdrom detection. Off by default
      currently, feedback/testing welcome
  * cmdline/apt-cdrom.cc:
    - add new --auto-detect option that uses libudev to figure out
      the cdrom/mount-point
  * cmdline/apt-mark:
    - merge fix from Gene Cash that supports markauto for
      packages that are not in the extended_states file yet
      (closes: #534920)
  * ftparchive/writer.{cc,h}:
    - merge crash fix for apt-ftparchive on hurd, thanks to
      Samuel Thibault for the patch (closes: #566664)

  [ David Kalnischkies ]
  * apt-pkg/contrib/fileutl.cc:
    - Fix the newly introduced method GetListOfFilesInDir to not
      accept every file if no extension is enforced
      (= restore old behaviour). (Closes: #565213)
  * apt-pkg/policy.cc:
    - accept also partfiles with "pref" file extension as valid
  * apt-pkg/contrib/configuration.cc:
    - accept also partfiles with "conf" file extension as valid
  * doc/apt.conf.5.xml:
    - reorder description and split out syntax
    - add partfile name convention (Closes: #558348)
  * doc/apt_preferences.conf.5.xml:
    - describe partfile name convention also here
  * apt-pkg/deb/dpkgpm.cc:
    - don't segfault if term.log file can't be opened.
      Thanks Sam Brightman for the patch! (Closes: #475770)
  * doc/*:
    - replace the per language addendum with a global addendum
    - add a explanation why translations include (maybe) english
      parts to the new global addendum (Closes: #561636)
  * apt-pkg/contrib/strutl.cc:
    - fix malloc asseration fail with ja_JP.eucJP locale in
      apt-cache search. Thanks Kusanagi Kouichi! (Closes: #548884)

  [ Christian Perrier ]
  * French translation update

 -- Michael Vogt <mvo@debian.org>  Wed, 27 Jan 2010 16:16:10 +0100

apt (0.7.25.1) unstable; urgency=low

  [ Christian Perrier ]
  * French manpage translation update
  * Russian translation update by Yuri Kozlov
    Closes: #564171

  [Chris Leick]
  * spot & fix various typos in all manpages
  * German manpage translation update

  [ David Kalnischkies ]
  * cmdline/apt-cache.cc:
    - remove translatable marker from the "%4i %s\n" string
  * buildlib/po4a_manpage.mak:
    - instruct debiandoc to build files with utf-8 encoding
  * buildlib/tools.m4:
    - fix some warning from the buildtools
  * apt-pkg/acquire-item.cc:
    - add configuration PDiffs::Limit-options to not download
      too many or too big patches (Closes: #554349)
  * debian/control:
    - let all packages depend on ${misc:Depends}
  * share/*-archive.gpg:
    - remove the horrible outdated files. We already depend on
      the keyring so we don't need to ship our own version
  * cmdline/apt-key:
    - errors out if wget is not installed (Closes: #545754)
    - add --keyring option as we have now possibly many
  * methods/gpgv.cc:
    - pass all keyrings (TrustedParts) to gpgv instead of
      using only one trusted.gpg keyring (Closes: #304846)
  * methods/https.cc:
    - finally merge the rest of the patchset from Arnaud Ebalard
      with the CRL and Issuers options, thanks! (Closes: #485963)
  * apt-pkg/deb/debindexfile.cc, apt-pkg/pkgcachegen.cc:
    - add debug option Debug::pkgCacheGen

  [ Michael Vogt ]
  * cmdline/apt-get.cc:
    - merge fix for apt-get source pkg=version regression
      (closes: #561971)
  * po/ru.po:
    - merged updated ru.po, thanks to Yuri Kozlov (closes: #564171)

 -- Michael Vogt <mvo@debian.org>  Sat, 09 Jan 2010 21:52:36 +0100

apt (0.7.25ubuntu4) lucid; urgency=low

  * cmdline/apt-cdrom.cc:
    - make Acquire::cdrom::AutoDetect default, this can be
      turned off with "--no-auto-detect"
  * methods/http.cc:
    - add cache-control headers even if no cache is given to allow
      adding options for intercepting proxies

 -- Michael Vogt <michael.vogt@ubuntu.com>  Tue, 02 Feb 2010 16:58:59 -0800

apt (0.7.25ubuntu3) lucid; urgency=low

  * cmdline/apt-get.cc:
    - don't mark as manually if in download only (Closes: #468180)

 -- Michael Vogt <mvo@debian.org>  Mon, 01 Feb 2010 18:41:15 +0100

apt (0.7.25ubuntu2) lucid; urgency=low

  * Change history branch so that it does not break the 
    apt ABI for the pkgPackageManager interface
    (can be reverted on the next ABI break)

 -- Michael Vogt <michael.vogt@ubuntu.com>  Wed, 23 Dec 2009 10:14:16 +0100

apt (0.7.25ubuntu1) lucid; urgency=low

  * Merged from the mvo branch
  * merged from the lp:~mvo/apt/history branch

 -- Michael Vogt <michael.vogt@ubuntu.com>  Tue, 22 Dec 2009 09:44:08 +0100

apt (0.7.25) unstable; urgency=low

  [ Christian Perrier ]
  * Fix apt-ftparchive(1) wrt description of the "-o" option.
    Thanks to Dann Frazier for the patch. Closes: #273100
  * po/LINGUAS. Re-disable Hebrew. Closes: #534992
  * po/LINGUAS. Enable Asturian and Lithuanian
  * Fix typo in apt-cache.8.xml: nessasarily
  * Fix "with with" in apt-get.8.xml
  * Fix some of the typos mentioned by the german team
    Closes: #479997
  * Polish translation update by Wiktor Wandachowicz
    Closes: #548571
  * German translation update by Holger Wansing
    Closes: #551534
  * Italian translation update by Milo Casagrande
    Closes: #555797
  * Simplified Chinese translation update by Aron Xu 
    Closes: #558737
  * Slovak translation update by Ivan Masár
    Closes: #559277
  
  [ Michael Vogt ]
  * apt-pkg/packagemanager.cc:
    - add output about pre-depends configuring when debug::pkgPackageManager
      is used
  * methods/https.cc:
    - fix incorrect use of CURLOPT_TIMEOUT, closes: #497983, LP: #354972
      thanks to Brian Thomason for the patch
  * merge lp:~mvo/apt/netrc branch, this adds support for a
    /etc/apt/auth.conf that can be used to store username/passwords
    in a "netrc" style file (with the extension that it supports "/"
    in a machine definition). Based on the maemo git branch (Closes: #518473)
    (thanks also to Jussi Hakala and Julian Andres Klode)
  * apt-pkg/deb/dpkgpm.cc:
    - add "purge" to list of known actions
  * apt-pkg/init.h:
    - add compatibility with old ABI name until the next ABI break
  * merge segfault fix from Mario Sanchez Prada, many thanks
    (closes: #561109)

  [ Brian Murray ]
  * apt-pkg/depcache.cc, apt-pkg/indexcopy.cc:
    - typo fix (LP: #462328)
  
  [ Loïc Minier ]
  * cmdline/apt-key:
    - Emit a warning if removed keys keyring is missing and skip associated
      checks (LP: #218971)

  [ David Kalnischkies ]
  * apt-pkg/packagemanager.cc:
    - better debug output for ImmediateAdd with depth and why
    - improve the message shown for failing immediate configuration
  * doc/guide.it.sgml: moved to doc/it/guide.it.sgml
  * doc/po4a.conf: activate translation of guide.sgml and offline.sgml
  * doc/apt.conf.5.xml:
    - provide a few more details about APT::Immediate-Configure
    - briefly document the behaviour of the new https options
  * doc/sources.list.5.xml:
    - add note about additional apt-transport-methods
  * doc/apt-mark.8.xml:
    - correct showauto synopsis, thanks Andrew Schulman (Closes: #551440)
  * cmdline/apt-get.cc:
    - source should display his final pkg pick (Closes: #249383, #550952)
    - source doesn't need the complete version for match (Closes: #245250)
    - source ignores versions/releases if not available (Closes: #377424)
    - only warn if (free) space overflows (Closes: #522238)
    - add --debian-only as alias for --diff-only
  * methods/connect.cc:
    - display also strerror of "wicked" getaddrinfo errors
    - add AI_ADDRCONFIG to ai_flags as suggested by Aurelien Jarno
      in response to Bernhard R. Link, thanks! (Closes: #505020)
  * buildlib/configure.mak, buildlib/config.{sub,guess}:
    - remove (outdated) config.{sub,guess} and use the ones provided
      by the new added build-dependency autotools-dev instead
  * configure.in, buildlib/{xml,yodl,sgml}_manpage.mak:
    - remove the now obsolete manpage buildsystems
  * doc/{pl,pt_BR,es,it}/*.{sgml,xml}:
    - convert all remaining translation to the po4a system
  * debian/control:
    - drop build-dependency on docbook-utils and xmlto
    - add build-dependency on autotools-dev
    - bump policy to 3.8.3 as we have no outdated manpages anymore
  * debian/NEWS:
    - fix a typo in 0.7.24: Allready -> Already (Closes: #557674)
  * ftparchive/writer.{cc,h}:
    - add APT::FTPArchive::LongDescription to be able to disable them
  * apt-pkg/deb/debsrcrecords.cc:
    - use "diff" filetype for .debian.tar.* files (Closes: #554898)
  * methods/rred.cc:
    - rewrite to be able to handle even big patch files
    - adopt optional mmap+iovec patch from Morten Hustveit
      (Closes: #463354) which should speed up a bit. Thanks!
  * methods/http{,s}.cc
    - add config setting for User-Agent to the Acquire group,
      thanks Timothy J. Miller! (Closes: #355782)
    - add https options which default to http ones (Closes: #557085)
  * debian/apt.cron.daily:
    - check cache size even if we do nothing else otherwise, thanks
      Francesco Poli for patch(s) and patience! (Closes: #459344)
  * ftparchive/*:
    - fix a few typos in strings, comments and manpage,
      thanks Karl Goetz! (Closes: #558757)

  [ Carl Chenet ]
  * cmdline/apt-mark:
    - print an error if a new state file can't be created
      (Closes: #521289) and
    - exit nicely if python-apt is not installed (Closes: #521284)

  [ Chris Leick ]
  * doc/de: German translation of manpages (Closes: #552606)
  * doc/ various manpages:
    - correct various errors, typos and oddities (Closes: #552535)
  * doc/apt-secure.8.xml:
    - replace literal with emphasis tags in Archive configuration
  * doc/apt-ftparchive.1.xml:
    - remove informalexample tag which hides the programlisting
  * doc/apt-get.8.xml:
    - change equivalent "for" to "to the" (purge command)
    - clarify --fix-broken sentence about specifying packages

  [ Eugene V. Lyubimkin ]
  * apt-pkg/contib/strutl.h
    - Avoid extra inner copy in APT_MKSTRCMP and APT_MKSTRCMP2.
  * build infrastructure:
    - Bumped libapt version, excluded eglibc from SONAME. (Closes: #448249)

  [ Julian Andres Klode ]
  * doc/apt.conf.5.xml:
    - Deprecate unquoted values, string concatenation and explain what should
      not be written inside a value (quotes,backslash).
    - Restrict option names to alphanumerical characters and "/-:._+".
    - Deprecate #include, we have apt.conf.d nowadays which should be
      sufficient.
  * ftparchive/apt-ftparchive.cc:
    - Call setlocale() so translations are actually used.
  * debian/apt.conf.autoremove:
    - Add kfreebsd-image-* to the list (Closes: #558803)

 -- Michael Vogt <mvo@debian.org>  Tue, 15 Dec 2009 09:21:55 +0100

apt (0.7.24ubuntu1) lucid; urgency=low

  [ Michael Vogt ]
  * apt-pkg/deb/dpkgpm.cc:
    - include df -l output in the apport log as well (thanks to
      tjaalton)
  * apt-pkg/packagemanager.cc:
    - add output about pre-depends configuring when debug::pkgPackageManager
      is used
  * methods/https.cc:
    - fix incorrect use of CURLOPT_TIMEOUT, closes: #497983, LP: #354972
      thanks to Brian Thomason for the patch
  * merge lp:~mvo/apt/netrc branch, this adds support for a
    /etc/apt/auth.conf that can be used to store username/passwords
    in a "netrc" style file (with the extension that it supports "/"
    in a machine definition). Based on the maemo git branch.

  [ Brian Murray ]
  * apt-pkg/depcache.cc, apt-pkg/indexcopy.cc:
    - typo fix (LP: #462328)
  
 -- Michael Vogt <michael.vogt@ubuntu.com>  Mon, 14 Dec 2009 09:27:26 +0100

apt (0.7.24) unstable; urgency=low

  [ Nicolas François ]
  * Cleaned up the first patch draft from KURASAWA Nozomu to finally
    get po4a support for translating the man pages.
    Many thanks to both for this excellent work! (Closes: #441608)
  * doc/ja/*, doc/po/ja.po:
    - remove the old ja man page translation and replace it with
      the new po4a-powered translation by KURASAWA Nozomu.
  * doc/*.?.xml (manpages):
    - add contrib to author tags and also add refmiscinfo to fix warnings
  * doc/style.txt, buildlib/defaults.mak, buildlib/manpage.mak:
    - fix a few typos in the comments of this files

  [ Michael Vogt ]
  * apt-pkg/deb/dpkgpm.cc:
    - when tcgetattr() returns non-zero skip all pty magic 
      (thanks to Simon Richter, closes: #509866)
  * apt-inst/contrib/arfile.cc:
    - show propper error message for Invalid archive members

  [ David Kalnischkies ]
  * doc/Doxyfile.in:
    - update file with doxygen 1.6.1 (current unstable)
    - activate DOT_MULTI_TARGETS, it is default on since doxygen 1.5.9
  * buildlib/po4a_manpage.mak, doc/makefile, configure:
    - simplify the makefiles needed for po4a manpages
  * apt-pkg/contrib/configuration.cc:
    - add a helper to easily get a vector of strings from the config
  * apt-pkg/contrib/strutl.cc:
    - replace unknown multibytes with ? in UTF8ToCharset (Closes: #545208)
  * doc/apt-get.8.xml:
    - fix two little typos in the --simulate description. (Closes: #545059)
  * apt-pkg/aptconfiguration.cc, doc/apt.conf.5.xml:
    - add an order subgroup to the compression types to simplify reordering
      a bit and improve the documentation for this option group.
  * doc/apt.conf.5.xml:
    - document the Acquire::http::Dl-Limit option
    - try to be crystal clear about the usage of :: and {} (Closes: #503481)
  * doc/apt-cache.8.xml:
    - clarify the note for the pkgnames command (Closes: #547599)
  * doc/apt.ent, all man pages:
    - move the description of files to globally usable entities
  * doc/apt_preferences.5.xml:
    - document the new preferences.d folder (Closes: #544017)
  * methods/rred.cc:
    - add at the top without failing (by Bernhard R. Link, Closes: #545694)
  * buildlib/sizetable:
    - add amd64 for cross building (by Mikhail Gusarov, Closes: #513058)
  * debian/prerm:
    - remove file as nobody will upgrade from 0.4.10 anymore
  * debian/control:
    - remove gnome-apt suggestion as it was removed from debian
  * apt-pkg/deb/dpkgpm.cc, apt-pkg/packagemanager.cc, apt-pkg/orderlist.cc:
    - add and document _experimental_ options to make (aggressive)
      use of dpkg's trigger and configuration handling (Closes: #473461)
  * cmdline/apt-get.cc:
    - ignore versions that are not candidates when selecting a package
      instead of a virtual one (by Marius Vollmer, Closes: #547788)

  [ Christian Perrier ]
  * doc/fr/*, doc/po/fr.po:
    - remove the old fr man page translation and replace it with
      the new po4a-powered translation
  * doc/de: dropped (translation is too incomplete to be useful in
      the transition to the po4a-powered translations)

 -- Michael Vogt <mvo@debian.org>  Fri, 25 Sep 2009 19:57:25 +0200

apt (0.7.23.1ubuntu2) karmic; urgency=low

  [ Michael Vogt ]
  * debian/control:
    - fix Vcr-Bzr header

  [ Kees Cook ]
  * debian/apt.cron.daily:
    - fix quotes for use with "eval", thanks to Lars Ljung (LP: #449535).

 -- Michael Vogt <michael.vogt@ubuntu.com>  Thu, 15 Oct 2009 19:05:19 +0200

apt (0.7.23.1ubuntu1) karmic; urgency=low

  [ Matt Zimmerman ]
  * apt-pkg/deb/dpkgpm.cc:
    - Suppress apport reports on dpkg short reads (these I/O errors are not 
      generally indicative of a bug in the packaging)

  [ Loïc Minier ]
  * cmdline/apt-key:
    - Emit a warning if removed keys keyring is missing and skip associated
      checks (LP: #218971)

  [ Brian Murray ]
  * cmdline/apt-get.cc:
    - typo fix (LP: #370094)

  [ Michael Vogt ]
  * apt-pkg/deb/dpkgpm.cc:
    - when tcgetattr() returns non-zero skip all pty magic 
      (thanks to Simon Richter, closes: #509866)
  * apt-inst/contrib/arfile.cc:
    - show propper error message for Invalid archive members
  * apt-pkg/acquire-worker.cc:
    - show error details of failed methods
  * apt-pkg/contrib/fileutl.cc:
    - if a process aborts with signal, show signal number
  * methods/http.cc:
    - ignore SIGPIPE, we deal with EPIPE from write in 
      HttpMethod::ServerDie() (LP: #385144)
  * debian/apt.cron.daily:
    - if the timestamp is too far in the future, delete it 
      (LP: #135262)
  
  [ Merge ]
  * merged from debian, reverted the libdlopen-udev branch
    because its too late in the release process for this now
  * not merged the proxy behaviour change from 0.7.23 (that will
    be part of lucid)

 -- Michael Vogt <michael.vogt@ubuntu.com>  Wed, 23 Sep 2009 18:15:10 +0200

apt (0.7.23.1) unstable; urgency=low

  [ Michael Vogt ]
  * apt-pkg/pkgcache.cc:
    - do not set internel "needs-configure" state for packages in 
      triggers-pending state. dpkg will deal with the trigger and
      it if does it before we trigger it, dpkg will error out
      (LP: #414631)
  * apt-pkg/acquire-item.cc:
    - do not segfault on invalid items (closes: #544080)

 -- Michael Vogt <mvo@debian.org>  Fri, 28 Aug 2009 21:53:20 +0200

apt (0.7.23) unstable; urgency=low

  [ Eugene V. Lyubimkin ]
  * methods/{http,https,ftp}, doc/apt.conf.5.xml:
    - Changed and unified the code that determines which proxy to use. Now
      'Acquire::{http,ftp}::Proxy[::<host>]' options have the highest priority,
      and '{http,ftp}_proxy' environment variables are used only if options
      mentioned above are not specified.
      (Closes: #445985, #157759, #320184, #365880, #479617)
  
  [ David Kalnischkies ]
  * cmdline/apt-get.cc:
    - add APT::Get::HideAutoRemove=small to display only a short line
      instead of the full package list. (Closes: #537450)
    - ShowBroken() in build-dep (by Mike O'Connor, Closes: #145916)
    - check for statfs.f_type (by Robert Millan, Closes: #509313)
    - correct the order of picked package binary vs source in source
    - use SourceVersion instead of the BinaryVersion to get the source
      Patch by Matt Kraai, thanks! (Closes: #382826)
    - add pkg/archive and codename in source (Closes: #414105, #441178)
  * apt-pkg/contrib/strutl.cc:
    - enable thousand separator according to the current locale
      (by Luca Bruno, Closes: #223712)
  * doc/apt.conf.5.xml:
    - mention the apt.conf.d dir (by Vincent McIntyre, Closes: #520831)
  * apt-inst/contrib/arfile.cc:
    - use sizeof instead strlen (by Marius Vollmer, Closes: #504325)
  * doc/apt-mark.8.xml:
    - improve manpage based on patch by Carl Chenet (Closes: #510286)
  * apt-pkg/acquire-item.cc:
    - use configsettings for dynamic compression type use and order.
      Based on a patch by Jyrki Muukkonen, thanks! (LP: #71746)
  * apt-pkg/aptconfiguration.cc:
    - add default configuration for compression types and add lzma
      support. Order is now bzip2, lzma, gzip, none (Closes: #510526)
  * ftparchive/writer.cc:
    - add lzma support also here, patch for this (and inspiration for
      the one above) by Robert Millan, thanks!
  * apt-pkg/depcache.cc:
    - restore the --ignore-hold effect in the Is{Delete,Install}Ok hooks
  * doc/apt-get.8.xml:
    - update the source description to reflect what it actually does
      and how it can be used. (Closes: #413021)
  * methods/http.cc:
    - allow empty Reason-Phase in Status-Line to please squid,
      thanks Modestas Vainius for noticing! (Closes: #531157, LP: #411435)

  [ George Danchev ]
  * cmdline/apt-cache.cc:
    - fix a memory leak in the xvcg method (Closes: #511557)
  * apt-pkg/indexcopy.cc:
    - fix a memory leak then the Release file not exists (Closes: #511556)

 -- Michael Vogt <mvo@debian.org>  Thu, 27 Aug 2009 14:44:39 +0200

apt (0.7.22.2) unstable; urgency=low

  * debian/apt.cron.daily:
    - Make sure that VERBOSE is always set (Closes: #539366)
    - Script can be disabled by APT::Periodic::Enable=0 (Closes: #485476)
    - Support using debdelta to download packages (Closes: #532079)

 -- Julian Andres Klode <jak@debian.org>  Thu, 06 Aug 2009 12:17:19 +0200

apt (0.7.22.1) unstable; urgency=low

  [ Michael Vogt ]
  * cmdline/apt-get.cc:
    - honor APT::Get::Only-Source properly in FindSrc() (thanks to
      Martin Pitt for reporting the problem), also Closes: #535362.

  [ Julian Andres Klode ]
  * apt-pkg/contrib/mmap.cc:
    - Fix FTBFS on GNU/kFreeBSD by disabling DynamicMMap::Grow() on
      non-Linux architectures as it uses mremap (Closes: #539742).
  * apt-pkg/sourcelist.cc:
    - Only warn about missing sources.list if there is no sources.list.d
      and vice versa as only one of them is needed (Closes: #539731).
  * debian/control:
    - Add myself to Uploaders.
    - Increase Standards-Version to 3.8.2.0.

 -- Julian Andres Klode <jak@debian.org>  Mon, 03 Aug 2009 12:48:31 +0200

apt (0.7.22) unstable; urgency=low

  [ Christian Perrier ]
  * Documentation translations:
    - Fix a typo in apt-get(8) French translation. Closes: #525043
      Thanks to Guillaume Delacour for spotting it.
    - Updated apt.conf(5) manpgae French translation.
      Thanks to Aurélien Couderc.
  * Translations:
    - fr.po
    - sk.po. Closes: #525857 
    - ru.po. Closes: #526816
    - eu.po. Closes: #528985
    - zh_CN.po. Closes: #531390
    - fr.po
    - it.po. Closes: #531758
    - ca.po. Closes: #531921
    - de.po. Closes: #536430
  * Added translations
    - ast.po (Asturian by Marcos Alvareez Costales).
      Closes: #529007, #529730, #535328
  
  [ David Kalnischkies ]
  * [ABI break] support '#' in apt.conf and /etc/apt/preferences
    (closes: #189866)
  * [ABI break] Allow pinning by codename (closes: #97564)
  * support running "--simulate" as user
  * add depth information to the debug output and show what depends
    type triggers a autoinst (closes: #458389)
  * add Debug::pkgDepCache::Marker with more detailed debug output 
    (closes: #87520)
  * add Debug::pkgProblemResolver::ShowScores and make the scores
    adjustable
  * do not write state file in simulate mode (closes: #433007)
  * add hook for MarkInstall and MarkDelete (closes: #470035)
  * fix typo in apt-pkg/acquire.cc which prevents Dl-Limit to work
    correctly when downloading from multiple sites (Closes: #534752)
  * add the various foldmarkers in apt-pkg & cmdline (no code change)
  * versions with a pin of -1 shouldn't be a candidate (Closes: #355237)
  * prefer mmap as memory allocator in MMap instead of a static char
    array which can (at least in theory) grow dynamic
  * eliminate (hopefully all) segfaults in pkgcachegen.cc and mmap.cc
    which can arise if cache doesn't fit into the mmap (Closes: #535218)
  * display warnings instead of errors if the parts dirs doesn't exist

  [ Michael Vogt ]
  * honor the dpkg hold state in new Marker hooks (closes: #64141)
  * debian/apt.cron.daily:
    - if the timestamp is too far in the future, delete it
  * apt-pkg/acquire.cc:
    - make the max pipeline depth of the acquire queue configurable
      via Acquire::Max-Pipeline-Depth
  * apt-pkg/deb/dpkgpm.cc:
    - add Dpkg::UseIoNice boolean option to run dpkg with ionice -c3
      (off by default)
    - send "dpkg-exec" message on the status fd when dpkg is run
    - provide DPkg::Chroot-Directory config option (useful for testing)
    - fix potential hang when in a background process group
  * apt-pkg/algorithms.cc:
    - consider recommends when making the scores for the problem 
      resolver
  * apt-pkg/acquire-worker.cc:
    - show error details of failed methods
  * apt-pkg/contrib/fileutl.cc:
    - if a process aborts with signal, show signal number
  * methods/http.cc:
    - ignore SIGPIPE, we deal with EPIPE from write in 
      HttpMethod::ServerDie() (LP: #385144)
  * Only run Download-Upgradable and Unattended-Upgrades if the initial
    update was successful Closes: #341970
  * apt-pkg/indexcopy.cc:
    - support having CDs with no Packages file (just a Packages.gz)
      by not forcing a verification on non-existing files
     (LP: #255545)
    - remove the gettext from a string that consists entirely 
      of variables (LP: #56792)
  * apt-pkg/cacheiterators.h:
    - add missing checks for Owner == 0 in end()
  * apt-pkg/indexrecords.cc:
    - fix some i18n issues
  * apt-pkg/contrib/strutl.h:
    - add new strprintf() function to make i18n strings easier
    - fix compiler warning
  * apt-pkg/deb/debsystem.cc:
    - make strings i18n able 
  * fix problematic use of tolower() when calculating the version 
    hash by using locale independent tolower_ascii() function. 
    Thanks to M. Vefa Bicakci (LP: #80248)
  * build fixes for g++-4.4
  * cmdline/apt-mark:
    - add "showauto" option to show automatically installed packages
  * document --install-recommends and --no-install-recommends
    (thanks to Dereck Wonnacott, LP: #126180)
  * doc/apt.conf.5.xml:
    - merged patch from Aurélien Couderc to improve the text
      (thanks!)
  * [ABI] merged the libudev-dlopen branch, this allows to pass
    "apt-udev-auto" to Acquire::Cdrom::mount and the cdrom method will  
    dynamically find/mount the cdrom device (if libhal is available)

  [ Julian Andres Klode ]
  * apt-pkg/contrib/configuration.cc: Fix a small memory leak in
    ReadConfigFile.
  * Introduce support for the Enhances field. (Closes: #137583) 
  * Support /etc/apt/preferences.d, by adding ReadPinDir() (Closes: #535512)
  * configure-index: document Dir::Etc::SourceParts and some other options
    (Closes: #459605)
  * Remove Eugene V. Lyubimkin from uploaders as requested.
  * apt-pkg/contrib/hashes.cc, apt-pkg/contrib/md5.cc:
    - Support reading until EOF if Size=0 to match behaviour of
      SHA1Summation and SHA256Summation

  [ Osamu Aoki ]
  * Updated cron script to support backups by hardlinks and 
    verbose levels.  All features turned off by default. 
  * Added more error handlings.  Closes: #438803, #462734, #454989
  * Documented all cron script related configuration items in 
    configure-index.

  [ Dereck Wonnacott ]
  * apt-ftparchive might write corrupt Release files (LP: #46439)
  * Apply --important option to apt-cache depends (LP: #16947) 

  [ Otavio Salvador ]
  * Apply patch from Sami Liedes <sliedes@cc.hut.fi> to reduce the
    number of times we call progress bar updating and debugging
    configuration settings.
  * Apply patch from Sami Liedes <sliedes@cc.hut.fi> to avoid unecessary
    temporary allocations.

 -- Michael Vogt <mvo@debian.org>  Wed, 29 Jul 2009 19:16:22 +0200

apt (0.7.21ubuntu1) karmic; urgency=low

  * merged from the debian-sid bzr branch
  
  [ Christian Perrier ]
  * Documentation translations:
    - Fix a typo in apt-get(8) French translation. Closes: #525043
      Thanks to Guillaume Delacour for spotting it.
  * Translations:
    - fr.po
    - sk.po. Closes: #525857
    - ru.po. Closes: #526816
    - eu.po. Closes: #528985
    - zh_CN.po. Closes: #531390
    - fr.po
    - it.po. Closes: #531758
    - ca.po. Closes: #531921
  * Added translations
    - ast.po (Asturian by Marcos Alvareez Costales).
      Closes: #529007, #529730

  [ Michael Vogt ]
  * apt-pkg/acquire.cc:
    - make the (internal) max pipeline depth of the acquire queue
      configurable via Acquire::Max-Pipeline-Depth

 -- Michael Vogt <michael.vogt@ubuntu.com>  Tue, 09 Jun 2009 15:49:07 +0200

apt (0.7.21) unstable; urgency=low

  [ Christian Perrier ]
  * Translations:
    - bg.po. Closes: #513211
    - zh_TW.po. Closes: #513311
    - nb.po. Closes: #513843
    - fr.po. Closes: #520430
    - sv.po. Closes: #518070
    - sk.po. Closes: #520403
    - it.po. Closes: #522222
    - sk.po. Closes: #520403
  
  [ Jamie Strandboge ]
  * apt.cron.daily: catch invalid dates due to DST time changes
    in the stamp files

  [ Michael Vogt ]
  * methods/gpgv.cc:
    - properly check for expired and revoked keys (closes: #433091)
  * apt-pkg/contrib/strutl.cc:
    - fix TimeToStr i18n (LP: #289807)
  * [ABI break] merge support for http redirects, thanks to
    Jeff Licquia and Anthony Towns
  * [ABI break] use int for the package IDs (thanks to Steve Cotton)
  * apt-pkg/pkgcache.cc:
    - do not run "dpkg --configure pkg" if pkg is in trigger-awaited
      state (LP: #322955)
  * methods/https.cc:
    - add Acquire::https::AllowRedirect support
  * Clarify the --help for 'purge' (LP: #243948)
  * cmdline/apt-get.cc
    - fix "apt-get source pkg" if there is a binary package and
      a source package of the same name but from different 
      packages (LP: #330103)

  [ Colin Watson ]
  * cmdline/acqprogress.cc:
    - Call pkgAcquireStatus::Pulse even if quiet, so that we still get
      dlstatus messages on the status-fd (LP: #290234).

 -- Michael Vogt <mvo@debian.org>  Tue, 14 Apr 2009 14:12:51 +0200

apt (0.7.20.2ubuntu7) karmic; urgency=low

  * fix problematic use of tolower() when calculating the version 
    hash by using locale independant tolower_ascii() function. 
    Thanks to M. Vefa Bicakci (LP: #80248)
  * build fixes for g++-4.4
  * include dmesg output in apport package failures
  * include apt ordering into apport package failures

 -- Michael Vogt <michael.vogt@ubuntu.com>  Fri, 24 Apr 2009 10:14:01 +0200

apt (0.7.20.2ubuntu6) jaunty; urgency=low

  [ Jamie Strandboge ]
  * apt.cron.daily: catch invalid dates due to DST time changes
    in the stamp files (LP: #354793)

  [ Michael Vogt ]
  * methods/gpgv.cc:
    - properly check for expired and revoked keys (closes: #433091)
      LP: #356012

 -- Michael Vogt <michael.vogt@ubuntu.com>  Wed, 08 Apr 2009 22:39:50 +0200

apt (0.7.20.2ubuntu5) jaunty; urgency=low

  [ Colin Watson ]
  * cmdline/acqprogress.cc:
    - Call pkgAcquireStatus::Pulse even if quiet, so that we still get
      dlstatus messages on the status-fd (LP: #290234).
  
  [ Michael Vogt ]
  * debian/apt.cron.daily:
    - do not clutter cron mail with bogus gconftool messages 
      (LP: #223502)
    - merge fix for cache locking from debian (closes: #459344)
    - run update-apt-xapian-index (with ionice) to ensure that
      the index is up-to-date when synaptic is run (LP: #288797)

 -- Michael Vogt <michael.vogt@ubuntu.com>  Mon, 30 Mar 2009 13:22:28 +0200

apt (0.7.20.2ubuntu4) jaunty; urgency=low

  * ftparchive/cachedb.cc:
    - when apt-ftparchive clean is used, compact the database
      at the end (thanks to cprov)

 -- Michael Vogt <michael.vogt@ubuntu.com>  Thu, 26 Mar 2009 13:43:59 +0100

apt (0.7.20.2ubuntu3) jaunty; urgency=low

  * methods/mirror.cc:
    - when download the mirror file and the server is down,
      return a propper error message (LP: #278635)

 -- Michael Vogt <michael.vogt@ubuntu.com>  Thu, 19 Mar 2009 15:42:15 +0100

apt (0.7.20.2ubuntu2) jaunty; urgency=low

  * apt-pkg/deb/dpkgpm.cc:
    - revert termios patch (LP: #338514)
  * cmdline/apt-get.cc
    - fix "apt-get source pkg" if there is a binary package and
      a source package of the same name but from different 
      packages (LP: #330103)

 -- Michael Vogt <michael.vogt@ubuntu.com>  Mon, 09 Mar 2009 16:33:28 +0100

apt (0.7.20.2ubuntu1) jaunty; urgency=low

  [ Christian Perrier ]
  * Translations:
    - bg.po. Closes: #513211
    - zh_TW.po. Closes: #513311
    - nb.po. Closes: #513843
  
  [ Michael Vogt ]
  * merged from the debian-sid branch
  * [ABI break] merge support for http redirects, thanks to
    Jeff Licquia and Anthony Towns
  * [ABI break] use int for the package IDs (thanks to Steve Cotton)
  * apt-pkg/contrib/strutl.cc:
    - fix TimeToStr i18n (LP: #289807)
  * debian/apt.conf.autoremove:
    - readd "linux-image" (and friends) to the auto-remove
     blacklist
  * fix some i18n issues (thanks to  Gabor Kelemen)
    LP: #263089
  * apt-pkg/deb/dpkgpm.cc:
    - filter "ENOMEM" errors when creating apport reports 
  * cmdline/apt-get.cc:
    - fix "apt-get source pkg=ver" if binary name != source name
      (LP: #202219)
  * apt-pkg/indexrecords.cc:
    - fix some i18n issues
  * apt-pkg/contrib/strutl.h:
    - add new strprintf() function to make i18n strings easier
  * apt-pkg/dev/debsystem.cc:
    - add missing apti18n.h header
  * cmdline/apt-get.cc:
    - default to "false" for the "APT::Get::Build-Dep-Automatic"
      option (follow debian here)
  * apt-pkg/pkgcache.cc:
    - do not run "dpkg --configure pkg" if pkg is in trigger-awaited
      state (LP: #322955)
  * methods/https.cc:
    - add Acquire::https::AllowRedirect support
    - do not unlink files in partial/ (thanks to robbiew)

  [ Dereck Wonnacott ]
  * Clarify the --help for 'purge' (LP: #243948)

  [ Ian Weisser ]
  * /apt-pkg/deb/debsystem.cc:
    - add 'sudo' to the error message to "run 'dpkg --configure -a'"
      (LP: #52697)

 -- Michael Vogt <michael.vogt@ubuntu.com>  Mon, 09 Feb 2009 14:21:05 +0100

apt (0.7.20.2) unstable; urgency=medium

  [ Eugene V. Lyubimkin ]
  * Urgency set to medium due to RC bug fix.
  * doc/apt.ent, apt-get.8.xml:
    - Fix invalid XML entities. (Closes: #514402)

 -- Eugene V. Lyubimkin <jackyf.devel@gmail.com>  Sat, 07 Feb 2009 16:48:21 +0200

apt (0.7.20.1) unstable; urgency=low

  [ Michael Vogt ]
  * apt-pkg/pkgcachegen.cc:
    - fix apt-cache search for localized description 
      (closes: #512110)
  
  [ Christian Perrier ]
  * Translations:
    - fr.po: fix spelling error to "défectueux". Thanks to Thomas Péteul.

 -- Michael Vogt <mvo@debian.org>  Tue, 20 Jan 2009 09:35:05 +0100

apt (0.7.20) unstable; urgency=low

  [ Eugene V. Lyubimkin ]
  * debian/changelog:
    - Fixed place of 'merged install-recommends and install-task branches'
      from 0.6.46.1 to 0.7.0. (Closes: #439866)
  * buildlib/config.{sub,guess}:
    - Renewed. This fixes lintian errors.
  * doc/apt.conf.5.xml, debian/apt-transport-https:
    - Documented briefly 'Acquire::https' group of options. (Closes: #507398)
    - Applied patch from Daniel Burrows to document 'Debug' group of options.
      (Closes: #457265)
    - Mentioned 'APT::Periodic' and 'APT::Archives' groups of options.
      (Closes: #438559)
    - Mentioned '/* ... */' comments. (Closes: #507601)
  * doc/examples/sources.list:
    - Removed obsolete commented non-us deb-src entry, replaced it with
      'deb-src security.debian.org' one. (Closes: #411298)
  * apt-pkg/contrib/mmap.cc:
    - Added instruction how to work around MMap error in MMap error message.
      (Closes: #385674, 436028)
  * COPYING:
    - Actualized. Removed obsolete Qt section, added GPLv2 clause.
      (Closes: #440049, #509337)

  [ Michael Vogt ]
  * add option to "apt-get build-dep" to mark the needed 
    build-dep packages as automatic installed. 
    This is controlled via the value of
    APT::Get::Build-Dep-Automatic and is set "false" by default.  
    Thanks to Aaron Haviland, closes: #448743
  * apt-inst/contrib/arfile.cc:
    - support members ending with '/' as well (thanks to Michal Cihr,
      closes: #500988)

  [ Christian Perrier ]
  * Translations:
    - Finnish updated. Closes: #508449 
    - Galician updated. Closes: #509151
    - Catalan updated. Closes: #509375
    - Vietnamese updated. Closes: #509422
    - Traditional Chinese added. Closes: #510664
    - French corrected (remove awful use of first person) 

 -- Michael Vogt <mvo@debian.org>  Mon, 05 Jan 2009 08:59:20 +0100

apt (0.7.19ubuntu1) jaunty; urgency=low

  * merge from debian

 -- Michael Vogt <michael.vogt@ubuntu.com>  Mon, 24 Nov 2008 10:52:20 +0100

apt (0.7.19) unstable; urgency=low

  [ Eugene V. Lyubimkin ]
  * doc/sources.list.5.xml:
    - Mentioned allowed characters in file names in /etc/apt/sources.list.d.
      Thanks to Matthias Urlichs. (Closes: #426913)
  * doc/apt-get.8.xml:
    - Explicitly say that 'dist-upgrade' command may remove packages.
    - Included '-v'/'--version' as a command to synopsis.
  * cmdline/apt-cache.cc:
    - Advanced built-in help. Patch by Andre Felipe Machado. (Closes: #286061)
    - Fixed typo 'GraphVis' -> 'GraphViz'. (Closes: #349038)
    - Removed asking to file a release-critical bug against a package if there
      is a request to install only one package and it is not installable.
      (Closes: #419521)

  [ Michael Vogt ]
    - fix SIGHUP handling (closes: #463030)

  [ Christian Perrier ]
  * Translations:
    - French updated
    - Bulgarian updated. Closes: #505476
    - Slovak updated. Closes: #505483
    - Swedish updated. Closes: #505491
    - Japanese updated. Closes: #505495
    - Korean updated. Closes: #505506
    - Catalan updated. Closes: #505513
    - British English updated. Closes: #505539
    - Italian updated. Closes: #505518, #505683
    - Polish updated. Closes: #505569
    - German updated. Closes: #505614
    - Spanish updated. Closes: #505757
    - Romanian updated. Closes: #505762
    - Simplified Chinese updated. Closes: #505727
    - Portuguese updated. Closes: #505902
    - Czech updated. Closes: #505909
    - Norwegian Bokmål updated. Closes: #505934
    - Brazilian Portuguese updated. Closes: #505949
    - Basque updated. Closes: #506085
    - Russian updated. Closes: #506452 
    - Marathi updated. 
    - Ukrainian updated. Closes: #506545 

 -- Michael Vogt <mvo@debian.org>  Mon, 24 Nov 2008 10:33:54 +0100

apt (0.7.18) unstable; urgency=low

  [ Christian Perrier ]
  * Translations:
    - French updated
    - Thai updated. Closes: #505067

  [ Eugene V. Lyubimkin ]
  * doc/examples/configure-index:
    - Removed obsoleted header line. (Closes: #417638)
    - Changed 'linux-kernel' to 'linux-image'.
  * doc/sources.list.5.xml:
    - Fixed typo and grammar in 'sources.list.d' section. Thanks to
      Timothy G Abbott <tabbott@MIT.EDU>. (Closes: #478098)
  * doc/apt-get.8.xml:
    - Advanced descriptions for 'remove' and 'purge' options.
      (Closes: #274283)
  * debian/rules:
    - Target 'apt' need to depend on 'build-doc'. Thanks for Peter Green.
      Fixes FTBFS. (Closes: #504181)

  [ Michael Vogt ]
  * fix depend on libdb4.4 (closes: #501253)

 -- Michael Vogt <mvo@debian.org>  Fri, 07 Nov 2008 22:13:39 +0100

apt (0.7.17) unstable; urgency=low

  [ Eugene V. Lyubimkin ]
  * debian/control:
    - 'Vcs-Bzr' field is official, used it.
    - Bumped 'Standards-Version' to 3.8.0, no changes needed.
    - Actualized 'Uploaders' field.
  * doc/:
    - Substituded 'apt-archive' with 'apt-ftparchive' in docs.
      Patch based on work of Andre Felipe Machado. (Closes: #350865)
    - Mentioned '/<release>' and '=<version>' for 'apt-get install' and
      '=<version>' for 'apt-get source' in apt-get manpage. Patch based on
      work of Andre Felipe Machado. (Closes: #399673)
    - Mentioned more short options in the apt-get manpage. Documented 'xvcg'
      option in the apt-cache manpage. The part of patch by Andre Felipe
      Machado. (Closes: #176106, #355945)
    - Documented that 'apt-get install' command should be used for upgrading
      some of installed packages. Based on patch by Nori Heikkinen and
      Andre Felipe Machado. (Closes: #267087)
    - Mentioned 'apt_preferences(5)' in apt manpage. (Closes: #274295)
    - Documented 'APT::Default-Release' in apt.conf manpage. (Closes: #430399)
    - APT::Install-Recommends is now true by default, mentioned this in
      configure-index example. (Closes: #463268)
    - Added 'APT::Get::AllowUnauthenticated' to configure-index example.
      (Closes: #320225)
    - Documented '--no-install-recommends' option in apt-get manpage.
      (Closes: #462962)
    - Documented 'Acquire::PDiffs' in apt.conf manpage. (Closes: #376029)
    - Added 'copy', 'rsh', 'ssh' to the list of recognized URI schemes in
      sources.list manpage, as they are already described under in the manpage.
    - Removed notice that ssh/rsh access cannot use password authentication
      from sources.list manpage. Thanks to Steffen Joeris. (Closes: #434894)
    - Added '(x)' to some referrings to manpages in apt-get manpage. Patch by
      Andre Felipe Machado. (Closes: #309893)
    - Added 'dist-upgrade' apt-get synopsis in apt-get manpage.
      (Closes: #323866)

 -- Michael Vogt <mvo@debian.org>  Wed, 05 Nov 2008 13:14:56 +0100

apt (0.7.17~exp4) experimental; urgency=low

  * debian/rules:
    - Fixed lintian warnings "debian/rules ignores make errors".
  * debian/control:
    - Substituted outdated "Source-Version" fields with "binary:Version".
    - Added 'python-apt' to Suggests, as apt-mark need it for work.
    - Drop Debian revision from 'doc-base' build dependency, this fixes
      appropriate lintian warning.
  * debian/libapt-pkg-doc.doc-base.*:
    - Changed section: from old 'Devel' to 'Debian'. This fixes appropriate
      lintian warnings.
  * debian/{postrm,prerm,preinst}:
    - Added 'set -e', fixes lintian warnings
      'maintainer-script-ignores-error'.
  * dselect/makefile:
    - Removed unneeded 'LOCAL' entry. This allows cleaning rule to run smoothly.
  * share/lintian-overrides:
    - Added with override of 'apt must depend on python'. Script 'apt-mark'
      needs apt-python for working and checks this on fly. We don't want
      python in most cases.
  * cmdline/apt-key:
    - Added 'unset GREP_OPTIONS' to the script. This prevents 'apt-key update'
      failure when GREP_OPTIONS contains options that modify grep output.
      (Closes: #428752)

 -- Eugene V. Lyubimkin <jackyf.devel@gmail.com>  Fri, 31 Oct 2008 23:45:17 +0300

apt (0.7.17~exp3) experimental; urgency=low

  * apt-pkg/acquire-item.cc:
    - fix a merge mistake that prevents the fallback to the 
      uncompressed 'Packages' to work correctly (closes: #409284)

 -- Michael Vogt <mvo@debian.org>  Wed, 29 Oct 2008 09:36:24 +0100

apt (0.7.17~exp2) experimental; urgency=low

  [ Eugene V. Lyubimkin ]
  * apt-pkg/acquire-item.cc:
    - Added fallback to uncompressed 'Packages' if neither 'bz2' nor 'gz'
      available. (Closes: #409284)
  * apt-pkg/algorithm.cc:
    - Strip username and password from source URL in error message.
      (Closes: #425150)
  
  [ Michael Vogt ]
  * fix various -Wall warnings

 -- Michael Vogt <mvo@debian.org>  Tue, 28 Oct 2008 18:06:38 +0100

apt (0.7.17~exp1) experimental; urgency=low

  [ Luca Bruno ]
  * Fix typos:
    - apt-pkg/depcache.cc
  * Fix compilation warnings:
    - apt-pkg/acquire.cc
    - apt-pkg/versionmatch.cc
  * Compilation fixes and portability improvement for compiling APT against non-GNU libc
    (thanks to Martin Koeppe, closes: #392063):
    - buildlib/apti18n.h.in:
      + textdomain() and bindtextdomain() must not be visible when --disable-nls
    - buildlib/inttypes.h.in: undefine standard int*_t types
    - Append INTLLIBS to SLIBS:
      + cmdline/makefile
      + ftparchive/makefile
      + methods/makefile
  * doc/apt.conf.5.xml:
    - clarify whether configuration items of apt.conf are case-sensitive
      (thanks to Vincent McIntyre, closes: #345901)

 -- Luca Bruno <lethalman88@gmail.com>  Sat, 11 Oct 2008 09:17:46 +0200

apt (0.7.16) unstable; urgency=low

  [ Luca Bruno ]
  * doc/apt-cache.8.xml:
    - search command uses POSIX regex, and searches for virtual packages too
      (closes: #277536)
  * doc/offline.sgml: clarify remote and target hosts
    (thanks to Nikolaus Schulz, closes: #175940)
  * Fix several typos in docs, translations and debian/changelog
    (thanks to timeless, Nicolas Bonifas and Josh Triplett,
    closes: #368665, #298821, #411532, #431636, #461458)
  * Document apt-key finger and adv commands
    (thanks to Stefan Schmidt, closes: #350575)
  * Better documentation for apt-get --option
    (thanks to Tomas Pospisek, closes: #386579)
  * Retitle the apt-mark.8 manpage (thanks to Justin Pryzby, closes: #471276)
  * Better documentation on using both APT::Default-Release and
    /etc/apt/preferences (thanks to Ingo Saitz, closes: #145575)
  
  [ Michael Vogt ]
  * doc/apt-cache.8.xml:
    - add missing citerefentry

 -- Michael Vogt <mvo@debian.org>  Fri, 10 Oct 2008 23:44:50 +0200

apt (0.7.15) unstable; urgency=low

  * Upload to unstable

 -- Michael Vogt <mvo@debian.org>  Sun, 05 Oct 2008 13:23:47 +0200

apt (0.7.15~exp3) experimental; urgency=low

  [Daniel Burrows]
  * apt-pkg/deb/dpkgpm.cc:
    - Store the trigger state descriptions in a way that does not break
      the ABI.  The approach taken makes the search for a string O(n) rather
      than O(lg(n)), but since n == 4, I do not consider this a major
      concern.  If it becomes a concern, we can sort the static array and
      use std::equal_range().  (Closes: #499322)

  [ Michael Vogt ]
  * apt-pkg/packagemanager.cc, apt-pkg/deb/dpkgpm.cc:
    - move the state file writting into the Go() implementation
      of dpkgpm (closes: #498799)
  * apt-pkg/algorithms.cc:
    - fix simulation performance drop (thanks to Ferenc Wagner
      for reporting the issue)

 -- Michael Vogt <mvo@debian.org>  Wed, 01 Oct 2008 18:09:49 +0200

apt (0.7.15~exp2) experimental; urgency=low

  [ Michael Vogt ]
  * apt-pkg/pkgcachegen.cc:
    - do not add multiple identical descriptions for the same 
      language (closes: #400768)

  [ Program translations ]
  * Catalan updated. Closes: #499462

 -- Michael Vogt <mvo@debian.org>  Tue, 23 Sep 2008 07:29:59 +0200

apt (0.7.15~exp1) experimental; urgency=low

  [ Christian Perrier ]
  * Fix typo in cron.daily script. Closes: #486179

  [ Program translations ]
  * Traditional Chinese updated. Closes: #488526
  * German corrected and completed. Closes: #490532, #480002, #498018
  * French completed
  * Bulgarian updated. Closes: #492473
  * Slovak updated. Closes: #492475
  * Galician updated. Closes: #492794
  * Japanese updated. Closes: #492975
  * Fix missing space in Greek translation. Closes: #493922
  * Greek updated.
  * Brazilian Portuguese updated.
  * Basque updated. Closes: #496754
  * Romanian updated. Closes: #492773, #488361
  * Portuguese updated. Closes: #491790
  * Simplified Chinese updated. Closes: #489344
  * Norwegian Bokmål updated. Closes: #480022
  * Czech updated. Closes: #479628, #497277
  * Korean updated. Closes: #464515
  * Spanish updated. Closes: #457706
  * Lithuanian added. Closes: #493328
  * Swedish updated. Closes: #497496
  * Vietnamese updated. Closes: #497893
  * Portuguese updated. Closes: #498411
  * Greek updated. Closes: #498687
  * Polish updated.

  [ Michael Vogt ]
  * merge patch that enforces stricter https server certificate
    checking (thanks to Arnaud Ebalard, closes: #485960)
  * allow per-mirror specific https settings
    (thanks to Arnaud Ebalard, closes: #485965)
  * add doc/examples/apt-https-method-example.cof
    (thanks to Arnaud Ebalard, closes: #485964)
  * apt-pkg/depcache.cc:
    - when checking for new important deps, skip critical ones
      (closes: #485943)
  * improve apt progress reporting, display trigger actions
  * add DPkg::NoTriggers option so that applications that call
    apt/aptitude (like the installer) defer trigger processing
    (thanks to Joey Hess)
  * doc/makefile:
    - add examples/apt-https-method-example.conf
  
 -- Michael Vogt <mvo@debian.org>  Tue, 16 Sep 2008 21:27:03 +0200

apt (0.7.14ubuntu7) jaunty; urgency=low

  * cmdline/apt-cache.cc:
    - remove the gettext from a string that consists entirely 
      of variables (LP: #56792)
  * apt-pkg/deb/dpkgpm.cc:
    - fix potential hang when in a backgroud process group

 -- Michael Vogt <michael.vogt@ubuntu.com>  Tue, 28 Oct 2008 21:09:12 +0100

apt (0.7.14ubuntu6) intrepid; urgency=low

  * debian/apt.conf.autoremove:
    - remove "linux-image" (and friends) from the auto-remove
      blacklist. we have the kernel fallback infrastructure now
      in intrepid (thanks to BenC)
  * apt-pkg/indexcopy.cc:
    - support having CDs with no Packages file (just a Packages.gz)
      by not forcing a verification on non-existing files
     (LP: #255545)
  * apt-pkg/deb/dpkgpm.cc:
    - improve the filtering for duplicated apport reports (thanks
      to seb128 for pointing that problem out)
    - do not report disk full errors from dpkg via apport

 -- Michael Vogt <michael.vogt@ubuntu.com>  Thu, 07 Aug 2008 16:28:05 +0200

apt (0.7.14ubuntu5) intrepid; urgency=low

  * fix various -Wall warnings
  * make "apt-get build-dep" installed packages marked automatic
    by default. This can be changed by setting the value of
    APT::Get::Build-Dep-Automatic to false (thanks to Aaron 
    Haviland, closes: #44874, LP: #248268)

 -- Michael Vogt <michael.vogt@ubuntu.com>  Wed, 06 Aug 2008 14:00:51 +0200

apt (0.7.14ubuntu4) intrepid; urgency=low

  [ Michael Vogt ]
  * apt-pkg/deb/dpkgpm.cc:
    - fix uninitialized variable that caused no apport reports
      to be written sometimes (thanks to Matt Zimmerman)
  * merge patch that enforces stricter https server certificate
    checking (thanks to Arnaud Ebalard, closes: #485960)
  * allow per-mirror specific https settings
    (thanks to Arnaud Ebalard, closes: #485965)
  * add doc/examples/apt-https-method-example.cof
    (thanks to Arnaud Ebalard, closes: #485964)
  * add DPkg::NoTriggers option so that applications that call
    apt/aptitude (like the installer) defer trigger processing
    (thanks to Joey Hess) 
  * document --install-recommends and --no-install-recommends
    (thanks to Dereck Wonnacott, LP: #126180)
  
  [ Dereck Wonnacott ]
  * apt-ftparchive might write corrupt Release files (LP: #46439)
  * Apply --important option to apt-cache depends (LP: #16947) 

 -- Michael Vogt <michael.vogt@ubuntu.com>  Tue, 05 Aug 2008 10:10:49 +0200

apt (0.7.14ubuntu3) intrepid; urgency=low

  [ Otavio Salvador ]
  * Apply patch to avoid truncating of arbitrary files. Thanks to Bryan
    Donlan <bdonlan@fushizen.net> for the patch. Closes: #482476
  * Avoid using dbus if dbus-daemon isn't running. Closes: #438803

  [ Michael Vogt ]
  * apt-pkg/deb/dpkgpm.cc:
    - improve apt progress reporting, display trigger actions
  * apt-pkg/depcache.cc:
    - when checking for new important deps, skip critical ones
      (LP: #236360)
  
 -- Michael Vogt <michael.vogt@ubuntu.com>  Tue, 03 Jun 2008 17:27:07 +0200

apt (0.7.14ubuntu2) intrepid; urgency=low

  * debian/control:
    - fix FTBFS by adding missing intltool dependency 

 -- Michael Vogt <michael.vogt@ubuntu.com>  Fri, 09 May 2008 13:50:22 +0200

apt (0.7.14) unstable; urgency=low

  [ Christian Perrier ]
  * Mark a message from dselect backend as translatable
    Thanks to Frédéric Bothamy for the patch
    Closes: #322470

  [ Program translations ]
  * Simplified Chinese updated. Closes: #473360
  * Catalan fixes. Closes: #387141
  * Typo fix in Greek translation. Closes: #479122
  * French updated.
  * Thai updated. Closes: #479313
  * Italian updated. Closes: #479326
  * Polish updated. Closes: #479342
  * Bulgarian updated. Closes: #479379
  * Finnish updated. Closes: #479403
  * Korean updated. Closes: #479426
  * Basque updated. Closes: #479452
  * Vietnamese updated. Closes: #479748
  * Russian updated. Closes: #479777, #499029
  * Galician updated. Closes: #479792
  * Portuguese updated. Closes: #479847
  * Swedish updated. Closes: #479871
  * Dutch updated. Closes: #480125
  * Kurdish added. Closes: #480150
  * Brazilian Portuguese updated. Closes: #480561
  * Hungarian updated. Closes: #480662

  [ Otavio Salvador ]
  * Apply patch to avoid truncating of arbitrary files. Thanks to Bryan
    Donlan <bdonlan@fushizen.net> for the patch. Closes: #482476
  * Avoid using dbus if dbus-daemon isn't running. Closes: #438803
  
  [ Michael Vogt ]
  * debian/apt.cron.daily:
    - apply patch based on the ideas of Francesco Poli for better 
      behavior when the cache can not be locked (closes: #459344)

 -- Michael Vogt <mvo@debian.org>  Wed, 28 May 2008 15:19:12 +0200

apt (0.7.13) unstable; urgency=low

  [ Otavio Salvador ]
  * Add missing build-depends back from build-depends-indep field.
    Closes: #478231
  * Make cron script quiet if cache is locked. Thanks to Ted Percival
    <ted@midg3t.net> for the patch. Closes: #459344
  * Add timeout support for https. Thanks to Andrew Martens
    <andrew.martens@strangeloopnetworks.com> for the patch.

  [ Goswin von Brederlow ]
  * Add support for --no-download on apt-get update. Closes: #478517
  
  [ Program translations ]
    - Vietnamese updated. Closes: #479008
    
 -- Otavio Salvador <otavio@debian.org>  Fri, 02 May 2008 14:46:00 -0300

apt (0.7.12) unstable; urgency=low

  [ Michael Vogt ]
  * cmdline/apt-key:
    - add support for a master-keyring that contains signing keys
      that can be used to sign the archive signing keys. This should
      make key-rollover easier.
  * apt-pkg/deb/dpkgpm.cc:
    - merged patch from Kees Cook to fix anoying upper-case display
      on amd64 in sbuild
  * apt-pkg/algorithms.cc: 
    - add APT::Update::Post-Invoke-Success script slot
    - Make the breaks handling use the kill list. This means, that a
      Breaks: Pkg (<< version) may put Pkg onto the remove list.
  * apt-pkg/deb/debmetaindex.cc:
    - add missing "Release" file uri when apt-get update --print-uris
      is run
  * methods/connect.cc:
    - remember hosts with Resolve failures or connect Timeouts
  * cmdline/apt-get.cc:
    - fix incorrect help output for -f (LP: #57487)
    - do two passes when installing tasks, first ignoring dependencies,
      then resolving them and run the problemResolver at the end
      so that it can correct any missing dependencies
  * debian/apt.cron.daily:
    - sleep random amount of time (default within 0-30min) before
      starting the upate to hit the mirrors less hard
  * doc/apt_preferences.5.xml:
    - fix typo
  * added debian/README.source

  [ Christian Perrier ]
  * Fix typos in manpages. Thanks to Daniel Leidert for the fixes
    Closes: #444922
  * Fix syntax/copitalisation in some messages. Thanks to Jens Seidel
    for pointing this and providing the patch.
    Closes: #466845
  * Fix Polish offline translation. Thanks to Robert Luberda for the patch
    and apologies for applying it very lately. Closes: #337758
  * Fix typo in offline.sgml. Closes: #412900

  [ Program translations ]
    - German updated. Closes: #466842
    - Swedish updated.
    - Polish updated. Closes: #469581
    - Slovak updated. Closes: #471341
    - French updated.
    - Bulgarian updated. Closes: #448492
    - Galician updated. Closes: #476839
  
  [ Daniel Burrows ]
  * apt-pkg/depcache.cc:
    - Patch MarkInstall to follow currently satisfied Recommends even
      if they aren't "new", so that we automatically force upgrades
      when the version of a Recommends has been tightened.  (Closes: #470115)
    - Enable more complete debugging information when Debug::pkgAutoRemove
      is set.
  * apt-pkg/contrib/configuration.cc
    - Lift the 1024-byte limit on lines in configuration files.
      (Closes: #473710, #473874)
  * apt-pkg/contrib/strutl.cc:
    - Lift the 64000-byte limit on individual messages parsed by ReadMessages.
      (Closes: #474065)
  * debian/rules:
    - Add missing Build-Depends-Indep on xsltproc, docbook-xsl, and xmlto.

 -- Daniel Burrows <dburrows@debian.org>  Sat, 26 Apr 2008 12:24:35 -0700

apt (0.7.11) unstable; urgency=critical
  
  [ Raise urgency to critical since it fixes a critical but for Debian
    Installer Lenny Beta1 release ]

  [ Program translations ]
    - Vietnamese updated. Closes: #460825
    - Basque updated. Closes: #461166
    - Galician updated. Closes: #461468
    - Portuguese updated. Closes: #464575
    - Korean updated. Closes: #448430
    - Simplified Chinese updated. Closes: #465866

  [ Otavio Salvador ]
  * Applied patch from Robert Millan <rmh@aybabtu.com> to fix the error
    message when gpgv isn't installed, closes: #452640.
  * Fix regression about APT::Get::List-Cleanup setting being ignored,
    closes: #466052.

 -- Otavio Salvador <otavio@debian.org>  Thu, 17 Jan 2008 22:36:46 -0200

apt (0.7.10) unstable; urgency=low

  [ Otavio Salvador ]
  * Applied patch from Mike O'Connor <stew@vireo.org> to add a manpage to
    apt-mark, closes: #430207.
  * Applied patch from Andrei Popescu <andreimpopescu@gmail.com> to add a
    note about some frontends in apt.8 manpage, closes: #438545.
  * Applied patch from Aurelien Jarno <aurel32@debian.org> to avoid CPU
    getting crazy when /dev/null is redirected to stdin (which breaks
    buildds), closes: #452858.
  * Applied patch from Aurelien Jarno <aurel32@debian.org> to fix building
    with newest dpkg-shlibdeps changing the packaging building order and a
    patch from Robert Millan <rmh@aybabtu.com> to fix parallel building,
    closes: #452862.
  * Applied patch from Alexander Winston <alexander.winston@comcast.net>
    to use 'min' as symbol for minute, closes: #219034.
  * Applied patch from Amos Waterland <apw@us.ibm.com> to allow apt to
    work properly in initramfs, closes: #448316.
  * Applied patch from Robert Millan <rmh@aybabtu.com> to make apt-key and
    apt-get to ignore time conflicts, closes: #451328.
  * Applied patch from Peter Eisentraut <peter_e@gmx.net> to fix a
    grammatical error ("manual installed" -> "manually installed"),
    closes: #438136.
  * Fix cron.daily job to not call fail if apt isn't installed, closes:
    #443286.
  * Fix compilation warnings in apt-pkg/cdrom.cc and
    apt-pkg/contrib/configuration.cc.
  * Fix typo in debian/copyright file ("licened" instead of "licensed"),
    closes: #458966.

  [ Program translations ]
    - Basque updated. Closes: #453088
    - Vietnamese updated. Closes: #453774, #459013
    - Japanese updated. Closes: #456909
    - Simplified Chinese updated. Closes: #458039
    - French updated.
    - Norwegian Bokmål updated. Closes: #457917

  [ Michael Vogt ]
  * debian/rules
    - fix https install location
  * debian/apt.conf.daily:
    - print warning if the cache can not be locked (closes: #454561),
      thanks to Bastian Kleineidam
  * methods/gpgv.cc:
    - remove cruft code that caused timestamp/I-M-S issues
  * ftparchive/contents.cc:
    - fix error output
  * apt-pkg/acquire-item.{cc,h}:
    - make the authentication download code more robust against
      servers/proxies with broken If-Range implementations
  * apt-pkg/packagemanager.{cc,h}:
    - propergate the Immediate flag to make hitting the 
      "E: Internal Error, Could not perform immediate configuration (2)"
      harder
  * debian/control:
    - build against libdb-dev (instead of libdb4.4-dev)
  * merged the apt--DoListUpdate branch, this provides a common interface
    for "apt-get update" like operations for the frontends and also provides
    hooks to run stuff in APT::Update::{Pre,Post}-Invoke

  [ Chris Cheney ]
  * ftparchive/contents.cc:
    - support lzma data members
  * ftparchive/multicompress.cc:
    - support lzma output
  
  [ Daniel Burrows ]
  * apt-pkg/contrib/configuration.cc:
    - if RootDir is set, then FindFile and FindDir will return paths
      relative to the directory stored in RootDir, closes: #456457.

  [ Christian Perrier ]
  * Fix wording for "After unpacking...". Thanks to Michael Gilbert
    for the patch. Closes: #260825

 -- Michael Vogt <mvo@debian.org>  Mon, 07 Jan 2008 21:40:47 +0100

apt (0.7.9ubuntu17) hardy-proposed; urgency=low

  * apt-pkg/acquire-item.cc:
    - fix signaure removal on transient network failures LP: #220627
      (thanks to Scott James Remnant)

 -- Michael Vogt <michael.vogt@ubuntu.com>  Tue, 22 Apr 2008 16:32:49 +0200

apt (0.7.9ubuntu16) hardy; urgency=low

  * cmdline/apt-key:
    - only check against master-keys in net-update to not break
      custom CDs (thanks to Colin Watson)

 -- Michael Vogt <michael.vogt@ubuntu.com>  Tue, 08 Apr 2008 14:17:14 +0200

apt (0.7.9ubuntu15) hardy; urgency=low

  * cmdline/apt-get.cc:
    - do two passes when installing tasks, first ignoring dependencies,
      then resolving them and run the problemResolver at the end
      so that it can correct any missing dependencies. This should
      fix livecd building for kubuntu (thanks to Jonathan Riddell 
      for reporting the problem)

 -- Michael Vogt <michael.vogt@ubuntu.com>  Thu, 13 Mar 2008 23:25:45 +0100

apt (0.7.9ubuntu14) hardy; urgency=low

  * cmdline/apt-get.cc:
    - fix incorrect help output for -f (LP: #57487)
    - run the problemResolver after a task was installed
      so that it can correct any missing dependencies
  * typo fixes (LP: #107960)

 -- Michael Vogt <michael.vogt@ubuntu.com>  Tue, 11 Mar 2008 21:46:07 +0100

apt (0.7.9ubuntu13) hardy; urgency=low

  [ Lionel Porcheron ]
  * debian/apt.cron.daily:
    - only call gconftool if gcontool is installed (LP: #194281)

  [ Michael Vogt ]
  * doc/apt_preferences.5.xml:
    - fix typo (LP: #150900)
  * doc/example/sources.list:
    - updated for hardy (LP: #195879)
  * debian/apt.cron.daily:
    - sleep random amount of time (default within 0-30min) before
      starting the upate to hit the mirrors less hard

 -- Michael Vogt <michael.vogt@ubuntu.com>  Tue, 04 Mar 2008 15:35:09 +0100

apt (0.7.9ubuntu12) hardy; urgency=low

  * debian/apt.cron.daily:
    - use admin user proxy settings
  * cmdline/apt-get.cc:
    - fix task installation (thanks to Colin Watson)

 -- Michael Vogt <michael.vogt@ubuntu.com>  Thu, 21 Feb 2008 15:07:44 +0100

apt (0.7.9ubuntu11) hardy; urgency=low

  * apt-pkg/algorithms.cc: 
    - add APT::Update::Post-Invoke-Success script slot
      (LP: #188127)

 -- Michael Vogt <michael.vogt@ubuntu.com>  Thu, 10 Jan 2008 12:06:12 +0100

apt (0.7.9ubuntu10) hardy; urgency=low

  * cmdline/apt-key:
    - add "net-update" command that fetches the 
      ubuntu-archive-keyring.gpg and add keys from it that are 
      signed by the ubuntu-master-keyring.gpg 
      (apt-archive-key-signatures spec)
  * debian/apt.cron.daily:
    - add apt-key net-update to the nightly cron job

 -- Michael Vogt <michael.vogt@ubuntu.com>  Wed, 13 Feb 2008 15:50:28 +0100

apt (0.7.9ubuntu9) hardy; urgency=low

  * fix FTBFS due to incorrect intltool build-depends

 -- Michael Vogt <michael.vogt@ubuntu.com>  Mon, 11 Feb 2008 16:04:37 +0100

apt (0.7.9ubuntu8) hardy; urgency=low

  * share/apt-auth-failure.note:
    - show update-notifier note if the nightly update fails with a
      authentication failure (apt-authentication-reliability spec)

 -- Michael Vogt <michael.vogt@ubuntu.com>  Mon, 11 Feb 2008 14:04:56 +0100

apt (0.7.9ubuntu7) hardy; urgency=low

  * methods/connect.cc:
    - remember hosts with Resolve failures or connect Timeouts
      see https://wiki.ubuntu.com/NetworklessInstallationFixes
  * cmdlines/apt-key:
    - fix bug in the new apt-key update code that imports only
      keys signed with the master key (thanks to cjwatson)

 -- Michael Vogt <michael.vogt@ubuntu.com>  Fri, 08 Feb 2008 11:38:35 +0100

apt (0.7.9ubuntu6) hardy; urgency=low

  * cmdline/apt-key:
    - add support for a master-keyring that contains signing keys
      that can be used to sign the archive signing keys. This should
      make key-rollover easier.
  * apt-pkg/deb/dpkgpm.cc:
    - merged patch from Kees Cook to fix anoying upper-case display
      on amd64 in sbuild
  * apt-pkg/algorithms.cc: 
    - add APT::Update::Post-Invoke-Success script slot
    - Make the breaks handling use the kill list. This means, that a
      Breaks: Pkg (<< version) may put Pkg onto the remove list.
  * apt-pkg/deb/dpkgpm.cc:
    - add APT::Apport::MaxReports to limit the maximum number
      of reports generated in a single run (default to 3)
  * apt-pkg/deb/debmetaindex.cc:
    - add missing "Release" file uri when apt-get update --print-uris
      is run

 -- Michael Vogt <michael.vogt@ubuntu.com>  Mon, 04 Feb 2008 14:28:02 +0100

apt (0.7.9ubuntu5) hardy; urgency=low

  * Merged apt-authentication-reliabilty branch. This means
    that apt will refuse to update and use the old lists if
    the authentication of a repository that used to be 
    authenticated fails. See
    https://wiki.ubuntu.com/AptAuthenticationReliability
    for more details.

 -- Michael Vogt <michael.vogt@ubuntu.com>  Wed, 16 Jan 2008 10:36:10 +0100

apt (0.7.9ubuntu4) hardy; urgency=low

  * apt-pkg/algorithms.cc:
    - Since APT::Get::List-Cleanup and APT::List-Cleanup both default to
      true, the effect of the compatibility code was to require both of them
      to be set to false in order to disable list cleanup; this broke the
      installer. Instead, disable list cleanup if either of them is set to
      false.

 -- Colin Watson <cjwatson@ubuntu.com>  Wed, 09 Jan 2008 22:34:37 +0000

apt (0.7.9ubuntu3) hardy; urgency=low

  * merged the apt--DoListUpdate branch, this provides a common interface
    for "apt-get update" like operations for the frontends and also provides
    hooks to run stuff in APT::Update::{Pre,Post}-Invoke

 -- Michael Vogt <michael.vogt@ubuntu.com>  Mon, 07 Jan 2008 19:02:11 +0100

apt (0.7.9ubuntu2) hardy; urgency=low

  [ Otavio Salvador ]
  * Applied patch from Aurelien Jarno <aurel32@debian.org> to fix building
    with newest dpkg-shlibdeps changing the packaging building order and a
    patch from Robert Millan <rmh@aybabtu.com> to fix parallel building,
    closes: #452862.
  * Applied patch from Alexander Winston <alexander.winston@comcast.net>
    to use 'min' as symbol for minute, closes: #219034.
  * Applied patch from Amos Waterland <apw@us.ibm.com> to allow apt to
    work properly in initramfs, closes: #448316.
  * Applied patch from Robert Millan <rmh@aybabtu.com> to make apt-key and
    apt-get to ignore time conflicts, closes: #451328.
  * Applied patch from Peter Eisentraut <peter_e@gmx.net> to fix a
    grammatical error ("manual installed" -> "manually installed"),
    closes: #438136.
  * Fix cron.daily job to not call fail if apt isn't installed, closes:
    #443286.
  
  [ Daniel Burrows ]
  * apt-pkg/contrib/configuration.cc:
    - if RootDir is set, then FindFile and FindDir will return paths
      relative to the directory stored in RootDir, closes: #456457.

  [ Christian Perrier ]
  * Fix wording for "After unpacking...". Thans to Michael Gilbert
    for the patch. Closes: #260825

  [ Program translations ]
    - Vietnamese updated. Closes: #453774
    - Japanese updated. Closes: #456909
    - French updated.

  [ Michael Vogt ]
  * apt-pkg/packagemanager.{cc,h}:
    - propergate the Immediate flag to make hitting the 
      "E: Internal Error, Could not perform immediate configuration (2)"
      harder. (LP: #179247)
  * debian/apt.conf.daily:
    - print warning if the cache can not be locked (closes: #454561),
      thanks to Bastian Kleineidam
  * debian/control:
    - build against libdb-dev (instead of libdb4.4-dev)

 -- Michael Vogt <michael.vogt@ubuntu.com>  Thu, 03 Jan 2008 11:31:45 +0100

apt (0.7.9ubuntu1) hardy; urgency=low

  * merged from http://bzr.debian.org/apt/apt/debian-sid/, remaining
    changes:
    - mirror download method (pending merge with debian)
    - no pdiff download by default (unsuitable for ubuntu)
    - no recommends-by-default yet
    - add "Original-Maintainer" field to tagfile
    - show warning on apt-get source if the package is maintained
      in a VCS (pedinging merge with debian)
    - use ubuntu-archive keyring instead of debians one
    - support metapackages section for autoremoval
    - debian maintainer field change
    - send ubuntu string in user-agent
  
  * Changes from the debian-sid bzr branch (but not uploaded to debian
    yet):
  
  [ Otavio Salvador ]
  * Applied patch from Mike O'Connor <stew@vireo.org> to add a manpage to
    apt-mark, closes: #430207.
  * Applied patch from Andrei Popescu <andreimpopescu@gmail.com> to add a
    note about some frontends in apt.8 manpage, closes: #438545.
  * Applied patch from Aurelien Jarno <aurel32@debian.org> to avoid CPU
    getting crazy when /dev/null is redirected to stdin (which breaks
    buildds), closes: #452858.

  [ Program translations ]
    - Basque updated. Closes: #453088

  [ Michael Vogt ]
  * debian/rules
    - fix https install location
  * methods/gpgv.cc:
    - remove cruft code that caused timestamp/I-M-S issues
  * ftparchive/contents.cc:
    - fix error output
  * methods/mirror.{cc,h}:
    - only update mirror list on IndexFile updates 
  * apt-pkg/acquire-item.{cc,h}:
    - make the authentication download code more robust against
      servers/proxies with broken If-Range implementations
  * debian/control:
    - build against libdb-dev (instead of libdb4.4-dev)
  * merged the apt--DoListUpdate branch, this provides a common interface
    for "apt-get update" like operations for the frontends and also provides
    hooks to run stuff in APT::Update::{Pre,Post}-Invoke

  [ Chris Cheney ]
  * ftparchive/contents.cc:
    - support lzma data members
  * ftparchive/multicompress.cc:
    - support lzma output

 -- Michael Vogt <michael.vogt@ubuntu.com>  Thu, 13 Dec 2007 14:46:27 +0100

apt (0.7.9) unstable; urgency=low

  [ Christian Perrier ]
  * Add several languages to LINGUAS and, therefore, really ship the relevant
    translation:
    Arabic, Dzongkha, Khmer, Marathi, Nepali, Thai
    Thanks to Theppitak Karoonboonyanan for checking this out. Closes: #448321

  [ Program translations ]
    - Korean updated. Closes: #448430
    - Galician updated. Closes: #448497
    - Swedish updated.

  [ Otavio Salvador ]
  * Fix configure script to check for CURL library and headers presense.
  * Applied patch from Brian M. Carlson <sandals@crustytoothpaste.ath.cx>
    to add backward support for arches that lacks pselect support,
    closes: #448406.
  * Umount CD-ROM when calling apt-cdrom ident, except when called with
    -m, closes: #448521.

 -- Otavio Salvador <otavio@debian.org>  Wed, 31 Oct 2007 13:37:26 -0200

apt (0.7.8) unstable; urgency=low

  * Applied patch from Daniel Leidert <daniel.leidert@wgdd.de> to fix
    APT::Acquire::Translation "none" support, closes: #437523.
  * Applied patch from Daniel Burrows <dburrows@debian.org> to add support
    for the Homepage field (ABI break), closes: #447970.
  * Applied patch from Frans Pop <elendil@planet.nl> to fix a trailing
    space after cd label, closes: #448187.

 -- Otavio Salvador <otavio@debian.org>  Fri, 26 Oct 2007 18:20:13 -0200

apt (0.7.7) unstable; urgency=low

  [ Michael Vogt ]
  * apt-inst/contrib/extracttar.cc:
    - fix fd leak for zero size files (thanks to Bill Broadley for
      reporting this bug)
  * apt-pkg/acquire-item.cc:
    - remove zero size files on I-M-S hit
  * methods/https.cc:
    - only send LastModified if we actually have a file
    - send range request with if-range 
    - delete failed downloads
    - delete zero size I-M-S hits
  * apt-pkg/deb/dpkgpm.{cc,h}:
    - merged dpkg-log branch, this lets you specify a 
      Dir::Log::Terminal file to log dpkg output to
      (ABI break)
    - fix parse error when dpkg sends unexpected data
  * merged apt--sha256 branch to fully support the new
    sha256 checksums in the Packages and Release files
    (ABI break)
  * apt-pkg/pkgcachegen.cc:
    - increase default mmap size
  * tests/local-repo:
    - added local repository testcase
  * apt-pkg/acquire.cc:
    - increase MaxPipeDepth for the internal worker<->method
      communication to 1000 for the debtorrent backend
  * make apt build with g++ 4.3
  * fix missing SetExecClose() call when the status-fd is used
  * debian/apt.cron.daily:
    - move unattended-upgrade before apt-get autoclean
  * fix "purge" commandline argument, closes: #133421
    (thanks to Julien Danjou for the patch)
  * cmdline/apt-get.cc:
    - do not change the auto-installed information if a package
      is reinstalled
  * apt-pkg/acquire-item.cc:
    - fix crash in diff acquire code
  * cmdline/apt-mark:
    - Fix chmoding after have renamed the extended-states file (LP: #140019)
      (thanks to Laurent Bigonville)
  * apt-pkg/depcache.cc:
    - set "APT::Install-Recommends" to true by default (OMG!)
  * debian/apt.cron.daily:
    - only run the cron job if apt-get check succeeds (LP: #131719)
  
  [ Program translations ]
    - French updated
    - Basque updated. Closes: #436425
    - Fix the zh_CN translator's name in debian/changelog for 0.7.2
      Closes: #423272
    - Vietnamese updated. Closes: #440611
    - Danish updated. Closes: #441102
    - Thai added. Closes: #442833
    - Swedish updated.
    - Galician updated. Closes: #446626

  [ Otavio Salvador ]
  * Add hash support to copy method. Thanks Anders Kaseorg by the patch
    (closes: #436055)
  * Reset curl options and timestamp between downloaded files. Thanks to
    Ryan Murray <rmurray@debian.org> for the patch (closes: #437150)
  * Add support to apt-key to export keys to stdout. Thanks to "Dwayne
    C. Litzenberger" <dlitz@dlitz.net> for the patch (closes: #441942)
  * Fix compilation warnings:
    - apt-pkg/indexfile.cc: conversion from string constant to 'char*';
    - apt-pkg/acquire-item.cc: likewise;
    - apt-pkg/cdrom.cc: '%lu' expects 'long unsigned int', but argument
      has type 'size_t';
    - apt-pkg/deb/dpkgpm.cc: initialization order and conversion from
      string constant to 'char*';
    - methods/gpgv.cc: conversion from string constant to 'char*';
    - methods/ftp.cc: likewise;
    - cmdline/apt-extracttemplates.cc: likewise;
    - apt-pkg/deb/debmetaindex.cc: comparison with string literal results
      in unspecified behaviour;
  * cmdline/apt-get.cc: adds 'autoremove' as a valid comment to usage
    statement of apt-get (closes: #445468).
  * cmdline/apt-get.cc: really applies Julien Danjou <acid@debian.org>
    patch to add 'purge' command line argument (closes: #133421).

  [ Ian Jackson ]
  * dpkg-triggers: Deal properly with new package states.

  [ Colin Watson ]
  * apt-pkg/contrib/mmap.cc:
    - don't fail if msync() returns > 0
 
 -- Michael Vogt <mvo@debian.org>  Tue, 23 Oct 2007 14:58:03 +0200

apt (0.7.6ubuntu14.1) gutsy-proposed; urgency=low

  [ Michael Vogt ]
  * apt-pkg/deb/dpkgpm.{cc,h}:
    - give up timeslice on EIO error in read from master terminal
  * debian/apt.cron.daily:
    - only run the cron job if apt-get check succeeds (LP: #131719)

  [ Martin Emrich ]  
  * apt-pkg/deb/dpkgpm.{cc,h}:
    - rewrite dpkgpm.cc to use pselect() instead of select()
      to block signals during select() (LP: #134858)
 
 -- Michael Vogt <michael.vogt@ubuntu.com>  Sat, 20 Oct 2007 07:51:12 +0200

apt (0.7.6ubuntu14) gutsy; urgency=low

  * apt-pkg/deb/dpkgpm.cc:
    - fix resource leak (LP: #148806) 

 -- Michael Vogt <michael.vogt@ubuntu.com>  Mon, 15 Oct 2007 20:57:44 +0200

apt (0.7.6ubuntu13) gutsy; urgency=low

  * apt-pkg/deb/dpkgpm.cc:
    - fix crash in WriteApportReport (LP: #144537)
  * apt-pkg/acquire-item.cc
    - fix disappearing local Packages.gz file (LP: #131166)
  * methods/https.cc:
    - fix off-by-one error I-M-S handling
    - cleanup after I-M-S hit

 -- Michael Vogt <michael.vogt@ubuntu.com>  Tue, 09 Oct 2007 01:48:26 +0200

apt (0.7.6ubuntu12) gutsy; urgency=low

  [ Michael Vogt ]
  * cmdline/apt-mark:
    - Fix chmoding after have renamed the extended-states file
      (thanks to Laurent Bigonville, LP: #140019)
  * apt-pkg/deb/debmetaindex.cc: comparison with string literal results
      in unspecified behaviour;
  * Reset curl options and timestamp between downloaded files. Thanks to
    Ryan Murray <rmurray@debian.org> for the patch

  [Paul Sladen]
  * Have 'cron.daily/apt' send D-Bus doesn't exist error messages
    to the bit bucket.  Thanks to 'dasdda'.  (LP: #115397)

 -- Michael Vogt <michael.vogt@ubuntu.com>  Wed, 03 Oct 2007 02:17:45 +0200

apt (0.7.6ubuntu11) gutsy; urgency=low

  * apt-pkg/contrib/mmap.cc:
    - don't fail if msync() returns > 0 (LP: #144001)

 -- Colin Watson <cjwatson@ubuntu.com>  Sat, 22 Sep 2007 21:39:29 +0100

apt (0.7.6ubuntu10) gutsy; urgency=low

  * apt-pkg/deb/dpkgpm.cc:
    - fix parse error when dpkg sends unexpected data

 -- Michael Vogt <michael.vogt@ubuntu.com>  Tue, 18 Sep 2007 17:25:09 +0100

apt (0.7.6ubuntu9) gutsy; urgency=low

  * apt-pkg/deb/dpkgpm.cc:
    - fix progress reporting precent calculation (LP: #137798)
  * make apt build with g++ 4.3
  * fix missing SetExecClose() call when the status-fd is used
    (LP: #136767)
  * debian/apt.cron.daily:
    - move unattended-upgrade before apt-get autoclean
  * fix "purge" commandline argument, closes LP: #125733
    (thanks to Julien Danjou for the patch)
  * cmdline/apt-get.cc:
    - do not change the auto-installed information if a package
      is reinstalled (LP: #139448)
  
 -- Michael Vogt <michael.vogt@ubuntu.com>  Tue, 11 Sep 2007 20:55:00 +0200

apt (0.7.6ubuntu8) gutsy; urgency=low

  * apt-pkg/deb/dpkgpm.{cc,h}:
    - fix bug in dpkg log writing when a signal is caught during
      select() (LP: #134858)
    - write end marker in the log as well

 -- Michael Vogt <michael.vogt@ubuntu.com>  Wed, 05 Sep 2007 15:03:46 +0200

apt (0.7.6ubuntu7) gutsy; urgency=low

  * reupload to fix FTBFS

 -- Michael Vogt <michael.vogt@ubuntu.com>  Thu, 16 Aug 2007 19:44:20 +0200

apt (0.7.6ubuntu6) gutsy; urgency=low

  * dpkg-triggers: Deal properly with new package states.

 -- Ian Jackson <iwj@ubuntu.com>  Wed, 15 Aug 2007 20:44:37 +0100

apt (0.7.6ubuntu5) UNRELEASED; urgency=low

  * apt-pkg/acquire-item.cc:
    - fix file removal on local repo i-m-s hit (LP: #131166)
  * tests/local-repo:
    - added regression test for this bug

 -- Michael Vogt <michael.vogt@ubuntu.com>  Thu, 09 Aug 2007 12:34:07 +0200

apt (0.7.6ubuntu4) gutsy; urgency=low

  * cmdline/apt-get.cc:
    - remove YnPrompt when a XS-Vcs- tag is found, improve the
      notice (LP: #129575)
  * methods/copy.cc:
    - take hashes here too
  * apt-pkg/acquire-worker.cc:
    - only pass on computed hash if we recived one from the method

 -- Michael Vogt <michael.vogt@ubuntu.com>  Wed, 08 Aug 2007 19:30:29 +0200

apt (0.7.6ubuntu3) gutsy; urgency=low

  * apt-pkg/deb/dpkgpm.cc:
    - fix packagename extraction when writting apport reports
  * apt-pkg/pkgcachegen.cc:
    - increase default mmap size (LP: #125640)

 -- Michael Vogt <michael.vogt@ubuntu.com>  Tue, 07 Aug 2007 09:52:00 +0200

apt (0.7.6ubuntu2) gutsy; urgency=low

  * doc/examples/sources.list:
    - change example source to gutsy
  * apt-pkg/deb/dpkgpm.cc:
    - do not break if no /dev/pts is available

 -- Michael Vogt <michael.vogt@ubuntu.com>  Mon, 06 Aug 2007 15:17:57 +0200

apt (0.7.6ubuntu1) gutsy; urgency=low

  [ Michael Vogt ]
  * apt-inst/contrib/extracttar.cc:
    - fix fd leak for zero size files (thanks to Bill Broadley for
      reporting this bug)
  * apt-pkg/acquire-item.cc:
    - remove zero size files on I-M-S hit
  * methods/https.cc:
    - only send LastModified if we actually have a file
    - send range request with if-range 
    - delete failed downloads
    (thanks to Thom May for his help here)
    - delete zero size I-M-S hits
  * apt-pkg/deb/dpkgpm.{cc,h}:
    - merged dpkg-log branch, this lets you specify a 
      Dir::Log::Terminal file to log dpkg output to
    (ABI break)
    - when writting apport reports, attach the dpkg
      terminal log too
  * merged apt--sha256 branch to fully support the new
    sha256 checksums in the Packages and Release files
    (ABI break)
  * apt-pkg/pkgcachegen.cc:
    - increase default mmap size
  * tests/local-repo:
    - added local repository testcase
  * make apt build with g++ 4.3
  * fix missing SetExecClose() call when the status-fd is used
  * debian/apt.cron.daily:
    - move unattended-upgrade before apt-get autoclean
  * fix "purge" commandline argument, closes: #133421
    (thanks to Julien Danjou for the patch)
  * cmdline/apt-get.cc:
    - do not change the auto-installed information if a package
      is reinstalled
  * cmdline/apt-mark:
    - Fix chmoding after have renamed the extended-states file (LP: #140019)
      (thanks to Laurent Bigonville)

  [ Ian Jackson ]
  * dpkg-triggers: Deal properly with new package states.

 -- Michael Vogt <michael.vogt@ubuntu.com>  Thu, 02 Aug 2007 11:55:54 +0200

apt (0.7.6) unstable; urgency=low

  * Applied patch from Aurelien Jarno <aurel32@debian.org> to fix wrong
    directory downloading on non-linux architectures (closes: #435597)

 -- Otavio Salvador <otavio@debian.org>  Wed, 01 Aug 2007 19:49:51 -0300

apt (0.7.5) unstable; urgency=low

  [ Otavio Salvador ]
  * Applied patch from Guillem Jover <guillem@debian.org> to use
    dpkg-architecture to get the host architecture (closes: #407187)
  * Applied patch from Guillem Jover <guillem@debian.org> to add
    support to add lzma support (closes: #408201)

  [ Michael Vogt ]
  * apt-pkg/depcache.cc:
    - support a list of sections for:
      APT::Install-Recommends-Sections
      APT::Never-MarkAuto-Sections
  * methods/makefile:
    - install lzma symlink method (for full lzma support)
  * debian/control:
    - suggest "lzma"

 -- Otavio Salvador <otavio@ossystems.com.br>  Wed, 25 Jul 2007 20:16:46 -0300

apt (0.7.4ubuntu1) gutsy; urgency=low

  * debian/apt.conf.ubuntu, apt.conf.autoremove:
    - Change metapackages to {restricted,universe,multiverse}/metapackages 
      in Install-Recommends-Sections and Never-MarkAuto-Sections

 -- Michael Vogt <michael.vogt@ubuntu.com>  Thu, 26 Jul 2007 10:42:29 +0200

apt (0.7.4) unstable; urgency=low

  [ Michael Vogt ]
  * cmdline/apt-get.cc:
    - fix in the task-install code regexp (thanks to Adam Conrad and
      Colin Watson)
    - support task removal too: apt-get remove taskname^
      (thanks to Matt Zimmerman reporting this problem)

  [ Otavio Salvador ]
  * Fix a typo on 0.7.3 changelog entry about g++ (7.3 to 4.3)
  * Fix compilation warnings:
    - apt-pkg/contrib/configuration.cc: wrong argument type;
    - apt-pkg/deb/dpkgpm.cc: wrong signess;
    - apt-pkg-acquire-item.cc: wrong signess and orderned initializers;
    - methods/https.cc:
      - type conversion;
      - unused variable;
      - changed SetupProxy() method to void;
  * Simplified HttpMethod::Fetch on http.cc removing Tail variable;
  * Fix pipeline handling on http.cc (closes: #413324)
  * Fix building to properly support binNMUs. Thanks to Daniel Schepler
    <schepler@math.unipd.it> by the patch (closes: #359634)
  * Fix example for Install-{Recommends,Suggests} options on
    configure-index example file. Thanks to Peter Eisentraut
    <peter_e@gmx.net> by the patch (closes: #432223)

  [ Christian Perrier ]
  * Basque translation update. Closes: ##423766
  * Unfuzzy formerly complete translations
  * French translation update
  * Re-generate PO(T) files
  * Spanish translation update
  * Swedish translation update

 -- Otavio Salvador <otavio@debian.org>  Tue, 24 Jul 2007 09:55:50 -0300

apt (0.7.3) unstable; urgency=low

  * fixed compile errors with g++ 4.3 (thanks to 
    Daniel Burrows, closes: #429378)
  * fixes in the auto-mark code (thanks to Daniel
    Burrows)
  * fix FTBFS by changing build-depends to
    libcurl4-gnutls-dev (closes: #428363)
  * cmdline/apt-get.cc:
    - fix InstallTask code when a pkgRecord ends 
      with a single '\n' (thanks to Soren Hansen for reporting)
  * merged from Christian Perrier:
        * vi.po: completed to 532t, again. Closes: #429899
        * gl.po: completed to 532t. Closes: #429506
        * vi.po: completed to 532t. Closes: #428672
        * Update all PO and the POT. Gives 514t14f4u for formerly
          complete translations
        * fr.po: completed to 532t
        * ku.po, uk.po, LINGUAS: reintegrate those translations
          which disappeared from the BZR repositories

 -- Michael Vogt <mvo@debian.org>  Sun, 01 Jul 2007 12:31:29 +0200

apt (0.7.2ubuntu7) gutsy; urgency=low

  * fix build-dependencies 
  * fixes in the auto-mark code (thanks to Daniel
    Burrows)

 -- Michael Vogt <michael.vogt@ubuntu.com>  Mon,  9 Jul 2007 19:02:54 +0200

apt (0.7.2ubuntu6) gutsy; urgency=low

  [ Michael Vogt]
  * cmdline/apt-get.cc:
    - make the XS-Vcs-$foo warning more copy'n'paste
      friendly (thanks to Matt Zimmerman)
    - ignore the Vcs-Browser tag (Fixes LP: #121770)
  * debian/apt.conf.autoremove:
    - added "linux-ubuntu-modules" to APT::NeverAutoRemove

  [ Sarah Hobbs ]
  * Change metapackages to *metapackages in Install-Recommends-Section
    and Never-MarkAuto-Section of debian/apt.conf.autoremove, so that
    the Recommends of metapackages in universe and multiverse will get
    installed.
  * Also make this change in doc/examples/configure-index.
  * Added a Build Dependancies of automake, docbook-xsl, xsltproc, xmlto,
    docbook to fix FTBFS.
  * Added in previous changelog entries, as those who uploaded did not
    actually commit to Bzr.

 -- Sarah Hobbs <hobbsee@ubuntu.com>  Mon, 09 Jul 2007 01:15:57 +1000

apt (0.7.2ubuntu5) gutsy; urgency=low

  * Rerun autoconf to fix the FTBFS.

 -- Michael Bienia <geser@ubuntu.com>  Fri, 06 Jul 2007 19:17:33 +0200

apt (0.7.2ubuntu4) gutsy; urgency=low

  * Rebuild for the libcurl4 -> libcurl3 transition mess.

 -- Steve Kowalik <stevenk@ubuntu.com>  Fri,  6 Jul 2007 12:44:05 +1000

apt (0.7.2ubuntu3) gutsy; urgency=low

  * cmdline/apt-get.cc:
    - fix InstallTask code when a pkgRecord ends 
      with a single '\n' (thanks to Soren Hansen for reporting)

 -- Michael Vogt <michael.vogt@ubuntu.com>  Wed, 27 Jun 2007 13:33:38 +0200

apt (0.7.2ubuntu2) gutsy; urgency=low

  * fixed compile errors with g++ 4.3 (thanks to 
    Daniel Burrows, closes: #429378)
  * fix FTFBFS by changing build-depends to
    libcurl4-gnutls-dev (closes: #428363)

 -- Michael Vogt <michael.vogt@ubuntu.com>  Tue, 19 Jun 2007 13:47:03 +0200

apt (0.7.2ubuntu1) gutsy; urgency=low

  * apt-pkg/deb/dpkgpm.cc:
    - apport integration added, this means that a apport
      report is written on dpkg failures
  * cmdline/apt-get.cc:
    - merged http://people.ubuntu.com/~mvo/bzr/apt/xs-vcs-bzr/
      this will warn when Vcs- headers are found on apt-get source
      (Fixes LP:#115959)
  * merged from debian/unstable, remaining changes:
    - maintainer field changed
    - merged the apt--mirror branch 
      http://people.ubuntu.com/~mvo/bzr/apt/apt--mirror/
    - apport reporting on package install/upgrade/remove failure
    - support for "Originial-Maintainer" field
    - merged apt--xs-vcs-bzr branch
      (http://people.ubuntu.com/~mvo/bzr/apt/xs-vcs-bzr/)
    - use ubuntu archive keyring by default
    - debian/apt.conf.autoremove
      + install recommands for section "metapackages"
      + do not mark direct dependencies of "metapackages" as autoremoved

 -- Michael Vogt <michael.vogt@ubuntu.com>  Thu, 14 Jun 2007 10:38:36 +0200

apt (0.7.2-0.1) unstable; urgency=low

  * Non-maintainer upload.
  * Build-depend on libcurl4-gnutls-dev instead of the obsolete
    libcurl3-gnutls-dev.  Closes: #428363.

 -- Steve Langasek <vorlon@debian.org>  Thu, 28 Jun 2007 18:46:53 -0700

apt (0.7.2) unstable; urgency=low
  
  * merged the debian/experimental changes back
    into the debian/sid branch
  * merged from Christian Perrier:
    * mr.po: New Marathi translation  Closes: #416806
    * zh_CN.po: Updated by Kov Chai  Closes: #416822
    * tl.po: Updated by Eric Pareja   Closes: #416638
    * gl.po: Updated by Jacobo Tarrio
	     Closes: #412828
    * da.po: Updated by Claus Hindsgaul
	     Closes: #409483
    * fr.po: Remove a non-breakable space for usability
	     issues. Closes: #408877
    * ru.po: Updated Russian translation. Closes: #405476
    * *.po: Unfuzzy after upstream typo corrections
  * buildlib/archtable:
    - added support for sh3/sh4 (closes: #424870)
    - added support for m32r (closes: #394096)
  * buildlib/systemtable:
    - added support for lpia
  * configure.in:
    - check systemtable for architecture mapping too
  * fix error in AutocleanInterval, closes: #319339
    (thanks to Israel G. Lugo for the patch)
  * add "purge" commandline argument, closes: #133421)
    (thanks to Julien Danjou for the patch)
  * add "purge" commandline argument, closes: #133421)
    (thanks to Julien Danjou for the patch)
  * fix FTBFS with gcc 4.3, closes: #417090
    (thanks to Martin Michlmayr for the patch)
  * add --dsc-only option, thanks to K. Richard Pixley
  * Removed the more leftover #pragma interface/implementation
    closes: #306937 (thanks to Andreas Henriksson for the patch)
  
 -- Michael Vogt <mvo@debian.org>  Wed, 06 Jun 2007 23:19:50 +0200

apt (0.7.1) experimental; urgency=low

  * ABI library name change because it's built against
    new glibc
  * implement SourceVer() in pkgRecords 
     (thanks to Daniel Burrows for the patch!)
  * apt-pkg/algorithm.cc:
    - use clog for all debugging
    - only increase the score of installed applications if they 
      are not obsolete 
    - fix resolver bug on removal triggered by weak-dependencies 
      with or-groups
  * methods/http.cc:
    - send apt version in User-Agent
  * apt-pkg/deb/debrecords.cc:
    - fix SHA1Hash() return value
  * apt-pkg/cdrom.cc:
    - only unmount if APT::CDROM::NoMount is false
  * methods/cdrom.cc:  
    - only umount if it was mounted by the method before
  * po/gl.po:
    - fix error translation that causes trouble to lsb_release
  * apt-pkg/acquire-item.cc:
    - if decompression of a index fails, delete the index 
  * apt-pkg/acquire.{cc,h}:
    - deal better with duplicated sources.list entries (avoid
      double queuing of  URLs) - this fixes hangs in bzip/gzip
  * merged from Christian Perrier:
    * mr.po: New Marathi translation  Closes: #416806
    * zh_CN.po: Updated by Eric Pareja  Closes: #416822
    * tl.po: Updated by Eric Pareja   Closes: #416638
    * gl.po: Updated by Jacobo Tarrio
             Closes: #412828
    * da.po: Updated by Claus Hindsgaul
             Closes: #409483
    * fr.po: Remove a non-breakable space for usability
             issues. Closes: #408877
    * ru.po: Updated Russian translation. Closes: #405476
    * *.po: Unfuzzy after upstream typo corrections
    * vi.po: Updated to 515t. Closes: #426976
    * eu.po: Updated to 515t. Closes: #423766
    * pt.po: 515t. Closes: #423111
    * fr.po: Updated by Christian Perrier
    * Update all PO and the POT. Gives 513t2f for formerly
      complete translations
  * apt-pkg/policy.cc:
    - allow multiple packages (thanks to David Foerster)

 -- Michael Vogt <mvo@debian.org>  Wed,  2 May 2007 13:43:44 +0200

apt (0.7.0) experimental; urgency=low

  * Package that contains all the new features
  * Removed all #pragma interface/implementation
  * Branch that contains all the new features:
  * translated package descriptions
  * task install support
  * automatic dependency removal (thanks to Daniel Burrows)
  * merged support for the new dpkg "Breaks" field 
    (thanks to Ian Jackson)
  * handle network failures more gracefully on "update"
  * support for unattended-upgrades (via unattended-upgrades
    package)
  * added apt-transport-https method
  * merged "install-recommends" branch (ABI break): 
    - new "--install-recommends"
    - install new recommends on "upgrade" if --install-recommends is 
      given
    - new "--fix-policy" option to install all packages with unmet
      important dependencies (usefull with --install-recommends to
      see what not-installed recommends are on the system)
    - fix of recommended packages display (only show CandidateVersion
      fix or-group handling)
  * merged "install-task" branch (use with "apt-get install taskname^")

 -- Michael Vogt <mvo@debian.org>  Fri, 12 Jan 2007 20:48:07 +0100

apt (0.6.46.4ubuntu10) feisty; urgency=low

  * apt-pkg/depcache.cc:
    - added "APT::Never-MarkAuto-Section" and consider dependencies 
      of packages in this section manual (LP#59893)
    - ensure proper permissions in the extended_state file (LP#67037)
  * debian/apt.conf.ubuntu:
    - added APT::Never-MarkAuto-Section "metapackages" (LP#59893)
  * cmdline/apt-get.cc:
    - "apt-get install foo" on a already installed package foo will
      clean the automatic installed flag (LP#72007)
    - do not show packages already marked for removal as auto-installed
      (LP#64493)
    - applied patch to (optionally) hide the auto-remove information
      (thanks to Frode M. Døving) (LP#69148)

 -- Michael Vogt <michael.vogt@ubuntu.com>  Wed, 14 Mar 2007 13:32:32 +0100

apt (0.6.46.4ubuntu9) feisty; urgency=low

  * debian/control:
    - set XS-Vcs-Bzr header
    - Set Ubuntu maintainer address
  * apt-pkg/cdrom.cc:
    - only unmount if APT::CDROM::NoMount is false
    - only umount if it was mounted by the method before
  * cmdline/apt-get.cc:
    - fix version output in autoremove list (LP#68941)
  * apt-pkg/packagemanager.cc:
    - do not spin 100% cpu in FixMissing() (LP#84476)
  * apt-pkg/indexfile.cc:
    - fix problem overwriting APT::Acquire::Translation
  * doc/examples/configure-index:
    - document APT::Acquire::Translation
  
 -- Michael Vogt <michael.vogt@ubuntu.com>  Tue, 13 Mar 2007 15:24:39 +0100

apt (0.6.46.4ubuntu8) feisty; urgency=low

  * fix segfault in the pkgRecords destructor
  * Bump ABI version
  * debian/control:
    - make the libcurl3-gnutls-dev versionized (LP#86614)

 -- Michael Vogt <michael.vogt@ubuntu.com>  Mon, 26 Feb 2007 14:26:33 +0100

apt (0.6.46.4ubuntu7) feisty; urgency=low

  * Merged the apt--mirror branch. This means that a new 'mirror' 
    method is available that will allow dynamic mirror updates.
    The sources.list entry looks something like this:
    "deb mirror://mirrors.lp.net/get_mirror feisty main restricted"

    It also supports error reporting to a configurable url for mirror
    problems/failures.
  * Bump ABI version

 -- Michael Vogt <michael.vogt@ubuntu.com>  Tue,  6 Feb 2007 11:38:06 +0100

apt (0.6.46.4ubuntu6) feisty; urgency=low

  * methods/http.cc:
    - send apt version in User-Agent
  * apt-pkg/deb/debrecords.cc:
    - fix SHA1Hash() return value
  * apt-pkg/algorithms.cc:
    - fix resolver bug on removal triggered by weak-dependencies 
      with or-groups
    - fix segfault (lp: #76530)

 -- Michael Vogt <michael.vogt@ubuntu.com>  Wed, 20 Dec 2006 11:04:36 +0100

apt (0.6.46.4ubuntu5) feisty; urgency=low

  * added apt-transport-https package to provide a optional
    https transport (apt-https spec)

 -- Michael Vogt <michael.vogt@ubuntu.com>  Tue, 19 Dec 2006 16:23:43 +0100

apt (0.6.46.4ubuntu4) feisty; urgency=low
  
  * apt-pkg/algorithms.cc:
    - only increase the score of installed applications if they 
      are not obsolete 

 -- Michael Vogt <michael.vogt@ubuntu.com>  Mon, 18 Dec 2006 19:39:05 +0100

apt (0.6.46.4ubuntu3) feisty; urgency=low

  * apt-pkg/algorithm.cc:
    - use clog for all debugging
  * apt-pkg/depcache.cc:
    - never mark Required package for autoremoval (lp: #75882)

 -- Michael Vogt <michael.vogt@ubuntu.com>  Mon, 18 Dec 2006 11:56:05 +0100

apt (0.6.46.4ubuntu2) feisty; urgency=low

  * apt-pkg/algorithms.cc: add missing call to MarkKeep
    so that dist-upgrade isn't broken by unsatisfiable Breaks.
    (thanks to Ian Jackson)

 -- Michael Vogt <michael.vogt@ubuntu.com>  Thu,  7 Dec 2006 23:07:24 +0100

apt (0.6.46.4ubuntu1) feisty; urgency=low

  * merged with debian

 -- Michael Vogt <michael.vogt@ubuntu.com>  Thu,  7 Dec 2006 12:13:14 +0100

apt (0.6.46.4-0.1) unstable; urgency=emergency
  
  * NMU
  * Fix broken use of awk in apt-key that caused removal of the wrong keys
    from the keyring. Closes: #412572

 -- Joey Hess <joeyh@debian.org>  Mon, 26 Feb 2007 16:00:22 -0500

apt (0.6.46.4) unstable; urgency=high

  * ack NMU (closes: #401017)
  * added apt-secure.8 to "See also" section
  * apt-pkg/deb/dpkgpm.cc:
    - added "Dpkg::StopOnError" variable that controls if apt
      will abort on errors from dpkg
  * apt-pkg/deb/debsrcrecords.{cc,h}:
    - make the Buffer grow dynmaically (closes: #400874)
  * Merged from Christian Perrier bzr branch:
    - uk.po: New Ukrainian translation: 483t28f3u
    - el.po: Update to 503t9f2u
    - de.po: Updates and corrections.
  * apt-pkg/contrib/progress.cc:
    - OpProgress::CheckChange optimized, thanks to Paul Brook
      (closes: #398381)
  * apt-pkg/contrib/sha256.cc:
    - fix building with noopt

 -- Michael Vogt <mvo@debian.org>  Thu,  7 Dec 2006 10:49:50 +0100

apt (0.6.46.3ubuntu2) feisty; urgency=low

  * apt-pkg/algorithms.cc: add missing call to MarkKeep
    so that dist-upgrade isn't broken by unsatisfiable Breaks.

 -- Ian Jackson <iwj@ubuntu.com>  Thu,  7 Dec 2006 15:46:52 +0000

apt (0.6.46.3ubuntu1) feisty; urgency=low

  * doc/apt-get.8.xml:
    - documented autoremove, thanks to Vladimír Lapá%GÄ%@ek 
      (lp: #62919)
  * fix broken i18n in the dpkg progress reporting, thanks to 
    Frans Pop and Steinar Gunderson. (closes: #389261)
  * po/en_GB.po:
    - typo (lp: #61270)
  * add apt-secure.8 to "See also" section

 -- Michael Vogt <michael.vogt@ubuntu.com>  Thu, 23 Nov 2006 07:24:12 +0100

apt (0.6.46.3-0.2) unstable; urgency=high

  * Non-maintainer upload with permission of Michael Vogt.
  * Fix FTBFS on most arches (regression from the fix of #400874)

 -- Andreas Barth <aba@not.so.argh.org>  Tue,  5 Dec 2006 15:51:22 +0000 
  
apt (0.6.46.3-0.1) unstable; urgency=high

  * Non-maintainer upload with permission of Michael Vogt.
  * Fix segfault at apt-get source. Closes: #400874
  * Add apt-key update in postinst, so that debian-archive-keyring doesn't
    need to depend on apt >= 0.6. Closes: #401114
  * Don't double-queue pdiff files. Closes: #401017
  
 -- Andreas Barth <aba@not.so.argh.org>  Tue,  5 Dec 2006 10:34:56 +0000

apt (0.6.46.3) unstable; urgency=low

  * apt-pkg/deb/dpkgpm.cc:
    - make progress reporting robust against multiline error
      messages 

  * Merged from Christian Perrier bzr branch:
    - ca.po: Updated to 514t
    - be.po: Updated to 514t
    - it.po: Updated to 514t
    - hu.po: Updated to 514t
    - zh_TW.po: Updated to 514t
    - ar.po: Updated to 293t221u.
    - ru.po: Updated to 514t. Closes: #392466
    - nb.po: Updated to 514t. Closes: #392466
    - pt.po: Updated to 514t. Closes: #393199
    - fr.po: One spelling error corrected: s/accÃ¨der/accÃ©der
    - km.po: Updated to 514t.
    - ko.po: Updated to 514t.
    - bg.po: Updated to 514t.
    - de.po: Updated to 514t.
    - en_GB.po: Updated to 514t.

 -- Michael Vogt <mvo@debian.org>  Thu,  2 Nov 2006 11:37:58 +0100

apt (0.6.46.2) unstable; urgency=low

  * debian/control:
    - depend on debian-archive-keyring to offer clean upgrade path 
      (closes: #386800)
  * Merged from Christian Perrier bzr branch:
    - es.po: Updated to 514t. Closes: #391661
    - da.po: Updated to 514t. Closes: #391424
    - cs.po: Updated. Closes: #391064
    - es.po: Updated to 514t. Closes: #391661
    - da.po: Updated to 514t. Closes: #391424

 -- Michael Vogt <mvo@debian.org>  Wed, 11 Oct 2006 09:03:15 +0200

apt (0.6.46.1) unstable; urgency=low

  * methods/gzip.cc:
    - deal with empty files 
  * Applied patch from Daniel Schepler to make apt bin-NMU able.
    (closes: bug#359634)
  * rebuild against current g++ because of:
    http://gcc.gnu.org/bugzilla/show_bug.cgi?id=29289
    (closes: #390189)
  * fix broken i18n in the dpkg progress reporting, thanks to 
    Frans Pop and Steinar Gunderson. (closes: #389261)
  * Merged from Christian Perrier bzr branch:
    * fi.po: Updated to 514t. Closes: #390149
    * eu.po: Updated to 514t. Closes: #389725
    * vi.po: Updated to 514t. Closes: #388555
  * make the internal buffer in pkgTagFile grow dynamically
    (closes: #388708)
  
 -- Michael Vogt <mvo@debian.org>  Mon,  2 Oct 2006 20:42:20 +0200

apt (0.6.46) unstable; urgency=low

  * debian/control:
    - switched to libdb4.4 for building (closes: #381019)
  * cmdline/apt-get.cc:
    - show only the recommends/suggests for the candidate-version, not for all
      versions of the package (closes: #257054)
    - properly handle recommends/suggests or-groups when printing the list of
      suggested/recommends packages (closes: #311619)
  * methods/http.cc:
    - check more careful for incorrect proxy settings (closes: #378868)
  * methods/gzip.cc:
    - don't hang when /var is full (closes: #341537), thanks to
      Luis Rodrigo Gallardo Cruz for the patch
  * doc/examples/sources.list:
    - removed non-us.debian.org from the example (closes: #380030,#316196)
  * Merged from Christian Perrier bzr branch:
    * ro.po: Updated to 514t. Closes: #388402
    * dz.po: Updated to 514t. Closes: #388184
    * it.po: Fixed typos. Closes: #387812
    * ku.po: New kurdish translation. Closes: #387766
    * sk.po: Updated to 514t. Closes: #386851
    * ja.po: Updated to 514t. Closes: #386537
    * gl.po: Updated to 514t. Closes: #386397
    * fr.po: Updated to 516t.
    * fi.po: Updated to 512t. Closes: #382702
  * share/archive-archive.gpg:
    - removed the outdated amd64 and debian-2004 keys
  * apt-pkg/tagfile.cc:
    - applied patch from Jeroen van Wolffelaar to make the tags
      caseinsensitive (closes: #384182)
    - reverted MMap use in the tagfile because it does not work 
      across pipes (closes: #383487) 
  
 -- Michael Vogt <mvo@debian.org>  Thu, 21 Sep 2006 10:25:03 +0200

apt (0.6.45ubuntu14) edgy; urgency=low

  * cmdline/apt-get.cc:
    - fix in the TryInstallTask() code to make sure that all package
      there are marked manual install (lp: #61684)

 -- Michael Vogt <michael.vogt@ubuntu.com>  Thu, 28 Sep 2006 00:34:20 +0200

apt (0.6.45ubuntu13) edgy; urgency=low

  * no-changes upload to make apt rebuild against latest g++ and
    fix synaptic FTBFS (see bug: #62461 for details)

 -- Michael Vogt <michael.vogt@ubuntu.com>  Tue, 26 Sep 2006 22:33:10 +0200

apt (0.6.45ubuntu12) edgy; urgency=low

  * apt-pkg/depcache.cc:
    - fix in the sweep() code, set garbage flag for packages scheduled 
      for removal too
    - do not change the autoFlag in MarkKeep(), this can lead to suprising
      side effects

 -- Michael Vogt <michael.vogt@ubuntu.com>  Thu, 21 Sep 2006 00:58:24 +0200

apt (0.6.45ubuntu11) edgy; urgency=low

  * removed "installtask" and change it so that tasknames can be given
    with "apt-get install taskname^"
  * improve the writeStateFile() code

 -- Michael Vogt <michael.vogt@ubuntu.com>  Wed, 20 Sep 2006 14:14:24 +0200

apt (0.6.45ubuntu10) edgy; urgency=low

  * methods/http.cc:
    - check more careful for incorrect proxy settings (closes: #378868)
  * methods/gzip.cc:
    - don't hang when /var is full (closes: #341537), thanks to
      Luis Rodrigo Gallardo Cruz for the patch
  * doc/examples/sources.list:
    - removed non-us.debian.org from the example (closes: #380030,#316196)
  * Merged from Christian Perrier bzr branch:
    * ro.po: Updated to 514t. Closes: #388402
    * dz.po: Updated to 514t. Closes: #388184
    * it.po: Fixed typos. Closes: #387812
    * ku.po: New kurdish translation. Closes: #387766
    * sk.po: Updated to 514t. Closes: #386851
    * ja.po: Updated to 514t. Closes: #386537
    * gl.po: Updated to 514t. Closes: #386397
    * fr.po: Updated to 516t.
    * fi.po: Updated to 512t. Closes: #382702
  * share/archive-archive.gpg:
    - removed the outdated amd64 and debian-2004 keys
  * apt-pkg/tagfile.cc:
    - applied patch from Jeroen van Wolffelaar to make the tags
      caseinsensitive (closes: #384182)
    - reverted MMap use in the tagfile because it does not work 
      across pipes (closes: #383487) 
  * added "installtask" command
  * added new ubuntu specific rewrite rule for "Original-Maintainer"
  
 -- Michael Vogt <michael.vogt@ubuntu.com>  Tue, 19 Sep 2006 15:07:51 +0200

apt (0.6.45ubuntu9) edgy; urgency=low

  * cmdline/apt-get.cc:
    - if --no-remove is given, do not run the AutoRemove code 

 -- Michael Vogt <michael.vogt@ubuntu.com>  Wed, 13 Sep 2006 11:54:20 +0200

apt (0.6.45ubuntu8) edgy; urgency=low

  * apt-pkg/algorithm.cc:
    - fix pkgProblemResolver.InstallProtect() to preserve the auto-install
      information (lp: #59457)
  * cmdline/apt-get.cc:
    - fix typo in autoremove information (lp: #59420)
  * install apt-mark to modify the automatically install information for
    packages

 -- Michael Vogt <michael.vogt@ubuntu.com>  Fri,  8 Sep 2006 20:07:22 +0200

apt (0.6.45ubuntu7) edgy; urgency=low

  * apt-pkg/depcache.cc:
    - fix a bug in the install-recommends-section code

 -- Michael Vogt <michael.vogt@ubuntu.com>  Thu,  7 Sep 2006 18:22:38 +0200

apt (0.6.45ubuntu6) edgy; urgency=low

  [Michael Vogt]
  * cmdline/apt-get.cc:
    - always show auto-removable packages and give a hint how to remove 
      them
  * debian/apt.conf.ubuntu:
    - exlucde linux-image and linux-restricted-modules from ever being 
      auto-removed
    - added "metapackages" as the section we want to install recommends
      by default
  * apt-pkg/depcache.cc:
    - added support to turn install-recommends selectively on/off by
      section
  [Ian Jackson]
  * Tests pass without code changes!  Except that we need this:
  * Bump cache file major version to force rebuild so that Breaks
    dependencies are included.
  * Don't depend on or suggest any particular dpkg or dpkg-dev versions;
    --auto-deconfigure is very very old and dpkg-dev's Breaks support
    is more or less orthogonal.
  * Initial draft of `Breaks' implementation.  Appears to compile,
    but as yet *completely untested*.

 -- Michael Vogt <michael.vogt@ubuntu.com>  Thu,  7 Sep 2006 11:50:52 +0200

apt (0.6.45ubuntu5) edgy; urgency=low

  * apt-pkg/pkgcachegen.cc:
    - increase the APT::Cache-Limit to deal with the increased demand due
      to the translated descriptions
  * apt-pkg/deb/dpkgpm.cc:
    - pass "--auto-deconfigure" to dpkg on install to support the
      new "breaks" in dpkg

 -- Michael Vogt <michael.vogt@ubuntu.com>  Tue, 15 Aug 2006 12:06:26 +0200

apt (0.6.45ubuntu4) edgy; urgency=low

  * cmdline/apt-get.cc:
    - fix in the new --fix-polciy code

 -- Michael Vogt <michael.vogt@ubuntu.com>  Mon, 14 Aug 2006 21:08:11 +0200

apt (0.6.45ubuntu3) edgy; urgency=low

  * ABI break
  * merged latest apt--install-recommends (closes: #559000)
  * added "--fix-policy" option to can be used as "--fix-broken" and
    will install missing weak depends (recommends, and/or suggests 
    depending on the settings)
  * merged the apt--ddtp branch

 -- Michael Vogt <michael.vogt@ubuntu.com>  Fri, 11 Aug 2006 12:53:23 +0200

apt (0.6.45ubuntu2) edgy; urgency=low

  * debian/control:
    - switched to libdb4.4 for building (closes: #381019)
  * cmdline/apt-get.cc:
    - show only the recommends/suggests for the candidate-version, not for all
      versions of the package (closes: #257054)
    - properly handle recommends/suggests or-groups when printing the list of
      suggested/recommends packages (closes: #311619)
  * merged "apt--install-recommends" branch:
    - added "{no-}install-recommends" commandline option
    - added APT::Install-{Recommends,Suggests} option
    - currently Install-Recommends defaults to "False" 

 -- Michael Vogt <michael.vogt@ubuntu.com>  Wed,  9 Aug 2006 23:38:46 +0200

apt (0.6.45ubuntu1) edgy; urgency=low

  * merged with debian/unstable

 -- Michael Vogt <michael.vogt@ubuntu.com>  Tue,  1 Aug 2006 15:43:22 +0200

apt (0.6.45) unstable; urgency=low

  * apt-pkg/contrib/sha256.cc:
    - fixed the sha256 generation (closes: #378183)
  * ftparchive/cachedb.cc:
    - applied patch from Anthony Towns to fix Clean() function
      (closes: #379576)
  * doc/apt-get.8.xml:
    - fix path to the apt user build (Closes: #375640)
  * doc/apt-cache.8.xml:
    - typo (Closes: #376408)
  * apt-pkg/deb/dpkgpm.cc:
    - make progress reporting more robust against multiline error
      messages (first half of a fix for #374195)
  * doc/examples/configure-index:
    - document Debug::pkgAcquire::Auth     
  * methods/gpgv.cc:
    - deal with gpg error "NODATA". Closes: #296103, Thanks to 
      Luis Rodrigo Gallardo Cruz for the patch
  * apt-inst/contrib/extracttar.cc:
    - fix for string mangling, closes: #373864
  * apt-pkg/acquire-item.cc:
    - check for bzip2 in /bin (closes: #377391)
  * apt-pkg/tagfile.cc:
    - make it work on non-mapable files again, thanks 
      to James Troup for confirming the fix (closes: #376777)
  * Merged from Christian Perrier bzr branch:
    * ko.po: Updated to 512t. Closes: #378901
    * hu.po: Updated to 512t. Closes: #376330
    * km.po: New Khmer translation: 506t6f. Closes: #375068
    * ne.po: New Nepali translation: 512t. Closes: #373729
    * vi.po: Updated to 512t. Closes: #368038
    * zh_TW.po: Remove an extra %s in one string. Closes: #370551
    * dz.po: New Dzongkha translation: 512t
    * ro.po: Updated to 512t
    * eu.po: Updated
    * eu.po: Updated
  * fix apt-get dist-upgrade
  * fix warning if no /var/lib/apt/extended_states is present
  * don't download Translations for deb-src sources.list lines
  * apt-pkg/tagfile.cc:
    - support not-mmapable files again

 -- Michael Vogt <mvo@debian.org>  Thu, 27 Jul 2006 00:52:05 +0200

apt (0.6.44.2ubuntu4) edgy; urgency=low

  * Make apt-get dselect-upgrade happy again

 -- Michael Vogt <michael.vogt@ubuntu.com>  Fri, 21 Jul 2006 11:03:02 +0200

apt (0.6.44.2ubuntu3) edgy; urgency=low

  * Close extended_states file after writing it.

 -- Colin Watson <cjwatson@ubuntu.com>  Tue, 18 Jul 2006 00:12:13 +0100

apt (0.6.44.2ubuntu2) edgy; urgency=low

  * create a empty extended_states file if none exists already

 -- Michael Vogt <michael.vogt@ubuntu.com>  Tue,  4 Jul 2006 09:23:03 +0200

apt (0.6.44.2ubuntu1) edgy; urgency=low

  * merged with debian/unstable
  * merged the "auto-mark" branch to support aptitude like
    marking of automatically installed dependencies and added
    "apt-get remove --auto-remove" to remove unused auto-installed
    packages again
  * changed library version from 3.11 to 3.50 to make it clearly 
    different from the debian version (we are ABI incompatible because
    of the auto-mark patch)

 -- Michael Vogt <michael.vogt@ubuntu.com>  Mon,  3 Jul 2006 18:30:46 +0200

apt (0.6.44.2exp1) experimental; urgency=low

  * added support for i18n of the package descriptions
  * added support for aptitude like auto-install tracking (a HUGE
    HUGE thanks to Daniel Burrows who made this possible) 
  * synced with the http://people.debian.org/~mvo/bzr/apt/debian-sid branch
  * build from http://people.debian.org/~mvo/bzr/apt/debian-experimental

 -- Michael Vogt <mvo@debian.org>  Mon,  3 Jul 2006 21:50:31 +0200

apt (0.6.44.2) unstable; urgency=low

  * apt-pkg/depcache.cc:
    - added Debug::pkgDepCache::AutoInstall (thanks to infinity)
  * apt-pkg/acquire-item.cc:
    - fix missing chmod() in the new aquire code 
      (thanks to Bastian Blank, Closes: #367425)
  * merged from 
    http://www.perrier.eu.org/debian/packages/d-i/level4/apt-main:
    * sk.po: Completed to 512t
    * eu.po: Completed to 512t
    * fr.po: Completed to 512t
    * sv.po: Completed to 512t
    * Update all PO and the POT. Gives 506t6f for formerly
      complete translations

 -- Michael Vogt <mvo@debian.org>  Wed, 14 Jun 2006 12:00:57 +0200

apt (0.6.44.1-0.1) unstable; urgency=low

  * Non-maintainer upload.
  * Don't give an error when parsing empty Packages/Sources files.
    (Closes: #366931, #367086, #370160)

 -- Steinar H. Gunderson <sesse@debian.org>  Fri,  9 Jun 2006 00:52:21 +0200

apt (0.6.44.1) unstable; urgency=low

  * apt-pkg/acquire-item.cc:
    - fix reversed logic of the "Acquire::PDiffs" option
  * merged from 
    http://www.perrier.eu.org/debian/packages/d-i/level4/apt-main:
    - po/LINGUAS: added "bg" Closes: #360262
    - po/gl.po: Galician translation update. Closes: #366849
    - po/hu.po: Hungarian translation update. Closes: #365448
    - po/cs.po: Czech translation updated. Closes: #367244
  * apt-pkg/contrib/sha256.cc:
    - applied patch to fix unaligned access problem. Closes: #367417
      (thanks to David Mosberger)

 -- Michael Vogt <mvo@debian.org>  Tue, 16 May 2006 21:51:16 +0200

apt (0.6.44) unstable; urgency=low

  * apt-pkg/acquire.cc: don't show ETA if it is 0 or absurdely large
  * apt-pkg/contrib/sha256.{cc,h},hashes.{cc,h}: support for sha256 
    (thanks to Anthony Towns)
  * ftparchive/cachedb.{cc,h},writer.{cc,h}: optimizations 
    (thanks to Anthony Towns)
  * apt pdiff support from experimental merged
  * apt-pkg/deb/dpkgpm.cc: wording fixes (thanks to Matt Zimmerman)
  * apt-pkg/deb/dpkgpm.cc: 
    - wording fixes (thanks to Matt Zimmerman)
    - fix error in dpkg interaction (closes: #364513, thanks to Martin Dickopp)
  * apt-pkg/tagfile.{cc,h}:
    - use MMap to read the entries (thanks to Zephaniah E. Hull for the
      patch) Closes: #350025
  * Merge from http://www.perrier.eu.org/debian/packages/d-i/level4/apt-main:
  	* bg.po: Added, complete to 512t. Closes: #360262
  * doc/apt-ftparchive.1.xml:
    - fix documentation for "SrcPackages" -> "Sources" 
      (thanks to Bart Martens for the patch, closes: #307756)
  * debian/libapt-pkg-doc.doc-base.cache:
    - remove broken charackter from description (closes: #361129)
  * apt-inst/deb/dpkgdb.cc, methods/gpgv.cc: 
    - i18n fixes (closes: #349298)
  * debian/postinst: dont fail on not available
    /usr/share/doc/apt/examples/sources.list (closes: #361130)
  * methods/ftp.cc:
    - unlink empty file in partial if the download failed because
      the file is missing on the server (closes: #316337)
  * apt-pkg/deb/debversion.cc:
    - treats a version string with explicit zero epoch equal
      than the same without epoch (Policy 5.6.12, closes: #363358)
      Thanks to Lionel Elie Mamane for the patch
  
 -- Michael Vogt <mvo@debian.org>  Mon,  8 May 2006 22:28:53 +0200

apt (0.6.43.3ubuntu3) dapper; urgency=low

  * methods/http.cc:
    - fix the user-agent string

 -- Michael Vogt <michael.vogt@ubuntu.com>  Fri, 26 May 2006 18:09:32 +0200

apt (0.6.43.3ubuntu2) dapper; urgency=low

  * apt-pkg/deb/dpkgpm.cc: wording fixes (thanks to Matt Zimmerman)

 -- Michael Vogt <michael.vogt@ubuntu.com>  Tue, 18 Apr 2006 13:24:40 +0200

apt (0.6.43.3ubuntu1) dapper; urgency=low

  * apt-pkg/acquire.cc: don't show ETA if it is 0 or absurdely large in 
    the status-fd (ubuntu #28954)

 -- Michael Vogt <michael.vogt@ubuntu.com>  Tue, 28 Mar 2006 20:34:46 +0200

apt (0.6.43.3) unstable; urgency=low

  * Merge bubulle@debian.org--2005/apt--main--0 up to patch-186:
    * ca.po: Completed to 512t. Closes: #351592
    * eu.po: Completed to 512t. Closes: #350483
    * ja.po: Completed to 512t. Closes: #349806
    * pl.po: Completed to 512t. Closes: #349514
    * sk.po: Completed to 512t. Closes: #349474
    * gl.po: Completed to 512 strings Closes: #349407
    * sv.po: Completed to 512 strings Closes: #349210
    * ru.po: Completed to 512 strings Closes: #349154
    * da.po: Completed to 512 strings Closes: #349084
    * fr.po: Completed to 512 strings
    * vi.po: Completed to 511 strings  Closes: #348968
    * zh_CN.po: Completed to 512t. Closes: #353936
    * it.po: Completed to 512t. Closes: #352803
    * pt_BR.po: Completed to 512t. Closes: #352419
    * LINGUAS: Add Welsh
    * *.po: Updated from sources (512 strings)
  * apt-pkg/deb/deblistparser.cc:
    - don't explode on a DepCompareOp in a Provides line, but warn about
      it and ignore it otherwise (thanks to James Troup for reporting it)
  * cmdline/apt-get.cc:
    - don't lock the lists directory in DoInstall, breaks --print-uri 
      (thanks to James Troup for reporting it)
  * debian/apt.dirs: create /etc/apt/sources.list.d 
  * make apt-cache madison work without deb-src entries (#352583)
  * cmdline/apt-get.cc: only run the list-cleaner if a update was 
    successfull

 -- Michael Vogt <mvo@debian.org>  Wed, 22 Feb 2006 10:13:04 +0100

apt (0.6.43.2ubuntu1) dapper; urgency=low

  * Merge bubulle@debian.org--2005/apt--main--0 up to patch-182:
  * ca.po: Completed to 512t. Closes: #351592
    * eu.po: Completed to 512t. Closes: #350483
    * ja.po: Completed to 512t. Closes: #349806
    * pl.po: Completed to 512t. Closes: #349514
    * sk.po: Completed to 512t. Closes: #349474
    * gl.po: Completed to 512 strings Closes: #349407
    * vi.po: Completed to 512 strings
    * sv.po: Completed to 512 strings Closes: #349210
    * ru.po: Completed to 512 strings Closes: #349154
    * da.po: Completed to 512 strings Closes: #349084
    * fr.po: Completed to 512 strings
    * LINGUAS: Add Welsh
    * *.po: Updated from sources (512 strings)
    * vi.po: Completed to 511 strings  Closes: #348968
  * apt-pkg/deb/deblistparser.cc:
    - don't explode on a DepCompareOp in a Provides line, but warn about
      it and ignore it otherwise (thanks to James Troup for reporting it)
  * cmdline/apt-get.cc:
    - don't lock the lists directory in DoInstall, breaks --print-uri 
      (thanks to James Troup for reporting it)
  * debian/apt.dirs: create /etc/apt/sources.list.d 
  * make apt-cache madison work without deb-src entries (#352583)
  * cmdline/apt-get.cc: only run the list-cleaner if a update was 
    successfull
  * apt-get update errors are only warnings nowdays
  * be more careful with the signature file on network failures

 -- Michael Vogt <michael.vogt@ubuntu.com>  Mon, 20 Feb 2006 22:27:48 +0100

apt (0.6.43.2) unstable; urgency=low

  * Merge bubulle@debian.org--2005/apt--main--0 up to patch-166:
    - en_GB.po, de.po: fix spaces errors in "Ign " translations Closes: #347258
    - makefile: make update-po a pre-requisite of clean target so
    	        that POT and PO files are always up-to-date
    - sv.po: Completed to 511t. Closes: #346450
    - sk.po: Completed to 511t. Closes: #346369
    - fr.po: Completed to 511t
    - *.po: Updated from sources (511 strings)
    - el.po: Completed to 511 strings Closes: #344642
    - da.po: Completed to 511 strings Closes: #348574
    - es.po: Updated to 510t1f Closes: #348158
    - gl.po: Completed to 511 strings Closes: #347729
    - it.po: Yet another update Closes: #347435
  * added debian-archive-keyring to the Recommends (closes: #347970)
  * fixed message in apt-key to install debian-archive-keyring 
  * typos fixed in apt-cache.8 (closes: #348348, #347349)
  * add patch to fix http download corruption problem (thanks to
    Petr Vandrovec, closes: #280844, #290694)

 -- Michael Vogt <mvo@debian.org>  Thu, 19 Jan 2006 00:06:33 +0100

apt (0.6.43.1ubuntu1) dapper; urgency=low

  * Merge bubulle@debian.org--2005/apt--main--0 up to patch-159:
    - en_GB.po, de.po: fix spaces errors in "Ign " translations
      Closes: #347258
    - makefile: make update-po a pre-requisite of clean target so
	        that POT and PO files are always up-to-date
    - sv.po: Completed to 511t. Closes: #346450
    - sk.po: Completed to 511t. Closes: #346369
    - fr.po: Completed to 511t
    - *.po: Updated from sources (511 strings)
  * add patch to fix http download corruption problem (thanks to
    Petr Vandrovec, closes: #280844, #290694)
  * added APT::Periodic::Unattended-Upgrade (requires the package
    "unattended-upgrade")

 -- Michael Vogt <michael.vogt@ubuntu.com>  Tue, 10 Jan 2006 17:09:31 +0100

apt (0.6.43.1) unstable; urgency=low

  * Merge bubulle@debian.org--2005/apt--main--0 up to patch-148:
    * fr.po: Completed to 510 strings
    * it.po: Completed to 510t
    * en_GB.po: Completed to 510t
    * cs.po: Completed to 510t
    * zh_CN.po: Completed to 510t
    * el.po: Updated to 510t
    * vi.po: Updated to 383t93f34u
    * tl.po: Completed to 510 strings (Closes: #344306)
    * sv.po: Completed to 510 strings (Closes: #344056)
    * LINGUAS: disabled Hebrew translation. (Closes: #313283)
    * eu.po: Completed to 510 strings (Closes: #342091)
  * apt-get source won't download already downloaded files again
    (closes: #79277)
  * share/debian-archive.gpg: new 2006 ftp-archive signing key added
    (#345891)
  * redownload the Release file if IMS-Hit and gpg failure
  * deal with multiple signatures on a Release file

 -- Michael Vogt <mvo@debian.org>  Fri,  6 Jan 2006 01:17:08 +0100

apt (0.6.43ubuntu2) dapper; urgency=low

  * merged some missing bits that wheren't merged by baz in the previous
    upload (*grumble*)

 -- Michael Vogt <michael.vogt@ubuntu.com>  Thu,  8 Dec 2005 18:35:58 +0100

apt (0.6.43ubuntu1) dapper; urgency=low

  * merged with debian

 -- Michael Vogt <michael.vogt@ubuntu.com>  Fri, 25 Nov 2005 11:36:29 +0100

apt (0.6.43) unstable; urgency=medium

  * Merge bubulle@debian.org--2005/apt--main--0 up to patch-132:  
    * zh_CN.po: Completed to 510 strings(Closes: #338267)
    * gl.po: Completed to 510 strings (Closes: #338356)
  * added support for "/etc/apt/sources.list.d" directory 
    (closes: #66325)
  * make pkgDirStream (a bit) more complete
  * fix bug in pkgCache::VerIterator::end() (thanks to Daniel Burrows)
    (closes: #339533)
  * pkgAcqFile is more flexible now (closes: #57091)
  * support a download rate limit for http (closes: #146877)
  * included lots of the speedup changes from #319377
  * add stdint.h to contrib/md5.h (closes: #340448)
  * ABI change, library name changed (closes: #339147)
  * Fix GNU/kFreeBSD crash on non-existing server file (closes: #317718)
  * switch to libdb4.3 in build-depends
  
 -- Michael Vogt <mvo@debian.org>  Tue, 29 Nov 2005 00:17:07 +0100

apt (0.6.42.3ubuntu2) dapper; urgency=low

  * Merge bubulle@debian.org--2005/apt--main--0 up to patch-131:  
    * zh_CN.po: Completed to 507 strings(Closes: #338267)
    * gl.po: Completed to 510 strings (Closes: #338356)
  * added support for "/etc/apt/sources.list.d" directory 
    (closes: #66325)
  
 -- Michael Vogt <michael.vogt@ubuntu.com>  Mon, 14 Nov 2005 15:30:12 +0100

apt (0.6.42.3ubuntu1) dapper; urgency=low

  * synced with debian

 -- Michael Vogt <michael.vogt@ubuntu.com>  Thu, 10 Nov 2005 05:05:56 +0100

apt (0.6.42.3) unstable; urgency=low

  * Merge bubulle@debian.org--2005/apt--main--0 up to patch-129:
    - patch-118: Russian translation update by Yuri Kozlov (closes: #335164)
    - patch-119: add update-po as a pre-req for binary (closes: #329910)
    - patch-121: Complete French translation
    - patch-125: Fixed localization of y/n questions in German translation 
                 (closes: #337078)
    - patch-126: Swedish translation update (closes: #337163)
    - patch-127: Complete Tagalog translation (closes: #337306)
    - patch-128: Danish translation update (closes: #337949)
    - patch-129: Basque translation update (closes: #338101)
  * cmdline/apt-get.cc:
    - bufix in FindSrc  (closes: #335213, #337910)
  * added armeb to archtable (closes: #333599)
  * with --allow-unauthenticated use the old fallback behaviour for
    sources (closes: #335112)
   
 -- Michael Vogt <mvo@debian.org>  Wed,  9 Nov 2005 07:22:31 +0100

apt (0.6.42.2) unstable; urgency=high

  * NMU (approved by maintainer)
  * Add AMD64 archive signing key to debian-archive.gpg (closes: #336500).
  * Add big-endian arm (armeb) support (closes: #333599).
  * Priority high to get the AMD key into testing ASAP.

 -- Frans Pop <fjp@debian.org>  Sun, 30 Oct 2005 21:29:11 +0100
 
apt (0.6.42.1) unstable; urgency=low

  * fix a incorrect example in the apt_prefrences man page
    (thanks to Filipus Klutiero, closes: #282918)
  * apt-pkg/pkgrecords.cc:
    - revert patch from last version, it causes trouble on alpha 
      and ia64 (closes: #335102, #335103)
  * cmdline/apt-get.cc:
    - be extra carefull in FindSrc (closes: #335213)

 -- Michael Vogt <mvo@debian.org>  Sat, 22 Oct 2005 23:44:35 +0200

apt (0.6.42) unstable; urgency=low

  * apt-pkg/cdrom.cc:
    - unmount the cdrom when apt failed to locate any package files
  * allow cdrom failures and fallback to other sources in that case
    (closes: #44135)
  * better error text when dpkg-source fails 
  * Merge bubulle@debian.org--2005/apt--main--0 up to patch-115:
    - patch-99: Added Galician translation
    - patch-100: Completed Danish translation (Closes: #325686)
    - patch-104: French translation completed
    - patch-109: Italian translation completed
    - patch-112: Swedish translation update 
    - patch-115: Basque translation completed (Closes: #333299)
  * applied french man-page update (thanks to Philippe Batailler)
    (closes: #316638, #327456)
  * fix leak in the mmap code, thanks to Daniel Burrows for the
    patch (closes: #250583)
  * support for apt-get [build-dep|source] -t (closes: #152129)
  * added "APT::Authentication::TrustCDROM" option to make the life
    for the installer people easier (closes: #334656)
  * fix crash in apt-ftparchive (thanks to Bastian Blank for the patch)
    (closes: #334671)
  * apt-pkg/contrib/md5.cc:
    - fix a alignment problem on sparc64 that gives random bus errors
      (thanks to Fabbione for providing a test-case)
  * init the default ScreenWidth to 79 columns by default 
    (Closes: #324921)
  * cmdline/apt-cdrom.cc: 
    - fix some missing gettext() calls (closes: #334539)
  * doc/apt-cache.8.xml: fix typo (closes: #334714)

 -- Michael Vogt <mvo@debian.org>  Wed, 19 Oct 2005 22:02:09 +0200

apt (0.6.41) unstable; urgency=low

  * improved the support for "error" and "conffile" reporting from
    dpkg, added the format to README.progress-reporting
  * added README.progress-reporting to the apt-doc package
  * improved the network timeout handling, if a index file from a 
    sources.list times out or EAI_AGAIN is returned from getaddrinfo, 
    don't try to get the other files from that entry
  * Support architecture-specific extra overrides
    (closes: #225947). Thanks to  Anthony Towns for idea and
    the patch, thanks to Colin Watson for testing it.
  * Javier Fernandez-Sanguino Pen~a:
    - Added a first version of an apt-secure.8 manpage, and modified
      apt-key and apt.end accordingly. Also added the 'update'
      argument to apt-key which was previously not documented 
      (Closes: #322120)
  * Andreas Pakulat:
    - added example apt-ftparchive.conf file to doc/examples 
      (closes: #322483)
  * Fix a incorrect example in the man-page (closes: #282918)
  * Fix a bug for very long lines in the apt-cdrom code (closes: #280356)
  * Fix a manual page bug (closes: #316314)
  * Do md5sum checking for file and cdrom method (closes: #319142)
  * Change pkgPolicy::Pin from private to protected to let subclasses
    access it too (closes: #321799)
  * add default constructor for PrvIterator (closes: #322267)
  * Reread status configuration on debSystem::Initialize() 
    (needed for apt-proxy, thanks to Otavio for this patch)
  
 -- Michael Vogt <mvo@debian.org>  Mon,  5 Sep 2005 22:59:03 +0200

apt (0.6.40.1ubuntu8) breezy; urgency=low

  * Cherry picked michael.vogt@ubuntu.com--2005/apt--mvo--0--patch-62:
    - fix for a bad memory/file leak in the mmap code (ubuntu #15603)
  * po/de.po, po/fr.po: 
    - updated the translations
  * po/makefile:
    - create a single pot file in each domain dir to make rosetta happy

 -- Michael Vogt <michael.vogt@ubuntu.com>  Wed, 28 Sep 2005 10:16:06 +0200

apt (0.6.40.1ubuntu7) breezy; urgency=low

  * updated the pot/po files , no code changes

 -- Michael Vogt <michael.vogt@ubuntu.com>  Tue, 27 Sep 2005 18:38:16 +0200

apt (0.6.40.1ubuntu6) breezy; urgency=low

  * Cherry picked michael.vogt@ubuntu.com--2005/apt--mvo--0--patch-56:
    - make it possible for apt to handle a failed MediaChange event and
      fall back to other sources (ubuntu #13713)

 -- Michael Vogt <michael.vogt@ubuntu.com>  Tue, 13 Sep 2005 22:09:50 +0200

apt (0.6.40.1ubuntu5) breezy; urgency=low

  * Cherry picked michael.vogt@ubuntu.com--2005/apt--mvo--0--patch-{50,51}.
    This adds media-change reporting to the apt status-fd (ubuntu #15213)
  * Cherry picked michael.vogt@ubuntu.com--2005/apt--mvo--0--patch-55:
    apt-pkg/cdrom.cc:
    - unmount the cdrom when apt failed to locate any package files

 -- Michael Vogt <michael.vogt@ubuntu.com>  Mon, 12 Sep 2005 15:44:26 +0200

apt (0.6.40.1ubuntu4) breezy; urgency=low

  * debian/apt.cron.daily:
    - fix a embarrassing typo
  
 -- Michael Vogt <michael.vogt@ubuntu.com>  Wed,  7 Sep 2005 10:10:37 +0200

apt (0.6.40.1ubuntu3) breezy; urgency=low

  * debian/apt.cron.daily:
    - use the ctime as well when figuring what packages need to
      be removed. This fixes the problem that packages copied with    
      "cp -a" (e.g. from the installer) have old mtimes (ubuntu #14504)

 -- Michael Vogt <michael.vogt@ubuntu.com>  Tue,  6 Sep 2005 18:30:46 +0200

apt (0.6.40.1ubuntu2) breezy; urgency=low

  * improved the support for "error" and "conffile" reporting from
    dpkg, added the format to README.progress-reporting
  * added README.progress-reporting to the apt-doc package
  * Do md5sum checking for file and cdrom method (closes: #319142)
  * Change pkgPolicy::Pin from private to protected to let subclasses
    access it too (closes: #321799)
  * methods/connect.cc:
    - send failure reason for EAI_AGAIN (TmpResolveFailure) to acuire-item
  * apt-pkg/acquire-item.cc:
    - fail early if a FailReason is TmpResolveFailure (avoids hangs during
      the install when no network is available)
  * merged michael.vogt@ubuntu.com--2005/apt--trust-cdrom--0

 -- Michael Vogt <michael.vogt@ubuntu.com>  Tue, 23 Aug 2005 19:44:55 +0200

apt (0.6.40.1ubuntu1) breezy; urgency=low

  * Synchronize with Debian

 -- Michael Vogt <michael.vogt@ubuntu.com>  Fri,  5 Aug 2005 14:20:56 +0200

apt (0.6.40.1) unstable; urgency=low

  * bugfix in the parsing code for the apt<->dpkg communication. apt 
    crashed when dpkg sends the same state more than once under certain
    conditions
  * 0.6.40 breaks the ABI but I accidentally didn't change the soname :/

 -- Michael Vogt <mvo@debian.org>  Fri,  5 Aug 2005 13:24:58 +0200

apt (0.6.40ubuntu1) breezy; urgency=low

  * Synchronize with Debian

 -- Matt Zimmerman <mdz@ubuntu.com>  Thu,  4 Aug 2005 15:53:22 -0700

apt (0.6.40) unstable; urgency=low

  * Patch from Jordi Mallach to mark some additional strings for translation
  * Updated Catalan translation from Jordi Mallach
  * Merge from bubulle@debian.org--2005/apt--main--0:
    - Update pot and merge with *.po
    - Updated French translation, including apt-key.fr.8
  * Restore changelog entries from the 0.6.x series that went to Debian
    experimental
  * Merge michael.vogt@ubuntu.com--2005/apt--progress-reporting--0
    - Provide an interface for progress reporting which can be used by
      (e.g.) base-config

 -- Matt Zimmerman <mdz@debian.org>  Thu, 28 Jul 2005 11:57:32 -0700

apt (0.6.39ubuntu4) breezy; urgency=low

  * Fix keyring paths in apt-key, apt.postinst (I swear I remember doing this
    before...)

 -- Matt Zimmerman <mdz@ubuntu.com>  Wed, 29 Jun 2005 08:39:17 -0700

apt (0.6.39ubuntu3) breezy; urgency=low

  * Fix keyring locations for Ubuntu in apt-key too.

 -- Colin Watson <cjwatson@ubuntu.com>  Wed, 29 Jun 2005 14:45:36 +0100

apt (0.6.39ubuntu2) breezy; urgency=low

  * Install ubuntu-archive.gpg rather than debian-archive.gpg as
    /etc/apt/trusted.gpg.

 -- Colin Watson <cjwatson@ubuntu.com>  Wed, 29 Jun 2005 11:53:34 +0100

apt (0.6.39ubuntu1) breezy; urgency=low

  * Michael Vogt
    - Change debian/bugscript to use #!/bin/bash (Closes: #313402)
    - Fix a incorrect example in the man-page (closes: #282918)
    - Support architecture-specific extra overrides
      (closes: #225947). Thanks to  Anthony Towns for idea and
      the patch, thanks to Colin Watson for testing it.
    - better report network timeouts from the methods to the acuire code,
      only timeout once per sources.list line

 -- Matt Zimmerman <mdz@ubuntu.com>  Tue, 28 Jun 2005 11:52:24 -0700

apt (0.6.39) unstable; urgency=low

  * Welsh translation update: daf@muse.19inch.net--2005/apt--main--0--patch-6
  * Merge mvo's changes from 0.6.36ubuntu1:
    michael.vogt@ubuntu.com--2005/apt--mvo--0--patch-32
  * Merge aggregated translation updates:
    bubulle@debian.org--2005/apt--main--0
  * Update priority of apt-utils to important, to match the override file
  * Install only one keyring on each branch (Closes: #316119)

 -- Matt Zimmerman <mdz@debian.org>  Tue, 28 Jun 2005 11:51:09 -0700

apt (0.6.38ubuntu1) breezy; urgency=low

  * First release from Ubuntu branch
  * Merge with --main--0, switch back to Ubuntu keyring

 -- Matt Zimmerman <mdz@ubuntu.com>  Sat, 25 Jun 2005 16:52:41 -0700

apt (0.6.38) unstable; urgency=low

  * Merge michael.vogt@ubuntu.com--2005/apt--fixes--0--patch-6, a workaround
    for the French man pages' failure to build
  * Branch Debian and Ubuntu
    - apt.postinst, apt-key: use the appropriate keyring
    - debian/rules: install all keyrings
  * Add the current Debian archive signing key (4F368D5D) to
    debian-archive.gpg
  * make pinning on the "component" work again (using the section of the 
    archive, we don't use per-section Release files anymore with apt-0.6)
    (closes ubuntu #9935)
  
 -- Matt Zimmerman <mdz@debian.org>  Sat, 25 Jun 2005 09:51:00 -0700

apt (0.6.37) breezy; urgency=low

  * Merge bubulle@debian.org--2005/apt--main--0 up to patch-81
    - patch-66: Italian update
    - patch-71: French update
    - patch-73: Basque update
    - patch-74: Hebrew update
    - patch-76: Correct Hebrew translation (Closes: #306658)
    - patch-77: French man page update
    - patch-79: Correct syntax errors in Hebrew translation
    - patch-81: Portuguese update
  * Fix build of French man pages (now using XML, not SGML)
  * Add Welsh translation from Dafydd Harries
    (daf@muse.19inch.net--2005/apt--main--0--patch-1)
  * Change debian/bugscript to use #!/bin/bash (Closes: #313402)
  * Fix a incorrect example in the man-page (closes: #282918)

 -- Matt Zimmerman <mdz@ubuntu.com>  Tue, 24 May 2005 14:38:25 -0700

apt (0.6.36ubuntu1) breezy; urgency=low

  * make it possible to write a cache-control: no-cache header even if
    no proxy is set to support transparent proxies (closes ubuntu: #10773)

  * Merge otavio@debian.org--2005/apt--fixes--0.6:
    - Fix comment about the need of xmlto while building from Arch;
    - Fix StatStore struct on cachedb.h to use time_t and then fix a compile
      warning;
    - Lock database at start of DoInstall routine to avoid concurrent
      runs of install/remove and update commands (Closes: #194467)
    - Fix warnings while compiling with GCC 4.0 compiler  

 -- Michael Vogt <michael.vogt@ubuntu.com>  Mon, 23 May 2005 11:57:53 +0200

apt (0.6.36) experimental; urgency=low

  * Merge apt--mvo--0:
    - apt-pkg/acquire-item.cc:
      added "Acquire::BrokenProxy" that will force apt to always 
      re-get the Release.gpg file (for broken proxies)
    - debian/apt.cron.daily:
      MinAge is defaulting to 2 days now to prevent over-aggresive removal 
    - apt-pkg/cdrom.cc:
      honor "Acquire::gpgv::Options" when verifying the signature (Ubuntu #8496)
 
 -- Michael Vogt <mvo@debian.org>  Thu, 31 Mar 2005 20:37:11 +0200

apt (0.6.35) hoary; urgency=low

  * Merge apt--mvo--0 (incorporates 0.6.34ubuntu1):
    - Implement MaxSize and MaxAge in apt.cron.daily, to prevent the cache
      from growing too large (Ubuntu #6761)
    - some comments about the pkgAcqMetaSig::Custom600Headers() added
    - use gpg --with-colons
    - commented the ftp no_proxy unseting in methods/ftp.cc
    - added support for "Acquire::gpgv::options" in methods/gpgv.cc
  * Merge bubulle@debian.org--2005/apt--main--0
    - Make capitalization more consistent
    - Un-fuzzy translations resulting from capitalization changes
    - Italian translation update

 -- Matt Zimmerman <mdz@ubuntu.com>  Mon,  7 Mar 2005 20:08:33 -0800

apt (0.6.34) hoary; urgency=low

  * Add missing semicolon to configure-index (Closes: #295773)
  * Update build-depends on gettext to 0.12 (Closes: #295077)
  * Merge from bubulle@debian.org--2005/apt--main--0 to get
    translation updates

 -- Matt Zimmerman <mdz@ubuntu.com>  Fri,  4 Mar 2005 16:13:15 -0800

apt (0.6.33) hoary; urgency=low

  * Merge michael.vogt@ubuntu.com--2005/apt--mvo--0 (through patch-6)
    - patch-1: cosmetic changes (whitespace, "Apt::GPGV->APT::GPGV")
    - patch-2: (doc) documentation for gpgv
    - patch-3: (doc) new config variables added configure-index
    - patch-4: pkgAcquire::Run() pulse intervall can be configured
    - patch-5: fix for apt-get update removing Release.gpg files (#6865)
    - patch-6: change the path scoring in apt-cdrom, prefer pathes without
      symlinks

 -- Matt Zimmerman <mdz@ubuntu.com>  Sat, 26 Feb 2005 15:21:17 -0800

apt (0.6.32) hoary; urgency=low

  * Merge michael.vogt@ubuntu.com--2005/apt--mvo--0 (patch-1)
    - Implement Acquire::gpgv::options (Ubuntu bug#6283)

 -- Matt Zimmerman <mdz@ubuntu.com>  Tue,  8 Feb 2005 19:31:15 -0800

apt (0.6.31) hoary; urgency=low

  * Matt Zimmerman
    - Remove debugging output from apt.cron.daily (no one noticed?)
    - Apply patch from Anthony Towns to allow SHA1Summation to process a file
      descriptor until EOF, rather than requiring that the length of input be
      specified (Closes: #291338)
    - Fix build/install of Polish offline documentation, based on patch from
      Christian Perrier (Closes: #270404)
  * Michael Vogt
    - apt-cdrom.cc seperated into frontend (cmdline/apt-cdrom.cc and library
      apt-pkg/cdrom.{cc,h}) (Ubuntu #5668)

 -- Matt Zimmerman <mdz@ubuntu.com>  Fri,  4 Feb 2005 10:23:01 -0800

apt (0.6.30) unstable; urgency=low

  * Add ppc64 to buildlib/archtable
  * Merge michael.vogt@canonical.com--2004/apt--status-fd--0
    - Support preserving dpkg status file descriptor, to support
      better integration with synaptic
  
 -- Matt Zimmerman <mdz@ubuntu.com>  Wed, 19 Jan 2005 00:26:01 -0800

apt (0.6.29) hoary; urgency=low

  * Merge apt--mvo--0 (0.6.27ubuntu4)
  

 -- Matt Zimmerman <mdz@canonical.com>  Tue, 28 Dec 2004 17:18:02 -0800

apt (0.6.28) hoary; urgency=low

  * Merge apt--mvo--0
  * Rebuild source to get rid of arch metadata and temporary files in
    0.6.27ubuntu3

 -- Matt Zimmerman <mdz@canonical.com>  Thu, 23 Dec 2004 18:53:16 -0800

apt (0.6.27ubuntu4) hoary; urgency=low

  * remove old sig-file in partial/ before starting to fetch a new sig-file
    (see ubuntu #4769 for the rational)
  * added apt-key update method (uses ubuntu-keyring)
  * documented the "--allow-unauthenticated" switch
  * added DEB_BUILD_PROG_OPTS to debian/rules (additonal options can be 
    passed to DEB_BUILD_PROG like "-S")

 -- Michael Vogt <mvo@debian.org>  Thu, 23 Dec 2004 11:12:51 +0100

apt (0.6.27ubuntu3) hoary; urgency=low

  * added a exact dependency from libapt-pkg-dev to the apt version it was
    build with

 -- Michael Vogt <mvo@debian.org>  Wed, 15 Dec 2004 09:56:32 +0100

apt (0.6.27ubuntu2) hoary; urgency=low

  * fixed a bug in the rule file that happend during the big 0.5->0.6 merge

 -- Michael Vogt <mvo@debian.org>  Tue, 14 Dec 2004 12:14:25 +0100

apt (0.6.27ubuntu1) hoary; urgency=low

  * chmod 755 /usr/bin/apt-key
  * don't display a error when a apt-get update don't find a 
    Packages.bz2/Sources.bz2 file

 -- Michael Vogt <mvo@debian.org>  Mon, 13 Dec 2004 18:40:21 +0100

apt (0.6.27) hoary; urgency=low

  * Merge apt--authentication--0 branch
    - Implement gpg authentication for package repositories (Closes: #203741)
    - Also includes Michael Vogt's fixes
  * Merge apt--misc-abi-changes--0 branch
    - Use pid_t throughout to hold process IDs (Closes: #226701)
    - Import patch from Debian bug #195510: (Closes: #195510)
      - Make Simulate::Describe and Simulate::ShortBreaks private member
        functions
      - Add a parameter (Candidate) to Describe to control whether the
        candidate version is displayed
      - Pass an appropriate value for Candidate everywhere Describe is called

 -- Matt Zimmerman <mdz@canonical.com>  Mon, 13 Dec 2004 01:03:11 -0800

apt (0.6.25) experimental; urgency=low

  * Fix handling of two-part sources for sources.list deb-src entries in
    the same way that deb entries were fixed

 -- Matt Zimmerman <mdz@debian.org>  Wed,  9 Jun 2004 05:29:50 -0700

apt (0.6.24) experimental; urgency=low

  * YnPrompt fixes were inadvertently left out, include them (Closes:
    #249251)

 -- Matt Zimmerman <mdz@debian.org>  Sun, 16 May 2004 14:18:53 -0700

apt (0.6.23) experimental; urgency=low

  * Remove obsolete pkgIterator::TargetVer() (Closes: #230159)
  * Reverse test in CheckAuth to match new prompt (Closes: #248211)

 -- Matt Zimmerman <mdz@debian.org>  Sun,  9 May 2004 21:01:58 -0700

apt (0.6.22) experimental; urgency=low

  * Merge 0.5.25
  * Make the unauthenticated packages prompt more intuitive (yes to
    continue, default no), but require --force-yes in addition to
    --assume-yes in order to override

 -- Matt Zimmerman <mdz@debian.org>  Fri, 19 Mar 2004 13:55:35 -0800

apt (0.6.21) experimental; urgency=low

  * Merge 0.5.24

 -- Matt Zimmerman <mdz@debian.org>  Tue, 16 Mar 2004 22:52:34 -0800

apt (0.6.20) experimental; urgency=low

  * Merge 0.5.23

 -- Matt Zimmerman <mdz@debian.org>  Thu, 26 Feb 2004 17:17:02 -0800

apt (0.6.19) experimental; urgency=low

  * Merge 0.5.22
  * Convert apt-key(8) to docbook XML

 -- Matt Zimmerman <mdz@debian.org>  Mon,  9 Feb 2004 15:44:49 -0800

apt (0.6.18) experimental; urgency=low

  * Add new Debian Archive Automatic Signing Key to the default keyring
    (existing keyrings are not updated; do that yourself)

 -- Matt Zimmerman <mdz@debian.org>  Sat, 17 Jan 2004 17:04:30 -0800

apt (0.6.17) experimental; urgency=low

  * Merge 0.5.21
  * Handle more IMS stuff correctly

 -- Matt Zimmerman <mdz@debian.org>  Fri, 16 Jan 2004 10:54:25 -0800

apt (0.6.16) experimental; urgency=low

  * Fix some cases where the .gpg file could be left in place when it is
    invalid

 -- Matt Zimmerman <mdz@debian.org>  Fri,  9 Jan 2004 09:22:15 -0800

apt (0.6.15) experimental; urgency=low

  * s/Debug::Acquire::gpg/&v/
  * Honor the [vendor] syntax in sources.list again (though it is not
    presently used for anything)
  * Don't ship vendors.list(5) since it isn't used yet
  * Revert change from 0.6.10; it was right in the first place and the
    problem was apparently something else.  Archive = Suite.

 -- Matt Zimmerman <mdz@debian.org>  Mon,  5 Jan 2004 17:43:01 -0800

apt (0.6.14) experimental; urgency=low

  * Merge 0.5.20

 -- Matt Zimmerman <mdz@debian.org>  Sun,  4 Jan 2004 11:09:21 -0800

apt (0.6.13) experimental; urgency=low

  * Merge 0.5.19

 -- Matt Zimmerman <mdz@debian.org>  Sat,  3 Jan 2004 16:22:31 -0800

apt (0.6.12) experimental; urgency=low

  * Have pkgAcquireIndex calculate an MD5 sum if one is not provided by
    the method (as with file: and copy:).  Local repositories
  * Fix warning about dist name mismatch to actually print what it was
    expecting
  * Don't expect any particular distribution name for two-part
    sources.list entries
  * Merge 0.5.18

 -- Matt Zimmerman <mdz@debian.org>  Fri,  2 Jan 2004 13:59:00 -0800

apt (0.6.11) experimental; urgency=low

  * Support IMS requests of Release.gpg and Release
  * This required API changes, bump the libapt-pkg version
  * Copy local Release files into Dir::State::Lists
  * Set IndexFile attribute when retrieving Release and Release.gpg so
    that the appropriate Cache-Control headers are sent

 -- Matt Zimmerman <mdz@debian.org>  Fri,  2 Jan 2004 10:46:17 -0800

apt (0.6.10) experimental; urgency=low

  * Use "Codename" (woody, sarge, etc.) to supply the value of the
    "Archive" package file attribute, used to match "release a=" type
    pins, rather than "Suite" (stable, testing, etc.)

 -- Matt Zimmerman <mdz@debian.org>  Thu,  1 Jan 2004 16:56:47 -0800

apt (0.6.9) experimental; urgency=low

  * Another tagfile workaround

 -- Matt Zimmerman <mdz@debian.org>  Thu,  1 Jan 2004 13:56:08 -0800

apt (0.6.8) experimental; urgency=low

  * Add a config option and corresponding command line option
    (--allow-unauthenticated) to apt-get, to make buildd operators happy
    (Closes: #225648)

 -- Matt Zimmerman <mdz@debian.org>  Wed, 31 Dec 2003 08:28:04 -0800

apt (0.6.7) experimental; urgency=low

  * Forgot to revert part of the changes to tagfile in 0.6.4.  Hopefully
    will fix segfaults for some folks.

 -- Matt Zimmerman <mdz@debian.org>  Wed, 31 Dec 2003 08:01:28 -0800

apt (0.6.6) experimental; urgency=low

  * Restore the ugly hack I removed from indexRecords::Load which set the
    pkgTagFile buffer size to (file size)+256.  This is concealing a bug,
    but I can't fix it right now.  This should fix the segfaults that
    folks are seeing with 0.6.[45].

 -- Matt Zimmerman <mdz@debian.org>  Mon, 29 Dec 2003 18:11:13 -0800

apt (0.6.5) experimental; urgency=low

  * Move the authentication check into a separate function in apt-get
  * Fix display of unauthenticated packages when they are in the cache
    (Closes: #225336)

 -- Matt Zimmerman <mdz@debian.org>  Sun, 28 Dec 2003 16:47:57 -0800

apt (0.6.4) experimental; urgency=low

  * Use the top-level Release file in LoadReleaseInfo, rather than looking
    for the per-section ones (which aren't downloaded anymore).  This
    unbreaks release pinning, including the NotAutomatic bit used by
    project/experimental
  * Use FileFd::Size() rather than a separate stat() call in
    LoadReleaseInfo
  * Fix pkgTagFile to leave a little extra room at the end of the buffer
    to append the record separator if it isn't present
  * Change LoadReleaseInfo to use "Suite" rather than "Archive", to match
    the Debian archive's dist-level Release files

 -- Matt Zimmerman <mdz@debian.org>  Sun, 28 Dec 2003 15:55:55 -0800

apt (0.6.3) experimental; urgency=low

  * Fix MetaIndexURI for flat ("foo/") sources

 -- Matt Zimmerman <mdz@debian.org>  Sun, 28 Dec 2003 12:11:56 -0800

apt (0.6.2) experimental; urgency=low

  * Add space between package names when multiple unauthenticated packages
    are being installed (Closes: #225212)
  * Provide apt-key with a secret keyring and a trustdb, even though we
    would never use them, because it blows up if it doesn't have them
  * Fix typo in apt-key(8) (standard input is '-', not '/')

 -- Matt Zimmerman <mdz@debian.org>  Sat, 27 Dec 2003 13:01:40 -0800

apt (0.6.1) experimental; urgency=low

  * Merge apt 0.5.17
  * Rearrange Release file authentication code to be more clear
  * If Release is present, but Release.gpg is not, don't forget to still
    queue Packages files
  * Convert distribution "../project/experimental" to "experimental" for
    comparison purposes
  * Make a number of Release file errors into warnings; for now, it is OK
    not to have a codename, for example.  We mostly care about checksums
    for now

 -- Matt Zimmerman <mdz@debian.org>  Fri, 26 Dec 2003 15:12:47 -0800

apt (0.6.0) experimental; urgency=low

  * Signature verification support patch ("apt-secure") from Colin Walters
    <walters@debian.org> and Isaac Jones <ijones@syntaxpolice.org>.  This
    implements:
     - Release signature verification (Release.gpg)
     - Packages, Sources md5sum verification against Release
     - Closes: #203741
  * Make some modifications to signature verification support:
    - Release.gpg is always retrieved and verified if present, rather than
      requiring that sources be configured as secure
    - Print a hint about installing gnupg if exec(gpgv) fails
    - Remove obsolete pkgAcqIndexRel
    - Move vendors.list stuff into a separate module (vendorlist.{h,cc})
    - If any files about to be retrieved are not authenticated, issue a
      warning to the user and require confirmation
    - Fix a heap corruption bug in pkgSrcRecords::pkgSrcRecords()
  * Suggests: gnupg
  * Install a keyring in /usr/share/apt/debian-archive.gpg containing an
    initial set of Debian archive signing keys to seed /etc/apt/trusted.gpg
  * Add a new tool, apt-key(8) used to manage the keyring

 -- Matt Zimmerman <mdz@debian.org>  Fri, 26 Dec 2003 08:27:19 -0800

apt (0.5.32) hoary; urgency=low

  * Call setlocale in the methods, so that the messages are properly
    localised (Closes: #282700)
  * Implement support for bzip2-compressed debs (data.tar.bz2)

 -- Matt Zimmerman <mdz@canonical.com>  Sat, 11 Dec 2004 09:05:52 -0800

apt (0.5.31) unstable; urgency=low

  * New Romanian translation from Sorin Batariuc <sorin@bonbon.net>
    (Closes: #281458)
  * Merge changes from Hoary (0.5.30,0.5.30ubuntu2]
  * Fix the example in apt_preferences(5) to match the text
    (Closes: #222267)
  * Add APT::Periodic::Autoclean setting, to allow "apt-get autoclean" to
    be run periodically.  This is useful with
    APT::Periodic::Download-Upgradeable-Packages, and defaults to the same
    value, so that the cache size is bounded

 -- Matt Zimmerman <mdz@debian.org>  Tue, 23 Nov 2004 12:53:04 -0800

apt (0.5.30ubuntu2) hoary; urgency=low

  * bzip2 is now "Suggested" and it will detect if bzip2 is installed 
    and only then trying to get Packages.bz2

 -- Michael Vogt <mvo@debian.org>  Fri, 19 Nov 2004 12:00:39 +0100

apt (0.5.30ubuntu1) hoary; urgency=low

  * Need to Depend: bzip2 or Packages.bz2 fail.

 -- LaMont Jones <lamont@canonical.com>  Thu, 18 Nov 2004 12:51:05 -0700

apt (0.5.30) hoary; urgency=low

  * Patch from Michael Vogt to enable Packages.bz2 use, with a fallback to
    Packages.gz if it is not present (Closes: #37525)

 -- Matt Zimmerman <mdz@debian.org>  Mon, 15 Nov 2004 12:57:28 -0800

apt (0.5.29) unstable; urgency=low

  * Don't hardcode paths in apt.cron.daily
  * Add to apt.cron.daily the capability to pre-download upgradeable
    packages
  * Place timestamp files in /var/lib/apt/periodic, rather than
    /var/lib/apt itself
  * Standardize debhelper files a bit
    - Create all directories in debian/dirs rather than creating some on
      the dh_installdirs command line
    - Rename debian/dirs to debian/apt.dirs, debian/examples to
      debian/apt.examples

 -- Matt Zimmerman <mdz@debian.org>  Sat, 13 Nov 2004 17:58:07 -0800

apt (0.5.28) hoary; urgency=low

  * Translation updates:
    - Updated Hungarian from Kelemen Gábor <kelemeng@gnome.hu> (Closes: #263436)
    - Updated Greek from George Papamichelakis (Closes: #265004)
    - Updated Simplified Chinese from Tchaikov (Closes: #265190)
    - Updated French by Christian Perrier (Closes: #265816)
    - Updated Japanese by Kenshi Muto (Closes: #265630)
    - Updated Catalan from Jordi Mallach
    - Updated Dutch from Bart Cornelis (Closes: #268258, #278697)
    - Updated Portuguese from Miguel Figueiredo (Closes: #268265)
    - Updated Polish from Robert Luberda <robert@debian.org> (Closes: #268451)
    - Updated Danish from Claus Hindsgaul (Closes: #269417)
    - Updated Norwegian Nynorsk from Håvard Korsvoll <korsvoll@skulelinux.no>
      (Closes: #269965)
    - Updated Russian from Yuri Kozlov <yuray@id.ru> (Closes: #271104)
    - Updated Italian from Samuele Giovanni Tonon <samu@debian.org>
      (Closes: #275083)
    - Updated Brazilian Portuguese from Andre Luis Lopes (Closes: #273944)
    - Updated Slovak from Peter Mann (Closes: #279481)
  * APT::Get::APT::Get::No-List-Cleanup -> APT::Get::List-Cleanup in apt-get.cc
    (Closes: #267266)
  * Merge Ubuntu changes:
    - Set default Dpkg::MaxArgs to 1024, and Dpkg::MaxArgBytes to 32k.
      Needed to work around ordering bugs when installing a large number of
      packages
    - Patch from Michael Vogt to add an optional cron job which
      can run apt-get update periodically
  * Add arch-build target to debian/rules

 -- Matt Zimmerman <mdz@debian.org>  Sat, 13 Nov 2004 15:52:20 -0800

apt (0.5.27) unstable; urgency=high

  * Sneak in a bunch of updated translations before the freeze
    (no code changes)
  * Translation updates:
    - New Finnish translation from Tapio Lehtonen <tale@debian.org>
      (Closes: #258999)
    - New Bosnian translation from Safir Šećerović <sapphire@linux.org.ba>
      (Closes: #254201)
    - Fix Italian incontrario (Closes: #217277)
    - Updated Spanish from Ruben Porras (Closes: #260483)
    - Updated Danish from Claus Hindsgaul (Closes: #260569)
    - Updated Slovak from Peter Mann (Closes: #260627)
    - Updated Portuguese from Miguel Figueiredo (Closes: #261423)
  * Bring configure-index up to date with documented options, patch from
    Uwe Zeisberger <zeisberg@informatik.uni-freiburg.de> (Closes: #259540)
  * Note in apt.conf(5) that configure-index does not contain strictly
    default values, but also examples
  * Add Polish translation of offline.sgml (Closes: #259229)

 -- Matt Zimmerman <mdz@debian.org>  Thu, 29 Jul 2004 09:30:12 -0700

apt (0.5.26) unstable; urgency=low

  * Translation updates:
    - Spanish update from Ruben Porras <nahoo82@telefonica.net> (Closes: #248214)
    - Sync Spanish apt(8) (Closes: #249241)
    - French update from Christian Perrier <bubulle@debian.org> (Closes: #248614)
    - New Slovak translation from Peter Mann <Peter.Mann@tuke.sk> (Closes: #251676)
    - Czech update from Miroslav Kure <kurem@upcase.inf.upol.cz> (Closes: #251682)
    - pt_BR update from Andre Luis Lopes <andrelop@debian.org> (Closes: #251961)
    - German translation of apt(8) from Helge Kreutzmann <kreutzm@itp.uni-hannover.de>
      (Closes: #249453)
    - pt update from Miguel Figueiredo <elmig@debianpt.org> (Closes: #252700)
    - New Hebrew translation from Lior Kaplan <webmaster@guides.co.il>
      (Closes: #253182)
    - New Basque translation from Piarres Beobide Egaña <pi@beobide.net>
      (Vasco - Euskara - difficult language, Closes: #254407) and already a
      correction (Closes: #255760)
    - Updated Brazilian Portuguese translation from
      Guilherme de S. Pastore <gpastore@colband.com.br> (Closes: #256396)
    - Updated Greek translation (complete now) from
      George Papamichelakis <george@step.gr> (Closes: #256797)
    - New Korean translation from Changwoo Ryu <cwryu@debian.org>
      (Closes: #257143)
    - German translation now available in two flavours: with Unicode usage and
      without (related to #228486, #235759)
  * Update apt-get(8) to reflect the fact that APT::Get::Only-Source will
    affect apt-get build-dep as well as apt-get source
  * Remove aborted remnants of a different method of implementing DEB_BUILD_OPTIONS
    from debian/rules
  * Fix typo in error message when encountering unknown type in source list
    (Closes: #253217)
  * Update k*bsd-gnu arch names in buildlib/ostable (Closes: #253532)
  * Add amd64 to buildlib/archtable (Closes: #240896)
  * Have configure output a more useful error message if the architecture
    isn't in archtable

 -- Matt Zimmerman <mdz@debian.org>  Thu,  8 Jul 2004 15:53:28 -0700

apt (0.5.25) unstable; urgency=low

  * Patch from Jason Gunthorpe to remove arbitrary length limit on Binary
    field in SourcesWriter::DoPackage
  * Fix typo in apt-cache(8) (Closes: #238578)
  * Fix obsolete reference to bug(1) in stub apt(8) man page
    (Closes: #245923)
  * Fix typo in configure-index (RecruseDepends -> RecurseDepends)
    (Closes: #246550)
  * Support DEB_BUILD_OPTIONS=noopt in debian/rules
    (Closes: #244293)
  * Increase length of line buffer in ReadConfigFile to 1024 chars;
    detect if a line is longer than that and error out
    (Closes: #244835)
  * Suppress a signed/unsigned warning in apt-cache.cc:DisplayRecord
  * Build apt-ftparchive with libdb4.2 rather than libdb2
    - Patch from Clint Adams to do most of the work
    - Build-Depends: s/libdb2-dev/libdb4.2-dev/
    - Add AC_PREREQ(2.50) to configure.in
    - Use db_strerror(err) rather than GlobalError::Errno (which uses strerror)
    - Add note to NEWS.Debian about upgrading old databases
  * Attempt to fix problems with chunked encoding by stripping only a single CR
    (Closes: #152711)
  * Modify debian/rules cvs-build to use cvs export, to avoid picking up
    junk files from the working directory
  * Add lang=fr attribute to refentry section of
    apt-extracttemplates.fr.1.sgml and apt-sortpkgs.fr.1.sgml so they are
    correctly built
  * Remove extraneous '\' characters from <command> tags in
    apt_preferences.fr.5.sgml
  * Translation updates:
    - Updated Swedish translation from Peter Karlsson <peter@softwolves.pp.se>
      (Closes: #238943)
    - New Slovenian translation from Jure Čuhalev <gandalf@owca.info>
      (closes: #239785)
    - New Portuguese translation from Miguel Figueiredo <elmig@debianpt.org>
      (closes: #240074)
    - Updated Spanish translation from Ruben Porras <nahoo82@telefonica.net>
    - Updated Spanish translation of man pages from Ruben Porras
      <nahoo82@telefonica.net>
    - Updated Simplified Chinese translation from "Carlos Z.F. Liu" <carlos_liu@yahoo.com>
      (Closes: #241971)
    - Updated Russian translation from Dmitry Astapov <adept@despammed.com>
      (Closes: #243959)
    - Updated Polish translation from Marcin Owsiany <porridge@debian.org>
      (Closes: #242388)
    - Updated Czech translation from Miroslav Kure <kurem@upcase.inf.upol.cz>
      (Closes: #244369)
    - Updated Japanese translation from Kenshi Muto <kmuto@debian.org>
      (Closes: #244176)
    - Run make -C po update-po to update .po files
    - Updated French translation from Christian Perrier <bubulle@debian.org>
      (Closes: #246925)
    - Updated Danish translation from Claus Hindsgaul <claus_h@image.dk>
      (Closes: #247311)

 -- Matt Zimmerman <mdz@debian.org>  Sat,  8 May 2004 12:52:20 -0700

apt (0.5.24) unstable; urgency=low

  * Updated Czech translation from Miroslav Kure <kurem@upcase.inf.upol.cz>
    (Closes: #235822)
  * Updated French translation from Christian Perrier <bubulle@debian.org>
    (Closes: #237403)
  * Updates to XML man pages from richard.bos@xs4all.nl
  * Updated Danish translation from Claus Hindsgaul <claus_h@image.dk>
    (Closes: #237771)
  * Updated Greek translation from Konstantinos Margaritis
    <markos@debian.org>
    (Closes: #237806)
  * Updated Spanish translation from Ruben Porras <nahoo82@telefonica.net>
    (Closes: #237863)
  * Updated pt_BR translation from Andre Luis Lopes <andrelop@debian.org>
    (Closes: #237960)
  * Regenerate .pot file (Closes: #237892)
  * Updated Polish translation from Marcin Owsiany <porridge@debian.org>
    (Closes: #238333)
  * In pkgAcquire::Shutdown(), set the status of fetching items to
    StatError to avoid a sometimes large batch of error messages
    (Closes: #234685)
  * Implement an ugly workaround for the 10000-character limit on the
    Binaries field in debSrcRecordParser, until such time as some things
    can be converted over to use STL data types (ABI change) (Closes: #236688)
  * Increase default tagfile buffer from 32k to 128k; this arbitrary limit
    should also be removed someday (Closes: #174945)
  * Checked against Standards-Version 3.6.1 (no changes)

 -- Matt Zimmerman <mdz@debian.org>  Tue, 16 Mar 2004 22:47:55 -0800

apt (0.5.23) unstable; urgency=low

  * Cosmetic updates to XML man pages from Richard Bos <radoeka@xs4all.nl>
  * Use the 'binary' target rather than 'all' so that the ssh and bzip2
    symlinks are created correctly (thanks to Adam Heath)
    (Closes: #214842)
  * Updated Simplified Chinese translation of message catalog from Tchaikov
    <chaisave@263.net> (Closes: #234186)
  * Change default for Acquire::http::max-age to 0 to prevent index files
    being out of sync with each other (important with Release.gpg)
  * Add an assert() to make sure that we don't overflow a fixed-size
    buffer in the very unlikely event that someone adds 10 packaging
    systems to apt (Closes: #233678)
  * Fix whitespace in French translation of "Yes, do as I say!", which
    made it tricky to type, again.  Thanks to Sylvain Pasche
    <sylvain.pasche@switzerland.org> (Closes: #234494)
  * Print a slightly clearer error message if no packaging systems are
    available (Closes: #233681)
  * Point to Build-Depends in COMPILING (Closes: #233669)
  * Make debian/rules a bit more consistent in a few places.
    Specifically, always use -p$@ rather than an explicit package name,
    and always specify it first, and use dh_shlibdeps -l uniformly rather
    than sometimes changing LD_LIBRARY_PATH directly
  * Document unit for Cache-Limit (bytes) (Closes: #234737)
  * Don't translate "Yes, do as I say!" in Chinese locales, because it can
    be difficult to input (Closes: #234886)

 -- Matt Zimmerman <mdz@debian.org>  Thu, 26 Feb 2004 17:08:14 -0800

apt (0.5.22) unstable; urgency=low

  * Updated French translation of man pages from Philippe Batailler
    <philippe.batailler@free.fr> (Closes: #203119)
  * Initialize StatusFile in debSystem (Closes: #229791)
  * Fix apt-get's suggests/recommends printing, which was skipping every
    other dependency due to both using GlobOr and incrementing the DepIterator
    (Closes: #229722)
  * Restore SIGINT/SIGQUIT handlers to their old values (rather than
    SIG_DFL) after invoking dpkg (Closes: #229854)
  * Updated Dutch translation of message catalog from cobaco
    <cobaco@linux.be> (Closes: #229601)
  * Catalan translation from Antoni Bella, Matt Bonner and Jordi Mallach
    (Closes: #230102)
  * Simplified Chinese translation of message catalog from "Carlos
    Z.F. Liu" <carlos_liu@yahoo.com> (Closes: #230960)
  * Replace SGML manpages with XML man pages from richard.bos@xs4all.nl
    (Closes: #230687)
  * Updated Spanish translation of man pages from Ruben Porras
    <nahoo82@telefonica.net> (Closes: #231539)
  * New Czech translation of message catalog from Miroslav Kure
    <kurem@upcase.inf.upol.cz> (Closes: #231921)

 -- Matt Zimmerman <mdz@debian.org>  Mon,  9 Feb 2004 12:44:54 -0800

apt (0.5.21) unstable; urgency=low

  * Patch from Eric Wong <normalperson@yhbt.net> to include apt18n.h after
    other headers to avoid breaking locale.h when setlocale() is defined
    as an empty macro.  This was not a problem on Debian, but broke
    compilation on Solaris. (Closes: #226509)
  * Updated French translation from Pierre Machard <pmachard@debian.org>
    (Closes: #226886)
  * Add colons to apt-get's "kept back"/"upgraded"/"downgraded" messages
    (Closes: #226813)
  * Fix typo in apt-cache(8) (Closes: #226351)
  * Clearer error message in place of "...has no available version, but
    exists in the database" (Closes: #212203)
  * Patch from Oliver Kurth <oku@masqmail.cx> to use AC_CACHE_VAL for
    GLIBC_VER to make cross-compilation easier (Closes: #221528)
  * Add example preferences file (Closes: #220799)
  * Updated Greek translation from Konstantinos Margaritis <markos@debian.org>
    (Closes: #227205)
  * Updated Spanish translation of man pages from Ruben Porras
    <nahoo82@telefonica.net> (Closes: #227729)

 -- Matt Zimmerman <mdz@debian.org>  Fri, 16 Jan 2004 10:54:39 -0800

apt (0.5.20) unstable; urgency=low

  * Fixed German translations of "Suggested" from Christian Garbs
    <debian@cgarbs.de> (Closes: #197960)
  * Add an "apt-cache madison" command with an output format similar to
    the katie tool of the same name (but less functionality)
  * Fix debSourcesIndex::Describe() to correctly say "Sources" rather than
    "Packages"

 -- Matt Zimmerman <mdz@debian.org>  Sat,  3 Jan 2004 23:42:50 -0800

apt (0.5.19) unstable; urgency=low

  * Fix Packages::Extensions support in apt-ftparchive generate
    (Closes: #225453)

 -- Matt Zimmerman <mdz@debian.org>  Sat,  3 Jan 2004 16:20:31 -0800

apt (0.5.18) unstable; urgency=low

  * New no_NO.po file from Tollef Fog Heen <tfheen@debian.org> to fix
    encoding problems (Closes: #225602)
  * Have "apt-ftparchive release" strip the leading path component from
    the checksum entries

 -- Matt Zimmerman <mdz@debian.org>  Fri,  2 Jan 2004 11:24:35 -0800

apt (0.5.17) unstable; urgency=low

  * Enable apt-ftparchive to generate Release files.  Hopefully this will
    make it easier for folks to secure their apt-able packages

 -- Matt Zimmerman <mdz@debian.org>  Fri, 26 Dec 2003 12:53:21 -0800

apt (0.5.16) unstable; urgency=low

  * po/de.po update from Michael Karcher <karcher@physik.fu-berlin.de>
    (Closes: #222560)
  * Update config.guess and config.sub from autotools-dev 20031007.1
  * Add knetbsd to buildlib/ostable (Closes: #212344)
  * Don't suggest apt-get -f install to correct broken build-deps; broken
    installed packages are rarely the cause (Closes: #220858)
  * Avoid clobbering configure.in if sed fails

 -- Matt Zimmerman <mdz@debian.org>  Wed, 24 Dec 2003 14:54:40 -0800

apt (0.5.15) unstable; urgency=low

  * Spanish man pages, patch from Ruben Porras <nahoo82@telefonica.net>
    (Closes: #195444)
    - apt.es.8 wasn't included in the patch, but was referenced.  Fetched
      version 1.3 from debian-doc cvs
    - Create doc/es/.cvsignore
  * Patch from Koblinger Egmont <egmont@uhulinux.hu> to fix
    pkgCache::PkgFileIterator::Label() to correctly refer to File->Label
    rather than File->Origin (Closes: #213311)
  * Add missing comma and space to German translation of "downgraded"
    (Closes: #213975)
  * Add missing comma in apt_preferences(5) (Closes: #215362)
  * Fix whitespace in French translation of "Yes, do as I say!", which
    made it tricky to type.  Thanks to Sylvain Pasche
    <sylvain.pasche@switzerland.org> (Closes: #217152)
  * Let apt-get build-dep try alternatives if the installed package
    doesn't meet version requirements (Closes: #214736)
  * Fix version display for recommends (Closes: #219900)
  * Use isatty rather than ttyname for checking if stdin is a terminal.
    isatty has the advantage of not requiring /proc under Linux, and thus
    Closes: #221728
  * Correctly implement -n as a synonym for --names-only (Closes: #224515)
  * Update apt-cache(8)
    - Document --installed
    - --recursive applies to both depends and rdepends
  * Japanese translation of documentation from Kurasawa Nozomu <nabetaro@slug.jp>
    (Closes: #186235)
  * Clarify documentation of --no-upgrade in apt-get(8) (Closes: #219743)
  * Clean up and simplify some of the suggests/recommends display in apt-get
  * Use cvs update -d in debian/rules cvs-build rather than just update
  * Pass --preserve-envvar PATH --preserve-envvar CCACHE_DIR to debuild.  apt
    takes a long time to build, and ccache helps

 -- Matt Zimmerman <mdz@debian.org>  Sat, 20 Dec 2003 16:34:30 -0800

apt (0.5.14) unstable; urgency=low

  * apt-get build-dep, when trying to skip over the remaining elements of
    an or-expression, would accidentally inherit the version requirements of a
    later item in the or-expression.  Fixed it.
  * Let apt-get build-dep try alternatives if the first dependency in an
    or-expression is not available
  * Add a Debug::BuildDeps to generate some trace output
  * Help apt-get build-dep produce more useful error messages
  * Process build-dependencies in forward rather than reverse order
  * Error out if an installed package is too new for a << or <=
    build-dependency
  * apt-get build-dep should now be able to handle almost any package with
    correct build-depends.  The primary exception is build-dependencies on
    virtual packages with more than one provider, and these are
    discouraged for automated processing (but still common,
    unfortunately).

 -- Matt Zimmerman <mdz@debian.org>  Tue, 23 Sep 2003 22:57:31 -0400

apt (0.5.13) unstable; urgency=medium

  * Document configuration file comment syntax in apt.conf(5)
    (Closes: #211262)
  * s/removed/installed/ in a comment in apt-get.cc
  * Move comment for ListParser::ParseDepends into the right place
  * Don't preserve ownership when copying config.guess and config.sub.
    This broke builds where the clean target was run with different
    privileges than the rest of the build (i.e., root) (Closes: #212183)
  * On second thought, don't copy config.guess and config.sub at all.  I'd
    rather they always match what is in CVS.

 -- Matt Zimmerman <mdz@debian.org>  Mon, 22 Sep 2003 10:28:17 -0400

apt (0.5.12) unstable; urgency=low

  * Exclude subdirectories named 'debian-installer' from the apt-cdrom
    search (Closes: #210485 -- release-critical)

 -- Matt Zimmerman <mdz@debian.org>  Thu, 11 Sep 2003 21:48:14 -0400

apt (0.5.11) unstable; urgency=low

  * Updated pt_BR translations from Andre Luis Lopes <andrelop@debian.org>
    (Closes: #208302)
  * In apt.conf(5), give the fully qualified name of Dir::Bin::Methods,
    rather than just "methods"
  * Add new nb and nn translations from Petter Reinholdtsen <pere@hungry.com>
  * Clean up reportbug script a bit, and extend it to distinguish between a
    configuration file not existing and the user declining to submit it with
    the report
  * Add #include <langinfo.h> to cmdline/apt-get.cc.  This apparently gets
    pulled in by something else with recent g++ and/or glibc, but is
    required when building on, e.g., stable
  * Patch from Koblinger Egmont <egmont@uhulinux.hu> to fix version
    comparisons with '~' (Closes: #205960)
  * Disable Russian translation until someone can review it
    (Closes: #207690)

 -- Matt Zimmerman <mdz@debian.org>  Wed, 10 Sep 2003 19:41:28 -0400

apt (0.5.10) unstable; urgency=low

  * Correct the section in apt_preferences(5) on interpreting priorities
    to show that zero is not a valid priority, and print a warning if such
    a pin is encountered in the preferences file (Closes: #204971)
  * Regenerate French man pages from sgml source (Closes: #205886)
  * Get self-tests compiling again, updated for latest library API
    and g++ 3.3
  * Add version comparison tests for #194327 and #205960
  * Fix error message in version test to output versions in the order in
    which they were compared when the reverse comparison fails
  * Reference the source package bug page rather than the one for the
    binary package 'apt' in the man pages (Closes: #205290)
  * Updated Polish po file from Marcin Owsiany <porridge@debian.org>
    (Closes: #205950)
  * Mention some of the available frontends in apt-get(8) (Closes: #205829)
  * Add apt-config to SEE ALSO section of apt-get (Closes: #205036)
  * Add missing "lang" attributes to refentry tags in French man pages
    (apt-cdrom, apt-extracttemplates, apt-sortpkgs)
  * Change upgraded/newly installed/not fully installed or removed
    messages to be consistent and somewhat shorter (some translations
    exceeded 80 characters even in the simplest case)
  * Make APT::Get::Show-Upgraded (aka apt-get -u) default to true.
  * Updates to Dutch translation from Bart Cornelis <cobaco@linux.be>
    (Closes: #207656)

 -- Matt Zimmerman <mdz@debian.org>  Sun, 31 Aug 2003 21:12:39 -0400

apt (0.5.9) unstable; urgency=low

  * Oh well, apt isn't going to make it into testing anytime soon due to
    new glibc and gcc deps, so we might as well fix more bugs
  * Fix typo in example ftp-archive.conf (Closes: #203295)
  * Mention default setting for --all-versions (Closes: #203298)
  * Patch from Otavio Salvador <otavio@debian.org> to have --version
    only print the version (and not usage as well) (Closes: #203418)
  * Patch from Otavio Salvador <otavio@debian.org> to switch from
    dh_installmanpages to dh_installman.  Fixes the problem where the
    pt_BR man page was installed in the wrong location (Closes: #194558)
  * Move the French apt-ftparchive man page into apt-utils where it
    belongs.  apt-utils Replaces: apt (<< 0.5.9)
  * Write records from "apt-cache show" using fwrite(3) rather than
    write(2), in case for some reason the entire record doesn't get
    written by a single write(2)
  * Add new French man pages to doc/fr/.cvsignore
  * Add freebsd to buildlib/ostable (Closes: #193430)
  * Avoid segfault if a package name is specified which consists
    entirely of characters which look like end tags ('+', '-')
    (Closes: #200425)
  * Patch from Otavio Salvador <otavio@debian.org> to avoid listing
    suggests/recommends for packages which are selected for installation
    at the same time as the package which suggests/recommends them
    (Closes: #200102)
  * Patch from Otavio Salvador <otavio@debian.org> to avoid listing
    suggests/recommends which are Provided by a package which is already
    installed (Closes: #200395)
  * Patch to update pt_BR man page for apt_preferences(5) from Andre Luis
    Lopes <andrelop@debian.org> (Closes: #202245)
  * Use nl_langinfo(YESEXPR) rather than comparing to the translated
    string "Y".  Closes: #200953 and should make the prompting generally
    more robust in the face of i18n.  In the particular case of #200953,
    it was being fooled because of signedness issues with toupper(3)
    (Closes: #194614)
  * apt Suggests: aptitude | synaptic | gnome-apt | wajig
    (Closes: #146667)
  * Clean up whitespace in translated strings in ru.po, which messed up
    indentation (some other translations probably have similar problems)
    (Closes: #194282)
  * Run ispell -h over the man page sources and fix a bunch of typos
  * Use debian/compat rather than DH_COMPAT
  * Update to debhelper compatibility level 3
    - remove ldconfig calls from debian/{postinst,postrm} as dh_makeshlibs
      will add them
    - echo 3 > debian/compat
    - Build-Depends: debhelper (>= 3)
  * Exclude '.#*' from cvs-build
  * Let the ftp method work with ftp servers which do not require a
    password (Closes: #199425)
  * Build-depend on debhelper >= 4.1.62, because we need the fix for
    #204731 in order for dh_installman to work correctly
    with our SGML man pages
  * Move dh_makeshlibs ahead of dh_installdeb so that its postinst
    fragments are properly substituted

 -- Matt Zimmerman <mdz@debian.org>  Sun, 10 Aug 2003 19:54:39 -0400

apt (0.5.8) unstable; urgency=medium

  * urgency=medium because the changes since 0.5.5.1 are pretty safe as
    far as core functionality, 0.5.5.1 survived unstable for 10 days, and
    I don't want to delay apt's progress into testing any further.  It's
    decidedly better than 0.5.4.
  * Clarify the meaning of the only-source option in apt-get(8)
    (Closes: #177258)
  * Updated French man pages from Philippe Batailler
    <philippe.batailler@free.fr> (Closes: #182194)
  * Give a warning if an illegal type abbreviation is used when looking up a
    configuration item (Closes: #168453)
  * Improve build-depends handling of virtual packages even further, so that
    it will now also try to satisfy build-depends on virtual packages if they
    are not installed.  Note that this only works if there is only one
    package providing the virtual package, as in other cases (Closes: #165404)
  * Update config.guess and config.sub from autotools-dev 20030717.1
  * Tweak SGML in apt-extracttemplates.1.sgml so that literal '>' doesn't end
    up in output
  * Document SrcDirectory in apt-ftparchive.1.sgml (Closes: #156370)
  * Support TMPDIR in apt-extracttemplates (Closes: #191656)
  * Fix ru.po to use a capital letter for the translation of 'Y' so that
    YnPrompt works correctly (Closes: #200953).  No other translations seem
    to have this problem
  * Regenerate POT file and sync .po files
  * Only try to clear stdin if it is a tty, to avoid looping if there is
    lots of stuff (perhaps an infinite amount) to read (Closes: #192228)

 -- Matt Zimmerman <mdz@debian.org>  Fri, 25 Jul 2003 20:21:53 -0400

apt (0.5.7) unstable; urgency=low

  * Update control file to match overrides (apt priority important,
    libapt-pkg-dev section libdevel)
  * Silence the essential packages check if we are only downloading
    archives and not changing the system (Closes: #190862)
  * Skip version check if a build-dependency is provided by an installed package
    (Closes: #126938)
  * Have apt-cache show exit with an error if it cannot find any of the
    specified packages (Closes: #101490)

 -- Matt Zimmerman <mdz@debian.org>  Mon, 21 Jul 2003 23:43:24 -0400

apt (0.5.6) unstable; urgency=low

  * Adam Heath <doogie@debian.org>
    - Fix segfault when handling /etc/apt/preferences.  Closes: #192409.
  * Matt Zimmerman <mdz@debian.org>
    - Clean up some string handling, patch from Peter Lundkvist
      <p.lundkvist@telia.com> (Closes: #192225)
    - Don't fall off the end of the buffer when comparing versions.
      Patch from Koblinger Egmont <egmont@uhulinux.hu> (Closes: #194327)
    - Minor fixes to apt-ftparchive(1) (Closes: #118156)
    - Fix typo in apt-ftparchive help text (Closes: #119072)
    - More typos in apt-ftparchive help text (Closes: #190936)
    - Update config.guess, config.sub to latest versions
    - Modify the description for apt-utils to reflect the fact that it is not
      (any longer) infrequently used (Closes: #138045)
    - Make setup script for dselect method more explicit about
      overwriting sources.list (Closes: #151727)
    - Fix typo in apt-cache(8) (Closes: #161243)
    - Remove duplicate 'showpkg' from synopsis on apt-cache(8)
      (Closes: #175611)
    - Document in apt-get(8) the meaning of the '*' in ShowList, which is that
      the package is being purged (Closes: #182369)
    - Fix extra "/" character in apt.conf(5) (Closes: #185545)
    - Fix typo in tar error message (Closes: #191424)
    - Clarify description of 'search' on apt-cache(8) (Closes: #192216)
    - Fix incorrect path for 'partial' directory on apt-get(8)
      (Closes: #192933)
    - Fixes to pt_BR translation from Andre Luis Lopes <andrelop@ig.com.br>
      (Closes: #196669)
    - Updated apt_preferences(5) man page with many corrections and
      clarifications from Thomas Hood <jdthood@yahoo.co.uk>
      (Closes: #193336)
    - Fix SGML validation errors in apt-cache.8.sgml introduced in 0.5.5 or so
    - Add a simple example to apt-ftparchive(1) (Closes: #95257)
    - Add bug script for collecting configuration info (Closes: #176482)

 -- Matt Zimmerman <mdz@debian.org>  Mon, 21 Jul 2003 01:59:43 -0400

apt (0.5.5.1) unstable; urgency=low

  * Move the target of the example docs from doc to binary.  Closes:
    #192331
  * Fix api breakage that broke apt-ftparchive and apt-cache dumpavail, by
    backing out change that incorretly attempted to handle Package sections
    larger than 32k.  Closes: #192373
  * Fix never-ending loop with apt-get install -V.  Closes: #192355.

 -- Adam Heath <doogie@debian.org>  Mon, 19 May 2003 12:30:16 -0500

apt (0.5.5) unstable; urgency=low

  * New deb version compare function, that has no integer limits, and
    supports pre-versions using ~.  Code ported from dpkg.
  * Fix handling of [!arch] for build-dependencies. Closes: #88798, #149595
  * Fix handling of build-deps on unknown packages. Closes: #88664, #153307
  * "apt-get --arch-only build-dep" to install only architecture-
    dependent build dependencies. Bump minor shared lib number to reflect
    small change in BuildDepend API.
  * APT::Build-Essential configuration option (defaults to "build-essential")
    so that "apt-get build-dep" will ensure build essential packages are
    installed prior to installing other build-dependencies. Closes: #148879
  * LD_LIBRARY_PATH thing. Closes: #109430, #147529
  * /usr/doc reference in postinst. Closes: #126189
  * Doc updates. Closes: #120689
  * Possible apt-cache segfault. Closes: #120311, #118431, #117915, #135295,
          #131062, #136749
  * Print special message for EAI_AGAIN. Closes: #131397
  * libapt-pkg-dev needs to bring in the apt-inst library if linking
    is to work. Closes: #133943
  * Typos, Doc Stuff. Closes: #132772, #129970, #123642, #114892, #113786,
         #109591, #105920, #103678, #139752, #138186, #138054, #138050,
	 #139994, #142955, #151654, #151834, #147611, #154268, #173971
  * Fix possibility for tag file parsing to fail in some unlikely situations.
    Closes: #139328
  * Use std C++ names for some header files. Closes: #128741
  * Do not check for free space if --no-download. Closes: #117856
  * Actually implement or group handling for 'upgrade'. Closes: #133950
  * "Internal Error, Couldn't configure pre-depend" is not actually an
    internal error, it is a packaging error and now it says so, and
    pinpoints the problem dependency. Closes: #155621
  * Allows failure to write to a pipe for post-invoke stuff. Closes: #89830
  * Use usr/share/doc for dhelp. Closes: #115701
  * --print-uris works with 'update'. Closes: #57070
  * Options Dpkg::MaxArgs,Dpkg::MaxArgBytes to allow a much longer dpkg
    command line.
  * Fixed 2 little OR group bugs, thanks to Yann Dirson. Closes: #143995,
    #142298
  * Allow an uninstalled package to be marked for removal on an install
    line (meaning not to automatically install it), also fix some dodgy
    handling of protected packages. Closes: #92287, #116011
  * Fix errant prefix matching in version selection. Closes: #105968
  * Ensure that all files needed to run APT as a user are readable and
    ignore roots umask for these files. Closes: #108801
  * Support larger config spaces. Closes: #111914
  * 'apt-get update' no longer does 'Building Dependency Tree'.
  * When matching regexs allways print a message. Change regex activation
    charset. Closes: #147817
  * Don't die if lines in sources.list are too long. Closes: #146846
  * Show file name on apt-extracttemplate error messges. Closes: #151835
  * i18n gettext stuff, based on work from Michael Piefel: Closes: #95933
  * Some highly unlikely memory faults. Closes: #155842
  * C++ stuff for G++3.2. Closes: #162617, #165515,
  * apt-config dumps sends to stdout not stderr now.  Closes: #146294
  * Fix segfault in FindAny when /i is used, and there is no default.
    Closes: #165891
  * Add s390x to archtable.  Closese: #160992.
  * Update config.sub/config.guess in cvs, and add support to debian/rules
    to update them from /usr/share/misc if they exist.  Closes: #155014
  * Remove 'Sorry' from messages.  Closes: #148824.
  * Change wording of 'additional disk space usage' message.  Closes:
    #135021.
  * apt-extracttemplates now prepends the package name when extracting
    files.  Closes: #132776
  * Add -n synonym for --names-only for apt-cache.  Closes: #130689
  * Display both current version and new version in apt-get -s.  Closes:
    #92358
  * Add an options and timeout config item to ssh/rsh.  Closes: #90654
  * libapt-pkg-dev now depends on apt-utils.  Closes: #133942.
  * Change verbose logging output of apt-ftparchive to go to stderr,
    instead of stdout.  Also, errors that occur no longer go to stdout,
    but stderr.  Closes: #161592
  * Test for timegm in configure.  Closes: #165516.
  * s/st_mtime/mtime/ on our local stat structure in apt-ftparchive, to
    support compliation on platforms where st_mtime is a macro.  Closes:
    #165518
  * Check the currently mounted cdrom, to see if it's the one we are
    interested in.  Closes: #154602
  * Refer to reportbug instead of bug in the man pages. Closes: #173745
  * Link apt-inst to apt-pkg. Closes: #175055
  * New apt_preferences man page from Thomas Hood, Susan Kleinmann,
    and others.
  * Fix > 300 col screen segfault. Closes: #176052
  * Rebuild with gcc-3.2. Closes: #177752, #178008.
  * Fix build-dep handling of | dependencies.
    Closes: #98640, #145997, #158896, #172901
  * Double default value of APT::Cache-Limit, until such time as it
    can be made more dynamic.  Closes: #178623.
  * Report uris with '.gz' when there are errors.  Closes: #178435.
  * When installing build-deps, make sure the new version will
    satisfy build requirements. Closes: #178121
  * Split offline and guide documentation into apt-doc.  This was done so
    that binary-arch builds do not require documention deps.  Note, that 
    apt-doc is not installed on upgrades.
  * Use doc-base, instead of dhelp directly.  Closes: #110389
  * Change http message 'Waiting for file' to 'Waiting for headers'.
    Closes: #178537
  * Remove trailing lines on package lists in apt-get.  Closes: #178736.
  * Fix origin pins for file:// uris.  Closes: #189014.
  * Apply typo and syntax patch from bug to apt-cache.8.sgml.  Closes:
    #155194
  * s/dpkg-preconfig/dpkg-preconfigure/ in examples/configure-index.
    Closes: #153734.
  * Fix some typos in the apt-get manual.  Closes: #163932.
  * Apply patch from bug, to change frozen to testing, and then do it
    everywhere else.  Closes: #165085.
  * Update es.po.  Closes: #183111.
  * Add pt_BR translation of apt_preferences(5).  Also, build fr manpages.
    Closes: #183904.
  * Add a vcg command to apt-cache, similiar to dotty.  Closes: #150512.
  * Add option to apt-get to show versions of packages being
    upgraded/installed.
  * Be quiet in apt.post{inst,rm}.  Closes: #70685.
  * apt-get now prints out suggested and recommended packages.  Closes:
    #54982.
  * Insert some newlines in the cdrom change media message.  Closes:
    #154601.
  * Add a rdepends command to apt-cache.  Closes: #159864.
  * When building the dpkg command line, allow for 8192 chars to be used,
    instead of only 1024.
  * APT::Immediate-Configure had inverted semantics(false meant it was
    enabled).  Closes: #173619.
  * Fix status file parser so that if a record is larger than 32k, the
    buffer size will be doubled, and the read attempted again.  Closes:
    #174945.

 -- Adam Heath <doogie@debian.org>  Sun, 27 Apr 2003 01:23:12 -0500

apt (0.5.4) unstable; urgency=low

  * M68k config.guess patch. Closes: #88913
  * Bi-yearly test on OpenBSD and Solaris
  * Doc updates. Closes: #89121, #89854, #99671, #98353, #95823, #93057,
          #97520, #102867, #101071, #102421, #101565, #98272, #106914,
          #105606, #105377
  * Various cosmetic code updates. Closes: #89066, #89066, #89152
  * Add "pre-auto" as an option for DSelect::Clean (run autoclean after
    update).
  * More patches from Alfredo for Vendors and more SHA-1 stuff
  * Fix for AJ's 'desire to remove perl-5.005' and possibly other
    similar situations. Closes: #56708, #59432
  * no_proxy and ftp. Closes: #89671
  * Philippe Batailler's man page patches.
  * Fix for display bug. Closes: #92033, #93652, #98468
  * Use more than 16bits for the dep ID. Some people ran out..
    Closes: #103020, #97809, #102951, #99974, #107362, #107395, #107362,
            #106911, #107395, #108968
  * Reordered some things to make dante and FTP happier. Closes: #92757
  * James R. Van Zandt's guide.sgml updates. Closes: #90027
  * apt-ftparchive copes with no uncompressed package files + contents.
  * French man pages from philippe batailler - well sort of. They
    don't build yet..
  * run-parts. Closes: #94286
  * 'apt-cache policy' preferences debug tool.
  * Whatever. Closes: #89762
  * libstdc++ and HURD. Closes: #92025
  * More apt-utils verbage. Closes: #86954
  * Fliped comparision operator. Closes: #94618
  * Used the right copyright file. Closes: #65691
  * Randolph's G++3 patches.
  * Fixed no_proxy tokanizing. Closes: #100046
  * Strip Config-Version when copying status to available. Closes: #97520
  * Segfault with missing source files. Closes: #100325
  * EINTR check. Closes: #102293
  * Various changes to the locking metholodgy for --print-uris.
    Closes: #100590
  * Lame LD_LIBRARY_PATH thing. Closes: #98928
  * apt-cache search searchs provide names too now. Closes: #98695
  * Checksum and long lines problem. Closes: #106591
  * .aptignr and empty files are just a warning. Closes: #97364

 -- Jason Gunthorpe <jgg@debian.org>  Sat, 18 Aug 2001 17:21:59 -0500

apt (0.5.3) unstable; urgency=low

  * JoeyH's dpkg::preconfig not working. Closes: #88675
  * Fixed apt override disparity
  * Alfredo's SHA-1 and related patches

 -- Jason Gunthorpe <jgg@debian.org>  Sun,  4 Mar 2001 15:39:43 -0700

apt (0.5.2) unstable; urgency=low

  * Fixed mention of /usr/doc in the long description
  * JoeyH's downgrade bug -- don't use 0.5.1
  * Doc bug. Closes: #88538
  * Fault in building release strings. Closes: #88533

 -- Jason Gunthorpe <jgg@debian.org>  Sun,  4 Mar 2001 15:39:43 -0700

apt (0.5.1) unstable; urgency=low

  * Fixed #82894 again, or should be and.
  * Process the option string right. Closes: #86921
  * Don't eat the last command for pipes. Closes: #86923
  * Ignore .* for configuration directory processing. Closes: #86923
  * Alfredo's no_proxy patch
  * Documentation fixes. Closes: #87091
  * JoeyH's double slash bug. Closes: #87266
  * Unintitialized buffer and apt-ftparchive contents generation.
     Closes: #87612
  * Build-deps on virtual packages. Closes: #87639
  * Fixes glibc/libstdc++ symbol dependencies by including glibc and
    libstdc++ version info in the library soname and in the package
    provides. Closes: #87426
  * Updated soname version to 0.3.2
  * apt-extracttemplates moved from debconf into apt-utils
  * s390 archtable entry. Closes: #88232
  * Dan's segfault
  * Some instances where the status file can source a package in a
    non-sensical way. Closes: #87390
  * Work better if there are duplicate sources.list entries.
  * Fixed the resetting of Dir with "dir {};". Closes: #87323

 -- Randolph Chung <tausq@debian.org>  Sat, 3 Mar 2001 15:37:38 -0700

apt (0.5.0) unstable; urgency=low

  * Fixed an obscure bug with missing final double new lines in
    package files
  * Changed the apt-cdrom index copy routine to use the new section
    rewriter
  * Added a package file sorter, apt-sortpkgs
  * Parse obsolete Optional dependencies.
  * Added Ben's rsh method. Closes: #57794
  * Added IPv6 FTP support and better DNS rotation support.
  * Include the server IP in error messages when using a DNS rotation.
    Closes: #64895
  * Made most of the byte counters into doubles to prevent 32bit overflow.
    Closes: #65349
  * HTTP Authorization. Closes: #61158
  * Ability to parse and return source index build depends from Randolph.
  * new 'apt-get build-dep' command from Randolph. Closes: #63982
  * Added apt-ftparchive the all dancing all singing FTP archive
    maintinance program
  * Allow version specifications with =1.2.4-3 and /2.2 or /stable postfixes
    in apt-get.
  * Removed useless internal cruft including the xstatus file.
  * Fixed config parser bugs. Closes: #67848, #71108
  * Brain Damanged apt-get config options changed, does not change the command
    line interface, except to allow --enable-* to undo a configuration
    option:
      No-Remove -> Remove
      No-Download -> Download
      No-Upgrade -> Upgrade
  * Made this fix configable (DSelect::CheckDir) and default to disabled:
     * No remove prompt if the archives dir has not changed. Closes: #55709
    Because it is stupid in the case where no files were downloaded due to
    a resumed-aborted install, or a full cache! Closes: #65952
  * Obscure divide by zero problem. Closes: #64394
  * Update sizetable for mips. Closes: #62288
  * Fixed a bug with passive FTP connections
  * Has sizetable entry for sparc64. Closes: #64869
  * Escape special characters in the ::Label section of the cdroms.lst
  * Created apt-utils and python-apt packages
  * Due to the new policy engine, the available file may contain entries
    from the status file. These are generated if the package is not obsolete
    but the policy engine prohibits using the version from the package files.
    They can be identified by the lack of a Filename field.
  * The new policy engine. Closes: #66509, #66944, #45122, #45094, #40006,
    #36223, #33468, #22551
  * Fixed deb-src line for non-us. Closes: #71501, #71601
  * Fixes for G++ 2.96, s/friend/friend class/
  * Fixed mis doc of APT::Get::Fix-Missing. Closes: #69269
  * Confirmed fix for missing new line problem. Closes: #69386
  * Fixed up dhelp files. Closes: #71312
  * Added some notes about dselect and offline usage. Closes: #66473, #38316
  * Lock files on read only file systems are ignored w/ warning.
    Closes: #61701
  * apt-get update foo now gives an error! Closes: #42891
  * Added test for shlibs on hurd. Closes: #71499
  * Clarified apt-cache document. Closes: #71934
  * DocBook SGML man pages and some improvements in the text..
  * sigwinch thing. Closes: #72382
  * Caching can be turned off by setting the cache file names blank.
  * Ignores arches it does not know about when autocleaning. Closes: #72862
  * New function in apt-config to return dirs, files, bools and integers.
  * Fixed an odd litle bug in MarkInstall and fixed it up to handle
    complex cases involving OR groups and provides.
    68754 describes confusing messages which are the result of this..
    Closes: #63149, #69394, #68754, #77683, #66806, #81486, #78712
  * Speeling mistake and return code for the 'wicked' resolver error
    Closes: #72621, #75226, #77464
  * Solved unable to upgrade libc6 from potato to woody due to 3 package
    libc6 dependency loop problem.
  * Leading sources.list spaces. Closes: #76010
  * Removed a possible infinite loop while processing installations.
  * Man page updates. Closes: #75411, #75560, #64292, #78469
  * ReduceSourceList bug. Closes: #76027
  * --only-source option. Closes: #76320
  * Typos. Closes: #77812, #77999
  * Different status messages. Closes: #76652, #78353
  * /etc/apt/apt.conf.d/ directory for Joey and Matt and pipe protocol 2
  * OS detection an support for the new pseduo standard of os-arch for the
    Architecture string. Also uses regexing.. Closes: #39227, #72349
  * Various i18n stuff. Note that this still needs some i18n wizard
    to do the last gettextization right. Closes: #62386
  * Fixed a problem with some odd http servers/proxies that did not return
    the content size in the header. Closes: #79878, #44379
  * Little acquire bugs. Closes: #77029, #55820
  * _POSIX_THREADS may not be defined to anything, just defined..
    Closes: #78996
  * Spelling of Ignore-Hold correctly. Closes: #78042
  * Unlock the dpkg db if in download only mode. Closes: #84851
  * Brendan O'Dea's dselect admindir stuff. Closes: #62811
  * Patch from BenC. Closes: #80810
  * Single output of some names in lists. Closes: #80498, #43286
  * Nice message for people who can't read syserror output. Closes: #84734
  * OR search function. Closes: #82894
  * User's guide updates. Closes: #82469
  * The AJ/JoeyH var/state to var/lib transition patch. Closes: #59094
  * Various CD bugs, again thanks to Greenbush
    Closes: #80946, #76547, #71810, #70049, #69482
  * Using potato debhelper. Closes: #57977
  * I cannot self-terminate. Closes: #74928

 -- Jason Gunthorpe <jgg@debian.org>  Wed, 21 Feb 2001 00:39:15 -0500

apt (0.3.19) frozen unstable; urgency=low

  * Updates to apt-cdrom to support integrated non-us nicely, thanks to
    Paul Wade.
  * Fixed that apt-get/cdrom deadlock thing. Closes: #59853, #62945, #61976
  * Fixed hardcoded path. Closes: #59743
  * Fixed Jay's relative path bug
  * Allowed source only CDs. Closes: #58952
  * Space check is supressed if --print-uris is given. Closes: #58965
  * Clarified the documenation examples for non-us. Closes: #58646
  * Typo in the package description. Closes: #60230
  * Man Page typo. Closes: #60347
  * Typo in Algorithms.cc. Closes: #63577
  * Evil dotty function in apt-cache for generating dependency graphs
    with the as-yet-unpackaged GraphVis.
  * Appears to have been fixed in Janurary.. Closes: #57981
  * New config.guess/sub for the new archs. Closes: #60874
  * Fixed error reporting for certain kinds of resolution failures.
    Closes: #61327
  * Made autoclean respect 'q' settings. Closes: #63023
  * Fixed up the example sources.list. Closes: #63676
  * Added DPkg::FlushSTDIN to control the flushing of stdin before
    forking dpkg. Closes: #63991

 -- Ben Gertzfield <che@debian.org>  Fri, 12 May 2000 21:10:54 -0700

apt (0.3.18) frozen unstable; urgency=low

  * Changes in the postinst script. Closes: #56855, #57237
  * Fixed bashism. Closes: #57216, #57335
  * Doc updates. Closes: #57772, #57069, #57331, #57833, #57896

 -- Ben Gertzfield <che@debian.org>  Sun, 13 Feb 2000 01:52:31 -0800

apt (0.3.17) unstable; urgency=low

  * RFC 2732 usage for CDROM URIs and fixes to apt-cdrom
  * Fixed the configuration parser to not blow up if ; is in the config
    string
  * Applied visual patch to dselect install script . Closes #55214
  * Included the configure-index example
  * Minimal CD swaps
  * Library soname has increased
  * Fixed default sources.list to have correct URLs for potato when it
    becomes stable
  * Added a message about erasing sources.list to dselect setup script
    Closes: #55755
  * No remove prompt if the archives dir has not changed. Closes: #55709
  * Fixed inclusion of 2nd sample config file. Closes: #55374
  * Made file mtimes of 0 not confuse the methods If-Modifed-Since check.
    Closes: #55991

 -- Ben Gertzfield <che@debian.org>  Mon, 31 Jan 2000 12:12:40 -0800

apt (0.3.16) unstable; urgency=low

  * Made --no-download work. Closes: #52993
  * Now compiles on OpenBSD, Solaris and HP-UX
  * Clarify segfault errors
  * More debhelper fixes. Closes: #52662, #54566, #52090, #53531, #54769
  * Fix for Joel's discovery of glibc removal behavoir.
  * Fix for Ben Collins file: uri from slink upgrade.
  * Fixed resume code in FTP. Closes: #54323
  * Take more precautions to prevent the corruption Joey Hess saw.
  * Fixed --no-list-cleanup
  * RFC 2732 URI parsing ([] for hostnames).
  * Typo in apt-cache man page. Closes: #54949

 -- Ben Gertzfield <che@debian.org>  Fri, 14 Jan 2000 08:04:15 -0800

apt (0.3.15) unstable; urgency=low

  * Added DSelect::WaitAfterDownload Closes: #49549
  * Fixed cast error in byteswap macro and supporting code. Closes: #50093
  * Fixed buffer overflow for wide terminal sizes. Closes: #50295
  * Made -s and clean not do anything. Closes: #50238
  * Problem with Protected packages and the new OR code.
  * /usr/share/doc stuff. Closes: #51017, #50228, #51141
  * Remove doesn't require a package to be installable. Closes: #51175
  * FTP proxy touch ups in the mabn page. Closes: #51315, #51314

 -- Ben Gertzfield <che@debian.org>  Sat,  4 Dec 1999 21:17:24 -0800

apt (0.3.14) unstable; urgency=low

  * Fix Perl or group pre-depends thing Closes: #46091, #46096, #46233, #45901
  * Fix handling of dpkg's conversions from < -> <= Closes: #46094, #47088
  * Make unparsable priorities non-fatal Closes: #46266, #46267, #46293, #46298
  * Fix handling of '/' for the dist name. Closes: #43830, #45640, #45692
  * Fixed 'Method gave a blank filename' error from IMS queries onto CDs.
    Closes: #45034, #45695, #46537
  * Made OR group handling in the problem resolver more elaborate. Closes: #45646
  * Added APT::Clean-Installed option. Closes: #45973
  * Moves the free space check to after the calculated size is printed.
    Closes: #46639, #47498
  * mipsel arch Closes: #47614
  * Beautified URI printing to not include passwords Closes: #46857
  * Fixed little problem with --no-download Closes: #47557
  * Tweaked Dselect 'update' script to re-gen the avail file even in the
    event of a failure Closes: #47112
  * Retries for source archives too Closes: #47529
  * Unmounts CDROMs iff it mounted them Closes: #45299
  * Checks for the partial directories before doing downloads Closes: #47392
  * no_proxy environment variable (http only!) Closes: #43476
  * apt-cache showsrc Closes: #45799
  * De-Refs Single Pure virtual packages. Closes: #42437, #43555
  * Regexs for install. Closes: #35304, #38835
  * Dependency reports now show OR group relations
  * Re-Install feature. Cloes: #46961, #37393, #38919
  * Locks archive directory on clean (woops)
  * Remove is not 'sticky'. Closes: #48392
  * Slightly more accurate 'can not find package' message. Closes: #48311
  * --trivial-only and --no-remove. Closes: #48518
  * Increased the cache size. Closes: #47648
  * Comment woopsie. Closes: #48789
  * Removes existing links when linking sources. Closes: #48775
  * Problem resolver does not install all virtual packages. Closes: #48591, #49252
  * Clearer usage message about 'source' Closes: #48858
  * Immediate configure internal error Closes: #49062, #48884

 -- Ben Gertzfield <che@debian.org>  Sun,  7 Nov 1999 20:21:25 -0800

apt (0.3.13) unstable; urgency=low

  * Fix timestamp miss in FTP. Closes: #44363
  * Fix sorting of Kept packages. Closes: #44377
  * Fix Segfault for dselect-upgrade. Closes: #44436
  * Fix handling of '/' for the dist name. Closes #43830
  * Added APT::Get::Diff-Only and Tar-Only options. Closes #44384
  * Add commented-out deb-src URI to default sources.list file.

 -- Ben Gertzfield <che@debian.org>  Sun, 19 Sep 1999 18:54:20 -0700

apt (0.3.12) unstable; urgency=low

  * Fix for typo in the dhelp index. Closes: #40377
  * Multiple media swap support
  * Purge support. Closes: #33291, #40694
  * Better handling of - remove notation. Closes: #41024
  * Purge support. Closes: #33291, #40694
  * Error code on failed update. Closes: #41053
  * apt-cdrom adds entries for source directories. Closes: #41231
  * Sorts the output of any list. Closes: #41107
  * Fixes the looping problem. Closes: #41784, #42414, #44022
  * Fixes the CRC mechanism to lowercase all strings. Closes: #41839
  * More checks to keep the display sane. Particularly when fail-over is
    used with local mirrors and CD-Roms. Closes: #42127, #43130, #43668
  * PThread lockup problem on certain sparc/m68k. Closes: #40628
  * apt-cdrom understands .gz Package files too. Closes: #42779
  * Spelling error in dselect method description. Closes: #43251
  * Added security to the default source list. Closes: #43356

 -- Ben Gertzfield <che@debian.org>  Fri,  3 Sep 1999 09:04:28 -0700

apt (0.3.11) unstable; urgency=low

  * Fix for mis-parsed file: URIs. Closes: #40373, #40366, #40230
  * Fix for properly upgrading the system from perl 5.004 to 5.005

 -- Ben Gertzfield <che@debian.org>  Mon, 28 Jun 1999 21:06:44 -0700

apt (0.3.9) unstable; urgency=low

  * Spelling error in cachefile.cc. Closes: #39885
  * Trailing slash in dselect install if you try to use the
    default config file. Closes: #40011
  * Simulate works for autoclean. Closes: #39141
  * Fixed spelling errors. Closes: #39673
  * Changed url parsing a bit. Closes: #40070, #40069
  * Version 0.3.8 will be for slink/hamm (GNU libc 2).

 -- Ben Gertzfield <che@debian.org>  Thu, 24 Jun 1999 18:02:52 -0700

apt (0.3.7) unstable; urgency=low

  * Fixed missing text in the apt-get(8) page. Closes: #37596
  * Made --simulate and friends work with apt-get source. Closes: #37597, #37656
  * Fixed inclusion of man pages in the -doc/-dev package. Closes: #37633, #38651
  * Fixed handling of the -q option with not-entirely integer arguments
    Closes: #37499
  * Man page typo Closes: #37762
  * Fixed parsing of the Source: line. Closes: #37679
  * Dpkg/dpkg-hurd source bug. Closes: #38004, #38032
  * Added a check for an empty cache directory. Closes: #37963
  * Return a failure code if -d is given and packages fail to download.
    Closes: #38127
  * Arranged for an ftp proxy specifing an http server to work. See the
    important note in the sources.list man page.
  * Accounted for resumed files in the cps calculation. Closes: #36787
  * Deal with duplicate same version different packages. Closes: #30237
  * Added --no-download. Closes: #38095
  * Order of apt-cdrom dist detection. Closes: #38139
  * Fix apt-cdrom chop handling and missing lines. Closes: #37276
  * IPv6 http support
  * Suggests dpkg-dev for apt-get source. Closes: #38158
  * Fixed typo in apt-get help. Closes: #38712
  * Improved the error message in the case of broken held package. Closes: #38777
  * Fixed handling of MD5 failures
  * Documented list notation Closes: #39008
  * Change the 'b' to 'B'. Closes: #39007

 -- Ben Gertzfield <che@debian.org>  Sun, 20 Jun 1999 18:36:20 -0700

apt (0.3.6) unstable; urgency=low

  * Note that 0.3.5 never made it out the door..
  * Fix for apt-cdrom and unusual disk label locations. Closes: #35571
  * Made APT print numbers in decimal. Closes: #35617, #37319
  * Buffer munching fix for FTP. Closes: #35868
  * Typo in sample config file. Closes: #35907
  * Fixed whitespace in version compares. Closes: #35968, #36283, #37051
  * Changed installed size counter to only count unpacked packages.
    Closes: #36201
  * apt-get source support. Closes: #23934, #27190
  * Renames .debs that fail MD5 checking, provides automatic corruption
    recovery. Closes: #35931
  * Fixed autoconf verison. Closes: #37305
  * Random Segfaulting. Closes: #37312, #37530
  * Fixed apt-cache man page. Closes: #36904
  * Added a newline to apt-cache showpkg. Closes: #36903

 -- Ben Gertzfield <che@debian.org>  Wed, 12 May 1999 09:18:49 -0700

apt (0.3.4) unstable; urgency=low

  * Release for Ben while he is out of town.
  * Checked the size of partial files. Closes: #33705
  * apt-get should not print progress on non-tty. Closes: #34944
  * s/guide.text.gz/users-guide.txt.gz/ debian/control: Closes: #35207
  * Applied cdrom patches from Torsten.  Closes: #35140, #35141
  * smbmounted cdrom fix. Closes: #35470
  * Changed ie to eg.  Closes: #35196

 -- Adam Heath <doogie@debian.org>  Sun,  4 Apr 1999 18:26:44 -0500

apt (0.3.3) unstable; urgency=low

  * Fixes bug with file:/ URIs and multi-CD handling. Closes: #34923

 -- Ben Gertzfield <che@debian.org>  Tue, 23 Mar 1999 12:15:44 -0800

apt (0.3.2) unstable; urgency=low

  * Major release into unstable of v3
  * These bugs have been fixed, explanations are in the bug system, read
    the man pages as well..
    Closes: #21113, #22507, #22675, #22836, #22892, #32883, #33006, #34121,
    	    #23984, #24685, #24799, #25001, #25019, #34223, #34296, #34355,
	    #24021, #25022, #25026, #25104, #25176, #31557, #31691, #31853,
    	    #25458, #26019, #26433, #26592, #26670, #27100, #27100, #27601,
    	    #28184, #28391, #28778, #29293, #29351, #27841, #28172, #30260,
    	    #29382, #29441, #29903, #29920, #29983, #30027, #30076, #30112,
    	    #31009, #31155, #31381, #31883, #32140, #32395, #32584. #34465,
    	    #30383, #30441, #30472, #30643, #30827, #30324, #36425, #34596

 -- Ben Gertzfield <che@debian.org>  Mon, 15 Mar 1999 19:14:25 -0800

apt (0.3.1) experimental; urgency=low

  * Minor release of cvs version.
  * Added virtual package libapt-pkgx.x

 -- Mitch Blevins <mblevin@debian.org>  Wed, 10 Mar 1999 07:52:44 -0500

apt (0.3.0) experimental; urgency=low

  * New experimental version.

 -- Ben Gertzfield <che@debian.org>  Tue, 15 Dec 1998 12:53:21 -0800

apt (0.1.9) frozen unstable; urgency=low

  * Return to the wacky numbering for when we build 0.1.8 for hamm
  * Important bug related to APT on the Alpha fixed
  * apt-get dist-upgrade problems fixed
  * tiny patch for http method to fix an endless loop
  * nice fix from /usr/doc/lintian/ to remove rpath nastiness from
    libtool and add proper shared lib dependancies
  * now dh_shlibdeps is called with LD_LIBRARY_PATH=debian/tmp/usr/lib
    in case an old libpkg is installed while building APT to prevent
    spurious dependancies

 -- Ben Gertzfield <che@debian.org>  Thu,  5 Nov 1998 17:43:25 -0800

apt (0.1.7) unstable; urgency=low

  * New build with libstdc++2.9.
  * Various fixes; read the Changelog.

 -- Ben Gertzfield <che@debian.org>  Thu, 15 Oct 1998 18:29:18 -0700

apt (0.1.6) unstable; urgency=low

  * Various fixes in the FTP method for error checking. Fixes: #26188.
  * Spelling corrections in dselect method. Fixes: #25884
  * Fixes for compilation on alpha/ppc. Fixes: #25313, #26108.
  * No more bo releases: we're using a normal numbering system now.

 -- Ben Gertzfield <che@debian.org>  Tue,  8 Sep 1998 19:27:13 -0700

apt (0.1.5) unstable; urgency=low

  * Changed sources.list to point to 'unstable' by default, as
    'frozen' no longer exists!

 -- Ben Gertzfield <che@debian.org>  Thu, 23 Jul 1998 22:00:18 -0700

apt (0.1.3) unstable; urgency=low

  * New upstreamish version.
  * ftp method rewritten in C. Removes dependancies on all perl/perl
    related modules. This fixes many of the ftp method bugs.

 -- Ben Gertzfield <che@debian.org>  Thu, 16 Jul 1998 22:19:00 -0700

apt (0.1.1) unstable; urgency=low

  * Release for unstable.

 -- Ben Gertzfield <che@debian.org>  Tue, 30 Jun 1998 20:48:30 -0700

apt (0.1) unstable; urgency=low

  * Kludge to fix problem in libnet-perl with illegal anonymous
    FTP passwords.
  * Moved to unstable; apt is in a useable state now.
  * Fixed version numbering. From now on, numbering will be:
    0.1 (no actual release) -> 0.1.0bo (release for libc5) ->
    0.1.1 (release for unstable). Thanks, Manoj.

 -- Ben Gertzfield <che@debian.org>  Tue, 30 Jun 1998 20:40:58 -0700

apt (0.0.17-1) experimental; urgency=low

  * Fixed problem with libc6 version compare
  * Scott's away for a while, so I'll be packaging apt for the time
    being.

 -- Ben Gertzfield <che@debian.org>  Thu, 25 Jun 1998 19:02:03 -0700

apt (0.0.16-1) experimental; urgency=low

  * Modifications to make apt-get more friendly when backgrounded.
  * Updated documentation.
  * Updates to graphic widgets

 -- Scott K. Ellis <scott@debian.org>  Mon,  8 Jun 1998 11:22:02 -0400

apt (0.0.15-0.2bo) experimental; urgency=low

  * Bo compilation
  * Bob Hilliards crash

 -- Jason Gunthorpe <jgg@debian.org>  Sun, 31 May 1998 20:18:35 -0600

apt (0.0.15-0.1bo) experimental; urgency=low

  * Bo compilation
  * libstdc++272 patch

 -- Jason Gunthorpe <jgg@debian.org>  Sun, 31 May 1998 20:18:35 -0600

apt (0.0.15) experimental; urgency=low

  * Clean up source tarball (no user-visible changes)

 -- Scott K. Ellis <scott@debian.org>  Tue, 26 May 1998 12:23:53 -0400

apt (0.0.14) experimental; urgency=low

  * Updates in ordering code to make sure certain upgrades work correctly.
  * Made dselect/setup understand ftp as well as http

 -- Scott K. Ellis <scott@debian.org>  Wed, 20 May 1998 13:33:32 -0400

apt (0.0.13-bo1) experimental; urgency=low

  * Bo compilation

 -- Jason Gunthorpe <jgg@debian.org>  Mon, 18 May 1998 15:10:49 -0600

apt (0.0.13) experimental; urgency=low

  * Remove hardcoded egcc from debian/rules (#21575)
  * Fixes for ordering logic when system has a number of unpacked
    but unconfigured packages installed.
  * Spelling fix in dselect install method (#22556)

 -- Scott K. Ellis <scott@debian.org>  Sun, 17 May 1998 20:08:33 -0400

apt (0.0.12) experimental; urgency=low

  * Fixed problems with package cache corruption.
  * Made to depend on libc6 >= 2.0.7pre1 due to timezone problems with
    earlier versions.
  * Interface and documentation improvements.

 -- Scott K. Ellis <scott@debian.org>  Sat, 16 May 1998 23:17:32 -0400

apt (0.0.11) experimental; urgency=low

  * Change dependancies to pre-depends since breaking your packaging tools
    in the middle of an installation isn't very good.
  * Bug fixes to ftp method and general apt-get code

 -- Scott K. Ellis <scott@debian.org>  Fri, 15 May 1998 08:57:38 -0400

apt (0.0.10) experimental; urgency=low

  * Run "dpkg --configure -a" after an aborted dselect install
  * Fixed problem with install looping
  * Support for authenticating proxys: (note this isn't terribly secure)
    http_proxy="http://user:pass@firewall:port/"
  * Substitute $ARCH in sources.list
  * Fixes in the resumption code for ftp

 -- Scott K. Ellis <scott@debian.org>  Tue, 12 May 1998 09:14:41 -0400

apt (0.0.9) experimental; urgency=low

  * Added ftp support.
  * Various other less visible bug fixes.
  * Fixed problem with segfault when apt-get invoked in a non-existant
    directory (Bug #21863)
  * Bumped policy to 2.4.1

 -- Scott K. Ellis <scott@debian.org>  Fri,  1 May 1998 09:18:19 -0400

apt (0.0.8) experimental; urgency=low

  * Fixed generated available file (Bug #21836)
  * Added download ETA (Bug #21774).
  * Fixed hardcoded ARCH (Bug #21751).
  * Fixed check on http_proxy (Bug #21795).
  * Added download speed indicator.

 -- Scott K. Ellis <scott@debian.org>  Mon, 27 Apr 1998 10:58:32 -0400

apt (0.0.7) experimental; urgency=low

  * Remove libdeity and apt from package for now, since only apt-get and
    apt-cache are actually useful right now.
  * Clean up handling of package installation errors.
  * Added timeout to http transfers (#21269)
  * Updated setup for dselect/apt method.
  * Updated man pages
  * Long options (added in 0.0.6)

 -- Scott K. Ellis <scott@debian.org>  Tue, 21 Apr 1998 09:06:49 -0400

apt (0.0.6) experimental; urgency=low

  * Spelling changes.
  * Revamped download status display.
  * Call apt-get clean after successful install in dselect.
  * Added "apt-get clean" which deletes package files from /var/cache/apt

 -- Scott K. Ellis <scott@debian.org>  Thu,  9 Apr 1998 15:13:59 -0400

apt (0.0.5) experimental; urgency=low

  * Ignore signals while dpkg is running so we don't leave dpkg running in
    the background (#20804)
  * Check Packages as well as Packages.gz for file URIs (#20784)
  * Spelling cleanup (#20800)
  * Added -m option to permit upgrade to go on in the case of a bad mirror.
    This option may result in incomplete upgrades when used with -f.

 -- Scott K. Ellis <scott@debian.org>  Tue,  7 Apr 1998 12:40:29 -0400

apt (0.0.4) experimental; urgency=low

  * New usage guide.
  * Various documentation updates and cleanup.
  * Added '-f' option to apt-get attempt to fix broken dependancies.

 -- Scott K. Ellis <scott@debian.org>  Sat,  4 Apr 1998 14:36:00 -0500

apt (0.0.3) experimental; urgency=low

  * Added a shlibs.local file to prevent apt from depending on itself.
  * Updates to how apt-get handles bad states in installed packages.
  * Updated rules to make sure build works from a freshly checked out source
    archive.  Building from CVS needs libtool/automake/autoconf, builds from
    the distributed source package should have no such dependancy.

 -- Scott K. Ellis <scott@debian.org>  Fri,  3 Apr 1998 11:49:47 -0500

apt (0.0.2) unstable; urgency=low

  * Updates to apt-get and http binding for dselect method (apt).
  * Updating version number from 0.0.1, which was released only on IRC.

 -- Scott K. Ellis <scott@debian.org>  Fri,  3 Apr 1998 00:35:18 -0500

apt (0.0.1) unstable; urgency=low

  * Initial Release.

 -- Scott K. Ellis <scott@debian.org>  Tue, 31 Mar 1998 12:49:28 -0500<|MERGE_RESOLUTION|>--- conflicted
+++ resolved
@@ -3,6 +3,9 @@
   * po/makefile:
     - add hack to run MSGMERGE again if it segfaults. this is to help
       powerpc to bootstrap
+  * mirror method:
+    - merge fix from Matt Zimmerman, many thanks (LP: #741098)
+    - do not crash if the mirror file fails to download
 
  -- Michael Vogt <michael.vogt@ubuntu.com>  Wed, 16 Mar 2011 20:39:21 +0100
 
@@ -28,7 +31,6 @@
     - updated, thanks to Andrej Znidarsic
   * mirror method:
     - when downloading data, show the mirror being used
-<<<<<<< HEAD
     - randomize mirror list after download in a host specific way
       to ensure that the load is evenly spreaded accross the mirrors
     - fix some missing "Fail-Ignore"
@@ -48,11 +50,6 @@
       user to insert the CD on each apt-get update
   * methods/mirror.cc:
     - improve debug output and fix bug in TryNextMirror
-=======
-    - randomize mirror list to ensure more even load
-    - merge fix from Matt Zimmerman, many thanks (LP: #741098)
-    - do not crash if the mirror file fails to download
->>>>>>> 0004842d
 
  -- Michael Vogt <michael.vogt@ubuntu.com>  Thu, 10 Mar 2011 15:56:54 +0100
 
