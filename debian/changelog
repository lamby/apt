<<<<<<< HEAD
apt (0.8.13.1) unstable; urgency=low

  * apt-pkg/acquire-item.cc: Use stat buffer if stat was
    successful, not if it failed (Closes: #620546)

 -- Julian Andres Klode <jak@debian.org>  Sat, 02 Apr 2011 20:55:35 +0200
=======
apt (0.8.13.1) UNRELEASED; urgency=low

  [ David Kalnischkies ]
  * apt-pkg/deb/dpkgpm.cc:
    - skip --configure if all packages disappeared
  * apt-pkg/vendor.cc, apt-pkg/vendorlist.cc:
    - mark them as deprecated as they are unused
  * apt-pkg/deb/deblistparser.h:
    - enable StripMultiArch by default for ParseDepends
  * debian/apt.conf.autoremove:
    - adapt to new gnumach kernel package naming (Closes: #619337)
  * doc/apt_preferences.5.xml:
    - correct typo spotted by Charles Plessy (Closes: #619088)
    - document ButAutomaticUpgrades together with NotAutomatic
      as suggested by Charles Plessy (Closes: #619083)
  * apt-pkg/depcache.cc:
    - remove pseudo handling leftover from SetReInstall
    - do not change protected packages in autoinstall (Closes: #618848)
  * apt-pkg/pkgcachegen.cc:
    - make "all"->"native" an implementation detail of NewPackage
      rather than rewrite it in higher methods
  * apt-pkg/cacheiterator.h:
    - return "all" instead of native architecture without breaking the abi
      (too much) by extending enum instead of using bitflags (LP: #733741)
  * apt-pkg/aptconfiguration.cc:
    - use dpkg --print-foreign-architectures to get multiarch configuration
      if non is specified with APT::Architectures (Closes: #612958)
  * cmdline/apt-get.cc:
    - do not show simulation notice for non-root commands (Closes: #619072)
    - be able to disable resolver with APT::Get::CallResolver and disable
      auto installation with APT::Get::AutoSolving
  * apt-pkg/deb/deblistparser.cc:
    - create foo:any provides for all architectures for an allowed package

 -- David Kalnischkies <kalnischkies@gmail.com>  Tue, 29 Mar 2011 13:12:45 +0200
>>>>>>> 410327e1

apt (0.8.13) unstable; urgency=low

  [ Thorsten Spindler ]
  * methods/rsh.cc
    - fix rsh/ssh option parsing (LP: #678080), thanks to
      Ville Mattila 
  
  [ Michael Vogt ]
  * apt-pkg/acquire-item.cc:
    - mark pkgAcqIndexTrans as Index-File to avoid asking the
      user to insert the CD on each apt-get update
  * po/sl.po:
    - updated, thanks to Andrej Znidarsic
  * mirror method:
    - when downloading data, show the mirror being used
    - randomize mirror list after download in a host specific way
      to ensure that the load is evenly spreaded accross the mirrors
    - fix some missing "Fail-Ignore"

 -- Michael Vogt <mvo@debian.org>  Wed, 16 Mar 2011 08:04:42 +0100

apt (0.8.12) unstable; urgency=low

  [ Michael Vogt ]
  * apt-pkg/deb/debindexfile.cc:
    - ignore missing deb-src files in /var/lib/apt/lists, thanks
      to Thorsten Spindler (LP: #85590)
  * apt-pkg/contrib/fileutl.cc, apt-pkg/deb/dpkgpm.cc:
    - honor Dpkg::Chroot-Directory in the RunScripts*() methods
  * apt-pkg/contrib/cdromutl.{cc,h}, apt-pkg/cdrom.{cc,h}:
    - deal with missing FSTAB_DIR when using libudev to discover cdrom
    - add experimental APT::cdrom::CdromOnly option (on by default). 
      When this is set to false apt-cdrom will handle any removable
      deivce (like a usb-stick) as a "cdrom/dvd" source

  [ Christian Perrier ]
  * Fix error in French translation of manpages (apt_preferences(5)).
    Merci, Rémi Vanicat. Closes: #613689
  * Complete French manpage translation
  * Italian translation update (Milo Casagrande). Closes: #614395

  [ David Kalnischkies ]
  * ftparchive/multicompress.cc, apt-inst/deb/debfile.cc:
    - support xz compressor to create xz-compressed Indexes and be able
      to open data.tar.xz files
    - load the supported compressors from configuration
  * ftparchive/writer.cc:
    - ensure that Date and Valid-Until time strings are not localised
    - add options to disable specific checksums for Indexes
    - include xz-compressed Packages and Sources files in Release file
  * apt-pkg/aptconfiguration.cc:
    - support download of xz-compressed indexes files
    - support adding new compressors by configuration
  * apt-pkg/deb/debsrcrecords.cc:
    - support xz-compressed source v3 debian.tar files
    - support every compression we have a compressor configured
  * ftparchive/contents.cc:
    - remove ExtractArchive codecopy from apt-inst/deb/debfile.cc
  * apt-inst/deb/debfile.cc:
    - support data.tar's compressed with any configured compressor
  * cmdline/apt-get.cc:
    - reinstall dependencies of reinstalled "garbage" (Closes: #617257)

  [ Steve Langasek ]
  * apt-pkg/deb/dpkgpm.cc:
    - make sure that for multiarch packages, we are passing the full
      qualified package name to dpkg for removals. (Closes: #614298)
  * Remove the "pseudopackage" handling of Architecture: all packages for
    Multi-Arch; instead, Arch: all packages only satisfy dependencies for
    the native arch, except where the Arch: all package is declared
    Multi-Arch: foreign.  (Closes: #613584)

 -- Michael Vogt <mvo@debian.org>  Thu, 10 Mar 2011 14:46:48 +0100

apt (0.8.11.5) unstable; urgency=low

  [ Christian Perrier ]
  * Add missing dot in French translation of manpages. Merci, Olivier
    Humbert.
  * French translation update
  * French manpages translation update

  [ David Kalnischkies ]
  * apt-pkg/depcache.cc:
    - party revert fix in 0.8.11.2 which marked all packages as manual
      installed if the FromUser bit is set in the MarkInstall call.
      The default for this bit is true and aptitude depends on the old
      behavior so the package is only marked as manual if its not marked
      ("old" behavior) or if automatic installation is enabled - which
      aptitude disables always (see also #613775)

 -- David Kalnischkies <kalnischkies@gmail.com>  Thu, 17 Feb 2011 15:16:31 +0100

apt (0.8.11.4) unstable; urgency=low

  [ David Kalnischkies ]
  * apt-pkg/contrib/error.cc:
    - ensure that va_list is not invalid in second try
  * cmdline/apt-get.cc:
    - don't remove new dependencies of garbage packages (Closes: #613420)
  
  [ Michael Vogt ]
  * test/integration/*
    - fix dashish in the integration tests

 -- Michael Vogt <mvo@debian.org>  Wed, 16 Feb 2011 14:36:03 +0100

apt (0.8.11.3) unstable; urgency=low

  * apt-pkg/contrib/fileutl.cc:
    - really detect bigendian machines by including config.h,
      so we can really (Closes: #612986)
  * apt-pkg/contrib/mmap.cc:
    - Base has as 'valid' failure states 0 and -1 so add a simple
      validData method to check for failure states

 -- David Kalnischkies <kalnischkies@gmail.com>  Mon, 14 Feb 2011 16:58:03 +0100

apt (0.8.11.2) unstable; urgency=low

  [ Michael Vogt ]
  * merged lp:~evfool/apt/fix641673:
    - String-fix in the source and the translations for the grammatical 
      mistake reported in bug LP: #641673, thanks to Robert Roth
  * merged lp:~evfool/apt/fix418552:
    - Grammar fix for bug LP: #418552, thanks to Robert Roth
  
  [ David Kalnischkies ]
  * cmdline/apt-get.cc:
    - add --install-suggests option (Closes: #473089)
  * apt-pkg/depcache.cc:
    - mark a package which was requested to be installed on commandline
      always as manual regardless if it is already marked or not as the
      marker could be lost later by the removal of rdepends (Closes: #612557)
  * methods/rred.cc:
    - read patch into MMap only if we work on uncompressed patches
    - update size of dynamic MMap as we write in from the outside
  * apt-pkg/contrib/mmap.cc:
    - do not try to free the mapping if its is unset
  * apt-pkg/contrib/fileutl.cc:
    - reorder the loaded filesize bytes for big endian (Closes: #612986)
      Thanks to Jörg Sommer for the detailed analyse!

 -- Michael Vogt <mvo@debian.org>  Mon, 14 Feb 2011 12:07:18 +0100

apt (0.8.11.1) unstable; urgency=low

  [ Stefan Lippers-Hollmann ]
  * cmdline/apt-key:
    - fix root test which prevented setting of trustdb-name
      which lets gpg fail if it adds/remove keys from trusted.gpg
      as it tries to open the (maybe) not existent /root/.gnupg

  [ David Kalnischkies ]
  * debian/apt.symbols:
    - add more arch dependent symbols

 -- Michael Vogt <mvo@debian.org>  Wed, 09 Feb 2011 17:49:59 +0100

apt (0.8.11) unstable; urgency=low

  [ David Kalnischkies ]
  * apt-pkg/depcache.cc:
    - add SetCandidateRelease() to set a candidate version and
      the candidates of dependencies if needed to a specified
      release (Closes: #572709)
    - allow conflicts in the same group again (Closes: #612099)
  * cmdline/apt-get.cc:
    - if --print-uris is used don't setup downloader as we don't need
      progress, lock nor the directories it would create otherwise
    - show dependencies of essential packages which are going to remove
      only if they cause the remove of this essential (Closes: #601961)
    - keep not installed garbage packages uninstalled instead of showing
      in the autoremove section and installing those (Closes: #604222)
    - change pkg/release behavior to use the new SetCandidateRelease
      so installing packages from experimental or backports is easier
    - really do not show packages in the extra section if they were
      requested on the commandline, e.g. with a modifier (Closes: #184730)
    - always do removes first and set not installed remove packages
      on hold to prevent temporary installation later (Closes: #549968)
  * debian/control:
    - add Vcs-Browser now that loggerhead works again (Closes: #511168)
    - depend on debhelper 7 to raise compat level
    - depend on dpkg-dev (>= 1.15.8) to have c++ symbol mangling
  * apt-pkg/contrib/fileutl.cc:
    - add a RealFileExists method and check that your configuration files
      are real files to avoid endless loops if not (Closes: #604401)
    - ignore non-regular files in GetListOfFilesInDir (Closes: #594694)
  * apt-pkg/contrib/weakptr.h:
    - include stddefs.h to fix compile error (undefined NULL) with gcc-4.6
  * methods/https.cc:
    - fix CURLOPT_SSL_VERIFYHOST by really passing 2 to it if enabled
  * deb/dpkgpm.cc:
    - fix popen/fclose mismatch reported by cppcheck. Thanks to Petter
      Reinholdtsen for report and patch! (Closes: #607803)
  * doc/apt.conf.5.xml:
    - fix multipl{y,e} spelling error reported by Jakub Wilk (Closes: #607636)
  * apt-inst/contrib/extracttar.cc:
    - let apt-utils work with encoded tar headers if uid/gid are large.
      Thanks to Nobuhiro Hayashi for the patch! (Closes: #330162)
  * apt-pkg/cacheiterator.h:
    - do not segfault if cache is not build (Closes: #254770)
  * doc/apt-get.8.xml:
    - remove duplicated mentioning of --install-recommends
  * doc/sources.list.5.xml:
    - remove obsolete references to non-us (Closes: #594495)
    - a notice is printed for ignored files (Closes: #597615)
  * debian/rules:
    - use -- instead of deprecated -u for dh_gencontrol
    - remove shlibs.local creation and usage
    - show differences in the symbol files, but never fail
  * pre-build.sh:
    - remove as it is not needed for a working 'bzr bd'
  * debian/{apt,apt-utils}.symbols:
    - ship experimental unmangled c++ symbol files
  * methods/rred.cc:
    - operate optional on gzip compressed pdiffs
  * apt-pkg/acquire-item.cc:
    - don't uncompress downloaded pdiff files before feeding it to rred
    - try downloading clearsigned InRelease before trying Release.gpg
    - change the internal handling of Extensions in pkgAcqIndex
    - add a special uncompressed compression type to prefer those files
    - download and use i18n/Index to choose which Translations to download
  * cmdline/apt-key:
    - don't set trustdb-name as non-root so 'list' and 'finger'
      can be used without being root (Closes: #393005, #592107)
  * apt-pkg/deb/deblistparser.cc:
    - rewrite LoadReleaseInfo to cope with clearsigned Releasefiles
  * ftparchive/writer.cc:
    - add config option to search for more patterns in release command
    - include Index files by default in the Release file
  * methods/{gzip,bzip}.cc:
    - print a good error message if FileSize() is zero
  * apt-pkg/aptconfiguration.cc:
    - remove the inbuilt Translation files whitelist
  * cmdline/apt-cache.cc:
    - remove not implemented 'apt-cache add' command
  * doc/apt-cache.8.xml:
    - describe reality as apt-cache just queries and doesn't manipulate
      the caches. Thanks to Enrico Zini for spotting it! (Closes: #612009)
  * apt-pkg/algorithms.cc:
    - mark pseudo packages of installed all packages as configured
      in the simulation as we don't call configure for these packages
  * apt-pkg/pkgcachegen.cc:
    - in multiarch, let :all packages conflict with :any packages
      with a different version to be sure
  * apt-pkg/contrib/error.cc:
    - remove 400 char size limit of error messages (LP: #365611)

  [ Michael Vogt ]
  * methods/http.cc:
    - do not hang if Acquire::http::ProxyAutoDetect can not be
      executed or returns no data (LP: #654393)
  * debian/apt.conf.autoremove:
    - never autoremove the GNU/Hurd kernel (closes: #588423), thanks
      to Guillem Jover
  * apt-pkg/cdrom.cc, apt-pkg/init.cc, methods/cdrom.cc:
    - use /media/cdrom as default mountoint (closes: #611569)
  * cmdline/apt-get.cc:
    - add apt-get changelog (closes: #526990)
    - add apt-get download (closes: #82738)

  [ Martin Pitt ]
  * test/integration/test-compressed-indexes, test/test-indexes.sh:
    - Explicitly disable compressed indexes at the start. This ensures that we
      will actually test uncompressed indexes regardless of the internal
      default value of Acquire::GzipIndexes.

 -- Michael Vogt <mvo@debian.org>  Tue, 08 Feb 2011 12:58:12 +0100

apt (0.8.10.3) unstable; urgency=low

  [ Programs translations ]
  * po/es.po: Updated, plus fixes encoding issues and fixes two fuzzy
    strings, thanks to Javier Fernandez-Sanguino (closes: #610692)

 -- Michael Vogt <mvo@debian.org>  Tue, 25 Jan 2011 11:51:42 +0100

apt (0.8.10.2) unstable; urgency=low

  [ David Kalnischkies ]
  * ftparchive/apt-ftparchive.cc:
    - fix endless loop for multiple TranslationsWriters

 -- Michael Vogt <mvo@debian.org>  Tue, 25 Jan 2011 10:26:15 +0100

apt (0.8.10.1) unstable; urgency=low

  [ Christian Perrier ]
  * Fix encoding for Slovenian translation. PO file switched
    to UTF-8. Closes: #609957

  [ Julian Andres Klode ]
  * cmdline/apt-cache.cc: Create an error for apt-cache depends
    if packages could not found (LP: #647045)

  [ Programs translations ]
  * Spanish update by Javier Fernández-Sanguino Peña. Closes: #607145 

  [ Manpages translations ]
  * Correct a typo and an error in French manpages translation.
    Closes: # 607170

 -- Michael Vogt <mvo@debian.org>  Mon, 17 Jan 2011 13:41:04 +0100

apt (0.8.10) unstable; urgency=low

  [ Programs translations ]
  * Czech by Miroslav Kure. Closes: #605107

  [ Martin Pitt ]
  * test/integration/test-compressed-indexes, test/test-indexes.sh:
    - Explicitly disable compressed indexes at the start. This ensures that we
      will actually test uncompressed indexes regardless of the internal
      default value of Acquire::GzipIndexes.

  [ David Kalnischkies ]
  * apt-pkg/algorithms.cc:
    - mark all installed packages first without auto installation in
      a dist-upgrade to prefer upgrading packages instead of installing
      new packages in versioned or-groups (Closes: #605394)

 -- Michael Vogt <mvo@debian.org>  Tue, 30 Nov 2010 10:42:17 +0100

apt (0.8.9) unstable; urgency=low

  [ Christian Perrier ]
  * Fix "typos" in French manpages translations. Thanks to
    Cyril Brulebois for bashing me.
  * Drop useless untranslatable sections from apt.8

  [ Programs translations ]
  * Slovenian update by Andrej Žnidaršič and Rosetta Slovenian team
  * German update by Holger Wansing. Closes: #603619

  [ David Kalnischkies ]
  * apt-pkg/aptconfiguration.cc:
    - evaluate Acquire::Languages= before LANG= (Closes: #602573)
  * apt-pkg/orderlist.cc:
    - try fixing before removing even if the fix is hidden in
      a provides, hidden in the #590438 testcase
  * apt-pkg/algorithms.cc:
    - if the package was explicitly marked as ToRemove don't
      consider it as a candidate for FixByInstall
  * apt-pkg/depcache.cc:
    - don't install previously not installed providers in a try
      to statisfy a "Breaks: provides" dependency by upgrade
  * cmdline/acqprogress.cc:
    - don't ask the user for media change if quiet >= 2, stdout is not
      a tty and assume-yes, force-yes or trivial-only option is set to
      avoid cpu eating endless loops in unattended runs like apt.cron
      (Closes: #602354, LP: #665580)

 -- Michael Vogt <mvo@debian.org>  Thu, 18 Nov 2010 09:25:04 +0100

apt (0.8.8) unstable; urgency=low

  [ David Kalnischkies ]
  * apt-pkg/contrib/fileutl.cc:
    - Add a FileFd::FileSize() method to get the size of the underlying
      file and not the size of the content in the file as FileFd::Size()
      does - the sizes can differ since the direct gzip integration
  * methods/{gzip,bzip2}.cc:
    - use FileSize() to determine if the file is invalid (Closes: #600852)
  * apt-pkg/pkgcache.cc:
    - fallback always to a suitable description (Closes: #601016)

  [ Michael Vogt ]
  * apt-pkg/deb/dpkgpm.cc:
    - ensure that history.log gets closed to avoid leaking a FD
      (closes: #601649)

 -- Michael Vogt <mvo@debian.org>  Thu, 28 Oct 2010 21:22:21 +0200

apt (0.8.7) unstable; urgency=low

  [ Manpages translations ]
  * Typo fixed in French (extra "Z"). Thanks to Florentin Duneau.
  * Another typo fixed in French ("Anfin"). Thanks to bubulle
  * Wrong translation for "showauto" fixed. Thanks to Raphaël Hertzog
    Closes: #599265

  [ Michael Vogt ]
  * debian/apt.cron.daily:
    - source /etc/default/locale (if available) so that the
      apt-get update cron job fetches the right translated package
      descriptions
  * fix test failure on amd64
  * apt-pkg/deb/debsystem.cc:
    - fix issues with dir::state::status and dir::state::extended_states
      when alternative rootdirs are used

  [ Martin Pitt ]
  * apt-pkg/deb/debindexfile.cc:
    - Use FileFd::Size() instead of stat()ing the sources/binary/translations
      indexes directly, so that we have transparent handling of gzipped
      indexes.
  * apt-pkg/contrib/fileutl.cc:
    - Fix FileFd::Size() for gzipped files to give the size of the
      uncompressed data. This fixes cache building progress going way
      over 100%.

  [ David Kalnischkies ]
  * apt-pkg/deb/deblistparser.cc:
    - support ArmHardFloat port in CompleteArch, thanks to Sebastian
      Andrzej Siewior for the patch!
  * doc/apt.ent:
    - move some strings into apt-verbatim.ent to avoid showing them in
      apt-doc.pot as they are untranslatable anyway (e.g. manpage references)
  * doc/apt-verbatim.ent:
    - change the codenames to reflect the situation after squeeze release
  * doc/examples/apt-https-method-example.conf:
    - apply various typo fixes by Olly Betts, thanks! (Closes: #600249)

 -- Michael Vogt <mvo@debian.org>  Fri, 15 Oct 2010 18:16:10 +0200

apt (0.8.6) unstable; urgency=low

  [ Programs translations ]
  * Vietnamese update by Clytie Siddall (Closes: #598489)
  * Asturian update by Maacub (Closes: #599057)

  [ David Kalnischkies ]
  * cmdline/apt-cache.cc:
    - use the TranslatedDescription for searching and not the first
      available one as it is maybe not an expected language (Closes: #597925)
  * apt-pkg/contrib/strutl.cc:
    - add a space between number and unit as required by SI (Closes: #598352)
  * apt-pkg/depcache.cc:
    - do not check endpointer packages instead of only those which prevented
      NeverAutoRemove settings from having an effect (Closes: #598452)
    - do not remove packages which the user requested for installation
      explicitly while satisfying other install requests (Closes: #598669)
  * apt-pkg/packagemanager.cc:
    - Add a space between period and 'Please' and unfuzzy all translations
  * doc/po/de.po:
    - remove the duplicated "angefertigt" in translation-holder string

 -- Michael Vogt <mvo@debian.org>  Mon, 04 Oct 2010 11:52:19 +0200

apt (0.8.5) unstable; urgency=low

  [ Manpages translations ]
  * German (Chris Leick). Closes: #597163

  [ Michael Vogt ]
  * merged lp:~mvo/apt/conflicts-on-virtuals to better deal with
    conflicts/breaks against virtual packages (LP: #614993)

  [ David Kalnischkies ]
  * apt-pkg/policy.cc:
    - support 100-pinning in Release file with ButAutomaticUpgrades
      as requested by the backports crew (Closes: #596097)
  * apt-pkg/deb/deblistparser.cc:
    - overrule NotAutomatic in case of ButAutomaticUpgrades
  * debian/apt.cron.daily:
    - handle absolut directory paths correctly by loading directories
      directly instead of building the paths on our own (Closes: #596421)
  * debian/control:
    - build-depend on docbook-xml to ensure that the xml DTDs are always
      available on the buildds (Closes: #597145)
  * buildlib/debiandoc.mak, buildlib/po4a_manpage.mak:
    - ensure that the build fails if documentation building fails
  * doc/po/fr.po:
    - correct two syntax issues to ensure we can build fine

 -- Michael Vogt <mvo@debian.org>  Fri, 17 Sep 2010 22:05:06 +0200

apt (0.8.4) unstable; urgency=low

  [ Michael vogt ]
  * ftparchive/writer.cc:
    - write out {Files,Checksum-Sha1,Checksum-Sha256} only if
      available LP: #633967. Thanks to Colin Watson
  * apt-pkg/contrib/cdromutl.cc:
    - if apt-cdrom is used on writable media (like usb-sticks), do
      not use the root directory to identify the medium (as all 
      changes there change the ident id). Use the .disk directory 
      instead 

  [ David Kalnischkies ]
  * ftparchive/writer.cc:
    - null the valid string instead of the date if Valid-Until is not set
  * apt-pkg/acquire-item.cc:
    - use also unsigned Release files again (Closes: #596189)

  [ Christian Perrier ]
  * Fix missing space after dot in a message from apt-pkg
    Translations unfuzzied. Thanks to Holger Wansing.

 -- Michael Vogt <mvo@debian.org>  Fri, 10 Sep 2010 20:45:15 +0200

apt (0.8.3) unstable; urgency=low

  [ Programs translations ]
  * German (Holger Wansing). Closes: #596141

  [ Manpages translations ]
  * Japanese (KURASAWA Nozomu). Closes: #595862

  [ Michael Vogt ]
  * apt-pkg/indexcopy.cc:
    - only use trusted.gpg.d directory if it exists
    - do not replace /dev/null when running in APT::CDROM::NoAct
      mode (LP: #612666), thanks to Colin Watson

  [ David Kalnischkies ]
  * ftparchive/apt-ftparchive.cc:
    - ensure that BinDirectory as well as Tree settings get
      the correct default FileMode setting (Closes: #595922)

 -- Michael Vogt <mvo@debian.org>  Tue, 07 Sep 2010 15:28:41 +0200

apt (0.8.2) unstable; urgency=low

  [ Manpages translations ]
  * Spanish (Omar Campagne). Closes: #595557

  [ David Kalnischkies ]
  * apt-pkg/versionmatch.cc:
    - do not accept 'Pin: origin "' (missing closing ") as a valid
      way to pin a local archive: either "" or none…
  * apt-pkg/deb/dpkgpm.cc:
    - create Dir::Log if needed to support /var/log as tmpfs or similar,
      inspired by Thomas Bechtold, thanks! (Closes: #523919, LP: #220239)
  * apt-pkg/indexcopy.cc:
    - support really still the APT::GPGV::TrustedKeyring setting,
      as it breaks d-i badly otherwise (Closes: #595428)
  * cmdline/apt-key:
    - support also Dir::Etc::Trusted so that apt-key works in the same
      way as the library part which works with the trusted files
  * methods/{gzip,bzip2}.cc:
    - empty files can never be valid archives (Closes: #595691)

 -- Michael Vogt <mvo@debian.org>  Mon, 06 Sep 2010 18:10:06 +0200

apt (0.8.1) unstable; urgency=low

  [ Programs translations ]
  * Thai (Theppitak Karoonboonyanan). Closes: #592695
  * Russian (Yuri Kozlov). Closes: #594232
  * Slovak (Ivan Masár). Closes: #594255
  * Swedish (Daniel Nylander). Closes: #594241
  * Japanese (Kenshi Muto, Osamu Aoki). Closes: #594265
  * Italian (Milo Casagrande). Closes: #594238
  * Asturian (maacub). Closes: #594303
  * Simplified Chinese (Aron Xu). Closes: #594458
  * Bulgarian (Damyan Ivanov). Closes: #594627
  * Portuguese (Miguel Figueiredo). Closes: #594668
  * Korean (Changwoo Ryu). Closes: #594809
  * Norwegian Bokmål (Hans Nordhaug). Closes: #595182
  * Danish (Joe Hansen). Closes: #595176
  * Catalan (Agustí Grau). Closes: #595234

  [ Christian Perrier ]
  * Fix spelling error in cmdline/apt-get.cc. Thanks to Osamu Aoki
    Closes: #594211

  [ Manpages translations ]
  * Portuguese (Américo Monteiro)

  [ David Kalnischkies ]
  * cmdline/apt-cache.cc:
    - show in madison command again also source packages (LP: #614589)
    - remove useless GetInitialize method
  * cmdline/apt-get.cc:
    - remove direct calls of ReadMainList and use the wrapper instead
      to protect us from useless re-reads and two-times notice display
    - remove death code by removing unused GetInitialize
  * apt-pkg/depcache.cc:
    - now that apt-get purge works on 'rc' packages let the MarkDelete
      pass this purge forward to the non-pseudo package for pseudos
  * apt-pkg/contrib/fileutl.cc:
    - apply SilentlyIgnore also on files without an extension
  * apt-pkg/contrib/configuration.cc:
    - fix autoremove by using correct config-option name and
      don't make faulty assumptions in error handling (Closes: #594689)
  * apt-pkg/versionmatch.cc:
    - let the pin origin actually work as advertised in the manpage
      which means "" are optional and pinning a local archive does
      work - even if it is a non-flat archive (Closes: #594435)

 -- Michael Vogt <mvo@debian.org>  Fri, 03 Sep 2010 18:36:11 +0200

apt (0.8.0) unstable; urgency=low

  [ Michael Vogt ]
  * merge of the debian-expermental-ma branch
  * refresh po/pot files in doc/ and po/

  [ Programs translations ]
  * Swedish (Daniel Nylander). Closes: #592366
  * French (Christian Perrier)

  [ Manpages translations ]
  * French (Christian Perrier)

 -- Michael Vogt <mvo@debian.org>  Tue, 24 Aug 2010 16:32:19 +0200

apt (0.8.0~pre2) experimental; urgency=low

  [ David Kalnischkies ]
  * apt-pkg/contrib/strutl.cc:
    - fix error checking for vsnprintf in its safe variant
  * methods/bzip2.cc:
    - fix error checking for read in case of failing bzip2/lzma/whatever
  * debian/apt.cron.daily:
    - create backups for our extended_states file (Closes: #593430)
  * apt-pkg/init.cc:
    - set the default values for dir::etc::trusted options correctly
  * ftparchive/writer.cc:
    - init valid-until correctly to prevent garbage entering Release file
  * apt-pkg/deb/debsystem.cc:
    - set dir::state::status based at least on dir
  * apt-pkg/deb/dpkgpm.cc:
    - use the InstVer instead of the CurrentVer for the autobit transfer
  * methods/http.cc:
    - some http servers violate HTTP1.1 by not issuing a Reason-Phrase
      (or at least a space after the code) especially for 200, but lets
      be nice and ignore it as we don't need the reason in general
  * apt-pkg/acquire-item.cc:
    - don't use ReadOnlyGzip mode for PDiffs as this mode doesn't work
      in combination with the AddFd methods of our hashclasses

 -- Michael Vogt <mvo@debian.org>  Mon, 23 Aug 2010 19:09:08 +0200

apt (0.8.0~pre1) experimental; urgency=low

  [ Programs translations ]
  * Swedish translation update. Closes: #592366

  [ Michael Vogt ]
  * merge of the debian-expermental-ma branch
  * refresh po/pot files in doc/ and po/
  * apt-pkg/pkgcache.cc:
    - re-evaluate the architectures cache when the cache is (re)opened

  [ Colin Watson ]
  * apt-pkg/cdrom.cc:
    - fix off-by-one error in DropBinaryArch

  [ Julian Andres Klode ]
  * apt-pkg/contrib/fileutl.cc:
    - Add WriteAtomic mode.
    - Revert WriteEmpty to old behavior (LP: #613211)
  * apt-pkg, methods:
    - Convert users of WriteEmpty to WriteAtomic.
  * apt-pkg/depcache.cc:
    - Only try upgrade for Breaks if there is a newer version, otherwise
      handle it as Conflicts (by removing it) (helps for #591882).
  * debian/control:
    - Add dependency on gnupg to apt, apt-key uses it.

  [ David Kalnischkies ]
  * apt-pkg/algorithms.cc:
    - let the problem resolver install packages to fix or-groups
      as a needed remove nuked another or-member (helps for #591882)
    - change the debug outputs to display also arch of the
      package and version dependencies information
  * cmdline/apt-get.cc:
    - let APT::Get::Arch-Only in build-dep default to false again
      (Closes: #592628) Thanks Mohamed Amine IL Idrissi for report!
    - purge packages in 'rc' state, thanks Rogier! (Closes: #150831)
  * apt-pkg/pkgcache.cc:
    - fix LongDesc handling in LANG=C environment

 -- Michael Vogt <mvo@debian.org>  Fri, 13 Aug 2010 17:00:49 +0200

apt (0.7.26~exp12) experimental; urgency=low

  [ Michael Vogt ]
  * debian/control:
    - add dependency on zlib-dev for libapt-pkg-dev

  [ David Kalnischkies ]
  * apt-pkg/cacheset.cc:
    - [ABI BREAK] add an ErrorType option to CacheSetHelper
  * cmdline/apt-cache.cc:
    - use Notice instead of Error in the CacheSetHelper messages
      for compat reasons. Otherwise tools like sbuild blow up
    - return success in show if a virtual package was given
  * debian/control:
    - remove libcurl3-gnutls-dev alternative as the package is gone
    - increase needed version of libcurl4-gnutls-dev to >= 7.19.0
      as we use CURLOPT_{ISSUERCERT,CRLFILE} (Closes: #589642)

 -- Michael Vogt <mvo@debian.org>  Fri, 30 Jul 2010 11:55:48 +0200

apt (0.7.26~exp11) experimental; urgency=low

  [ Julian Andres Klode ]
  * apt-pkg/deb/dpkgpm.cc:
    - Write architecture information to history file.
    - Add to history whether a change was automatic or not.
  * apt-pkg/contrib/fileutl.cc:
    - Add FileFd::OpenDescriptor() (needed for python-apt's #383617).
  * cmdline/apt-get.cc:
    - Support large filesystems by using statvfs64() instead of statvfs()
      and statfs64() instead of statfs() (Closes: #590513).
  * apt-pkg/cdrom.cc:
    - Use link() instead of rename() for creating the CD database backup;
      otherwise there would be a short time without any database.

  [ David Kalnischkies ]
  * apt-pkg/depcache.cc:
    - handle "circular" conflicts for "all" packages correctly
  * cmdline/apt-cache.cc:
    - be able to omit dependency types in (r)depends (Closes: #319006)
    - show in (r)depends the canidate per default instead of newest
    - share the (r)depends code instead of codecopy
  * apt-pkg/cacheset.cc:
    - move them back to the library as they look stable now
    - add a 'newest' pseudo target release as in pkg/newest
  * apt-pkg/pkgcache.cc:
    - prefer non-virtual packages in FindPreferredPkg (Closes: #590041)
  * test/integration/*:
    - add with bug#590041 testcase a small test "framework"
  * apt-pkg/orderlist.cc:
    - try to install another or-group member in DepRemove before
      breaking the or group (Closes: #590438)
    - configure also the replacement before remove by adding Immediate flag
  
  [ Michael Vogt ]
  * apt-pkg/contrib/error.{cc,h}
    - docstring cleanup
    - add inline DumpError() to avoid subtle API break

 -- Michael Vogt <mvo@debian.org>  Thu, 29 Jul 2010 16:40:58 +0200

apt (0.7.26~exp10) experimental; urgency=low

  [ David Kalnischkies ]
  * apt-pkg/contrib/error.{cc,h}:
    - remove constness of va_list parameter to fix build on amd64 and co
      Thanks Eric Valette! (Closes: #588610)
  * apt-pkg/deb/debmetaindex.cc:
    - do not query each architecture for flat file archives
    - fix typo preventing display of architecture in Info()
  * methods/bzip2.cc:
    - add a copycat of the old gzip.cc as we need it for bzip2 and lzma

  [ Martin Pitt ]
  * debian/rules:
    - Make DEB_BUILD_OPTIONS=noopt actually work by passing the right
      CXXFLAGS.
  * apt-pkg/contrib/fileutl.{h,cc}:
    - Add support for reading of gzipped files with the new "ReadOnlyGzip"
      OpenMode. (Closes: #188407)
    - Link against zlib (in apt-pkg/makefile) and add zlib build dependency.
    - [ABI BREAK] This adds a new private member to FileFd, but its
      initialization is in the public header file.
  * configure.in:
    - Check for zlib library and headers.
  * apt-pkg/acquire-item.cc, apt-pkg/deb/debindexfile.cc,
    apt-pkg/deb/debrecords.cc, apt-pkg/deb/debsrcrecords.h,
    cmdline/apt-cache.cc:
    - Open Packages, Sources, and Translations indexes in "ReadOnlyGzip" mode.
  * apt-pkg/deb/debindexfile.cc:
    - If we do not find uncompressed package/source/translation indexes, look
      for gzip compressed ones.
  * apt-pkg/acquire-item.cc:
    - If the Acquire::GzipIndexes option is true and we download a gzipped
      index file, keep it as it is (and rename to .gz) instead of
      uncompressing it.
  * doc/apt.conf.5.xml:
    - Document the new Acquire::GzipIndexes option.
  * doc/po/apt-doc.pot, doc/po/de.po:
    - German translation of new Acquire::GzipIndexes option.
  * Add test/test-indexes.sh:
    - Test behaviour of index retrieval and usage, in particular with
      uncompressed and gzip compressed indexes.
  * methods/gzip.cc: With FileFd now being able to read gzipped files, there
    is no need for the gzip method any more to spawn an external gzip process.
    Rewrite it to use FileFd directly, which makes the code a lot simpler, and
    also using less memory and overhead.

 -- Michael Vogt <mvo@debian.org>  Mon, 12 Jul 2010 11:41:01 +0200

apt (0.7.26~exp9) experimental; urgency=low

  [ David Kalnischkies ]
  * doc/apt.conf.5.xml:
    - add and document APT::Cache-{Start,Grow,Limit} options for mmap control
  * apt-pkg/contrib/fileutl.cc:
    - do not fail von double close()

 -- Michael Vogt <mvo@debian.org>  Fri, 09 Jul 2010 21:51:55 +0200

apt (0.7.26~exp8) experimental; urgency=low

  [ David Kalnischkies ]
  * cmdline/cacheset.cc:
    - doesn't include it in the library for now as it is too volatile
    - get the candidate either from an already built depcache
      or use the policy which is a bit faster than depcache generation
    - get packages by task^ with FromTask()
    - only print errors if all tries to get a package by string failed
    - factor out code to get a single package FromName()
    - check in Grouped* first without modifier interpretation
  * cmdline/apt-get.cc:
    - use the cachsets in the install commands
    - make the specify order of packages irrelevant (Closes: #196021)
  * apt-pkg/orderlist.cc:
    - untouched packages are never missing
  * apt-pkg/packagemanager.cc:
    - packages that are not touched doesn't need to be unpacked
  * debian/control:
    - remove intltool's dependency as it is an ubuntu artefact
  * apt-pkg/depcache.cc:
    - SetCandidateVer for all pseudo packages
    - SetReInstall for the "all" package of a pseudo package
    - use the new MatchAgainstConfig for the DefaultRootSetFunc
    - always mark the all package if a pseudo package is marked for install
  * apt-pkg/contrib/error.{cc,h}:
    - complete rewrite but use the same API
    - add NOTICE and DEBUG as new types of a message
    - add a simple stack handling to be able to delay error handling
  * apt-pkg/aptconfiguration.cc:
    - show a deprecation notice for APT::Acquire::Translation
  * apt-pkg/contrib/configuration.{cc,h}:
    - add a wrapper to match strings against configurable regex patterns
  * apt-pkg/contrib/fileutl.cc:
    - show notice about ignored file instead of being always silent
    - add a Dir::Ignore-Files-Silently list option to control the notice
  * apt-pkg/policy.h:
    - add another round of const& madness as the previous round accidentally
      NOT overrides the virtual GetCandidateVer() method (Closes: #587725)
  * apt-pkg/pkgcachegen.{cc,h}:
    - make the used MMap moveable (and therefore dynamic resizeable) by
      applying (some) mad pointer magic (Closes: #195018)

  [ Michael Vogt ]
  * apt-pkg/deb/dpkgpm.cc:
    - make the apt/term.log output unbuffered (thanks to Matt Zimmerman)

  [ Julian Andres Klode ]
  * methods/ftp.h:
    - Handle different logins on the same server (Closes: #586904).
  * apt-pkg/deb/deblistparser.cc:
    - Handle architecture wildcards (Closes: #547724).
  * apt-pkg/versionmatch.cc:
    - Support matching pins by regular expressions or glob() like patterns,
      regular expressions have to be put between to slashes; for example,
      /.*/.
  * apt-pkg/contrib/fileutl.cc:
    - Make FileFd replace files atomically in WriteTemp mode (for cache, etc).
  * debian/control:
    - Set Standards-Version to 3.9.0

 -- Michael Vogt <mvo@debian.org>  Fri, 09 Jul 2010 19:16:20 +0200

apt (0.7.26~exp7) experimental; urgency=low

  * apt-pkg/cachefile.h:
    - make pkgPolicy public again, libapt-pkg-perl (and probably
      others) get unhappy without that

 -- Michael Vogt <mvo@debian.org>  Thu, 10 Jun 2010 15:33:24 +0200

apt (0.7.26~exp6) experimental; urgency=low

  [ Michael Vogt ]
  * merge the remaining Ubuntu change:
    - on gpg verification failure warn and restore the last known
      good state
    - on failure display the IP of the server (useful for servers
      that use round robin DNS)
    - support Original-Maintainer in RewritePackageOrder
    - enable cdrom autodetection via libudev by default
    - show message about Vcs in use when apt-get source is run for
      packages maintained in a Vcs
    - better support transitional packages with mark auto-installed. 
      when the transitional package is in "oldlibs" the new package
      is not marked auto installed (same is true for section
      metapackages)
    - provide new "deb mirror://archive.foo/mirrors.list sid main"
      method expects a list of mirrors (generated on the server e.g.
      via geoip) and will use that, including cycle on failure
    - write apport crash file on package failure (disabled by default
      on debian until apport is available)
    - support mirror failure reporting (disabled by default on debian)
  
  [ David Kalnischkies ]
  * apt-pkg/deb/dpkgpm.cc:
    - write Disappeared also to the history.log
    - forward manual-installed bit on package disappearance
  * apt-pkg/deb/debsystem.cc:
    - add better config item for extended_states file
  * apt-pkg/pkgcache.h:
    - switch {,Install-}Size to unsigned long long
  * apt-pkg/depcache.cc:
    - do the autoremove mark process also for required packages to handle
      these illegally depending on lower priority packages (Closes: #583517)
    - try harder to find the other pseudo versions for autoremove multiarch
    - correct "Dangerous iterator usage" pointed out by cppcheck
    - deal with long long, not with int to remove 2GB Limit (LP: #250909)
    - deprecate AddSize with Multiplier as it is unused and switch to
      boolean instead to handle the sizes more gracefully.
    - switch i{Download,Usr}Size from double to (un)signed long long
  * apt-pkg/aptconfiguration.cc:
    - remove duplicate architectures in getArchitectures()
  * apt-pkg/indexrecords.{cc,h}:
    - backport forgotten Valid-Until patch from the obsolete experimental
      branch to prevent replay attacks better, thanks to Thomas Viehmann
      for the initial patch! (Closes: #499897)
    - add a constant Exists check for MetaKeys
  * apt-pkg/acquire-item.cc:
    - do not try PDiff if it is not listed in the Meta file
    - sent Last-Modified header also for Translation files
  * apt-pkg/cacheiterator.h:
    - let pkgCache::Iterator inherent std::iterator
  * ftparchive/writer.h:
    - add a virtual destructor to FTWScanner class (for cppcheck)
  * apt-pkg/cacheset.{cc,h}:
    - add simple wrapper around std::set for cache structures
    - move regex magic from apt-get to new FromRegEx method
    - move cmdline parsing from apt-cache to new FromCommandLine method
    - support special release-modifier 'installed' and 'candidate'
  * apt-pkg/contrib/cmdline.cc:
    - fix segfault in SaveInConfig caused by writing over char[] sizes
  * apt-pkg/pkgcache.cc:
    - get the best matching arch package from a group with FindPreferredPkg
  * cmdline/apt-cache.cc:
    - make the search multiarch compatible by using GrpIterator instead
    - use pkgCacheFile and the new CacheSets all over the place
    - add --target-release option (Closes: #115520)
    - accept pkg/release and pkg=version in show and co. (Closes: #236270)
    - accept package versions in the unmet command
  * cmdline/apt-get.cc:
    - use unsigned long long instead of double to store values it gets
  * apt-pkg/cachefile.{cc,h}:
    - split Open() into submethods to be able to build only parts
    - make the OpProgress optional in the Cache buildprocess
    - store also the SourceList we use internally for export
  * doc/apt.conf.5.xml:
    - document the new Valid-Until related options
  * apt-pkg/contrib/strutl.cc:
    - split StrToTime() into HTTP1.1 and FTP date parser methods and
      use strptime() instead of some self-made scanf mangling
    - use the portable timegm shown in his manpage instead of a strange
      looking code copycat from wget
  * ftparchive/writer.cc:
    - add ValidTime option to generate a Valid-Until header in Release file
  * apt-pkg/policy.cc:
    - get the candidate right for a not-installed pseudo package if
      his non-pseudo friend is installed
  * apt-pkg/indexcopy.cc:
    - move the gpg codecopy to a new method and use it also in methods/gpgv.cc

 -- Michael Vogt <mvo@debian.org>  Thu, 10 Jun 2010 14:02:22 +0200

apt (0.7.26~exp5) experimental; urgency=low

  [ David Kalnischkies ]
  * cmdline/apt-get.cc:
    - rerun dpkg-source in source if --fix-broken is given (Closes: #576752)
    - don't suggest held packages as they are installed (Closes: #578135)
    - handle multiple --{tar,diff,dsc}-only options correctly
    - show at the end of the install process a list of disappeared packages
  * cmdline/apt-cache.cc:
    - use GroupCount for package names in stats and add a package struct line
  * methods/rred.cc:
    - use the patchfile modification time instead of the one from the
      "old" file - thanks to Philipp Weis for noticing! (Closes: #571541)
  * debian/rules:
    - remove targets referring to CVS or arch as they are useless
    - use $(CURDIR) instead of $(pwd)
    - use dpkg-buildflags if available for CXXFLAGS
  * README.arch:
    - remove the file completely as it has no use nowadays
  * apt-pkg/depcache.cc:
    - be doublesure that the killer query is empty before starting reinstall
  * methods/gpgv.cc:
    - remove the keyrings count limit by using vector magic
  * contrib/mmap.cc:
    - clarify "MMap reached size limit" error message, thanks Ivan Masár!
  * doc/apt.ent
    - add entities for the current oldstable/stable/testing codenames
  * doc/sources.list.5.xml:
    - use stable-codename instead of stable in the examples (Closes: #531492)
  * doc/apt_preferences.5.xml:
    - adapt some examples here to use current codenames as well
    - add "NotAutomatic: yes" handling, thanks Osamu Aoki (Closes: #490347)
  * debian/libapt-pkg-doc.doc-base.cache:
    - remove yet another reference to the removed cache.sgml
  * doc/apt-get.8.xml:
    - do not say explicit target_release_{name,version,codename}, it should
      be clear by itself and 'man' can break lines again (Closes: #566166)
    - remove the gnome-apt reference as it is removed from unstable
  * apt-pkg/deb/dpkgpm.cc:
    - add 'disappear' to the known processing states, thanks Jonathan Nieder
  * apt-pkg/packagemanager.h:
    - export info about disappeared packages with GetDisappearedPackages()

  [ Michael Vogt ]
  * methods/http.{cc,h}:
    - code cleanup, use enums instead of magic ints
  
  [ Jari Aalto ]
  * debian/rules:
    - spell out some less known options to reduce manpage consultation-rate
    - Use POSIX command substitution: $(<command sequence>)
    - Remove EOL whitespace (Closes: #577804)

  [ Julian Andres Klode ]
  * apt-pkg/acquire-item.cc:
    - Fix pkgAcqFile::Custom600Headers() to always return something.
  

  [ Christian Perrier ]
  * Slovak translation update. Closes: #581159
  * Italian translation update. Closes: #581742
  * Swedish translation update. Closes: #592366

 -- Michael Vogt <mvo@debian.org>  Tue, 25 May 2010 16:01:42 +0200

apt (0.7.26~exp4) experimental; urgency=low

  [ David Kalnischkies ]
  * apt-pkg/depcache.cc:
    - rewrite the pseudo package reinstaller to be more intelligent
      in his package choices
  * apt-pkg/packagemanager.cc:
    - don't try to "unpack" pseudo packages twice
  * apt-pkg/contrib/fileutl.cc:
    - add a parent-guarded "mkdir -p" as CreateDirectory()
  * apt-pkg/acquire.{cc,h}:
    - add a delayed constructor with Setup() for success reporting
    - check for and create directories in Setup if needed instead of
      error out unfriendly in the Constructor (Closes: #523920, #525783)
    - optional handle a lock file in Setup()
  * apt-pkg/acquire-item.cc:
    - Acquire::ForceHash to force method for expected hash
  * cmdline/apt-get.cc:
    - remove the lock file handling and let Acquire take care of it instead
    - display MD5Sum in --print-uris if not forced to use another method
      instead of displaying the strongest available (Closes: #576420)
    - regex for package names executed on Grp- not PkgIterator
    - show non-candidates as fallback for virtual packages (Closes: #578385)
    - set also "all" to this version for pseudo packages in TryToChangeVer
  * apt-pkg/deb/dpkgpm.cc:
    - remove Chroot-Directory from files passed to install commands.
      Thanks to Kel Modderman for report & patch! (Closes: #577226)
  * ftparchive/writer.cc:
    - remove 999 chars Files and Checksums rewrite limit (Closes: #577759)
  * cmdline/apt-cache.cc:
    - align Installed and Candidate Version in policy so they can be compared
      easier, thanks Ralf Gesellensetter for the pointer! (Closes: #578657)
  * doc/apt.ent:
    - Add a note about APT_CONFIG in the -c description (Closes: #578267)
  * doc/po/de.po:
    - correct typos in german apt_preferences manpage, thanks Chris Leick!
  * apt-pkg/sourcelist.cc:
    - be less strict and accept [option=value] as well
  * apt-pkg/contrib/configuration.cc:
    - error out if #clear directive has no argument
  * doc/files.sgml:
    - sync documentation with status quo, regarding files/directories in
      use, extended_states and uri schemes.
  * doc/cache.sgml:
    - drop the file in favor of inplace documentation with doxygen
  * apt-pkg/pkgcache.h:
    - enhance the Groups ABI by providing a ID as the other structs does
    - check also the size of the Group struct then checking for the others

  [ Jari Aalto ]
  * cmdline/apt-get.cc:
    - replace backticks with single quotes around fix-broken command
      in the broken packages message. (Closes: #577168)
  * dselect/install:
    - modernize if-statements not to use 'x' (Closes: #577117)
    - replace backticks with POSIX $() (Closes: #577116)

  [ Michael Vogt ]
  * [ Abi break ] apt-pkg/acquire-item.{cc,h}:
    - add "IsIndexFile" to constructor of pkgAcqFile so that it sends
      the right cache control headers
  * cmdline/apt-get.cc:
    - fix crash when pkg.VersionList() is empty
  * apt-pkg/depcache.cc:
    - fix incorrect std::cout usage for debug output
  * test/libapt/getlanguages_test.cc:
    - Add test for Esperanto that has nocounty associated with them
      (LP: #560956)
  * apt-pkg/deb/debrecords.cc:
    - fix max tag buffer size (LP: #545336, closes: #578959)
  * debian/rules:
    - install html doxygen in libapt-pkg-doc 
  * debian/control:
    - build-depend on doxygen

  [ Julian Andres Klode ]
  * apt-pkg/contrib/weakptr.h:
    - add a class WeakPointable which allows one to register weak pointers to
      an object which will be set to NULL when the object is deallocated.
  * [ABI break] apt-pkg/acquire{-worker,-item,}.h:
    - subclass pkgAcquire::{Worker,Item,ItemDesc} from WeakPointable.
  * apt-pkg/pkgcache.cc:
    - Merge fix from David to correct handling in single-arch environments.
  * cmdline/apt-cache.cc:
    - Add a showauto command to apt-cache.
  * cmdline/apt-get.cc:
    - Add apt-get markauto and unmarkauto commands.

 -- Michael Vogt <mvo@debian.org>  Thu, 06 May 2010 09:32:54 +0200

apt (0.7.26~exp3) experimental; urgency=low

  [ Christian Perrier ]
  * German translation update. Closes: #571037
  * Spanish manpages translation update. Closes: #573293
  * Dutch translation update. Closes: #573946
  * Polish manpages translation update. Closes: #574558
  * Add "manpages-pl (<< 20060617-3~)" to avoid file conflicts with
    that package that was providing some manpages for APT utilities.

  [ David Kalnischkies ]
  * [BREAK] merge MultiArch-ABI. We don't support MultiArch,
    but we support the usage of the new ABI so libapt users
    can start to prepare for MultiArch (Closes: #536029)
  * Ignore :qualifiers after package name in build dependencies
    in the library by default, but try to honour them in apt-get
    as we have some sort of MultiArch support ready (Closes: #558103)
  * add translation of the manpages to PT (portuguese)
    Thanks to Américo Monteiro!
  * Switch to dpkg-source 3.0 (native) format
  * apt-pkg/depcache.cc:
    - remove Auto-Installed information from extended_states
      together with the package itself (Closes: #572364)
  * cmdline/apt-mark:
    - don't crash if no arguments are given (Closes: #570962)
  * debian/control:
    - remove some years old and obsolete Replaces
    - add automake/conf build-depends/conflicts as recommend by
      the autotools-dev README (Closes: #572615)
  * apt-pkg/contrib/mmap.{h,cc}:
    - add char[] fallback for filesystems without shared writable
      mmap() like JFFS2. Thanks to Marius Vollmer for writing
      and to Loïc Minier for pointing to the patch! (Closes: #314334)
  * doc/apt_preferences.5.xml:
    - fix two typos and be more verbose in the novice warning.
      Thanks to Osamu Aoki for pointing it out! (Closes: #567669)
    - fix a=sid vs. n=sid typo, thanks Ansgar Burchardt!
    - origin can be used to match a hostname (Closes: #352667)
    - remove wrong pin-priority is optional remark (Closes: #574944)
  * apt-pkg/deb/dpkgpm.cc:
    - fix error message construction in OpenLog()
    - if available store the Commandline in the history
  * cmdline/apt-get.cc:
    - add a --only-upgrade flag to install command (Closes: #572259)
    - fix memory leaks in error conditions in DoSource()
    - try version match in FindSrc first exact than fuzzy (LP: #551178)
  * apt-pkg/contrib/cmndline.cc:
    - save Commandline in Commandline::AsString for logging
  * apt-pkg/deb/debversion.cc:
    - consider absent of debian revision equivalent to 0 (Closes: #573592)
  * doc/makefile, doc/*:
    - generate subdirectories for building the manpages in on the fly
      depending on the po files we have.
  * apt-pkg/pkgcachegen.cc:
    - merge versions correctly even if multiple different versions
      with the same version number are available.
      Thanks to Magnus Holmgren for the patch! (Closes: #351056)
  * ftparchive/writer.cc:
    - write LongDescriptions if they shouldn't be included in Packages
      file into i18n/Translation-en by default.
  * doc/po/de.po:
    - correct a few typos in the german manpage translation.
      Thanks to Chris Leick and Georg Koppen! (Closes: #574962)
  * apt-pkg/contrib/strutl.cc:
    - convert all toupper calls to tolower_ascii for a little speedup

  [ Jean-Baptiste Lallement ]
  * apt-pkg/contrib/strutl.cc:
    - always escape '%' (LP: #130289) (Closes: #500560)
    - unescape '%' sequence only if followed by 2 hex digit
    - username/password are urlencoded in proxy string (RFC 3986)

  [ Julian Andres Klode ]
  * cmdline/apt-cache.cc:
    - Change behavior of showsrc to match the one of show (Closes: #512046).
  * cmdline/apt-key:
    - Honor Apt::GPGV::TrustedKeyring (Closes: #316390)
  * cmdline/apt-mark:
    - Use the new python-apt API (and conflict with python-apt << 0.7.93.2).
  * apt-inst/contrib/arfile.h:
    - Add public ARArchive::Members() which returns the list of members.
  * apt-pkg/policy.cc:
    - Always return a candidate if there is at least one version pinned > 0
      (Closes: #512318)
  * ftparchive/apt-ftparchive.cc:
    - Read default configuration (Closes: #383257)
  * debian/rules:
    - Fix the libraries name to be e.g. libapt-pkg4.9 instead of
      libapt-pkg-4.9.

  [ Michael Vogt ]
  * apt-pkg/deb/dpkgpm.cc:
    - fix backgrounding when dpkg runs (closes: #486222)
  * cmdline/apt-mark:
    - show error on incorrect aguments (LP: #517917), thanks to
      Torsten Spindler
  * cmdline/apt-get.cc:
    - if apt-get source foo=version or foo/distro can not be found,
      error out (LP: #502641)
  * apt-pkg/packagemanager.cc:
    - better debug output 
  * doc/examples/configure-index:
    - add missing Debug::pkgPackageManager option

 -- Michael Vogt <mvo@debian.org>  Thu, 01 Apr 2010 17:30:43 +0200

apt (0.7.26~exp2) experimental; urgency=low

  * fix crash when LANGUAGE is not set

 -- Michael Vogt <mvo@debian.org>  Thu, 18 Feb 2010 22:07:23 +0100

apt (0.7.26~exp1) experimental; urgency=low

  [ David Kalnischkies ]
  * [BREAK] add possibility to download and use multiply
    Translation files, configurable with Acquire::Translation
    (Closes: #444222, #448216, #550564)
  * Ignore :qualifiers after package name in build dependencies
    for now as long we don't understand them (Closes: #558103)
  * apt-pkg/contrib/mmap.{cc,h}:
    - extend it to have a growable flag - unused now but maybe...
  * apt-pkg/pkgcache.h:
    - use long instead of short for {Ver,Desc}File size,
      patch from Víctor Manuel Jáquez Leal, thanks! (Closes: #538917)
  * apt-pkg/acquire-item.cc:
    - allow also to skip the last patch if target is reached,
      thanks Bernhard R. Link! (Closes: #545699)
  * ftparchive/writer.{cc,h}:
    - add --arch option for packages and contents commands
    - if an arch is given accept only *_all.deb and *_arch.deb instead
      of *.deb. Thanks Stephan Bosch for the patch! (Closes: #319710)
    - add APT::FTPArchive::AlwaysStat to disable the too aggressive
      caching if versions are build multiply times (not recommend)
      Patch by Christoph Goehre, thanks! (Closes: #463260)
  * apt-pkg/deb/dpkgpm.cc:
    - stdin redirected to /dev/null takes all CPU (Closes: #569488)
      Thanks to Aurelien Jarno for providing (again) a patch!
  * buildlib/apti18n.h.in, po/makefile:
    - add ngettext support with P_()
  * aptconfiguration.cc:
    - include all existing Translation files in the Cache (Closes: 564137)
  * debian/control:
    - update with no changes to debian policy 3.8.4
  * doc/apt_preferences.5.xml:
    - explicitly warn against careless use (Closes: #567669)
  * debian/rules:
    - remove creation of empty dir /usr/share/apt
  * doc/apt-cdrom.8.xml:
    - fix typo spotted by lintian: proc(c)eed

  [ Ivan Masár ]
  * Slovak translation update. Closes: #568294
  
  [ Michael Vogt ]
  * [BREAK] merged lp:~mvo/apt/history
    - this writes a /var/log/apt/history tagfile that contains details
      from the transaction (complements term.log)
  * methods/http.cc:
    - add cache-control headers even if no cache is given to allow
      adding options for intercepting proxies
    - add Acquire::http::ProxyAutoDetect configuration that 
      can be used to call a external helper to figure out the 
      proxy configuration and return it to apt via stdout
      (this is a step towards WPAD and zeroconf/avahi support)
  * abicheck/
    - add new abitest tester using the ABI Compliance Checker from
      http://ispras.linuxfoundation.org/index.php/ABI_compliance_checker

  [ Robert Collins ]
  * Change the package index Info methods to allow apt-cache policy to be
    useful when using several different archives on the same host.
    (Closes: #329814, LP: #22354)

 -- Michael Vogt <mvo@debian.org>  Thu, 18 Feb 2010 16:11:39 +0100

apt (0.7.25.3) unstable; urgency=low

  [ Christian Perrier ]
  * Italian translation update. Closes: #567532

  [ David Kalnischkies ]
  * apt-pkg/contrib/macros.h:
    - install the header system.h with a new name to be able to use
      it in other headers (Closes: #567662)
  * cmdline/acqprogress.cc:
    - Set Mode to Medium so that the correct prefix is used.
      Thanks Stefan Haller for the patch! (Closes: #567304 LP: #275243)
  * ftparchive/writer.cc:
    - generate sha1 and sha256 checksums for dsc (Closes: #567343)
  * cmdline/apt-get.cc:
    - don't mark as manually if in download only (Closes: #468180)

 -- Michael Vogt <mvo@debian.org>  Mon, 01 Feb 2010 18:41:15 +0100

apt (0.7.25.2) unstable; urgency=low

  [ Michael Vogt ]
  * apt-pkg/contrib/cdromutl.cc:
    - fix UnmountCdrom() fails, give it a bit more time and try
      the umount again
  * apt-pkg/cdrom.cc:
    - fix crash in pkgUdevCdromDevices
  * methods/cdrom.cc:
    - fixes in multi cdrom setup code (closes: #549312)
    - add new "Acquire::cdrom::AutoDetect" config that enables/disables
      the dlopen of libudev for automatic cdrom detection. Off by default
      currently, feedback/testing welcome
  * cmdline/apt-cdrom.cc:
    - add new --auto-detect option that uses libudev to figure out
      the cdrom/mount-point
  * cmdline/apt-mark:
    - merge fix from Gene Cash that supports markauto for
      packages that are not in the extended_states file yet
      (closes: #534920)
  * ftparchive/writer.{cc,h}:
    - merge crash fix for apt-ftparchive on hurd, thanks to
      Samuel Thibault for the patch (closes: #566664)

  [ David Kalnischkies ]
  * apt-pkg/contrib/fileutl.cc:
    - Fix the newly introduced method GetListOfFilesInDir to not
      accept every file if no extension is enforced
      (= restore old behaviour). (Closes: #565213)
  * apt-pkg/policy.cc:
    - accept also partfiles with "pref" file extension as valid
  * apt-pkg/contrib/configuration.cc:
    - accept also partfiles with "conf" file extension as valid
  * doc/apt.conf.5.xml:
    - reorder description and split out syntax
    - add partfile name convention (Closes: #558348)
  * doc/apt_preferences.conf.5.xml:
    - describe partfile name convention also here
  * apt-pkg/deb/dpkgpm.cc:
    - don't segfault if term.log file can't be opened.
      Thanks Sam Brightman for the patch! (Closes: #475770)
  * doc/*:
    - replace the per language addendum with a global addendum
    - add a explanation why translations include (maybe) english
      parts to the new global addendum (Closes: #561636)
  * apt-pkg/contrib/strutl.cc:
    - fix malloc asseration fail with ja_JP.eucJP locale in
      apt-cache search. Thanks Kusanagi Kouichi! (Closes: #548884)

  [ Christian Perrier ]
  * French translation update

 -- Michael Vogt <mvo@debian.org>  Wed, 27 Jan 2010 16:16:10 +0100

apt (0.7.25.1) unstable; urgency=low

  [ Christian Perrier ]
  * French manpage translation update
  * Russian translation update by Yuri Kozlov
    Closes: #564171

  [Chris Leick]
  * spot & fix various typos in all manpages
  * German manpage translation update

  [ David Kalnischkies ]
  * cmdline/apt-cache.cc:
    - remove translatable marker from the "%4i %s\n" string
  * buildlib/po4a_manpage.mak:
    - instruct debiandoc to build files with utf-8 encoding
  * buildlib/tools.m4:
    - fix some warning from the buildtools
  * apt-pkg/acquire-item.cc:
    - add configuration PDiffs::Limit-options to not download
      too many or too big patches (Closes: #554349)
  * debian/control:
    - let all packages depend on ${misc:Depends}
  * share/*-archive.gpg:
    - remove the horrible outdated files. We already depend on
      the keyring so we don't need to ship our own version
  * cmdline/apt-key:
    - errors out if wget is not installed (Closes: #545754)
    - add --keyring option as we have now possibly many
  * methods/gpgv.cc:
    - pass all keyrings (TrustedParts) to gpgv instead of
      using only one trusted.gpg keyring (Closes: #304846)
  * methods/https.cc:
    - finally merge the rest of the patchset from Arnaud Ebalard
      with the CRL and Issuers options, thanks! (Closes: #485963)
  * apt-pkg/deb/debindexfile.cc, apt-pkg/pkgcachegen.cc:
    - add debug option Debug::pkgCacheGen

  [ Michael Vogt ]
  * cmdline/apt-get.cc:
    - merge fix for apt-get source pkg=version regression
      (closes: #561971)
  * po/ru.po:
    - merged updated ru.po, thanks to Yuri Kozlov (closes: #564171)

 -- Michael Vogt <mvo@debian.org>  Sat, 09 Jan 2010 21:52:36 +0100

apt (0.7.25) unstable; urgency=low

  [ Christian Perrier ]
  * Fix apt-ftparchive(1) wrt description of the "-o" option.
    Thanks to Dann Frazier for the patch. Closes: #273100
  * po/LINGUAS. Re-disable Hebrew. Closes: #534992
  * po/LINGUAS. Enable Asturian and Lithuanian
  * Fix typo in apt-cache.8.xml: nessasarily
  * Fix "with with" in apt-get.8.xml
  * Fix some of the typos mentioned by the german team
    Closes: #479997
  * Polish translation update by Wiktor Wandachowicz
    Closes: #548571
  * German translation update by Holger Wansing
    Closes: #551534
  * Italian translation update by Milo Casagrande
    Closes: #555797
  * Simplified Chinese translation update by Aron Xu 
    Closes: #558737
  * Slovak translation update by Ivan Masár
    Closes: #559277
  
  [ Michael Vogt ]
  * apt-pkg/packagemanager.cc:
    - add output about pre-depends configuring when debug::pkgPackageManager
      is used
  * methods/https.cc:
    - fix incorrect use of CURLOPT_TIMEOUT, closes: #497983, LP: #354972
      thanks to Brian Thomason for the patch
  * merge lp:~mvo/apt/netrc branch, this adds support for a
    /etc/apt/auth.conf that can be used to store username/passwords
    in a "netrc" style file (with the extension that it supports "/"
    in a machine definition). Based on the maemo git branch (Closes: #518473)
    (thanks also to Jussi Hakala and Julian Andres Klode)
  * apt-pkg/deb/dpkgpm.cc:
    - add "purge" to list of known actions
  * apt-pkg/init.h:
    - add compatibility with old ABI name until the next ABI break
  * merge segfault fix from Mario Sanchez Prada, many thanks
    (closes: #561109)

  [ Brian Murray ]
  * apt-pkg/depcache.cc, apt-pkg/indexcopy.cc:
    - typo fix (LP: #462328)
  
  [ Loïc Minier ]
  * cmdline/apt-key:
    - Emit a warning if removed keys keyring is missing and skip associated
      checks (LP: #218971)

  [ David Kalnischkies ]
  * apt-pkg/packagemanager.cc:
    - better debug output for ImmediateAdd with depth and why
    - improve the message shown for failing immediate configuration
  * doc/guide.it.sgml: moved to doc/it/guide.it.sgml
  * doc/po4a.conf: activate translation of guide.sgml and offline.sgml
  * doc/apt.conf.5.xml:
    - provide a few more details about APT::Immediate-Configure
    - briefly document the behaviour of the new https options
  * doc/sources.list.5.xml:
    - add note about additional apt-transport-methods
  * doc/apt-mark.8.xml:
    - correct showauto synopsis, thanks Andrew Schulman (Closes: #551440)
  * cmdline/apt-get.cc:
    - source should display his final pkg pick (Closes: #249383, #550952)
    - source doesn't need the complete version for match (Closes: #245250)
    - source ignores versions/releases if not available (Closes: #377424)
    - only warn if (free) space overflows (Closes: #522238)
    - add --debian-only as alias for --diff-only
  * methods/connect.cc:
    - display also strerror of "wicked" getaddrinfo errors
    - add AI_ADDRCONFIG to ai_flags as suggested by Aurelien Jarno
      in response to Bernhard R. Link, thanks! (Closes: #505020)
  * buildlib/configure.mak, buildlib/config.{sub,guess}:
    - remove (outdated) config.{sub,guess} and use the ones provided
      by the new added build-dependency autotools-dev instead
  * configure.in, buildlib/{xml,yodl,sgml}_manpage.mak:
    - remove the now obsolete manpage buildsystems
  * doc/{pl,pt_BR,es,it}/*.{sgml,xml}:
    - convert all remaining translation to the po4a system
  * debian/control:
    - drop build-dependency on docbook-utils and xmlto
    - add build-dependency on autotools-dev
    - bump policy to 3.8.3 as we have no outdated manpages anymore
  * debian/NEWS:
    - fix a typo in 0.7.24: Allready -> Already (Closes: #557674)
  * ftparchive/writer.{cc,h}:
    - add APT::FTPArchive::LongDescription to be able to disable them
  * apt-pkg/deb/debsrcrecords.cc:
    - use "diff" filetype for .debian.tar.* files (Closes: #554898)
  * methods/rred.cc:
    - rewrite to be able to handle even big patch files
    - adopt optional mmap+iovec patch from Morten Hustveit
      (Closes: #463354) which should speed up a bit. Thanks!
  * methods/http{,s}.cc
    - add config setting for User-Agent to the Acquire group,
      thanks Timothy J. Miller! (Closes: #355782)
    - add https options which default to http ones (Closes: #557085)
  * debian/apt.cron.daily:
    - check cache size even if we do nothing else otherwise, thanks
      Francesco Poli for patch(s) and patience! (Closes: #459344)
  * ftparchive/*:
    - fix a few typos in strings, comments and manpage,
      thanks Karl Goetz! (Closes: #558757)

  [ Carl Chenet ]
  * cmdline/apt-mark:
    - print an error if a new state file can't be created
      (Closes: #521289) and
    - exit nicely if python-apt is not installed (Closes: #521284)

  [ Chris Leick ]
  * doc/de: German translation of manpages (Closes: #552606)
  * doc/ various manpages:
    - correct various errors, typos and oddities (Closes: #552535)
  * doc/apt-secure.8.xml:
    - replace literal with emphasis tags in Archive configuration
  * doc/apt-ftparchive.1.xml:
    - remove informalexample tag which hides the programlisting
  * doc/apt-get.8.xml:
    - change equivalent "for" to "to the" (purge command)
    - clarify --fix-broken sentence about specifying packages

  [ Eugene V. Lyubimkin ]
  * apt-pkg/contib/strutl.h
    - Avoid extra inner copy in APT_MKSTRCMP and APT_MKSTRCMP2.
  * build infrastructure:
    - Bumped libapt version, excluded eglibc from SONAME. (Closes: #448249)

  [ Julian Andres Klode ]
  * doc/apt.conf.5.xml:
    - Deprecate unquoted values, string concatenation and explain what should
      not be written inside a value (quotes,backslash).
    - Restrict option names to alphanumerical characters and "/-:._+".
    - Deprecate #include, we have apt.conf.d nowadays which should be
      sufficient.
  * ftparchive/apt-ftparchive.cc:
    - Call setlocale() so translations are actually used.
  * debian/apt.conf.autoremove:
    - Add kfreebsd-image-* to the list (Closes: #558803)

 -- Michael Vogt <mvo@debian.org>  Tue, 15 Dec 2009 09:21:55 +0100

apt (0.7.24) unstable; urgency=low

  [ Nicolas François ]
  * Cleaned up the first patch draft from KURASAWA Nozomu to finally
    get po4a support for translating the man pages.
    Many thanks to both for this excellent work! (Closes: #441608)
  * doc/ja/*, doc/po/ja.po:
    - remove the old ja man page translation and replace it with
      the new po4a-powered translation by KURASAWA Nozomu.
  * doc/*.?.xml (manpages):
    - add contrib to author tags and also add refmiscinfo to fix warnings
  * doc/style.txt, buildlib/defaults.mak, buildlib/manpage.mak:
    - fix a few typos in the comments of this files

  [ Michael Vogt ]
  * apt-pkg/deb/dpkgpm.cc:
    - when tcgetattr() returns non-zero skip all pty magic 
      (thanks to Simon Richter, closes: #509866)
  * apt-inst/contrib/arfile.cc:
    - show propper error message for Invalid archive members

  [ David Kalnischkies ]
  * doc/Doxyfile.in:
    - update file with doxygen 1.6.1 (current unstable)
    - activate DOT_MULTI_TARGETS, it is default on since doxygen 1.5.9
  * buildlib/po4a_manpage.mak, doc/makefile, configure:
    - simplify the makefiles needed for po4a manpages
  * apt-pkg/contrib/configuration.cc:
    - add a helper to easily get a vector of strings from the config
  * apt-pkg/contrib/strutl.cc:
    - replace unknown multibytes with ? in UTF8ToCharset (Closes: #545208)
  * doc/apt-get.8.xml:
    - fix two little typos in the --simulate description. (Closes: #545059)
  * apt-pkg/aptconfiguration.cc, doc/apt.conf.5.xml:
    - add an order subgroup to the compression types to simplify reordering
      a bit and improve the documentation for this option group.
  * doc/apt.conf.5.xml:
    - document the Acquire::http::Dl-Limit option
    - try to be crystal clear about the usage of :: and {} (Closes: #503481)
  * doc/apt-cache.8.xml:
    - clarify the note for the pkgnames command (Closes: #547599)
  * doc/apt.ent, all man pages:
    - move the description of files to globally usable entities
  * doc/apt_preferences.5.xml:
    - document the new preferences.d folder (Closes: #544017)
  * methods/rred.cc:
    - add at the top without failing (by Bernhard R. Link, Closes: #545694)
  * buildlib/sizetable:
    - add amd64 for cross building (by Mikhail Gusarov, Closes: #513058)
  * debian/prerm:
    - remove file as nobody will upgrade from 0.4.10 anymore
  * debian/control:
    - remove gnome-apt suggestion as it was removed from debian
  * apt-pkg/deb/dpkgpm.cc, apt-pkg/packagemanager.cc, apt-pkg/orderlist.cc:
    - add and document _experimental_ options to make (aggressive)
      use of dpkg's trigger and configuration handling (Closes: #473461)
  * cmdline/apt-get.cc:
    - ignore versions that are not candidates when selecting a package
      instead of a virtual one (by Marius Vollmer, Closes: #547788)

  [ Christian Perrier ]
  * doc/fr/*, doc/po/fr.po:
    - remove the old fr man page translation and replace it with
      the new po4a-powered translation
  * doc/de: dropped (translation is too incomplete to be useful in
      the transition to the po4a-powered translations)

 -- Michael Vogt <mvo@debian.org>  Fri, 25 Sep 2009 19:57:25 +0200

apt (0.7.23.1) unstable; urgency=low

  [ Michael Vogt ]
  * apt-pkg/pkgcache.cc:
    - do not set internel "needs-configure" state for packages in 
      triggers-pending state. dpkg will deal with the trigger and
      it if does it before we trigger it, dpkg will error out
      (LP: #414631)
  * apt-pkg/acquire-item.cc:
    - do not segfault on invalid items (closes: #544080)

 -- Michael Vogt <mvo@debian.org>  Fri, 28 Aug 2009 21:53:20 +0200

apt (0.7.23) unstable; urgency=low

  [ Eugene V. Lyubimkin ]
  * methods/{http,https,ftp}, doc/apt.conf.5.xml:
    - Changed and unified the code that determines which proxy to use. Now
      'Acquire::{http,ftp}::Proxy[::<host>]' options have the highest priority,
      and '{http,ftp}_proxy' environment variables are used only if options
      mentioned above are not specified.
      (Closes: #445985, #157759, #320184, #365880, #479617)
  
  [ David Kalnischkies ]
  * cmdline/apt-get.cc:
    - add APT::Get::HideAutoRemove=small to display only a short line
      instead of the full package list. (Closes: #537450)
    - ShowBroken() in build-dep (by Mike O'Connor, Closes: #145916)
    - check for statfs.f_type (by Robert Millan, Closes: #509313)
    - correct the order of picked package binary vs source in source
    - use SourceVersion instead of the BinaryVersion to get the source
      Patch by Matt Kraai, thanks! (Closes: #382826)
    - add pkg/archive and codename in source (Closes: #414105, #441178)
  * apt-pkg/contrib/strutl.cc:
    - enable thousand separator according to the current locale
      (by Luca Bruno, Closes: #223712)
  * doc/apt.conf.5.xml:
    - mention the apt.conf.d dir (by Vincent McIntyre, Closes: #520831)
  * apt-inst/contrib/arfile.cc:
    - use sizeof instead strlen (by Marius Vollmer, Closes: #504325)
  * doc/apt-mark.8.xml:
    - improve manpage based on patch by Carl Chenet (Closes: #510286)
  * apt-pkg/acquire-item.cc:
    - use configsettings for dynamic compression type use and order.
      Based on a patch by Jyrki Muukkonen, thanks! (LP: #71746)
  * apt-pkg/aptconfiguration.cc:
    - add default configuration for compression types and add lzma
      support. Order is now bzip2, lzma, gzip, none (Closes: #510526)
  * ftparchive/writer.cc:
    - add lzma support also here, patch for this (and inspiration for
      the one above) by Robert Millan, thanks!
  * apt-pkg/depcache.cc:
    - restore the --ignore-hold effect in the Is{Delete,Install}Ok hooks
  * doc/apt-get.8.xml:
    - update the source description to reflect what it actually does
      and how it can be used. (Closes: #413021)
  * methods/http.cc:
    - allow empty Reason-Phase in Status-Line to please squid,
      thanks Modestas Vainius for noticing! (Closes: #531157, LP: #411435)

  [ George Danchev ]
  * cmdline/apt-cache.cc:
    - fix a memory leak in the xvcg method (Closes: #511557)
  * apt-pkg/indexcopy.cc:
    - fix a memory leak then the Release file not exists (Closes: #511556)

 -- Michael Vogt <mvo@debian.org>  Thu, 27 Aug 2009 14:44:39 +0200

apt (0.7.22.2) unstable; urgency=low

  * debian/apt.cron.daily:
    - Make sure that VERBOSE is always set (Closes: #539366)
    - Script can be disabled by APT::Periodic::Enable=0 (Closes: #485476)
    - Support using debdelta to download packages (Closes: #532079)

 -- Julian Andres Klode <jak@debian.org>  Thu, 06 Aug 2009 12:17:19 +0200

apt (0.7.22.1) unstable; urgency=low

  [ Michael Vogt ]
  * cmdline/apt-get.cc:
    - honor APT::Get::Only-Source properly in FindSrc() (thanks to
      Martin Pitt for reporting the problem), also Closes: #535362.

  [ Julian Andres Klode ]
  * apt-pkg/contrib/mmap.cc:
    - Fix FTBFS on GNU/kFreeBSD by disabling DynamicMMap::Grow() on
      non-Linux architectures as it uses mremap (Closes: #539742).
  * apt-pkg/sourcelist.cc:
    - Only warn about missing sources.list if there is no sources.list.d
      and vice versa as only one of them is needed (Closes: #539731).
  * debian/control:
    - Add myself to Uploaders.
    - Increase Standards-Version to 3.8.2.0.

 -- Julian Andres Klode <jak@debian.org>  Mon, 03 Aug 2009 12:48:31 +0200

apt (0.7.22) unstable; urgency=low

  [ Christian Perrier ]
  * Documentation translations:
    - Fix a typo in apt-get(8) French translation. Closes: #525043
      Thanks to Guillaume Delacour for spotting it.
    - Updated apt.conf(5) manpgae French translation.
      Thanks to Aurélien Couderc.
  * Translations:
    - fr.po
    - sk.po. Closes: #525857 
    - ru.po. Closes: #526816
    - eu.po. Closes: #528985
    - zh_CN.po. Closes: #531390
    - fr.po
    - it.po. Closes: #531758
    - ca.po. Closes: #531921
    - de.po. Closes: #536430
  * Added translations
    - ast.po (Asturian by Marcos Alvareez Costales).
      Closes: #529007, #529730, #535328
  
  [ David Kalnischkies ]
  * [ABI break] support '#' in apt.conf and /etc/apt/preferences
    (closes: #189866)
  * [ABI break] Allow pinning by codename (closes: #97564)
  * support running "--simulate" as user
  * add depth information to the debug output and show what depends
    type triggers a autoinst (closes: #458389)
  * add Debug::pkgDepCache::Marker with more detailed debug output 
    (closes: #87520)
  * add Debug::pkgProblemResolver::ShowScores and make the scores
    adjustable
  * do not write state file in simulate mode (closes: #433007)
  * add hook for MarkInstall and MarkDelete (closes: #470035)
  * fix typo in apt-pkg/acquire.cc which prevents Dl-Limit to work
    correctly when downloading from multiple sites (Closes: #534752)
  * add the various foldmarkers in apt-pkg & cmdline (no code change)
  * versions with a pin of -1 shouldn't be a candidate (Closes: #355237)
  * prefer mmap as memory allocator in MMap instead of a static char
    array which can (at least in theory) grow dynamic
  * eliminate (hopefully all) segfaults in pkgcachegen.cc and mmap.cc
    which can arise if cache doesn't fit into the mmap (Closes: #535218)
  * display warnings instead of errors if the parts dirs doesn't exist

  [ Michael Vogt ]
  * honor the dpkg hold state in new Marker hooks (closes: #64141)
  * debian/apt.cron.daily:
    - if the timestamp is too far in the future, delete it
  * apt-pkg/acquire.cc:
    - make the max pipeline depth of the acquire queue configurable
      via Acquire::Max-Pipeline-Depth
  * apt-pkg/deb/dpkgpm.cc:
    - add Dpkg::UseIoNice boolean option to run dpkg with ionice -c3
      (off by default)
    - send "dpkg-exec" message on the status fd when dpkg is run
    - provide DPkg::Chroot-Directory config option (useful for testing)
    - fix potential hang when in a background process group
  * apt-pkg/algorithms.cc:
    - consider recommends when making the scores for the problem 
      resolver
  * apt-pkg/acquire-worker.cc:
    - show error details of failed methods
  * apt-pkg/contrib/fileutl.cc:
    - if a process aborts with signal, show signal number
  * methods/http.cc:
    - ignore SIGPIPE, we deal with EPIPE from write in 
      HttpMethod::ServerDie() (LP: #385144)
  * Only run Download-Upgradable and Unattended-Upgrades if the initial
    update was successful Closes: #341970
  * apt-pkg/indexcopy.cc:
    - support having CDs with no Packages file (just a Packages.gz)
      by not forcing a verification on non-existing files
     (LP: #255545)
    - remove the gettext from a string that consists entirely 
      of variables (LP: #56792)
  * apt-pkg/cacheiterators.h:
    - add missing checks for Owner == 0 in end()
  * apt-pkg/indexrecords.cc:
    - fix some i18n issues
  * apt-pkg/contrib/strutl.h:
    - add new strprintf() function to make i18n strings easier
    - fix compiler warning
  * apt-pkg/deb/debsystem.cc:
    - make strings i18n able 
  * fix problematic use of tolower() when calculating the version 
    hash by using locale independent tolower_ascii() function. 
    Thanks to M. Vefa Bicakci (LP: #80248)
  * build fixes for g++-4.4
  * cmdline/apt-mark:
    - add "showauto" option to show automatically installed packages
  * document --install-recommends and --no-install-recommends
    (thanks to Dereck Wonnacott, LP: #126180)
  * doc/apt.conf.5.xml:
    - merged patch from Aurélien Couderc to improve the text
      (thanks!)
  * [ABI] merged the libudev-dlopen branch, this allows to pass
    "apt-udev-auto" to Acquire::Cdrom::mount and the cdrom method will  
    dynamically find/mount the cdrom device (if libhal is available)

  [ Julian Andres Klode ]
  * apt-pkg/contrib/configuration.cc: Fix a small memory leak in
    ReadConfigFile.
  * Introduce support for the Enhances field. (Closes: #137583) 
  * Support /etc/apt/preferences.d, by adding ReadPinDir() (Closes: #535512)
  * configure-index: document Dir::Etc::SourceParts and some other options
    (Closes: #459605)
  * Remove Eugene V. Lyubimkin from uploaders as requested.
  * apt-pkg/contrib/hashes.cc, apt-pkg/contrib/md5.cc:
    - Support reading until EOF if Size=0 to match behaviour of
      SHA1Summation and SHA256Summation

  [ Osamu Aoki ]
  * Updated cron script to support backups by hardlinks and 
    verbose levels.  All features turned off by default. 
  * Added more error handlings.  Closes: #438803, #462734, #454989
  * Documented all cron script related configuration items in 
    configure-index.

  [ Dereck Wonnacott ]
  * apt-ftparchive might write corrupt Release files (LP: #46439)
  * Apply --important option to apt-cache depends (LP: #16947) 

  [ Otavio Salvador ]
  * Apply patch from Sami Liedes <sliedes@cc.hut.fi> to reduce the
    number of times we call progress bar updating and debugging
    configuration settings.
  * Apply patch from Sami Liedes <sliedes@cc.hut.fi> to avoid unecessary
    temporary allocations.

 -- Michael Vogt <mvo@debian.org>  Wed, 29 Jul 2009 19:16:22 +0200

apt (0.7.21) unstable; urgency=low

  [ Christian Perrier ]
  * Translations:
    - bg.po. Closes: #513211
    - zh_TW.po. Closes: #513311
    - nb.po. Closes: #513843
    - fr.po. Closes: #520430
    - sv.po. Closes: #518070
    - sk.po. Closes: #520403
    - it.po. Closes: #522222
    - sk.po. Closes: #520403
  
  [ Jamie Strandboge ]
  * apt.cron.daily: catch invalid dates due to DST time changes
    in the stamp files

  [ Michael Vogt ]
  * methods/gpgv.cc:
    - properly check for expired and revoked keys (closes: #433091)
  * apt-pkg/contrib/strutl.cc:
    - fix TimeToStr i18n (LP: #289807)
  * [ABI break] merge support for http redirects, thanks to
    Jeff Licquia and Anthony Towns
  * [ABI break] use int for the package IDs (thanks to Steve Cotton)
  * apt-pkg/pkgcache.cc:
    - do not run "dpkg --configure pkg" if pkg is in trigger-awaited
      state (LP: #322955)
  * methods/https.cc:
    - add Acquire::https::AllowRedirect support
  * Clarify the --help for 'purge' (LP: #243948)
  * cmdline/apt-get.cc
    - fix "apt-get source pkg" if there is a binary package and
      a source package of the same name but from different 
      packages (LP: #330103)

  [ Colin Watson ]
  * cmdline/acqprogress.cc:
    - Call pkgAcquireStatus::Pulse even if quiet, so that we still get
      dlstatus messages on the status-fd (LP: #290234).

 -- Michael Vogt <mvo@debian.org>  Tue, 14 Apr 2009 14:12:51 +0200

apt (0.7.20.2) unstable; urgency=medium

  [ Eugene V. Lyubimkin ]
  * Urgency set to medium due to RC bug fix.
  * doc/apt.ent, apt-get.8.xml:
    - Fix invalid XML entities. (Closes: #514402)

 -- Eugene V. Lyubimkin <jackyf.devel@gmail.com>  Sat, 07 Feb 2009 16:48:21 +0200

apt (0.7.20.1) unstable; urgency=low

  [ Michael Vogt ]
  * apt-pkg/pkgcachegen.cc:
    - fix apt-cache search for localized description 
      (closes: #512110)
  
  [ Christian Perrier ]
  * Translations:
    - fr.po: fix spelling error to "défectueux". Thanks to Thomas Péteul.

 -- Michael Vogt <mvo@debian.org>  Tue, 20 Jan 2009 09:35:05 +0100

apt (0.7.20) unstable; urgency=low

  [ Eugene V. Lyubimkin ]
  * debian/changelog:
    - Fixed place of 'merged install-recommends and install-task branches'
      from 0.6.46.1 to 0.7.0. (Closes: #439866)
  * buildlib/config.{sub,guess}:
    - Renewed. This fixes lintian errors.
  * doc/apt.conf.5.xml, debian/apt-transport-https:
    - Documented briefly 'Acquire::https' group of options. (Closes: #507398)
    - Applied patch from Daniel Burrows to document 'Debug' group of options.
      (Closes: #457265)
    - Mentioned 'APT::Periodic' and 'APT::Archives' groups of options.
      (Closes: #438559)
    - Mentioned '/* ... */' comments. (Closes: #507601)
  * doc/examples/sources.list:
    - Removed obsolete commented non-us deb-src entry, replaced it with
      'deb-src security.debian.org' one. (Closes: #411298)
  * apt-pkg/contrib/mmap.cc:
    - Added instruction how to work around MMap error in MMap error message.
      (Closes: #385674, 436028)
  * COPYING:
    - Actualized. Removed obsolete Qt section, added GPLv2 clause.
      (Closes: #440049, #509337)

  [ Michael Vogt ]
  * add option to "apt-get build-dep" to mark the needed 
    build-dep packages as automatic installed. 
    This is controlled via the value of
    APT::Get::Build-Dep-Automatic and is set "false" by default.  
    Thanks to Aaron Haviland, closes: #448743
  * apt-inst/contrib/arfile.cc:
    - support members ending with '/' as well (thanks to Michal Cihr,
      closes: #500988)

  [ Christian Perrier ]
  * Translations:
    - Finnish updated. Closes: #508449 
    - Galician updated. Closes: #509151
    - Catalan updated. Closes: #509375
    - Vietnamese updated. Closes: #509422
    - Traditional Chinese added. Closes: #510664
    - French corrected (remove awful use of first person) 

 -- Michael Vogt <mvo@debian.org>  Mon, 05 Jan 2009 08:59:20 +0100

apt (0.7.19) unstable; urgency=low

  [ Eugene V. Lyubimkin ]
  * doc/sources.list.5.xml:
    - Mentioned allowed characters in file names in /etc/apt/sources.list.d.
      Thanks to Matthias Urlichs. (Closes: #426913)
  * doc/apt-get.8.xml:
    - Explicitly say that 'dist-upgrade' command may remove packages.
    - Included '-v'/'--version' as a command to synopsis.
  * cmdline/apt-cache.cc:
    - Advanced built-in help. Patch by Andre Felipe Machado. (Closes: #286061)
    - Fixed typo 'GraphVis' -> 'GraphViz'. (Closes: #349038)
    - Removed asking to file a release-critical bug against a package if there
      is a request to install only one package and it is not installable.
      (Closes: #419521)

  [ Michael Vogt ]
    - fix SIGHUP handling (closes: #463030)

  [ Christian Perrier ]
  * Translations:
    - French updated
    - Bulgarian updated. Closes: #505476
    - Slovak updated. Closes: #505483
    - Swedish updated. Closes: #505491
    - Japanese updated. Closes: #505495
    - Korean updated. Closes: #505506
    - Catalan updated. Closes: #505513
    - British English updated. Closes: #505539
    - Italian updated. Closes: #505518, #505683
    - Polish updated. Closes: #505569
    - German updated. Closes: #505614
    - Spanish updated. Closes: #505757
    - Romanian updated. Closes: #505762
    - Simplified Chinese updated. Closes: #505727
    - Portuguese updated. Closes: #505902
    - Czech updated. Closes: #505909
    - Norwegian Bokmål updated. Closes: #505934
    - Brazilian Portuguese updated. Closes: #505949
    - Basque updated. Closes: #506085
    - Russian updated. Closes: #506452 
    - Marathi updated. 
    - Ukrainian updated. Closes: #506545 

 -- Michael Vogt <mvo@debian.org>  Mon, 24 Nov 2008 10:33:54 +0100

apt (0.7.18) unstable; urgency=low

  [ Christian Perrier ]
  * Translations:
    - French updated
    - Thai updated. Closes: #505067

  [ Eugene V. Lyubimkin ]
  * doc/examples/configure-index:
    - Removed obsoleted header line. (Closes: #417638)
    - Changed 'linux-kernel' to 'linux-image'.
  * doc/sources.list.5.xml:
    - Fixed typo and grammar in 'sources.list.d' section. Thanks to
      Timothy G Abbott <tabbott@MIT.EDU>. (Closes: #478098)
  * doc/apt-get.8.xml:
    - Advanced descriptions for 'remove' and 'purge' options.
      (Closes: #274283)
  * debian/rules:
    - Target 'apt' need to depend on 'build-doc'. Thanks for Peter Green.
      Fixes FTBFS. (Closes: #504181)

  [ Michael Vogt ]
  * fix depend on libdb4.4 (closes: #501253)

 -- Michael Vogt <mvo@debian.org>  Fri, 07 Nov 2008 22:13:39 +0100

apt (0.7.17) unstable; urgency=low

  [ Eugene V. Lyubimkin ]
  * debian/control:
    - 'Vcs-Bzr' field is official, used it.
    - Bumped 'Standards-Version' to 3.8.0, no changes needed.
    - Actualized 'Uploaders' field.
  * doc/:
    - Substituded 'apt-archive' with 'apt-ftparchive' in docs.
      Patch based on work of Andre Felipe Machado. (Closes: #350865)
    - Mentioned '/<release>' and '=<version>' for 'apt-get install' and
      '=<version>' for 'apt-get source' in apt-get manpage. Patch based on
      work of Andre Felipe Machado. (Closes: #399673)
    - Mentioned more short options in the apt-get manpage. Documented 'xvcg'
      option in the apt-cache manpage. The part of patch by Andre Felipe
      Machado. (Closes: #176106, #355945)
    - Documented that 'apt-get install' command should be used for upgrading
      some of installed packages. Based on patch by Nori Heikkinen and
      Andre Felipe Machado. (Closes: #267087)
    - Mentioned 'apt_preferences(5)' in apt manpage. (Closes: #274295)
    - Documented 'APT::Default-Release' in apt.conf manpage. (Closes: #430399)
    - APT::Install-Recommends is now true by default, mentioned this in
      configure-index example. (Closes: #463268)
    - Added 'APT::Get::AllowUnauthenticated' to configure-index example.
      (Closes: #320225)
    - Documented '--no-install-recommends' option in apt-get manpage.
      (Closes: #462962)
    - Documented 'Acquire::PDiffs' in apt.conf manpage. (Closes: #376029)
    - Added 'copy', 'rsh', 'ssh' to the list of recognized URI schemes in
      sources.list manpage, as they are already described under in the manpage.
    - Removed notice that ssh/rsh access cannot use password authentication
      from sources.list manpage. Thanks to Steffen Joeris. (Closes: #434894)
    - Added '(x)' to some referrings to manpages in apt-get manpage. Patch by
      Andre Felipe Machado. (Closes: #309893)
    - Added 'dist-upgrade' apt-get synopsis in apt-get manpage.
      (Closes: #323866)

 -- Michael Vogt <mvo@debian.org>  Wed, 05 Nov 2008 13:14:56 +0100

apt (0.7.17~exp4) experimental; urgency=low

  * debian/rules:
    - Fixed lintian warnings "debian/rules ignores make errors".
  * debian/control:
    - Substituted outdated "Source-Version" fields with "binary:Version".
    - Added 'python-apt' to Suggests, as apt-mark need it for work.
    - Drop Debian revision from 'doc-base' build dependency, this fixes
      appropriate lintian warning.
  * debian/libapt-pkg-doc.doc-base.*:
    - Changed section: from old 'Devel' to 'Debian'. This fixes appropriate
      lintian warnings.
  * debian/{postrm,prerm,preinst}:
    - Added 'set -e', fixes lintian warnings
      'maintainer-script-ignores-error'.
  * dselect/makefile:
    - Removed unneeded 'LOCAL' entry. This allows cleaning rule to run smoothly.
  * share/lintian-overrides:
    - Added with override of 'apt must depend on python'. Script 'apt-mark'
      needs apt-python for working and checks this on fly. We don't want
      python in most cases.
  * cmdline/apt-key:
    - Added 'unset GREP_OPTIONS' to the script. This prevents 'apt-key update'
      failure when GREP_OPTIONS contains options that modify grep output.
      (Closes: #428752)

 -- Eugene V. Lyubimkin <jackyf.devel@gmail.com>  Fri, 31 Oct 2008 23:45:17 +0300

apt (0.7.17~exp3) experimental; urgency=low

  * apt-pkg/acquire-item.cc:
    - fix a merge mistake that prevents the fallback to the 
      uncompressed 'Packages' to work correctly (closes: #409284)

 -- Michael Vogt <mvo@debian.org>  Wed, 29 Oct 2008 09:36:24 +0100

apt (0.7.17~exp2) experimental; urgency=low

  [ Eugene V. Lyubimkin ]
  * apt-pkg/acquire-item.cc:
    - Added fallback to uncompressed 'Packages' if neither 'bz2' nor 'gz'
      available. (Closes: #409284)
  * apt-pkg/algorithm.cc:
    - Strip username and password from source URL in error message.
      (Closes: #425150)
  
  [ Michael Vogt ]
  * fix various -Wall warnings

 -- Michael Vogt <mvo@debian.org>  Tue, 28 Oct 2008 18:06:38 +0100

apt (0.7.17~exp1) experimental; urgency=low

  [ Luca Bruno ]
  * Fix typos:
    - apt-pkg/depcache.cc
  * Fix compilation warnings:
    - apt-pkg/acquire.cc
    - apt-pkg/versionmatch.cc
  * Compilation fixes and portability improvement for compiling APT against non-GNU libc
    (thanks to Martin Koeppe, closes: #392063):
    - buildlib/apti18n.h.in:
      + textdomain() and bindtextdomain() must not be visible when --disable-nls
    - buildlib/inttypes.h.in: undefine standard int*_t types
    - Append INTLLIBS to SLIBS:
      + cmdline/makefile
      + ftparchive/makefile
      + methods/makefile
  * doc/apt.conf.5.xml:
    - clarify whether configuration items of apt.conf are case-sensitive
      (thanks to Vincent McIntyre, closes: #345901)

 -- Luca Bruno <lethalman88@gmail.com>  Sat, 11 Oct 2008 09:17:46 +0200

apt (0.7.16) unstable; urgency=low

  [ Luca Bruno ]
  * doc/apt-cache.8.xml:
    - search command uses POSIX regex, and searches for virtual packages too
      (closes: #277536)
  * doc/offline.sgml: clarify remote and target hosts
    (thanks to Nikolaus Schulz, closes: #175940)
  * Fix several typos in docs, translations and debian/changelog
    (thanks to timeless, Nicolas Bonifas and Josh Triplett,
    closes: #368665, #298821, #411532, #431636, #461458)
  * Document apt-key finger and adv commands
    (thanks to Stefan Schmidt, closes: #350575)
  * Better documentation for apt-get --option
    (thanks to Tomas Pospisek, closes: #386579)
  * Retitle the apt-mark.8 manpage (thanks to Justin Pryzby, closes: #471276)
  * Better documentation on using both APT::Default-Release and
    /etc/apt/preferences (thanks to Ingo Saitz, closes: #145575)
  
  [ Michael Vogt ]
  * doc/apt-cache.8.xml:
    - add missing citerefentry

 -- Michael Vogt <mvo@debian.org>  Fri, 10 Oct 2008 23:44:50 +0200

apt (0.7.15) unstable; urgency=low

  * Upload to unstable

 -- Michael Vogt <mvo@debian.org>  Sun, 05 Oct 2008 13:23:47 +0200

apt (0.7.15~exp3) experimental; urgency=low

  [Daniel Burrows]
  * apt-pkg/deb/dpkgpm.cc:
    - Store the trigger state descriptions in a way that does not break
      the ABI.  The approach taken makes the search for a string O(n) rather
      than O(lg(n)), but since n == 4, I do not consider this a major
      concern.  If it becomes a concern, we can sort the static array and
      use std::equal_range().  (Closes: #499322)

  [ Michael Vogt ]
  * apt-pkg/packagemanager.cc, apt-pkg/deb/dpkgpm.cc:
    - move the state file writting into the Go() implementation
      of dpkgpm (closes: #498799)
  * apt-pkg/algorithms.cc:
    - fix simulation performance drop (thanks to Ferenc Wagner
      for reporting the issue)

 -- Michael Vogt <mvo@debian.org>  Wed, 01 Oct 2008 18:09:49 +0200

apt (0.7.15~exp2) experimental; urgency=low

  [ Michael Vogt ]
  * apt-pkg/pkgcachegen.cc:
    - do not add multiple identical descriptions for the same 
      language (closes: #400768)

  [ Program translations ]
  * Catalan updated. Closes: #499462

 -- Michael Vogt <mvo@debian.org>  Tue, 23 Sep 2008 07:29:59 +0200

apt (0.7.15~exp1) experimental; urgency=low

  [ Christian Perrier ]
  * Fix typo in cron.daily script. Closes: #486179

  [ Program translations ]
  * Traditional Chinese updated. Closes: #488526
  * German corrected and completed. Closes: #490532, #480002, #498018
  * French completed
  * Bulgarian updated. Closes: #492473
  * Slovak updated. Closes: #492475
  * Galician updated. Closes: #492794
  * Japanese updated. Closes: #492975
  * Fix missing space in Greek translation. Closes: #493922
  * Greek updated.
  * Brazilian Portuguese updated.
  * Basque updated. Closes: #496754
  * Romanian updated. Closes: #492773, #488361
  * Portuguese updated. Closes: #491790
  * Simplified Chinese updated. Closes: #489344
  * Norwegian Bokmål updated. Closes: #480022
  * Czech updated. Closes: #479628, #497277
  * Korean updated. Closes: #464515
  * Spanish updated. Closes: #457706
  * Lithuanian added. Closes: #493328
  * Swedish updated. Closes: #497496
  * Vietnamese updated. Closes: #497893
  * Portuguese updated. Closes: #498411
  * Greek updated. Closes: #498687
  * Polish updated.

  [ Michael Vogt ]
  * merge patch that enforces stricter https server certificate
    checking (thanks to Arnaud Ebalard, closes: #485960)
  * allow per-mirror specific https settings
    (thanks to Arnaud Ebalard, closes: #485965)
  * add doc/examples/apt-https-method-example.cof
    (thanks to Arnaud Ebalard, closes: #485964)
  * apt-pkg/depcache.cc:
    - when checking for new important deps, skip critical ones
      (closes: #485943)
  * improve apt progress reporting, display trigger actions
  * add DPkg::NoTriggers option so that applications that call
    apt/aptitude (like the installer) defer trigger processing
    (thanks to Joey Hess)
  * doc/makefile:
    - add examples/apt-https-method-example.conf
  
 -- Michael Vogt <mvo@debian.org>  Tue, 16 Sep 2008 21:27:03 +0200

apt (0.7.14) unstable; urgency=low

  [ Christian Perrier ]
  * Mark a message from dselect backend as translatable
    Thanks to Frédéric Bothamy for the patch
    Closes: #322470

  [ Program translations ]
  * Simplified Chinese updated. Closes: #473360
  * Catalan fixes. Closes: #387141
  * Typo fix in Greek translation. Closes: #479122
  * French updated.
  * Thai updated. Closes: #479313
  * Italian updated. Closes: #479326
  * Polish updated. Closes: #479342
  * Bulgarian updated. Closes: #479379
  * Finnish updated. Closes: #479403
  * Korean updated. Closes: #479426
  * Basque updated. Closes: #479452
  * Vietnamese updated. Closes: #479748
  * Russian updated. Closes: #479777, #499029
  * Galician updated. Closes: #479792
  * Portuguese updated. Closes: #479847
  * Swedish updated. Closes: #479871
  * Dutch updated. Closes: #480125
  * Kurdish added. Closes: #480150
  * Brazilian Portuguese updated. Closes: #480561
  * Hungarian updated. Closes: #480662

  [ Otavio Salvador ]
  * Apply patch to avoid truncating of arbitrary files. Thanks to Bryan
    Donlan <bdonlan@fushizen.net> for the patch. Closes: #482476
  * Avoid using dbus if dbus-daemon isn't running. Closes: #438803
  
  [ Michael Vogt ]
  * debian/apt.cron.daily:
    - apply patch based on the ideas of Francesco Poli for better 
      behavior when the cache can not be locked (closes: #459344)

 -- Michael Vogt <mvo@debian.org>  Wed, 28 May 2008 15:19:12 +0200

apt (0.7.13) unstable; urgency=low

  [ Otavio Salvador ]
  * Add missing build-depends back from build-depends-indep field.
    Closes: #478231
  * Make cron script quiet if cache is locked. Thanks to Ted Percival
    <ted@midg3t.net> for the patch. Closes: #459344
  * Add timeout support for https. Thanks to Andrew Martens
    <andrew.martens@strangeloopnetworks.com> for the patch.

  [ Goswin von Brederlow ]
  * Add support for --no-download on apt-get update. Closes: #478517
  
  [ Program translations ]
    - Vietnamese updated. Closes: #479008
    
 -- Otavio Salvador <otavio@debian.org>  Fri, 02 May 2008 14:46:00 -0300

apt (0.7.12) unstable; urgency=low

  [ Michael Vogt ]
  * cmdline/apt-key:
    - add support for a master-keyring that contains signing keys
      that can be used to sign the archive signing keys. This should
      make key-rollover easier.
  * apt-pkg/deb/dpkgpm.cc:
    - merged patch from Kees Cook to fix anoying upper-case display
      on amd64 in sbuild
  * apt-pkg/algorithms.cc: 
    - add APT::Update::Post-Invoke-Success script slot
    - Make the breaks handling use the kill list. This means, that a
      Breaks: Pkg (<< version) may put Pkg onto the remove list.
  * apt-pkg/deb/debmetaindex.cc:
    - add missing "Release" file uri when apt-get update --print-uris
      is run
  * methods/connect.cc:
    - remember hosts with Resolve failures or connect Timeouts
  * cmdline/apt-get.cc:
    - fix incorrect help output for -f (LP: #57487)
    - do two passes when installing tasks, first ignoring dependencies,
      then resolving them and run the problemResolver at the end
      so that it can correct any missing dependencies
  * debian/apt.cron.daily:
    - sleep random amount of time (default within 0-30min) before
      starting the upate to hit the mirrors less hard
  * doc/apt_preferences.5.xml:
    - fix typo
  * added debian/README.source

  [ Christian Perrier ]
  * Fix typos in manpages. Thanks to Daniel Leidert for the fixes
    Closes: #444922
  * Fix syntax/copitalisation in some messages. Thanks to Jens Seidel
    for pointing this and providing the patch.
    Closes: #466845
  * Fix Polish offline translation. Thanks to Robert Luberda for the patch
    and apologies for applying it very lately. Closes: #337758
  * Fix typo in offline.sgml. Closes: #412900

  [ Program translations ]
    - German updated. Closes: #466842
    - Swedish updated.
    - Polish updated. Closes: #469581
    - Slovak updated. Closes: #471341
    - French updated.
    - Bulgarian updated. Closes: #448492
    - Galician updated. Closes: #476839
  
  [ Daniel Burrows ]
  * apt-pkg/depcache.cc:
    - Patch MarkInstall to follow currently satisfied Recommends even
      if they aren't "new", so that we automatically force upgrades
      when the version of a Recommends has been tightened.  (Closes: #470115)
    - Enable more complete debugging information when Debug::pkgAutoRemove
      is set.
  * apt-pkg/contrib/configuration.cc
    - Lift the 1024-byte limit on lines in configuration files.
      (Closes: #473710, #473874)
  * apt-pkg/contrib/strutl.cc:
    - Lift the 64000-byte limit on individual messages parsed by ReadMessages.
      (Closes: #474065)
  * debian/rules:
    - Add missing Build-Depends-Indep on xsltproc, docbook-xsl, and xmlto.

 -- Daniel Burrows <dburrows@debian.org>  Sat, 26 Apr 2008 12:24:35 -0700

apt (0.7.11) unstable; urgency=critical
  
  [ Raise urgency to critical since it fixes a critical but for Debian
    Installer Lenny Beta1 release ]

  [ Program translations ]
    - Vietnamese updated. Closes: #460825
    - Basque updated. Closes: #461166
    - Galician updated. Closes: #461468
    - Portuguese updated. Closes: #464575
    - Korean updated. Closes: #448430
    - Simplified Chinese updated. Closes: #465866

  [ Otavio Salvador ]
  * Applied patch from Robert Millan <rmh@aybabtu.com> to fix the error
    message when gpgv isn't installed, closes: #452640.
  * Fix regression about APT::Get::List-Cleanup setting being ignored,
    closes: #466052.

 -- Otavio Salvador <otavio@debian.org>  Thu, 17 Jan 2008 22:36:46 -0200

apt (0.7.10) unstable; urgency=low

  [ Otavio Salvador ]
  * Applied patch from Mike O'Connor <stew@vireo.org> to add a manpage to
    apt-mark, closes: #430207.
  * Applied patch from Andrei Popescu <andreimpopescu@gmail.com> to add a
    note about some frontends in apt.8 manpage, closes: #438545.
  * Applied patch from Aurelien Jarno <aurel32@debian.org> to avoid CPU
    getting crazy when /dev/null is redirected to stdin (which breaks
    buildds), closes: #452858.
  * Applied patch from Aurelien Jarno <aurel32@debian.org> to fix building
    with newest dpkg-shlibdeps changing the packaging building order and a
    patch from Robert Millan <rmh@aybabtu.com> to fix parallel building,
    closes: #452862.
  * Applied patch from Alexander Winston <alexander.winston@comcast.net>
    to use 'min' as symbol for minute, closes: #219034.
  * Applied patch from Amos Waterland <apw@us.ibm.com> to allow apt to
    work properly in initramfs, closes: #448316.
  * Applied patch from Robert Millan <rmh@aybabtu.com> to make apt-key and
    apt-get to ignore time conflicts, closes: #451328.
  * Applied patch from Peter Eisentraut <peter_e@gmx.net> to fix a
    grammatical error ("manual installed" -> "manually installed"),
    closes: #438136.
  * Fix cron.daily job to not call fail if apt isn't installed, closes:
    #443286.
  * Fix compilation warnings in apt-pkg/cdrom.cc and
    apt-pkg/contrib/configuration.cc.
  * Fix typo in debian/copyright file ("licened" instead of "licensed"),
    closes: #458966.

  [ Program translations ]
    - Basque updated. Closes: #453088
    - Vietnamese updated. Closes: #453774, #459013
    - Japanese updated. Closes: #456909
    - Simplified Chinese updated. Closes: #458039
    - French updated.
    - Norwegian Bokmål updated. Closes: #457917

  [ Michael Vogt ]
  * debian/rules
    - fix https install location
  * debian/apt.conf.daily:
    - print warning if the cache can not be locked (closes: #454561),
      thanks to Bastian Kleineidam
  * methods/gpgv.cc:
    - remove cruft code that caused timestamp/I-M-S issues
  * ftparchive/contents.cc:
    - fix error output
  * apt-pkg/acquire-item.{cc,h}:
    - make the authentication download code more robust against
      servers/proxies with broken If-Range implementations
  * apt-pkg/packagemanager.{cc,h}:
    - propergate the Immediate flag to make hitting the 
      "E: Internal Error, Could not perform immediate configuration (2)"
      harder
  * debian/control:
    - build against libdb-dev (instead of libdb4.4-dev)
  * merged the apt--DoListUpdate branch, this provides a common interface
    for "apt-get update" like operations for the frontends and also provides
    hooks to run stuff in APT::Update::{Pre,Post}-Invoke

  [ Chris Cheney ]
  * ftparchive/contents.cc:
    - support lzma data members
  * ftparchive/multicompress.cc:
    - support lzma output
  
  [ Daniel Burrows ]
  * apt-pkg/contrib/configuration.cc:
    - if RootDir is set, then FindFile and FindDir will return paths
      relative to the directory stored in RootDir, closes: #456457.

  [ Christian Perrier ]
  * Fix wording for "After unpacking...". Thanks to Michael Gilbert
    for the patch. Closes: #260825

 -- Michael Vogt <mvo@debian.org>  Mon, 07 Jan 2008 21:40:47 +0100

apt (0.7.9) unstable; urgency=low

  [ Christian Perrier ]
  * Add several languages to LINGUAS and, therefore, really ship the relevant
    translation:
    Arabic, Dzongkha, Khmer, Marathi, Nepali, Thai
    Thanks to Theppitak Karoonboonyanan for checking this out. Closes: #448321

  [ Program translations ]
    - Korean updated. Closes: #448430
    - Galician updated. Closes: #448497
    - Swedish updated.

  [ Otavio Salvador ]
  * Fix configure script to check for CURL library and headers presense.
  * Applied patch from Brian M. Carlson <sandals@crustytoothpaste.ath.cx>
    to add backward support for arches that lacks pselect support,
    closes: #448406.
  * Umount CD-ROM when calling apt-cdrom ident, except when called with
    -m, closes: #448521.

 -- Otavio Salvador <otavio@debian.org>  Wed, 31 Oct 2007 13:37:26 -0200

apt (0.7.8) unstable; urgency=low

  * Applied patch from Daniel Leidert <daniel.leidert@wgdd.de> to fix
    APT::Acquire::Translation "none" support, closes: #437523.
  * Applied patch from Daniel Burrows <dburrows@debian.org> to add support
    for the Homepage field (ABI break), closes: #447970.
  * Applied patch from Frans Pop <elendil@planet.nl> to fix a trailing
    space after cd label, closes: #448187.

 -- Otavio Salvador <otavio@debian.org>  Fri, 26 Oct 2007 18:20:13 -0200

apt (0.7.7) unstable; urgency=low

  [ Michael Vogt ]
  * apt-inst/contrib/extracttar.cc:
    - fix fd leak for zero size files (thanks to Bill Broadley for
      reporting this bug)
  * apt-pkg/acquire-item.cc:
    - remove zero size files on I-M-S hit
  * methods/https.cc:
    - only send LastModified if we actually have a file
    - send range request with if-range 
    - delete failed downloads
    - delete zero size I-M-S hits
  * apt-pkg/deb/dpkgpm.{cc,h}:
    - merged dpkg-log branch, this lets you specify a 
      Dir::Log::Terminal file to log dpkg output to
      (ABI break)
    - fix parse error when dpkg sends unexpected data
  * merged apt--sha256 branch to fully support the new
    sha256 checksums in the Packages and Release files
    (ABI break)
  * apt-pkg/pkgcachegen.cc:
    - increase default mmap size
  * tests/local-repo:
    - added local repository testcase
  * apt-pkg/acquire.cc:
    - increase MaxPipeDepth for the internal worker<->method
      communication to 1000 for the debtorrent backend
  * make apt build with g++ 4.3
  * fix missing SetExecClose() call when the status-fd is used
  * debian/apt.cron.daily:
    - move unattended-upgrade before apt-get autoclean
  * fix "purge" commandline argument, closes: #133421
    (thanks to Julien Danjou for the patch)
  * cmdline/apt-get.cc:
    - do not change the auto-installed information if a package
      is reinstalled
  * apt-pkg/acquire-item.cc:
    - fix crash in diff acquire code
  * cmdline/apt-mark:
    - Fix chmoding after have renamed the extended-states file (LP: #140019)
      (thanks to Laurent Bigonville)
  * apt-pkg/depcache.cc:
    - set "APT::Install-Recommends" to true by default (OMG!)
  * debian/apt.cron.daily:
    - only run the cron job if apt-get check succeeds (LP: #131719)
  
  [ Program translations ]
    - French updated
    - Basque updated. Closes: #436425
    - Fix the zh_CN translator's name in debian/changelog for 0.7.2
      Closes: #423272
    - Vietnamese updated. Closes: #440611
    - Danish updated. Closes: #441102
    - Thai added. Closes: #442833
    - Swedish updated.
    - Galician updated. Closes: #446626

  [ Otavio Salvador ]
  * Add hash support to copy method. Thanks Anders Kaseorg by the patch
    (closes: #436055)
  * Reset curl options and timestamp between downloaded files. Thanks to
    Ryan Murray <rmurray@debian.org> for the patch (closes: #437150)
  * Add support to apt-key to export keys to stdout. Thanks to "Dwayne
    C. Litzenberger" <dlitz@dlitz.net> for the patch (closes: #441942)
  * Fix compilation warnings:
    - apt-pkg/indexfile.cc: conversion from string constant to 'char*';
    - apt-pkg/acquire-item.cc: likewise;
    - apt-pkg/cdrom.cc: '%lu' expects 'long unsigned int', but argument
      has type 'size_t';
    - apt-pkg/deb/dpkgpm.cc: initialization order and conversion from
      string constant to 'char*';
    - methods/gpgv.cc: conversion from string constant to 'char*';
    - methods/ftp.cc: likewise;
    - cmdline/apt-extracttemplates.cc: likewise;
    - apt-pkg/deb/debmetaindex.cc: comparison with string literal results
      in unspecified behaviour;
  * cmdline/apt-get.cc: adds 'autoremove' as a valid comment to usage
    statement of apt-get (closes: #445468).
  * cmdline/apt-get.cc: really applies Julien Danjou <acid@debian.org>
    patch to add 'purge' command line argument (closes: #133421).

  [ Ian Jackson ]
  * dpkg-triggers: Deal properly with new package states.

  [ Colin Watson ]
  * apt-pkg/contrib/mmap.cc:
    - don't fail if msync() returns > 0
 
 -- Michael Vogt <mvo@debian.org>  Tue, 23 Oct 2007 14:58:03 +0200

apt (0.7.6) unstable; urgency=low

  * Applied patch from Aurelien Jarno <aurel32@debian.org> to fix wrong
    directory downloading on non-linux architectures (closes: #435597)

 -- Otavio Salvador <otavio@debian.org>  Wed, 01 Aug 2007 19:49:51 -0300

apt (0.7.5) unstable; urgency=low

  [ Otavio Salvador ]
  * Applied patch from Guillem Jover <guillem@debian.org> to use
    dpkg-architecture to get the host architecture (closes: #407187)
  * Applied patch from Guillem Jover <guillem@debian.org> to add
    support to add lzma support (closes: #408201)

  [ Michael Vogt ]
  * apt-pkg/depcache.cc:
    - support a list of sections for:
      APT::Install-Recommends-Sections
      APT::Never-MarkAuto-Sections
  * methods/makefile:
    - install lzma symlink method (for full lzma support)
  * debian/control:
    - suggest "lzma"

 -- Otavio Salvador <otavio@ossystems.com.br>  Wed, 25 Jul 2007 20:16:46 -0300

apt (0.7.4) unstable; urgency=low

  [ Michael Vogt ]
  * cmdline/apt-get.cc:
    - fix in the task-install code regexp (thanks to Adam Conrad and
      Colin Watson)
    - support task removal too: apt-get remove taskname^
      (thanks to Matt Zimmerman reporting this problem)

  [ Otavio Salvador ]
  * Fix a typo on 0.7.3 changelog entry about g++ (7.3 to 4.3)
  * Fix compilation warnings:
    - apt-pkg/contrib/configuration.cc: wrong argument type;
    - apt-pkg/deb/dpkgpm.cc: wrong signess;
    - apt-pkg-acquire-item.cc: wrong signess and orderned initializers;
    - methods/https.cc:
      - type conversion;
      - unused variable;
      - changed SetupProxy() method to void;
  * Simplified HttpMethod::Fetch on http.cc removing Tail variable;
  * Fix pipeline handling on http.cc (closes: #413324)
  * Fix building to properly support binNMUs. Thanks to Daniel Schepler
    <schepler@math.unipd.it> by the patch (closes: #359634)
  * Fix example for Install-{Recommends,Suggests} options on
    configure-index example file. Thanks to Peter Eisentraut
    <peter_e@gmx.net> by the patch (closes: #432223)

  [ Christian Perrier ]
  * Basque translation update. Closes: ##423766
  * Unfuzzy formerly complete translations
  * French translation update
  * Re-generate PO(T) files
  * Spanish translation update
  * Swedish translation update

 -- Otavio Salvador <otavio@debian.org>  Tue, 24 Jul 2007 09:55:50 -0300

apt (0.7.3) unstable; urgency=low

  * fixed compile errors with g++ 4.3 (thanks to 
    Daniel Burrows, closes: #429378)
  * fixes in the auto-mark code (thanks to Daniel
    Burrows)
  * fix FTBFS by changing build-depends to
    libcurl4-gnutls-dev (closes: #428363)
  * cmdline/apt-get.cc:
    - fix InstallTask code when a pkgRecord ends 
      with a single '\n' (thanks to Soren Hansen for reporting)
  * merged from Christian Perrier:
        * vi.po: completed to 532t, again. Closes: #429899
        * gl.po: completed to 532t. Closes: #429506
        * vi.po: completed to 532t. Closes: #428672
        * Update all PO and the POT. Gives 514t14f4u for formerly
          complete translations
        * fr.po: completed to 532t
        * ku.po, uk.po, LINGUAS: reintegrate those translations
          which disappeared from the BZR repositories

 -- Michael Vogt <mvo@debian.org>  Sun, 01 Jul 2007 12:31:29 +0200

apt (0.7.2-0.1) unstable; urgency=low

  * Non-maintainer upload.
  * Build-depend on libcurl4-gnutls-dev instead of the obsolete
    libcurl3-gnutls-dev.  Closes: #428363.

 -- Steve Langasek <vorlon@debian.org>  Thu, 28 Jun 2007 18:46:53 -0700

apt (0.7.2) unstable; urgency=low
  
  * merged the debian/experimental changes back
    into the debian/sid branch
  * merged from Christian Perrier:
    * mr.po: New Marathi translation  Closes: #416806
    * zh_CN.po: Updated by Kov Chai  Closes: #416822
    * tl.po: Updated by Eric Pareja   Closes: #416638
    * gl.po: Updated by Jacobo Tarrio
	     Closes: #412828
    * da.po: Updated by Claus Hindsgaul
	     Closes: #409483
    * fr.po: Remove a non-breakable space for usability
	     issues. Closes: #408877
    * ru.po: Updated Russian translation. Closes: #405476
    * *.po: Unfuzzy after upstream typo corrections
  * buildlib/archtable:
    - added support for sh3/sh4 (closes: #424870)
    - added support for m32r (closes: #394096)
  * buildlib/systemtable:
    - added support for lpia
  * configure.in:
    - check systemtable for architecture mapping too
  * fix error in AutocleanInterval, closes: #319339
    (thanks to Israel G. Lugo for the patch)
  * add "purge" commandline argument, closes: #133421)
    (thanks to Julien Danjou for the patch)
  * add "purge" commandline argument, closes: #133421)
    (thanks to Julien Danjou for the patch)
  * fix FTBFS with gcc 4.3, closes: #417090
    (thanks to Martin Michlmayr for the patch)
  * add --dsc-only option, thanks to K. Richard Pixley
  * Removed the more leftover #pragma interface/implementation
    closes: #306937 (thanks to Andreas Henriksson for the patch)
  
 -- Michael Vogt <mvo@debian.org>  Wed, 06 Jun 2007 23:19:50 +0200

apt (0.7.1) experimental; urgency=low

  * ABI library name change because it's built against
    new glibc
  * implement SourceVer() in pkgRecords 
     (thanks to Daniel Burrows for the patch!)
  * apt-pkg/algorithm.cc:
    - use clog for all debugging
    - only increase the score of installed applications if they 
      are not obsolete 
    - fix resolver bug on removal triggered by weak-dependencies 
      with or-groups
  * methods/http.cc:
    - send apt version in User-Agent
  * apt-pkg/deb/debrecords.cc:
    - fix SHA1Hash() return value
  * apt-pkg/cdrom.cc:
    - only unmount if APT::CDROM::NoMount is false
  * methods/cdrom.cc:  
    - only umount if it was mounted by the method before
  * po/gl.po:
    - fix error translation that causes trouble to lsb_release
  * apt-pkg/acquire-item.cc:
    - if decompression of a index fails, delete the index 
  * apt-pkg/acquire.{cc,h}:
    - deal better with duplicated sources.list entries (avoid
      double queuing of  URLs) - this fixes hangs in bzip/gzip
  * merged from Christian Perrier:
    * mr.po: New Marathi translation  Closes: #416806
    * zh_CN.po: Updated by Eric Pareja  Closes: #416822
    * tl.po: Updated by Eric Pareja   Closes: #416638
    * gl.po: Updated by Jacobo Tarrio
             Closes: #412828
    * da.po: Updated by Claus Hindsgaul
             Closes: #409483
    * fr.po: Remove a non-breakable space for usability
             issues. Closes: #408877
    * ru.po: Updated Russian translation. Closes: #405476
    * *.po: Unfuzzy after upstream typo corrections
    * vi.po: Updated to 515t. Closes: #426976
    * eu.po: Updated to 515t. Closes: #423766
    * pt.po: 515t. Closes: #423111
    * fr.po: Updated by Christian Perrier
    * Update all PO and the POT. Gives 513t2f for formerly
      complete translations
  * apt-pkg/policy.cc:
    - allow multiple packages (thanks to David Foerster)

 -- Michael Vogt <mvo@debian.org>  Wed,  2 May 2007 13:43:44 +0200

apt (0.7.0) experimental; urgency=low

  * Package that contains all the new features
  * Removed all #pragma interface/implementation
  * Branch that contains all the new features:
  * translated package descriptions
  * task install support
  * automatic dependency removal (thanks to Daniel Burrows)
  * merged support for the new dpkg "Breaks" field 
    (thanks to Ian Jackson)
  * handle network failures more gracefully on "update"
  * support for unattended-upgrades (via unattended-upgrades
    package)
  * added apt-transport-https method
  * merged "install-recommends" branch (ABI break): 
    - new "--install-recommends"
    - install new recommends on "upgrade" if --install-recommends is 
      given
    - new "--fix-policy" option to install all packages with unmet
      important dependencies (usefull with --install-recommends to
      see what not-installed recommends are on the system)
    - fix of recommended packages display (only show CandidateVersion
      fix or-group handling)
  * merged "install-task" branch (use with "apt-get install taskname^")

 -- Michael Vogt <mvo@debian.org>  Fri, 12 Jan 2007 20:48:07 +0100

apt (0.6.46.4-0.1) unstable; urgency=emergency
  
  * NMU
  * Fix broken use of awk in apt-key that caused removal of the wrong keys
    from the keyring. Closes: #412572

 -- Joey Hess <joeyh@debian.org>  Mon, 26 Feb 2007 16:00:22 -0500

apt (0.6.46.4) unstable; urgency=high

  * ack NMU (closes: #401017)
  * added apt-secure.8 to "See also" section
  * apt-pkg/deb/dpkgpm.cc:
    - added "Dpkg::StopOnError" variable that controls if apt
      will abort on errors from dpkg
  * apt-pkg/deb/debsrcrecords.{cc,h}:
    - make the Buffer grow dynmaically (closes: #400874)
  * Merged from Christian Perrier bzr branch:
    - uk.po: New Ukrainian translation: 483t28f3u
    - el.po: Update to 503t9f2u
    - de.po: Updates and corrections.
  * apt-pkg/contrib/progress.cc:
    - OpProgress::CheckChange optimized, thanks to Paul Brook
      (closes: #398381)
  * apt-pkg/contrib/sha256.cc:
    - fix building with noopt

 -- Michael Vogt <mvo@debian.org>  Thu,  7 Dec 2006 10:49:50 +0100

apt (0.6.46.3-0.2) unstable; urgency=high

  * Non-maintainer upload with permission of Michael Vogt.
  * Fix FTBFS on most arches (regression from the fix of #400874)

 -- Andreas Barth <aba@not.so.argh.org>  Tue,  5 Dec 2006 15:51:22 +0000 
  
apt (0.6.46.3-0.1) unstable; urgency=high

  * Non-maintainer upload with permission of Michael Vogt.
  * Fix segfault at apt-get source. Closes: #400874
  * Add apt-key update in postinst, so that debian-archive-keyring doesn't
    need to depend on apt >= 0.6. Closes: #401114
  * Don't double-queue pdiff files. Closes: #401017
  
 -- Andreas Barth <aba@not.so.argh.org>  Tue,  5 Dec 2006 10:34:56 +0000

apt (0.6.46.3) unstable; urgency=low

  * apt-pkg/deb/dpkgpm.cc:
    - make progress reporting robust against multiline error
      messages 

  * Merged from Christian Perrier bzr branch:
    - ca.po: Updated to 514t
    - be.po: Updated to 514t
    - it.po: Updated to 514t
    - hu.po: Updated to 514t
    - zh_TW.po: Updated to 514t
    - ar.po: Updated to 293t221u.
    - ru.po: Updated to 514t. Closes: #392466
    - nb.po: Updated to 514t. Closes: #392466
    - pt.po: Updated to 514t. Closes: #393199
    - fr.po: One spelling error corrected: s/accÃ¨der/accÃ©der
    - km.po: Updated to 514t.
    - ko.po: Updated to 514t.
    - bg.po: Updated to 514t.
    - de.po: Updated to 514t.
    - en_GB.po: Updated to 514t.

 -- Michael Vogt <mvo@debian.org>  Thu,  2 Nov 2006 11:37:58 +0100

apt (0.6.46.2) unstable; urgency=low

  * debian/control:
    - depend on debian-archive-keyring to offer clean upgrade path 
      (closes: #386800)
  * Merged from Christian Perrier bzr branch:
    - es.po: Updated to 514t. Closes: #391661
    - da.po: Updated to 514t. Closes: #391424
    - cs.po: Updated. Closes: #391064
    - es.po: Updated to 514t. Closes: #391661
    - da.po: Updated to 514t. Closes: #391424

 -- Michael Vogt <mvo@debian.org>  Wed, 11 Oct 2006 09:03:15 +0200

apt (0.6.46.1) unstable; urgency=low

  * methods/gzip.cc:
    - deal with empty files 
  * Applied patch from Daniel Schepler to make apt bin-NMU able.
    (closes: bug#359634)
  * rebuild against current g++ because of:
    http://gcc.gnu.org/bugzilla/show_bug.cgi?id=29289
    (closes: #390189)
  * fix broken i18n in the dpkg progress reporting, thanks to 
    Frans Pop and Steinar Gunderson. (closes: #389261)
  * Merged from Christian Perrier bzr branch:
    * fi.po: Updated to 514t. Closes: #390149
    * eu.po: Updated to 514t. Closes: #389725
    * vi.po: Updated to 514t. Closes: #388555
  * make the internal buffer in pkgTagFile grow dynamically
    (closes: #388708)
  
 -- Michael Vogt <mvo@debian.org>  Mon,  2 Oct 2006 20:42:20 +0200

apt (0.6.46) unstable; urgency=low

  * debian/control:
    - switched to libdb4.4 for building (closes: #381019)
  * cmdline/apt-get.cc:
    - show only the recommends/suggests for the candidate-version, not for all
      versions of the package (closes: #257054)
    - properly handle recommends/suggests or-groups when printing the list of
      suggested/recommends packages (closes: #311619)
  * methods/http.cc:
    - check more careful for incorrect proxy settings (closes: #378868)
  * methods/gzip.cc:
    - don't hang when /var is full (closes: #341537), thanks to
      Luis Rodrigo Gallardo Cruz for the patch
  * doc/examples/sources.list:
    - removed non-us.debian.org from the example (closes: #380030,#316196)
  * Merged from Christian Perrier bzr branch:
    * ro.po: Updated to 514t. Closes: #388402
    * dz.po: Updated to 514t. Closes: #388184
    * it.po: Fixed typos. Closes: #387812
    * ku.po: New kurdish translation. Closes: #387766
    * sk.po: Updated to 514t. Closes: #386851
    * ja.po: Updated to 514t. Closes: #386537
    * gl.po: Updated to 514t. Closes: #386397
    * fr.po: Updated to 516t.
    * fi.po: Updated to 512t. Closes: #382702
  * share/archive-archive.gpg:
    - removed the outdated amd64 and debian-2004 keys
  * apt-pkg/tagfile.cc:
    - applied patch from Jeroen van Wolffelaar to make the tags
      caseinsensitive (closes: #384182)
    - reverted MMap use in the tagfile because it does not work 
      across pipes (closes: #383487) 
  
 -- Michael Vogt <mvo@debian.org>  Thu, 21 Sep 2006 10:25:03 +0200

apt (0.6.45) unstable; urgency=low

  * apt-pkg/contrib/sha256.cc:
    - fixed the sha256 generation (closes: #378183)
  * ftparchive/cachedb.cc:
    - applied patch from Anthony Towns to fix Clean() function
      (closes: #379576)
  * doc/apt-get.8.xml:
    - fix path to the apt user build (Closes: #375640)
  * doc/apt-cache.8.xml:
    - typo (Closes: #376408)
  * apt-pkg/deb/dpkgpm.cc:
    - make progress reporting more robust against multiline error
      messages (first half of a fix for #374195)
  * doc/examples/configure-index:
    - document Debug::pkgAcquire::Auth     
  * methods/gpgv.cc:
    - deal with gpg error "NODATA". Closes: #296103, Thanks to 
      Luis Rodrigo Gallardo Cruz for the patch
  * apt-inst/contrib/extracttar.cc:
    - fix for string mangling, closes: #373864
  * apt-pkg/acquire-item.cc:
    - check for bzip2 in /bin (closes: #377391)
  * apt-pkg/tagfile.cc:
    - make it work on non-mapable files again, thanks 
      to James Troup for confirming the fix (closes: #376777)
  * Merged from Christian Perrier bzr branch:
    * ko.po: Updated to 512t. Closes: #378901
    * hu.po: Updated to 512t. Closes: #376330
    * km.po: New Khmer translation: 506t6f. Closes: #375068
    * ne.po: New Nepali translation: 512t. Closes: #373729
    * vi.po: Updated to 512t. Closes: #368038
    * zh_TW.po: Remove an extra %s in one string. Closes: #370551
    * dz.po: New Dzongkha translation: 512t
    * ro.po: Updated to 512t
    * eu.po: Updated
    * eu.po: Updated
  * fix apt-get dist-upgrade
  * fix warning if no /var/lib/apt/extended_states is present
  * don't download Translations for deb-src sources.list lines
  * apt-pkg/tagfile.cc:
    - support not-mmapable files again

 -- Michael Vogt <mvo@debian.org>  Thu, 27 Jul 2006 00:52:05 +0200

apt (0.6.44.2exp1) experimental; urgency=low

  * added support for i18n of the package descriptions
  * added support for aptitude like auto-install tracking (a HUGE
    HUGE thanks to Daniel Burrows who made this possible) 
  * synced with the http://people.debian.org/~mvo/bzr/apt/debian-sid branch
  * build from http://people.debian.org/~mvo/bzr/apt/debian-experimental

 -- Michael Vogt <mvo@debian.org>  Mon,  3 Jul 2006 21:50:31 +0200

apt (0.6.44.2) unstable; urgency=low

  * apt-pkg/depcache.cc:
    - added Debug::pkgDepCache::AutoInstall (thanks to infinity)
  * apt-pkg/acquire-item.cc:
    - fix missing chmod() in the new aquire code 
      (thanks to Bastian Blank, Closes: #367425)
  * merged from 
    http://www.perrier.eu.org/debian/packages/d-i/level4/apt-main:
    * sk.po: Completed to 512t
    * eu.po: Completed to 512t
    * fr.po: Completed to 512t
    * sv.po: Completed to 512t
    * Update all PO and the POT. Gives 506t6f for formerly
      complete translations

 -- Michael Vogt <mvo@debian.org>  Wed, 14 Jun 2006 12:00:57 +0200

apt (0.6.44.1-0.1) unstable; urgency=low

  * Non-maintainer upload.
  * Don't give an error when parsing empty Packages/Sources files.
    (Closes: #366931, #367086, #370160)

 -- Steinar H. Gunderson <sesse@debian.org>  Fri,  9 Jun 2006 00:52:21 +0200

apt (0.6.44.1) unstable; urgency=low

  * apt-pkg/acquire-item.cc:
    - fix reversed logic of the "Acquire::PDiffs" option
  * merged from 
    http://www.perrier.eu.org/debian/packages/d-i/level4/apt-main:
    - po/LINGUAS: added "bg" Closes: #360262
    - po/gl.po: Galician translation update. Closes: #366849
    - po/hu.po: Hungarian translation update. Closes: #365448
    - po/cs.po: Czech translation updated. Closes: #367244
  * apt-pkg/contrib/sha256.cc:
    - applied patch to fix unaligned access problem. Closes: #367417
      (thanks to David Mosberger)

 -- Michael Vogt <mvo@debian.org>  Tue, 16 May 2006 21:51:16 +0200

apt (0.6.44) unstable; urgency=low

  * apt-pkg/acquire.cc: don't show ETA if it is 0 or absurdely large
  * apt-pkg/contrib/sha256.{cc,h},hashes.{cc,h}: support for sha256 
    (thanks to Anthony Towns)
  * ftparchive/cachedb.{cc,h},writer.{cc,h}: optimizations 
    (thanks to Anthony Towns)
  * apt pdiff support from experimental merged
  * apt-pkg/deb/dpkgpm.cc: wording fixes (thanks to Matt Zimmerman)
  * apt-pkg/deb/dpkgpm.cc: 
    - wording fixes (thanks to Matt Zimmerman)
    - fix error in dpkg interaction (closes: #364513, thanks to Martin Dickopp)
  * apt-pkg/tagfile.{cc,h}:
    - use MMap to read the entries (thanks to Zephaniah E. Hull for the
      patch) Closes: #350025
  * Merge from http://www.perrier.eu.org/debian/packages/d-i/level4/apt-main:
  	* bg.po: Added, complete to 512t. Closes: #360262
  * doc/apt-ftparchive.1.xml:
    - fix documentation for "SrcPackages" -> "Sources" 
      (thanks to Bart Martens for the patch, closes: #307756)
  * debian/libapt-pkg-doc.doc-base.cache:
    - remove broken charackter from description (closes: #361129)
  * apt-inst/deb/dpkgdb.cc, methods/gpgv.cc: 
    - i18n fixes (closes: #349298)
  * debian/postinst: dont fail on not available
    /usr/share/doc/apt/examples/sources.list (closes: #361130)
  * methods/ftp.cc:
    - unlink empty file in partial if the download failed because
      the file is missing on the server (closes: #316337)
  * apt-pkg/deb/debversion.cc:
    - treats a version string with explicit zero epoch equal
      than the same without epoch (Policy 5.6.12, closes: #363358)
      Thanks to Lionel Elie Mamane for the patch
  
 -- Michael Vogt <mvo@debian.org>  Mon,  8 May 2006 22:28:53 +0200

apt (0.6.43.3) unstable; urgency=low

  * Merge bubulle@debian.org--2005/apt--main--0 up to patch-186:
    * ca.po: Completed to 512t. Closes: #351592
    * eu.po: Completed to 512t. Closes: #350483
    * ja.po: Completed to 512t. Closes: #349806
    * pl.po: Completed to 512t. Closes: #349514
    * sk.po: Completed to 512t. Closes: #349474
    * gl.po: Completed to 512 strings Closes: #349407
    * sv.po: Completed to 512 strings Closes: #349210
    * ru.po: Completed to 512 strings Closes: #349154
    * da.po: Completed to 512 strings Closes: #349084
    * fr.po: Completed to 512 strings
    * vi.po: Completed to 511 strings  Closes: #348968
    * zh_CN.po: Completed to 512t. Closes: #353936
    * it.po: Completed to 512t. Closes: #352803
    * pt_BR.po: Completed to 512t. Closes: #352419
    * LINGUAS: Add Welsh
    * *.po: Updated from sources (512 strings)
  * apt-pkg/deb/deblistparser.cc:
    - don't explode on a DepCompareOp in a Provides line, but warn about
      it and ignore it otherwise (thanks to James Troup for reporting it)
  * cmdline/apt-get.cc:
    - don't lock the lists directory in DoInstall, breaks --print-uri 
      (thanks to James Troup for reporting it)
  * debian/apt.dirs: create /etc/apt/sources.list.d 
  * make apt-cache madison work without deb-src entries (#352583)
  * cmdline/apt-get.cc: only run the list-cleaner if a update was 
    successfull

 -- Michael Vogt <mvo@debian.org>  Wed, 22 Feb 2006 10:13:04 +0100

apt (0.6.43.2) unstable; urgency=low

  * Merge bubulle@debian.org--2005/apt--main--0 up to patch-166:
    - en_GB.po, de.po: fix spaces errors in "Ign " translations Closes: #347258
    - makefile: make update-po a pre-requisite of clean target so
    	        that POT and PO files are always up-to-date
    - sv.po: Completed to 511t. Closes: #346450
    - sk.po: Completed to 511t. Closes: #346369
    - fr.po: Completed to 511t
    - *.po: Updated from sources (511 strings)
    - el.po: Completed to 511 strings Closes: #344642
    - da.po: Completed to 511 strings Closes: #348574
    - es.po: Updated to 510t1f Closes: #348158
    - gl.po: Completed to 511 strings Closes: #347729
    - it.po: Yet another update Closes: #347435
  * added debian-archive-keyring to the Recommends (closes: #347970)
  * fixed message in apt-key to install debian-archive-keyring 
  * typos fixed in apt-cache.8 (closes: #348348, #347349)
  * add patch to fix http download corruption problem (thanks to
    Petr Vandrovec, closes: #280844, #290694)

 -- Michael Vogt <mvo@debian.org>  Thu, 19 Jan 2006 00:06:33 +0100

apt (0.6.43.1) unstable; urgency=low

  * Merge bubulle@debian.org--2005/apt--main--0 up to patch-148:
    * fr.po: Completed to 510 strings
    * it.po: Completed to 510t
    * en_GB.po: Completed to 510t
    * cs.po: Completed to 510t
    * zh_CN.po: Completed to 510t
    * el.po: Updated to 510t
    * vi.po: Updated to 383t93f34u
    * tl.po: Completed to 510 strings (Closes: #344306)
    * sv.po: Completed to 510 strings (Closes: #344056)
    * LINGUAS: disabled Hebrew translation. (Closes: #313283)
    * eu.po: Completed to 510 strings (Closes: #342091)
  * apt-get source won't download already downloaded files again
    (closes: #79277)
  * share/debian-archive.gpg: new 2006 ftp-archive signing key added
    (#345891)
  * redownload the Release file if IMS-Hit and gpg failure
  * deal with multiple signatures on a Release file

 -- Michael Vogt <mvo@debian.org>  Fri,  6 Jan 2006 01:17:08 +0100

apt (0.6.43) unstable; urgency=medium

  * Merge bubulle@debian.org--2005/apt--main--0 up to patch-132:  
    * zh_CN.po: Completed to 510 strings(Closes: #338267)
    * gl.po: Completed to 510 strings (Closes: #338356)
  * added support for "/etc/apt/sources.list.d" directory 
    (closes: #66325)
  * make pkgDirStream (a bit) more complete
  * fix bug in pkgCache::VerIterator::end() (thanks to Daniel Burrows)
    (closes: #339533)
  * pkgAcqFile is more flexible now (closes: #57091)
  * support a download rate limit for http (closes: #146877)
  * included lots of the speedup changes from #319377
  * add stdint.h to contrib/md5.h (closes: #340448)
  * ABI change, library name changed (closes: #339147)
  * Fix GNU/kFreeBSD crash on non-existing server file (closes: #317718)
  * switch to libdb4.3 in build-depends
  
 -- Michael Vogt <mvo@debian.org>  Tue, 29 Nov 2005 00:17:07 +0100

apt (0.6.42.3) unstable; urgency=low

  * Merge bubulle@debian.org--2005/apt--main--0 up to patch-129:
    - patch-118: Russian translation update by Yuri Kozlov (closes: #335164)
    - patch-119: add update-po as a pre-req for binary (closes: #329910)
    - patch-121: Complete French translation
    - patch-125: Fixed localization of y/n questions in German translation 
                 (closes: #337078)
    - patch-126: Swedish translation update (closes: #337163)
    - patch-127: Complete Tagalog translation (closes: #337306)
    - patch-128: Danish translation update (closes: #337949)
    - patch-129: Basque translation update (closes: #338101)
  * cmdline/apt-get.cc:
    - bufix in FindSrc  (closes: #335213, #337910)
  * added armeb to archtable (closes: #333599)
  * with --allow-unauthenticated use the old fallback behaviour for
    sources (closes: #335112)
   
 -- Michael Vogt <mvo@debian.org>  Wed,  9 Nov 2005 07:22:31 +0100

apt (0.6.42.2) unstable; urgency=high

  * NMU (approved by maintainer)
  * Add AMD64 archive signing key to debian-archive.gpg (closes: #336500).
  * Add big-endian arm (armeb) support (closes: #333599).
  * Priority high to get the AMD key into testing ASAP.

 -- Frans Pop <fjp@debian.org>  Sun, 30 Oct 2005 21:29:11 +0100
 
apt (0.6.42.1) unstable; urgency=low

  * fix a incorrect example in the apt_prefrences man page
    (thanks to Filipus Klutiero, closes: #282918)
  * apt-pkg/pkgrecords.cc:
    - revert patch from last version, it causes trouble on alpha 
      and ia64 (closes: #335102, #335103)
  * cmdline/apt-get.cc:
    - be extra carefull in FindSrc (closes: #335213)

 -- Michael Vogt <mvo@debian.org>  Sat, 22 Oct 2005 23:44:35 +0200

apt (0.6.42) unstable; urgency=low

  * apt-pkg/cdrom.cc:
    - unmount the cdrom when apt failed to locate any package files
  * allow cdrom failures and fallback to other sources in that case
    (closes: #44135)
  * better error text when dpkg-source fails 
  * Merge bubulle@debian.org--2005/apt--main--0 up to patch-115:
    - patch-99: Added Galician translation
    - patch-100: Completed Danish translation (Closes: #325686)
    - patch-104: French translation completed
    - patch-109: Italian translation completed
    - patch-112: Swedish translation update 
    - patch-115: Basque translation completed (Closes: #333299)
  * applied french man-page update (thanks to Philippe Batailler)
    (closes: #316638, #327456)
  * fix leak in the mmap code, thanks to Daniel Burrows for the
    patch (closes: #250583)
  * support for apt-get [build-dep|source] -t (closes: #152129)
  * added "APT::Authentication::TrustCDROM" option to make the life
    for the installer people easier (closes: #334656)
  * fix crash in apt-ftparchive (thanks to Bastian Blank for the patch)
    (closes: #334671)
  * apt-pkg/contrib/md5.cc:
    - fix a alignment problem on sparc64 that gives random bus errors
      (thanks to Fabbione for providing a test-case)
  * init the default ScreenWidth to 79 columns by default 
    (Closes: #324921)
  * cmdline/apt-cdrom.cc: 
    - fix some missing gettext() calls (closes: #334539)
  * doc/apt-cache.8.xml: fix typo (closes: #334714)

 -- Michael Vogt <mvo@debian.org>  Wed, 19 Oct 2005 22:02:09 +0200

apt (0.6.41) unstable; urgency=low

  * improved the support for "error" and "conffile" reporting from
    dpkg, added the format to README.progress-reporting
  * added README.progress-reporting to the apt-doc package
  * improved the network timeout handling, if a index file from a 
    sources.list times out or EAI_AGAIN is returned from getaddrinfo, 
    don't try to get the other files from that entry
  * Support architecture-specific extra overrides
    (closes: #225947). Thanks to  Anthony Towns for idea and
    the patch, thanks to Colin Watson for testing it.
  * Javier Fernandez-Sanguino Pen~a:
    - Added a first version of an apt-secure.8 manpage, and modified
      apt-key and apt.end accordingly. Also added the 'update'
      argument to apt-key which was previously not documented 
      (Closes: #322120)
  * Andreas Pakulat:
    - added example apt-ftparchive.conf file to doc/examples 
      (closes: #322483)
  * Fix a incorrect example in the man-page (closes: #282918)
  * Fix a bug for very long lines in the apt-cdrom code (closes: #280356)
  * Fix a manual page bug (closes: #316314)
  * Do md5sum checking for file and cdrom method (closes: #319142)
  * Change pkgPolicy::Pin from private to protected to let subclasses
    access it too (closes: #321799)
  * add default constructor for PrvIterator (closes: #322267)
  * Reread status configuration on debSystem::Initialize() 
    (needed for apt-proxy, thanks to Otavio for this patch)
  
 -- Michael Vogt <mvo@debian.org>  Mon,  5 Sep 2005 22:59:03 +0200

apt (0.6.40.1) unstable; urgency=low

  * bugfix in the parsing code for the apt<->dpkg communication. apt 
    crashed when dpkg sends the same state more than once under certain
    conditions
  * 0.6.40 breaks the ABI but I accidentally didn't change the soname :/

 -- Michael Vogt <mvo@debian.org>  Fri,  5 Aug 2005 13:24:58 +0200

apt (0.6.40) unstable; urgency=low

  * Patch from Jordi Mallach to mark some additional strings for translation
  * Updated Catalan translation from Jordi Mallach
  * Merge from bubulle@debian.org--2005/apt--main--0:
    - Update pot and merge with *.po
    - Updated French translation, including apt-key.fr.8
  * Restore changelog entries from the 0.6.x series that went to Debian
    experimental
  * Merge michael.vogt@ubuntu.com--2005/apt--progress-reporting--0
    - Provide an interface for progress reporting which can be used by
      (e.g.) base-config

 -- Matt Zimmerman <mdz@debian.org>  Thu, 28 Jul 2005 11:57:32 -0700

apt (0.6.39) unstable; urgency=low

  * Welsh translation update: daf@muse.19inch.net--2005/apt--main--0--patch-6
  * Merge mvo's changes from 0.6.36ubuntu1:
    michael.vogt@ubuntu.com--2005/apt--mvo--0--patch-32
  * Merge aggregated translation updates:
    bubulle@debian.org--2005/apt--main--0
  * Update priority of apt-utils to important, to match the override file
  * Install only one keyring on each branch (Closes: #316119)

 -- Matt Zimmerman <mdz@debian.org>  Tue, 28 Jun 2005 11:51:09 -0700

apt (0.6.38) unstable; urgency=low

  * Merge michael.vogt@ubuntu.com--2005/apt--fixes--0--patch-6, a workaround
    for the French man pages' failure to build
  * Branch Debian and Ubuntu
    - apt.postinst, apt-key: use the appropriate keyring
    - debian/rules: install all keyrings
  * Add the current Debian archive signing key (4F368D5D) to
    debian-archive.gpg
  * make pinning on the "component" work again (using the section of the 
    archive, we don't use per-section Release files anymore with apt-0.6)
    (closes ubuntu #9935)
  
 -- Matt Zimmerman <mdz@debian.org>  Sat, 25 Jun 2005 09:51:00 -0700

apt (0.6.37) breezy; urgency=low

  * Merge bubulle@debian.org--2005/apt--main--0 up to patch-81
    - patch-66: Italian update
    - patch-71: French update
    - patch-73: Basque update
    - patch-74: Hebrew update
    - patch-76: Correct Hebrew translation (Closes: #306658)
    - patch-77: French man page update
    - patch-79: Correct syntax errors in Hebrew translation
    - patch-81: Portuguese update
  * Fix build of French man pages (now using XML, not SGML)
  * Add Welsh translation from Dafydd Harries
    (daf@muse.19inch.net--2005/apt--main--0--patch-1)
  * Change debian/bugscript to use #!/bin/bash (Closes: #313402)
  * Fix a incorrect example in the man-page (closes: #282918)

 -- Matt Zimmerman <mdz@ubuntu.com>  Tue, 24 May 2005 14:38:25 -0700

apt (0.6.36ubuntu1) breezy; urgency=low

  * make it possible to write a cache-control: no-cache header even if
    no proxy is set to support transparent proxies (closes ubuntu: #10773)

  * Merge otavio@debian.org--2005/apt--fixes--0.6:
    - Fix comment about the need of xmlto while building from Arch;
    - Fix StatStore struct on cachedb.h to use time_t and then fix a compile
      warning;
    - Lock database at start of DoInstall routine to avoid concurrent
      runs of install/remove and update commands (Closes: #194467)
    - Fix warnings while compiling with GCC 4.0 compiler  

 -- Michael Vogt <michael.vogt@ubuntu.com>  Mon, 23 May 2005 11:57:53 +0200

apt (0.6.36) experimental; urgency=low

  * Merge apt--mvo--0:
    - apt-pkg/acquire-item.cc:
      added "Acquire::BrokenProxy" that will force apt to always 
      re-get the Release.gpg file (for broken proxies)
    - debian/apt.cron.daily:
      MinAge is defaulting to 2 days now to prevent over-aggresive removal 
    - apt-pkg/cdrom.cc:
      honor "Acquire::gpgv::Options" when verifying the signature (Ubuntu #8496)
 
 -- Michael Vogt <mvo@debian.org>  Thu, 31 Mar 2005 20:37:11 +0200

apt (0.6.35) hoary; urgency=low

  * Merge apt--mvo--0 (incorporates 0.6.34ubuntu1):
    - Implement MaxSize and MaxAge in apt.cron.daily, to prevent the cache
      from growing too large (Ubuntu #6761)
    - some comments about the pkgAcqMetaSig::Custom600Headers() added
    - use gpg --with-colons
    - commented the ftp no_proxy unseting in methods/ftp.cc
    - added support for "Acquire::gpgv::options" in methods/gpgv.cc
  * Merge bubulle@debian.org--2005/apt--main--0
    - Make capitalization more consistent
    - Un-fuzzy translations resulting from capitalization changes
    - Italian translation update

 -- Matt Zimmerman <mdz@ubuntu.com>  Mon,  7 Mar 2005 20:08:33 -0800

apt (0.6.34) hoary; urgency=low

  * Add missing semicolon to configure-index (Closes: #295773)
  * Update build-depends on gettext to 0.12 (Closes: #295077)
  * Merge from bubulle@debian.org--2005/apt--main--0 to get
    translation updates

 -- Matt Zimmerman <mdz@ubuntu.com>  Fri,  4 Mar 2005 16:13:15 -0800

apt (0.6.33) hoary; urgency=low

  * Merge michael.vogt@ubuntu.com--2005/apt--mvo--0 (through patch-6)
    - patch-1: cosmetic changes (whitespace, "Apt::GPGV->APT::GPGV")
    - patch-2: (doc) documentation for gpgv
    - patch-3: (doc) new config variables added configure-index
    - patch-4: pkgAcquire::Run() pulse intervall can be configured
    - patch-5: fix for apt-get update removing Release.gpg files (#6865)
    - patch-6: change the path scoring in apt-cdrom, prefer pathes without
      symlinks

 -- Matt Zimmerman <mdz@ubuntu.com>  Sat, 26 Feb 2005 15:21:17 -0800

apt (0.6.32) hoary; urgency=low

  * Merge michael.vogt@ubuntu.com--2005/apt--mvo--0 (patch-1)
    - Implement Acquire::gpgv::options (Ubuntu bug#6283)

 -- Matt Zimmerman <mdz@ubuntu.com>  Tue,  8 Feb 2005 19:31:15 -0800

apt (0.6.31) hoary; urgency=low

  * Matt Zimmerman
    - Remove debugging output from apt.cron.daily (no one noticed?)
    - Apply patch from Anthony Towns to allow SHA1Summation to process a file
      descriptor until EOF, rather than requiring that the length of input be
      specified (Closes: #291338)
    - Fix build/install of Polish offline documentation, based on patch from
      Christian Perrier (Closes: #270404)
  * Michael Vogt
    - apt-cdrom.cc seperated into frontend (cmdline/apt-cdrom.cc and library
      apt-pkg/cdrom.{cc,h}) (Ubuntu #5668)

 -- Matt Zimmerman <mdz@ubuntu.com>  Fri,  4 Feb 2005 10:23:01 -0800

apt (0.6.30) unstable; urgency=low

  * Add ppc64 to buildlib/archtable
  * Merge michael.vogt@canonical.com--2004/apt--status-fd--0
    - Support preserving dpkg status file descriptor, to support
      better integration with synaptic
  
 -- Matt Zimmerman <mdz@ubuntu.com>  Wed, 19 Jan 2005 00:26:01 -0800

apt (0.6.29) hoary; urgency=low

  * Merge apt--mvo--0 (0.6.27ubuntu4)
  

 -- Matt Zimmerman <mdz@canonical.com>  Tue, 28 Dec 2004 17:18:02 -0800

apt (0.6.28) hoary; urgency=low

  * Merge apt--mvo--0
  * Rebuild source to get rid of arch metadata and temporary files in
    0.6.27ubuntu3

 -- Matt Zimmerman <mdz@canonical.com>  Thu, 23 Dec 2004 18:53:16 -0800

apt (0.6.27ubuntu4) hoary; urgency=low

  * remove old sig-file in partial/ before starting to fetch a new sig-file
    (see ubuntu #4769 for the rational)
  * added apt-key update method (uses ubuntu-keyring)
  * documented the "--allow-unauthenticated" switch
  * added DEB_BUILD_PROG_OPTS to debian/rules (additonal options can be 
    passed to DEB_BUILD_PROG like "-S")

 -- Michael Vogt <mvo@debian.org>  Thu, 23 Dec 2004 11:12:51 +0100

apt (0.6.27ubuntu3) hoary; urgency=low

  * added a exact dependency from libapt-pkg-dev to the apt version it was
    build with

 -- Michael Vogt <mvo@debian.org>  Wed, 15 Dec 2004 09:56:32 +0100

apt (0.6.27ubuntu2) hoary; urgency=low

  * fixed a bug in the rule file that happend during the big 0.5->0.6 merge

 -- Michael Vogt <mvo@debian.org>  Tue, 14 Dec 2004 12:14:25 +0100

apt (0.6.27ubuntu1) hoary; urgency=low

  * chmod 755 /usr/bin/apt-key
  * don't display a error when a apt-get update don't find a 
    Packages.bz2/Sources.bz2 file

 -- Michael Vogt <mvo@debian.org>  Mon, 13 Dec 2004 18:40:21 +0100

apt (0.6.27) hoary; urgency=low

  * Merge apt--authentication--0 branch
    - Implement gpg authentication for package repositories (Closes: #203741)
    - Also includes Michael Vogt's fixes
  * Merge apt--misc-abi-changes--0 branch
    - Use pid_t throughout to hold process IDs (Closes: #226701)
    - Import patch from Debian bug #195510: (Closes: #195510)
      - Make Simulate::Describe and Simulate::ShortBreaks private member
        functions
      - Add a parameter (Candidate) to Describe to control whether the
        candidate version is displayed
      - Pass an appropriate value for Candidate everywhere Describe is called

 -- Matt Zimmerman <mdz@canonical.com>  Mon, 13 Dec 2004 01:03:11 -0800

apt (0.6.25) experimental; urgency=low

  * Fix handling of two-part sources for sources.list deb-src entries in
    the same way that deb entries were fixed

 -- Matt Zimmerman <mdz@debian.org>  Wed,  9 Jun 2004 05:29:50 -0700

apt (0.6.24) experimental; urgency=low

  * YnPrompt fixes were inadvertently left out, include them (Closes:
    #249251)

 -- Matt Zimmerman <mdz@debian.org>  Sun, 16 May 2004 14:18:53 -0700

apt (0.6.23) experimental; urgency=low

  * Remove obsolete pkgIterator::TargetVer() (Closes: #230159)
  * Reverse test in CheckAuth to match new prompt (Closes: #248211)

 -- Matt Zimmerman <mdz@debian.org>  Sun,  9 May 2004 21:01:58 -0700

apt (0.6.22) experimental; urgency=low

  * Merge 0.5.25
  * Make the unauthenticated packages prompt more intuitive (yes to
    continue, default no), but require --force-yes in addition to
    --assume-yes in order to override

 -- Matt Zimmerman <mdz@debian.org>  Fri, 19 Mar 2004 13:55:35 -0800

apt (0.6.21) experimental; urgency=low

  * Merge 0.5.24

 -- Matt Zimmerman <mdz@debian.org>  Tue, 16 Mar 2004 22:52:34 -0800

apt (0.6.20) experimental; urgency=low

  * Merge 0.5.23

 -- Matt Zimmerman <mdz@debian.org>  Thu, 26 Feb 2004 17:17:02 -0800

apt (0.6.19) experimental; urgency=low

  * Merge 0.5.22
  * Convert apt-key(8) to docbook XML

 -- Matt Zimmerman <mdz@debian.org>  Mon,  9 Feb 2004 15:44:49 -0800

apt (0.6.18) experimental; urgency=low

  * Add new Debian Archive Automatic Signing Key to the default keyring
    (existing keyrings are not updated; do that yourself)

 -- Matt Zimmerman <mdz@debian.org>  Sat, 17 Jan 2004 17:04:30 -0800

apt (0.6.17) experimental; urgency=low

  * Merge 0.5.21
  * Handle more IMS stuff correctly

 -- Matt Zimmerman <mdz@debian.org>  Fri, 16 Jan 2004 10:54:25 -0800

apt (0.6.16) experimental; urgency=low

  * Fix some cases where the .gpg file could be left in place when it is
    invalid

 -- Matt Zimmerman <mdz@debian.org>  Fri,  9 Jan 2004 09:22:15 -0800

apt (0.6.15) experimental; urgency=low

  * s/Debug::Acquire::gpg/&v/
  * Honor the [vendor] syntax in sources.list again (though it is not
    presently used for anything)
  * Don't ship vendors.list(5) since it isn't used yet
  * Revert change from 0.6.10; it was right in the first place and the
    problem was apparently something else.  Archive = Suite.

 -- Matt Zimmerman <mdz@debian.org>  Mon,  5 Jan 2004 17:43:01 -0800

apt (0.6.14) experimental; urgency=low

  * Merge 0.5.20

 -- Matt Zimmerman <mdz@debian.org>  Sun,  4 Jan 2004 11:09:21 -0800

apt (0.6.13) experimental; urgency=low

  * Merge 0.5.19

 -- Matt Zimmerman <mdz@debian.org>  Sat,  3 Jan 2004 16:22:31 -0800

apt (0.6.12) experimental; urgency=low

  * Have pkgAcquireIndex calculate an MD5 sum if one is not provided by
    the method (as with file: and copy:).  Local repositories
  * Fix warning about dist name mismatch to actually print what it was
    expecting
  * Don't expect any particular distribution name for two-part
    sources.list entries
  * Merge 0.5.18

 -- Matt Zimmerman <mdz@debian.org>  Fri,  2 Jan 2004 13:59:00 -0800

apt (0.6.11) experimental; urgency=low

  * Support IMS requests of Release.gpg and Release
  * This required API changes, bump the libapt-pkg version
  * Copy local Release files into Dir::State::Lists
  * Set IndexFile attribute when retrieving Release and Release.gpg so
    that the appropriate Cache-Control headers are sent

 -- Matt Zimmerman <mdz@debian.org>  Fri,  2 Jan 2004 10:46:17 -0800

apt (0.6.10) experimental; urgency=low

  * Use "Codename" (woody, sarge, etc.) to supply the value of the
    "Archive" package file attribute, used to match "release a=" type
    pins, rather than "Suite" (stable, testing, etc.)

 -- Matt Zimmerman <mdz@debian.org>  Thu,  1 Jan 2004 16:56:47 -0800

apt (0.6.9) experimental; urgency=low

  * Another tagfile workaround

 -- Matt Zimmerman <mdz@debian.org>  Thu,  1 Jan 2004 13:56:08 -0800

apt (0.6.8) experimental; urgency=low

  * Add a config option and corresponding command line option
    (--allow-unauthenticated) to apt-get, to make buildd operators happy
    (Closes: #225648)

 -- Matt Zimmerman <mdz@debian.org>  Wed, 31 Dec 2003 08:28:04 -0800

apt (0.6.7) experimental; urgency=low

  * Forgot to revert part of the changes to tagfile in 0.6.4.  Hopefully
    will fix segfaults for some folks.

 -- Matt Zimmerman <mdz@debian.org>  Wed, 31 Dec 2003 08:01:28 -0800

apt (0.6.6) experimental; urgency=low

  * Restore the ugly hack I removed from indexRecords::Load which set the
    pkgTagFile buffer size to (file size)+256.  This is concealing a bug,
    but I can't fix it right now.  This should fix the segfaults that
    folks are seeing with 0.6.[45].

 -- Matt Zimmerman <mdz@debian.org>  Mon, 29 Dec 2003 18:11:13 -0800

apt (0.6.5) experimental; urgency=low

  * Move the authentication check into a separate function in apt-get
  * Fix display of unauthenticated packages when they are in the cache
    (Closes: #225336)

 -- Matt Zimmerman <mdz@debian.org>  Sun, 28 Dec 2003 16:47:57 -0800

apt (0.6.4) experimental; urgency=low

  * Use the top-level Release file in LoadReleaseInfo, rather than looking
    for the per-section ones (which aren't downloaded anymore).  This
    unbreaks release pinning, including the NotAutomatic bit used by
    project/experimental
  * Use FileFd::Size() rather than a separate stat() call in
    LoadReleaseInfo
  * Fix pkgTagFile to leave a little extra room at the end of the buffer
    to append the record separator if it isn't present
  * Change LoadReleaseInfo to use "Suite" rather than "Archive", to match
    the Debian archive's dist-level Release files

 -- Matt Zimmerman <mdz@debian.org>  Sun, 28 Dec 2003 15:55:55 -0800

apt (0.6.3) experimental; urgency=low

  * Fix MetaIndexURI for flat ("foo/") sources

 -- Matt Zimmerman <mdz@debian.org>  Sun, 28 Dec 2003 12:11:56 -0800

apt (0.6.2) experimental; urgency=low

  * Add space between package names when multiple unauthenticated packages
    are being installed (Closes: #225212)
  * Provide apt-key with a secret keyring and a trustdb, even though we
    would never use them, because it blows up if it doesn't have them
  * Fix typo in apt-key(8) (standard input is '-', not '/')

 -- Matt Zimmerman <mdz@debian.org>  Sat, 27 Dec 2003 13:01:40 -0800

apt (0.6.1) experimental; urgency=low

  * Merge apt 0.5.17
  * Rearrange Release file authentication code to be more clear
  * If Release is present, but Release.gpg is not, don't forget to still
    queue Packages files
  * Convert distribution "../project/experimental" to "experimental" for
    comparison purposes
  * Make a number of Release file errors into warnings; for now, it is OK
    not to have a codename, for example.  We mostly care about checksums
    for now

 -- Matt Zimmerman <mdz@debian.org>  Fri, 26 Dec 2003 15:12:47 -0800

apt (0.6.0) experimental; urgency=low

  * Signature verification support patch ("apt-secure") from Colin Walters
    <walters@debian.org> and Isaac Jones <ijones@syntaxpolice.org>.  This
    implements:
     - Release signature verification (Release.gpg)
     - Packages, Sources md5sum verification against Release
     - Closes: #203741
  * Make some modifications to signature verification support:
    - Release.gpg is always retrieved and verified if present, rather than
      requiring that sources be configured as secure
    - Print a hint about installing gnupg if exec(gpgv) fails
    - Remove obsolete pkgAcqIndexRel
    - Move vendors.list stuff into a separate module (vendorlist.{h,cc})
    - If any files about to be retrieved are not authenticated, issue a
      warning to the user and require confirmation
    - Fix a heap corruption bug in pkgSrcRecords::pkgSrcRecords()
  * Suggests: gnupg
  * Install a keyring in /usr/share/apt/debian-archive.gpg containing an
    initial set of Debian archive signing keys to seed /etc/apt/trusted.gpg
  * Add a new tool, apt-key(8) used to manage the keyring

 -- Matt Zimmerman <mdz@debian.org>  Fri, 26 Dec 2003 08:27:19 -0800

apt (0.5.32) hoary; urgency=low

  * Call setlocale in the methods, so that the messages are properly
    localised (Closes: #282700)
  * Implement support for bzip2-compressed debs (data.tar.bz2)

 -- Matt Zimmerman <mdz@canonical.com>  Sat, 11 Dec 2004 09:05:52 -0800

apt (0.5.31) unstable; urgency=low

  * New Romanian translation from Sorin Batariuc <sorin@bonbon.net>
    (Closes: #281458)
  * Merge changes from Hoary (0.5.30,0.5.30ubuntu2]
  * Fix the example in apt_preferences(5) to match the text
    (Closes: #222267)
  * Add APT::Periodic::Autoclean setting, to allow "apt-get autoclean" to
    be run periodically.  This is useful with
    APT::Periodic::Download-Upgradeable-Packages, and defaults to the same
    value, so that the cache size is bounded

 -- Matt Zimmerman <mdz@debian.org>  Tue, 23 Nov 2004 12:53:04 -0800

apt (0.5.30ubuntu2) hoary; urgency=low

  * bzip2 is now "Suggested" and it will detect if bzip2 is installed 
    and only then trying to get Packages.bz2

 -- Michael Vogt <mvo@debian.org>  Fri, 19 Nov 2004 12:00:39 +0100

apt (0.5.30ubuntu1) hoary; urgency=low

  * Need to Depend: bzip2 or Packages.bz2 fail.

 -- LaMont Jones <lamont@canonical.com>  Thu, 18 Nov 2004 12:51:05 -0700

apt (0.5.30) hoary; urgency=low

  * Patch from Michael Vogt to enable Packages.bz2 use, with a fallback to
    Packages.gz if it is not present (Closes: #37525)

 -- Matt Zimmerman <mdz@debian.org>  Mon, 15 Nov 2004 12:57:28 -0800

apt (0.5.29) unstable; urgency=low

  * Don't hardcode paths in apt.cron.daily
  * Add to apt.cron.daily the capability to pre-download upgradeable
    packages
  * Place timestamp files in /var/lib/apt/periodic, rather than
    /var/lib/apt itself
  * Standardize debhelper files a bit
    - Create all directories in debian/dirs rather than creating some on
      the dh_installdirs command line
    - Rename debian/dirs to debian/apt.dirs, debian/examples to
      debian/apt.examples

 -- Matt Zimmerman <mdz@debian.org>  Sat, 13 Nov 2004 17:58:07 -0800

apt (0.5.28) hoary; urgency=low

  * Translation updates:
    - Updated Hungarian from Kelemen Gábor <kelemeng@gnome.hu> (Closes: #263436)
    - Updated Greek from George Papamichelakis (Closes: #265004)
    - Updated Simplified Chinese from Tchaikov (Closes: #265190)
    - Updated French by Christian Perrier (Closes: #265816)
    - Updated Japanese by Kenshi Muto (Closes: #265630)
    - Updated Catalan from Jordi Mallach
    - Updated Dutch from Bart Cornelis (Closes: #268258, #278697)
    - Updated Portuguese from Miguel Figueiredo (Closes: #268265)
    - Updated Polish from Robert Luberda <robert@debian.org> (Closes: #268451)
    - Updated Danish from Claus Hindsgaul (Closes: #269417)
    - Updated Norwegian Nynorsk from Håvard Korsvoll <korsvoll@skulelinux.no>
      (Closes: #269965)
    - Updated Russian from Yuri Kozlov <yuray@id.ru> (Closes: #271104)
    - Updated Italian from Samuele Giovanni Tonon <samu@debian.org>
      (Closes: #275083)
    - Updated Brazilian Portuguese from Andre Luis Lopes (Closes: #273944)
    - Updated Slovak from Peter Mann (Closes: #279481)
  * APT::Get::APT::Get::No-List-Cleanup -> APT::Get::List-Cleanup in apt-get.cc
    (Closes: #267266)
  * Merge Ubuntu changes:
    - Set default Dpkg::MaxArgs to 1024, and Dpkg::MaxArgBytes to 32k.
      Needed to work around ordering bugs when installing a large number of
      packages
    - Patch from Michael Vogt to add an optional cron job which
      can run apt-get update periodically
  * Add arch-build target to debian/rules

 -- Matt Zimmerman <mdz@debian.org>  Sat, 13 Nov 2004 15:52:20 -0800

apt (0.5.27) unstable; urgency=high

  * Sneak in a bunch of updated translations before the freeze
    (no code changes)
  * Translation updates:
    - New Finnish translation from Tapio Lehtonen <tale@debian.org>
      (Closes: #258999)
    - New Bosnian translation from Safir Šećerović <sapphire@linux.org.ba>
      (Closes: #254201)
    - Fix Italian incontrario (Closes: #217277)
    - Updated Spanish from Ruben Porras (Closes: #260483)
    - Updated Danish from Claus Hindsgaul (Closes: #260569)
    - Updated Slovak from Peter Mann (Closes: #260627)
    - Updated Portuguese from Miguel Figueiredo (Closes: #261423)
  * Bring configure-index up to date with documented options, patch from
    Uwe Zeisberger <zeisberg@informatik.uni-freiburg.de> (Closes: #259540)
  * Note in apt.conf(5) that configure-index does not contain strictly
    default values, but also examples
  * Add Polish translation of offline.sgml (Closes: #259229)

 -- Matt Zimmerman <mdz@debian.org>  Thu, 29 Jul 2004 09:30:12 -0700

apt (0.5.26) unstable; urgency=low

  * Translation updates:
    - Spanish update from Ruben Porras <nahoo82@telefonica.net> (Closes: #248214)
    - Sync Spanish apt(8) (Closes: #249241)
    - French update from Christian Perrier <bubulle@debian.org> (Closes: #248614)
    - New Slovak translation from Peter Mann <Peter.Mann@tuke.sk> (Closes: #251676)
    - Czech update from Miroslav Kure <kurem@upcase.inf.upol.cz> (Closes: #251682)
    - pt_BR update from Andre Luis Lopes <andrelop@debian.org> (Closes: #251961)
    - German translation of apt(8) from Helge Kreutzmann <kreutzm@itp.uni-hannover.de>
      (Closes: #249453)
    - pt update from Miguel Figueiredo <elmig@debianpt.org> (Closes: #252700)
    - New Hebrew translation from Lior Kaplan <webmaster@guides.co.il>
      (Closes: #253182)
    - New Basque translation from Piarres Beobide Egaña <pi@beobide.net>
      (Vasco - Euskara - difficult language, Closes: #254407) and already a
      correction (Closes: #255760)
    - Updated Brazilian Portuguese translation from
      Guilherme de S. Pastore <gpastore@colband.com.br> (Closes: #256396)
    - Updated Greek translation (complete now) from
      George Papamichelakis <george@step.gr> (Closes: #256797)
    - New Korean translation from Changwoo Ryu <cwryu@debian.org>
      (Closes: #257143)
    - German translation now available in two flavours: with Unicode usage and
      without (related to #228486, #235759)
  * Update apt-get(8) to reflect the fact that APT::Get::Only-Source will
    affect apt-get build-dep as well as apt-get source
  * Remove aborted remnants of a different method of implementing DEB_BUILD_OPTIONS
    from debian/rules
  * Fix typo in error message when encountering unknown type in source list
    (Closes: #253217)
  * Update k*bsd-gnu arch names in buildlib/ostable (Closes: #253532)
  * Add amd64 to buildlib/archtable (Closes: #240896)
  * Have configure output a more useful error message if the architecture
    isn't in archtable

 -- Matt Zimmerman <mdz@debian.org>  Thu,  8 Jul 2004 15:53:28 -0700

apt (0.5.25) unstable; urgency=low

  * Patch from Jason Gunthorpe to remove arbitrary length limit on Binary
    field in SourcesWriter::DoPackage
  * Fix typo in apt-cache(8) (Closes: #238578)
  * Fix obsolete reference to bug(1) in stub apt(8) man page
    (Closes: #245923)
  * Fix typo in configure-index (RecruseDepends -> RecurseDepends)
    (Closes: #246550)
  * Support DEB_BUILD_OPTIONS=noopt in debian/rules
    (Closes: #244293)
  * Increase length of line buffer in ReadConfigFile to 1024 chars;
    detect if a line is longer than that and error out
    (Closes: #244835)
  * Suppress a signed/unsigned warning in apt-cache.cc:DisplayRecord
  * Build apt-ftparchive with libdb4.2 rather than libdb2
    - Patch from Clint Adams to do most of the work
    - Build-Depends: s/libdb2-dev/libdb4.2-dev/
    - Add AC_PREREQ(2.50) to configure.in
    - Use db_strerror(err) rather than GlobalError::Errno (which uses strerror)
    - Add note to NEWS.Debian about upgrading old databases
  * Attempt to fix problems with chunked encoding by stripping only a single CR
    (Closes: #152711)
  * Modify debian/rules cvs-build to use cvs export, to avoid picking up
    junk files from the working directory
  * Add lang=fr attribute to refentry section of
    apt-extracttemplates.fr.1.sgml and apt-sortpkgs.fr.1.sgml so they are
    correctly built
  * Remove extraneous '\' characters from <command> tags in
    apt_preferences.fr.5.sgml
  * Translation updates:
    - Updated Swedish translation from Peter Karlsson <peter@softwolves.pp.se>
      (Closes: #238943)
    - New Slovenian translation from Jure Čuhalev <gandalf@owca.info>
      (closes: #239785)
    - New Portuguese translation from Miguel Figueiredo <elmig@debianpt.org>
      (closes: #240074)
    - Updated Spanish translation from Ruben Porras <nahoo82@telefonica.net>
    - Updated Spanish translation of man pages from Ruben Porras
      <nahoo82@telefonica.net>
    - Updated Simplified Chinese translation from "Carlos Z.F. Liu" <carlos_liu@yahoo.com>
      (Closes: #241971)
    - Updated Russian translation from Dmitry Astapov <adept@despammed.com>
      (Closes: #243959)
    - Updated Polish translation from Marcin Owsiany <porridge@debian.org>
      (Closes: #242388)
    - Updated Czech translation from Miroslav Kure <kurem@upcase.inf.upol.cz>
      (Closes: #244369)
    - Updated Japanese translation from Kenshi Muto <kmuto@debian.org>
      (Closes: #244176)
    - Run make -C po update-po to update .po files
    - Updated French translation from Christian Perrier <bubulle@debian.org>
      (Closes: #246925)
    - Updated Danish translation from Claus Hindsgaul <claus_h@image.dk>
      (Closes: #247311)

 -- Matt Zimmerman <mdz@debian.org>  Sat,  8 May 2004 12:52:20 -0700

apt (0.5.24) unstable; urgency=low

  * Updated Czech translation from Miroslav Kure <kurem@upcase.inf.upol.cz>
    (Closes: #235822)
  * Updated French translation from Christian Perrier <bubulle@debian.org>
    (Closes: #237403)
  * Updates to XML man pages from richard.bos@xs4all.nl
  * Updated Danish translation from Claus Hindsgaul <claus_h@image.dk>
    (Closes: #237771)
  * Updated Greek translation from Konstantinos Margaritis
    <markos@debian.org>
    (Closes: #237806)
  * Updated Spanish translation from Ruben Porras <nahoo82@telefonica.net>
    (Closes: #237863)
  * Updated pt_BR translation from Andre Luis Lopes <andrelop@debian.org>
    (Closes: #237960)
  * Regenerate .pot file (Closes: #237892)
  * Updated Polish translation from Marcin Owsiany <porridge@debian.org>
    (Closes: #238333)
  * In pkgAcquire::Shutdown(), set the status of fetching items to
    StatError to avoid a sometimes large batch of error messages
    (Closes: #234685)
  * Implement an ugly workaround for the 10000-character limit on the
    Binaries field in debSrcRecordParser, until such time as some things
    can be converted over to use STL data types (ABI change) (Closes: #236688)
  * Increase default tagfile buffer from 32k to 128k; this arbitrary limit
    should also be removed someday (Closes: #174945)
  * Checked against Standards-Version 3.6.1 (no changes)

 -- Matt Zimmerman <mdz@debian.org>  Tue, 16 Mar 2004 22:47:55 -0800

apt (0.5.23) unstable; urgency=low

  * Cosmetic updates to XML man pages from Richard Bos <radoeka@xs4all.nl>
  * Use the 'binary' target rather than 'all' so that the ssh and bzip2
    symlinks are created correctly (thanks to Adam Heath)
    (Closes: #214842)
  * Updated Simplified Chinese translation of message catalog from Tchaikov
    <chaisave@263.net> (Closes: #234186)
  * Change default for Acquire::http::max-age to 0 to prevent index files
    being out of sync with each other (important with Release.gpg)
  * Add an assert() to make sure that we don't overflow a fixed-size
    buffer in the very unlikely event that someone adds 10 packaging
    systems to apt (Closes: #233678)
  * Fix whitespace in French translation of "Yes, do as I say!", which
    made it tricky to type, again.  Thanks to Sylvain Pasche
    <sylvain.pasche@switzerland.org> (Closes: #234494)
  * Print a slightly clearer error message if no packaging systems are
    available (Closes: #233681)
  * Point to Build-Depends in COMPILING (Closes: #233669)
  * Make debian/rules a bit more consistent in a few places.
    Specifically, always use -p$@ rather than an explicit package name,
    and always specify it first, and use dh_shlibdeps -l uniformly rather
    than sometimes changing LD_LIBRARY_PATH directly
  * Document unit for Cache-Limit (bytes) (Closes: #234737)
  * Don't translate "Yes, do as I say!" in Chinese locales, because it can
    be difficult to input (Closes: #234886)

 -- Matt Zimmerman <mdz@debian.org>  Thu, 26 Feb 2004 17:08:14 -0800

apt (0.5.22) unstable; urgency=low

  * Updated French translation of man pages from Philippe Batailler
    <philippe.batailler@free.fr> (Closes: #203119)
  * Initialize StatusFile in debSystem (Closes: #229791)
  * Fix apt-get's suggests/recommends printing, which was skipping every
    other dependency due to both using GlobOr and incrementing the DepIterator
    (Closes: #229722)
  * Restore SIGINT/SIGQUIT handlers to their old values (rather than
    SIG_DFL) after invoking dpkg (Closes: #229854)
  * Updated Dutch translation of message catalog from cobaco
    <cobaco@linux.be> (Closes: #229601)
  * Catalan translation from Antoni Bella, Matt Bonner and Jordi Mallach
    (Closes: #230102)
  * Simplified Chinese translation of message catalog from "Carlos
    Z.F. Liu" <carlos_liu@yahoo.com> (Closes: #230960)
  * Replace SGML manpages with XML man pages from richard.bos@xs4all.nl
    (Closes: #230687)
  * Updated Spanish translation of man pages from Ruben Porras
    <nahoo82@telefonica.net> (Closes: #231539)
  * New Czech translation of message catalog from Miroslav Kure
    <kurem@upcase.inf.upol.cz> (Closes: #231921)

 -- Matt Zimmerman <mdz@debian.org>  Mon,  9 Feb 2004 12:44:54 -0800

apt (0.5.21) unstable; urgency=low

  * Patch from Eric Wong <normalperson@yhbt.net> to include apt18n.h after
    other headers to avoid breaking locale.h when setlocale() is defined
    as an empty macro.  This was not a problem on Debian, but broke
    compilation on Solaris. (Closes: #226509)
  * Updated French translation from Pierre Machard <pmachard@debian.org>
    (Closes: #226886)
  * Add colons to apt-get's "kept back"/"upgraded"/"downgraded" messages
    (Closes: #226813)
  * Fix typo in apt-cache(8) (Closes: #226351)
  * Clearer error message in place of "...has no available version, but
    exists in the database" (Closes: #212203)
  * Patch from Oliver Kurth <oku@masqmail.cx> to use AC_CACHE_VAL for
    GLIBC_VER to make cross-compilation easier (Closes: #221528)
  * Add example preferences file (Closes: #220799)
  * Updated Greek translation from Konstantinos Margaritis <markos@debian.org>
    (Closes: #227205)
  * Updated Spanish translation of man pages from Ruben Porras
    <nahoo82@telefonica.net> (Closes: #227729)

 -- Matt Zimmerman <mdz@debian.org>  Fri, 16 Jan 2004 10:54:39 -0800

apt (0.5.20) unstable; urgency=low

  * Fixed German translations of "Suggested" from Christian Garbs
    <debian@cgarbs.de> (Closes: #197960)
  * Add an "apt-cache madison" command with an output format similar to
    the katie tool of the same name (but less functionality)
  * Fix debSourcesIndex::Describe() to correctly say "Sources" rather than
    "Packages"

 -- Matt Zimmerman <mdz@debian.org>  Sat,  3 Jan 2004 23:42:50 -0800

apt (0.5.19) unstable; urgency=low

  * Fix Packages::Extensions support in apt-ftparchive generate
    (Closes: #225453)

 -- Matt Zimmerman <mdz@debian.org>  Sat,  3 Jan 2004 16:20:31 -0800

apt (0.5.18) unstable; urgency=low

  * New no_NO.po file from Tollef Fog Heen <tfheen@debian.org> to fix
    encoding problems (Closes: #225602)
  * Have "apt-ftparchive release" strip the leading path component from
    the checksum entries

 -- Matt Zimmerman <mdz@debian.org>  Fri,  2 Jan 2004 11:24:35 -0800

apt (0.5.17) unstable; urgency=low

  * Enable apt-ftparchive to generate Release files.  Hopefully this will
    make it easier for folks to secure their apt-able packages

 -- Matt Zimmerman <mdz@debian.org>  Fri, 26 Dec 2003 12:53:21 -0800

apt (0.5.16) unstable; urgency=low

  * po/de.po update from Michael Karcher <karcher@physik.fu-berlin.de>
    (Closes: #222560)
  * Update config.guess and config.sub from autotools-dev 20031007.1
  * Add knetbsd to buildlib/ostable (Closes: #212344)
  * Don't suggest apt-get -f install to correct broken build-deps; broken
    installed packages are rarely the cause (Closes: #220858)
  * Avoid clobbering configure.in if sed fails

 -- Matt Zimmerman <mdz@debian.org>  Wed, 24 Dec 2003 14:54:40 -0800

apt (0.5.15) unstable; urgency=low

  * Spanish man pages, patch from Ruben Porras <nahoo82@telefonica.net>
    (Closes: #195444)
    - apt.es.8 wasn't included in the patch, but was referenced.  Fetched
      version 1.3 from debian-doc cvs
    - Create doc/es/.cvsignore
  * Patch from Koblinger Egmont <egmont@uhulinux.hu> to fix
    pkgCache::PkgFileIterator::Label() to correctly refer to File->Label
    rather than File->Origin (Closes: #213311)
  * Add missing comma and space to German translation of "downgraded"
    (Closes: #213975)
  * Add missing comma in apt_preferences(5) (Closes: #215362)
  * Fix whitespace in French translation of "Yes, do as I say!", which
    made it tricky to type.  Thanks to Sylvain Pasche
    <sylvain.pasche@switzerland.org> (Closes: #217152)
  * Let apt-get build-dep try alternatives if the installed package
    doesn't meet version requirements (Closes: #214736)
  * Fix version display for recommends (Closes: #219900)
  * Use isatty rather than ttyname for checking if stdin is a terminal.
    isatty has the advantage of not requiring /proc under Linux, and thus
    Closes: #221728
  * Correctly implement -n as a synonym for --names-only (Closes: #224515)
  * Update apt-cache(8)
    - Document --installed
    - --recursive applies to both depends and rdepends
  * Japanese translation of documentation from Kurasawa Nozomu <nabetaro@slug.jp>
    (Closes: #186235)
  * Clarify documentation of --no-upgrade in apt-get(8) (Closes: #219743)
  * Clean up and simplify some of the suggests/recommends display in apt-get
  * Use cvs update -d in debian/rules cvs-build rather than just update
  * Pass --preserve-envvar PATH --preserve-envvar CCACHE_DIR to debuild.  apt
    takes a long time to build, and ccache helps

 -- Matt Zimmerman <mdz@debian.org>  Sat, 20 Dec 2003 16:34:30 -0800

apt (0.5.14) unstable; urgency=low

  * apt-get build-dep, when trying to skip over the remaining elements of
    an or-expression, would accidentally inherit the version requirements of a
    later item in the or-expression.  Fixed it.
  * Let apt-get build-dep try alternatives if the first dependency in an
    or-expression is not available
  * Add a Debug::BuildDeps to generate some trace output
  * Help apt-get build-dep produce more useful error messages
  * Process build-dependencies in forward rather than reverse order
  * Error out if an installed package is too new for a << or <=
    build-dependency
  * apt-get build-dep should now be able to handle almost any package with
    correct build-depends.  The primary exception is build-dependencies on
    virtual packages with more than one provider, and these are
    discouraged for automated processing (but still common,
    unfortunately).

 -- Matt Zimmerman <mdz@debian.org>  Tue, 23 Sep 2003 22:57:31 -0400

apt (0.5.13) unstable; urgency=medium

  * Document configuration file comment syntax in apt.conf(5)
    (Closes: #211262)
  * s/removed/installed/ in a comment in apt-get.cc
  * Move comment for ListParser::ParseDepends into the right place
  * Don't preserve ownership when copying config.guess and config.sub.
    This broke builds where the clean target was run with different
    privileges than the rest of the build (i.e., root) (Closes: #212183)
  * On second thought, don't copy config.guess and config.sub at all.  I'd
    rather they always match what is in CVS.

 -- Matt Zimmerman <mdz@debian.org>  Mon, 22 Sep 2003 10:28:17 -0400

apt (0.5.12) unstable; urgency=low

  * Exclude subdirectories named 'debian-installer' from the apt-cdrom
    search (Closes: #210485 -- release-critical)

 -- Matt Zimmerman <mdz@debian.org>  Thu, 11 Sep 2003 21:48:14 -0400

apt (0.5.11) unstable; urgency=low

  * Updated pt_BR translations from Andre Luis Lopes <andrelop@debian.org>
    (Closes: #208302)
  * In apt.conf(5), give the fully qualified name of Dir::Bin::Methods,
    rather than just "methods"
  * Add new nb and nn translations from Petter Reinholdtsen <pere@hungry.com>
  * Clean up reportbug script a bit, and extend it to distinguish between a
    configuration file not existing and the user declining to submit it with
    the report
  * Add #include <langinfo.h> to cmdline/apt-get.cc.  This apparently gets
    pulled in by something else with recent g++ and/or glibc, but is
    required when building on, e.g., stable
  * Patch from Koblinger Egmont <egmont@uhulinux.hu> to fix version
    comparisons with '~' (Closes: #205960)
  * Disable Russian translation until someone can review it
    (Closes: #207690)

 -- Matt Zimmerman <mdz@debian.org>  Wed, 10 Sep 2003 19:41:28 -0400

apt (0.5.10) unstable; urgency=low

  * Correct the section in apt_preferences(5) on interpreting priorities
    to show that zero is not a valid priority, and print a warning if such
    a pin is encountered in the preferences file (Closes: #204971)
  * Regenerate French man pages from sgml source (Closes: #205886)
  * Get self-tests compiling again, updated for latest library API
    and g++ 3.3
  * Add version comparison tests for #194327 and #205960
  * Fix error message in version test to output versions in the order in
    which they were compared when the reverse comparison fails
  * Reference the source package bug page rather than the one for the
    binary package 'apt' in the man pages (Closes: #205290)
  * Updated Polish po file from Marcin Owsiany <porridge@debian.org>
    (Closes: #205950)
  * Mention some of the available frontends in apt-get(8) (Closes: #205829)
  * Add apt-config to SEE ALSO section of apt-get (Closes: #205036)
  * Add missing "lang" attributes to refentry tags in French man pages
    (apt-cdrom, apt-extracttemplates, apt-sortpkgs)
  * Change upgraded/newly installed/not fully installed or removed
    messages to be consistent and somewhat shorter (some translations
    exceeded 80 characters even in the simplest case)
  * Make APT::Get::Show-Upgraded (aka apt-get -u) default to true.
  * Updates to Dutch translation from Bart Cornelis <cobaco@linux.be>
    (Closes: #207656)

 -- Matt Zimmerman <mdz@debian.org>  Sun, 31 Aug 2003 21:12:39 -0400

apt (0.5.9) unstable; urgency=low

  * Oh well, apt isn't going to make it into testing anytime soon due to
    new glibc and gcc deps, so we might as well fix more bugs
  * Fix typo in example ftp-archive.conf (Closes: #203295)
  * Mention default setting for --all-versions (Closes: #203298)
  * Patch from Otavio Salvador <otavio@debian.org> to have --version
    only print the version (and not usage as well) (Closes: #203418)
  * Patch from Otavio Salvador <otavio@debian.org> to switch from
    dh_installmanpages to dh_installman.  Fixes the problem where the
    pt_BR man page was installed in the wrong location (Closes: #194558)
  * Move the French apt-ftparchive man page into apt-utils where it
    belongs.  apt-utils Replaces: apt (<< 0.5.9)
  * Write records from "apt-cache show" using fwrite(3) rather than
    write(2), in case for some reason the entire record doesn't get
    written by a single write(2)
  * Add new French man pages to doc/fr/.cvsignore
  * Add freebsd to buildlib/ostable (Closes: #193430)
  * Avoid segfault if a package name is specified which consists
    entirely of characters which look like end tags ('+', '-')
    (Closes: #200425)
  * Patch from Otavio Salvador <otavio@debian.org> to avoid listing
    suggests/recommends for packages which are selected for installation
    at the same time as the package which suggests/recommends them
    (Closes: #200102)
  * Patch from Otavio Salvador <otavio@debian.org> to avoid listing
    suggests/recommends which are Provided by a package which is already
    installed (Closes: #200395)
  * Patch to update pt_BR man page for apt_preferences(5) from Andre Luis
    Lopes <andrelop@debian.org> (Closes: #202245)
  * Use nl_langinfo(YESEXPR) rather than comparing to the translated
    string "Y".  Closes: #200953 and should make the prompting generally
    more robust in the face of i18n.  In the particular case of #200953,
    it was being fooled because of signedness issues with toupper(3)
    (Closes: #194614)
  * apt Suggests: aptitude | synaptic | gnome-apt | wajig
    (Closes: #146667)
  * Clean up whitespace in translated strings in ru.po, which messed up
    indentation (some other translations probably have similar problems)
    (Closes: #194282)
  * Run ispell -h over the man page sources and fix a bunch of typos
  * Use debian/compat rather than DH_COMPAT
  * Update to debhelper compatibility level 3
    - remove ldconfig calls from debian/{postinst,postrm} as dh_makeshlibs
      will add them
    - echo 3 > debian/compat
    - Build-Depends: debhelper (>= 3)
  * Exclude '.#*' from cvs-build
  * Let the ftp method work with ftp servers which do not require a
    password (Closes: #199425)
  * Build-depend on debhelper >= 4.1.62, because we need the fix for
    #204731 in order for dh_installman to work correctly
    with our SGML man pages
  * Move dh_makeshlibs ahead of dh_installdeb so that its postinst
    fragments are properly substituted

 -- Matt Zimmerman <mdz@debian.org>  Sun, 10 Aug 2003 19:54:39 -0400

apt (0.5.8) unstable; urgency=medium

  * urgency=medium because the changes since 0.5.5.1 are pretty safe as
    far as core functionality, 0.5.5.1 survived unstable for 10 days, and
    I don't want to delay apt's progress into testing any further.  It's
    decidedly better than 0.5.4.
  * Clarify the meaning of the only-source option in apt-get(8)
    (Closes: #177258)
  * Updated French man pages from Philippe Batailler
    <philippe.batailler@free.fr> (Closes: #182194)
  * Give a warning if an illegal type abbreviation is used when looking up a
    configuration item (Closes: #168453)
  * Improve build-depends handling of virtual packages even further, so that
    it will now also try to satisfy build-depends on virtual packages if they
    are not installed.  Note that this only works if there is only one
    package providing the virtual package, as in other cases (Closes: #165404)
  * Update config.guess and config.sub from autotools-dev 20030717.1
  * Tweak SGML in apt-extracttemplates.1.sgml so that literal '>' doesn't end
    up in output
  * Document SrcDirectory in apt-ftparchive.1.sgml (Closes: #156370)
  * Support TMPDIR in apt-extracttemplates (Closes: #191656)
  * Fix ru.po to use a capital letter for the translation of 'Y' so that
    YnPrompt works correctly (Closes: #200953).  No other translations seem
    to have this problem
  * Regenerate POT file and sync .po files
  * Only try to clear stdin if it is a tty, to avoid looping if there is
    lots of stuff (perhaps an infinite amount) to read (Closes: #192228)

 -- Matt Zimmerman <mdz@debian.org>  Fri, 25 Jul 2003 20:21:53 -0400

apt (0.5.7) unstable; urgency=low

  * Update control file to match overrides (apt priority important,
    libapt-pkg-dev section libdevel)
  * Silence the essential packages check if we are only downloading
    archives and not changing the system (Closes: #190862)
  * Skip version check if a build-dependency is provided by an installed package
    (Closes: #126938)
  * Have apt-cache show exit with an error if it cannot find any of the
    specified packages (Closes: #101490)

 -- Matt Zimmerman <mdz@debian.org>  Mon, 21 Jul 2003 23:43:24 -0400

apt (0.5.6) unstable; urgency=low

  * Adam Heath <doogie@debian.org>
    - Fix segfault when handling /etc/apt/preferences.  Closes: #192409.
  * Matt Zimmerman <mdz@debian.org>
    - Clean up some string handling, patch from Peter Lundkvist
      <p.lundkvist@telia.com> (Closes: #192225)
    - Don't fall off the end of the buffer when comparing versions.
      Patch from Koblinger Egmont <egmont@uhulinux.hu> (Closes: #194327)
    - Minor fixes to apt-ftparchive(1) (Closes: #118156)
    - Fix typo in apt-ftparchive help text (Closes: #119072)
    - More typos in apt-ftparchive help text (Closes: #190936)
    - Update config.guess, config.sub to latest versions
    - Modify the description for apt-utils to reflect the fact that it is not
      (any longer) infrequently used (Closes: #138045)
    - Make setup script for dselect method more explicit about
      overwriting sources.list (Closes: #151727)
    - Fix typo in apt-cache(8) (Closes: #161243)
    - Remove duplicate 'showpkg' from synopsis on apt-cache(8)
      (Closes: #175611)
    - Document in apt-get(8) the meaning of the '*' in ShowList, which is that
      the package is being purged (Closes: #182369)
    - Fix extra "/" character in apt.conf(5) (Closes: #185545)
    - Fix typo in tar error message (Closes: #191424)
    - Clarify description of 'search' on apt-cache(8) (Closes: #192216)
    - Fix incorrect path for 'partial' directory on apt-get(8)
      (Closes: #192933)
    - Fixes to pt_BR translation from Andre Luis Lopes <andrelop@ig.com.br>
      (Closes: #196669)
    - Updated apt_preferences(5) man page with many corrections and
      clarifications from Thomas Hood <jdthood@yahoo.co.uk>
      (Closes: #193336)
    - Fix SGML validation errors in apt-cache.8.sgml introduced in 0.5.5 or so
    - Add a simple example to apt-ftparchive(1) (Closes: #95257)
    - Add bug script for collecting configuration info (Closes: #176482)

 -- Matt Zimmerman <mdz@debian.org>  Mon, 21 Jul 2003 01:59:43 -0400

apt (0.5.5.1) unstable; urgency=low

  * Move the target of the example docs from doc to binary.  Closes:
    #192331
  * Fix api breakage that broke apt-ftparchive and apt-cache dumpavail, by
    backing out change that incorretly attempted to handle Package sections
    larger than 32k.  Closes: #192373
  * Fix never-ending loop with apt-get install -V.  Closes: #192355.

 -- Adam Heath <doogie@debian.org>  Mon, 19 May 2003 12:30:16 -0500

apt (0.5.5) unstable; urgency=low

  * New deb version compare function, that has no integer limits, and
    supports pre-versions using ~.  Code ported from dpkg.
  * Fix handling of [!arch] for build-dependencies. Closes: #88798, #149595
  * Fix handling of build-deps on unknown packages. Closes: #88664, #153307
  * "apt-get --arch-only build-dep" to install only architecture-
    dependent build dependencies. Bump minor shared lib number to reflect
    small change in BuildDepend API.
  * APT::Build-Essential configuration option (defaults to "build-essential")
    so that "apt-get build-dep" will ensure build essential packages are
    installed prior to installing other build-dependencies. Closes: #148879
  * LD_LIBRARY_PATH thing. Closes: #109430, #147529
  * /usr/doc reference in postinst. Closes: #126189
  * Doc updates. Closes: #120689
  * Possible apt-cache segfault. Closes: #120311, #118431, #117915, #135295,
          #131062, #136749
  * Print special message for EAI_AGAIN. Closes: #131397
  * libapt-pkg-dev needs to bring in the apt-inst library if linking
    is to work. Closes: #133943
  * Typos, Doc Stuff. Closes: #132772, #129970, #123642, #114892, #113786,
         #109591, #105920, #103678, #139752, #138186, #138054, #138050,
	 #139994, #142955, #151654, #151834, #147611, #154268, #173971
  * Fix possibility for tag file parsing to fail in some unlikely situations.
    Closes: #139328
  * Use std C++ names for some header files. Closes: #128741
  * Do not check for free space if --no-download. Closes: #117856
  * Actually implement or group handling for 'upgrade'. Closes: #133950
  * "Internal Error, Couldn't configure pre-depend" is not actually an
    internal error, it is a packaging error and now it says so, and
    pinpoints the problem dependency. Closes: #155621
  * Allows failure to write to a pipe for post-invoke stuff. Closes: #89830
  * Use usr/share/doc for dhelp. Closes: #115701
  * --print-uris works with 'update'. Closes: #57070
  * Options Dpkg::MaxArgs,Dpkg::MaxArgBytes to allow a much longer dpkg
    command line.
  * Fixed 2 little OR group bugs, thanks to Yann Dirson. Closes: #143995,
    #142298
  * Allow an uninstalled package to be marked for removal on an install
    line (meaning not to automatically install it), also fix some dodgy
    handling of protected packages. Closes: #92287, #116011
  * Fix errant prefix matching in version selection. Closes: #105968
  * Ensure that all files needed to run APT as a user are readable and
    ignore roots umask for these files. Closes: #108801
  * Support larger config spaces. Closes: #111914
  * 'apt-get update' no longer does 'Building Dependency Tree'.
  * When matching regexs allways print a message. Change regex activation
    charset. Closes: #147817
  * Don't die if lines in sources.list are too long. Closes: #146846
  * Show file name on apt-extracttemplate error messges. Closes: #151835
  * i18n gettext stuff, based on work from Michael Piefel: Closes: #95933
  * Some highly unlikely memory faults. Closes: #155842
  * C++ stuff for G++3.2. Closes: #162617, #165515,
  * apt-config dumps sends to stdout not stderr now.  Closes: #146294
  * Fix segfault in FindAny when /i is used, and there is no default.
    Closes: #165891
  * Add s390x to archtable.  Closese: #160992.
  * Update config.sub/config.guess in cvs, and add support to debian/rules
    to update them from /usr/share/misc if they exist.  Closes: #155014
  * Remove 'Sorry' from messages.  Closes: #148824.
  * Change wording of 'additional disk space usage' message.  Closes:
    #135021.
  * apt-extracttemplates now prepends the package name when extracting
    files.  Closes: #132776
  * Add -n synonym for --names-only for apt-cache.  Closes: #130689
  * Display both current version and new version in apt-get -s.  Closes:
    #92358
  * Add an options and timeout config item to ssh/rsh.  Closes: #90654
  * libapt-pkg-dev now depends on apt-utils.  Closes: #133942.
  * Change verbose logging output of apt-ftparchive to go to stderr,
    instead of stdout.  Also, errors that occur no longer go to stdout,
    but stderr.  Closes: #161592
  * Test for timegm in configure.  Closes: #165516.
  * s/st_mtime/mtime/ on our local stat structure in apt-ftparchive, to
    support compliation on platforms where st_mtime is a macro.  Closes:
    #165518
  * Check the currently mounted cdrom, to see if it's the one we are
    interested in.  Closes: #154602
  * Refer to reportbug instead of bug in the man pages. Closes: #173745
  * Link apt-inst to apt-pkg. Closes: #175055
  * New apt_preferences man page from Thomas Hood, Susan Kleinmann,
    and others.
  * Fix > 300 col screen segfault. Closes: #176052
  * Rebuild with gcc-3.2. Closes: #177752, #178008.
  * Fix build-dep handling of | dependencies.
    Closes: #98640, #145997, #158896, #172901
  * Double default value of APT::Cache-Limit, until such time as it
    can be made more dynamic.  Closes: #178623.
  * Report uris with '.gz' when there are errors.  Closes: #178435.
  * When installing build-deps, make sure the new version will
    satisfy build requirements. Closes: #178121
  * Split offline and guide documentation into apt-doc.  This was done so
    that binary-arch builds do not require documention deps.  Note, that 
    apt-doc is not installed on upgrades.
  * Use doc-base, instead of dhelp directly.  Closes: #110389
  * Change http message 'Waiting for file' to 'Waiting for headers'.
    Closes: #178537
  * Remove trailing lines on package lists in apt-get.  Closes: #178736.
  * Fix origin pins for file:// uris.  Closes: #189014.
  * Apply typo and syntax patch from bug to apt-cache.8.sgml.  Closes:
    #155194
  * s/dpkg-preconfig/dpkg-preconfigure/ in examples/configure-index.
    Closes: #153734.
  * Fix some typos in the apt-get manual.  Closes: #163932.
  * Apply patch from bug, to change frozen to testing, and then do it
    everywhere else.  Closes: #165085.
  * Update es.po.  Closes: #183111.
  * Add pt_BR translation of apt_preferences(5).  Also, build fr manpages.
    Closes: #183904.
  * Add a vcg command to apt-cache, similiar to dotty.  Closes: #150512.
  * Add option to apt-get to show versions of packages being
    upgraded/installed.
  * Be quiet in apt.post{inst,rm}.  Closes: #70685.
  * apt-get now prints out suggested and recommended packages.  Closes:
    #54982.
  * Insert some newlines in the cdrom change media message.  Closes:
    #154601.
  * Add a rdepends command to apt-cache.  Closes: #159864.
  * When building the dpkg command line, allow for 8192 chars to be used,
    instead of only 1024.
  * APT::Immediate-Configure had inverted semantics(false meant it was
    enabled).  Closes: #173619.
  * Fix status file parser so that if a record is larger than 32k, the
    buffer size will be doubled, and the read attempted again.  Closes:
    #174945.

 -- Adam Heath <doogie@debian.org>  Sun, 27 Apr 2003 01:23:12 -0500

apt (0.5.4) unstable; urgency=low

  * M68k config.guess patch. Closes: #88913
  * Bi-yearly test on OpenBSD and Solaris
  * Doc updates. Closes: #89121, #89854, #99671, #98353, #95823, #93057,
          #97520, #102867, #101071, #102421, #101565, #98272, #106914,
          #105606, #105377
  * Various cosmetic code updates. Closes: #89066, #89066, #89152
  * Add "pre-auto" as an option for DSelect::Clean (run autoclean after
    update).
  * More patches from Alfredo for Vendors and more SHA-1 stuff
  * Fix for AJ's 'desire to remove perl-5.005' and possibly other
    similar situations. Closes: #56708, #59432
  * no_proxy and ftp. Closes: #89671
  * Philippe Batailler's man page patches.
  * Fix for display bug. Closes: #92033, #93652, #98468
  * Use more than 16bits for the dep ID. Some people ran out..
    Closes: #103020, #97809, #102951, #99974, #107362, #107395, #107362,
            #106911, #107395, #108968
  * Reordered some things to make dante and FTP happier. Closes: #92757
  * James R. Van Zandt's guide.sgml updates. Closes: #90027
  * apt-ftparchive copes with no uncompressed package files + contents.
  * French man pages from philippe batailler - well sort of. They
    don't build yet..
  * run-parts. Closes: #94286
  * 'apt-cache policy' preferences debug tool.
  * Whatever. Closes: #89762
  * libstdc++ and HURD. Closes: #92025
  * More apt-utils verbage. Closes: #86954
  * Fliped comparision operator. Closes: #94618
  * Used the right copyright file. Closes: #65691
  * Randolph's G++3 patches.
  * Fixed no_proxy tokanizing. Closes: #100046
  * Strip Config-Version when copying status to available. Closes: #97520
  * Segfault with missing source files. Closes: #100325
  * EINTR check. Closes: #102293
  * Various changes to the locking metholodgy for --print-uris.
    Closes: #100590
  * Lame LD_LIBRARY_PATH thing. Closes: #98928
  * apt-cache search searchs provide names too now. Closes: #98695
  * Checksum and long lines problem. Closes: #106591
  * .aptignr and empty files are just a warning. Closes: #97364

 -- Jason Gunthorpe <jgg@debian.org>  Sat, 18 Aug 2001 17:21:59 -0500

apt (0.5.3) unstable; urgency=low

  * JoeyH's dpkg::preconfig not working. Closes: #88675
  * Fixed apt override disparity
  * Alfredo's SHA-1 and related patches

 -- Jason Gunthorpe <jgg@debian.org>  Sun,  4 Mar 2001 15:39:43 -0700

apt (0.5.2) unstable; urgency=low

  * Fixed mention of /usr/doc in the long description
  * JoeyH's downgrade bug -- don't use 0.5.1
  * Doc bug. Closes: #88538
  * Fault in building release strings. Closes: #88533

 -- Jason Gunthorpe <jgg@debian.org>  Sun,  4 Mar 2001 15:39:43 -0700

apt (0.5.1) unstable; urgency=low

  * Fixed #82894 again, or should be and.
  * Process the option string right. Closes: #86921
  * Don't eat the last command for pipes. Closes: #86923
  * Ignore .* for configuration directory processing. Closes: #86923
  * Alfredo's no_proxy patch
  * Documentation fixes. Closes: #87091
  * JoeyH's double slash bug. Closes: #87266
  * Unintitialized buffer and apt-ftparchive contents generation.
     Closes: #87612
  * Build-deps on virtual packages. Closes: #87639
  * Fixes glibc/libstdc++ symbol dependencies by including glibc and
    libstdc++ version info in the library soname and in the package
    provides. Closes: #87426
  * Updated soname version to 0.3.2
  * apt-extracttemplates moved from debconf into apt-utils
  * s390 archtable entry. Closes: #88232
  * Dan's segfault
  * Some instances where the status file can source a package in a
    non-sensical way. Closes: #87390
  * Work better if there are duplicate sources.list entries.
  * Fixed the resetting of Dir with "dir {};". Closes: #87323

 -- Randolph Chung <tausq@debian.org>  Sat, 3 Mar 2001 15:37:38 -0700

apt (0.5.0) unstable; urgency=low

  * Fixed an obscure bug with missing final double new lines in
    package files
  * Changed the apt-cdrom index copy routine to use the new section
    rewriter
  * Added a package file sorter, apt-sortpkgs
  * Parse obsolete Optional dependencies.
  * Added Ben's rsh method. Closes: #57794
  * Added IPv6 FTP support and better DNS rotation support.
  * Include the server IP in error messages when using a DNS rotation.
    Closes: #64895
  * Made most of the byte counters into doubles to prevent 32bit overflow.
    Closes: #65349
  * HTTP Authorization. Closes: #61158
  * Ability to parse and return source index build depends from Randolph.
  * new 'apt-get build-dep' command from Randolph. Closes: #63982
  * Added apt-ftparchive the all dancing all singing FTP archive
    maintinance program
  * Allow version specifications with =1.2.4-3 and /2.2 or /stable postfixes
    in apt-get.
  * Removed useless internal cruft including the xstatus file.
  * Fixed config parser bugs. Closes: #67848, #71108
  * Brain Damanged apt-get config options changed, does not change the command
    line interface, except to allow --enable-* to undo a configuration
    option:
      No-Remove -> Remove
      No-Download -> Download
      No-Upgrade -> Upgrade
  * Made this fix configable (DSelect::CheckDir) and default to disabled:
     * No remove prompt if the archives dir has not changed. Closes: #55709
    Because it is stupid in the case where no files were downloaded due to
    a resumed-aborted install, or a full cache! Closes: #65952
  * Obscure divide by zero problem. Closes: #64394
  * Update sizetable for mips. Closes: #62288
  * Fixed a bug with passive FTP connections
  * Has sizetable entry for sparc64. Closes: #64869
  * Escape special characters in the ::Label section of the cdroms.lst
  * Created apt-utils and python-apt packages
  * Due to the new policy engine, the available file may contain entries
    from the status file. These are generated if the package is not obsolete
    but the policy engine prohibits using the version from the package files.
    They can be identified by the lack of a Filename field.
  * The new policy engine. Closes: #66509, #66944, #45122, #45094, #40006,
    #36223, #33468, #22551
  * Fixed deb-src line for non-us. Closes: #71501, #71601
  * Fixes for G++ 2.96, s/friend/friend class/
  * Fixed mis doc of APT::Get::Fix-Missing. Closes: #69269
  * Confirmed fix for missing new line problem. Closes: #69386
  * Fixed up dhelp files. Closes: #71312
  * Added some notes about dselect and offline usage. Closes: #66473, #38316
  * Lock files on read only file systems are ignored w/ warning.
    Closes: #61701
  * apt-get update foo now gives an error! Closes: #42891
  * Added test for shlibs on hurd. Closes: #71499
  * Clarified apt-cache document. Closes: #71934
  * DocBook SGML man pages and some improvements in the text..
  * sigwinch thing. Closes: #72382
  * Caching can be turned off by setting the cache file names blank.
  * Ignores arches it does not know about when autocleaning. Closes: #72862
  * New function in apt-config to return dirs, files, bools and integers.
  * Fixed an odd litle bug in MarkInstall and fixed it up to handle
    complex cases involving OR groups and provides.
    68754 describes confusing messages which are the result of this..
    Closes: #63149, #69394, #68754, #77683, #66806, #81486, #78712
  * Speeling mistake and return code for the 'wicked' resolver error
    Closes: #72621, #75226, #77464
  * Solved unable to upgrade libc6 from potato to woody due to 3 package
    libc6 dependency loop problem.
  * Leading sources.list spaces. Closes: #76010
  * Removed a possible infinite loop while processing installations.
  * Man page updates. Closes: #75411, #75560, #64292, #78469
  * ReduceSourceList bug. Closes: #76027
  * --only-source option. Closes: #76320
  * Typos. Closes: #77812, #77999
  * Different status messages. Closes: #76652, #78353
  * /etc/apt/apt.conf.d/ directory for Joey and Matt and pipe protocol 2
  * OS detection an support for the new pseduo standard of os-arch for the
    Architecture string. Also uses regexing.. Closes: #39227, #72349
  * Various i18n stuff. Note that this still needs some i18n wizard
    to do the last gettextization right. Closes: #62386
  * Fixed a problem with some odd http servers/proxies that did not return
    the content size in the header. Closes: #79878, #44379
  * Little acquire bugs. Closes: #77029, #55820
  * _POSIX_THREADS may not be defined to anything, just defined..
    Closes: #78996
  * Spelling of Ignore-Hold correctly. Closes: #78042
  * Unlock the dpkg db if in download only mode. Closes: #84851
  * Brendan O'Dea's dselect admindir stuff. Closes: #62811
  * Patch from BenC. Closes: #80810
  * Single output of some names in lists. Closes: #80498, #43286
  * Nice message for people who can't read syserror output. Closes: #84734
  * OR search function. Closes: #82894
  * User's guide updates. Closes: #82469
  * The AJ/JoeyH var/state to var/lib transition patch. Closes: #59094
  * Various CD bugs, again thanks to Greenbush
    Closes: #80946, #76547, #71810, #70049, #69482
  * Using potato debhelper. Closes: #57977
  * I cannot self-terminate. Closes: #74928

 -- Jason Gunthorpe <jgg@debian.org>  Wed, 21 Feb 2001 00:39:15 -0500

apt (0.3.19) frozen unstable; urgency=low

  * Updates to apt-cdrom to support integrated non-us nicely, thanks to
    Paul Wade.
  * Fixed that apt-get/cdrom deadlock thing. Closes: #59853, #62945, #61976
  * Fixed hardcoded path. Closes: #59743
  * Fixed Jay's relative path bug
  * Allowed source only CDs. Closes: #58952
  * Space check is supressed if --print-uris is given. Closes: #58965
  * Clarified the documenation examples for non-us. Closes: #58646
  * Typo in the package description. Closes: #60230
  * Man Page typo. Closes: #60347
  * Typo in Algorithms.cc. Closes: #63577
  * Evil dotty function in apt-cache for generating dependency graphs
    with the as-yet-unpackaged GraphVis.
  * Appears to have been fixed in Janurary.. Closes: #57981
  * New config.guess/sub for the new archs. Closes: #60874
  * Fixed error reporting for certain kinds of resolution failures.
    Closes: #61327
  * Made autoclean respect 'q' settings. Closes: #63023
  * Fixed up the example sources.list. Closes: #63676
  * Added DPkg::FlushSTDIN to control the flushing of stdin before
    forking dpkg. Closes: #63991

 -- Ben Gertzfield <che@debian.org>  Fri, 12 May 2000 21:10:54 -0700

apt (0.3.18) frozen unstable; urgency=low

  * Changes in the postinst script. Closes: #56855, #57237
  * Fixed bashism. Closes: #57216, #57335
  * Doc updates. Closes: #57772, #57069, #57331, #57833, #57896

 -- Ben Gertzfield <che@debian.org>  Sun, 13 Feb 2000 01:52:31 -0800

apt (0.3.17) unstable; urgency=low

  * RFC 2732 usage for CDROM URIs and fixes to apt-cdrom
  * Fixed the configuration parser to not blow up if ; is in the config
    string
  * Applied visual patch to dselect install script . Closes #55214
  * Included the configure-index example
  * Minimal CD swaps
  * Library soname has increased
  * Fixed default sources.list to have correct URLs for potato when it
    becomes stable
  * Added a message about erasing sources.list to dselect setup script
    Closes: #55755
  * No remove prompt if the archives dir has not changed. Closes: #55709
  * Fixed inclusion of 2nd sample config file. Closes: #55374
  * Made file mtimes of 0 not confuse the methods If-Modifed-Since check.
    Closes: #55991

 -- Ben Gertzfield <che@debian.org>  Mon, 31 Jan 2000 12:12:40 -0800

apt (0.3.16) unstable; urgency=low

  * Made --no-download work. Closes: #52993
  * Now compiles on OpenBSD, Solaris and HP-UX
  * Clarify segfault errors
  * More debhelper fixes. Closes: #52662, #54566, #52090, #53531, #54769
  * Fix for Joel's discovery of glibc removal behavoir.
  * Fix for Ben Collins file: uri from slink upgrade.
  * Fixed resume code in FTP. Closes: #54323
  * Take more precautions to prevent the corruption Joey Hess saw.
  * Fixed --no-list-cleanup
  * RFC 2732 URI parsing ([] for hostnames).
  * Typo in apt-cache man page. Closes: #54949

 -- Ben Gertzfield <che@debian.org>  Fri, 14 Jan 2000 08:04:15 -0800

apt (0.3.15) unstable; urgency=low

  * Added DSelect::WaitAfterDownload Closes: #49549
  * Fixed cast error in byteswap macro and supporting code. Closes: #50093
  * Fixed buffer overflow for wide terminal sizes. Closes: #50295
  * Made -s and clean not do anything. Closes: #50238
  * Problem with Protected packages and the new OR code.
  * /usr/share/doc stuff. Closes: #51017, #50228, #51141
  * Remove doesn't require a package to be installable. Closes: #51175
  * FTP proxy touch ups in the mabn page. Closes: #51315, #51314

 -- Ben Gertzfield <che@debian.org>  Sat,  4 Dec 1999 21:17:24 -0800

apt (0.3.14) unstable; urgency=low

  * Fix Perl or group pre-depends thing Closes: #46091, #46096, #46233, #45901
  * Fix handling of dpkg's conversions from < -> <= Closes: #46094, #47088
  * Make unparsable priorities non-fatal Closes: #46266, #46267, #46293, #46298
  * Fix handling of '/' for the dist name. Closes: #43830, #45640, #45692
  * Fixed 'Method gave a blank filename' error from IMS queries onto CDs.
    Closes: #45034, #45695, #46537
  * Made OR group handling in the problem resolver more elaborate. Closes: #45646
  * Added APT::Clean-Installed option. Closes: #45973
  * Moves the free space check to after the calculated size is printed.
    Closes: #46639, #47498
  * mipsel arch Closes: #47614
  * Beautified URI printing to not include passwords Closes: #46857
  * Fixed little problem with --no-download Closes: #47557
  * Tweaked Dselect 'update' script to re-gen the avail file even in the
    event of a failure Closes: #47112
  * Retries for source archives too Closes: #47529
  * Unmounts CDROMs iff it mounted them Closes: #45299
  * Checks for the partial directories before doing downloads Closes: #47392
  * no_proxy environment variable (http only!) Closes: #43476
  * apt-cache showsrc Closes: #45799
  * De-Refs Single Pure virtual packages. Closes: #42437, #43555
  * Regexs for install. Closes: #35304, #38835
  * Dependency reports now show OR group relations
  * Re-Install feature. Cloes: #46961, #37393, #38919
  * Locks archive directory on clean (woops)
  * Remove is not 'sticky'. Closes: #48392
  * Slightly more accurate 'can not find package' message. Closes: #48311
  * --trivial-only and --no-remove. Closes: #48518
  * Increased the cache size. Closes: #47648
  * Comment woopsie. Closes: #48789
  * Removes existing links when linking sources. Closes: #48775
  * Problem resolver does not install all virtual packages. Closes: #48591, #49252
  * Clearer usage message about 'source' Closes: #48858
  * Immediate configure internal error Closes: #49062, #48884

 -- Ben Gertzfield <che@debian.org>  Sun,  7 Nov 1999 20:21:25 -0800

apt (0.3.13) unstable; urgency=low

  * Fix timestamp miss in FTP. Closes: #44363
  * Fix sorting of Kept packages. Closes: #44377
  * Fix Segfault for dselect-upgrade. Closes: #44436
  * Fix handling of '/' for the dist name. Closes #43830
  * Added APT::Get::Diff-Only and Tar-Only options. Closes #44384
  * Add commented-out deb-src URI to default sources.list file.

 -- Ben Gertzfield <che@debian.org>  Sun, 19 Sep 1999 18:54:20 -0700

apt (0.3.12) unstable; urgency=low

  * Fix for typo in the dhelp index. Closes: #40377
  * Multiple media swap support
  * Purge support. Closes: #33291, #40694
  * Better handling of - remove notation. Closes: #41024
  * Purge support. Closes: #33291, #40694
  * Error code on failed update. Closes: #41053
  * apt-cdrom adds entries for source directories. Closes: #41231
  * Sorts the output of any list. Closes: #41107
  * Fixes the looping problem. Closes: #41784, #42414, #44022
  * Fixes the CRC mechanism to lowercase all strings. Closes: #41839
  * More checks to keep the display sane. Particularly when fail-over is
    used with local mirrors and CD-Roms. Closes: #42127, #43130, #43668
  * PThread lockup problem on certain sparc/m68k. Closes: #40628
  * apt-cdrom understands .gz Package files too. Closes: #42779
  * Spelling error in dselect method description. Closes: #43251
  * Added security to the default source list. Closes: #43356

 -- Ben Gertzfield <che@debian.org>  Fri,  3 Sep 1999 09:04:28 -0700

apt (0.3.11) unstable; urgency=low

  * Fix for mis-parsed file: URIs. Closes: #40373, #40366, #40230
  * Fix for properly upgrading the system from perl 5.004 to 5.005

 -- Ben Gertzfield <che@debian.org>  Mon, 28 Jun 1999 21:06:44 -0700

apt (0.3.9) unstable; urgency=low

  * Spelling error in cachefile.cc. Closes: #39885
  * Trailing slash in dselect install if you try to use the
    default config file. Closes: #40011
  * Simulate works for autoclean. Closes: #39141
  * Fixed spelling errors. Closes: #39673
  * Changed url parsing a bit. Closes: #40070, #40069
  * Version 0.3.8 will be for slink/hamm (GNU libc 2).

 -- Ben Gertzfield <che@debian.org>  Thu, 24 Jun 1999 18:02:52 -0700

apt (0.3.7) unstable; urgency=low

  * Fixed missing text in the apt-get(8) page. Closes: #37596
  * Made --simulate and friends work with apt-get source. Closes: #37597, #37656
  * Fixed inclusion of man pages in the -doc/-dev package. Closes: #37633, #38651
  * Fixed handling of the -q option with not-entirely integer arguments
    Closes: #37499
  * Man page typo Closes: #37762
  * Fixed parsing of the Source: line. Closes: #37679
  * Dpkg/dpkg-hurd source bug. Closes: #38004, #38032
  * Added a check for an empty cache directory. Closes: #37963
  * Return a failure code if -d is given and packages fail to download.
    Closes: #38127
  * Arranged for an ftp proxy specifing an http server to work. See the
    important note in the sources.list man page.
  * Accounted for resumed files in the cps calculation. Closes: #36787
  * Deal with duplicate same version different packages. Closes: #30237
  * Added --no-download. Closes: #38095
  * Order of apt-cdrom dist detection. Closes: #38139
  * Fix apt-cdrom chop handling and missing lines. Closes: #37276
  * IPv6 http support
  * Suggests dpkg-dev for apt-get source. Closes: #38158
  * Fixed typo in apt-get help. Closes: #38712
  * Improved the error message in the case of broken held package. Closes: #38777
  * Fixed handling of MD5 failures
  * Documented list notation Closes: #39008
  * Change the 'b' to 'B'. Closes: #39007

 -- Ben Gertzfield <che@debian.org>  Sun, 20 Jun 1999 18:36:20 -0700

apt (0.3.6) unstable; urgency=low

  * Note that 0.3.5 never made it out the door..
  * Fix for apt-cdrom and unusual disk label locations. Closes: #35571
  * Made APT print numbers in decimal. Closes: #35617, #37319
  * Buffer munching fix for FTP. Closes: #35868
  * Typo in sample config file. Closes: #35907
  * Fixed whitespace in version compares. Closes: #35968, #36283, #37051
  * Changed installed size counter to only count unpacked packages.
    Closes: #36201
  * apt-get source support. Closes: #23934, #27190
  * Renames .debs that fail MD5 checking, provides automatic corruption
    recovery. Closes: #35931
  * Fixed autoconf verison. Closes: #37305
  * Random Segfaulting. Closes: #37312, #37530
  * Fixed apt-cache man page. Closes: #36904
  * Added a newline to apt-cache showpkg. Closes: #36903

 -- Ben Gertzfield <che@debian.org>  Wed, 12 May 1999 09:18:49 -0700

apt (0.3.4) unstable; urgency=low

  * Release for Ben while he is out of town.
  * Checked the size of partial files. Closes: #33705
  * apt-get should not print progress on non-tty. Closes: #34944
  * s/guide.text.gz/users-guide.txt.gz/ debian/control: Closes: #35207
  * Applied cdrom patches from Torsten.  Closes: #35140, #35141
  * smbmounted cdrom fix. Closes: #35470
  * Changed ie to eg.  Closes: #35196

 -- Adam Heath <doogie@debian.org>  Sun,  4 Apr 1999 18:26:44 -0500

apt (0.3.3) unstable; urgency=low

  * Fixes bug with file:/ URIs and multi-CD handling. Closes: #34923

 -- Ben Gertzfield <che@debian.org>  Tue, 23 Mar 1999 12:15:44 -0800

apt (0.3.2) unstable; urgency=low

  * Major release into unstable of v3
  * These bugs have been fixed, explanations are in the bug system, read
    the man pages as well..
    Closes: #21113, #22507, #22675, #22836, #22892, #32883, #33006, #34121,
    	    #23984, #24685, #24799, #25001, #25019, #34223, #34296, #34355,
	    #24021, #25022, #25026, #25104, #25176, #31557, #31691, #31853,
    	    #25458, #26019, #26433, #26592, #26670, #27100, #27100, #27601,
    	    #28184, #28391, #28778, #29293, #29351, #27841, #28172, #30260,
    	    #29382, #29441, #29903, #29920, #29983, #30027, #30076, #30112,
    	    #31009, #31155, #31381, #31883, #32140, #32395, #32584. #34465,
    	    #30383, #30441, #30472, #30643, #30827, #30324, #36425, #34596

 -- Ben Gertzfield <che@debian.org>  Mon, 15 Mar 1999 19:14:25 -0800

apt (0.3.1) experimental; urgency=low

  * Minor release of cvs version.
  * Added virtual package libapt-pkgx.x

 -- Mitch Blevins <mblevin@debian.org>  Wed, 10 Mar 1999 07:52:44 -0500

apt (0.3.0) experimental; urgency=low

  * New experimental version.

 -- Ben Gertzfield <che@debian.org>  Tue, 15 Dec 1998 12:53:21 -0800

apt (0.1.9) frozen unstable; urgency=low

  * Return to the wacky numbering for when we build 0.1.8 for hamm
  * Important bug related to APT on the Alpha fixed
  * apt-get dist-upgrade problems fixed
  * tiny patch for http method to fix an endless loop
  * nice fix from /usr/doc/lintian/ to remove rpath nastiness from
    libtool and add proper shared lib dependancies
  * now dh_shlibdeps is called with LD_LIBRARY_PATH=debian/tmp/usr/lib
    in case an old libpkg is installed while building APT to prevent
    spurious dependancies

 -- Ben Gertzfield <che@debian.org>  Thu,  5 Nov 1998 17:43:25 -0800

apt (0.1.7) unstable; urgency=low

  * New build with libstdc++2.9.
  * Various fixes; read the Changelog.

 -- Ben Gertzfield <che@debian.org>  Thu, 15 Oct 1998 18:29:18 -0700

apt (0.1.6) unstable; urgency=low

  * Various fixes in the FTP method for error checking. Fixes: #26188.
  * Spelling corrections in dselect method. Fixes: #25884
  * Fixes for compilation on alpha/ppc. Fixes: #25313, #26108.
  * No more bo releases: we're using a normal numbering system now.

 -- Ben Gertzfield <che@debian.org>  Tue,  8 Sep 1998 19:27:13 -0700

apt (0.1.5) unstable; urgency=low

  * Changed sources.list to point to 'unstable' by default, as
    'frozen' no longer exists!

 -- Ben Gertzfield <che@debian.org>  Thu, 23 Jul 1998 22:00:18 -0700

apt (0.1.3) unstable; urgency=low

  * New upstreamish version.
  * ftp method rewritten in C. Removes dependancies on all perl/perl
    related modules. This fixes many of the ftp method bugs.

 -- Ben Gertzfield <che@debian.org>  Thu, 16 Jul 1998 22:19:00 -0700

apt (0.1.1) unstable; urgency=low

  * Release for unstable.

 -- Ben Gertzfield <che@debian.org>  Tue, 30 Jun 1998 20:48:30 -0700

apt (0.1) unstable; urgency=low

  * Kludge to fix problem in libnet-perl with illegal anonymous
    FTP passwords.
  * Moved to unstable; apt is in a useable state now.
  * Fixed version numbering. From now on, numbering will be:
    0.1 (no actual release) -> 0.1.0bo (release for libc5) ->
    0.1.1 (release for unstable). Thanks, Manoj.

 -- Ben Gertzfield <che@debian.org>  Tue, 30 Jun 1998 20:40:58 -0700

apt (0.0.17-1) experimental; urgency=low

  * Fixed problem with libc6 version compare
  * Scott's away for a while, so I'll be packaging apt for the time
    being.

 -- Ben Gertzfield <che@debian.org>  Thu, 25 Jun 1998 19:02:03 -0700

apt (0.0.16-1) experimental; urgency=low

  * Modifications to make apt-get more friendly when backgrounded.
  * Updated documentation.
  * Updates to graphic widgets

 -- Scott K. Ellis <scott@debian.org>  Mon,  8 Jun 1998 11:22:02 -0400

apt (0.0.15-0.2bo) experimental; urgency=low

  * Bo compilation
  * Bob Hilliards crash

 -- Jason Gunthorpe <jgg@debian.org>  Sun, 31 May 1998 20:18:35 -0600

apt (0.0.15-0.1bo) experimental; urgency=low

  * Bo compilation
  * libstdc++272 patch

 -- Jason Gunthorpe <jgg@debian.org>  Sun, 31 May 1998 20:18:35 -0600

apt (0.0.15) experimental; urgency=low

  * Clean up source tarball (no user-visible changes)

 -- Scott K. Ellis <scott@debian.org>  Tue, 26 May 1998 12:23:53 -0400

apt (0.0.14) experimental; urgency=low

  * Updates in ordering code to make sure certain upgrades work correctly.
  * Made dselect/setup understand ftp as well as http

 -- Scott K. Ellis <scott@debian.org>  Wed, 20 May 1998 13:33:32 -0400

apt (0.0.13-bo1) experimental; urgency=low

  * Bo compilation

 -- Jason Gunthorpe <jgg@debian.org>  Mon, 18 May 1998 15:10:49 -0600

apt (0.0.13) experimental; urgency=low

  * Remove hardcoded egcc from debian/rules (#21575)
  * Fixes for ordering logic when system has a number of unpacked
    but unconfigured packages installed.
  * Spelling fix in dselect install method (#22556)

 -- Scott K. Ellis <scott@debian.org>  Sun, 17 May 1998 20:08:33 -0400

apt (0.0.12) experimental; urgency=low

  * Fixed problems with package cache corruption.
  * Made to depend on libc6 >= 2.0.7pre1 due to timezone problems with
    earlier versions.
  * Interface and documentation improvements.

 -- Scott K. Ellis <scott@debian.org>  Sat, 16 May 1998 23:17:32 -0400

apt (0.0.11) experimental; urgency=low

  * Change dependancies to pre-depends since breaking your packaging tools
    in the middle of an installation isn't very good.
  * Bug fixes to ftp method and general apt-get code

 -- Scott K. Ellis <scott@debian.org>  Fri, 15 May 1998 08:57:38 -0400

apt (0.0.10) experimental; urgency=low

  * Run "dpkg --configure -a" after an aborted dselect install
  * Fixed problem with install looping
  * Support for authenticating proxys: (note this isn't terribly secure)
    http_proxy="http://user:pass@firewall:port/"
  * Substitute $ARCH in sources.list
  * Fixes in the resumption code for ftp

 -- Scott K. Ellis <scott@debian.org>  Tue, 12 May 1998 09:14:41 -0400

apt (0.0.9) experimental; urgency=low

  * Added ftp support.
  * Various other less visible bug fixes.
  * Fixed problem with segfault when apt-get invoked in a non-existant
    directory (Bug #21863)
  * Bumped policy to 2.4.1

 -- Scott K. Ellis <scott@debian.org>  Fri,  1 May 1998 09:18:19 -0400

apt (0.0.8) experimental; urgency=low

  * Fixed generated available file (Bug #21836)
  * Added download ETA (Bug #21774).
  * Fixed hardcoded ARCH (Bug #21751).
  * Fixed check on http_proxy (Bug #21795).
  * Added download speed indicator.

 -- Scott K. Ellis <scott@debian.org>  Mon, 27 Apr 1998 10:58:32 -0400

apt (0.0.7) experimental; urgency=low

  * Remove libdeity and apt from package for now, since only apt-get and
    apt-cache are actually useful right now.
  * Clean up handling of package installation errors.
  * Added timeout to http transfers (#21269)
  * Updated setup for dselect/apt method.
  * Updated man pages
  * Long options (added in 0.0.6)

 -- Scott K. Ellis <scott@debian.org>  Tue, 21 Apr 1998 09:06:49 -0400

apt (0.0.6) experimental; urgency=low

  * Spelling changes.
  * Revamped download status display.
  * Call apt-get clean after successful install in dselect.
  * Added "apt-get clean" which deletes package files from /var/cache/apt

 -- Scott K. Ellis <scott@debian.org>  Thu,  9 Apr 1998 15:13:59 -0400

apt (0.0.5) experimental; urgency=low

  * Ignore signals while dpkg is running so we don't leave dpkg running in
    the background (#20804)
  * Check Packages as well as Packages.gz for file URIs (#20784)
  * Spelling cleanup (#20800)
  * Added -m option to permit upgrade to go on in the case of a bad mirror.
    This option may result in incomplete upgrades when used with -f.

 -- Scott K. Ellis <scott@debian.org>  Tue,  7 Apr 1998 12:40:29 -0400

apt (0.0.4) experimental; urgency=low

  * New usage guide.
  * Various documentation updates and cleanup.
  * Added '-f' option to apt-get attempt to fix broken dependancies.

 -- Scott K. Ellis <scott@debian.org>  Sat,  4 Apr 1998 14:36:00 -0500

apt (0.0.3) experimental; urgency=low

  * Added a shlibs.local file to prevent apt from depending on itself.
  * Updates to how apt-get handles bad states in installed packages.
  * Updated rules to make sure build works from a freshly checked out source
    archive.  Building from CVS needs libtool/automake/autoconf, builds from
    the distributed source package should have no such dependancy.

 -- Scott K. Ellis <scott@debian.org>  Fri,  3 Apr 1998 11:49:47 -0500

apt (0.0.2) unstable; urgency=low

  * Updates to apt-get and http binding for dselect method (apt).
  * Updating version number from 0.0.1, which was released only on IRC.

 -- Scott K. Ellis <scott@debian.org>  Fri,  3 Apr 1998 00:35:18 -0500

apt (0.0.1) unstable; urgency=low

  * Initial Release.

 -- Scott K. Ellis <scott@debian.org>  Tue, 31 Mar 1998 12:49:28 -0500<|MERGE_RESOLUTION|>--- conflicted
+++ resolved
@@ -1,11 +1,3 @@
-<<<<<<< HEAD
-apt (0.8.13.1) unstable; urgency=low
-
-  * apt-pkg/acquire-item.cc: Use stat buffer if stat was
-    successful, not if it failed (Closes: #620546)
-
- -- Julian Andres Klode <jak@debian.org>  Sat, 02 Apr 2011 20:55:35 +0200
-=======
 apt (0.8.13.1) UNRELEASED; urgency=low
 
   [ David Kalnischkies ]
@@ -41,7 +33,13 @@
     - create foo:any provides for all architectures for an allowed package
 
  -- David Kalnischkies <kalnischkies@gmail.com>  Tue, 29 Mar 2011 13:12:45 +0200
->>>>>>> 410327e1
+
+apt (0.8.13.1) unstable; urgency=low
+
+  * apt-pkg/acquire-item.cc: Use stat buffer if stat was
+    successful, not if it failed (Closes: #620546)
+
+ -- Julian Andres Klode <jak@debian.org>  Sat, 02 Apr 2011 20:55:35 +0200
 
 apt (0.8.13) unstable; urgency=low
 
