apt (0.8.15) unstable; urgency=low

  [ Julian Andres Klode ]
  * apt-pkg/depcache.cc:
    - Really release action groups only once (Closes: #622744)
    - Make purge work again for config-files (LP: #244598) (Closes: #150831)
  * apt-pkg/acquire-item.cc:
    - Reject files known to be invalid (LP: #346386) (Closes: #627642)
  * debian/apt.cron.daily:
    - Check power after wait, patch by manuel-soto (LP: #705269)
  * debian/control:
    - Move ${shlibs:Depends} to Pre-Depends, as we do not want APT
      unpacked if a library is too old and thus break upgrades
  * doc/apt-key.8.xml:
    - Document apt-key net-update (LP: #192810)

  [ Christian Perrier ]
  * Galician translation update (Miguel Anxo Bouzada). Closes: #626505
  * Italian translation update (Milo Casagrande). Closes: #627834
  * German documentation translation update (Chris Leick). Closes: #629949
  * Catalan translation update (Jordi Mallach). Closes: #630657

  [ David Kalnischkies ]
  * apt-pkg/indexcopy.cc:
    - Verify that the first line of an InRelease file is a PGP header
      for a signed message. Otherwise a man-in-the-middle can prefix
      a valid InRelease file with his own data! (CVE-2011-1829)
  * fix a bunch of cppcheck warnings/errors based on a patch by
    Niels Thykier, thanks! (Closes: #622805)
  * apt-pkg/depcache.cc:
    - really include 'rc' packages in the delete count by fixing a
      typo which exists since 1999 in the source… (LP: #761175)
    - if critical or-group can't be satisfied, exit directly.
  * apt-pkg/acquire-method.cc:
    - write directly to stdout instead of creating the message in
      memory first before writing to avoid hitting limits
    - fix order of CurrentURI and UsedMirror in Status() and Log()
  * apt-pkg/orderlist.cc:
    - let VisitRProvides report if the calls were successful
  * apt-pkg/deb/dpkgpm.cc:
    - replace obsolete usleep with nanosleep
    - remove invalid pkgcache.bin and rebuild it if possible
    - log reinstall commands in history.log
  * debian/apt{,-utils}.symbols:
    - update both experimental symbol-files to reflect 0.8.14 state
  * cmdline/apt-mark.cc:
    - reimplement apt-mark in c++
    - provide a 'showmanual' command (Closes: #582791)
    - provide a 'dpkg --set-selections' wrapper to set/release holds
  * cmdline/apt-get.cc:
    - deprecate mostly undocumented 'markauto' in favor of 'apt-mark'
  * cmdline/apt-cache.cc:
    - deprecate mostly undocumented 'showauto' in favor of 'apt-mark'
  * apt-pkg/pkgcache.cc:
    - really ignore :arch in FindPkg() in non-multiarch environment
  * doc/po/de.po:
    - undo the translation of the command 'dump' in manpage of apt-config
      as report by Burghard Grossmann on debian-l10n-german, thanks!
  * apt-pkg/deb/debmetaindex.cc:
    - do not download TranslationIndex if no Translation-* will be
      downloaded later on anyway (Closes: #624218)
  * test/versions.lst:
    - disable obscure version number tests with versions dpkg doesn't
      allow any more as they don't start with a number
  * apt-pkg/acquire-worker.cc:
    - print filename in the unmatching size warning (Closes: #623137)
  * apt-pkg/acquire-item.cc:
    - apply fix for poorly worded 'locate file' error message from
      Ben Finney, thanks! (Closes: #623171)
  * methods/http.cc:
    - add config option to ignore a closed stdin to be able to easily
      use the method as a simple standalone downloader
    - Location header in redirects should be absolute URI, but some
      servers just send an absolute path so still deal with it properly
    - dequote URL taken from Location in redirects as we will otherwise
      quote an already quoted string in the request later (Closes: #602412)
  * apt-pkg/contrib/netrc.cc:
    - replace non-posix gnu-extension strdupa with strdup
  * apt-pkg/packagemanager.cc:
    - ensure for Multi-Arch:same packages that they are unpacked in
      lock step even in immediate configuration (Closes: #618288)
  * apt-pkg/init.cc:
    - don't set deprecated APT::Acquire::Translation, thanks Jörg Sommer!
  * cmdline/apt-config.cc:
    - show Acquire::Languages and APT::Architectures settings
      in 'dump' (Closes: 626739)
  * apt-pkg/orderlist.cc:
    - ensure that an old version of a package with a provides can
      never satisfy a dependency of a newer version of this package

  [ Michael Vogt ]
  * methods/mirror.cc:
    - ignore lines starting with "#" in the mirror file
    - ignore non http urls in the mirrors
    - append the dist (e.g. sid, wheezy) as a query string when
      asking for a suitable mirror 
  * apt-pkg/deb/deblistparser.cc:
    - include all known languages when building the apt cache
      (LP: #794907)
  * apt-pkg/deb/debindexfile.cc:
    - remove some no longer valid checks for "TranslationsAvailable()"

  [ Kenneth Solbø Andersen ]
  * apt-pkg/deb/dpkgpm.cc:
    - set permissions of term.log to root.adm and 644 (LP: #404724)
  
  [ Chris Leick ]
  * various typo and syntax corrections in doc/*.xml

<<<<<<< HEAD
 -- David Kalnischkies <kalnischkies@gmail.com>  Mon, 06 Jun 2011 21:33:01 +0200
=======
 -- Michael Vogt <mvo@debian.org>  Tue, 28 Jun 2011 18:00:48 +0200
>>>>>>> e449f717

apt (0.8.14.1) unstable; urgency=low

  * apt-pkg/acquire-item.cc:
    - Only try to rename existing Release files (Closes: #622912)

 -- Julian Andres Klode <jak@debian.org>  Sat, 16 Apr 2011 14:36:10 +0200

apt (0.8.14) unstable; urgency=low

  [ Julian Andres Klode ]
  * apt-pkg/indexcopy.cc:
    - Use RealFileExists() instead of FileExists(), allows amongst other
      things a directory named Sources to exist on a CD-ROM (LP: #750694).
  * apt-pkg/acquire-item.cc:
    - Use Release files even if they cannot be verified (LP: #704595)
  * cmdline/apt-get.cc:
    - Do not install recommends for build-dep (Closes: #454479) (LP: #245273)
  * apt-pkg/deb/deblistparser.cc:
    - Handle no space before "[" in build-dependencies (LP: #72344)
  * apt-pkg/policy.cc:
    - Allow pinning by glob() expressions, and regular expressions
      surrounded by slashes (the "/" character) (LP: #399474)
      (Closes: #121132)
  * debian/control:
    - Set Standards-Version to 3.9.2
  
  [ Michael Vogt ]
  * mirror method:
    - do not crash if the mirror file fails to download
  * apt-pkg/aptconfiguration.cc:
    - fix comparing for a empty string
  * debian/apt.cron.daily:
    - run unattended-upgrades even if there was a error during
      the apt-get update (LP: #676295)

  [ David Kalnischkies ]
  * apt-pkg/pkgcache.cc:
    - use the native Architecture stored in the cache header instead of
      loading it from configuration as suggested by Julian Andres Klode

 -- Julian Andres Klode <jak@debian.org>  Fri, 15 Apr 2011 14:28:15 +0200

apt (0.8.13.2) unstable; urgency=low

  [ David Kalnischkies ]
  * apt-pkg/deb/dpkgpm.cc:
    - skip --configure if all packages disappeared
  * apt-pkg/vendor.cc, apt-pkg/vendorlist.cc:
    - mark them as deprecated as they are unused
  * apt-pkg/deb/deblistparser.h:
    - enable StripMultiArch by default for ParseDepends
  * debian/apt.conf.autoremove:
    - adapt to new gnumach kernel package naming (Closes: #619337)
  * doc/apt_preferences.5.xml:
    - correct typo spotted by Charles Plessy (Closes: #619088)
    - document ButAutomaticUpgrades together with NotAutomatic
      as suggested by Charles Plessy (Closes: #619083)
  * apt-pkg/depcache.cc:
    - remove pseudo handling leftover from SetReInstall
    - do not change protected packages in autoinstall (Closes: #618848)
  * apt-pkg/pkgcachegen.cc:
    - make "all"->"native" an implementation detail of NewPackage
      rather than rewrite it in higher methods
  * apt-pkg/cacheiterator.h:
    - return "all" instead of native architecture without breaking the abi
      (too much) by extending enum instead of using bitflags (LP: #733741)
  * apt-pkg/aptconfiguration.cc:
    - use dpkg --print-foreign-architectures to get multiarch configuration
      if non is specified with APT::Architectures (Closes: #612958)
  * cmdline/apt-get.cc:
    - do not show simulation notice for non-root commands (Closes: #619072)
    - be able to disable resolver with APT::Get::CallResolver and disable
      auto installation with APT::Get::AutoSolving
  * apt-pkg/deb/deblistparser.cc:
    - create foo:any provides for all architectures for an allowed package

 -- Michael Vogt <mvo@debian.org>  Tue, 05 Apr 2011 09:40:28 +0200

apt (0.8.13.1) unstable; urgency=low

  * apt-pkg/acquire-item.cc: Use stat buffer if stat was
    successful, not if it failed (Closes: #620546)

 -- Julian Andres Klode <jak@debian.org>  Sat, 02 Apr 2011 20:55:35 +0200

apt (0.8.13) unstable; urgency=low

  [ Thorsten Spindler ]
  * methods/rsh.cc
    - fix rsh/ssh option parsing (LP: #678080), thanks to
      Ville Mattila 
  
  [ Michael Vogt ]
  * apt-pkg/acquire-item.cc:
    - mark pkgAcqIndexTrans as Index-File to avoid asking the
      user to insert the CD on each apt-get update
  * po/sl.po:
    - updated, thanks to Andrej Znidarsic
  * mirror method:
    - when downloading data, show the mirror being used
    - randomize mirror list after download in a host specific way
      to ensure that the load is evenly spreaded accross the mirrors
    - fix some missing "Fail-Ignore"

 -- Michael Vogt <mvo@debian.org>  Wed, 16 Mar 2011 08:04:42 +0100

apt (0.8.12) unstable; urgency=low

  [ Michael Vogt ]
  * apt-pkg/deb/debindexfile.cc:
    - ignore missing deb-src files in /var/lib/apt/lists, thanks
      to Thorsten Spindler (LP: #85590)
  * apt-pkg/contrib/fileutl.cc, apt-pkg/deb/dpkgpm.cc:
    - honor Dpkg::Chroot-Directory in the RunScripts*() methods
  * apt-pkg/contrib/cdromutl.{cc,h}, apt-pkg/cdrom.{cc,h}:
    - deal with missing FSTAB_DIR when using libudev to discover cdrom
    - add experimental APT::cdrom::CdromOnly option (on by default). 
      When this is set to false apt-cdrom will handle any removable
      deivce (like a usb-stick) as a "cdrom/dvd" source

  [ Christian Perrier ]
  * Fix error in French translation of manpages (apt_preferences(5)).
    Merci, Rémi Vanicat. Closes: #613689
  * Complete French manpage translation
  * Italian translation update (Milo Casagrande). Closes: #614395

  [ David Kalnischkies ]
  * ftparchive/multicompress.cc, apt-inst/deb/debfile.cc:
    - support xz compressor to create xz-compressed Indexes and be able
      to open data.tar.xz files
    - load the supported compressors from configuration
  * ftparchive/writer.cc:
    - ensure that Date and Valid-Until time strings are not localised
    - add options to disable specific checksums for Indexes
    - include xz-compressed Packages and Sources files in Release file
  * apt-pkg/aptconfiguration.cc:
    - support download of xz-compressed indexes files
    - support adding new compressors by configuration
  * apt-pkg/deb/debsrcrecords.cc:
    - support xz-compressed source v3 debian.tar files
    - support every compression we have a compressor configured
  * ftparchive/contents.cc:
    - remove ExtractArchive codecopy from apt-inst/deb/debfile.cc
  * apt-inst/deb/debfile.cc:
    - support data.tar's compressed with any configured compressor
  * cmdline/apt-get.cc:
    - reinstall dependencies of reinstalled "garbage" (Closes: #617257)

  [ Steve Langasek ]
  * apt-pkg/deb/dpkgpm.cc:
    - make sure that for multiarch packages, we are passing the full
      qualified package name to dpkg for removals. (Closes: #614298)
  * Remove the "pseudopackage" handling of Architecture: all packages for
    Multi-Arch; instead, Arch: all packages only satisfy dependencies for
    the native arch, except where the Arch: all package is declared
    Multi-Arch: foreign.  (Closes: #613584)

 -- Michael Vogt <mvo@debian.org>  Thu, 10 Mar 2011 14:46:48 +0100

apt (0.8.11.5) unstable; urgency=low

  [ Christian Perrier ]
  * Add missing dot in French translation of manpages. Merci, Olivier
    Humbert.
  * French translation update
  * French manpages translation update

  [ David Kalnischkies ]
  * apt-pkg/depcache.cc:
    - party revert fix in 0.8.11.2 which marked all packages as manual
      installed if the FromUser bit is set in the MarkInstall call.
      The default for this bit is true and aptitude depends on the old
      behavior so the package is only marked as manual if its not marked
      ("old" behavior) or if automatic installation is enabled - which
      aptitude disables always (see also #613775)

 -- David Kalnischkies <kalnischkies@gmail.com>  Thu, 17 Feb 2011 15:16:31 +0100

apt (0.8.11.4) unstable; urgency=low

  [ David Kalnischkies ]
  * apt-pkg/contrib/error.cc:
    - ensure that va_list is not invalid in second try
  * cmdline/apt-get.cc:
    - don't remove new dependencies of garbage packages (Closes: #613420)
  
  [ Michael Vogt ]
  * test/integration/*
    - fix dashish in the integration tests

 -- Michael Vogt <mvo@debian.org>  Wed, 16 Feb 2011 14:36:03 +0100

apt (0.8.11.3) unstable; urgency=low

  * apt-pkg/contrib/fileutl.cc:
    - really detect bigendian machines by including config.h,
      so we can really (Closes: #612986)
  * apt-pkg/contrib/mmap.cc:
    - Base has as 'valid' failure states 0 and -1 so add a simple
      validData method to check for failure states

 -- David Kalnischkies <kalnischkies@gmail.com>  Mon, 14 Feb 2011 16:58:03 +0100

apt (0.8.11.2) unstable; urgency=low

  [ Michael Vogt ]
  * merged lp:~evfool/apt/fix641673:
    - String-fix in the source and the translations for the grammatical 
      mistake reported in bug LP: #641673, thanks to Robert Roth
  * merged lp:~evfool/apt/fix418552:
    - Grammar fix for bug LP: #418552, thanks to Robert Roth
  
  [ David Kalnischkies ]
  * cmdline/apt-get.cc:
    - add --install-suggests option (Closes: #473089)
  * apt-pkg/depcache.cc:
    - mark a package which was requested to be installed on commandline
      always as manual regardless if it is already marked or not as the
      marker could be lost later by the removal of rdepends (Closes: #612557)
  * methods/rred.cc:
    - read patch into MMap only if we work on uncompressed patches
    - update size of dynamic MMap as we write in from the outside
  * apt-pkg/contrib/mmap.cc:
    - do not try to free the mapping if its is unset
  * apt-pkg/contrib/fileutl.cc:
    - reorder the loaded filesize bytes for big endian (Closes: #612986)
      Thanks to Jörg Sommer for the detailed analyse!

 -- Michael Vogt <mvo@debian.org>  Mon, 14 Feb 2011 12:07:18 +0100

apt (0.8.11.1) unstable; urgency=low

  [ Stefan Lippers-Hollmann ]
  * cmdline/apt-key:
    - fix root test which prevented setting of trustdb-name
      which lets gpg fail if it adds/remove keys from trusted.gpg
      as it tries to open the (maybe) not existent /root/.gnupg

  [ David Kalnischkies ]
  * debian/apt.symbols:
    - add more arch dependent symbols

 -- Michael Vogt <mvo@debian.org>  Wed, 09 Feb 2011 17:49:59 +0100

apt (0.8.11) unstable; urgency=low

  [ David Kalnischkies ]
  * apt-pkg/depcache.cc:
    - add SetCandidateRelease() to set a candidate version and
      the candidates of dependencies if needed to a specified
      release (Closes: #572709)
    - allow conflicts in the same group again (Closes: #612099)
  * cmdline/apt-get.cc:
    - if --print-uris is used don't setup downloader as we don't need
      progress, lock nor the directories it would create otherwise
    - show dependencies of essential packages which are going to remove
      only if they cause the remove of this essential (Closes: #601961)
    - keep not installed garbage packages uninstalled instead of showing
      in the autoremove section and installing those (Closes: #604222)
    - change pkg/release behavior to use the new SetCandidateRelease
      so installing packages from experimental or backports is easier
    - really do not show packages in the extra section if they were
      requested on the commandline, e.g. with a modifier (Closes: #184730)
    - always do removes first and set not installed remove packages
      on hold to prevent temporary installation later (Closes: #549968)
  * debian/control:
    - add Vcs-Browser now that loggerhead works again (Closes: #511168)
    - depend on debhelper 7 to raise compat level
    - depend on dpkg-dev (>= 1.15.8) to have c++ symbol mangling
  * apt-pkg/contrib/fileutl.cc:
    - add a RealFileExists method and check that your configuration files
      are real files to avoid endless loops if not (Closes: #604401)
    - ignore non-regular files in GetListOfFilesInDir (Closes: #594694)
  * apt-pkg/contrib/weakptr.h:
    - include stddefs.h to fix compile error (undefined NULL) with gcc-4.6
  * methods/https.cc:
    - fix CURLOPT_SSL_VERIFYHOST by really passing 2 to it if enabled
  * deb/dpkgpm.cc:
    - fix popen/fclose mismatch reported by cppcheck. Thanks to Petter
      Reinholdtsen for report and patch! (Closes: #607803)
  * doc/apt.conf.5.xml:
    - fix multipl{y,e} spelling error reported by Jakub Wilk (Closes: #607636)
  * apt-inst/contrib/extracttar.cc:
    - let apt-utils work with encoded tar headers if uid/gid are large.
      Thanks to Nobuhiro Hayashi for the patch! (Closes: #330162)
  * apt-pkg/cacheiterator.h:
    - do not segfault if cache is not build (Closes: #254770)
  * doc/apt-get.8.xml:
    - remove duplicated mentioning of --install-recommends
  * doc/sources.list.5.xml:
    - remove obsolete references to non-us (Closes: #594495)
    - a notice is printed for ignored files (Closes: #597615)
  * debian/rules:
    - use -- instead of deprecated -u for dh_gencontrol
    - remove shlibs.local creation and usage
    - show differences in the symbol files, but never fail
  * pre-build.sh:
    - remove as it is not needed for a working 'bzr bd'
  * debian/{apt,apt-utils}.symbols:
    - ship experimental unmangled c++ symbol files
  * methods/rred.cc:
    - operate optional on gzip compressed pdiffs
  * apt-pkg/acquire-item.cc:
    - don't uncompress downloaded pdiff files before feeding it to rred
    - try downloading clearsigned InRelease before trying Release.gpg
    - change the internal handling of Extensions in pkgAcqIndex
    - add a special uncompressed compression type to prefer those files
    - download and use i18n/Index to choose which Translations to download
  * cmdline/apt-key:
    - don't set trustdb-name as non-root so 'list' and 'finger'
      can be used without being root (Closes: #393005, #592107)
  * apt-pkg/deb/deblistparser.cc:
    - rewrite LoadReleaseInfo to cope with clearsigned Releasefiles
  * ftparchive/writer.cc:
    - add config option to search for more patterns in release command
    - include Index files by default in the Release file
  * methods/{gzip,bzip}.cc:
    - print a good error message if FileSize() is zero
  * apt-pkg/aptconfiguration.cc:
    - remove the inbuilt Translation files whitelist
  * cmdline/apt-cache.cc:
    - remove not implemented 'apt-cache add' command
  * doc/apt-cache.8.xml:
    - describe reality as apt-cache just queries and doesn't manipulate
      the caches. Thanks to Enrico Zini for spotting it! (Closes: #612009)
  * apt-pkg/algorithms.cc:
    - mark pseudo packages of installed all packages as configured
      in the simulation as we don't call configure for these packages
  * apt-pkg/pkgcachegen.cc:
    - in multiarch, let :all packages conflict with :any packages
      with a different version to be sure
  * apt-pkg/contrib/error.cc:
    - remove 400 char size limit of error messages (LP: #365611)

  [ Michael Vogt ]
  * methods/http.cc:
    - do not hang if Acquire::http::ProxyAutoDetect can not be
      executed or returns no data (LP: #654393)
  * debian/apt.conf.autoremove:
    - never autoremove the GNU/Hurd kernel (closes: #588423), thanks
      to Guillem Jover
  * apt-pkg/cdrom.cc, apt-pkg/init.cc, methods/cdrom.cc:
    - use /media/cdrom as default mountoint (closes: #611569)
  * cmdline/apt-get.cc:
    - add apt-get changelog (closes: #526990)
    - add apt-get download (closes: #82738)

  [ Martin Pitt ]
  * test/integration/test-compressed-indexes, test/test-indexes.sh:
    - Explicitly disable compressed indexes at the start. This ensures that we
      will actually test uncompressed indexes regardless of the internal
      default value of Acquire::GzipIndexes.

 -- Michael Vogt <mvo@debian.org>  Tue, 08 Feb 2011 12:58:12 +0100

apt (0.8.10.3) unstable; urgency=low

  [ Programs translations ]
  * po/es.po: Updated, plus fixes encoding issues and fixes two fuzzy
    strings, thanks to Javier Fernandez-Sanguino (closes: #610692)

 -- Michael Vogt <mvo@debian.org>  Tue, 25 Jan 2011 11:51:42 +0100

apt (0.8.10.2) unstable; urgency=low

  [ David Kalnischkies ]
  * ftparchive/apt-ftparchive.cc:
    - fix endless loop for multiple TranslationsWriters

 -- Michael Vogt <mvo@debian.org>  Tue, 25 Jan 2011 10:26:15 +0100

apt (0.8.10.1) unstable; urgency=low

  [ Christian Perrier ]
  * Fix encoding for Slovenian translation. PO file switched
    to UTF-8. Closes: #609957

  [ Julian Andres Klode ]
  * cmdline/apt-cache.cc: Create an error for apt-cache depends
    if packages could not found (LP: #647045)

  [ Programs translations ]
  * Spanish update by Javier Fernández-Sanguino Peña. Closes: #607145 

  [ Manpages translations ]
  * Correct a typo and an error in French manpages translation.
    Closes: # 607170

 -- Michael Vogt <mvo@debian.org>  Mon, 17 Jan 2011 13:41:04 +0100

apt (0.8.10) unstable; urgency=low

  [ Programs translations ]
  * Czech by Miroslav Kure. Closes: #605107

  [ Martin Pitt ]
  * test/integration/test-compressed-indexes, test/test-indexes.sh:
    - Explicitly disable compressed indexes at the start. This ensures that we
      will actually test uncompressed indexes regardless of the internal
      default value of Acquire::GzipIndexes.

  [ David Kalnischkies ]
  * apt-pkg/algorithms.cc:
    - mark all installed packages first without auto installation in
      a dist-upgrade to prefer upgrading packages instead of installing
      new packages in versioned or-groups (Closes: #605394)

 -- Michael Vogt <mvo@debian.org>  Tue, 30 Nov 2010 10:42:17 +0100

apt (0.8.9) unstable; urgency=low

  [ Christian Perrier ]
  * Fix "typos" in French manpages translations. Thanks to
    Cyril Brulebois for bashing me.
  * Drop useless untranslatable sections from apt.8

  [ Programs translations ]
  * Slovenian update by Andrej Žnidaršič and Rosetta Slovenian team
  * German update by Holger Wansing. Closes: #603619

  [ David Kalnischkies ]
  * apt-pkg/aptconfiguration.cc:
    - evaluate Acquire::Languages= before LANG= (Closes: #602573)
  * apt-pkg/orderlist.cc:
    - try fixing before removing even if the fix is hidden in
      a provides, hidden in the #590438 testcase
  * apt-pkg/algorithms.cc:
    - if the package was explicitly marked as ToRemove don't
      consider it as a candidate for FixByInstall
  * apt-pkg/depcache.cc:
    - don't install previously not installed providers in a try
      to statisfy a "Breaks: provides" dependency by upgrade
  * cmdline/acqprogress.cc:
    - don't ask the user for media change if quiet >= 2, stdout is not
      a tty and assume-yes, force-yes or trivial-only option is set to
      avoid cpu eating endless loops in unattended runs like apt.cron
      (Closes: #602354, LP: #665580)

 -- Michael Vogt <mvo@debian.org>  Thu, 18 Nov 2010 09:25:04 +0100

apt (0.8.8) unstable; urgency=low

  [ David Kalnischkies ]
  * apt-pkg/contrib/fileutl.cc:
    - Add a FileFd::FileSize() method to get the size of the underlying
      file and not the size of the content in the file as FileFd::Size()
      does - the sizes can differ since the direct gzip integration
  * methods/{gzip,bzip2}.cc:
    - use FileSize() to determine if the file is invalid (Closes: #600852)
  * apt-pkg/pkgcache.cc:
    - fallback always to a suitable description (Closes: #601016)

  [ Michael Vogt ]
  * apt-pkg/deb/dpkgpm.cc:
    - ensure that history.log gets closed to avoid leaking a FD
      (closes: #601649)

 -- Michael Vogt <mvo@debian.org>  Thu, 28 Oct 2010 21:22:21 +0200

apt (0.8.7) unstable; urgency=low

  [ Manpages translations ]
  * Typo fixed in French (extra "Z"). Thanks to Florentin Duneau.
  * Another typo fixed in French ("Anfin"). Thanks to bubulle
  * Wrong translation for "showauto" fixed. Thanks to Raphaël Hertzog
    Closes: #599265

  [ Michael Vogt ]
  * debian/apt.cron.daily:
    - source /etc/default/locale (if available) so that the
      apt-get update cron job fetches the right translated package
      descriptions
  * fix test failure on amd64
  * apt-pkg/deb/debsystem.cc:
    - fix issues with dir::state::status and dir::state::extended_states
      when alternative rootdirs are used

  [ Martin Pitt ]
  * apt-pkg/deb/debindexfile.cc:
    - Use FileFd::Size() instead of stat()ing the sources/binary/translations
      indexes directly, so that we have transparent handling of gzipped
      indexes.
  * apt-pkg/contrib/fileutl.cc:
    - Fix FileFd::Size() for gzipped files to give the size of the
      uncompressed data. This fixes cache building progress going way
      over 100%.

  [ David Kalnischkies ]
  * apt-pkg/deb/deblistparser.cc:
    - support ArmHardFloat port in CompleteArch, thanks to Sebastian
      Andrzej Siewior for the patch!
  * doc/apt.ent:
    - move some strings into apt-verbatim.ent to avoid showing them in
      apt-doc.pot as they are untranslatable anyway (e.g. manpage references)
  * doc/apt-verbatim.ent:
    - change the codenames to reflect the situation after squeeze release
  * doc/examples/apt-https-method-example.conf:
    - apply various typo fixes by Olly Betts, thanks! (Closes: #600249)

 -- Michael Vogt <mvo@debian.org>  Fri, 15 Oct 2010 18:16:10 +0200

apt (0.8.6) unstable; urgency=low

  [ Programs translations ]
  * Vietnamese update by Clytie Siddall (Closes: #598489)
  * Asturian update by Maacub (Closes: #599057)

  [ David Kalnischkies ]
  * cmdline/apt-cache.cc:
    - use the TranslatedDescription for searching and not the first
      available one as it is maybe not an expected language (Closes: #597925)
  * apt-pkg/contrib/strutl.cc:
    - add a space between number and unit as required by SI (Closes: #598352)
  * apt-pkg/depcache.cc:
    - do not check endpointer packages instead of only those which prevented
      NeverAutoRemove settings from having an effect (Closes: #598452)
    - do not remove packages which the user requested for installation
      explicitly while satisfying other install requests (Closes: #598669)
  * apt-pkg/packagemanager.cc:
    - Add a space between period and 'Please' and unfuzzy all translations
  * doc/po/de.po:
    - remove the duplicated "angefertigt" in translation-holder string

 -- Michael Vogt <mvo@debian.org>  Mon, 04 Oct 2010 11:52:19 +0200

apt (0.8.5) unstable; urgency=low

  [ Manpages translations ]
  * German (Chris Leick). Closes: #597163

  [ Michael Vogt ]
  * merged lp:~mvo/apt/conflicts-on-virtuals to better deal with
    conflicts/breaks against virtual packages (LP: #614993)

  [ David Kalnischkies ]
  * apt-pkg/policy.cc:
    - support 100-pinning in Release file with ButAutomaticUpgrades
      as requested by the backports crew (Closes: #596097)
  * apt-pkg/deb/deblistparser.cc:
    - overrule NotAutomatic in case of ButAutomaticUpgrades
  * debian/apt.cron.daily:
    - handle absolut directory paths correctly by loading directories
      directly instead of building the paths on our own (Closes: #596421)
  * debian/control:
    - build-depend on docbook-xml to ensure that the xml DTDs are always
      available on the buildds (Closes: #597145)
  * buildlib/debiandoc.mak, buildlib/po4a_manpage.mak:
    - ensure that the build fails if documentation building fails
  * doc/po/fr.po:
    - correct two syntax issues to ensure we can build fine

 -- Michael Vogt <mvo@debian.org>  Fri, 17 Sep 2010 22:05:06 +0200

apt (0.8.4) unstable; urgency=low

  [ Michael vogt ]
  * ftparchive/writer.cc:
    - write out {Files,Checksum-Sha1,Checksum-Sha256} only if
      available LP: #633967. Thanks to Colin Watson
  * apt-pkg/contrib/cdromutl.cc:
    - if apt-cdrom is used on writable media (like usb-sticks), do
      not use the root directory to identify the medium (as all 
      changes there change the ident id). Use the .disk directory 
      instead 

  [ David Kalnischkies ]
  * ftparchive/writer.cc:
    - null the valid string instead of the date if Valid-Until is not set
  * apt-pkg/acquire-item.cc:
    - use also unsigned Release files again (Closes: #596189)

  [ Christian Perrier ]
  * Fix missing space after dot in a message from apt-pkg
    Translations unfuzzied. Thanks to Holger Wansing.

 -- Michael Vogt <mvo@debian.org>  Fri, 10 Sep 2010 20:45:15 +0200

apt (0.8.3) unstable; urgency=low

  [ Programs translations ]
  * German (Holger Wansing). Closes: #596141

  [ Manpages translations ]
  * Japanese (KURASAWA Nozomu). Closes: #595862

  [ Michael Vogt ]
  * apt-pkg/indexcopy.cc:
    - only use trusted.gpg.d directory if it exists
    - do not replace /dev/null when running in APT::CDROM::NoAct
      mode (LP: #612666), thanks to Colin Watson

  [ David Kalnischkies ]
  * ftparchive/apt-ftparchive.cc:
    - ensure that BinDirectory as well as Tree settings get
      the correct default FileMode setting (Closes: #595922)

 -- Michael Vogt <mvo@debian.org>  Tue, 07 Sep 2010 15:28:41 +0200

apt (0.8.2) unstable; urgency=low

  [ Manpages translations ]
  * Spanish (Omar Campagne). Closes: #595557

  [ David Kalnischkies ]
  * apt-pkg/versionmatch.cc:
    - do not accept 'Pin: origin "' (missing closing ") as a valid
      way to pin a local archive: either "" or none…
  * apt-pkg/deb/dpkgpm.cc:
    - create Dir::Log if needed to support /var/log as tmpfs or similar,
      inspired by Thomas Bechtold, thanks! (Closes: #523919, LP: #220239)
  * apt-pkg/indexcopy.cc:
    - support really still the APT::GPGV::TrustedKeyring setting,
      as it breaks d-i badly otherwise (Closes: #595428)
  * cmdline/apt-key:
    - support also Dir::Etc::Trusted so that apt-key works in the same
      way as the library part which works with the trusted files
  * methods/{gzip,bzip2}.cc:
    - empty files can never be valid archives (Closes: #595691)

 -- Michael Vogt <mvo@debian.org>  Mon, 06 Sep 2010 18:10:06 +0200

apt (0.8.1) unstable; urgency=low

  [ Programs translations ]
  * Thai (Theppitak Karoonboonyanan). Closes: #592695
  * Russian (Yuri Kozlov). Closes: #594232
  * Slovak (Ivan Masár). Closes: #594255
  * Swedish (Daniel Nylander). Closes: #594241
  * Japanese (Kenshi Muto, Osamu Aoki). Closes: #594265
  * Italian (Milo Casagrande). Closes: #594238
  * Asturian (maacub). Closes: #594303
  * Simplified Chinese (Aron Xu). Closes: #594458
  * Bulgarian (Damyan Ivanov). Closes: #594627
  * Portuguese (Miguel Figueiredo). Closes: #594668
  * Korean (Changwoo Ryu). Closes: #594809
  * Norwegian Bokmål (Hans Nordhaug). Closes: #595182
  * Danish (Joe Hansen). Closes: #595176
  * Catalan (Agustí Grau). Closes: #595234

  [ Christian Perrier ]
  * Fix spelling error in cmdline/apt-get.cc. Thanks to Osamu Aoki
    Closes: #594211

  [ Manpages translations ]
  * Portuguese (Américo Monteiro)

  [ David Kalnischkies ]
  * cmdline/apt-cache.cc:
    - show in madison command again also source packages (LP: #614589)
    - remove useless GetInitialize method
  * cmdline/apt-get.cc:
    - remove direct calls of ReadMainList and use the wrapper instead
      to protect us from useless re-reads and two-times notice display
    - remove death code by removing unused GetInitialize
  * apt-pkg/depcache.cc:
    - now that apt-get purge works on 'rc' packages let the MarkDelete
      pass this purge forward to the non-pseudo package for pseudos
  * apt-pkg/contrib/fileutl.cc:
    - apply SilentlyIgnore also on files without an extension
  * apt-pkg/contrib/configuration.cc:
    - fix autoremove by using correct config-option name and
      don't make faulty assumptions in error handling (Closes: #594689)
  * apt-pkg/versionmatch.cc:
    - let the pin origin actually work as advertised in the manpage
      which means "" are optional and pinning a local archive does
      work - even if it is a non-flat archive (Closes: #594435)

 -- Michael Vogt <mvo@debian.org>  Fri, 03 Sep 2010 18:36:11 +0200

apt (0.8.0) unstable; urgency=low

  [ Michael Vogt ]
  * merge of the debian-expermental-ma branch
  * refresh po/pot files in doc/ and po/

  [ Programs translations ]
  * Swedish (Daniel Nylander). Closes: #592366
  * French (Christian Perrier)

  [ Manpages translations ]
  * French (Christian Perrier)

 -- Michael Vogt <mvo@debian.org>  Tue, 24 Aug 2010 16:32:19 +0200

apt (0.8.0~pre2) experimental; urgency=low

  [ David Kalnischkies ]
  * apt-pkg/contrib/strutl.cc:
    - fix error checking for vsnprintf in its safe variant
  * methods/bzip2.cc:
    - fix error checking for read in case of failing bzip2/lzma/whatever
  * debian/apt.cron.daily:
    - create backups for our extended_states file (Closes: #593430)
  * apt-pkg/init.cc:
    - set the default values for dir::etc::trusted options correctly
  * ftparchive/writer.cc:
    - init valid-until correctly to prevent garbage entering Release file
  * apt-pkg/deb/debsystem.cc:
    - set dir::state::status based at least on dir
  * apt-pkg/deb/dpkgpm.cc:
    - use the InstVer instead of the CurrentVer for the autobit transfer
  * methods/http.cc:
    - some http servers violate HTTP1.1 by not issuing a Reason-Phrase
      (or at least a space after the code) especially for 200, but lets
      be nice and ignore it as we don't need the reason in general
  * apt-pkg/acquire-item.cc:
    - don't use ReadOnlyGzip mode for PDiffs as this mode doesn't work
      in combination with the AddFd methods of our hashclasses

 -- Michael Vogt <mvo@debian.org>  Mon, 23 Aug 2010 19:09:08 +0200

apt (0.8.0~pre1) experimental; urgency=low

  [ Programs translations ]
  * Swedish translation update. Closes: #592366

  [ Michael Vogt ]
  * merge of the debian-expermental-ma branch
  * refresh po/pot files in doc/ and po/
  * apt-pkg/pkgcache.cc:
    - re-evaluate the architectures cache when the cache is (re)opened

  [ Colin Watson ]
  * apt-pkg/cdrom.cc:
    - fix off-by-one error in DropBinaryArch

  [ Julian Andres Klode ]
  * apt-pkg/contrib/fileutl.cc:
    - Add WriteAtomic mode.
    - Revert WriteEmpty to old behavior (LP: #613211)
  * apt-pkg, methods:
    - Convert users of WriteEmpty to WriteAtomic.
  * apt-pkg/depcache.cc:
    - Only try upgrade for Breaks if there is a newer version, otherwise
      handle it as Conflicts (by removing it) (helps for #591882).
  * debian/control:
    - Add dependency on gnupg to apt, apt-key uses it.

  [ David Kalnischkies ]
  * apt-pkg/algorithms.cc:
    - let the problem resolver install packages to fix or-groups
      as a needed remove nuked another or-member (helps for #591882)
    - change the debug outputs to display also arch of the
      package and version dependencies information
  * cmdline/apt-get.cc:
    - let APT::Get::Arch-Only in build-dep default to false again
      (Closes: #592628) Thanks Mohamed Amine IL Idrissi for report!
    - purge packages in 'rc' state, thanks Rogier! (Closes: #150831)
  * apt-pkg/pkgcache.cc:
    - fix LongDesc handling in LANG=C environment

 -- Michael Vogt <mvo@debian.org>  Fri, 13 Aug 2010 17:00:49 +0200

apt (0.7.26~exp12) experimental; urgency=low

  [ Michael Vogt ]
  * debian/control:
    - add dependency on zlib-dev for libapt-pkg-dev

  [ David Kalnischkies ]
  * apt-pkg/cacheset.cc:
    - [ABI BREAK] add an ErrorType option to CacheSetHelper
  * cmdline/apt-cache.cc:
    - use Notice instead of Error in the CacheSetHelper messages
      for compat reasons. Otherwise tools like sbuild blow up
    - return success in show if a virtual package was given
  * debian/control:
    - remove libcurl3-gnutls-dev alternative as the package is gone
    - increase needed version of libcurl4-gnutls-dev to >= 7.19.0
      as we use CURLOPT_{ISSUERCERT,CRLFILE} (Closes: #589642)

 -- Michael Vogt <mvo@debian.org>  Fri, 30 Jul 2010 11:55:48 +0200

apt (0.7.26~exp11) experimental; urgency=low

  [ Julian Andres Klode ]
  * apt-pkg/deb/dpkgpm.cc:
    - Write architecture information to history file.
    - Add to history whether a change was automatic or not.
  * apt-pkg/contrib/fileutl.cc:
    - Add FileFd::OpenDescriptor() (needed for python-apt's #383617).
  * cmdline/apt-get.cc:
    - Support large filesystems by using statvfs64() instead of statvfs()
      and statfs64() instead of statfs() (Closes: #590513).
  * apt-pkg/cdrom.cc:
    - Use link() instead of rename() for creating the CD database backup;
      otherwise there would be a short time without any database.

  [ David Kalnischkies ]
  * apt-pkg/depcache.cc:
    - handle "circular" conflicts for "all" packages correctly
  * cmdline/apt-cache.cc:
    - be able to omit dependency types in (r)depends (Closes: #319006)
    - show in (r)depends the canidate per default instead of newest
    - share the (r)depends code instead of codecopy
  * apt-pkg/cacheset.cc:
    - move them back to the library as they look stable now
    - add a 'newest' pseudo target release as in pkg/newest
  * apt-pkg/pkgcache.cc:
    - prefer non-virtual packages in FindPreferredPkg (Closes: #590041)
  * test/integration/*:
    - add with bug#590041 testcase a small test "framework"
  * apt-pkg/orderlist.cc:
    - try to install another or-group member in DepRemove before
      breaking the or group (Closes: #590438)
    - configure also the replacement before remove by adding Immediate flag
  
  [ Michael Vogt ]
  * apt-pkg/contrib/error.{cc,h}
    - docstring cleanup
    - add inline DumpError() to avoid subtle API break

 -- Michael Vogt <mvo@debian.org>  Thu, 29 Jul 2010 16:40:58 +0200

apt (0.7.26~exp10) experimental; urgency=low

  [ David Kalnischkies ]
  * apt-pkg/contrib/error.{cc,h}:
    - remove constness of va_list parameter to fix build on amd64 and co
      Thanks Eric Valette! (Closes: #588610)
  * apt-pkg/deb/debmetaindex.cc:
    - do not query each architecture for flat file archives
    - fix typo preventing display of architecture in Info()
  * methods/bzip2.cc:
    - add a copycat of the old gzip.cc as we need it for bzip2 and lzma

  [ Martin Pitt ]
  * debian/rules:
    - Make DEB_BUILD_OPTIONS=noopt actually work by passing the right
      CXXFLAGS.
  * apt-pkg/contrib/fileutl.{h,cc}:
    - Add support for reading of gzipped files with the new "ReadOnlyGzip"
      OpenMode. (Closes: #188407)
    - Link against zlib (in apt-pkg/makefile) and add zlib build dependency.
    - [ABI BREAK] This adds a new private member to FileFd, but its
      initialization is in the public header file.
  * configure.in:
    - Check for zlib library and headers.
  * apt-pkg/acquire-item.cc, apt-pkg/deb/debindexfile.cc,
    apt-pkg/deb/debrecords.cc, apt-pkg/deb/debsrcrecords.h,
    cmdline/apt-cache.cc:
    - Open Packages, Sources, and Translations indexes in "ReadOnlyGzip" mode.
  * apt-pkg/deb/debindexfile.cc:
    - If we do not find uncompressed package/source/translation indexes, look
      for gzip compressed ones.
  * apt-pkg/acquire-item.cc:
    - If the Acquire::GzipIndexes option is true and we download a gzipped
      index file, keep it as it is (and rename to .gz) instead of
      uncompressing it.
  * doc/apt.conf.5.xml:
    - Document the new Acquire::GzipIndexes option.
  * doc/po/apt-doc.pot, doc/po/de.po:
    - German translation of new Acquire::GzipIndexes option.
  * Add test/test-indexes.sh:
    - Test behaviour of index retrieval and usage, in particular with
      uncompressed and gzip compressed indexes.
  * methods/gzip.cc: With FileFd now being able to read gzipped files, there
    is no need for the gzip method any more to spawn an external gzip process.
    Rewrite it to use FileFd directly, which makes the code a lot simpler, and
    also using less memory and overhead.

 -- Michael Vogt <mvo@debian.org>  Mon, 12 Jul 2010 11:41:01 +0200

apt (0.7.26~exp9) experimental; urgency=low

  [ David Kalnischkies ]
  * doc/apt.conf.5.xml:
    - add and document APT::Cache-{Start,Grow,Limit} options for mmap control
  * apt-pkg/contrib/fileutl.cc:
    - do not fail von double close()

 -- Michael Vogt <mvo@debian.org>  Fri, 09 Jul 2010 21:51:55 +0200

apt (0.7.26~exp8) experimental; urgency=low

  [ David Kalnischkies ]
  * cmdline/cacheset.cc:
    - doesn't include it in the library for now as it is too volatile
    - get the candidate either from an already built depcache
      or use the policy which is a bit faster than depcache generation
    - get packages by task^ with FromTask()
    - only print errors if all tries to get a package by string failed
    - factor out code to get a single package FromName()
    - check in Grouped* first without modifier interpretation
  * cmdline/apt-get.cc:
    - use the cachsets in the install commands
    - make the specify order of packages irrelevant (Closes: #196021)
  * apt-pkg/orderlist.cc:
    - untouched packages are never missing
  * apt-pkg/packagemanager.cc:
    - packages that are not touched doesn't need to be unpacked
  * debian/control:
    - remove intltool's dependency as it is an ubuntu artefact
  * apt-pkg/depcache.cc:
    - SetCandidateVer for all pseudo packages
    - SetReInstall for the "all" package of a pseudo package
    - use the new MatchAgainstConfig for the DefaultRootSetFunc
    - always mark the all package if a pseudo package is marked for install
  * apt-pkg/contrib/error.{cc,h}:
    - complete rewrite but use the same API
    - add NOTICE and DEBUG as new types of a message
    - add a simple stack handling to be able to delay error handling
  * apt-pkg/aptconfiguration.cc:
    - show a deprecation notice for APT::Acquire::Translation
  * apt-pkg/contrib/configuration.{cc,h}:
    - add a wrapper to match strings against configurable regex patterns
  * apt-pkg/contrib/fileutl.cc:
    - show notice about ignored file instead of being always silent
    - add a Dir::Ignore-Files-Silently list option to control the notice
  * apt-pkg/policy.h:
    - add another round of const& madness as the previous round accidentally
      NOT overrides the virtual GetCandidateVer() method (Closes: #587725)
  * apt-pkg/pkgcachegen.{cc,h}:
    - make the used MMap moveable (and therefore dynamic resizeable) by
      applying (some) mad pointer magic (Closes: #195018)

  [ Michael Vogt ]
  * apt-pkg/deb/dpkgpm.cc:
    - make the apt/term.log output unbuffered (thanks to Matt Zimmerman)

  [ Julian Andres Klode ]
  * methods/ftp.h:
    - Handle different logins on the same server (Closes: #586904).
  * apt-pkg/deb/deblistparser.cc:
    - Handle architecture wildcards (Closes: #547724).
  * apt-pkg/versionmatch.cc:
    - Support matching pins by regular expressions or glob() like patterns,
      regular expressions have to be put between to slashes; for example,
      /.*/.
  * apt-pkg/contrib/fileutl.cc:
    - Make FileFd replace files atomically in WriteTemp mode (for cache, etc).
  * debian/control:
    - Set Standards-Version to 3.9.0

 -- Michael Vogt <mvo@debian.org>  Fri, 09 Jul 2010 19:16:20 +0200

apt (0.7.26~exp7) experimental; urgency=low

  * apt-pkg/cachefile.h:
    - make pkgPolicy public again, libapt-pkg-perl (and probably
      others) get unhappy without that

 -- Michael Vogt <mvo@debian.org>  Thu, 10 Jun 2010 15:33:24 +0200

apt (0.7.26~exp6) experimental; urgency=low

  [ Michael Vogt ]
  * merge the remaining Ubuntu change:
    - on gpg verification failure warn and restore the last known
      good state
    - on failure display the IP of the server (useful for servers
      that use round robin DNS)
    - support Original-Maintainer in RewritePackageOrder
    - enable cdrom autodetection via libudev by default
    - show message about Vcs in use when apt-get source is run for
      packages maintained in a Vcs
    - better support transitional packages with mark auto-installed. 
      when the transitional package is in "oldlibs" the new package
      is not marked auto installed (same is true for section
      metapackages)
    - provide new "deb mirror://archive.foo/mirrors.list sid main"
      method expects a list of mirrors (generated on the server e.g.
      via geoip) and will use that, including cycle on failure
    - write apport crash file on package failure (disabled by default
      on debian until apport is available)
    - support mirror failure reporting (disabled by default on debian)
  
  [ David Kalnischkies ]
  * apt-pkg/deb/dpkgpm.cc:
    - write Disappeared also to the history.log
    - forward manual-installed bit on package disappearance
  * apt-pkg/deb/debsystem.cc:
    - add better config item for extended_states file
  * apt-pkg/pkgcache.h:
    - switch {,Install-}Size to unsigned long long
  * apt-pkg/depcache.cc:
    - do the autoremove mark process also for required packages to handle
      these illegally depending on lower priority packages (Closes: #583517)
    - try harder to find the other pseudo versions for autoremove multiarch
    - correct "Dangerous iterator usage" pointed out by cppcheck
    - deal with long long, not with int to remove 2GB Limit (LP: #250909)
    - deprecate AddSize with Multiplier as it is unused and switch to
      boolean instead to handle the sizes more gracefully.
    - switch i{Download,Usr}Size from double to (un)signed long long
  * apt-pkg/aptconfiguration.cc:
    - remove duplicate architectures in getArchitectures()
  * apt-pkg/indexrecords.{cc,h}:
    - backport forgotten Valid-Until patch from the obsolete experimental
      branch to prevent replay attacks better, thanks to Thomas Viehmann
      for the initial patch! (Closes: #499897)
    - add a constant Exists check for MetaKeys
  * apt-pkg/acquire-item.cc:
    - do not try PDiff if it is not listed in the Meta file
    - sent Last-Modified header also for Translation files
  * apt-pkg/cacheiterator.h:
    - let pkgCache::Iterator inherent std::iterator
  * ftparchive/writer.h:
    - add a virtual destructor to FTWScanner class (for cppcheck)
  * apt-pkg/cacheset.{cc,h}:
    - add simple wrapper around std::set for cache structures
    - move regex magic from apt-get to new FromRegEx method
    - move cmdline parsing from apt-cache to new FromCommandLine method
    - support special release-modifier 'installed' and 'candidate'
  * apt-pkg/contrib/cmdline.cc:
    - fix segfault in SaveInConfig caused by writing over char[] sizes
  * apt-pkg/pkgcache.cc:
    - get the best matching arch package from a group with FindPreferredPkg
  * cmdline/apt-cache.cc:
    - make the search multiarch compatible by using GrpIterator instead
    - use pkgCacheFile and the new CacheSets all over the place
    - add --target-release option (Closes: #115520)
    - accept pkg/release and pkg=version in show and co. (Closes: #236270)
    - accept package versions in the unmet command
  * cmdline/apt-get.cc:
    - use unsigned long long instead of double to store values it gets
  * apt-pkg/cachefile.{cc,h}:
    - split Open() into submethods to be able to build only parts
    - make the OpProgress optional in the Cache buildprocess
    - store also the SourceList we use internally for export
  * doc/apt.conf.5.xml:
    - document the new Valid-Until related options
  * apt-pkg/contrib/strutl.cc:
    - split StrToTime() into HTTP1.1 and FTP date parser methods and
      use strptime() instead of some self-made scanf mangling
    - use the portable timegm shown in his manpage instead of a strange
      looking code copycat from wget
  * ftparchive/writer.cc:
    - add ValidTime option to generate a Valid-Until header in Release file
  * apt-pkg/policy.cc:
    - get the candidate right for a not-installed pseudo package if
      his non-pseudo friend is installed
  * apt-pkg/indexcopy.cc:
    - move the gpg codecopy to a new method and use it also in methods/gpgv.cc

 -- Michael Vogt <mvo@debian.org>  Thu, 10 Jun 2010 14:02:22 +0200

apt (0.7.26~exp5) experimental; urgency=low

  [ David Kalnischkies ]
  * cmdline/apt-get.cc:
    - rerun dpkg-source in source if --fix-broken is given (Closes: #576752)
    - don't suggest held packages as they are installed (Closes: #578135)
    - handle multiple --{tar,diff,dsc}-only options correctly
    - show at the end of the install process a list of disappeared packages
  * cmdline/apt-cache.cc:
    - use GroupCount for package names in stats and add a package struct line
  * methods/rred.cc:
    - use the patchfile modification time instead of the one from the
      "old" file - thanks to Philipp Weis for noticing! (Closes: #571541)
  * debian/rules:
    - remove targets referring to CVS or arch as they are useless
    - use $(CURDIR) instead of $(pwd)
    - use dpkg-buildflags if available for CXXFLAGS
  * README.arch:
    - remove the file completely as it has no use nowadays
  * apt-pkg/depcache.cc:
    - be doublesure that the killer query is empty before starting reinstall
  * methods/gpgv.cc:
    - remove the keyrings count limit by using vector magic
  * contrib/mmap.cc:
    - clarify "MMap reached size limit" error message, thanks Ivan Masár!
  * doc/apt.ent
    - add entities for the current oldstable/stable/testing codenames
  * doc/sources.list.5.xml:
    - use stable-codename instead of stable in the examples (Closes: #531492)
  * doc/apt_preferences.5.xml:
    - adapt some examples here to use current codenames as well
    - add "NotAutomatic: yes" handling, thanks Osamu Aoki (Closes: #490347)
  * debian/libapt-pkg-doc.doc-base.cache:
    - remove yet another reference to the removed cache.sgml
  * doc/apt-get.8.xml:
    - do not say explicit target_release_{name,version,codename}, it should
      be clear by itself and 'man' can break lines again (Closes: #566166)
    - remove the gnome-apt reference as it is removed from unstable
  * apt-pkg/deb/dpkgpm.cc:
    - add 'disappear' to the known processing states, thanks Jonathan Nieder
  * apt-pkg/packagemanager.h:
    - export info about disappeared packages with GetDisappearedPackages()

  [ Michael Vogt ]
  * methods/http.{cc,h}:
    - code cleanup, use enums instead of magic ints
  
  [ Jari Aalto ]
  * debian/rules:
    - spell out some less known options to reduce manpage consultation-rate
    - Use POSIX command substitution: $(<command sequence>)
    - Remove EOL whitespace (Closes: #577804)

  [ Julian Andres Klode ]
  * apt-pkg/acquire-item.cc:
    - Fix pkgAcqFile::Custom600Headers() to always return something.
  

  [ Christian Perrier ]
  * Slovak translation update. Closes: #581159
  * Italian translation update. Closes: #581742
  * Swedish translation update. Closes: #592366

 -- Michael Vogt <mvo@debian.org>  Tue, 25 May 2010 16:01:42 +0200

apt (0.7.26~exp4) experimental; urgency=low

  [ David Kalnischkies ]
  * apt-pkg/depcache.cc:
    - rewrite the pseudo package reinstaller to be more intelligent
      in his package choices
  * apt-pkg/packagemanager.cc:
    - don't try to "unpack" pseudo packages twice
  * apt-pkg/contrib/fileutl.cc:
    - add a parent-guarded "mkdir -p" as CreateDirectory()
  * apt-pkg/acquire.{cc,h}:
    - add a delayed constructor with Setup() for success reporting
    - check for and create directories in Setup if needed instead of
      error out unfriendly in the Constructor (Closes: #523920, #525783)
    - optional handle a lock file in Setup()
  * apt-pkg/acquire-item.cc:
    - Acquire::ForceHash to force method for expected hash
  * cmdline/apt-get.cc:
    - remove the lock file handling and let Acquire take care of it instead
    - display MD5Sum in --print-uris if not forced to use another method
      instead of displaying the strongest available (Closes: #576420)
    - regex for package names executed on Grp- not PkgIterator
    - show non-candidates as fallback for virtual packages (Closes: #578385)
    - set also "all" to this version for pseudo packages in TryToChangeVer
  * apt-pkg/deb/dpkgpm.cc:
    - remove Chroot-Directory from files passed to install commands.
      Thanks to Kel Modderman for report & patch! (Closes: #577226)
  * ftparchive/writer.cc:
    - remove 999 chars Files and Checksums rewrite limit (Closes: #577759)
  * cmdline/apt-cache.cc:
    - align Installed and Candidate Version in policy so they can be compared
      easier, thanks Ralf Gesellensetter for the pointer! (Closes: #578657)
  * doc/apt.ent:
    - Add a note about APT_CONFIG in the -c description (Closes: #578267)
  * doc/po/de.po:
    - correct typos in german apt_preferences manpage, thanks Chris Leick!
  * apt-pkg/sourcelist.cc:
    - be less strict and accept [option=value] as well
  * apt-pkg/contrib/configuration.cc:
    - error out if #clear directive has no argument
  * doc/files.sgml:
    - sync documentation with status quo, regarding files/directories in
      use, extended_states and uri schemes.
  * doc/cache.sgml:
    - drop the file in favor of inplace documentation with doxygen
  * apt-pkg/pkgcache.h:
    - enhance the Groups ABI by providing a ID as the other structs does
    - check also the size of the Group struct then checking for the others

  [ Jari Aalto ]
  * cmdline/apt-get.cc:
    - replace backticks with single quotes around fix-broken command
      in the broken packages message. (Closes: #577168)
  * dselect/install:
    - modernize if-statements not to use 'x' (Closes: #577117)
    - replace backticks with POSIX $() (Closes: #577116)

  [ Michael Vogt ]
  * [ Abi break ] apt-pkg/acquire-item.{cc,h}:
    - add "IsIndexFile" to constructor of pkgAcqFile so that it sends
      the right cache control headers
  * cmdline/apt-get.cc:
    - fix crash when pkg.VersionList() is empty
  * apt-pkg/depcache.cc:
    - fix incorrect std::cout usage for debug output
  * test/libapt/getlanguages_test.cc:
    - Add test for Esperanto that has nocounty associated with them
      (LP: #560956)
  * apt-pkg/deb/debrecords.cc:
    - fix max tag buffer size (LP: #545336, closes: #578959)
  * debian/rules:
    - install html doxygen in libapt-pkg-doc 
  * debian/control:
    - build-depend on doxygen

  [ Julian Andres Klode ]
  * apt-pkg/contrib/weakptr.h:
    - add a class WeakPointable which allows one to register weak pointers to
      an object which will be set to NULL when the object is deallocated.
  * [ABI break] apt-pkg/acquire{-worker,-item,}.h:
    - subclass pkgAcquire::{Worker,Item,ItemDesc} from WeakPointable.
  * apt-pkg/pkgcache.cc:
    - Merge fix from David to correct handling in single-arch environments.
  * cmdline/apt-cache.cc:
    - Add a showauto command to apt-cache.
  * cmdline/apt-get.cc:
    - Add apt-get markauto and unmarkauto commands.

 -- Michael Vogt <mvo@debian.org>  Thu, 06 May 2010 09:32:54 +0200

apt (0.7.26~exp3) experimental; urgency=low

  [ Christian Perrier ]
  * German translation update. Closes: #571037
  * Spanish manpages translation update. Closes: #573293
  * Dutch translation update. Closes: #573946
  * Polish manpages translation update. Closes: #574558
  * Add "manpages-pl (<< 20060617-3~)" to avoid file conflicts with
    that package that was providing some manpages for APT utilities.

  [ David Kalnischkies ]
  * [BREAK] merge MultiArch-ABI. We don't support MultiArch,
    but we support the usage of the new ABI so libapt users
    can start to prepare for MultiArch (Closes: #536029)
  * Ignore :qualifiers after package name in build dependencies
    in the library by default, but try to honour them in apt-get
    as we have some sort of MultiArch support ready (Closes: #558103)
  * add translation of the manpages to PT (portuguese)
    Thanks to Américo Monteiro!
  * Switch to dpkg-source 3.0 (native) format
  * apt-pkg/depcache.cc:
    - remove Auto-Installed information from extended_states
      together with the package itself (Closes: #572364)
  * cmdline/apt-mark:
    - don't crash if no arguments are given (Closes: #570962)
  * debian/control:
    - remove some years old and obsolete Replaces
    - add automake/conf build-depends/conflicts as recommend by
      the autotools-dev README (Closes: #572615)
  * apt-pkg/contrib/mmap.{h,cc}:
    - add char[] fallback for filesystems without shared writable
      mmap() like JFFS2. Thanks to Marius Vollmer for writing
      and to Loïc Minier for pointing to the patch! (Closes: #314334)
  * doc/apt_preferences.5.xml:
    - fix two typos and be more verbose in the novice warning.
      Thanks to Osamu Aoki for pointing it out! (Closes: #567669)
    - fix a=sid vs. n=sid typo, thanks Ansgar Burchardt!
    - origin can be used to match a hostname (Closes: #352667)
    - remove wrong pin-priority is optional remark (Closes: #574944)
  * apt-pkg/deb/dpkgpm.cc:
    - fix error message construction in OpenLog()
    - if available store the Commandline in the history
  * cmdline/apt-get.cc:
    - add a --only-upgrade flag to install command (Closes: #572259)
    - fix memory leaks in error conditions in DoSource()
    - try version match in FindSrc first exact than fuzzy (LP: #551178)
  * apt-pkg/contrib/cmndline.cc:
    - save Commandline in Commandline::AsString for logging
  * apt-pkg/deb/debversion.cc:
    - consider absent of debian revision equivalent to 0 (Closes: #573592)
  * doc/makefile, doc/*:
    - generate subdirectories for building the manpages in on the fly
      depending on the po files we have.
  * apt-pkg/pkgcachegen.cc:
    - merge versions correctly even if multiple different versions
      with the same version number are available.
      Thanks to Magnus Holmgren for the patch! (Closes: #351056)
  * ftparchive/writer.cc:
    - write LongDescriptions if they shouldn't be included in Packages
      file into i18n/Translation-en by default.
  * doc/po/de.po:
    - correct a few typos in the german manpage translation.
      Thanks to Chris Leick and Georg Koppen! (Closes: #574962)
  * apt-pkg/contrib/strutl.cc:
    - convert all toupper calls to tolower_ascii for a little speedup

  [ Jean-Baptiste Lallement ]
  * apt-pkg/contrib/strutl.cc:
    - always escape '%' (LP: #130289) (Closes: #500560)
    - unescape '%' sequence only if followed by 2 hex digit
    - username/password are urlencoded in proxy string (RFC 3986)

  [ Julian Andres Klode ]
  * cmdline/apt-cache.cc:
    - Change behavior of showsrc to match the one of show (Closes: #512046).
  * cmdline/apt-key:
    - Honor Apt::GPGV::TrustedKeyring (Closes: #316390)
  * cmdline/apt-mark:
    - Use the new python-apt API (and conflict with python-apt << 0.7.93.2).
  * apt-inst/contrib/arfile.h:
    - Add public ARArchive::Members() which returns the list of members.
  * apt-pkg/policy.cc:
    - Always return a candidate if there is at least one version pinned > 0
      (Closes: #512318)
  * ftparchive/apt-ftparchive.cc:
    - Read default configuration (Closes: #383257)
  * debian/rules:
    - Fix the libraries name to be e.g. libapt-pkg4.9 instead of
      libapt-pkg-4.9.

  [ Michael Vogt ]
  * apt-pkg/deb/dpkgpm.cc:
    - fix backgrounding when dpkg runs (closes: #486222)
  * cmdline/apt-mark:
    - show error on incorrect aguments (LP: #517917), thanks to
      Torsten Spindler
  * cmdline/apt-get.cc:
    - if apt-get source foo=version or foo/distro can not be found,
      error out (LP: #502641)
  * apt-pkg/packagemanager.cc:
    - better debug output 
  * doc/examples/configure-index:
    - add missing Debug::pkgPackageManager option

 -- Michael Vogt <mvo@debian.org>  Thu, 01 Apr 2010 17:30:43 +0200

apt (0.7.26~exp2) experimental; urgency=low

  * fix crash when LANGUAGE is not set

 -- Michael Vogt <mvo@debian.org>  Thu, 18 Feb 2010 22:07:23 +0100

apt (0.7.26~exp1) experimental; urgency=low

  [ David Kalnischkies ]
  * [BREAK] add possibility to download and use multiply
    Translation files, configurable with Acquire::Translation
    (Closes: #444222, #448216, #550564)
  * Ignore :qualifiers after package name in build dependencies
    for now as long we don't understand them (Closes: #558103)
  * apt-pkg/contrib/mmap.{cc,h}:
    - extend it to have a growable flag - unused now but maybe...
  * apt-pkg/pkgcache.h:
    - use long instead of short for {Ver,Desc}File size,
      patch from Víctor Manuel Jáquez Leal, thanks! (Closes: #538917)
  * apt-pkg/acquire-item.cc:
    - allow also to skip the last patch if target is reached,
      thanks Bernhard R. Link! (Closes: #545699)
  * ftparchive/writer.{cc,h}:
    - add --arch option for packages and contents commands
    - if an arch is given accept only *_all.deb and *_arch.deb instead
      of *.deb. Thanks Stephan Bosch for the patch! (Closes: #319710)
    - add APT::FTPArchive::AlwaysStat to disable the too aggressive
      caching if versions are build multiply times (not recommend)
      Patch by Christoph Goehre, thanks! (Closes: #463260)
  * apt-pkg/deb/dpkgpm.cc:
    - stdin redirected to /dev/null takes all CPU (Closes: #569488)
      Thanks to Aurelien Jarno for providing (again) a patch!
  * buildlib/apti18n.h.in, po/makefile:
    - add ngettext support with P_()
  * aptconfiguration.cc:
    - include all existing Translation files in the Cache (Closes: 564137)
  * debian/control:
    - update with no changes to debian policy 3.8.4
  * doc/apt_preferences.5.xml:
    - explicitly warn against careless use (Closes: #567669)
  * debian/rules:
    - remove creation of empty dir /usr/share/apt
  * doc/apt-cdrom.8.xml:
    - fix typo spotted by lintian: proc(c)eed

  [ Ivan Masár ]
  * Slovak translation update. Closes: #568294
  
  [ Michael Vogt ]
  * [BREAK] merged lp:~mvo/apt/history
    - this writes a /var/log/apt/history tagfile that contains details
      from the transaction (complements term.log)
  * methods/http.cc:
    - add cache-control headers even if no cache is given to allow
      adding options for intercepting proxies
    - add Acquire::http::ProxyAutoDetect configuration that 
      can be used to call a external helper to figure out the 
      proxy configuration and return it to apt via stdout
      (this is a step towards WPAD and zeroconf/avahi support)
  * abicheck/
    - add new abitest tester using the ABI Compliance Checker from
      http://ispras.linuxfoundation.org/index.php/ABI_compliance_checker

  [ Robert Collins ]
  * Change the package index Info methods to allow apt-cache policy to be
    useful when using several different archives on the same host.
    (Closes: #329814, LP: #22354)

 -- Michael Vogt <mvo@debian.org>  Thu, 18 Feb 2010 16:11:39 +0100

apt (0.7.25.3) unstable; urgency=low

  [ Christian Perrier ]
  * Italian translation update. Closes: #567532

  [ David Kalnischkies ]
  * apt-pkg/contrib/macros.h:
    - install the header system.h with a new name to be able to use
      it in other headers (Closes: #567662)
  * cmdline/acqprogress.cc:
    - Set Mode to Medium so that the correct prefix is used.
      Thanks Stefan Haller for the patch! (Closes: #567304 LP: #275243)
  * ftparchive/writer.cc:
    - generate sha1 and sha256 checksums for dsc (Closes: #567343)
  * cmdline/apt-get.cc:
    - don't mark as manually if in download only (Closes: #468180)

 -- Michael Vogt <mvo@debian.org>  Mon, 01 Feb 2010 18:41:15 +0100

apt (0.7.25.2) unstable; urgency=low

  [ Michael Vogt ]
  * apt-pkg/contrib/cdromutl.cc:
    - fix UnmountCdrom() fails, give it a bit more time and try
      the umount again
  * apt-pkg/cdrom.cc:
    - fix crash in pkgUdevCdromDevices
  * methods/cdrom.cc:
    - fixes in multi cdrom setup code (closes: #549312)
    - add new "Acquire::cdrom::AutoDetect" config that enables/disables
      the dlopen of libudev for automatic cdrom detection. Off by default
      currently, feedback/testing welcome
  * cmdline/apt-cdrom.cc:
    - add new --auto-detect option that uses libudev to figure out
      the cdrom/mount-point
  * cmdline/apt-mark:
    - merge fix from Gene Cash that supports markauto for
      packages that are not in the extended_states file yet
      (closes: #534920)
  * ftparchive/writer.{cc,h}:
    - merge crash fix for apt-ftparchive on hurd, thanks to
      Samuel Thibault for the patch (closes: #566664)

  [ David Kalnischkies ]
  * apt-pkg/contrib/fileutl.cc:
    - Fix the newly introduced method GetListOfFilesInDir to not
      accept every file if no extension is enforced
      (= restore old behaviour). (Closes: #565213)
  * apt-pkg/policy.cc:
    - accept also partfiles with "pref" file extension as valid
  * apt-pkg/contrib/configuration.cc:
    - accept also partfiles with "conf" file extension as valid
  * doc/apt.conf.5.xml:
    - reorder description and split out syntax
    - add partfile name convention (Closes: #558348)
  * doc/apt_preferences.conf.5.xml:
    - describe partfile name convention also here
  * apt-pkg/deb/dpkgpm.cc:
    - don't segfault if term.log file can't be opened.
      Thanks Sam Brightman for the patch! (Closes: #475770)
  * doc/*:
    - replace the per language addendum with a global addendum
    - add a explanation why translations include (maybe) english
      parts to the new global addendum (Closes: #561636)
  * apt-pkg/contrib/strutl.cc:
    - fix malloc asseration fail with ja_JP.eucJP locale in
      apt-cache search. Thanks Kusanagi Kouichi! (Closes: #548884)

  [ Christian Perrier ]
  * French translation update

 -- Michael Vogt <mvo@debian.org>  Wed, 27 Jan 2010 16:16:10 +0100

apt (0.7.25.1) unstable; urgency=low

  [ Christian Perrier ]
  * French manpage translation update
  * Russian translation update by Yuri Kozlov
    Closes: #564171

  [Chris Leick]
  * spot & fix various typos in all manpages
  * German manpage translation update

  [ David Kalnischkies ]
  * cmdline/apt-cache.cc:
    - remove translatable marker from the "%4i %s\n" string
  * buildlib/po4a_manpage.mak:
    - instruct debiandoc to build files with utf-8 encoding
  * buildlib/tools.m4:
    - fix some warning from the buildtools
  * apt-pkg/acquire-item.cc:
    - add configuration PDiffs::Limit-options to not download
      too many or too big patches (Closes: #554349)
  * debian/control:
    - let all packages depend on ${misc:Depends}
  * share/*-archive.gpg:
    - remove the horrible outdated files. We already depend on
      the keyring so we don't need to ship our own version
  * cmdline/apt-key:
    - errors out if wget is not installed (Closes: #545754)
    - add --keyring option as we have now possibly many
  * methods/gpgv.cc:
    - pass all keyrings (TrustedParts) to gpgv instead of
      using only one trusted.gpg keyring (Closes: #304846)
  * methods/https.cc:
    - finally merge the rest of the patchset from Arnaud Ebalard
      with the CRL and Issuers options, thanks! (Closes: #485963)
  * apt-pkg/deb/debindexfile.cc, apt-pkg/pkgcachegen.cc:
    - add debug option Debug::pkgCacheGen

  [ Michael Vogt ]
  * cmdline/apt-get.cc:
    - merge fix for apt-get source pkg=version regression
      (closes: #561971)
  * po/ru.po:
    - merged updated ru.po, thanks to Yuri Kozlov (closes: #564171)

 -- Michael Vogt <mvo@debian.org>  Sat, 09 Jan 2010 21:52:36 +0100

apt (0.7.25) unstable; urgency=low

  [ Christian Perrier ]
  * Fix apt-ftparchive(1) wrt description of the "-o" option.
    Thanks to Dann Frazier for the patch. Closes: #273100
  * po/LINGUAS. Re-disable Hebrew. Closes: #534992
  * po/LINGUAS. Enable Asturian and Lithuanian
  * Fix typo in apt-cache.8.xml: nessasarily
  * Fix "with with" in apt-get.8.xml
  * Fix some of the typos mentioned by the german team
    Closes: #479997
  * Polish translation update by Wiktor Wandachowicz
    Closes: #548571
  * German translation update by Holger Wansing
    Closes: #551534
  * Italian translation update by Milo Casagrande
    Closes: #555797
  * Simplified Chinese translation update by Aron Xu 
    Closes: #558737
  * Slovak translation update by Ivan Masár
    Closes: #559277
  
  [ Michael Vogt ]
  * apt-pkg/packagemanager.cc:
    - add output about pre-depends configuring when debug::pkgPackageManager
      is used
  * methods/https.cc:
    - fix incorrect use of CURLOPT_TIMEOUT, closes: #497983, LP: #354972
      thanks to Brian Thomason for the patch
  * merge lp:~mvo/apt/netrc branch, this adds support for a
    /etc/apt/auth.conf that can be used to store username/passwords
    in a "netrc" style file (with the extension that it supports "/"
    in a machine definition). Based on the maemo git branch (Closes: #518473)
    (thanks also to Jussi Hakala and Julian Andres Klode)
  * apt-pkg/deb/dpkgpm.cc:
    - add "purge" to list of known actions
  * apt-pkg/init.h:
    - add compatibility with old ABI name until the next ABI break
  * merge segfault fix from Mario Sanchez Prada, many thanks
    (closes: #561109)

  [ Brian Murray ]
  * apt-pkg/depcache.cc, apt-pkg/indexcopy.cc:
    - typo fix (LP: #462328)
  
  [ Loïc Minier ]
  * cmdline/apt-key:
    - Emit a warning if removed keys keyring is missing and skip associated
      checks (LP: #218971)

  [ David Kalnischkies ]
  * apt-pkg/packagemanager.cc:
    - better debug output for ImmediateAdd with depth and why
    - improve the message shown for failing immediate configuration
  * doc/guide.it.sgml: moved to doc/it/guide.it.sgml
  * doc/po4a.conf: activate translation of guide.sgml and offline.sgml
  * doc/apt.conf.5.xml:
    - provide a few more details about APT::Immediate-Configure
    - briefly document the behaviour of the new https options
  * doc/sources.list.5.xml:
    - add note about additional apt-transport-methods
  * doc/apt-mark.8.xml:
    - correct showauto synopsis, thanks Andrew Schulman (Closes: #551440)
  * cmdline/apt-get.cc:
    - source should display his final pkg pick (Closes: #249383, #550952)
    - source doesn't need the complete version for match (Closes: #245250)
    - source ignores versions/releases if not available (Closes: #377424)
    - only warn if (free) space overflows (Closes: #522238)
    - add --debian-only as alias for --diff-only
  * methods/connect.cc:
    - display also strerror of "wicked" getaddrinfo errors
    - add AI_ADDRCONFIG to ai_flags as suggested by Aurelien Jarno
      in response to Bernhard R. Link, thanks! (Closes: #505020)
  * buildlib/configure.mak, buildlib/config.{sub,guess}:
    - remove (outdated) config.{sub,guess} and use the ones provided
      by the new added build-dependency autotools-dev instead
  * configure.in, buildlib/{xml,yodl,sgml}_manpage.mak:
    - remove the now obsolete manpage buildsystems
  * doc/{pl,pt_BR,es,it}/*.{sgml,xml}:
    - convert all remaining translation to the po4a system
  * debian/control:
    - drop build-dependency on docbook-utils and xmlto
    - add build-dependency on autotools-dev
    - bump policy to 3.8.3 as we have no outdated manpages anymore
  * debian/NEWS:
    - fix a typo in 0.7.24: Allready -> Already (Closes: #557674)
  * ftparchive/writer.{cc,h}:
    - add APT::FTPArchive::LongDescription to be able to disable them
  * apt-pkg/deb/debsrcrecords.cc:
    - use "diff" filetype for .debian.tar.* files (Closes: #554898)
  * methods/rred.cc:
    - rewrite to be able to handle even big patch files
    - adopt optional mmap+iovec patch from Morten Hustveit
      (Closes: #463354) which should speed up a bit. Thanks!
  * methods/http{,s}.cc
    - add config setting for User-Agent to the Acquire group,
      thanks Timothy J. Miller! (Closes: #355782)
    - add https options which default to http ones (Closes: #557085)
  * debian/apt.cron.daily:
    - check cache size even if we do nothing else otherwise, thanks
      Francesco Poli for patch(s) and patience! (Closes: #459344)
  * ftparchive/*:
    - fix a few typos in strings, comments and manpage,
      thanks Karl Goetz! (Closes: #558757)

  [ Carl Chenet ]
  * cmdline/apt-mark:
    - print an error if a new state file can't be created
      (Closes: #521289) and
    - exit nicely if python-apt is not installed (Closes: #521284)

  [ Chris Leick ]
  * doc/de: German translation of manpages (Closes: #552606)
  * doc/ various manpages:
    - correct various errors, typos and oddities (Closes: #552535)
  * doc/apt-secure.8.xml:
    - replace literal with emphasis tags in Archive configuration
  * doc/apt-ftparchive.1.xml:
    - remove informalexample tag which hides the programlisting
  * doc/apt-get.8.xml:
    - change equivalent "for" to "to the" (purge command)
    - clarify --fix-broken sentence about specifying packages

  [ Eugene V. Lyubimkin ]
  * apt-pkg/contib/strutl.h
    - Avoid extra inner copy in APT_MKSTRCMP and APT_MKSTRCMP2.
  * build infrastructure:
    - Bumped libapt version, excluded eglibc from SONAME. (Closes: #448249)

  [ Julian Andres Klode ]
  * doc/apt.conf.5.xml:
    - Deprecate unquoted values, string concatenation and explain what should
      not be written inside a value (quotes,backslash).
    - Restrict option names to alphanumerical characters and "/-:._+".
    - Deprecate #include, we have apt.conf.d nowadays which should be
      sufficient.
  * ftparchive/apt-ftparchive.cc:
    - Call setlocale() so translations are actually used.
  * debian/apt.conf.autoremove:
    - Add kfreebsd-image-* to the list (Closes: #558803)

 -- Michael Vogt <mvo@debian.org>  Tue, 15 Dec 2009 09:21:55 +0100

apt (0.7.24) unstable; urgency=low

  [ Nicolas François ]
  * Cleaned up the first patch draft from KURASAWA Nozomu to finally
    get po4a support for translating the man pages.
    Many thanks to both for this excellent work! (Closes: #441608)
  * doc/ja/*, doc/po/ja.po:
    - remove the old ja man page translation and replace it with
      the new po4a-powered translation by KURASAWA Nozomu.
  * doc/*.?.xml (manpages):
    - add contrib to author tags and also add refmiscinfo to fix warnings
  * doc/style.txt, buildlib/defaults.mak, buildlib/manpage.mak:
    - fix a few typos in the comments of this files

  [ Michael Vogt ]
  * apt-pkg/deb/dpkgpm.cc:
    - when tcgetattr() returns non-zero skip all pty magic 
      (thanks to Simon Richter, closes: #509866)
  * apt-inst/contrib/arfile.cc:
    - show propper error message for Invalid archive members

  [ David Kalnischkies ]
  * doc/Doxyfile.in:
    - update file with doxygen 1.6.1 (current unstable)
    - activate DOT_MULTI_TARGETS, it is default on since doxygen 1.5.9
  * buildlib/po4a_manpage.mak, doc/makefile, configure:
    - simplify the makefiles needed for po4a manpages
  * apt-pkg/contrib/configuration.cc:
    - add a helper to easily get a vector of strings from the config
  * apt-pkg/contrib/strutl.cc:
    - replace unknown multibytes with ? in UTF8ToCharset (Closes: #545208)
  * doc/apt-get.8.xml:
    - fix two little typos in the --simulate description. (Closes: #545059)
  * apt-pkg/aptconfiguration.cc, doc/apt.conf.5.xml:
    - add an order subgroup to the compression types to simplify reordering
      a bit and improve the documentation for this option group.
  * doc/apt.conf.5.xml:
    - document the Acquire::http::Dl-Limit option
    - try to be crystal clear about the usage of :: and {} (Closes: #503481)
  * doc/apt-cache.8.xml:
    - clarify the note for the pkgnames command (Closes: #547599)
  * doc/apt.ent, all man pages:
    - move the description of files to globally usable entities
  * doc/apt_preferences.5.xml:
    - document the new preferences.d folder (Closes: #544017)
  * methods/rred.cc:
    - add at the top without failing (by Bernhard R. Link, Closes: #545694)
  * buildlib/sizetable:
    - add amd64 for cross building (by Mikhail Gusarov, Closes: #513058)
  * debian/prerm:
    - remove file as nobody will upgrade from 0.4.10 anymore
  * debian/control:
    - remove gnome-apt suggestion as it was removed from debian
  * apt-pkg/deb/dpkgpm.cc, apt-pkg/packagemanager.cc, apt-pkg/orderlist.cc:
    - add and document _experimental_ options to make (aggressive)
      use of dpkg's trigger and configuration handling (Closes: #473461)
  * cmdline/apt-get.cc:
    - ignore versions that are not candidates when selecting a package
      instead of a virtual one (by Marius Vollmer, Closes: #547788)

  [ Christian Perrier ]
  * doc/fr/*, doc/po/fr.po:
    - remove the old fr man page translation and replace it with
      the new po4a-powered translation
  * doc/de: dropped (translation is too incomplete to be useful in
      the transition to the po4a-powered translations)

 -- Michael Vogt <mvo@debian.org>  Fri, 25 Sep 2009 19:57:25 +0200

apt (0.7.23.1) unstable; urgency=low

  [ Michael Vogt ]
  * apt-pkg/pkgcache.cc:
    - do not set internel "needs-configure" state for packages in 
      triggers-pending state. dpkg will deal with the trigger and
      it if does it before we trigger it, dpkg will error out
      (LP: #414631)
  * apt-pkg/acquire-item.cc:
    - do not segfault on invalid items (closes: #544080)

 -- Michael Vogt <mvo@debian.org>  Fri, 28 Aug 2009 21:53:20 +0200

apt (0.7.23) unstable; urgency=low

  [ Eugene V. Lyubimkin ]
  * methods/{http,https,ftp}, doc/apt.conf.5.xml:
    - Changed and unified the code that determines which proxy to use. Now
      'Acquire::{http,ftp}::Proxy[::<host>]' options have the highest priority,
      and '{http,ftp}_proxy' environment variables are used only if options
      mentioned above are not specified.
      (Closes: #445985, #157759, #320184, #365880, #479617)
  
  [ David Kalnischkies ]
  * cmdline/apt-get.cc:
    - add APT::Get::HideAutoRemove=small to display only a short line
      instead of the full package list. (Closes: #537450)
    - ShowBroken() in build-dep (by Mike O'Connor, Closes: #145916)
    - check for statfs.f_type (by Robert Millan, Closes: #509313)
    - correct the order of picked package binary vs source in source
    - use SourceVersion instead of the BinaryVersion to get the source
      Patch by Matt Kraai, thanks! (Closes: #382826)
    - add pkg/archive and codename in source (Closes: #414105, #441178)
  * apt-pkg/contrib/strutl.cc:
    - enable thousand separator according to the current locale
      (by Luca Bruno, Closes: #223712)
  * doc/apt.conf.5.xml:
    - mention the apt.conf.d dir (by Vincent McIntyre, Closes: #520831)
  * apt-inst/contrib/arfile.cc:
    - use sizeof instead strlen (by Marius Vollmer, Closes: #504325)
  * doc/apt-mark.8.xml:
    - improve manpage based on patch by Carl Chenet (Closes: #510286)
  * apt-pkg/acquire-item.cc:
    - use configsettings for dynamic compression type use and order.
      Based on a patch by Jyrki Muukkonen, thanks! (LP: #71746)
  * apt-pkg/aptconfiguration.cc:
    - add default configuration for compression types and add lzma
      support. Order is now bzip2, lzma, gzip, none (Closes: #510526)
  * ftparchive/writer.cc:
    - add lzma support also here, patch for this (and inspiration for
      the one above) by Robert Millan, thanks!
  * apt-pkg/depcache.cc:
    - restore the --ignore-hold effect in the Is{Delete,Install}Ok hooks
  * doc/apt-get.8.xml:
    - update the source description to reflect what it actually does
      and how it can be used. (Closes: #413021)
  * methods/http.cc:
    - allow empty Reason-Phase in Status-Line to please squid,
      thanks Modestas Vainius for noticing! (Closes: #531157, LP: #411435)

  [ George Danchev ]
  * cmdline/apt-cache.cc:
    - fix a memory leak in the xvcg method (Closes: #511557)
  * apt-pkg/indexcopy.cc:
    - fix a memory leak then the Release file not exists (Closes: #511556)

 -- Michael Vogt <mvo@debian.org>  Thu, 27 Aug 2009 14:44:39 +0200

apt (0.7.22.2) unstable; urgency=low

  * debian/apt.cron.daily:
    - Make sure that VERBOSE is always set (Closes: #539366)
    - Script can be disabled by APT::Periodic::Enable=0 (Closes: #485476)
    - Support using debdelta to download packages (Closes: #532079)

 -- Julian Andres Klode <jak@debian.org>  Thu, 06 Aug 2009 12:17:19 +0200

apt (0.7.22.1) unstable; urgency=low

  [ Michael Vogt ]
  * cmdline/apt-get.cc:
    - honor APT::Get::Only-Source properly in FindSrc() (thanks to
      Martin Pitt for reporting the problem), also Closes: #535362.

  [ Julian Andres Klode ]
  * apt-pkg/contrib/mmap.cc:
    - Fix FTBFS on GNU/kFreeBSD by disabling DynamicMMap::Grow() on
      non-Linux architectures as it uses mremap (Closes: #539742).
  * apt-pkg/sourcelist.cc:
    - Only warn about missing sources.list if there is no sources.list.d
      and vice versa as only one of them is needed (Closes: #539731).
  * debian/control:
    - Add myself to Uploaders.
    - Increase Standards-Version to 3.8.2.0.

 -- Julian Andres Klode <jak@debian.org>  Mon, 03 Aug 2009 12:48:31 +0200

apt (0.7.22) unstable; urgency=low

  [ Christian Perrier ]
  * Documentation translations:
    - Fix a typo in apt-get(8) French translation. Closes: #525043
      Thanks to Guillaume Delacour for spotting it.
    - Updated apt.conf(5) manpgae French translation.
      Thanks to Aurélien Couderc.
  * Translations:
    - fr.po
    - sk.po. Closes: #525857 
    - ru.po. Closes: #526816
    - eu.po. Closes: #528985
    - zh_CN.po. Closes: #531390
    - fr.po
    - it.po. Closes: #531758
    - ca.po. Closes: #531921
    - de.po. Closes: #536430
  * Added translations
    - ast.po (Asturian by Marcos Alvareez Costales).
      Closes: #529007, #529730, #535328
  
  [ David Kalnischkies ]
  * [ABI break] support '#' in apt.conf and /etc/apt/preferences
    (closes: #189866)
  * [ABI break] Allow pinning by codename (closes: #97564)
  * support running "--simulate" as user
  * add depth information to the debug output and show what depends
    type triggers a autoinst (closes: #458389)
  * add Debug::pkgDepCache::Marker with more detailed debug output 
    (closes: #87520)
  * add Debug::pkgProblemResolver::ShowScores and make the scores
    adjustable
  * do not write state file in simulate mode (closes: #433007)
  * add hook for MarkInstall and MarkDelete (closes: #470035)
  * fix typo in apt-pkg/acquire.cc which prevents Dl-Limit to work
    correctly when downloading from multiple sites (Closes: #534752)
  * add the various foldmarkers in apt-pkg & cmdline (no code change)
  * versions with a pin of -1 shouldn't be a candidate (Closes: #355237)
  * prefer mmap as memory allocator in MMap instead of a static char
    array which can (at least in theory) grow dynamic
  * eliminate (hopefully all) segfaults in pkgcachegen.cc and mmap.cc
    which can arise if cache doesn't fit into the mmap (Closes: #535218)
  * display warnings instead of errors if the parts dirs doesn't exist

  [ Michael Vogt ]
  * honor the dpkg hold state in new Marker hooks (closes: #64141)
  * debian/apt.cron.daily:
    - if the timestamp is too far in the future, delete it
  * apt-pkg/acquire.cc:
    - make the max pipeline depth of the acquire queue configurable
      via Acquire::Max-Pipeline-Depth
  * apt-pkg/deb/dpkgpm.cc:
    - add Dpkg::UseIoNice boolean option to run dpkg with ionice -c3
      (off by default)
    - send "dpkg-exec" message on the status fd when dpkg is run
    - provide DPkg::Chroot-Directory config option (useful for testing)
    - fix potential hang when in a background process group
  * apt-pkg/algorithms.cc:
    - consider recommends when making the scores for the problem 
      resolver
  * apt-pkg/acquire-worker.cc:
    - show error details of failed methods
  * apt-pkg/contrib/fileutl.cc:
    - if a process aborts with signal, show signal number
  * methods/http.cc:
    - ignore SIGPIPE, we deal with EPIPE from write in 
      HttpMethod::ServerDie() (LP: #385144)
  * Only run Download-Upgradable and Unattended-Upgrades if the initial
    update was successful Closes: #341970
  * apt-pkg/indexcopy.cc:
    - support having CDs with no Packages file (just a Packages.gz)
      by not forcing a verification on non-existing files
     (LP: #255545)
    - remove the gettext from a string that consists entirely 
      of variables (LP: #56792)
  * apt-pkg/cacheiterators.h:
    - add missing checks for Owner == 0 in end()
  * apt-pkg/indexrecords.cc:
    - fix some i18n issues
  * apt-pkg/contrib/strutl.h:
    - add new strprintf() function to make i18n strings easier
    - fix compiler warning
  * apt-pkg/deb/debsystem.cc:
    - make strings i18n able 
  * fix problematic use of tolower() when calculating the version 
    hash by using locale independent tolower_ascii() function. 
    Thanks to M. Vefa Bicakci (LP: #80248)
  * build fixes for g++-4.4
  * cmdline/apt-mark:
    - add "showauto" option to show automatically installed packages
  * document --install-recommends and --no-install-recommends
    (thanks to Dereck Wonnacott, LP: #126180)
  * doc/apt.conf.5.xml:
    - merged patch from Aurélien Couderc to improve the text
      (thanks!)
  * [ABI] merged the libudev-dlopen branch, this allows to pass
    "apt-udev-auto" to Acquire::Cdrom::mount and the cdrom method will  
    dynamically find/mount the cdrom device (if libhal is available)

  [ Julian Andres Klode ]
  * apt-pkg/contrib/configuration.cc: Fix a small memory leak in
    ReadConfigFile.
  * Introduce support for the Enhances field. (Closes: #137583) 
  * Support /etc/apt/preferences.d, by adding ReadPinDir() (Closes: #535512)
  * configure-index: document Dir::Etc::SourceParts and some other options
    (Closes: #459605)
  * Remove Eugene V. Lyubimkin from uploaders as requested.
  * apt-pkg/contrib/hashes.cc, apt-pkg/contrib/md5.cc:
    - Support reading until EOF if Size=0 to match behaviour of
      SHA1Summation and SHA256Summation

  [ Osamu Aoki ]
  * Updated cron script to support backups by hardlinks and 
    verbose levels.  All features turned off by default. 
  * Added more error handlings.  Closes: #438803, #462734, #454989
  * Documented all cron script related configuration items in 
    configure-index.

  [ Dereck Wonnacott ]
  * apt-ftparchive might write corrupt Release files (LP: #46439)
  * Apply --important option to apt-cache depends (LP: #16947) 

  [ Otavio Salvador ]
  * Apply patch from Sami Liedes <sliedes@cc.hut.fi> to reduce the
    number of times we call progress bar updating and debugging
    configuration settings.
  * Apply patch from Sami Liedes <sliedes@cc.hut.fi> to avoid unecessary
    temporary allocations.

 -- Michael Vogt <mvo@debian.org>  Wed, 29 Jul 2009 19:16:22 +0200

apt (0.7.21) unstable; urgency=low

  [ Christian Perrier ]
  * Translations:
    - bg.po. Closes: #513211
    - zh_TW.po. Closes: #513311
    - nb.po. Closes: #513843
    - fr.po. Closes: #520430
    - sv.po. Closes: #518070
    - sk.po. Closes: #520403
    - it.po. Closes: #522222
    - sk.po. Closes: #520403
  
  [ Jamie Strandboge ]
  * apt.cron.daily: catch invalid dates due to DST time changes
    in the stamp files

  [ Michael Vogt ]
  * methods/gpgv.cc:
    - properly check for expired and revoked keys (closes: #433091)
  * apt-pkg/contrib/strutl.cc:
    - fix TimeToStr i18n (LP: #289807)
  * [ABI break] merge support for http redirects, thanks to
    Jeff Licquia and Anthony Towns
  * [ABI break] use int for the package IDs (thanks to Steve Cotton)
  * apt-pkg/pkgcache.cc:
    - do not run "dpkg --configure pkg" if pkg is in trigger-awaited
      state (LP: #322955)
  * methods/https.cc:
    - add Acquire::https::AllowRedirect support
  * Clarify the --help for 'purge' (LP: #243948)
  * cmdline/apt-get.cc
    - fix "apt-get source pkg" if there is a binary package and
      a source package of the same name but from different 
      packages (LP: #330103)

  [ Colin Watson ]
  * cmdline/acqprogress.cc:
    - Call pkgAcquireStatus::Pulse even if quiet, so that we still get
      dlstatus messages on the status-fd (LP: #290234).

 -- Michael Vogt <mvo@debian.org>  Tue, 14 Apr 2009 14:12:51 +0200

apt (0.7.20.2) unstable; urgency=medium

  [ Eugene V. Lyubimkin ]
  * Urgency set to medium due to RC bug fix.
  * doc/apt.ent, apt-get.8.xml:
    - Fix invalid XML entities. (Closes: #514402)

 -- Eugene V. Lyubimkin <jackyf.devel@gmail.com>  Sat, 07 Feb 2009 16:48:21 +0200

apt (0.7.20.1) unstable; urgency=low

  [ Michael Vogt ]
  * apt-pkg/pkgcachegen.cc:
    - fix apt-cache search for localized description 
      (closes: #512110)
  
  [ Christian Perrier ]
  * Translations:
    - fr.po: fix spelling error to "défectueux". Thanks to Thomas Péteul.

 -- Michael Vogt <mvo@debian.org>  Tue, 20 Jan 2009 09:35:05 +0100

apt (0.7.20) unstable; urgency=low

  [ Eugene V. Lyubimkin ]
  * debian/changelog:
    - Fixed place of 'merged install-recommends and install-task branches'
      from 0.6.46.1 to 0.7.0. (Closes: #439866)
  * buildlib/config.{sub,guess}:
    - Renewed. This fixes lintian errors.
  * doc/apt.conf.5.xml, debian/apt-transport-https:
    - Documented briefly 'Acquire::https' group of options. (Closes: #507398)
    - Applied patch from Daniel Burrows to document 'Debug' group of options.
      (Closes: #457265)
    - Mentioned 'APT::Periodic' and 'APT::Archives' groups of options.
      (Closes: #438559)
    - Mentioned '/* ... */' comments. (Closes: #507601)
  * doc/examples/sources.list:
    - Removed obsolete commented non-us deb-src entry, replaced it with
      'deb-src security.debian.org' one. (Closes: #411298)
  * apt-pkg/contrib/mmap.cc:
    - Added instruction how to work around MMap error in MMap error message.
      (Closes: #385674, 436028)
  * COPYING:
    - Actualized. Removed obsolete Qt section, added GPLv2 clause.
      (Closes: #440049, #509337)

  [ Michael Vogt ]
  * add option to "apt-get build-dep" to mark the needed 
    build-dep packages as automatic installed. 
    This is controlled via the value of
    APT::Get::Build-Dep-Automatic and is set "false" by default.  
    Thanks to Aaron Haviland, closes: #448743
  * apt-inst/contrib/arfile.cc:
    - support members ending with '/' as well (thanks to Michal Cihr,
      closes: #500988)

  [ Christian Perrier ]
  * Translations:
    - Finnish updated. Closes: #508449 
    - Galician updated. Closes: #509151
    - Catalan updated. Closes: #509375
    - Vietnamese updated. Closes: #509422
    - Traditional Chinese added. Closes: #510664
    - French corrected (remove awful use of first person) 

 -- Michael Vogt <mvo@debian.org>  Mon, 05 Jan 2009 08:59:20 +0100

apt (0.7.19) unstable; urgency=low

  [ Eugene V. Lyubimkin ]
  * doc/sources.list.5.xml:
    - Mentioned allowed characters in file names in /etc/apt/sources.list.d.
      Thanks to Matthias Urlichs. (Closes: #426913)
  * doc/apt-get.8.xml:
    - Explicitly say that 'dist-upgrade' command may remove packages.
    - Included '-v'/'--version' as a command to synopsis.
  * cmdline/apt-cache.cc:
    - Advanced built-in help. Patch by Andre Felipe Machado. (Closes: #286061)
    - Fixed typo 'GraphVis' -> 'GraphViz'. (Closes: #349038)
    - Removed asking to file a release-critical bug against a package if there
      is a request to install only one package and it is not installable.
      (Closes: #419521)

  [ Michael Vogt ]
    - fix SIGHUP handling (closes: #463030)

  [ Christian Perrier ]
  * Translations:
    - French updated
    - Bulgarian updated. Closes: #505476
    - Slovak updated. Closes: #505483
    - Swedish updated. Closes: #505491
    - Japanese updated. Closes: #505495
    - Korean updated. Closes: #505506
    - Catalan updated. Closes: #505513
    - British English updated. Closes: #505539
    - Italian updated. Closes: #505518, #505683
    - Polish updated. Closes: #505569
    - German updated. Closes: #505614
    - Spanish updated. Closes: #505757
    - Romanian updated. Closes: #505762
    - Simplified Chinese updated. Closes: #505727
    - Portuguese updated. Closes: #505902
    - Czech updated. Closes: #505909
    - Norwegian Bokmål updated. Closes: #505934
    - Brazilian Portuguese updated. Closes: #505949
    - Basque updated. Closes: #506085
    - Russian updated. Closes: #506452 
    - Marathi updated. 
    - Ukrainian updated. Closes: #506545 

 -- Michael Vogt <mvo@debian.org>  Mon, 24 Nov 2008 10:33:54 +0100

apt (0.7.18) unstable; urgency=low

  [ Christian Perrier ]
  * Translations:
    - French updated
    - Thai updated. Closes: #505067

  [ Eugene V. Lyubimkin ]
  * doc/examples/configure-index:
    - Removed obsoleted header line. (Closes: #417638)
    - Changed 'linux-kernel' to 'linux-image'.
  * doc/sources.list.5.xml:
    - Fixed typo and grammar in 'sources.list.d' section. Thanks to
      Timothy G Abbott <tabbott@MIT.EDU>. (Closes: #478098)
  * doc/apt-get.8.xml:
    - Advanced descriptions for 'remove' and 'purge' options.
      (Closes: #274283)
  * debian/rules:
    - Target 'apt' need to depend on 'build-doc'. Thanks for Peter Green.
      Fixes FTBFS. (Closes: #504181)

  [ Michael Vogt ]
  * fix depend on libdb4.4 (closes: #501253)

 -- Michael Vogt <mvo@debian.org>  Fri, 07 Nov 2008 22:13:39 +0100

apt (0.7.17) unstable; urgency=low

  [ Eugene V. Lyubimkin ]
  * debian/control:
    - 'Vcs-Bzr' field is official, used it.
    - Bumped 'Standards-Version' to 3.8.0, no changes needed.
    - Actualized 'Uploaders' field.
  * doc/:
    - Substituded 'apt-archive' with 'apt-ftparchive' in docs.
      Patch based on work of Andre Felipe Machado. (Closes: #350865)
    - Mentioned '/<release>' and '=<version>' for 'apt-get install' and
      '=<version>' for 'apt-get source' in apt-get manpage. Patch based on
      work of Andre Felipe Machado. (Closes: #399673)
    - Mentioned more short options in the apt-get manpage. Documented 'xvcg'
      option in the apt-cache manpage. The part of patch by Andre Felipe
      Machado. (Closes: #176106, #355945)
    - Documented that 'apt-get install' command should be used for upgrading
      some of installed packages. Based on patch by Nori Heikkinen and
      Andre Felipe Machado. (Closes: #267087)
    - Mentioned 'apt_preferences(5)' in apt manpage. (Closes: #274295)
    - Documented 'APT::Default-Release' in apt.conf manpage. (Closes: #430399)
    - APT::Install-Recommends is now true by default, mentioned this in
      configure-index example. (Closes: #463268)
    - Added 'APT::Get::AllowUnauthenticated' to configure-index example.
      (Closes: #320225)
    - Documented '--no-install-recommends' option in apt-get manpage.
      (Closes: #462962)
    - Documented 'Acquire::PDiffs' in apt.conf manpage. (Closes: #376029)
    - Added 'copy', 'rsh', 'ssh' to the list of recognized URI schemes in
      sources.list manpage, as they are already described under in the manpage.
    - Removed notice that ssh/rsh access cannot use password authentication
      from sources.list manpage. Thanks to Steffen Joeris. (Closes: #434894)
    - Added '(x)' to some referrings to manpages in apt-get manpage. Patch by
      Andre Felipe Machado. (Closes: #309893)
    - Added 'dist-upgrade' apt-get synopsis in apt-get manpage.
      (Closes: #323866)

 -- Michael Vogt <mvo@debian.org>  Wed, 05 Nov 2008 13:14:56 +0100

apt (0.7.17~exp4) experimental; urgency=low

  * debian/rules:
    - Fixed lintian warnings "debian/rules ignores make errors".
  * debian/control:
    - Substituted outdated "Source-Version" fields with "binary:Version".
    - Added 'python-apt' to Suggests, as apt-mark need it for work.
    - Drop Debian revision from 'doc-base' build dependency, this fixes
      appropriate lintian warning.
  * debian/libapt-pkg-doc.doc-base.*:
    - Changed section: from old 'Devel' to 'Debian'. This fixes appropriate
      lintian warnings.
  * debian/{postrm,prerm,preinst}:
    - Added 'set -e', fixes lintian warnings
      'maintainer-script-ignores-error'.
  * dselect/makefile:
    - Removed unneeded 'LOCAL' entry. This allows cleaning rule to run smoothly.
  * share/lintian-overrides:
    - Added with override of 'apt must depend on python'. Script 'apt-mark'
      needs apt-python for working and checks this on fly. We don't want
      python in most cases.
  * cmdline/apt-key:
    - Added 'unset GREP_OPTIONS' to the script. This prevents 'apt-key update'
      failure when GREP_OPTIONS contains options that modify grep output.
      (Closes: #428752)

 -- Eugene V. Lyubimkin <jackyf.devel@gmail.com>  Fri, 31 Oct 2008 23:45:17 +0300

apt (0.7.17~exp3) experimental; urgency=low

  * apt-pkg/acquire-item.cc:
    - fix a merge mistake that prevents the fallback to the 
      uncompressed 'Packages' to work correctly (closes: #409284)

 -- Michael Vogt <mvo@debian.org>  Wed, 29 Oct 2008 09:36:24 +0100

apt (0.7.17~exp2) experimental; urgency=low

  [ Eugene V. Lyubimkin ]
  * apt-pkg/acquire-item.cc:
    - Added fallback to uncompressed 'Packages' if neither 'bz2' nor 'gz'
      available. (Closes: #409284)
  * apt-pkg/algorithm.cc:
    - Strip username and password from source URL in error message.
      (Closes: #425150)
  
  [ Michael Vogt ]
  * fix various -Wall warnings

 -- Michael Vogt <mvo@debian.org>  Tue, 28 Oct 2008 18:06:38 +0100

apt (0.7.17~exp1) experimental; urgency=low

  [ Luca Bruno ]
  * Fix typos:
    - apt-pkg/depcache.cc
  * Fix compilation warnings:
    - apt-pkg/acquire.cc
    - apt-pkg/versionmatch.cc
  * Compilation fixes and portability improvement for compiling APT against non-GNU libc
    (thanks to Martin Koeppe, closes: #392063):
    - buildlib/apti18n.h.in:
      + textdomain() and bindtextdomain() must not be visible when --disable-nls
    - buildlib/inttypes.h.in: undefine standard int*_t types
    - Append INTLLIBS to SLIBS:
      + cmdline/makefile
      + ftparchive/makefile
      + methods/makefile
  * doc/apt.conf.5.xml:
    - clarify whether configuration items of apt.conf are case-sensitive
      (thanks to Vincent McIntyre, closes: #345901)

 -- Luca Bruno <lethalman88@gmail.com>  Sat, 11 Oct 2008 09:17:46 +0200

apt (0.7.16) unstable; urgency=low

  [ Luca Bruno ]
  * doc/apt-cache.8.xml:
    - search command uses POSIX regex, and searches for virtual packages too
      (closes: #277536)
  * doc/offline.sgml: clarify remote and target hosts
    (thanks to Nikolaus Schulz, closes: #175940)
  * Fix several typos in docs, translations and debian/changelog
    (thanks to timeless, Nicolas Bonifas and Josh Triplett,
    closes: #368665, #298821, #411532, #431636, #461458)
  * Document apt-key finger and adv commands
    (thanks to Stefan Schmidt, closes: #350575)
  * Better documentation for apt-get --option
    (thanks to Tomas Pospisek, closes: #386579)
  * Retitle the apt-mark.8 manpage (thanks to Justin Pryzby, closes: #471276)
  * Better documentation on using both APT::Default-Release and
    /etc/apt/preferences (thanks to Ingo Saitz, closes: #145575)
  
  [ Michael Vogt ]
  * doc/apt-cache.8.xml:
    - add missing citerefentry

 -- Michael Vogt <mvo@debian.org>  Fri, 10 Oct 2008 23:44:50 +0200

apt (0.7.15) unstable; urgency=low

  * Upload to unstable

 -- Michael Vogt <mvo@debian.org>  Sun, 05 Oct 2008 13:23:47 +0200

apt (0.7.15~exp3) experimental; urgency=low

  [Daniel Burrows]
  * apt-pkg/deb/dpkgpm.cc:
    - Store the trigger state descriptions in a way that does not break
      the ABI.  The approach taken makes the search for a string O(n) rather
      than O(lg(n)), but since n == 4, I do not consider this a major
      concern.  If it becomes a concern, we can sort the static array and
      use std::equal_range().  (Closes: #499322)

  [ Michael Vogt ]
  * apt-pkg/packagemanager.cc, apt-pkg/deb/dpkgpm.cc:
    - move the state file writting into the Go() implementation
      of dpkgpm (closes: #498799)
  * apt-pkg/algorithms.cc:
    - fix simulation performance drop (thanks to Ferenc Wagner
      for reporting the issue)

 -- Michael Vogt <mvo@debian.org>  Wed, 01 Oct 2008 18:09:49 +0200

apt (0.7.15~exp2) experimental; urgency=low

  [ Michael Vogt ]
  * apt-pkg/pkgcachegen.cc:
    - do not add multiple identical descriptions for the same 
      language (closes: #400768)

  [ Program translations ]
  * Catalan updated. Closes: #499462

 -- Michael Vogt <mvo@debian.org>  Tue, 23 Sep 2008 07:29:59 +0200

apt (0.7.15~exp1) experimental; urgency=low

  [ Christian Perrier ]
  * Fix typo in cron.daily script. Closes: #486179

  [ Program translations ]
  * Traditional Chinese updated. Closes: #488526
  * German corrected and completed. Closes: #490532, #480002, #498018
  * French completed
  * Bulgarian updated. Closes: #492473
  * Slovak updated. Closes: #492475
  * Galician updated. Closes: #492794
  * Japanese updated. Closes: #492975
  * Fix missing space in Greek translation. Closes: #493922
  * Greek updated.
  * Brazilian Portuguese updated.
  * Basque updated. Closes: #496754
  * Romanian updated. Closes: #492773, #488361
  * Portuguese updated. Closes: #491790
  * Simplified Chinese updated. Closes: #489344
  * Norwegian Bokmål updated. Closes: #480022
  * Czech updated. Closes: #479628, #497277
  * Korean updated. Closes: #464515
  * Spanish updated. Closes: #457706
  * Lithuanian added. Closes: #493328
  * Swedish updated. Closes: #497496
  * Vietnamese updated. Closes: #497893
  * Portuguese updated. Closes: #498411
  * Greek updated. Closes: #498687
  * Polish updated.

  [ Michael Vogt ]
  * merge patch that enforces stricter https server certificate
    checking (thanks to Arnaud Ebalard, closes: #485960)
  * allow per-mirror specific https settings
    (thanks to Arnaud Ebalard, closes: #485965)
  * add doc/examples/apt-https-method-example.cof
    (thanks to Arnaud Ebalard, closes: #485964)
  * apt-pkg/depcache.cc:
    - when checking for new important deps, skip critical ones
      (closes: #485943)
  * improve apt progress reporting, display trigger actions
  * add DPkg::NoTriggers option so that applications that call
    apt/aptitude (like the installer) defer trigger processing
    (thanks to Joey Hess)
  * doc/makefile:
    - add examples/apt-https-method-example.conf
  
 -- Michael Vogt <mvo@debian.org>  Tue, 16 Sep 2008 21:27:03 +0200

apt (0.7.14) unstable; urgency=low

  [ Christian Perrier ]
  * Mark a message from dselect backend as translatable
    Thanks to Frédéric Bothamy for the patch
    Closes: #322470

  [ Program translations ]
  * Simplified Chinese updated. Closes: #473360
  * Catalan fixes. Closes: #387141
  * Typo fix in Greek translation. Closes: #479122
  * French updated.
  * Thai updated. Closes: #479313
  * Italian updated. Closes: #479326
  * Polish updated. Closes: #479342
  * Bulgarian updated. Closes: #479379
  * Finnish updated. Closes: #479403
  * Korean updated. Closes: #479426
  * Basque updated. Closes: #479452
  * Vietnamese updated. Closes: #479748
  * Russian updated. Closes: #479777, #499029
  * Galician updated. Closes: #479792
  * Portuguese updated. Closes: #479847
  * Swedish updated. Closes: #479871
  * Dutch updated. Closes: #480125
  * Kurdish added. Closes: #480150
  * Brazilian Portuguese updated. Closes: #480561
  * Hungarian updated. Closes: #480662

  [ Otavio Salvador ]
  * Apply patch to avoid truncating of arbitrary files. Thanks to Bryan
    Donlan <bdonlan@fushizen.net> for the patch. Closes: #482476
  * Avoid using dbus if dbus-daemon isn't running. Closes: #438803
  
  [ Michael Vogt ]
  * debian/apt.cron.daily:
    - apply patch based on the ideas of Francesco Poli for better 
      behavior when the cache can not be locked (closes: #459344)

 -- Michael Vogt <mvo@debian.org>  Wed, 28 May 2008 15:19:12 +0200

apt (0.7.13) unstable; urgency=low

  [ Otavio Salvador ]
  * Add missing build-depends back from build-depends-indep field.
    Closes: #478231
  * Make cron script quiet if cache is locked. Thanks to Ted Percival
    <ted@midg3t.net> for the patch. Closes: #459344
  * Add timeout support for https. Thanks to Andrew Martens
    <andrew.martens@strangeloopnetworks.com> for the patch.

  [ Goswin von Brederlow ]
  * Add support for --no-download on apt-get update. Closes: #478517
  
  [ Program translations ]
    - Vietnamese updated. Closes: #479008
    
 -- Otavio Salvador <otavio@debian.org>  Fri, 02 May 2008 14:46:00 -0300

apt (0.7.12) unstable; urgency=low

  [ Michael Vogt ]
  * cmdline/apt-key:
    - add support for a master-keyring that contains signing keys
      that can be used to sign the archive signing keys. This should
      make key-rollover easier.
  * apt-pkg/deb/dpkgpm.cc:
    - merged patch from Kees Cook to fix anoying upper-case display
      on amd64 in sbuild
  * apt-pkg/algorithms.cc: 
    - add APT::Update::Post-Invoke-Success script slot
    - Make the breaks handling use the kill list. This means, that a
      Breaks: Pkg (<< version) may put Pkg onto the remove list.
  * apt-pkg/deb/debmetaindex.cc:
    - add missing "Release" file uri when apt-get update --print-uris
      is run
  * methods/connect.cc:
    - remember hosts with Resolve failures or connect Timeouts
  * cmdline/apt-get.cc:
    - fix incorrect help output for -f (LP: #57487)
    - do two passes when installing tasks, first ignoring dependencies,
      then resolving them and run the problemResolver at the end
      so that it can correct any missing dependencies
  * debian/apt.cron.daily:
    - sleep random amount of time (default within 0-30min) before
      starting the upate to hit the mirrors less hard
  * doc/apt_preferences.5.xml:
    - fix typo
  * added debian/README.source

  [ Christian Perrier ]
  * Fix typos in manpages. Thanks to Daniel Leidert for the fixes
    Closes: #444922
  * Fix syntax/copitalisation in some messages. Thanks to Jens Seidel
    for pointing this and providing the patch.
    Closes: #466845
  * Fix Polish offline translation. Thanks to Robert Luberda for the patch
    and apologies for applying it very lately. Closes: #337758
  * Fix typo in offline.sgml. Closes: #412900

  [ Program translations ]
    - German updated. Closes: #466842
    - Swedish updated.
    - Polish updated. Closes: #469581
    - Slovak updated. Closes: #471341
    - French updated.
    - Bulgarian updated. Closes: #448492
    - Galician updated. Closes: #476839
  
  [ Daniel Burrows ]
  * apt-pkg/depcache.cc:
    - Patch MarkInstall to follow currently satisfied Recommends even
      if they aren't "new", so that we automatically force upgrades
      when the version of a Recommends has been tightened.  (Closes: #470115)
    - Enable more complete debugging information when Debug::pkgAutoRemove
      is set.
  * apt-pkg/contrib/configuration.cc
    - Lift the 1024-byte limit on lines in configuration files.
      (Closes: #473710, #473874)
  * apt-pkg/contrib/strutl.cc:
    - Lift the 64000-byte limit on individual messages parsed by ReadMessages.
      (Closes: #474065)
  * debian/rules:
    - Add missing Build-Depends-Indep on xsltproc, docbook-xsl, and xmlto.

 -- Daniel Burrows <dburrows@debian.org>  Sat, 26 Apr 2008 12:24:35 -0700

apt (0.7.11) unstable; urgency=critical
  
  [ Raise urgency to critical since it fixes a critical but for Debian
    Installer Lenny Beta1 release ]

  [ Program translations ]
    - Vietnamese updated. Closes: #460825
    - Basque updated. Closes: #461166
    - Galician updated. Closes: #461468
    - Portuguese updated. Closes: #464575
    - Korean updated. Closes: #448430
    - Simplified Chinese updated. Closes: #465866

  [ Otavio Salvador ]
  * Applied patch from Robert Millan <rmh@aybabtu.com> to fix the error
    message when gpgv isn't installed, closes: #452640.
  * Fix regression about APT::Get::List-Cleanup setting being ignored,
    closes: #466052.

 -- Otavio Salvador <otavio@debian.org>  Thu, 17 Jan 2008 22:36:46 -0200

apt (0.7.10) unstable; urgency=low

  [ Otavio Salvador ]
  * Applied patch from Mike O'Connor <stew@vireo.org> to add a manpage to
    apt-mark, closes: #430207.
  * Applied patch from Andrei Popescu <andreimpopescu@gmail.com> to add a
    note about some frontends in apt.8 manpage, closes: #438545.
  * Applied patch from Aurelien Jarno <aurel32@debian.org> to avoid CPU
    getting crazy when /dev/null is redirected to stdin (which breaks
    buildds), closes: #452858.
  * Applied patch from Aurelien Jarno <aurel32@debian.org> to fix building
    with newest dpkg-shlibdeps changing the packaging building order and a
    patch from Robert Millan <rmh@aybabtu.com> to fix parallel building,
    closes: #452862.
  * Applied patch from Alexander Winston <alexander.winston@comcast.net>
    to use 'min' as symbol for minute, closes: #219034.
  * Applied patch from Amos Waterland <apw@us.ibm.com> to allow apt to
    work properly in initramfs, closes: #448316.
  * Applied patch from Robert Millan <rmh@aybabtu.com> to make apt-key and
    apt-get to ignore time conflicts, closes: #451328.
  * Applied patch from Peter Eisentraut <peter_e@gmx.net> to fix a
    grammatical error ("manual installed" -> "manually installed"),
    closes: #438136.
  * Fix cron.daily job to not call fail if apt isn't installed, closes:
    #443286.
  * Fix compilation warnings in apt-pkg/cdrom.cc and
    apt-pkg/contrib/configuration.cc.
  * Fix typo in debian/copyright file ("licened" instead of "licensed"),
    closes: #458966.

  [ Program translations ]
    - Basque updated. Closes: #453088
    - Vietnamese updated. Closes: #453774, #459013
    - Japanese updated. Closes: #456909
    - Simplified Chinese updated. Closes: #458039
    - French updated.
    - Norwegian Bokmål updated. Closes: #457917

  [ Michael Vogt ]
  * debian/rules
    - fix https install location
  * debian/apt.conf.daily:
    - print warning if the cache can not be locked (closes: #454561),
      thanks to Bastian Kleineidam
  * methods/gpgv.cc:
    - remove cruft code that caused timestamp/I-M-S issues
  * ftparchive/contents.cc:
    - fix error output
  * apt-pkg/acquire-item.{cc,h}:
    - make the authentication download code more robust against
      servers/proxies with broken If-Range implementations
  * apt-pkg/packagemanager.{cc,h}:
    - propergate the Immediate flag to make hitting the 
      "E: Internal Error, Could not perform immediate configuration (2)"
      harder
  * debian/control:
    - build against libdb-dev (instead of libdb4.4-dev)
  * merged the apt--DoListUpdate branch, this provides a common interface
    for "apt-get update" like operations for the frontends and also provides
    hooks to run stuff in APT::Update::{Pre,Post}-Invoke

  [ Chris Cheney ]
  * ftparchive/contents.cc:
    - support lzma data members
  * ftparchive/multicompress.cc:
    - support lzma output
  
  [ Daniel Burrows ]
  * apt-pkg/contrib/configuration.cc:
    - if RootDir is set, then FindFile and FindDir will return paths
      relative to the directory stored in RootDir, closes: #456457.

  [ Christian Perrier ]
  * Fix wording for "After unpacking...". Thanks to Michael Gilbert
    for the patch. Closes: #260825

 -- Michael Vogt <mvo@debian.org>  Mon, 07 Jan 2008 21:40:47 +0100

apt (0.7.9) unstable; urgency=low

  [ Christian Perrier ]
  * Add several languages to LINGUAS and, therefore, really ship the relevant
    translation:
    Arabic, Dzongkha, Khmer, Marathi, Nepali, Thai
    Thanks to Theppitak Karoonboonyanan for checking this out. Closes: #448321

  [ Program translations ]
    - Korean updated. Closes: #448430
    - Galician updated. Closes: #448497
    - Swedish updated.

  [ Otavio Salvador ]
  * Fix configure script to check for CURL library and headers presense.
  * Applied patch from Brian M. Carlson <sandals@crustytoothpaste.ath.cx>
    to add backward support for arches that lacks pselect support,
    closes: #448406.
  * Umount CD-ROM when calling apt-cdrom ident, except when called with
    -m, closes: #448521.

 -- Otavio Salvador <otavio@debian.org>  Wed, 31 Oct 2007 13:37:26 -0200

apt (0.7.8) unstable; urgency=low

  * Applied patch from Daniel Leidert <daniel.leidert@wgdd.de> to fix
    APT::Acquire::Translation "none" support, closes: #437523.
  * Applied patch from Daniel Burrows <dburrows@debian.org> to add support
    for the Homepage field (ABI break), closes: #447970.
  * Applied patch from Frans Pop <elendil@planet.nl> to fix a trailing
    space after cd label, closes: #448187.

 -- Otavio Salvador <otavio@debian.org>  Fri, 26 Oct 2007 18:20:13 -0200

apt (0.7.7) unstable; urgency=low

  [ Michael Vogt ]
  * apt-inst/contrib/extracttar.cc:
    - fix fd leak for zero size files (thanks to Bill Broadley for
      reporting this bug)
  * apt-pkg/acquire-item.cc:
    - remove zero size files on I-M-S hit
  * methods/https.cc:
    - only send LastModified if we actually have a file
    - send range request with if-range 
    - delete failed downloads
    - delete zero size I-M-S hits
  * apt-pkg/deb/dpkgpm.{cc,h}:
    - merged dpkg-log branch, this lets you specify a 
      Dir::Log::Terminal file to log dpkg output to
      (ABI break)
    - fix parse error when dpkg sends unexpected data
  * merged apt--sha256 branch to fully support the new
    sha256 checksums in the Packages and Release files
    (ABI break)
  * apt-pkg/pkgcachegen.cc:
    - increase default mmap size
  * tests/local-repo:
    - added local repository testcase
  * apt-pkg/acquire.cc:
    - increase MaxPipeDepth for the internal worker<->method
      communication to 1000 for the debtorrent backend
  * make apt build with g++ 4.3
  * fix missing SetExecClose() call when the status-fd is used
  * debian/apt.cron.daily:
    - move unattended-upgrade before apt-get autoclean
  * fix "purge" commandline argument, closes: #133421
    (thanks to Julien Danjou for the patch)
  * cmdline/apt-get.cc:
    - do not change the auto-installed information if a package
      is reinstalled
  * apt-pkg/acquire-item.cc:
    - fix crash in diff acquire code
  * cmdline/apt-mark:
    - Fix chmoding after have renamed the extended-states file (LP: #140019)
      (thanks to Laurent Bigonville)
  * apt-pkg/depcache.cc:
    - set "APT::Install-Recommends" to true by default (OMG!)
  * debian/apt.cron.daily:
    - only run the cron job if apt-get check succeeds (LP: #131719)
  
  [ Program translations ]
    - French updated
    - Basque updated. Closes: #436425
    - Fix the zh_CN translator's name in debian/changelog for 0.7.2
      Closes: #423272
    - Vietnamese updated. Closes: #440611
    - Danish updated. Closes: #441102
    - Thai added. Closes: #442833
    - Swedish updated.
    - Galician updated. Closes: #446626

  [ Otavio Salvador ]
  * Add hash support to copy method. Thanks Anders Kaseorg by the patch
    (closes: #436055)
  * Reset curl options and timestamp between downloaded files. Thanks to
    Ryan Murray <rmurray@debian.org> for the patch (closes: #437150)
  * Add support to apt-key to export keys to stdout. Thanks to "Dwayne
    C. Litzenberger" <dlitz@dlitz.net> for the patch (closes: #441942)
  * Fix compilation warnings:
    - apt-pkg/indexfile.cc: conversion from string constant to 'char*';
    - apt-pkg/acquire-item.cc: likewise;
    - apt-pkg/cdrom.cc: '%lu' expects 'long unsigned int', but argument
      has type 'size_t';
    - apt-pkg/deb/dpkgpm.cc: initialization order and conversion from
      string constant to 'char*';
    - methods/gpgv.cc: conversion from string constant to 'char*';
    - methods/ftp.cc: likewise;
    - cmdline/apt-extracttemplates.cc: likewise;
    - apt-pkg/deb/debmetaindex.cc: comparison with string literal results
      in unspecified behaviour;
  * cmdline/apt-get.cc: adds 'autoremove' as a valid comment to usage
    statement of apt-get (closes: #445468).
  * cmdline/apt-get.cc: really applies Julien Danjou <acid@debian.org>
    patch to add 'purge' command line argument (closes: #133421).

  [ Ian Jackson ]
  * dpkg-triggers: Deal properly with new package states.

  [ Colin Watson ]
  * apt-pkg/contrib/mmap.cc:
    - don't fail if msync() returns > 0
 
 -- Michael Vogt <mvo@debian.org>  Tue, 23 Oct 2007 14:58:03 +0200

apt (0.7.6) unstable; urgency=low

  * Applied patch from Aurelien Jarno <aurel32@debian.org> to fix wrong
    directory downloading on non-linux architectures (closes: #435597)

 -- Otavio Salvador <otavio@debian.org>  Wed, 01 Aug 2007 19:49:51 -0300

apt (0.7.5) unstable; urgency=low

  [ Otavio Salvador ]
  * Applied patch from Guillem Jover <guillem@debian.org> to use
    dpkg-architecture to get the host architecture (closes: #407187)
  * Applied patch from Guillem Jover <guillem@debian.org> to add
    support to add lzma support (closes: #408201)

  [ Michael Vogt ]
  * apt-pkg/depcache.cc:
    - support a list of sections for:
      APT::Install-Recommends-Sections
      APT::Never-MarkAuto-Sections
  * methods/makefile:
    - install lzma symlink method (for full lzma support)
  * debian/control:
    - suggest "lzma"

 -- Otavio Salvador <otavio@ossystems.com.br>  Wed, 25 Jul 2007 20:16:46 -0300

apt (0.7.4) unstable; urgency=low

  [ Michael Vogt ]
  * cmdline/apt-get.cc:
    - fix in the task-install code regexp (thanks to Adam Conrad and
      Colin Watson)
    - support task removal too: apt-get remove taskname^
      (thanks to Matt Zimmerman reporting this problem)

  [ Otavio Salvador ]
  * Fix a typo on 0.7.3 changelog entry about g++ (7.3 to 4.3)
  * Fix compilation warnings:
    - apt-pkg/contrib/configuration.cc: wrong argument type;
    - apt-pkg/deb/dpkgpm.cc: wrong signess;
    - apt-pkg-acquire-item.cc: wrong signess and orderned initializers;
    - methods/https.cc:
      - type conversion;
      - unused variable;
      - changed SetupProxy() method to void;
  * Simplified HttpMethod::Fetch on http.cc removing Tail variable;
  * Fix pipeline handling on http.cc (closes: #413324)
  * Fix building to properly support binNMUs. Thanks to Daniel Schepler
    <schepler@math.unipd.it> by the patch (closes: #359634)
  * Fix example for Install-{Recommends,Suggests} options on
    configure-index example file. Thanks to Peter Eisentraut
    <peter_e@gmx.net> by the patch (closes: #432223)

  [ Christian Perrier ]
  * Basque translation update. Closes: ##423766
  * Unfuzzy formerly complete translations
  * French translation update
  * Re-generate PO(T) files
  * Spanish translation update
  * Swedish translation update

 -- Otavio Salvador <otavio@debian.org>  Tue, 24 Jul 2007 09:55:50 -0300

apt (0.7.3) unstable; urgency=low

  * fixed compile errors with g++ 4.3 (thanks to 
    Daniel Burrows, closes: #429378)
  * fixes in the auto-mark code (thanks to Daniel
    Burrows)
  * fix FTBFS by changing build-depends to
    libcurl4-gnutls-dev (closes: #428363)
  * cmdline/apt-get.cc:
    - fix InstallTask code when a pkgRecord ends 
      with a single '\n' (thanks to Soren Hansen for reporting)
  * merged from Christian Perrier:
        * vi.po: completed to 532t, again. Closes: #429899
        * gl.po: completed to 532t. Closes: #429506
        * vi.po: completed to 532t. Closes: #428672
        * Update all PO and the POT. Gives 514t14f4u for formerly
          complete translations
        * fr.po: completed to 532t
        * ku.po, uk.po, LINGUAS: reintegrate those translations
          which disappeared from the BZR repositories

 -- Michael Vogt <mvo@debian.org>  Sun, 01 Jul 2007 12:31:29 +0200

apt (0.7.2-0.1) unstable; urgency=low

  * Non-maintainer upload.
  * Build-depend on libcurl4-gnutls-dev instead of the obsolete
    libcurl3-gnutls-dev.  Closes: #428363.

 -- Steve Langasek <vorlon@debian.org>  Thu, 28 Jun 2007 18:46:53 -0700

apt (0.7.2) unstable; urgency=low
  
  * merged the debian/experimental changes back
    into the debian/sid branch
  * merged from Christian Perrier:
    * mr.po: New Marathi translation  Closes: #416806
    * zh_CN.po: Updated by Kov Chai  Closes: #416822
    * tl.po: Updated by Eric Pareja   Closes: #416638
    * gl.po: Updated by Jacobo Tarrio
	     Closes: #412828
    * da.po: Updated by Claus Hindsgaul
	     Closes: #409483
    * fr.po: Remove a non-breakable space for usability
	     issues. Closes: #408877
    * ru.po: Updated Russian translation. Closes: #405476
    * *.po: Unfuzzy after upstream typo corrections
  * buildlib/archtable:
    - added support for sh3/sh4 (closes: #424870)
    - added support for m32r (closes: #394096)
  * buildlib/systemtable:
    - added support for lpia
  * configure.in:
    - check systemtable for architecture mapping too
  * fix error in AutocleanInterval, closes: #319339
    (thanks to Israel G. Lugo for the patch)
  * add "purge" commandline argument, closes: #133421)
    (thanks to Julien Danjou for the patch)
  * add "purge" commandline argument, closes: #133421)
    (thanks to Julien Danjou for the patch)
  * fix FTBFS with gcc 4.3, closes: #417090
    (thanks to Martin Michlmayr for the patch)
  * add --dsc-only option, thanks to K. Richard Pixley
  * Removed the more leftover #pragma interface/implementation
    closes: #306937 (thanks to Andreas Henriksson for the patch)
  
 -- Michael Vogt <mvo@debian.org>  Wed, 06 Jun 2007 23:19:50 +0200

apt (0.7.1) experimental; urgency=low

  * ABI library name change because it's built against
    new glibc
  * implement SourceVer() in pkgRecords 
     (thanks to Daniel Burrows for the patch!)
  * apt-pkg/algorithm.cc:
    - use clog for all debugging
    - only increase the score of installed applications if they 
      are not obsolete 
    - fix resolver bug on removal triggered by weak-dependencies 
      with or-groups
  * methods/http.cc:
    - send apt version in User-Agent
  * apt-pkg/deb/debrecords.cc:
    - fix SHA1Hash() return value
  * apt-pkg/cdrom.cc:
    - only unmount if APT::CDROM::NoMount is false
  * methods/cdrom.cc:  
    - only umount if it was mounted by the method before
  * po/gl.po:
    - fix error translation that causes trouble to lsb_release
  * apt-pkg/acquire-item.cc:
    - if decompression of a index fails, delete the index 
  * apt-pkg/acquire.{cc,h}:
    - deal better with duplicated sources.list entries (avoid
      double queuing of  URLs) - this fixes hangs in bzip/gzip
  * merged from Christian Perrier:
    * mr.po: New Marathi translation  Closes: #416806
    * zh_CN.po: Updated by Eric Pareja  Closes: #416822
    * tl.po: Updated by Eric Pareja   Closes: #416638
    * gl.po: Updated by Jacobo Tarrio
             Closes: #412828
    * da.po: Updated by Claus Hindsgaul
             Closes: #409483
    * fr.po: Remove a non-breakable space for usability
             issues. Closes: #408877
    * ru.po: Updated Russian translation. Closes: #405476
    * *.po: Unfuzzy after upstream typo corrections
    * vi.po: Updated to 515t. Closes: #426976
    * eu.po: Updated to 515t. Closes: #423766
    * pt.po: 515t. Closes: #423111
    * fr.po: Updated by Christian Perrier
    * Update all PO and the POT. Gives 513t2f for formerly
      complete translations
  * apt-pkg/policy.cc:
    - allow multiple packages (thanks to David Foerster)

 -- Michael Vogt <mvo@debian.org>  Wed,  2 May 2007 13:43:44 +0200

apt (0.7.0) experimental; urgency=low

  * Package that contains all the new features
  * Removed all #pragma interface/implementation
  * Branch that contains all the new features:
  * translated package descriptions
  * task install support
  * automatic dependency removal (thanks to Daniel Burrows)
  * merged support for the new dpkg "Breaks" field 
    (thanks to Ian Jackson)
  * handle network failures more gracefully on "update"
  * support for unattended-upgrades (via unattended-upgrades
    package)
  * added apt-transport-https method
  * merged "install-recommends" branch (ABI break): 
    - new "--install-recommends"
    - install new recommends on "upgrade" if --install-recommends is 
      given
    - new "--fix-policy" option to install all packages with unmet
      important dependencies (usefull with --install-recommends to
      see what not-installed recommends are on the system)
    - fix of recommended packages display (only show CandidateVersion
      fix or-group handling)
  * merged "install-task" branch (use with "apt-get install taskname^")

 -- Michael Vogt <mvo@debian.org>  Fri, 12 Jan 2007 20:48:07 +0100

apt (0.6.46.4-0.1) unstable; urgency=emergency
  
  * NMU
  * Fix broken use of awk in apt-key that caused removal of the wrong keys
    from the keyring. Closes: #412572

 -- Joey Hess <joeyh@debian.org>  Mon, 26 Feb 2007 16:00:22 -0500

apt (0.6.46.4) unstable; urgency=high

  * ack NMU (closes: #401017)
  * added apt-secure.8 to "See also" section
  * apt-pkg/deb/dpkgpm.cc:
    - added "Dpkg::StopOnError" variable that controls if apt
      will abort on errors from dpkg
  * apt-pkg/deb/debsrcrecords.{cc,h}:
    - make the Buffer grow dynmaically (closes: #400874)
  * Merged from Christian Perrier bzr branch:
    - uk.po: New Ukrainian translation: 483t28f3u
    - el.po: Update to 503t9f2u
    - de.po: Updates and corrections.
  * apt-pkg/contrib/progress.cc:
    - OpProgress::CheckChange optimized, thanks to Paul Brook
      (closes: #398381)
  * apt-pkg/contrib/sha256.cc:
    - fix building with noopt

 -- Michael Vogt <mvo@debian.org>  Thu,  7 Dec 2006 10:49:50 +0100

apt (0.6.46.3-0.2) unstable; urgency=high

  * Non-maintainer upload with permission of Michael Vogt.
  * Fix FTBFS on most arches (regression from the fix of #400874)

 -- Andreas Barth <aba@not.so.argh.org>  Tue,  5 Dec 2006 15:51:22 +0000 
  
apt (0.6.46.3-0.1) unstable; urgency=high

  * Non-maintainer upload with permission of Michael Vogt.
  * Fix segfault at apt-get source. Closes: #400874
  * Add apt-key update in postinst, so that debian-archive-keyring doesn't
    need to depend on apt >= 0.6. Closes: #401114
  * Don't double-queue pdiff files. Closes: #401017
  
 -- Andreas Barth <aba@not.so.argh.org>  Tue,  5 Dec 2006 10:34:56 +0000

apt (0.6.46.3) unstable; urgency=low

  * apt-pkg/deb/dpkgpm.cc:
    - make progress reporting robust against multiline error
      messages 

  * Merged from Christian Perrier bzr branch:
    - ca.po: Updated to 514t
    - be.po: Updated to 514t
    - it.po: Updated to 514t
    - hu.po: Updated to 514t
    - zh_TW.po: Updated to 514t
    - ar.po: Updated to 293t221u.
    - ru.po: Updated to 514t. Closes: #392466
    - nb.po: Updated to 514t. Closes: #392466
    - pt.po: Updated to 514t. Closes: #393199
    - fr.po: One spelling error corrected: s/accÃ¨der/accÃ©der
    - km.po: Updated to 514t.
    - ko.po: Updated to 514t.
    - bg.po: Updated to 514t.
    - de.po: Updated to 514t.
    - en_GB.po: Updated to 514t.

 -- Michael Vogt <mvo@debian.org>  Thu,  2 Nov 2006 11:37:58 +0100

apt (0.6.46.2) unstable; urgency=low

  * debian/control:
    - depend on debian-archive-keyring to offer clean upgrade path 
      (closes: #386800)
  * Merged from Christian Perrier bzr branch:
    - es.po: Updated to 514t. Closes: #391661
    - da.po: Updated to 514t. Closes: #391424
    - cs.po: Updated. Closes: #391064
    - es.po: Updated to 514t. Closes: #391661
    - da.po: Updated to 514t. Closes: #391424

 -- Michael Vogt <mvo@debian.org>  Wed, 11 Oct 2006 09:03:15 +0200

apt (0.6.46.1) unstable; urgency=low

  * methods/gzip.cc:
    - deal with empty files 
  * Applied patch from Daniel Schepler to make apt bin-NMU able.
    (closes: bug#359634)
  * rebuild against current g++ because of:
    http://gcc.gnu.org/bugzilla/show_bug.cgi?id=29289
    (closes: #390189)
  * fix broken i18n in the dpkg progress reporting, thanks to 
    Frans Pop and Steinar Gunderson. (closes: #389261)
  * Merged from Christian Perrier bzr branch:
    * fi.po: Updated to 514t. Closes: #390149
    * eu.po: Updated to 514t. Closes: #389725
    * vi.po: Updated to 514t. Closes: #388555
  * make the internal buffer in pkgTagFile grow dynamically
    (closes: #388708)
  
 -- Michael Vogt <mvo@debian.org>  Mon,  2 Oct 2006 20:42:20 +0200

apt (0.6.46) unstable; urgency=low

  * debian/control:
    - switched to libdb4.4 for building (closes: #381019)
  * cmdline/apt-get.cc:
    - show only the recommends/suggests for the candidate-version, not for all
      versions of the package (closes: #257054)
    - properly handle recommends/suggests or-groups when printing the list of
      suggested/recommends packages (closes: #311619)
  * methods/http.cc:
    - check more careful for incorrect proxy settings (closes: #378868)
  * methods/gzip.cc:
    - don't hang when /var is full (closes: #341537), thanks to
      Luis Rodrigo Gallardo Cruz for the patch
  * doc/examples/sources.list:
    - removed non-us.debian.org from the example (closes: #380030,#316196)
  * Merged from Christian Perrier bzr branch:
    * ro.po: Updated to 514t. Closes: #388402
    * dz.po: Updated to 514t. Closes: #388184
    * it.po: Fixed typos. Closes: #387812
    * ku.po: New kurdish translation. Closes: #387766
    * sk.po: Updated to 514t. Closes: #386851
    * ja.po: Updated to 514t. Closes: #386537
    * gl.po: Updated to 514t. Closes: #386397
    * fr.po: Updated to 516t.
    * fi.po: Updated to 512t. Closes: #382702
  * share/archive-archive.gpg:
    - removed the outdated amd64 and debian-2004 keys
  * apt-pkg/tagfile.cc:
    - applied patch from Jeroen van Wolffelaar to make the tags
      caseinsensitive (closes: #384182)
    - reverted MMap use in the tagfile because it does not work 
      across pipes (closes: #383487) 
  
 -- Michael Vogt <mvo@debian.org>  Thu, 21 Sep 2006 10:25:03 +0200

apt (0.6.45) unstable; urgency=low

  * apt-pkg/contrib/sha256.cc:
    - fixed the sha256 generation (closes: #378183)
  * ftparchive/cachedb.cc:
    - applied patch from Anthony Towns to fix Clean() function
      (closes: #379576)
  * doc/apt-get.8.xml:
    - fix path to the apt user build (Closes: #375640)
  * doc/apt-cache.8.xml:
    - typo (Closes: #376408)
  * apt-pkg/deb/dpkgpm.cc:
    - make progress reporting more robust against multiline error
      messages (first half of a fix for #374195)
  * doc/examples/configure-index:
    - document Debug::pkgAcquire::Auth     
  * methods/gpgv.cc:
    - deal with gpg error "NODATA". Closes: #296103, Thanks to 
      Luis Rodrigo Gallardo Cruz for the patch
  * apt-inst/contrib/extracttar.cc:
    - fix for string mangling, closes: #373864
  * apt-pkg/acquire-item.cc:
    - check for bzip2 in /bin (closes: #377391)
  * apt-pkg/tagfile.cc:
    - make it work on non-mapable files again, thanks 
      to James Troup for confirming the fix (closes: #376777)
  * Merged from Christian Perrier bzr branch:
    * ko.po: Updated to 512t. Closes: #378901
    * hu.po: Updated to 512t. Closes: #376330
    * km.po: New Khmer translation: 506t6f. Closes: #375068
    * ne.po: New Nepali translation: 512t. Closes: #373729
    * vi.po: Updated to 512t. Closes: #368038
    * zh_TW.po: Remove an extra %s in one string. Closes: #370551
    * dz.po: New Dzongkha translation: 512t
    * ro.po: Updated to 512t
    * eu.po: Updated
    * eu.po: Updated
  * fix apt-get dist-upgrade
  * fix warning if no /var/lib/apt/extended_states is present
  * don't download Translations for deb-src sources.list lines
  * apt-pkg/tagfile.cc:
    - support not-mmapable files again

 -- Michael Vogt <mvo@debian.org>  Thu, 27 Jul 2006 00:52:05 +0200

apt (0.6.44.2exp1) experimental; urgency=low

  * added support for i18n of the package descriptions
  * added support for aptitude like auto-install tracking (a HUGE
    HUGE thanks to Daniel Burrows who made this possible) 
  * synced with the http://people.debian.org/~mvo/bzr/apt/debian-sid branch
  * build from http://people.debian.org/~mvo/bzr/apt/debian-experimental

 -- Michael Vogt <mvo@debian.org>  Mon,  3 Jul 2006 21:50:31 +0200

apt (0.6.44.2) unstable; urgency=low

  * apt-pkg/depcache.cc:
    - added Debug::pkgDepCache::AutoInstall (thanks to infinity)
  * apt-pkg/acquire-item.cc:
    - fix missing chmod() in the new aquire code 
      (thanks to Bastian Blank, Closes: #367425)
  * merged from 
    http://www.perrier.eu.org/debian/packages/d-i/level4/apt-main:
    * sk.po: Completed to 512t
    * eu.po: Completed to 512t
    * fr.po: Completed to 512t
    * sv.po: Completed to 512t
    * Update all PO and the POT. Gives 506t6f for formerly
      complete translations

 -- Michael Vogt <mvo@debian.org>  Wed, 14 Jun 2006 12:00:57 +0200

apt (0.6.44.1-0.1) unstable; urgency=low

  * Non-maintainer upload.
  * Don't give an error when parsing empty Packages/Sources files.
    (Closes: #366931, #367086, #370160)

 -- Steinar H. Gunderson <sesse@debian.org>  Fri,  9 Jun 2006 00:52:21 +0200

apt (0.6.44.1) unstable; urgency=low

  * apt-pkg/acquire-item.cc:
    - fix reversed logic of the "Acquire::PDiffs" option
  * merged from 
    http://www.perrier.eu.org/debian/packages/d-i/level4/apt-main:
    - po/LINGUAS: added "bg" Closes: #360262
    - po/gl.po: Galician translation update. Closes: #366849
    - po/hu.po: Hungarian translation update. Closes: #365448
    - po/cs.po: Czech translation updated. Closes: #367244
  * apt-pkg/contrib/sha256.cc:
    - applied patch to fix unaligned access problem. Closes: #367417
      (thanks to David Mosberger)

 -- Michael Vogt <mvo@debian.org>  Tue, 16 May 2006 21:51:16 +0200

apt (0.6.44) unstable; urgency=low

  * apt-pkg/acquire.cc: don't show ETA if it is 0 or absurdely large
  * apt-pkg/contrib/sha256.{cc,h},hashes.{cc,h}: support for sha256 
    (thanks to Anthony Towns)
  * ftparchive/cachedb.{cc,h},writer.{cc,h}: optimizations 
    (thanks to Anthony Towns)
  * apt pdiff support from experimental merged
  * apt-pkg/deb/dpkgpm.cc: wording fixes (thanks to Matt Zimmerman)
  * apt-pkg/deb/dpkgpm.cc: 
    - wording fixes (thanks to Matt Zimmerman)
    - fix error in dpkg interaction (closes: #364513, thanks to Martin Dickopp)
  * apt-pkg/tagfile.{cc,h}:
    - use MMap to read the entries (thanks to Zephaniah E. Hull for the
      patch) Closes: #350025
  * Merge from http://www.perrier.eu.org/debian/packages/d-i/level4/apt-main:
  	* bg.po: Added, complete to 512t. Closes: #360262
  * doc/apt-ftparchive.1.xml:
    - fix documentation for "SrcPackages" -> "Sources" 
      (thanks to Bart Martens for the patch, closes: #307756)
  * debian/libapt-pkg-doc.doc-base.cache:
    - remove broken charackter from description (closes: #361129)
  * apt-inst/deb/dpkgdb.cc, methods/gpgv.cc: 
    - i18n fixes (closes: #349298)
  * debian/postinst: dont fail on not available
    /usr/share/doc/apt/examples/sources.list (closes: #361130)
  * methods/ftp.cc:
    - unlink empty file in partial if the download failed because
      the file is missing on the server (closes: #316337)
  * apt-pkg/deb/debversion.cc:
    - treats a version string with explicit zero epoch equal
      than the same without epoch (Policy 5.6.12, closes: #363358)
      Thanks to Lionel Elie Mamane for the patch
  
 -- Michael Vogt <mvo@debian.org>  Mon,  8 May 2006 22:28:53 +0200

apt (0.6.43.3) unstable; urgency=low

  * Merge bubulle@debian.org--2005/apt--main--0 up to patch-186:
    * ca.po: Completed to 512t. Closes: #351592
    * eu.po: Completed to 512t. Closes: #350483
    * ja.po: Completed to 512t. Closes: #349806
    * pl.po: Completed to 512t. Closes: #349514
    * sk.po: Completed to 512t. Closes: #349474
    * gl.po: Completed to 512 strings Closes: #349407
    * sv.po: Completed to 512 strings Closes: #349210
    * ru.po: Completed to 512 strings Closes: #349154
    * da.po: Completed to 512 strings Closes: #349084
    * fr.po: Completed to 512 strings
    * vi.po: Completed to 511 strings  Closes: #348968
    * zh_CN.po: Completed to 512t. Closes: #353936
    * it.po: Completed to 512t. Closes: #352803
    * pt_BR.po: Completed to 512t. Closes: #352419
    * LINGUAS: Add Welsh
    * *.po: Updated from sources (512 strings)
  * apt-pkg/deb/deblistparser.cc:
    - don't explode on a DepCompareOp in a Provides line, but warn about
      it and ignore it otherwise (thanks to James Troup for reporting it)
  * cmdline/apt-get.cc:
    - don't lock the lists directory in DoInstall, breaks --print-uri 
      (thanks to James Troup for reporting it)
  * debian/apt.dirs: create /etc/apt/sources.list.d 
  * make apt-cache madison work without deb-src entries (#352583)
  * cmdline/apt-get.cc: only run the list-cleaner if a update was 
    successfull

 -- Michael Vogt <mvo@debian.org>  Wed, 22 Feb 2006 10:13:04 +0100

apt (0.6.43.2) unstable; urgency=low

  * Merge bubulle@debian.org--2005/apt--main--0 up to patch-166:
    - en_GB.po, de.po: fix spaces errors in "Ign " translations Closes: #347258
    - makefile: make update-po a pre-requisite of clean target so
    	        that POT and PO files are always up-to-date
    - sv.po: Completed to 511t. Closes: #346450
    - sk.po: Completed to 511t. Closes: #346369
    - fr.po: Completed to 511t
    - *.po: Updated from sources (511 strings)
    - el.po: Completed to 511 strings Closes: #344642
    - da.po: Completed to 511 strings Closes: #348574
    - es.po: Updated to 510t1f Closes: #348158
    - gl.po: Completed to 511 strings Closes: #347729
    - it.po: Yet another update Closes: #347435
  * added debian-archive-keyring to the Recommends (closes: #347970)
  * fixed message in apt-key to install debian-archive-keyring 
  * typos fixed in apt-cache.8 (closes: #348348, #347349)
  * add patch to fix http download corruption problem (thanks to
    Petr Vandrovec, closes: #280844, #290694)

 -- Michael Vogt <mvo@debian.org>  Thu, 19 Jan 2006 00:06:33 +0100

apt (0.6.43.1) unstable; urgency=low

  * Merge bubulle@debian.org--2005/apt--main--0 up to patch-148:
    * fr.po: Completed to 510 strings
    * it.po: Completed to 510t
    * en_GB.po: Completed to 510t
    * cs.po: Completed to 510t
    * zh_CN.po: Completed to 510t
    * el.po: Updated to 510t
    * vi.po: Updated to 383t93f34u
    * tl.po: Completed to 510 strings (Closes: #344306)
    * sv.po: Completed to 510 strings (Closes: #344056)
    * LINGUAS: disabled Hebrew translation. (Closes: #313283)
    * eu.po: Completed to 510 strings (Closes: #342091)
  * apt-get source won't download already downloaded files again
    (closes: #79277)
  * share/debian-archive.gpg: new 2006 ftp-archive signing key added
    (#345891)
  * redownload the Release file if IMS-Hit and gpg failure
  * deal with multiple signatures on a Release file

 -- Michael Vogt <mvo@debian.org>  Fri,  6 Jan 2006 01:17:08 +0100

apt (0.6.43) unstable; urgency=medium

  * Merge bubulle@debian.org--2005/apt--main--0 up to patch-132:  
    * zh_CN.po: Completed to 510 strings(Closes: #338267)
    * gl.po: Completed to 510 strings (Closes: #338356)
  * added support for "/etc/apt/sources.list.d" directory 
    (closes: #66325)
  * make pkgDirStream (a bit) more complete
  * fix bug in pkgCache::VerIterator::end() (thanks to Daniel Burrows)
    (closes: #339533)
  * pkgAcqFile is more flexible now (closes: #57091)
  * support a download rate limit for http (closes: #146877)
  * included lots of the speedup changes from #319377
  * add stdint.h to contrib/md5.h (closes: #340448)
  * ABI change, library name changed (closes: #339147)
  * Fix GNU/kFreeBSD crash on non-existing server file (closes: #317718)
  * switch to libdb4.3 in build-depends
  
 -- Michael Vogt <mvo@debian.org>  Tue, 29 Nov 2005 00:17:07 +0100

apt (0.6.42.3) unstable; urgency=low

  * Merge bubulle@debian.org--2005/apt--main--0 up to patch-129:
    - patch-118: Russian translation update by Yuri Kozlov (closes: #335164)
    - patch-119: add update-po as a pre-req for binary (closes: #329910)
    - patch-121: Complete French translation
    - patch-125: Fixed localization of y/n questions in German translation 
                 (closes: #337078)
    - patch-126: Swedish translation update (closes: #337163)
    - patch-127: Complete Tagalog translation (closes: #337306)
    - patch-128: Danish translation update (closes: #337949)
    - patch-129: Basque translation update (closes: #338101)
  * cmdline/apt-get.cc:
    - bufix in FindSrc  (closes: #335213, #337910)
  * added armeb to archtable (closes: #333599)
  * with --allow-unauthenticated use the old fallback behaviour for
    sources (closes: #335112)
   
 -- Michael Vogt <mvo@debian.org>  Wed,  9 Nov 2005 07:22:31 +0100

apt (0.6.42.2) unstable; urgency=high

  * NMU (approved by maintainer)
  * Add AMD64 archive signing key to debian-archive.gpg (closes: #336500).
  * Add big-endian arm (armeb) support (closes: #333599).
  * Priority high to get the AMD key into testing ASAP.

 -- Frans Pop <fjp@debian.org>  Sun, 30 Oct 2005 21:29:11 +0100
 
apt (0.6.42.1) unstable; urgency=low

  * fix a incorrect example in the apt_prefrences man page
    (thanks to Filipus Klutiero, closes: #282918)
  * apt-pkg/pkgrecords.cc:
    - revert patch from last version, it causes trouble on alpha 
      and ia64 (closes: #335102, #335103)
  * cmdline/apt-get.cc:
    - be extra carefull in FindSrc (closes: #335213)

 -- Michael Vogt <mvo@debian.org>  Sat, 22 Oct 2005 23:44:35 +0200

apt (0.6.42) unstable; urgency=low

  * apt-pkg/cdrom.cc:
    - unmount the cdrom when apt failed to locate any package files
  * allow cdrom failures and fallback to other sources in that case
    (closes: #44135)
  * better error text when dpkg-source fails 
  * Merge bubulle@debian.org--2005/apt--main--0 up to patch-115:
    - patch-99: Added Galician translation
    - patch-100: Completed Danish translation (Closes: #325686)
    - patch-104: French translation completed
    - patch-109: Italian translation completed
    - patch-112: Swedish translation update 
    - patch-115: Basque translation completed (Closes: #333299)
  * applied french man-page update (thanks to Philippe Batailler)
    (closes: #316638, #327456)
  * fix leak in the mmap code, thanks to Daniel Burrows for the
    patch (closes: #250583)
  * support for apt-get [build-dep|source] -t (closes: #152129)
  * added "APT::Authentication::TrustCDROM" option to make the life
    for the installer people easier (closes: #334656)
  * fix crash in apt-ftparchive (thanks to Bastian Blank for the patch)
    (closes: #334671)
  * apt-pkg/contrib/md5.cc:
    - fix a alignment problem on sparc64 that gives random bus errors
      (thanks to Fabbione for providing a test-case)
  * init the default ScreenWidth to 79 columns by default 
    (Closes: #324921)
  * cmdline/apt-cdrom.cc: 
    - fix some missing gettext() calls (closes: #334539)
  * doc/apt-cache.8.xml: fix typo (closes: #334714)

 -- Michael Vogt <mvo@debian.org>  Wed, 19 Oct 2005 22:02:09 +0200

apt (0.6.41) unstable; urgency=low

  * improved the support for "error" and "conffile" reporting from
    dpkg, added the format to README.progress-reporting
  * added README.progress-reporting to the apt-doc package
  * improved the network timeout handling, if a index file from a 
    sources.list times out or EAI_AGAIN is returned from getaddrinfo, 
    don't try to get the other files from that entry
  * Support architecture-specific extra overrides
    (closes: #225947). Thanks to  Anthony Towns for idea and
    the patch, thanks to Colin Watson for testing it.
  * Javier Fernandez-Sanguino Pen~a:
    - Added a first version of an apt-secure.8 manpage, and modified
      apt-key and apt.end accordingly. Also added the 'update'
      argument to apt-key which was previously not documented 
      (Closes: #322120)
  * Andreas Pakulat:
    - added example apt-ftparchive.conf file to doc/examples 
      (closes: #322483)
  * Fix a incorrect example in the man-page (closes: #282918)
  * Fix a bug for very long lines in the apt-cdrom code (closes: #280356)
  * Fix a manual page bug (closes: #316314)
  * Do md5sum checking for file and cdrom method (closes: #319142)
  * Change pkgPolicy::Pin from private to protected to let subclasses
    access it too (closes: #321799)
  * add default constructor for PrvIterator (closes: #322267)
  * Reread status configuration on debSystem::Initialize() 
    (needed for apt-proxy, thanks to Otavio for this patch)
  
 -- Michael Vogt <mvo@debian.org>  Mon,  5 Sep 2005 22:59:03 +0200

apt (0.6.40.1) unstable; urgency=low

  * bugfix in the parsing code for the apt<->dpkg communication. apt 
    crashed when dpkg sends the same state more than once under certain
    conditions
  * 0.6.40 breaks the ABI but I accidentally didn't change the soname :/

 -- Michael Vogt <mvo@debian.org>  Fri,  5 Aug 2005 13:24:58 +0200

apt (0.6.40) unstable; urgency=low

  * Patch from Jordi Mallach to mark some additional strings for translation
  * Updated Catalan translation from Jordi Mallach
  * Merge from bubulle@debian.org--2005/apt--main--0:
    - Update pot and merge with *.po
    - Updated French translation, including apt-key.fr.8
  * Restore changelog entries from the 0.6.x series that went to Debian
    experimental
  * Merge michael.vogt@ubuntu.com--2005/apt--progress-reporting--0
    - Provide an interface for progress reporting which can be used by
      (e.g.) base-config

 -- Matt Zimmerman <mdz@debian.org>  Thu, 28 Jul 2005 11:57:32 -0700

apt (0.6.39) unstable; urgency=low

  * Welsh translation update: daf@muse.19inch.net--2005/apt--main--0--patch-6
  * Merge mvo's changes from 0.6.36ubuntu1:
    michael.vogt@ubuntu.com--2005/apt--mvo--0--patch-32
  * Merge aggregated translation updates:
    bubulle@debian.org--2005/apt--main--0
  * Update priority of apt-utils to important, to match the override file
  * Install only one keyring on each branch (Closes: #316119)

 -- Matt Zimmerman <mdz@debian.org>  Tue, 28 Jun 2005 11:51:09 -0700

apt (0.6.38) unstable; urgency=low

  * Merge michael.vogt@ubuntu.com--2005/apt--fixes--0--patch-6, a workaround
    for the French man pages' failure to build
  * Branch Debian and Ubuntu
    - apt.postinst, apt-key: use the appropriate keyring
    - debian/rules: install all keyrings
  * Add the current Debian archive signing key (4F368D5D) to
    debian-archive.gpg
  * make pinning on the "component" work again (using the section of the 
    archive, we don't use per-section Release files anymore with apt-0.6)
    (closes ubuntu #9935)
  
 -- Matt Zimmerman <mdz@debian.org>  Sat, 25 Jun 2005 09:51:00 -0700

apt (0.6.37) breezy; urgency=low

  * Merge bubulle@debian.org--2005/apt--main--0 up to patch-81
    - patch-66: Italian update
    - patch-71: French update
    - patch-73: Basque update
    - patch-74: Hebrew update
    - patch-76: Correct Hebrew translation (Closes: #306658)
    - patch-77: French man page update
    - patch-79: Correct syntax errors in Hebrew translation
    - patch-81: Portuguese update
  * Fix build of French man pages (now using XML, not SGML)
  * Add Welsh translation from Dafydd Harries
    (daf@muse.19inch.net--2005/apt--main--0--patch-1)
  * Change debian/bugscript to use #!/bin/bash (Closes: #313402)
  * Fix a incorrect example in the man-page (closes: #282918)

 -- Matt Zimmerman <mdz@ubuntu.com>  Tue, 24 May 2005 14:38:25 -0700

apt (0.6.36ubuntu1) breezy; urgency=low

  * make it possible to write a cache-control: no-cache header even if
    no proxy is set to support transparent proxies (closes ubuntu: #10773)

  * Merge otavio@debian.org--2005/apt--fixes--0.6:
    - Fix comment about the need of xmlto while building from Arch;
    - Fix StatStore struct on cachedb.h to use time_t and then fix a compile
      warning;
    - Lock database at start of DoInstall routine to avoid concurrent
      runs of install/remove and update commands (Closes: #194467)
    - Fix warnings while compiling with GCC 4.0 compiler  

 -- Michael Vogt <michael.vogt@ubuntu.com>  Mon, 23 May 2005 11:57:53 +0200

apt (0.6.36) experimental; urgency=low

  * Merge apt--mvo--0:
    - apt-pkg/acquire-item.cc:
      added "Acquire::BrokenProxy" that will force apt to always 
      re-get the Release.gpg file (for broken proxies)
    - debian/apt.cron.daily:
      MinAge is defaulting to 2 days now to prevent over-aggresive removal 
    - apt-pkg/cdrom.cc:
      honor "Acquire::gpgv::Options" when verifying the signature (Ubuntu #8496)
 
 -- Michael Vogt <mvo@debian.org>  Thu, 31 Mar 2005 20:37:11 +0200

apt (0.6.35) hoary; urgency=low

  * Merge apt--mvo--0 (incorporates 0.6.34ubuntu1):
    - Implement MaxSize and MaxAge in apt.cron.daily, to prevent the cache
      from growing too large (Ubuntu #6761)
    - some comments about the pkgAcqMetaSig::Custom600Headers() added
    - use gpg --with-colons
    - commented the ftp no_proxy unseting in methods/ftp.cc
    - added support for "Acquire::gpgv::options" in methods/gpgv.cc
  * Merge bubulle@debian.org--2005/apt--main--0
    - Make capitalization more consistent
    - Un-fuzzy translations resulting from capitalization changes
    - Italian translation update

 -- Matt Zimmerman <mdz@ubuntu.com>  Mon,  7 Mar 2005 20:08:33 -0800

apt (0.6.34) hoary; urgency=low

  * Add missing semicolon to configure-index (Closes: #295773)
  * Update build-depends on gettext to 0.12 (Closes: #295077)
  * Merge from bubulle@debian.org--2005/apt--main--0 to get
    translation updates

 -- Matt Zimmerman <mdz@ubuntu.com>  Fri,  4 Mar 2005 16:13:15 -0800

apt (0.6.33) hoary; urgency=low

  * Merge michael.vogt@ubuntu.com--2005/apt--mvo--0 (through patch-6)
    - patch-1: cosmetic changes (whitespace, "Apt::GPGV->APT::GPGV")
    - patch-2: (doc) documentation for gpgv
    - patch-3: (doc) new config variables added configure-index
    - patch-4: pkgAcquire::Run() pulse intervall can be configured
    - patch-5: fix for apt-get update removing Release.gpg files (#6865)
    - patch-6: change the path scoring in apt-cdrom, prefer pathes without
      symlinks

 -- Matt Zimmerman <mdz@ubuntu.com>  Sat, 26 Feb 2005 15:21:17 -0800

apt (0.6.32) hoary; urgency=low

  * Merge michael.vogt@ubuntu.com--2005/apt--mvo--0 (patch-1)
    - Implement Acquire::gpgv::options (Ubuntu bug#6283)

 -- Matt Zimmerman <mdz@ubuntu.com>  Tue,  8 Feb 2005 19:31:15 -0800

apt (0.6.31) hoary; urgency=low

  * Matt Zimmerman
    - Remove debugging output from apt.cron.daily (no one noticed?)
    - Apply patch from Anthony Towns to allow SHA1Summation to process a file
      descriptor until EOF, rather than requiring that the length of input be
      specified (Closes: #291338)
    - Fix build/install of Polish offline documentation, based on patch from
      Christian Perrier (Closes: #270404)
  * Michael Vogt
    - apt-cdrom.cc seperated into frontend (cmdline/apt-cdrom.cc and library
      apt-pkg/cdrom.{cc,h}) (Ubuntu #5668)

 -- Matt Zimmerman <mdz@ubuntu.com>  Fri,  4 Feb 2005 10:23:01 -0800

apt (0.6.30) unstable; urgency=low

  * Add ppc64 to buildlib/archtable
  * Merge michael.vogt@canonical.com--2004/apt--status-fd--0
    - Support preserving dpkg status file descriptor, to support
      better integration with synaptic
  
 -- Matt Zimmerman <mdz@ubuntu.com>  Wed, 19 Jan 2005 00:26:01 -0800

apt (0.6.29) hoary; urgency=low

  * Merge apt--mvo--0 (0.6.27ubuntu4)
  

 -- Matt Zimmerman <mdz@canonical.com>  Tue, 28 Dec 2004 17:18:02 -0800

apt (0.6.28) hoary; urgency=low

  * Merge apt--mvo--0
  * Rebuild source to get rid of arch metadata and temporary files in
    0.6.27ubuntu3

 -- Matt Zimmerman <mdz@canonical.com>  Thu, 23 Dec 2004 18:53:16 -0800

apt (0.6.27ubuntu4) hoary; urgency=low

  * remove old sig-file in partial/ before starting to fetch a new sig-file
    (see ubuntu #4769 for the rational)
  * added apt-key update method (uses ubuntu-keyring)
  * documented the "--allow-unauthenticated" switch
  * added DEB_BUILD_PROG_OPTS to debian/rules (additonal options can be 
    passed to DEB_BUILD_PROG like "-S")

 -- Michael Vogt <mvo@debian.org>  Thu, 23 Dec 2004 11:12:51 +0100

apt (0.6.27ubuntu3) hoary; urgency=low

  * added a exact dependency from libapt-pkg-dev to the apt version it was
    build with

 -- Michael Vogt <mvo@debian.org>  Wed, 15 Dec 2004 09:56:32 +0100

apt (0.6.27ubuntu2) hoary; urgency=low

  * fixed a bug in the rule file that happend during the big 0.5->0.6 merge

 -- Michael Vogt <mvo@debian.org>  Tue, 14 Dec 2004 12:14:25 +0100

apt (0.6.27ubuntu1) hoary; urgency=low

  * chmod 755 /usr/bin/apt-key
  * don't display a error when a apt-get update don't find a 
    Packages.bz2/Sources.bz2 file

 -- Michael Vogt <mvo@debian.org>  Mon, 13 Dec 2004 18:40:21 +0100

apt (0.6.27) hoary; urgency=low

  * Merge apt--authentication--0 branch
    - Implement gpg authentication for package repositories (Closes: #203741)
    - Also includes Michael Vogt's fixes
  * Merge apt--misc-abi-changes--0 branch
    - Use pid_t throughout to hold process IDs (Closes: #226701)
    - Import patch from Debian bug #195510: (Closes: #195510)
      - Make Simulate::Describe and Simulate::ShortBreaks private member
        functions
      - Add a parameter (Candidate) to Describe to control whether the
        candidate version is displayed
      - Pass an appropriate value for Candidate everywhere Describe is called

 -- Matt Zimmerman <mdz@canonical.com>  Mon, 13 Dec 2004 01:03:11 -0800

apt (0.6.25) experimental; urgency=low

  * Fix handling of two-part sources for sources.list deb-src entries in
    the same way that deb entries were fixed

 -- Matt Zimmerman <mdz@debian.org>  Wed,  9 Jun 2004 05:29:50 -0700

apt (0.6.24) experimental; urgency=low

  * YnPrompt fixes were inadvertently left out, include them (Closes:
    #249251)

 -- Matt Zimmerman <mdz@debian.org>  Sun, 16 May 2004 14:18:53 -0700

apt (0.6.23) experimental; urgency=low

  * Remove obsolete pkgIterator::TargetVer() (Closes: #230159)
  * Reverse test in CheckAuth to match new prompt (Closes: #248211)

 -- Matt Zimmerman <mdz@debian.org>  Sun,  9 May 2004 21:01:58 -0700

apt (0.6.22) experimental; urgency=low

  * Merge 0.5.25
  * Make the unauthenticated packages prompt more intuitive (yes to
    continue, default no), but require --force-yes in addition to
    --assume-yes in order to override

 -- Matt Zimmerman <mdz@debian.org>  Fri, 19 Mar 2004 13:55:35 -0800

apt (0.6.21) experimental; urgency=low

  * Merge 0.5.24

 -- Matt Zimmerman <mdz@debian.org>  Tue, 16 Mar 2004 22:52:34 -0800

apt (0.6.20) experimental; urgency=low

  * Merge 0.5.23

 -- Matt Zimmerman <mdz@debian.org>  Thu, 26 Feb 2004 17:17:02 -0800

apt (0.6.19) experimental; urgency=low

  * Merge 0.5.22
  * Convert apt-key(8) to docbook XML

 -- Matt Zimmerman <mdz@debian.org>  Mon,  9 Feb 2004 15:44:49 -0800

apt (0.6.18) experimental; urgency=low

  * Add new Debian Archive Automatic Signing Key to the default keyring
    (existing keyrings are not updated; do that yourself)

 -- Matt Zimmerman <mdz@debian.org>  Sat, 17 Jan 2004 17:04:30 -0800

apt (0.6.17) experimental; urgency=low

  * Merge 0.5.21
  * Handle more IMS stuff correctly

 -- Matt Zimmerman <mdz@debian.org>  Fri, 16 Jan 2004 10:54:25 -0800

apt (0.6.16) experimental; urgency=low

  * Fix some cases where the .gpg file could be left in place when it is
    invalid

 -- Matt Zimmerman <mdz@debian.org>  Fri,  9 Jan 2004 09:22:15 -0800

apt (0.6.15) experimental; urgency=low

  * s/Debug::Acquire::gpg/&v/
  * Honor the [vendor] syntax in sources.list again (though it is not
    presently used for anything)
  * Don't ship vendors.list(5) since it isn't used yet
  * Revert change from 0.6.10; it was right in the first place and the
    problem was apparently something else.  Archive = Suite.

 -- Matt Zimmerman <mdz@debian.org>  Mon,  5 Jan 2004 17:43:01 -0800

apt (0.6.14) experimental; urgency=low

  * Merge 0.5.20

 -- Matt Zimmerman <mdz@debian.org>  Sun,  4 Jan 2004 11:09:21 -0800

apt (0.6.13) experimental; urgency=low

  * Merge 0.5.19

 -- Matt Zimmerman <mdz@debian.org>  Sat,  3 Jan 2004 16:22:31 -0800

apt (0.6.12) experimental; urgency=low

  * Have pkgAcquireIndex calculate an MD5 sum if one is not provided by
    the method (as with file: and copy:).  Local repositories
  * Fix warning about dist name mismatch to actually print what it was
    expecting
  * Don't expect any particular distribution name for two-part
    sources.list entries
  * Merge 0.5.18

 -- Matt Zimmerman <mdz@debian.org>  Fri,  2 Jan 2004 13:59:00 -0800

apt (0.6.11) experimental; urgency=low

  * Support IMS requests of Release.gpg and Release
  * This required API changes, bump the libapt-pkg version
  * Copy local Release files into Dir::State::Lists
  * Set IndexFile attribute when retrieving Release and Release.gpg so
    that the appropriate Cache-Control headers are sent

 -- Matt Zimmerman <mdz@debian.org>  Fri,  2 Jan 2004 10:46:17 -0800

apt (0.6.10) experimental; urgency=low

  * Use "Codename" (woody, sarge, etc.) to supply the value of the
    "Archive" package file attribute, used to match "release a=" type
    pins, rather than "Suite" (stable, testing, etc.)

 -- Matt Zimmerman <mdz@debian.org>  Thu,  1 Jan 2004 16:56:47 -0800

apt (0.6.9) experimental; urgency=low

  * Another tagfile workaround

 -- Matt Zimmerman <mdz@debian.org>  Thu,  1 Jan 2004 13:56:08 -0800

apt (0.6.8) experimental; urgency=low

  * Add a config option and corresponding command line option
    (--allow-unauthenticated) to apt-get, to make buildd operators happy
    (Closes: #225648)

 -- Matt Zimmerman <mdz@debian.org>  Wed, 31 Dec 2003 08:28:04 -0800

apt (0.6.7) experimental; urgency=low

  * Forgot to revert part of the changes to tagfile in 0.6.4.  Hopefully
    will fix segfaults for some folks.

 -- Matt Zimmerman <mdz@debian.org>  Wed, 31 Dec 2003 08:01:28 -0800

apt (0.6.6) experimental; urgency=low

  * Restore the ugly hack I removed from indexRecords::Load which set the
    pkgTagFile buffer size to (file size)+256.  This is concealing a bug,
    but I can't fix it right now.  This should fix the segfaults that
    folks are seeing with 0.6.[45].

 -- Matt Zimmerman <mdz@debian.org>  Mon, 29 Dec 2003 18:11:13 -0800

apt (0.6.5) experimental; urgency=low

  * Move the authentication check into a separate function in apt-get
  * Fix display of unauthenticated packages when they are in the cache
    (Closes: #225336)

 -- Matt Zimmerman <mdz@debian.org>  Sun, 28 Dec 2003 16:47:57 -0800

apt (0.6.4) experimental; urgency=low

  * Use the top-level Release file in LoadReleaseInfo, rather than looking
    for the per-section ones (which aren't downloaded anymore).  This
    unbreaks release pinning, including the NotAutomatic bit used by
    project/experimental
  * Use FileFd::Size() rather than a separate stat() call in
    LoadReleaseInfo
  * Fix pkgTagFile to leave a little extra room at the end of the buffer
    to append the record separator if it isn't present
  * Change LoadReleaseInfo to use "Suite" rather than "Archive", to match
    the Debian archive's dist-level Release files

 -- Matt Zimmerman <mdz@debian.org>  Sun, 28 Dec 2003 15:55:55 -0800

apt (0.6.3) experimental; urgency=low

  * Fix MetaIndexURI for flat ("foo/") sources

 -- Matt Zimmerman <mdz@debian.org>  Sun, 28 Dec 2003 12:11:56 -0800

apt (0.6.2) experimental; urgency=low

  * Add space between package names when multiple unauthenticated packages
    are being installed (Closes: #225212)
  * Provide apt-key with a secret keyring and a trustdb, even though we
    would never use them, because it blows up if it doesn't have them
  * Fix typo in apt-key(8) (standard input is '-', not '/')

 -- Matt Zimmerman <mdz@debian.org>  Sat, 27 Dec 2003 13:01:40 -0800

apt (0.6.1) experimental; urgency=low

  * Merge apt 0.5.17
  * Rearrange Release file authentication code to be more clear
  * If Release is present, but Release.gpg is not, don't forget to still
    queue Packages files
  * Convert distribution "../project/experimental" to "experimental" for
    comparison purposes
  * Make a number of Release file errors into warnings; for now, it is OK
    not to have a codename, for example.  We mostly care about checksums
    for now

 -- Matt Zimmerman <mdz@debian.org>  Fri, 26 Dec 2003 15:12:47 -0800

apt (0.6.0) experimental; urgency=low

  * Signature verification support patch ("apt-secure") from Colin Walters
    <walters@debian.org> and Isaac Jones <ijones@syntaxpolice.org>.  This
    implements:
     - Release signature verification (Release.gpg)
     - Packages, Sources md5sum verification against Release
     - Closes: #203741
  * Make some modifications to signature verification support:
    - Release.gpg is always retrieved and verified if present, rather than
      requiring that sources be configured as secure
    - Print a hint about installing gnupg if exec(gpgv) fails
    - Remove obsolete pkgAcqIndexRel
    - Move vendors.list stuff into a separate module (vendorlist.{h,cc})
    - If any files about to be retrieved are not authenticated, issue a
      warning to the user and require confirmation
    - Fix a heap corruption bug in pkgSrcRecords::pkgSrcRecords()
  * Suggests: gnupg
  * Install a keyring in /usr/share/apt/debian-archive.gpg containing an
    initial set of Debian archive signing keys to seed /etc/apt/trusted.gpg
  * Add a new tool, apt-key(8) used to manage the keyring

 -- Matt Zimmerman <mdz@debian.org>  Fri, 26 Dec 2003 08:27:19 -0800

apt (0.5.32) hoary; urgency=low

  * Call setlocale in the methods, so that the messages are properly
    localised (Closes: #282700)
  * Implement support for bzip2-compressed debs (data.tar.bz2)

 -- Matt Zimmerman <mdz@canonical.com>  Sat, 11 Dec 2004 09:05:52 -0800

apt (0.5.31) unstable; urgency=low

  * New Romanian translation from Sorin Batariuc <sorin@bonbon.net>
    (Closes: #281458)
  * Merge changes from Hoary (0.5.30,0.5.30ubuntu2]
  * Fix the example in apt_preferences(5) to match the text
    (Closes: #222267)
  * Add APT::Periodic::Autoclean setting, to allow "apt-get autoclean" to
    be run periodically.  This is useful with
    APT::Periodic::Download-Upgradeable-Packages, and defaults to the same
    value, so that the cache size is bounded

 -- Matt Zimmerman <mdz@debian.org>  Tue, 23 Nov 2004 12:53:04 -0800

apt (0.5.30ubuntu2) hoary; urgency=low

  * bzip2 is now "Suggested" and it will detect if bzip2 is installed 
    and only then trying to get Packages.bz2

 -- Michael Vogt <mvo@debian.org>  Fri, 19 Nov 2004 12:00:39 +0100

apt (0.5.30ubuntu1) hoary; urgency=low

  * Need to Depend: bzip2 or Packages.bz2 fail.

 -- LaMont Jones <lamont@canonical.com>  Thu, 18 Nov 2004 12:51:05 -0700

apt (0.5.30) hoary; urgency=low

  * Patch from Michael Vogt to enable Packages.bz2 use, with a fallback to
    Packages.gz if it is not present (Closes: #37525)

 -- Matt Zimmerman <mdz@debian.org>  Mon, 15 Nov 2004 12:57:28 -0800

apt (0.5.29) unstable; urgency=low

  * Don't hardcode paths in apt.cron.daily
  * Add to apt.cron.daily the capability to pre-download upgradeable
    packages
  * Place timestamp files in /var/lib/apt/periodic, rather than
    /var/lib/apt itself
  * Standardize debhelper files a bit
    - Create all directories in debian/dirs rather than creating some on
      the dh_installdirs command line
    - Rename debian/dirs to debian/apt.dirs, debian/examples to
      debian/apt.examples

 -- Matt Zimmerman <mdz@debian.org>  Sat, 13 Nov 2004 17:58:07 -0800

apt (0.5.28) hoary; urgency=low

  * Translation updates:
    - Updated Hungarian from Kelemen Gábor <kelemeng@gnome.hu> (Closes: #263436)
    - Updated Greek from George Papamichelakis (Closes: #265004)
    - Updated Simplified Chinese from Tchaikov (Closes: #265190)
    - Updated French by Christian Perrier (Closes: #265816)
    - Updated Japanese by Kenshi Muto (Closes: #265630)
    - Updated Catalan from Jordi Mallach
    - Updated Dutch from Bart Cornelis (Closes: #268258, #278697)
    - Updated Portuguese from Miguel Figueiredo (Closes: #268265)
    - Updated Polish from Robert Luberda <robert@debian.org> (Closes: #268451)
    - Updated Danish from Claus Hindsgaul (Closes: #269417)
    - Updated Norwegian Nynorsk from Håvard Korsvoll <korsvoll@skulelinux.no>
      (Closes: #269965)
    - Updated Russian from Yuri Kozlov <yuray@id.ru> (Closes: #271104)
    - Updated Italian from Samuele Giovanni Tonon <samu@debian.org>
      (Closes: #275083)
    - Updated Brazilian Portuguese from Andre Luis Lopes (Closes: #273944)
    - Updated Slovak from Peter Mann (Closes: #279481)
  * APT::Get::APT::Get::No-List-Cleanup -> APT::Get::List-Cleanup in apt-get.cc
    (Closes: #267266)
  * Merge Ubuntu changes:
    - Set default Dpkg::MaxArgs to 1024, and Dpkg::MaxArgBytes to 32k.
      Needed to work around ordering bugs when installing a large number of
      packages
    - Patch from Michael Vogt to add an optional cron job which
      can run apt-get update periodically
  * Add arch-build target to debian/rules

 -- Matt Zimmerman <mdz@debian.org>  Sat, 13 Nov 2004 15:52:20 -0800

apt (0.5.27) unstable; urgency=high

  * Sneak in a bunch of updated translations before the freeze
    (no code changes)
  * Translation updates:
    - New Finnish translation from Tapio Lehtonen <tale@debian.org>
      (Closes: #258999)
    - New Bosnian translation from Safir Šećerović <sapphire@linux.org.ba>
      (Closes: #254201)
    - Fix Italian incontrario (Closes: #217277)
    - Updated Spanish from Ruben Porras (Closes: #260483)
    - Updated Danish from Claus Hindsgaul (Closes: #260569)
    - Updated Slovak from Peter Mann (Closes: #260627)
    - Updated Portuguese from Miguel Figueiredo (Closes: #261423)
  * Bring configure-index up to date with documented options, patch from
    Uwe Zeisberger <zeisberg@informatik.uni-freiburg.de> (Closes: #259540)
  * Note in apt.conf(5) that configure-index does not contain strictly
    default values, but also examples
  * Add Polish translation of offline.sgml (Closes: #259229)

 -- Matt Zimmerman <mdz@debian.org>  Thu, 29 Jul 2004 09:30:12 -0700

apt (0.5.26) unstable; urgency=low

  * Translation updates:
    - Spanish update from Ruben Porras <nahoo82@telefonica.net> (Closes: #248214)
    - Sync Spanish apt(8) (Closes: #249241)
    - French update from Christian Perrier <bubulle@debian.org> (Closes: #248614)
    - New Slovak translation from Peter Mann <Peter.Mann@tuke.sk> (Closes: #251676)
    - Czech update from Miroslav Kure <kurem@upcase.inf.upol.cz> (Closes: #251682)
    - pt_BR update from Andre Luis Lopes <andrelop@debian.org> (Closes: #251961)
    - German translation of apt(8) from Helge Kreutzmann <kreutzm@itp.uni-hannover.de>
      (Closes: #249453)
    - pt update from Miguel Figueiredo <elmig@debianpt.org> (Closes: #252700)
    - New Hebrew translation from Lior Kaplan <webmaster@guides.co.il>
      (Closes: #253182)
    - New Basque translation from Piarres Beobide Egaña <pi@beobide.net>
      (Vasco - Euskara - difficult language, Closes: #254407) and already a
      correction (Closes: #255760)
    - Updated Brazilian Portuguese translation from
      Guilherme de S. Pastore <gpastore@colband.com.br> (Closes: #256396)
    - Updated Greek translation (complete now) from
      George Papamichelakis <george@step.gr> (Closes: #256797)
    - New Korean translation from Changwoo Ryu <cwryu@debian.org>
      (Closes: #257143)
    - German translation now available in two flavours: with Unicode usage and
      without (related to #228486, #235759)
  * Update apt-get(8) to reflect the fact that APT::Get::Only-Source will
    affect apt-get build-dep as well as apt-get source
  * Remove aborted remnants of a different method of implementing DEB_BUILD_OPTIONS
    from debian/rules
  * Fix typo in error message when encountering unknown type in source list
    (Closes: #253217)
  * Update k*bsd-gnu arch names in buildlib/ostable (Closes: #253532)
  * Add amd64 to buildlib/archtable (Closes: #240896)
  * Have configure output a more useful error message if the architecture
    isn't in archtable

 -- Matt Zimmerman <mdz@debian.org>  Thu,  8 Jul 2004 15:53:28 -0700

apt (0.5.25) unstable; urgency=low

  * Patch from Jason Gunthorpe to remove arbitrary length limit on Binary
    field in SourcesWriter::DoPackage
  * Fix typo in apt-cache(8) (Closes: #238578)
  * Fix obsolete reference to bug(1) in stub apt(8) man page
    (Closes: #245923)
  * Fix typo in configure-index (RecruseDepends -> RecurseDepends)
    (Closes: #246550)
  * Support DEB_BUILD_OPTIONS=noopt in debian/rules
    (Closes: #244293)
  * Increase length of line buffer in ReadConfigFile to 1024 chars;
    detect if a line is longer than that and error out
    (Closes: #244835)
  * Suppress a signed/unsigned warning in apt-cache.cc:DisplayRecord
  * Build apt-ftparchive with libdb4.2 rather than libdb2
    - Patch from Clint Adams to do most of the work
    - Build-Depends: s/libdb2-dev/libdb4.2-dev/
    - Add AC_PREREQ(2.50) to configure.in
    - Use db_strerror(err) rather than GlobalError::Errno (which uses strerror)
    - Add note to NEWS.Debian about upgrading old databases
  * Attempt to fix problems with chunked encoding by stripping only a single CR
    (Closes: #152711)
  * Modify debian/rules cvs-build to use cvs export, to avoid picking up
    junk files from the working directory
  * Add lang=fr attribute to refentry section of
    apt-extracttemplates.fr.1.sgml and apt-sortpkgs.fr.1.sgml so they are
    correctly built
  * Remove extraneous '\' characters from <command> tags in
    apt_preferences.fr.5.sgml
  * Translation updates:
    - Updated Swedish translation from Peter Karlsson <peter@softwolves.pp.se>
      (Closes: #238943)
    - New Slovenian translation from Jure Čuhalev <gandalf@owca.info>
      (closes: #239785)
    - New Portuguese translation from Miguel Figueiredo <elmig@debianpt.org>
      (closes: #240074)
    - Updated Spanish translation from Ruben Porras <nahoo82@telefonica.net>
    - Updated Spanish translation of man pages from Ruben Porras
      <nahoo82@telefonica.net>
    - Updated Simplified Chinese translation from "Carlos Z.F. Liu" <carlos_liu@yahoo.com>
      (Closes: #241971)
    - Updated Russian translation from Dmitry Astapov <adept@despammed.com>
      (Closes: #243959)
    - Updated Polish translation from Marcin Owsiany <porridge@debian.org>
      (Closes: #242388)
    - Updated Czech translation from Miroslav Kure <kurem@upcase.inf.upol.cz>
      (Closes: #244369)
    - Updated Japanese translation from Kenshi Muto <kmuto@debian.org>
      (Closes: #244176)
    - Run make -C po update-po to update .po files
    - Updated French translation from Christian Perrier <bubulle@debian.org>
      (Closes: #246925)
    - Updated Danish translation from Claus Hindsgaul <claus_h@image.dk>
      (Closes: #247311)

 -- Matt Zimmerman <mdz@debian.org>  Sat,  8 May 2004 12:52:20 -0700

apt (0.5.24) unstable; urgency=low

  * Updated Czech translation from Miroslav Kure <kurem@upcase.inf.upol.cz>
    (Closes: #235822)
  * Updated French translation from Christian Perrier <bubulle@debian.org>
    (Closes: #237403)
  * Updates to XML man pages from richard.bos@xs4all.nl
  * Updated Danish translation from Claus Hindsgaul <claus_h@image.dk>
    (Closes: #237771)
  * Updated Greek translation from Konstantinos Margaritis
    <markos@debian.org>
    (Closes: #237806)
  * Updated Spanish translation from Ruben Porras <nahoo82@telefonica.net>
    (Closes: #237863)
  * Updated pt_BR translation from Andre Luis Lopes <andrelop@debian.org>
    (Closes: #237960)
  * Regenerate .pot file (Closes: #237892)
  * Updated Polish translation from Marcin Owsiany <porridge@debian.org>
    (Closes: #238333)
  * In pkgAcquire::Shutdown(), set the status of fetching items to
    StatError to avoid a sometimes large batch of error messages
    (Closes: #234685)
  * Implement an ugly workaround for the 10000-character limit on the
    Binaries field in debSrcRecordParser, until such time as some things
    can be converted over to use STL data types (ABI change) (Closes: #236688)
  * Increase default tagfile buffer from 32k to 128k; this arbitrary limit
    should also be removed someday (Closes: #174945)
  * Checked against Standards-Version 3.6.1 (no changes)

 -- Matt Zimmerman <mdz@debian.org>  Tue, 16 Mar 2004 22:47:55 -0800

apt (0.5.23) unstable; urgency=low

  * Cosmetic updates to XML man pages from Richard Bos <radoeka@xs4all.nl>
  * Use the 'binary' target rather than 'all' so that the ssh and bzip2
    symlinks are created correctly (thanks to Adam Heath)
    (Closes: #214842)
  * Updated Simplified Chinese translation of message catalog from Tchaikov
    <chaisave@263.net> (Closes: #234186)
  * Change default for Acquire::http::max-age to 0 to prevent index files
    being out of sync with each other (important with Release.gpg)
  * Add an assert() to make sure that we don't overflow a fixed-size
    buffer in the very unlikely event that someone adds 10 packaging
    systems to apt (Closes: #233678)
  * Fix whitespace in French translation of "Yes, do as I say!", which
    made it tricky to type, again.  Thanks to Sylvain Pasche
    <sylvain.pasche@switzerland.org> (Closes: #234494)
  * Print a slightly clearer error message if no packaging systems are
    available (Closes: #233681)
  * Point to Build-Depends in COMPILING (Closes: #233669)
  * Make debian/rules a bit more consistent in a few places.
    Specifically, always use -p$@ rather than an explicit package name,
    and always specify it first, and use dh_shlibdeps -l uniformly rather
    than sometimes changing LD_LIBRARY_PATH directly
  * Document unit for Cache-Limit (bytes) (Closes: #234737)
  * Don't translate "Yes, do as I say!" in Chinese locales, because it can
    be difficult to input (Closes: #234886)

 -- Matt Zimmerman <mdz@debian.org>  Thu, 26 Feb 2004 17:08:14 -0800

apt (0.5.22) unstable; urgency=low

  * Updated French translation of man pages from Philippe Batailler
    <philippe.batailler@free.fr> (Closes: #203119)
  * Initialize StatusFile in debSystem (Closes: #229791)
  * Fix apt-get's suggests/recommends printing, which was skipping every
    other dependency due to both using GlobOr and incrementing the DepIterator
    (Closes: #229722)
  * Restore SIGINT/SIGQUIT handlers to their old values (rather than
    SIG_DFL) after invoking dpkg (Closes: #229854)
  * Updated Dutch translation of message catalog from cobaco
    <cobaco@linux.be> (Closes: #229601)
  * Catalan translation from Antoni Bella, Matt Bonner and Jordi Mallach
    (Closes: #230102)
  * Simplified Chinese translation of message catalog from "Carlos
    Z.F. Liu" <carlos_liu@yahoo.com> (Closes: #230960)
  * Replace SGML manpages with XML man pages from richard.bos@xs4all.nl
    (Closes: #230687)
  * Updated Spanish translation of man pages from Ruben Porras
    <nahoo82@telefonica.net> (Closes: #231539)
  * New Czech translation of message catalog from Miroslav Kure
    <kurem@upcase.inf.upol.cz> (Closes: #231921)

 -- Matt Zimmerman <mdz@debian.org>  Mon,  9 Feb 2004 12:44:54 -0800

apt (0.5.21) unstable; urgency=low

  * Patch from Eric Wong <normalperson@yhbt.net> to include apt18n.h after
    other headers to avoid breaking locale.h when setlocale() is defined
    as an empty macro.  This was not a problem on Debian, but broke
    compilation on Solaris. (Closes: #226509)
  * Updated French translation from Pierre Machard <pmachard@debian.org>
    (Closes: #226886)
  * Add colons to apt-get's "kept back"/"upgraded"/"downgraded" messages
    (Closes: #226813)
  * Fix typo in apt-cache(8) (Closes: #226351)
  * Clearer error message in place of "...has no available version, but
    exists in the database" (Closes: #212203)
  * Patch from Oliver Kurth <oku@masqmail.cx> to use AC_CACHE_VAL for
    GLIBC_VER to make cross-compilation easier (Closes: #221528)
  * Add example preferences file (Closes: #220799)
  * Updated Greek translation from Konstantinos Margaritis <markos@debian.org>
    (Closes: #227205)
  * Updated Spanish translation of man pages from Ruben Porras
    <nahoo82@telefonica.net> (Closes: #227729)

 -- Matt Zimmerman <mdz@debian.org>  Fri, 16 Jan 2004 10:54:39 -0800

apt (0.5.20) unstable; urgency=low

  * Fixed German translations of "Suggested" from Christian Garbs
    <debian@cgarbs.de> (Closes: #197960)
  * Add an "apt-cache madison" command with an output format similar to
    the katie tool of the same name (but less functionality)
  * Fix debSourcesIndex::Describe() to correctly say "Sources" rather than
    "Packages"

 -- Matt Zimmerman <mdz@debian.org>  Sat,  3 Jan 2004 23:42:50 -0800

apt (0.5.19) unstable; urgency=low

  * Fix Packages::Extensions support in apt-ftparchive generate
    (Closes: #225453)

 -- Matt Zimmerman <mdz@debian.org>  Sat,  3 Jan 2004 16:20:31 -0800

apt (0.5.18) unstable; urgency=low

  * New no_NO.po file from Tollef Fog Heen <tfheen@debian.org> to fix
    encoding problems (Closes: #225602)
  * Have "apt-ftparchive release" strip the leading path component from
    the checksum entries

 -- Matt Zimmerman <mdz@debian.org>  Fri,  2 Jan 2004 11:24:35 -0800

apt (0.5.17) unstable; urgency=low

  * Enable apt-ftparchive to generate Release files.  Hopefully this will
    make it easier for folks to secure their apt-able packages

 -- Matt Zimmerman <mdz@debian.org>  Fri, 26 Dec 2003 12:53:21 -0800

apt (0.5.16) unstable; urgency=low

  * po/de.po update from Michael Karcher <karcher@physik.fu-berlin.de>
    (Closes: #222560)
  * Update config.guess and config.sub from autotools-dev 20031007.1
  * Add knetbsd to buildlib/ostable (Closes: #212344)
  * Don't suggest apt-get -f install to correct broken build-deps; broken
    installed packages are rarely the cause (Closes: #220858)
  * Avoid clobbering configure.in if sed fails

 -- Matt Zimmerman <mdz@debian.org>  Wed, 24 Dec 2003 14:54:40 -0800

apt (0.5.15) unstable; urgency=low

  * Spanish man pages, patch from Ruben Porras <nahoo82@telefonica.net>
    (Closes: #195444)
    - apt.es.8 wasn't included in the patch, but was referenced.  Fetched
      version 1.3 from debian-doc cvs
    - Create doc/es/.cvsignore
  * Patch from Koblinger Egmont <egmont@uhulinux.hu> to fix
    pkgCache::PkgFileIterator::Label() to correctly refer to File->Label
    rather than File->Origin (Closes: #213311)
  * Add missing comma and space to German translation of "downgraded"
    (Closes: #213975)
  * Add missing comma in apt_preferences(5) (Closes: #215362)
  * Fix whitespace in French translation of "Yes, do as I say!", which
    made it tricky to type.  Thanks to Sylvain Pasche
    <sylvain.pasche@switzerland.org> (Closes: #217152)
  * Let apt-get build-dep try alternatives if the installed package
    doesn't meet version requirements (Closes: #214736)
  * Fix version display for recommends (Closes: #219900)
  * Use isatty rather than ttyname for checking if stdin is a terminal.
    isatty has the advantage of not requiring /proc under Linux, and thus
    Closes: #221728
  * Correctly implement -n as a synonym for --names-only (Closes: #224515)
  * Update apt-cache(8)
    - Document --installed
    - --recursive applies to both depends and rdepends
  * Japanese translation of documentation from Kurasawa Nozomu <nabetaro@slug.jp>
    (Closes: #186235)
  * Clarify documentation of --no-upgrade in apt-get(8) (Closes: #219743)
  * Clean up and simplify some of the suggests/recommends display in apt-get
  * Use cvs update -d in debian/rules cvs-build rather than just update
  * Pass --preserve-envvar PATH --preserve-envvar CCACHE_DIR to debuild.  apt
    takes a long time to build, and ccache helps

 -- Matt Zimmerman <mdz@debian.org>  Sat, 20 Dec 2003 16:34:30 -0800

apt (0.5.14) unstable; urgency=low

  * apt-get build-dep, when trying to skip over the remaining elements of
    an or-expression, would accidentally inherit the version requirements of a
    later item in the or-expression.  Fixed it.
  * Let apt-get build-dep try alternatives if the first dependency in an
    or-expression is not available
  * Add a Debug::BuildDeps to generate some trace output
  * Help apt-get build-dep produce more useful error messages
  * Process build-dependencies in forward rather than reverse order
  * Error out if an installed package is too new for a << or <=
    build-dependency
  * apt-get build-dep should now be able to handle almost any package with
    correct build-depends.  The primary exception is build-dependencies on
    virtual packages with more than one provider, and these are
    discouraged for automated processing (but still common,
    unfortunately).

 -- Matt Zimmerman <mdz@debian.org>  Tue, 23 Sep 2003 22:57:31 -0400

apt (0.5.13) unstable; urgency=medium

  * Document configuration file comment syntax in apt.conf(5)
    (Closes: #211262)
  * s/removed/installed/ in a comment in apt-get.cc
  * Move comment for ListParser::ParseDepends into the right place
  * Don't preserve ownership when copying config.guess and config.sub.
    This broke builds where the clean target was run with different
    privileges than the rest of the build (i.e., root) (Closes: #212183)
  * On second thought, don't copy config.guess and config.sub at all.  I'd
    rather they always match what is in CVS.

 -- Matt Zimmerman <mdz@debian.org>  Mon, 22 Sep 2003 10:28:17 -0400

apt (0.5.12) unstable; urgency=low

  * Exclude subdirectories named 'debian-installer' from the apt-cdrom
    search (Closes: #210485 -- release-critical)

 -- Matt Zimmerman <mdz@debian.org>  Thu, 11 Sep 2003 21:48:14 -0400

apt (0.5.11) unstable; urgency=low

  * Updated pt_BR translations from Andre Luis Lopes <andrelop@debian.org>
    (Closes: #208302)
  * In apt.conf(5), give the fully qualified name of Dir::Bin::Methods,
    rather than just "methods"
  * Add new nb and nn translations from Petter Reinholdtsen <pere@hungry.com>
  * Clean up reportbug script a bit, and extend it to distinguish between a
    configuration file not existing and the user declining to submit it with
    the report
  * Add #include <langinfo.h> to cmdline/apt-get.cc.  This apparently gets
    pulled in by something else with recent g++ and/or glibc, but is
    required when building on, e.g., stable
  * Patch from Koblinger Egmont <egmont@uhulinux.hu> to fix version
    comparisons with '~' (Closes: #205960)
  * Disable Russian translation until someone can review it
    (Closes: #207690)

 -- Matt Zimmerman <mdz@debian.org>  Wed, 10 Sep 2003 19:41:28 -0400

apt (0.5.10) unstable; urgency=low

  * Correct the section in apt_preferences(5) on interpreting priorities
    to show that zero is not a valid priority, and print a warning if such
    a pin is encountered in the preferences file (Closes: #204971)
  * Regenerate French man pages from sgml source (Closes: #205886)
  * Get self-tests compiling again, updated for latest library API
    and g++ 3.3
  * Add version comparison tests for #194327 and #205960
  * Fix error message in version test to output versions in the order in
    which they were compared when the reverse comparison fails
  * Reference the source package bug page rather than the one for the
    binary package 'apt' in the man pages (Closes: #205290)
  * Updated Polish po file from Marcin Owsiany <porridge@debian.org>
    (Closes: #205950)
  * Mention some of the available frontends in apt-get(8) (Closes: #205829)
  * Add apt-config to SEE ALSO section of apt-get (Closes: #205036)
  * Add missing "lang" attributes to refentry tags in French man pages
    (apt-cdrom, apt-extracttemplates, apt-sortpkgs)
  * Change upgraded/newly installed/not fully installed or removed
    messages to be consistent and somewhat shorter (some translations
    exceeded 80 characters even in the simplest case)
  * Make APT::Get::Show-Upgraded (aka apt-get -u) default to true.
  * Updates to Dutch translation from Bart Cornelis <cobaco@linux.be>
    (Closes: #207656)

 -- Matt Zimmerman <mdz@debian.org>  Sun, 31 Aug 2003 21:12:39 -0400

apt (0.5.9) unstable; urgency=low

  * Oh well, apt isn't going to make it into testing anytime soon due to
    new glibc and gcc deps, so we might as well fix more bugs
  * Fix typo in example ftp-archive.conf (Closes: #203295)
  * Mention default setting for --all-versions (Closes: #203298)
  * Patch from Otavio Salvador <otavio@debian.org> to have --version
    only print the version (and not usage as well) (Closes: #203418)
  * Patch from Otavio Salvador <otavio@debian.org> to switch from
    dh_installmanpages to dh_installman.  Fixes the problem where the
    pt_BR man page was installed in the wrong location (Closes: #194558)
  * Move the French apt-ftparchive man page into apt-utils where it
    belongs.  apt-utils Replaces: apt (<< 0.5.9)
  * Write records from "apt-cache show" using fwrite(3) rather than
    write(2), in case for some reason the entire record doesn't get
    written by a single write(2)
  * Add new French man pages to doc/fr/.cvsignore
  * Add freebsd to buildlib/ostable (Closes: #193430)
  * Avoid segfault if a package name is specified which consists
    entirely of characters which look like end tags ('+', '-')
    (Closes: #200425)
  * Patch from Otavio Salvador <otavio@debian.org> to avoid listing
    suggests/recommends for packages which are selected for installation
    at the same time as the package which suggests/recommends them
    (Closes: #200102)
  * Patch from Otavio Salvador <otavio@debian.org> to avoid listing
    suggests/recommends which are Provided by a package which is already
    installed (Closes: #200395)
  * Patch to update pt_BR man page for apt_preferences(5) from Andre Luis
    Lopes <andrelop@debian.org> (Closes: #202245)
  * Use nl_langinfo(YESEXPR) rather than comparing to the translated
    string "Y".  Closes: #200953 and should make the prompting generally
    more robust in the face of i18n.  In the particular case of #200953,
    it was being fooled because of signedness issues with toupper(3)
    (Closes: #194614)
  * apt Suggests: aptitude | synaptic | gnome-apt | wajig
    (Closes: #146667)
  * Clean up whitespace in translated strings in ru.po, which messed up
    indentation (some other translations probably have similar problems)
    (Closes: #194282)
  * Run ispell -h over the man page sources and fix a bunch of typos
  * Use debian/compat rather than DH_COMPAT
  * Update to debhelper compatibility level 3
    - remove ldconfig calls from debian/{postinst,postrm} as dh_makeshlibs
      will add them
    - echo 3 > debian/compat
    - Build-Depends: debhelper (>= 3)
  * Exclude '.#*' from cvs-build
  * Let the ftp method work with ftp servers which do not require a
    password (Closes: #199425)
  * Build-depend on debhelper >= 4.1.62, because we need the fix for
    #204731 in order for dh_installman to work correctly
    with our SGML man pages
  * Move dh_makeshlibs ahead of dh_installdeb so that its postinst
    fragments are properly substituted

 -- Matt Zimmerman <mdz@debian.org>  Sun, 10 Aug 2003 19:54:39 -0400

apt (0.5.8) unstable; urgency=medium

  * urgency=medium because the changes since 0.5.5.1 are pretty safe as
    far as core functionality, 0.5.5.1 survived unstable for 10 days, and
    I don't want to delay apt's progress into testing any further.  It's
    decidedly better than 0.5.4.
  * Clarify the meaning of the only-source option in apt-get(8)
    (Closes: #177258)
  * Updated French man pages from Philippe Batailler
    <philippe.batailler@free.fr> (Closes: #182194)
  * Give a warning if an illegal type abbreviation is used when looking up a
    configuration item (Closes: #168453)
  * Improve build-depends handling of virtual packages even further, so that
    it will now also try to satisfy build-depends on virtual packages if they
    are not installed.  Note that this only works if there is only one
    package providing the virtual package, as in other cases (Closes: #165404)
  * Update config.guess and config.sub from autotools-dev 20030717.1
  * Tweak SGML in apt-extracttemplates.1.sgml so that literal '>' doesn't end
    up in output
  * Document SrcDirectory in apt-ftparchive.1.sgml (Closes: #156370)
  * Support TMPDIR in apt-extracttemplates (Closes: #191656)
  * Fix ru.po to use a capital letter for the translation of 'Y' so that
    YnPrompt works correctly (Closes: #200953).  No other translations seem
    to have this problem
  * Regenerate POT file and sync .po files
  * Only try to clear stdin if it is a tty, to avoid looping if there is
    lots of stuff (perhaps an infinite amount) to read (Closes: #192228)

 -- Matt Zimmerman <mdz@debian.org>  Fri, 25 Jul 2003 20:21:53 -0400

apt (0.5.7) unstable; urgency=low

  * Update control file to match overrides (apt priority important,
    libapt-pkg-dev section libdevel)
  * Silence the essential packages check if we are only downloading
    archives and not changing the system (Closes: #190862)
  * Skip version check if a build-dependency is provided by an installed package
    (Closes: #126938)
  * Have apt-cache show exit with an error if it cannot find any of the
    specified packages (Closes: #101490)

 -- Matt Zimmerman <mdz@debian.org>  Mon, 21 Jul 2003 23:43:24 -0400

apt (0.5.6) unstable; urgency=low

  * Adam Heath <doogie@debian.org>
    - Fix segfault when handling /etc/apt/preferences.  Closes: #192409.
  * Matt Zimmerman <mdz@debian.org>
    - Clean up some string handling, patch from Peter Lundkvist
      <p.lundkvist@telia.com> (Closes: #192225)
    - Don't fall off the end of the buffer when comparing versions.
      Patch from Koblinger Egmont <egmont@uhulinux.hu> (Closes: #194327)
    - Minor fixes to apt-ftparchive(1) (Closes: #118156)
    - Fix typo in apt-ftparchive help text (Closes: #119072)
    - More typos in apt-ftparchive help text (Closes: #190936)
    - Update config.guess, config.sub to latest versions
    - Modify the description for apt-utils to reflect the fact that it is not
      (any longer) infrequently used (Closes: #138045)
    - Make setup script for dselect method more explicit about
      overwriting sources.list (Closes: #151727)
    - Fix typo in apt-cache(8) (Closes: #161243)
    - Remove duplicate 'showpkg' from synopsis on apt-cache(8)
      (Closes: #175611)
    - Document in apt-get(8) the meaning of the '*' in ShowList, which is that
      the package is being purged (Closes: #182369)
    - Fix extra "/" character in apt.conf(5) (Closes: #185545)
    - Fix typo in tar error message (Closes: #191424)
    - Clarify description of 'search' on apt-cache(8) (Closes: #192216)
    - Fix incorrect path for 'partial' directory on apt-get(8)
      (Closes: #192933)
    - Fixes to pt_BR translation from Andre Luis Lopes <andrelop@ig.com.br>
      (Closes: #196669)
    - Updated apt_preferences(5) man page with many corrections and
      clarifications from Thomas Hood <jdthood@yahoo.co.uk>
      (Closes: #193336)
    - Fix SGML validation errors in apt-cache.8.sgml introduced in 0.5.5 or so
    - Add a simple example to apt-ftparchive(1) (Closes: #95257)
    - Add bug script for collecting configuration info (Closes: #176482)

 -- Matt Zimmerman <mdz@debian.org>  Mon, 21 Jul 2003 01:59:43 -0400

apt (0.5.5.1) unstable; urgency=low

  * Move the target of the example docs from doc to binary.  Closes:
    #192331
  * Fix api breakage that broke apt-ftparchive and apt-cache dumpavail, by
    backing out change that incorretly attempted to handle Package sections
    larger than 32k.  Closes: #192373
  * Fix never-ending loop with apt-get install -V.  Closes: #192355.

 -- Adam Heath <doogie@debian.org>  Mon, 19 May 2003 12:30:16 -0500

apt (0.5.5) unstable; urgency=low

  * New deb version compare function, that has no integer limits, and
    supports pre-versions using ~.  Code ported from dpkg.
  * Fix handling of [!arch] for build-dependencies. Closes: #88798, #149595
  * Fix handling of build-deps on unknown packages. Closes: #88664, #153307
  * "apt-get --arch-only build-dep" to install only architecture-
    dependent build dependencies. Bump minor shared lib number to reflect
    small change in BuildDepend API.
  * APT::Build-Essential configuration option (defaults to "build-essential")
    so that "apt-get build-dep" will ensure build essential packages are
    installed prior to installing other build-dependencies. Closes: #148879
  * LD_LIBRARY_PATH thing. Closes: #109430, #147529
  * /usr/doc reference in postinst. Closes: #126189
  * Doc updates. Closes: #120689
  * Possible apt-cache segfault. Closes: #120311, #118431, #117915, #135295,
          #131062, #136749
  * Print special message for EAI_AGAIN. Closes: #131397
  * libapt-pkg-dev needs to bring in the apt-inst library if linking
    is to work. Closes: #133943
  * Typos, Doc Stuff. Closes: #132772, #129970, #123642, #114892, #113786,
         #109591, #105920, #103678, #139752, #138186, #138054, #138050,
	 #139994, #142955, #151654, #151834, #147611, #154268, #173971
  * Fix possibility for tag file parsing to fail in some unlikely situations.
    Closes: #139328
  * Use std C++ names for some header files. Closes: #128741
  * Do not check for free space if --no-download. Closes: #117856
  * Actually implement or group handling for 'upgrade'. Closes: #133950
  * "Internal Error, Couldn't configure pre-depend" is not actually an
    internal error, it is a packaging error and now it says so, and
    pinpoints the problem dependency. Closes: #155621
  * Allows failure to write to a pipe for post-invoke stuff. Closes: #89830
  * Use usr/share/doc for dhelp. Closes: #115701
  * --print-uris works with 'update'. Closes: #57070
  * Options Dpkg::MaxArgs,Dpkg::MaxArgBytes to allow a much longer dpkg
    command line.
  * Fixed 2 little OR group bugs, thanks to Yann Dirson. Closes: #143995,
    #142298
  * Allow an uninstalled package to be marked for removal on an install
    line (meaning not to automatically install it), also fix some dodgy
    handling of protected packages. Closes: #92287, #116011
  * Fix errant prefix matching in version selection. Closes: #105968
  * Ensure that all files needed to run APT as a user are readable and
    ignore roots umask for these files. Closes: #108801
  * Support larger config spaces. Closes: #111914
  * 'apt-get update' no longer does 'Building Dependency Tree'.
  * When matching regexs allways print a message. Change regex activation
    charset. Closes: #147817
  * Don't die if lines in sources.list are too long. Closes: #146846
  * Show file name on apt-extracttemplate error messges. Closes: #151835
  * i18n gettext stuff, based on work from Michael Piefel: Closes: #95933
  * Some highly unlikely memory faults. Closes: #155842
  * C++ stuff for G++3.2. Closes: #162617, #165515,
  * apt-config dumps sends to stdout not stderr now.  Closes: #146294
  * Fix segfault in FindAny when /i is used, and there is no default.
    Closes: #165891
  * Add s390x to archtable.  Closese: #160992.
  * Update config.sub/config.guess in cvs, and add support to debian/rules
    to update them from /usr/share/misc if they exist.  Closes: #155014
  * Remove 'Sorry' from messages.  Closes: #148824.
  * Change wording of 'additional disk space usage' message.  Closes:
    #135021.
  * apt-extracttemplates now prepends the package name when extracting
    files.  Closes: #132776
  * Add -n synonym for --names-only for apt-cache.  Closes: #130689
  * Display both current version and new version in apt-get -s.  Closes:
    #92358
  * Add an options and timeout config item to ssh/rsh.  Closes: #90654
  * libapt-pkg-dev now depends on apt-utils.  Closes: #133942.
  * Change verbose logging output of apt-ftparchive to go to stderr,
    instead of stdout.  Also, errors that occur no longer go to stdout,
    but stderr.  Closes: #161592
  * Test for timegm in configure.  Closes: #165516.
  * s/st_mtime/mtime/ on our local stat structure in apt-ftparchive, to
    support compliation on platforms where st_mtime is a macro.  Closes:
    #165518
  * Check the currently mounted cdrom, to see if it's the one we are
    interested in.  Closes: #154602
  * Refer to reportbug instead of bug in the man pages. Closes: #173745
  * Link apt-inst to apt-pkg. Closes: #175055
  * New apt_preferences man page from Thomas Hood, Susan Kleinmann,
    and others.
  * Fix > 300 col screen segfault. Closes: #176052
  * Rebuild with gcc-3.2. Closes: #177752, #178008.
  * Fix build-dep handling of | dependencies.
    Closes: #98640, #145997, #158896, #172901
  * Double default value of APT::Cache-Limit, until such time as it
    can be made more dynamic.  Closes: #178623.
  * Report uris with '.gz' when there are errors.  Closes: #178435.
  * When installing build-deps, make sure the new version will
    satisfy build requirements. Closes: #178121
  * Split offline and guide documentation into apt-doc.  This was done so
    that binary-arch builds do not require documention deps.  Note, that 
    apt-doc is not installed on upgrades.
  * Use doc-base, instead of dhelp directly.  Closes: #110389
  * Change http message 'Waiting for file' to 'Waiting for headers'.
    Closes: #178537
  * Remove trailing lines on package lists in apt-get.  Closes: #178736.
  * Fix origin pins for file:// uris.  Closes: #189014.
  * Apply typo and syntax patch from bug to apt-cache.8.sgml.  Closes:
    #155194
  * s/dpkg-preconfig/dpkg-preconfigure/ in examples/configure-index.
    Closes: #153734.
  * Fix some typos in the apt-get manual.  Closes: #163932.
  * Apply patch from bug, to change frozen to testing, and then do it
    everywhere else.  Closes: #165085.
  * Update es.po.  Closes: #183111.
  * Add pt_BR translation of apt_preferences(5).  Also, build fr manpages.
    Closes: #183904.
  * Add a vcg command to apt-cache, similiar to dotty.  Closes: #150512.
  * Add option to apt-get to show versions of packages being
    upgraded/installed.
  * Be quiet in apt.post{inst,rm}.  Closes: #70685.
  * apt-get now prints out suggested and recommended packages.  Closes:
    #54982.
  * Insert some newlines in the cdrom change media message.  Closes:
    #154601.
  * Add a rdepends command to apt-cache.  Closes: #159864.
  * When building the dpkg command line, allow for 8192 chars to be used,
    instead of only 1024.
  * APT::Immediate-Configure had inverted semantics(false meant it was
    enabled).  Closes: #173619.
  * Fix status file parser so that if a record is larger than 32k, the
    buffer size will be doubled, and the read attempted again.  Closes:
    #174945.

 -- Adam Heath <doogie@debian.org>  Sun, 27 Apr 2003 01:23:12 -0500

apt (0.5.4) unstable; urgency=low

  * M68k config.guess patch. Closes: #88913
  * Bi-yearly test on OpenBSD and Solaris
  * Doc updates. Closes: #89121, #89854, #99671, #98353, #95823, #93057,
          #97520, #102867, #101071, #102421, #101565, #98272, #106914,
          #105606, #105377
  * Various cosmetic code updates. Closes: #89066, #89066, #89152
  * Add "pre-auto" as an option for DSelect::Clean (run autoclean after
    update).
  * More patches from Alfredo for Vendors and more SHA-1 stuff
  * Fix for AJ's 'desire to remove perl-5.005' and possibly other
    similar situations. Closes: #56708, #59432
  * no_proxy and ftp. Closes: #89671
  * Philippe Batailler's man page patches.
  * Fix for display bug. Closes: #92033, #93652, #98468
  * Use more than 16bits for the dep ID. Some people ran out..
    Closes: #103020, #97809, #102951, #99974, #107362, #107395, #107362,
            #106911, #107395, #108968
  * Reordered some things to make dante and FTP happier. Closes: #92757
  * James R. Van Zandt's guide.sgml updates. Closes: #90027
  * apt-ftparchive copes with no uncompressed package files + contents.
  * French man pages from philippe batailler - well sort of. They
    don't build yet..
  * run-parts. Closes: #94286
  * 'apt-cache policy' preferences debug tool.
  * Whatever. Closes: #89762
  * libstdc++ and HURD. Closes: #92025
  * More apt-utils verbage. Closes: #86954
  * Fliped comparision operator. Closes: #94618
  * Used the right copyright file. Closes: #65691
  * Randolph's G++3 patches.
  * Fixed no_proxy tokanizing. Closes: #100046
  * Strip Config-Version when copying status to available. Closes: #97520
  * Segfault with missing source files. Closes: #100325
  * EINTR check. Closes: #102293
  * Various changes to the locking metholodgy for --print-uris.
    Closes: #100590
  * Lame LD_LIBRARY_PATH thing. Closes: #98928
  * apt-cache search searchs provide names too now. Closes: #98695
  * Checksum and long lines problem. Closes: #106591
  * .aptignr and empty files are just a warning. Closes: #97364

 -- Jason Gunthorpe <jgg@debian.org>  Sat, 18 Aug 2001 17:21:59 -0500

apt (0.5.3) unstable; urgency=low

  * JoeyH's dpkg::preconfig not working. Closes: #88675
  * Fixed apt override disparity
  * Alfredo's SHA-1 and related patches

 -- Jason Gunthorpe <jgg@debian.org>  Sun,  4 Mar 2001 15:39:43 -0700

apt (0.5.2) unstable; urgency=low

  * Fixed mention of /usr/doc in the long description
  * JoeyH's downgrade bug -- don't use 0.5.1
  * Doc bug. Closes: #88538
  * Fault in building release strings. Closes: #88533

 -- Jason Gunthorpe <jgg@debian.org>  Sun,  4 Mar 2001 15:39:43 -0700

apt (0.5.1) unstable; urgency=low

  * Fixed #82894 again, or should be and.
  * Process the option string right. Closes: #86921
  * Don't eat the last command for pipes. Closes: #86923
  * Ignore .* for configuration directory processing. Closes: #86923
  * Alfredo's no_proxy patch
  * Documentation fixes. Closes: #87091
  * JoeyH's double slash bug. Closes: #87266
  * Unintitialized buffer and apt-ftparchive contents generation.
     Closes: #87612
  * Build-deps on virtual packages. Closes: #87639
  * Fixes glibc/libstdc++ symbol dependencies by including glibc and
    libstdc++ version info in the library soname and in the package
    provides. Closes: #87426
  * Updated soname version to 0.3.2
  * apt-extracttemplates moved from debconf into apt-utils
  * s390 archtable entry. Closes: #88232
  * Dan's segfault
  * Some instances where the status file can source a package in a
    non-sensical way. Closes: #87390
  * Work better if there are duplicate sources.list entries.
  * Fixed the resetting of Dir with "dir {};". Closes: #87323

 -- Randolph Chung <tausq@debian.org>  Sat, 3 Mar 2001 15:37:38 -0700

apt (0.5.0) unstable; urgency=low

  * Fixed an obscure bug with missing final double new lines in
    package files
  * Changed the apt-cdrom index copy routine to use the new section
    rewriter
  * Added a package file sorter, apt-sortpkgs
  * Parse obsolete Optional dependencies.
  * Added Ben's rsh method. Closes: #57794
  * Added IPv6 FTP support and better DNS rotation support.
  * Include the server IP in error messages when using a DNS rotation.
    Closes: #64895
  * Made most of the byte counters into doubles to prevent 32bit overflow.
    Closes: #65349
  * HTTP Authorization. Closes: #61158
  * Ability to parse and return source index build depends from Randolph.
  * new 'apt-get build-dep' command from Randolph. Closes: #63982
  * Added apt-ftparchive the all dancing all singing FTP archive
    maintinance program
  * Allow version specifications with =1.2.4-3 and /2.2 or /stable postfixes
    in apt-get.
  * Removed useless internal cruft including the xstatus file.
  * Fixed config parser bugs. Closes: #67848, #71108
  * Brain Damanged apt-get config options changed, does not change the command
    line interface, except to allow --enable-* to undo a configuration
    option:
      No-Remove -> Remove
      No-Download -> Download
      No-Upgrade -> Upgrade
  * Made this fix configable (DSelect::CheckDir) and default to disabled:
     * No remove prompt if the archives dir has not changed. Closes: #55709
    Because it is stupid in the case where no files were downloaded due to
    a resumed-aborted install, or a full cache! Closes: #65952
  * Obscure divide by zero problem. Closes: #64394
  * Update sizetable for mips. Closes: #62288
  * Fixed a bug with passive FTP connections
  * Has sizetable entry for sparc64. Closes: #64869
  * Escape special characters in the ::Label section of the cdroms.lst
  * Created apt-utils and python-apt packages
  * Due to the new policy engine, the available file may contain entries
    from the status file. These are generated if the package is not obsolete
    but the policy engine prohibits using the version from the package files.
    They can be identified by the lack of a Filename field.
  * The new policy engine. Closes: #66509, #66944, #45122, #45094, #40006,
    #36223, #33468, #22551
  * Fixed deb-src line for non-us. Closes: #71501, #71601
  * Fixes for G++ 2.96, s/friend/friend class/
  * Fixed mis doc of APT::Get::Fix-Missing. Closes: #69269
  * Confirmed fix for missing new line problem. Closes: #69386
  * Fixed up dhelp files. Closes: #71312
  * Added some notes about dselect and offline usage. Closes: #66473, #38316
  * Lock files on read only file systems are ignored w/ warning.
    Closes: #61701
  * apt-get update foo now gives an error! Closes: #42891
  * Added test for shlibs on hurd. Closes: #71499
  * Clarified apt-cache document. Closes: #71934
  * DocBook SGML man pages and some improvements in the text..
  * sigwinch thing. Closes: #72382
  * Caching can be turned off by setting the cache file names blank.
  * Ignores arches it does not know about when autocleaning. Closes: #72862
  * New function in apt-config to return dirs, files, bools and integers.
  * Fixed an odd litle bug in MarkInstall and fixed it up to handle
    complex cases involving OR groups and provides.
    68754 describes confusing messages which are the result of this..
    Closes: #63149, #69394, #68754, #77683, #66806, #81486, #78712
  * Speeling mistake and return code for the 'wicked' resolver error
    Closes: #72621, #75226, #77464
  * Solved unable to upgrade libc6 from potato to woody due to 3 package
    libc6 dependency loop problem.
  * Leading sources.list spaces. Closes: #76010
  * Removed a possible infinite loop while processing installations.
  * Man page updates. Closes: #75411, #75560, #64292, #78469
  * ReduceSourceList bug. Closes: #76027
  * --only-source option. Closes: #76320
  * Typos. Closes: #77812, #77999
  * Different status messages. Closes: #76652, #78353
  * /etc/apt/apt.conf.d/ directory for Joey and Matt and pipe protocol 2
  * OS detection an support for the new pseduo standard of os-arch for the
    Architecture string. Also uses regexing.. Closes: #39227, #72349
  * Various i18n stuff. Note that this still needs some i18n wizard
    to do the last gettextization right. Closes: #62386
  * Fixed a problem with some odd http servers/proxies that did not return
    the content size in the header. Closes: #79878, #44379
  * Little acquire bugs. Closes: #77029, #55820
  * _POSIX_THREADS may not be defined to anything, just defined..
    Closes: #78996
  * Spelling of Ignore-Hold correctly. Closes: #78042
  * Unlock the dpkg db if in download only mode. Closes: #84851
  * Brendan O'Dea's dselect admindir stuff. Closes: #62811
  * Patch from BenC. Closes: #80810
  * Single output of some names in lists. Closes: #80498, #43286
  * Nice message for people who can't read syserror output. Closes: #84734
  * OR search function. Closes: #82894
  * User's guide updates. Closes: #82469
  * The AJ/JoeyH var/state to var/lib transition patch. Closes: #59094
  * Various CD bugs, again thanks to Greenbush
    Closes: #80946, #76547, #71810, #70049, #69482
  * Using potato debhelper. Closes: #57977
  * I cannot self-terminate. Closes: #74928

 -- Jason Gunthorpe <jgg@debian.org>  Wed, 21 Feb 2001 00:39:15 -0500

apt (0.3.19) frozen unstable; urgency=low

  * Updates to apt-cdrom to support integrated non-us nicely, thanks to
    Paul Wade.
  * Fixed that apt-get/cdrom deadlock thing. Closes: #59853, #62945, #61976
  * Fixed hardcoded path. Closes: #59743
  * Fixed Jay's relative path bug
  * Allowed source only CDs. Closes: #58952
  * Space check is supressed if --print-uris is given. Closes: #58965
  * Clarified the documenation examples for non-us. Closes: #58646
  * Typo in the package description. Closes: #60230
  * Man Page typo. Closes: #60347
  * Typo in Algorithms.cc. Closes: #63577
  * Evil dotty function in apt-cache for generating dependency graphs
    with the as-yet-unpackaged GraphVis.
  * Appears to have been fixed in Janurary.. Closes: #57981
  * New config.guess/sub for the new archs. Closes: #60874
  * Fixed error reporting for certain kinds of resolution failures.
    Closes: #61327
  * Made autoclean respect 'q' settings. Closes: #63023
  * Fixed up the example sources.list. Closes: #63676
  * Added DPkg::FlushSTDIN to control the flushing of stdin before
    forking dpkg. Closes: #63991

 -- Ben Gertzfield <che@debian.org>  Fri, 12 May 2000 21:10:54 -0700

apt (0.3.18) frozen unstable; urgency=low

  * Changes in the postinst script. Closes: #56855, #57237
  * Fixed bashism. Closes: #57216, #57335
  * Doc updates. Closes: #57772, #57069, #57331, #57833, #57896

 -- Ben Gertzfield <che@debian.org>  Sun, 13 Feb 2000 01:52:31 -0800

apt (0.3.17) unstable; urgency=low

  * RFC 2732 usage for CDROM URIs and fixes to apt-cdrom
  * Fixed the configuration parser to not blow up if ; is in the config
    string
  * Applied visual patch to dselect install script . Closes #55214
  * Included the configure-index example
  * Minimal CD swaps
  * Library soname has increased
  * Fixed default sources.list to have correct URLs for potato when it
    becomes stable
  * Added a message about erasing sources.list to dselect setup script
    Closes: #55755
  * No remove prompt if the archives dir has not changed. Closes: #55709
  * Fixed inclusion of 2nd sample config file. Closes: #55374
  * Made file mtimes of 0 not confuse the methods If-Modifed-Since check.
    Closes: #55991

 -- Ben Gertzfield <che@debian.org>  Mon, 31 Jan 2000 12:12:40 -0800

apt (0.3.16) unstable; urgency=low

  * Made --no-download work. Closes: #52993
  * Now compiles on OpenBSD, Solaris and HP-UX
  * Clarify segfault errors
  * More debhelper fixes. Closes: #52662, #54566, #52090, #53531, #54769
  * Fix for Joel's discovery of glibc removal behavoir.
  * Fix for Ben Collins file: uri from slink upgrade.
  * Fixed resume code in FTP. Closes: #54323
  * Take more precautions to prevent the corruption Joey Hess saw.
  * Fixed --no-list-cleanup
  * RFC 2732 URI parsing ([] for hostnames).
  * Typo in apt-cache man page. Closes: #54949

 -- Ben Gertzfield <che@debian.org>  Fri, 14 Jan 2000 08:04:15 -0800

apt (0.3.15) unstable; urgency=low

  * Added DSelect::WaitAfterDownload Closes: #49549
  * Fixed cast error in byteswap macro and supporting code. Closes: #50093
  * Fixed buffer overflow for wide terminal sizes. Closes: #50295
  * Made -s and clean not do anything. Closes: #50238
  * Problem with Protected packages and the new OR code.
  * /usr/share/doc stuff. Closes: #51017, #50228, #51141
  * Remove doesn't require a package to be installable. Closes: #51175
  * FTP proxy touch ups in the mabn page. Closes: #51315, #51314

 -- Ben Gertzfield <che@debian.org>  Sat,  4 Dec 1999 21:17:24 -0800

apt (0.3.14) unstable; urgency=low

  * Fix Perl or group pre-depends thing Closes: #46091, #46096, #46233, #45901
  * Fix handling of dpkg's conversions from < -> <= Closes: #46094, #47088
  * Make unparsable priorities non-fatal Closes: #46266, #46267, #46293, #46298
  * Fix handling of '/' for the dist name. Closes: #43830, #45640, #45692
  * Fixed 'Method gave a blank filename' error from IMS queries onto CDs.
    Closes: #45034, #45695, #46537
  * Made OR group handling in the problem resolver more elaborate. Closes: #45646
  * Added APT::Clean-Installed option. Closes: #45973
  * Moves the free space check to after the calculated size is printed.
    Closes: #46639, #47498
  * mipsel arch Closes: #47614
  * Beautified URI printing to not include passwords Closes: #46857
  * Fixed little problem with --no-download Closes: #47557
  * Tweaked Dselect 'update' script to re-gen the avail file even in the
    event of a failure Closes: #47112
  * Retries for source archives too Closes: #47529
  * Unmounts CDROMs iff it mounted them Closes: #45299
  * Checks for the partial directories before doing downloads Closes: #47392
  * no_proxy environment variable (http only!) Closes: #43476
  * apt-cache showsrc Closes: #45799
  * De-Refs Single Pure virtual packages. Closes: #42437, #43555
  * Regexs for install. Closes: #35304, #38835
  * Dependency reports now show OR group relations
  * Re-Install feature. Cloes: #46961, #37393, #38919
  * Locks archive directory on clean (woops)
  * Remove is not 'sticky'. Closes: #48392
  * Slightly more accurate 'can not find package' message. Closes: #48311
  * --trivial-only and --no-remove. Closes: #48518
  * Increased the cache size. Closes: #47648
  * Comment woopsie. Closes: #48789
  * Removes existing links when linking sources. Closes: #48775
  * Problem resolver does not install all virtual packages. Closes: #48591, #49252
  * Clearer usage message about 'source' Closes: #48858
  * Immediate configure internal error Closes: #49062, #48884

 -- Ben Gertzfield <che@debian.org>  Sun,  7 Nov 1999 20:21:25 -0800

apt (0.3.13) unstable; urgency=low

  * Fix timestamp miss in FTP. Closes: #44363
  * Fix sorting of Kept packages. Closes: #44377
  * Fix Segfault for dselect-upgrade. Closes: #44436
  * Fix handling of '/' for the dist name. Closes #43830
  * Added APT::Get::Diff-Only and Tar-Only options. Closes #44384
  * Add commented-out deb-src URI to default sources.list file.

 -- Ben Gertzfield <che@debian.org>  Sun, 19 Sep 1999 18:54:20 -0700

apt (0.3.12) unstable; urgency=low

  * Fix for typo in the dhelp index. Closes: #40377
  * Multiple media swap support
  * Purge support. Closes: #33291, #40694
  * Better handling of - remove notation. Closes: #41024
  * Purge support. Closes: #33291, #40694
  * Error code on failed update. Closes: #41053
  * apt-cdrom adds entries for source directories. Closes: #41231
  * Sorts the output of any list. Closes: #41107
  * Fixes the looping problem. Closes: #41784, #42414, #44022
  * Fixes the CRC mechanism to lowercase all strings. Closes: #41839
  * More checks to keep the display sane. Particularly when fail-over is
    used with local mirrors and CD-Roms. Closes: #42127, #43130, #43668
  * PThread lockup problem on certain sparc/m68k. Closes: #40628
  * apt-cdrom understands .gz Package files too. Closes: #42779
  * Spelling error in dselect method description. Closes: #43251
  * Added security to the default source list. Closes: #43356

 -- Ben Gertzfield <che@debian.org>  Fri,  3 Sep 1999 09:04:28 -0700

apt (0.3.11) unstable; urgency=low

  * Fix for mis-parsed file: URIs. Closes: #40373, #40366, #40230
  * Fix for properly upgrading the system from perl 5.004 to 5.005

 -- Ben Gertzfield <che@debian.org>  Mon, 28 Jun 1999 21:06:44 -0700

apt (0.3.9) unstable; urgency=low

  * Spelling error in cachefile.cc. Closes: #39885
  * Trailing slash in dselect install if you try to use the
    default config file. Closes: #40011
  * Simulate works for autoclean. Closes: #39141
  * Fixed spelling errors. Closes: #39673
  * Changed url parsing a bit. Closes: #40070, #40069
  * Version 0.3.8 will be for slink/hamm (GNU libc 2).

 -- Ben Gertzfield <che@debian.org>  Thu, 24 Jun 1999 18:02:52 -0700

apt (0.3.7) unstable; urgency=low

  * Fixed missing text in the apt-get(8) page. Closes: #37596
  * Made --simulate and friends work with apt-get source. Closes: #37597, #37656
  * Fixed inclusion of man pages in the -doc/-dev package. Closes: #37633, #38651
  * Fixed handling of the -q option with not-entirely integer arguments
    Closes: #37499
  * Man page typo Closes: #37762
  * Fixed parsing of the Source: line. Closes: #37679
  * Dpkg/dpkg-hurd source bug. Closes: #38004, #38032
  * Added a check for an empty cache directory. Closes: #37963
  * Return a failure code if -d is given and packages fail to download.
    Closes: #38127
  * Arranged for an ftp proxy specifing an http server to work. See the
    important note in the sources.list man page.
  * Accounted for resumed files in the cps calculation. Closes: #36787
  * Deal with duplicate same version different packages. Closes: #30237
  * Added --no-download. Closes: #38095
  * Order of apt-cdrom dist detection. Closes: #38139
  * Fix apt-cdrom chop handling and missing lines. Closes: #37276
  * IPv6 http support
  * Suggests dpkg-dev for apt-get source. Closes: #38158
  * Fixed typo in apt-get help. Closes: #38712
  * Improved the error message in the case of broken held package. Closes: #38777
  * Fixed handling of MD5 failures
  * Documented list notation Closes: #39008
  * Change the 'b' to 'B'. Closes: #39007

 -- Ben Gertzfield <che@debian.org>  Sun, 20 Jun 1999 18:36:20 -0700

apt (0.3.6) unstable; urgency=low

  * Note that 0.3.5 never made it out the door..
  * Fix for apt-cdrom and unusual disk label locations. Closes: #35571
  * Made APT print numbers in decimal. Closes: #35617, #37319
  * Buffer munching fix for FTP. Closes: #35868
  * Typo in sample config file. Closes: #35907
  * Fixed whitespace in version compares. Closes: #35968, #36283, #37051
  * Changed installed size counter to only count unpacked packages.
    Closes: #36201
  * apt-get source support. Closes: #23934, #27190
  * Renames .debs that fail MD5 checking, provides automatic corruption
    recovery. Closes: #35931
  * Fixed autoconf verison. Closes: #37305
  * Random Segfaulting. Closes: #37312, #37530
  * Fixed apt-cache man page. Closes: #36904
  * Added a newline to apt-cache showpkg. Closes: #36903

 -- Ben Gertzfield <che@debian.org>  Wed, 12 May 1999 09:18:49 -0700

apt (0.3.4) unstable; urgency=low

  * Release for Ben while he is out of town.
  * Checked the size of partial files. Closes: #33705
  * apt-get should not print progress on non-tty. Closes: #34944
  * s/guide.text.gz/users-guide.txt.gz/ debian/control: Closes: #35207
  * Applied cdrom patches from Torsten.  Closes: #35140, #35141
  * smbmounted cdrom fix. Closes: #35470
  * Changed ie to eg.  Closes: #35196

 -- Adam Heath <doogie@debian.org>  Sun,  4 Apr 1999 18:26:44 -0500

apt (0.3.3) unstable; urgency=low

  * Fixes bug with file:/ URIs and multi-CD handling. Closes: #34923

 -- Ben Gertzfield <che@debian.org>  Tue, 23 Mar 1999 12:15:44 -0800

apt (0.3.2) unstable; urgency=low

  * Major release into unstable of v3
  * These bugs have been fixed, explanations are in the bug system, read
    the man pages as well..
    Closes: #21113, #22507, #22675, #22836, #22892, #32883, #33006, #34121,
    	    #23984, #24685, #24799, #25001, #25019, #34223, #34296, #34355,
	    #24021, #25022, #25026, #25104, #25176, #31557, #31691, #31853,
    	    #25458, #26019, #26433, #26592, #26670, #27100, #27100, #27601,
    	    #28184, #28391, #28778, #29293, #29351, #27841, #28172, #30260,
    	    #29382, #29441, #29903, #29920, #29983, #30027, #30076, #30112,
    	    #31009, #31155, #31381, #31883, #32140, #32395, #32584. #34465,
    	    #30383, #30441, #30472, #30643, #30827, #30324, #36425, #34596

 -- Ben Gertzfield <che@debian.org>  Mon, 15 Mar 1999 19:14:25 -0800

apt (0.3.1) experimental; urgency=low

  * Minor release of cvs version.
  * Added virtual package libapt-pkgx.x

 -- Mitch Blevins <mblevin@debian.org>  Wed, 10 Mar 1999 07:52:44 -0500

apt (0.3.0) experimental; urgency=low

  * New experimental version.

 -- Ben Gertzfield <che@debian.org>  Tue, 15 Dec 1998 12:53:21 -0800

apt (0.1.9) frozen unstable; urgency=low

  * Return to the wacky numbering for when we build 0.1.8 for hamm
  * Important bug related to APT on the Alpha fixed
  * apt-get dist-upgrade problems fixed
  * tiny patch for http method to fix an endless loop
  * nice fix from /usr/doc/lintian/ to remove rpath nastiness from
    libtool and add proper shared lib dependancies
  * now dh_shlibdeps is called with LD_LIBRARY_PATH=debian/tmp/usr/lib
    in case an old libpkg is installed while building APT to prevent
    spurious dependancies

 -- Ben Gertzfield <che@debian.org>  Thu,  5 Nov 1998 17:43:25 -0800

apt (0.1.7) unstable; urgency=low

  * New build with libstdc++2.9.
  * Various fixes; read the Changelog.

 -- Ben Gertzfield <che@debian.org>  Thu, 15 Oct 1998 18:29:18 -0700

apt (0.1.6) unstable; urgency=low

  * Various fixes in the FTP method for error checking. Fixes: #26188.
  * Spelling corrections in dselect method. Fixes: #25884
  * Fixes for compilation on alpha/ppc. Fixes: #25313, #26108.
  * No more bo releases: we're using a normal numbering system now.

 -- Ben Gertzfield <che@debian.org>  Tue,  8 Sep 1998 19:27:13 -0700

apt (0.1.5) unstable; urgency=low

  * Changed sources.list to point to 'unstable' by default, as
    'frozen' no longer exists!

 -- Ben Gertzfield <che@debian.org>  Thu, 23 Jul 1998 22:00:18 -0700

apt (0.1.3) unstable; urgency=low

  * New upstreamish version.
  * ftp method rewritten in C. Removes dependancies on all perl/perl
    related modules. This fixes many of the ftp method bugs.

 -- Ben Gertzfield <che@debian.org>  Thu, 16 Jul 1998 22:19:00 -0700

apt (0.1.1) unstable; urgency=low

  * Release for unstable.

 -- Ben Gertzfield <che@debian.org>  Tue, 30 Jun 1998 20:48:30 -0700

apt (0.1) unstable; urgency=low

  * Kludge to fix problem in libnet-perl with illegal anonymous
    FTP passwords.
  * Moved to unstable; apt is in a useable state now.
  * Fixed version numbering. From now on, numbering will be:
    0.1 (no actual release) -> 0.1.0bo (release for libc5) ->
    0.1.1 (release for unstable). Thanks, Manoj.

 -- Ben Gertzfield <che@debian.org>  Tue, 30 Jun 1998 20:40:58 -0700

apt (0.0.17-1) experimental; urgency=low

  * Fixed problem with libc6 version compare
  * Scott's away for a while, so I'll be packaging apt for the time
    being.

 -- Ben Gertzfield <che@debian.org>  Thu, 25 Jun 1998 19:02:03 -0700

apt (0.0.16-1) experimental; urgency=low

  * Modifications to make apt-get more friendly when backgrounded.
  * Updated documentation.
  * Updates to graphic widgets

 -- Scott K. Ellis <scott@debian.org>  Mon,  8 Jun 1998 11:22:02 -0400

apt (0.0.15-0.2bo) experimental; urgency=low

  * Bo compilation
  * Bob Hilliards crash

 -- Jason Gunthorpe <jgg@debian.org>  Sun, 31 May 1998 20:18:35 -0600

apt (0.0.15-0.1bo) experimental; urgency=low

  * Bo compilation
  * libstdc++272 patch

 -- Jason Gunthorpe <jgg@debian.org>  Sun, 31 May 1998 20:18:35 -0600

apt (0.0.15) experimental; urgency=low

  * Clean up source tarball (no user-visible changes)

 -- Scott K. Ellis <scott@debian.org>  Tue, 26 May 1998 12:23:53 -0400

apt (0.0.14) experimental; urgency=low

  * Updates in ordering code to make sure certain upgrades work correctly.
  * Made dselect/setup understand ftp as well as http

 -- Scott K. Ellis <scott@debian.org>  Wed, 20 May 1998 13:33:32 -0400

apt (0.0.13-bo1) experimental; urgency=low

  * Bo compilation

 -- Jason Gunthorpe <jgg@debian.org>  Mon, 18 May 1998 15:10:49 -0600

apt (0.0.13) experimental; urgency=low

  * Remove hardcoded egcc from debian/rules (#21575)
  * Fixes for ordering logic when system has a number of unpacked
    but unconfigured packages installed.
  * Spelling fix in dselect install method (#22556)

 -- Scott K. Ellis <scott@debian.org>  Sun, 17 May 1998 20:08:33 -0400

apt (0.0.12) experimental; urgency=low

  * Fixed problems with package cache corruption.
  * Made to depend on libc6 >= 2.0.7pre1 due to timezone problems with
    earlier versions.
  * Interface and documentation improvements.

 -- Scott K. Ellis <scott@debian.org>  Sat, 16 May 1998 23:17:32 -0400

apt (0.0.11) experimental; urgency=low

  * Change dependancies to pre-depends since breaking your packaging tools
    in the middle of an installation isn't very good.
  * Bug fixes to ftp method and general apt-get code

 -- Scott K. Ellis <scott@debian.org>  Fri, 15 May 1998 08:57:38 -0400

apt (0.0.10) experimental; urgency=low

  * Run "dpkg --configure -a" after an aborted dselect install
  * Fixed problem with install looping
  * Support for authenticating proxys: (note this isn't terribly secure)
    http_proxy="http://user:pass@firewall:port/"
  * Substitute $ARCH in sources.list
  * Fixes in the resumption code for ftp

 -- Scott K. Ellis <scott@debian.org>  Tue, 12 May 1998 09:14:41 -0400

apt (0.0.9) experimental; urgency=low

  * Added ftp support.
  * Various other less visible bug fixes.
  * Fixed problem with segfault when apt-get invoked in a non-existant
    directory (Bug #21863)
  * Bumped policy to 2.4.1

 -- Scott K. Ellis <scott@debian.org>  Fri,  1 May 1998 09:18:19 -0400

apt (0.0.8) experimental; urgency=low

  * Fixed generated available file (Bug #21836)
  * Added download ETA (Bug #21774).
  * Fixed hardcoded ARCH (Bug #21751).
  * Fixed check on http_proxy (Bug #21795).
  * Added download speed indicator.

 -- Scott K. Ellis <scott@debian.org>  Mon, 27 Apr 1998 10:58:32 -0400

apt (0.0.7) experimental; urgency=low

  * Remove libdeity and apt from package for now, since only apt-get and
    apt-cache are actually useful right now.
  * Clean up handling of package installation errors.
  * Added timeout to http transfers (#21269)
  * Updated setup for dselect/apt method.
  * Updated man pages
  * Long options (added in 0.0.6)

 -- Scott K. Ellis <scott@debian.org>  Tue, 21 Apr 1998 09:06:49 -0400

apt (0.0.6) experimental; urgency=low

  * Spelling changes.
  * Revamped download status display.
  * Call apt-get clean after successful install in dselect.
  * Added "apt-get clean" which deletes package files from /var/cache/apt

 -- Scott K. Ellis <scott@debian.org>  Thu,  9 Apr 1998 15:13:59 -0400

apt (0.0.5) experimental; urgency=low

  * Ignore signals while dpkg is running so we don't leave dpkg running in
    the background (#20804)
  * Check Packages as well as Packages.gz for file URIs (#20784)
  * Spelling cleanup (#20800)
  * Added -m option to permit upgrade to go on in the case of a bad mirror.
    This option may result in incomplete upgrades when used with -f.

 -- Scott K. Ellis <scott@debian.org>  Tue,  7 Apr 1998 12:40:29 -0400

apt (0.0.4) experimental; urgency=low

  * New usage guide.
  * Various documentation updates and cleanup.
  * Added '-f' option to apt-get attempt to fix broken dependancies.

 -- Scott K. Ellis <scott@debian.org>  Sat,  4 Apr 1998 14:36:00 -0500

apt (0.0.3) experimental; urgency=low

  * Added a shlibs.local file to prevent apt from depending on itself.
  * Updates to how apt-get handles bad states in installed packages.
  * Updated rules to make sure build works from a freshly checked out source
    archive.  Building from CVS needs libtool/automake/autoconf, builds from
    the distributed source package should have no such dependancy.

 -- Scott K. Ellis <scott@debian.org>  Fri,  3 Apr 1998 11:49:47 -0500

apt (0.0.2) unstable; urgency=low

  * Updates to apt-get and http binding for dselect method (apt).
  * Updating version number from 0.0.1, which was released only on IRC.

 -- Scott K. Ellis <scott@debian.org>  Fri,  3 Apr 1998 00:35:18 -0500

apt (0.0.1) unstable; urgency=low

  * Initial Release.

 -- Scott K. Ellis <scott@debian.org>  Tue, 31 Mar 1998 12:49:28 -0500<|MERGE_RESOLUTION|>--- conflicted
+++ resolved
@@ -21,10 +21,6 @@
   * Catalan translation update (Jordi Mallach). Closes: #630657
 
   [ David Kalnischkies ]
-  * apt-pkg/indexcopy.cc:
-    - Verify that the first line of an InRelease file is a PGP header
-      for a signed message. Otherwise a man-in-the-middle can prefix
-      a valid InRelease file with his own data! (CVE-2011-1829)
   * fix a bunch of cppcheck warnings/errors based on a patch by
     Niels Thykier, thanks! (Closes: #622805)
   * apt-pkg/depcache.cc:
@@ -43,6 +39,8 @@
     - log reinstall commands in history.log
   * debian/apt{,-utils}.symbols:
     - update both experimental symbol-files to reflect 0.8.14 state
+  * debian/rules:
+    - remove unused embedded jquery by doxygen from libapt-pkg-doc
   * cmdline/apt-mark.cc:
     - reimplement apt-mark in c++
     - provide a 'showmanual' command (Closes: #582791)
@@ -107,11 +105,7 @@
   [ Chris Leick ]
   * various typo and syntax corrections in doc/*.xml
 
-<<<<<<< HEAD
- -- David Kalnischkies <kalnischkies@gmail.com>  Mon, 06 Jun 2011 21:33:01 +0200
-=======
  -- Michael Vogt <mvo@debian.org>  Tue, 28 Jun 2011 18:00:48 +0200
->>>>>>> e449f717
 
 apt (0.8.14.1) unstable; urgency=low
 
