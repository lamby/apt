apt (0.7.25) UNRELEASED; urgency=low

  [ Christian Perrier ]
  * Fix apt-ftparchive(1) wrt description of the "-o" option.
    Thanks to Dann Frazier for the patch. Closes: #273100
  * po/LINGUAS. Re-disable Hebrew. Closes: #534992
  * po/LINGUAS. Enable Asturian and Lithuanian
  * Fix typo in apt-cache.8.xml: nessasarily
  * Fix "with with" in apt-get.8.xml
  * Fix some of the typos mentioned by the german team
    Closes: #479997
  * Polish translation update by Wiktor Wandachowicz
    Closes: #548571
  * German translation update by Holger Wansing
    Closes: #551534
  * German translation of manpages by Chris Leick
    Closes: #552606
  * Italian translation update by Milo Casagrande
    Closes: #555797
<<<<<<< HEAD

  [ David Kalnischkies ]
  * [BREAK] add possibility to download and use multiply
    Translation files, configurable with Acquire::Translation
    (Closes: #444222, #448216, #550564)
  * Ignore :qualifiers after package name in build dependencies
    for now as long we don't understand them (Closes: #558103)
  * apt-pkg/packagemanager.cc:
=======
  * Simplified Chinese translation update by Aron Xu 
    Closes: #558737
  * Slovak translation update by Ivan Masár
    Closes: #559277
  
  [ Michael Vogt ]
  * apt-pkg/packagemanager.cc:
    - add output about pre-depends configuring when debug::pkgPackageManager
      is used
  * methods/https.cc:
    - fix incorrect use of CURLOPT_TIMEOUT, closes: #497983, LP: #354972
      thanks to Brian Thomason for the patch
  * merge lp:~mvo/apt/netrc branch, this adds support for a
    /etc/apt/auth.conf that can be used to store username/passwords
    in a "netrc" style file (with the extension that it supports "/"
    in a machine definition). Based on the maemo git branch (Closes: #518473)
    (thanks also to Jussi Hakala and Julian Andres Klode)
  * apt-pkg/deb/dpkgpm.cc:
    - add "purge" to list of known actions

  [ Brian Murray ]
  * apt-pkg/depcache.cc, apt-pkg/indexcopy.cc:
    - typo fix (LP: #462328)
  
  [ Loïc Minier ]
  * cmdline/apt-key:
    - Emit a warning if removed keys keyring is missing and skip associated
      checks (LP: #218971)

  [ David Kalnischkies ]
  * apt-pkg/packagemanager.cc:
>>>>>>> 43be0ac4
    - better debug output for ImmediateAdd with depth and why
    - improve the message shown for failing immediate configuration
  * doc/guide.it.sgml: moved to doc/it/guide.it.sgml
  * doc/po4a.conf: activate translation of guide.sgml and offline.sgml
  * doc/apt.conf.5.xml:
    - provide a few more details about APT::Immediate-Configure
<<<<<<< HEAD
    - briefly document the behaviour of the new https options
=======
>>>>>>> 43be0ac4
  * doc/sources.list.5.xml:
    - add note about additional apt-transport-methods
  * doc/apt-mark.8.xml:
    - correct showauto synopsis, thanks Andrew Schulman (Closes: #551440)
  * cmdline/apt-get.cc:
    - source should displays his final pkg pick (Closes: #249383, #550952)
    - source doesn't need the complete version for match (Closes: #245250)
    - source ignores versions/releases if not available (Closes: #377424)
    - only warn if (free) space overflows (Closes: #522238)
    - add --debian-only as alias for --diff-only
  * methods/connect.cc:
    - display also strerror of "wicked" getaddrinfo errors
<<<<<<< HEAD
    - add AI_ADDRCONFIG to ai_flags as suggested by Aurelien Jarno
      in response to Bernhard R. Link, thanks! (Closes: #505020)
=======
>>>>>>> 43be0ac4
  * buildlib/configure.mak, buildlib/config.{sub,guess}:
    - remove (outdated) config.{sub,guess} and use the ones provided
      by the new added build-dependency autotools-dev instead
  * configure.in, buildlib/{xml,yodl,sgml}_manpage.mak:
    - remove the now obsolete manpage buildsystems
  * doc/{pl,pt_BR,es,it}/*.{sgml,xml}:
    - convert all remaining translation to the po4a system
  * debian/control:
    - drop build-dependency on docbook-utils and xmlto
    - add build-dependency on autotools-dev
    - bump policy to 3.8.3 as we have no outdated manpages anymore
  * debian/NEWS:
    - fix a typo in 0.7.24: Allready -> Already (Closes: #557674)
<<<<<<< HEAD
  * methods/rred.cc:
    - rewrite to be able to handle even big patch files
    - adopt optional mmap+iovec patch from Morten Hustveit
      (Closes: #463354) which should speed up a bit. Thanks!
  * apt-pkg/contrib/mmap.{cc,h}:
    - extend it to have a growable flag - unused now but maybe...
  * apt-pkg/pkgcache.h:
    - use long instead of short for {Ver,Desc}File size,
      patch from Víctor Manuel Jáquez Leal, thanks! (Closes: #538917)
  * apt-pkg/acquire-item.cc:
    - allow also to skip the last patch if target is reached,
      thanks Bernhard R. Link! (Closes: #545699)
=======
>>>>>>> 43be0ac4
  * cmdline/apt-mark:
    - print an error if a new state file can't be created,
      thanks Carl Chenet! (Closes: #521289)
    - print an error and exit if python-apt is not installed,
      thanks Carl Chenet! (Closes: #521284)
<<<<<<< HEAD
  * methods/http{,s}.cc
    - add config setting for User-Agent to the Acquire group,
      thanks Timothy J. Miller! (Closes: #355782)
    - add https options which default to http ones (Closes: #557085)
  * ftparchive/writer.{cc,h}:
    - add APT::FTPArchive::LongDescription to be able to disable them
    - add APT::FTPArchive::AlwaysStat to disable the too aggressive
      caching if versions are build multiply times (not recommend)
      Patch by Christoph Goehre, thanks! (Closes: #463260)
  * ftparchive/*:
    - fix a few typos in strings, comments and manpage,
      thanks Karl Goetz! (Closes: #558757)
  * apt-pkg/deb/debsrcrecords.cc:
    - use "diff" filetype for .debian.tar.* files (Closes: #554898)
  * debian/apt.cron.daily:
    - check cache size even if we do nothing else otherwise, thanks
      Francesco Poli for patch(s) and patience! (Closes: #459344)
=======
  * ftparchive/writer.{cc,h}:
    - add APT::FTPArchive::LongDescription to be able to disable them
  * apt-pkg/deb/debsrcrecords.cc:
    - use "diff" filetype for .debian.tar.* files (Closes: #554898)
>>>>>>> 43be0ac4

  [ Chris Leick ]
  * doc/ various manpages:
    - correct various errors, typos and oddities (Closes: #552535)
  * doc/apt-secure.8.xml:
    - replace literal with emphasis tags in Archive configuration

  [ Eugene V. Lyubimkin ]
  * apt-pkg/contib/strutl.h
    - Avoid extra inner copy in APT_MKSTRCMP and APT_MKSTRCMP2.
  * build infrastructure:
    - Bumped libapt version, excluded eglibc from SONAME. (Closes: #448249)

  [ Julian Andres Klode ]
  * doc/apt.conf.5.xml:
    - Deprecate unquoted values, string concatenation and explain what should
      not be written inside a value (quotes,backslash).
    - Restrict option names to alphanumerical characters and "/-:._+".
    - Deprecate #include, we have apt.conf.d nowadays which should be
      sufficient.
  * ftparchive/apt-ftparchive.cc:
    - Call setlocale() so translations are actually used.
  * debian/apt.conf.autoremove:
    - Add kfreebsd-image-* to the list (Closes: #558803)

 -- Michael Vogt <mvo@debian.org>  Thu, 10 Dec 2009 22:02:38 +0100

apt (0.7.24) unstable; urgency=low

  [ Nicolas François ]
  * Cleaned up the first patch draft from KURASAWA Nozomu to finally
    get po4a support for translating the man pages.
    Many thanks to both for this excellent work! (Closes: #441608)
  * doc/ja/*, doc/po/ja.po:
    - remove the old ja man page translation and replace it with
      the new po4a-powered translation by KURASAWA Nozomu.
  * doc/*.?.xml (manpages):
    - add contrib to author tags and also add refmiscinfo to fix warnings
  * doc/style.txt, buildlib/defaults.mak, buildlib/manpage.mak:
    - fix a few typos in the comments of this files

  [ Michael Vogt ]
  * apt-pkg/deb/dpkgpm.cc:
    - when tcgetattr() returns non-zero skip all pty magic 
      (thanks to Simon Richter, closes: #509866)
  * apt-inst/contrib/arfile.cc:
    - show propper error message for Invalid archive members

  [ David Kalnischkies ]
  * doc/Doxyfile.in:
    - update file with doxygen 1.6.1 (current unstable)
    - activate DOT_MULTI_TARGETS, it is default on since doxygen 1.5.9
  * buildlib/po4a_manpage.mak, doc/makefile, configure:
    - simplify the makefiles needed for po4a manpages
  * apt-pkg/contrib/configuration.cc:
    - add a helper to easily get a vector of strings from the config
  * apt-pkg/contrib/strutl.cc:
    - replace unknown multibytes with ? in UTF8ToCharset (Closes: #545208)
  * doc/apt-get.8.xml:
    - fix two little typos in the --simulate description. (Closes: #545059)
  * apt-pkg/aptconfiguration.cc, doc/apt.conf.5.xml:
    - add an order subgroup to the compression types to simplify reordering
      a bit and improve the documentation for this option group.
  * doc/apt.conf.5.xml:
    - document the Acquire::http::Dl-Limit option
    - try to be crystal clear about the usage of :: and {} (Closes: #503481)
  * doc/apt-cache.8.xml:
    - clarify the note for the pkgnames command (Closes: #547599)
  * doc/apt.ent, all man pages:
    - move the description of files to globally usable entities
  * doc/apt_preferences.5.xml:
    - document the new preferences.d folder (Closes: #544017)
  * methods/rred.cc:
    - add at the top without failing (by Bernhard R. Link, Closes: #545694)
  * buildlib/sizetable:
    - add amd64 for cross building (by Mikhail Gusarov, Closes: #513058)
  * debian/prerm:
    - remove file as nobody will upgrade from 0.4.10 anymore
  * debian/control:
    - remove gnome-apt suggestion as it was removed from debian
  * apt-pkg/deb/dpkgpm.cc, apt-pkg/packagemanager.cc, apt-pkg/orderlist.cc:
    - add and document _experimental_ options to make (aggressive)
      use of dpkg's trigger and configuration handling (Closes: #473461)
  * cmdline/apt-get.cc:
    - ignore versions that are not candidates when selecting a package
      instead of a virtual one (by Marius Vollmer, Closes: #547788)

  [ Christian Perrier ]
  * doc/fr/*, doc/po/fr.po:
    - remove the old fr man page translation and replace it with
      the new po4a-powered translation
  * doc/de: dropped (translation is too incomplete to be useful in
      the transition to the po4a-powered translations)

 -- Michael Vogt <mvo@debian.org>  Fri, 25 Sep 2009 19:57:25 +0200

apt (0.7.23.1) unstable; urgency=low

  [ Michael Vogt ]
  * apt-pkg/pkgcache.cc:
    - do not set internel "needs-configure" state for packages in 
      triggers-pending state. dpkg will deal with the trigger and
      it if does it before we trigger it, dpkg will error out
      (LP: #414631)
  * apt-pkg/acquire-item.cc:
    - do not segfault on invalid items (closes: #544080)

 -- Michael Vogt <mvo@debian.org>  Fri, 28 Aug 2009 21:53:20 +0200

apt (0.7.23) unstable; urgency=low

  [ Eugene V. Lyubimkin ]
  * methods/{http,https,ftp}, doc/apt.conf.5.xml:
    - Changed and unified the code that determines which proxy to use. Now
      'Acquire::{http,ftp}::Proxy[::<host>]' options have the highest priority,
      and '{http,ftp}_proxy' environment variables are used only if options
      mentioned above are not specified.
      (Closes: #445985, #157759, #320184, #365880, #479617)
  
  [ David Kalnischkies ]
  * cmdline/apt-get.cc:
    - add APT::Get::HideAutoRemove=small to display only a short line
      instead of the full package list. (Closes: #537450)
    - ShowBroken() in build-dep (by Mike O'Connor, Closes: #145916)
    - check for statfs.f_type (by Robert Millan, Closes: #509313)
    - correct the order of picked package binary vs source in source
    - use SourceVersion instead of the BinaryVersion to get the source
      Patch by Matt Kraai, thanks! (Closes: #382826)
    - add pkg/archive and codename in source (Closes: #414105, #441178)
  * apt-pkg/contrib/strutl.cc:
    - enable thousand separator according to the current locale
      (by Luca Bruno, Closes: #223712)
  * doc/apt.conf.5.xml:
    - mention the apt.conf.d dir (by Vincent McIntyre, Closes: #520831)
  * apt-inst/contrib/arfile.cc:
    - use sizeof instead strlen (by Marius Vollmer, Closes: #504325)
  * doc/apt-mark.8.xml:
    - improve manpage based on patch by Carl Chenet (Closes: #510286)
  * apt-pkg/acquire-item.cc:
    - use configsettings for dynamic compression type use and order.
      Based on a patch by Jyrki Muukkonen, thanks! (LP: #71746)
  * apt-pkg/aptconfiguration.cc:
    - add default configuration for compression types and add lzma
      support. Order is now bzip2, lzma, gzip, none (Closes: #510526)
  * ftparchive/writer.cc:
    - add lzma support also here, patch for this (and inspiration for
      the one above) by Robert Millan, thanks!
  * apt-pkg/depcache.cc:
    - restore the --ignore-hold effect in the Is{Delete,Install}Ok hooks
  * doc/apt-get.8.xml:
    - update the source description to reflect what it actually does
      and how it can be used. (Closes: #413021)
  * methods/http.cc:
    - allow empty Reason-Phase in Status-Line to please squid,
      thanks Modestas Vainius for noticing! (Closes: #531157, LP: #411435)

  [ George Danchev ]
  * cmdline/apt-cache.cc:
    - fix a memory leak in the xvcg method (Closes: #511557)
  * apt-pkg/indexcopy.cc:
    - fix a memory leak then the Release file not exists (Closes: #511556)

 -- Michael Vogt <mvo@debian.org>  Thu, 27 Aug 2009 14:44:39 +0200

apt (0.7.22.2) unstable; urgency=low

  * debian/apt.cron.daily:
    - Make sure that VERBOSE is always set (Closes: #539366)
    - Script can be disabled by APT::Periodic::Enable=0 (Closes: #485476)
    - Support using debdelta to download packages (Closes: #532079)

 -- Julian Andres Klode <jak@debian.org>  Thu, 06 Aug 2009 12:17:19 +0200

apt (0.7.22.1) unstable; urgency=low

  [ Michael Vogt ]
  * cmdline/apt-get.cc:
    - honor APT::Get::Only-Source properly in FindSrc() (thanks to
      Martin Pitt for reporting the problem), also Closes: #535362.

  [ Julian Andres Klode ]
  * apt-pkg/contrib/mmap.cc:
    - Fix FTBFS on GNU/kFreeBSD by disabling DynamicMMap::Grow() on
      non-Linux architectures as it uses mremap (Closes: #539742).
  * apt-pkg/sourcelist.cc:
    - Only warn about missing sources.list if there is no sources.list.d
      and vice versa as only one of them is needed (Closes: #539731).
  * debian/control:
    - Add myself to Uploaders.
    - Increase Standards-Version to 3.8.2.0.

 -- Julian Andres Klode <jak@debian.org>  Mon, 03 Aug 2009 12:48:31 +0200

apt (0.7.22) unstable; urgency=low

  [ Christian Perrier ]
  * Documentation translations:
    - Fix a typo in apt-get(8) French translation. Closes: #525043
      Thanks to Guillaume Delacour for spotting it.
    - Updated apt.conf(5) manpgae French translation.
      Thanks to Aurélien Couderc.
  * Translations:
    - fr.po
    - sk.po. Closes: #525857 
    - ru.po. Closes: #526816
    - eu.po. Closes: #528985
    - zh_CN.po. Closes: #531390
    - fr.po
    - it.po. Closes: #531758
    - ca.po. Closes: #531921
    - de.po. Closes: #536430
  * Added translations
    - ast.po (Asturian by Marcos Alvareez Costales).
      Closes: #529007, #529730, #535328
  
  [ David Kalnischkies ]
  * [ABI break] support '#' in apt.conf and /etc/apt/preferences
    (closes: #189866)
  * [ABI break] Allow pinning by codename (closes: #97564)
  * support running "--simulate" as user
  * add depth information to the debug output and show what depends
    type triggers a autoinst (closes: #458389)
  * add Debug::pkgDepCache::Marker with more detailed debug output 
    (closes: #87520)
  * add Debug::pkgProblemResolver::ShowScores and make the scores
    adjustable
  * do not write state file in simulate mode (closes: #433007)
  * add hook for MarkInstall and MarkDelete (closes: #470035)
  * fix typo in apt-pkg/acquire.cc which prevents Dl-Limit to work
    correctly when downloading from multiple sites (Closes: #534752)
  * add the various foldmarkers in apt-pkg & cmdline (no code change)
  * versions with a pin of -1 shouldn't be a candidate (Closes: #355237)
  * prefer mmap as memory allocator in MMap instead of a static char
    array which can (at least in theory) grow dynamic
  * eliminate (hopefully all) segfaults in pkgcachegen.cc and mmap.cc
    which can arise if cache doesn't fit into the mmap (Closes: #535218)
  * display warnings instead of errors if the parts dirs doesn't exist

  [ Michael Vogt ]
  * honor the dpkg hold state in new Marker hooks (closes: #64141)
  * debian/apt.cron.daily:
    - if the timestamp is too far in the future, delete it
  * apt-pkg/acquire.cc:
    - make the max pipeline depth of the acquire queue configurable
      via Acquire::Max-Pipeline-Depth
  * apt-pkg/deb/dpkgpm.cc:
    - add Dpkg::UseIoNice boolean option to run dpkg with ionice -c3
      (off by default)
    - send "dpkg-exec" message on the status fd when dpkg is run
    - provide DPkg::Chroot-Directory config option (useful for testing)
    - fix potential hang when in a background process group
  * apt-pkg/algorithms.cc:
    - consider recommends when making the scores for the problem 
      resolver
  * apt-pkg/acquire-worker.cc:
    - show error details of failed methods
  * apt-pkg/contrib/fileutl.cc:
    - if a process aborts with signal, show signal number
  * methods/http.cc:
    - ignore SIGPIPE, we deal with EPIPE from write in 
      HttpMethod::ServerDie() (LP: #385144)
  * Only run Download-Upgradable and Unattended-Upgrades if the initial
    update was successful Closes: #341970
  * apt-pkg/indexcopy.cc:
    - support having CDs with no Packages file (just a Packages.gz)
      by not forcing a verification on non-existing files
     (LP: #255545)
    - remove the gettext from a string that consists entirely 
      of variables (LP: #56792)
  * apt-pkg/cacheiterators.h:
    - add missing checks for Owner == 0 in end()
  * apt-pkg/indexrecords.cc:
    - fix some i18n issues
  * apt-pkg/contrib/strutl.h:
    - add new strprintf() function to make i18n strings easier
    - fix compiler warning
  * apt-pkg/deb/debsystem.cc:
    - make strings i18n able 
  * fix problematic use of tolower() when calculating the version 
    hash by using locale independent tolower_ascii() function. 
    Thanks to M. Vefa Bicakci (LP: #80248)
  * build fixes for g++-4.4
  * cmdline/apt-mark:
    - add "showauto" option to show automatically installed packages
  * document --install-recommends and --no-install-recommends
    (thanks to Dereck Wonnacott, LP: #126180)
  * doc/apt.conf.5.xml:
    - merged patch from Aurélien Couderc to improve the text
      (thanks!)
  * [ABI] merged the libudev-dlopen branch, this allows to pass
    "apt-udev-auto" to Acquire::Cdrom::mount and the cdrom method will  
    dynamically find/mount the cdrom device (if libhal is available)

  [ Julian Andres Klode ]
  * apt-pkg/contrib/configuration.cc: Fix a small memory leak in
    ReadConfigFile.
  * Introduce support for the Enhances field. (Closes: #137583) 
  * Support /etc/apt/preferences.d, by adding ReadPinDir() (Closes: #535512)
  * configure-index: document Dir::Etc::SourceParts and some other options
    (Closes: #459605)
  * Remove Eugene V. Lyubimkin from uploaders as requested.
  * apt-pkg/contrib/hashes.cc, apt-pkg/contrib/md5.cc:
    - Support reading until EOF if Size=0 to match behaviour of
      SHA1Summation and SHA256Summation

  [ Osamu Aoki ]
  * Updated cron script to support backups by hardlinks and 
    verbose levels.  All features turned off by default. 
  * Added more error handlings.  Closes: #438803, #462734, #454989
  * Documented all cron script related configuration items in 
    configure-index.

  [ Dereck Wonnacott ]
  * apt-ftparchive might write corrupt Release files (LP: #46439)
  * Apply --important option to apt-cache depends (LP: #16947) 

  [ Otavio Salvador ]
  * Apply patch from Sami Liedes <sliedes@cc.hut.fi> to reduce the
    number of times we call progress bar updating and debugging
    configuration settings.
  * Apply patch from Sami Liedes <sliedes@cc.hut.fi> to avoid unecessary
    temporary allocations.

 -- Michael Vogt <mvo@debian.org>  Wed, 29 Jul 2009 19:16:22 +0200

apt (0.7.21) unstable; urgency=low

  [ Christian Perrier ]
  * Translations:
    - bg.po. Closes: #513211
    - zh_TW.po. Closes: #513311
    - nb.po. Closes: #513843
    - fr.po. Closes: #520430
    - sv.po. Closes: #518070
    - sk.po. Closes: #520403
    - it.po. Closes: #522222
    - sk.po. Closes: #520403
  
  [ Jamie Strandboge ]
  * apt.cron.daily: catch invalid dates due to DST time changes
    in the stamp files

  [ Michael Vogt ]
  * methods/gpgv.cc:
    - properly check for expired and revoked keys (closes: #433091)
  * apt-pkg/contrib/strutl.cc:
    - fix TimeToStr i18n (LP: #289807)
  * [ABI break] merge support for http redirects, thanks to
    Jeff Licquia and Anthony Towns
  * [ABI break] use int for the package IDs (thanks to Steve Cotton)
  * apt-pkg/pkgcache.cc:
    - do not run "dpkg --configure pkg" if pkg is in trigger-awaited
      state (LP: #322955)
  * methods/https.cc:
    - add Acquire::https::AllowRedirect support
  * Clarify the --help for 'purge' (LP: #243948)
  * cmdline/apt-get.cc
    - fix "apt-get source pkg" if there is a binary package and
      a source package of the same name but from different 
      packages (LP: #330103)

  [ Colin Watson ]
  * cmdline/acqprogress.cc:
    - Call pkgAcquireStatus::Pulse even if quiet, so that we still get
      dlstatus messages on the status-fd (LP: #290234).

 -- Michael Vogt <mvo@debian.org>  Tue, 14 Apr 2009 14:12:51 +0200

apt (0.7.20.2) unstable; urgency=medium

  [ Eugene V. Lyubimkin ]
  * Urgency set to medium due to RC bug fix.
  * doc/apt.ent, apt-get.8.xml:
    - Fix invalid XML entities. (Closes: #514402)

 -- Eugene V. Lyubimkin <jackyf.devel@gmail.com>  Sat, 07 Feb 2009 16:48:21 +0200

apt (0.7.20.1) unstable; urgency=low

  [ Michael Vogt ]
  * apt-pkg/pkgcachegen.cc:
    - fix apt-cache search for localized description 
      (closes: #512110)
  
  [ Christian Perrier ]
  * Translations:
    - fr.po: fix spelling error to "défectueux". Thanks to Thomas Péteul.

 -- Michael Vogt <mvo@debian.org>  Tue, 20 Jan 2009 09:35:05 +0100

apt (0.7.20) unstable; urgency=low

  [ Eugene V. Lyubimkin ]
  * debian/changelog:
    - Fixed place of 'merged install-recommends and install-task branches'
      from 0.6.46.1 to 0.7.0. (Closes: #439866)
  * buildlib/config.{sub,guess}:
    - Renewed. This fixes lintian errors.
  * doc/apt.conf.5.xml, debian/apt-transport-https:
    - Documented briefly 'Acquire::https' group of options. (Closes: #507398)
    - Applied patch from Daniel Burrows to document 'Debug' group of options.
      (Closes: #457265)
    - Mentioned 'APT::Periodic' and 'APT::Archives' groups of options.
      (Closes: #438559)
    - Mentioned '/* ... */' comments. (Closes: #507601)
  * doc/examples/sources.list:
    - Removed obsolete commented non-us deb-src entry, replaced it with
      'deb-src security.debian.org' one. (Closes: #411298)
  * apt-pkg/contrib/mmap.cc:
    - Added instruction how to work around MMap error in MMap error message.
      (Closes: #385674, 436028)
  * COPYING:
    - Actualized. Removed obsolete Qt section, added GPLv2 clause.
      (Closes: #440049, #509337)

  [ Michael Vogt ]
  * add option to "apt-get build-dep" to mark the needed 
    build-dep packages as automatic installed. 
    This is controlled via the value of
    APT::Get::Build-Dep-Automatic and is set "false" by default.  
    Thanks to Aaron Haviland, closes: #448743
  * apt-inst/contrib/arfile.cc:
    - support members ending with '/' as well (thanks to Michal Cihr,
      closes: #500988)

  [ Christian Perrier ]
  * Translations:
    - Finnish updated. Closes: #508449 
    - Galician updated. Closes: #509151
    - Catalan updated. Closes: #509375
    - Vietnamese updated. Closes: #509422
    - Traditional Chinese added. Closes: #510664
    - French corrected (remove awful use of first person) 

 -- Michael Vogt <mvo@debian.org>  Mon, 05 Jan 2009 08:59:20 +0100

apt (0.7.19) unstable; urgency=low

  [ Eugene V. Lyubimkin ]
  * doc/sources.list.5.xml:
    - Mentioned allowed characters in file names in /etc/apt/sources.list.d.
      Thanks to Matthias Urlichs. (Closes: #426913)
  * doc/apt-get.8.xml:
    - Explicitly say that 'dist-upgrade' command may remove packages.
    - Included '-v'/'--version' as a command to synopsis.
  * cmdline/apt-cache.cc:
    - Advanced built-in help. Patch by Andre Felipe Machado. (Closes: #286061)
    - Fixed typo 'GraphVis' -> 'GraphViz'. (Closes: #349038)
    - Removed asking to file a release-critical bug against a package if there
      is a request to install only one package and it is not installable.
      (Closes: #419521)

  [ Michael Vogt ]
    - fix SIGHUP handling (closes: #463030)

  [ Christian Perrier ]
  * Translations:
    - French updated
    - Bulgarian updated. Closes: #505476
    - Slovak updated. Closes: #505483
    - Swedish updated. Closes: #505491
    - Japanese updated. Closes: #505495
    - Korean updated. Closes: #505506
    - Catalan updated. Closes: #505513
    - British English updated. Closes: #505539
    - Italian updated. Closes: #505518, #505683
    - Polish updated. Closes: #505569
    - German updated. Closes: #505614
    - Spanish updated. Closes: #505757
    - Romanian updated. Closes: #505762
    - Simplified Chinese updated. Closes: #505727
    - Portuguese updated. Closes: #505902
    - Czech updated. Closes: #505909
    - Norwegian Bokmål updated. Closes: #505934
    - Brazilian Portuguese updated. Closes: #505949
    - Basque updated. Closes: #506085
    - Russian updated. Closes: #506452 
    - Marathi updated. 
    - Ukrainian updated. Closes: #506545 

 -- Michael Vogt <mvo@debian.org>  Mon, 24 Nov 2008 10:33:54 +0100

apt (0.7.18) unstable; urgency=low

  [ Christian Perrier ]
  * Translations:
    - French updated
    - Thai updated. Closes: #505067

  [ Eugene V. Lyubimkin ]
  * doc/examples/configure-index:
    - Removed obsoleted header line. (Closes: #417638)
    - Changed 'linux-kernel' to 'linux-image'.
  * doc/sources.list.5.xml:
    - Fixed typo and grammar in 'sources.list.d' section. Thanks to
      Timothy G Abbott <tabbott@MIT.EDU>. (Closes: #478098)
  * doc/apt-get.8.xml:
    - Advanced descriptions for 'remove' and 'purge' options.
      (Closes: #274283)
  * debian/rules:
    - Target 'apt' need to depend on 'build-doc'. Thanks for Peter Green.
      Fixes FTBFS. (Closes: #504181)

  [ Michael Vogt ]
  * fix depend on libdb4.4 (closes: #501253)

 -- Michael Vogt <mvo@debian.org>  Fri, 07 Nov 2008 22:13:39 +0100

apt (0.7.17) unstable; urgency=low

  [ Eugene V. Lyubimkin ]
  * debian/control:
    - 'Vcs-Bzr' field is official, used it.
    - Bumped 'Standards-Version' to 3.8.0, no changes needed.
    - Actualized 'Uploaders' field.
  * doc/:
    - Substituded 'apt-archive' with 'apt-ftparchive' in docs.
      Patch based on work of Andre Felipe Machado. (Closes: #350865)
    - Mentioned '/<release>' and '=<version>' for 'apt-get install' and
      '=<version>' for 'apt-get source' in apt-get manpage. Patch based on
      work of Andre Felipe Machado. (Closes: #399673)
    - Mentioned more short options in the apt-get manpage. Documented 'xvcg'
      option in the apt-cache manpage. The part of patch by Andre Felipe
      Machado. (Closes: #176106, #355945)
    - Documented that 'apt-get install' command should be used for upgrading
      some of installed packages. Based on patch by Nori Heikkinen and
      Andre Felipe Machado. (Closes: #267087)
    - Mentioned 'apt_preferences(5)' in apt manpage. (Closes: #274295)
    - Documented 'APT::Default-Release' in apt.conf manpage. (Closes: #430399)
    - APT::Install-Recommends is now true by default, mentioned this in
      configure-index example. (Closes: #463268)
    - Added 'APT::Get::AllowUnauthenticated' to configure-index example.
      (Closes: #320225)
    - Documented '--no-install-recommends' option in apt-get manpage.
      (Closes: #462962)
    - Documented 'Acquire::PDiffs' in apt.conf manpage. (Closes: #376029)
    - Added 'copy', 'rsh', 'ssh' to the list of recognized URI schemes in
      sources.list manpage, as they are already described under in the manpage.
    - Removed notice that ssh/rsh access cannot use password authentication
      from sources.list manpage. Thanks to Steffen Joeris. (Closes: #434894)
    - Added '(x)' to some referrings to manpages in apt-get manpage. Patch by
      Andre Felipe Machado. (Closes: #309893)
    - Added 'dist-upgrade' apt-get synopsis in apt-get manpage.
      (Closes: #323866)

 -- Michael Vogt <mvo@debian.org>  Wed, 05 Nov 2008 13:14:56 +0100

apt (0.7.17~exp4) experimental; urgency=low

  * debian/rules:
    - Fixed lintian warnings "debian/rules ignores make errors".
  * debian/control:
    - Substituted outdated "Source-Version" fields with "binary:Version".
    - Added 'python-apt' to Suggests, as apt-mark need it for work.
    - Drop Debian revision from 'doc-base' build dependency, this fixes
      appropriate lintian warning.
  * debian/libapt-pkg-doc.doc-base.*:
    - Changed section: from old 'Devel' to 'Debian'. This fixes appropriate
      lintian warnings.
  * debian/{postrm,prerm,preinst}:
    - Added 'set -e', fixes lintian warnings
      'maintainer-script-ignores-error'.
  * dselect/makefile:
    - Removed unneeded 'LOCAL' entry. This allows cleaning rule to run smoothly.
  * share/lintian-overrides:
    - Added with override of 'apt must depend on python'. Script 'apt-mark'
      needs apt-python for working and checks this on fly. We don't want
      python in most cases.
  * cmdline/apt-key:
    - Added 'unset GREP_OPTIONS' to the script. This prevents 'apt-key update'
      failure when GREP_OPTIONS contains options that modify grep output.
      (Closes: #428752)

 -- Eugene V. Lyubimkin <jackyf.devel@gmail.com>  Fri, 31 Oct 2008 23:45:17 +0300

apt (0.7.17~exp3) experimental; urgency=low

  * apt-pkg/acquire-item.cc:
    - fix a merge mistake that prevents the fallback to the 
      uncompressed 'Packages' to work correctly (closes: #409284)

 -- Michael Vogt <mvo@debian.org>  Wed, 29 Oct 2008 09:36:24 +0100

apt (0.7.17~exp2) experimental; urgency=low

  [ Eugene V. Lyubimkin ]
  * apt-pkg/acquire-item.cc:
    - Added fallback to uncompressed 'Packages' if neither 'bz2' nor 'gz'
      available. (Closes: #409284)
  * apt-pkg/algorithm.cc:
    - Strip username and password from source URL in error message.
      (Closes: #425150)
  
  [ Michael Vogt ]
  * fix various -Wall warnings

 -- Michael Vogt <mvo@debian.org>  Tue, 28 Oct 2008 18:06:38 +0100

apt (0.7.17~exp1) experimental; urgency=low

  [ Luca Bruno ]
  * Fix typos:
    - apt-pkg/depcache.cc
  * Fix compilation warnings:
    - apt-pkg/acquire.cc
    - apt-pkg/versionmatch.cc
  * Compilation fixes and portability improvement for compiling APT against non-GNU libc
    (thanks to Martin Koeppe, closes: #392063):
    - buildlib/apti18n.h.in:
      + textdomain() and bindtextdomain() must not be visible when --disable-nls
    - buildlib/inttypes.h.in: undefine standard int*_t types
    - Append INTLLIBS to SLIBS:
      + cmdline/makefile
      + ftparchive/makefile
      + methods/makefile
  * doc/apt.conf.5.xml:
    - clarify whether configuration items of apt.conf are case-sensitive
      (thanks to Vincent McIntyre, closes: #345901)

 -- Luca Bruno <lethalman88@gmail.com>  Sat, 11 Oct 2008 09:17:46 +0200

apt (0.7.16) unstable; urgency=low

  [ Luca Bruno ]
  * doc/apt-cache.8.xml:
    - search command uses POSIX regex, and searches for virtual packages too
      (closes: #277536)
  * doc/offline.sgml: clarify remote and target hosts
    (thanks to Nikolaus Schulz, closes: #175940)
  * Fix several typos in docs, translations and debian/changelog
    (thanks to timeless, Nicolas Bonifas and Josh Triplett,
    closes: #368665, #298821, #411532, #431636, #461458)
  * Document apt-key finger and adv commands
    (thanks to Stefan Schmidt, closes: #350575)
  * Better documentation for apt-get --option
    (thanks to Tomas Pospisek, closes: #386579)
  * Retitle the apt-mark.8 manpage (thanks to Justin Pryzby, closes: #471276)
  * Better documentation on using both APT::Default-Release and
    /etc/apt/preferences (thanks to Ingo Saitz, closes: #145575)
  
  [ Michael Vogt ]
  * doc/apt-cache.8.xml:
    - add missing citerefentry

 -- Michael Vogt <mvo@debian.org>  Fri, 10 Oct 2008 23:44:50 +0200

apt (0.7.15) unstable; urgency=low

  * Upload to unstable

 -- Michael Vogt <mvo@debian.org>  Sun, 05 Oct 2008 13:23:47 +0200

apt (0.7.15~exp3) experimental; urgency=low

  [Daniel Burrows]
  * apt-pkg/deb/dpkgpm.cc:
    - Store the trigger state descriptions in a way that does not break
      the ABI.  The approach taken makes the search for a string O(n) rather
      than O(lg(n)), but since n == 4, I do not consider this a major
      concern.  If it becomes a concern, we can sort the static array and
      use std::equal_range().  (Closes: #499322)

  [ Michael Vogt ]
  * apt-pkg/packagemanager.cc, apt-pkg/deb/dpkgpm.cc:
    - move the state file writting into the Go() implementation
      of dpkgpm (closes: #498799)
  * apt-pkg/algorithms.cc:
    - fix simulation performance drop (thanks to Ferenc Wagner
      for reporting the issue)

 -- Michael Vogt <mvo@debian.org>  Wed, 01 Oct 2008 18:09:49 +0200

apt (0.7.15~exp2) experimental; urgency=low

  [ Michael Vogt ]
  * apt-pkg/pkgcachegen.cc:
    - do not add multiple identical descriptions for the same 
      language (closes: #400768)

  [ Program translations ]
  * Catalan updated. Closes: #499462

 -- Michael Vogt <mvo@debian.org>  Tue, 23 Sep 2008 07:29:59 +0200

apt (0.7.15~exp1) experimental; urgency=low

  [ Christian Perrier ]
  * Fix typo in cron.daily script. Closes: #486179

  [ Program translations ]
  * Traditional Chinese updated. Closes: #488526
  * German corrected and completed. Closes: #490532, #480002, #498018
  * French completed
  * Bulgarian updated. Closes: #492473
  * Slovak updated. Closes: #492475
  * Galician updated. Closes: #492794
  * Japanese updated. Closes: #492975
  * Fix missing space in Greek translation. Closes: #493922
  * Greek updated.
  * Brazilian Portuguese updated.
  * Basque updated. Closes: #496754
  * Romanian updated. Closes: #492773, #488361
  * Portuguese updated. Closes: #491790
  * Simplified Chinese updated. Closes: #489344
  * Norwegian Bokmål updated. Closes: #480022
  * Czech updated. Closes: #479628, #497277
  * Korean updated. Closes: #464515
  * Spanish updated. Closes: #457706
  * Lithuanian added. Closes: #493328
  * Swedish updated. Closes: #497496
  * Vietnamese updated. Closes: #497893
  * Portuguese updated. Closes: #498411
  * Greek updated. Closes: #498687
  * Polish updated.

  [ Michael Vogt ]
  * merge patch that enforces stricter https server certificate
    checking (thanks to Arnaud Ebalard, closes: #485960)
  * allow per-mirror specific https settings
    (thanks to Arnaud Ebalard, closes: #485965)
  * add doc/examples/apt-https-method-example.cof
    (thanks to Arnaud Ebalard, closes: #485964)
  * apt-pkg/depcache.cc:
    - when checking for new important deps, skip critical ones
      (closes: #485943)
  * improve apt progress reporting, display trigger actions
  * add DPkg::NoTriggers option so that applications that call
    apt/aptitude (like the installer) defer trigger processing
    (thanks to Joey Hess)
  * doc/makefile:
    - add examples/apt-https-method-example.conf
  
 -- Michael Vogt <mvo@debian.org>  Tue, 16 Sep 2008 21:27:03 +0200

apt (0.7.14) unstable; urgency=low

  [ Christian Perrier ]
  * Mark a message from dselect backend as translatable
    Thanks to Frédéric Bothamy for the patch
    Closes: #322470

  [ Program translations ]
  * Simplified Chinese updated. Closes: #473360
  * Catalan fixes. Closes: #387141
  * Typo fix in Greek translation. Closes: #479122
  * French updated.
  * Thai updated. Closes: #479313
  * Italian updated. Closes: #479326
  * Polish updated. Closes: #479342
  * Bulgarian updated. Closes: #479379
  * Finnish updated. Closes: #479403
  * Korean updated. Closes: #479426
  * Basque updated. Closes: #479452
  * Vietnamese updated. Closes: #479748
  * Russian updated. Closes: #479777, #499029
  * Galician updated. Closes: #479792
  * Portuguese updated. Closes: #479847
  * Swedish updated. Closes: #479871
  * Dutch updated. Closes: #480125
  * Kurdish added. Closes: #480150
  * Brazilian Portuguese updated. Closes: #480561
  * Hungarian updated. Closes: #480662

  [ Otavio Salvador ]
  * Apply patch to avoid truncating of arbitrary files. Thanks to Bryan
    Donlan <bdonlan@fushizen.net> for the patch. Closes: #482476
  * Avoid using dbus if dbus-daemon isn't running. Closes: #438803
  
  [ Michael Vogt ]
  * debian/apt.cron.daily:
    - apply patch based on the ideas of Francesco Poli for better 
      behavior when the cache can not be locked (closes: #459344)

 -- Michael Vogt <mvo@debian.org>  Wed, 28 May 2008 15:19:12 +0200

apt (0.7.13) unstable; urgency=low

  [ Otavio Salvador ]
  * Add missing build-depends back from build-depends-indep field.
    Closes: #478231
  * Make cron script quiet if cache is locked. Thanks to Ted Percival
    <ted@midg3t.net> for the patch. Closes: #459344
  * Add timeout support for https. Thanks to Andrew Martens
    <andrew.martens@strangeloopnetworks.com> for the patch.

  [ Goswin von Brederlow ]
  * Add support for --no-download on apt-get update. Closes: #478517
  
  [ Program translations ]
    - Vietnamese updated. Closes: #479008
    
 -- Otavio Salvador <otavio@debian.org>  Fri, 02 May 2008 14:46:00 -0300

apt (0.7.12) unstable; urgency=low

  [ Michael Vogt ]
  * cmdline/apt-key:
    - add support for a master-keyring that contains signing keys
      that can be used to sign the archive signing keys. This should
      make key-rollover easier.
  * apt-pkg/deb/dpkgpm.cc:
    - merged patch from Kees Cook to fix anoying upper-case display
      on amd64 in sbuild
  * apt-pkg/algorithms.cc: 
    - add APT::Update::Post-Invoke-Success script slot
    - Make the breaks handling use the kill list. This means, that a
      Breaks: Pkg (<< version) may put Pkg onto the remove list.
  * apt-pkg/deb/debmetaindex.cc:
    - add missing "Release" file uri when apt-get update --print-uris
      is run
  * methods/connect.cc:
    - remember hosts with Resolve failures or connect Timeouts
  * cmdline/apt-get.cc:
    - fix incorrect help output for -f (LP: #57487)
    - do two passes when installing tasks, first ignoring dependencies,
      then resolving them and run the problemResolver at the end
      so that it can correct any missing dependencies
  * debian/apt.cron.daily:
    - sleep random amount of time (default within 0-30min) before
      starting the upate to hit the mirrors less hard
  * doc/apt_preferences.5.xml:
    - fix typo
  * added debian/README.source

  [ Christian Perrier ]
  * Fix typos in manpages. Thanks to Daniel Leidert for the fixes
    Closes: #444922
  * Fix syntax/copitalisation in some messages. Thanks to Jens Seidel
    for pointing this and providing the patch.
    Closes: #466845
  * Fix Polish offline translation. Thanks to Robert Luberda for the patch
    and apologies for applying it very lately. Closes: #337758
  * Fix typo in offline.sgml. Closes: #412900

  [ Program translations ]
    - German updated. Closes: #466842
    - Swedish updated.
    - Polish updated. Closes: #469581
    - Slovak updated. Closes: #471341
    - French updated.
    - Bulgarian updated. Closes: #448492
    - Galician updated. Closes: #476839
  
  [ Daniel Burrows ]
  * apt-pkg/depcache.cc:
    - Patch MarkInstall to follow currently satisfied Recommends even
      if they aren't "new", so that we automatically force upgrades
      when the version of a Recommends has been tightened.  (Closes: #470115)
    - Enable more complete debugging information when Debug::pkgAutoRemove
      is set.
  * apt-pkg/contrib/configuration.cc
    - Lift the 1024-byte limit on lines in configuration files.
      (Closes: #473710, #473874)
  * apt-pkg/contrib/strutl.cc:
    - Lift the 64000-byte limit on individual messages parsed by ReadMessages.
      (Closes: #474065)
  * debian/rules:
    - Add missing Build-Depends-Indep on xsltproc, docbook-xsl, and xmlto.

 -- Daniel Burrows <dburrows@debian.org>  Sat, 26 Apr 2008 12:24:35 -0700

apt (0.7.11) unstable; urgency=critical
  
  [ Raise urgency to critical since it fixes a critical but for Debian
    Installer Lenny Beta1 release ]

  [ Program translations ]
    - Vietnamese updated. Closes: #460825
    - Basque updated. Closes: #461166
    - Galician updated. Closes: #461468
    - Portuguese updated. Closes: #464575
    - Korean updated. Closes: #448430
    - Simplified Chinese updated. Closes: #465866

  [ Otavio Salvador ]
  * Applied patch from Robert Millan <rmh@aybabtu.com> to fix the error
    message when gpgv isn't installed, closes: #452640.
  * Fix regression about APT::Get::List-Cleanup setting being ignored,
    closes: #466052.

 -- Otavio Salvador <otavio@debian.org>  Thu, 17 Jan 2008 22:36:46 -0200

apt (0.7.10) unstable; urgency=low

  [ Otavio Salvador ]
  * Applied patch from Mike O'Connor <stew@vireo.org> to add a manpage to
    apt-mark, closes: #430207.
  * Applied patch from Andrei Popescu <andreimpopescu@gmail.com> to add a
    note about some frontends in apt.8 manpage, closes: #438545.
  * Applied patch from Aurelien Jarno <aurel32@debian.org> to avoid CPU
    getting crazy when /dev/null is redirected to stdin (which breaks
    buildds), closes: #452858.
  * Applied patch from Aurelien Jarno <aurel32@debian.org> to fix building
    with newest dpkg-shlibdeps changing the packaging building order and a
    patch from Robert Millan <rmh@aybabtu.com> to fix parallel building,
    closes: #452862.
  * Applied patch from Alexander Winston <alexander.winston@comcast.net>
    to use 'min' as symbol for minute, closes: #219034.
  * Applied patch from Amos Waterland <apw@us.ibm.com> to allow apt to
    work properly in initramfs, closes: #448316.
  * Applied patch from Robert Millan <rmh@aybabtu.com> to make apt-key and
    apt-get to ignore time conflicts, closes: #451328.
  * Applied patch from Peter Eisentraut <peter_e@gmx.net> to fix a
    grammatical error ("manual installed" -> "manually installed"),
    closes: #438136.
  * Fix cron.daily job to not call fail if apt isn't installed, closes:
    #443286.
  * Fix compilation warnings in apt-pkg/cdrom.cc and
    apt-pkg/contrib/configuration.cc.
  * Fix typo in debian/copyright file ("licened" instead of "licensed"),
    closes: #458966.

  [ Program translations ]
    - Basque updated. Closes: #453088
    - Vietnamese updated. Closes: #453774, #459013
    - Japanese updated. Closes: #456909
    - Simplified Chinese updated. Closes: #458039
    - French updated.
    - Norwegian Bokmål updated. Closes: #457917

  [ Michael Vogt ]
  * debian/rules
    - fix https install location
  * debian/apt.conf.daily:
    - print warning if the cache can not be locked (closes: #454561),
      thanks to Bastian Kleineidam
  * methods/gpgv.cc:
    - remove cruft code that caused timestamp/I-M-S issues
  * ftparchive/contents.cc:
    - fix error output
  * apt-pkg/acquire-item.{cc,h}:
    - make the authentication download code more robust against
      servers/proxies with broken If-Range implementations
  * apt-pkg/packagemanager.{cc,h}:
    - propergate the Immediate flag to make hitting the 
      "E: Internal Error, Could not perform immediate configuration (2)"
      harder
  * debian/control:
    - build against libdb-dev (instead of libdb4.4-dev)
  * merged the apt--DoListUpdate branch, this provides a common interface
    for "apt-get update" like operations for the frontends and also provides
    hooks to run stuff in APT::Update::{Pre,Post}-Invoke

  [ Chris Cheney ]
  * ftparchive/contents.cc:
    - support lzma data members
  * ftparchive/multicompress.cc:
    - support lzma output
  
  [ Daniel Burrows ]
  * apt-pkg/contrib/configuration.cc:
    - if RootDir is set, then FindFile and FindDir will return paths
      relative to the directory stored in RootDir, closes: #456457.

  [ Christian Perrier ]
  * Fix wording for "After unpacking...". Thanks to Michael Gilbert
    for the patch. Closes: #260825

 -- Michael Vogt <mvo@debian.org>  Mon, 07 Jan 2008 21:40:47 +0100

apt (0.7.9) unstable; urgency=low

  [ Christian Perrier ]
  * Add several languages to LINGUAS and, therefore, really ship the relevant
    translation:
    Arabic, Dzongkha, Khmer, Marathi, Nepali, Thai
    Thanks to Theppitak Karoonboonyanan for checking this out. Closes: #448321

  [ Program translations ]
    - Korean updated. Closes: #448430
    - Galician updated. Closes: #448497
    - Swedish updated.

  [ Otavio Salvador ]
  * Fix configure script to check for CURL library and headers presense.
  * Applied patch from Brian M. Carlson <sandals@crustytoothpaste.ath.cx>
    to add backward support for arches that lacks pselect support,
    closes: #448406.
  * Umount CD-ROM when calling apt-cdrom ident, except when called with
    -m, closes: #448521.

 -- Otavio Salvador <otavio@debian.org>  Wed, 31 Oct 2007 13:37:26 -0200

apt (0.7.8) unstable; urgency=low

  * Applied patch from Daniel Leidert <daniel.leidert@wgdd.de> to fix
    APT::Acquire::Translation "none" support, closes: #437523.
  * Applied patch from Daniel Burrows <dburrows@debian.org> to add support
    for the Homepage field (ABI break), closes: #447970.
  * Applied patch from Frans Pop <elendil@planet.nl> to fix a trailing
    space after cd label, closes: #448187.

 -- Otavio Salvador <otavio@debian.org>  Fri, 26 Oct 2007 18:20:13 -0200

apt (0.7.7) unstable; urgency=low

  [ Michael Vogt ]
  * apt-inst/contrib/extracttar.cc:
    - fix fd leak for zero size files (thanks to Bill Broadley for
      reporting this bug)
  * apt-pkg/acquire-item.cc:
    - remove zero size files on I-M-S hit
  * methods/https.cc:
    - only send LastModified if we actually have a file
    - send range request with if-range 
    - delete failed downloads
    - delete zero size I-M-S hits
  * apt-pkg/deb/dpkgpm.{cc,h}:
    - merged dpkg-log branch, this lets you specify a 
      Dir::Log::Terminal file to log dpkg output to
      (ABI break)
    - fix parse error when dpkg sends unexpected data
  * merged apt--sha256 branch to fully support the new
    sha256 checksums in the Packages and Release files
    (ABI break)
  * apt-pkg/pkgcachegen.cc:
    - increase default mmap size
  * tests/local-repo:
    - added local repository testcase
  * apt-pkg/acquire.cc:
    - increase MaxPipeDepth for the internal worker<->method
      communication to 1000 for the debtorrent backend
  * make apt build with g++ 4.3
  * fix missing SetExecClose() call when the status-fd is used
  * debian/apt.cron.daily:
    - move unattended-upgrade before apt-get autoclean
  * fix "purge" commandline argument, closes: #133421
    (thanks to Julien Danjou for the patch)
  * cmdline/apt-get.cc:
    - do not change the auto-installed information if a package
      is reinstalled
  * apt-pkg/acquire-item.cc:
    - fix crash in diff acquire code
  * cmdline/apt-mark:
    - Fix chmoding after have renamed the extended-states file (LP: #140019)
      (thanks to Laurent Bigonville)
  * apt-pkg/depcache.cc:
    - set "APT::Install-Recommends" to true by default (OMG!)
  * debian/apt.cron.daily:
    - only run the cron job if apt-get check succeeds (LP: #131719)
  
  [ Program translations ]
    - French updated
    - Basque updated. Closes: #436425
    - Fix the zh_CN translator's name in debian/changelog for 0.7.2
      Closes: #423272
    - Vietnamese updated. Closes: #440611
    - Danish updated. Closes: #441102
    - Thai added. Closes: #442833
    - Swedish updated.
    - Galician updated. Closes: #446626

  [ Otavio Salvador ]
  * Add hash support to copy method. Thanks Anders Kaseorg by the patch
    (closes: #436055)
  * Reset curl options and timestamp between downloaded files. Thanks to
    Ryan Murray <rmurray@debian.org> for the patch (closes: #437150)
  * Add support to apt-key to export keys to stdout. Thanks to "Dwayne
    C. Litzenberger" <dlitz@dlitz.net> for the patch (closes: #441942)
  * Fix compilation warnings:
    - apt-pkg/indexfile.cc: conversion from string constant to 'char*';
    - apt-pkg/acquire-item.cc: likewise;
    - apt-pkg/cdrom.cc: '%lu' expects 'long unsigned int', but argument
      has type 'size_t';
    - apt-pkg/deb/dpkgpm.cc: initialization order and conversion from
      string constant to 'char*';
    - methods/gpgv.cc: conversion from string constant to 'char*';
    - methods/ftp.cc: likewise;
    - cmdline/apt-extracttemplates.cc: likewise;
    - apt-pkg/deb/debmetaindex.cc: comparison with string literal results
      in unspecified behaviour;
  * cmdline/apt-get.cc: adds 'autoremove' as a valid comment to usage
    statement of apt-get (closes: #445468).
  * cmdline/apt-get.cc: really applies Julien Danjou <acid@debian.org>
    patch to add 'purge' command line argument (closes: #133421).

  [ Ian Jackson ]
  * dpkg-triggers: Deal properly with new package states.

  [ Colin Watson ]
  * apt-pkg/contrib/mmap.cc:
    - don't fail if msync() returns > 0
 
 -- Michael Vogt <mvo@debian.org>  Tue, 23 Oct 2007 14:58:03 +0200

apt (0.7.6) unstable; urgency=low

  * Applied patch from Aurelien Jarno <aurel32@debian.org> to fix wrong
    directory downloading on non-linux architectures (closes: #435597)

 -- Otavio Salvador <otavio@debian.org>  Wed, 01 Aug 2007 19:49:51 -0300

apt (0.7.6) unstable; urgency=low

  * Applied patch from Aurelien Jarno <aurel32@debian.org> to fix wrong
    directory downloading on non-linux architectures (closes: #435597)

 -- Otavio Salvador <otavio@debian.org>  Wed, 01 Aug 2007 19:49:51 -0300

apt (0.7.5) unstable; urgency=low

  [ Otavio Salvador ]
  * Applied patch from Guillem Jover <guillem@debian.org> to use
    dpkg-architecture to get the host architecture (closes: #407187)
  * Applied patch from Guillem Jover <guillem@debian.org> to add
    support to add lzma support (closes: #408201)

  [ Michael Vogt ]
  * apt-pkg/depcache.cc:
    - support a list of sections for:
      APT::Install-Recommends-Sections
      APT::Never-MarkAuto-Sections
  * methods/makefile:
    - install lzma symlink method (for full lzma support)
  * debian/control:
    - suggest "lzma"

 -- Otavio Salvador <otavio@ossystems.com.br>  Wed, 25 Jul 2007 20:16:46 -0300

apt (0.7.4) unstable; urgency=low

  [ Michael Vogt ]
  * cmdline/apt-get.cc:
    - fix in the task-install code regexp (thanks to Adam Conrad and
      Colin Watson)
    - support task removal too: apt-get remove taskname^
      (thanks to Matt Zimmerman reporting this problem)

  [ Otavio Salvador ]
  * Fix a typo on 0.7.3 changelog entry about g++ (7.3 to 4.3)
  * Fix compilation warnings:
    - apt-pkg/contrib/configuration.cc: wrong argument type;
    - apt-pkg/deb/dpkgpm.cc: wrong signess;
    - apt-pkg-acquire-item.cc: wrong signess and orderned initializers;
    - methods/https.cc:
      - type conversion;
      - unused variable;
      - changed SetupProxy() method to void;
  * Simplified HttpMethod::Fetch on http.cc removing Tail variable;
  * Fix pipeline handling on http.cc (closes: #413324)
  * Fix building to properly support binNMUs. Thanks to Daniel Schepler
    <schepler@math.unipd.it> by the patch (closes: #359634)
  * Fix example for Install-{Recommends,Suggests} options on
    configure-index example file. Thanks to Peter Eisentraut
    <peter_e@gmx.net> by the patch (closes: #432223)

  [ Christian Perrier ]
  * Basque translation update. Closes: ##423766
  * Unfuzzy formerly complete translations
  * French translation update
  * Re-generate PO(T) files
  * Spanish translation update
  * Swedish translation update

 -- Otavio Salvador <otavio@debian.org>  Tue, 24 Jul 2007 09:55:50 -0300

apt (0.7.3) unstable; urgency=low

  * fixed compile errors with g++ 4.3 (thanks to 
    Daniel Burrows, closes: #429378)
  * fixes in the auto-mark code (thanks to Daniel
    Burrows)
  * fix FTBFS by changing build-depends to
    libcurl4-gnutls-dev (closes: #428363)
  * cmdline/apt-get.cc:
    - fix InstallTask code when a pkgRecord ends 
      with a single '\n' (thanks to Soren Hansen for reporting)
  * merged from Christian Perrier:
        * vi.po: completed to 532t, again. Closes: #429899
        * gl.po: completed to 532t. Closes: #429506
        * vi.po: completed to 532t. Closes: #428672
        * Update all PO and the POT. Gives 514t14f4u for formerly
          complete translations
        * fr.po: completed to 532t
        * ku.po, uk.po, LINGUAS: reintegrate those translations
          which disappeared from the BZR repositories

 -- Michael Vogt <mvo@debian.org>  Sun, 01 Jul 2007 12:31:29 +0200

apt (0.7.2-0.1) unstable; urgency=low

  * Non-maintainer upload.
  * Build-depend on libcurl4-gnutls-dev instead of the obsolete
    libcurl3-gnutls-dev.  Closes: #428363.

 -- Steve Langasek <vorlon@debian.org>  Thu, 28 Jun 2007 18:46:53 -0700

apt (0.7.2) unstable; urgency=low
  
  * merged the debian/experimental changes back
    into the debian/sid branch
  * merged from Christian Perrier:
    * mr.po: New Marathi translation  Closes: #416806
    * zh_CN.po: Updated by Kov Chai  Closes: #416822
    * tl.po: Updated by Eric Pareja   Closes: #416638
    * gl.po: Updated by Jacobo Tarrio
	     Closes: #412828
    * da.po: Updated by Claus Hindsgaul
	     Closes: #409483
    * fr.po: Remove a non-breakable space for usability
	     issues. Closes: #408877
    * ru.po: Updated Russian translation. Closes: #405476
    * *.po: Unfuzzy after upstream typo corrections
  * buildlib/archtable:
    - added support for sh3/sh4 (closes: #424870)
    - added support for m32r (closes: #394096)
  * buildlib/systemtable:
    - added support for lpia
  * configure.in:
    - check systemtable for architecture mapping too
  * fix error in AutocleanInterval, closes: #319339
    (thanks to Israel G. Lugo for the patch)
  * add "purge" commandline argument, closes: #133421)
    (thanks to Julien Danjou for the patch)
  * add "purge" commandline argument, closes: #133421)
    (thanks to Julien Danjou for the patch)
  * fix FTBFS with gcc 4.3, closes: #417090
    (thanks to Martin Michlmayr for the patch)
  * add --dsc-only option, thanks to K. Richard Pixley
  * Removed the more leftover #pragma interface/implementation
    closes: #306937 (thanks to Andreas Henriksson for the patch)
  
 -- Michael Vogt <mvo@debian.org>  Wed, 06 Jun 2007 23:19:50 +0200

apt (0.7.1) experimental; urgency=low

  * ABI library name change because it's built against
    new glibc
  * implement SourceVer() in pkgRecords 
     (thanks to Daniel Burrows for the patch!)
  * apt-pkg/algorithm.cc:
    - use clog for all debugging
    - only increase the score of installed applications if they 
      are not obsolete 
    - fix resolver bug on removal triggered by weak-dependencies 
      with or-groups
  * methods/http.cc:
    - send apt version in User-Agent
  * apt-pkg/deb/debrecords.cc:
    - fix SHA1Hash() return value
  * apt-pkg/cdrom.cc:
    - only unmount if APT::CDROM::NoMount is false
  * methods/cdrom.cc:  
    - only umount if it was mounted by the method before
  * po/gl.po:
    - fix error translation that causes trouble to lsb_release
  * apt-pkg/acquire-item.cc:
    - if decompression of a index fails, delete the index 
  * apt-pkg/acquire.{cc,h}:
    - deal better with duplicated sources.list entries (avoid
      double queuing of  URLs) - this fixes hangs in bzip/gzip
  * merged from Christian Perrier:
    * mr.po: New Marathi translation  Closes: #416806
    * zh_CN.po: Updated by Eric Pareja  Closes: #416822
    * tl.po: Updated by Eric Pareja   Closes: #416638
    * gl.po: Updated by Jacobo Tarrio
             Closes: #412828
    * da.po: Updated by Claus Hindsgaul
             Closes: #409483
    * fr.po: Remove a non-breakable space for usability
             issues. Closes: #408877
    * ru.po: Updated Russian translation. Closes: #405476
    * *.po: Unfuzzy after upstream typo corrections
    * vi.po: Updated to 515t. Closes: #426976
    * eu.po: Updated to 515t. Closes: #423766
    * pt.po: 515t. Closes: #423111
    * fr.po: Updated by Christian Perrier
    * Update all PO and the POT. Gives 513t2f for formerly
      complete translations
  * apt-pkg/policy.cc:
    - allow multiple packages (thanks to David Foerster)

 -- Michael Vogt <mvo@debian.org>  Wed,  2 May 2007 13:43:44 +0200

apt (0.7.0) experimental; urgency=low

  * Package that contains all the new features
  * Removed all #pragma interface/implementation
  * Branch that contains all the new features:
  * translated package descriptions
  * task install support
  * automatic dependency removal (thanks to Daniel Burrows)
  * merged support for the new dpkg "Breaks" field 
    (thanks to Ian Jackson)
  * handle network failures more gracefully on "update"
  * support for unattended-upgrades (via unattended-upgrades
    package)
  * added apt-transport-https method
  * merged "install-recommends" branch (ABI break): 
    - new "--install-recommends"
    - install new recommends on "upgrade" if --install-recommends is 
      given
    - new "--fix-policy" option to install all packages with unmet
      important dependencies (usefull with --install-recommends to
      see what not-installed recommends are on the system)
    - fix of recommended packages display (only show CandidateVersion
      fix or-group handling)
  * merged "install-task" branch (use with "apt-get install taskname^")

 -- Michael Vogt <mvo@debian.org>  Fri, 12 Jan 2007 20:48:07 +0100

apt (0.6.46.4-0.1) unstable; urgency=emergency
  
  * NMU
  * Fix broken use of awk in apt-key that caused removal of the wrong keys
    from the keyring. Closes: #412572

 -- Joey Hess <joeyh@debian.org>  Mon, 26 Feb 2007 16:00:22 -0500

apt (0.6.46.4) unstable; urgency=high

  * ack NMU (closes: #401017)
  * added apt-secure.8 to "See also" section
  * apt-pkg/deb/dpkgpm.cc:
    - added "Dpkg::StopOnError" variable that controls if apt
      will abort on errors from dpkg
  * apt-pkg/deb/debsrcrecords.{cc,h}:
    - make the Buffer grow dynmaically (closes: #400874)
  * Merged from Christian Perrier bzr branch:
    - uk.po: New Ukrainian translation: 483t28f3u
    - el.po: Update to 503t9f2u
    - de.po: Updates and corrections.
  * apt-pkg/contrib/progress.cc:
    - OpProgress::CheckChange optimized, thanks to Paul Brook
      (closes: #398381)
  * apt-pkg/contrib/sha256.cc:
    - fix building with noopt

 -- Michael Vogt <mvo@debian.org>  Thu,  7 Dec 2006 10:49:50 +0100

apt (0.6.46.3-0.2) unstable; urgency=high

  * Non-maintainer upload with permission of Michael Vogt.
  * Fix FTBFS on most arches (regression from the fix of #400874)

 -- Andreas Barth <aba@not.so.argh.org>  Tue,  5 Dec 2006 15:51:22 +0000 
  
apt (0.6.46.3-0.1) unstable; urgency=high

  * Non-maintainer upload with permission of Michael Vogt.
  * Fix segfault at apt-get source. Closes: #400874
  * Add apt-key update in postinst, so that debian-archive-keyring doesn't
    need to depend on apt >= 0.6. Closes: #401114
  * Don't double-queue pdiff files. Closes: #401017
  
 -- Andreas Barth <aba@not.so.argh.org>  Tue,  5 Dec 2006 10:34:56 +0000

apt (0.6.46.3) unstable; urgency=low

  * apt-pkg/deb/dpkgpm.cc:
    - make progress reporting robust against multiline error
      messages 

  * Merged from Christian Perrier bzr branch:
    - ca.po: Updated to 514t
    - be.po: Updated to 514t
    - it.po: Updated to 514t
    - hu.po: Updated to 514t
    - zh_TW.po: Updated to 514t
    - ar.po: Updated to 293t221u.
    - ru.po: Updated to 514t. Closes: #392466
    - nb.po: Updated to 514t. Closes: #392466
    - pt.po: Updated to 514t. Closes: #393199
    - fr.po: One spelling error corrected: s/accÃ¨der/accÃ©der
    - km.po: Updated to 514t.
    - ko.po: Updated to 514t.
    - bg.po: Updated to 514t.
    - de.po: Updated to 514t.
    - en_GB.po: Updated to 514t.

 -- Michael Vogt <mvo@debian.org>  Thu,  2 Nov 2006 11:37:58 +0100

apt (0.6.46.2) unstable; urgency=low

  * debian/control:
    - depend on debian-archive-keyring to offer clean upgrade path 
      (closes: #386800)
  * Merged from Christian Perrier bzr branch:
    - es.po: Updated to 514t. Closes: #391661
    - da.po: Updated to 514t. Closes: #391424
    - cs.po: Updated. Closes: #391064
    - es.po: Updated to 514t. Closes: #391661
    - da.po: Updated to 514t. Closes: #391424

 -- Michael Vogt <mvo@debian.org>  Wed, 11 Oct 2006 09:03:15 +0200

apt (0.6.46.1) unstable; urgency=low

  * methods/gzip.cc:
    - deal with empty files 
  * Applied patch from Daniel Schepler to make apt bin-NMU able.
    (closes: bug#359634)
  * rebuild against current g++ because of:
    http://gcc.gnu.org/bugzilla/show_bug.cgi?id=29289
    (closes: #390189)
  * fix broken i18n in the dpkg progress reporting, thanks to 
    Frans Pop and Steinar Gunderson. (closes: #389261)
  * Merged from Christian Perrier bzr branch:
    * fi.po: Updated to 514t. Closes: #390149
    * eu.po: Updated to 514t. Closes: #389725
    * vi.po: Updated to 514t. Closes: #388555
  * make the internal buffer in pkgTagFile grow dynamically
    (closes: #388708)
  
 -- Michael Vogt <mvo@debian.org>  Mon,  2 Oct 2006 20:42:20 +0200

apt (0.6.46) unstable; urgency=low

  * debian/control:
    - switched to libdb4.4 for building (closes: #381019)
  * cmdline/apt-get.cc:
    - show only the recommends/suggests for the candidate-version, not for all
      versions of the package (closes: #257054)
    - properly handle recommends/suggests or-groups when printing the list of
      suggested/recommends packages (closes: #311619)
  * methods/http.cc:
    - check more careful for incorrect proxy settings (closes: #378868)
  * methods/gzip.cc:
    - don't hang when /var is full (closes: #341537), thanks to
      Luis Rodrigo Gallardo Cruz for the patch
  * doc/examples/sources.list:
    - removed non-us.debian.org from the example (closes: #380030,#316196)
  * Merged from Christian Perrier bzr branch:
    * ro.po: Updated to 514t. Closes: #388402
    * dz.po: Updated to 514t. Closes: #388184
    * it.po: Fixed typos. Closes: #387812
    * ku.po: New kurdish translation. Closes: #387766
    * sk.po: Updated to 514t. Closes: #386851
    * ja.po: Updated to 514t. Closes: #386537
    * gl.po: Updated to 514t. Closes: #386397
    * fr.po: Updated to 516t.
    * fi.po: Updated to 512t. Closes: #382702
  * share/archive-archive.gpg:
    - removed the outdated amd64 and debian-2004 keys
  * apt-pkg/tagfile.cc:
    - applied patch from Jeroen van Wolffelaar to make the tags
      caseinsensitive (closes: #384182)
    - reverted MMap use in the tagfile because it does not work 
      across pipes (closes: #383487) 
  
 -- Michael Vogt <mvo@debian.org>  Thu, 21 Sep 2006 10:25:03 +0200

apt (0.6.45) unstable; urgency=low

  * apt-pkg/contrib/sha256.cc:
    - fixed the sha256 generation (closes: #378183)
  * ftparchive/cachedb.cc:
    - applied patch from Anthony Towns to fix Clean() function
      (closes: #379576)
  * doc/apt-get.8.xml:
    - fix path to the apt user build (Closes: #375640)
  * doc/apt-cache.8.xml:
    - typo (Closes: #376408)
  * apt-pkg/deb/dpkgpm.cc:
    - make progress reporting more robust against multiline error
      messages (first half of a fix for #374195)
  * doc/examples/configure-index:
    - document Debug::pkgAcquire::Auth     
  * methods/gpgv.cc:
    - deal with gpg error "NODATA". Closes: #296103, Thanks to 
      Luis Rodrigo Gallardo Cruz for the patch
  * apt-inst/contrib/extracttar.cc:
    - fix for string mangling, closes: #373864
  * apt-pkg/acquire-item.cc:
    - check for bzip2 in /bin (closes: #377391)
  * apt-pkg/tagfile.cc:
    - make it work on non-mapable files again, thanks 
      to James Troup for confirming the fix (closes: #376777)
  * Merged from Christian Perrier bzr branch:
    * ko.po: Updated to 512t. Closes: #378901
    * hu.po: Updated to 512t. Closes: #376330
    * km.po: New Khmer translation: 506t6f. Closes: #375068
    * ne.po: New Nepali translation: 512t. Closes: #373729
    * vi.po: Updated to 512t. Closes: #368038
    * zh_TW.po: Remove an extra %s in one string. Closes: #370551
    * dz.po: New Dzongkha translation: 512t
    * ro.po: Updated to 512t
    * eu.po: Updated
    * eu.po: Updated
  * fix apt-get dist-upgrade
  * fix warning if no /var/lib/apt/extended_states is present
  * don't download Translations for deb-src sources.list lines
  * apt-pkg/tagfile.cc:
    - support not-mmapable files again

 -- Michael Vogt <mvo@debian.org>  Thu, 27 Jul 2006 00:52:05 +0200

apt (0.6.44.2exp1) experimental; urgency=low

  * added support for i18n of the package descriptions
  * added support for aptitude like auto-install tracking (a HUGE
    HUGE thanks to Daniel Burrows who made this possible) 
  * synced with the http://people.debian.org/~mvo/bzr/apt/debian-sid branch
  * build from http://people.debian.org/~mvo/bzr/apt/debian-experimental

 -- Michael Vogt <mvo@debian.org>  Mon,  3 Jul 2006 21:50:31 +0200

apt (0.6.44.2) unstable; urgency=low

  * apt-pkg/depcache.cc:
    - added Debug::pkgDepCache::AutoInstall (thanks to infinity)
  * apt-pkg/acquire-item.cc:
    - fix missing chmod() in the new aquire code 
      (thanks to Bastian Blank, Closes: #367425)
  * merged from 
    http://www.perrier.eu.org/debian/packages/d-i/level4/apt-main:
    * sk.po: Completed to 512t
    * eu.po: Completed to 512t
    * fr.po: Completed to 512t
    * sv.po: Completed to 512t
    * Update all PO and the POT. Gives 506t6f for formerly
      complete translations

 -- Michael Vogt <mvo@debian.org>  Wed, 14 Jun 2006 12:00:57 +0200

apt (0.6.44.1-0.1) unstable; urgency=low

  * Non-maintainer upload.
  * Don't give an error when parsing empty Packages/Sources files.
    (Closes: #366931, #367086, #370160)

 -- Steinar H. Gunderson <sesse@debian.org>  Fri,  9 Jun 2006 00:52:21 +0200

apt (0.6.44.1) unstable; urgency=low

  * apt-pkg/acquire-item.cc:
    - fix reversed logic of the "Acquire::PDiffs" option
  * merged from 
    http://www.perrier.eu.org/debian/packages/d-i/level4/apt-main:
    - po/LINGUAS: added "bg" Closes: #360262
    - po/gl.po: Galician translation update. Closes: #366849
    - po/hu.po: Hungarian translation update. Closes: #365448
    - po/cs.po: Czech translation updated. Closes: #367244
  * apt-pkg/contrib/sha256.cc:
    - applied patch to fix unaligned access problem. Closes: #367417
      (thanks to David Mosberger)

 -- Michael Vogt <mvo@debian.org>  Tue, 16 May 2006 21:51:16 +0200

apt (0.6.44) unstable; urgency=low

  * apt-pkg/acquire.cc: don't show ETA if it is 0 or absurdely large
  * apt-pkg/contrib/sha256.{cc,h},hashes.{cc,h}: support for sha256 
    (thanks to Anthony Towns)
  * ftparchive/cachedb.{cc,h},writer.{cc,h}: optimizations 
    (thanks to Anthony Towns)
  * apt pdiff support from experimental merged
  * apt-pkg/deb/dpkgpm.cc: wording fixes (thanks to Matt Zimmerman)
  * apt-pkg/deb/dpkgpm.cc: 
    - wording fixes (thanks to Matt Zimmerman)
    - fix error in dpkg interaction (closes: #364513, thanks to Martin Dickopp)
  * apt-pkg/tagfile.{cc,h}:
    - use MMap to read the entries (thanks to Zephaniah E. Hull for the
      patch) Closes: #350025
  * Merge from http://www.perrier.eu.org/debian/packages/d-i/level4/apt-main:
  	* bg.po: Added, complete to 512t. Closes: #360262
  * doc/apt-ftparchive.1.xml:
    - fix documentation for "SrcPackages" -> "Sources" 
      (thanks to Bart Martens for the patch, closes: #307756)
  * debian/libapt-pkg-doc.doc-base.cache:
    - remove broken charackter from description (closes: #361129)
  * apt-inst/deb/dpkgdb.cc, methods/gpgv.cc: 
    - i18n fixes (closes: #349298)
  * debian/postinst: dont fail on not available
    /usr/share/doc/apt/examples/sources.list (closes: #361130)
  * methods/ftp.cc:
    - unlink empty file in partial if the download failed because
      the file is missing on the server (closes: #316337)
  * apt-pkg/deb/debversion.cc:
    - treats a version string with explicit zero epoch equal
      than the same without epoch (Policy 5.6.12, closes: #363358)
      Thanks to Lionel Elie Mamane for the patch
  
 -- Michael Vogt <mvo@debian.org>  Mon,  8 May 2006 22:28:53 +0200

apt (0.6.43.3) unstable; urgency=low

  * Merge bubulle@debian.org--2005/apt--main--0 up to patch-186:
    * ca.po: Completed to 512t. Closes: #351592
    * eu.po: Completed to 512t. Closes: #350483
    * ja.po: Completed to 512t. Closes: #349806
    * pl.po: Completed to 512t. Closes: #349514
    * sk.po: Completed to 512t. Closes: #349474
    * gl.po: Completed to 512 strings Closes: #349407
    * sv.po: Completed to 512 strings Closes: #349210
    * ru.po: Completed to 512 strings Closes: #349154
    * da.po: Completed to 512 strings Closes: #349084
    * fr.po: Completed to 512 strings
    * vi.po: Completed to 511 strings  Closes: #348968
    * zh_CN.po: Completed to 512t. Closes: #353936
    * it.po: Completed to 512t. Closes: #352803
    * pt_BR.po: Completed to 512t. Closes: #352419
    * LINGUAS: Add Welsh
    * *.po: Updated from sources (512 strings)
  * apt-pkg/deb/deblistparser.cc:
    - don't explode on a DepCompareOp in a Provides line, but warn about
      it and ignore it otherwise (thanks to James Troup for reporting it)
  * cmdline/apt-get.cc:
    - don't lock the lists directory in DoInstall, breaks --print-uri 
      (thanks to James Troup for reporting it)
  * debian/apt.dirs: create /etc/apt/sources.list.d 
  * make apt-cache madison work without deb-src entries (#352583)
  * cmdline/apt-get.cc: only run the list-cleaner if a update was 
    successfull

 -- Michael Vogt <mvo@debian.org>  Wed, 22 Feb 2006 10:13:04 +0100

apt (0.6.43.2) unstable; urgency=low

  * Merge bubulle@debian.org--2005/apt--main--0 up to patch-166:
    - en_GB.po, de.po: fix spaces errors in "Ign " translations Closes: #347258
    - makefile: make update-po a pre-requisite of clean target so
    	        that POT and PO files are always up-to-date
    - sv.po: Completed to 511t. Closes: #346450
    - sk.po: Completed to 511t. Closes: #346369
    - fr.po: Completed to 511t
    - *.po: Updated from sources (511 strings)
    - el.po: Completed to 511 strings Closes: #344642
    - da.po: Completed to 511 strings Closes: #348574
    - es.po: Updated to 510t1f Closes: #348158
    - gl.po: Completed to 511 strings Closes: #347729
    - it.po: Yet another update Closes: #347435
  * added debian-archive-keyring to the Recommends (closes: #347970)
  * fixed message in apt-key to install debian-archive-keyring 
  * typos fixed in apt-cache.8 (closes: #348348, #347349)
  * add patch to fix http download corruption problem (thanks to
    Petr Vandrovec, closes: #280844, #290694)

 -- Michael Vogt <mvo@debian.org>  Thu, 19 Jan 2006 00:06:33 +0100

apt (0.6.43.1) unstable; urgency=low

  * Merge bubulle@debian.org--2005/apt--main--0 up to patch-148:
    * fr.po: Completed to 510 strings
    * it.po: Completed to 510t
    * en_GB.po: Completed to 510t
    * cs.po: Completed to 510t
    * zh_CN.po: Completed to 510t
    * el.po: Updated to 510t
    * vi.po: Updated to 383t93f34u
    * tl.po: Completed to 510 strings (Closes: #344306)
    * sv.po: Completed to 510 strings (Closes: #344056)
    * LINGUAS: disabled Hebrew translation. (Closes: #313283)
    * eu.po: Completed to 510 strings (Closes: #342091)
  * apt-get source won't download already downloaded files again
    (closes: #79277)
  * share/debian-archive.gpg: new 2006 ftp-archive signing key added
    (#345891)
  * redownload the Release file if IMS-Hit and gpg failure
  * deal with multiple signatures on a Release file

 -- Michael Vogt <mvo@debian.org>  Fri,  6 Jan 2006 01:17:08 +0100

apt (0.6.43) unstable; urgency=medium

  * Merge bubulle@debian.org--2005/apt--main--0 up to patch-132:  
    * zh_CN.po: Completed to 510 strings(Closes: #338267)
    * gl.po: Completed to 510 strings (Closes: #338356)
  * added support for "/etc/apt/sources.list.d" directory 
    (closes: #66325)
  * make pkgDirStream (a bit) more complete
  * fix bug in pkgCache::VerIterator::end() (thanks to Daniel Burrows)
    (closes: #339533)
  * pkgAcqFile is more flexible now (closes: #57091)
  * support a download rate limit for http (closes: #146877)
  * included lots of the speedup changes from #319377
  * add stdint.h to contrib/md5.h (closes: #340448)
  * ABI change, library name changed (closes: #339147)
  * Fix GNU/kFreeBSD crash on non-existing server file (closes: #317718)
  * switch to libdb4.3 in build-depends
  
 -- Michael Vogt <mvo@debian.org>  Tue, 29 Nov 2005 00:17:07 +0100

apt (0.6.42.3) unstable; urgency=low

  * Merge bubulle@debian.org--2005/apt--main--0 up to patch-129:
    - patch-118: Russian translation update by Yuri Kozlov (closes: #335164)
    - patch-119: add update-po as a pre-req for binary (closes: #329910)
    - patch-121: Complete French translation
    - patch-125: Fixed localization of y/n questions in German translation 
                 (closes: #337078)
    - patch-126: Swedish translation update (closes: #337163)
    - patch-127: Complete Tagalog translation (closes: #337306)
    - patch-128: Danish translation update (closes: #337949)
    - patch-129: Basque translation update (closes: #338101)
  * cmdline/apt-get.cc:
    - bufix in FindSrc  (closes: #335213, #337910)
  * added armeb to archtable (closes: #333599)
  * with --allow-unauthenticated use the old fallback behaviour for
    sources (closes: #335112)
   
 -- Michael Vogt <mvo@debian.org>  Wed,  9 Nov 2005 07:22:31 +0100

apt (0.6.42.2) unstable; urgency=high

  * NMU (approved by maintainer)
  * Add AMD64 archive signing key to debian-archive.gpg (closes: #336500).
  * Add big-endian arm (armeb) support (closes: #333599).
  * Priority high to get the AMD key into testing ASAP.

 -- Frans Pop <fjp@debian.org>  Sun, 30 Oct 2005 21:29:11 +0100
 
apt (0.6.42.1) unstable; urgency=low

  * fix a incorrect example in the apt_prefrences man page
    (thanks to Filipus Klutiero, closes: #282918)
  * apt-pkg/pkgrecords.cc:
    - revert patch from last version, it causes trouble on alpha 
      and ia64 (closes: #335102, #335103)
  * cmdline/apt-get.cc:
    - be extra carefull in FindSrc (closes: #335213)

 -- Michael Vogt <mvo@debian.org>  Sat, 22 Oct 2005 23:44:35 +0200

apt (0.6.42) unstable; urgency=low

  * apt-pkg/cdrom.cc:
    - unmount the cdrom when apt failed to locate any package files
  * allow cdrom failures and fallback to other sources in that case
    (closes: #44135)
  * better error text when dpkg-source fails 
  * Merge bubulle@debian.org--2005/apt--main--0 up to patch-115:
    - patch-99: Added Galician translation
    - patch-100: Completed Danish translation (Closes: #325686)
    - patch-104: French translation completed
    - patch-109: Italian translation completed
    - patch-112: Swedish translation update 
    - patch-115: Basque translation completed (Closes: #333299)
  * applied french man-page update (thanks to Philippe Batailler)
    (closes: #316638, #327456)
  * fix leak in the mmap code, thanks to Daniel Burrows for the
    patch (closes: #250583)
  * support for apt-get [build-dep|source] -t (closes: #152129)
  * added "APT::Authentication::TrustCDROM" option to make the life
    for the installer people easier (closes: #334656)
  * fix crash in apt-ftparchive (thanks to Bastian Blank for the patch)
    (closes: #334671)
  * apt-pkg/contrib/md5.cc:
    - fix a alignment problem on sparc64 that gives random bus errors
      (thanks to Fabbione for providing a test-case)
  * init the default ScreenWidth to 79 columns by default 
    (Closes: #324921)
  * cmdline/apt-cdrom.cc: 
    - fix some missing gettext() calls (closes: #334539)
  * doc/apt-cache.8.xml: fix typo (closes: #334714)

 -- Michael Vogt <mvo@debian.org>  Wed, 19 Oct 2005 22:02:09 +0200

apt (0.6.41) unstable; urgency=low

  * improved the support for "error" and "conffile" reporting from
    dpkg, added the format to README.progress-reporting
  * added README.progress-reporting to the apt-doc package
  * improved the network timeout handling, if a index file from a 
    sources.list times out or EAI_AGAIN is returned from getaddrinfo, 
    don't try to get the other files from that entry
  * Support architecture-specific extra overrides
    (closes: #225947). Thanks to  Anthony Towns for idea and
    the patch, thanks to Colin Watson for testing it.
  * Javier Fernandez-Sanguino Pen~a:
    - Added a first version of an apt-secure.8 manpage, and modified
      apt-key and apt.end accordingly. Also added the 'update'
      argument to apt-key which was previously not documented 
      (Closes: #322120)
  * Andreas Pakulat:
    - added example apt-ftparchive.conf file to doc/examples 
      (closes: #322483)
  * Fix a incorrect example in the man-page (closes: #282918)
  * Fix a bug for very long lines in the apt-cdrom code (closes: #280356)
  * Fix a manual page bug (closes: #316314)
  * Do md5sum checking for file and cdrom method (closes: #319142)
  * Change pkgPolicy::Pin from private to protected to let subclasses
    access it too (closes: #321799)
  * add default constructor for PrvIterator (closes: #322267)
  * Reread status configuration on debSystem::Initialize() 
    (needed for apt-proxy, thanks to Otavio for this patch)
  
 -- Michael Vogt <mvo@debian.org>  Mon,  5 Sep 2005 22:59:03 +0200

apt (0.6.40.1) unstable; urgency=low

  * bugfix in the parsing code for the apt<->dpkg communication. apt 
    crashed when dpkg sends the same state more than once under certain
    conditions
  * 0.6.40 breaks the ABI but I accidentally didn't change the soname :/

 -- Michael Vogt <mvo@debian.org>  Fri,  5 Aug 2005 13:24:58 +0200

apt (0.6.40) unstable; urgency=low

  * Patch from Jordi Mallach to mark some additional strings for translation
  * Updated Catalan translation from Jordi Mallach
  * Merge from bubulle@debian.org--2005/apt--main--0:
    - Update pot and merge with *.po
    - Updated French translation, including apt-key.fr.8
  * Restore changelog entries from the 0.6.x series that went to Debian
    experimental
  * Merge michael.vogt@ubuntu.com--2005/apt--progress-reporting--0
    - Provide an interface for progress reporting which can be used by
      (e.g.) base-config

 -- Matt Zimmerman <mdz@debian.org>  Thu, 28 Jul 2005 11:57:32 -0700

apt (0.6.39) unstable; urgency=low

  * Welsh translation update: daf@muse.19inch.net--2005/apt--main--0--patch-6
  * Merge mvo's changes from 0.6.36ubuntu1:
    michael.vogt@ubuntu.com--2005/apt--mvo--0--patch-32
  * Merge aggregated translation updates:
    bubulle@debian.org--2005/apt--main--0
  * Update priority of apt-utils to important, to match the override file
  * Install only one keyring on each branch (Closes: #316119)

 -- Matt Zimmerman <mdz@debian.org>  Tue, 28 Jun 2005 11:51:09 -0700

apt (0.6.38) unstable; urgency=low

  * Merge michael.vogt@ubuntu.com--2005/apt--fixes--0--patch-6, a workaround
    for the French man pages' failure to build
  * Branch Debian and Ubuntu
    - apt.postinst, apt-key: use the appropriate keyring
    - debian/rules: install all keyrings
  * Add the current Debian archive signing key (4F368D5D) to
    debian-archive.gpg
  * make pinning on the "component" work again (using the section of the 
    archive, we don't use per-section Release files anymore with apt-0.6)
    (closes ubuntu #9935)
  
 -- Matt Zimmerman <mdz@debian.org>  Sat, 25 Jun 2005 09:51:00 -0700

apt (0.6.37) breezy; urgency=low

  * Merge bubulle@debian.org--2005/apt--main--0 up to patch-81
    - patch-66: Italian update
    - patch-71: French update
    - patch-73: Basque update
    - patch-74: Hebrew update
    - patch-76: Correct Hebrew translation (Closes: #306658)
    - patch-77: French man page update
    - patch-79: Correct syntax errors in Hebrew translation
    - patch-81: Portuguese update
  * Fix build of French man pages (now using XML, not SGML)
  * Add Welsh translation from Dafydd Harries
    (daf@muse.19inch.net--2005/apt--main--0--patch-1)
  * Change debian/bugscript to use #!/bin/bash (Closes: #313402)
  * Fix a incorrect example in the man-page (closes: #282918)

 -- Matt Zimmerman <mdz@ubuntu.com>  Tue, 24 May 2005 14:38:25 -0700

apt (0.6.36ubuntu1) breezy; urgency=low

  * make it possible to write a cache-control: no-cache header even if
    no proxy is set to support transparent proxies (closes ubuntu: #10773)

  * Merge otavio@debian.org--2005/apt--fixes--0.6:
    - Fix comment about the need of xmlto while building from Arch;
    - Fix StatStore struct on cachedb.h to use time_t and then fix a compile
      warning;
    - Lock database at start of DoInstall routine to avoid concurrent
      runs of install/remove and update commands (Closes: #194467)
    - Fix warnings while compiling with GCC 4.0 compiler  

 -- Michael Vogt <michael.vogt@ubuntu.com>  Mon, 23 May 2005 11:57:53 +0200

apt (0.6.36) experimental; urgency=low

  * Merge apt--mvo--0:
    - apt-pkg/acquire-item.cc:
      added "Acquire::BrokenProxy" that will force apt to always 
      re-get the Release.gpg file (for broken proxies)
    - debian/apt.cron.daily:
      MinAge is defaulting to 2 days now to prevent over-aggresive removal 
    - apt-pkg/cdrom.cc:
      honor "Acquire::gpgv::Options" when verifying the signature (Ubuntu #8496)
 
 -- Michael Vogt <mvo@debian.org>  Thu, 31 Mar 2005 20:37:11 +0200

apt (0.6.35) hoary; urgency=low

  * Merge apt--mvo--0 (incorporates 0.6.34ubuntu1):
    - Implement MaxSize and MaxAge in apt.cron.daily, to prevent the cache
      from growing too large (Ubuntu #6761)
    - some comments about the pkgAcqMetaSig::Custom600Headers() added
    - use gpg --with-colons
    - commented the ftp no_proxy unseting in methods/ftp.cc
    - added support for "Acquire::gpgv::options" in methods/gpgv.cc
  * Merge bubulle@debian.org--2005/apt--main--0
    - Make capitalization more consistent
    - Un-fuzzy translations resulting from capitalization changes
    - Italian translation update

 -- Matt Zimmerman <mdz@ubuntu.com>  Mon,  7 Mar 2005 20:08:33 -0800

apt (0.6.34) hoary; urgency=low

  * Add missing semicolon to configure-index (Closes: #295773)
  * Update build-depends on gettext to 0.12 (Closes: #295077)
  * Merge from bubulle@debian.org--2005/apt--main--0 to get
    translation updates

 -- Matt Zimmerman <mdz@ubuntu.com>  Fri,  4 Mar 2005 16:13:15 -0800

apt (0.6.33) hoary; urgency=low

  * Merge michael.vogt@ubuntu.com--2005/apt--mvo--0 (through patch-6)
    - patch-1: cosmetic changes (whitespace, "Apt::GPGV->APT::GPGV")
    - patch-2: (doc) documentation for gpgv
    - patch-3: (doc) new config variables added configure-index
    - patch-4: pkgAcquire::Run() pulse intervall can be configured
    - patch-5: fix for apt-get update removing Release.gpg files (#6865)
    - patch-6: change the path scoring in apt-cdrom, prefer pathes without
      symlinks

 -- Matt Zimmerman <mdz@ubuntu.com>  Sat, 26 Feb 2005 15:21:17 -0800

apt (0.6.32) hoary; urgency=low

  * Merge michael.vogt@ubuntu.com--2005/apt--mvo--0 (patch-1)
    - Implement Acquire::gpgv::options (Ubuntu bug#6283)

 -- Matt Zimmerman <mdz@ubuntu.com>  Tue,  8 Feb 2005 19:31:15 -0800

apt (0.6.31) hoary; urgency=low

  * Matt Zimmerman
    - Remove debugging output from apt.cron.daily (no one noticed?)
    - Apply patch from Anthony Towns to allow SHA1Summation to process a file
      descriptor until EOF, rather than requiring that the length of input be
      specified (Closes: #291338)
    - Fix build/install of Polish offline documentation, based on patch from
      Christian Perrier (Closes: #270404)
  * Michael Vogt
    - apt-cdrom.cc seperated into frontend (cmdline/apt-cdrom.cc and library
      apt-pkg/cdrom.{cc,h}) (Ubuntu #5668)

 -- Matt Zimmerman <mdz@ubuntu.com>  Fri,  4 Feb 2005 10:23:01 -0800

apt (0.6.30) unstable; urgency=low

  * Add ppc64 to buildlib/archtable
  * Merge michael.vogt@canonical.com--2004/apt--status-fd--0
    - Support preserving dpkg status file descriptor, to support
      better integration with synaptic
  
 -- Matt Zimmerman <mdz@ubuntu.com>  Wed, 19 Jan 2005 00:26:01 -0800

apt (0.6.29) hoary; urgency=low

  * Merge apt--mvo--0 (0.6.27ubuntu4)
  

 -- Matt Zimmerman <mdz@canonical.com>  Tue, 28 Dec 2004 17:18:02 -0800

apt (0.6.28) hoary; urgency=low

  * Merge apt--mvo--0
  * Rebuild source to get rid of arch metadata and temporary files in
    0.6.27ubuntu3

 -- Matt Zimmerman <mdz@canonical.com>  Thu, 23 Dec 2004 18:53:16 -0800

apt (0.6.27ubuntu4) hoary; urgency=low

  * remove old sig-file in partial/ before starting to fetch a new sig-file
    (see ubuntu #4769 for the rational)
  * added apt-key update method (uses ubuntu-keyring)
  * documented the "--allow-unauthenticated" switch
  * added DEB_BUILD_PROG_OPTS to debian/rules (additonal options can be 
    passed to DEB_BUILD_PROG like "-S")

 -- Michael Vogt <mvo@debian.org>  Thu, 23 Dec 2004 11:12:51 +0100

apt (0.6.27ubuntu3) hoary; urgency=low

  * added a exact dependency from libapt-pkg-dev to the apt version it was
    build with

 -- Michael Vogt <mvo@debian.org>  Wed, 15 Dec 2004 09:56:32 +0100

apt (0.6.27ubuntu2) hoary; urgency=low

  * fixed a bug in the rule file that happend during the big 0.5->0.6 merge

 -- Michael Vogt <mvo@debian.org>  Tue, 14 Dec 2004 12:14:25 +0100

apt (0.6.27ubuntu1) hoary; urgency=low

  * chmod 755 /usr/bin/apt-key
  * don't display a error when a apt-get update don't find a 
    Packages.bz2/Sources.bz2 file

 -- Michael Vogt <mvo@debian.org>  Mon, 13 Dec 2004 18:40:21 +0100

apt (0.6.27) hoary; urgency=low

  * Merge apt--authentication--0 branch
    - Implement gpg authentication for package repositories (Closes: #203741)
    - Also includes Michael Vogt's fixes
  * Merge apt--misc-abi-changes--0 branch
    - Use pid_t throughout to hold process IDs (Closes: #226701)
    - Import patch from Debian bug #195510: (Closes: #195510)
      - Make Simulate::Describe and Simulate::ShortBreaks private member
        functions
      - Add a parameter (Candidate) to Describe to control whether the
        candidate version is displayed
      - Pass an appropriate value for Candidate everywhere Describe is called

 -- Matt Zimmerman <mdz@canonical.com>  Mon, 13 Dec 2004 01:03:11 -0800

apt (0.6.25) experimental; urgency=low

  * Fix handling of two-part sources for sources.list deb-src entries in
    the same way that deb entries were fixed

 -- Matt Zimmerman <mdz@debian.org>  Wed,  9 Jun 2004 05:29:50 -0700

apt (0.6.24) experimental; urgency=low

  * YnPrompt fixes were inadvertently left out, include them (Closes:
    #249251)

 -- Matt Zimmerman <mdz@debian.org>  Sun, 16 May 2004 14:18:53 -0700

apt (0.6.23) experimental; urgency=low

  * Remove obsolete pkgIterator::TargetVer() (Closes: #230159)
  * Reverse test in CheckAuth to match new prompt (Closes: #248211)

 -- Matt Zimmerman <mdz@debian.org>  Sun,  9 May 2004 21:01:58 -0700

apt (0.6.22) experimental; urgency=low

  * Merge 0.5.25
  * Make the unauthenticated packages prompt more intuitive (yes to
    continue, default no), but require --force-yes in addition to
    --assume-yes in order to override

 -- Matt Zimmerman <mdz@debian.org>  Fri, 19 Mar 2004 13:55:35 -0800

apt (0.6.21) experimental; urgency=low

  * Merge 0.5.24

 -- Matt Zimmerman <mdz@debian.org>  Tue, 16 Mar 2004 22:52:34 -0800

apt (0.6.20) experimental; urgency=low

  * Merge 0.5.23

 -- Matt Zimmerman <mdz@debian.org>  Thu, 26 Feb 2004 17:17:02 -0800

apt (0.6.19) experimental; urgency=low

  * Merge 0.5.22
  * Convert apt-key(8) to docbook XML

 -- Matt Zimmerman <mdz@debian.org>  Mon,  9 Feb 2004 15:44:49 -0800

apt (0.6.18) experimental; urgency=low

  * Add new Debian Archive Automatic Signing Key to the default keyring
    (existing keyrings are not updated; do that yourself)

 -- Matt Zimmerman <mdz@debian.org>  Sat, 17 Jan 2004 17:04:30 -0800

apt (0.6.17) experimental; urgency=low

  * Merge 0.5.21
  * Handle more IMS stuff correctly

 -- Matt Zimmerman <mdz@debian.org>  Fri, 16 Jan 2004 10:54:25 -0800

apt (0.6.16) experimental; urgency=low

  * Fix some cases where the .gpg file could be left in place when it is
    invalid

 -- Matt Zimmerman <mdz@debian.org>  Fri,  9 Jan 2004 09:22:15 -0800

apt (0.6.15) experimental; urgency=low

  * s/Debug::Acquire::gpg/&v/
  * Honor the [vendor] syntax in sources.list again (though it is not
    presently used for anything)
  * Don't ship vendors.list(5) since it isn't used yet
  * Revert change from 0.6.10; it was right in the first place and the
    problem was apparently something else.  Archive = Suite.

 -- Matt Zimmerman <mdz@debian.org>  Mon,  5 Jan 2004 17:43:01 -0800

apt (0.6.14) experimental; urgency=low

  * Merge 0.5.20

 -- Matt Zimmerman <mdz@debian.org>  Sun,  4 Jan 2004 11:09:21 -0800

apt (0.6.13) experimental; urgency=low

  * Merge 0.5.19

 -- Matt Zimmerman <mdz@debian.org>  Sat,  3 Jan 2004 16:22:31 -0800

apt (0.6.12) experimental; urgency=low

  * Have pkgAcquireIndex calculate an MD5 sum if one is not provided by
    the method (as with file: and copy:).  Local repositories
  * Fix warning about dist name mismatch to actually print what it was
    expecting
  * Don't expect any particular distribution name for two-part
    sources.list entries
  * Merge 0.5.18

 -- Matt Zimmerman <mdz@debian.org>  Fri,  2 Jan 2004 13:59:00 -0800

apt (0.6.11) experimental; urgency=low

  * Support IMS requests of Release.gpg and Release
  * This required API changes, bump the libapt-pkg version
  * Copy local Release files into Dir::State::Lists
  * Set IndexFile attribute when retrieving Release and Release.gpg so
    that the appropriate Cache-Control headers are sent

 -- Matt Zimmerman <mdz@debian.org>  Fri,  2 Jan 2004 10:46:17 -0800

apt (0.6.10) experimental; urgency=low

  * Use "Codename" (woody, sarge, etc.) to supply the value of the
    "Archive" package file attribute, used to match "release a=" type
    pins, rather than "Suite" (stable, testing, etc.)

 -- Matt Zimmerman <mdz@debian.org>  Thu,  1 Jan 2004 16:56:47 -0800

apt (0.6.9) experimental; urgency=low

  * Another tagfile workaround

 -- Matt Zimmerman <mdz@debian.org>  Thu,  1 Jan 2004 13:56:08 -0800

apt (0.6.8) experimental; urgency=low

  * Add a config option and corresponding command line option
    (--allow-unauthenticated) to apt-get, to make buildd operators happy
    (Closes: #225648)

 -- Matt Zimmerman <mdz@debian.org>  Wed, 31 Dec 2003 08:28:04 -0800

apt (0.6.7) experimental; urgency=low

  * Forgot to revert part of the changes to tagfile in 0.6.4.  Hopefully
    will fix segfaults for some folks.

 -- Matt Zimmerman <mdz@debian.org>  Wed, 31 Dec 2003 08:01:28 -0800

apt (0.6.6) experimental; urgency=low

  * Restore the ugly hack I removed from indexRecords::Load which set the
    pkgTagFile buffer size to (file size)+256.  This is concealing a bug,
    but I can't fix it right now.  This should fix the segfaults that
    folks are seeing with 0.6.[45].

 -- Matt Zimmerman <mdz@debian.org>  Mon, 29 Dec 2003 18:11:13 -0800

apt (0.6.5) experimental; urgency=low

  * Move the authentication check into a separate function in apt-get
  * Fix display of unauthenticated packages when they are in the cache
    (Closes: #225336)

 -- Matt Zimmerman <mdz@debian.org>  Sun, 28 Dec 2003 16:47:57 -0800

apt (0.6.4) experimental; urgency=low

  * Use the top-level Release file in LoadReleaseInfo, rather than looking
    for the per-section ones (which aren't downloaded anymore).  This
    unbreaks release pinning, including the NotAutomatic bit used by
    project/experimental
  * Use FileFd::Size() rather than a separate stat() call in
    LoadReleaseInfo
  * Fix pkgTagFile to leave a little extra room at the end of the buffer
    to append the record separator if it isn't present
  * Change LoadReleaseInfo to use "Suite" rather than "Archive", to match
    the Debian archive's dist-level Release files

 -- Matt Zimmerman <mdz@debian.org>  Sun, 28 Dec 2003 15:55:55 -0800

apt (0.6.3) experimental; urgency=low

  * Fix MetaIndexURI for flat ("foo/") sources

 -- Matt Zimmerman <mdz@debian.org>  Sun, 28 Dec 2003 12:11:56 -0800

apt (0.6.2) experimental; urgency=low

  * Add space between package names when multiple unauthenticated packages
    are being installed (Closes: #225212)
  * Provide apt-key with a secret keyring and a trustdb, even though we
    would never use them, because it blows up if it doesn't have them
  * Fix typo in apt-key(8) (standard input is '-', not '/')

 -- Matt Zimmerman <mdz@debian.org>  Sat, 27 Dec 2003 13:01:40 -0800

apt (0.6.1) experimental; urgency=low

  * Merge apt 0.5.17
  * Rearrange Release file authentication code to be more clear
  * If Release is present, but Release.gpg is not, don't forget to still
    queue Packages files
  * Convert distribution "../project/experimental" to "experimental" for
    comparison purposes
  * Make a number of Release file errors into warnings; for now, it is OK
    not to have a codename, for example.  We mostly care about checksums
    for now

 -- Matt Zimmerman <mdz@debian.org>  Fri, 26 Dec 2003 15:12:47 -0800

apt (0.6.0) experimental; urgency=low

  * Signature verification support patch ("apt-secure") from Colin Walters
    <walters@debian.org> and Isaac Jones <ijones@syntaxpolice.org>.  This
    implements:
     - Release signature verification (Release.gpg)
     - Packages, Sources md5sum verification against Release
     - Closes: #203741
  * Make some modifications to signature verification support:
    - Release.gpg is always retrieved and verified if present, rather than
      requiring that sources be configured as secure
    - Print a hint about installing gnupg if exec(gpgv) fails
    - Remove obsolete pkgAcqIndexRel
    - Move vendors.list stuff into a separate module (vendorlist.{h,cc})
    - If any files about to be retrieved are not authenticated, issue a
      warning to the user and require confirmation
    - Fix a heap corruption bug in pkgSrcRecords::pkgSrcRecords()
  * Suggests: gnupg
  * Install a keyring in /usr/share/apt/debian-archive.gpg containing an
    initial set of Debian archive signing keys to seed /etc/apt/trusted.gpg
  * Add a new tool, apt-key(8) used to manage the keyring

 -- Matt Zimmerman <mdz@debian.org>  Fri, 26 Dec 2003 08:27:19 -0800

apt (0.5.32) hoary; urgency=low

  * Call setlocale in the methods, so that the messages are properly
    localised (Closes: #282700)
  * Implement support for bzip2-compressed debs (data.tar.bz2)

 -- Matt Zimmerman <mdz@canonical.com>  Sat, 11 Dec 2004 09:05:52 -0800

apt (0.5.31) unstable; urgency=low

  * New Romanian translation from Sorin Batariuc <sorin@bonbon.net>
    (Closes: #281458)
  * Merge changes from Hoary (0.5.30,0.5.30ubuntu2]
  * Fix the example in apt_preferences(5) to match the text
    (Closes: #222267)
  * Add APT::Periodic::Autoclean setting, to allow "apt-get autoclean" to
    be run periodically.  This is useful with
    APT::Periodic::Download-Upgradeable-Packages, and defaults to the same
    value, so that the cache size is bounded

 -- Matt Zimmerman <mdz@debian.org>  Tue, 23 Nov 2004 12:53:04 -0800

apt (0.5.30ubuntu2) hoary; urgency=low

  * bzip2 is now "Suggested" and it will detect if bzip2 is installed 
    and only then trying to get Packages.bz2

 -- Michael Vogt <mvo@debian.org>  Fri, 19 Nov 2004 12:00:39 +0100

apt (0.5.30ubuntu1) hoary; urgency=low

  * Need to Depend: bzip2 or Packages.bz2 fail.

 -- LaMont Jones <lamont@canonical.com>  Thu, 18 Nov 2004 12:51:05 -0700

apt (0.5.30) hoary; urgency=low

  * Patch from Michael Vogt to enable Packages.bz2 use, with a fallback to
    Packages.gz if it is not present (Closes: #37525)

 -- Matt Zimmerman <mdz@debian.org>  Mon, 15 Nov 2004 12:57:28 -0800

apt (0.5.29) unstable; urgency=low

  * Don't hardcode paths in apt.cron.daily
  * Add to apt.cron.daily the capability to pre-download upgradeable
    packages
  * Place timestamp files in /var/lib/apt/periodic, rather than
    /var/lib/apt itself
  * Standardize debhelper files a bit
    - Create all directories in debian/dirs rather than creating some on
      the dh_installdirs command line
    - Rename debian/dirs to debian/apt.dirs, debian/examples to
      debian/apt.examples

 -- Matt Zimmerman <mdz@debian.org>  Sat, 13 Nov 2004 17:58:07 -0800

apt (0.5.28) hoary; urgency=low

  * Translation updates:
    - Updated Hungarian from Kelemen Gábor <kelemeng@gnome.hu> (Closes: #263436)
    - Updated Greek from George Papamichelakis (Closes: #265004)
    - Updated Simplified Chinese from Tchaikov (Closes: #265190)
    - Updated French by Christian Perrier (Closes: #265816)
    - Updated Japanese by Kenshi Muto (Closes: #265630)
    - Updated Catalan from Jordi Mallach
    - Updated Dutch from Bart Cornelis (Closes: #268258, #278697)
    - Updated Portuguese from Miguel Figueiredo (Closes: #268265)
    - Updated Polish from Robert Luberda <robert@debian.org> (Closes: #268451)
    - Updated Danish from Claus Hindsgaul (Closes: #269417)
    - Updated Norwegian Nynorsk from Håvard Korsvoll <korsvoll@skulelinux.no>
      (Closes: #269965)
    - Updated Russian from Yuri Kozlov <yuray@id.ru> (Closes: #271104)
    - Updated Italian from Samuele Giovanni Tonon <samu@debian.org>
      (Closes: #275083)
    - Updated Brazilian Portuguese from Andre Luis Lopes (Closes: #273944)
    - Updated Slovak from Peter Mann (Closes: #279481)
  * APT::Get::APT::Get::No-List-Cleanup -> APT::Get::List-Cleanup in apt-get.cc
    (Closes: #267266)
  * Merge Ubuntu changes:
    - Set default Dpkg::MaxArgs to 1024, and Dpkg::MaxArgBytes to 32k.
      Needed to work around ordering bugs when installing a large number of
      packages
    - Patch from Michael Vogt to add an optional cron job which
      can run apt-get update periodically
  * Add arch-build target to debian/rules

 -- Matt Zimmerman <mdz@debian.org>  Sat, 13 Nov 2004 15:52:20 -0800

apt (0.5.27) unstable; urgency=high

  * Sneak in a bunch of updated translations before the freeze
    (no code changes)
  * Translation updates:
    - New Finnish translation from Tapio Lehtonen <tale@debian.org>
      (Closes: #258999)
    - New Bosnian translation from Safir Šećerović <sapphire@linux.org.ba>
      (Closes: #254201)
    - Fix Italian incontrario (Closes: #217277)
    - Updated Spanish from Ruben Porras (Closes: #260483)
    - Updated Danish from Claus Hindsgaul (Closes: #260569)
    - Updated Slovak from Peter Mann (Closes: #260627)
    - Updated Portuguese from Miguel Figueiredo (Closes: #261423)
  * Bring configure-index up to date with documented options, patch from
    Uwe Zeisberger <zeisberg@informatik.uni-freiburg.de> (Closes: #259540)
  * Note in apt.conf(5) that configure-index does not contain strictly
    default values, but also examples
  * Add Polish translation of offline.sgml (Closes: #259229)

 -- Matt Zimmerman <mdz@debian.org>  Thu, 29 Jul 2004 09:30:12 -0700

apt (0.5.26) unstable; urgency=low

  * Translation updates:
    - Spanish update from Ruben Porras <nahoo82@telefonica.net> (Closes: #248214)
    - Sync Spanish apt(8) (Closes: #249241)
    - French update from Christian Perrier <bubulle@debian.org> (Closes: #248614)
    - New Slovak translation from Peter Mann <Peter.Mann@tuke.sk> (Closes: #251676)
    - Czech update from Miroslav Kure <kurem@upcase.inf.upol.cz> (Closes: #251682)
    - pt_BR update from Andre Luis Lopes <andrelop@debian.org> (Closes: #251961)
    - German translation of apt(8) from Helge Kreutzmann <kreutzm@itp.uni-hannover.de>
      (Closes: #249453)
    - pt update from Miguel Figueiredo <elmig@debianpt.org> (Closes: #252700)
    - New Hebrew translation from Lior Kaplan <webmaster@guides.co.il>
      (Closes: #253182)
    - New Basque translation from Piarres Beobide Egaña <pi@beobide.net>
      (Vasco - Euskara - difficult language, Closes: #254407) and already a
      correction (Closes: #255760)
    - Updated Brazilian Portuguese translation from
      Guilherme de S. Pastore <gpastore@colband.com.br> (Closes: #256396)
    - Updated Greek translation (complete now) from
      George Papamichelakis <george@step.gr> (Closes: #256797)
    - New Korean translation from Changwoo Ryu <cwryu@debian.org>
      (Closes: #257143)
    - German translation now available in two flavours: with Unicode usage and
      without (related to #228486, #235759)
  * Update apt-get(8) to reflect the fact that APT::Get::Only-Source will
    affect apt-get build-dep as well as apt-get source
  * Remove aborted remnants of a different method of implementing DEB_BUILD_OPTIONS
    from debian/rules
  * Fix typo in error message when encountering unknown type in source list
    (Closes: #253217)
  * Update k*bsd-gnu arch names in buildlib/ostable (Closes: #253532)
  * Add amd64 to buildlib/archtable (Closes: #240896)
  * Have configure output a more useful error message if the architecture
    isn't in archtable

 -- Matt Zimmerman <mdz@debian.org>  Thu,  8 Jul 2004 15:53:28 -0700

apt (0.5.25) unstable; urgency=low

  * Patch from Jason Gunthorpe to remove arbitrary length limit on Binary
    field in SourcesWriter::DoPackage
  * Fix typo in apt-cache(8) (Closes: #238578)
  * Fix obsolete reference to bug(1) in stub apt(8) man page
    (Closes: #245923)
  * Fix typo in configure-index (RecruseDepends -> RecurseDepends)
    (Closes: #246550)
  * Support DEB_BUILD_OPTIONS=noopt in debian/rules
    (Closes: #244293)
  * Increase length of line buffer in ReadConfigFile to 1024 chars;
    detect if a line is longer than that and error out
    (Closes: #244835)
  * Suppress a signed/unsigned warning in apt-cache.cc:DisplayRecord
  * Build apt-ftparchive with libdb4.2 rather than libdb2
    - Patch from Clint Adams to do most of the work
    - Build-Depends: s/libdb2-dev/libdb4.2-dev/
    - Add AC_PREREQ(2.50) to configure.in
    - Use db_strerror(err) rather than GlobalError::Errno (which uses strerror)
    - Add note to NEWS.Debian about upgrading old databases
  * Attempt to fix problems with chunked encoding by stripping only a single CR
    (Closes: #152711)
  * Modify debian/rules cvs-build to use cvs export, to avoid picking up
    junk files from the working directory
  * Add lang=fr attribute to refentry section of
    apt-extracttemplates.fr.1.sgml and apt-sortpkgs.fr.1.sgml so they are
    correctly built
  * Remove extraneous '\' characters from <command> tags in
    apt_preferences.fr.5.sgml
  * Translation updates:
    - Updated Swedish translation from Peter Karlsson <peter@softwolves.pp.se>
      (Closes: #238943)
    - New Slovenian translation from Jure Čuhalev <gandalf@owca.info>
      (closes: #239785)
    - New Portuguese translation from Miguel Figueiredo <elmig@debianpt.org>
      (closes: #240074)
    - Updated Spanish translation from Ruben Porras <nahoo82@telefonica.net>
    - Updated Spanish translation of man pages from Ruben Porras
      <nahoo82@telefonica.net>
    - Updated Simplified Chinese translation from "Carlos Z.F. Liu" <carlos_liu@yahoo.com>
      (Closes: #241971)
    - Updated Russian translation from Dmitry Astapov <adept@despammed.com>
      (Closes: #243959)
    - Updated Polish translation from Marcin Owsiany <porridge@debian.org>
      (Closes: #242388)
    - Updated Czech translation from Miroslav Kure <kurem@upcase.inf.upol.cz>
      (Closes: #244369)
    - Updated Japanese translation from Kenshi Muto <kmuto@debian.org>
      (Closes: #244176)
    - Run make -C po update-po to update .po files
    - Updated French translation from Christian Perrier <bubulle@debian.org>
      (Closes: #246925)
    - Updated Danish translation from Claus Hindsgaul <claus_h@image.dk>
      (Closes: #247311)

 -- Matt Zimmerman <mdz@debian.org>  Sat,  8 May 2004 12:52:20 -0700

apt (0.5.24) unstable; urgency=low

  * Updated Czech translation from Miroslav Kure <kurem@upcase.inf.upol.cz>
    (Closes: #235822)
  * Updated French translation from Christian Perrier <bubulle@debian.org>
    (Closes: #237403)
  * Updates to XML man pages from richard.bos@xs4all.nl
  * Updated Danish translation from Claus Hindsgaul <claus_h@image.dk>
    (Closes: #237771)
  * Updated Greek translation from Konstantinos Margaritis
    <markos@debian.org>
    (Closes: #237806)
  * Updated Spanish translation from Ruben Porras <nahoo82@telefonica.net>
    (Closes: #237863)
  * Updated pt_BR translation from Andre Luis Lopes <andrelop@debian.org>
    (Closes: #237960)
  * Regenerate .pot file (Closes: #237892)
  * Updated Polish translation from Marcin Owsiany <porridge@debian.org>
    (Closes: #238333)
  * In pkgAcquire::Shutdown(), set the status of fetching items to
    StatError to avoid a sometimes large batch of error messages
    (Closes: #234685)
  * Implement an ugly workaround for the 10000-character limit on the
    Binaries field in debSrcRecordParser, until such time as some things
    can be converted over to use STL data types (ABI change) (Closes: #236688)
  * Increase default tagfile buffer from 32k to 128k; this arbitrary limit
    should also be removed someday (Closes: #174945)
  * Checked against Standards-Version 3.6.1 (no changes)

 -- Matt Zimmerman <mdz@debian.org>  Tue, 16 Mar 2004 22:47:55 -0800

apt (0.5.23) unstable; urgency=low

  * Cosmetic updates to XML man pages from Richard Bos <radoeka@xs4all.nl>
  * Use the 'binary' target rather than 'all' so that the ssh and bzip2
    symlinks are created correctly (thanks to Adam Heath)
    (Closes: #214842)
  * Updated Simplified Chinese translation of message catalog from Tchaikov
    <chaisave@263.net> (Closes: #234186)
  * Change default for Acquire::http::max-age to 0 to prevent index files
    being out of sync with each other (important with Release.gpg)
  * Add an assert() to make sure that we don't overflow a fixed-size
    buffer in the very unlikely event that someone adds 10 packaging
    systems to apt (Closes: #233678)
  * Fix whitespace in French translation of "Yes, do as I say!", which
    made it tricky to type, again.  Thanks to Sylvain Pasche
    <sylvain.pasche@switzerland.org> (Closes: #234494)
  * Print a slightly clearer error message if no packaging systems are
    available (Closes: #233681)
  * Point to Build-Depends in COMPILING (Closes: #233669)
  * Make debian/rules a bit more consistent in a few places.
    Specifically, always use -p$@ rather than an explicit package name,
    and always specify it first, and use dh_shlibdeps -l uniformly rather
    than sometimes changing LD_LIBRARY_PATH directly
  * Document unit for Cache-Limit (bytes) (Closes: #234737)
  * Don't translate "Yes, do as I say!" in Chinese locales, because it can
    be difficult to input (Closes: #234886)

 -- Matt Zimmerman <mdz@debian.org>  Thu, 26 Feb 2004 17:08:14 -0800

apt (0.5.22) unstable; urgency=low

  * Updated French translation of man pages from Philippe Batailler
    <philippe.batailler@free.fr> (Closes: #203119)
  * Initialize StatusFile in debSystem (Closes: #229791)
  * Fix apt-get's suggests/recommends printing, which was skipping every
    other dependency due to both using GlobOr and incrementing the DepIterator
    (Closes: #229722)
  * Restore SIGINT/SIGQUIT handlers to their old values (rather than
    SIG_DFL) after invoking dpkg (Closes: #229854)
  * Updated Dutch translation of message catalog from cobaco
    <cobaco@linux.be> (Closes: #229601)
  * Catalan translation from Antoni Bella, Matt Bonner and Jordi Mallach
    (Closes: #230102)
  * Simplified Chinese translation of message catalog from "Carlos
    Z.F. Liu" <carlos_liu@yahoo.com> (Closes: #230960)
  * Replace SGML manpages with XML man pages from richard.bos@xs4all.nl
    (Closes: #230687)
  * Updated Spanish translation of man pages from Ruben Porras
    <nahoo82@telefonica.net> (Closes: #231539)
  * New Czech translation of message catalog from Miroslav Kure
    <kurem@upcase.inf.upol.cz> (Closes: #231921)

 -- Matt Zimmerman <mdz@debian.org>  Mon,  9 Feb 2004 12:44:54 -0800

apt (0.5.21) unstable; urgency=low

  * Patch from Eric Wong <normalperson@yhbt.net> to include apt18n.h after
    other headers to avoid breaking locale.h when setlocale() is defined
    as an empty macro.  This was not a problem on Debian, but broke
    compilation on Solaris. (Closes: #226509)
  * Updated French translation from Pierre Machard <pmachard@debian.org>
    (Closes: #226886)
  * Add colons to apt-get's "kept back"/"upgraded"/"downgraded" messages
    (Closes: #226813)
  * Fix typo in apt-cache(8) (Closes: #226351)
  * Clearer error message in place of "...has no available version, but
    exists in the database" (Closes: #212203)
  * Patch from Oliver Kurth <oku@masqmail.cx> to use AC_CACHE_VAL for
    GLIBC_VER to make cross-compilation easier (Closes: #221528)
  * Add example preferences file (Closes: #220799)
  * Updated Greek translation from Konstantinos Margaritis <markos@debian.org>
    (Closes: #227205)
  * Updated Spanish translation of man pages from Ruben Porras
    <nahoo82@telefonica.net> (Closes: #227729)

 -- Matt Zimmerman <mdz@debian.org>  Fri, 16 Jan 2004 10:54:39 -0800

apt (0.5.20) unstable; urgency=low

  * Fixed German translations of "Suggested" from Christian Garbs
    <debian@cgarbs.de> (Closes: #197960)
  * Add an "apt-cache madison" command with an output format similar to
    the katie tool of the same name (but less functionality)
  * Fix debSourcesIndex::Describe() to correctly say "Sources" rather than
    "Packages"

 -- Matt Zimmerman <mdz@debian.org>  Sat,  3 Jan 2004 23:42:50 -0800

apt (0.5.19) unstable; urgency=low

  * Fix Packages::Extensions support in apt-ftparchive generate
    (Closes: #225453)

 -- Matt Zimmerman <mdz@debian.org>  Sat,  3 Jan 2004 16:20:31 -0800

apt (0.5.18) unstable; urgency=low

  * New no_NO.po file from Tollef Fog Heen <tfheen@debian.org> to fix
    encoding problems (Closes: #225602)
  * Have "apt-ftparchive release" strip the leading path component from
    the checksum entries

 -- Matt Zimmerman <mdz@debian.org>  Fri,  2 Jan 2004 11:24:35 -0800

apt (0.5.17) unstable; urgency=low

  * Enable apt-ftparchive to generate Release files.  Hopefully this will
    make it easier for folks to secure their apt-able packages

 -- Matt Zimmerman <mdz@debian.org>  Fri, 26 Dec 2003 12:53:21 -0800

apt (0.5.16) unstable; urgency=low

  * po/de.po update from Michael Karcher <karcher@physik.fu-berlin.de>
    (Closes: #222560)
  * Update config.guess and config.sub from autotools-dev 20031007.1
  * Add knetbsd to buildlib/ostable (Closes: #212344)
  * Don't suggest apt-get -f install to correct broken build-deps; broken
    installed packages are rarely the cause (Closes: #220858)
  * Avoid clobbering configure.in if sed fails

 -- Matt Zimmerman <mdz@debian.org>  Wed, 24 Dec 2003 14:54:40 -0800

apt (0.5.15) unstable; urgency=low

  * Spanish man pages, patch from Ruben Porras <nahoo82@telefonica.net>
    (Closes: #195444)
    - apt.es.8 wasn't included in the patch, but was referenced.  Fetched
      version 1.3 from debian-doc cvs
    - Create doc/es/.cvsignore
  * Patch from Koblinger Egmont <egmont@uhulinux.hu> to fix
    pkgCache::PkgFileIterator::Label() to correctly refer to File->Label
    rather than File->Origin (Closes: #213311)
  * Add missing comma and space to German translation of "downgraded"
    (Closes: #213975)
  * Add missing comma in apt_preferences(5) (Closes: #215362)
  * Fix whitespace in French translation of "Yes, do as I say!", which
    made it tricky to type.  Thanks to Sylvain Pasche
    <sylvain.pasche@switzerland.org> (Closes: #217152)
  * Let apt-get build-dep try alternatives if the installed package
    doesn't meet version requirements (Closes: #214736)
  * Fix version display for recommends (Closes: #219900)
  * Use isatty rather than ttyname for checking if stdin is a terminal.
    isatty has the advantage of not requiring /proc under Linux, and thus
    Closes: #221728
  * Correctly implement -n as a synonym for --names-only (Closes: #224515)
  * Update apt-cache(8)
    - Document --installed
    - --recursive applies to both depends and rdepends
  * Japanese translation of documentation from Kurasawa Nozomu <nabetaro@slug.jp>
    (Closes: #186235)
  * Clarify documentation of --no-upgrade in apt-get(8) (Closes: #219743)
  * Clean up and simplify some of the suggests/recommends display in apt-get
  * Use cvs update -d in debian/rules cvs-build rather than just update
  * Pass --preserve-envvar PATH --preserve-envvar CCACHE_DIR to debuild.  apt
    takes a long time to build, and ccache helps

 -- Matt Zimmerman <mdz@debian.org>  Sat, 20 Dec 2003 16:34:30 -0800

apt (0.5.14) unstable; urgency=low

  * apt-get build-dep, when trying to skip over the remaining elements of
    an or-expression, would accidentally inherit the version requirements of a
    later item in the or-expression.  Fixed it.
  * Let apt-get build-dep try alternatives if the first dependency in an
    or-expression is not available
  * Add a Debug::BuildDeps to generate some trace output
  * Help apt-get build-dep produce more useful error messages
  * Process build-dependencies in forward rather than reverse order
  * Error out if an installed package is too new for a << or <=
    build-dependency
  * apt-get build-dep should now be able to handle almost any package with
    correct build-depends.  The primary exception is build-dependencies on
    virtual packages with more than one provider, and these are
    discouraged for automated processing (but still common,
    unfortunately).

 -- Matt Zimmerman <mdz@debian.org>  Tue, 23 Sep 2003 22:57:31 -0400

apt (0.5.13) unstable; urgency=medium

  * Document configuration file comment syntax in apt.conf(5)
    (Closes: #211262)
  * s/removed/installed/ in a comment in apt-get.cc
  * Move comment for ListParser::ParseDepends into the right place
  * Don't preserve ownership when copying config.guess and config.sub.
    This broke builds where the clean target was run with different
    privileges than the rest of the build (i.e., root) (Closes: #212183)
  * On second thought, don't copy config.guess and config.sub at all.  I'd
    rather they always match what is in CVS.

 -- Matt Zimmerman <mdz@debian.org>  Mon, 22 Sep 2003 10:28:17 -0400

apt (0.5.12) unstable; urgency=low

  * Exclude subdirectories named 'debian-installer' from the apt-cdrom
    search (Closes: #210485 -- release-critical)

 -- Matt Zimmerman <mdz@debian.org>  Thu, 11 Sep 2003 21:48:14 -0400

apt (0.5.11) unstable; urgency=low

  * Updated pt_BR translations from Andre Luis Lopes <andrelop@debian.org>
    (Closes: #208302)
  * In apt.conf(5), give the fully qualified name of Dir::Bin::Methods,
    rather than just "methods"
  * Add new nb and nn translations from Petter Reinholdtsen <pere@hungry.com>
  * Clean up reportbug script a bit, and extend it to distinguish between a
    configuration file not existing and the user declining to submit it with
    the report
  * Add #include <langinfo.h> to cmdline/apt-get.cc.  This apparently gets
    pulled in by something else with recent g++ and/or glibc, but is
    required when building on, e.g., stable
  * Patch from Koblinger Egmont <egmont@uhulinux.hu> to fix version
    comparisons with '~' (Closes: #205960)
  * Disable Russian translation until someone can review it
    (Closes: #207690)

 -- Matt Zimmerman <mdz@debian.org>  Wed, 10 Sep 2003 19:41:28 -0400

apt (0.5.10) unstable; urgency=low

  * Correct the section in apt_preferences(5) on interpreting priorities
    to show that zero is not a valid priority, and print a warning if such
    a pin is encountered in the preferences file (Closes: #204971)
  * Regenerate French man pages from sgml source (Closes: #205886)
  * Get self-tests compiling again, updated for latest library API
    and g++ 3.3
  * Add version comparison tests for #194327 and #205960
  * Fix error message in version test to output versions in the order in
    which they were compared when the reverse comparison fails
  * Reference the source package bug page rather than the one for the
    binary package 'apt' in the man pages (Closes: #205290)
  * Updated Polish po file from Marcin Owsiany <porridge@debian.org>
    (Closes: #205950)
  * Mention some of the available frontends in apt-get(8) (Closes: #205829)
  * Add apt-config to SEE ALSO section of apt-get (Closes: #205036)
  * Add missing "lang" attributes to refentry tags in French man pages
    (apt-cdrom, apt-extracttemplates, apt-sortpkgs)
  * Change upgraded/newly installed/not fully installed or removed
    messages to be consistent and somewhat shorter (some translations
    exceeded 80 characters even in the simplest case)
  * Make APT::Get::Show-Upgraded (aka apt-get -u) default to true.
  * Updates to Dutch translation from Bart Cornelis <cobaco@linux.be>
    (Closes: #207656)

 -- Matt Zimmerman <mdz@debian.org>  Sun, 31 Aug 2003 21:12:39 -0400

apt (0.5.9) unstable; urgency=low

  * Oh well, apt isn't going to make it into testing anytime soon due to
    new glibc and gcc deps, so we might as well fix more bugs
  * Fix typo in example ftp-archive.conf (Closes: #203295)
  * Mention default setting for --all-versions (Closes: #203298)
  * Patch from Otavio Salvador <otavio@debian.org> to have --version
    only print the version (and not usage as well) (Closes: #203418)
  * Patch from Otavio Salvador <otavio@debian.org> to switch from
    dh_installmanpages to dh_installman.  Fixes the problem where the
    pt_BR man page was installed in the wrong location (Closes: #194558)
  * Move the French apt-ftparchive man page into apt-utils where it
    belongs.  apt-utils Replaces: apt (<< 0.5.9)
  * Write records from "apt-cache show" using fwrite(3) rather than
    write(2), in case for some reason the entire record doesn't get
    written by a single write(2)
  * Add new French man pages to doc/fr/.cvsignore
  * Add freebsd to buildlib/ostable (Closes: #193430)
  * Avoid segfault if a package name is specified which consists
    entirely of characters which look like end tags ('+', '-')
    (Closes: #200425)
  * Patch from Otavio Salvador <otavio@debian.org> to avoid listing
    suggests/recommends for packages which are selected for installation
    at the same time as the package which suggests/recommends them
    (Closes: #200102)
  * Patch from Otavio Salvador <otavio@debian.org> to avoid listing
    suggests/recommends which are Provided by a package which is already
    installed (Closes: #200395)
  * Patch to update pt_BR man page for apt_preferences(5) from Andre Luis
    Lopes <andrelop@debian.org> (Closes: #202245)
  * Use nl_langinfo(YESEXPR) rather than comparing to the translated
    string "Y".  Closes: #200953 and should make the prompting generally
    more robust in the face of i18n.  In the particular case of #200953,
    it was being fooled because of signedness issues with toupper(3)
    (Closes: #194614)
  * apt Suggests: aptitude | synaptic | gnome-apt | wajig
    (Closes: #146667)
  * Clean up whitespace in translated strings in ru.po, which messed up
    indentation (some other translations probably have similar problems)
    (Closes: #194282)
  * Run ispell -h over the man page sources and fix a bunch of typos
  * Use debian/compat rather than DH_COMPAT
  * Update to debhelper compatibility level 3
    - remove ldconfig calls from debian/{postinst,postrm} as dh_makeshlibs
      will add them
    - echo 3 > debian/compat
    - Build-Depends: debhelper (>= 3)
  * Exclude '.#*' from cvs-build
  * Let the ftp method work with ftp servers which do not require a
    password (Closes: #199425)
  * Build-depend on debhelper >= 4.1.62, because we need the fix for
    #204731 in order for dh_installman to work correctly
    with our SGML man pages
  * Move dh_makeshlibs ahead of dh_installdeb so that its postinst
    fragments are properly substituted

 -- Matt Zimmerman <mdz@debian.org>  Sun, 10 Aug 2003 19:54:39 -0400

apt (0.5.8) unstable; urgency=medium

  * urgency=medium because the changes since 0.5.5.1 are pretty safe as
    far as core functionality, 0.5.5.1 survived unstable for 10 days, and
    I don't want to delay apt's progress into testing any further.  It's
    decidedly better than 0.5.4.
  * Clarify the meaning of the only-source option in apt-get(8)
    (Closes: #177258)
  * Updated French man pages from Philippe Batailler
    <philippe.batailler@free.fr> (Closes: #182194)
  * Give a warning if an illegal type abbreviation is used when looking up a
    configuration item (Closes: #168453)
  * Improve build-depends handling of virtual packages even further, so that
    it will now also try to satisfy build-depends on virtual packages if they
    are not installed.  Note that this only works if there is only one
    package providing the virtual package, as in other cases (Closes: #165404)
  * Update config.guess and config.sub from autotools-dev 20030717.1
  * Tweak SGML in apt-extracttemplates.1.sgml so that literal '>' doesn't end
    up in output
  * Document SrcDirectory in apt-ftparchive.1.sgml (Closes: #156370)
  * Support TMPDIR in apt-extracttemplates (Closes: #191656)
  * Fix ru.po to use a capital letter for the translation of 'Y' so that
    YnPrompt works correctly (Closes: #200953).  No other translations seem
    to have this problem
  * Regenerate POT file and sync .po files
  * Only try to clear stdin if it is a tty, to avoid looping if there is
    lots of stuff (perhaps an infinite amount) to read (Closes: #192228)

 -- Matt Zimmerman <mdz@debian.org>  Fri, 25 Jul 2003 20:21:53 -0400

apt (0.5.7) unstable; urgency=low

  * Update control file to match overrides (apt priority important,
    libapt-pkg-dev section libdevel)
  * Silence the essential packages check if we are only downloading
    archives and not changing the system (Closes: #190862)
  * Skip version check if a build-dependency is provided by an installed package
    (Closes: #126938)
  * Have apt-cache show exit with an error if it cannot find any of the
    specified packages (Closes: #101490)

 -- Matt Zimmerman <mdz@debian.org>  Mon, 21 Jul 2003 23:43:24 -0400

apt (0.5.6) unstable; urgency=low

  * Adam Heath <doogie@debian.org>
    - Fix segfault when handling /etc/apt/preferences.  Closes: #192409.
  * Matt Zimmerman <mdz@debian.org>
    - Clean up some string handling, patch from Peter Lundkvist
      <p.lundkvist@telia.com> (Closes: #192225)
    - Don't fall off the end of the buffer when comparing versions.
      Patch from Koblinger Egmont <egmont@uhulinux.hu> (Closes: #194327)
    - Minor fixes to apt-ftparchive(1) (Closes: #118156)
    - Fix typo in apt-ftparchive help text (Closes: #119072)
    - More typos in apt-ftparchive help text (Closes: #190936)
    - Update config.guess, config.sub to latest versions
    - Modify the description for apt-utils to reflect the fact that it is not
      (any longer) infrequently used (Closes: #138045)
    - Make setup script for dselect method more explicit about
      overwriting sources.list (Closes: #151727)
    - Fix typo in apt-cache(8) (Closes: #161243)
    - Remove duplicate 'showpkg' from synopsis on apt-cache(8)
      (Closes: #175611)
    - Document in apt-get(8) the meaning of the '*' in ShowList, which is that
      the package is being purged (Closes: #182369)
    - Fix extra "/" character in apt.conf(5) (Closes: #185545)
    - Fix typo in tar error message (Closes: #191424)
    - Clarify description of 'search' on apt-cache(8) (Closes: #192216)
    - Fix incorrect path for 'partial' directory on apt-get(8)
      (Closes: #192933)
    - Fixes to pt_BR translation from Andre Luis Lopes <andrelop@ig.com.br>
      (Closes: #196669)
    - Updated apt_preferences(5) man page with many corrections and
      clarifications from Thomas Hood <jdthood@yahoo.co.uk>
      (Closes: #193336)
    - Fix SGML validation errors in apt-cache.8.sgml introduced in 0.5.5 or so
    - Add a simple example to apt-ftparchive(1) (Closes: #95257)
    - Add bug script for collecting configuration info (Closes: #176482)

 -- Matt Zimmerman <mdz@debian.org>  Mon, 21 Jul 2003 01:59:43 -0400

apt (0.5.5.1) unstable; urgency=low

  * Move the target of the example docs from doc to binary.  Closes:
    #192331
  * Fix api breakage that broke apt-ftparchive and apt-cache dumpavail, by
    backing out change that incorretly attempted to handle Package sections
    larger than 32k.  Closes: #192373
  * Fix never-ending loop with apt-get install -V.  Closes: #192355.

 -- Adam Heath <doogie@debian.org>  Mon, 19 May 2003 12:30:16 -0500

apt (0.5.5) unstable; urgency=low

  * New deb version compare function, that has no integer limits, and
    supports pre-versions using ~.  Code ported from dpkg.
  * Fix handling of [!arch] for build-dependencies. Closes: #88798, #149595
  * Fix handling of build-deps on unknown packages. Closes: #88664, #153307
  * "apt-get --arch-only build-dep" to install only architecture-
    dependent build dependencies. Bump minor shared lib number to reflect
    small change in BuildDepend API.
  * APT::Build-Essential configuration option (defaults to "build-essential")
    so that "apt-get build-dep" will ensure build essential packages are
    installed prior to installing other build-dependencies. Closes: #148879
  * LD_LIBRARY_PATH thing. Closes: #109430, #147529
  * /usr/doc reference in postinst. Closes: #126189
  * Doc updates. Closes: #120689
  * Possible apt-cache segfault. Closes: #120311, #118431, #117915, #135295,
          #131062, #136749
  * Print special message for EAI_AGAIN. Closes: #131397
  * libapt-pkg-dev needs to bring in the apt-inst library if linking
    is to work. Closes: #133943
  * Typos, Doc Stuff. Closes: #132772, #129970, #123642, #114892, #113786,
         #109591, #105920, #103678, #139752, #138186, #138054, #138050,
	 #139994, #142955, #151654, #151834, #147611, #154268, #173971
  * Fix possibility for tag file parsing to fail in some unlikely situations.
    Closes: #139328
  * Use std C++ names for some header files. Closes: #128741
  * Do not check for free space if --no-download. Closes: #117856
  * Actually implement or group handling for 'upgrade'. Closes: #133950
  * "Internal Error, Couldn't configure pre-depend" is not actually an
    internal error, it is a packaging error and now it says so, and
    pinpoints the problem dependency. Closes: #155621
  * Allows failure to write to a pipe for post-invoke stuff. Closes: #89830
  * Use usr/share/doc for dhelp. Closes: #115701
  * --print-uris works with 'update'. Closes: #57070
  * Options Dpkg::MaxArgs,Dpkg::MaxArgBytes to allow a much longer dpkg
    command line.
  * Fixed 2 little OR group bugs, thanks to Yann Dirson. Closes: #143995,
    #142298
  * Allow an uninstalled package to be marked for removal on an install
    line (meaning not to automatically install it), also fix some dodgy
    handling of protected packages. Closes: #92287, #116011
  * Fix errant prefix matching in version selection. Closes: #105968
  * Ensure that all files needed to run APT as a user are readable and
    ignore roots umask for these files. Closes: #108801
  * Support larger config spaces. Closes: #111914
  * 'apt-get update' no longer does 'Building Dependency Tree'.
  * When matching regexs allways print a message. Change regex activation
    charset. Closes: #147817
  * Don't die if lines in sources.list are too long. Closes: #146846
  * Show file name on apt-extracttemplate error messges. Closes: #151835
  * i18n gettext stuff, based on work from Michael Piefel: Closes: #95933
  * Some highly unlikely memory faults. Closes: #155842
  * C++ stuff for G++3.2. Closes: #162617, #165515,
  * apt-config dumps sends to stdout not stderr now.  Closes: #146294
  * Fix segfault in FindAny when /i is used, and there is no default.
    Closes: #165891
  * Add s390x to archtable.  Closese: #160992.
  * Update config.sub/config.guess in cvs, and add support to debian/rules
    to update them from /usr/share/misc if they exist.  Closes: #155014
  * Remove 'Sorry' from messages.  Closes: #148824.
  * Change wording of 'additional disk space usage' message.  Closes:
    #135021.
  * apt-extracttemplates now prepends the package name when extracting
    files.  Closes: #132776
  * Add -n synonym for --names-only for apt-cache.  Closes: #130689
  * Display both current version and new version in apt-get -s.  Closes:
    #92358
  * Add an options and timeout config item to ssh/rsh.  Closes: #90654
  * libapt-pkg-dev now depends on apt-utils.  Closes: #133942.
  * Change verbose logging output of apt-ftparchive to go to stderr,
    instead of stdout.  Also, errors that occur no longer go to stdout,
    but stderr.  Closes: #161592
  * Test for timegm in configure.  Closes: #165516.
  * s/st_mtime/mtime/ on our local stat structure in apt-ftparchive, to
    support compliation on platforms where st_mtime is a macro.  Closes:
    #165518
  * Check the currently mounted cdrom, to see if it's the one we are
    interested in.  Closes: #154602
  * Refer to reportbug instead of bug in the man pages. Closes: #173745
  * Link apt-inst to apt-pkg. Closes: #175055
  * New apt_preferences man page from Thomas Hood, Susan Kleinmann,
    and others.
  * Fix > 300 col screen segfault. Closes: #176052
  * Rebuild with gcc-3.2. Closes: #177752, #178008.
  * Fix build-dep handling of | dependencies.
    Closes: #98640, #145997, #158896, #172901
  * Double default value of APT::Cache-Limit, until such time as it
    can be made more dynamic.  Closes: #178623.
  * Report uris with '.gz' when there are errors.  Closes: #178435.
  * When installing build-deps, make sure the new version will
    satisfy build requirements. Closes: #178121
  * Split offline and guide documentation into apt-doc.  This was done so
    that binary-arch builds do not require documention deps.  Note, that 
    apt-doc is not installed on upgrades.
  * Use doc-base, instead of dhelp directly.  Closes: #110389
  * Change http message 'Waiting for file' to 'Waiting for headers'.
    Closes: #178537
  * Remove trailing lines on package lists in apt-get.  Closes: #178736.
  * Fix origin pins for file:// uris.  Closes: #189014.
  * Apply typo and syntax patch from bug to apt-cache.8.sgml.  Closes:
    #155194
  * s/dpkg-preconfig/dpkg-preconfigure/ in examples/configure-index.
    Closes: #153734.
  * Fix some typos in the apt-get manual.  Closes: #163932.
  * Apply patch from bug, to change frozen to testing, and then do it
    everywhere else.  Closes: #165085.
  * Update es.po.  Closes: #183111.
  * Add pt_BR translation of apt_preferences(5).  Also, build fr manpages.
    Closes: #183904.
  * Add a vcg command to apt-cache, similiar to dotty.  Closes: #150512.
  * Add option to apt-get to show versions of packages being
    upgraded/installed.
  * Be quiet in apt.post{inst,rm}.  Closes: #70685.
  * apt-get now prints out suggested and recommended packages.  Closes:
    #54982.
  * Insert some newlines in the cdrom change media message.  Closes:
    #154601.
  * Add a rdepends command to apt-cache.  Closes: #159864.
  * When building the dpkg command line, allow for 8192 chars to be used,
    instead of only 1024.
  * APT::Immediate-Configure had inverted semantics(false meant it was
    enabled).  Closes: #173619.
  * Fix status file parser so that if a record is larger than 32k, the
    buffer size will be doubled, and the read attempted again.  Closes:
    #174945.

 -- Adam Heath <doogie@debian.org>  Sun, 27 Apr 2003 01:23:12 -0500

apt (0.5.4) unstable; urgency=low

  * M68k config.guess patch. Closes: #88913
  * Bi-yearly test on OpenBSD and Solaris
  * Doc updates. Closes: #89121, #89854, #99671, #98353, #95823, #93057,
          #97520, #102867, #101071, #102421, #101565, #98272, #106914,
          #105606, #105377
  * Various cosmetic code updates. Closes: #89066, #89066, #89152
  * Add "pre-auto" as an option for DSelect::Clean (run autoclean after
    update).
  * More patches from Alfredo for Vendors and more SHA-1 stuff
  * Fix for AJ's 'desire to remove perl-5.005' and possibly other
    similar situations. Closes: #56708, #59432
  * no_proxy and ftp. Closes: #89671
  * Philippe Batailler's man page patches.
  * Fix for display bug. Closes: #92033, #93652, #98468
  * Use more than 16bits for the dep ID. Some people ran out..
    Closes: #103020, #97809, #102951, #99974, #107362, #107395, #107362,
            #106911, #107395, #108968
  * Reordered some things to make dante and FTP happier. Closes: #92757
  * James R. Van Zandt's guide.sgml updates. Closes: #90027
  * apt-ftparchive copes with no uncompressed package files + contents.
  * French man pages from philippe batailler - well sort of. They
    don't build yet..
  * run-parts. Closes: #94286
  * 'apt-cache policy' preferences debug tool.
  * Whatever. Closes: #89762
  * libstdc++ and HURD. Closes: #92025
  * More apt-utils verbage. Closes: #86954
  * Fliped comparision operator. Closes: #94618
  * Used the right copyright file. Closes: #65691
  * Randolph's G++3 patches.
  * Fixed no_proxy tokanizing. Closes: #100046
  * Strip Config-Version when copying status to available. Closes: #97520
  * Segfault with missing source files. Closes: #100325
  * EINTR check. Closes: #102293
  * Various changes to the locking metholodgy for --print-uris.
    Closes: #100590
  * Lame LD_LIBRARY_PATH thing. Closes: #98928
  * apt-cache search searchs provide names too now. Closes: #98695
  * Checksum and long lines problem. Closes: #106591
  * .aptignr and empty files are just a warning. Closes: #97364

 -- Jason Gunthorpe <jgg@debian.org>  Sat, 18 Aug 2001 17:21:59 -0500

apt (0.5.3) unstable; urgency=low

  * JoeyH's dpkg::preconfig not working. Closes: #88675
  * Fixed apt override disparity
  * Alfredo's SHA-1 and related patches

 -- Jason Gunthorpe <jgg@debian.org>  Sun,  4 Mar 2001 15:39:43 -0700

apt (0.5.2) unstable; urgency=low

  * Fixed mention of /usr/doc in the long description
  * JoeyH's downgrade bug -- don't use 0.5.1
  * Doc bug. Closes: #88538
  * Fault in building release strings. Closes: #88533

 -- Jason Gunthorpe <jgg@debian.org>  Sun,  4 Mar 2001 15:39:43 -0700

apt (0.5.1) unstable; urgency=low

  * Fixed #82894 again, or should be and.
  * Process the option string right. Closes: #86921
  * Don't eat the last command for pipes. Closes: #86923
  * Ignore .* for configuration directory processing. Closes: #86923
  * Alfredo's no_proxy patch
  * Documentation fixes. Closes: #87091
  * JoeyH's double slash bug. Closes: #87266
  * Unintitialized buffer and apt-ftparchive contents generation.
     Closes: #87612
  * Build-deps on virtual packages. Closes: #87639
  * Fixes glibc/libstdc++ symbol dependencies by including glibc and
    libstdc++ version info in the library soname and in the package
    provides. Closes: #87426
  * Updated soname version to 0.3.2
  * apt-extracttemplates moved from debconf into apt-utils
  * s390 archtable entry. Closes: #88232
  * Dan's segfault
  * Some instances where the status file can source a package in a
    non-sensical way. Closes: #87390
  * Work better if there are duplicate sources.list entries.
  * Fixed the resetting of Dir with "dir {};". Closes: #87323

 -- Randolph Chung <tausq@debian.org>  Sat, 3 Mar 2001 15:37:38 -0700

apt (0.5.0) unstable; urgency=low

  * Fixed an obscure bug with missing final double new lines in
    package files
  * Changed the apt-cdrom index copy routine to use the new section
    rewriter
  * Added a package file sorter, apt-sortpkgs
  * Parse obsolete Optional dependencies.
  * Added Ben's rsh method. Closes: #57794
  * Added IPv6 FTP support and better DNS rotation support.
  * Include the server IP in error messages when using a DNS rotation.
    Closes: #64895
  * Made most of the byte counters into doubles to prevent 32bit overflow.
    Closes: #65349
  * HTTP Authorization. Closes: #61158
  * Ability to parse and return source index build depends from Randolph.
  * new 'apt-get build-dep' command from Randolph. Closes: #63982
  * Added apt-ftparchive the all dancing all singing FTP archive
    maintinance program
  * Allow version specifications with =1.2.4-3 and /2.2 or /stable postfixes
    in apt-get.
  * Removed useless internal cruft including the xstatus file.
  * Fixed config parser bugs. Closes: #67848, #71108
  * Brain Damanged apt-get config options changed, does not change the command
    line interface, except to allow --enable-* to undo a configuration
    option:
      No-Remove -> Remove
      No-Download -> Download
      No-Upgrade -> Upgrade
  * Made this fix configable (DSelect::CheckDir) and default to disabled:
     * No remove prompt if the archives dir has not changed. Closes: #55709
    Because it is stupid in the case where no files were downloaded due to
    a resumed-aborted install, or a full cache! Closes: #65952
  * Obscure divide by zero problem. Closes: #64394
  * Update sizetable for mips. Closes: #62288
  * Fixed a bug with passive FTP connections
  * Has sizetable entry for sparc64. Closes: #64869
  * Escape special characters in the ::Label section of the cdroms.lst
  * Created apt-utils and python-apt packages
  * Due to the new policy engine, the available file may contain entries
    from the status file. These are generated if the package is not obsolete
    but the policy engine prohibits using the version from the package files.
    They can be identified by the lack of a Filename field.
  * The new policy engine. Closes: #66509, #66944, #45122, #45094, #40006,
    #36223, #33468, #22551
  * Fixed deb-src line for non-us. Closes: #71501, #71601
  * Fixes for G++ 2.96, s/friend/friend class/
  * Fixed mis doc of APT::Get::Fix-Missing. Closes: #69269
  * Confirmed fix for missing new line problem. Closes: #69386
  * Fixed up dhelp files. Closes: #71312
  * Added some notes about dselect and offline usage. Closes: #66473, #38316
  * Lock files on read only file systems are ignored w/ warning.
    Closes: #61701
  * apt-get update foo now gives an error! Closes: #42891
  * Added test for shlibs on hurd. Closes: #71499
  * Clarified apt-cache document. Closes: #71934
  * DocBook SGML man pages and some improvements in the text..
  * sigwinch thing. Closes: #72382
  * Caching can be turned off by setting the cache file names blank.
  * Ignores arches it does not know about when autocleaning. Closes: #72862
  * New function in apt-config to return dirs, files, bools and integers.
  * Fixed an odd litle bug in MarkInstall and fixed it up to handle
    complex cases involving OR groups and provides.
    68754 describes confusing messages which are the result of this..
    Closes: #63149, #69394, #68754, #77683, #66806, #81486, #78712
  * Speeling mistake and return code for the 'wicked' resolver error
    Closes: #72621, #75226, #77464
  * Solved unable to upgrade libc6 from potato to woody due to 3 package
    libc6 dependency loop problem.
  * Leading sources.list spaces. Closes: #76010
  * Removed a possible infinite loop while processing installations.
  * Man page updates. Closes: #75411, #75560, #64292, #78469
  * ReduceSourceList bug. Closes: #76027
  * --only-source option. Closes: #76320
  * Typos. Closes: #77812, #77999
  * Different status messages. Closes: #76652, #78353
  * /etc/apt/apt.conf.d/ directory for Joey and Matt and pipe protocol 2
  * OS detection an support for the new pseduo standard of os-arch for the
    Architecture string. Also uses regexing.. Closes: #39227, #72349
  * Various i18n stuff. Note that this still needs some i18n wizard
    to do the last gettextization right. Closes: #62386
  * Fixed a problem with some odd http servers/proxies that did not return
    the content size in the header. Closes: #79878, #44379
  * Little acquire bugs. Closes: #77029, #55820
  * _POSIX_THREADS may not be defined to anything, just defined..
    Closes: #78996
  * Spelling of Ignore-Hold correctly. Closes: #78042
  * Unlock the dpkg db if in download only mode. Closes: #84851
  * Brendan O'Dea's dselect admindir stuff. Closes: #62811
  * Patch from BenC. Closes: #80810
  * Single output of some names in lists. Closes: #80498, #43286
  * Nice message for people who can't read syserror output. Closes: #84734
  * OR search function. Closes: #82894
  * User's guide updates. Closes: #82469
  * The AJ/JoeyH var/state to var/lib transition patch. Closes: #59094
  * Various CD bugs, again thanks to Greenbush
    Closes: #80946, #76547, #71810, #70049, #69482
  * Using potato debhelper. Closes: #57977
  * I cannot self-terminate. Closes: #74928

 -- Jason Gunthorpe <jgg@debian.org>  Wed, 21 Feb 2001 00:39:15 -0500

apt (0.3.19) frozen unstable; urgency=low

  * Updates to apt-cdrom to support integrated non-us nicely, thanks to
    Paul Wade.
  * Fixed that apt-get/cdrom deadlock thing. Closes: #59853, #62945, #61976
  * Fixed hardcoded path. Closes: #59743
  * Fixed Jay's relative path bug
  * Allowed source only CDs. Closes: #58952
  * Space check is supressed if --print-uris is given. Closes: #58965
  * Clarified the documenation examples for non-us. Closes: #58646
  * Typo in the package description. Closes: #60230
  * Man Page typo. Closes: #60347
  * Typo in Algorithms.cc. Closes: #63577
  * Evil dotty function in apt-cache for generating dependency graphs
    with the as-yet-unpackaged GraphVis.
  * Appears to have been fixed in Janurary.. Closes: #57981
  * New config.guess/sub for the new archs. Closes: #60874
  * Fixed error reporting for certain kinds of resolution failures.
    Closes: #61327
  * Made autoclean respect 'q' settings. Closes: #63023
  * Fixed up the example sources.list. Closes: #63676
  * Added DPkg::FlushSTDIN to control the flushing of stdin before
    forking dpkg. Closes: #63991

 -- Ben Gertzfield <che@debian.org>  Fri, 12 May 2000 21:10:54 -0700

apt (0.3.18) frozen unstable; urgency=low

  * Changes in the postinst script. Closes: #56855, #57237
  * Fixed bashism. Closes: #57216, #57335
  * Doc updates. Closes: #57772, #57069, #57331, #57833, #57896

 -- Ben Gertzfield <che@debian.org>  Sun, 13 Feb 2000 01:52:31 -0800

apt (0.3.17) unstable; urgency=low

  * RFC 2732 usage for CDROM URIs and fixes to apt-cdrom
  * Fixed the configuration parser to not blow up if ; is in the config
    string
  * Applied visual patch to dselect install script . Closes #55214
  * Included the configure-index example
  * Minimal CD swaps
  * Library soname has increased
  * Fixed default sources.list to have correct URLs for potato when it
    becomes stable
  * Added a message about erasing sources.list to dselect setup script
    Closes: #55755
  * No remove prompt if the archives dir has not changed. Closes: #55709
  * Fixed inclusion of 2nd sample config file. Closes: #55374
  * Made file mtimes of 0 not confuse the methods If-Modifed-Since check.
    Closes: #55991

 -- Ben Gertzfield <che@debian.org>  Mon, 31 Jan 2000 12:12:40 -0800

apt (0.3.16) unstable; urgency=low

  * Made --no-download work. Closes: #52993
  * Now compiles on OpenBSD, Solaris and HP-UX
  * Clarify segfault errors
  * More debhelper fixes. Closes: #52662, #54566, #52090, #53531, #54769
  * Fix for Joel's discovery of glibc removal behavoir.
  * Fix for Ben Collins file: uri from slink upgrade.
  * Fixed resume code in FTP. Closes: #54323
  * Take more precautions to prevent the corruption Joey Hess saw.
  * Fixed --no-list-cleanup
  * RFC 2732 URI parsing ([] for hostnames).
  * Typo in apt-cache man page. Closes: #54949

 -- Ben Gertzfield <che@debian.org>  Fri, 14 Jan 2000 08:04:15 -0800

apt (0.3.15) unstable; urgency=low

  * Added DSelect::WaitAfterDownload Closes: #49549
  * Fixed cast error in byteswap macro and supporting code. Closes: #50093
  * Fixed buffer overflow for wide terminal sizes. Closes: #50295
  * Made -s and clean not do anything. Closes: #50238
  * Problem with Protected packages and the new OR code.
  * /usr/share/doc stuff. Closes: #51017, #50228, #51141
  * Remove doesn't require a package to be installable. Closes: #51175
  * FTP proxy touch ups in the mabn page. Closes: #51315, #51314

 -- Ben Gertzfield <che@debian.org>  Sat,  4 Dec 1999 21:17:24 -0800

apt (0.3.14) unstable; urgency=low

  * Fix Perl or group pre-depends thing Closes: #46091, #46096, #46233, #45901
  * Fix handling of dpkg's conversions from < -> <= Closes: #46094, #47088
  * Make unparsable priorities non-fatal Closes: #46266, #46267, #46293, #46298
  * Fix handling of '/' for the dist name. Closes: #43830, #45640, #45692
  * Fixed 'Method gave a blank filename' error from IMS queries onto CDs.
    Closes: #45034, #45695, #46537
  * Made OR group handling in the problem resolver more elaborate. Closes: #45646
  * Added APT::Clean-Installed option. Closes: #45973
  * Moves the free space check to after the calculated size is printed.
    Closes: #46639, #47498
  * mipsel arch Closes: #47614
  * Beautified URI printing to not include passwords Closes: #46857
  * Fixed little problem with --no-download Closes: #47557
  * Tweaked Dselect 'update' script to re-gen the avail file even in the
    event of a failure Closes: #47112
  * Retries for source archives too Closes: #47529
  * Unmounts CDROMs iff it mounted them Closes: #45299
  * Checks for the partial directories before doing downloads Closes: #47392
  * no_proxy environment variable (http only!) Closes: #43476
  * apt-cache showsrc Closes: #45799
  * De-Refs Single Pure virtual packages. Closes: #42437, #43555
  * Regexs for install. Closes: #35304, #38835
  * Dependency reports now show OR group relations
  * Re-Install feature. Cloes: #46961, #37393, #38919
  * Locks archive directory on clean (woops)
  * Remove is not 'sticky'. Closes: #48392
  * Slightly more accurate 'can not find package' message. Closes: #48311
  * --trivial-only and --no-remove. Closes: #48518
  * Increased the cache size. Closes: #47648
  * Comment woopsie. Closes: #48789
  * Removes existing links when linking sources. Closes: #48775
  * Problem resolver does not install all virtual packages. Closes: #48591, #49252
  * Clearer usage message about 'source' Closes: #48858
  * Immediate configure internal error Closes: #49062, #48884

 -- Ben Gertzfield <che@debian.org>  Sun,  7 Nov 1999 20:21:25 -0800

apt (0.3.13) unstable; urgency=low

  * Fix timestamp miss in FTP. Closes: #44363
  * Fix sorting of Kept packages. Closes: #44377
  * Fix Segfault for dselect-upgrade. Closes: #44436
  * Fix handling of '/' for the dist name. Closes #43830
  * Added APT::Get::Diff-Only and Tar-Only options. Closes #44384
  * Add commented-out deb-src URI to default sources.list file.

 -- Ben Gertzfield <che@debian.org>  Sun, 19 Sep 1999 18:54:20 -0700

apt (0.3.12) unstable; urgency=low

  * Fix for typo in the dhelp index. Closes: #40377
  * Multiple media swap support
  * Purge support. Closes: #33291, #40694
  * Better handling of - remove notation. Closes: #41024
  * Purge support. Closes: #33291, #40694
  * Error code on failed update. Closes: #41053
  * apt-cdrom adds entries for source directories. Closes: #41231
  * Sorts the output of any list. Closes: #41107
  * Fixes the looping problem. Closes: #41784, #42414, #44022
  * Fixes the CRC mechanism to lowercase all strings. Closes: #41839
  * More checks to keep the display sane. Particularly when fail-over is
    used with local mirrors and CD-Roms. Closes: #42127, #43130, #43668
  * PThread lockup problem on certain sparc/m68k. Closes: #40628
  * apt-cdrom understands .gz Package files too. Closes: #42779
  * Spelling error in dselect method description. Closes: #43251
  * Added security to the default source list. Closes: #43356

 -- Ben Gertzfield <che@debian.org>  Fri,  3 Sep 1999 09:04:28 -0700

apt (0.3.11) unstable; urgency=low

  * Fix for mis-parsed file: URIs. Closes: #40373, #40366, #40230
  * Fix for properly upgrading the system from perl 5.004 to 5.005

 -- Ben Gertzfield <che@debian.org>  Mon, 28 Jun 1999 21:06:44 -0700

apt (0.3.9) unstable; urgency=low

  * Spelling error in cachefile.cc. Closes: #39885
  * Trailing slash in dselect install if you try to use the
    default config file. Closes: #40011
  * Simulate works for autoclean. Closes: #39141
  * Fixed spelling errors. Closes: #39673
  * Changed url parsing a bit. Closes: #40070, #40069
  * Version 0.3.8 will be for slink/hamm (GNU libc 2).

 -- Ben Gertzfield <che@debian.org>  Thu, 24 Jun 1999 18:02:52 -0700

apt (0.3.7) unstable; urgency=low

  * Fixed missing text in the apt-get(8) page. Closes: #37596
  * Made --simulate and friends work with apt-get source. Closes: #37597, #37656
  * Fixed inclusion of man pages in the -doc/-dev package. Closes: #37633, #38651
  * Fixed handling of the -q option with not-entirely integer arguments
    Closes: #37499
  * Man page typo Closes: #37762
  * Fixed parsing of the Source: line. Closes: #37679
  * Dpkg/dpkg-hurd source bug. Closes: #38004, #38032
  * Added a check for an empty cache directory. Closes: #37963
  * Return a failure code if -d is given and packages fail to download.
    Closes: #38127
  * Arranged for an ftp proxy specifing an http server to work. See the
    important note in the sources.list man page.
  * Accounted for resumed files in the cps calculation. Closes: #36787
  * Deal with duplicate same version different packages. Closes: #30237
  * Added --no-download. Closes: #38095
  * Order of apt-cdrom dist detection. Closes: #38139
  * Fix apt-cdrom chop handling and missing lines. Closes: #37276
  * IPv6 http support
  * Suggests dpkg-dev for apt-get source. Closes: #38158
  * Fixed typo in apt-get help. Closes: #38712
  * Improved the error message in the case of broken held package. Closes: #38777
  * Fixed handling of MD5 failures
  * Documented list notation Closes: #39008
  * Change the 'b' to 'B'. Closes: #39007

 -- Ben Gertzfield <che@debian.org>  Sun, 20 Jun 1999 18:36:20 -0700

apt (0.3.6) unstable; urgency=low

  * Note that 0.3.5 never made it out the door..
  * Fix for apt-cdrom and unusual disk label locations. Closes: #35571
  * Made APT print numbers in decimal. Closes: #35617, #37319
  * Buffer munching fix for FTP. Closes: #35868
  * Typo in sample config file. Closes: #35907
  * Fixed whitespace in version compares. Closes: #35968, #36283, #37051
  * Changed installed size counter to only count unpacked packages.
    Closes: #36201
  * apt-get source support. Closes: #23934, #27190
  * Renames .debs that fail MD5 checking, provides automatic corruption
    recovery. Closes: #35931
  * Fixed autoconf verison. Closes: #37305
  * Random Segfaulting. Closes: #37312, #37530
  * Fixed apt-cache man page. Closes: #36904
  * Added a newline to apt-cache showpkg. Closes: #36903

 -- Ben Gertzfield <che@debian.org>  Wed, 12 May 1999 09:18:49 -0700

apt (0.3.4) unstable; urgency=low

  * Release for Ben while he is out of town.
  * Checked the size of partial files. Closes: #33705
  * apt-get should not print progress on non-tty. Closes: #34944
  * s/guide.text.gz/users-guide.txt.gz/ debian/control: Closes: #35207
  * Applied cdrom patches from Torsten.  Closes: #35140, #35141
  * smbmounted cdrom fix. Closes: #35470
  * Changed ie to eg.  Closes: #35196

 -- Adam Heath <doogie@debian.org>  Sun,  4 Apr 1999 18:26:44 -0500

apt (0.3.3) unstable; urgency=low

  * Fixes bug with file:/ URIs and multi-CD handling. Closes: #34923

 -- Ben Gertzfield <che@debian.org>  Tue, 23 Mar 1999 12:15:44 -0800

apt (0.3.2) unstable; urgency=low

  * Major release into unstable of v3
  * These bugs have been fixed, explanations are in the bug system, read
    the man pages as well..
    Closes: #21113, #22507, #22675, #22836, #22892, #32883, #33006, #34121,
    	    #23984, #24685, #24799, #25001, #25019, #34223, #34296, #34355,
	    #24021, #25022, #25026, #25104, #25176, #31557, #31691, #31853,
    	    #25458, #26019, #26433, #26592, #26670, #27100, #27100, #27601,
    	    #28184, #28391, #28778, #29293, #29351, #27841, #28172, #30260,
    	    #29382, #29441, #29903, #29920, #29983, #30027, #30076, #30112,
    	    #31009, #31155, #31381, #31883, #32140, #32395, #32584. #34465,
    	    #30383, #30441, #30472, #30643, #30827, #30324, #36425, #34596

 -- Ben Gertzfield <che@debian.org>  Mon, 15 Mar 1999 19:14:25 -0800

apt (0.3.1) experimental; urgency=low

  * Minor release of cvs version.
  * Added virtual package libapt-pkgx.x

 -- Mitch Blevins <mblevin@debian.org>  Wed, 10 Mar 1999 07:52:44 -0500

apt (0.3.0) experimental; urgency=low

  * New experimental version.

 -- Ben Gertzfield <che@debian.org>  Tue, 15 Dec 1998 12:53:21 -0800

apt (0.1.9) frozen unstable; urgency=low

  * Return to the wacky numbering for when we build 0.1.8 for hamm
  * Important bug related to APT on the Alpha fixed
  * apt-get dist-upgrade problems fixed
  * tiny patch for http method to fix an endless loop
  * nice fix from /usr/doc/lintian/ to remove rpath nastiness from
    libtool and add proper shared lib dependancies
  * now dh_shlibdeps is called with LD_LIBRARY_PATH=debian/tmp/usr/lib
    in case an old libpkg is installed while building APT to prevent
    spurious dependancies

 -- Ben Gertzfield <che@debian.org>  Thu,  5 Nov 1998 17:43:25 -0800

apt (0.1.7) unstable; urgency=low

  * New build with libstdc++2.9.
  * Various fixes; read the Changelog.

 -- Ben Gertzfield <che@debian.org>  Thu, 15 Oct 1998 18:29:18 -0700

apt (0.1.6) unstable; urgency=low

  * Various fixes in the FTP method for error checking. Fixes: #26188.
  * Spelling corrections in dselect method. Fixes: #25884
  * Fixes for compilation on alpha/ppc. Fixes: #25313, #26108.
  * No more bo releases: we're using a normal numbering system now.

 -- Ben Gertzfield <che@debian.org>  Tue,  8 Sep 1998 19:27:13 -0700

apt (0.1.5) unstable; urgency=low

  * Changed sources.list to point to 'unstable' by default, as
    'frozen' no longer exists!

 -- Ben Gertzfield <che@debian.org>  Thu, 23 Jul 1998 22:00:18 -0700

apt (0.1.3) unstable; urgency=low

  * New upstreamish version.
  * ftp method rewritten in C. Removes dependancies on all perl/perl
    related modules. This fixes many of the ftp method bugs.

 -- Ben Gertzfield <che@debian.org>  Thu, 16 Jul 1998 22:19:00 -0700

apt (0.1.1) unstable; urgency=low

  * Release for unstable.

 -- Ben Gertzfield <che@debian.org>  Tue, 30 Jun 1998 20:48:30 -0700

apt (0.1) unstable; urgency=low

  * Kludge to fix problem in libnet-perl with illegal anonymous
    FTP passwords.
  * Moved to unstable; apt is in a useable state now.
  * Fixed version numbering. From now on, numbering will be:
    0.1 (no actual release) -> 0.1.0bo (release for libc5) ->
    0.1.1 (release for unstable). Thanks, Manoj.

 -- Ben Gertzfield <che@debian.org>  Tue, 30 Jun 1998 20:40:58 -0700

apt (0.0.17-1) experimental; urgency=low

  * Fixed problem with libc6 version compare
  * Scott's away for a while, so I'll be packaging apt for the time
    being.

 -- Ben Gertzfield <che@debian.org>  Thu, 25 Jun 1998 19:02:03 -0700

apt (0.0.16-1) experimental; urgency=low

  * Modifications to make apt-get more friendly when backgrounded.
  * Updated documentation.
  * Updates to graphic widgets

 -- Scott K. Ellis <scott@debian.org>  Mon,  8 Jun 1998 11:22:02 -0400

apt (0.0.15-0.2bo) experimental; urgency=low

  * Bo compilation
  * Bob Hilliards crash

 -- Jason Gunthorpe <jgg@debian.org>  Sun, 31 May 1998 20:18:35 -0600

apt (0.0.15-0.1bo) experimental; urgency=low

  * Bo compilation
  * libstdc++272 patch

 -- Jason Gunthorpe <jgg@debian.org>  Sun, 31 May 1998 20:18:35 -0600

apt (0.0.15) experimental; urgency=low

  * Clean up source tarball (no user-visible changes)

 -- Scott K. Ellis <scott@debian.org>  Tue, 26 May 1998 12:23:53 -0400

apt (0.0.14) experimental; urgency=low

  * Updates in ordering code to make sure certain upgrades work correctly.
  * Made dselect/setup understand ftp as well as http

 -- Scott K. Ellis <scott@debian.org>  Wed, 20 May 1998 13:33:32 -0400

apt (0.0.13-bo1) experimental; urgency=low

  * Bo compilation

 -- Jason Gunthorpe <jgg@debian.org>  Mon, 18 May 1998 15:10:49 -0600

apt (0.0.13) experimental; urgency=low

  * Remove hardcoded egcc from debian/rules (#21575)
  * Fixes for ordering logic when system has a number of unpacked
    but unconfigured packages installed.
  * Spelling fix in dselect install method (#22556)

 -- Scott K. Ellis <scott@debian.org>  Sun, 17 May 1998 20:08:33 -0400

apt (0.0.12) experimental; urgency=low

  * Fixed problems with package cache corruption.
  * Made to depend on libc6 >= 2.0.7pre1 due to timezone problems with
    earlier versions.
  * Interface and documentation improvements.

 -- Scott K. Ellis <scott@debian.org>  Sat, 16 May 1998 23:17:32 -0400

apt (0.0.11) experimental; urgency=low

  * Change dependancies to pre-depends since breaking your packaging tools
    in the middle of an installation isn't very good.
  * Bug fixes to ftp method and general apt-get code

 -- Scott K. Ellis <scott@debian.org>  Fri, 15 May 1998 08:57:38 -0400

apt (0.0.10) experimental; urgency=low

  * Run "dpkg --configure -a" after an aborted dselect install
  * Fixed problem with install looping
  * Support for authenticating proxys: (note this isn't terribly secure)
    http_proxy="http://user:pass@firewall:port/"
  * Substitute $ARCH in sources.list
  * Fixes in the resumption code for ftp

 -- Scott K. Ellis <scott@debian.org>  Tue, 12 May 1998 09:14:41 -0400

apt (0.0.9) experimental; urgency=low

  * Added ftp support.
  * Various other less visible bug fixes.
  * Fixed problem with segfault when apt-get invoked in a non-existant
    directory (Bug #21863)
  * Bumped policy to 2.4.1

 -- Scott K. Ellis <scott@debian.org>  Fri,  1 May 1998 09:18:19 -0400

apt (0.0.8) experimental; urgency=low

  * Fixed generated available file (Bug #21836)
  * Added download ETA (Bug #21774).
  * Fixed hardcoded ARCH (Bug #21751).
  * Fixed check on http_proxy (Bug #21795).
  * Added download speed indicator.

 -- Scott K. Ellis <scott@debian.org>  Mon, 27 Apr 1998 10:58:32 -0400

apt (0.0.7) experimental; urgency=low

  * Remove libdeity and apt from package for now, since only apt-get and
    apt-cache are actually useful right now.
  * Clean up handling of package installation errors.
  * Added timeout to http transfers (#21269)
  * Updated setup for dselect/apt method.
  * Updated man pages
  * Long options (added in 0.0.6)

 -- Scott K. Ellis <scott@debian.org>  Tue, 21 Apr 1998 09:06:49 -0400

apt (0.0.6) experimental; urgency=low

  * Spelling changes.
  * Revamped download status display.
  * Call apt-get clean after successful install in dselect.
  * Added "apt-get clean" which deletes package files from /var/cache/apt

 -- Scott K. Ellis <scott@debian.org>  Thu,  9 Apr 1998 15:13:59 -0400

apt (0.0.5) experimental; urgency=low

  * Ignore signals while dpkg is running so we don't leave dpkg running in
    the background (#20804)
  * Check Packages as well as Packages.gz for file URIs (#20784)
  * Spelling cleanup (#20800)
  * Added -m option to permit upgrade to go on in the case of a bad mirror.
    This option may result in incomplete upgrades when used with -f.

 -- Scott K. Ellis <scott@debian.org>  Tue,  7 Apr 1998 12:40:29 -0400

apt (0.0.4) experimental; urgency=low

  * New usage guide.
  * Various documentation updates and cleanup.
  * Added '-f' option to apt-get attempt to fix broken dependancies.

 -- Scott K. Ellis <scott@debian.org>  Sat,  4 Apr 1998 14:36:00 -0500

apt (0.0.3) experimental; urgency=low

  * Added a shlibs.local file to prevent apt from depending on itself.
  * Updates to how apt-get handles bad states in installed packages.
  * Updated rules to make sure build works from a freshly checked out source
    archive.  Building from CVS needs libtool/automake/autoconf, builds from
    the distributed source package should have no such dependancy.

 -- Scott K. Ellis <scott@debian.org>  Fri,  3 Apr 1998 11:49:47 -0500

apt (0.0.2) unstable; urgency=low

  * Updates to apt-get and http binding for dselect method (apt).
  * Updating version number from 0.0.1, which was released only on IRC.

 -- Scott K. Ellis <scott@debian.org>  Fri,  3 Apr 1998 00:35:18 -0500

apt (0.0.1) unstable; urgency=low

  * Initial Release.

 -- Scott K. Ellis <scott@debian.org>  Tue, 31 Mar 1998 12:49:28 -0500<|MERGE_RESOLUTION|>--- conflicted
+++ resolved
@@ -1,3 +1,45 @@
+apt (0.7.26) UNRELEASED; urgency=low
+
+  [ David Kalnischkies ]
+  * [BREAK] add possibility to download and use multiply
+    Translation files, configurable with Acquire::Translation
+    (Closes: #444222, #448216, #550564)
+  * Ignore :qualifiers after package name in build dependencies
+    for now as long we don't understand them (Closes: #558103)
+  * doc/apt.conf.5.xml:
+    - briefly document the behaviour of the new https options
+  * methods/connect.cc:
+    - add AI_ADDRCONFIG to ai_flags as suggested by Aurelien Jarno
+      in response to Bernhard R. Link, thanks! (Closes: #505020)
+  * methods/rred.cc:
+    - rewrite to be able to handle even big patch files
+    - adopt optional mmap+iovec patch from Morten Hustveit
+      (Closes: #463354) which should speed up a bit. Thanks!
+  * apt-pkg/contrib/mmap.{cc,h}:
+    - extend it to have a growable flag - unused now but maybe...
+  * apt-pkg/pkgcache.h:
+    - use long instead of short for {Ver,Desc}File size,
+      patch from Víctor Manuel Jáquez Leal, thanks! (Closes: #538917)
+  * apt-pkg/acquire-item.cc:
+    - allow also to skip the last patch if target is reached,
+      thanks Bernhard R. Link! (Closes: #545699)
+  * methods/http{,s}.cc
+    - add config setting for User-Agent to the Acquire group,
+      thanks Timothy J. Miller! (Closes: #355782)
+    - add https options which default to http ones (Closes: #557085)
+  * ftparchive/writer.{cc,h}:
+    - add APT::FTPArchive::AlwaysStat to disable the too aggressive
+      caching if versions are build multiply times (not recommend)
+      Patch by Christoph Goehre, thanks! (Closes: #463260)
+  * ftparchive/*:
+    - fix a few typos in strings, comments and manpage,
+      thanks Karl Goetz! (Closes: #558757)
+  * debian/apt.cron.daily:
+    - check cache size even if we do nothing else otherwise, thanks
+      Francesco Poli for patch(s) and patience! (Closes: #459344)
+
+ -- Michael Vogt <mvo@debian.org>  Thu, 10 Dec 2009 22:02:38 +0100
+
 apt (0.7.25) UNRELEASED; urgency=low
 
   [ Christian Perrier ]
@@ -17,16 +59,6 @@
     Closes: #552606
   * Italian translation update by Milo Casagrande
     Closes: #555797
-<<<<<<< HEAD
-
-  [ David Kalnischkies ]
-  * [BREAK] add possibility to download and use multiply
-    Translation files, configurable with Acquire::Translation
-    (Closes: #444222, #448216, #550564)
-  * Ignore :qualifiers after package name in build dependencies
-    for now as long we don't understand them (Closes: #558103)
-  * apt-pkg/packagemanager.cc:
-=======
   * Simplified Chinese translation update by Aron Xu 
     Closes: #558737
   * Slovak translation update by Ivan Masár
@@ -58,17 +90,12 @@
 
   [ David Kalnischkies ]
   * apt-pkg/packagemanager.cc:
->>>>>>> 43be0ac4
     - better debug output for ImmediateAdd with depth and why
     - improve the message shown for failing immediate configuration
   * doc/guide.it.sgml: moved to doc/it/guide.it.sgml
   * doc/po4a.conf: activate translation of guide.sgml and offline.sgml
   * doc/apt.conf.5.xml:
     - provide a few more details about APT::Immediate-Configure
-<<<<<<< HEAD
-    - briefly document the behaviour of the new https options
-=======
->>>>>>> 43be0ac4
   * doc/sources.list.5.xml:
     - add note about additional apt-transport-methods
   * doc/apt-mark.8.xml:
@@ -81,11 +108,6 @@
     - add --debian-only as alias for --diff-only
   * methods/connect.cc:
     - display also strerror of "wicked" getaddrinfo errors
-<<<<<<< HEAD
-    - add AI_ADDRCONFIG to ai_flags as suggested by Aurelien Jarno
-      in response to Bernhard R. Link, thanks! (Closes: #505020)
-=======
->>>>>>> 43be0ac4
   * buildlib/configure.mak, buildlib/config.{sub,guess}:
     - remove (outdated) config.{sub,guess} and use the ones provided
       by the new added build-dependency autotools-dev instead
@@ -99,50 +121,15 @@
     - bump policy to 3.8.3 as we have no outdated manpages anymore
   * debian/NEWS:
     - fix a typo in 0.7.24: Allready -> Already (Closes: #557674)
-<<<<<<< HEAD
-  * methods/rred.cc:
-    - rewrite to be able to handle even big patch files
-    - adopt optional mmap+iovec patch from Morten Hustveit
-      (Closes: #463354) which should speed up a bit. Thanks!
-  * apt-pkg/contrib/mmap.{cc,h}:
-    - extend it to have a growable flag - unused now but maybe...
-  * apt-pkg/pkgcache.h:
-    - use long instead of short for {Ver,Desc}File size,
-      patch from Víctor Manuel Jáquez Leal, thanks! (Closes: #538917)
-  * apt-pkg/acquire-item.cc:
-    - allow also to skip the last patch if target is reached,
-      thanks Bernhard R. Link! (Closes: #545699)
-=======
->>>>>>> 43be0ac4
   * cmdline/apt-mark:
     - print an error if a new state file can't be created,
       thanks Carl Chenet! (Closes: #521289)
     - print an error and exit if python-apt is not installed,
       thanks Carl Chenet! (Closes: #521284)
-<<<<<<< HEAD
-  * methods/http{,s}.cc
-    - add config setting for User-Agent to the Acquire group,
-      thanks Timothy J. Miller! (Closes: #355782)
-    - add https options which default to http ones (Closes: #557085)
-  * ftparchive/writer.{cc,h}:
-    - add APT::FTPArchive::LongDescription to be able to disable them
-    - add APT::FTPArchive::AlwaysStat to disable the too aggressive
-      caching if versions are build multiply times (not recommend)
-      Patch by Christoph Goehre, thanks! (Closes: #463260)
-  * ftparchive/*:
-    - fix a few typos in strings, comments and manpage,
-      thanks Karl Goetz! (Closes: #558757)
-  * apt-pkg/deb/debsrcrecords.cc:
-    - use "diff" filetype for .debian.tar.* files (Closes: #554898)
-  * debian/apt.cron.daily:
-    - check cache size even if we do nothing else otherwise, thanks
-      Francesco Poli for patch(s) and patience! (Closes: #459344)
-=======
   * ftparchive/writer.{cc,h}:
     - add APT::FTPArchive::LongDescription to be able to disable them
   * apt-pkg/deb/debsrcrecords.cc:
     - use "diff" filetype for .debian.tar.* files (Closes: #554898)
->>>>>>> 43be0ac4
 
   [ Chris Leick ]
   * doc/ various manpages:
