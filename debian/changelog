--- conflicted
+++ resolved
@@ -1,12 +1,15 @@
-<<<<<<< HEAD
 apt (0.8.16~exp12ubuntu5) UNRELEASED; urgency=low
 
   [ Michael Vogt ]
-  * merged from the debian-sid branch, i18n updates, most notably:
-     Correct fi translation for hash sum mismatches (LP: #420403)
-     Thanks to Jani Uusitalo
-
- -- Michael Vogt <michael.vogt@ubuntu.com>  Thu, 01 Mar 2012 12:53:11 +0100
+  * merged from the debian-sid branch, most notably:
+    - Correct fi translation for hash sum mismatches (LP: #420403)
+      Thanks to Jani Uusitalo
+    - remove 'old' InRelease file if we can't get a new one before
+      proceeding with Release.gpg to avoid the false impression of a still
+      trusted repository by a (still present) old InRelease file.
+      Thanks to Simon Ruderich for reporting this issue! (CVE-2012-0214)
+
+ -- Michael Vogt <michael.vogt@ubuntu.com>  Tue, 06 Mar 2012 17:52:50 +0100
 
 apt (0.8.16~exp12ubuntu4) precise; urgency=low
 
@@ -555,10 +558,7 @@
 
  -- Michael Vogt <mvo@debian.org>  Wed, 29 Jun 2011 12:40:31 +0200
 
-apt (0.8.15.10) UNRELEASEDunstable; urgency=low
-=======
 apt (0.8.15.10) unstable; urgency=high
->>>>>>> b7a6594d
 
   [ David Kalnischkies ]
   * algorithms.cc:
@@ -596,11 +596,7 @@
      Correct fi translation for hash sum mismatches (LP: #420403)
      Thanks to Jani Uusitalo
 
-<<<<<<< HEAD
- -- David Kalnischkies <kalnischkies@gmail.com>  Fri, 13 Jan 2012 17:30:36 +0100
-=======
  -- Michael Vogt <mvo@debian.org>  Tue, 06 Mar 2012 14:14:26 +0100
->>>>>>> b7a6594d
 
 apt (0.8.15.9) unstable; urgency=low
 
