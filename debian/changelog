<<<<<<< HEAD
apt (1.1~exp8) experimental; urgency=medium

  [ Michael Vogt ]
  * merge unstable upload version 1.0.9.3
  * Ensure /etc/apt/auth.conf has _apt:root owner
  * Use sysconf(_SC_ARG_MAX) to find the size of Dpkg::MaxArgBytes
  * Only support Translation-* that are listed in the {In,}Release file
  * Call "Dequeue()" for items in AbortTransaction() to fix race
  * prepare ABI for feature/socketpair
  * Bump ABI to 4.15

  [ David Kalnischkies ]
  * reenable support for -s (and co) in apt-get source (Closes: 742578)
  * run acquire transactions only once
  * aborted reverify restores file owner and permission
  * test if TMPDIR is accessible before using (Closes: 765951)
  * chown finished partial files earlier
  * promote filesize to a hashstring

 -- Michael Vogt <mvo@debian.org>  Thu, 06 Nov 2014 10:01:21 +0100

apt (1.1~exp7) experimental; urgency=medium

  [ David Kalnischkies ]
  * don't cleanup cdrom files in apt-get update (Closes: 765458)
  * ignore Acquire::GzipIndexes for cdrom sources

 -- David Kalnischkies <david@kalnischkies.de>  Wed, 15 Oct 2014 20:12:15 +0200

apt (1.1~exp6) experimental; urgency=medium

  [ josch ]
  * implement the updated build profile spec

  [ Michael Vogt ]
  * methods/rsh.cc: replace strcat with std::string (Closes: #76442)
  * Add new configallowinsecurerepositories to the test framework

  [ Guillem Jover ]
  * Update Status field values handling

  [ David Kalnischkies ]
  * don't drop privileges if _apt has not enough rights
  * check for available space, excluding root reserved blocks

 -- Michael Vogt <mvo@debian.org>  Wed, 15 Oct 2014 07:47:36 +0200

apt (1.1~exp5) experimental; urgency=medium

  [ Michael Vogt ]
  * Only rename StatError files in AbortTransaction()
  * Document Acquire{MaxReleaseFileSize,AllowInsecureRepositories,
    AllowDowngradeToInsecureRepositories} and
    --no-allow-insecure-repositories
  * Fix backward compatiblity of the new pkgAcquireMethod::DropPrivsOrDie()
  * Change default of Acquire::AllowInsecureRepositories to "true"
    so that this change is less disruptive, this will be switched
    to "false" again after jessie

  [ David Kalnischkies ]
  * remove useless pdiff filename output (Closes: 764737)
  * make --allow-insecure-repositories message an error
  * display a warning for unsigned repos
  * trusted=yes sources are secure, we just don't know why

 -- Michael Vogt <mvo@debian.org>  Mon, 13 Oct 2014 16:15:22 +0200

apt (1.1~exp4) experimental; urgency=medium

  [ Michael Vogt ]
  * Merge sid version 1.0.9.2
  * feature/acq-trans:
    - Make apt-get update more transactional by keeping all data from
      a sources.list line in partial/ until all data is good and only
      then move it into lists/ in one step
    - add new -o Debug::Acquire::Transaction=1 debug option
  * feature/expected-size:
    Do not download more data in the mehotds than expected if we know
    the size. For the InRelease/Release/Release.gpg add new 
    Acquire::MaxReleaseFileSize that defaults to 10Mb for now
  * Verify the the hashes of the downloaded compressed files early
  * Only load unauthenticated data into our parsers when the user
    explicitly asked for it via --allow-insecure-repositories
    (Acquire::AllowInsecureRepositories)
  * Print warning when trying to use unauthenticated repositories
  * Use /var/empty as the homedir for _apt
  * Revert making pkgAcquire::Item::DescURI() "const" to not break
    API
  * Do not allow going from a authenticated to unauthenticated repository
  * Add missing "adduser" dependency (for the new _apt user)
    Thanks to Russ Allbery (Closes: #763004)
  * Test if TMPDIR is a directory in apt-key and if not unset it
  * add early verification for the .diff/Index download
  * Bump library version to libapt-pkg4.14
  * Rework pkgAcqMeta{Index,Sig,ClearSig}::{Done,Failed]() for readability
  * Ignore EINVAL from prctl(PR_SET_NO_NEW_PRIVS) (closes: 764066)

  [ David Kalnischkies ]
  * deprecate Pkg->Name in favor of Grp->Name
  * drop stored StringItems in favor of in-memory mappings
  * de-duplicate version strings in the cache
  * fix progress output for (dist-)upgrade calculation
  * move PCI::From* methods into CacheSetHelper class (Closes: 686221)
  * add a (hidden) --quiet option for apt-key
  * only create new trusted.gpg if directory is writeable
  * support (multiple) arguments properly in apt-key
  * set a primary-keyring only if we have access to it
  * merge fragment keyrings in apt-key to avoid hitting gpg limits
    (Closes: 733028)
  * use apt-key adv (+ gnupg) instead of gpgv for verify
  * support gnupg2 as drop-in replacement for gnupg
  * allow to specify fingerprints in 'apt-key del'
  * use only one --keyring in gpg interactions
  * add and use 'apt-key verify' which prefers gpgv over gpg
  * remove empty keyrings in trusted.gpg.d on upgrade
  * store source name and version in binary cache
  * allow fetcher setup without directory creation (Closes: 762898)
  * cleanup partial directory of lists in apt-get clean (Closes: #762889)
  * allow options between command and -- on commandline
  * update symbols file
  * support parsing of all hashes for pdiff
  * ensure world-readability for trusted.gpg in postinst (Closes: 647001)
  * ensure partial dirs are 0700 and owned by _apt:root
  * use _apt:root only for partial directories
  * display errortext for all Err
  * set PR_SET_NO_NEW_PRIVS also if run as non-root

  [ James McCoy ]
  * ensure apt-key del handles 16-byte key ids (Closes: 754436)

  [ Kenshi Muto ]
  * Japanese program translation update (Closes: 763033)

  [ Trần Ngọc Quân ]
  * Set STRIP_FROM_PATH for doxygen

  [ Mert Dirik ]
  * Turkish program translation update (Closes: 763379)

  [ Guillem Jover ]
  * apt-get: Create the temporary downloaded changelog inside tmpdir

  [ Miroslav Kure ]
  * [l10n] Updated Czech translation of apt (Closes: #764055)

 -- Michael Vogt <mvo@ubuntu.com>  Wed, 08 Oct 2014 09:37:35 +0200

apt (1.1~exp3) experimental; urgency=medium

  [ Michael Vogt ]
  * merged changes from debian/sid up to 1.0.9.1
  * Make /var/lib/apt/lists and /var/cache/apt/archives owned
    by the new _apt user
  * Drop Privileges in the following acquire methods:
     copy, http, https, ftp, gpgv, gzip/bzip2/lzma/xz 
  * DropPrivs: Improvements based on feedback from error@debian.org

  [ Julian Andres Klode ]
  * DropPriv: Really call seteuid and not setuid, and add more checks
  * Use _apt as our unprivileged user name
  * DropPrivs: Also check for saved set-user-ID and set-group-ID
  * methods: Fail if we cannot drop privileges
  * DropPrivs: Also check for saved set-user-ID and set-group-ID

 -- Michael Vogt <mvo@debian.org>  Wed, 24 Sep 2014 22:30:09 +0200

apt (1.1~exp2) experimental; urgency=medium

  [ Guillem Jover ]
  * Add new Base256ToNum long long overload function
  * Fix ar and tar code to be LFS-safe (Closes: #742882)

  [ Michael Vogt ]
  * increase libapt-inst to version 1.6
  * Only allow "apt-get build-dep path" when path starts with ./ or /
  * Allow passing a full path to apt-get install /foo/bar.deb (CLoses: #752327)
  * merge changes from the 1.0.6 upload

 -- Michael Vogt <mvo@debian.org>  Thu, 10 Jul 2014 13:18:08 +0200

apt (1.1~exp1) experimental; urgency=low

  [ David Kalnischkies ]
  * [API Break] change "std::string pkgAcquire::Item::DescURI()" to
                       "std::string pkgAcquire::Item::DescURI() const"
  * [ABI-Break] increase hashtable size for packages/groups by factor 5
  * [ABI-Break] cleanup datatypes mix used in binary cache
  * [internal API-Break] remove the Section member from package struct
  * use 'best' hash for source authentication (LP: 1098738)
  * use HashStringList in the acquire system
  * deal with hashes in ftparchive more dynamic as well
  * reenable pipelining via hashsum reordering support
  * parse and retrieve multiple Descriptions in one record
  * improve pkgTagSection scanning and parsing
  * invalid cache if architecture set doesn't match (Closes: 745036)

  [ Michael Vogt ]
  * add support for "apt-get build-dep foo.dsc"
  * add support for "apt-get build-dep unpacked-source-dir"
  * add support for "apt-get install foo_1.0_all.deb"
  * make "apt-get update" progress much more accurate by loading the
    sizes of the targets into the fetcher early
  * Implement simple by-hash for apt update to improve reliability of
    the update. Apt will try to fetch the Packages file via
    /by-hash/$hash_type/$hash_value if the repo supports that.
    - add APT::Acquire::$(host)::By-Hash=1 knob
    - add Acquire-By-Hash=1 to Release file
  * add Debug::Acquire::Progress debug option
  * [ABI-Break] lp:~mvo/apt/source-hashes:
    - use sha{512,256,1} for deb-src when available LP: #1098738
  * [ABI-Break] stop exporting the accidently exported parsenetrc() symbol
  * [ABI-Break] remove the PACKAGE_MATCHER_ABI_COMPAT defines
  * [ABI BREAK] apt-pkg/pkgcache.h:
    - adjust pkgCache::State::VerPriority enum, to match reality
  * test/integration/test-debsrc-hashes:
    - add integration test, thanks to Daniel Hartwig
  * [ABI-Break] remove the PACKAGE_MATCHER_ABI_COMPAT defines
  * [ABI-Break] Pass struct IndexTarget/indexRecords to
    pkgAcqIndex{,Merge}Diffs
  * [internal API-Break] rename pkgCache::Package::NextPackage to
    pkgCache::Package::Next
  * Calculate Percent as part of pkgAcquireStatus to provide a weighted
    percent for both items and bytes
  * apt-pkg/contrib/macros.h: bump library version to 4.13
  * apt-private/acqprogress.cc: do not show file size on IMSHit, it wasn't
    fetched
  * Fix warnings from clang -Wall/clang -fsanitize=address
  * add DropPrivs() and drop privileges to nobody when running the
    the buildin apt and dump solvers
  * lp:~mvo/apt/webserver-simulate-broken-with-fix346386:
    - fix invalid InRelease file download checking and add regression
      test to server broken files to the buildin test webserver
    - add regression test for LP: #34638

 -- Michael Vogt <mvo@debian.org>  Thu, 19 Jun 2014 12:01:48 +0200
=======
apt (1.0.9.9) unstable; urgency=medium

  [ David Kalnischkies ]
  * parse specific-arch dependencies correctly on single-arch systems
    (Closes: 777760)
  * remove "first package seen is native package" assumption.
    Thanks to Axel Beckert for testing (Closes: 782777)

 -- David Kalnischkies <david@kalnischkies.de>  Tue, 28 Apr 2015 16:11:27 +0200
>>>>>>> 65759e00

apt (1.0.9.8) unstable; urgency=medium

  [ David Kalnischkies ]
  * fix another d(e)select-upgrade typo (LP: #1399037)
  * properly handle expected filesize in https.
    Thanks to Robert Edmonds and Anders Kaseorg for initial patchs
    (Closes: 777565, 781509) (LP: #807303)
  * avoid depends on std::string implementation for pkgAcquire::Item::Mode
    (Closes: 781858)
  * demote VectorizeString gcc attribute from const to pure
  * keyids in "apt-key del" should be case-insensitive (Closes: 781696)
  * parse specific-arch dependencies correctly on single-arch systems
    (Closes: 777760)

  [ Michael Vogt ]
  * fix crash in order writing in pkgDPkgPM::WriteApportReport() (LP: #1436626)

 -- David Kalnischkies <david@kalnischkies.de>  Mon, 13 Apr 2015 07:14:36 +0200

apt (1.0.9.7) unstable; urgency=medium

  [ Tomasz Buchert ]
  * Fix crash in the apt-transport-https when Owner is NULL (Closes: #778375)

 -- Michael Vogt <mvo@debian.org>  Mon, 23 Feb 2015 12:54:03 +0100

apt (1.0.9.6) unstable; urgency=medium

  [ Michael Vogt ]
  * Fix missing URIStart() for https downloads
  * Add regression test for the previous commit

  [ David Kalnischkies ]
  * 128 KiB DSC files ought to be enough for everyone (Closes: 774893)
  * award points for positive dependencies again (Closes: 774924)

 -- Michael Vogt <mvo@ubuntu.com>  Fri, 16 Jan 2015 08:37:25 +0100

apt (1.0.9.5) unstable; urgency=medium

  [ David Kalnischkies ]
  * dispose http(s) 416 error page as non-content (Closes: 768797)
  * do not make PTY slave the controlling terminal (Closes: 772641)
  * always run 'dpkg --configure -a' at the end of our dpkg callings
    (Closes: 769609)
  * pass-through stdin fd instead of content if not a terminal (Closes: 773061)

  [ James McCoy ]
  * tighten filtering of kernel images in apt.auto-removal (Closes: 772732)

  [ Jean-Pierre Giraud ]
  * French manpages translation update (Closes: 771967)

  [ Zhou Mo ]
  * Chinese (simplified) program translation update (Closes: 771982)

  [ Kenshi Muto ]
  * Japanese program translation update (Closes: 772678)

  [ Theppitak Karoonboonyanan ]
  * Thai program translation update (Closes: 772913)

 -- David Kalnischkies <david@kalnischkies.de>  Tue, 23 Dec 2014 13:22:42 +0100

apt (1.0.9.4) unstable; urgency=medium

  [ David Kalnischkies ]
  * use 'best' hash for source authentication (LP: 1098738)
  * deprecate the Section member from package struct
  * allow options between command and -- on commandline
  * re-enable support for -s (and co) in apt-get source (Closes: 742578)
  * change codenames to jessie as stable POV in docs
  * close leaking slave fd after setting up pty magic (Closes: 767774)
  * fix PTY interaction on linux and kfreebsd (Closes: 765687)

  [ James McCoy ]
  * support long keyids in "apt-key del" instead of ignoring them
    (Closes: 754436)

  [ Michael Vogt ]
  * Use sysconf(_SC_ARG_MAX) to find the size of Dpkg::MaxArgBytes

  [ Frans Spiesschaert ]
  * Dutch program translation update (Closes: 771039)

  [ Julien Patriarca ]
  * French program translation update (Closes: 766755)

  [ Zhou Mo ]
  * Chinese (simplified) program translation update (Closes: 766170)

  [ Miroslav Kure ]
  * Czech program translation update (Closes: 764055)

  [ Mert Dirik ]
  * Turkish program translation update (Closes: 763379)

  [ Kenshi Muto ]
  * Japanese program translation update (Closes: 763033)

  [ Manuel "Venturi" Porras Peralta ]
  * Spanish program translation update (Closes: 771815)

 -- David Kalnischkies <david@kalnischkies.de>  Wed, 03 Dec 2014 14:26:04 +0100

apt (1.0.9.3) unstable; urgency=medium

  [ josch ]
  * implement the updated build profile spec

  [ Michael Vogt ]
  * methods/rsh.cc: replace strcat with std::string (Closes: #76442)

  [ Guillem Jover ]
  * Update Status field values handling

  [ David Kalnischkies ]
  * don't cleanup cdrom files in apt-get update (Closes: 765458)

 -- Michael Vogt <mvo@debian.org>  Wed, 15 Oct 2014 19:49:38 +0200

apt (1.0.9.2) unstable; urgency=medium

  [ Michael Vogt ]
  * test/integration/test-apt-update-file: improve test
  * Fix regression when copy: is used for a relative path (Closes: #762160)
  * generalize Acquire::GzipIndex to support all compressions that
    apt supports
  * Fix regression for cdrom: sources from latest security update
  * Ensure that iTFRewritePackageOrder is "MD5sum" to match 
    apt-ftparchive
  * debian/rules: add hardening=+all.
    Thanks to Simon Ruderich, Markus Waldeck

  [ Holger Wansing ]
  * German program translation update (Closes: 762223)

  [ Jérémy Bobbio ]
  * disable timestamps in the footer of docs by doxygen

  [ Trần Ngọc Quân ]
  * Set STRIP_FROM_PATH for doxygen

  [ Guillem Jover ]
  * apt-get: Create the temporary downloaded changelog inside tmpdir
    (closes: #763780) (CVE-2014-7206)

 -- Michael Vogt <mvo@debian.org>  Thu, 02 Oct 2014 22:05:39 +0200

apt (1.0.9.1) unstable; urgency=high

  [ Michael Vogt ]
  * Allow override of Proxy-Auto-Detect by the users configuration
    (Closes: 759264)
  * fix ci autopkgtest
  * fix regression from 1.0.9 when file:/// source are used and
    those are on a different partition than the apt state directory
    and add regression test

  [ Trần Ngọc Quân ]
  * l10n: vi.po (636t): Update program translation

  [ Chris Leick ]
  * Updated German documentation translation

  [ Mert Dirik ]
  * Turkish program translation update (Closes: 761394)

 -- Michael Vogt <mvo@debian.org>  Tue, 16 Sep 2014 20:52:25 +0200

apt (1.0.9) unstable; urgency=high

  * SECURITY UPDATE:
    - incorrect invalidating of unauthenticated data (CVE-2014-0488)
    - incorect verification of 304 reply (CVE-2014-0487)
    - incorrect verification of Acquire::Gzip indexes (CVE-2014-0489)

 -- Michael Vogt <mvo@debian.org>  Mon, 15 Sep 2014 08:34:46 +0200

apt (1.0.8) unstable; urgency=medium

  [ Holger Wansing ]
  * German program translation update (Closes: 758837)

  [ Américo Monteiro ]
  * Portuguese manpages translation update (Closes: 759608)

  [ Warren He ]
  * initialize iPolicyBrokenCount in DepCache::Update (Closes: 758397)

  [ Andreas Oberritter ]
  * Avoid yielding blank lines with APT::Cmd::use-format=true

  [ Michael Vogt ]
  * Make Proxy-Auto-Detect check for each host (Closes: #759264)
  * Add testcase for apt list --all-versions
  * * apt-pkg/deb/dpkgpm.cc:
    - update string matching for dpkg I/O errors. (LP: #1363257)
    - properly parse the dpkg status line so that package name 
      is properly set and an apport report is created. Thanks 
      to Anders Kaseorg for the patch  (LP: #1353171)
  * Use heap to allocate PatternMatch to avoid potential stack overflow
    (Closes: 759612)
  * Run autopkgtest tests with "env -i" to avoid pollution from the host env
    (Closes: #759655)
  * test/integration/test-ubuntu-bug-346386-apt-get-update-paywall: 
    - use downloadfile() to fix test failure
  * Fix incorrect upgradable listing in "apt list" 
    (thanks to Michael Musenbrock) (Closes: #753297)
  * apt-pkg/cachefile.cc:
    - ensure we have a Policy in CacheFile.BuildDepCache()
  * methods/http.cc:
    - Improve Debug::Acquire::http debug output

  [ Dimitri John Ledkov ]
  * apt-ftparchive: make Packages & Sources generation optional, 
    during Generate call

  [ David Kalnischkies ]
  * support regular expressions in 'apt search'
  * implement --full in apt search
  * fix progress report for upgrade and reinstall
  * rework PTY magic to fix stair-stepping on kfreebsd (Closes: 759684)
  * don't call pager in non-terminals for changelog (Closes: 755040)

 -- Michael Vogt <mvo@debian.org>  Tue, 09 Sep 2014 20:09:11 +0200

apt (1.0.7) unstable; urgency=medium

  [ Michael Vogt ]
  * add REAMDE.md
  * StringToBool: only act if the entire string is consumed by strtol()
  * Use @builddeps@ in the debian/tests/control file
  * apt-pkg/acquire-item.cc: make pkgAcqDiffIndex more uniform
  * Fix SmartConfigure to ignore ordering of packages that are already valid
  * doc/apt.8.xml: fix typo, thanks to Jakub Wilk (Closes: #756056)
  * doc/po/pt.po: updated, thanks to Américo Monteir (Closes: #756200)

  [ victory ]
  * Update Japanese documentation translation (Closes: #754817)

  [ Trần Ngọc Quân ]
  * l10n: vi.po (636t): Update one new string

  [ Julian Andres Klode ]
  * Fix debListParser to accept "no" as a value for the Multi-Arch field
    (Closes: #759099)

  [ Mert Dirik ]
  * Turkish program translation update (Closes: 756710)

  [ Miroslav Kure ]
  * Czech program translation update (Closes: 758208)

  [ David Kalnischkies ]
  * add dpkg::source-options for dpkg-source invocation (Closes: 757534)
  * support versioned provides as implemented by dpkg (Closes: 758153)

 -- Michael Vogt <mvo@debian.org>  Wed, 27 Aug 2014 17:11:42 -0700

apt (1.0.6) unstable; urgency=medium

  [ Chris Leick ]
  * German translation reviewed by Erik Pfannenstein

  [ Michael Vogt ]
  * methods/http.cc: use Req.str() in debug output
  * Do not try to parse invalid translation files (LP: #756317)
  * Do not clean "/" in pkgAcquire::Clean/pkgArchiveCleaner (Closes: #753531)
  * Only show packages as upgradable if the have a CandidateVer != 0
    (Closes: #753297)

  [ Trần Ngọc Quân ]
  * l10n: vi.po: Update 3 new messages

  [ Joe Hansen ]
  * Danish program translation update (Closes: 753979)

  [ David Kalnischkies ]
  * handle moved mmap after UniqFindTagWrite call (Closes: #753941)

  [ Michele Orrù ]
  * use printf instead of echo in testing framework

  [ Cédric Barboiron ]
  * Improve description how to turn off the caches (Closes: #753531)

  [ Guillem Jover ]
  * po: Fill or add missing Language field
  * po: Remove fuzzy from file msgid header
  * po: Fill Project-Id-Version with correct project id and version
  * po: Fix Plural-Forms fields
  * po: Fix or add missing email addresses
  * po: Fix encoding issues
  * po: Fix format specifier order in translation
  * build: Set the XSL parameter through the command line instead of sed
  * build: Convert from DebianDoc SGML to DocBook XML
  * doc: Convert from DebianDoc SGML to DocBook XML
  * doc: Unfuzzy DocBook translations

 -- Michael Vogt <mvo@debian.org>  Thu, 10 Jul 2014 11:46:07 +0200

apt (1.0.5) unstable; urgency=low

  [ Michael Vogt ]
  * fix autopkgtest tests
  * fix test-apt-ftparchive-cachedb-lp1274466 and apt-internal-solver tests
  * test/integration/test-essential-force-loopbreak: fix on non-amd64 systems
  * Tell the user if no updates are available after apt update (Closes: #751388)

  [ Michele Orrù ]
  * Check for gtest's header before building.

  [ Chris Leick ]
  * Updated translation of german documentation

  [ Konstantin Manna ]
  * fix two german manpage spelling mistakes (Closes: 751635)
  * add missing comma in SEE ALSO of apt-secure manpage (Closes: 748506)

  [ Fredrik Fornwall ]
  * use P_ instead of ngettext to compiling with --disable-nls (Closes: 751857)

  [ David Kalnischkies ]
  * don't send pkg from an unknown architecture via EDSP
  * fix SubstVar to be usable as a replace_all method
  * show our broken packages message in 'apt' solver
  * do not call resolver twice on (dist-)upgrade

  [ Stefano Zacchiroli ]
  * EDSP doc: clarify that Install/Remove packages are arch-qualified

 -- Michael Vogt <mvo@debian.org>  Wed, 18 Jun 2014 13:35:13 +0200

apt (1.0.4) unstable; urgency=low

  [ Michael Vogt ]
  * Implement CacheDB for source packages in apt-ftparchive
  * apt-private/acqprogress.cc: reset color in apt update
  * Show progress in run-tests
  * Never parse Version/Architecture tags in a Translation-$lang file
  * Show upgradable packages after apt update (Closes: 748389)
  * Fix various errors found by clang -fsanitize=address
  * Fix various errors foudn by clang scan-build
  * Show unauthenticated warning for source packages as well (Closes: #749795)
  * Add compat mode for old (32bit FileSize) CacheDB (LP: #1274466)
  * cmdline/apt-helper.cc: use less generic description/short-description 
    in apt-helper download
  * add pkgSrcRecords::Step() to step through all the pkgSrcRecords
    (thanks to Helmut Grohne)

  [ David Kalnischkies ]
  * initialize Verify in second pkgAcqIndex constructor
  * consistently fail if Smart* packagemanager actions fail
  * fix tight loop detection and temporary removes
  * if Resolver fails, do not continue even if not broken
  * check exit status of external solvers
  * do not revert candidate for protected packages (Closes: 745046)
  * support Acquire::GzipIndexes in dumpavail (Closes: 742835)

  [ Stefano Zacchiroli ]
  * EDSP doc: fix typo in Request stanza description
  * EDSP: bump protocol version to 0.5
  * EDSP: add Architecture(s) multi-arch fields to the Request stanza
  * EDSP: add Source field to Package stanzas
  * EDSP: add APT-Release field to Package stanzas

  [ Sebastian Schmidt ]
  * fix screen width detection for apt/apt-get lists (Closes: 748430, 747942)

  [ Milo Casagrande ]
  * Italian program translation update (Closes: 750009)

 -- Michael Vogt <mvo@debian.org>  Tue, 10 Jun 2014 14:55:05 +0200

apt (1.0.3) unstable; urgency=medium

  [ Michael Vogt ]
  * reduce delta to ubuntu
  * provide support for vendor specific config files
  * debian/apt-doc.docs: remove README.MultiArch
  * Fix missing ScreenWidth check in apt.cc
  * Only do openpty() if both stdin/stdout are terminals (Closes: 746434)

  [ David Kalnischkies ]
  * add a README for vendor information
  * remove outdated README.MultiArch
  * build http request in a stringstream
  * enforce LFS for partial files in https range requests
  * handle pkgnames shorter than modifiers (Closes: 744940)
  * allow vendors to install configuration files

  [ John Ogness ]
  * properly undo CD-ROM mount in all error cases

  [ Mahyuddin Ramli ]
  * add vendor information for BlankOn (Closes: 743595)

  [ Adam Conrad ]
  * fix FileFd::Size bitswap on big-endian architectures (Closes: 745866)

  [ Trần Ngọc Quân ]
  * l10n: vi.po: Update one new string

 -- Michael Vogt <mvo@debian.org>  Mon, 05 May 2014 14:03:15 +0200

apt (1.0.2) unstable; urgency=medium

  [ Michael Vogt ]
  * fix apt list output for pkgs in dpkg ^rc state
  * Notice the user about "apt list -a" when only a single hit if found
  * fix test-failure in adt
  * apt-private/acqprogress.cc: fix output when ctrl-c is hit during 
    apt update (LP: #1310548, closes: #744297)
  * Fix option name DPkg::Progress-Fancy in apt.8 manpage
    (LP: #1310506)

  [ David Kalnischkies ]
  * don't double-count seeks in FileFd::Skip for bzip/xz
  * deal with umask only if we really need to for mkstemp
  * consider priorities only for downloadable pkgs in resolver
  * force fancy progressbar redraw on window size change
  * clear HitEof flag in FileFd::Seek
  * use Google C++ Testing Framework for libapt tests
  * support dist-upgrade options in full-upgrade

  [ Trần Ngọc Quân ]
  * l10n: vi.po (624t): Update translation

  [ Theppitak Karoonboonyanan ]
  * Updated Thai program translation (closes: #745120)

  [ James McCoy ]
  * Consistently use Dpkg::Progress* in documentation (Closes: 745452)

 -- Michael Vogt <mvo@debian.org>  Fri, 25 Apr 2014 13:15:03 +0200

apt (1.0.1) unstable; urgency=medium

  [ Michael Vogt ]
  * Fix crash in "apt list" when a sources.list file is unreable
    (Closes: 743413)
  * make apt search case-insensitive by default
  * Fix possible race when stunnel/aptwebserver create their PID files
    in the tests
  * Fix insecure file permissions when using FileFd with OpenMode::Atomic
    (LP: #1304657)

  [ Julian Andres Klode ]
  * Version the Breaks/Replaces for sun-java{5,6}-jdk (LP: #1302736)
    (Closes: #743616)
  * Add versioned openjdk-6-jdk breaks

  [ Josef Vitu ]
  * apt: Minor typo in 'apt' man page (closes: #743657)

 -- Michael Vogt <mvo@debian.org>  Thu, 10 Apr 2014 09:48:56 +0200

apt (1.0) unstable; urgency=low

  The "Happy birthday and 10000b years in the making" release

  [ Julian Andres Klode ]
  * apt-inst: Do not try to create a substring of an empty string in 
    error reporting (LP: #1288718)

  [ Beatrice Torracca ]
  * Italian manpages translation update (Closes: 741867)

  [ Kenshi Muto ]
  * Japanese programs translation update (Closes: 742255)

  [ David Kalnischkies ]
  * continue reading in xz even if it outputs nothing
  * only consider versioned kernel packages in autoremove (Closes: 741962)
  * correct some reported typos in /etc/cron.daily/apt (Closes: 702016)
  * ensure proper teardown in dpkg error cases (Closes: 738969)
  * update symbols file to include new symbols from 0.9.16
  * do IsInstallOk call in MarkInstall unconditionally
  * discard candidates via IsInstallOk to allow override (Closes: 740750)

  [ Michael Vogt ]
  * install apt binary
  * add apt.8.xml manpage
  * make fancy-progress fg/bg color configurable via something like
    Dpkg::Progress-Fancy::Progress-{bg,fg}="%1b[30m"
    (thanks to Tim Wasser for the suggestion)
  * Add progressbar to "Dpkg::Progress-Fancy"
  * fix documentation for APT::Periodic::MaxSize "0" (closes: #740551)
  * Use mkstemp() in apt-extracttemplaes (closes: #741627)
  * Add new Debug::RunScripts debug option
  * do not crash on SIGPIPE in pkgDPkgPM::RunScriptsWithPkgs()
  * enable DPkg::Progress-Fancy by default when "apt" is used
  * refresh po/pot and unfuzzy apt-extracttemplate manpage change
  * remove no longer needed apt.7 page
  * install "apt" binary by default
  * add sun-java{5,6}-jdk to breaks/replaces as they provided a 
    "apt" binary as well

  [ Trần Ngọc Quân ]
  * l10n: vi.po (623t): Update Vietnamese translation
  * debian: Add default compress option to xz

 -- Michael Vogt <mvo@debian.org>  Tue, 01 Apr 2014 15:48:46 +0200

apt (0.9.16.1) unstable; urgency=medium

  [ Chris Leick ]
  * Updated German doc translation

  [ Julian Andres Klode ]
  * Fix handling of autoclosing for compressed files (Closes: #741685)

 -- Julian Andres Klode <jak@debian.org>  Sat, 15 Mar 2014 18:05:25 +0100

apt (0.9.16) unstable; urgency=medium

  [ Michael Vogt ]
  * add hashsum support in apt-helper download-file and 
    add more tests

  [ Trần Ngọc Quân ]
  * l10n: vi.po (624t): Update Vietnamese translation

  [ David Kalnischkies ]
  * propagate a negative score point along breaks/conflicts
  * check version before adding scores in resolver
  * autogenerate makefile for vendor system
  * add default and override handling for Cnf::FindVector
  * support DEB_BUILD_PROFILES and -P for build profiles
  * do not configure already unpacked packages needlessly (Closes: 740843)
  * if mountpoint has a ".disk" directory it is mounted
  * no error for non-existing mountpoints in MountCdrom
  * apt-cdrom ident shouldn't be interactive (Closes: 740673)
  * support very long mtab entries in mountpoint discovery
  * msgstr with elipses need three dots
  * cmdline parsing: apt-config is not apt-cdrom
  * use a configurable list of versioned kernel packages
  * support kfreebsd and hurd in the kernel hook
  * add ".*-{kernel,modules}-$KERVER" matcher for hook
  * ensure that a dot is a dot in the hook
  * use liblzma-dev to provide xz/lzma support
  * use the pretty fullname of a pkg as download desciption

  [ Johannes Schauer ]
  * implement BuildProfileSpec support as dpkg has in 1.17.2 (Closes: 661537)

  [ Wojciech Górski ]
  * fix polish --install-suggests text in apt-get manpage (Closes: 741056)

 -- Michael Vogt <mvo@debian.org>  Fri, 14 Mar 2014 09:45:05 +0100

apt (0.9.15.5) unstable; urgency=medium

  [ Michael Vogt ]
  * vendor/tanglu/makefile: add missing clean/sources.list
  * run the acquire tests with the new apt-helper binary, this
    fixes the autopkgtest failures

  [ Martin Pitt ]
  * Fix autopkgtest missing dependencies and locale (closes: #739988)

 -- Michael Vogt <mvo@debian.org>  Fri, 28 Feb 2014 08:44:25 +0100

apt (0.9.15.4) unstable; urgency=low

  [ Michael Vogt ]
  * remove auto-generated apt-key and sources.list on clean (closes: 739749)
  * add testcase for Bug#718329
  * various fixes for ADT failures
  
  [ Jon Severinsson ]
  * add apt-vendor information for tanglu

  [ Guillem Jover ]
  * ExtractTar: Allow an empty decompressor program
  * DebFile: Refactor ExtractTarMember() out from ExtractArchive()
  * Add support for data.tar, control.tar and control.tar.xz
  * debian: Add debDebFile::ExtractTarMember to the symbols file
  * Fix typos in documentation (codespell)

 -- Michael Vogt <mvo@debian.org>  Sun, 23 Feb 2014 00:27:12 +0100

apt (0.9.15.3) unstable; urgency=medium

  [ Michael Vogt ]
  * disable https->http redirects in libcurl, thanks to Julien Cristau
  * ADT: use "Restrictions: allow-stderr and avoid apt-stderr.log in 
    debian/tests/run-tests
  * test/integration/test-bug-723705-tagfile-truncates-fields: 
    - fix autopkgtest failure
  * add missing canNotFindFnmatch/showFnmatchSelection
    (for the next ABI break)
  * disable fnmatch() matching from the commandline
  * merge testcase for the autoremove feature from the ubuntu branch

  [ David Kalnischkies ]
  * do not recommend dselect in apt-get manpage (Closes: 617625)
  * report https download start only if we really get it
  * allow http protocol to switch to https
  * do not compress .xhtml files and remove junk files (Closes: 738933)
  * simplify code some more to make reddit happy
  * update symbols file with hints from the buildlogs

 -- Michael Vogt <mvo@debian.org>  Thu, 20 Feb 2014 14:42:39 +0100

apt (0.9.15.2) unstable; urgency=medium

  [ Michael Vogt ]
  * move isatty() check into InitOutput()
  * Use a APT::VersionSet instead of a VersionList
    (closes: #738103)

  [ David Kalnischkies ]
  * simplify code to make compilers happy
  * update libapt-pkg.symbols file
  * bump Standards-Version to 3.9.5 (no changes needed)
  * do not use an empty APT_CONFIG environment variable
  * always cleanup patchfiles at the end of rred call
  * use VersionSet in download to handle repeats (Closes: 738103)
  * use utimes instead of utimensat/futimens (Closes: 738567)

  [ John Ogness ]
  * apt-cdrom should succeed if any drive succeeds (Closes: 728153)

  [ Trần Ngọc Quân ]
  * l10n: vi.po (621t): Update and review

 -- Michael Vogt <mvo@debian.org>  Thu, 13 Feb 2014 09:50:04 +0100

apt (0.9.15.1) unstable; urgency=medium

  [ David Kalnischkies ]
  * use gpg --homedir instead of explicit file placement
  * use svg in doxygen and ensure dot is around for it
  * pkgTagFile: if we have seen the end, do not try to see more
  * restart debSrcRecordParsers only if needed
  * discard impossible candidates in MarkInstall (Closes: #735967)

  [ Chris Leick ]
  * update german manpage translation
  * Trivian unfuzzies of the German po4a translation

  [ Michael Vogt ]
  * fix apt-get download truncation (closes: #736962)
  * do not crash if VF.File()/VF.File().Archive() is NULL
  * show "status" in apt list last to be more awk friendly
    (thanks to Axel Beckert)
  * Fix multiarch package upgrade issue
  * add test for Suite with path

  [ Colin Watson ]
  * multicompress with externals sets wrong file modes (Closes: 737130)

 -- Michael Vogt <mvo@debian.org>  Thu, 06 Feb 2014 18:09:19 +0100

apt (0.9.15) unstable; urgency=low

  * upload version from debian/experimental to unstable

 -- Michael Vogt <mvo@debian.org>  Sat, 25 Jan 2014 21:57:00 +0100

apt (0.9.14.3~exp5) experimental; urgency=medium

  [ Anthony Towns ]
  * methods/rred: minor robustness improvements

  [ Michael Vogt ]
  * make "apt-mark help" shows all commands
  * make "apt show" output more user friendly
  * add "apt full-upgrade" and tweak "apt upgrade"
  * set APT::Sources::Use-Deb822=false until the format
    is fully finalized

 -- Michael Vogt <mvo@debian.org>  Fri, 24 Jan 2014 23:21:04 +0100

apt (0.9.14.3~exp4) experimental; urgency=medium

  * implement deb822 suggestions by Anthony Towns and Julian Andres Klode:
    - add Description tag for deb822 sources
    - add support for Enabled: no in deb822 sources.list
    - add support for multiple URIs in deb822 style sources.list
    - add support for multipl types in one line
  * add integration test for apt search and apt show
  * do not ignore ioctl(TIOCSCTTY) errors

 -- Michael Vogt <mvo@debian.org>  Wed, 22 Jan 2014 18:59:07 +0100

apt (0.9.14.3~exp3) experimental; urgency=low

  * implement deb822 suggestions by donkult (thanks!):
    - rename "Dist" to "Suites"
    - rename "Section" to "Sections"
    - rename "Architectures-Delete" to "Architectures-Remove"
    - rename "Uri" to "URI"
  * add "apt list --manual-installed"
  * add "apt upgrade --dist"
  * add "apt purge"
  * flock() the file edited in "apt edit-sources"
  * apt-private/private-show.cc: 
    - do not show Description-lang: header
  * reword apt !isatty() warning
  * add missing integration test for "apt list" and fix bugs
    found by it

 -- Michael Vogt <mvo@debian.org>  Sat, 18 Jan 2014 21:09:24 +0100

apt (0.9.14.3~exp2) experimental; urgency=medium

  [ Julian Andres Klode ]
  * debian/rules: Call dh_makeshlibs for 'apt'

  [ Anthony Towns ]
  * reimplement rred to allow applying all the diffs in a single pass
  * correct IndexDiff vs DiffIndex in Debug output

  [ David Kalnischkies ]
  * reenable unlimited pdiff files download
  * integrate Anthonys rred with POC for client-side merge

  [ Michael Vogt ]
  * document deb822 style sources.list in sources.list(5)
  * rename "Dist:" in deb822 style sources.list to "Suite:"
  * rename URL to Uri in deb822-sources
  * support multiple "Suite:" entries in deb822 style sources.list:
    "Suite: stable testing unstable"
  
 -- Michael Vogt <mvo@debian.org>  Thu, 16 Jan 2014 21:43:22 +0100

apt (0.9.14.3~exp1) experimental; urgency=low

  [ Michael Vogt ]
  * add support for "deb822" style sources.list format and add
    APT::Sources::Use-Deb822 to support disabling it

  [ David Kalnischkies ]
  * implement POC client-side merging of pdiffs via apt-file

  [ Trần Ngọc Quân ]
  * l10n: vi.po(617t): Update Vietnamese translation

 -- Michael Vogt <mvo@debian.org>  Sun, 05 Jan 2014 15:13:32 +0100

apt (0.9.14.2) unstable; urgency=low

  [ Joe Hansen ]
  * Danish translation update. Closes: #732166
  
  [ Peter Green ]
  * add apt-vendor for raspbian. Closes: #732749

  [ Thomas Bechtold ]
  * apt-pkg/contrib/gpgv.cc: use /tmp as fallback dir if the
    directory from $TMPDIR  is not available (closes: #728500)
  
  [ Michael Vogt ]
  * vendor/getinfo:
    - fix ubuntu-codename
  * vendor/steamos/*:
    - add steamos support
  * bugfix/bts731738-fancy-progess:
    - fix terminal size issues with e.g. "less" when "APT::Progress-Fancy=1"
      is used (closes: #731738)
  * feature/policy-parser-bts732746:
    - allow more flexibility in /etc/apt/preferences, e.g. comment only
      sections (closes: #732746)
  * move TMPDIR handling into GetTempDir() and use that instead of
    getenv("TMPDIR")
  * update apt-key net-update and add integration test with the buildin
    apt webserver
  * run autopkgtest against the installed apt

 -- Michael Vogt <mvo@debian.org>  Sun, 29 Dec 2013 16:41:16 +0100

apt (0.9.14.1) unstable; urgency=medium

  * fix apt-get source -t dist regression (closes: #731853)
    and add testcase
  * clarify error message when apt-get source=ver fails
    (thans to David Kalnischkies)
  * Fix conffile prompt regression (LP: #1260297)
    and add testcase
  * improve error message for apt-get source pkg:arch{=ver,/release}

 -- Michael Vogt <mvo@debian.org>  Thu, 12 Dec 2013 18:34:29 +0100

apt (0.9.14) unstable; urgency=low

  [ David Kalnischkies ]
  * merge ubuntus apport reporting changes to reduce diff
  * enable NOISE for build logs to enable analyse
  * introduce a vendor system to change sources.list
  * add a vendor specific file to have configurable entities
  * use a substvar to set the archive-keyring in debian/control
  * cherry-pick ubuntus (disabled) net-update fixes
  * generate apt-key script with vendor info about keys
  * drop old /var/state to /var/lib transition artefacts

  [ Steve Langasek ]
  * prepare-release: declare the packages needed as source build deps.

  [ Michael Vogt ]
  * enable release based selection for deb-src (closes: 731102)
  * document Dpkg::Progress-Fancy (closes: 726169), thanks to James McCoy
  * vendor/makefile: fix build error for parallel builds
  * Handle SIGWINCH in APT::Progress-Fancy=1

 -- Michael Vogt <mvo@debian.org>  Sat, 07 Dec 2013 14:54:31 +0100

apt (0.9.13.1) unstable; urgency=low

  [ Colin Watson ]
  * fix "apt-get  --purge build-dep" (closes: #720597)
  * fix regression that APT::Keep-Fds is not honored (closes: #730490)
  
  [ Michael Vogt ]
  * add "-f" option to "build-dep" as sbuild is using it to fix 
    regression with cross-building (LP: #1255806)
  * add autopkgtest support for the integration testsuite
  * merge mvo/feature/short-list
  * merge mvo/feature/edit-sources
  * fix segfault in pkgDepCache::SetCandidateRelease() (closes: #709560)
  * reset terminal on error (closes: #730795)
  * fix apport report writing (LP: #1254499)

 -- Michael Vogt <mvo@debian.org>  Fri, 29 Nov 2013 20:50:17 +0100

apt (0.9.13) unstable; urgency=low

  [ TJ Guthrie ]
  * Changed MinAgeSec to MinAge in /etc/cron.daily/apt:200,204 
    LP: #1206047

 -- Michael Vogt <mvo@debian.org>  Sun, 24 Nov 2013 10:56:22 +0100

apt (0.9.13~exp1) experimental; urgency=low

  * Improve the API for APT::Upgrade::Upgrade()
  * Re-add "Calculating upgrade..." message
  * move upgrade releated code into upgrade.{cc,h}
  * Move ListUpdate/AquireUpdate into update.{cc,h}
  * Add new apt-pkg/install-progress.h with APT::Progress::PackageManager
    progress reporting classes
  * Move the status-fd progress reporting out of the pkgDPkgPM class
    and into PackageManagerProgressFd
  * Fix reading dpkg --status-fd on reinstalls
  * Add new APT::Status-deb822-Fd progress output
  * add Acquire::http::Proxy-Auto-Detect to the apt.conf.5 manpage
    (closes: 726597)
  * Fix detection when multiarch packages are reported by dpkg as
    disappeared Packages
  * test/integration/run-tests: output the failed test names
  * Code Cleanup in pkgDPkgPM
  * prepare next ABI via #if (APT_PKG_MAJOR >= 4 && APT_PKG_MINOR >= 13)
  * add new pid_t ExecFork(std::set<int> KeepFDs)
  * Avoid flickering when "apt-get -o DpkgPM::Progress-Fancy=1" is use
  * use sysconf(_SC_OPEN_MAX) in ExecFork()

 -- Michael Vogt <mvo@debian.org>  Fri, 01 Nov 2013 10:03:06 +0100

apt (0.9.12.1) unstable; urgency=low

  [ Michael Vogt ]
  * do not send pkgname:arch over the APT::Status-Fd to not break
    clients (closes: 726156). A new APT::Status-deb822-Fd will be
    used to fix this.
  * add integration tests for APT::Status-Fd
  * add missing _() around the new "Progress" string

  [ David Kalnischkies ]
  * fix progress-segfault in case of dpkg errors/prompts (Closes: 726047)

 -- Michael Vogt <mvo@debian.org>  Tue, 15 Oct 2013 18:25:51 +0200

apt (0.9.12) unstable; urgency=low

  [ Christian Perrier ]
  * Fix typo in apt-private/private-show.cc. Thanks to Benjamin
    Keresa. Closes: #724073
  
  [ Mark Hymers ]
  * fix libapt-inst for >2G debs (closes: #725483)

  [ David Kalnischkies ]
  * don't strip :any from dependencies in single-arch (Closes: 723586)
  * pkg from only trusted sources keeps being trusted (Closes: 617690)
  * compression-neutral message for missing data.tar member (Closes: 722710)
  * print-uris prints regardless of quiet-level again (Closes: 722207)
  * retry without partial data after a 416 response (Closes: 710924)
  * replace "filesize - 1" trick in http with proper 416 handling
  * fix partial (206 and 416) support in https
  * handle complete responses to https range requests (Closes: 617643, 667699)
    (LP: 1157943)
  * don't consider holds for autoremoval (Closes: 724995)
  * put fetch errors in 'source' on our errorstack
  * use pkgAcqArchive in 'download' for proper errors
  * fix lzma-support detection via xz binary
  * do not ++ on erased package pointers in autoremove

  [ Michael Vogt ]
  * Add new "apt-get upgrade --with-new-pkgs" option (and add man-page for it).
    So "apt-get upgrade --with-new-pkgs" will pull in new dependencies but
    never remove packages
  * Rename "--dpkg-progress" to "--show-progress" and document it in 
    apt-get.8. This will show global install progress information in the
    terminal.
  * Fix status-fd progress calculation for certain multi-arch install/upgrade
    situations
  * add new -o DpkgPM::Progress-Fancy for nicer dpkg progress output 
    on vt100+ terminals
  * fix libapt-inst for >2G debs (closes: #725483), thanks to Mark Hymers 
  * debian/apt.postinst: use --compare-versions lt instead of lt-nl, 
    to ensure the apt-auto-removal file is correctly create, 
    thanks to Ben Hutchings
  * update Uploaders to match recent uploaders better
  * Set the default "Acquire::PDiffs::FileLimit" to 20. If the amount
    of pdiffs is bigger things tend to get slower. Set
      Acquire::PDiffs::FileLimit "0";
    in /etc/apt/apt.conf to get the old behavior back.

 -- Michael Vogt <mvo@debian.org>  Wed, 09 Oct 2013 22:39:41 +0200

apt (0.9.11.4) unstable; urgency=low

  [ Oskari Saarenmaa ]
  * don't truncate 100 char long paths in tar extraction.
    Thanks to Mika Eloranta for the testcase! (Closes: #689582)

  [ David Kalnischkies ]
  * do not trust FileFd::Eof() in pkgTagFile::Fill()
    Thanks to Cyril Brulebois (Closes: 723705)

 -- Michael Vogt <mvo@debian.org>  Fri, 20 Sep 2013 16:12:07 +0200

apt (0.9.11.3) unstable; urgency=low

  [ Michael Vogt ]
  * Add DPkgPM::Progress option to enable terminal install 
    progress
  * fix typo (mkostemp->mkstemp)
  * Remove invalid "-f" option for apt-get check, thanks to
    Philipp Weis (closes: #721477)
  * Fix regression of "apt-cache unmet -i", thanks to Daniel Schepler
    (closes: #722324)

  [ David Kalnischkies ]
  * use FileFd in HashSum test to unbreak non-linux ports.
    Thanks to Aaron M. Ucko (Closes: 721723)

 -- Michael Vogt <mvo@debian.org>  Tue, 10 Sep 2013 17:32:02 +0200

apt (0.9.11.2) unstable; urgency=low

  [ Milo Casagrande ]
  * Update Italian translation. Closes: #721030
  
  [ Trần Ngọc Quân ]
  * Update Vietnamese translation. Closes: #720752
  
  [ Michael Vogt ]
  * dselect/install:
   - remove "-f" option for apt-get clean/auto-clean (closes: #720532)
  * apt-private/private-cmndline.cc:
    - fix typo in CmdMatches() selection for dselect-upgrade (closes: #720532)
  * use SPtr<pkgProblemResolver> in DoInstall() to simplify the code
  * allow pkg manipulation in the upgrade/dist-upgrade commandline, like
    apt-get dist-upgrade 2vcard- 4g8+ (thanks to Thorsten Glaser for the
    suggestion)

  [ Angel Guzman Maeso ]
  * replace usage of potential dangerous mktemp with mkstemp

 -- Michael Vogt <mvo@debian.org>  Sat, 31 Aug 2013 16:45:31 +0200

apt (0.9.11.1) unstable; urgency=low

  [ Michael Vogt ]
  * more coverity fixes:
    - explicit init 
    - always chdir("/") after chroot()
    - ftparchive/override.cc: fix "skip empty lines" code, the pointer 
      needs to get de-referenced first
  * dselect/update: 
    - remove "-f" option for apt-get update to fix breakage (closes: 720532)

  [ Christopher Baines ]
  * Add test for bug #507998

  [ David Kalnischkies ]
  * add a breaks libapt-inst for FileFd changes in 0.9.9 (Closes: 720449)
  * add versions to manpages-it Replaces+Breaks

  [ Ángel Guzmán Maeso ]
  * apt-pkg:contrib Avoid compiler warning about sign-compare

 -- Michael Vogt <mvo@debian.org>  Sat, 24 Aug 2013 09:13:27 +0200

apt (0.9.11) unstable; urgency=low

  [ Daniel Hartwig ]
  * Clarify units of Acquire::http::Dl-Limit (closes: #705445)
  * Show a error message if {,dist-}upgrade is used with additional
    arguments (closes: #705510)

  [ Michael Vogt ]
  * lp:~mvo/apt/config-clear:
    - support Configuration.Clear() for a clear of the entire 
      configuration
  * lp:~mvo/apt/add-glob-function:
    -  add Glob() to fileutl.{cc,h}
  * feature/apt-binary2
    - refactor large chunks of cmdline/*.cc into a new libapt-private
      library that is shared between the internal apt cmdline tools
    - install libapt-private* into the apt binary
    - add PACKAGE_MATCHER_ABI_COMPAT define so that this branch can be 
      merged without breaking ABI
    - add lintian override for no-shlibs-control-file so that
      the internal libapt-private.so.0.0.0 can be shipped
    - adjust apt.install.in to only install libapt-private.so.*

  [ David Kalnischkies ]
  * ensure that pkgTagFile isn't writing past Buffer length (Closes: 719629)
  * allow Pre-Install-Pkgs hooks to get info over an FD != stdin
    (Closes: #671726)

  [ Christian PERRIER ]
  * French translation update.

 -- Michael Vogt <mvo@debian.org>  Wed, 21 Aug 2013 17:51:09 +0200

apt (0.9.10) unstable; urgency=low

  The "Hello to Debconf" upload
  
  [ Christian Perrier ]
  * Vietnamese translation update. Closes: #718615
  * Japanese translation update. Closes: #719279
  * French translation update.

  [ Michael Vogt ]
  * work on fixing coverity scan results:
    - fix some off-by-one errors
    - fix some resource leaks
    - fixes in chroot() handling
    - fix some missing va_end()
  * make the code -Wall clean again
  * remove duplicated #include<list>
  * add .travis.yml
  * use the 'abi-complicance-checker' package and remove the buildin 
    copy for the abi checks

  [ David Kalnischkies ]
  * ensure that FileFd::Size returns 0 in error cases
  * add missing Turkish (tr) to po/LINGUAS
  * correct management-typo in description found by lintian
  * implement debian/rules build-{arch,indep} as required by policy 3.9.4
  * reenable automatic parallel build of APT
  * exclude config.{sub,guess} from source package
  * update the symbol files to reflect current state
  * unset LANGUAGE for showing [Y/n] answer hints
  * fix some unitialized data members
  * specific pins below 1000 cause downgrades (Closes: 543966)
  * use pkgTagFile to parse "header" of Release files
  * fix: --print-uris removes authentication (Closes: 719263)
  * always use our own trustdb.gpg in apt-key
  * use a tmpfile for trustdb.gpg in apt-key.
    Thanks to Andreas Beckmann for the initial patch! (Closes: #687611)
  * do not double-slash paths in apt-key (Closes: 665411)
  * make the keyring locations in apt-key configurable
  * let apt-key del work better with softlink and single key keyrings
  * do not call 'apt-key update' in apt.postinst
  
  [ Colin Watson ]
  * prefer native arch over higher priority for providers (Closes: #718482)

 -- Michael Vogt <mvo@debian.org>  Mon, 12 Aug 2013 21:45:07 +0200

apt (0.9.9.4) unstable; urgency=low

  [ David Kalnischkies ]
  * pick up Translation-* even if only compressed available (Closes: 717665)
  * request absolute URIs from proxies again (0.9.9.3 regession)
    (Closes: 717891)
  
  [ Michael vogt ]
  * fix missing changelog entry for 0.9.9.3 (git-dch issue)

 -- Michael Vogt <mvo@debian.org>  Fri, 26 Jul 2013 09:58:17 +0200

apt (0.9.9.3) unstable; urgency=low

  [ Ben Hutchings ]
  * debian/apt.auto-removal.sh:
    - do not include debug symbol packages for the kernel in the 
      blacklist (closes: #717616)
  
  [ Michael Vogt ]
  * debian/apt.postinst:
    - run /etc/kernel/postinst.d/apt-auto-removal once on upgrade
      to ensure that the correct auto-removal list is generated
      (closes: #717615)

  [ David Kalnischkies ]
  * skip all Description fields in apt-cache, not just first (Closes: 717254)
  * fix 'apt-cache search' crash with missing description (Closes: 647590)

  [ Raphael Geissert ]
  * Do not send a connection: keep-alive, at all
  
 -- Michael Vogt <mvo@debian.org>  Thu, 25 Jul 2013 17:14:58 +0200

apt (0.9.9.2) unstable; urgency=low

  [ Programs translations ]
  * Vietnamese updated by Tran Ngoc Quan. Closes: #717016

  [ David Kalnischkies ]
  * fix if-clause to generate hook-info for 'rc' packages (Closes: 717006)

 -- Michael Vogt <mvo@debian.org>  Wed, 17 Jul 2013 14:56:34 +0200

apt (0.9.9.1) unstable; urgency=low

  [ Michael Vogt ]
  * debian/rules:
    - call dh_clean in clean (closes: #714980)
  * apt-pkg/packagemanager.cc:
    - increate APT::pkgPackageManager::MaxLoopCount to 5000
  * cherry pick debian/apt.auto-removal.sh feature from the
    ubuntu/master branch

  [ Steve Langasek ]
  * debian/apt.conf.autoremove: don't include linux-image*,
    linux-restricted-modules*, and linux-ubuntu-modules* packages in the
    list to never be autoremoved.
  * debian/apt.auto-removal.sh, debian/rules, debian/apt.dirs: install new
    script to /etc/kernel/postinst.d/ which ensures we only automatically
    keep the currently-running kernel, the being-installed kernel, and the
    newest kernel, so we don't fill /boot up with an unlimited number of
    kernels.  LP: #923876.

  [ Adam Conrad ]
  * Fix up two things in debian/apt.auto-removal.sh:
    - Use exact matches with $-terminated regexes, so we don't get
      confusion between similarly-named kernel flavours.
    - Keep linux-backports-modules in sync with installed kernels.

  [ David Kalnischkies ]
  * Version 3 for DPkg::Pre-Install-Pkgs with MultiArch info (Closes: #712116)
  * implement arch+= and arch-= for sources.list
  * prevent MarkInstall of unsynced Multi-Arch:same siblings

 -- Michael Vogt <mvo@debian.org>  Thu, 11 Jul 2013 20:44:31 +0200

apt (0.9.9) unstable; urgency=low

  [ Michael Vogt ]
  * improve debug output for the Debug::pkgProblemResolver and
    Debug::pkgDepCache::AutoInstall
  * improve apt-cdrom output when no CD-ROM can be auto-detected
  * document --no-auto-detect in apt-cdrom

  [ David Kalnischkies ]
  * build the en manpages in subdirectory doc/en
  * remove -ldl from cdrom and -lutil from apt-get linkage
  * rewrite pkgOrderList::DepRemove to stop incorrect immediate setting
    (Closes: 645713)
  * prefer Essentials over Removals in ordering score
  * fix priority sorting by prefering higher in MarkInstall
  * try all providers in order if uninstallable in MarkInstall
  * do unpacks before configures in SmartConfigure (Closes: #707578)
  * fix support for multiple patterns in apt-cache search (Closes: #691453)
  * set Fail flag in FileFd on all errors consistently
  * don't explicitly init ExtractTar InFd with invalid fd
  * OpenDescriptor should autoclose fd always on error (Closes: #704608)
  * fail in CopyFile if the FileFds have error flag set
  * ensure state-dir exists before coyping cdrom files
  * fix file location for configure-index.gz in apt.conf(5) (Closes: #711921)
  * handle missing "Description" in apt-cache show (Closes: #712435)
  * try defaults if auto-detection failed in apt-cdrom (Closes: #712433)
  * support \n and \r\n line endings in ReadMessages
  * do not redownload unchanged InRelease files
  * trigger NODATA error for invalid InRelease files (Closes: #712486)

 -- Michael Vogt <mvo@debian.org>  Tue, 02 Jul 2013 08:58:33 +0200

apt (0.9.8.2) unstable; urgency=low

  [ Programs translations ]
  * French translation : typo fix. Closes: #677272

  [ Guillem Jover ]
  * Update Vcs fields (Closes: #708562)
  
  [ Michael Vogt ]
  * buildlib/apti18n.h.in:
    - fix build failure when building without NLS (closes: #671587)
  
  [ Gregoire Menuel ]
  * Fix double free (closes: #711045)
  
  [ Raphael Geissert ]
  * Fix crash when the "mirror" method does not find any entry
    (closes: #699303)

  [ Johan Kiviniemi ]
  * cmdline/apt-key:
    - Create new keyrings with mode 0644 instead of 0600.
    - Accept a nonexistent --keyring file with the adv subcommand as well.

 -- Michael Vogt <mvo@debian.org>  Thu, 06 Jun 2013 19:15:14 +0200

apt (0.9.8.1) unstable; urgency=low

  [ David Kalnischkies ]
  * apt-pkg/indexcopy.cc:
    - non-inline RunGPGV methods to restore ABI compatibility with previous
      versions to fix partial upgrades (Closes: #707771)
  
  [ Michael Vogt ]
  * moved source to http://git.debian.org/apt/apt.git
  * updated gbp.conf to match what bzr-buildpackage is doing
  * remove .bzr-buildpackage/default.conf (superseeded by gbp.conf)

 -- Michael Vogt <mvo@debian.org>  Thu, 16 May 2013 14:50:43 +0200

apt (0.9.8) unstable; urgency=low

  [ Ludovico Cavedon ]
  * properly handle if-modfied-since with libcurl/https 
    (closes: #705648)
  
  [ Andreas Beckman ]
  * apt-pkg/algorithms.cc:
    - Do not propagate negative scores from rdepends. Propagating the absolute
      value of a negative score may boost obsolete packages and keep them
      installed instead of installing their successors.  (Closes: #699759)
  
  [ Michael Vogt ]
  * apt-pkg/sourcelist.cc:
    - fix segfault when a hostname contains a [, thanks to 
      Tzafrir Cohen (closes: #704653)
  * debian/control:
    - replace manpages-it (closes: #704723)

  [ David Kalnischkies ]
  * various simple changes to fix cppcheck warnings
  * apt-pkg/pkgcachegen.cc:
    - do not store the MD5Sum for every description language variant as
      it will be the same for all so it can be shared to save cache space
    - handle language tags for descriptions are unique strings to be shared
    - factor version string creation out of NewDepends, so we can easily reuse
      version strings e.g. for implicit multi-arch dependencies
    - equal comparisions are used mostly in same-source relations,
      so use this to try to reuse some version strings
    - sort group and package names in the hashtable on insert
    - share version strings between same versions (of different architectures)
      to save some space and allow quick comparisions later on
  * apt-pkg/pkgcache.cc:
    - assume sorted hashtable entries for groups/packages
  * apt-pkg/cacheiterators.h:
    - provide DepIterator::IsSatisfied as a nicer shorthand for DepCheck
  * apt-pkg/deb/debversion.cc:
    - add a string-equal shortcut for equal version comparisions

  [ Marc Deslauriers ]
  * make apt-ftparchive generate missing deb-src hashes (LP: #1078697)
  
  [ Yaroslav Halchenko ]
  * Fix English spelling error in a message ('A error'). Unfuzzy
    translations. Closes: #705087

  [ Programs translations ]
  * French translation completed (Christian Perrier)
  
  [ Manpages translations ]
  * French translation completed (Christian Perrier)

  [ Daniel Hartwig ]
  * apt-pkg/contrib/strutl.cc:
    - include port in shortened URIs (e.g. with apt-cache policy, progress
      display) thanks to James McCoy (Closes: #154868, #322074)
    - percent-encode username and password when writing URIs
  * methods/http.cc:
    - properly escape IP-literals (e.g. IPv6 address) when building
      Host headers and URIs (Closes: #620344)
  * methods/https.cc:
    - use https_proxy environment variable if present, falling back to
      http_proxy otherwise
    - use authentication credentials from proxy URI
      (Closes: #651640, LP: #1087512)
    - environment variables do not override an explicit no proxy
      directive ("DIRECT") in apt.conf
    - disregard all_proxy environment variable, like other methods
  
 -- Michael Vogt <mvo@debian.org>  Wed, 08 May 2013 18:43:28 +0200

apt (0.9.7.9~exp2) experimental; urgency=low

  [ Programs translations ]
  * Update all PO files and apt-all.pot
  * French translation completed (Christian Perrier)
  
  [ Daniel Hartwig ]
  * cmdline/apt-get.cc:
    - do not have space between "-a" and option when cross building
      (closes: #703792)
  * test/integration/test-apt-get-download:
    - fix test now that #1098752 is fixed
  * po/{ca,cs,ru}.po:
    - fix merge artifact

  [ David Kalnischkies ]
  * apt-pkg/indexcopy.cc:
    - rename RunGPGV to ExecGPGV and move it to apt-pkg/contrib/gpgv.cc
  * apt-pkg/contrib/gpgv.cc:
    - ExecGPGV is a method which should never return, so mark it as such
      and fix the inconsistency of returning in error cases
    - don't close stdout/stderr if it is also the statusfd
    - if ExecGPGV deals with a clear-signed file it will split this file
      into data and signatures, pass it to gpgv for verification
    - add method to open (maybe) clearsigned files transparently
  * apt-pkg/acquire-item.cc:
    - keep the last good InRelease file around just as we do it with
      Release.gpg in case the new one we download isn't good for us
  * apt-pkg/deb/debmetaindex.cc:
    - reenable InRelease by default
  * ftparchive/writer.cc,
    apt-pkg/deb/debindexfile.cc,
    apt-pkg/deb/deblistparser.cc:
    - use OpenMaybeClearSignedFile to be free from detecting and
      skipping clearsigning metadata in dsc and Release files

  [ Michael Vogt ]
  * add regression test for CVE-2013-1051
  * implement GPGSplit() based on the idea from Ansgar Burchardt
    (many thanks!)
  * methods/connect.cc:
    - use Errno() instead of strerror(), thanks to David Kalnischk
  * doc/apt.conf.5.xml:
    - document Acquire::ForceIPv{4,6}

 -- Michael Vogt <mvo@debian.org>  Wed, 03 Apr 2013 14:19:58 +0200

apt (0.9.7.9~exp1) experimental; urgency=low

  [ Niels Thykier ]
  * test/libapt/assert.h, test/libapt/run-tests:
    - exit with status 1 on test failure
  
  [ Daniel Hartwig ]
  * test/integration/framework:
    - continue after test failure but preserve exit status

  [ Programs translation updates ]
  * Turkish (Mert Dirik). Closes: #703526

  [ Colin Watson ]
  * methods/connect.cc:
    - provide useful error message in case of EAI_SYSTEM
      (closes: #703603)
  
  [ Michael Vogt ]
  * add new config options "Acquire::ForceIPv4" and 
    "Acquire::ForceIPv6" to allow focing one or the other
    (closes: #611891)
  * lp:~mvo/apt/fix-tagfile-hash:
    - fix false positives in pkgTagSection.Exists(), thanks to
      Niels Thykier for the testcase (closes: #703240)
    - this will require rebuilds of the clients as this used to
      be a inline function

 -- Michael Vogt <mvo@debian.org>  Fri, 22 Mar 2013 21:57:08 +0100

apt (0.9.7.8) unstable; urgency=criticial

  * SECURITY UPDATE: InRelease verification bypass
    - CVE-2013-1051
  
  [ David Kalnischk ]
  * apt-pkg/deb/debmetaindex.cc,
    test/integration/test-bug-595691-empty-and-broken-archive-files,
    test/integration/test-releasefile-verification:
    - disable InRelease downloading until the verification issue is
      fixed, thanks to Ansgar Burchardt for finding the flaw

 -- Michael Vogt <mvo@debian.org>  Thu, 14 Mar 2013 07:47:36 +0100

apt (0.9.7.8~exp2) experimental; urgency=low

  * include two missing patches to really fix bug #696225, thanks to
    Guillem Jover 
  * ensure sha512 is really used when available, thanks to Tyler Hicks
   (LP: #1098752)

 -- Michael Vogt <mvo@debian.org>  Fri, 01 Mar 2013 19:06:55 +0100

apt (0.9.7.8~exp1) experimental; urgency=low

  [ Manpages translation updates ]
  * Italian (Beatrice Torracca). Closes: #696601
  
  [ Programs translation updates ]
  * Japanese (Kenshi Muto). Closes: #699783
  
  [ Michael Vogt ]
  * fix pkgProblemResolver::Scores, thanks to Paul Wise. 
    Closes: #697577
  * fix missing translated apt.8 manpages, thanks to Helge Kreutzmann
    for the report. Closes: #696923
  * apt-pkg/contrib/progress.cc:
    - Make "..." translatable to fix inconsistencies in the output
      of e.g. apt-get update. While this adds new translatable strings,
      not having translations for them will not break anything.
      Thanks to Guillem Jover. Closes: #696225
  * debian/apt.cron.daily:
    - when reading from /dev/urandom, use less entropy and fix a rare
      bug when the random number chksum is less than 1000.
      Closes: #695285
  * methods/https.cc:
    - reuse connection in https, thanks to Thomas Bushnell, BSG for the
      patch. LP: #1087543, Closes: #695359
    - add missing curl_easy_cleanup()
  * methods/http.cc:
    - quote spaces in filenames to ensure as the http method is also
      (potentially) used for non deb,dsc content that may contain
      spaces, thanks to Daniel Hartwig and Thomas Bushnell 
      (LP: #1086997)
    - quote plus in filenames to work around a bug in the S3 server
      (LP: #1003633)
  * apt-pkg/indexrecords.cc:
    - support '\r' in the Release file

  [ David Kalnischkies ]
  * apt-pkg/depcache.cc:
    - prefer to install packages which have an already installed M-A:same
      sibling while choosing providers (LP: #1130419)

 -- Michael Vogt <mvo@debian.org>  Fri, 01 Mar 2013 14:16:42 +0100

apt (0.9.7.7) unstable; urgency=low

  [ Program translation updates ]
  * Catalan (Jordi Mallach)
  * Drop a confusing non-breaking space. Closes: #691024
  * Thai (Theppitak Karoonboonyanan). Closes: #691613
  * Vietnamese (Trần Ngọc Quân). Closes: #693773
  * Fix Plural forms in German, French, Japanese and Portuguese
    translations. Thanks to Jakub Wilk for reporting these errors.

  [ David Kalnischkies ]
  * apt-pkg/packagemanager.cc:
    - do not do lock-step configuration for a M-A:same package if it isn't
      unpacked yet in SmartConfigure and do not unpack a M-A:same package
      again in SmartUnPack if we have already configured it (LP: #1062503)
  * apt-pkg/depcache.cc:
    - don't call MarkInstall with the FromUser flag set for packages
      which are dependencies of APT::Never-MarkAuto-Sections matchers
    - no mode changes should obviously be ok for pkgDepCache::IsModeChangeOk
  * cmdline/apt-get.cc:
    - do not call Mark{Install,Delete} from the autoremove code with
      the FromUser bit set to avoid modifying the auto-installed bit
  * apt-pkg/algorithms.cc:
    - ensure pkgProblemResolver calls MarkDelete without FromUser set
      so that it can't overrule holds and the protection flag
  
  [ Michael Vogt ]
  * change permissions of /var/log/apt/term.log to 0640 (LP: #975199)

  [ Jonathan Thomas ]
  * apt-pkg/algorithms.cc:
    - fix package-pointer array memory leak in ResolveByKeepInternal()

 -- Michael Vogt <mvo@debian.org>  Thu, 13 Dec 2012 09:52:19 +0100

apt (0.9.7.6) unstable; urgency=low

  [ Program translation updates ]
  * Ukrainian (A. Bondarenko)

  [ David Kalnischkies ]
  * apt-pkg/pkgcachegen.cc:
    - ensure that dependencies for packages:none are always generated
    - add 2 missing remap registrations causing a segfault in case
      we use the not remapped iterators after a move of the mmap again
    - write the native architecture as unique string into the cache header
      as it is used for arch:all packages as a map to arch:native.
      Otherwise arch comparisons later will see differences (Closes: #689323)
  * apt-pkg/pkgcache.cc:
    - ignore negative dependencies applying in the same group for M-A:same
      packages on the real package name as self-conflicts (Closes: #688863)
  * cmdline/apt-cache.cc:
    - print versioned dependency relations in (r)depends if the option
      APT::Cache::ShowVersion is true (default: false) as discussed in
      #218995 to help debian-cd fixing #687949. Thanks to Sam Lidder
      for initial patch and Steve McIntyre for nagging and testing!
  * apt-pkg/edsp.cc:
    - include reinstall requests and already installed (= protected) packages
      in the install-request for external resolvers (Closes: #689331)
  * apt-pkg/policy.cc:
    - match pins with(out) an architecture as we do on the commandline
      (partly fixing #687255, b= support has to wait for jessie)
  * apt-pkg/contrib/netrc.cc:
    - remove the 64 char limit for login/password in internal usage
    - remove 256 char line limit by using getline() (POSIX.1-2008)
  
  [ Colin Watson ]
  * apt-pkg/pkgcachegen.cc:
    - Fix crash if the cache is remapped while writing a Provides version
      (LP: #1066445).

 -- Michael Vogt <mvo@debian.org>  Tue, 16 Oct 2012 18:08:53 +0200

apt (0.9.7.5) unstable; urgency=low

  [ Manpages translation updates ]
  * Japanese (KURASAWA Nozomu) (Closes: #684435)
  * Portuguese (Américo Monteiro) (Closes: #686975)

  [ David Kalnischkies ]
  * handle packages without a mandatory architecture (debian-policy §5.3)
    by introducing a pseudo-architecture 'none' so that the small group of
    users with these packages can get right of them without introducing too
    much hassle for other users (Closes: #686346)
  * apt-pkg/cdrom.cc:
    - copy only configured translation files from a CD-ROM and not all
      available translation files preventing new installs with d-i from
      being initialized with all translations (Closes: #678227)
    - handle Components in the reduction for the source.list as multi-arch CDs
      otherwise create duplicated source entries (e.g. "wheezy main main")
  * apt-pkg/packagemanager.cc:
    - unpack versions only in case a different version from the package
      is currently in unpack state to recover from broken system states
      (like different file in M-A:same package and other dpkg errors)
      and avoid re-unpack otherwise (Closes: #670900)
  * debian/control:
    - let libapt-pkg break apt < 0.9.4 to ensure that the installed http-
      method supports the new redirection-style, thanks to Raphael Geissert
      for reporting & testing (Closes: #685192)
  * doc/apt_preferences.5.xml:
    - use the correct interval (x <= P < y) for pin value documentation as
      these are the intervals used by the code (Closes: #685989)
  * apt-pkg/indexcopy.cc:
    - do not create duplicated flat-archive CD-ROM sources for foreign
      architectures on multi-arch CD-ROMs
    - do not warn about files which have a record in the Release file, but
      are not present on the CD to mirror the behavior of the other methods
      and to allow uncompressed indexes to be dropped without scaring users
  * apt-pkg/pkgcachegen.cc:
    - do not create 'native' (or now 'none') package structures as a side
      effect of description translation parsing as it pollutes the cache

 -- Michael Vogt <mvo@debian.org>  Tue, 11 Sep 2012 15:56:44 +0200

apt (0.9.7.4) unstable; urgency=low

  [ Manpages translation updates ]
  * Polish (Robert Luberda) (Closes: #683109)

  [ Program translation updates ]
  * Polish (Michał Kułach)

  [ Pino Toscano ]
  * apt-pkg/contrib/mmap.cc:
    - guard only the msync call with _POSIX_SYNCHRONIZED_IO rather
      than also the fallback code as it breaks APT on hurd since 0.9.7.3
      as the fallback is now always used on non-linux (Closes: #683354)

  [ David Kalnischkies ]
  * apt-pkg/contrib/fileutl.cc:
    - remove _POSIX_SYNCHRONIZED_IO guard in FileFd::Sync() around fsync
      as this guard is only needed for fdatasync and not defined on hurd
  * cmdline/apt-get.cc:
    - error out on (unsatisfiable) build-deps on purly virtual packages
      instead of ignoring these dependencies; thanks to Johannes Schauer
      for the detailed report! (Closes: #683786)
    - ensure that the right architecture is used for cross-dependencies in
      cases we have to choose a provider by defaulting on host-arch
      instead of build-arch
  * doc/apt-verbatim.ent:
    - denote 'wheezy' as stable codename and 'jessie' as testing codename
      in the documentation in preparation for release
  * apt-pkg/indexcopy.cc:
    - do not use atomic writing if the target is /dev/null as we don't want
      to replace it, not even automically. (Closes: #683410)
  * apt-pkg/cdrom.cc:
    - do not link() but rename() the cdroms.list to cdroms.list~ as a backup
      to ensure that apt-cdrom can be run multiple times (Closes: #676302)

 -- Michael Vogt <mvo@debian.org>  Mon, 06 Aug 2012 15:55:04 +0200

apt (0.9.7.3) unstable; urgency=low

  [ Manpages translation updates ]
  * Spanish; (Omar Campagne). Closes: #681566

  [ Program translation updates ]
  * Czech (Miroslav Kure). Closes: #680758

  [ David Kalnischkies ]
  * apt-pkg/cacheset.cc:
    - handle :all and :native correctly as architectures again
      in the commandline parsing (regression in 0.9.7)
  * apt-pkg/packagemanager.cc:
    - do not segfault if nothing can be configured to statisfy
      a pre-depends (e.g. in a pre-depends loop) (Closes: #681958)
  * apt-pkg/contrib/mmap.cc:
    - trigger the usage of the fallback code for kfreebsd also in the
      second (filebased) constructor of DynamicMMap (Closes: #677704)
    - refer to APT::Cache-Start in case the growing failed as if -Limit is
      really the offender it will be noted in a previous error message.
    - for filesystems not supporting mmap'ing a file we need to use a
      SyncToFd dummy just as we did for compressed files in 0.9.5

 -- Michael Vogt <mvo@debian.org>  Fri, 27 Jul 2012 17:53:41 +0200

apt (0.9.7.2) unstable; urgency=low

  [ Manpages translation updates ]
  * French (Christian Perrier)
  * German (Chris Leick)

  [ Program translation updates ]
  * Greek (Θανάσης Νάτσης)
  * Japanese (Kenshi Muto) (Closes: #679662)
  * Russian (Yuri Kozlov) (Closes: #679599)
  * Danish (Joe Dalton) (Closes: #680119)
  * Portuguese (Miguel Figueiredo) (Closes: #680616)

  [ David Kalnischkies ]
  * debian/apt.cron.daily:
    - do not try to backup extended_states file if it doesn't
      exist (Closes: #680287)
  * ftparchive/writer.cc:
    - handle the APT::FTPArchive::Packages::SHA512 option correctly instead
      of overriding SHA256, thanks Christian Marillat! (Closes: #680252)
  * cmdline/apt-mark.cc:
    - arch:all packages are treated as arch:native packages, but dpkg
      expects pkg:all for selections, so use the arch of the installed
      version instead of the package structure if possible.
      Thanks to Stepan Golosunov for the report! (Closes: #680041)
  * apt-pkg/clean.cc:
    - run autoclean against pkg:arch and not always against pkg:native as
      this removes valid cache entries (Closes: #679371)
  * apt-pkg/deb/deblistparser.cc:
    - negative dependencies need to apply to all architectures,
      but those with a specific architecture only apply to this one
  * apt-pkg/cachefilter.cc:
    - remove architecture-specific arch to tuple expansion-rules as they lead
      to the same tuples for different architectures (e.g. linux-arm for arm,
      armel and armhf) while the dpkg-architecture code uses triples which
      are different (in the first part, which we omit in our tuples), so e.g.
      build-dep restrictions for armel ended up effecting armhf as well

 -- Michael Vogt <mvo@debian.org>  Fri, 13 Jul 2012 21:33:56 +0200

apt (0.9.7.1) unstable; urgency=low

  [ Program translation updates ]
  * Bulgarian (Damyan Ivanov) (Closes: #678983)
  * Hungarian (Gabor Kelemen)
  * Italian (Milo Casagrande)
  * Slovenian (Andrej Znidarsic)
  * German (Holger Wansing) (Closes: #679314)
  * Slovak (Ivan Masár) (Closes: #679448)

  [ David Kalnischkies ]
  * cmdline/apt-internal-solver.cc, cmdline/apt-mark.cc:
    - typo fixes and unfuzzy translations
  * debian/control:
    - libapt-{pkg,inst} packages should be in section 'libs' instead
      of 'admin' as by ftp-master override request in #677596
    - demote debiandoc-sgml to Build-Depends-Indep
  * doc/makefile:
    - separate translation building of debiandoc from manpages
      so that we don't need to build debiandoc for binary packages

 -- Michael Vogt <mvo@debian.org>  Fri, 29 Jun 2012 14:26:32 +0200

apt (0.9.7) unstable; urgency=low

  [ Julian Andres Klode ]
  * apt-pkg/contrib/mmap.cc:
    - Fix the Fallback option to work correctly, by not calling
      realloc() on a map mapped by mmap(), and by using malloc
      and friends instead of new[].
    - Zero out the new memory allocated with realloc().

  [ Daniel Hartwig ]
  * apt-pkg/pkgcachegen.cc:
    - always reset _error->StackCount in MakeStatusCache (Closes: #677175)

  [ David Kalnischkies ]
  * apt-pkg/deb/deblistparser.cc:
    - ensure that mixed positive/negative architecture wildcards
      are handled in the same way as dpkg handles them
    - use PackageArchitectureMatchesSpecification filter
  * apt-pkg/cachefilter.cc:
    - add PackageArchitectureMatchesSpecification (Closes: #672603)
  * apt-pkg/cacheset.cc:
    - add PackageContainerInterface::FromGroup to support
      architecture specifications with wildcards on the commandline
  * apt-pkg/pkgcache.cc:
    - do a string comparision for architecture checking in IsMultiArchImplicit
      as 'unique' strings in the pkgcache aren't unique (Closes: #677454)
  * buildlib/configure.mak:
    - print a message detailing how to get config.guess and config.sub
      in case they are not in /usr/share/misc (Closes: #677312)
  * cmdline/apt-get.cc:
    - print a friendly message in 'download' if a package can't be
      downloaded (Closes: #677887)

 -- Michael Vogt <mvo@debian.org>  Tue, 19 Jun 2012 16:42:43 +0200

apt (0.9.6) unstable; urgency=low

  [ David Kalnischkies ]
  * apt-pkg/cdrom.cc:
    - fix regression from 0.9.3 which dumped the main configuration
      _config instead of the cdrom settings (Cnf) as identified and
      tested by Milan Kupcevic, thanks! (Closes: #674100)
  * cmdline/apt-get.cc:
    - do not show 'list of broken packages' header if no package
      is broken as it happens e.g. for external resolver errors
    - print URIs for all changelogs in case of --print-uris,
      thanks to Daniel Hartwig for the patch! (Closes: #674897)
    - show 'bzr branch' as 'bzr get' is deprecated (LP: #1011032)
    - check build-dep candidate if install is forbidden
  * debian/apt-utils.links:
    - the internal resolver 'apt' is now directly installed in
      /usr/lib/apt/solvers, so don't instruct dh to create a broken link
  * doc/apt-verbatim.ent:
    - APT doesn't belong to the product 'Linux', so use 'APT' instead
      as after all APT is a big suite of applications
  * doc/examples/sources.list:
    - use the codename instead of 'stable' in the examples sources.list
      as we do in the manpage and as the debian-installer does
  * doc/apt-get.8.xml:
    - use apt-utils as package example instead of libc6
  * apt-pkg/contrib/cmdline.cc:
    - apply patch from Daniel Hartwig to fix a segfault in case
      the LongOpt is empty (Closes: #676331)
    - fix segfault with empty LongOpt in --no-* branch
  * ftparchive/apt-ftparchive.cc:
    - default to putting the Contents-* files below $(SECTION) as apt-file
      expects them there - thanks Martin-Éric Racine! (Closes: #675827)
  * apt-pkg/deb/deblistparser.cc:
    - set pkgCacheGen::Essential to "all" again (Closes: #675449)
  * apt-pkg/algorithms.cc:
    - force install only for one essential package out of a group
  * apt-pkg/aptconfiguration.cc:
    - if APT::Languages=none save "none" in allCodes so that the detected
      configuration is cached as intended (Closes: #674690, LP: #1004947)
  * apt-pkg/cacheiterators.h:
    - add an IsMultiArchImplicit() method for Dep- and PrvIterator

  [ Justin B Rye ]
  * doc/apt-cdrom.8.xml:
    - replace CDROM with the proper CD-ROM in text
    - correct disc vs. disk issues
  * doc/apt-extracttemplates.1.xml:
    - debconf is not DebConf
  * doc/apt-get.8.xml:
    - move dselect-upgrade below dist-upgrade
    - review and fix spelling issues
  * doc/apt-ftparchive.8.xml, doc/apt-config.8.xml,
    doc/apt-key.8.xml, doc/apt-mark.8.xml,
    doc/apt_preferences.5.xml, doc/apt-secure.8.xml,
    doc/apt-sortpkgs.1.xml, sources.list.5.xml:
    - review and fix typo, grammar and style issues
  * doc/apt.conf.5.xml:
    - review and fix typo, grammar and style issues
    - rephrase APT::Immediate-Configuration and many others

  [ Sebastian Heinlein ]
  * cmdline/apt-key:
    - do not hardcode /etc but use Dir::Etc instead

  [ Robert Luberda ]
  * Polish manpage translation update (Closes: #675603)
  * doc/apt-mark.8.xml:
    - in hold, the option name is --file not --filename

  [ Christian Perrier ]
  * French program and manpage translation update
  * Danish program translation by Joe Hansen. Closes: #675605

  [ Thibaut Girka ]
  * cmdline/apt-get.cc:
    - complain correctly about :any build-dep on M-A:none packages
  * apt-pkg/deb/deblistparser.cc:
    - add support for arch-specific qualifiers in dependencies

 -- Michael Vogt <mvo@debian.org>  Mon, 11 Jun 2012 16:21:53 +0200

apt (0.9.5.1) unstable; urgency=low

  [ David Kalnischkies ]
  * apt-pkg/contrib/fileutl.cc:
    - dup() given compressed fd in OpenDescriptor if AutoClose
      is disabled as otherwise gzclose() and co will close it
  * doc/*.xml:
    - mark even more stuff as untranslateable and improve the
      markup here and there (no real text change)
    - use docbook DTD 4.5 instead of 4.2 to have valid docs

  [ Justin B Rye ]
  * doc/*.xml:
    - remove 'GNU/Linux' from 'Debian systems' strings as Debian
      has more systems than just GNU/Linux nowadays
  * doc/apt-cache.8.xml:
    - fix a typo as well as adding missing literal markup
    - three small rewordings for better english sentences

 -- Michael Vogt <mvo@debian.org>  Thu, 24 May 2012 17:16:34 +0200

apt (0.9.5) unstable; urgency=low

  [ Chris Leick ]
  * proofreading of the manpage pot
  * German manpage translation update (Closes: #673294)

  [ David Kalnischkies ]
  * buildlib/podomain.mak:
    - ensure that all sources end up in the srclist so that we don't
      forget to extract half of the translation strings
  * buildlib/inttypes.h.in:
    - remove inttypes.h compatibility as providing such a c99 types
      compatibility conflicts with the usage of c99 type long long
  * apt-pkg/contrib/mmap.cc:
    - have a dummy SyncToFd around in case of ReadOnly access to a
      compressed file as we otherwise on Close() do not delete[] the
      char buffer but munmap() it… (Closes: #673815)
  * debian/control:
    - moving debiandoc-sgml to Build-Depends-Indep was one step too much
      for the buildds as we still build two sgml files in arch:any
  * debian/rules:
    - move internal-solver as 'apt' to his friend dump-solver in
      /usr/lib/apt/solvers to avoid writing a manpage for it

 -- Michael Vogt <mvo@debian.org>  Tue, 22 May 2012 16:14:22 +0200

apt (0.9.4) unstable; urgency=low

  [ David Kalnischkies ]
  * methods/http.cc:
    - after many years of pointless discussions disable http/1.1 pipelining
      by default as many webservers and proxies seem to be unable to conform
      to specification must's (rfc2616 section 8.1.2.2) (LP: #996151)
    - add spaces around PACKAGE_VERSION to fix FTBFS with -std=c++11
  * apt-pkg/pkgcachegen.cc:
    - make IsDuplicatedDescription static so that it is really private
      as we don't need a symbol for it as it is not in a header
  * Makefile, buildlib/*.mak:
    - reshuffle dependencies so that parallel building seems to work
    - separate manpages from the rest of the doc building
  * prepare-release:
    - apt-inst version isn't apt versions, so don't override variable
  * debian/rules:
    - apt-utils packages manpages, so it should depend on build-doc
    - make apt and apt-utils packages depend on manpages instead of full doc
  * debian/control:
    - move doxygen and debiandoc-sgml to Build-Depends-Indep as docs
      are no longer build in the same target as the manpages
  * apt-pkg/acquire-methods.cc:
    - factor out into private Dequeue() to fix access to deleted pointer
  * apt-pkg/contrib/fileutl.cc:
    - ensure that we close compressed fds, wait for forks and such even if
      the FileFd itself is set to not autoclose the given Fd
  * cmdline/apt-get.cc:
    - use the host architecture, not the build architecture for matching
      of [architecture restrictions] in Build-Depends (Closes: #672927)
  * doc/makefile:
    - build manpages with the correct l10n.gentext.default.language setting
      to get the correct section titles provided by docbook
  * doc/po/de.po:
    - updated german manpage translation by Chris Leick, thanks!
  * apt-pkg/packagemanager.cc:
    - do not run into loop on new-pre-depends-breaks (Closes: #673536)
  * doc/*.xml:
    - add a few translator notes and reword some paragraphs to ensure that
      translators and users alike can better understand them (Closes: #669409)
    - in <term> mark all options with <option> and mark <term><option>
      as untranslated for po4a removing ~200 unless "translateable" strings
  * apt-pkg/aptconfiguration.cc:
    - longcode Translation files are saved with encoded underscore,
      so make sure to pick these files up as well for Acquire::Languages
  * ftparchive/writer.cc:
    - include Contents-* files in Release files (Closes: #673647)

  [ Michael Vogt ]
  * merged updated de.po, thanks to Holger Wansing (closes: #672466)
  
  [ Raphael Geissert ]
  * apt-pkg/acquire*.cc:
    - handle redirections in the worker with the right method instead of
      in the method the redirection occured in (Closes: #668111)
  * methods/http.cc:
    - forbid redirects to change protocol
  * methods/mirror.cc:
    - generate an equal sign also for the first arch (Closes: #669142)

  [ Marius Vollmer ]
  * apt-pkg/algorithms.cc:
    - fix memory leak of Flags in pkgSimulate by a proper destructor

 -- Michael Vogt <mvo@debian.org>  Mon, 21 May 2012 12:29:05 +0200

apt (0.9.3) unstable; urgency=low

  [ David Kalnischkies ]
  * apt-pkg/contrib/strutl.cc:
    - remove the message size limit from ioprintf and strprintf
  * apt-pkg/contrib/configuration.cc:
    - add a more versatile Dump() method
    - normalize a bit by replacing // and /./ with / in FindFile
    - /dev/null is a special absolute path as it has no subdirectories
  * apt-pkg/acquire-worker.cc:
    - use Dump() to generate the configuration message for sending
  * cmdline/apt-config.cc:
    - make it possible to limit dump to a subtree
    - implement --empty and --format option for dump
  * apt-pkg/cdrom.cc:
    - use Dump() to generate the configuration output
  * apt-pkg/depcache.cc:
    - clearly separate 'positive' and 'negative' dependencies and
      their upgrade-resolution tries in MarkInstall and especially don't
      treat Conflicts differently compared to Breaks here
    - provider is only a possible solution if the provides has the right
      version (or none as we have no versioned provides in debian) and not
      if the version of the provider matches
  * edsp/edspsystem.cc:
    - check with RealFileExists for scenario file as otherwise a directory
      like one provided with RootDir triggers the usage of EDSP
  * debian/libapt-inst1.5.symbols:
    - use the correct library name the symbols header
  * apt-pkg/pkgcachegen.cc:
    - check if NewDescription allocation has failed and error out accordingly
    - check if we work on a valid description in IsDuplicateDescription as
      we end up working on dangling pointers otherwise which segfaults on
      s390x and ppc64 (Closes: #669427)
  * apt-pkg/deb/deblistparser.cc:
    - check length and containing chars for a given description md5sum
  * ensure that apti18n.h is included last as advertised (Closes: #671623)
  * apt-pkg/acquire-worker.cc:
    - revert the use of FileFd::Write in OutFdReady as we don't want error
      reports about EAGAIN here as we retry later. Thanks to YOSHINO Yoshihito
      for the report. (Closes: #671721)
  * apt-pkg/contrib/fileutl.cc:
    - check that the fd which are closed are valid
    - ensure that we do init d only once and especially not with its own
      content as this causes some "interesting" hickups resulting in segfaults
      as it seems (Closes: #554387, #670979)
    - collect zombie (de)compressor processes on reopen
    - ensure that in error conditions the Fail flag is set
    - ensure that d is set before accessing it
  * apt-pkg/aptconfiguration.cc:
    - use NULL instead of "" for no (un)compress parameters
  * apt-pkg/algorithms.cc:
    - factor out of ListUpdate a AcquireUpdate to be able to provide your
      own pkgAcquire fetcher to the wrapper
  * apt-inst/deb/debfile.h:
    - readd 'md5.h' to the uncleaned header includes to make qapt build
      against us again unchanged to unblock transition (Closes: #669163)

 -- Michael Vogt <mvo@debian.org>  Fri, 11 May 2012 17:16:22 +0200

apt (0.9.2) unstable; urgency=low

  [ Michael Vogt ]
  * apt-inst/contrib/extracttar.cc:
    - ensure that in StartGzip the InFd is set to "AutoClose" to ensure
      that the pipe is closed when InFd is closed. This fixes a Fd leak
      (LP: #985452)

  [ David Kalnischkies ]
   * apt-pkg/deb/deblistparser.cc:
    - only treat the native apt as essential by default (Closes: #669377)
  * apt-pkg/contrib/fileutl.cc:
    - redirect stderr from compressors to /dev/null
  * apt-pkg/aptconfiguration.cc:
    - if the compressor is not installed, but we link against it's
      library accept it as a CompressionType (Closes: #669328)
  * apt-pkg/contrib/sha2_internal.cc:
    - do not use the input data directly but memcpy it instead as
      it could be unaligned as in the http-transport which causes
      a sigbus error on sparc (Closes: #669061)
  * apt-pkg/cacheset.cc:
    - actually return to the fallback modifier if we have detected we
      should for packagenames which look like modifiers (Closes: #669591)

  [ Adam Conrad ]
  * Set FD_CLOEXEC on history.log's FD (Closes: #610069, LP: #636010)

  [ Thorsten Spindler ]
  * apt-pkg/deb/dpkgpm.cc:
    - do not crash if (*I).Pkg is NULL (LP: #939867)

  [ Malcolm Scott ]
  * apt-pkg/packagemanager.cc:
    - iterate over all pre-depends or-group member instead of looping
      endlessly over the first member in SmartUnpack (LP: #985852)

 -- Michael Vogt <mvo@debian.org>  Fri, 20 Apr 2012 11:26:16 +0200

apt (0.9.1) unstable; urgency=low

  [ David Kalnischkies ]
  * cmdline/apt-get.cc:
    - if pkgCacheFile::Generate is disabled in 'update' don't
      remove the caches (and don't try to open them)
  * apt-pkg/packagemanager.cc:
    - init counter in SmartConfigure so that the loop-breaker isn't
      triggered at random… (Closes: #669060)

  [ Christian Perrier ]
  * Fix typo in apt-get(8). Closes: #664833
  * Replace "argument" by "paramètre" in French translation.
    Merci, les Titeps!
  * Drop hardcoded "en.html" suffix in apt-secure manpage.
    Thanks to David Prevot.
  
 -- Michael Vogt <mvo@debian.org>  Tue, 17 Apr 2012 09:49:31 +0200

apt (0.9.0) unstable; urgency=low

  * upload to debian/unstable

 -- Michael Vogt <mvo@debian.org>  Mon, 16 Apr 2012 15:53:17 +0200

apt (0.9.0~exp1) experimental; urgency=low

  [ Michael Vogt ]
  * apt-pkg/packagemanager.cc:
    - fix inconsistent clog/cout usage in the debug output
    - add APT::pkgPackageManager::MaxLoopCount to ensure that the
      ordering code does not get into a endless loop when it flip-flops
      between two states
  * update libapt-inst1.4 to libapt-inst1.5 because of the cleanup 
    performed
  * prepare debian/unstable upload, if there are no issues with this
    upload it will directly go into unstable as 0.9.0  

  [ David Kalnischkies ]
  * do not update po and pot files in the process of the build as this
    causes timestamp changes for the mo files which therefore can't
    be refcounted by dpkg for your M-A: same packages
    (Closes: #659333, LP: #924628)
  * apt-inst/database.{cc,h}, apt-inst/deb/dpkgdb.{cc,h}:
    - drop instead of fix as it is only needed if you want to reimplement dpkg
      and comes straight from the beginning of last decade (Closes: #663372)
  * apt-inst/deb/debfile.cc:
    - {Extract,Merge}Control() is another instance of "lets reimplement dpkg"
      so shot of this code before someone ends up using this…
  * debian/libapt-pkg4.12:
    - update symbols file
  * debian/apt-utils.install:
    - ship the ftparchive, apt-extractemplates and apt-sortpkgs locales
      in the apt-utils package instead of the apt package
  * apt-pkg/packagemanager.cc:
    - recheck all dependencies if we changed a package in SmartConfigure
      as this could break an earlier dependency (LP: #940396)
    - recheck dependencies in SmartUnpack after a change, too
  * apt-pkg/acquire-worker.cc:
    - check return of write() as gcc recommends
  * apt-pkg/acquire.cc:
    - check return of write() as gcc recommends
  * apt-pkg/cdrom.cc:
    - check return of chdir() and link() as gcc recommends
  * apt-pkg/clean.cc:
    - check return of chdir() as gcc recommends
  * apt-pkg/contrib/netrc.cc:
    - check return of asprintf() as gcc recommends
  * methods/rred.cc:
    - check return of writev() as gcc recommends
  * methods/mirror.cc:
    - check return of chdir() as gcc recommends
  * apt-pkg/deb/dpkgpm.cc:
    - check return of write() a gcc recommends
  * apt-inst/deb/debfile.cc:
    - check return of chdir() as gcc recommends
  * apt-inst/deb/dpkgdb.cc:
    - check return of chdir() as gcc recommends
  * methods/makefile:
    - do not link rred against libz anymore as FileFd handles all
      this transparently now
  * debian/control:
    - bump Standards-Version to 3.9.3 (no changes needed)
    - add libbz2-dev as new build-dependency
    - remove the libz-dev alternative from zlib1g-dev build-dependency
    - suggest xz-utils instead of bzip2 and lzma
  * doc/apt-get.8.xml:
    - typofix: respect → respecting, thanks Mike Erickson! (Closes: #664833)
  * debian/rules:
    - do not sed in configure.in to set the version-number
  * prepare-release:
    - add as a small script to lazy check and prepare releases
  * doc/*:
    - move the command synopsis out of each manpage into apt-verbatim.ent
      as they are a hell to translate and just single out the parameters
      which can be translated to apt.ent
  * apt-pkg/aptconfiguration.cc:
    - if present, prefer xz binary over lzma
    - if we have zlib builtin insert add a dummy gzip compressor for FileFD
    - do the same for bz2 builtin if available
  * methods/bzip2.cc:
    - remove it as the functionality for all compressors can be
      provided by gzip.cc now with the usage of FileFD
  * apt-pkg/contrib/fileutl.cc:
    - use libz2 library for (de)compression instead of the bzip2 binary as
      the first is a dependency of dpkg and the later just priority:optional
      so we gain 'easier' access to bz2-compressed Translation files this way
  * cmdline/apt-get.cc:
    - print list of autoremoves in alphabetical order (Closes: #639008)

  [ Bogdan Purcareata ]
  * doc/apt-get.8.xml:
    - add 'download' to the usage line (Closes: #649340)
  * cmdline/apt-get.cc:
    - distinguish information about 'apt-get autoremove' based on the
      number of auto-removed packages both before and after the list
      of packages (Closes: #665833)

  [ Steve Langasek ]
  * don't treat build-depends-indep as cross-build-dependencies; we should
    always install the host arch versions.  LP: #968828.

  [ Paolo Rotolo ]
  * Fix string from automatic to automatically (LP: #967393).

 -- Michael Vogt <mvo@debian.org>  Thu, 12 Apr 2012 12:40:39 +0200

apt (0.8.16~exp13) experimental; urgency=low

  [ David Kalnischkies ]
  * apt-pkg/acquire-item.cc:
    - remove 'old' InRelease file if we can't get a new one before
      proceeding with Release.gpg to avoid the false impression of a still
      trusted repository by a (still present) old InRelease file.
      Thanks to Simon Ruderich for reporting this issue! (CVE-2012-0214)
    - add Debug::pkgAcqArchive::NoQueue to disable package downloading
  * apt-pkg/deb/dpkgpm.cc:
    - chroot if needed before dpkg --assert-multi-arch
    - ensure that dpkg binary doesn't have the chroot-directory prefixed
    - call dpkg --assert-multi-arch with execvp instead of execv
    - save the universe by not printing messages about apport if a package
      with this name is not installed (Closes: #619646)
    - handle a SIGINT in all modes as a break after the currently running
      dpkg transaction instead of ignoring it completely
  * apt-pkg/depcache.cc:
    - if a M-A:same package is marked for reinstall, mark all it's installed
      silbings for reinstallation as well (LP: #859188)
  * apt-pkg/contrib/configuration.cc:
    - do not stop parent transversal in FindDir if the value is empty
  * methods/http{s,}.cc:
    - if a file without an extension is requested send an 'Accept: text/*'
      header to avoid that the server chooses unsupported compressed files
      in a content-negotation attempt (Closes: #657560)
    - remove the arbitrary MAXLEN limit for response lines (Closes: #658346)
  * apt-pkg/aptconfiguration.cc:
    - chroot if needed before calling dpkg --print-foreign-architectures
    - ensure that architectures are not added multiple times
  * cmdline/apt-mark.cc:
    - detect if dpkg has multiarch support before calling --set-selections
    - correctly ignore already (un)hold packages
  * apt-pkg/cachefile.cc:
    - clean up lost atomic cachefiles with 'clean' (Closes: #650513)
  * apt-pkg/indexrecords.cc:
    - do not create empty Entries as a sideeffect of Lookup()
  * apt-pkg/acquire-item.cc:
    - drop support for i18n/Index file (introduced in 0.8.11) and use
      the Release file instead to get the Translations (Closes: #649314)
    - use pdiff for Translation-* files if available (Closes: #657902)
  * ftparchive/writer.cc:
    - add 'Translation-*' to the default patterns
  * cmdline/apt-get.cc:
    - if a package can't be removed as it is not installed, suggest to
      the user an (installed) multiarch silbing with 'Did you mean?'
    - improve 'error' message for packages which are only referenced
      e.g. in a Depends line and are now requested for removal
  * cmdline/apt-cache.cc:
    - correct --pre-depends option by using dash consistently (LP: #940837)
  * apt-pkg/packagemanager.cc:
    - do not try to a void a breaks if the broken package pre-depends
      on the breaker, but let dpkg auto-deconfigure it
  * apt-pkg/contrib/fileutl.cc:
    - do not warn about the ignoring of directories (Closes: #662762)

  [ Steve Langasek ]
  * cmdline/apt-get.cc:
    - for cross-build-dependencies M-A: none should be DEB_HOST_ARCH,
      not DEB_BUILD_ARCH (Closes: #646288)

  [ Colin Watson ]
  * apt-pkg/algorithms.cc:
    - don't break out of the main-resolver loop for Breaks to deal with all
      of them in a single iteration (Closes: #657695, LP: #922485)
    - use a signed int instead of short for score calculation as upgrades
      become so big now that it can overflow (Closes: #657732, LP: #917173)
  * Fix IndexCopy::CopyPackages and TranslationsCopy::CopyTranslations to
    handle compressed files again (LP: #924182, closes: #658096)

  [ Michael Vogt ]
  * apt-pkg/deb/dpkgpm.cc:
    - fix crash when a package is in removed but residual config state
      (LP: #923807)
  * apt-pkg/contrib/fileutl.h:
    - fix compat with FileFd::OpenDescriptor() in ReadOnlyGzip mode
  * apt-pkg/packagemanager.cc:
    - fix bug in predepends handling - ensure that packages that needs
      unpackaging are unpacked before they are configured (LP: #927993)

  [ Julian Andres Klode ]
  * apt-pkg/deb/deblistparser.cc:
    - Set the Essential flag on APT instead of only Important
  * apt-pkg/packagemanager.cc:
    - Do not use immediate configuration for packages with the Important flag
  * Treat the Important flag like the Essential flag with those differences:
    - No Immediate configuration (see above)
    - Not automatically installed during dist-upgrade
    - No higher score for installation ordering

 -- Michael Vogt <mvo@debian.org>  Tue, 06 Mar 2012 18:12:57 +0100

apt (0.8.16~exp12) experimental; urgency=low

  [ Michael Vogt ]
  * apt-pkg/deb/dpkgpm.cc:
    - fix segfault on pkg removal

  [ David Kalnischkies ]
  * apt-pkg/cacheiterators.h:
    - return the correct version arch for all+foreign, too
  * apt-pkg/packagemanager.cc:
    - ignore breaks on not-installed versions while searching for
      breakage loops as we don't have to avoid them
  * debian/control:
    - remove APT from the short descriptions as lintian doesn't like it
      and it doesn't transport any information for a reader anyway
    - apply typofixes by Pascal De Vuyst, thanks! (Closes: #652834, #652835)
  * debian/rules:
    - apply patch to enable usage of hardning CPPFLAGS and LDFLAGS by
      Moritz Muehlenhoff, thanks! (Closes: #653504)
  * methods/https.cc:
    - use curls list append instead of appending Range and If-Range by hand
      which generates malformed requests, thanks Mel Collins for the hint!
      (Closes: #646381)
  * test/libapt/run-tests:
    - hurd doesn't have dmesg yet and we don't really need it either,
      so use with $0 a more stable data source for hashsumming

  [ Pino Toscano ]
  * test/libapt/globalerror_test.cc:
    - errno 0 has a different strerror on hurd, so generate the expected
      message dynamically instead of hardcoding 'Success' (Closes: #656530)

 -- Michael Vogt <mvo@debian.org>  Tue, 24 Jan 2012 12:24:38 +0100

apt (0.8.16~exp11) experimental; urgency=low

  [ David Kalnischkies ]
  * apt-pkg/deb/dpkgpm.cc:
    - redirect out/input of dpkg --assert-multi-arch to /dev/null
    - if multi-arch is detected ensure that pkg:all is reported as pkg:all

 -- Michael Vogt <mvo@debian.org>  Thu, 19 Jan 2012 13:48:18 +0100

apt (0.8.16~exp10) experimental; urgency=low

  [ David Kalnischkies ]
  * apt-pkg/depcache.cc:
    - implicit conflicts (for multiarch) are supposed to conflict
      only with real packages, not with virtual providers
  * apt-pkg/pkgcache.cc:
    - ignore implicit conflicts on providers in AllTarget, too
  * apt-pkg/deb/dpkgpm.cc:
    - check if dpkg supports multiarch with --assert-multi-arch
      and if it does be always explicit about the architecture
  * apt-pkg/contrib/fileutl.h:
    - store the offset in the internal fd before calculate size of
      the zlib-handled file to jump back to this place again
  * apt-pkg/aptconfiguration.cc:
    - parse dpkg --print-foreign-architectures correctly in
      case archs are separated by newline instead of space, too.
      (Closes: #655590)

  [ Michael Vogt ]
  * apt-pkg/contrib/fileutl.h:
    - fix segfault triggered by the python-apt testsuite

 -- Michael Vogt <mvo@debian.org>  Wed, 18 Jan 2012 12:52:26 +0100

apt (0.8.16~exp9) experimental; urgency=low

  [ Julian Andres Klode ]
  * apt-pkg/cdrom.cc:
    - Accept .bz2, .xz files in addition to .gz files (Closes: #649451)

  [ Michael Vogt ]
  * apt-pkg/cdrom.cc:
    - use aptconfiguration to get the supported compression types
  * debian/control:
    - bump debhelper build-dep to debhelper (>= 8.1.3~)
    - set libapt-pkg-dev to multi-arch: same too
  * g++ 4.7 fixes

  [ Colin Watson ]
  * Convert libapt-pkg4.12 and libapt-inst1.4 to Multi-Arch: same.

  [ David Kalnischkies ]
  * apt-pkg/cacheset.cc:
    - make the cachesets real containers which can embedding any container
      to be able to use the same interface regardless of set or list usage
    - provide a {Package,Version}List similar to {Package,Version}Set
  * cmdline/apt-{get,cache,mark}.cc:
    - use Lists instead of Sets if input order should be preserved for
      commands accepting lists of packages, e.g. policy (Closes: #625960)
  * apt-pkg/depcache.cc:
    - prefer native providers over foreigns even if the chain is foreign
  * cmdline/apt-get.cc:
    - ignore foreign architectures if we check if a provides has only one
      resolver as it's basically the same for the user, so no need to choose
  * cmdline/apt-config.cc:
    - dump the APT::Compressor settings correctly and completely
  * apt-pkg/contrib/fileutl.{h,cc}:
    - implement a ModificationTime method for FileFd
    - add a ReadLine method
    - drop the explicit export of gz-compression handling
  * apt-pkg/cdrom.cc:
    - support InRelease files on cdrom

 -- Michael Vogt <mvo@debian.org>  Thu, 05 Jan 2012 20:26:31 +0100

apt (0.8.16~exp8) experimental; urgency=low

  [ David Kalnischkies ]
  * algorithms.cc:
    - show a debug why a package was kept by ResolveByKeep()
  * apt-pkg/packagemanager.cc:
    - do not fail on unpacked packages in SmartUnPack, just don't
      shedule them for unpack, but do all checks and configure them
    - do not enter an endless loop for (essential) pre-dependency loops
  * apt-pkg/contrib/sha2_internal.cc:
    - use a pointer-union to peace gcc strict-aliasing warning
  * apt-pkg/deb/deblistparser.cc:
    - M-A: foreign packages provide for other archs, too

 -- David Kalnischkies <kalnischkies@gmail.com>  Thu, 03 Nov 2011 09:40:29 -0500

apt (0.8.16~exp7) experimental; urgency=low

  [ David Kalnischkies ]
  * do not pollute namespace in the headers with using (Closes: #500198)
  * use forward declaration in headers if possible instead of includes
  * remove old APT_COMPATIBILITY ifdef's
  * apt-pkg/deb/dpkgpm.cc:
    - use std::vector instead of fixed size arrays to store args and
      multiarch-packagename strings
    - load the dpkg base arguments only one time and reuse them later
  * cmdline/apt-get.cc:
    - follow Provides in the evaluation of saving candidates, too, for
      statisfying garbage package dependencies (Closes: #640590)
  * apt-pkg/algorithms.cc:
    - if a package is garbage, don't try to save it with FixByInstall
  * apt-pkg/deb/debsrcrecords.cc:
    - remove the limit of 400 Binaries for a source package (Closes: #622110)
  * apt-pkg/deb/deblistparser.cc:
    - fix crash when the dynamic mmap needs to be grown in
      LoadReleaseInfo (LP: #854090)
  * apt-pkg/deb/debmetaindex.cc:
    - none is a separator, not a language: no need for Index (Closes: #624218)
  * apt-pkg/aptconfiguration.cc:
    - do not builtin languages only if none is forced (Closes: #643787)
  * apt-pkg/pkgcachegen.cc:
    - refactor MergeList by creating -Group, -Package and -Version specialist
    - share description list between "same" versions (LP: #868977)
      This also means that descriptions are shared across archives now.
    - add implicit dependencies needed for Multi-Arch at the time a Version
      struct is created and not at the end of the cache generation
  * apt-pkg/pkgcache.cc:
    - always prefer "en" over "" for "en"-language regardless of cache-order

  [ Michael Vogt ]
  * apt-pkg/contrib/configuration.cc:
    - fix double delete (LP: #848907)
    - ignore only the invalid regexp instead of all options
  * apt-pkg/acquire-item.h, apt-pkg/deb/debmetaindex.cc:
    - fix fetching language information by adding OptionalSubIndexTarget
  * methods/https.cc:
    - cleanup broken downloads properly

  [ Colin Watson ]
  * ftparchive/cachedb.cc:
    - fix buffersize in bytes2hex

 -- Michael Vogt <mvo@debian.org>  Fri, 14 Oct 2011 13:51:35 +0200

apt (0.8.16~exp6) experimental; urgency=low

  [ Christopher Baines ]
  * enable APT in unpack/configure ordering to handle loops as well
    as tight dependencies between immediate packages better
    enabling also the possibility to mark all packages as immediate
    (at least Closes: #353290, #540227, #559733, #621836, #639290)

  [ David Kalnischkies ]
  * [abi-break] Support large files in the complete toolset. Indexes of this
    size are pretty unlikely for now, but we need it for deb
    packages which could become bigger than 4GB now (LP: #815895)
  * merged the debian-sid branch
  
  [ Michael Vogt ]
  * bump ABI version

 -- Michael Vogt <mvo@debian.org>  Wed, 14 Sep 2011 21:06:51 +0200

apt (0.8.16~exp5) experimental; urgency=low

  * merged the latest debian-sid fixes
  * apt-pkg/makefile:
    - install sha256.h compat header
  * apt-pkg/pkgcachegen.{cc,h}:
    - use ref-to-ptr semantic in NewDepends() to ensure that the   
      libapt does not segfault if the cache is remapped in between
      (LP: #812862)
    - fix crash when P.Arch() was used but the cache got remapped
  * apt-pkg/acquire-item.{cc,h}:
    - do not check for a "Package" tag in optional index targets
      like the translations index
  * apt-pkg/acquire.cc:
    - fix potential divide-by-zero
  * methods/mirror.cc:
    - include the architecture(s) in the query string as well so 
      that the server can make better decisions

 -- Michael Vogt <mvo@debian.org>  Mon, 15 Aug 2011 14:52:54 +0200

apt (0.8.16~exp4) experimental; urgency=low

  [ Julian Andres Klode ]
  * apt-pkg/pkgcache.h:
    - [ABI break] Add pkgCache::Header::CacheFileSize, storing the cache size
  * apt-pkg/pkgcachegen.cc:
    - Write the file size to the cache
  * apt-pkg/pkgcache.cc:
    - Check that cache is at least CacheFileSize bytes large (LP: #16467)
  
  [ Michael Vogt ]
  * merged latest fixes from debian-sid
  * apt-pkg/cdrom.{cc,h}:
    - cleanup old ABI break avoidance hacks
  * [ABI break] apt-pkg/acquire-item.{cc,h}:
    - cleanup around OptionalIndexTarget and SubIndexTarget
  * [ABI break] merged patch from Jonathan Thomas to have a new
    RecordField() function in the pkgRecorder parser. Many thanks
    Thomas
  * [ABI break] merge patch from Jonathan Thomas to speed up the
    depcache by caching the install-recommends and install-suggests
    values
  * apt-pkg/contrib/fileutl.{cc,h}:
    - add GetModificationTime() helper
  * apt-pkg/pkgcachegen.cc:
    - regenerate the cache if the sources.list changes to ensure
      that changes in the ordering there will be honored by apt
  * apt-pkg/sourcelist.{cc,h}:
    - add pkgSourceList::GetLastModifiedTime() helper

 -- Michael Vogt <mvo@debian.org>  Thu, 28 Jul 2011 16:57:08 +0200

apt (0.8.16~exp3) experimental; urgency=low

  [ David Kalnischkies ]
  * apt-pkg/pkgcache.h:
    - readd All{Foreign,Allowed} as suggested by Julian to
      remain strictly API compatible
  * apt-pkg/acquire*.{cc,h}:
    - try even harder to support really big files in the fetcher by
      converting (hopefully) everything to 'long long' (Closes: #632271)
  * ftparchive/writer.cc:
    - generate all checksums in one run over the file for Release
  * cmdline/apt-get.cc:
    - add an --assume-no option for testing to say 'no' to everything
  * apt-pkg/deb/debmetaindex.cc:
    - add trusted=yes option to mark unsigned (local) repository as trusted
      based on a patch from Ansgar Burchardt, thanks a lot! (Closes: #596498)

  [ Michael Vogt ]
  * merge fixes from the debian/unstable upload
  * merge lp:~mvo/apt/sha512-template to get fixes for the 
    sha1/md5 verifiation (closes: #632520)

 -- Michael Vogt <mvo@debian.org>  Fri, 15 Jul 2011 09:56:17 +0200

apt (0.8.16~exp2) experimental; urgency=low

  [ David Kalnischkies ]
  * [ABI-Break] Implement EDSP in libapt-pkg so that all front-ends which
    use the internal resolver can now be used also with external
    ones as the usage is hidden in between the old API
  * provide two edsp solvers in apt-utils:
    - 'dump' to quickly output a complete scenario and
    - 'apt' to use the internal as an external resolver
  * apt-pkg/pkgcache.h:
    - clean up mess with the "all" handling in MultiArch to
      fix LP: #733741 cleanly for everyone now
  * apt-pkg/depcache.cc:
    - use a boolean instead of an int for Add/Remove in AddStates
      similar to how it works with AddSizes
    - let the Mark methods return if their marking was successful
    - if a Breaks can't be upgraded, remove it. If it or a Conflict
      can't be removed the installation of the breaker fails.
  * cmdline/apt-get.cc:
    - do not discard the error messages from the resolver and instead
      only show the general 'Broken packages' message if nothing else

  [ Stefano Zacchiroli ]
  * doc/external-dependency-solver-protocol.txt:
    - describe EDSP and the configuration interface around it
  
  [ Michael Vogt ]
  * [ABI-Break] merge lp:~mvo/apt/sha512-template to add support for sha512
  * [ABI-Break] merge lp:~mvo/apt/dpointer to support easier extending
    without breaking the ABI
  * increase ABI version and update package names

 -- Michael Vogt <mvo@debian.org>  Wed, 29 Jun 2011 13:57:28 +0200

apt (0.8.16~exp1) experimental; urgency=low

  * merged with the debian/unstable upload

 -- Michael Vogt <mvo@debian.org>  Wed, 29 Jun 2011 12:40:31 +0200

apt (0.8.15.11) UNRELEASED; urgency=low

  * Fix typo in apt-get(8). Closes: #664833
  * Replace "argument" by "paramètre" in French translation.
    Merci, les Titeps!
  * Drop hardcoded "en.html" suffix in apt-secure manpage.
    Thanks to David Prevot.

 -- Christian Perrier <bubulle@debian.org>  Tue, 27 Mar 2012 20:31:38 +0200

apt (0.8.15.10) unstable; urgency=high

  [ David Kalnischkies ]
  * algorithms.cc:
    - show a debug why a package was kept by ResolveByKeep()
  * doc/manpage-style.xml:
    - put <brackets> around email addresses
  * doc/po/de.po:
    - apply typo-fix from Michael Basse, thanks! (LP: #900770)
  * apt-pkg/acquire-item.cc:
    - remove 'old' InRelease file if we can't get a new one before
      proceeding with Release.gpg to avoid the false impression of a still
      trusted repository by a (still present) old InRelease file.
      Thanks to Simon Ruderich for reporting this issue! (CVE-2012-0214)

  [ Chris Leick ]
  * German manpage translation update
  * doc/*.xml:
    - find and fix a bunch of misspellings

  [ Program translation updates ]
  * Dutch (Jeroen Schot). Closes: #652230
  * Slovak (Ivan Masar). Closes: #652985
  * Russian (Yuri Kozlov). Closes: #654844
  * Hungarian (Gabor Kelemen). Closes: #655238
  * Polish (Michał Kułach). Closes: #656908
  * Danish (Joe Hansen). Closes: #658643
  * French: replace "étiquetage" by "épinglage" for "pinning"

  [ Michael Vogt ]
  * merged patch from lp:~uusijani/apt/uusi-branch:
     Correct fi translation for hash sum mismatches (lp:420403)
     Thanks to Jani Uusitalo

 -- Michael Vogt <mvo@debian.org>  Tue, 06 Mar 2012 14:14:26 +0100

apt (0.8.15.9) unstable; urgency=low

  [ David Kalnischkies ]
  * Symbol file update
  * doc/apt-get.8.xml:
    - change wording of autoremove description as suggested
      by Robert Simmons, thanks! (Closes: #641490)
  * apt-pkg/deb/dpkgpm.cc:
    - use std::vector instead of fixed size arrays to store args and
      multiarch-packagename strings
    - load the dpkg base arguments only one time and reuse them later
  * cmdline/apt-get.cc:
    - follow Provides in the evaluation of saving candidates, too, for
      statisfying garbage package dependencies (Closes: #640590)
  * apt-pkg/algorithms.cc:
    - if a package is garbage, don't try to save it with FixByInstall
  * apt-pkg/init.cc:
    - silently ignore *.orig and *.save files by default
  * apt-pkg/policy.cc:
    - accept generic release pin expressions again in -t (Closes: #644166)
  * apt-pkg/deb/debmetaindex.cc:
    - none is a separator, not a language: no need for Index (Closes: #624218)
  * apt-pkg/aptconfiguration.cc:
    - do not builtin languages only if none is forced (Closes: #643787)
  * doc/apt.conf.5.xml:
    - apply spelling fix by Kevin Lyda, thanks! (Closes: #644104)

  [ Christian Perrier ]
  * Fix spelling error (sensée) in French translation. Thanks
    to Corentin Le Gall for spotting it.

  [ Colin Watson ]
  * ftparchive/cachedb.cc:
    - fix buffersize in bytes2hex

  [ Michael Vogt ]
  * ftparchive/cachedb.cc:
    - make buffer fully dynamic (thanks to Colin Watson)

 -- Michael Vogt <mvo@debian.org>  Fri, 14 Oct 2011 12:00:09 +0200

apt (0.8.15.8) unstable; urgency=low

  [ David Kalnischkies ]
  * cmdline/apt-get.cc:
    - output list of virtual package providers to c1out in -q=1
      instead of /dev/null to unbreak sbuild (LP: #816155)

  [ Michael Vogt ]
  * apt-pkg/contrib/configuration.cc:
    - fix double delete (LP: #848907)
    - ignore only the invalid regexp instead of all options

 -- Michael Vogt <mvo@debian.org>  Wed, 14 Sep 2011 12:08:25 +0200

apt (0.8.15.7) unstable; urgency=low

  [ David Kalnischkies ]
  * apt-pkg/packagemanager.cc, apt-pkg/pkgcache.cc:
    - ignore "self"-conflicts for all architectures of a package
      instead of just for the architecture of the package look at
      in the ordering of installations, too (LP: #802901)
    - M-A:same lockstep unpack should operate on installed
      packages first (LP: #835625)
  * test/*
    - reorganize the various testcases and helper we have and
      integrate them better into the buildsystem
    - run the test/libapt testcases at package build-time
  * debian/apt.symbols:
    - add the newly added symbols since 0.8.15.3
  * cmdline/apt-get.cc:
    - remove the binary caches in 'apt-get clean' as it is the first
      thing recommend by many supporters in case of APT segfaults
    - remove the caches in 'apt-get update', too, as they will be
      invalid in most cases anyway
  * apt-pkg/acquire-item.cc:
    - if no Release.gpg file is found try to verify with hashes,
      but do not fail if a hash can't be found
  * apt-pkg/acquire.cc:
    - non-existing directories are by definition clean
  * cmdline/apt-key:
    - if command is 'add' do not error out if the specified
      keyring doesn't exist, it will be created by gpg
  * apt-pkg/orderlist.cc:
    - prefer visiting packages marked for deletion in VisitProvides
      if we are operating on a negative dependency so that we can
      deal early with the fallout of this remove
  * apt-pkg/indexrecords.cc:
    - fix Acquire::Max-ValidTime option by interpreting it really
      as seconds as specified in the manpage and not as days
    - add an Acquire::Min-ValidTime option (Closes: #640122)
  * doc/apt.conf.5.xml:
    - reword Acquire::Max-ValidTime documentation to make clear
      that it doesn't provide the new Min-ValidTime functionality

 -- Michael Vogt <mvo@debian.org>  Mon, 12 Sep 2011 16:38:46 +0200

apt (0.8.15.6) unstable; urgency=low

  [ Michael Vogt ]
  * apt-pkg/contrib/fileutl.{cc,h}:
    - add GetModificationTime() helper
  * apt-pkg/pkgcachegen.cc:
    - regenerate the cache if the sources.list changes to ensure
      that changes in the ordering there will be honored by apt
  * apt-pkg/sourcelist.{cc,h}:
    - add pkgSourceList::GetLastModifiedTime() helper
  * apt-pkg/pkgcachegen.{cc,h}:
    - use ref-to-ptr semantic in NewDepends() to ensure that the   
      libapt does not segfault if the cache is remapped in between
      (LP: #812862)
    - fix crash when P.Arch() was used but the cache got remapped
  * test/integration/test-hashsum-verification:
    - add regression test for hashsum verification
  * apt-pkg/acquire-item.cc:
    - if no Release.gpg file is found, still load the hashes for
      verification (closes: #636314) and add test
  
  [ David Kalnischkies ]
  * lots of cppcheck fixes

 -- Michael Vogt <mvo@debian.org>  Mon, 15 Aug 2011 09:20:35 +0200

apt (0.8.15.5) unstable; urgency=low

  [ David Kalnischkies ]
  * apt-pkg/deb/deblistparser.cc:
    - do not assume that the last char on a line is a \n (Closes: #633350)

 -- Michael Vogt <mvo@debian.org>  Thu, 28 Jul 2011 16:49:15 +0200

apt (0.8.15.4) unstable; urgency=low

  [ David Miller ]
  * apt-pkg/contrib/sha1.cc:
    - fix illegally casts of on-stack buffer to a type requiring more
      alignment than it has resulting in segfaults on sparc (Closes: #634696)

  [ Michael Vogt ]
  * apt-pkg/contrib/cdromutl.cc:
    - fix escape problem when looking for the mounted devices
  * apt-pkg/contrib/strutl.{h,cc}, test/libapt/strutil_test.cc:
    - add new DeEscapeString() similar to DeQuoteString but
      unescape character escapes like \0XX and \xXX (plus added
      test)
  * refresh po/*
  
 -- Michael Vogt <mvo@debian.org>  Tue, 26 Jul 2011 12:12:27 +0200

apt (0.8.15.3) unstable; urgency=low

  [ Michael Vogt ]
  * apt-pkg/acquire-item.cc:
    - improve error message for a expired Release file
  * apt-pkg/algorithms.cc:
    - Hold back packages that would enter "policy-broken" state on upgrade
      when doing a "apt-get upgrade"
  * cmdline/apt-get.cc:
    - fix missing download progress in apt-get download

  [ David Kalnischkies ]
  * apt-pkg/pkgcachegen.cc:
    - fallback to memory if file is not writeable even if access()
      told us the opposite before (e.g. in fakeroot 1.16) (Closes: #630591)
  * doc/sources.list.5.xml:
    - document available [options] for sources.list entries (Closes: 632441)
  * doc/apt.conf.5.xml:
    - document APT::Architectures list (Closes: #612102)
  * cmdline/apt-get.cc:
    - restore all important dependencies for garbage packages (LP: #806274)
    - do not require unused partial dirs in 'source' (Closes: #633510)
    - buildconflicts effect all architectures
    - implement MultiarchCross for build-dep and source (Closes: #632221)
  * apt-pkg/init.cc:
    - use CndSet in pkgInitConfig (Closes: #629617)
  * apt-pkg/depcache.cc:
    - change default of APT::AutoRemove::SuggestsImportant to true
  * cmdline/apt-key:
    - use a tmpfile instead of /etc/apt/secring.gpg (Closes: #632596)
  * debian/apt.postinst:
    - remove /etc/apt/secring.gpg if it is an empty file
  * doc/apt-cache.8.xml:
    - apply madison typofix from John Feuerstein, thanks! (Closes: #633455)
  * apt-pkg/policy.cc:
    - emit an error on unknown APT::Default-Release value (Closes: #407511)
  * apt-pkg/aptconfiguration.cc:
    - ensure that native architecture is if not specified otherwise the
      first architecture in the Architectures vector
  * apt-pkg/deb/deblistparser.cc:
    - Strip only :any and :native if MultiArch should be stripped as it is
      save to ignore them in non-MultiArch contexts but if the dependency
      is a specific architecture (and not the native) do not strip

 -- Michael Vogt <mvo@debian.org>  Mon, 25 Jul 2011 15:04:43 +0200

apt (0.8.15.2) unstable; urgency=high

  * fix from David Kalnischkies for the InRelease gpg verification 
    code (LP: #784473)

 -- Michael Vogt <mvo@debian.org>  Tue, 12 Jul 2011 11:54:47 +0200

apt (0.8.15.1) unstable; urgency=low

  [ David Kalnischkies ]
  * doc/makefile:
    - create doxygen directory to avoid depending on magic (Closes: #628799)
  * cmdline/apt-key:
    - explicitly state that net-update is not supported if no url is set
    - require to be root for add, rm, update and net-update
    - clarify update vs. net-update in different distros (Closes: #632043)
  * debian/apt.symbols:
    - forgot 'mips' in the list for all architecture dependent symbols
    - comment out gcc-4.5 specific symbols as gcc-4.6 is now default
    - the symbol for PrintStatus() is architecture dependent
  * apt-pkg/policy.cc:
    - do not segfault in pinning if a package with this name doesn't exist.
      Thanks to Ferdinand Thommes for the report!
    - Defaults is a vector of Pin not of PkgPin
    - ensure that only the first specific stanza for a package is used
    - save all stanzas which had no effect in Unmatched
    - allow package:architecure in Package:

 -- Michael Vogt <mvo@debian.org>  Thu, 30 Jun 2011 10:05:36 +0200

apt (0.8.15) unstable; urgency=low

  [ Julian Andres Klode ]
  * apt-pkg/depcache.cc:
    - Really release action groups only once (Closes: #622744)
    - Make purge work again for config-files (LP: #244598) (Closes: #150831)
  * apt-pkg/acquire-item.cc:
    - Reject files known to be invalid (LP: #346386) (Closes: #627642)
  * debian/apt.cron.daily:
    - Check power after wait, patch by manuel-soto (LP: #705269)
  * debian/control:
    - Move ${shlibs:Depends} to Pre-Depends, as we do not want APT
      unpacked if a library is too old and thus break upgrades
  * doc/apt-key.8.xml:
    - Document apt-key net-update (LP: #192810)

  [ Christian Perrier ]
  * Galician translation update (Miguel Anxo Bouzada). Closes: #626505
  * Italian translation update (Milo Casagrande). Closes: #627834
  * German documentation translation update (Chris Leick). Closes: #629949
  * Catalan translation update (Jordi Mallach). Closes: #630657

  [ David Kalnischkies ]
  * fix a bunch of cppcheck warnings/errors based on a patch by
    Niels Thykier, thanks! (Closes: #622805)
  * apt-pkg/depcache.cc:
    - really include 'rc' packages in the delete count by fixing a
      typo which exists since 1999 in the source… (LP: #761175)
    - if critical or-group can't be satisfied, exit directly.
  * apt-pkg/acquire-method.cc:
    - write directly to stdout instead of creating the message in
      memory first before writing to avoid hitting limits
    - fix order of CurrentURI and UsedMirror in Status() and Log()
  * apt-pkg/orderlist.cc:
    - let VisitRProvides report if the calls were successful
  * apt-pkg/deb/dpkgpm.cc:
    - replace obsolete usleep with nanosleep
    - remove invalid pkgcache.bin and rebuild it if possible
    - log reinstall commands in history.log
  * debian/apt{,-utils}.symbols:
    - update both experimental symbol-files to reflect 0.8.14 state
  * debian/rules:
    - remove unused embedded jquery by doxygen from libapt-pkg-doc
  * cmdline/apt-mark.cc:
    - reimplement apt-mark in c++
    - provide a 'showmanual' command (Closes: #582791)
    - provide a 'dpkg --set-selections' wrapper to set/release holds
  * cmdline/apt-get.cc:
    - deprecate mostly undocumented 'markauto' in favor of 'apt-mark'
  * cmdline/apt-cache.cc:
    - deprecate mostly undocumented 'showauto' in favor of 'apt-mark'
  * apt-pkg/pkgcache.cc:
    - really ignore :arch in FindPkg() in non-multiarch environment
  * doc/po/de.po:
    - undo the translation of the command 'dump' in manpage of apt-config
      as report by Burghard Grossmann on debian-l10n-german, thanks!
  * apt-pkg/deb/debmetaindex.cc:
    - do not download TranslationIndex if no Translation-* will be
      downloaded later on anyway (Closes: #624218)
  * test/versions.lst:
    - disable obscure version number tests with versions dpkg doesn't
      allow any more as they don't start with a number
  * apt-pkg/acquire-worker.cc:
    - print filename in the unmatching size warning (Closes: #623137)
  * apt-pkg/acquire-item.cc:
    - apply fix for poorly worded 'locate file' error message from
      Ben Finney, thanks! (Closes: #623171)
  * methods/http.cc:
    - add config option to ignore a closed stdin to be able to easily
      use the method as a simple standalone downloader
    - Location header in redirects should be absolute URI, but some
      servers just send an absolute path so still deal with it properly
    - dequote URL taken from Location in redirects as we will otherwise
      quote an already quoted string in the request later (Closes: #602412)
  * apt-pkg/contrib/netrc.cc:
    - replace non-posix gnu-extension strdupa with strdup
  * apt-pkg/packagemanager.cc:
    - ensure for Multi-Arch:same packages that they are unpacked in
      lock step even in immediate configuration (Closes: #618288)
  * apt-pkg/init.cc:
    - don't set deprecated APT::Acquire::Translation, thanks Jörg Sommer!
  * cmdline/apt-config.cc:
    - show Acquire::Languages and APT::Architectures settings
      in 'dump' (Closes: 626739)
  * apt-pkg/orderlist.cc:
    - ensure that an old version of a package with a provides can
      never satisfy a dependency of a newer version of this package

  [ Michael Vogt ]
  * methods/mirror.cc:
    - ignore lines starting with "#" in the mirror file
    - ignore non http urls in the mirrors
    - append the dist (e.g. sid, wheezy) as a query string when
      asking for a suitable mirror 
  * apt-pkg/deb/deblistparser.cc:
    - include all known languages when building the apt cache
      (LP: #794907)
  * apt-pkg/deb/debindexfile.cc:
    - remove some no longer valid checks for "TranslationsAvailable()"

  [ Kenneth Solbø Andersen ]
  * apt-pkg/deb/dpkgpm.cc:
    - set permissions of term.log to root.adm and 644 (LP: #404724)
  
  [ Chris Leick ]
  * various typo and syntax corrections in doc/*.xml

 -- Michael Vogt <mvo@debian.org>  Tue, 28 Jun 2011 18:00:48 +0200

apt (0.8.15~exp3) experimental; urgency=low

  * debian/control:
    - add Breaks: 0.8.15~exp3) for libapt-pkg4.10 and 
     libapt-inst1.2 (thanks to Jonathan Nieder, closes: #630214)
    - use depends for the ${shlibs:Depends} to make the breaks work

 -- Michael Vogt <mvo@debian.org>  Fri, 17 Jun 2011 21:51:41 +0200

apt (0.8.15~exp2) experimental; urgency=low

  * debian/control:
    - fix incorrect Replaces (closes: #630204) for libapt-inst1.2

 -- Michael Vogt <mvo@debian.org>  Wed, 15 Jun 2011 16:51:14 +0200

apt (0.8.15~exp1) experimental; urgency=low

  [ Julian Andres Klode ]
  * apt-pkg/depcache.cc:
    - Really release action groups only once (Closes: #622744)
    - Make purge work again for config-files (LP: #244598) (Closes: #150831)
  * apt-pkg/acquire-item.cc:
    - Reject files known to be invalid (LP: #346386) (Closes: #627642)
  * debian/apt.cron.daily:
    - Check power after wait, patch by manuel-soto (LP: #705269)
  * debian/control:
    - Move ${shlibs:Depends} to Pre-Depends, as we do not want APT
      unpacked if a library is too old and thus break upgrades
  * doc/apt-key.8.xml:
    - Document apt-key net-update (LP: #192810)

  [ Christian Perrier ]
  * Galician translation update (Miguel Anxo Bouzada). Closes: #626505
  * Italian translation update (Milo Casagrande). Closes: #627834
  * German documentation translation update (Chris Leick). Closes: #629949

  [ David Kalnischkies ]
  * fix a bunch of cppcheck warnings/errors based on a patch by
    Niels Thykier, thanks! (Closes: #622805)
  * apt-pkg/depcache.cc:
    - really include 'rc' packages in the delete count by fixing a
      typo which exists since 1999 in the source… (LP: #761175)
    - if critical or-group can't be satisfied, exit directly.
  * apt-pkg/acquire-method.cc:
    - write directly to stdout instead of creating the message in
      memory first before writing to avoid hitting limits
    - fix order of CurrentURI and UsedMirror in Status() and Log()
  * apt-pkg/orderlist.cc:
    - let VisitRProvides report if the calls were successful
  * apt-pkg/deb/dpkgpm.cc:
    - replace obsolete usleep with nanosleep
  * debian/apt{,-utils}.symbols:
    - update both experimental symbol-files to reflect 0.8.14 state
  * debian/rules:
    - remove unused embedded jquery by doxygen from libapt-pkg-doc
  * cmdline/apt-mark.cc:
    - reimplement apt-mark in c++
    - provide a 'showmanual' command (Closes: #582791)
    - provide a 'dpkg --set-selections' wrapper to set/release holds
  * cmdline/apt-get.cc:
    - deprecate mostly undocumented 'markauto' in favor of 'apt-mark'
  * cmdline/apt-cache.cc:
    - deprecate mostly undocumented 'showauto' in favor of 'apt-mark'
  * apt-pkg/pkgcache.cc:
    - really ignore :arch in FindPkg() in non-multiarch environment
  * doc/po/de.po:
    - undo the translation of the command 'dump' in manpage of apt-config
      as report by Burghard Grossmann on debian-l10n-german, thanks!
  * apt-pkg/deb/debmetaindex.cc:
    - do not download TranslationIndex if no Translation-* will be
      downloaded later on anyway (Closes: #624218)
  * test/versions.lst:
    - disable obscure version number tests with versions dpkg doesn't
      allow any more as they don't start with a number
  * apt-pkg/acquire-worker.cc:
    - print filename in the unmatching size warning (Closes: #623137)
  * apt-pkg/acquire-item.cc:
    - apply fix for poorly worded 'locate file' error message from
      Ben Finney, thanks! (Closes: #623171)
  * methods/http.cc:
    - add config option to ignore a closed stdin to be able to easily
      use the method as a simple standalone downloader
    - Location header in redirects should be absolute URI, but some
      servers just send an absolute path so still deal with it properly
    - dequote URL taken from Location in redirects as we will otherwise
      quote an already quoted string in the request later (Closes: #602412)
  * apt-pkg/contrib/netrc.cc:
    - replace non-posix gnu-extension strdupa with strdup
  * apt-pkg/packagemanager.cc:
    - ensure for Multi-Arch:same packages that they are unpacked in
      lock step even in immediate configuration (Closes: #618288)

  [ Michael Vogt ]
  * methods/mirror.cc:
    - ignore lines starting with "#" in the mirror file
    - ignore non http urls in the mirrors
    - append the dist (e.g. sid, wheezy) as a query string when
      asking for a suitable mirror 
  * debian/control:
    - add libapt-pkg4.10 and libapt-inst1.2 library packages

 -- Michael Vogt <mvo@debian.org>  Fri, 10 Jun 2011 15:32:07 +0200

apt (0.8.14.2) UNRELEASED; urgency=low

  [ Julian Andres Klode ]
  * apt-pkg/depcache.cc:
    - Really release action groups only once (Closes: #622744)
    - Make purge work again for config-files (LP: #244598) (Closes: #150831)
  * debian/apt.cron.daily:
    - Check power after wait, patch by manuel-soto (LP: #705269)
  * debian/control:
    - Move ${shlibs:Depends} to Pre-Depends, as we do not want APT
      unpacked if a library is too old and thus break upgrades
  * doc/apt-key.8.xml:
    - Document apt-key net-update (LP: #192810)

  [ Christian Perrier ]
  * Galician translation update (Miguel Anxo Bouzada). Closes: #626505

  [ David Kalnischkies ]
  * fix a bunch of cppcheck warnings/errors based on a patch by
    Niels Thykier, thanks! (Closes: #622805)
  * apt-pkg/depcache.cc:
    - really include 'rc' packages in the delete count by fixing a
      typo which exists since 1999 in the source… (LP: #761175)
    - if critical or-group can't be satisfied, exit directly.
  * apt-pkg/acquire-method.cc:
    - write directly to stdout instead of creating the message in
      memory first before writing to avoid hitting limits
    - fix order of CurrentURI and UsedMirror in Status() and Log()
  * apt-pkg/orderlist.cc:
    - let VisitRProvides report if the calls were successful
  * apt-pkg/deb/dpkgpm.cc:
    - replace obsolete usleep with nanosleep
  * debian/apt{,-utils}.symbols:
    - update both experimental symbol-files to reflect 0.8.14 state
  * debian/rules:
    - remove unused embedded jquery by doxygen from libapt-pkg-doc
  * cmdline/apt-mark.cc:
    - reimplement apt-mark in c++
    - provide a 'showmanual' command (Closes: #582791)
    - provide a 'dpkg --set-selections' wrapper to set/release holds
  * cmdline/apt-get.cc:
    - deprecate mostly undocumented 'markauto' in favor of 'apt-mark'
  * cmdline/apt-cache.cc:
    - deprecate mostly undocumented 'showauto' in favor of 'apt-mark'
  * apt-pkg/pkgcache.cc:
    - really ignore :arch in FindPkg() in non-multiarch environment
  * doc/po/de.po:
    - undo the translation of the command 'dump' in manpage of apt-config
      as report by Burghard Grossmann on debian-l10n-german, thanks!
  * apt-pkg/deb/debmetaindex.cc:
    - do not download TranslationIndex if no Translation-* will be
      downloaded later on anyway (Closes: #624218)
  * test/versions.lst:
    - disable obscure version number tests with versions dpkg doesn't
      allow any more as they don't start with a number
  * apt-pkg/acquire-worker.cc:
    - print filename in the unmatching size warning (Closes: #623137)
  * apt-pkg/acquire-item.cc:
    - apply fix for poorly worded 'locate file' error message from
      Ben Finney, thanks! (Closes: #623171)
  * methods/http.cc:
    - add config option to ignore a closed stdin to be able to easily
      use the method as a simple standalone downloader
    - Location header in redirects should be absolute URI, but some
      servers just send an absolute path so still deal with it properly
    - dequote URL taken from Location in redirects as we will otherwise
      quote an already quoted string in the request later (Closes: #602412)
  * apt-pkg/contrib/netrc.cc:
    - replace non-posix gnu-extension strdupa with strdup
  * apt-pkg/packagemanager.cc:
    - ensure for Multi-Arch:same packages that they are unpacked in
      lock step even in immediate configuration (Closes: #618288)

 -- Michael Vogt <mvo@debian.org>  Mon, 16 May 2011 14:57:52 +0200

apt (0.8.14.1) unstable; urgency=low

  * apt-pkg/acquire-item.cc:
    - Only try to rename existing Release files (Closes: #622912)

 -- Julian Andres Klode <jak@debian.org>  Sat, 16 Apr 2011 14:36:10 +0200

apt (0.8.14) unstable; urgency=low

  [ Julian Andres Klode ]
  * apt-pkg/indexcopy.cc:
    - Use RealFileExists() instead of FileExists(), allows amongst other
      things a directory named Sources to exist on a CD-ROM (LP: #750694).
  * apt-pkg/acquire-item.cc:
    - Use Release files even if they cannot be verified (LP: #704595)
  * cmdline/apt-get.cc:
    - Do not install recommends for build-dep (Closes: #454479) (LP: #245273)
  * apt-pkg/deb/deblistparser.cc:
    - Handle no space before "[" in build-dependencies (LP: #72344)
  * apt-pkg/policy.cc:
    - Allow pinning by glob() expressions, and regular expressions
      surrounded by slashes (the "/" character) (LP: #399474)
      (Closes: #121132)
  * debian/control:
    - Set Standards-Version to 3.9.2
  
  [ Michael Vogt ]
  * mirror method:
    - do not crash if the mirror file fails to download
  * apt-pkg/aptconfiguration.cc:
    - fix comparing for a empty string
  * debian/apt.cron.daily:
    - run unattended-upgrades even if there was a error during
      the apt-get update (LP: #676295)

  [ David Kalnischkies ]
  * apt-pkg/pkgcache.cc:
    - use the native Architecture stored in the cache header instead of
      loading it from configuration as suggested by Julian Andres Klode

 -- Julian Andres Klode <jak@debian.org>  Fri, 15 Apr 2011 14:28:15 +0200

apt (0.8.13.2) unstable; urgency=low

  [ David Kalnischkies ]
  * apt-pkg/deb/dpkgpm.cc:
    - skip --configure if all packages disappeared
  * apt-pkg/vendor.cc, apt-pkg/vendorlist.cc:
    - mark them as deprecated as they are unused
  * apt-pkg/deb/deblistparser.h:
    - enable StripMultiArch by default for ParseDepends
  * debian/apt.conf.autoremove:
    - adapt to new gnumach kernel package naming (Closes: #619337)
  * doc/apt_preferences.5.xml:
    - correct typo spotted by Charles Plessy (Closes: #619088)
    - document ButAutomaticUpgrades together with NotAutomatic
      as suggested by Charles Plessy (Closes: #619083)
  * apt-pkg/depcache.cc:
    - remove pseudo handling leftover from SetReInstall
    - do not change protected packages in autoinstall (Closes: #618848)
  * apt-pkg/pkgcachegen.cc:
    - make "all"->"native" an implementation detail of NewPackage
      rather than rewrite it in higher methods
  * apt-pkg/cacheiterator.h:
    - return "all" instead of native architecture without breaking the abi
      (too much) by extending enum instead of using bitflags (LP: #733741)
  * apt-pkg/aptconfiguration.cc:
    - use dpkg --print-foreign-architectures to get multiarch configuration
      if non is specified with APT::Architectures (Closes: #612958)
  * cmdline/apt-get.cc:
    - do not show simulation notice for non-root commands (Closes: #619072)
    - be able to disable resolver with APT::Get::CallResolver and disable
      auto installation with APT::Get::AutoSolving
  * apt-pkg/deb/deblistparser.cc:
    - create foo:any provides for all architectures for an allowed package

 -- Michael Vogt <mvo@debian.org>  Tue, 05 Apr 2011 09:40:28 +0200

apt (0.8.13.1) unstable; urgency=low

  * apt-pkg/acquire-item.cc: Use stat buffer if stat was
    successful, not if it failed (Closes: #620546)

 -- Julian Andres Klode <jak@debian.org>  Sat, 02 Apr 2011 20:55:35 +0200

apt (0.8.13) unstable; urgency=low

  [ Thorsten Spindler ]
  * methods/rsh.cc
    - fix rsh/ssh option parsing (LP: #678080), thanks to
      Ville Mattila 
  
  [ Michael Vogt ]
  * apt-pkg/acquire-item.cc:
    - mark pkgAcqIndexTrans as Index-File to avoid asking the
      user to insert the CD on each apt-get update
  * po/sl.po:
    - updated, thanks to Andrej Znidarsic
  * mirror method:
    - when downloading data, show the mirror being used
    - randomize mirror list after download in a host specific way
      to ensure that the load is evenly spreaded accross the mirrors
    - fix some missing "Fail-Ignore"

 -- Michael Vogt <mvo@debian.org>  Wed, 16 Mar 2011 08:04:42 +0100

apt (0.8.12) unstable; urgency=low

  [ Michael Vogt ]
  * apt-pkg/deb/debindexfile.cc:
    - ignore missing deb-src files in /var/lib/apt/lists, thanks
      to Thorsten Spindler (LP: #85590)
  * apt-pkg/contrib/fileutl.cc, apt-pkg/deb/dpkgpm.cc:
    - honor Dpkg::Chroot-Directory in the RunScripts*() methods
  * apt-pkg/contrib/cdromutl.{cc,h}, apt-pkg/cdrom.{cc,h}:
    - deal with missing FSTAB_DIR when using libudev to discover cdrom
    - add experimental APT::cdrom::CdromOnly option (on by default). 
      When this is set to false apt-cdrom will handle any removable
      deivce (like a usb-stick) as a "cdrom/dvd" source

  [ Christian Perrier ]
  * Fix error in French translation of manpages (apt_preferences(5)).
    Merci, Rémi Vanicat. Closes: #613689
  * Complete French manpage translation
  * Italian translation update (Milo Casagrande). Closes: #614395

  [ David Kalnischkies ]
  * ftparchive/multicompress.cc, apt-inst/deb/debfile.cc:
    - support xz compressor to create xz-compressed Indexes and be able
      to open data.tar.xz files
    - load the supported compressors from configuration
  * ftparchive/writer.cc:
    - ensure that Date and Valid-Until time strings are not localised
    - add options to disable specific checksums for Indexes
    - include xz-compressed Packages and Sources files in Release file
  * apt-pkg/aptconfiguration.cc:
    - support download of xz-compressed indexes files
    - support adding new compressors by configuration
  * apt-pkg/deb/debsrcrecords.cc:
    - support xz-compressed source v3 debian.tar files
    - support every compression we have a compressor configured
  * ftparchive/contents.cc:
    - remove ExtractArchive codecopy from apt-inst/deb/debfile.cc
  * apt-inst/deb/debfile.cc:
    - support data.tar's compressed with any configured compressor
  * cmdline/apt-get.cc:
    - reinstall dependencies of reinstalled "garbage" (Closes: #617257)

  [ Steve Langasek ]
  * apt-pkg/deb/dpkgpm.cc:
    - make sure that for multiarch packages, we are passing the full
      qualified package name to dpkg for removals. (Closes: #614298)
  * Remove the "pseudopackage" handling of Architecture: all packages for
    Multi-Arch; instead, Arch: all packages only satisfy dependencies for
    the native arch, except where the Arch: all package is declared
    Multi-Arch: foreign.  (Closes: #613584)

 -- Michael Vogt <mvo@debian.org>  Thu, 10 Mar 2011 14:46:48 +0100

apt (0.8.11.5) unstable; urgency=low

  [ Christian Perrier ]
  * Add missing dot in French translation of manpages. Merci, Olivier
    Humbert.
  * French translation update
  * French manpages translation update

  [ David Kalnischkies ]
  * apt-pkg/depcache.cc:
    - party revert fix in 0.8.11.2 which marked all packages as manual
      installed if the FromUser bit is set in the MarkInstall call.
      The default for this bit is true and aptitude depends on the old
      behavior so the package is only marked as manual if its not marked
      ("old" behavior) or if automatic installation is enabled - which
      aptitude disables always (see also #613775)

 -- David Kalnischkies <kalnischkies@gmail.com>  Thu, 17 Feb 2011 15:16:31 +0100

apt (0.8.11.4) unstable; urgency=low

  [ David Kalnischkies ]
  * apt-pkg/contrib/error.cc:
    - ensure that va_list is not invalid in second try
  * cmdline/apt-get.cc:
    - don't remove new dependencies of garbage packages (Closes: #613420)
  
  [ Michael Vogt ]
  * test/integration/*
    - fix dashish in the integration tests

 -- Michael Vogt <mvo@debian.org>  Wed, 16 Feb 2011 14:36:03 +0100

apt (0.8.11.3) unstable; urgency=low

  * apt-pkg/contrib/fileutl.cc:
    - really detect bigendian machines by including config.h,
      so we can really (Closes: #612986)
  * apt-pkg/contrib/mmap.cc:
    - Base has as 'valid' failure states 0 and -1 so add a simple
      validData method to check for failure states

 -- David Kalnischkies <kalnischkies@gmail.com>  Mon, 14 Feb 2011 16:58:03 +0100

apt (0.8.11.2) unstable; urgency=low

  [ Michael Vogt ]
  * merged lp:~evfool/apt/fix641673:
    - String-fix in the source and the translations for the grammatical 
      mistake reported in bug LP: #641673, thanks to Robert Roth
  * merged lp:~evfool/apt/fix418552:
    - Grammar fix for bug LP: #418552, thanks to Robert Roth
  
  [ David Kalnischkies ]
  * cmdline/apt-get.cc:
    - add --install-suggests option (Closes: #473089)
  * apt-pkg/depcache.cc:
    - mark a package which was requested to be installed on commandline
      always as manual regardless if it is already marked or not as the
      marker could be lost later by the removal of rdepends (Closes: #612557)
  * methods/rred.cc:
    - read patch into MMap only if we work on uncompressed patches
    - update size of dynamic MMap as we write in from the outside
  * apt-pkg/contrib/mmap.cc:
    - do not try to free the mapping if its is unset
  * apt-pkg/contrib/fileutl.cc:
    - reorder the loaded filesize bytes for big endian (Closes: #612986)
      Thanks to Jörg Sommer for the detailed analyse!

 -- Michael Vogt <mvo@debian.org>  Mon, 14 Feb 2011 12:07:18 +0100

apt (0.8.11.1) unstable; urgency=low

  [ Stefan Lippers-Hollmann ]
  * cmdline/apt-key:
    - fix root test which prevented setting of trustdb-name
      which lets gpg fail if it adds/remove keys from trusted.gpg
      as it tries to open the (maybe) not existent /root/.gnupg

  [ David Kalnischkies ]
  * debian/apt.symbols:
    - add more arch dependent symbols

 -- Michael Vogt <mvo@debian.org>  Wed, 09 Feb 2011 17:49:59 +0100

apt (0.8.11) unstable; urgency=low

  [ David Kalnischkies ]
  * apt-pkg/depcache.cc:
    - add SetCandidateRelease() to set a candidate version and
      the candidates of dependencies if needed to a specified
      release (Closes: #572709)
    - allow conflicts in the same group again (Closes: #612099)
  * cmdline/apt-get.cc:
    - if --print-uris is used don't setup downloader as we don't need
      progress, lock nor the directories it would create otherwise
    - show dependencies of essential packages which are going to remove
      only if they cause the remove of this essential (Closes: #601961)
    - keep not installed garbage packages uninstalled instead of showing
      in the autoremove section and installing those (Closes: #604222)
    - change pkg/release behavior to use the new SetCandidateRelease
      so installing packages from experimental or backports is easier
    - really do not show packages in the extra section if they were
      requested on the commandline, e.g. with a modifier (Closes: #184730)
    - always do removes first and set not installed remove packages
      on hold to prevent temporary installation later (Closes: #549968)
  * debian/control:
    - add Vcs-Browser now that loggerhead works again (Closes: #511168)
    - depend on debhelper 7 to raise compat level
    - depend on dpkg-dev (>= 1.15.8) to have c++ symbol mangling
  * apt-pkg/contrib/fileutl.cc:
    - add a RealFileExists method and check that your configuration files
      are real files to avoid endless loops if not (Closes: #604401)
    - ignore non-regular files in GetListOfFilesInDir (Closes: #594694)
  * apt-pkg/contrib/weakptr.h:
    - include stddefs.h to fix compile error (undefined NULL) with gcc-4.6
  * methods/https.cc:
    - fix CURLOPT_SSL_VERIFYHOST by really passing 2 to it if enabled
  * deb/dpkgpm.cc:
    - fix popen/fclose mismatch reported by cppcheck. Thanks to Petter
      Reinholdtsen for report and patch! (Closes: #607803)
  * doc/apt.conf.5.xml:
    - fix multipl{y,e} spelling error reported by Jakub Wilk (Closes: #607636)
  * apt-inst/contrib/extracttar.cc:
    - let apt-utils work with encoded tar headers if uid/gid are large.
      Thanks to Nobuhiro Hayashi for the patch! (Closes: #330162)
  * apt-pkg/cacheiterator.h:
    - do not segfault if cache is not build (Closes: #254770)
  * doc/apt-get.8.xml:
    - remove duplicated mentioning of --install-recommends
  * doc/sources.list.5.xml:
    - remove obsolete references to non-us (Closes: #594495)
    - a notice is printed for ignored files (Closes: #597615)
  * debian/rules:
    - use -- instead of deprecated -u for dh_gencontrol
    - remove shlibs.local creation and usage
    - show differences in the symbol files, but never fail
  * pre-build.sh:
    - remove as it is not needed for a working 'bzr bd'
  * debian/{apt,apt-utils}.symbols:
    - ship experimental unmangled c++ symbol files
  * methods/rred.cc:
    - operate optional on gzip compressed pdiffs
  * apt-pkg/acquire-item.cc:
    - don't uncompress downloaded pdiff files before feeding it to rred
    - try downloading clearsigned InRelease before trying Release.gpg
    - change the internal handling of Extensions in pkgAcqIndex
    - add a special uncompressed compression type to prefer those files
    - download and use i18n/Index to choose which Translations to download
  * cmdline/apt-key:
    - don't set trustdb-name as non-root so 'list' and 'finger'
      can be used without being root (Closes: #393005, #592107)
  * apt-pkg/deb/deblistparser.cc:
    - rewrite LoadReleaseInfo to cope with clearsigned Releasefiles
  * ftparchive/writer.cc:
    - add config option to search for more patterns in release command
    - include Index files by default in the Release file
  * methods/{gzip,bzip}.cc:
    - print a good error message if FileSize() is zero
  * apt-pkg/aptconfiguration.cc:
    - remove the inbuilt Translation files whitelist
  * cmdline/apt-cache.cc:
    - remove not implemented 'apt-cache add' command
  * doc/apt-cache.8.xml:
    - describe reality as apt-cache just queries and doesn't manipulate
      the caches. Thanks to Enrico Zini for spotting it! (Closes: #612009)
  * apt-pkg/algorithms.cc:
    - mark pseudo packages of installed all packages as configured
      in the simulation as we don't call configure for these packages
  * apt-pkg/pkgcachegen.cc:
    - in multiarch, let :all packages conflict with :any packages
      with a different version to be sure
  * apt-pkg/contrib/error.cc:
    - remove 400 char size limit of error messages (LP: #365611)

  [ Michael Vogt ]
  * methods/http.cc:
    - do not hang if Acquire::http::ProxyAutoDetect can not be
      executed or returns no data (LP: #654393)
  * debian/apt.conf.autoremove:
    - never autoremove the GNU/Hurd kernel (closes: #588423), thanks
      to Guillem Jover
  * apt-pkg/cdrom.cc, apt-pkg/init.cc, methods/cdrom.cc:
    - use /media/cdrom as default mountoint (closes: #611569)
  * cmdline/apt-get.cc:
    - add apt-get changelog (closes: #526990)
    - add apt-get download (closes: #82738)

  [ Martin Pitt ]
  * test/integration/test-compressed-indexes, test/test-indexes.sh:
    - Explicitly disable compressed indexes at the start. This ensures that we
      will actually test uncompressed indexes regardless of the internal
      default value of Acquire::GzipIndexes.

 -- Michael Vogt <mvo@debian.org>  Tue, 08 Feb 2011 12:58:12 +0100

apt (0.8.10.3) unstable; urgency=low

  [ Programs translations ]
  * po/es.po: Updated, plus fixes encoding issues and fixes two fuzzy
    strings, thanks to Javier Fernandez-Sanguino (closes: #610692)

 -- Michael Vogt <mvo@debian.org>  Tue, 25 Jan 2011 11:51:42 +0100

apt (0.8.10.2) unstable; urgency=low

  [ David Kalnischkies ]
  * ftparchive/apt-ftparchive.cc:
    - fix endless loop for multiple TranslationsWriters

 -- Michael Vogt <mvo@debian.org>  Tue, 25 Jan 2011 10:26:15 +0100

apt (0.8.10.1) unstable; urgency=low

  [ Christian Perrier ]
  * Fix encoding for Slovenian translation. PO file switched
    to UTF-8. Closes: #609957

  [ Julian Andres Klode ]
  * cmdline/apt-cache.cc: Create an error for apt-cache depends
    if packages could not found (LP: #647045)

  [ Programs translations ]
  * Spanish update by Javier Fernández-Sanguino Peña. Closes: #607145 

  [ Manpages translations ]
  * Correct a typo and an error in French manpages translation.
    Closes: # 607170

 -- Michael Vogt <mvo@debian.org>  Mon, 17 Jan 2011 13:41:04 +0100

apt (0.8.10) unstable; urgency=low

  [ Programs translations ]
  * Czech by Miroslav Kure. Closes: #605107

  [ Martin Pitt ]
  * test/integration/test-compressed-indexes, test/test-indexes.sh:
    - Explicitly disable compressed indexes at the start. This ensures that we
      will actually test uncompressed indexes regardless of the internal
      default value of Acquire::GzipIndexes.

  [ David Kalnischkies ]
  * apt-pkg/algorithms.cc:
    - mark all installed packages first without auto installation in
      a dist-upgrade to prefer upgrading packages instead of installing
      new packages in versioned or-groups (Closes: #605394)

 -- Michael Vogt <mvo@debian.org>  Tue, 30 Nov 2010 10:42:17 +0100

apt (0.8.9) unstable; urgency=low

  [ Christian Perrier ]
  * Fix "typos" in French manpages translations. Thanks to
    Cyril Brulebois for bashing me.
  * Drop useless untranslatable sections from apt.8

  [ Programs translations ]
  * Slovenian update by Andrej Žnidaršič and Rosetta Slovenian team
  * German update by Holger Wansing. Closes: #603619

  [ David Kalnischkies ]
  * apt-pkg/aptconfiguration.cc:
    - evaluate Acquire::Languages= before LANG= (Closes: #602573)
  * apt-pkg/orderlist.cc:
    - try fixing before removing even if the fix is hidden in
      a provides, hidden in the #590438 testcase
  * apt-pkg/algorithms.cc:
    - if the package was explicitly marked as ToRemove don't
      consider it as a candidate for FixByInstall
  * apt-pkg/depcache.cc:
    - don't install previously not installed providers in a try
      to statisfy a "Breaks: provides" dependency by upgrade
  * cmdline/acqprogress.cc:
    - don't ask the user for media change if quiet >= 2, stdout is not
      a tty and assume-yes, force-yes or trivial-only option is set to
      avoid cpu eating endless loops in unattended runs like apt.cron
      (Closes: #602354, LP: #665580)

 -- Michael Vogt <mvo@debian.org>  Thu, 18 Nov 2010 09:25:04 +0100

apt (0.8.8) unstable; urgency=low

  [ David Kalnischkies ]
  * apt-pkg/contrib/fileutl.cc:
    - Add a FileFd::FileSize() method to get the size of the underlying
      file and not the size of the content in the file as FileFd::Size()
      does - the sizes can differ since the direct gzip integration
  * methods/{gzip,bzip2}.cc:
    - use FileSize() to determine if the file is invalid (Closes: #600852)
  * apt-pkg/pkgcache.cc:
    - fallback always to a suitable description (Closes: #601016)

  [ Michael Vogt ]
  * apt-pkg/deb/dpkgpm.cc:
    - ensure that history.log gets closed to avoid leaking a FD
      (closes: #601649)

 -- Michael Vogt <mvo@debian.org>  Thu, 28 Oct 2010 21:22:21 +0200

apt (0.8.7) unstable; urgency=low

  [ Manpages translations ]
  * Typo fixed in French (extra "Z"). Thanks to Florentin Duneau.
  * Another typo fixed in French ("Anfin"). Thanks to bubulle
  * Wrong translation for "showauto" fixed. Thanks to Raphaël Hertzog
    Closes: #599265

  [ Michael Vogt ]
  * debian/apt.cron.daily:
    - source /etc/default/locale (if available) so that the
      apt-get update cron job fetches the right translated package
      descriptions
  * fix test failure on amd64
  * apt-pkg/deb/debsystem.cc:
    - fix issues with dir::state::status and dir::state::extended_states
      when alternative rootdirs are used

  [ Martin Pitt ]
  * apt-pkg/deb/debindexfile.cc:
    - Use FileFd::Size() instead of stat()ing the sources/binary/translations
      indexes directly, so that we have transparent handling of gzipped
      indexes.
  * apt-pkg/contrib/fileutl.cc:
    - Fix FileFd::Size() for gzipped files to give the size of the
      uncompressed data. This fixes cache building progress going way
      over 100%.

  [ David Kalnischkies ]
  * apt-pkg/deb/deblistparser.cc:
    - support ArmHardFloat port in CompleteArch, thanks to Sebastian
      Andrzej Siewior for the patch!
  * doc/apt.ent:
    - move some strings into apt-verbatim.ent to avoid showing them in
      apt-doc.pot as they are untranslatable anyway (e.g. manpage references)
  * doc/apt-verbatim.ent:
    - change the codenames to reflect the situation after squeeze release
  * doc/examples/apt-https-method-example.conf:
    - apply various typo fixes by Olly Betts, thanks! (Closes: #600249)

 -- Michael Vogt <mvo@debian.org>  Fri, 15 Oct 2010 18:16:10 +0200

apt (0.8.6) unstable; urgency=low

  [ Programs translations ]
  * Vietnamese update by Clytie Siddall (Closes: #598489)
  * Asturian update by Maacub (Closes: #599057)

  [ David Kalnischkies ]
  * cmdline/apt-cache.cc:
    - use the TranslatedDescription for searching and not the first
      available one as it is maybe not an expected language (Closes: #597925)
  * apt-pkg/contrib/strutl.cc:
    - add a space between number and unit as required by SI (Closes: #598352)
  * apt-pkg/depcache.cc:
    - do not check endpointer packages instead of only those which prevented
      NeverAutoRemove settings from having an effect (Closes: #598452)
    - do not remove packages which the user requested for installation
      explicitly while satisfying other install requests (Closes: #598669)
  * apt-pkg/packagemanager.cc:
    - Add a space between period and 'Please' and unfuzzy all translations
  * doc/po/de.po:
    - remove the duplicated "angefertigt" in translation-holder string

 -- Michael Vogt <mvo@debian.org>  Mon, 04 Oct 2010 11:52:19 +0200

apt (0.8.5) unstable; urgency=low

  [ Manpages translations ]
  * German (Chris Leick). Closes: #597163

  [ Michael Vogt ]
  * merged lp:~mvo/apt/conflicts-on-virtuals to better deal with
    conflicts/breaks against virtual packages (LP: #614993)

  [ David Kalnischkies ]
  * apt-pkg/policy.cc:
    - support 100-pinning in Release file with ButAutomaticUpgrades
      as requested by the backports crew (Closes: #596097)
  * apt-pkg/deb/deblistparser.cc:
    - overrule NotAutomatic in case of ButAutomaticUpgrades
  * debian/apt.cron.daily:
    - handle absolut directory paths correctly by loading directories
      directly instead of building the paths on our own (Closes: #596421)
  * debian/control:
    - build-depend on docbook-xml to ensure that the xml DTDs are always
      available on the buildds (Closes: #597145)
  * buildlib/debiandoc.mak, buildlib/po4a_manpage.mak:
    - ensure that the build fails if documentation building fails
  * doc/po/fr.po:
    - correct two syntax issues to ensure we can build fine

 -- Michael Vogt <mvo@debian.org>  Fri, 17 Sep 2010 22:05:06 +0200

apt (0.8.4) unstable; urgency=low

  [ Michael vogt ]
  * ftparchive/writer.cc:
    - write out {Files,Checksum-Sha1,Checksum-Sha256} only if
      available LP: #633967. Thanks to Colin Watson
  * apt-pkg/contrib/cdromutl.cc:
    - if apt-cdrom is used on writable media (like usb-sticks), do
      not use the root directory to identify the medium (as all 
      changes there change the ident id). Use the .disk directory 
      instead 

  [ David Kalnischkies ]
  * ftparchive/writer.cc:
    - null the valid string instead of the date if Valid-Until is not set
  * apt-pkg/acquire-item.cc:
    - use also unsigned Release files again (Closes: #596189)

  [ Christian Perrier ]
  * Fix missing space after dot in a message from apt-pkg
    Translations unfuzzied. Thanks to Holger Wansing.

 -- Michael Vogt <mvo@debian.org>  Fri, 10 Sep 2010 20:45:15 +0200

apt (0.8.3) unstable; urgency=low

  [ Programs translations ]
  * German (Holger Wansing). Closes: #596141

  [ Manpages translations ]
  * Japanese (KURASAWA Nozomu). Closes: #595862

  [ Michael Vogt ]
  * apt-pkg/indexcopy.cc:
    - only use trusted.gpg.d directory if it exists
    - do not replace /dev/null when running in APT::CDROM::NoAct
      mode (LP: #612666), thanks to Colin Watson

  [ David Kalnischkies ]
  * ftparchive/apt-ftparchive.cc:
    - ensure that BinDirectory as well as Tree settings get
      the correct default FileMode setting (Closes: #595922)

 -- Michael Vogt <mvo@debian.org>  Tue, 07 Sep 2010 15:28:41 +0200

apt (0.8.2) unstable; urgency=low

  [ Manpages translations ]
  * Spanish (Omar Campagne). Closes: #595557

  [ David Kalnischkies ]
  * apt-pkg/versionmatch.cc:
    - do not accept 'Pin: origin "' (missing closing ") as a valid
      way to pin a local archive: either "" or none…
  * apt-pkg/deb/dpkgpm.cc:
    - create Dir::Log if needed to support /var/log as tmpfs or similar,
      inspired by Thomas Bechtold, thanks! (Closes: #523919, LP: #220239)
  * apt-pkg/indexcopy.cc:
    - support really still the APT::GPGV::TrustedKeyring setting,
      as it breaks d-i badly otherwise (Closes: #595428)
  * cmdline/apt-key:
    - support also Dir::Etc::Trusted so that apt-key works in the same
      way as the library part which works with the trusted files
  * methods/{gzip,bzip2}.cc:
    - empty files can never be valid archives (Closes: #595691)

 -- Michael Vogt <mvo@debian.org>  Mon, 06 Sep 2010 18:10:06 +0200

apt (0.8.1) unstable; urgency=low

  [ Programs translations ]
  * Thai (Theppitak Karoonboonyanan). Closes: #592695
  * Russian (Yuri Kozlov). Closes: #594232
  * Slovak (Ivan Masár). Closes: #594255
  * Swedish (Daniel Nylander). Closes: #594241
  * Japanese (Kenshi Muto, Osamu Aoki). Closes: #594265
  * Italian (Milo Casagrande). Closes: #594238
  * Asturian (maacub). Closes: #594303
  * Simplified Chinese (Aron Xu). Closes: #594458
  * Bulgarian (Damyan Ivanov). Closes: #594627
  * Portuguese (Miguel Figueiredo). Closes: #594668
  * Korean (Changwoo Ryu). Closes: #594809
  * Norwegian Bokmål (Hans Nordhaug). Closes: #595182
  * Danish (Joe Hansen). Closes: #595176
  * Catalan (Agustí Grau). Closes: #595234

  [ Christian Perrier ]
  * Fix spelling error in cmdline/apt-get.cc. Thanks to Osamu Aoki
    Closes: #594211

  [ Manpages translations ]
  * Portuguese (Américo Monteiro)

  [ David Kalnischkies ]
  * cmdline/apt-cache.cc:
    - show in madison command again also source packages (LP: #614589)
    - remove useless GetInitialize method
  * cmdline/apt-get.cc:
    - remove direct calls of ReadMainList and use the wrapper instead
      to protect us from useless re-reads and two-times notice display
    - remove death code by removing unused GetInitialize
  * apt-pkg/depcache.cc:
    - now that apt-get purge works on 'rc' packages let the MarkDelete
      pass this purge forward to the non-pseudo package for pseudos
  * apt-pkg/contrib/fileutl.cc:
    - apply SilentlyIgnore also on files without an extension
  * apt-pkg/contrib/configuration.cc:
    - fix autoremove by using correct config-option name and
      don't make faulty assumptions in error handling (Closes: #594689)
  * apt-pkg/versionmatch.cc:
    - let the pin origin actually work as advertised in the manpage
      which means "" are optional and pinning a local archive does
      work - even if it is a non-flat archive (Closes: #594435)

 -- Michael Vogt <mvo@debian.org>  Fri, 03 Sep 2010 18:36:11 +0200

apt (0.8.0) unstable; urgency=low

  [ Michael Vogt ]
  * merge of the debian-expermental-ma branch
  * refresh po/pot files in doc/ and po/

  [ Programs translations ]
  * Swedish (Daniel Nylander). Closes: #592366
  * French (Christian Perrier)

  [ Manpages translations ]
  * French (Christian Perrier)

 -- Michael Vogt <mvo@debian.org>  Tue, 24 Aug 2010 16:32:19 +0200

apt (0.8.0~pre2) experimental; urgency=low

  [ David Kalnischkies ]
  * apt-pkg/contrib/strutl.cc:
    - fix error checking for vsnprintf in its safe variant
  * methods/bzip2.cc:
    - fix error checking for read in case of failing bzip2/lzma/whatever
  * debian/apt.cron.daily:
    - create backups for our extended_states file (Closes: #593430)
  * apt-pkg/init.cc:
    - set the default values for dir::etc::trusted options correctly
  * ftparchive/writer.cc:
    - init valid-until correctly to prevent garbage entering Release file
  * apt-pkg/deb/debsystem.cc:
    - set dir::state::status based at least on dir
  * apt-pkg/deb/dpkgpm.cc:
    - use the InstVer instead of the CurrentVer for the autobit transfer
  * methods/http.cc:
    - some http servers violate HTTP1.1 by not issuing a Reason-Phrase
      (or at least a space after the code) especially for 200, but lets
      be nice and ignore it as we don't need the reason in general
  * apt-pkg/acquire-item.cc:
    - don't use ReadOnlyGzip mode for PDiffs as this mode doesn't work
      in combination with the AddFd methods of our hashclasses

 -- Michael Vogt <mvo@debian.org>  Mon, 23 Aug 2010 19:09:08 +0200

apt (0.8.0~pre1) experimental; urgency=low

  [ Programs translations ]
  * Swedish translation update. Closes: #592366

  [ Michael Vogt ]
  * merge of the debian-expermental-ma branch
  * refresh po/pot files in doc/ and po/
  * apt-pkg/pkgcache.cc:
    - re-evaluate the architectures cache when the cache is (re)opened

  [ Colin Watson ]
  * apt-pkg/cdrom.cc:
    - fix off-by-one error in DropBinaryArch

  [ Julian Andres Klode ]
  * apt-pkg/contrib/fileutl.cc:
    - Add WriteAtomic mode.
    - Revert WriteEmpty to old behavior (LP: #613211)
  * apt-pkg, methods:
    - Convert users of WriteEmpty to WriteAtomic.
  * apt-pkg/depcache.cc:
    - Only try upgrade for Breaks if there is a newer version, otherwise
      handle it as Conflicts (by removing it) (helps for #591882).
  * debian/control:
    - Add dependency on gnupg to apt, apt-key uses it.

  [ David Kalnischkies ]
  * apt-pkg/algorithms.cc:
    - let the problem resolver install packages to fix or-groups
      as a needed remove nuked another or-member (helps for #591882)
    - change the debug outputs to display also arch of the
      package and version dependencies information
  * cmdline/apt-get.cc:
    - let APT::Get::Arch-Only in build-dep default to false again
      (Closes: #592628) Thanks Mohamed Amine IL Idrissi for report!
    - purge packages in 'rc' state, thanks Rogier! (Closes: #150831)
  * apt-pkg/pkgcache.cc:
    - fix LongDesc handling in LANG=C environment

 -- Michael Vogt <mvo@debian.org>  Fri, 13 Aug 2010 17:00:49 +0200

apt (0.7.26~exp12) experimental; urgency=low

  [ Michael Vogt ]
  * debian/control:
    - add dependency on zlib-dev for libapt-pkg-dev

  [ David Kalnischkies ]
  * apt-pkg/cacheset.cc:
    - [ABI BREAK] add an ErrorType option to CacheSetHelper
  * cmdline/apt-cache.cc:
    - use Notice instead of Error in the CacheSetHelper messages
      for compat reasons. Otherwise tools like sbuild blow up
    - return success in show if a virtual package was given
  * debian/control:
    - remove libcurl3-gnutls-dev alternative as the package is gone
    - increase needed version of libcurl4-gnutls-dev to >= 7.19.0
      as we use CURLOPT_{ISSUERCERT,CRLFILE} (Closes: #589642)

 -- Michael Vogt <mvo@debian.org>  Fri, 30 Jul 2010 11:55:48 +0200

apt (0.7.26~exp11) experimental; urgency=low

  [ Julian Andres Klode ]
  * apt-pkg/deb/dpkgpm.cc:
    - Write architecture information to history file.
    - Add to history whether a change was automatic or not.
  * apt-pkg/contrib/fileutl.cc:
    - Add FileFd::OpenDescriptor() (needed for python-apt's #383617).
  * cmdline/apt-get.cc:
    - Support large filesystems by using statvfs64() instead of statvfs()
      and statfs64() instead of statfs() (Closes: #590513).
  * apt-pkg/cdrom.cc:
    - Use link() instead of rename() for creating the CD database backup;
      otherwise there would be a short time without any database.

  [ David Kalnischkies ]
  * apt-pkg/depcache.cc:
    - handle "circular" conflicts for "all" packages correctly
  * cmdline/apt-cache.cc:
    - be able to omit dependency types in (r)depends (Closes: #319006)
    - show in (r)depends the canidate per default instead of newest
    - share the (r)depends code instead of codecopy
  * apt-pkg/cacheset.cc:
    - move them back to the library as they look stable now
    - add a 'newest' pseudo target release as in pkg/newest
  * apt-pkg/pkgcache.cc:
    - prefer non-virtual packages in FindPreferredPkg (Closes: #590041)
  * test/integration/*:
    - add with bug#590041 testcase a small test "framework"
  * apt-pkg/orderlist.cc:
    - try to install another or-group member in DepRemove before
      breaking the or group (Closes: #590438)
    - configure also the replacement before remove by adding Immediate flag
  
  [ Michael Vogt ]
  * apt-pkg/contrib/error.{cc,h}
    - docstring cleanup
    - add inline DumpError() to avoid subtle API break

 -- Michael Vogt <mvo@debian.org>  Thu, 29 Jul 2010 16:40:58 +0200

apt (0.7.26~exp10) experimental; urgency=low

  [ David Kalnischkies ]
  * apt-pkg/contrib/error.{cc,h}:
    - remove constness of va_list parameter to fix build on amd64 and co
      Thanks Eric Valette! (Closes: #588610)
  * apt-pkg/deb/debmetaindex.cc:
    - do not query each architecture for flat file archives
    - fix typo preventing display of architecture in Info()
  * methods/bzip2.cc:
    - add a copycat of the old gzip.cc as we need it for bzip2 and lzma

  [ Martin Pitt ]
  * debian/rules:
    - Make DEB_BUILD_OPTIONS=noopt actually work by passing the right
      CXXFLAGS.
  * apt-pkg/contrib/fileutl.{h,cc}:
    - Add support for reading of gzipped files with the new "ReadOnlyGzip"
      OpenMode. (Closes: #188407)
    - Link against zlib (in apt-pkg/makefile) and add zlib build dependency.
    - [ABI BREAK] This adds a new private member to FileFd, but its
      initialization is in the public header file.
  * configure.in:
    - Check for zlib library and headers.
  * apt-pkg/acquire-item.cc, apt-pkg/deb/debindexfile.cc,
    apt-pkg/deb/debrecords.cc, apt-pkg/deb/debsrcrecords.h,
    cmdline/apt-cache.cc:
    - Open Packages, Sources, and Translations indexes in "ReadOnlyGzip" mode.
  * apt-pkg/deb/debindexfile.cc:
    - If we do not find uncompressed package/source/translation indexes, look
      for gzip compressed ones.
  * apt-pkg/acquire-item.cc:
    - If the Acquire::GzipIndexes option is true and we download a gzipped
      index file, keep it as it is (and rename to .gz) instead of
      uncompressing it.
  * doc/apt.conf.5.xml:
    - Document the new Acquire::GzipIndexes option.
  * doc/po/apt-doc.pot, doc/po/de.po:
    - German translation of new Acquire::GzipIndexes option.
  * Add test/test-indexes.sh:
    - Test behaviour of index retrieval and usage, in particular with
      uncompressed and gzip compressed indexes.
  * methods/gzip.cc: With FileFd now being able to read gzipped files, there
    is no need for the gzip method any more to spawn an external gzip process.
    Rewrite it to use FileFd directly, which makes the code a lot simpler, and
    also using less memory and overhead.

 -- Michael Vogt <mvo@debian.org>  Mon, 12 Jul 2010 11:41:01 +0200

apt (0.7.26~exp9) experimental; urgency=low

  [ David Kalnischkies ]
  * doc/apt.conf.5.xml:
    - add and document APT::Cache-{Start,Grow,Limit} options for mmap control
  * apt-pkg/contrib/fileutl.cc:
    - do not fail von double close()

 -- Michael Vogt <mvo@debian.org>  Fri, 09 Jul 2010 21:51:55 +0200

apt (0.7.26~exp8) experimental; urgency=low

  [ David Kalnischkies ]
  * cmdline/cacheset.cc:
    - doesn't include it in the library for now as it is too volatile
    - get the candidate either from an already built depcache
      or use the policy which is a bit faster than depcache generation
    - get packages by task^ with FromTask()
    - only print errors if all tries to get a package by string failed
    - factor out code to get a single package FromName()
    - check in Grouped* first without modifier interpretation
  * cmdline/apt-get.cc:
    - use the cachsets in the install commands
    - make the specify order of packages irrelevant (Closes: #196021)
  * apt-pkg/orderlist.cc:
    - untouched packages are never missing
  * apt-pkg/packagemanager.cc:
    - packages that are not touched doesn't need to be unpacked
  * debian/control:
    - remove intltool's dependency as it is an ubuntu artefact
  * apt-pkg/depcache.cc:
    - SetCandidateVer for all pseudo packages
    - SetReInstall for the "all" package of a pseudo package
    - use the new MatchAgainstConfig for the DefaultRootSetFunc
    - always mark the all package if a pseudo package is marked for install
  * apt-pkg/contrib/error.{cc,h}:
    - complete rewrite but use the same API
    - add NOTICE and DEBUG as new types of a message
    - add a simple stack handling to be able to delay error handling
  * apt-pkg/aptconfiguration.cc:
    - show a deprecation notice for APT::Acquire::Translation
  * apt-pkg/contrib/configuration.{cc,h}:
    - add a wrapper to match strings against configurable regex patterns
  * apt-pkg/contrib/fileutl.cc:
    - show notice about ignored file instead of being always silent
    - add a Dir::Ignore-Files-Silently list option to control the notice
  * apt-pkg/policy.h:
    - add another round of const& madness as the previous round accidentally
      NOT overrides the virtual GetCandidateVer() method (Closes: #587725)
  * apt-pkg/pkgcachegen.{cc,h}:
    - make the used MMap moveable (and therefore dynamic resizeable) by
      applying (some) mad pointer magic (Closes: #195018)

  [ Michael Vogt ]
  * apt-pkg/deb/dpkgpm.cc:
    - make the apt/term.log output unbuffered (thanks to Matt Zimmerman)

  [ Julian Andres Klode ]
  * methods/ftp.h:
    - Handle different logins on the same server (Closes: #586904).
  * apt-pkg/deb/deblistparser.cc:
    - Handle architecture wildcards (Closes: #547724).
  * apt-pkg/versionmatch.cc:
    - Support matching pins by regular expressions or glob() like patterns,
      regular expressions have to be put between to slashes; for example,
      /.*/.
  * apt-pkg/contrib/fileutl.cc:
    - Make FileFd replace files atomically in WriteTemp mode (for cache, etc).
  * debian/control:
    - Set Standards-Version to 3.9.0

 -- Michael Vogt <mvo@debian.org>  Fri, 09 Jul 2010 19:16:20 +0200

apt (0.7.26~exp7) experimental; urgency=low

  * apt-pkg/cachefile.h:
    - make pkgPolicy public again, libapt-pkg-perl (and probably
      others) get unhappy without that

 -- Michael Vogt <mvo@debian.org>  Thu, 10 Jun 2010 15:33:24 +0200

apt (0.7.26~exp6) experimental; urgency=low

  [ Michael Vogt ]
  * merge the remaining Ubuntu change:
    - on gpg verification failure warn and restore the last known
      good state
    - on failure display the IP of the server (useful for servers
      that use round robin DNS)
    - support Original-Maintainer in RewritePackageOrder
    - enable cdrom autodetection via libudev by default
    - show message about Vcs in use when apt-get source is run for
      packages maintained in a Vcs
    - better support transitional packages with mark auto-installed. 
      when the transitional package is in "oldlibs" the new package
      is not marked auto installed (same is true for section
      metapackages)
    - provide new "deb mirror://archive.foo/mirrors.list sid main"
      method expects a list of mirrors (generated on the server e.g.
      via geoip) and will use that, including cycle on failure
    - write apport crash file on package failure (disabled by default
      on debian until apport is available)
    - support mirror failure reporting (disabled by default on debian)
  
  [ David Kalnischkies ]
  * apt-pkg/deb/dpkgpm.cc:
    - write Disappeared also to the history.log
    - forward manual-installed bit on package disappearance
  * apt-pkg/deb/debsystem.cc:
    - add better config item for extended_states file
  * apt-pkg/pkgcache.h:
    - switch {,Install-}Size to unsigned long long
  * apt-pkg/depcache.cc:
    - do the autoremove mark process also for required packages to handle
      these illegally depending on lower priority packages (Closes: #583517)
    - try harder to find the other pseudo versions for autoremove multiarch
    - correct "Dangerous iterator usage" pointed out by cppcheck
    - deal with long long, not with int to remove 2GB Limit (LP: #250909)
    - deprecate AddSize with Multiplier as it is unused and switch to
      boolean instead to handle the sizes more gracefully.
    - switch i{Download,Usr}Size from double to (un)signed long long
  * apt-pkg/aptconfiguration.cc:
    - remove duplicate architectures in getArchitectures()
  * apt-pkg/indexrecords.{cc,h}:
    - backport forgotten Valid-Until patch from the obsolete experimental
      branch to prevent replay attacks better, thanks to Thomas Viehmann
      for the initial patch! (Closes: #499897)
    - add a constant Exists check for MetaKeys
  * apt-pkg/acquire-item.cc:
    - do not try PDiff if it is not listed in the Meta file
    - sent Last-Modified header also for Translation files
  * apt-pkg/cacheiterator.h:
    - let pkgCache::Iterator inherent std::iterator
  * ftparchive/writer.h:
    - add a virtual destructor to FTWScanner class (for cppcheck)
  * apt-pkg/cacheset.{cc,h}:
    - add simple wrapper around std::set for cache structures
    - move regex magic from apt-get to new FromRegEx method
    - move cmdline parsing from apt-cache to new FromCommandLine method
    - support special release-modifier 'installed' and 'candidate'
  * apt-pkg/contrib/cmdline.cc:
    - fix segfault in SaveInConfig caused by writing over char[] sizes
  * apt-pkg/pkgcache.cc:
    - get the best matching arch package from a group with FindPreferredPkg
  * cmdline/apt-cache.cc:
    - make the search multiarch compatible by using GrpIterator instead
    - use pkgCacheFile and the new CacheSets all over the place
    - add --target-release option (Closes: #115520)
    - accept pkg/release and pkg=version in show and co. (Closes: #236270)
    - accept package versions in the unmet command
  * cmdline/apt-get.cc:
    - use unsigned long long instead of double to store values it gets
  * apt-pkg/cachefile.{cc,h}:
    - split Open() into submethods to be able to build only parts
    - make the OpProgress optional in the Cache buildprocess
    - store also the SourceList we use internally for export
  * doc/apt.conf.5.xml:
    - document the new Valid-Until related options
  * apt-pkg/contrib/strutl.cc:
    - split StrToTime() into HTTP1.1 and FTP date parser methods and
      use strptime() instead of some self-made scanf mangling
    - use the portable timegm shown in his manpage instead of a strange
      looking code copycat from wget
  * ftparchive/writer.cc:
    - add ValidTime option to generate a Valid-Until header in Release file
  * apt-pkg/policy.cc:
    - get the candidate right for a not-installed pseudo package if
      his non-pseudo friend is installed
  * apt-pkg/indexcopy.cc:
    - move the gpg codecopy to a new method and use it also in methods/gpgv.cc

 -- Michael Vogt <mvo@debian.org>  Thu, 10 Jun 2010 14:02:22 +0200

apt (0.7.26~exp5) experimental; urgency=low

  [ David Kalnischkies ]
  * cmdline/apt-get.cc:
    - rerun dpkg-source in source if --fix-broken is given (Closes: #576752)
    - don't suggest held packages as they are installed (Closes: #578135)
    - handle multiple --{tar,diff,dsc}-only options correctly
    - show at the end of the install process a list of disappeared packages
  * cmdline/apt-cache.cc:
    - use GroupCount for package names in stats and add a package struct line
  * methods/rred.cc:
    - use the patchfile modification time instead of the one from the
      "old" file - thanks to Philipp Weis for noticing! (Closes: #571541)
  * debian/rules:
    - remove targets referring to CVS or arch as they are useless
    - use $(CURDIR) instead of $(pwd)
    - use dpkg-buildflags if available for CXXFLAGS
  * README.arch:
    - remove the file completely as it has no use nowadays
  * apt-pkg/depcache.cc:
    - be doublesure that the killer query is empty before starting reinstall
  * methods/gpgv.cc:
    - remove the keyrings count limit by using vector magic
  * contrib/mmap.cc:
    - clarify "MMap reached size limit" error message, thanks Ivan Masár!
  * doc/apt.ent
    - add entities for the current oldstable/stable/testing codenames
  * doc/sources.list.5.xml:
    - use stable-codename instead of stable in the examples (Closes: #531492)
  * doc/apt_preferences.5.xml:
    - adapt some examples here to use current codenames as well
    - add "NotAutomatic: yes" handling, thanks Osamu Aoki (Closes: #490347)
  * debian/libapt-pkg-doc.doc-base.cache:
    - remove yet another reference to the removed cache.sgml
  * doc/apt-get.8.xml:
    - do not say explicit target_release_{name,version,codename}, it should
      be clear by itself and 'man' can break lines again (Closes: #566166)
    - remove the gnome-apt reference as it is removed from unstable
  * apt-pkg/deb/dpkgpm.cc:
    - add 'disappear' to the known processing states, thanks Jonathan Nieder
  * apt-pkg/packagemanager.h:
    - export info about disappeared packages with GetDisappearedPackages()

  [ Michael Vogt ]
  * methods/http.{cc,h}:
    - code cleanup, use enums instead of magic ints
  
  [ Jari Aalto ]
  * debian/rules:
    - spell out some less known options to reduce manpage consultation-rate
    - Use POSIX command substitution: $(<command sequence>)
    - Remove EOL whitespace (Closes: #577804)

  [ Julian Andres Klode ]
  * apt-pkg/acquire-item.cc:
    - Fix pkgAcqFile::Custom600Headers() to always return something.
  

  [ Christian Perrier ]
  * Slovak translation update. Closes: #581159
  * Italian translation update. Closes: #581742
  * Swedish translation update. Closes: #592366

 -- Michael Vogt <mvo@debian.org>  Tue, 25 May 2010 16:01:42 +0200

apt (0.7.26~exp4) experimental; urgency=low

  [ David Kalnischkies ]
  * apt-pkg/depcache.cc:
    - rewrite the pseudo package reinstaller to be more intelligent
      in his package choices
  * apt-pkg/packagemanager.cc:
    - don't try to "unpack" pseudo packages twice
  * apt-pkg/contrib/fileutl.cc:
    - add a parent-guarded "mkdir -p" as CreateDirectory()
  * apt-pkg/acquire.{cc,h}:
    - add a delayed constructor with Setup() for success reporting
    - check for and create directories in Setup if needed instead of
      error out unfriendly in the Constructor (Closes: #523920, #525783)
    - optional handle a lock file in Setup()
  * apt-pkg/acquire-item.cc:
    - Acquire::ForceHash to force method for expected hash
  * cmdline/apt-get.cc:
    - remove the lock file handling and let Acquire take care of it instead
    - display MD5Sum in --print-uris if not forced to use another method
      instead of displaying the strongest available (Closes: #576420)
    - regex for package names executed on Grp- not PkgIterator
    - show non-candidates as fallback for virtual packages (Closes: #578385)
    - set also "all" to this version for pseudo packages in TryToChangeVer
  * apt-pkg/deb/dpkgpm.cc:
    - remove Chroot-Directory from files passed to install commands.
      Thanks to Kel Modderman for report & patch! (Closes: #577226)
  * ftparchive/writer.cc:
    - remove 999 chars Files and Checksums rewrite limit (Closes: #577759)
  * cmdline/apt-cache.cc:
    - align Installed and Candidate Version in policy so they can be compared
      easier, thanks Ralf Gesellensetter for the pointer! (Closes: #578657)
  * doc/apt.ent:
    - Add a note about APT_CONFIG in the -c description (Closes: #578267)
  * doc/po/de.po:
    - correct typos in german apt_preferences manpage, thanks Chris Leick!
  * apt-pkg/sourcelist.cc:
    - be less strict and accept [option=value] as well
  * apt-pkg/contrib/configuration.cc:
    - error out if #clear directive has no argument
  * doc/files.sgml:
    - sync documentation with status quo, regarding files/directories in
      use, extended_states and uri schemes.
  * doc/cache.sgml:
    - drop the file in favor of inplace documentation with doxygen
  * apt-pkg/pkgcache.h:
    - enhance the Groups ABI by providing a ID as the other structs does
    - check also the size of the Group struct then checking for the others

  [ Jari Aalto ]
  * cmdline/apt-get.cc:
    - replace backticks with single quotes around fix-broken command
      in the broken packages message. (Closes: #577168)
  * dselect/install:
    - modernize if-statements not to use 'x' (Closes: #577117)
    - replace backticks with POSIX $() (Closes: #577116)

  [ Michael Vogt ]
  * [ Abi break ] apt-pkg/acquire-item.{cc,h}:
    - add "IsIndexFile" to constructor of pkgAcqFile so that it sends
      the right cache control headers
  * cmdline/apt-get.cc:
    - fix crash when pkg.VersionList() is empty
  * apt-pkg/depcache.cc:
    - fix incorrect std::cout usage for debug output
  * test/libapt/getlanguages_test.cc:
    - Add test for Esperanto that has nocounty associated with them
      (LP: #560956)
  * apt-pkg/deb/debrecords.cc:
    - fix max tag buffer size (LP: #545336, closes: #578959)
  * debian/rules:
    - install html doxygen in libapt-pkg-doc 
  * debian/control:
    - build-depend on doxygen

  [ Julian Andres Klode ]
  * apt-pkg/contrib/weakptr.h:
    - add a class WeakPointable which allows one to register weak pointers to
      an object which will be set to NULL when the object is deallocated.
  * [ABI break] apt-pkg/acquire{-worker,-item,}.h:
    - subclass pkgAcquire::{Worker,Item,ItemDesc} from WeakPointable.
  * apt-pkg/pkgcache.cc:
    - Merge fix from David to correct handling in single-arch environments.
  * cmdline/apt-cache.cc:
    - Add a showauto command to apt-cache.
  * cmdline/apt-get.cc:
    - Add apt-get markauto and unmarkauto commands.

 -- Michael Vogt <mvo@debian.org>  Thu, 06 May 2010 09:32:54 +0200

apt (0.7.26~exp3) experimental; urgency=low

  [ Christian Perrier ]
  * German translation update. Closes: #571037
  * Spanish manpages translation update. Closes: #573293
  * Dutch translation update. Closes: #573946
  * Polish manpages translation update. Closes: #574558
  * Add "manpages-pl (<< 20060617-3~)" to avoid file conflicts with
    that package that was providing some manpages for APT utilities.

  [ David Kalnischkies ]
  * [BREAK] merge MultiArch-ABI. We don't support MultiArch,
    but we support the usage of the new ABI so libapt users
    can start to prepare for MultiArch (Closes: #536029)
  * Ignore :qualifiers after package name in build dependencies
    in the library by default, but try to honour them in apt-get
    as we have some sort of MultiArch support ready (Closes: #558103)
  * add translation of the manpages to PT (portuguese)
    Thanks to Américo Monteiro!
  * Switch to dpkg-source 3.0 (native) format
  * apt-pkg/depcache.cc:
    - remove Auto-Installed information from extended_states
      together with the package itself (Closes: #572364)
  * cmdline/apt-mark:
    - don't crash if no arguments are given (Closes: #570962)
  * debian/control:
    - remove some years old and obsolete Replaces
    - add automake/conf build-depends/conflicts as recommend by
      the autotools-dev README (Closes: #572615)
  * apt-pkg/contrib/mmap.{h,cc}:
    - add char[] fallback for filesystems without shared writable
      mmap() like JFFS2. Thanks to Marius Vollmer for writing
      and to Loïc Minier for pointing to the patch! (Closes: #314334)
  * doc/apt_preferences.5.xml:
    - fix two typos and be more verbose in the novice warning.
      Thanks to Osamu Aoki for pointing it out! (Closes: #567669)
    - fix a=sid vs. n=sid typo, thanks Ansgar Burchardt!
    - origin can be used to match a hostname (Closes: #352667)
    - remove wrong pin-priority is optional remark (Closes: #574944)
  * apt-pkg/deb/dpkgpm.cc:
    - fix error message construction in OpenLog()
    - if available store the Commandline in the history
  * cmdline/apt-get.cc:
    - add a --only-upgrade flag to install command (Closes: #572259)
    - fix memory leaks in error conditions in DoSource()
    - try version match in FindSrc first exact than fuzzy (LP: #551178)
  * apt-pkg/contrib/cmndline.cc:
    - save Commandline in Commandline::AsString for logging
  * apt-pkg/deb/debversion.cc:
    - consider absent of debian revision equivalent to 0 (Closes: #573592)
  * doc/makefile, doc/*:
    - generate subdirectories for building the manpages in on the fly
      depending on the po files we have.
  * apt-pkg/pkgcachegen.cc:
    - merge versions correctly even if multiple different versions
      with the same version number are available.
      Thanks to Magnus Holmgren for the patch! (Closes: #351056)
  * ftparchive/writer.cc:
    - write LongDescriptions if they shouldn't be included in Packages
      file into i18n/Translation-en by default.
  * doc/po/de.po:
    - correct a few typos in the german manpage translation.
      Thanks to Chris Leick and Georg Koppen! (Closes: #574962)
  * apt-pkg/contrib/strutl.cc:
    - convert all toupper calls to tolower_ascii for a little speedup

  [ Jean-Baptiste Lallement ]
  * apt-pkg/contrib/strutl.cc:
    - always escape '%' (LP: #130289) (Closes: #500560)
    - unescape '%' sequence only if followed by 2 hex digit
    - username/password are urlencoded in proxy string (RFC 3986)

  [ Julian Andres Klode ]
  * cmdline/apt-cache.cc:
    - Change behavior of showsrc to match the one of show (Closes: #512046).
  * cmdline/apt-key:
    - Honor Apt::GPGV::TrustedKeyring (Closes: #316390)
  * cmdline/apt-mark:
    - Use the new python-apt API (and conflict with python-apt << 0.7.93.2).
  * apt-inst/contrib/arfile.h:
    - Add public ARArchive::Members() which returns the list of members.
  * apt-pkg/policy.cc:
    - Always return a candidate if there is at least one version pinned > 0
      (Closes: #512318)
  * ftparchive/apt-ftparchive.cc:
    - Read default configuration (Closes: #383257)
  * debian/rules:
    - Fix the libraries name to be e.g. libapt-pkg4.9 instead of
      libapt-pkg-4.9.

  [ Michael Vogt ]
  * apt-pkg/deb/dpkgpm.cc:
    - fix backgrounding when dpkg runs (closes: #486222)
  * cmdline/apt-mark:
    - show error on incorrect aguments (LP: #517917), thanks to
      Torsten Spindler
  * cmdline/apt-get.cc:
    - if apt-get source foo=version or foo/distro can not be found,
      error out (LP: #502641)
  * apt-pkg/packagemanager.cc:
    - better debug output 
  * doc/examples/configure-index:
    - add missing Debug::pkgPackageManager option

 -- Michael Vogt <mvo@debian.org>  Thu, 01 Apr 2010 17:30:43 +0200

apt (0.7.26~exp2) experimental; urgency=low

  * fix crash when LANGUAGE is not set

 -- Michael Vogt <mvo@debian.org>  Thu, 18 Feb 2010 22:07:23 +0100

apt (0.7.26~exp1) experimental; urgency=low

  [ David Kalnischkies ]
  * [BREAK] add possibility to download and use multiply
    Translation files, configurable with Acquire::Translation
    (Closes: #444222, #448216, #550564)
  * Ignore :qualifiers after package name in build dependencies
    for now as long we don't understand them (Closes: #558103)
  * apt-pkg/contrib/mmap.{cc,h}:
    - extend it to have a growable flag - unused now but maybe...
  * apt-pkg/pkgcache.h:
    - use long instead of short for {Ver,Desc}File size,
      patch from Víctor Manuel Jáquez Leal, thanks! (Closes: #538917)
  * apt-pkg/acquire-item.cc:
    - allow also to skip the last patch if target is reached,
      thanks Bernhard R. Link! (Closes: #545699)
  * ftparchive/writer.{cc,h}:
    - add --arch option for packages and contents commands
    - if an arch is given accept only *_all.deb and *_arch.deb instead
      of *.deb. Thanks Stephan Bosch for the patch! (Closes: #319710)
    - add APT::FTPArchive::AlwaysStat to disable the too aggressive
      caching if versions are build multiply times (not recommend)
      Patch by Christoph Goehre, thanks! (Closes: #463260)
  * apt-pkg/deb/dpkgpm.cc:
    - stdin redirected to /dev/null takes all CPU (Closes: #569488)
      Thanks to Aurelien Jarno for providing (again) a patch!
  * buildlib/apti18n.h.in, po/makefile:
    - add ngettext support with P_()
  * aptconfiguration.cc:
    - include all existing Translation files in the Cache (Closes: 564137)
  * debian/control:
    - update with no changes to debian policy 3.8.4
  * doc/apt_preferences.5.xml:
    - explicitly warn against careless use (Closes: #567669)
  * debian/rules:
    - remove creation of empty dir /usr/share/apt
  * doc/apt-cdrom.8.xml:
    - fix typo spotted by lintian: proc(c)eed

  [ Ivan Masár ]
  * Slovak translation update. Closes: #568294
  
  [ Michael Vogt ]
  * [BREAK] merged lp:~mvo/apt/history
    - this writes a /var/log/apt/history tagfile that contains details
      from the transaction (complements term.log)
  * methods/http.cc:
    - add cache-control headers even if no cache is given to allow
      adding options for intercepting proxies
    - add Acquire::http::ProxyAutoDetect configuration that 
      can be used to call a external helper to figure out the 
      proxy configuration and return it to apt via stdout
      (this is a step towards WPAD and zeroconf/avahi support)
  * abicheck/
    - add new abitest tester using the ABI Compliance Checker from
      http://ispras.linuxfoundation.org/index.php/ABI_compliance_checker

  [ Robert Collins ]
  * Change the package index Info methods to allow apt-cache policy to be
    useful when using several different archives on the same host.
    (Closes: #329814, LP: #22354)

 -- Michael Vogt <mvo@debian.org>  Thu, 18 Feb 2010 16:11:39 +0100

apt (0.7.25.3) unstable; urgency=low

  [ Christian Perrier ]
  * Italian translation update. Closes: #567532

  [ David Kalnischkies ]
  * apt-pkg/contrib/macros.h:
    - install the header system.h with a new name to be able to use
      it in other headers (Closes: #567662)
  * cmdline/acqprogress.cc:
    - Set Mode to Medium so that the correct prefix is used.
      Thanks Stefan Haller for the patch! (Closes: #567304 LP: #275243)
  * ftparchive/writer.cc:
    - generate sha1 and sha256 checksums for dsc (Closes: #567343)
  * cmdline/apt-get.cc:
    - don't mark as manually if in download only (Closes: #468180)

 -- Michael Vogt <mvo@debian.org>  Mon, 01 Feb 2010 18:41:15 +0100

apt (0.7.25.2) unstable; urgency=low

  [ Michael Vogt ]
  * apt-pkg/contrib/cdromutl.cc:
    - fix UnmountCdrom() fails, give it a bit more time and try
      the umount again
  * apt-pkg/cdrom.cc:
    - fix crash in pkgUdevCdromDevices
  * methods/cdrom.cc:
    - fixes in multi cdrom setup code (closes: #549312)
    - add new "Acquire::cdrom::AutoDetect" config that enables/disables
      the dlopen of libudev for automatic cdrom detection. Off by default
      currently, feedback/testing welcome
  * cmdline/apt-cdrom.cc:
    - add new --auto-detect option that uses libudev to figure out
      the cdrom/mount-point
  * cmdline/apt-mark:
    - merge fix from Gene Cash that supports markauto for
      packages that are not in the extended_states file yet
      (closes: #534920)
  * ftparchive/writer.{cc,h}:
    - merge crash fix for apt-ftparchive on hurd, thanks to
      Samuel Thibault for the patch (closes: #566664)

  [ David Kalnischkies ]
  * apt-pkg/contrib/fileutl.cc:
    - Fix the newly introduced method GetListOfFilesInDir to not
      accept every file if no extension is enforced
      (= restore old behaviour). (Closes: #565213)
  * apt-pkg/policy.cc:
    - accept also partfiles with "pref" file extension as valid
  * apt-pkg/contrib/configuration.cc:
    - accept also partfiles with "conf" file extension as valid
  * doc/apt.conf.5.xml:
    - reorder description and split out syntax
    - add partfile name convention (Closes: #558348)
  * doc/apt_preferences.conf.5.xml:
    - describe partfile name convention also here
  * apt-pkg/deb/dpkgpm.cc:
    - don't segfault if term.log file can't be opened.
      Thanks Sam Brightman for the patch! (Closes: #475770)
  * doc/*:
    - replace the per language addendum with a global addendum
    - add a explanation why translations include (maybe) english
      parts to the new global addendum (Closes: #561636)
  * apt-pkg/contrib/strutl.cc:
    - fix malloc asseration fail with ja_JP.eucJP locale in
      apt-cache search. Thanks Kusanagi Kouichi! (Closes: #548884)

  [ Christian Perrier ]
  * French translation update

 -- Michael Vogt <mvo@debian.org>  Wed, 27 Jan 2010 16:16:10 +0100

apt (0.7.25.1) unstable; urgency=low

  [ Christian Perrier ]
  * French manpage translation update
  * Russian translation update by Yuri Kozlov
    Closes: #564171

  [Chris Leick]
  * spot & fix various typos in all manpages
  * German manpage translation update

  [ David Kalnischkies ]
  * cmdline/apt-cache.cc:
    - remove translatable marker from the "%4i %s\n" string
  * buildlib/po4a_manpage.mak:
    - instruct debiandoc to build files with utf-8 encoding
  * buildlib/tools.m4:
    - fix some warning from the buildtools
  * apt-pkg/acquire-item.cc:
    - add configuration PDiffs::Limit-options to not download
      too many or too big patches (Closes: #554349)
  * debian/control:
    - let all packages depend on ${misc:Depends}
  * share/*-archive.gpg:
    - remove the horrible outdated files. We already depend on
      the keyring so we don't need to ship our own version
  * cmdline/apt-key:
    - errors out if wget is not installed (Closes: #545754)
    - add --keyring option as we have now possibly many
  * methods/gpgv.cc:
    - pass all keyrings (TrustedParts) to gpgv instead of
      using only one trusted.gpg keyring (Closes: #304846)
  * methods/https.cc:
    - finally merge the rest of the patchset from Arnaud Ebalard
      with the CRL and Issuers options, thanks! (Closes: #485963)
  * apt-pkg/deb/debindexfile.cc, apt-pkg/pkgcachegen.cc:
    - add debug option Debug::pkgCacheGen

  [ Michael Vogt ]
  * cmdline/apt-get.cc:
    - merge fix for apt-get source pkg=version regression
      (closes: #561971)
  * po/ru.po:
    - merged updated ru.po, thanks to Yuri Kozlov (closes: #564171)

 -- Michael Vogt <mvo@debian.org>  Sat, 09 Jan 2010 21:52:36 +0100

apt (0.7.25) unstable; urgency=low

  [ Christian Perrier ]
  * Fix apt-ftparchive(1) wrt description of the "-o" option.
    Thanks to Dann Frazier for the patch. Closes: #273100
  * po/LINGUAS. Re-disable Hebrew. Closes: #534992
  * po/LINGUAS. Enable Asturian and Lithuanian
  * Fix typo in apt-cache.8.xml: nessasarily
  * Fix "with with" in apt-get.8.xml
  * Fix some of the typos mentioned by the german team
    Closes: #479997
  * Polish translation update by Wiktor Wandachowicz
    Closes: #548571
  * German translation update by Holger Wansing
    Closes: #551534
  * Italian translation update by Milo Casagrande
    Closes: #555797
  * Simplified Chinese translation update by Aron Xu 
    Closes: #558737
  * Slovak translation update by Ivan Masár
    Closes: #559277
  
  [ Michael Vogt ]
  * apt-pkg/packagemanager.cc:
    - add output about pre-depends configuring when debug::pkgPackageManager
      is used
  * methods/https.cc:
    - fix incorrect use of CURLOPT_TIMEOUT, closes: #497983, LP: #354972
      thanks to Brian Thomason for the patch
  * merge lp:~mvo/apt/netrc branch, this adds support for a
    /etc/apt/auth.conf that can be used to store username/passwords
    in a "netrc" style file (with the extension that it supports "/"
    in a machine definition). Based on the maemo git branch (Closes: #518473)
    (thanks also to Jussi Hakala and Julian Andres Klode)
  * apt-pkg/deb/dpkgpm.cc:
    - add "purge" to list of known actions
  * apt-pkg/init.h:
    - add compatibility with old ABI name until the next ABI break
  * merge segfault fix from Mario Sanchez Prada, many thanks
    (closes: #561109)

  [ Brian Murray ]
  * apt-pkg/depcache.cc, apt-pkg/indexcopy.cc:
    - typo fix (LP: #462328)
  
  [ Loïc Minier ]
  * cmdline/apt-key:
    - Emit a warning if removed keys keyring is missing and skip associated
      checks (LP: #218971)

  [ David Kalnischkies ]
  * apt-pkg/packagemanager.cc:
    - better debug output for ImmediateAdd with depth and why
    - improve the message shown for failing immediate configuration
  * doc/guide.it.sgml: moved to doc/it/guide.it.sgml
  * doc/po4a.conf: activate translation of guide.sgml and offline.sgml
  * doc/apt.conf.5.xml:
    - provide a few more details about APT::Immediate-Configure
    - briefly document the behaviour of the new https options
  * doc/sources.list.5.xml:
    - add note about additional apt-transport-methods
  * doc/apt-mark.8.xml:
    - correct showauto synopsis, thanks Andrew Schulman (Closes: #551440)
  * cmdline/apt-get.cc:
    - source should display his final pkg pick (Closes: #249383, #550952)
    - source doesn't need the complete version for match (Closes: #245250)
    - source ignores versions/releases if not available (Closes: #377424)
    - only warn if (free) space overflows (Closes: #522238)
    - add --debian-only as alias for --diff-only
  * methods/connect.cc:
    - display also strerror of "wicked" getaddrinfo errors
    - add AI_ADDRCONFIG to ai_flags as suggested by Aurelien Jarno
      in response to Bernhard R. Link, thanks! (Closes: #505020)
  * buildlib/configure.mak, buildlib/config.{sub,guess}:
    - remove (outdated) config.{sub,guess} and use the ones provided
      by the new added build-dependency autotools-dev instead
  * configure.in, buildlib/{xml,yodl,sgml}_manpage.mak:
    - remove the now obsolete manpage buildsystems
  * doc/{pl,pt_BR,es,it}/*.{sgml,xml}:
    - convert all remaining translation to the po4a system
  * debian/control:
    - drop build-dependency on docbook-utils and xmlto
    - add build-dependency on autotools-dev
    - bump policy to 3.8.3 as we have no outdated manpages anymore
  * debian/NEWS:
    - fix a typo in 0.7.24: Allready -> Already (Closes: #557674)
  * ftparchive/writer.{cc,h}:
    - add APT::FTPArchive::LongDescription to be able to disable them
  * apt-pkg/deb/debsrcrecords.cc:
    - use "diff" filetype for .debian.tar.* files (Closes: #554898)
  * methods/rred.cc:
    - rewrite to be able to handle even big patch files
    - adopt optional mmap+iovec patch from Morten Hustveit
      (Closes: #463354) which should speed up a bit. Thanks!
  * methods/http{,s}.cc
    - add config setting for User-Agent to the Acquire group,
      thanks Timothy J. Miller! (Closes: #355782)
    - add https options which default to http ones (Closes: #557085)
  * debian/apt.cron.daily:
    - check cache size even if we do nothing else otherwise, thanks
      Francesco Poli for patch(s) and patience! (Closes: #459344)
  * ftparchive/*:
    - fix a few typos in strings, comments and manpage,
      thanks Karl Goetz! (Closes: #558757)

  [ Carl Chenet ]
  * cmdline/apt-mark:
    - print an error if a new state file can't be created
      (Closes: #521289) and
    - exit nicely if python-apt is not installed (Closes: #521284)

  [ Chris Leick ]
  * doc/de: German translation of manpages (Closes: #552606)
  * doc/ various manpages:
    - correct various errors, typos and oddities (Closes: #552535)
  * doc/apt-secure.8.xml:
    - replace literal with emphasis tags in Archive configuration
  * doc/apt-ftparchive.1.xml:
    - remove informalexample tag which hides the programlisting
  * doc/apt-get.8.xml:
    - change equivalent "for" to "to the" (purge command)
    - clarify --fix-broken sentence about specifying packages

  [ Eugene V. Lyubimkin ]
  * apt-pkg/contib/strutl.h
    - Avoid extra inner copy in APT_MKSTRCMP and APT_MKSTRCMP2.
  * build infrastructure:
    - Bumped libapt version, excluded eglibc from SONAME. (Closes: #448249)

  [ Julian Andres Klode ]
  * doc/apt.conf.5.xml:
    - Deprecate unquoted values, string concatenation and explain what should
      not be written inside a value (quotes,backslash).
    - Restrict option names to alphanumerical characters and "/-:._+".
    - Deprecate #include, we have apt.conf.d nowadays which should be
      sufficient.
  * ftparchive/apt-ftparchive.cc:
    - Call setlocale() so translations are actually used.
  * debian/apt.conf.autoremove:
    - Add kfreebsd-image-* to the list (Closes: #558803)

 -- Michael Vogt <mvo@debian.org>  Tue, 15 Dec 2009 09:21:55 +0100

apt (0.7.24) unstable; urgency=low

  [ Nicolas François ]
  * Cleaned up the first patch draft from KURASAWA Nozomu to finally
    get po4a support for translating the man pages.
    Many thanks to both for this excellent work! (Closes: #441608)
  * doc/ja/*, doc/po/ja.po:
    - remove the old ja man page translation and replace it with
      the new po4a-powered translation by KURASAWA Nozomu.
  * doc/*.?.xml (manpages):
    - add contrib to author tags and also add refmiscinfo to fix warnings
  * doc/style.txt, buildlib/defaults.mak, buildlib/manpage.mak:
    - fix a few typos in the comments of this files

  [ Michael Vogt ]
  * apt-pkg/deb/dpkgpm.cc:
    - when tcgetattr() returns non-zero skip all pty magic 
      (thanks to Simon Richter, closes: #509866)
  * apt-inst/contrib/arfile.cc:
    - show propper error message for Invalid archive members

  [ David Kalnischkies ]
  * doc/Doxyfile.in:
    - update file with doxygen 1.6.1 (current unstable)
    - activate DOT_MULTI_TARGETS, it is default on since doxygen 1.5.9
  * buildlib/po4a_manpage.mak, doc/makefile, configure:
    - simplify the makefiles needed for po4a manpages
  * apt-pkg/contrib/configuration.cc:
    - add a helper to easily get a vector of strings from the config
  * apt-pkg/contrib/strutl.cc:
    - replace unknown multibytes with ? in UTF8ToCharset (Closes: #545208)
  * doc/apt-get.8.xml:
    - fix two little typos in the --simulate description. (Closes: #545059)
  * apt-pkg/aptconfiguration.cc, doc/apt.conf.5.xml:
    - add an order subgroup to the compression types to simplify reordering
      a bit and improve the documentation for this option group.
  * doc/apt.conf.5.xml:
    - document the Acquire::http::Dl-Limit option
    - try to be crystal clear about the usage of :: and {} (Closes: #503481)
  * doc/apt-cache.8.xml:
    - clarify the note for the pkgnames command (Closes: #547599)
  * doc/apt.ent, all man pages:
    - move the description of files to globally usable entities
  * doc/apt_preferences.5.xml:
    - document the new preferences.d folder (Closes: #544017)
  * methods/rred.cc:
    - add at the top without failing (by Bernhard R. Link, Closes: #545694)
  * buildlib/sizetable:
    - add amd64 for cross building (by Mikhail Gusarov, Closes: #513058)
  * debian/prerm:
    - remove file as nobody will upgrade from 0.4.10 anymore
  * debian/control:
    - remove gnome-apt suggestion as it was removed from debian
  * apt-pkg/deb/dpkgpm.cc, apt-pkg/packagemanager.cc, apt-pkg/orderlist.cc:
    - add and document _experimental_ options to make (aggressive)
      use of dpkg's trigger and configuration handling (Closes: #473461)
  * cmdline/apt-get.cc:
    - ignore versions that are not candidates when selecting a package
      instead of a virtual one (by Marius Vollmer, Closes: #547788)

  [ Christian Perrier ]
  * doc/fr/*, doc/po/fr.po:
    - remove the old fr man page translation and replace it with
      the new po4a-powered translation
  * doc/de: dropped (translation is too incomplete to be useful in
      the transition to the po4a-powered translations)

 -- Michael Vogt <mvo@debian.org>  Fri, 25 Sep 2009 19:57:25 +0200

apt (0.7.23.1) unstable; urgency=low

  [ Michael Vogt ]
  * apt-pkg/pkgcache.cc:
    - do not set internel "needs-configure" state for packages in 
      triggers-pending state. dpkg will deal with the trigger and
      it if does it before we trigger it, dpkg will error out
      (LP: #414631)
  * apt-pkg/acquire-item.cc:
    - do not segfault on invalid items (closes: #544080)

 -- Michael Vogt <mvo@debian.org>  Fri, 28 Aug 2009 21:53:20 +0200

apt (0.7.23) unstable; urgency=low

  [ Eugene V. Lyubimkin ]
  * methods/{http,https,ftp}, doc/apt.conf.5.xml:
    - Changed and unified the code that determines which proxy to use. Now
      'Acquire::{http,ftp}::Proxy[::<host>]' options have the highest priority,
      and '{http,ftp}_proxy' environment variables are used only if options
      mentioned above are not specified.
      (Closes: #445985, #157759, #320184, #365880, #479617)
  
  [ David Kalnischkies ]
  * cmdline/apt-get.cc:
    - add APT::Get::HideAutoRemove=small to display only a short line
      instead of the full package list. (Closes: #537450)
    - ShowBroken() in build-dep (by Mike O'Connor, Closes: #145916)
    - check for statfs.f_type (by Robert Millan, Closes: #509313)
    - correct the order of picked package binary vs source in source
    - use SourceVersion instead of the BinaryVersion to get the source
      Patch by Matt Kraai, thanks! (Closes: #382826)
    - add pkg/archive and codename in source (Closes: #414105, #441178)
  * apt-pkg/contrib/strutl.cc:
    - enable thousand separator according to the current locale
      (by Luca Bruno, Closes: #223712)
  * doc/apt.conf.5.xml:
    - mention the apt.conf.d dir (by Vincent McIntyre, Closes: #520831)
  * apt-inst/contrib/arfile.cc:
    - use sizeof instead strlen (by Marius Vollmer, Closes: #504325)
  * doc/apt-mark.8.xml:
    - improve manpage based on patch by Carl Chenet (Closes: #510286)
  * apt-pkg/acquire-item.cc:
    - use configsettings for dynamic compression type use and order.
      Based on a patch by Jyrki Muukkonen, thanks! (LP: #71746)
  * apt-pkg/aptconfiguration.cc:
    - add default configuration for compression types and add lzma
      support. Order is now bzip2, lzma, gzip, none (Closes: #510526)
  * ftparchive/writer.cc:
    - add lzma support also here, patch for this (and inspiration for
      the one above) by Robert Millan, thanks!
  * apt-pkg/depcache.cc:
    - restore the --ignore-hold effect in the Is{Delete,Install}Ok hooks
  * doc/apt-get.8.xml:
    - update the source description to reflect what it actually does
      and how it can be used. (Closes: #413021)
  * methods/http.cc:
    - allow empty Reason-Phase in Status-Line to please squid,
      thanks Modestas Vainius for noticing! (Closes: #531157, LP: #411435)

  [ George Danchev ]
  * cmdline/apt-cache.cc:
    - fix a memory leak in the xvcg method (Closes: #511557)
  * apt-pkg/indexcopy.cc:
    - fix a memory leak then the Release file not exists (Closes: #511556)

 -- Michael Vogt <mvo@debian.org>  Thu, 27 Aug 2009 14:44:39 +0200

apt (0.7.22.2) unstable; urgency=low

  * debian/apt.cron.daily:
    - Make sure that VERBOSE is always set (Closes: #539366)
    - Script can be disabled by APT::Periodic::Enable=0 (Closes: #485476)
    - Support using debdelta to download packages (Closes: #532079)

 -- Julian Andres Klode <jak@debian.org>  Thu, 06 Aug 2009 12:17:19 +0200

apt (0.7.22.1) unstable; urgency=low

  [ Michael Vogt ]
  * cmdline/apt-get.cc:
    - honor APT::Get::Only-Source properly in FindSrc() (thanks to
      Martin Pitt for reporting the problem), also Closes: #535362.

  [ Julian Andres Klode ]
  * apt-pkg/contrib/mmap.cc:
    - Fix FTBFS on GNU/kFreeBSD by disabling DynamicMMap::Grow() on
      non-Linux architectures as it uses mremap (Closes: #539742).
  * apt-pkg/sourcelist.cc:
    - Only warn about missing sources.list if there is no sources.list.d
      and vice versa as only one of them is needed (Closes: #539731).
  * debian/control:
    - Add myself to Uploaders.
    - Increase Standards-Version to 3.8.2.0.

 -- Julian Andres Klode <jak@debian.org>  Mon, 03 Aug 2009 12:48:31 +0200

apt (0.7.22) unstable; urgency=low

  [ Christian Perrier ]
  * Documentation translations:
    - Fix a typo in apt-get(8) French translation. Closes: #525043
      Thanks to Guillaume Delacour for spotting it.
    - Updated apt.conf(5) manpgae French translation.
      Thanks to Aurélien Couderc.
  * Translations:
    - fr.po
    - sk.po. Closes: #525857 
    - ru.po. Closes: #526816
    - eu.po. Closes: #528985
    - zh_CN.po. Closes: #531390
    - fr.po
    - it.po. Closes: #531758
    - ca.po. Closes: #531921
    - de.po. Closes: #536430
  * Added translations
    - ast.po (Asturian by Marcos Alvareez Costales).
      Closes: #529007, #529730, #535328
  
  [ David Kalnischkies ]
  * [ABI break] support '#' in apt.conf and /etc/apt/preferences
    (closes: #189866)
  * [ABI break] Allow pinning by codename (closes: #97564)
  * support running "--simulate" as user
  * add depth information to the debug output and show what depends
    type triggers a autoinst (closes: #458389)
  * add Debug::pkgDepCache::Marker with more detailed debug output 
    (closes: #87520)
  * add Debug::pkgProblemResolver::ShowScores and make the scores
    adjustable
  * do not write state file in simulate mode (closes: #433007)
  * add hook for MarkInstall and MarkDelete (closes: #470035)
  * fix typo in apt-pkg/acquire.cc which prevents Dl-Limit to work
    correctly when downloading from multiple sites (Closes: #534752)
  * add the various foldmarkers in apt-pkg & cmdline (no code change)
  * versions with a pin of -1 shouldn't be a candidate (Closes: #355237)
  * prefer mmap as memory allocator in MMap instead of a static char
    array which can (at least in theory) grow dynamic
  * eliminate (hopefully all) segfaults in pkgcachegen.cc and mmap.cc
    which can arise if cache doesn't fit into the mmap (Closes: #535218)
  * display warnings instead of errors if the parts dirs doesn't exist

  [ Michael Vogt ]
  * honor the dpkg hold state in new Marker hooks (closes: #64141)
  * debian/apt.cron.daily:
    - if the timestamp is too far in the future, delete it
  * apt-pkg/acquire.cc:
    - make the max pipeline depth of the acquire queue configurable
      via Acquire::Max-Pipeline-Depth
  * apt-pkg/deb/dpkgpm.cc:
    - add Dpkg::UseIoNice boolean option to run dpkg with ionice -c3
      (off by default)
    - send "dpkg-exec" message on the status fd when dpkg is run
    - provide DPkg::Chroot-Directory config option (useful for testing)
    - fix potential hang when in a background process group
  * apt-pkg/algorithms.cc:
    - consider recommends when making the scores for the problem 
      resolver
  * apt-pkg/acquire-worker.cc:
    - show error details of failed methods
  * apt-pkg/contrib/fileutl.cc:
    - if a process aborts with signal, show signal number
  * methods/http.cc:
    - ignore SIGPIPE, we deal with EPIPE from write in 
      HttpMethod::ServerDie() (LP: #385144)
  * Only run Download-Upgradable and Unattended-Upgrades if the initial
    update was successful Closes: #341970
  * apt-pkg/indexcopy.cc:
    - support having CDs with no Packages file (just a Packages.gz)
      by not forcing a verification on non-existing files
     (LP: #255545)
    - remove the gettext from a string that consists entirely 
      of variables (LP: #56792)
  * apt-pkg/cacheiterators.h:
    - add missing checks for Owner == 0 in end()
  * apt-pkg/indexrecords.cc:
    - fix some i18n issues
  * apt-pkg/contrib/strutl.h:
    - add new strprintf() function to make i18n strings easier
    - fix compiler warning
  * apt-pkg/deb/debsystem.cc:
    - make strings i18n able 
  * fix problematic use of tolower() when calculating the version 
    hash by using locale independent tolower_ascii() function. 
    Thanks to M. Vefa Bicakci (LP: #80248)
  * build fixes for g++-4.4
  * cmdline/apt-mark:
    - add "showauto" option to show automatically installed packages
  * document --install-recommends and --no-install-recommends
    (thanks to Dereck Wonnacott, LP: #126180)
  * doc/apt.conf.5.xml:
    - merged patch from Aurélien Couderc to improve the text
      (thanks!)
  * [ABI] merged the libudev-dlopen branch, this allows to pass
    "apt-udev-auto" to Acquire::Cdrom::mount and the cdrom method will  
    dynamically find/mount the cdrom device (if libhal is available)

  [ Julian Andres Klode ]
  * apt-pkg/contrib/configuration.cc: Fix a small memory leak in
    ReadConfigFile.
  * Introduce support for the Enhances field. (Closes: #137583) 
  * Support /etc/apt/preferences.d, by adding ReadPinDir() (Closes: #535512)
  * configure-index: document Dir::Etc::SourceParts and some other options
    (Closes: #459605)
  * Remove Eugene V. Lyubimkin from uploaders as requested.
  * apt-pkg/contrib/hashes.cc, apt-pkg/contrib/md5.cc:
    - Support reading until EOF if Size=0 to match behaviour of
      SHA1Summation and SHA256Summation

  [ Osamu Aoki ]
  * Updated cron script to support backups by hardlinks and 
    verbose levels.  All features turned off by default. 
  * Added more error handlings.  Closes: #438803, #462734, #454989
  * Documented all cron script related configuration items in 
    configure-index.

  [ Dereck Wonnacott ]
  * apt-ftparchive might write corrupt Release files (LP: #46439)
  * Apply --important option to apt-cache depends (LP: #16947) 

  [ Otavio Salvador ]
  * Apply patch from Sami Liedes <sliedes@cc.hut.fi> to reduce the
    number of times we call progress bar updating and debugging
    configuration settings.
  * Apply patch from Sami Liedes <sliedes@cc.hut.fi> to avoid unecessary
    temporary allocations.

 -- Michael Vogt <mvo@debian.org>  Wed, 29 Jul 2009 19:16:22 +0200

apt (0.7.21) unstable; urgency=low

  [ Christian Perrier ]
  * Translations:
    - bg.po. Closes: #513211
    - zh_TW.po. Closes: #513311
    - nb.po. Closes: #513843
    - fr.po. Closes: #520430
    - sv.po. Closes: #518070
    - sk.po. Closes: #520403
    - it.po. Closes: #522222
    - sk.po. Closes: #520403
  
  [ Jamie Strandboge ]
  * apt.cron.daily: catch invalid dates due to DST time changes
    in the stamp files

  [ Michael Vogt ]
  * methods/gpgv.cc:
    - properly check for expired and revoked keys (closes: #433091)
  * apt-pkg/contrib/strutl.cc:
    - fix TimeToStr i18n (LP: #289807)
  * [ABI break] merge support for http redirects, thanks to
    Jeff Licquia and Anthony Towns
  * [ABI break] use int for the package IDs (thanks to Steve Cotton)
  * apt-pkg/pkgcache.cc:
    - do not run "dpkg --configure pkg" if pkg is in trigger-awaited
      state (LP: #322955)
  * methods/https.cc:
    - add Acquire::https::AllowRedirect support
  * Clarify the --help for 'purge' (LP: #243948)
  * cmdline/apt-get.cc
    - fix "apt-get source pkg" if there is a binary package and
      a source package of the same name but from different 
      packages (LP: #330103)

  [ Colin Watson ]
  * cmdline/acqprogress.cc:
    - Call pkgAcquireStatus::Pulse even if quiet, so that we still get
      dlstatus messages on the status-fd (LP: #290234).

 -- Michael Vogt <mvo@debian.org>  Tue, 14 Apr 2009 14:12:51 +0200

apt (0.7.20.2) unstable; urgency=medium

  [ Eugene V. Lyubimkin ]
  * Urgency set to medium due to RC bug fix.
  * doc/apt.ent, apt-get.8.xml:
    - Fix invalid XML entities. (Closes: #514402)

 -- Eugene V. Lyubimkin <jackyf.devel@gmail.com>  Sat, 07 Feb 2009 16:48:21 +0200

apt (0.7.20.1) unstable; urgency=low

  [ Michael Vogt ]
  * apt-pkg/pkgcachegen.cc:
    - fix apt-cache search for localized description 
      (closes: #512110)
  
  [ Christian Perrier ]
  * Translations:
    - fr.po: fix spelling error to "défectueux". Thanks to Thomas Péteul.

 -- Michael Vogt <mvo@debian.org>  Tue, 20 Jan 2009 09:35:05 +0100

apt (0.7.20) unstable; urgency=low

  [ Eugene V. Lyubimkin ]
  * debian/changelog:
    - Fixed place of 'merged install-recommends and install-task branches'
      from 0.6.46.1 to 0.7.0. (Closes: #439866)
  * buildlib/config.{sub,guess}:
    - Renewed. This fixes lintian errors.
  * doc/apt.conf.5.xml, debian/apt-transport-https:
    - Documented briefly 'Acquire::https' group of options. (Closes: #507398)
    - Applied patch from Daniel Burrows to document 'Debug' group of options.
      (Closes: #457265)
    - Mentioned 'APT::Periodic' and 'APT::Archives' groups of options.
      (Closes: #438559)
    - Mentioned '/* ... */' comments. (Closes: #507601)
  * doc/examples/sources.list:
    - Removed obsolete commented non-us deb-src entry, replaced it with
      'deb-src security.debian.org' one. (Closes: #411298)
  * apt-pkg/contrib/mmap.cc:
    - Added instruction how to work around MMap error in MMap error message.
      (Closes: #385674, 436028)
  * COPYING:
    - Actualized. Removed obsolete Qt section, added GPLv2 clause.
      (Closes: #440049, #509337)

  [ Michael Vogt ]
  * add option to "apt-get build-dep" to mark the needed 
    build-dep packages as automatic installed. 
    This is controlled via the value of
    APT::Get::Build-Dep-Automatic and is set "false" by default.  
    Thanks to Aaron Haviland, closes: #448743
  * apt-inst/contrib/arfile.cc:
    - support members ending with '/' as well (thanks to Michal Cihr,
      closes: #500988)

  [ Christian Perrier ]
  * Translations:
    - Finnish updated. Closes: #508449 
    - Galician updated. Closes: #509151
    - Catalan updated. Closes: #509375
    - Vietnamese updated. Closes: #509422
    - Traditional Chinese added. Closes: #510664
    - French corrected (remove awful use of first person) 

 -- Michael Vogt <mvo@debian.org>  Mon, 05 Jan 2009 08:59:20 +0100

apt (0.7.19) unstable; urgency=low

  [ Eugene V. Lyubimkin ]
  * doc/sources.list.5.xml:
    - Mentioned allowed characters in file names in /etc/apt/sources.list.d.
      Thanks to Matthias Urlichs. (Closes: #426913)
  * doc/apt-get.8.xml:
    - Explicitly say that 'dist-upgrade' command may remove packages.
    - Included '-v'/'--version' as a command to synopsis.
  * cmdline/apt-cache.cc:
    - Advanced built-in help. Patch by Andre Felipe Machado. (Closes: #286061)
    - Fixed typo 'GraphVis' -> 'GraphViz'. (Closes: #349038)
    - Removed asking to file a release-critical bug against a package if there
      is a request to install only one package and it is not installable.
      (Closes: #419521)

  [ Michael Vogt ]
    - fix SIGHUP handling (closes: #463030)

  [ Christian Perrier ]
  * Translations:
    - French updated
    - Bulgarian updated. Closes: #505476
    - Slovak updated. Closes: #505483
    - Swedish updated. Closes: #505491
    - Japanese updated. Closes: #505495
    - Korean updated. Closes: #505506
    - Catalan updated. Closes: #505513
    - British English updated. Closes: #505539
    - Italian updated. Closes: #505518, #505683
    - Polish updated. Closes: #505569
    - German updated. Closes: #505614
    - Spanish updated. Closes: #505757
    - Romanian updated. Closes: #505762
    - Simplified Chinese updated. Closes: #505727
    - Portuguese updated. Closes: #505902
    - Czech updated. Closes: #505909
    - Norwegian Bokmål updated. Closes: #505934
    - Brazilian Portuguese updated. Closes: #505949
    - Basque updated. Closes: #506085
    - Russian updated. Closes: #506452 
    - Marathi updated. 
    - Ukrainian updated. Closes: #506545 

 -- Michael Vogt <mvo@debian.org>  Mon, 24 Nov 2008 10:33:54 +0100

apt (0.7.18) unstable; urgency=low

  [ Christian Perrier ]
  * Translations:
    - French updated
    - Thai updated. Closes: #505067

  [ Eugene V. Lyubimkin ]
  * doc/examples/configure-index:
    - Removed obsoleted header line. (Closes: #417638)
    - Changed 'linux-kernel' to 'linux-image'.
  * doc/sources.list.5.xml:
    - Fixed typo and grammar in 'sources.list.d' section. Thanks to
      Timothy G Abbott <tabbott@MIT.EDU>. (Closes: #478098)
  * doc/apt-get.8.xml:
    - Advanced descriptions for 'remove' and 'purge' options.
      (Closes: #274283)
  * debian/rules:
    - Target 'apt' need to depend on 'build-doc'. Thanks for Peter Green.
      Fixes FTBFS. (Closes: #504181)

  [ Michael Vogt ]
  * fix depend on libdb4.4 (closes: #501253)

 -- Michael Vogt <mvo@debian.org>  Fri, 07 Nov 2008 22:13:39 +0100

apt (0.7.17) unstable; urgency=low

  [ Eugene V. Lyubimkin ]
  * debian/control:
    - 'Vcs-Bzr' field is official, used it.
    - Bumped 'Standards-Version' to 3.8.0, no changes needed.
    - Actualized 'Uploaders' field.
  * doc/:
    - Substituded 'apt-archive' with 'apt-ftparchive' in docs.
      Patch based on work of Andre Felipe Machado. (Closes: #350865)
    - Mentioned '/<release>' and '=<version>' for 'apt-get install' and
      '=<version>' for 'apt-get source' in apt-get manpage. Patch based on
      work of Andre Felipe Machado. (Closes: #399673)
    - Mentioned more short options in the apt-get manpage. Documented 'xvcg'
      option in the apt-cache manpage. The part of patch by Andre Felipe
      Machado. (Closes: #176106, #355945)
    - Documented that 'apt-get install' command should be used for upgrading
      some of installed packages. Based on patch by Nori Heikkinen and
      Andre Felipe Machado. (Closes: #267087)
    - Mentioned 'apt_preferences(5)' in apt manpage. (Closes: #274295)
    - Documented 'APT::Default-Release' in apt.conf manpage. (Closes: #430399)
    - APT::Install-Recommends is now true by default, mentioned this in
      configure-index example. (Closes: #463268)
    - Added 'APT::Get::AllowUnauthenticated' to configure-index example.
      (Closes: #320225)
    - Documented '--no-install-recommends' option in apt-get manpage.
      (Closes: #462962)
    - Documented 'Acquire::PDiffs' in apt.conf manpage. (Closes: #376029)
    - Added 'copy', 'rsh', 'ssh' to the list of recognized URI schemes in
      sources.list manpage, as they are already described under in the manpage.
    - Removed notice that ssh/rsh access cannot use password authentication
      from sources.list manpage. Thanks to Steffen Joeris. (Closes: #434894)
    - Added '(x)' to some referrings to manpages in apt-get manpage. Patch by
      Andre Felipe Machado. (Closes: #309893)
    - Added 'dist-upgrade' apt-get synopsis in apt-get manpage.
      (Closes: #323866)

 -- Michael Vogt <mvo@debian.org>  Wed, 05 Nov 2008 13:14:56 +0100

apt (0.7.17~exp4) experimental; urgency=low

  * debian/rules:
    - Fixed lintian warnings "debian/rules ignores make errors".
  * debian/control:
    - Substituted outdated "Source-Version" fields with "binary:Version".
    - Added 'python-apt' to Suggests, as apt-mark need it for work.
    - Drop Debian revision from 'doc-base' build dependency, this fixes
      appropriate lintian warning.
  * debian/libapt-pkg-doc.doc-base.*:
    - Changed section: from old 'Devel' to 'Debian'. This fixes appropriate
      lintian warnings.
  * debian/{postrm,prerm,preinst}:
    - Added 'set -e', fixes lintian warnings
      'maintainer-script-ignores-error'.
  * dselect/makefile:
    - Removed unneeded 'LOCAL' entry. This allows cleaning rule to run smoothly.
  * share/lintian-overrides:
    - Added with override of 'apt must depend on python'. Script 'apt-mark'
      needs apt-python for working and checks this on fly. We don't want
      python in most cases.
  * cmdline/apt-key:
    - Added 'unset GREP_OPTIONS' to the script. This prevents 'apt-key update'
      failure when GREP_OPTIONS contains options that modify grep output.
      (Closes: #428752)

 -- Eugene V. Lyubimkin <jackyf.devel@gmail.com>  Fri, 31 Oct 2008 23:45:17 +0300

apt (0.7.17~exp3) experimental; urgency=low

  * apt-pkg/acquire-item.cc:
    - fix a merge mistake that prevents the fallback to the 
      uncompressed 'Packages' to work correctly (closes: #409284)

 -- Michael Vogt <mvo@debian.org>  Wed, 29 Oct 2008 09:36:24 +0100

apt (0.7.17~exp2) experimental; urgency=low

  [ Eugene V. Lyubimkin ]
  * apt-pkg/acquire-item.cc:
    - Added fallback to uncompressed 'Packages' if neither 'bz2' nor 'gz'
      available. (Closes: #409284)
  * apt-pkg/algorithm.cc:
    - Strip username and password from source URL in error message.
      (Closes: #425150)
  
  [ Michael Vogt ]
  * fix various -Wall warnings

 -- Michael Vogt <mvo@debian.org>  Tue, 28 Oct 2008 18:06:38 +0100

apt (0.7.17~exp1) experimental; urgency=low

  [ Luca Bruno ]
  * Fix typos:
    - apt-pkg/depcache.cc
  * Fix compilation warnings:
    - apt-pkg/acquire.cc
    - apt-pkg/versionmatch.cc
  * Compilation fixes and portability improvement for compiling APT against non-GNU libc
    (thanks to Martin Koeppe, closes: #392063):
    - buildlib/apti18n.h.in:
      + textdomain() and bindtextdomain() must not be visible when --disable-nls
    - buildlib/inttypes.h.in: undefine standard int*_t types
    - Append INTLLIBS to SLIBS:
      + cmdline/makefile
      + ftparchive/makefile
      + methods/makefile
  * doc/apt.conf.5.xml:
    - clarify whether configuration items of apt.conf are case-sensitive
      (thanks to Vincent McIntyre, closes: #345901)

 -- Luca Bruno <lethalman88@gmail.com>  Sat, 11 Oct 2008 09:17:46 +0200

apt (0.7.16) unstable; urgency=low

  [ Luca Bruno ]
  * doc/apt-cache.8.xml:
    - search command uses POSIX regex, and searches for virtual packages too
      (closes: #277536)
  * doc/offline.sgml: clarify remote and target hosts
    (thanks to Nikolaus Schulz, closes: #175940)
  * Fix several typos in docs, translations and debian/changelog
    (thanks to timeless, Nicolas Bonifas and Josh Triplett,
    closes: #368665, #298821, #411532, #431636, #461458)
  * Document apt-key finger and adv commands
    (thanks to Stefan Schmidt, closes: #350575)
  * Better documentation for apt-get --option
    (thanks to Tomas Pospisek, closes: #386579)
  * Retitle the apt-mark.8 manpage (thanks to Justin Pryzby, closes: #471276)
  * Better documentation on using both APT::Default-Release and
    /etc/apt/preferences (thanks to Ingo Saitz, closes: #145575)
  
  [ Michael Vogt ]
  * doc/apt-cache.8.xml:
    - add missing citerefentry

 -- Michael Vogt <mvo@debian.org>  Fri, 10 Oct 2008 23:44:50 +0200

apt (0.7.15) unstable; urgency=low

  * Upload to unstable

 -- Michael Vogt <mvo@debian.org>  Sun, 05 Oct 2008 13:23:47 +0200

apt (0.7.15~exp3) experimental; urgency=low

  [Daniel Burrows]
  * apt-pkg/deb/dpkgpm.cc:
    - Store the trigger state descriptions in a way that does not break
      the ABI.  The approach taken makes the search for a string O(n) rather
      than O(lg(n)), but since n == 4, I do not consider this a major
      concern.  If it becomes a concern, we can sort the static array and
      use std::equal_range().  (Closes: #499322)

  [ Michael Vogt ]
  * apt-pkg/packagemanager.cc, apt-pkg/deb/dpkgpm.cc:
    - move the state file writting into the Go() implementation
      of dpkgpm (closes: #498799)
  * apt-pkg/algorithms.cc:
    - fix simulation performance drop (thanks to Ferenc Wagner
      for reporting the issue)

 -- Michael Vogt <mvo@debian.org>  Wed, 01 Oct 2008 18:09:49 +0200

apt (0.7.15~exp2) experimental; urgency=low

  [ Michael Vogt ]
  * apt-pkg/pkgcachegen.cc:
    - do not add multiple identical descriptions for the same 
      language (closes: #400768)

  [ Program translations ]
  * Catalan updated. Closes: #499462

 -- Michael Vogt <mvo@debian.org>  Tue, 23 Sep 2008 07:29:59 +0200

apt (0.7.15~exp1) experimental; urgency=low

  [ Christian Perrier ]
  * Fix typo in cron.daily script. Closes: #486179

  [ Program translations ]
  * Traditional Chinese updated. Closes: #488526
  * German corrected and completed. Closes: #490532, #480002, #498018
  * French completed
  * Bulgarian updated. Closes: #492473
  * Slovak updated. Closes: #492475
  * Galician updated. Closes: #492794
  * Japanese updated. Closes: #492975
  * Fix missing space in Greek translation. Closes: #493922
  * Greek updated.
  * Brazilian Portuguese updated.
  * Basque updated. Closes: #496754
  * Romanian updated. Closes: #492773, #488361
  * Portuguese updated. Closes: #491790
  * Simplified Chinese updated. Closes: #489344
  * Norwegian Bokmål updated. Closes: #480022
  * Czech updated. Closes: #479628, #497277
  * Korean updated. Closes: #464515
  * Spanish updated. Closes: #457706
  * Lithuanian added. Closes: #493328
  * Swedish updated. Closes: #497496
  * Vietnamese updated. Closes: #497893
  * Portuguese updated. Closes: #498411
  * Greek updated. Closes: #498687
  * Polish updated.

  [ Michael Vogt ]
  * merge patch that enforces stricter https server certificate
    checking (thanks to Arnaud Ebalard, closes: #485960)
  * allow per-mirror specific https settings
    (thanks to Arnaud Ebalard, closes: #485965)
  * add doc/examples/apt-https-method-example.cof
    (thanks to Arnaud Ebalard, closes: #485964)
  * apt-pkg/depcache.cc:
    - when checking for new important deps, skip critical ones
      (closes: #485943)
  * improve apt progress reporting, display trigger actions
  * add DPkg::NoTriggers option so that applications that call
    apt/aptitude (like the installer) defer trigger processing
    (thanks to Joey Hess)
  * doc/makefile:
    - add examples/apt-https-method-example.conf
  
 -- Michael Vogt <mvo@debian.org>  Tue, 16 Sep 2008 21:27:03 +0200

apt (0.7.14) unstable; urgency=low

  [ Christian Perrier ]
  * Mark a message from dselect backend as translatable
    Thanks to Frédéric Bothamy for the patch
    Closes: #322470

  [ Program translations ]
  * Simplified Chinese updated. Closes: #473360
  * Catalan fixes. Closes: #387141
  * Typo fix in Greek translation. Closes: #479122
  * French updated.
  * Thai updated. Closes: #479313
  * Italian updated. Closes: #479326
  * Polish updated. Closes: #479342
  * Bulgarian updated. Closes: #479379
  * Finnish updated. Closes: #479403
  * Korean updated. Closes: #479426
  * Basque updated. Closes: #479452
  * Vietnamese updated. Closes: #479748
  * Russian updated. Closes: #479777, #499029
  * Galician updated. Closes: #479792
  * Portuguese updated. Closes: #479847
  * Swedish updated. Closes: #479871
  * Dutch updated. Closes: #480125
  * Kurdish added. Closes: #480150
  * Brazilian Portuguese updated. Closes: #480561
  * Hungarian updated. Closes: #480662

  [ Otavio Salvador ]
  * Apply patch to avoid truncating of arbitrary files. Thanks to Bryan
    Donlan <bdonlan@fushizen.net> for the patch. Closes: #482476
  * Avoid using dbus if dbus-daemon isn't running. Closes: #438803
  
  [ Michael Vogt ]
  * debian/apt.cron.daily:
    - apply patch based on the ideas of Francesco Poli for better 
      behavior when the cache can not be locked (closes: #459344)

 -- Michael Vogt <mvo@debian.org>  Wed, 28 May 2008 15:19:12 +0200

apt (0.7.13) unstable; urgency=low

  [ Otavio Salvador ]
  * Add missing build-depends back from build-depends-indep field.
    Closes: #478231
  * Make cron script quiet if cache is locked. Thanks to Ted Percival
    <ted@midg3t.net> for the patch. Closes: #459344
  * Add timeout support for https. Thanks to Andrew Martens
    <andrew.martens@strangeloopnetworks.com> for the patch.

  [ Goswin von Brederlow ]
  * Add support for --no-download on apt-get update. Closes: #478517
  
  [ Program translations ]
    - Vietnamese updated. Closes: #479008
    
 -- Otavio Salvador <otavio@debian.org>  Fri, 02 May 2008 14:46:00 -0300

apt (0.7.12) unstable; urgency=low

  [ Michael Vogt ]
  * cmdline/apt-key:
    - add support for a master-keyring that contains signing keys
      that can be used to sign the archive signing keys. This should
      make key-rollover easier.
  * apt-pkg/deb/dpkgpm.cc:
    - merged patch from Kees Cook to fix anoying upper-case display
      on amd64 in sbuild
  * apt-pkg/algorithms.cc: 
    - add APT::Update::Post-Invoke-Success script slot
    - Make the breaks handling use the kill list. This means, that a
      Breaks: Pkg (<< version) may put Pkg onto the remove list.
  * apt-pkg/deb/debmetaindex.cc:
    - add missing "Release" file uri when apt-get update --print-uris
      is run
  * methods/connect.cc:
    - remember hosts with Resolve failures or connect Timeouts
  * cmdline/apt-get.cc:
    - fix incorrect help output for -f (LP: #57487)
    - do two passes when installing tasks, first ignoring dependencies,
      then resolving them and run the problemResolver at the end
      so that it can correct any missing dependencies
  * debian/apt.cron.daily:
    - sleep random amount of time (default within 0-30min) before
      starting the upate to hit the mirrors less hard
  * doc/apt_preferences.5.xml:
    - fix typo
  * added debian/README.source

  [ Christian Perrier ]
  * Fix typos in manpages. Thanks to Daniel Leidert for the fixes
    Closes: #444922
  * Fix syntax/copitalisation in some messages. Thanks to Jens Seidel
    for pointing this and providing the patch.
    Closes: #466845
  * Fix Polish offline translation. Thanks to Robert Luberda for the patch
    and apologies for applying it very lately. Closes: #337758
  * Fix typo in offline.sgml. Closes: #412900

  [ Program translations ]
    - German updated. Closes: #466842
    - Swedish updated.
    - Polish updated. Closes: #469581
    - Slovak updated. Closes: #471341
    - French updated.
    - Bulgarian updated. Closes: #448492
    - Galician updated. Closes: #476839
  
  [ Daniel Burrows ]
  * apt-pkg/depcache.cc:
    - Patch MarkInstall to follow currently satisfied Recommends even
      if they aren't "new", so that we automatically force upgrades
      when the version of a Recommends has been tightened.  (Closes: #470115)
    - Enable more complete debugging information when Debug::pkgAutoRemove
      is set.
  * apt-pkg/contrib/configuration.cc
    - Lift the 1024-byte limit on lines in configuration files.
      (Closes: #473710, #473874)
  * apt-pkg/contrib/strutl.cc:
    - Lift the 64000-byte limit on individual messages parsed by ReadMessages.
      (Closes: #474065)
  * debian/rules:
    - Add missing Build-Depends-Indep on xsltproc, docbook-xsl, and xmlto.

 -- Daniel Burrows <dburrows@debian.org>  Sat, 26 Apr 2008 12:24:35 -0700

apt (0.7.11) unstable; urgency=critical
  
  [ Raise urgency to critical since it fixes a critical but for Debian
    Installer Lenny Beta1 release ]

  [ Program translations ]
    - Vietnamese updated. Closes: #460825
    - Basque updated. Closes: #461166
    - Galician updated. Closes: #461468
    - Portuguese updated. Closes: #464575
    - Korean updated. Closes: #448430
    - Simplified Chinese updated. Closes: #465866

  [ Otavio Salvador ]
  * Applied patch from Robert Millan <rmh@aybabtu.com> to fix the error
    message when gpgv isn't installed, closes: #452640.
  * Fix regression about APT::Get::List-Cleanup setting being ignored,
    closes: #466052.

 -- Otavio Salvador <otavio@debian.org>  Thu, 17 Jan 2008 22:36:46 -0200

apt (0.7.10) unstable; urgency=low

  [ Otavio Salvador ]
  * Applied patch from Mike O'Connor <stew@vireo.org> to add a manpage to
    apt-mark, closes: #430207.
  * Applied patch from Andrei Popescu <andreimpopescu@gmail.com> to add a
    note about some frontends in apt.8 manpage, closes: #438545.
  * Applied patch from Aurelien Jarno <aurel32@debian.org> to avoid CPU
    getting crazy when /dev/null is redirected to stdin (which breaks
    buildds), closes: #452858.
  * Applied patch from Aurelien Jarno <aurel32@debian.org> to fix building
    with newest dpkg-shlibdeps changing the packaging building order and a
    patch from Robert Millan <rmh@aybabtu.com> to fix parallel building,
    closes: #452862.
  * Applied patch from Alexander Winston <alexander.winston@comcast.net>
    to use 'min' as symbol for minute, closes: #219034.
  * Applied patch from Amos Waterland <apw@us.ibm.com> to allow apt to
    work properly in initramfs, closes: #448316.
  * Applied patch from Robert Millan <rmh@aybabtu.com> to make apt-key and
    apt-get to ignore time conflicts, closes: #451328.
  * Applied patch from Peter Eisentraut <peter_e@gmx.net> to fix a
    grammatical error ("manual installed" -> "manually installed"),
    closes: #438136.
  * Fix cron.daily job to not call fail if apt isn't installed, closes:
    #443286.
  * Fix compilation warnings in apt-pkg/cdrom.cc and
    apt-pkg/contrib/configuration.cc.
  * Fix typo in debian/copyright file ("licened" instead of "licensed"),
    closes: #458966.

  [ Program translations ]
    - Basque updated. Closes: #453088
    - Vietnamese updated. Closes: #453774, #459013
    - Japanese updated. Closes: #456909
    - Simplified Chinese updated. Closes: #458039
    - French updated.
    - Norwegian Bokmål updated. Closes: #457917

  [ Michael Vogt ]
  * debian/rules
    - fix https install location
  * debian/apt.conf.daily:
    - print warning if the cache can not be locked (closes: #454561),
      thanks to Bastian Kleineidam
  * methods/gpgv.cc:
    - remove cruft code that caused timestamp/I-M-S issues
  * ftparchive/contents.cc:
    - fix error output
  * apt-pkg/acquire-item.{cc,h}:
    - make the authentication download code more robust against
      servers/proxies with broken If-Range implementations
  * apt-pkg/packagemanager.{cc,h}:
    - propergate the Immediate flag to make hitting the 
      "E: Internal Error, Could not perform immediate configuration (2)"
      harder
  * debian/control:
    - build against libdb-dev (instead of libdb4.4-dev)
  * merged the apt--DoListUpdate branch, this provides a common interface
    for "apt-get update" like operations for the frontends and also provides
    hooks to run stuff in APT::Update::{Pre,Post}-Invoke

  [ Chris Cheney ]
  * ftparchive/contents.cc:
    - support lzma data members
  * ftparchive/multicompress.cc:
    - support lzma output
  
  [ Daniel Burrows ]
  * apt-pkg/contrib/configuration.cc:
    - if RootDir is set, then FindFile and FindDir will return paths
      relative to the directory stored in RootDir, closes: #456457.

  [ Christian Perrier ]
  * Fix wording for "After unpacking...". Thanks to Michael Gilbert
    for the patch. Closes: #260825

 -- Michael Vogt <mvo@debian.org>  Mon, 07 Jan 2008 21:40:47 +0100

apt (0.7.9) unstable; urgency=low

  [ Christian Perrier ]
  * Add several languages to LINGUAS and, therefore, really ship the relevant
    translation:
    Arabic, Dzongkha, Khmer, Marathi, Nepali, Thai
    Thanks to Theppitak Karoonboonyanan for checking this out. Closes: #448321

  [ Program translations ]
    - Korean updated. Closes: #448430
    - Galician updated. Closes: #448497
    - Swedish updated.

  [ Otavio Salvador ]
  * Fix configure script to check for CURL library and headers presense.
  * Applied patch from Brian M. Carlson <sandals@crustytoothpaste.ath.cx>
    to add backward support for arches that lacks pselect support,
    closes: #448406.
  * Umount CD-ROM when calling apt-cdrom ident, except when called with
    -m, closes: #448521.

 -- Otavio Salvador <otavio@debian.org>  Wed, 31 Oct 2007 13:37:26 -0200

apt (0.7.8) unstable; urgency=low

  * Applied patch from Daniel Leidert <daniel.leidert@wgdd.de> to fix
    APT::Acquire::Translation "none" support, closes: #437523.
  * Applied patch from Daniel Burrows <dburrows@debian.org> to add support
    for the Homepage field (ABI break), closes: #447970.
  * Applied patch from Frans Pop <elendil@planet.nl> to fix a trailing
    space after cd label, closes: #448187.

 -- Otavio Salvador <otavio@debian.org>  Fri, 26 Oct 2007 18:20:13 -0200

apt (0.7.7) unstable; urgency=low

  [ Michael Vogt ]
  * apt-inst/contrib/extracttar.cc:
    - fix fd leak for zero size files (thanks to Bill Broadley for
      reporting this bug)
  * apt-pkg/acquire-item.cc:
    - remove zero size files on I-M-S hit
  * methods/https.cc:
    - only send LastModified if we actually have a file
    - send range request with if-range 
    - delete failed downloads
    - delete zero size I-M-S hits
  * apt-pkg/deb/dpkgpm.{cc,h}:
    - merged dpkg-log branch, this lets you specify a 
      Dir::Log::Terminal file to log dpkg output to
      (ABI break)
    - fix parse error when dpkg sends unexpected data
  * merged apt--sha256 branch to fully support the new
    sha256 checksums in the Packages and Release files
    (ABI break)
  * apt-pkg/pkgcachegen.cc:
    - increase default mmap size
  * tests/local-repo:
    - added local repository testcase
  * apt-pkg/acquire.cc:
    - increase MaxPipeDepth for the internal worker<->method
      communication to 1000 for the debtorrent backend
  * make apt build with g++ 4.3
  * fix missing SetExecClose() call when the status-fd is used
  * debian/apt.cron.daily:
    - move unattended-upgrade before apt-get autoclean
  * fix "purge" commandline argument, closes: #133421
    (thanks to Julien Danjou for the patch)
  * cmdline/apt-get.cc:
    - do not change the auto-installed information if a package
      is reinstalled
  * apt-pkg/acquire-item.cc:
    - fix crash in diff acquire code
  * cmdline/apt-mark:
    - Fix chmoding after have renamed the extended-states file (LP: #140019)
      (thanks to Laurent Bigonville)
  * apt-pkg/depcache.cc:
    - set "APT::Install-Recommends" to true by default (OMG!)
  * debian/apt.cron.daily:
    - only run the cron job if apt-get check succeeds (LP: #131719)
  
  [ Program translations ]
    - French updated
    - Basque updated. Closes: #436425
    - Fix the zh_CN translator's name in debian/changelog for 0.7.2
      Closes: #423272
    - Vietnamese updated. Closes: #440611
    - Danish updated. Closes: #441102
    - Thai added. Closes: #442833
    - Swedish updated.
    - Galician updated. Closes: #446626

  [ Otavio Salvador ]
  * Add hash support to copy method. Thanks Anders Kaseorg by the patch
    (closes: #436055)
  * Reset curl options and timestamp between downloaded files. Thanks to
    Ryan Murray <rmurray@debian.org> for the patch (closes: #437150)
  * Add support to apt-key to export keys to stdout. Thanks to "Dwayne
    C. Litzenberger" <dlitz@dlitz.net> for the patch (closes: #441942)
  * Fix compilation warnings:
    - apt-pkg/indexfile.cc: conversion from string constant to 'char*';
    - apt-pkg/acquire-item.cc: likewise;
    - apt-pkg/cdrom.cc: '%lu' expects 'long unsigned int', but argument
      has type 'size_t';
    - apt-pkg/deb/dpkgpm.cc: initialization order and conversion from
      string constant to 'char*';
    - methods/gpgv.cc: conversion from string constant to 'char*';
    - methods/ftp.cc: likewise;
    - cmdline/apt-extracttemplates.cc: likewise;
    - apt-pkg/deb/debmetaindex.cc: comparison with string literal results
      in unspecified behaviour;
  * cmdline/apt-get.cc: adds 'autoremove' as a valid comment to usage
    statement of apt-get (closes: #445468).
  * cmdline/apt-get.cc: really applies Julien Danjou <acid@debian.org>
    patch to add 'purge' command line argument (closes: #133421).

  [ Ian Jackson ]
  * dpkg-triggers: Deal properly with new package states.

  [ Colin Watson ]
  * apt-pkg/contrib/mmap.cc:
    - don't fail if msync() returns > 0
 
 -- Michael Vogt <mvo@debian.org>  Tue, 23 Oct 2007 14:58:03 +0200

apt (0.7.6) unstable; urgency=low

  * Applied patch from Aurelien Jarno <aurel32@debian.org> to fix wrong
    directory downloading on non-linux architectures (closes: #435597)

 -- Otavio Salvador <otavio@debian.org>  Wed, 01 Aug 2007 19:49:51 -0300

apt (0.7.5) unstable; urgency=low

  [ Otavio Salvador ]
  * Applied patch from Guillem Jover <guillem@debian.org> to use
    dpkg-architecture to get the host architecture (closes: #407187)
  * Applied patch from Guillem Jover <guillem@debian.org> to add
    support to add lzma support (closes: #408201)

  [ Michael Vogt ]
  * apt-pkg/depcache.cc:
    - support a list of sections for:
      APT::Install-Recommends-Sections
      APT::Never-MarkAuto-Sections
  * methods/makefile:
    - install lzma symlink method (for full lzma support)
  * debian/control:
    - suggest "lzma"

 -- Otavio Salvador <otavio@ossystems.com.br>  Wed, 25 Jul 2007 20:16:46 -0300

apt (0.7.4) unstable; urgency=low

  [ Michael Vogt ]
  * cmdline/apt-get.cc:
    - fix in the task-install code regexp (thanks to Adam Conrad and
      Colin Watson)
    - support task removal too: apt-get remove taskname^
      (thanks to Matt Zimmerman reporting this problem)

  [ Otavio Salvador ]
  * Fix a typo on 0.7.3 changelog entry about g++ (7.3 to 4.3)
  * Fix compilation warnings:
    - apt-pkg/contrib/configuration.cc: wrong argument type;
    - apt-pkg/deb/dpkgpm.cc: wrong signess;
    - apt-pkg-acquire-item.cc: wrong signess and orderned initializers;
    - methods/https.cc:
      - type conversion;
      - unused variable;
      - changed SetupProxy() method to void;
  * Simplified HttpMethod::Fetch on http.cc removing Tail variable;
  * Fix pipeline handling on http.cc (closes: #413324)
  * Fix building to properly support binNMUs. Thanks to Daniel Schepler
    <schepler@math.unipd.it> by the patch (closes: #359634)
  * Fix example for Install-{Recommends,Suggests} options on
    configure-index example file. Thanks to Peter Eisentraut
    <peter_e@gmx.net> by the patch (closes: #432223)

  [ Christian Perrier ]
  * Basque translation update. Closes: ##423766
  * Unfuzzy formerly complete translations
  * French translation update
  * Re-generate PO(T) files
  * Spanish translation update
  * Swedish translation update

 -- Otavio Salvador <otavio@debian.org>  Tue, 24 Jul 2007 09:55:50 -0300

apt (0.7.3) unstable; urgency=low

  * fixed compile errors with g++ 4.3 (thanks to 
    Daniel Burrows, closes: #429378)
  * fixes in the auto-mark code (thanks to Daniel
    Burrows)
  * fix FTBFS by changing build-depends to
    libcurl4-gnutls-dev (closes: #428363)
  * cmdline/apt-get.cc:
    - fix InstallTask code when a pkgRecord ends 
      with a single '\n' (thanks to Soren Hansen for reporting)
  * merged from Christian Perrier:
        * vi.po: completed to 532t, again. Closes: #429899
        * gl.po: completed to 532t. Closes: #429506
        * vi.po: completed to 532t. Closes: #428672
        * Update all PO and the POT. Gives 514t14f4u for formerly
          complete translations
        * fr.po: completed to 532t
        * ku.po, uk.po, LINGUAS: reintegrate those translations
          which disappeared from the BZR repositories

 -- Michael Vogt <mvo@debian.org>  Sun, 01 Jul 2007 12:31:29 +0200

apt (0.7.2-0.1) unstable; urgency=low

  * Non-maintainer upload.
  * Build-depend on libcurl4-gnutls-dev instead of the obsolete
    libcurl3-gnutls-dev.  Closes: #428363.

 -- Steve Langasek <vorlon@debian.org>  Thu, 28 Jun 2007 18:46:53 -0700

apt (0.7.2) unstable; urgency=low
  
  * merged the debian/experimental changes back
    into the debian/sid branch
  * merged from Christian Perrier:
    * mr.po: New Marathi translation  Closes: #416806
    * zh_CN.po: Updated by Kov Chai  Closes: #416822
    * tl.po: Updated by Eric Pareja   Closes: #416638
    * gl.po: Updated by Jacobo Tarrio
	     Closes: #412828
    * da.po: Updated by Claus Hindsgaul
	     Closes: #409483
    * fr.po: Remove a non-breakable space for usability
	     issues. Closes: #408877
    * ru.po: Updated Russian translation. Closes: #405476
    * *.po: Unfuzzy after upstream typo corrections
  * buildlib/archtable:
    - added support for sh3/sh4 (closes: #424870)
    - added support for m32r (closes: #394096)
  * buildlib/systemtable:
    - added support for lpia
  * configure.in:
    - check systemtable for architecture mapping too
  * fix error in AutocleanInterval, closes: #319339
    (thanks to Israel G. Lugo for the patch)
  * add "purge" commandline argument, closes: #133421)
    (thanks to Julien Danjou for the patch)
  * add "purge" commandline argument, closes: #133421)
    (thanks to Julien Danjou for the patch)
  * fix FTBFS with gcc 4.3, closes: #417090
    (thanks to Martin Michlmayr for the patch)
  * add --dsc-only option, thanks to K. Richard Pixley
  * Removed the more leftover #pragma interface/implementation
    closes: #306937 (thanks to Andreas Henriksson for the patch)
  
 -- Michael Vogt <mvo@debian.org>  Wed, 06 Jun 2007 23:19:50 +0200

apt (0.7.1) experimental; urgency=low

  * ABI library name change because it's built against
    new glibc
  * implement SourceVer() in pkgRecords 
     (thanks to Daniel Burrows for the patch!)
  * apt-pkg/algorithm.cc:
    - use clog for all debugging
    - only increase the score of installed applications if they 
      are not obsolete 
    - fix resolver bug on removal triggered by weak-dependencies 
      with or-groups
  * methods/http.cc:
    - send apt version in User-Agent
  * apt-pkg/deb/debrecords.cc:
    - fix SHA1Hash() return value
  * apt-pkg/cdrom.cc:
    - only unmount if APT::CDROM::NoMount is false
  * methods/cdrom.cc:  
    - only umount if it was mounted by the method before
  * po/gl.po:
    - fix error translation that causes trouble to lsb_release
  * apt-pkg/acquire-item.cc:
    - if decompression of a index fails, delete the index 
  * apt-pkg/acquire.{cc,h}:
    - deal better with duplicated sources.list entries (avoid
      double queuing of  URLs) - this fixes hangs in bzip/gzip
  * merged from Christian Perrier:
    * mr.po: New Marathi translation  Closes: #416806
    * zh_CN.po: Updated by Eric Pareja  Closes: #416822
    * tl.po: Updated by Eric Pareja   Closes: #416638
    * gl.po: Updated by Jacobo Tarrio
             Closes: #412828
    * da.po: Updated by Claus Hindsgaul
             Closes: #409483
    * fr.po: Remove a non-breakable space for usability
             issues. Closes: #408877
    * ru.po: Updated Russian translation. Closes: #405476
    * *.po: Unfuzzy after upstream typo corrections
    * vi.po: Updated to 515t. Closes: #426976
    * eu.po: Updated to 515t. Closes: #423766
    * pt.po: 515t. Closes: #423111
    * fr.po: Updated by Christian Perrier
    * Update all PO and the POT. Gives 513t2f for formerly
      complete translations
  * apt-pkg/policy.cc:
    - allow multiple packages (thanks to David Foerster)

 -- Michael Vogt <mvo@debian.org>  Wed,  2 May 2007 13:43:44 +0200

apt (0.7.0) experimental; urgency=low

  * Package that contains all the new features
  * Removed all #pragma interface/implementation
  * Branch that contains all the new features:
  * translated package descriptions
  * task install support
  * automatic dependency removal (thanks to Daniel Burrows)
  * merged support for the new dpkg "Breaks" field 
    (thanks to Ian Jackson)
  * handle network failures more gracefully on "update"
  * support for unattended-upgrades (via unattended-upgrades
    package)
  * added apt-transport-https method
  * merged "install-recommends" branch (ABI break): 
    - new "--install-recommends"
    - install new recommends on "upgrade" if --install-recommends is 
      given
    - new "--fix-policy" option to install all packages with unmet
      important dependencies (usefull with --install-recommends to
      see what not-installed recommends are on the system)
    - fix of recommended packages display (only show CandidateVersion
      fix or-group handling)
  * merged "install-task" branch (use with "apt-get install taskname^")

 -- Michael Vogt <mvo@debian.org>  Fri, 12 Jan 2007 20:48:07 +0100

apt (0.6.46.4-0.1) unstable; urgency=emergency
  
  * NMU
  * Fix broken use of awk in apt-key that caused removal of the wrong keys
    from the keyring. Closes: #412572

 -- Joey Hess <joeyh@debian.org>  Mon, 26 Feb 2007 16:00:22 -0500

apt (0.6.46.4) unstable; urgency=high

  * ack NMU (closes: #401017)
  * added apt-secure.8 to "See also" section
  * apt-pkg/deb/dpkgpm.cc:
    - added "Dpkg::StopOnError" variable that controls if apt
      will abort on errors from dpkg
  * apt-pkg/deb/debsrcrecords.{cc,h}:
    - make the Buffer grow dynmaically (closes: #400874)
  * Merged from Christian Perrier bzr branch:
    - uk.po: New Ukrainian translation: 483t28f3u
    - el.po: Update to 503t9f2u
    - de.po: Updates and corrections.
  * apt-pkg/contrib/progress.cc:
    - OpProgress::CheckChange optimized, thanks to Paul Brook
      (closes: #398381)
  * apt-pkg/contrib/sha256.cc:
    - fix building with noopt

 -- Michael Vogt <mvo@debian.org>  Thu,  7 Dec 2006 10:49:50 +0100

apt (0.6.46.3-0.2) unstable; urgency=high

  * Non-maintainer upload with permission of Michael Vogt.
  * Fix FTBFS on most arches (regression from the fix of #400874)

 -- Andreas Barth <aba@not.so.argh.org>  Tue,  5 Dec 2006 15:51:22 +0000 
  
apt (0.6.46.3-0.1) unstable; urgency=high

  * Non-maintainer upload with permission of Michael Vogt.
  * Fix segfault at apt-get source. Closes: #400874
  * Add apt-key update in postinst, so that debian-archive-keyring doesn't
    need to depend on apt >= 0.6. Closes: #401114
  * Don't double-queue pdiff files. Closes: #401017
  
 -- Andreas Barth <aba@not.so.argh.org>  Tue,  5 Dec 2006 10:34:56 +0000

apt (0.6.46.3) unstable; urgency=low

  * apt-pkg/deb/dpkgpm.cc:
    - make progress reporting robust against multiline error
      messages 

  * Merged from Christian Perrier bzr branch:
    - ca.po: Updated to 514t
    - be.po: Updated to 514t
    - it.po: Updated to 514t
    - hu.po: Updated to 514t
    - zh_TW.po: Updated to 514t
    - ar.po: Updated to 293t221u.
    - ru.po: Updated to 514t. Closes: #392466
    - nb.po: Updated to 514t. Closes: #392466
    - pt.po: Updated to 514t. Closes: #393199
    - fr.po: One spelling error corrected: s/accÃ¨der/accÃ©der
    - km.po: Updated to 514t.
    - ko.po: Updated to 514t.
    - bg.po: Updated to 514t.
    - de.po: Updated to 514t.
    - en_GB.po: Updated to 514t.

 -- Michael Vogt <mvo@debian.org>  Thu,  2 Nov 2006 11:37:58 +0100

apt (0.6.46.2) unstable; urgency=low

  * debian/control:
    - depend on debian-archive-keyring to offer clean upgrade path 
      (closes: #386800)
  * Merged from Christian Perrier bzr branch:
    - es.po: Updated to 514t. Closes: #391661
    - da.po: Updated to 514t. Closes: #391424
    - cs.po: Updated. Closes: #391064
    - es.po: Updated to 514t. Closes: #391661
    - da.po: Updated to 514t. Closes: #391424

 -- Michael Vogt <mvo@debian.org>  Wed, 11 Oct 2006 09:03:15 +0200

apt (0.6.46.1) unstable; urgency=low

  * methods/gzip.cc:
    - deal with empty files 
  * Applied patch from Daniel Schepler to make apt bin-NMU able.
    (closes: bug#359634)
  * rebuild against current g++ because of:
    http://gcc.gnu.org/bugzilla/show_bug.cgi?id=29289
    (closes: #390189)
  * fix broken i18n in the dpkg progress reporting, thanks to 
    Frans Pop and Steinar Gunderson. (closes: #389261)
  * Merged from Christian Perrier bzr branch:
    * fi.po: Updated to 514t. Closes: #390149
    * eu.po: Updated to 514t. Closes: #389725
    * vi.po: Updated to 514t. Closes: #388555
  * make the internal buffer in pkgTagFile grow dynamically
    (closes: #388708)
  
 -- Michael Vogt <mvo@debian.org>  Mon,  2 Oct 2006 20:42:20 +0200

apt (0.6.46) unstable; urgency=low

  * debian/control:
    - switched to libdb4.4 for building (closes: #381019)
  * cmdline/apt-get.cc:
    - show only the recommends/suggests for the candidate-version, not for all
      versions of the package (closes: #257054)
    - properly handle recommends/suggests or-groups when printing the list of
      suggested/recommends packages (closes: #311619)
  * methods/http.cc:
    - check more careful for incorrect proxy settings (closes: #378868)
  * methods/gzip.cc:
    - don't hang when /var is full (closes: #341537), thanks to
      Luis Rodrigo Gallardo Cruz for the patch
  * doc/examples/sources.list:
    - removed non-us.debian.org from the example (closes: #380030,#316196)
  * Merged from Christian Perrier bzr branch:
    * ro.po: Updated to 514t. Closes: #388402
    * dz.po: Updated to 514t. Closes: #388184
    * it.po: Fixed typos. Closes: #387812
    * ku.po: New kurdish translation. Closes: #387766
    * sk.po: Updated to 514t. Closes: #386851
    * ja.po: Updated to 514t. Closes: #386537
    * gl.po: Updated to 514t. Closes: #386397
    * fr.po: Updated to 516t.
    * fi.po: Updated to 512t. Closes: #382702
  * share/archive-archive.gpg:
    - removed the outdated amd64 and debian-2004 keys
  * apt-pkg/tagfile.cc:
    - applied patch from Jeroen van Wolffelaar to make the tags
      caseinsensitive (closes: #384182)
    - reverted MMap use in the tagfile because it does not work 
      across pipes (closes: #383487) 
  
 -- Michael Vogt <mvo@debian.org>  Thu, 21 Sep 2006 10:25:03 +0200

apt (0.6.45) unstable; urgency=low

  * apt-pkg/contrib/sha256.cc:
    - fixed the sha256 generation (closes: #378183)
  * ftparchive/cachedb.cc:
    - applied patch from Anthony Towns to fix Clean() function
      (closes: #379576)
  * doc/apt-get.8.xml:
    - fix path to the apt user build (Closes: #375640)
  * doc/apt-cache.8.xml:
    - typo (Closes: #376408)
  * apt-pkg/deb/dpkgpm.cc:
    - make progress reporting more robust against multiline error
      messages (first half of a fix for #374195)
  * doc/examples/configure-index:
    - document Debug::pkgAcquire::Auth     
  * methods/gpgv.cc:
    - deal with gpg error "NODATA". Closes: #296103, Thanks to 
      Luis Rodrigo Gallardo Cruz for the patch
  * apt-inst/contrib/extracttar.cc:
    - fix for string mangling, closes: #373864
  * apt-pkg/acquire-item.cc:
    - check for bzip2 in /bin (closes: #377391)
  * apt-pkg/tagfile.cc:
    - make it work on non-mapable files again, thanks 
      to James Troup for confirming the fix (closes: #376777)
  * Merged from Christian Perrier bzr branch:
    * ko.po: Updated to 512t. Closes: #378901
    * hu.po: Updated to 512t. Closes: #376330
    * km.po: New Khmer translation: 506t6f. Closes: #375068
    * ne.po: New Nepali translation: 512t. Closes: #373729
    * vi.po: Updated to 512t. Closes: #368038
    * zh_TW.po: Remove an extra %s in one string. Closes: #370551
    * dz.po: New Dzongkha translation: 512t
    * ro.po: Updated to 512t
    * eu.po: Updated
    * eu.po: Updated
  * fix apt-get dist-upgrade
  * fix warning if no /var/lib/apt/extended_states is present
  * don't download Translations for deb-src sources.list lines
  * apt-pkg/tagfile.cc:
    - support not-mmapable files again

 -- Michael Vogt <mvo@debian.org>  Thu, 27 Jul 2006 00:52:05 +0200

apt (0.6.44.2exp1) experimental; urgency=low

  * added support for i18n of the package descriptions
  * added support for aptitude like auto-install tracking (a HUGE
    HUGE thanks to Daniel Burrows who made this possible) 
  * synced with the http://people.debian.org/~mvo/bzr/apt/debian-sid branch
  * build from http://people.debian.org/~mvo/bzr/apt/debian-experimental

 -- Michael Vogt <mvo@debian.org>  Mon,  3 Jul 2006 21:50:31 +0200

apt (0.6.44.2) unstable; urgency=low

  * apt-pkg/depcache.cc:
    - added Debug::pkgDepCache::AutoInstall (thanks to infinity)
  * apt-pkg/acquire-item.cc:
    - fix missing chmod() in the new aquire code 
      (thanks to Bastian Blank, Closes: #367425)
  * merged from 
    http://www.perrier.eu.org/debian/packages/d-i/level4/apt-main:
    * sk.po: Completed to 512t
    * eu.po: Completed to 512t
    * fr.po: Completed to 512t
    * sv.po: Completed to 512t
    * Update all PO and the POT. Gives 506t6f for formerly
      complete translations

 -- Michael Vogt <mvo@debian.org>  Wed, 14 Jun 2006 12:00:57 +0200

apt (0.6.44.1-0.1) unstable; urgency=low

  * Non-maintainer upload.
  * Don't give an error when parsing empty Packages/Sources files.
    (Closes: #366931, #367086, #370160)

 -- Steinar H. Gunderson <sesse@debian.org>  Fri,  9 Jun 2006 00:52:21 +0200

apt (0.6.44.1) unstable; urgency=low

  * apt-pkg/acquire-item.cc:
    - fix reversed logic of the "Acquire::PDiffs" option
  * merged from 
    http://www.perrier.eu.org/debian/packages/d-i/level4/apt-main:
    - po/LINGUAS: added "bg" Closes: #360262
    - po/gl.po: Galician translation update. Closes: #366849
    - po/hu.po: Hungarian translation update. Closes: #365448
    - po/cs.po: Czech translation updated. Closes: #367244
  * apt-pkg/contrib/sha256.cc:
    - applied patch to fix unaligned access problem. Closes: #367417
      (thanks to David Mosberger)

 -- Michael Vogt <mvo@debian.org>  Tue, 16 May 2006 21:51:16 +0200

apt (0.6.44) unstable; urgency=low

  * apt-pkg/acquire.cc: don't show ETA if it is 0 or absurdely large
  * apt-pkg/contrib/sha256.{cc,h},hashes.{cc,h}: support for sha256 
    (thanks to Anthony Towns)
  * ftparchive/cachedb.{cc,h},writer.{cc,h}: optimizations 
    (thanks to Anthony Towns)
  * apt pdiff support from experimental merged
  * apt-pkg/deb/dpkgpm.cc: wording fixes (thanks to Matt Zimmerman)
  * apt-pkg/deb/dpkgpm.cc: 
    - wording fixes (thanks to Matt Zimmerman)
    - fix error in dpkg interaction (closes: #364513, thanks to Martin Dickopp)
  * apt-pkg/tagfile.{cc,h}:
    - use MMap to read the entries (thanks to Zephaniah E. Hull for the
      patch) Closes: #350025
  * Merge from http://www.perrier.eu.org/debian/packages/d-i/level4/apt-main:
  	* bg.po: Added, complete to 512t. Closes: #360262
  * doc/apt-ftparchive.1.xml:
    - fix documentation for "SrcPackages" -> "Sources" 
      (thanks to Bart Martens for the patch, closes: #307756)
  * debian/libapt-pkg-doc.doc-base.cache:
    - remove broken charackter from description (closes: #361129)
  * apt-inst/deb/dpkgdb.cc, methods/gpgv.cc: 
    - i18n fixes (closes: #349298)
  * debian/postinst: dont fail on not available
    /usr/share/doc/apt/examples/sources.list (closes: #361130)
  * methods/ftp.cc:
    - unlink empty file in partial if the download failed because
      the file is missing on the server (closes: #316337)
  * apt-pkg/deb/debversion.cc:
    - treats a version string with explicit zero epoch equal
      than the same without epoch (Policy 5.6.12, closes: #363358)
      Thanks to Lionel Elie Mamane for the patch
  
 -- Michael Vogt <mvo@debian.org>  Mon,  8 May 2006 22:28:53 +0200

apt (0.6.43.3) unstable; urgency=low

  * Merge bubulle@debian.org--2005/apt--main--0 up to patch-186:
    * ca.po: Completed to 512t. Closes: #351592
    * eu.po: Completed to 512t. Closes: #350483
    * ja.po: Completed to 512t. Closes: #349806
    * pl.po: Completed to 512t. Closes: #349514
    * sk.po: Completed to 512t. Closes: #349474
    * gl.po: Completed to 512 strings Closes: #349407
    * sv.po: Completed to 512 strings Closes: #349210
    * ru.po: Completed to 512 strings Closes: #349154
    * da.po: Completed to 512 strings Closes: #349084
    * fr.po: Completed to 512 strings
    * vi.po: Completed to 511 strings  Closes: #348968
    * zh_CN.po: Completed to 512t. Closes: #353936
    * it.po: Completed to 512t. Closes: #352803
    * pt_BR.po: Completed to 512t. Closes: #352419
    * LINGUAS: Add Welsh
    * *.po: Updated from sources (512 strings)
  * apt-pkg/deb/deblistparser.cc:
    - don't explode on a DepCompareOp in a Provides line, but warn about
      it and ignore it otherwise (thanks to James Troup for reporting it)
  * cmdline/apt-get.cc:
    - don't lock the lists directory in DoInstall, breaks --print-uri 
      (thanks to James Troup for reporting it)
  * debian/apt.dirs: create /etc/apt/sources.list.d 
  * make apt-cache madison work without deb-src entries (#352583)
  * cmdline/apt-get.cc: only run the list-cleaner if a update was 
    successfull

 -- Michael Vogt <mvo@debian.org>  Wed, 22 Feb 2006 10:13:04 +0100

apt (0.6.43.2) unstable; urgency=low

  * Merge bubulle@debian.org--2005/apt--main--0 up to patch-166:
    - en_GB.po, de.po: fix spaces errors in "Ign " translations Closes: #347258
    - makefile: make update-po a pre-requisite of clean target so
    	        that POT and PO files are always up-to-date
    - sv.po: Completed to 511t. Closes: #346450
    - sk.po: Completed to 511t. Closes: #346369
    - fr.po: Completed to 511t
    - *.po: Updated from sources (511 strings)
    - el.po: Completed to 511 strings Closes: #344642
    - da.po: Completed to 511 strings Closes: #348574
    - es.po: Updated to 510t1f Closes: #348158
    - gl.po: Completed to 511 strings Closes: #347729
    - it.po: Yet another update Closes: #347435
  * added debian-archive-keyring to the Recommends (closes: #347970)
  * fixed message in apt-key to install debian-archive-keyring 
  * typos fixed in apt-cache.8 (closes: #348348, #347349)
  * add patch to fix http download corruption problem (thanks to
    Petr Vandrovec, closes: #280844, #290694)

 -- Michael Vogt <mvo@debian.org>  Thu, 19 Jan 2006 00:06:33 +0100

apt (0.6.43.1) unstable; urgency=low

  * Merge bubulle@debian.org--2005/apt--main--0 up to patch-148:
    * fr.po: Completed to 510 strings
    * it.po: Completed to 510t
    * en_GB.po: Completed to 510t
    * cs.po: Completed to 510t
    * zh_CN.po: Completed to 510t
    * el.po: Updated to 510t
    * vi.po: Updated to 383t93f34u
    * tl.po: Completed to 510 strings (Closes: #344306)
    * sv.po: Completed to 510 strings (Closes: #344056)
    * LINGUAS: disabled Hebrew translation. (Closes: #313283)
    * eu.po: Completed to 510 strings (Closes: #342091)
  * apt-get source won't download already downloaded files again
    (closes: #79277)
  * share/debian-archive.gpg: new 2006 ftp-archive signing key added
    (#345891)
  * redownload the Release file if IMS-Hit and gpg failure
  * deal with multiple signatures on a Release file

 -- Michael Vogt <mvo@debian.org>  Fri,  6 Jan 2006 01:17:08 +0100

apt (0.6.43) unstable; urgency=medium

  * Merge bubulle@debian.org--2005/apt--main--0 up to patch-132:  
    * zh_CN.po: Completed to 510 strings(Closes: #338267)
    * gl.po: Completed to 510 strings (Closes: #338356)
  * added support for "/etc/apt/sources.list.d" directory 
    (closes: #66325)
  * make pkgDirStream (a bit) more complete
  * fix bug in pkgCache::VerIterator::end() (thanks to Daniel Burrows)
    (closes: #339533)
  * pkgAcqFile is more flexible now (closes: #57091)
  * support a download rate limit for http (closes: #146877)
  * included lots of the speedup changes from #319377
  * add stdint.h to contrib/md5.h (closes: #340448)
  * ABI change, library name changed (closes: #339147)
  * Fix GNU/kFreeBSD crash on non-existing server file (closes: #317718)
  * switch to libdb4.3 in build-depends
  
 -- Michael Vogt <mvo@debian.org>  Tue, 29 Nov 2005 00:17:07 +0100

apt (0.6.42.3) unstable; urgency=low

  * Merge bubulle@debian.org--2005/apt--main--0 up to patch-129:
    - patch-118: Russian translation update by Yuri Kozlov (closes: #335164)
    - patch-119: add update-po as a pre-req for binary (closes: #329910)
    - patch-121: Complete French translation
    - patch-125: Fixed localization of y/n questions in German translation 
                 (closes: #337078)
    - patch-126: Swedish translation update (closes: #337163)
    - patch-127: Complete Tagalog translation (closes: #337306)
    - patch-128: Danish translation update (closes: #337949)
    - patch-129: Basque translation update (closes: #338101)
  * cmdline/apt-get.cc:
    - bufix in FindSrc  (closes: #335213, #337910)
  * added armeb to archtable (closes: #333599)
  * with --allow-unauthenticated use the old fallback behaviour for
    sources (closes: #335112)
   
 -- Michael Vogt <mvo@debian.org>  Wed,  9 Nov 2005 07:22:31 +0100

apt (0.6.42.2) unstable; urgency=high

  * NMU (approved by maintainer)
  * Add AMD64 archive signing key to debian-archive.gpg (closes: #336500).
  * Add big-endian arm (armeb) support (closes: #333599).
  * Priority high to get the AMD key into testing ASAP.

 -- Frans Pop <fjp@debian.org>  Sun, 30 Oct 2005 21:29:11 +0100
 
apt (0.6.42.1) unstable; urgency=low

  * fix a incorrect example in the apt_prefrences man page
    (thanks to Filipus Klutiero, closes: #282918)
  * apt-pkg/pkgrecords.cc:
    - revert patch from last version, it causes trouble on alpha 
      and ia64 (closes: #335102, #335103)
  * cmdline/apt-get.cc:
    - be extra carefull in FindSrc (closes: #335213)

 -- Michael Vogt <mvo@debian.org>  Sat, 22 Oct 2005 23:44:35 +0200

apt (0.6.42) unstable; urgency=low

  * apt-pkg/cdrom.cc:
    - unmount the cdrom when apt failed to locate any package files
  * allow cdrom failures and fallback to other sources in that case
    (closes: #44135)
  * better error text when dpkg-source fails 
  * Merge bubulle@debian.org--2005/apt--main--0 up to patch-115:
    - patch-99: Added Galician translation
    - patch-100: Completed Danish translation (Closes: #325686)
    - patch-104: French translation completed
    - patch-109: Italian translation completed
    - patch-112: Swedish translation update 
    - patch-115: Basque translation completed (Closes: #333299)
  * applied french man-page update (thanks to Philippe Batailler)
    (closes: #316638, #327456)
  * fix leak in the mmap code, thanks to Daniel Burrows for the
    patch (closes: #250583)
  * support for apt-get [build-dep|source] -t (closes: #152129)
  * added "APT::Authentication::TrustCDROM" option to make the life
    for the installer people easier (closes: #334656)
  * fix crash in apt-ftparchive (thanks to Bastian Blank for the patch)
    (closes: #334671)
  * apt-pkg/contrib/md5.cc:
    - fix a alignment problem on sparc64 that gives random bus errors
      (thanks to Fabbione for providing a test-case)
  * init the default ScreenWidth to 79 columns by default 
    (Closes: #324921)
  * cmdline/apt-cdrom.cc: 
    - fix some missing gettext() calls (closes: #334539)
  * doc/apt-cache.8.xml: fix typo (closes: #334714)

 -- Michael Vogt <mvo@debian.org>  Wed, 19 Oct 2005 22:02:09 +0200

apt (0.6.41) unstable; urgency=low

  * improved the support for "error" and "conffile" reporting from
    dpkg, added the format to README.progress-reporting
  * added README.progress-reporting to the apt-doc package
  * improved the network timeout handling, if a index file from a 
    sources.list times out or EAI_AGAIN is returned from getaddrinfo, 
    don't try to get the other files from that entry
  * Support architecture-specific extra overrides
    (closes: #225947). Thanks to  Anthony Towns for idea and
    the patch, thanks to Colin Watson for testing it.
  * Javier Fernandez-Sanguino Pen~a:
    - Added a first version of an apt-secure.8 manpage, and modified
      apt-key and apt.end accordingly. Also added the 'update'
      argument to apt-key which was previously not documented 
      (Closes: #322120)
  * Andreas Pakulat:
    - added example apt-ftparchive.conf file to doc/examples 
      (closes: #322483)
  * Fix a incorrect example in the man-page (closes: #282918)
  * Fix a bug for very long lines in the apt-cdrom code (closes: #280356)
  * Fix a manual page bug (closes: #316314)
  * Do md5sum checking for file and cdrom method (closes: #319142)
  * Change pkgPolicy::Pin from private to protected to let subclasses
    access it too (closes: #321799)
  * add default constructor for PrvIterator (closes: #322267)
  * Reread status configuration on debSystem::Initialize() 
    (needed for apt-proxy, thanks to Otavio for this patch)
  
 -- Michael Vogt <mvo@debian.org>  Mon,  5 Sep 2005 22:59:03 +0200

apt (0.6.40.1) unstable; urgency=low

  * bugfix in the parsing code for the apt<->dpkg communication. apt 
    crashed when dpkg sends the same state more than once under certain
    conditions
  * 0.6.40 breaks the ABI but I accidentally didn't change the soname :/

 -- Michael Vogt <mvo@debian.org>  Fri,  5 Aug 2005 13:24:58 +0200

apt (0.6.40) unstable; urgency=low

  * Patch from Jordi Mallach to mark some additional strings for translation
  * Updated Catalan translation from Jordi Mallach
  * Merge from bubulle@debian.org--2005/apt--main--0:
    - Update pot and merge with *.po
    - Updated French translation, including apt-key.fr.8
  * Restore changelog entries from the 0.6.x series that went to Debian
    experimental
  * Merge michael.vogt@ubuntu.com--2005/apt--progress-reporting--0
    - Provide an interface for progress reporting which can be used by
      (e.g.) base-config

 -- Matt Zimmerman <mdz@debian.org>  Thu, 28 Jul 2005 11:57:32 -0700

apt (0.6.39) unstable; urgency=low

  * Welsh translation update: daf@muse.19inch.net--2005/apt--main--0--patch-6
  * Merge mvo's changes from 0.6.36ubuntu1:
    michael.vogt@ubuntu.com--2005/apt--mvo--0--patch-32
  * Merge aggregated translation updates:
    bubulle@debian.org--2005/apt--main--0
  * Update priority of apt-utils to important, to match the override file
  * Install only one keyring on each branch (Closes: #316119)

 -- Matt Zimmerman <mdz@debian.org>  Tue, 28 Jun 2005 11:51:09 -0700

apt (0.6.38) unstable; urgency=low

  * Merge michael.vogt@ubuntu.com--2005/apt--fixes--0--patch-6, a workaround
    for the French man pages' failure to build
  * Branch Debian and Ubuntu
    - apt.postinst, apt-key: use the appropriate keyring
    - debian/rules: install all keyrings
  * Add the current Debian archive signing key (4F368D5D) to
    debian-archive.gpg
  * make pinning on the "component" work again (using the section of the 
    archive, we don't use per-section Release files anymore with apt-0.6)
    (closes ubuntu #9935)
  
 -- Matt Zimmerman <mdz@debian.org>  Sat, 25 Jun 2005 09:51:00 -0700

apt (0.6.37) breezy; urgency=low

  * Merge bubulle@debian.org--2005/apt--main--0 up to patch-81
    - patch-66: Italian update
    - patch-71: French update
    - patch-73: Basque update
    - patch-74: Hebrew update
    - patch-76: Correct Hebrew translation (Closes: #306658)
    - patch-77: French man page update
    - patch-79: Correct syntax errors in Hebrew translation
    - patch-81: Portuguese update
  * Fix build of French man pages (now using XML, not SGML)
  * Add Welsh translation from Dafydd Harries
    (daf@muse.19inch.net--2005/apt--main--0--patch-1)
  * Change debian/bugscript to use #!/bin/bash (Closes: #313402)
  * Fix a incorrect example in the man-page (closes: #282918)

 -- Matt Zimmerman <mdz@ubuntu.com>  Tue, 24 May 2005 14:38:25 -0700

apt (0.6.36ubuntu1) breezy; urgency=low

  * make it possible to write a cache-control: no-cache header even if
    no proxy is set to support transparent proxies (closes ubuntu: #10773)

  * Merge otavio@debian.org--2005/apt--fixes--0.6:
    - Fix comment about the need of xmlto while building from Arch;
    - Fix StatStore struct on cachedb.h to use time_t and then fix a compile
      warning;
    - Lock database at start of DoInstall routine to avoid concurrent
      runs of install/remove and update commands (Closes: #194467)
    - Fix warnings while compiling with GCC 4.0 compiler  

 -- Michael Vogt <michael.vogt@ubuntu.com>  Mon, 23 May 2005 11:57:53 +0200

apt (0.6.36) experimental; urgency=low

  * Merge apt--mvo--0:
    - apt-pkg/acquire-item.cc:
      added "Acquire::BrokenProxy" that will force apt to always 
      re-get the Release.gpg file (for broken proxies)
    - debian/apt.cron.daily:
      MinAge is defaulting to 2 days now to prevent over-aggresive removal 
    - apt-pkg/cdrom.cc:
      honor "Acquire::gpgv::Options" when verifying the signature (Ubuntu #8496)
 
 -- Michael Vogt <mvo@debian.org>  Thu, 31 Mar 2005 20:37:11 +0200

apt (0.6.35) hoary; urgency=low

  * Merge apt--mvo--0 (incorporates 0.6.34ubuntu1):
    - Implement MaxSize and MaxAge in apt.cron.daily, to prevent the cache
      from growing too large (Ubuntu #6761)
    - some comments about the pkgAcqMetaSig::Custom600Headers() added
    - use gpg --with-colons
    - commented the ftp no_proxy unseting in methods/ftp.cc
    - added support for "Acquire::gpgv::options" in methods/gpgv.cc
  * Merge bubulle@debian.org--2005/apt--main--0
    - Make capitalization more consistent
    - Un-fuzzy translations resulting from capitalization changes
    - Italian translation update

 -- Matt Zimmerman <mdz@ubuntu.com>  Mon,  7 Mar 2005 20:08:33 -0800

apt (0.6.34) hoary; urgency=low

  * Add missing semicolon to configure-index (Closes: #295773)
  * Update build-depends on gettext to 0.12 (Closes: #295077)
  * Merge from bubulle@debian.org--2005/apt--main--0 to get
    translation updates

 -- Matt Zimmerman <mdz@ubuntu.com>  Fri,  4 Mar 2005 16:13:15 -0800

apt (0.6.33) hoary; urgency=low

  * Merge michael.vogt@ubuntu.com--2005/apt--mvo--0 (through patch-6)
    - patch-1: cosmetic changes (whitespace, "Apt::GPGV->APT::GPGV")
    - patch-2: (doc) documentation for gpgv
    - patch-3: (doc) new config variables added configure-index
    - patch-4: pkgAcquire::Run() pulse intervall can be configured
    - patch-5: fix for apt-get update removing Release.gpg files (#6865)
    - patch-6: change the path scoring in apt-cdrom, prefer pathes without
      symlinks

 -- Matt Zimmerman <mdz@ubuntu.com>  Sat, 26 Feb 2005 15:21:17 -0800

apt (0.6.32) hoary; urgency=low

  * Merge michael.vogt@ubuntu.com--2005/apt--mvo--0 (patch-1)
    - Implement Acquire::gpgv::options (Ubuntu bug#6283)

 -- Matt Zimmerman <mdz@ubuntu.com>  Tue,  8 Feb 2005 19:31:15 -0800

apt (0.6.31) hoary; urgency=low

  * Matt Zimmerman
    - Remove debugging output from apt.cron.daily (no one noticed?)
    - Apply patch from Anthony Towns to allow SHA1Summation to process a file
      descriptor until EOF, rather than requiring that the length of input be
      specified (Closes: #291338)
    - Fix build/install of Polish offline documentation, based on patch from
      Christian Perrier (Closes: #270404)
  * Michael Vogt
    - apt-cdrom.cc seperated into frontend (cmdline/apt-cdrom.cc and library
      apt-pkg/cdrom.{cc,h}) (Ubuntu #5668)

 -- Matt Zimmerman <mdz@ubuntu.com>  Fri,  4 Feb 2005 10:23:01 -0800

apt (0.6.30) unstable; urgency=low

  * Add ppc64 to buildlib/archtable
  * Merge michael.vogt@canonical.com--2004/apt--status-fd--0
    - Support preserving dpkg status file descriptor, to support
      better integration with synaptic
  
 -- Matt Zimmerman <mdz@ubuntu.com>  Wed, 19 Jan 2005 00:26:01 -0800

apt (0.6.29) hoary; urgency=low

  * Merge apt--mvo--0 (0.6.27ubuntu4)
  

 -- Matt Zimmerman <mdz@canonical.com>  Tue, 28 Dec 2004 17:18:02 -0800

apt (0.6.28) hoary; urgency=low

  * Merge apt--mvo--0
  * Rebuild source to get rid of arch metadata and temporary files in
    0.6.27ubuntu3

 -- Matt Zimmerman <mdz@canonical.com>  Thu, 23 Dec 2004 18:53:16 -0800

apt (0.6.27ubuntu4) hoary; urgency=low

  * remove old sig-file in partial/ before starting to fetch a new sig-file
    (see ubuntu #4769 for the rational)
  * added apt-key update method (uses ubuntu-keyring)
  * documented the "--allow-unauthenticated" switch
  * added DEB_BUILD_PROG_OPTS to debian/rules (additonal options can be 
    passed to DEB_BUILD_PROG like "-S")

 -- Michael Vogt <mvo@debian.org>  Thu, 23 Dec 2004 11:12:51 +0100

apt (0.6.27ubuntu3) hoary; urgency=low

  * added a exact dependency from libapt-pkg-dev to the apt version it was
    build with

 -- Michael Vogt <mvo@debian.org>  Wed, 15 Dec 2004 09:56:32 +0100

apt (0.6.27ubuntu2) hoary; urgency=low

  * fixed a bug in the rule file that happend during the big 0.5->0.6 merge

 -- Michael Vogt <mvo@debian.org>  Tue, 14 Dec 2004 12:14:25 +0100

apt (0.6.27ubuntu1) hoary; urgency=low

  * chmod 755 /usr/bin/apt-key
  * don't display a error when a apt-get update don't find a 
    Packages.bz2/Sources.bz2 file

 -- Michael Vogt <mvo@debian.org>  Mon, 13 Dec 2004 18:40:21 +0100

apt (0.6.27) hoary; urgency=low

  * Merge apt--authentication--0 branch
    - Implement gpg authentication for package repositories (Closes: #203741)
    - Also includes Michael Vogt's fixes
  * Merge apt--misc-abi-changes--0 branch
    - Use pid_t throughout to hold process IDs (Closes: #226701)
    - Import patch from Debian bug #195510: (Closes: #195510)
      - Make Simulate::Describe and Simulate::ShortBreaks private member
        functions
      - Add a parameter (Candidate) to Describe to control whether the
        candidate version is displayed
      - Pass an appropriate value for Candidate everywhere Describe is called

 -- Matt Zimmerman <mdz@canonical.com>  Mon, 13 Dec 2004 01:03:11 -0800

apt (0.6.25) experimental; urgency=low

  * Fix handling of two-part sources for sources.list deb-src entries in
    the same way that deb entries were fixed

 -- Matt Zimmerman <mdz@debian.org>  Wed,  9 Jun 2004 05:29:50 -0700

apt (0.6.24) experimental; urgency=low

  * YnPrompt fixes were inadvertently left out, include them (Closes:
    #249251)

 -- Matt Zimmerman <mdz@debian.org>  Sun, 16 May 2004 14:18:53 -0700

apt (0.6.23) experimental; urgency=low

  * Remove obsolete pkgIterator::TargetVer() (Closes: #230159)
  * Reverse test in CheckAuth to match new prompt (Closes: #248211)

 -- Matt Zimmerman <mdz@debian.org>  Sun,  9 May 2004 21:01:58 -0700

apt (0.6.22) experimental; urgency=low

  * Merge 0.5.25
  * Make the unauthenticated packages prompt more intuitive (yes to
    continue, default no), but require --force-yes in addition to
    --assume-yes in order to override

 -- Matt Zimmerman <mdz@debian.org>  Fri, 19 Mar 2004 13:55:35 -0800

apt (0.6.21) experimental; urgency=low

  * Merge 0.5.24

 -- Matt Zimmerman <mdz@debian.org>  Tue, 16 Mar 2004 22:52:34 -0800

apt (0.6.20) experimental; urgency=low

  * Merge 0.5.23

 -- Matt Zimmerman <mdz@debian.org>  Thu, 26 Feb 2004 17:17:02 -0800

apt (0.6.19) experimental; urgency=low

  * Merge 0.5.22
  * Convert apt-key(8) to docbook XML

 -- Matt Zimmerman <mdz@debian.org>  Mon,  9 Feb 2004 15:44:49 -0800

apt (0.6.18) experimental; urgency=low

  * Add new Debian Archive Automatic Signing Key to the default keyring
    (existing keyrings are not updated; do that yourself)

 -- Matt Zimmerman <mdz@debian.org>  Sat, 17 Jan 2004 17:04:30 -0800

apt (0.6.17) experimental; urgency=low

  * Merge 0.5.21
  * Handle more IMS stuff correctly

 -- Matt Zimmerman <mdz@debian.org>  Fri, 16 Jan 2004 10:54:25 -0800

apt (0.6.16) experimental; urgency=low

  * Fix some cases where the .gpg file could be left in place when it is
    invalid

 -- Matt Zimmerman <mdz@debian.org>  Fri,  9 Jan 2004 09:22:15 -0800

apt (0.6.15) experimental; urgency=low

  * s/Debug::Acquire::gpg/&v/
  * Honor the [vendor] syntax in sources.list again (though it is not
    presently used for anything)
  * Don't ship vendors.list(5) since it isn't used yet
  * Revert change from 0.6.10; it was right in the first place and the
    problem was apparently something else.  Archive = Suite.

 -- Matt Zimmerman <mdz@debian.org>  Mon,  5 Jan 2004 17:43:01 -0800

apt (0.6.14) experimental; urgency=low

  * Merge 0.5.20

 -- Matt Zimmerman <mdz@debian.org>  Sun,  4 Jan 2004 11:09:21 -0800

apt (0.6.13) experimental; urgency=low

  * Merge 0.5.19

 -- Matt Zimmerman <mdz@debian.org>  Sat,  3 Jan 2004 16:22:31 -0800

apt (0.6.12) experimental; urgency=low

  * Have pkgAcquireIndex calculate an MD5 sum if one is not provided by
    the method (as with file: and copy:).  Local repositories
  * Fix warning about dist name mismatch to actually print what it was
    expecting
  * Don't expect any particular distribution name for two-part
    sources.list entries
  * Merge 0.5.18

 -- Matt Zimmerman <mdz@debian.org>  Fri,  2 Jan 2004 13:59:00 -0800

apt (0.6.11) experimental; urgency=low

  * Support IMS requests of Release.gpg and Release
  * This required API changes, bump the libapt-pkg version
  * Copy local Release files into Dir::State::Lists
  * Set IndexFile attribute when retrieving Release and Release.gpg so
    that the appropriate Cache-Control headers are sent

 -- Matt Zimmerman <mdz@debian.org>  Fri,  2 Jan 2004 10:46:17 -0800

apt (0.6.10) experimental; urgency=low

  * Use "Codename" (woody, sarge, etc.) to supply the value of the
    "Archive" package file attribute, used to match "release a=" type
    pins, rather than "Suite" (stable, testing, etc.)

 -- Matt Zimmerman <mdz@debian.org>  Thu,  1 Jan 2004 16:56:47 -0800

apt (0.6.9) experimental; urgency=low

  * Another tagfile workaround

 -- Matt Zimmerman <mdz@debian.org>  Thu,  1 Jan 2004 13:56:08 -0800

apt (0.6.8) experimental; urgency=low

  * Add a config option and corresponding command line option
    (--allow-unauthenticated) to apt-get, to make buildd operators happy
    (Closes: #225648)

 -- Matt Zimmerman <mdz@debian.org>  Wed, 31 Dec 2003 08:28:04 -0800

apt (0.6.7) experimental; urgency=low

  * Forgot to revert part of the changes to tagfile in 0.6.4.  Hopefully
    will fix segfaults for some folks.

 -- Matt Zimmerman <mdz@debian.org>  Wed, 31 Dec 2003 08:01:28 -0800

apt (0.6.6) experimental; urgency=low

  * Restore the ugly hack I removed from indexRecords::Load which set the
    pkgTagFile buffer size to (file size)+256.  This is concealing a bug,
    but I can't fix it right now.  This should fix the segfaults that
    folks are seeing with 0.6.[45].

 -- Matt Zimmerman <mdz@debian.org>  Mon, 29 Dec 2003 18:11:13 -0800

apt (0.6.5) experimental; urgency=low

  * Move the authentication check into a separate function in apt-get
  * Fix display of unauthenticated packages when they are in the cache
    (Closes: #225336)

 -- Matt Zimmerman <mdz@debian.org>  Sun, 28 Dec 2003 16:47:57 -0800

apt (0.6.4) experimental; urgency=low

  * Use the top-level Release file in LoadReleaseInfo, rather than looking
    for the per-section ones (which aren't downloaded anymore).  This
    unbreaks release pinning, including the NotAutomatic bit used by
    project/experimental
  * Use FileFd::Size() rather than a separate stat() call in
    LoadReleaseInfo
  * Fix pkgTagFile to leave a little extra room at the end of the buffer
    to append the record separator if it isn't present
  * Change LoadReleaseInfo to use "Suite" rather than "Archive", to match
    the Debian archive's dist-level Release files

 -- Matt Zimmerman <mdz@debian.org>  Sun, 28 Dec 2003 15:55:55 -0800

apt (0.6.3) experimental; urgency=low

  * Fix MetaIndexURI for flat ("foo/") sources

 -- Matt Zimmerman <mdz@debian.org>  Sun, 28 Dec 2003 12:11:56 -0800

apt (0.6.2) experimental; urgency=low

  * Add space between package names when multiple unauthenticated packages
    are being installed (Closes: #225212)
  * Provide apt-key with a secret keyring and a trustdb, even though we
    would never use them, because it blows up if it doesn't have them
  * Fix typo in apt-key(8) (standard input is '-', not '/')

 -- Matt Zimmerman <mdz@debian.org>  Sat, 27 Dec 2003 13:01:40 -0800

apt (0.6.1) experimental; urgency=low

  * Merge apt 0.5.17
  * Rearrange Release file authentication code to be more clear
  * If Release is present, but Release.gpg is not, don't forget to still
    queue Packages files
  * Convert distribution "../project/experimental" to "experimental" for
    comparison purposes
  * Make a number of Release file errors into warnings; for now, it is OK
    not to have a codename, for example.  We mostly care about checksums
    for now

 -- Matt Zimmerman <mdz@debian.org>  Fri, 26 Dec 2003 15:12:47 -0800

apt (0.6.0) experimental; urgency=low

  * Signature verification support patch ("apt-secure") from Colin Walters
    <walters@debian.org> and Isaac Jones <ijones@syntaxpolice.org>.  This
    implements:
     - Release signature verification (Release.gpg)
     - Packages, Sources md5sum verification against Release
     - Closes: #203741
  * Make some modifications to signature verification support:
    - Release.gpg is always retrieved and verified if present, rather than
      requiring that sources be configured as secure
    - Print a hint about installing gnupg if exec(gpgv) fails
    - Remove obsolete pkgAcqIndexRel
    - Move vendors.list stuff into a separate module (vendorlist.{h,cc})
    - If any files about to be retrieved are not authenticated, issue a
      warning to the user and require confirmation
    - Fix a heap corruption bug in pkgSrcRecords::pkgSrcRecords()
  * Suggests: gnupg
  * Install a keyring in /usr/share/apt/debian-archive.gpg containing an
    initial set of Debian archive signing keys to seed /etc/apt/trusted.gpg
  * Add a new tool, apt-key(8) used to manage the keyring

 -- Matt Zimmerman <mdz@debian.org>  Fri, 26 Dec 2003 08:27:19 -0800

apt (0.5.32) hoary; urgency=low

  * Call setlocale in the methods, so that the messages are properly
    localised (Closes: #282700)
  * Implement support for bzip2-compressed debs (data.tar.bz2)

 -- Matt Zimmerman <mdz@canonical.com>  Sat, 11 Dec 2004 09:05:52 -0800

apt (0.5.31) unstable; urgency=low

  * New Romanian translation from Sorin Batariuc <sorin@bonbon.net>
    (Closes: #281458)
  * Merge changes from Hoary (0.5.30,0.5.30ubuntu2]
  * Fix the example in apt_preferences(5) to match the text
    (Closes: #222267)
  * Add APT::Periodic::Autoclean setting, to allow "apt-get autoclean" to
    be run periodically.  This is useful with
    APT::Periodic::Download-Upgradeable-Packages, and defaults to the same
    value, so that the cache size is bounded

 -- Matt Zimmerman <mdz@debian.org>  Tue, 23 Nov 2004 12:53:04 -0800

apt (0.5.30ubuntu2) hoary; urgency=low

  * bzip2 is now "Suggested" and it will detect if bzip2 is installed 
    and only then trying to get Packages.bz2

 -- Michael Vogt <mvo@debian.org>  Fri, 19 Nov 2004 12:00:39 +0100

apt (0.5.30ubuntu1) hoary; urgency=low

  * Need to Depend: bzip2 or Packages.bz2 fail.

 -- LaMont Jones <lamont@canonical.com>  Thu, 18 Nov 2004 12:51:05 -0700

apt (0.5.30) hoary; urgency=low

  * Patch from Michael Vogt to enable Packages.bz2 use, with a fallback to
    Packages.gz if it is not present (Closes: #37525)

 -- Matt Zimmerman <mdz@debian.org>  Mon, 15 Nov 2004 12:57:28 -0800

apt (0.5.29) unstable; urgency=low

  * Don't hardcode paths in apt.cron.daily
  * Add to apt.cron.daily the capability to pre-download upgradeable
    packages
  * Place timestamp files in /var/lib/apt/periodic, rather than
    /var/lib/apt itself
  * Standardize debhelper files a bit
    - Create all directories in debian/dirs rather than creating some on
      the dh_installdirs command line
    - Rename debian/dirs to debian/apt.dirs, debian/examples to
      debian/apt.examples

 -- Matt Zimmerman <mdz@debian.org>  Sat, 13 Nov 2004 17:58:07 -0800

apt (0.5.28) hoary; urgency=low

  * Translation updates:
    - Updated Hungarian from Kelemen Gábor <kelemeng@gnome.hu> (Closes: #263436)
    - Updated Greek from George Papamichelakis (Closes: #265004)
    - Updated Simplified Chinese from Tchaikov (Closes: #265190)
    - Updated French by Christian Perrier (Closes: #265816)
    - Updated Japanese by Kenshi Muto (Closes: #265630)
    - Updated Catalan from Jordi Mallach
    - Updated Dutch from Bart Cornelis (Closes: #268258, #278697)
    - Updated Portuguese from Miguel Figueiredo (Closes: #268265)
    - Updated Polish from Robert Luberda <robert@debian.org> (Closes: #268451)
    - Updated Danish from Claus Hindsgaul (Closes: #269417)
    - Updated Norwegian Nynorsk from Håvard Korsvoll <korsvoll@skulelinux.no>
      (Closes: #269965)
    - Updated Russian from Yuri Kozlov <yuray@id.ru> (Closes: #271104)
    - Updated Italian from Samuele Giovanni Tonon <samu@debian.org>
      (Closes: #275083)
    - Updated Brazilian Portuguese from Andre Luis Lopes (Closes: #273944)
    - Updated Slovak from Peter Mann (Closes: #279481)
  * APT::Get::APT::Get::No-List-Cleanup -> APT::Get::List-Cleanup in apt-get.cc
    (Closes: #267266)
  * Merge Ubuntu changes:
    - Set default Dpkg::MaxArgs to 1024, and Dpkg::MaxArgBytes to 32k.
      Needed to work around ordering bugs when installing a large number of
      packages
    - Patch from Michael Vogt to add an optional cron job which
      can run apt-get update periodically
  * Add arch-build target to debian/rules

 -- Matt Zimmerman <mdz@debian.org>  Sat, 13 Nov 2004 15:52:20 -0800

apt (0.5.27) unstable; urgency=high

  * Sneak in a bunch of updated translations before the freeze
    (no code changes)
  * Translation updates:
    - New Finnish translation from Tapio Lehtonen <tale@debian.org>
      (Closes: #258999)
    - New Bosnian translation from Safir Šećerović <sapphire@linux.org.ba>
      (Closes: #254201)
    - Fix Italian incontrario (Closes: #217277)
    - Updated Spanish from Ruben Porras (Closes: #260483)
    - Updated Danish from Claus Hindsgaul (Closes: #260569)
    - Updated Slovak from Peter Mann (Closes: #260627)
    - Updated Portuguese from Miguel Figueiredo (Closes: #261423)
  * Bring configure-index up to date with documented options, patch from
    Uwe Zeisberger <zeisberg@informatik.uni-freiburg.de> (Closes: #259540)
  * Note in apt.conf(5) that configure-index does not contain strictly
    default values, but also examples
  * Add Polish translation of offline.sgml (Closes: #259229)

 -- Matt Zimmerman <mdz@debian.org>  Thu, 29 Jul 2004 09:30:12 -0700

apt (0.5.26) unstable; urgency=low

  * Translation updates:
    - Spanish update from Ruben Porras <nahoo82@telefonica.net> (Closes: #248214)
    - Sync Spanish apt(8) (Closes: #249241)
    - French update from Christian Perrier <bubulle@debian.org> (Closes: #248614)
    - New Slovak translation from Peter Mann <Peter.Mann@tuke.sk> (Closes: #251676)
    - Czech update from Miroslav Kure <kurem@upcase.inf.upol.cz> (Closes: #251682)
    - pt_BR update from Andre Luis Lopes <andrelop@debian.org> (Closes: #251961)
    - German translation of apt(8) from Helge Kreutzmann <kreutzm@itp.uni-hannover.de>
      (Closes: #249453)
    - pt update from Miguel Figueiredo <elmig@debianpt.org> (Closes: #252700)
    - New Hebrew translation from Lior Kaplan <webmaster@guides.co.il>
      (Closes: #253182)
    - New Basque translation from Piarres Beobide Egaña <pi@beobide.net>
      (Vasco - Euskara - difficult language, Closes: #254407) and already a
      correction (Closes: #255760)
    - Updated Brazilian Portuguese translation from
      Guilherme de S. Pastore <gpastore@colband.com.br> (Closes: #256396)
    - Updated Greek translation (complete now) from
      George Papamichelakis <george@step.gr> (Closes: #256797)
    - New Korean translation from Changwoo Ryu <cwryu@debian.org>
      (Closes: #257143)
    - German translation now available in two flavours: with Unicode usage and
      without (related to #228486, #235759)
  * Update apt-get(8) to reflect the fact that APT::Get::Only-Source will
    affect apt-get build-dep as well as apt-get source
  * Remove aborted remnants of a different method of implementing DEB_BUILD_OPTIONS
    from debian/rules
  * Fix typo in error message when encountering unknown type in source list
    (Closes: #253217)
  * Update k*bsd-gnu arch names in buildlib/ostable (Closes: #253532)
  * Add amd64 to buildlib/archtable (Closes: #240896)
  * Have configure output a more useful error message if the architecture
    isn't in archtable

 -- Matt Zimmerman <mdz@debian.org>  Thu,  8 Jul 2004 15:53:28 -0700

apt (0.5.25) unstable; urgency=low

  * Patch from Jason Gunthorpe to remove arbitrary length limit on Binary
    field in SourcesWriter::DoPackage
  * Fix typo in apt-cache(8) (Closes: #238578)
  * Fix obsolete reference to bug(1) in stub apt(8) man page
    (Closes: #245923)
  * Fix typo in configure-index (RecruseDepends -> RecurseDepends)
    (Closes: #246550)
  * Support DEB_BUILD_OPTIONS=noopt in debian/rules
    (Closes: #244293)
  * Increase length of line buffer in ReadConfigFile to 1024 chars;
    detect if a line is longer than that and error out
    (Closes: #244835)
  * Suppress a signed/unsigned warning in apt-cache.cc:DisplayRecord
  * Build apt-ftparchive with libdb4.2 rather than libdb2
    - Patch from Clint Adams to do most of the work
    - Build-Depends: s/libdb2-dev/libdb4.2-dev/
    - Add AC_PREREQ(2.50) to configure.in
    - Use db_strerror(err) rather than GlobalError::Errno (which uses strerror)
    - Add note to NEWS.Debian about upgrading old databases
  * Attempt to fix problems with chunked encoding by stripping only a single CR
    (Closes: #152711)
  * Modify debian/rules cvs-build to use cvs export, to avoid picking up
    junk files from the working directory
  * Add lang=fr attribute to refentry section of
    apt-extracttemplates.fr.1.sgml and apt-sortpkgs.fr.1.sgml so they are
    correctly built
  * Remove extraneous '\' characters from <command> tags in
    apt_preferences.fr.5.sgml
  * Translation updates:
    - Updated Swedish translation from Peter Karlsson <peter@softwolves.pp.se>
      (Closes: #238943)
    - New Slovenian translation from Jure Čuhalev <gandalf@owca.info>
      (closes: #239785)
    - New Portuguese translation from Miguel Figueiredo <elmig@debianpt.org>
      (closes: #240074)
    - Updated Spanish translation from Ruben Porras <nahoo82@telefonica.net>
    - Updated Spanish translation of man pages from Ruben Porras
      <nahoo82@telefonica.net>
    - Updated Simplified Chinese translation from "Carlos Z.F. Liu" <carlos_liu@yahoo.com>
      (Closes: #241971)
    - Updated Russian translation from Dmitry Astapov <adept@despammed.com>
      (Closes: #243959)
    - Updated Polish translation from Marcin Owsiany <porridge@debian.org>
      (Closes: #242388)
    - Updated Czech translation from Miroslav Kure <kurem@upcase.inf.upol.cz>
      (Closes: #244369)
    - Updated Japanese translation from Kenshi Muto <kmuto@debian.org>
      (Closes: #244176)
    - Run make -C po update-po to update .po files
    - Updated French translation from Christian Perrier <bubulle@debian.org>
      (Closes: #246925)
    - Updated Danish translation from Claus Hindsgaul <claus_h@image.dk>
      (Closes: #247311)

 -- Matt Zimmerman <mdz@debian.org>  Sat,  8 May 2004 12:52:20 -0700

apt (0.5.24) unstable; urgency=low

  * Updated Czech translation from Miroslav Kure <kurem@upcase.inf.upol.cz>
    (Closes: #235822)
  * Updated French translation from Christian Perrier <bubulle@debian.org>
    (Closes: #237403)
  * Updates to XML man pages from richard.bos@xs4all.nl
  * Updated Danish translation from Claus Hindsgaul <claus_h@image.dk>
    (Closes: #237771)
  * Updated Greek translation from Konstantinos Margaritis
    <markos@debian.org>
    (Closes: #237806)
  * Updated Spanish translation from Ruben Porras <nahoo82@telefonica.net>
    (Closes: #237863)
  * Updated pt_BR translation from Andre Luis Lopes <andrelop@debian.org>
    (Closes: #237960)
  * Regenerate .pot file (Closes: #237892)
  * Updated Polish translation from Marcin Owsiany <porridge@debian.org>
    (Closes: #238333)
  * In pkgAcquire::Shutdown(), set the status of fetching items to
    StatError to avoid a sometimes large batch of error messages
    (Closes: #234685)
  * Implement an ugly workaround for the 10000-character limit on the
    Binaries field in debSrcRecordParser, until such time as some things
    can be converted over to use STL data types (ABI change) (Closes: #236688)
  * Increase default tagfile buffer from 32k to 128k; this arbitrary limit
    should also be removed someday (Closes: #174945)
  * Checked against Standards-Version 3.6.1 (no changes)

 -- Matt Zimmerman <mdz@debian.org>  Tue, 16 Mar 2004 22:47:55 -0800

apt (0.5.23) unstable; urgency=low

  * Cosmetic updates to XML man pages from Richard Bos <radoeka@xs4all.nl>
  * Use the 'binary' target rather than 'all' so that the ssh and bzip2
    symlinks are created correctly (thanks to Adam Heath)
    (Closes: #214842)
  * Updated Simplified Chinese translation of message catalog from Tchaikov
    <chaisave@263.net> (Closes: #234186)
  * Change default for Acquire::http::max-age to 0 to prevent index files
    being out of sync with each other (important with Release.gpg)
  * Add an assert() to make sure that we don't overflow a fixed-size
    buffer in the very unlikely event that someone adds 10 packaging
    systems to apt (Closes: #233678)
  * Fix whitespace in French translation of "Yes, do as I say!", which
    made it tricky to type, again.  Thanks to Sylvain Pasche
    <sylvain.pasche@switzerland.org> (Closes: #234494)
  * Print a slightly clearer error message if no packaging systems are
    available (Closes: #233681)
  * Point to Build-Depends in COMPILING (Closes: #233669)
  * Make debian/rules a bit more consistent in a few places.
    Specifically, always use -p$@ rather than an explicit package name,
    and always specify it first, and use dh_shlibdeps -l uniformly rather
    than sometimes changing LD_LIBRARY_PATH directly
  * Document unit for Cache-Limit (bytes) (Closes: #234737)
  * Don't translate "Yes, do as I say!" in Chinese locales, because it can
    be difficult to input (Closes: #234886)

 -- Matt Zimmerman <mdz@debian.org>  Thu, 26 Feb 2004 17:08:14 -0800

apt (0.5.22) unstable; urgency=low

  * Updated French translation of man pages from Philippe Batailler
    <philippe.batailler@free.fr> (Closes: #203119)
  * Initialize StatusFile in debSystem (Closes: #229791)
  * Fix apt-get's suggests/recommends printing, which was skipping every
    other dependency due to both using GlobOr and incrementing the DepIterator
    (Closes: #229722)
  * Restore SIGINT/SIGQUIT handlers to their old values (rather than
    SIG_DFL) after invoking dpkg (Closes: #229854)
  * Updated Dutch translation of message catalog from cobaco
    <cobaco@linux.be> (Closes: #229601)
  * Catalan translation from Antoni Bella, Matt Bonner and Jordi Mallach
    (Closes: #230102)
  * Simplified Chinese translation of message catalog from "Carlos
    Z.F. Liu" <carlos_liu@yahoo.com> (Closes: #230960)
  * Replace SGML manpages with XML man pages from richard.bos@xs4all.nl
    (Closes: #230687)
  * Updated Spanish translation of man pages from Ruben Porras
    <nahoo82@telefonica.net> (Closes: #231539)
  * New Czech translation of message catalog from Miroslav Kure
    <kurem@upcase.inf.upol.cz> (Closes: #231921)

 -- Matt Zimmerman <mdz@debian.org>  Mon,  9 Feb 2004 12:44:54 -0800

apt (0.5.21) unstable; urgency=low

  * Patch from Eric Wong <normalperson@yhbt.net> to include apt18n.h after
    other headers to avoid breaking locale.h when setlocale() is defined
    as an empty macro.  This was not a problem on Debian, but broke
    compilation on Solaris. (Closes: #226509)
  * Updated French translation from Pierre Machard <pmachard@debian.org>
    (Closes: #226886)
  * Add colons to apt-get's "kept back"/"upgraded"/"downgraded" messages
    (Closes: #226813)
  * Fix typo in apt-cache(8) (Closes: #226351)
  * Clearer error message in place of "...has no available version, but
    exists in the database" (Closes: #212203)
  * Patch from Oliver Kurth <oku@masqmail.cx> to use AC_CACHE_VAL for
    GLIBC_VER to make cross-compilation easier (Closes: #221528)
  * Add example preferences file (Closes: #220799)
  * Updated Greek translation from Konstantinos Margaritis <markos@debian.org>
    (Closes: #227205)
  * Updated Spanish translation of man pages from Ruben Porras
    <nahoo82@telefonica.net> (Closes: #227729)

 -- Matt Zimmerman <mdz@debian.org>  Fri, 16 Jan 2004 10:54:39 -0800

apt (0.5.20) unstable; urgency=low

  * Fixed German translations of "Suggested" from Christian Garbs
    <debian@cgarbs.de> (Closes: #197960)
  * Add an "apt-cache madison" command with an output format similar to
    the katie tool of the same name (but less functionality)
  * Fix debSourcesIndex::Describe() to correctly say "Sources" rather than
    "Packages"

 -- Matt Zimmerman <mdz@debian.org>  Sat,  3 Jan 2004 23:42:50 -0800

apt (0.5.19) unstable; urgency=low

  * Fix Packages::Extensions support in apt-ftparchive generate
    (Closes: #225453)

 -- Matt Zimmerman <mdz@debian.org>  Sat,  3 Jan 2004 16:20:31 -0800

apt (0.5.18) unstable; urgency=low

  * New no_NO.po file from Tollef Fog Heen <tfheen@debian.org> to fix
    encoding problems (Closes: #225602)
  * Have "apt-ftparchive release" strip the leading path component from
    the checksum entries

 -- Matt Zimmerman <mdz@debian.org>  Fri,  2 Jan 2004 11:24:35 -0800

apt (0.5.17) unstable; urgency=low

  * Enable apt-ftparchive to generate Release files.  Hopefully this will
    make it easier for folks to secure their apt-able packages

 -- Matt Zimmerman <mdz@debian.org>  Fri, 26 Dec 2003 12:53:21 -0800

apt (0.5.16) unstable; urgency=low

  * po/de.po update from Michael Karcher <karcher@physik.fu-berlin.de>
    (Closes: #222560)
  * Update config.guess and config.sub from autotools-dev 20031007.1
  * Add knetbsd to buildlib/ostable (Closes: #212344)
  * Don't suggest apt-get -f install to correct broken build-deps; broken
    installed packages are rarely the cause (Closes: #220858)
  * Avoid clobbering configure.in if sed fails

 -- Matt Zimmerman <mdz@debian.org>  Wed, 24 Dec 2003 14:54:40 -0800

apt (0.5.15) unstable; urgency=low

  * Spanish man pages, patch from Ruben Porras <nahoo82@telefonica.net>
    (Closes: #195444)
    - apt.es.8 wasn't included in the patch, but was referenced.  Fetched
      version 1.3 from debian-doc cvs
    - Create doc/es/.cvsignore
  * Patch from Koblinger Egmont <egmont@uhulinux.hu> to fix
    pkgCache::PkgFileIterator::Label() to correctly refer to File->Label
    rather than File->Origin (Closes: #213311)
  * Add missing comma and space to German translation of "downgraded"
    (Closes: #213975)
  * Add missing comma in apt_preferences(5) (Closes: #215362)
  * Fix whitespace in French translation of "Yes, do as I say!", which
    made it tricky to type.  Thanks to Sylvain Pasche
    <sylvain.pasche@switzerland.org> (Closes: #217152)
  * Let apt-get build-dep try alternatives if the installed package
    doesn't meet version requirements (Closes: #214736)
  * Fix version display for recommends (Closes: #219900)
  * Use isatty rather than ttyname for checking if stdin is a terminal.
    isatty has the advantage of not requiring /proc under Linux, and thus
    Closes: #221728
  * Correctly implement -n as a synonym for --names-only (Closes: #224515)
  * Update apt-cache(8)
    - Document --installed
    - --recursive applies to both depends and rdepends
  * Japanese translation of documentation from Kurasawa Nozomu <nabetaro@slug.jp>
    (Closes: #186235)
  * Clarify documentation of --no-upgrade in apt-get(8) (Closes: #219743)
  * Clean up and simplify some of the suggests/recommends display in apt-get
  * Use cvs update -d in debian/rules cvs-build rather than just update
  * Pass --preserve-envvar PATH --preserve-envvar CCACHE_DIR to debuild.  apt
    takes a long time to build, and ccache helps

 -- Matt Zimmerman <mdz@debian.org>  Sat, 20 Dec 2003 16:34:30 -0800

apt (0.5.14) unstable; urgency=low

  * apt-get build-dep, when trying to skip over the remaining elements of
    an or-expression, would accidentally inherit the version requirements of a
    later item in the or-expression.  Fixed it.
  * Let apt-get build-dep try alternatives if the first dependency in an
    or-expression is not available
  * Add a Debug::BuildDeps to generate some trace output
  * Help apt-get build-dep produce more useful error messages
  * Process build-dependencies in forward rather than reverse order
  * Error out if an installed package is too new for a << or <=
    build-dependency
  * apt-get build-dep should now be able to handle almost any package with
    correct build-depends.  The primary exception is build-dependencies on
    virtual packages with more than one provider, and these are
    discouraged for automated processing (but still common,
    unfortunately).

 -- Matt Zimmerman <mdz@debian.org>  Tue, 23 Sep 2003 22:57:31 -0400

apt (0.5.13) unstable; urgency=medium

  * Document configuration file comment syntax in apt.conf(5)
    (Closes: #211262)
  * s/removed/installed/ in a comment in apt-get.cc
  * Move comment for ListParser::ParseDepends into the right place
  * Don't preserve ownership when copying config.guess and config.sub.
    This broke builds where the clean target was run with different
    privileges than the rest of the build (i.e., root) (Closes: #212183)
  * On second thought, don't copy config.guess and config.sub at all.  I'd
    rather they always match what is in CVS.

 -- Matt Zimmerman <mdz@debian.org>  Mon, 22 Sep 2003 10:28:17 -0400

apt (0.5.12) unstable; urgency=low

  * Exclude subdirectories named 'debian-installer' from the apt-cdrom
    search (Closes: #210485 -- release-critical)

 -- Matt Zimmerman <mdz@debian.org>  Thu, 11 Sep 2003 21:48:14 -0400

apt (0.5.11) unstable; urgency=low

  * Updated pt_BR translations from Andre Luis Lopes <andrelop@debian.org>
    (Closes: #208302)
  * In apt.conf(5), give the fully qualified name of Dir::Bin::Methods,
    rather than just "methods"
  * Add new nb and nn translations from Petter Reinholdtsen <pere@hungry.com>
  * Clean up reportbug script a bit, and extend it to distinguish between a
    configuration file not existing and the user declining to submit it with
    the report
  * Add #include <langinfo.h> to cmdline/apt-get.cc.  This apparently gets
    pulled in by something else with recent g++ and/or glibc, but is
    required when building on, e.g., stable
  * Patch from Koblinger Egmont <egmont@uhulinux.hu> to fix version
    comparisons with '~' (Closes: #205960)
  * Disable Russian translation until someone can review it
    (Closes: #207690)

 -- Matt Zimmerman <mdz@debian.org>  Wed, 10 Sep 2003 19:41:28 -0400

apt (0.5.10) unstable; urgency=low

  * Correct the section in apt_preferences(5) on interpreting priorities
    to show that zero is not a valid priority, and print a warning if such
    a pin is encountered in the preferences file (Closes: #204971)
  * Regenerate French man pages from sgml source (Closes: #205886)
  * Get self-tests compiling again, updated for latest library API
    and g++ 3.3
  * Add version comparison tests for #194327 and #205960
  * Fix error message in version test to output versions in the order in
    which they were compared when the reverse comparison fails
  * Reference the source package bug page rather than the one for the
    binary package 'apt' in the man pages (Closes: #205290)
  * Updated Polish po file from Marcin Owsiany <porridge@debian.org>
    (Closes: #205950)
  * Mention some of the available frontends in apt-get(8) (Closes: #205829)
  * Add apt-config to SEE ALSO section of apt-get (Closes: #205036)
  * Add missing "lang" attributes to refentry tags in French man pages
    (apt-cdrom, apt-extracttemplates, apt-sortpkgs)
  * Change upgraded/newly installed/not fully installed or removed
    messages to be consistent and somewhat shorter (some translations
    exceeded 80 characters even in the simplest case)
  * Make APT::Get::Show-Upgraded (aka apt-get -u) default to true.
  * Updates to Dutch translation from Bart Cornelis <cobaco@linux.be>
    (Closes: #207656)

 -- Matt Zimmerman <mdz@debian.org>  Sun, 31 Aug 2003 21:12:39 -0400

apt (0.5.9) unstable; urgency=low

  * Oh well, apt isn't going to make it into testing anytime soon due to
    new glibc and gcc deps, so we might as well fix more bugs
  * Fix typo in example ftp-archive.conf (Closes: #203295)
  * Mention default setting for --all-versions (Closes: #203298)
  * Patch from Otavio Salvador <otavio@debian.org> to have --version
    only print the version (and not usage as well) (Closes: #203418)
  * Patch from Otavio Salvador <otavio@debian.org> to switch from
    dh_installmanpages to dh_installman.  Fixes the problem where the
    pt_BR man page was installed in the wrong location (Closes: #194558)
  * Move the French apt-ftparchive man page into apt-utils where it
    belongs.  apt-utils Replaces: apt (<< 0.5.9)
  * Write records from "apt-cache show" using fwrite(3) rather than
    write(2), in case for some reason the entire record doesn't get
    written by a single write(2)
  * Add new French man pages to doc/fr/.cvsignore
  * Add freebsd to buildlib/ostable (Closes: #193430)
  * Avoid segfault if a package name is specified which consists
    entirely of characters which look like end tags ('+', '-')
    (Closes: #200425)
  * Patch from Otavio Salvador <otavio@debian.org> to avoid listing
    suggests/recommends for packages which are selected for installation
    at the same time as the package which suggests/recommends them
    (Closes: #200102)
  * Patch from Otavio Salvador <otavio@debian.org> to avoid listing
    suggests/recommends which are Provided by a package which is already
    installed (Closes: #200395)
  * Patch to update pt_BR man page for apt_preferences(5) from Andre Luis
    Lopes <andrelop@debian.org> (Closes: #202245)
  * Use nl_langinfo(YESEXPR) rather than comparing to the translated
    string "Y".  Closes: #200953 and should make the prompting generally
    more robust in the face of i18n.  In the particular case of #200953,
    it was being fooled because of signedness issues with toupper(3)
    (Closes: #194614)
  * apt Suggests: aptitude | synaptic | gnome-apt | wajig
    (Closes: #146667)
  * Clean up whitespace in translated strings in ru.po, which messed up
    indentation (some other translations probably have similar problems)
    (Closes: #194282)
  * Run ispell -h over the man page sources and fix a bunch of typos
  * Use debian/compat rather than DH_COMPAT
  * Update to debhelper compatibility level 3
    - remove ldconfig calls from debian/{postinst,postrm} as dh_makeshlibs
      will add them
    - echo 3 > debian/compat
    - Build-Depends: debhelper (>= 3)
  * Exclude '.#*' from cvs-build
  * Let the ftp method work with ftp servers which do not require a
    password (Closes: #199425)
  * Build-depend on debhelper >= 4.1.62, because we need the fix for
    #204731 in order for dh_installman to work correctly
    with our SGML man pages
  * Move dh_makeshlibs ahead of dh_installdeb so that its postinst
    fragments are properly substituted

 -- Matt Zimmerman <mdz@debian.org>  Sun, 10 Aug 2003 19:54:39 -0400

apt (0.5.8) unstable; urgency=medium

  * urgency=medium because the changes since 0.5.5.1 are pretty safe as
    far as core functionality, 0.5.5.1 survived unstable for 10 days, and
    I don't want to delay apt's progress into testing any further.  It's
    decidedly better than 0.5.4.
  * Clarify the meaning of the only-source option in apt-get(8)
    (Closes: #177258)
  * Updated French man pages from Philippe Batailler
    <philippe.batailler@free.fr> (Closes: #182194)
  * Give a warning if an illegal type abbreviation is used when looking up a
    configuration item (Closes: #168453)
  * Improve build-depends handling of virtual packages even further, so that
    it will now also try to satisfy build-depends on virtual packages if they
    are not installed.  Note that this only works if there is only one
    package providing the virtual package, as in other cases (Closes: #165404)
  * Update config.guess and config.sub from autotools-dev 20030717.1
  * Tweak SGML in apt-extracttemplates.1.sgml so that literal '>' doesn't end
    up in output
  * Document SrcDirectory in apt-ftparchive.1.sgml (Closes: #156370)
  * Support TMPDIR in apt-extracttemplates (Closes: #191656)
  * Fix ru.po to use a capital letter for the translation of 'Y' so that
    YnPrompt works correctly (Closes: #200953).  No other translations seem
    to have this problem
  * Regenerate POT file and sync .po files
  * Only try to clear stdin if it is a tty, to avoid looping if there is
    lots of stuff (perhaps an infinite amount) to read (Closes: #192228)

 -- Matt Zimmerman <mdz@debian.org>  Fri, 25 Jul 2003 20:21:53 -0400

apt (0.5.7) unstable; urgency=low

  * Update control file to match overrides (apt priority important,
    libapt-pkg-dev section libdevel)
  * Silence the essential packages check if we are only downloading
    archives and not changing the system (Closes: #190862)
  * Skip version check if a build-dependency is provided by an installed package
    (Closes: #126938)
  * Have apt-cache show exit with an error if it cannot find any of the
    specified packages (Closes: #101490)

 -- Matt Zimmerman <mdz@debian.org>  Mon, 21 Jul 2003 23:43:24 -0400

apt (0.5.6) unstable; urgency=low

  * Adam Heath <doogie@debian.org>
    - Fix segfault when handling /etc/apt/preferences.  Closes: #192409.
  * Matt Zimmerman <mdz@debian.org>
    - Clean up some string handling, patch from Peter Lundkvist
      <p.lundkvist@telia.com> (Closes: #192225)
    - Don't fall off the end of the buffer when comparing versions.
      Patch from Koblinger Egmont <egmont@uhulinux.hu> (Closes: #194327)
    - Minor fixes to apt-ftparchive(1) (Closes: #118156)
    - Fix typo in apt-ftparchive help text (Closes: #119072)
    - More typos in apt-ftparchive help text (Closes: #190936)
    - Update config.guess, config.sub to latest versions
    - Modify the description for apt-utils to reflect the fact that it is not
      (any longer) infrequently used (Closes: #138045)
    - Make setup script for dselect method more explicit about
      overwriting sources.list (Closes: #151727)
    - Fix typo in apt-cache(8) (Closes: #161243)
    - Remove duplicate 'showpkg' from synopsis on apt-cache(8)
      (Closes: #175611)
    - Document in apt-get(8) the meaning of the '*' in ShowList, which is that
      the package is being purged (Closes: #182369)
    - Fix extra "/" character in apt.conf(5) (Closes: #185545)
    - Fix typo in tar error message (Closes: #191424)
    - Clarify description of 'search' on apt-cache(8) (Closes: #192216)
    - Fix incorrect path for 'partial' directory on apt-get(8)
      (Closes: #192933)
    - Fixes to pt_BR translation from Andre Luis Lopes <andrelop@ig.com.br>
      (Closes: #196669)
    - Updated apt_preferences(5) man page with many corrections and
      clarifications from Thomas Hood <jdthood@yahoo.co.uk>
      (Closes: #193336)
    - Fix SGML validation errors in apt-cache.8.sgml introduced in 0.5.5 or so
    - Add a simple example to apt-ftparchive(1) (Closes: #95257)
    - Add bug script for collecting configuration info (Closes: #176482)

 -- Matt Zimmerman <mdz@debian.org>  Mon, 21 Jul 2003 01:59:43 -0400

apt (0.5.5.1) unstable; urgency=low

  * Move the target of the example docs from doc to binary.  Closes:
    #192331
  * Fix api breakage that broke apt-ftparchive and apt-cache dumpavail, by
    backing out change that incorretly attempted to handle Package sections
    larger than 32k.  Closes: #192373
  * Fix never-ending loop with apt-get install -V.  Closes: #192355.

 -- Adam Heath <doogie@debian.org>  Mon, 19 May 2003 12:30:16 -0500

apt (0.5.5) unstable; urgency=low

  * New deb version compare function, that has no integer limits, and
    supports pre-versions using ~.  Code ported from dpkg.
  * Fix handling of [!arch] for build-dependencies. Closes: #88798, #149595
  * Fix handling of build-deps on unknown packages. Closes: #88664, #153307
  * "apt-get --arch-only build-dep" to install only architecture-
    dependent build dependencies. Bump minor shared lib number to reflect
    small change in BuildDepend API.
  * APT::Build-Essential configuration option (defaults to "build-essential")
    so that "apt-get build-dep" will ensure build essential packages are
    installed prior to installing other build-dependencies. Closes: #148879
  * LD_LIBRARY_PATH thing. Closes: #109430, #147529
  * /usr/doc reference in postinst. Closes: #126189
  * Doc updates. Closes: #120689
  * Possible apt-cache segfault. Closes: #120311, #118431, #117915, #135295,
          #131062, #136749
  * Print special message for EAI_AGAIN. Closes: #131397
  * libapt-pkg-dev needs to bring in the apt-inst library if linking
    is to work. Closes: #133943
  * Typos, Doc Stuff. Closes: #132772, #129970, #123642, #114892, #113786,
         #109591, #105920, #103678, #139752, #138186, #138054, #138050,
	 #139994, #142955, #151654, #151834, #147611, #154268, #173971
  * Fix possibility for tag file parsing to fail in some unlikely situations.
    Closes: #139328
  * Use std C++ names for some header files. Closes: #128741
  * Do not check for free space if --no-download. Closes: #117856
  * Actually implement or group handling for 'upgrade'. Closes: #133950
  * "Internal Error, Couldn't configure pre-depend" is not actually an
    internal error, it is a packaging error and now it says so, and
    pinpoints the problem dependency. Closes: #155621
  * Allows failure to write to a pipe for post-invoke stuff. Closes: #89830
  * Use usr/share/doc for dhelp. Closes: #115701
  * --print-uris works with 'update'. Closes: #57070
  * Options Dpkg::MaxArgs,Dpkg::MaxArgBytes to allow a much longer dpkg
    command line.
  * Fixed 2 little OR group bugs, thanks to Yann Dirson. Closes: #143995,
    #142298
  * Allow an uninstalled package to be marked for removal on an install
    line (meaning not to automatically install it), also fix some dodgy
    handling of protected packages. Closes: #92287, #116011
  * Fix errant prefix matching in version selection. Closes: #105968
  * Ensure that all files needed to run APT as a user are readable and
    ignore roots umask for these files. Closes: #108801
  * Support larger config spaces. Closes: #111914
  * 'apt-get update' no longer does 'Building Dependency Tree'.
  * When matching regexs allways print a message. Change regex activation
    charset. Closes: #147817
  * Don't die if lines in sources.list are too long. Closes: #146846
  * Show file name on apt-extracttemplate error messges. Closes: #151835
  * i18n gettext stuff, based on work from Michael Piefel: Closes: #95933
  * Some highly unlikely memory faults. Closes: #155842
  * C++ stuff for G++3.2. Closes: #162617, #165515,
  * apt-config dumps sends to stdout not stderr now.  Closes: #146294
  * Fix segfault in FindAny when /i is used, and there is no default.
    Closes: #165891
  * Add s390x to archtable.  Closese: #160992.
  * Update config.sub/config.guess in cvs, and add support to debian/rules
    to update them from /usr/share/misc if they exist.  Closes: #155014
  * Remove 'Sorry' from messages.  Closes: #148824.
  * Change wording of 'additional disk space usage' message.  Closes:
    #135021.
  * apt-extracttemplates now prepends the package name when extracting
    files.  Closes: #132776
  * Add -n synonym for --names-only for apt-cache.  Closes: #130689
  * Display both current version and new version in apt-get -s.  Closes:
    #92358
  * Add an options and timeout config item to ssh/rsh.  Closes: #90654
  * libapt-pkg-dev now depends on apt-utils.  Closes: #133942.
  * Change verbose logging output of apt-ftparchive to go to stderr,
    instead of stdout.  Also, errors that occur no longer go to stdout,
    but stderr.  Closes: #161592
  * Test for timegm in configure.  Closes: #165516.
  * s/st_mtime/mtime/ on our local stat structure in apt-ftparchive, to
    support compliation on platforms where st_mtime is a macro.  Closes:
    #165518
  * Check the currently mounted cdrom, to see if it's the one we are
    interested in.  Closes: #154602
  * Refer to reportbug instead of bug in the man pages. Closes: #173745
  * Link apt-inst to apt-pkg. Closes: #175055
  * New apt_preferences man page from Thomas Hood, Susan Kleinmann,
    and others.
  * Fix > 300 col screen segfault. Closes: #176052
  * Rebuild with gcc-3.2. Closes: #177752, #178008.
  * Fix build-dep handling of | dependencies.
    Closes: #98640, #145997, #158896, #172901
  * Double default value of APT::Cache-Limit, until such time as it
    can be made more dynamic.  Closes: #178623.
  * Report uris with '.gz' when there are errors.  Closes: #178435.
  * When installing build-deps, make sure the new version will
    satisfy build requirements. Closes: #178121
  * Split offline and guide documentation into apt-doc.  This was done so
    that binary-arch builds do not require documention deps.  Note, that 
    apt-doc is not installed on upgrades.
  * Use doc-base, instead of dhelp directly.  Closes: #110389
  * Change http message 'Waiting for file' to 'Waiting for headers'.
    Closes: #178537
  * Remove trailing lines on package lists in apt-get.  Closes: #178736.
  * Fix origin pins for file:// uris.  Closes: #189014.
  * Apply typo and syntax patch from bug to apt-cache.8.sgml.  Closes:
    #155194
  * s/dpkg-preconfig/dpkg-preconfigure/ in examples/configure-index.
    Closes: #153734.
  * Fix some typos in the apt-get manual.  Closes: #163932.
  * Apply patch from bug, to change frozen to testing, and then do it
    everywhere else.  Closes: #165085.
  * Update es.po.  Closes: #183111.
  * Add pt_BR translation of apt_preferences(5).  Also, build fr manpages.
    Closes: #183904.
  * Add a vcg command to apt-cache, similiar to dotty.  Closes: #150512.
  * Add option to apt-get to show versions of packages being
    upgraded/installed.
  * Be quiet in apt.post{inst,rm}.  Closes: #70685.
  * apt-get now prints out suggested and recommended packages.  Closes:
    #54982.
  * Insert some newlines in the cdrom change media message.  Closes:
    #154601.
  * Add a rdepends command to apt-cache.  Closes: #159864.
  * When building the dpkg command line, allow for 8192 chars to be used,
    instead of only 1024.
  * APT::Immediate-Configure had inverted semantics(false meant it was
    enabled).  Closes: #173619.
  * Fix status file parser so that if a record is larger than 32k, the
    buffer size will be doubled, and the read attempted again.  Closes:
    #174945.

 -- Adam Heath <doogie@debian.org>  Sun, 27 Apr 2003 01:23:12 -0500

apt (0.5.4) unstable; urgency=low

  * M68k config.guess patch. Closes: #88913
  * Bi-yearly test on OpenBSD and Solaris
  * Doc updates. Closes: #89121, #89854, #99671, #98353, #95823, #93057,
          #97520, #102867, #101071, #102421, #101565, #98272, #106914,
          #105606, #105377
  * Various cosmetic code updates. Closes: #89066, #89066, #89152
  * Add "pre-auto" as an option for DSelect::Clean (run autoclean after
    update).
  * More patches from Alfredo for Vendors and more SHA-1 stuff
  * Fix for AJ's 'desire to remove perl-5.005' and possibly other
    similar situations. Closes: #56708, #59432
  * no_proxy and ftp. Closes: #89671
  * Philippe Batailler's man page patches.
  * Fix for display bug. Closes: #92033, #93652, #98468
  * Use more than 16bits for the dep ID. Some people ran out..
    Closes: #103020, #97809, #102951, #99974, #107362, #107395, #107362,
            #106911, #107395, #108968
  * Reordered some things to make dante and FTP happier. Closes: #92757
  * James R. Van Zandt's guide.sgml updates. Closes: #90027
  * apt-ftparchive copes with no uncompressed package files + contents.
  * French man pages from philippe batailler - well sort of. They
    don't build yet..
  * run-parts. Closes: #94286
  * 'apt-cache policy' preferences debug tool.
  * Whatever. Closes: #89762
  * libstdc++ and HURD. Closes: #92025
  * More apt-utils verbage. Closes: #86954
  * Fliped comparision operator. Closes: #94618
  * Used the right copyright file. Closes: #65691
  * Randolph's G++3 patches.
  * Fixed no_proxy tokanizing. Closes: #100046
  * Strip Config-Version when copying status to available. Closes: #97520
  * Segfault with missing source files. Closes: #100325
  * EINTR check. Closes: #102293
  * Various changes to the locking metholodgy for --print-uris.
    Closes: #100590
  * Lame LD_LIBRARY_PATH thing. Closes: #98928
  * apt-cache search searchs provide names too now. Closes: #98695
  * Checksum and long lines problem. Closes: #106591
  * .aptignr and empty files are just a warning. Closes: #97364

 -- Jason Gunthorpe <jgg@debian.org>  Sat, 18 Aug 2001 17:21:59 -0500

apt (0.5.3) unstable; urgency=low

  * JoeyH's dpkg::preconfig not working. Closes: #88675
  * Fixed apt override disparity
  * Alfredo's SHA-1 and related patches

 -- Jason Gunthorpe <jgg@debian.org>  Sun,  4 Mar 2001 15:39:43 -0700

apt (0.5.2) unstable; urgency=low

  * Fixed mention of /usr/doc in the long description
  * JoeyH's downgrade bug -- don't use 0.5.1
  * Doc bug. Closes: #88538
  * Fault in building release strings. Closes: #88533

 -- Jason Gunthorpe <jgg@debian.org>  Sun,  4 Mar 2001 15:39:43 -0700

apt (0.5.1) unstable; urgency=low

  * Fixed #82894 again, or should be and.
  * Process the option string right. Closes: #86921
  * Don't eat the last command for pipes. Closes: #86923
  * Ignore .* for configuration directory processing. Closes: #86923
  * Alfredo's no_proxy patch
  * Documentation fixes. Closes: #87091
  * JoeyH's double slash bug. Closes: #87266
  * Unintitialized buffer and apt-ftparchive contents generation.
     Closes: #87612
  * Build-deps on virtual packages. Closes: #87639
  * Fixes glibc/libstdc++ symbol dependencies by including glibc and
    libstdc++ version info in the library soname and in the package
    provides. Closes: #87426
  * Updated soname version to 0.3.2
  * apt-extracttemplates moved from debconf into apt-utils
  * s390 archtable entry. Closes: #88232
  * Dan's segfault
  * Some instances where the status file can source a package in a
    non-sensical way. Closes: #87390
  * Work better if there are duplicate sources.list entries.
  * Fixed the resetting of Dir with "dir {};". Closes: #87323

 -- Randolph Chung <tausq@debian.org>  Sat, 3 Mar 2001 15:37:38 -0700

apt (0.5.0) unstable; urgency=low

  * Fixed an obscure bug with missing final double new lines in
    package files
  * Changed the apt-cdrom index copy routine to use the new section
    rewriter
  * Added a package file sorter, apt-sortpkgs
  * Parse obsolete Optional dependencies.
  * Added Ben's rsh method. Closes: #57794
  * Added IPv6 FTP support and better DNS rotation support.
  * Include the server IP in error messages when using a DNS rotation.
    Closes: #64895
  * Made most of the byte counters into doubles to prevent 32bit overflow.
    Closes: #65349
  * HTTP Authorization. Closes: #61158
  * Ability to parse and return source index build depends from Randolph.
  * new 'apt-get build-dep' command from Randolph. Closes: #63982
  * Added apt-ftparchive the all dancing all singing FTP archive
    maintinance program
  * Allow version specifications with =1.2.4-3 and /2.2 or /stable postfixes
    in apt-get.
  * Removed useless internal cruft including the xstatus file.
  * Fixed config parser bugs. Closes: #67848, #71108
  * Brain Damanged apt-get config options changed, does not change the command
    line interface, except to allow --enable-* to undo a configuration
    option:
      No-Remove -> Remove
      No-Download -> Download
      No-Upgrade -> Upgrade
  * Made this fix configable (DSelect::CheckDir) and default to disabled:
     * No remove prompt if the archives dir has not changed. Closes: #55709
    Because it is stupid in the case where no files were downloaded due to
    a resumed-aborted install, or a full cache! Closes: #65952
  * Obscure divide by zero problem. Closes: #64394
  * Update sizetable for mips. Closes: #62288
  * Fixed a bug with passive FTP connections
  * Has sizetable entry for sparc64. Closes: #64869
  * Escape special characters in the ::Label section of the cdroms.lst
  * Created apt-utils and python-apt packages
  * Due to the new policy engine, the available file may contain entries
    from the status file. These are generated if the package is not obsolete
    but the policy engine prohibits using the version from the package files.
    They can be identified by the lack of a Filename field.
  * The new policy engine. Closes: #66509, #66944, #45122, #45094, #40006,
    #36223, #33468, #22551
  * Fixed deb-src line for non-us. Closes: #71501, #71601
  * Fixes for G++ 2.96, s/friend/friend class/
  * Fixed mis doc of APT::Get::Fix-Missing. Closes: #69269
  * Confirmed fix for missing new line problem. Closes: #69386
  * Fixed up dhelp files. Closes: #71312
  * Added some notes about dselect and offline usage. Closes: #66473, #38316
  * Lock files on read only file systems are ignored w/ warning.
    Closes: #61701
  * apt-get update foo now gives an error! Closes: #42891
  * Added test for shlibs on hurd. Closes: #71499
  * Clarified apt-cache document. Closes: #71934
  * DocBook SGML man pages and some improvements in the text..
  * sigwinch thing. Closes: #72382
  * Caching can be turned off by setting the cache file names blank.
  * Ignores arches it does not know about when autocleaning. Closes: #72862
  * New function in apt-config to return dirs, files, bools and integers.
  * Fixed an odd litle bug in MarkInstall and fixed it up to handle
    complex cases involving OR groups and provides.
    68754 describes confusing messages which are the result of this..
    Closes: #63149, #69394, #68754, #77683, #66806, #81486, #78712
  * Speeling mistake and return code for the 'wicked' resolver error
    Closes: #72621, #75226, #77464
  * Solved unable to upgrade libc6 from potato to woody due to 3 package
    libc6 dependency loop problem.
  * Leading sources.list spaces. Closes: #76010
  * Removed a possible infinite loop while processing installations.
  * Man page updates. Closes: #75411, #75560, #64292, #78469
  * ReduceSourceList bug. Closes: #76027
  * --only-source option. Closes: #76320
  * Typos. Closes: #77812, #77999
  * Different status messages. Closes: #76652, #78353
  * /etc/apt/apt.conf.d/ directory for Joey and Matt and pipe protocol 2
  * OS detection an support for the new pseduo standard of os-arch for the
    Architecture string. Also uses regexing.. Closes: #39227, #72349
  * Various i18n stuff. Note that this still needs some i18n wizard
    to do the last gettextization right. Closes: #62386
  * Fixed a problem with some odd http servers/proxies that did not return
    the content size in the header. Closes: #79878, #44379
  * Little acquire bugs. Closes: #77029, #55820
  * _POSIX_THREADS may not be defined to anything, just defined..
    Closes: #78996
  * Spelling of Ignore-Hold correctly. Closes: #78042
  * Unlock the dpkg db if in download only mode. Closes: #84851
  * Brendan O'Dea's dselect admindir stuff. Closes: #62811
  * Patch from BenC. Closes: #80810
  * Single output of some names in lists. Closes: #80498, #43286
  * Nice message for people who can't read syserror output. Closes: #84734
  * OR search function. Closes: #82894
  * User's guide updates. Closes: #82469
  * The AJ/JoeyH var/state to var/lib transition patch. Closes: #59094
  * Various CD bugs, again thanks to Greenbush
    Closes: #80946, #76547, #71810, #70049, #69482
  * Using potato debhelper. Closes: #57977
  * I cannot self-terminate. Closes: #74928

 -- Jason Gunthorpe <jgg@debian.org>  Wed, 21 Feb 2001 00:39:15 -0500

apt (0.3.19) frozen unstable; urgency=low

  * Updates to apt-cdrom to support integrated non-us nicely, thanks to
    Paul Wade.
  * Fixed that apt-get/cdrom deadlock thing. Closes: #59853, #62945, #61976
  * Fixed hardcoded path. Closes: #59743
  * Fixed Jay's relative path bug
  * Allowed source only CDs. Closes: #58952
  * Space check is supressed if --print-uris is given. Closes: #58965
  * Clarified the documenation examples for non-us. Closes: #58646
  * Typo in the package description. Closes: #60230
  * Man Page typo. Closes: #60347
  * Typo in Algorithms.cc. Closes: #63577
  * Evil dotty function in apt-cache for generating dependency graphs
    with the as-yet-unpackaged GraphVis.
  * Appears to have been fixed in Janurary.. Closes: #57981
  * New config.guess/sub for the new archs. Closes: #60874
  * Fixed error reporting for certain kinds of resolution failures.
    Closes: #61327
  * Made autoclean respect 'q' settings. Closes: #63023
  * Fixed up the example sources.list. Closes: #63676
  * Added DPkg::FlushSTDIN to control the flushing of stdin before
    forking dpkg. Closes: #63991

 -- Ben Gertzfield <che@debian.org>  Fri, 12 May 2000 21:10:54 -0700

apt (0.3.18) frozen unstable; urgency=low

  * Changes in the postinst script. Closes: #56855, #57237
  * Fixed bashism. Closes: #57216, #57335
  * Doc updates. Closes: #57772, #57069, #57331, #57833, #57896

 -- Ben Gertzfield <che@debian.org>  Sun, 13 Feb 2000 01:52:31 -0800

apt (0.3.17) unstable; urgency=low

  * RFC 2732 usage for CDROM URIs and fixes to apt-cdrom
  * Fixed the configuration parser to not blow up if ; is in the config
    string
  * Applied visual patch to dselect install script . Closes #55214
  * Included the configure-index example
  * Minimal CD swaps
  * Library soname has increased
  * Fixed default sources.list to have correct URLs for potato when it
    becomes stable
  * Added a message about erasing sources.list to dselect setup script
    Closes: #55755
  * No remove prompt if the archives dir has not changed. Closes: #55709
  * Fixed inclusion of 2nd sample config file. Closes: #55374
  * Made file mtimes of 0 not confuse the methods If-Modifed-Since check.
    Closes: #55991

 -- Ben Gertzfield <che@debian.org>  Mon, 31 Jan 2000 12:12:40 -0800

apt (0.3.16) unstable; urgency=low

  * Made --no-download work. Closes: #52993
  * Now compiles on OpenBSD, Solaris and HP-UX
  * Clarify segfault errors
  * More debhelper fixes. Closes: #52662, #54566, #52090, #53531, #54769
  * Fix for Joel's discovery of glibc removal behavoir.
  * Fix for Ben Collins file: uri from slink upgrade.
  * Fixed resume code in FTP. Closes: #54323
  * Take more precautions to prevent the corruption Joey Hess saw.
  * Fixed --no-list-cleanup
  * RFC 2732 URI parsing ([] for hostnames).
  * Typo in apt-cache man page. Closes: #54949

 -- Ben Gertzfield <che@debian.org>  Fri, 14 Jan 2000 08:04:15 -0800

apt (0.3.15) unstable; urgency=low

  * Added DSelect::WaitAfterDownload Closes: #49549
  * Fixed cast error in byteswap macro and supporting code. Closes: #50093
  * Fixed buffer overflow for wide terminal sizes. Closes: #50295
  * Made -s and clean not do anything. Closes: #50238
  * Problem with Protected packages and the new OR code.
  * /usr/share/doc stuff. Closes: #51017, #50228, #51141
  * Remove doesn't require a package to be installable. Closes: #51175
  * FTP proxy touch ups in the mabn page. Closes: #51315, #51314

 -- Ben Gertzfield <che@debian.org>  Sat,  4 Dec 1999 21:17:24 -0800

apt (0.3.14) unstable; urgency=low

  * Fix Perl or group pre-depends thing Closes: #46091, #46096, #46233, #45901
  * Fix handling of dpkg's conversions from < -> <= Closes: #46094, #47088
  * Make unparsable priorities non-fatal Closes: #46266, #46267, #46293, #46298
  * Fix handling of '/' for the dist name. Closes: #43830, #45640, #45692
  * Fixed 'Method gave a blank filename' error from IMS queries onto CDs.
    Closes: #45034, #45695, #46537
  * Made OR group handling in the problem resolver more elaborate. Closes: #45646
  * Added APT::Clean-Installed option. Closes: #45973
  * Moves the free space check to after the calculated size is printed.
    Closes: #46639, #47498
  * mipsel arch Closes: #47614
  * Beautified URI printing to not include passwords Closes: #46857
  * Fixed little problem with --no-download Closes: #47557
  * Tweaked Dselect 'update' script to re-gen the avail file even in the
    event of a failure Closes: #47112
  * Retries for source archives too Closes: #47529
  * Unmounts CDROMs iff it mounted them Closes: #45299
  * Checks for the partial directories before doing downloads Closes: #47392
  * no_proxy environment variable (http only!) Closes: #43476
  * apt-cache showsrc Closes: #45799
  * De-Refs Single Pure virtual packages. Closes: #42437, #43555
  * Regexs for install. Closes: #35304, #38835
  * Dependency reports now show OR group relations
  * Re-Install feature. Cloes: #46961, #37393, #38919
  * Locks archive directory on clean (woops)
  * Remove is not 'sticky'. Closes: #48392
  * Slightly more accurate 'can not find package' message. Closes: #48311
  * --trivial-only and --no-remove. Closes: #48518
  * Increased the cache size. Closes: #47648
  * Comment woopsie. Closes: #48789
  * Removes existing links when linking sources. Closes: #48775
  * Problem resolver does not install all virtual packages. Closes: #48591, #49252
  * Clearer usage message about 'source' Closes: #48858
  * Immediate configure internal error Closes: #49062, #48884

 -- Ben Gertzfield <che@debian.org>  Sun,  7 Nov 1999 20:21:25 -0800

apt (0.3.13) unstable; urgency=low

  * Fix timestamp miss in FTP. Closes: #44363
  * Fix sorting of Kept packages. Closes: #44377
  * Fix Segfault for dselect-upgrade. Closes: #44436
  * Fix handling of '/' for the dist name. Closes #43830
  * Added APT::Get::Diff-Only and Tar-Only options. Closes #44384
  * Add commented-out deb-src URI to default sources.list file.

 -- Ben Gertzfield <che@debian.org>  Sun, 19 Sep 1999 18:54:20 -0700

apt (0.3.12) unstable; urgency=low

  * Fix for typo in the dhelp index. Closes: #40377
  * Multiple media swap support
  * Purge support. Closes: #33291, #40694
  * Better handling of - remove notation. Closes: #41024
  * Purge support. Closes: #33291, #40694
  * Error code on failed update. Closes: #41053
  * apt-cdrom adds entries for source directories. Closes: #41231
  * Sorts the output of any list. Closes: #41107
  * Fixes the looping problem. Closes: #41784, #42414, #44022
  * Fixes the CRC mechanism to lowercase all strings. Closes: #41839
  * More checks to keep the display sane. Particularly when fail-over is
    used with local mirrors and CD-Roms. Closes: #42127, #43130, #43668
  * PThread lockup problem on certain sparc/m68k. Closes: #40628
  * apt-cdrom understands .gz Package files too. Closes: #42779
  * Spelling error in dselect method description. Closes: #43251
  * Added security to the default source list. Closes: #43356

 -- Ben Gertzfield <che@debian.org>  Fri,  3 Sep 1999 09:04:28 -0700

apt (0.3.11) unstable; urgency=low

  * Fix for mis-parsed file: URIs. Closes: #40373, #40366, #40230
  * Fix for properly upgrading the system from perl 5.004 to 5.005

 -- Ben Gertzfield <che@debian.org>  Mon, 28 Jun 1999 21:06:44 -0700

apt (0.3.9) unstable; urgency=low

  * Spelling error in cachefile.cc. Closes: #39885
  * Trailing slash in dselect install if you try to use the
    default config file. Closes: #40011
  * Simulate works for autoclean. Closes: #39141
  * Fixed spelling errors. Closes: #39673
  * Changed url parsing a bit. Closes: #40070, #40069
  * Version 0.3.8 will be for slink/hamm (GNU libc 2).

 -- Ben Gertzfield <che@debian.org>  Thu, 24 Jun 1999 18:02:52 -0700

apt (0.3.7) unstable; urgency=low

  * Fixed missing text in the apt-get(8) page. Closes: #37596
  * Made --simulate and friends work with apt-get source. Closes: #37597, #37656
  * Fixed inclusion of man pages in the -doc/-dev package. Closes: #37633, #38651
  * Fixed handling of the -q option with not-entirely integer arguments
    Closes: #37499
  * Man page typo Closes: #37762
  * Fixed parsing of the Source: line. Closes: #37679
  * Dpkg/dpkg-hurd source bug. Closes: #38004, #38032
  * Added a check for an empty cache directory. Closes: #37963
  * Return a failure code if -d is given and packages fail to download.
    Closes: #38127
  * Arranged for an ftp proxy specifing an http server to work. See the
    important note in the sources.list man page.
  * Accounted for resumed files in the cps calculation. Closes: #36787
  * Deal with duplicate same version different packages. Closes: #30237
  * Added --no-download. Closes: #38095
  * Order of apt-cdrom dist detection. Closes: #38139
  * Fix apt-cdrom chop handling and missing lines. Closes: #37276
  * IPv6 http support
  * Suggests dpkg-dev for apt-get source. Closes: #38158
  * Fixed typo in apt-get help. Closes: #38712
  * Improved the error message in the case of broken held package. Closes: #38777
  * Fixed handling of MD5 failures
  * Documented list notation Closes: #39008
  * Change the 'b' to 'B'. Closes: #39007

 -- Ben Gertzfield <che@debian.org>  Sun, 20 Jun 1999 18:36:20 -0700

apt (0.3.6) unstable; urgency=low

  * Note that 0.3.5 never made it out the door..
  * Fix for apt-cdrom and unusual disk label locations. Closes: #35571
  * Made APT print numbers in decimal. Closes: #35617, #37319
  * Buffer munching fix for FTP. Closes: #35868
  * Typo in sample config file. Closes: #35907
  * Fixed whitespace in version compares. Closes: #35968, #36283, #37051
  * Changed installed size counter to only count unpacked packages.
    Closes: #36201
  * apt-get source support. Closes: #23934, #27190
  * Renames .debs that fail MD5 checking, provides automatic corruption
    recovery. Closes: #35931
  * Fixed autoconf verison. Closes: #37305
  * Random Segfaulting. Closes: #37312, #37530
  * Fixed apt-cache man page. Closes: #36904
  * Added a newline to apt-cache showpkg. Closes: #36903

 -- Ben Gertzfield <che@debian.org>  Wed, 12 May 1999 09:18:49 -0700

apt (0.3.4) unstable; urgency=low

  * Release for Ben while he is out of town.
  * Checked the size of partial files. Closes: #33705
  * apt-get should not print progress on non-tty. Closes: #34944
  * s/guide.text.gz/users-guide.txt.gz/ debian/control: Closes: #35207
  * Applied cdrom patches from Torsten.  Closes: #35140, #35141
  * smbmounted cdrom fix. Closes: #35470
  * Changed ie to eg.  Closes: #35196

 -- Adam Heath <doogie@debian.org>  Sun,  4 Apr 1999 18:26:44 -0500

apt (0.3.3) unstable; urgency=low

  * Fixes bug with file:/ URIs and multi-CD handling. Closes: #34923

 -- Ben Gertzfield <che@debian.org>  Tue, 23 Mar 1999 12:15:44 -0800

apt (0.3.2) unstable; urgency=low

  * Major release into unstable of v3
  * These bugs have been fixed, explanations are in the bug system, read
    the man pages as well..
    Closes: #21113, #22507, #22675, #22836, #22892, #32883, #33006, #34121,
    	    #23984, #24685, #24799, #25001, #25019, #34223, #34296, #34355,
	    #24021, #25022, #25026, #25104, #25176, #31557, #31691, #31853,
    	    #25458, #26019, #26433, #26592, #26670, #27100, #27100, #27601,
    	    #28184, #28391, #28778, #29293, #29351, #27841, #28172, #30260,
    	    #29382, #29441, #29903, #29920, #29983, #30027, #30076, #30112,
    	    #31009, #31155, #31381, #31883, #32140, #32395, #32584. #34465,
    	    #30383, #30441, #30472, #30643, #30827, #30324, #36425, #34596

 -- Ben Gertzfield <che@debian.org>  Mon, 15 Mar 1999 19:14:25 -0800

apt (0.3.1) experimental; urgency=low

  * Minor release of cvs version.
  * Added virtual package libapt-pkgx.x

 -- Mitch Blevins <mblevin@debian.org>  Wed, 10 Mar 1999 07:52:44 -0500

apt (0.3.0) experimental; urgency=low

  * New experimental version.

 -- Ben Gertzfield <che@debian.org>  Tue, 15 Dec 1998 12:53:21 -0800

apt (0.1.9) frozen unstable; urgency=low

  * Return to the wacky numbering for when we build 0.1.8 for hamm
  * Important bug related to APT on the Alpha fixed
  * apt-get dist-upgrade problems fixed
  * tiny patch for http method to fix an endless loop
  * nice fix from /usr/doc/lintian/ to remove rpath nastiness from
    libtool and add proper shared lib dependancies
  * now dh_shlibdeps is called with LD_LIBRARY_PATH=debian/tmp/usr/lib
    in case an old libpkg is installed while building APT to prevent
    spurious dependancies

 -- Ben Gertzfield <che@debian.org>  Thu,  5 Nov 1998 17:43:25 -0800

apt (0.1.7) unstable; urgency=low

  * New build with libstdc++2.9.
  * Various fixes; read the Changelog.

 -- Ben Gertzfield <che@debian.org>  Thu, 15 Oct 1998 18:29:18 -0700

apt (0.1.6) unstable; urgency=low

  * Various fixes in the FTP method for error checking. Fixes: #26188.
  * Spelling corrections in dselect method. Fixes: #25884
  * Fixes for compilation on alpha/ppc. Fixes: #25313, #26108.
  * No more bo releases: we're using a normal numbering system now.

 -- Ben Gertzfield <che@debian.org>  Tue,  8 Sep 1998 19:27:13 -0700

apt (0.1.5) unstable; urgency=low

  * Changed sources.list to point to 'unstable' by default, as
    'frozen' no longer exists!

 -- Ben Gertzfield <che@debian.org>  Thu, 23 Jul 1998 22:00:18 -0700

apt (0.1.3) unstable; urgency=low

  * New upstreamish version.
  * ftp method rewritten in C. Removes dependancies on all perl/perl
    related modules. This fixes many of the ftp method bugs.

 -- Ben Gertzfield <che@debian.org>  Thu, 16 Jul 1998 22:19:00 -0700

apt (0.1.1) unstable; urgency=low

  * Release for unstable.

 -- Ben Gertzfield <che@debian.org>  Tue, 30 Jun 1998 20:48:30 -0700

apt (0.1) unstable; urgency=low

  * Kludge to fix problem in libnet-perl with illegal anonymous
    FTP passwords.
  * Moved to unstable; apt is in a useable state now.
  * Fixed version numbering. From now on, numbering will be:
    0.1 (no actual release) -> 0.1.0bo (release for libc5) ->
    0.1.1 (release for unstable). Thanks, Manoj.

 -- Ben Gertzfield <che@debian.org>  Tue, 30 Jun 1998 20:40:58 -0700

apt (0.0.17-1) experimental; urgency=low

  * Fixed problem with libc6 version compare
  * Scott's away for a while, so I'll be packaging apt for the time
    being.

 -- Ben Gertzfield <che@debian.org>  Thu, 25 Jun 1998 19:02:03 -0700

apt (0.0.16-1) experimental; urgency=low

  * Modifications to make apt-get more friendly when backgrounded.
  * Updated documentation.
  * Updates to graphic widgets

 -- Scott K. Ellis <scott@debian.org>  Mon,  8 Jun 1998 11:22:02 -0400

apt (0.0.15-0.2bo) experimental; urgency=low

  * Bo compilation
  * Bob Hilliards crash

 -- Jason Gunthorpe <jgg@debian.org>  Sun, 31 May 1998 20:18:35 -0600

apt (0.0.15-0.1bo) experimental; urgency=low

  * Bo compilation
  * libstdc++272 patch

 -- Jason Gunthorpe <jgg@debian.org>  Sun, 31 May 1998 20:18:35 -0600

apt (0.0.15) experimental; urgency=low

  * Clean up source tarball (no user-visible changes)

 -- Scott K. Ellis <scott@debian.org>  Tue, 26 May 1998 12:23:53 -0400

apt (0.0.14) experimental; urgency=low

  * Updates in ordering code to make sure certain upgrades work correctly.
  * Made dselect/setup understand ftp as well as http

 -- Scott K. Ellis <scott@debian.org>  Wed, 20 May 1998 13:33:32 -0400

apt (0.0.13-bo1) experimental; urgency=low

  * Bo compilation

 -- Jason Gunthorpe <jgg@debian.org>  Mon, 18 May 1998 15:10:49 -0600

apt (0.0.13) experimental; urgency=low

  * Remove hardcoded egcc from debian/rules (#21575)
  * Fixes for ordering logic when system has a number of unpacked
    but unconfigured packages installed.
  * Spelling fix in dselect install method (#22556)

 -- Scott K. Ellis <scott@debian.org>  Sun, 17 May 1998 20:08:33 -0400

apt (0.0.12) experimental; urgency=low

  * Fixed problems with package cache corruption.
  * Made to depend on libc6 >= 2.0.7pre1 due to timezone problems with
    earlier versions.
  * Interface and documentation improvements.

 -- Scott K. Ellis <scott@debian.org>  Sat, 16 May 1998 23:17:32 -0400

apt (0.0.11) experimental; urgency=low

  * Change dependancies to pre-depends since breaking your packaging tools
    in the middle of an installation isn't very good.
  * Bug fixes to ftp method and general apt-get code

 -- Scott K. Ellis <scott@debian.org>  Fri, 15 May 1998 08:57:38 -0400

apt (0.0.10) experimental; urgency=low

  * Run "dpkg --configure -a" after an aborted dselect install
  * Fixed problem with install looping
  * Support for authenticating proxys: (note this isn't terribly secure)
    http_proxy="http://user:pass@firewall:port/"
  * Substitute $ARCH in sources.list
  * Fixes in the resumption code for ftp

 -- Scott K. Ellis <scott@debian.org>  Tue, 12 May 1998 09:14:41 -0400

apt (0.0.9) experimental; urgency=low

  * Added ftp support.
  * Various other less visible bug fixes.
  * Fixed problem with segfault when apt-get invoked in a non-existant
    directory (Bug #21863)
  * Bumped policy to 2.4.1

 -- Scott K. Ellis <scott@debian.org>  Fri,  1 May 1998 09:18:19 -0400

apt (0.0.8) experimental; urgency=low

  * Fixed generated available file (Bug #21836)
  * Added download ETA (Bug #21774).
  * Fixed hardcoded ARCH (Bug #21751).
  * Fixed check on http_proxy (Bug #21795).
  * Added download speed indicator.

 -- Scott K. Ellis <scott@debian.org>  Mon, 27 Apr 1998 10:58:32 -0400

apt (0.0.7) experimental; urgency=low

  * Remove libdeity and apt from package for now, since only apt-get and
    apt-cache are actually useful right now.
  * Clean up handling of package installation errors.
  * Added timeout to http transfers (#21269)
  * Updated setup for dselect/apt method.
  * Updated man pages
  * Long options (added in 0.0.6)

 -- Scott K. Ellis <scott@debian.org>  Tue, 21 Apr 1998 09:06:49 -0400

apt (0.0.6) experimental; urgency=low

  * Spelling changes.
  * Revamped download status display.
  * Call apt-get clean after successful install in dselect.
  * Added "apt-get clean" which deletes package files from /var/cache/apt

 -- Scott K. Ellis <scott@debian.org>  Thu,  9 Apr 1998 15:13:59 -0400

apt (0.0.5) experimental; urgency=low

  * Ignore signals while dpkg is running so we don't leave dpkg running in
    the background (#20804)
  * Check Packages as well as Packages.gz for file URIs (#20784)
  * Spelling cleanup (#20800)
  * Added -m option to permit upgrade to go on in the case of a bad mirror.
    This option may result in incomplete upgrades when used with -f.

 -- Scott K. Ellis <scott@debian.org>  Tue,  7 Apr 1998 12:40:29 -0400

apt (0.0.4) experimental; urgency=low

  * New usage guide.
  * Various documentation updates and cleanup.
  * Added '-f' option to apt-get attempt to fix broken dependancies.

 -- Scott K. Ellis <scott@debian.org>  Sat,  4 Apr 1998 14:36:00 -0500

apt (0.0.3) experimental; urgency=low

  * Added a shlibs.local file to prevent apt from depending on itself.
  * Updates to how apt-get handles bad states in installed packages.
  * Updated rules to make sure build works from a freshly checked out source
    archive.  Building from CVS needs libtool/automake/autoconf, builds from
    the distributed source package should have no such dependancy.

 -- Scott K. Ellis <scott@debian.org>  Fri,  3 Apr 1998 11:49:47 -0500

apt (0.0.2) unstable; urgency=low

  * Updates to apt-get and http binding for dselect method (apt).
  * Updating version number from 0.0.1, which was released only on IRC.

 -- Scott K. Ellis <scott@debian.org>  Fri,  3 Apr 1998 00:35:18 -0500

apt (0.0.1) unstable; urgency=low

  * Initial Release.

 -- Scott K. Ellis <scott@debian.org>  Tue, 31 Mar 1998 12:49:28 -0500<|MERGE_RESOLUTION|>--- conflicted
+++ resolved
@@ -1,4 +1,3 @@
-<<<<<<< HEAD
 apt (1.1~exp8) experimental; urgency=medium
 
   [ Michael Vogt ]
@@ -234,7 +233,7 @@
     - add regression test for LP: #34638
 
  -- Michael Vogt <mvo@debian.org>  Thu, 19 Jun 2014 12:01:48 +0200
-=======
+
 apt (1.0.9.9) unstable; urgency=medium
 
   [ David Kalnischkies ]
@@ -244,7 +243,6 @@
     Thanks to Axel Beckert for testing (Closes: 782777)
 
  -- David Kalnischkies <david@kalnischkies.de>  Tue, 28 Apr 2015 16:11:27 +0200
->>>>>>> 65759e00
 
 apt (1.0.9.8) unstable; urgency=medium
 
