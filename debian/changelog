--- conflicted
+++ resolved
@@ -1,4 +1,9 @@
-<<<<<<< HEAD
+apt (0.8.16~exp3) UNRELEASEDexperimental; urgency=low
+
+  * merge fixes from the debian/unstable upload
+
+ -- Michael Vogt <michael.vogt@ubuntu.com>  Thu, 30 Jun 2011 09:19:27 +0100
+
 apt (0.8.16~exp2) experimental; urgency=low
 
   [ David Kalnischkies ]
@@ -38,7 +43,7 @@
   * merged with the debian/unstable upload
 
  -- Michael Vogt <mvo@debian.org>  Wed, 29 Jun 2011 12:40:31 +0200
-=======
+
 apt (0.8.15.1) unstable; urgency=low
 
   [ David Kalnischkies ]
@@ -61,7 +66,6 @@
     - allow package:architecure in Package:
 
  -- Michael Vogt <mvo@debian.org>  Thu, 30 Jun 2011 10:05:36 +0200
->>>>>>> 8d030327
 
 apt (0.8.15) unstable; urgency=low
 
