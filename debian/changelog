--- conflicted
+++ resolved
@@ -1,16 +1,24 @@
+apt (0.7.2ubuntu9) unstable; urgency=low
+
+  [Otavio Salvador]
+  * Simplified HttpMethod::Fetch on http.cc removing Tail variable;
+  * Fix pipeline handling on http.cc (closes: #413324)
+  * Fix building to properly support binNMUs. Thanks to Daniel Schepler
+    <schepler@math.unipd.it> by the patch (closes: #359634)
+  * Fix example for Install-{Recommends,Suggests} options on
+    configure-index example file. Thanks to Peter Eisentraut
+    <peter_e@gmx.net> by the patch (closes: #432223)
+  * 
+
+ --
+
 apt (0.7.2ubuntu8) gutsy; urgency=low
 
   [Michael Vogt]
   * cmdline/apt-get.cc:
     - fix in the task-install code regexp (thanks to Adam Conrad and
-<<<<<<< HEAD
       Colin Watson). This should bring the livecd build back into
       shape
-  
-=======
-      Colin Watson)
-
->>>>>>> 82d0afc2
   [Otavio Salvador]
   * Fix compilation warnings:
     - apt-pkg/contrib/configuration.cc: wrong argument type;
@@ -20,13 +28,6 @@
       - type conversion;
       - unused variable;
       - changed SetupProxy() method to void;
-  * Simplified HttpMethod::Fetch on http.cc removing Tail variable;
-  * Fix pipeline handling on http.cc (closes: #413324)
-  * Fix building to properly support binNMUs. Thanks to Daniel Schepler
-    <schepler@math.unipd.it> by the patch (closes: #359634)
-  * Fix example for Install-{Recommends,Suggests} options on
-    configure-index example file. Thanks to Peter Eisentraut
-    <peter_e@gmx.net> by the patch (closes: #432223)
 
  -- Michael Vogt <michael.vogt@ubuntu.com>  Wed, 11 Jul 2007 23:20:15 +0100
 
