apt (0.9.5.2) UNRELEASED; urgency=low

  [ David Kalnischkies ]
  * apt-pkg/cdrom.cc:
    - fix regression from 0.9.3 which dumped the main configuration
      _config instead of the cdrom settings (Cnf) as identified and
      tested by Milan Kupcevic, thanks! (Closes: #674100)
  * cmdline/apt-get.cc:
    - do not show 'list of broken packages' header if no package
      is broken as it happens e.g. for external resolver errors
    - print URIs for all changelogs in case of --print-uris,
      thanks to Daniel Hartwig for the patch! (Closes: #674897)
    - show 'bzr branch' as 'bzr get' is deprecated (LP: #1011032)
    - check build-dep candidate if install is forbidden
  * debian/apt-utils.links:
    - the internal resolver 'apt' is now directly installed in
      /usr/lib/apt/solvers, so don't instruct dh to create a broken link
  * doc/apt-verbatim.ent:
    - APT doesn't belong to the product 'Linux', so use 'APT' instead
      as after all APT is a big suite of applications
  * doc/examples/sources.list:
    - use the codename instead of 'stable' in the examples sources.list
      as we do in the manpage and as the debian-installer does
  * doc/apt-get.8.xml:
    - use apt-utils as package example instead of libc6
  * apt-pkg/contrib/cmdline.cc:
    - apply patch from Daniel Hartwig to fix a segfault in case
      the LongOpt is empty (Closes: #676331)
    - fix segfault with empty LongOpt in --no-* branch
  * ftparchive/apt-ftparchive.cc:
    - default to putting the Contents-* files below $(SECTION) as apt-file
      expects them there - thanks Martin-Éric Racine! (Closes: #675827)
  * apt-pkg/deb/deblistparser.cc:
    - set pkgCacheGen::Essential to "all" again (Closes: #675449)
  * apt-pkg/algorithms.cc:
    - force install only for one essential package out of a group
  * apt-pkg/aptconfiguration.cc:
    - if APT::Languages=none save "none" in allCodes so that the detected
      configuration is cached as intended (Closes: #674690, LP: #1004947)
  * apt-pkg/cacheiterators.h:
    - add an IsMultiArchImplicit() method for Dep- and PrvIterator

<<<<<<< HEAD
  [ Translation of programs ]
  * Danish by Joe Hansen. Closes: #675605
  * French updated by Christian Perrier
  
  [ Sebastian Heinlein ]
  * cmdline/apt-key:
    - do not hardcode /etc but use Dir::Etc instead
=======
  [ Justin B Rye ]
  * doc/apt-cdrom.8.xml:
    - replace CDROM with the proper CD-ROM in text
    - correct disc vs. disk issues
  * doc/apt-extracttemplates.1.xml:
    - debconf is not DebConf
  * doc/apt-get.8.xml:
    - move dselect-upgrade below dist-upgrade
    - review and fix spelling issues
  * doc/apt-ftparchive.8.xml, doc/apt-config.8.xml,
    doc/apt-key.8.xml, doc/apt-mark.8.xml,
    doc/apt_preferences.5.xml, doc/apt-secure.8.xml,
    doc/apt-sortpkgs.1.xml, sources.list.5.xml:
    - review and fix typo, grammar and style issues
  * doc/apt.conf.5.xml:
    - review and fix typo, grammar and style issues
    - rephrase APT::Immediate-Configuration and many others

  [ Robert Luberda ]
  * Polish manpage translation update (Closes: #675603)
  * doc/apt-mark.8.xml:
    - in hold, the option name is --file not --filename

  [ Christian Perrier ]
  * French program and manpage translation update
  * Danish program translation by Joe Hansen. Closes: #675605

  [ Thibaut Girka ]
  * cmdline/apt-get.cc:
    - complain correctly about :any build-dep on M-A:none packages
  * apt-pkg/deb/deblistparser.cc:
    - add support for arch-specific qualifiers in dependencies
>>>>>>> 249a02f5

 -- David Kalnischkies <kalnischkies@gmail.com>  Wed, 06 Jun 2012 23:54:01 +0200

apt (0.9.5.1) unstable; urgency=low

  [ David Kalnischkies ]
  * apt-pkg/contrib/fileutl.cc:
    - dup() given compressed fd in OpenDescriptor if AutoClose
      is disabled as otherwise gzclose() and co will close it
  * doc/*.xml:
    - mark even more stuff as untranslateable and improve the
      markup here and there (no real text change)
    - use docbook DTD 4.5 instead of 4.2 to have valid docs

  [ Justin B Rye ]
  * doc/*.xml:
    - remove 'GNU/Linux' from 'Debian systems' strings as Debian
      has more systems than just GNU/Linux nowadays
  * doc/apt-cache.8.xml:
    - fix a typo as well as adding missing literal markup
    - three small rewordings for better english sentences

 -- Michael Vogt <mvo@debian.org>  Thu, 24 May 2012 17:16:34 +0200

apt (0.9.5) unstable; urgency=low

  [ Chris Leick ]
  * proofreading of the manpage pot
  * German manpage translation update (Closes: #673294)

  [ David Kalnischkies ]
  * buildlib/podomain.mak:
    - ensure that all sources end up in the srclist so that we don't
      forget to extract half of the translation strings
  * buildlib/inttypes.h.in:
    - remove inttypes.h compatibility as providing such a c99 types
      compatibility conflicts with the usage of c99 type long long
  * apt-pkg/contrib/mmap.cc:
    - have a dummy SyncToFd around in case of ReadOnly access to a
      compressed file as we otherwise on Close() do not delete[] the
      char buffer but munmap() it… (Closes: #673815)
  * debian/control:
    - moving debiandoc-sgml to Build-Depends-Indep was one step too much
      for the buildds as we still build two sgml files in arch:any
  * debian/rules:
    - move internal-solver as 'apt' to his friend dump-solver in
      /usr/lib/apt/solvers to avoid writing a manpage for it

 -- Michael Vogt <mvo@debian.org>  Tue, 22 May 2012 16:14:22 +0200

apt (0.9.4) unstable; urgency=low

  [ David Kalnischkies ]
  * methods/http.cc:
    - after many years of pointless discussions disable http/1.1 pipelining
      by default as many webservers and proxies seem to be unable to conform
      to specification must's (rfc2616 section 8.1.2.2) (LP: #996151)
    - add spaces around PACKAGE_VERSION to fix FTBFS with -std=c++11
  * apt-pkg/pkgcachegen.cc:
    - make IsDuplicatedDescription static so that it is really private
      as we don't need a symbol for it as it is not in a header
  * Makefile, buildlib/*.mak:
    - reshuffle dependencies so that parallel building seems to work
    - separate manpages from the rest of the doc building
  * prepare-release:
    - apt-inst version isn't apt versions, so don't override variable
  * debian/rules:
    - apt-utils packages manpages, so it should depend on build-doc
    - make apt and apt-utils packages depend on manpages instead of full doc
  * debian/control:
    - move doxygen and debiandoc-sgml to Build-Depends-Indep as docs
      are no longer build in the same target as the manpages
  * apt-pkg/acquire-methods.cc:
    - factor out into private Dequeue() to fix access to deleted pointer
  * apt-pkg/contrib/fileutl.cc:
    - ensure that we close compressed fds, wait for forks and such even if
      the FileFd itself is set to not autoclose the given Fd
  * cmdline/apt-get.cc:
    - use the host architecture, not the build architecture for matching
      of [architecture restrictions] in Build-Depends (Closes: #672927)
  * doc/makefile:
    - build manpages with the correct l10n.gentext.default.language setting
      to get the correct section titles provided by docbook
  * doc/po/de.po:
    - updated german manpage translation by Chris Leick, thanks!
  * apt-pkg/packagemanager.cc:
    - do not run into loop on new-pre-depends-breaks (Closes: #673536)
  * doc/*.xml:
    - add a few translator notes and reword some paragraphs to ensure that
      translators and users alike can better understand them (Closes: #669409)
    - in <term> mark all options with <option> and mark <term><option>
      as untranslated for po4a removing ~200 unless "translateable" strings
  * apt-pkg/aptconfiguration.cc:
    - longcode Translation files are saved with encoded underscore,
      so make sure to pick these files up as well for Acquire::Languages
  * ftparchive/writer.cc:
    - include Contents-* files in Release files (Closes: #673647)

  [ Michael Vogt ]
  * merged updated de.po, thanks to Holger Wansing (closes: #672466)
  
  [ Raphael Geissert ]
  * apt-pkg/acquire*.cc:
    - handle redirections in the worker with the right method instead of
      in the method the redirection occured in (Closes: #668111)
  * methods/http.cc:
    - forbid redirects to change protocol
  * methods/mirror.cc:
    - generate an equal sign also for the first arch (Closes: #669142)

  [ Marius Vollmer ]
  * apt-pkg/algorithms.cc:
    - fix memory leak of Flags in pkgSimulate by a proper destructor

 -- Michael Vogt <mvo@debian.org>  Mon, 21 May 2012 12:29:05 +0200

apt (0.9.3) unstable; urgency=low

  [ David Kalnischkies ]
  * apt-pkg/contrib/strutl.cc:
    - remove the message size limit from ioprintf and strprintf
  * apt-pkg/contrib/configuration.cc:
    - add a more versatile Dump() method
    - normalize a bit by replacing // and /./ with / in FindFile
    - /dev/null is a special absolute path as it has no subdirectories
  * apt-pkg/acquire-worker.cc:
    - use Dump() to generate the configuration message for sending
  * cmdline/apt-config.cc:
    - make it possible to limit dump to a subtree
    - implement --empty and --format option for dump
  * apt-pkg/cdrom.cc:
    - use Dump() to generate the configuration output
  * apt-pkg/depcache.cc:
    - clearly separate 'positive' and 'negative' dependencies and
      their upgrade-resolution tries in MarkInstall and especially don't
      treat Conflicts differently compared to Breaks here
    - provider is only a possible solution if the provides has the right
      version (or none as we have no versioned provides in debian) and not
      if the version of the provider matches
  * edsp/edspsystem.cc:
    - check with RealFileExists for scenario file as otherwise a directory
      like one provided with RootDir triggers the usage of EDSP
  * debian/libapt-inst1.5.symbols:
    - use the correct library name the symbols header
  * apt-pkg/pkgcachegen.cc:
    - check if NewDescription allocation has failed and error out accordingly
    - check if we work on a valid description in IsDuplicateDescription as
      we end up working on dangling pointers otherwise which segfaults on
      s390x and ppc64 (Closes: #669427)
  * apt-pkg/deb/deblistparser.cc:
    - check length and containing chars for a given description md5sum
  * ensure that apti18n.h is included last as advertised (Closes: #671623)
  * apt-pkg/acquire-worker.cc:
    - revert the use of FileFd::Write in OutFdReady as we don't want error
      reports about EAGAIN here as we retry later. Thanks to YOSHINO Yoshihito
      for the report. (Closes: #671721)
  * apt-pkg/contrib/fileutl.cc:
    - check that the fd which are closed are valid
    - ensure that we do init d only once and especially not with its own
      content as this causes some "interesting" hickups resulting in segfaults
      as it seems (Closes: #554387, #670979)
    - collect zombie (de)compressor processes on reopen
    - ensure that in error conditions the Fail flag is set
    - ensure that d is set before accessing it
  * apt-pkg/aptconfiguration.cc:
    - use NULL instead of "" for no (un)compress parameters
  * apt-pkg/algorithms.cc:
    - factor out of ListUpdate a AcquireUpdate to be able to provide your
      own pkgAcquire fetcher to the wrapper
  * apt-inst/deb/debfile.h:
    - readd 'md5.h' to the uncleaned header includes to make qapt build
      against us again unchanged to unblock transition (Closes: #669163)

 -- Michael Vogt <mvo@debian.org>  Fri, 11 May 2012 17:16:22 +0200

apt (0.9.2) unstable; urgency=low

  [ Michael Vogt ]
  * apt-inst/contrib/extracttar.cc:
    - ensure that in StartGzip the InFd is set to "AutoClose" to ensure
      that the pipe is closed when InFd is closed. This fixes a Fd leak
      (LP: #985452)

  [ David Kalnischkies ]
   * apt-pkg/deb/deblistparser.cc:
    - only treat the native apt as essential by default (Closes: #669377)
  * apt-pkg/contrib/fileutl.cc:
    - redirect stderr from compressors to /dev/null
  * apt-pkg/aptconfiguration.cc:
    - if the compressor is not installed, but we link against it's
      library accept it as a CompressionType (Closes: #669328)
  * apt-pkg/contrib/sha2_internal.cc:
    - do not use the input data directly but memcpy it instead as
      it could be unaligned as in the http-transport which causes
      a sigbus error on sparc (Closes: #669061)
  * apt-pkg/cacheset.cc:
    - actually return to the fallback modifier if we have detected we
      should for packagenames which look like modifiers (Closes: #669591)

  [ Adam Conrad ]
  * Set FD_CLOEXEC on history.log's FD (Closes: #610069, LP: #636010)

  [ Thorsten Spindler ]
  * apt-pkg/deb/dpkgpm.cc:
    - do not crash if (*I).Pkg is NULL (LP: #939867)

  [ Malcolm Scott ]
  * apt-pkg/packagemanager.cc:
    - iterate over all pre-depends or-group member instead of looping
      endlessly over the first member in SmartUnpack (LP: #985852)

 -- Michael Vogt <mvo@debian.org>  Fri, 20 Apr 2012 11:26:16 +0200

apt (0.9.1) unstable; urgency=low

  [ David Kalnischkies ]
  * cmdline/apt-get.cc:
    - if pkgCacheFile::Generate is disabled in 'update' don't
      remove the caches (and don't try to open them)
  * apt-pkg/packagemanager.cc:
    - init counter in SmartConfigure so that the loop-breaker isn't
      triggered at random… (Closes: #669060)

  [ Christian Perrier ]
  * Fix typo in apt-get(8). Closes: #664833
  * Replace "argument" by "paramètre" in French translation.
    Merci, les Titeps!
  * Drop hardcoded "en.html" suffix in apt-secure manpage.
    Thanks to David Prevot.
  
 -- Michael Vogt <mvo@debian.org>  Tue, 17 Apr 2012 09:49:31 +0200

apt (0.9.0) unstable; urgency=low

  * upload to debian/unstable

 -- Michael Vogt <mvo@debian.org>  Mon, 16 Apr 2012 15:53:17 +0200

apt (0.9.0~exp1) experimental; urgency=low

  [ Michael Vogt ]
  * apt-pkg/packagemanager.cc:
    - fix inconsistent clog/cout usage in the debug output
    - add APT::pkgPackageManager::MaxLoopCount to ensure that the
      ordering code does not get into a endless loop when it flip-flops
      between two states
  * update libapt-inst1.4 to libapt-inst1.5 because of the cleanup 
    performed
  * prepare debian/unstable upload, if there are no issues with this
    upload it will directly go into unstable as 0.9.0  

  [ David Kalnischkies ]
  * do not update po and pot files in the process of the build as this
    causes timestamp changes for the mo files which therefore can't
    be refcounted by dpkg for your M-A: same packages
    (Closes: #659333, LP: #924628)
  * apt-inst/database.{cc,h}, apt-inst/deb/dpkgdb.{cc,h}:
    - drop instead of fix as it is only needed if you want to reimplement dpkg
      and comes straight from the beginning of last decade (Closes: #663372)
  * apt-inst/deb/debfile.cc:
    - {Extract,Merge}Control() is another instance of "lets reimplement dpkg"
      so shot of this code before someone ends up using this…
  * debian/libapt-pkg4.12:
    - update symbols file
  * debian/apt-utils.install:
    - ship the ftparchive, apt-extractemplates and apt-sortpkgs locales
      in the apt-utils package instead of the apt package
  * apt-pkg/packagemanager.cc:
    - recheck all dependencies if we changed a package in SmartConfigure
      as this could break an earlier dependency (LP: #940396)
    - recheck dependencies in SmartUnpack after a change, too
  * apt-pkg/acquire-worker.cc:
    - check return of write() as gcc recommends
  * apt-pkg/acquire.cc:
    - check return of write() as gcc recommends
  * apt-pkg/cdrom.cc:
    - check return of chdir() and link() as gcc recommends
  * apt-pkg/clean.cc:
    - check return of chdir() as gcc recommends
  * apt-pkg/contrib/netrc.cc:
    - check return of asprintf() as gcc recommends
  * methods/rred.cc:
    - check return of writev() as gcc recommends
  * methods/mirror.cc:
    - check return of chdir() as gcc recommends
  * apt-pkg/deb/dpkgpm.cc:
    - check return of write() a gcc recommends
  * apt-inst/deb/debfile.cc:
    - check return of chdir() as gcc recommends
  * apt-inst/deb/dpkgdb.cc:
    - check return of chdir() as gcc recommends
  * methods/makefile:
    - do not link rred against libz anymore as FileFd handles all
      this transparently now
  * debian/control:
    - bump Standards-Version to 3.9.3 (no changes needed)
    - add libbz2-dev as new build-dependency
    - remove the libz-dev alternative from zlib1g-dev build-dependency
    - suggest xz-utils instead of bzip2 and lzma
  * doc/apt-get.8.xml:
    - typofix: respect → respecting, thanks Mike Erickson! (Closes: #664833)
  * debian/rules:
    - do not sed in configure.in to set the version-number
  * prepare-release:
    - add as a small script to lazy check and prepare releases
  * doc/*:
    - move the command synopsis out of each manpage into apt-verbatim.ent
      as they are a hell to translate and just single out the parameters
      which can be translated to apt.ent
  * apt-pkg/aptconfiguration.cc:
    - if present, prefer xz binary over lzma
    - if we have zlib builtin insert add a dummy gzip compressor for FileFD
    - do the same for bz2 builtin if available
  * methods/bzip2.cc:
    - remove it as the functionality for all compressors can be
      provided by gzip.cc now with the usage of FileFD
  * apt-pkg/contrib/fileutl.cc:
    - use libz2 library for (de)compression instead of the bzip2 binary as
      the first is a dependency of dpkg and the later just priority:optional
      so we gain 'easier' access to bz2-compressed Translation files this way
  * cmdline/apt-get.cc:
    - print list of autoremoves in alphabetical order (Closes: #639008)

  [ Bogdan Purcareata ]
  * doc/apt-get.8.xml:
    - add 'download' to the usage line (Closes: #649340)
  * cmdline/apt-get.cc:
    - distinguish information about 'apt-get autoremove' based on the
      number of auto-removed packages both before and after the list
      of packages (Closes: #665833)

  [ Steve Langasek ]
  * don't treat build-depends-indep as cross-build-dependencies; we should
    always install the host arch versions.  LP: #968828.

  [ Paolo Rotolo ]
  * Fix string from automatic to automatically (LP: #967393).

 -- Michael Vogt <mvo@debian.org>  Thu, 12 Apr 2012 12:40:39 +0200

apt (0.8.16~exp13) experimental; urgency=low

  [ David Kalnischkies ]
  * apt-pkg/acquire-item.cc:
    - remove 'old' InRelease file if we can't get a new one before
      proceeding with Release.gpg to avoid the false impression of a still
      trusted repository by a (still present) old InRelease file.
      Thanks to Simon Ruderich for reporting this issue! (CVE-2012-0214)
    - add Debug::pkgAcqArchive::NoQueue to disable package downloading
  * apt-pkg/deb/dpkgpm.cc:
    - chroot if needed before dpkg --assert-multi-arch
    - ensure that dpkg binary doesn't have the chroot-directory prefixed
    - call dpkg --assert-multi-arch with execvp instead of execv
    - save the universe by not printing messages about apport if a package
      with this name is not installed (Closes: #619646)
    - handle a SIGINT in all modes as a break after the currently running
      dpkg transaction instead of ignoring it completely
  * apt-pkg/depcache.cc:
    - if a M-A:same package is marked for reinstall, mark all it's installed
      silbings for reinstallation as well (LP: #859188)
  * apt-pkg/contrib/configuration.cc:
    - do not stop parent transversal in FindDir if the value is empty
  * methods/http{s,}.cc:
    - if a file without an extension is requested send an 'Accept: text/*'
      header to avoid that the server chooses unsupported compressed files
      in a content-negotation attempt (Closes: #657560)
    - remove the arbitrary MAXLEN limit for response lines (Closes: #658346)
  * apt-pkg/aptconfiguration.cc:
    - chroot if needed before calling dpkg --print-foreign-architectures
    - ensure that architectures are not added multiple times
  * cmdline/apt-mark.cc:
    - detect if dpkg has multiarch support before calling --set-selections
    - correctly ignore already (un)hold packages
  * apt-pkg/cachefile.cc:
    - clean up lost atomic cachefiles with 'clean' (Closes: #650513)
  * apt-pkg/indexrecords.cc:
    - do not create empty Entries as a sideeffect of Lookup()
  * apt-pkg/acquire-item.cc:
    - drop support for i18n/Index file (introduced in 0.8.11) and use
      the Release file instead to get the Translations (Closes: #649314)
    - use pdiff for Translation-* files if available (Closes: #657902)
  * ftparchive/writer.cc:
    - add 'Translation-*' to the default patterns
  * cmdline/apt-get.cc:
    - if a package can't be removed as it is not installed, suggest to
      the user an (installed) multiarch silbing with 'Did you mean?'
    - improve 'error' message for packages which are only referenced
      e.g. in a Depends line and are now requested for removal
  * cmdline/apt-cache.cc:
    - correct --pre-depends option by using dash consistently (LP: #940837)
  * apt-pkg/packagemanager.cc:
    - do not try to a void a breaks if the broken package pre-depends
      on the breaker, but let dpkg auto-deconfigure it
  * apt-pkg/contrib/fileutl.cc:
    - do not warn about the ignoring of directories (Closes: #662762)

  [ Steve Langasek ]
  * cmdline/apt-get.cc:
    - for cross-build-dependencies M-A: none should be DEB_HOST_ARCH,
      not DEB_BUILD_ARCH (Closes: #646288)

  [ Colin Watson ]
  * apt-pkg/algorithms.cc:
    - don't break out of the main-resolver loop for Breaks to deal with all
      of them in a single iteration (Closes: #657695, LP: #922485)
    - use a signed int instead of short for score calculation as upgrades
      become so big now that it can overflow (Closes: #657732, LP: #917173)
  * Fix IndexCopy::CopyPackages and TranslationsCopy::CopyTranslations to
    handle compressed files again (LP: #924182, closes: #658096)

  [ Michael Vogt ]
  * apt-pkg/deb/dpkgpm.cc:
    - fix crash when a package is in removed but residual config state
      (LP: #923807)
  * apt-pkg/contrib/fileutl.h:
    - fix compat with FileFd::OpenDescriptor() in ReadOnlyGzip mode
  * apt-pkg/packagemanager.cc:
    - fix bug in predepends handling - ensure that packages that needs
      unpackaging are unpacked before they are configured (LP: #927993)

  [ Julian Andres Klode ]
  * apt-pkg/deb/deblistparser.cc:
    - Set the Essential flag on APT instead of only Important
  * apt-pkg/packagemanager.cc:
    - Do not use immediate configuration for packages with the Important flag
  * Treat the Important flag like the Essential flag with those differences:
    - No Immediate configuration (see above)
    - Not automatically installed during dist-upgrade
    - No higher score for installation ordering

 -- Michael Vogt <mvo@debian.org>  Tue, 06 Mar 2012 18:12:57 +0100

apt (0.8.16~exp12) experimental; urgency=low

  [ Michael Vogt ]
  * apt-pkg/deb/dpkgpm.cc:
    - fix segfault on pkg removal

  [ David Kalnischkies ]
  * apt-pkg/cacheiterators.h:
    - return the correct version arch for all+foreign, too
  * apt-pkg/packagemanager.cc:
    - ignore breaks on not-installed versions while searching for
      breakage loops as we don't have to avoid them
  * debian/control:
    - remove APT from the short descriptions as lintian doesn't like it
      and it doesn't transport any information for a reader anyway
    - apply typofixes by Pascal De Vuyst, thanks! (Closes: #652834, #652835)
  * debian/rules:
    - apply patch to enable usage of hardning CPPFLAGS and LDFLAGS by
      Moritz Muehlenhoff, thanks! (Closes: #653504)
  * methods/https.cc:
    - use curls list append instead of appending Range and If-Range by hand
      which generates malformed requests, thanks Mel Collins for the hint!
      (Closes: #646381)
  * test/libapt/run-tests:
    - hurd doesn't have dmesg yet and we don't really need it either,
      so use with $0 a more stable data source for hashsumming

  [ Pino Toscano ]
  * test/libapt/globalerror_test.cc:
    - errno 0 has a different strerror on hurd, so generate the expected
      message dynamically instead of hardcoding 'Success' (Closes: #656530)

 -- Michael Vogt <mvo@debian.org>  Tue, 24 Jan 2012 12:24:38 +0100

apt (0.8.16~exp11) experimental; urgency=low

  [ David Kalnischkies ]
  * apt-pkg/deb/dpkgpm.cc:
    - redirect out/input of dpkg --assert-multi-arch to /dev/null
    - if multi-arch is detected ensure that pkg:all is reported as pkg:all

 -- Michael Vogt <mvo@debian.org>  Thu, 19 Jan 2012 13:48:18 +0100

apt (0.8.16~exp10) experimental; urgency=low

  [ David Kalnischkies ]
  * apt-pkg/depcache.cc:
    - implicit conflicts (for multiarch) are supposed to conflict
      only with real packages, not with virtual providers
  * apt-pkg/pkgcache.cc:
    - ignore implicit conflicts on providers in AllTarget, too
  * apt-pkg/deb/dpkgpm.cc:
    - check if dpkg supports multiarch with --assert-multi-arch
      and if it does be always explicit about the architecture
  * apt-pkg/contrib/fileutl.h:
    - store the offset in the internal fd before calculate size of
      the zlib-handled file to jump back to this place again
  * apt-pkg/aptconfiguration.cc:
    - parse dpkg --print-foreign-architectures correctly in
      case archs are separated by newline instead of space, too.
      (Closes: #655590)

  [ Michael Vogt ]
  * apt-pkg/contrib/fileutl.h:
    - fix segfault triggered by the python-apt testsuite

 -- Michael Vogt <mvo@debian.org>  Wed, 18 Jan 2012 12:52:26 +0100

apt (0.8.16~exp9) experimental; urgency=low

  [ Julian Andres Klode ]
  * apt-pkg/cdrom.cc:
    - Accept .bz2, .xz files in addition to .gz files (Closes: #649451)

  [ Michael Vogt ]
  * apt-pkg/cdrom.cc:
    - use aptconfiguration to get the supported compression types
  * debian/control:
    - bump debhelper build-dep to debhelper (>= 8.1.3~)
    - set libapt-pkg-dev to multi-arch: same too
  * g++ 4.7 fixes

  [ Colin Watson ]
  * Convert libapt-pkg4.12 and libapt-inst1.4 to Multi-Arch: same.

  [ David Kalnischkies ]
  * apt-pkg/cacheset.cc:
    - make the cachesets real containers which can embedding any container
      to be able to use the same interface regardless of set or list usage
    - provide a {Package,Version}List similar to {Package,Version}Set
  * cmdline/apt-{get,cache,mark}.cc:
    - use Lists instead of Sets if input order should be preserved for
      commands accepting lists of packages, e.g. policy (Closes: #625960)
  * apt-pkg/depcache.cc:
    - prefer native providers over foreigns even if the chain is foreign
  * cmdline/apt-get.cc:
    - ignore foreign architectures if we check if a provides has only one
      resolver as it's basically the same for the user, so no need to choose
  * cmdline/apt-config.cc:
    - dump the APT::Compressor settings correctly and completely
  * apt-pkg/contrib/fileutl.{h,cc}:
    - implement a ModificationTime method for FileFd
    - add a ReadLine method
    - drop the explicit export of gz-compression handling
  * apt-pkg/cdrom.cc:
    - support InRelease files on cdrom

 -- Michael Vogt <mvo@debian.org>  Thu, 05 Jan 2012 20:26:31 +0100

apt (0.8.16~exp8) experimental; urgency=low

  [ David Kalnischkies ]
  * algorithms.cc:
    - show a debug why a package was kept by ResolveByKeep()
  * apt-pkg/packagemanager.cc:
    - do not fail on unpacked packages in SmartUnPack, just don't
      shedule them for unpack, but do all checks and configure them
    - do not enter an endless loop for (essential) pre-dependency loops
  * apt-pkg/contrib/sha2_internal.cc:
    - use a pointer-union to peace gcc strict-aliasing warning
  * apt-pkg/deb/deblistparser.cc:
    - M-A: foreign packages provide for other archs, too

 -- David Kalnischkies <kalnischkies@gmail.com>  Thu, 03 Nov 2011 09:40:29 -0500

apt (0.8.16~exp7) experimental; urgency=low

  [ David Kalnischkies ]
  * do not pollute namespace in the headers with using (Closes: #500198)
  * use forward declaration in headers if possible instead of includes
  * remove old APT_COMPATIBILITY ifdef's
  * apt-pkg/deb/dpkgpm.cc:
    - use std::vector instead of fixed size arrays to store args and
      multiarch-packagename strings
    - load the dpkg base arguments only one time and reuse them later
  * cmdline/apt-get.cc:
    - follow Provides in the evaluation of saving candidates, too, for
      statisfying garbage package dependencies (Closes: #640590)
  * apt-pkg/algorithms.cc:
    - if a package is garbage, don't try to save it with FixByInstall
  * apt-pkg/deb/debsrcrecords.cc:
    - remove the limit of 400 Binaries for a source package (Closes: #622110)
  * apt-pkg/deb/deblistparser.cc:
    - fix crash when the dynamic mmap needs to be grown in
      LoadReleaseInfo (LP: #854090)
  * apt-pkg/deb/debmetaindex.cc:
    - none is a separator, not a language: no need for Index (Closes: #624218)
  * apt-pkg/aptconfiguration.cc:
    - do not builtin languages only if none is forced (Closes: #643787)
  * apt-pkg/pkgcachegen.cc:
    - refactor MergeList by creating -Group, -Package and -Version specialist
    - share description list between "same" versions (LP: #868977)
      This also means that descriptions are shared across archives now.
    - add implicit dependencies needed for Multi-Arch at the time a Version
      struct is created and not at the end of the cache generation
  * apt-pkg/pkgcache.cc:
    - always prefer "en" over "" for "en"-language regardless of cache-order

  [ Michael Vogt ]
  * apt-pkg/contrib/configuration.cc:
    - fix double delete (LP: #848907)
    - ignore only the invalid regexp instead of all options
  * apt-pkg/acquire-item.h, apt-pkg/deb/debmetaindex.cc:
    - fix fetching language information by adding OptionalSubIndexTarget
  * methods/https.cc:
    - cleanup broken downloads properly

  [ Colin Watson ]
  * ftparchive/cachedb.cc:
    - fix buffersize in bytes2hex

 -- Michael Vogt <mvo@debian.org>  Fri, 14 Oct 2011 13:51:35 +0200

apt (0.8.16~exp6) experimental; urgency=low

  [ Christopher Baines ]
  * enable APT in unpack/configure ordering to handle loops as well
    as tight dependencies between immediate packages better
    enabling also the possibility to mark all packages as immediate
    (at least Closes: #353290, #540227, #559733, #621836, #639290)

  [ David Kalnischkies ]
  * [abi-break] Support large files in the complete toolset. Indexes of this
    size are pretty unlikely for now, but we need it for deb
    packages which could become bigger than 4GB now (LP: #815895)
  * merged the debian-sid branch
  
  [ Michael Vogt ]
  * bump ABI version

 -- Michael Vogt <mvo@debian.org>  Wed, 14 Sep 2011 21:06:51 +0200

apt (0.8.16~exp5) experimental; urgency=low

  * merged the latest debian-sid fixes
  * apt-pkg/makefile:
    - install sha256.h compat header
  * apt-pkg/pkgcachegen.{cc,h}:
    - use ref-to-ptr semantic in NewDepends() to ensure that the   
      libapt does not segfault if the cache is remapped in between
      (LP: #812862)
    - fix crash when P.Arch() was used but the cache got remapped
  * apt-pkg/acquire-item.{cc,h}:
    - do not check for a "Package" tag in optional index targets
      like the translations index
  * apt-pkg/acquire.cc:
    - fix potential divide-by-zero
  * methods/mirror.cc:
    - include the architecture(s) in the query string as well so 
      that the server can make better decisions

 -- Michael Vogt <mvo@debian.org>  Mon, 15 Aug 2011 14:52:54 +0200

apt (0.8.16~exp4) experimental; urgency=low

  [ Julian Andres Klode ]
  * apt-pkg/pkgcache.h:
    - [ABI break] Add pkgCache::Header::CacheFileSize, storing the cache size
  * apt-pkg/pkgcachegen.cc:
    - Write the file size to the cache
  * apt-pkg/pkgcache.cc:
    - Check that cache is at least CacheFileSize bytes large (LP: #16467)
  
  [ Michael Vogt ]
  * merged latest fixes from debian-sid
  * apt-pkg/cdrom.{cc,h}:
    - cleanup old ABI break avoidance hacks
  * [ABI break] apt-pkg/acquire-item.{cc,h}:
    - cleanup around OptionalIndexTarget and SubIndexTarget
  * [ABI break] merged patch from Jonathan Thomas to have a new
    RecordField() function in the pkgRecorder parser. Many thanks
    Thomas
  * [ABI break] merge patch from Jonathan Thomas to speed up the
    depcache by caching the install-recommends and install-suggests
    values
  * apt-pkg/contrib/fileutl.{cc,h}:
    - add GetModificationTime() helper
  * apt-pkg/pkgcachegen.cc:
    - regenerate the cache if the sources.list changes to ensure
      that changes in the ordering there will be honored by apt
  * apt-pkg/sourcelist.{cc,h}:
    - add pkgSourceList::GetLastModifiedTime() helper

 -- Michael Vogt <mvo@debian.org>  Thu, 28 Jul 2011 16:57:08 +0200

apt (0.8.16~exp3) experimental; urgency=low

  [ David Kalnischkies ]
  * apt-pkg/pkgcache.h:
    - readd All{Foreign,Allowed} as suggested by Julian to
      remain strictly API compatible
  * apt-pkg/acquire*.{cc,h}:
    - try even harder to support really big files in the fetcher by
      converting (hopefully) everything to 'long long' (Closes: #632271)
  * ftparchive/writer.cc:
    - generate all checksums in one run over the file for Release
  * cmdline/apt-get.cc:
    - add an --assume-no option for testing to say 'no' to everything
  * apt-pkg/deb/debmetaindex.cc:
    - add trusted=yes option to mark unsigned (local) repository as trusted
      based on a patch from Ansgar Burchardt, thanks a lot! (Closes: #596498)

  [ Michael Vogt ]
  * merge fixes from the debian/unstable upload
  * merge lp:~mvo/apt/sha512-template to get fixes for the 
    sha1/md5 verifiation (closes: #632520)

 -- Michael Vogt <mvo@debian.org>  Fri, 15 Jul 2011 09:56:17 +0200

apt (0.8.16~exp2) experimental; urgency=low

  [ David Kalnischkies ]
  * [ABI-Break] Implement EDSP in libapt-pkg so that all front-ends which
    use the internal resolver can now be used also with external
    ones as the usage is hidden in between the old API
  * provide two edsp solvers in apt-utils:
    - 'dump' to quickly output a complete scenario and
    - 'apt' to use the internal as an external resolver
  * apt-pkg/pkgcache.h:
    - clean up mess with the "all" handling in MultiArch to
      fix LP: #733741 cleanly for everyone now
  * apt-pkg/depcache.cc:
    - use a boolean instead of an int for Add/Remove in AddStates
      similar to how it works with AddSizes
    - let the Mark methods return if their marking was successful
    - if a Breaks can't be upgraded, remove it. If it or a Conflict
      can't be removed the installation of the breaker fails.
  * cmdline/apt-get.cc:
    - do not discard the error messages from the resolver and instead
      only show the general 'Broken packages' message if nothing else

  [ Stefano Zacchiroli ]
  * doc/external-dependency-solver-protocol.txt:
    - describe EDSP and the configuration interface around it
  
  [ Michael Vogt ]
  * [ABI-Break] merge lp:~mvo/apt/sha512-template to add support for sha512
  * [ABI-Break] merge lp:~mvo/apt/dpointer to support easier extending
    without breaking the ABI
  * increase ABI version and update package names

 -- Michael Vogt <mvo@debian.org>  Wed, 29 Jun 2011 13:57:28 +0200

apt (0.8.16~exp1) experimental; urgency=low

  * merged with the debian/unstable upload

 -- Michael Vogt <mvo@debian.org>  Wed, 29 Jun 2011 12:40:31 +0200

apt (0.8.15.11) UNRELEASED; urgency=low

  * Fix typo in apt-get(8). Closes: #664833
  * Replace "argument" by "paramètre" in French translation.
    Merci, les Titeps!
  * Drop hardcoded "en.html" suffix in apt-secure manpage.
    Thanks to David Prevot.

 -- Christian Perrier <bubulle@debian.org>  Tue, 27 Mar 2012 20:31:38 +0200

apt (0.8.15.10) unstable; urgency=high

  [ David Kalnischkies ]
  * algorithms.cc:
    - show a debug why a package was kept by ResolveByKeep()
  * doc/manpage-style.xml:
    - put <brackets> around email addresses
  * doc/po/de.po:
    - apply typo-fix from Michael Basse, thanks! (LP: #900770)
  * apt-pkg/acquire-item.cc:
    - remove 'old' InRelease file if we can't get a new one before
      proceeding with Release.gpg to avoid the false impression of a still
      trusted repository by a (still present) old InRelease file.
      Thanks to Simon Ruderich for reporting this issue! (CVE-2012-0214)

  [ Chris Leick ]
  * German manpage translation update
  * doc/*.xml:
    - find and fix a bunch of misspellings

  [ Program translation updates ]
  * Dutch (Jeroen Schot). Closes: #652230
  * Slovak (Ivan Masar). Closes: #652985
  * Russian (Yuri Kozlov). Closes: #654844
  * Hungarian (Gabor Kelemen). Closes: #655238
  * Polish (Michał Kułach). Closes: #656908
  * Danish (Joe Hansen). Closes: #658643
  * French: replace "étiquetage" by "épinglage" for "pinning"

  [ Michael Vogt ]
  * merged patch from lp:~uusijani/apt/uusi-branch:
     Correct fi translation for hash sum mismatches (lp:420403)
     Thanks to Jani Uusitalo

 -- Michael Vogt <mvo@debian.org>  Tue, 06 Mar 2012 14:14:26 +0100

apt (0.8.15.9) unstable; urgency=low

  [ David Kalnischkies ]
  * Symbol file update
  * doc/apt-get.8.xml:
    - change wording of autoremove description as suggested
      by Robert Simmons, thanks! (Closes: #641490)
  * apt-pkg/deb/dpkgpm.cc:
    - use std::vector instead of fixed size arrays to store args and
      multiarch-packagename strings
    - load the dpkg base arguments only one time and reuse them later
  * cmdline/apt-get.cc:
    - follow Provides in the evaluation of saving candidates, too, for
      statisfying garbage package dependencies (Closes: #640590)
  * apt-pkg/algorithms.cc:
    - if a package is garbage, don't try to save it with FixByInstall
  * apt-pkg/init.cc:
    - silently ignore *.orig and *.save files by default
  * apt-pkg/policy.cc:
    - accept generic release pin expressions again in -t (Closes: #644166)
  * apt-pkg/deb/debmetaindex.cc:
    - none is a separator, not a language: no need for Index (Closes: #624218)
  * apt-pkg/aptconfiguration.cc:
    - do not builtin languages only if none is forced (Closes: #643787)
  * doc/apt.conf.5.xml:
    - apply spelling fix by Kevin Lyda, thanks! (Closes: #644104)

  [ Christian Perrier ]
  * Fix spelling error (sensée) in French translation. Thanks
    to Corentin Le Gall for spotting it.

  [ Colin Watson ]
  * ftparchive/cachedb.cc:
    - fix buffersize in bytes2hex

  [ Michael Vogt ]
  * ftparchive/cachedb.cc:
    - make buffer fully dynamic (thanks to Colin Watson)

 -- Michael Vogt <mvo@debian.org>  Fri, 14 Oct 2011 12:00:09 +0200

apt (0.8.15.8) unstable; urgency=low

  [ David Kalnischkies ]
  * cmdline/apt-get.cc:
    - output list of virtual package providers to c1out in -q=1
      instead of /dev/null to unbreak sbuild (LP: #816155)

  [ Michael Vogt ]
  * apt-pkg/contrib/configuration.cc:
    - fix double delete (LP: #848907)
    - ignore only the invalid regexp instead of all options

 -- Michael Vogt <mvo@debian.org>  Wed, 14 Sep 2011 12:08:25 +0200

apt (0.8.15.7) unstable; urgency=low

  [ David Kalnischkies ]
  * apt-pkg/packagemanager.cc, apt-pkg/pkgcache.cc:
    - ignore "self"-conflicts for all architectures of a package
      instead of just for the architecture of the package look at
      in the ordering of installations, too (LP: #802901)
    - M-A:same lockstep unpack should operate on installed
      packages first (LP: #835625)
  * test/*
    - reorganize the various testcases and helper we have and
      integrate them better into the buildsystem
    - run the test/libapt testcases at package build-time
  * debian/apt.symbols:
    - add the newly added symbols since 0.8.15.3
  * cmdline/apt-get.cc:
    - remove the binary caches in 'apt-get clean' as it is the first
      thing recommend by many supporters in case of APT segfaults
    - remove the caches in 'apt-get update', too, as they will be
      invalid in most cases anyway
  * apt-pkg/acquire-item.cc:
    - if no Release.gpg file is found try to verify with hashes,
      but do not fail if a hash can't be found
  * apt-pkg/acquire.cc:
    - non-existing directories are by definition clean
  * cmdline/apt-key:
    - if command is 'add' do not error out if the specified
      keyring doesn't exist, it will be created by gpg
  * apt-pkg/orderlist.cc:
    - prefer visiting packages marked for deletion in VisitProvides
      if we are operating on a negative dependency so that we can
      deal early with the fallout of this remove
  * apt-pkg/indexrecords.cc:
    - fix Acquire::Max-ValidTime option by interpreting it really
      as seconds as specified in the manpage and not as days
    - add an Acquire::Min-ValidTime option (Closes: #640122)
  * doc/apt.conf.5.xml:
    - reword Acquire::Max-ValidTime documentation to make clear
      that it doesn't provide the new Min-ValidTime functionality

 -- Michael Vogt <mvo@debian.org>  Mon, 12 Sep 2011 16:38:46 +0200

apt (0.8.15.6) unstable; urgency=low

  [ Michael Vogt ]
  * apt-pkg/contrib/fileutl.{cc,h}:
    - add GetModificationTime() helper
  * apt-pkg/pkgcachegen.cc:
    - regenerate the cache if the sources.list changes to ensure
      that changes in the ordering there will be honored by apt
  * apt-pkg/sourcelist.{cc,h}:
    - add pkgSourceList::GetLastModifiedTime() helper
  * apt-pkg/pkgcachegen.{cc,h}:
    - use ref-to-ptr semantic in NewDepends() to ensure that the   
      libapt does not segfault if the cache is remapped in between
      (LP: #812862)
    - fix crash when P.Arch() was used but the cache got remapped
  * test/integration/test-hashsum-verification:
    - add regression test for hashsum verification
  * apt-pkg/acquire-item.cc:
    - if no Release.gpg file is found, still load the hashes for
      verification (closes: #636314) and add test
  
  [ David Kalnischkies ]
  * lots of cppcheck fixes

 -- Michael Vogt <mvo@debian.org>  Mon, 15 Aug 2011 09:20:35 +0200

apt (0.8.15.5) unstable; urgency=low

  [ David Kalnischkies ]
  * apt-pkg/deb/deblistparser.cc:
    - do not assume that the last char on a line is a \n (Closes: #633350)

 -- Michael Vogt <mvo@debian.org>  Thu, 28 Jul 2011 16:49:15 +0200

apt (0.8.15.4) unstable; urgency=low

  [ David Miller ]
  * apt-pkg/contrib/sha1.cc:
    - fix illegally casts of on-stack buffer to a type requiring more
      alignment than it has resulting in segfaults on sparc (Closes: #634696)

  [ Michael Vogt ]
  * apt-pkg/contrib/cdromutl.cc:
    - fix escape problem when looking for the mounted devices
  * apt-pkg/contrib/strutl.{h,cc}, test/libapt/strutil_test.cc:
    - add new DeEscapeString() similar to DeQuoteString but
      unescape character escapes like \0XX and \xXX (plus added
      test)
  * refresh po/*
  
 -- Michael Vogt <mvo@debian.org>  Tue, 26 Jul 2011 12:12:27 +0200

apt (0.8.15.3) unstable; urgency=low

  [ Michael Vogt ]
  * apt-pkg/acquire-item.cc:
    - improve error message for a expired Release file
  * apt-pkg/algorithms.cc:
    - Hold back packages that would enter "policy-broken" state on upgrade
      when doing a "apt-get upgrade"
  * cmdline/apt-get.cc:
    - fix missing download progress in apt-get download

  [ David Kalnischkies ]
  * apt-pkg/pkgcachegen.cc:
    - fallback to memory if file is not writeable even if access()
      told us the opposite before (e.g. in fakeroot 1.16) (Closes: #630591)
  * doc/sources.list.5.xml:
    - document available [options] for sources.list entries (Closes: 632441)
  * doc/apt.conf.5.xml:
    - document APT::Architectures list (Closes: #612102)
  * cmdline/apt-get.cc:
    - restore all important dependencies for garbage packages (LP: #806274)
    - do not require unused partial dirs in 'source' (Closes: #633510)
    - buildconflicts effect all architectures
    - implement MultiarchCross for build-dep and source (Closes: #632221)
  * apt-pkg/init.cc:
    - use CndSet in pkgInitConfig (Closes: #629617)
  * apt-pkg/depcache.cc:
    - change default of APT::AutoRemove::SuggestsImportant to true
  * cmdline/apt-key:
    - use a tmpfile instead of /etc/apt/secring.gpg (Closes: #632596)
  * debian/apt.postinst:
    - remove /etc/apt/secring.gpg if it is an empty file
  * doc/apt-cache.8.xml:
    - apply madison typofix from John Feuerstein, thanks! (Closes: #633455)
  * apt-pkg/policy.cc:
    - emit an error on unknown APT::Default-Release value (Closes: #407511)
  * apt-pkg/aptconfiguration.cc:
    - ensure that native architecture is if not specified otherwise the
      first architecture in the Architectures vector
  * apt-pkg/deb/deblistparser.cc:
    - Strip only :any and :native if MultiArch should be stripped as it is
      save to ignore them in non-MultiArch contexts but if the dependency
      is a specific architecture (and not the native) do not strip

 -- Michael Vogt <mvo@debian.org>  Mon, 25 Jul 2011 15:04:43 +0200

apt (0.8.15.2) unstable; urgency=high

  * fix from David Kalnischkies for the InRelease gpg verification 
    code (LP: #784473)

 -- Michael Vogt <mvo@debian.org>  Tue, 12 Jul 2011 11:54:47 +0200

apt (0.8.15.1) unstable; urgency=low

  [ David Kalnischkies ]
  * doc/makefile:
    - create doxygen directory to avoid depending on magic (Closes: #628799)
  * cmdline/apt-key:
    - explicitly state that net-update is not supported if no url is set
    - require to be root for add, rm, update and net-update
    - clarify update vs. net-update in different distros (Closes: #632043)
  * debian/apt.symbols:
    - forgot 'mips' in the list for all architecture dependent symbols
    - comment out gcc-4.5 specific symbols as gcc-4.6 is now default
    - the symbol for PrintStatus() is architecture dependent
  * apt-pkg/policy.cc:
    - do not segfault in pinning if a package with this name doesn't exist.
      Thanks to Ferdinand Thommes for the report!
    - Defaults is a vector of Pin not of PkgPin
    - ensure that only the first specific stanza for a package is used
    - save all stanzas which had no effect in Unmatched
    - allow package:architecure in Package:

 -- Michael Vogt <mvo@debian.org>  Thu, 30 Jun 2011 10:05:36 +0200

apt (0.8.15) unstable; urgency=low

  [ Julian Andres Klode ]
  * apt-pkg/depcache.cc:
    - Really release action groups only once (Closes: #622744)
    - Make purge work again for config-files (LP: #244598) (Closes: #150831)
  * apt-pkg/acquire-item.cc:
    - Reject files known to be invalid (LP: #346386) (Closes: #627642)
  * debian/apt.cron.daily:
    - Check power after wait, patch by manuel-soto (LP: #705269)
  * debian/control:
    - Move ${shlibs:Depends} to Pre-Depends, as we do not want APT
      unpacked if a library is too old and thus break upgrades
  * doc/apt-key.8.xml:
    - Document apt-key net-update (LP: #192810)

  [ Christian Perrier ]
  * Galician translation update (Miguel Anxo Bouzada). Closes: #626505
  * Italian translation update (Milo Casagrande). Closes: #627834
  * German documentation translation update (Chris Leick). Closes: #629949
  * Catalan translation update (Jordi Mallach). Closes: #630657

  [ David Kalnischkies ]
  * fix a bunch of cppcheck warnings/errors based on a patch by
    Niels Thykier, thanks! (Closes: #622805)
  * apt-pkg/depcache.cc:
    - really include 'rc' packages in the delete count by fixing a
      typo which exists since 1999 in the source… (LP: #761175)
    - if critical or-group can't be satisfied, exit directly.
  * apt-pkg/acquire-method.cc:
    - write directly to stdout instead of creating the message in
      memory first before writing to avoid hitting limits
    - fix order of CurrentURI and UsedMirror in Status() and Log()
  * apt-pkg/orderlist.cc:
    - let VisitRProvides report if the calls were successful
  * apt-pkg/deb/dpkgpm.cc:
    - replace obsolete usleep with nanosleep
    - remove invalid pkgcache.bin and rebuild it if possible
    - log reinstall commands in history.log
  * debian/apt{,-utils}.symbols:
    - update both experimental symbol-files to reflect 0.8.14 state
  * debian/rules:
    - remove unused embedded jquery by doxygen from libapt-pkg-doc
  * cmdline/apt-mark.cc:
    - reimplement apt-mark in c++
    - provide a 'showmanual' command (Closes: #582791)
    - provide a 'dpkg --set-selections' wrapper to set/release holds
  * cmdline/apt-get.cc:
    - deprecate mostly undocumented 'markauto' in favor of 'apt-mark'
  * cmdline/apt-cache.cc:
    - deprecate mostly undocumented 'showauto' in favor of 'apt-mark'
  * apt-pkg/pkgcache.cc:
    - really ignore :arch in FindPkg() in non-multiarch environment
  * doc/po/de.po:
    - undo the translation of the command 'dump' in manpage of apt-config
      as report by Burghard Grossmann on debian-l10n-german, thanks!
  * apt-pkg/deb/debmetaindex.cc:
    - do not download TranslationIndex if no Translation-* will be
      downloaded later on anyway (Closes: #624218)
  * test/versions.lst:
    - disable obscure version number tests with versions dpkg doesn't
      allow any more as they don't start with a number
  * apt-pkg/acquire-worker.cc:
    - print filename in the unmatching size warning (Closes: #623137)
  * apt-pkg/acquire-item.cc:
    - apply fix for poorly worded 'locate file' error message from
      Ben Finney, thanks! (Closes: #623171)
  * methods/http.cc:
    - add config option to ignore a closed stdin to be able to easily
      use the method as a simple standalone downloader
    - Location header in redirects should be absolute URI, but some
      servers just send an absolute path so still deal with it properly
    - dequote URL taken from Location in redirects as we will otherwise
      quote an already quoted string in the request later (Closes: #602412)
  * apt-pkg/contrib/netrc.cc:
    - replace non-posix gnu-extension strdupa with strdup
  * apt-pkg/packagemanager.cc:
    - ensure for Multi-Arch:same packages that they are unpacked in
      lock step even in immediate configuration (Closes: #618288)
  * apt-pkg/init.cc:
    - don't set deprecated APT::Acquire::Translation, thanks Jörg Sommer!
  * cmdline/apt-config.cc:
    - show Acquire::Languages and APT::Architectures settings
      in 'dump' (Closes: 626739)
  * apt-pkg/orderlist.cc:
    - ensure that an old version of a package with a provides can
      never satisfy a dependency of a newer version of this package

  [ Michael Vogt ]
  * methods/mirror.cc:
    - ignore lines starting with "#" in the mirror file
    - ignore non http urls in the mirrors
    - append the dist (e.g. sid, wheezy) as a query string when
      asking for a suitable mirror 
  * apt-pkg/deb/deblistparser.cc:
    - include all known languages when building the apt cache
      (LP: #794907)
  * apt-pkg/deb/debindexfile.cc:
    - remove some no longer valid checks for "TranslationsAvailable()"

  [ Kenneth Solbø Andersen ]
  * apt-pkg/deb/dpkgpm.cc:
    - set permissions of term.log to root.adm and 644 (LP: #404724)
  
  [ Chris Leick ]
  * various typo and syntax corrections in doc/*.xml

 -- Michael Vogt <mvo@debian.org>  Tue, 28 Jun 2011 18:00:48 +0200

apt (0.8.15~exp3) experimental; urgency=low

  * debian/control:
    - add Breaks: 0.8.15~exp3) for libapt-pkg4.10 and 
     libapt-inst1.2 (thanks to Jonathan Nieder, closes: #630214)
    - use depends for the ${shlibs:Depends} to make the breaks work

 -- Michael Vogt <mvo@debian.org>  Fri, 17 Jun 2011 21:51:41 +0200

apt (0.8.15~exp2) experimental; urgency=low

  * debian/control:
    - fix incorrect Replaces (closes: #630204) for libapt-inst1.2

 -- Michael Vogt <mvo@debian.org>  Wed, 15 Jun 2011 16:51:14 +0200

apt (0.8.15~exp1) experimental; urgency=low

  [ Julian Andres Klode ]
  * apt-pkg/depcache.cc:
    - Really release action groups only once (Closes: #622744)
    - Make purge work again for config-files (LP: #244598) (Closes: #150831)
  * apt-pkg/acquire-item.cc:
    - Reject files known to be invalid (LP: #346386) (Closes: #627642)
  * debian/apt.cron.daily:
    - Check power after wait, patch by manuel-soto (LP: #705269)
  * debian/control:
    - Move ${shlibs:Depends} to Pre-Depends, as we do not want APT
      unpacked if a library is too old and thus break upgrades
  * doc/apt-key.8.xml:
    - Document apt-key net-update (LP: #192810)

  [ Christian Perrier ]
  * Galician translation update (Miguel Anxo Bouzada). Closes: #626505
  * Italian translation update (Milo Casagrande). Closes: #627834
  * German documentation translation update (Chris Leick). Closes: #629949

  [ David Kalnischkies ]
  * fix a bunch of cppcheck warnings/errors based on a patch by
    Niels Thykier, thanks! (Closes: #622805)
  * apt-pkg/depcache.cc:
    - really include 'rc' packages in the delete count by fixing a
      typo which exists since 1999 in the source… (LP: #761175)
    - if critical or-group can't be satisfied, exit directly.
  * apt-pkg/acquire-method.cc:
    - write directly to stdout instead of creating the message in
      memory first before writing to avoid hitting limits
    - fix order of CurrentURI and UsedMirror in Status() and Log()
  * apt-pkg/orderlist.cc:
    - let VisitRProvides report if the calls were successful
  * apt-pkg/deb/dpkgpm.cc:
    - replace obsolete usleep with nanosleep
  * debian/apt{,-utils}.symbols:
    - update both experimental symbol-files to reflect 0.8.14 state
  * debian/rules:
    - remove unused embedded jquery by doxygen from libapt-pkg-doc
  * cmdline/apt-mark.cc:
    - reimplement apt-mark in c++
    - provide a 'showmanual' command (Closes: #582791)
    - provide a 'dpkg --set-selections' wrapper to set/release holds
  * cmdline/apt-get.cc:
    - deprecate mostly undocumented 'markauto' in favor of 'apt-mark'
  * cmdline/apt-cache.cc:
    - deprecate mostly undocumented 'showauto' in favor of 'apt-mark'
  * apt-pkg/pkgcache.cc:
    - really ignore :arch in FindPkg() in non-multiarch environment
  * doc/po/de.po:
    - undo the translation of the command 'dump' in manpage of apt-config
      as report by Burghard Grossmann on debian-l10n-german, thanks!
  * apt-pkg/deb/debmetaindex.cc:
    - do not download TranslationIndex if no Translation-* will be
      downloaded later on anyway (Closes: #624218)
  * test/versions.lst:
    - disable obscure version number tests with versions dpkg doesn't
      allow any more as they don't start with a number
  * apt-pkg/acquire-worker.cc:
    - print filename in the unmatching size warning (Closes: #623137)
  * apt-pkg/acquire-item.cc:
    - apply fix for poorly worded 'locate file' error message from
      Ben Finney, thanks! (Closes: #623171)
  * methods/http.cc:
    - add config option to ignore a closed stdin to be able to easily
      use the method as a simple standalone downloader
    - Location header in redirects should be absolute URI, but some
      servers just send an absolute path so still deal with it properly
    - dequote URL taken from Location in redirects as we will otherwise
      quote an already quoted string in the request later (Closes: #602412)
  * apt-pkg/contrib/netrc.cc:
    - replace non-posix gnu-extension strdupa with strdup
  * apt-pkg/packagemanager.cc:
    - ensure for Multi-Arch:same packages that they are unpacked in
      lock step even in immediate configuration (Closes: #618288)

  [ Michael Vogt ]
  * methods/mirror.cc:
    - ignore lines starting with "#" in the mirror file
    - ignore non http urls in the mirrors
    - append the dist (e.g. sid, wheezy) as a query string when
      asking for a suitable mirror 
  * debian/control:
    - add libapt-pkg4.10 and libapt-inst1.2 library packages

 -- Michael Vogt <mvo@debian.org>  Fri, 10 Jun 2011 15:32:07 +0200

apt (0.8.14.2) UNRELEASED; urgency=low

  [ Julian Andres Klode ]
  * apt-pkg/depcache.cc:
    - Really release action groups only once (Closes: #622744)
    - Make purge work again for config-files (LP: #244598) (Closes: #150831)
  * debian/apt.cron.daily:
    - Check power after wait, patch by manuel-soto (LP: #705269)
  * debian/control:
    - Move ${shlibs:Depends} to Pre-Depends, as we do not want APT
      unpacked if a library is too old and thus break upgrades
  * doc/apt-key.8.xml:
    - Document apt-key net-update (LP: #192810)

  [ Christian Perrier ]
  * Galician translation update (Miguel Anxo Bouzada). Closes: #626505

  [ David Kalnischkies ]
  * fix a bunch of cppcheck warnings/errors based on a patch by
    Niels Thykier, thanks! (Closes: #622805)
  * apt-pkg/depcache.cc:
    - really include 'rc' packages in the delete count by fixing a
      typo which exists since 1999 in the source… (LP: #761175)
    - if critical or-group can't be satisfied, exit directly.
  * apt-pkg/acquire-method.cc:
    - write directly to stdout instead of creating the message in
      memory first before writing to avoid hitting limits
    - fix order of CurrentURI and UsedMirror in Status() and Log()
  * apt-pkg/orderlist.cc:
    - let VisitRProvides report if the calls were successful
  * apt-pkg/deb/dpkgpm.cc:
    - replace obsolete usleep with nanosleep
  * debian/apt{,-utils}.symbols:
    - update both experimental symbol-files to reflect 0.8.14 state
  * debian/rules:
    - remove unused embedded jquery by doxygen from libapt-pkg-doc
  * cmdline/apt-mark.cc:
    - reimplement apt-mark in c++
    - provide a 'showmanual' command (Closes: #582791)
    - provide a 'dpkg --set-selections' wrapper to set/release holds
  * cmdline/apt-get.cc:
    - deprecate mostly undocumented 'markauto' in favor of 'apt-mark'
  * cmdline/apt-cache.cc:
    - deprecate mostly undocumented 'showauto' in favor of 'apt-mark'
  * apt-pkg/pkgcache.cc:
    - really ignore :arch in FindPkg() in non-multiarch environment
  * doc/po/de.po:
    - undo the translation of the command 'dump' in manpage of apt-config
      as report by Burghard Grossmann on debian-l10n-german, thanks!
  * apt-pkg/deb/debmetaindex.cc:
    - do not download TranslationIndex if no Translation-* will be
      downloaded later on anyway (Closes: #624218)
  * test/versions.lst:
    - disable obscure version number tests with versions dpkg doesn't
      allow any more as they don't start with a number
  * apt-pkg/acquire-worker.cc:
    - print filename in the unmatching size warning (Closes: #623137)
  * apt-pkg/acquire-item.cc:
    - apply fix for poorly worded 'locate file' error message from
      Ben Finney, thanks! (Closes: #623171)
  * methods/http.cc:
    - add config option to ignore a closed stdin to be able to easily
      use the method as a simple standalone downloader
    - Location header in redirects should be absolute URI, but some
      servers just send an absolute path so still deal with it properly
    - dequote URL taken from Location in redirects as we will otherwise
      quote an already quoted string in the request later (Closes: #602412)
  * apt-pkg/contrib/netrc.cc:
    - replace non-posix gnu-extension strdupa with strdup
  * apt-pkg/packagemanager.cc:
    - ensure for Multi-Arch:same packages that they are unpacked in
      lock step even in immediate configuration (Closes: #618288)

 -- Michael Vogt <mvo@debian.org>  Mon, 16 May 2011 14:57:52 +0200

apt (0.8.14.1) unstable; urgency=low

  * apt-pkg/acquire-item.cc:
    - Only try to rename existing Release files (Closes: #622912)

 -- Julian Andres Klode <jak@debian.org>  Sat, 16 Apr 2011 14:36:10 +0200

apt (0.8.14) unstable; urgency=low

  [ Julian Andres Klode ]
  * apt-pkg/indexcopy.cc:
    - Use RealFileExists() instead of FileExists(), allows amongst other
      things a directory named Sources to exist on a CD-ROM (LP: #750694).
  * apt-pkg/acquire-item.cc:
    - Use Release files even if they cannot be verified (LP: #704595)
  * cmdline/apt-get.cc:
    - Do not install recommends for build-dep (Closes: #454479) (LP: #245273)
  * apt-pkg/deb/deblistparser.cc:
    - Handle no space before "[" in build-dependencies (LP: #72344)
  * apt-pkg/policy.cc:
    - Allow pinning by glob() expressions, and regular expressions
      surrounded by slashes (the "/" character) (LP: #399474)
      (Closes: #121132)
  * debian/control:
    - Set Standards-Version to 3.9.2
  
  [ Michael Vogt ]
  * mirror method:
    - do not crash if the mirror file fails to download
  * apt-pkg/aptconfiguration.cc:
    - fix comparing for a empty string
  * debian/apt.cron.daily:
    - run unattended-upgrades even if there was a error during
      the apt-get update (LP: #676295)

  [ David Kalnischkies ]
  * apt-pkg/pkgcache.cc:
    - use the native Architecture stored in the cache header instead of
      loading it from configuration as suggested by Julian Andres Klode

 -- Julian Andres Klode <jak@debian.org>  Fri, 15 Apr 2011 14:28:15 +0200

apt (0.8.13.2) unstable; urgency=low

  [ David Kalnischkies ]
  * apt-pkg/deb/dpkgpm.cc:
    - skip --configure if all packages disappeared
  * apt-pkg/vendor.cc, apt-pkg/vendorlist.cc:
    - mark them as deprecated as they are unused
  * apt-pkg/deb/deblistparser.h:
    - enable StripMultiArch by default for ParseDepends
  * debian/apt.conf.autoremove:
    - adapt to new gnumach kernel package naming (Closes: #619337)
  * doc/apt_preferences.5.xml:
    - correct typo spotted by Charles Plessy (Closes: #619088)
    - document ButAutomaticUpgrades together with NotAutomatic
      as suggested by Charles Plessy (Closes: #619083)
  * apt-pkg/depcache.cc:
    - remove pseudo handling leftover from SetReInstall
    - do not change protected packages in autoinstall (Closes: #618848)
  * apt-pkg/pkgcachegen.cc:
    - make "all"->"native" an implementation detail of NewPackage
      rather than rewrite it in higher methods
  * apt-pkg/cacheiterator.h:
    - return "all" instead of native architecture without breaking the abi
      (too much) by extending enum instead of using bitflags (LP: #733741)
  * apt-pkg/aptconfiguration.cc:
    - use dpkg --print-foreign-architectures to get multiarch configuration
      if non is specified with APT::Architectures (Closes: #612958)
  * cmdline/apt-get.cc:
    - do not show simulation notice for non-root commands (Closes: #619072)
    - be able to disable resolver with APT::Get::CallResolver and disable
      auto installation with APT::Get::AutoSolving
  * apt-pkg/deb/deblistparser.cc:
    - create foo:any provides for all architectures for an allowed package

 -- Michael Vogt <mvo@debian.org>  Tue, 05 Apr 2011 09:40:28 +0200

apt (0.8.13.1) unstable; urgency=low

  * apt-pkg/acquire-item.cc: Use stat buffer if stat was
    successful, not if it failed (Closes: #620546)

 -- Julian Andres Klode <jak@debian.org>  Sat, 02 Apr 2011 20:55:35 +0200

apt (0.8.13) unstable; urgency=low

  [ Thorsten Spindler ]
  * methods/rsh.cc
    - fix rsh/ssh option parsing (LP: #678080), thanks to
      Ville Mattila 
  
  [ Michael Vogt ]
  * apt-pkg/acquire-item.cc:
    - mark pkgAcqIndexTrans as Index-File to avoid asking the
      user to insert the CD on each apt-get update
  * po/sl.po:
    - updated, thanks to Andrej Znidarsic
  * mirror method:
    - when downloading data, show the mirror being used
    - randomize mirror list after download in a host specific way
      to ensure that the load is evenly spreaded accross the mirrors
    - fix some missing "Fail-Ignore"

 -- Michael Vogt <mvo@debian.org>  Wed, 16 Mar 2011 08:04:42 +0100

apt (0.8.12) unstable; urgency=low

  [ Michael Vogt ]
  * apt-pkg/deb/debindexfile.cc:
    - ignore missing deb-src files in /var/lib/apt/lists, thanks
      to Thorsten Spindler (LP: #85590)
  * apt-pkg/contrib/fileutl.cc, apt-pkg/deb/dpkgpm.cc:
    - honor Dpkg::Chroot-Directory in the RunScripts*() methods
  * apt-pkg/contrib/cdromutl.{cc,h}, apt-pkg/cdrom.{cc,h}:
    - deal with missing FSTAB_DIR when using libudev to discover cdrom
    - add experimental APT::cdrom::CdromOnly option (on by default). 
      When this is set to false apt-cdrom will handle any removable
      deivce (like a usb-stick) as a "cdrom/dvd" source

  [ Christian Perrier ]
  * Fix error in French translation of manpages (apt_preferences(5)).
    Merci, Rémi Vanicat. Closes: #613689
  * Complete French manpage translation
  * Italian translation update (Milo Casagrande). Closes: #614395

  [ David Kalnischkies ]
  * ftparchive/multicompress.cc, apt-inst/deb/debfile.cc:
    - support xz compressor to create xz-compressed Indexes and be able
      to open data.tar.xz files
    - load the supported compressors from configuration
  * ftparchive/writer.cc:
    - ensure that Date and Valid-Until time strings are not localised
    - add options to disable specific checksums for Indexes
    - include xz-compressed Packages and Sources files in Release file
  * apt-pkg/aptconfiguration.cc:
    - support download of xz-compressed indexes files
    - support adding new compressors by configuration
  * apt-pkg/deb/debsrcrecords.cc:
    - support xz-compressed source v3 debian.tar files
    - support every compression we have a compressor configured
  * ftparchive/contents.cc:
    - remove ExtractArchive codecopy from apt-inst/deb/debfile.cc
  * apt-inst/deb/debfile.cc:
    - support data.tar's compressed with any configured compressor
  * cmdline/apt-get.cc:
    - reinstall dependencies of reinstalled "garbage" (Closes: #617257)

  [ Steve Langasek ]
  * apt-pkg/deb/dpkgpm.cc:
    - make sure that for multiarch packages, we are passing the full
      qualified package name to dpkg for removals. (Closes: #614298)
  * Remove the "pseudopackage" handling of Architecture: all packages for
    Multi-Arch; instead, Arch: all packages only satisfy dependencies for
    the native arch, except where the Arch: all package is declared
    Multi-Arch: foreign.  (Closes: #613584)

 -- Michael Vogt <mvo@debian.org>  Thu, 10 Mar 2011 14:46:48 +0100

apt (0.8.11.5) unstable; urgency=low

  [ Christian Perrier ]
  * Add missing dot in French translation of manpages. Merci, Olivier
    Humbert.
  * French translation update
  * French manpages translation update

  [ David Kalnischkies ]
  * apt-pkg/depcache.cc:
    - party revert fix in 0.8.11.2 which marked all packages as manual
      installed if the FromUser bit is set in the MarkInstall call.
      The default for this bit is true and aptitude depends on the old
      behavior so the package is only marked as manual if its not marked
      ("old" behavior) or if automatic installation is enabled - which
      aptitude disables always (see also #613775)

 -- David Kalnischkies <kalnischkies@gmail.com>  Thu, 17 Feb 2011 15:16:31 +0100

apt (0.8.11.4) unstable; urgency=low

  [ David Kalnischkies ]
  * apt-pkg/contrib/error.cc:
    - ensure that va_list is not invalid in second try
  * cmdline/apt-get.cc:
    - don't remove new dependencies of garbage packages (Closes: #613420)
  
  [ Michael Vogt ]
  * test/integration/*
    - fix dashish in the integration tests

 -- Michael Vogt <mvo@debian.org>  Wed, 16 Feb 2011 14:36:03 +0100

apt (0.8.11.3) unstable; urgency=low

  * apt-pkg/contrib/fileutl.cc:
    - really detect bigendian machines by including config.h,
      so we can really (Closes: #612986)
  * apt-pkg/contrib/mmap.cc:
    - Base has as 'valid' failure states 0 and -1 so add a simple
      validData method to check for failure states

 -- David Kalnischkies <kalnischkies@gmail.com>  Mon, 14 Feb 2011 16:58:03 +0100

apt (0.8.11.2) unstable; urgency=low

  [ Michael Vogt ]
  * merged lp:~evfool/apt/fix641673:
    - String-fix in the source and the translations for the grammatical 
      mistake reported in bug LP: #641673, thanks to Robert Roth
  * merged lp:~evfool/apt/fix418552:
    - Grammar fix for bug LP: #418552, thanks to Robert Roth
  
  [ David Kalnischkies ]
  * cmdline/apt-get.cc:
    - add --install-suggests option (Closes: #473089)
  * apt-pkg/depcache.cc:
    - mark a package which was requested to be installed on commandline
      always as manual regardless if it is already marked or not as the
      marker could be lost later by the removal of rdepends (Closes: #612557)
  * methods/rred.cc:
    - read patch into MMap only if we work on uncompressed patches
    - update size of dynamic MMap as we write in from the outside
  * apt-pkg/contrib/mmap.cc:
    - do not try to free the mapping if its is unset
  * apt-pkg/contrib/fileutl.cc:
    - reorder the loaded filesize bytes for big endian (Closes: #612986)
      Thanks to Jörg Sommer for the detailed analyse!

 -- Michael Vogt <mvo@debian.org>  Mon, 14 Feb 2011 12:07:18 +0100

apt (0.8.11.1) unstable; urgency=low

  [ Stefan Lippers-Hollmann ]
  * cmdline/apt-key:
    - fix root test which prevented setting of trustdb-name
      which lets gpg fail if it adds/remove keys from trusted.gpg
      as it tries to open the (maybe) not existent /root/.gnupg

  [ David Kalnischkies ]
  * debian/apt.symbols:
    - add more arch dependent symbols

 -- Michael Vogt <mvo@debian.org>  Wed, 09 Feb 2011 17:49:59 +0100

apt (0.8.11) unstable; urgency=low

  [ David Kalnischkies ]
  * apt-pkg/depcache.cc:
    - add SetCandidateRelease() to set a candidate version and
      the candidates of dependencies if needed to a specified
      release (Closes: #572709)
    - allow conflicts in the same group again (Closes: #612099)
  * cmdline/apt-get.cc:
    - if --print-uris is used don't setup downloader as we don't need
      progress, lock nor the directories it would create otherwise
    - show dependencies of essential packages which are going to remove
      only if they cause the remove of this essential (Closes: #601961)
    - keep not installed garbage packages uninstalled instead of showing
      in the autoremove section and installing those (Closes: #604222)
    - change pkg/release behavior to use the new SetCandidateRelease
      so installing packages from experimental or backports is easier
    - really do not show packages in the extra section if they were
      requested on the commandline, e.g. with a modifier (Closes: #184730)
    - always do removes first and set not installed remove packages
      on hold to prevent temporary installation later (Closes: #549968)
  * debian/control:
    - add Vcs-Browser now that loggerhead works again (Closes: #511168)
    - depend on debhelper 7 to raise compat level
    - depend on dpkg-dev (>= 1.15.8) to have c++ symbol mangling
  * apt-pkg/contrib/fileutl.cc:
    - add a RealFileExists method and check that your configuration files
      are real files to avoid endless loops if not (Closes: #604401)
    - ignore non-regular files in GetListOfFilesInDir (Closes: #594694)
  * apt-pkg/contrib/weakptr.h:
    - include stddefs.h to fix compile error (undefined NULL) with gcc-4.6
  * methods/https.cc:
    - fix CURLOPT_SSL_VERIFYHOST by really passing 2 to it if enabled
  * deb/dpkgpm.cc:
    - fix popen/fclose mismatch reported by cppcheck. Thanks to Petter
      Reinholdtsen for report and patch! (Closes: #607803)
  * doc/apt.conf.5.xml:
    - fix multipl{y,e} spelling error reported by Jakub Wilk (Closes: #607636)
  * apt-inst/contrib/extracttar.cc:
    - let apt-utils work with encoded tar headers if uid/gid are large.
      Thanks to Nobuhiro Hayashi for the patch! (Closes: #330162)
  * apt-pkg/cacheiterator.h:
    - do not segfault if cache is not build (Closes: #254770)
  * doc/apt-get.8.xml:
    - remove duplicated mentioning of --install-recommends
  * doc/sources.list.5.xml:
    - remove obsolete references to non-us (Closes: #594495)
    - a notice is printed for ignored files (Closes: #597615)
  * debian/rules:
    - use -- instead of deprecated -u for dh_gencontrol
    - remove shlibs.local creation and usage
    - show differences in the symbol files, but never fail
  * pre-build.sh:
    - remove as it is not needed for a working 'bzr bd'
  * debian/{apt,apt-utils}.symbols:
    - ship experimental unmangled c++ symbol files
  * methods/rred.cc:
    - operate optional on gzip compressed pdiffs
  * apt-pkg/acquire-item.cc:
    - don't uncompress downloaded pdiff files before feeding it to rred
    - try downloading clearsigned InRelease before trying Release.gpg
    - change the internal handling of Extensions in pkgAcqIndex
    - add a special uncompressed compression type to prefer those files
    - download and use i18n/Index to choose which Translations to download
  * cmdline/apt-key:
    - don't set trustdb-name as non-root so 'list' and 'finger'
      can be used without being root (Closes: #393005, #592107)
  * apt-pkg/deb/deblistparser.cc:
    - rewrite LoadReleaseInfo to cope with clearsigned Releasefiles
  * ftparchive/writer.cc:
    - add config option to search for more patterns in release command
    - include Index files by default in the Release file
  * methods/{gzip,bzip}.cc:
    - print a good error message if FileSize() is zero
  * apt-pkg/aptconfiguration.cc:
    - remove the inbuilt Translation files whitelist
  * cmdline/apt-cache.cc:
    - remove not implemented 'apt-cache add' command
  * doc/apt-cache.8.xml:
    - describe reality as apt-cache just queries and doesn't manipulate
      the caches. Thanks to Enrico Zini for spotting it! (Closes: #612009)
  * apt-pkg/algorithms.cc:
    - mark pseudo packages of installed all packages as configured
      in the simulation as we don't call configure for these packages
  * apt-pkg/pkgcachegen.cc:
    - in multiarch, let :all packages conflict with :any packages
      with a different version to be sure
  * apt-pkg/contrib/error.cc:
    - remove 400 char size limit of error messages (LP: #365611)

  [ Michael Vogt ]
  * methods/http.cc:
    - do not hang if Acquire::http::ProxyAutoDetect can not be
      executed or returns no data (LP: #654393)
  * debian/apt.conf.autoremove:
    - never autoremove the GNU/Hurd kernel (closes: #588423), thanks
      to Guillem Jover
  * apt-pkg/cdrom.cc, apt-pkg/init.cc, methods/cdrom.cc:
    - use /media/cdrom as default mountoint (closes: #611569)
  * cmdline/apt-get.cc:
    - add apt-get changelog (closes: #526990)
    - add apt-get download (closes: #82738)

  [ Martin Pitt ]
  * test/integration/test-compressed-indexes, test/test-indexes.sh:
    - Explicitly disable compressed indexes at the start. This ensures that we
      will actually test uncompressed indexes regardless of the internal
      default value of Acquire::GzipIndexes.

 -- Michael Vogt <mvo@debian.org>  Tue, 08 Feb 2011 12:58:12 +0100

apt (0.8.10.3) unstable; urgency=low

  [ Programs translations ]
  * po/es.po: Updated, plus fixes encoding issues and fixes two fuzzy
    strings, thanks to Javier Fernandez-Sanguino (closes: #610692)

 -- Michael Vogt <mvo@debian.org>  Tue, 25 Jan 2011 11:51:42 +0100

apt (0.8.10.2) unstable; urgency=low

  [ David Kalnischkies ]
  * ftparchive/apt-ftparchive.cc:
    - fix endless loop for multiple TranslationsWriters

 -- Michael Vogt <mvo@debian.org>  Tue, 25 Jan 2011 10:26:15 +0100

apt (0.8.10.1) unstable; urgency=low

  [ Christian Perrier ]
  * Fix encoding for Slovenian translation. PO file switched
    to UTF-8. Closes: #609957

  [ Julian Andres Klode ]
  * cmdline/apt-cache.cc: Create an error for apt-cache depends
    if packages could not found (LP: #647045)

  [ Programs translations ]
  * Spanish update by Javier Fernández-Sanguino Peña. Closes: #607145 

  [ Manpages translations ]
  * Correct a typo and an error in French manpages translation.
    Closes: # 607170

 -- Michael Vogt <mvo@debian.org>  Mon, 17 Jan 2011 13:41:04 +0100

apt (0.8.10) unstable; urgency=low

  [ Programs translations ]
  * Czech by Miroslav Kure. Closes: #605107

  [ Martin Pitt ]
  * test/integration/test-compressed-indexes, test/test-indexes.sh:
    - Explicitly disable compressed indexes at the start. This ensures that we
      will actually test uncompressed indexes regardless of the internal
      default value of Acquire::GzipIndexes.

  [ David Kalnischkies ]
  * apt-pkg/algorithms.cc:
    - mark all installed packages first without auto installation in
      a dist-upgrade to prefer upgrading packages instead of installing
      new packages in versioned or-groups (Closes: #605394)

 -- Michael Vogt <mvo@debian.org>  Tue, 30 Nov 2010 10:42:17 +0100

apt (0.8.9) unstable; urgency=low

  [ Christian Perrier ]
  * Fix "typos" in French manpages translations. Thanks to
    Cyril Brulebois for bashing me.
  * Drop useless untranslatable sections from apt.8

  [ Programs translations ]
  * Slovenian update by Andrej Žnidaršič and Rosetta Slovenian team
  * German update by Holger Wansing. Closes: #603619

  [ David Kalnischkies ]
  * apt-pkg/aptconfiguration.cc:
    - evaluate Acquire::Languages= before LANG= (Closes: #602573)
  * apt-pkg/orderlist.cc:
    - try fixing before removing even if the fix is hidden in
      a provides, hidden in the #590438 testcase
  * apt-pkg/algorithms.cc:
    - if the package was explicitly marked as ToRemove don't
      consider it as a candidate for FixByInstall
  * apt-pkg/depcache.cc:
    - don't install previously not installed providers in a try
      to statisfy a "Breaks: provides" dependency by upgrade
  * cmdline/acqprogress.cc:
    - don't ask the user for media change if quiet >= 2, stdout is not
      a tty and assume-yes, force-yes or trivial-only option is set to
      avoid cpu eating endless loops in unattended runs like apt.cron
      (Closes: #602354, LP: #665580)

 -- Michael Vogt <mvo@debian.org>  Thu, 18 Nov 2010 09:25:04 +0100

apt (0.8.8) unstable; urgency=low

  [ David Kalnischkies ]
  * apt-pkg/contrib/fileutl.cc:
    - Add a FileFd::FileSize() method to get the size of the underlying
      file and not the size of the content in the file as FileFd::Size()
      does - the sizes can differ since the direct gzip integration
  * methods/{gzip,bzip2}.cc:
    - use FileSize() to determine if the file is invalid (Closes: #600852)
  * apt-pkg/pkgcache.cc:
    - fallback always to a suitable description (Closes: #601016)

  [ Michael Vogt ]
  * apt-pkg/deb/dpkgpm.cc:
    - ensure that history.log gets closed to avoid leaking a FD
      (closes: #601649)

 -- Michael Vogt <mvo@debian.org>  Thu, 28 Oct 2010 21:22:21 +0200

apt (0.8.7) unstable; urgency=low

  [ Manpages translations ]
  * Typo fixed in French (extra "Z"). Thanks to Florentin Duneau.
  * Another typo fixed in French ("Anfin"). Thanks to bubulle
  * Wrong translation for "showauto" fixed. Thanks to Raphaël Hertzog
    Closes: #599265

  [ Michael Vogt ]
  * debian/apt.cron.daily:
    - source /etc/default/locale (if available) so that the
      apt-get update cron job fetches the right translated package
      descriptions
  * fix test failure on amd64
  * apt-pkg/deb/debsystem.cc:
    - fix issues with dir::state::status and dir::state::extended_states
      when alternative rootdirs are used

  [ Martin Pitt ]
  * apt-pkg/deb/debindexfile.cc:
    - Use FileFd::Size() instead of stat()ing the sources/binary/translations
      indexes directly, so that we have transparent handling of gzipped
      indexes.
  * apt-pkg/contrib/fileutl.cc:
    - Fix FileFd::Size() for gzipped files to give the size of the
      uncompressed data. This fixes cache building progress going way
      over 100%.

  [ David Kalnischkies ]
  * apt-pkg/deb/deblistparser.cc:
    - support ArmHardFloat port in CompleteArch, thanks to Sebastian
      Andrzej Siewior for the patch!
  * doc/apt.ent:
    - move some strings into apt-verbatim.ent to avoid showing them in
      apt-doc.pot as they are untranslatable anyway (e.g. manpage references)
  * doc/apt-verbatim.ent:
    - change the codenames to reflect the situation after squeeze release
  * doc/examples/apt-https-method-example.conf:
    - apply various typo fixes by Olly Betts, thanks! (Closes: #600249)

 -- Michael Vogt <mvo@debian.org>  Fri, 15 Oct 2010 18:16:10 +0200

apt (0.8.6) unstable; urgency=low

  [ Programs translations ]
  * Vietnamese update by Clytie Siddall (Closes: #598489)
  * Asturian update by Maacub (Closes: #599057)

  [ David Kalnischkies ]
  * cmdline/apt-cache.cc:
    - use the TranslatedDescription for searching and not the first
      available one as it is maybe not an expected language (Closes: #597925)
  * apt-pkg/contrib/strutl.cc:
    - add a space between number and unit as required by SI (Closes: #598352)
  * apt-pkg/depcache.cc:
    - do not check endpointer packages instead of only those which prevented
      NeverAutoRemove settings from having an effect (Closes: #598452)
    - do not remove packages which the user requested for installation
      explicitly while satisfying other install requests (Closes: #598669)
  * apt-pkg/packagemanager.cc:
    - Add a space between period and 'Please' and unfuzzy all translations
  * doc/po/de.po:
    - remove the duplicated "angefertigt" in translation-holder string

 -- Michael Vogt <mvo@debian.org>  Mon, 04 Oct 2010 11:52:19 +0200

apt (0.8.5) unstable; urgency=low

  [ Manpages translations ]
  * German (Chris Leick). Closes: #597163

  [ Michael Vogt ]
  * merged lp:~mvo/apt/conflicts-on-virtuals to better deal with
    conflicts/breaks against virtual packages (LP: #614993)

  [ David Kalnischkies ]
  * apt-pkg/policy.cc:
    - support 100-pinning in Release file with ButAutomaticUpgrades
      as requested by the backports crew (Closes: #596097)
  * apt-pkg/deb/deblistparser.cc:
    - overrule NotAutomatic in case of ButAutomaticUpgrades
  * debian/apt.cron.daily:
    - handle absolut directory paths correctly by loading directories
      directly instead of building the paths on our own (Closes: #596421)
  * debian/control:
    - build-depend on docbook-xml to ensure that the xml DTDs are always
      available on the buildds (Closes: #597145)
  * buildlib/debiandoc.mak, buildlib/po4a_manpage.mak:
    - ensure that the build fails if documentation building fails
  * doc/po/fr.po:
    - correct two syntax issues to ensure we can build fine

 -- Michael Vogt <mvo@debian.org>  Fri, 17 Sep 2010 22:05:06 +0200

apt (0.8.4) unstable; urgency=low

  [ Michael vogt ]
  * ftparchive/writer.cc:
    - write out {Files,Checksum-Sha1,Checksum-Sha256} only if
      available LP: #633967. Thanks to Colin Watson
  * apt-pkg/contrib/cdromutl.cc:
    - if apt-cdrom is used on writable media (like usb-sticks), do
      not use the root directory to identify the medium (as all 
      changes there change the ident id). Use the .disk directory 
      instead 

  [ David Kalnischkies ]
  * ftparchive/writer.cc:
    - null the valid string instead of the date if Valid-Until is not set
  * apt-pkg/acquire-item.cc:
    - use also unsigned Release files again (Closes: #596189)

  [ Christian Perrier ]
  * Fix missing space after dot in a message from apt-pkg
    Translations unfuzzied. Thanks to Holger Wansing.

 -- Michael Vogt <mvo@debian.org>  Fri, 10 Sep 2010 20:45:15 +0200

apt (0.8.3) unstable; urgency=low

  [ Programs translations ]
  * German (Holger Wansing). Closes: #596141

  [ Manpages translations ]
  * Japanese (KURASAWA Nozomu). Closes: #595862

  [ Michael Vogt ]
  * apt-pkg/indexcopy.cc:
    - only use trusted.gpg.d directory if it exists
    - do not replace /dev/null when running in APT::CDROM::NoAct
      mode (LP: #612666), thanks to Colin Watson

  [ David Kalnischkies ]
  * ftparchive/apt-ftparchive.cc:
    - ensure that BinDirectory as well as Tree settings get
      the correct default FileMode setting (Closes: #595922)

 -- Michael Vogt <mvo@debian.org>  Tue, 07 Sep 2010 15:28:41 +0200

apt (0.8.2) unstable; urgency=low

  [ Manpages translations ]
  * Spanish (Omar Campagne). Closes: #595557

  [ David Kalnischkies ]
  * apt-pkg/versionmatch.cc:
    - do not accept 'Pin: origin "' (missing closing ") as a valid
      way to pin a local archive: either "" or none…
  * apt-pkg/deb/dpkgpm.cc:
    - create Dir::Log if needed to support /var/log as tmpfs or similar,
      inspired by Thomas Bechtold, thanks! (Closes: #523919, LP: #220239)
  * apt-pkg/indexcopy.cc:
    - support really still the APT::GPGV::TrustedKeyring setting,
      as it breaks d-i badly otherwise (Closes: #595428)
  * cmdline/apt-key:
    - support also Dir::Etc::Trusted so that apt-key works in the same
      way as the library part which works with the trusted files
  * methods/{gzip,bzip2}.cc:
    - empty files can never be valid archives (Closes: #595691)

 -- Michael Vogt <mvo@debian.org>  Mon, 06 Sep 2010 18:10:06 +0200

apt (0.8.1) unstable; urgency=low

  [ Programs translations ]
  * Thai (Theppitak Karoonboonyanan). Closes: #592695
  * Russian (Yuri Kozlov). Closes: #594232
  * Slovak (Ivan Masár). Closes: #594255
  * Swedish (Daniel Nylander). Closes: #594241
  * Japanese (Kenshi Muto, Osamu Aoki). Closes: #594265
  * Italian (Milo Casagrande). Closes: #594238
  * Asturian (maacub). Closes: #594303
  * Simplified Chinese (Aron Xu). Closes: #594458
  * Bulgarian (Damyan Ivanov). Closes: #594627
  * Portuguese (Miguel Figueiredo). Closes: #594668
  * Korean (Changwoo Ryu). Closes: #594809
  * Norwegian Bokmål (Hans Nordhaug). Closes: #595182
  * Danish (Joe Hansen). Closes: #595176
  * Catalan (Agustí Grau). Closes: #595234

  [ Christian Perrier ]
  * Fix spelling error in cmdline/apt-get.cc. Thanks to Osamu Aoki
    Closes: #594211

  [ Manpages translations ]
  * Portuguese (Américo Monteiro)

  [ David Kalnischkies ]
  * cmdline/apt-cache.cc:
    - show in madison command again also source packages (LP: #614589)
    - remove useless GetInitialize method
  * cmdline/apt-get.cc:
    - remove direct calls of ReadMainList and use the wrapper instead
      to protect us from useless re-reads and two-times notice display
    - remove death code by removing unused GetInitialize
  * apt-pkg/depcache.cc:
    - now that apt-get purge works on 'rc' packages let the MarkDelete
      pass this purge forward to the non-pseudo package for pseudos
  * apt-pkg/contrib/fileutl.cc:
    - apply SilentlyIgnore also on files without an extension
  * apt-pkg/contrib/configuration.cc:
    - fix autoremove by using correct config-option name and
      don't make faulty assumptions in error handling (Closes: #594689)
  * apt-pkg/versionmatch.cc:
    - let the pin origin actually work as advertised in the manpage
      which means "" are optional and pinning a local archive does
      work - even if it is a non-flat archive (Closes: #594435)

 -- Michael Vogt <mvo@debian.org>  Fri, 03 Sep 2010 18:36:11 +0200

apt (0.8.0) unstable; urgency=low

  [ Michael Vogt ]
  * merge of the debian-expermental-ma branch
  * refresh po/pot files in doc/ and po/

  [ Programs translations ]
  * Swedish (Daniel Nylander). Closes: #592366
  * French (Christian Perrier)

  [ Manpages translations ]
  * French (Christian Perrier)

 -- Michael Vogt <mvo@debian.org>  Tue, 24 Aug 2010 16:32:19 +0200

apt (0.8.0~pre2) experimental; urgency=low

  [ David Kalnischkies ]
  * apt-pkg/contrib/strutl.cc:
    - fix error checking for vsnprintf in its safe variant
  * methods/bzip2.cc:
    - fix error checking for read in case of failing bzip2/lzma/whatever
  * debian/apt.cron.daily:
    - create backups for our extended_states file (Closes: #593430)
  * apt-pkg/init.cc:
    - set the default values for dir::etc::trusted options correctly
  * ftparchive/writer.cc:
    - init valid-until correctly to prevent garbage entering Release file
  * apt-pkg/deb/debsystem.cc:
    - set dir::state::status based at least on dir
  * apt-pkg/deb/dpkgpm.cc:
    - use the InstVer instead of the CurrentVer for the autobit transfer
  * methods/http.cc:
    - some http servers violate HTTP1.1 by not issuing a Reason-Phrase
      (or at least a space after the code) especially for 200, but lets
      be nice and ignore it as we don't need the reason in general
  * apt-pkg/acquire-item.cc:
    - don't use ReadOnlyGzip mode for PDiffs as this mode doesn't work
      in combination with the AddFd methods of our hashclasses

 -- Michael Vogt <mvo@debian.org>  Mon, 23 Aug 2010 19:09:08 +0200

apt (0.8.0~pre1) experimental; urgency=low

  [ Programs translations ]
  * Swedish translation update. Closes: #592366

  [ Michael Vogt ]
  * merge of the debian-expermental-ma branch
  * refresh po/pot files in doc/ and po/
  * apt-pkg/pkgcache.cc:
    - re-evaluate the architectures cache when the cache is (re)opened

  [ Colin Watson ]
  * apt-pkg/cdrom.cc:
    - fix off-by-one error in DropBinaryArch

  [ Julian Andres Klode ]
  * apt-pkg/contrib/fileutl.cc:
    - Add WriteAtomic mode.
    - Revert WriteEmpty to old behavior (LP: #613211)
  * apt-pkg, methods:
    - Convert users of WriteEmpty to WriteAtomic.
  * apt-pkg/depcache.cc:
    - Only try upgrade for Breaks if there is a newer version, otherwise
      handle it as Conflicts (by removing it) (helps for #591882).
  * debian/control:
    - Add dependency on gnupg to apt, apt-key uses it.

  [ David Kalnischkies ]
  * apt-pkg/algorithms.cc:
    - let the problem resolver install packages to fix or-groups
      as a needed remove nuked another or-member (helps for #591882)
    - change the debug outputs to display also arch of the
      package and version dependencies information
  * cmdline/apt-get.cc:
    - let APT::Get::Arch-Only in build-dep default to false again
      (Closes: #592628) Thanks Mohamed Amine IL Idrissi for report!
    - purge packages in 'rc' state, thanks Rogier! (Closes: #150831)
  * apt-pkg/pkgcache.cc:
    - fix LongDesc handling in LANG=C environment

 -- Michael Vogt <mvo@debian.org>  Fri, 13 Aug 2010 17:00:49 +0200

apt (0.7.26~exp12) experimental; urgency=low

  [ Michael Vogt ]
  * debian/control:
    - add dependency on zlib-dev for libapt-pkg-dev

  [ David Kalnischkies ]
  * apt-pkg/cacheset.cc:
    - [ABI BREAK] add an ErrorType option to CacheSetHelper
  * cmdline/apt-cache.cc:
    - use Notice instead of Error in the CacheSetHelper messages
      for compat reasons. Otherwise tools like sbuild blow up
    - return success in show if a virtual package was given
  * debian/control:
    - remove libcurl3-gnutls-dev alternative as the package is gone
    - increase needed version of libcurl4-gnutls-dev to >= 7.19.0
      as we use CURLOPT_{ISSUERCERT,CRLFILE} (Closes: #589642)

 -- Michael Vogt <mvo@debian.org>  Fri, 30 Jul 2010 11:55:48 +0200

apt (0.7.26~exp11) experimental; urgency=low

  [ Julian Andres Klode ]
  * apt-pkg/deb/dpkgpm.cc:
    - Write architecture information to history file.
    - Add to history whether a change was automatic or not.
  * apt-pkg/contrib/fileutl.cc:
    - Add FileFd::OpenDescriptor() (needed for python-apt's #383617).
  * cmdline/apt-get.cc:
    - Support large filesystems by using statvfs64() instead of statvfs()
      and statfs64() instead of statfs() (Closes: #590513).
  * apt-pkg/cdrom.cc:
    - Use link() instead of rename() for creating the CD database backup;
      otherwise there would be a short time without any database.

  [ David Kalnischkies ]
  * apt-pkg/depcache.cc:
    - handle "circular" conflicts for "all" packages correctly
  * cmdline/apt-cache.cc:
    - be able to omit dependency types in (r)depends (Closes: #319006)
    - show in (r)depends the canidate per default instead of newest
    - share the (r)depends code instead of codecopy
  * apt-pkg/cacheset.cc:
    - move them back to the library as they look stable now
    - add a 'newest' pseudo target release as in pkg/newest
  * apt-pkg/pkgcache.cc:
    - prefer non-virtual packages in FindPreferredPkg (Closes: #590041)
  * test/integration/*:
    - add with bug#590041 testcase a small test "framework"
  * apt-pkg/orderlist.cc:
    - try to install another or-group member in DepRemove before
      breaking the or group (Closes: #590438)
    - configure also the replacement before remove by adding Immediate flag
  
  [ Michael Vogt ]
  * apt-pkg/contrib/error.{cc,h}
    - docstring cleanup
    - add inline DumpError() to avoid subtle API break

 -- Michael Vogt <mvo@debian.org>  Thu, 29 Jul 2010 16:40:58 +0200

apt (0.7.26~exp10) experimental; urgency=low

  [ David Kalnischkies ]
  * apt-pkg/contrib/error.{cc,h}:
    - remove constness of va_list parameter to fix build on amd64 and co
      Thanks Eric Valette! (Closes: #588610)
  * apt-pkg/deb/debmetaindex.cc:
    - do not query each architecture for flat file archives
    - fix typo preventing display of architecture in Info()
  * methods/bzip2.cc:
    - add a copycat of the old gzip.cc as we need it for bzip2 and lzma

  [ Martin Pitt ]
  * debian/rules:
    - Make DEB_BUILD_OPTIONS=noopt actually work by passing the right
      CXXFLAGS.
  * apt-pkg/contrib/fileutl.{h,cc}:
    - Add support for reading of gzipped files with the new "ReadOnlyGzip"
      OpenMode. (Closes: #188407)
    - Link against zlib (in apt-pkg/makefile) and add zlib build dependency.
    - [ABI BREAK] This adds a new private member to FileFd, but its
      initialization is in the public header file.
  * configure.in:
    - Check for zlib library and headers.
  * apt-pkg/acquire-item.cc, apt-pkg/deb/debindexfile.cc,
    apt-pkg/deb/debrecords.cc, apt-pkg/deb/debsrcrecords.h,
    cmdline/apt-cache.cc:
    - Open Packages, Sources, and Translations indexes in "ReadOnlyGzip" mode.
  * apt-pkg/deb/debindexfile.cc:
    - If we do not find uncompressed package/source/translation indexes, look
      for gzip compressed ones.
  * apt-pkg/acquire-item.cc:
    - If the Acquire::GzipIndexes option is true and we download a gzipped
      index file, keep it as it is (and rename to .gz) instead of
      uncompressing it.
  * doc/apt.conf.5.xml:
    - Document the new Acquire::GzipIndexes option.
  * doc/po/apt-doc.pot, doc/po/de.po:
    - German translation of new Acquire::GzipIndexes option.
  * Add test/test-indexes.sh:
    - Test behaviour of index retrieval and usage, in particular with
      uncompressed and gzip compressed indexes.
  * methods/gzip.cc: With FileFd now being able to read gzipped files, there
    is no need for the gzip method any more to spawn an external gzip process.
    Rewrite it to use FileFd directly, which makes the code a lot simpler, and
    also using less memory and overhead.

 -- Michael Vogt <mvo@debian.org>  Mon, 12 Jul 2010 11:41:01 +0200

apt (0.7.26~exp9) experimental; urgency=low

  [ David Kalnischkies ]
  * doc/apt.conf.5.xml:
    - add and document APT::Cache-{Start,Grow,Limit} options for mmap control
  * apt-pkg/contrib/fileutl.cc:
    - do not fail von double close()

 -- Michael Vogt <mvo@debian.org>  Fri, 09 Jul 2010 21:51:55 +0200

apt (0.7.26~exp8) experimental; urgency=low

  [ David Kalnischkies ]
  * cmdline/cacheset.cc:
    - doesn't include it in the library for now as it is too volatile
    - get the candidate either from an already built depcache
      or use the policy which is a bit faster than depcache generation
    - get packages by task^ with FromTask()
    - only print errors if all tries to get a package by string failed
    - factor out code to get a single package FromName()
    - check in Grouped* first without modifier interpretation
  * cmdline/apt-get.cc:
    - use the cachsets in the install commands
    - make the specify order of packages irrelevant (Closes: #196021)
  * apt-pkg/orderlist.cc:
    - untouched packages are never missing
  * apt-pkg/packagemanager.cc:
    - packages that are not touched doesn't need to be unpacked
  * debian/control:
    - remove intltool's dependency as it is an ubuntu artefact
  * apt-pkg/depcache.cc:
    - SetCandidateVer for all pseudo packages
    - SetReInstall for the "all" package of a pseudo package
    - use the new MatchAgainstConfig for the DefaultRootSetFunc
    - always mark the all package if a pseudo package is marked for install
  * apt-pkg/contrib/error.{cc,h}:
    - complete rewrite but use the same API
    - add NOTICE and DEBUG as new types of a message
    - add a simple stack handling to be able to delay error handling
  * apt-pkg/aptconfiguration.cc:
    - show a deprecation notice for APT::Acquire::Translation
  * apt-pkg/contrib/configuration.{cc,h}:
    - add a wrapper to match strings against configurable regex patterns
  * apt-pkg/contrib/fileutl.cc:
    - show notice about ignored file instead of being always silent
    - add a Dir::Ignore-Files-Silently list option to control the notice
  * apt-pkg/policy.h:
    - add another round of const& madness as the previous round accidentally
      NOT overrides the virtual GetCandidateVer() method (Closes: #587725)
  * apt-pkg/pkgcachegen.{cc,h}:
    - make the used MMap moveable (and therefore dynamic resizeable) by
      applying (some) mad pointer magic (Closes: #195018)

  [ Michael Vogt ]
  * apt-pkg/deb/dpkgpm.cc:
    - make the apt/term.log output unbuffered (thanks to Matt Zimmerman)

  [ Julian Andres Klode ]
  * methods/ftp.h:
    - Handle different logins on the same server (Closes: #586904).
  * apt-pkg/deb/deblistparser.cc:
    - Handle architecture wildcards (Closes: #547724).
  * apt-pkg/versionmatch.cc:
    - Support matching pins by regular expressions or glob() like patterns,
      regular expressions have to be put between to slashes; for example,
      /.*/.
  * apt-pkg/contrib/fileutl.cc:
    - Make FileFd replace files atomically in WriteTemp mode (for cache, etc).
  * debian/control:
    - Set Standards-Version to 3.9.0

 -- Michael Vogt <mvo@debian.org>  Fri, 09 Jul 2010 19:16:20 +0200

apt (0.7.26~exp7) experimental; urgency=low

  * apt-pkg/cachefile.h:
    - make pkgPolicy public again, libapt-pkg-perl (and probably
      others) get unhappy without that

 -- Michael Vogt <mvo@debian.org>  Thu, 10 Jun 2010 15:33:24 +0200

apt (0.7.26~exp6) experimental; urgency=low

  [ Michael Vogt ]
  * merge the remaining Ubuntu change:
    - on gpg verification failure warn and restore the last known
      good state
    - on failure display the IP of the server (useful for servers
      that use round robin DNS)
    - support Original-Maintainer in RewritePackageOrder
    - enable cdrom autodetection via libudev by default
    - show message about Vcs in use when apt-get source is run for
      packages maintained in a Vcs
    - better support transitional packages with mark auto-installed. 
      when the transitional package is in "oldlibs" the new package
      is not marked auto installed (same is true for section
      metapackages)
    - provide new "deb mirror://archive.foo/mirrors.list sid main"
      method expects a list of mirrors (generated on the server e.g.
      via geoip) and will use that, including cycle on failure
    - write apport crash file on package failure (disabled by default
      on debian until apport is available)
    - support mirror failure reporting (disabled by default on debian)
  
  [ David Kalnischkies ]
  * apt-pkg/deb/dpkgpm.cc:
    - write Disappeared also to the history.log
    - forward manual-installed bit on package disappearance
  * apt-pkg/deb/debsystem.cc:
    - add better config item for extended_states file
  * apt-pkg/pkgcache.h:
    - switch {,Install-}Size to unsigned long long
  * apt-pkg/depcache.cc:
    - do the autoremove mark process also for required packages to handle
      these illegally depending on lower priority packages (Closes: #583517)
    - try harder to find the other pseudo versions for autoremove multiarch
    - correct "Dangerous iterator usage" pointed out by cppcheck
    - deal with long long, not with int to remove 2GB Limit (LP: #250909)
    - deprecate AddSize with Multiplier as it is unused and switch to
      boolean instead to handle the sizes more gracefully.
    - switch i{Download,Usr}Size from double to (un)signed long long
  * apt-pkg/aptconfiguration.cc:
    - remove duplicate architectures in getArchitectures()
  * apt-pkg/indexrecords.{cc,h}:
    - backport forgotten Valid-Until patch from the obsolete experimental
      branch to prevent replay attacks better, thanks to Thomas Viehmann
      for the initial patch! (Closes: #499897)
    - add a constant Exists check for MetaKeys
  * apt-pkg/acquire-item.cc:
    - do not try PDiff if it is not listed in the Meta file
    - sent Last-Modified header also for Translation files
  * apt-pkg/cacheiterator.h:
    - let pkgCache::Iterator inherent std::iterator
  * ftparchive/writer.h:
    - add a virtual destructor to FTWScanner class (for cppcheck)
  * apt-pkg/cacheset.{cc,h}:
    - add simple wrapper around std::set for cache structures
    - move regex magic from apt-get to new FromRegEx method
    - move cmdline parsing from apt-cache to new FromCommandLine method
    - support special release-modifier 'installed' and 'candidate'
  * apt-pkg/contrib/cmdline.cc:
    - fix segfault in SaveInConfig caused by writing over char[] sizes
  * apt-pkg/pkgcache.cc:
    - get the best matching arch package from a group with FindPreferredPkg
  * cmdline/apt-cache.cc:
    - make the search multiarch compatible by using GrpIterator instead
    - use pkgCacheFile and the new CacheSets all over the place
    - add --target-release option (Closes: #115520)
    - accept pkg/release and pkg=version in show and co. (Closes: #236270)
    - accept package versions in the unmet command
  * cmdline/apt-get.cc:
    - use unsigned long long instead of double to store values it gets
  * apt-pkg/cachefile.{cc,h}:
    - split Open() into submethods to be able to build only parts
    - make the OpProgress optional in the Cache buildprocess
    - store also the SourceList we use internally for export
  * doc/apt.conf.5.xml:
    - document the new Valid-Until related options
  * apt-pkg/contrib/strutl.cc:
    - split StrToTime() into HTTP1.1 and FTP date parser methods and
      use strptime() instead of some self-made scanf mangling
    - use the portable timegm shown in his manpage instead of a strange
      looking code copycat from wget
  * ftparchive/writer.cc:
    - add ValidTime option to generate a Valid-Until header in Release file
  * apt-pkg/policy.cc:
    - get the candidate right for a not-installed pseudo package if
      his non-pseudo friend is installed
  * apt-pkg/indexcopy.cc:
    - move the gpg codecopy to a new method and use it also in methods/gpgv.cc

 -- Michael Vogt <mvo@debian.org>  Thu, 10 Jun 2010 14:02:22 +0200

apt (0.7.26~exp5) experimental; urgency=low

  [ David Kalnischkies ]
  * cmdline/apt-get.cc:
    - rerun dpkg-source in source if --fix-broken is given (Closes: #576752)
    - don't suggest held packages as they are installed (Closes: #578135)
    - handle multiple --{tar,diff,dsc}-only options correctly
    - show at the end of the install process a list of disappeared packages
  * cmdline/apt-cache.cc:
    - use GroupCount for package names in stats and add a package struct line
  * methods/rred.cc:
    - use the patchfile modification time instead of the one from the
      "old" file - thanks to Philipp Weis for noticing! (Closes: #571541)
  * debian/rules:
    - remove targets referring to CVS or arch as they are useless
    - use $(CURDIR) instead of $(pwd)
    - use dpkg-buildflags if available for CXXFLAGS
  * README.arch:
    - remove the file completely as it has no use nowadays
  * apt-pkg/depcache.cc:
    - be doublesure that the killer query is empty before starting reinstall
  * methods/gpgv.cc:
    - remove the keyrings count limit by using vector magic
  * contrib/mmap.cc:
    - clarify "MMap reached size limit" error message, thanks Ivan Masár!
  * doc/apt.ent
    - add entities for the current oldstable/stable/testing codenames
  * doc/sources.list.5.xml:
    - use stable-codename instead of stable in the examples (Closes: #531492)
  * doc/apt_preferences.5.xml:
    - adapt some examples here to use current codenames as well
    - add "NotAutomatic: yes" handling, thanks Osamu Aoki (Closes: #490347)
  * debian/libapt-pkg-doc.doc-base.cache:
    - remove yet another reference to the removed cache.sgml
  * doc/apt-get.8.xml:
    - do not say explicit target_release_{name,version,codename}, it should
      be clear by itself and 'man' can break lines again (Closes: #566166)
    - remove the gnome-apt reference as it is removed from unstable
  * apt-pkg/deb/dpkgpm.cc:
    - add 'disappear' to the known processing states, thanks Jonathan Nieder
  * apt-pkg/packagemanager.h:
    - export info about disappeared packages with GetDisappearedPackages()

  [ Michael Vogt ]
  * methods/http.{cc,h}:
    - code cleanup, use enums instead of magic ints
  
  [ Jari Aalto ]
  * debian/rules:
    - spell out some less known options to reduce manpage consultation-rate
    - Use POSIX command substitution: $(<command sequence>)
    - Remove EOL whitespace (Closes: #577804)

  [ Julian Andres Klode ]
  * apt-pkg/acquire-item.cc:
    - Fix pkgAcqFile::Custom600Headers() to always return something.
  

  [ Christian Perrier ]
  * Slovak translation update. Closes: #581159
  * Italian translation update. Closes: #581742
  * Swedish translation update. Closes: #592366

 -- Michael Vogt <mvo@debian.org>  Tue, 25 May 2010 16:01:42 +0200

apt (0.7.26~exp4) experimental; urgency=low

  [ David Kalnischkies ]
  * apt-pkg/depcache.cc:
    - rewrite the pseudo package reinstaller to be more intelligent
      in his package choices
  * apt-pkg/packagemanager.cc:
    - don't try to "unpack" pseudo packages twice
  * apt-pkg/contrib/fileutl.cc:
    - add a parent-guarded "mkdir -p" as CreateDirectory()
  * apt-pkg/acquire.{cc,h}:
    - add a delayed constructor with Setup() for success reporting
    - check for and create directories in Setup if needed instead of
      error out unfriendly in the Constructor (Closes: #523920, #525783)
    - optional handle a lock file in Setup()
  * apt-pkg/acquire-item.cc:
    - Acquire::ForceHash to force method for expected hash
  * cmdline/apt-get.cc:
    - remove the lock file handling and let Acquire take care of it instead
    - display MD5Sum in --print-uris if not forced to use another method
      instead of displaying the strongest available (Closes: #576420)
    - regex for package names executed on Grp- not PkgIterator
    - show non-candidates as fallback for virtual packages (Closes: #578385)
    - set also "all" to this version for pseudo packages in TryToChangeVer
  * apt-pkg/deb/dpkgpm.cc:
    - remove Chroot-Directory from files passed to install commands.
      Thanks to Kel Modderman for report & patch! (Closes: #577226)
  * ftparchive/writer.cc:
    - remove 999 chars Files and Checksums rewrite limit (Closes: #577759)
  * cmdline/apt-cache.cc:
    - align Installed and Candidate Version in policy so they can be compared
      easier, thanks Ralf Gesellensetter for the pointer! (Closes: #578657)
  * doc/apt.ent:
    - Add a note about APT_CONFIG in the -c description (Closes: #578267)
  * doc/po/de.po:
    - correct typos in german apt_preferences manpage, thanks Chris Leick!
  * apt-pkg/sourcelist.cc:
    - be less strict and accept [option=value] as well
  * apt-pkg/contrib/configuration.cc:
    - error out if #clear directive has no argument
  * doc/files.sgml:
    - sync documentation with status quo, regarding files/directories in
      use, extended_states and uri schemes.
  * doc/cache.sgml:
    - drop the file in favor of inplace documentation with doxygen
  * apt-pkg/pkgcache.h:
    - enhance the Groups ABI by providing a ID as the other structs does
    - check also the size of the Group struct then checking for the others

  [ Jari Aalto ]
  * cmdline/apt-get.cc:
    - replace backticks with single quotes around fix-broken command
      in the broken packages message. (Closes: #577168)
  * dselect/install:
    - modernize if-statements not to use 'x' (Closes: #577117)
    - replace backticks with POSIX $() (Closes: #577116)

  [ Michael Vogt ]
  * [ Abi break ] apt-pkg/acquire-item.{cc,h}:
    - add "IsIndexFile" to constructor of pkgAcqFile so that it sends
      the right cache control headers
  * cmdline/apt-get.cc:
    - fix crash when pkg.VersionList() is empty
  * apt-pkg/depcache.cc:
    - fix incorrect std::cout usage for debug output
  * test/libapt/getlanguages_test.cc:
    - Add test for Esperanto that has nocounty associated with them
      (LP: #560956)
  * apt-pkg/deb/debrecords.cc:
    - fix max tag buffer size (LP: #545336, closes: #578959)
  * debian/rules:
    - install html doxygen in libapt-pkg-doc 
  * debian/control:
    - build-depend on doxygen

  [ Julian Andres Klode ]
  * apt-pkg/contrib/weakptr.h:
    - add a class WeakPointable which allows one to register weak pointers to
      an object which will be set to NULL when the object is deallocated.
  * [ABI break] apt-pkg/acquire{-worker,-item,}.h:
    - subclass pkgAcquire::{Worker,Item,ItemDesc} from WeakPointable.
  * apt-pkg/pkgcache.cc:
    - Merge fix from David to correct handling in single-arch environments.
  * cmdline/apt-cache.cc:
    - Add a showauto command to apt-cache.
  * cmdline/apt-get.cc:
    - Add apt-get markauto and unmarkauto commands.

 -- Michael Vogt <mvo@debian.org>  Thu, 06 May 2010 09:32:54 +0200

apt (0.7.26~exp3) experimental; urgency=low

  [ Christian Perrier ]
  * German translation update. Closes: #571037
  * Spanish manpages translation update. Closes: #573293
  * Dutch translation update. Closes: #573946
  * Polish manpages translation update. Closes: #574558
  * Add "manpages-pl (<< 20060617-3~)" to avoid file conflicts with
    that package that was providing some manpages for APT utilities.

  [ David Kalnischkies ]
  * [BREAK] merge MultiArch-ABI. We don't support MultiArch,
    but we support the usage of the new ABI so libapt users
    can start to prepare for MultiArch (Closes: #536029)
  * Ignore :qualifiers after package name in build dependencies
    in the library by default, but try to honour them in apt-get
    as we have some sort of MultiArch support ready (Closes: #558103)
  * add translation of the manpages to PT (portuguese)
    Thanks to Américo Monteiro!
  * Switch to dpkg-source 3.0 (native) format
  * apt-pkg/depcache.cc:
    - remove Auto-Installed information from extended_states
      together with the package itself (Closes: #572364)
  * cmdline/apt-mark:
    - don't crash if no arguments are given (Closes: #570962)
  * debian/control:
    - remove some years old and obsolete Replaces
    - add automake/conf build-depends/conflicts as recommend by
      the autotools-dev README (Closes: #572615)
  * apt-pkg/contrib/mmap.{h,cc}:
    - add char[] fallback for filesystems without shared writable
      mmap() like JFFS2. Thanks to Marius Vollmer for writing
      and to Loïc Minier for pointing to the patch! (Closes: #314334)
  * doc/apt_preferences.5.xml:
    - fix two typos and be more verbose in the novice warning.
      Thanks to Osamu Aoki for pointing it out! (Closes: #567669)
    - fix a=sid vs. n=sid typo, thanks Ansgar Burchardt!
    - origin can be used to match a hostname (Closes: #352667)
    - remove wrong pin-priority is optional remark (Closes: #574944)
  * apt-pkg/deb/dpkgpm.cc:
    - fix error message construction in OpenLog()
    - if available store the Commandline in the history
  * cmdline/apt-get.cc:
    - add a --only-upgrade flag to install command (Closes: #572259)
    - fix memory leaks in error conditions in DoSource()
    - try version match in FindSrc first exact than fuzzy (LP: #551178)
  * apt-pkg/contrib/cmndline.cc:
    - save Commandline in Commandline::AsString for logging
  * apt-pkg/deb/debversion.cc:
    - consider absent of debian revision equivalent to 0 (Closes: #573592)
  * doc/makefile, doc/*:
    - generate subdirectories for building the manpages in on the fly
      depending on the po files we have.
  * apt-pkg/pkgcachegen.cc:
    - merge versions correctly even if multiple different versions
      with the same version number are available.
      Thanks to Magnus Holmgren for the patch! (Closes: #351056)
  * ftparchive/writer.cc:
    - write LongDescriptions if they shouldn't be included in Packages
      file into i18n/Translation-en by default.
  * doc/po/de.po:
    - correct a few typos in the german manpage translation.
      Thanks to Chris Leick and Georg Koppen! (Closes: #574962)
  * apt-pkg/contrib/strutl.cc:
    - convert all toupper calls to tolower_ascii for a little speedup

  [ Jean-Baptiste Lallement ]
  * apt-pkg/contrib/strutl.cc:
    - always escape '%' (LP: #130289) (Closes: #500560)
    - unescape '%' sequence only if followed by 2 hex digit
    - username/password are urlencoded in proxy string (RFC 3986)

  [ Julian Andres Klode ]
  * cmdline/apt-cache.cc:
    - Change behavior of showsrc to match the one of show (Closes: #512046).
  * cmdline/apt-key:
    - Honor Apt::GPGV::TrustedKeyring (Closes: #316390)
  * cmdline/apt-mark:
    - Use the new python-apt API (and conflict with python-apt << 0.7.93.2).
  * apt-inst/contrib/arfile.h:
    - Add public ARArchive::Members() which returns the list of members.
  * apt-pkg/policy.cc:
    - Always return a candidate if there is at least one version pinned > 0
      (Closes: #512318)
  * ftparchive/apt-ftparchive.cc:
    - Read default configuration (Closes: #383257)
  * debian/rules:
    - Fix the libraries name to be e.g. libapt-pkg4.9 instead of
      libapt-pkg-4.9.

  [ Michael Vogt ]
  * apt-pkg/deb/dpkgpm.cc:
    - fix backgrounding when dpkg runs (closes: #486222)
  * cmdline/apt-mark:
    - show error on incorrect aguments (LP: #517917), thanks to
      Torsten Spindler
  * cmdline/apt-get.cc:
    - if apt-get source foo=version or foo/distro can not be found,
      error out (LP: #502641)
  * apt-pkg/packagemanager.cc:
    - better debug output 
  * doc/examples/configure-index:
    - add missing Debug::pkgPackageManager option

 -- Michael Vogt <mvo@debian.org>  Thu, 01 Apr 2010 17:30:43 +0200

apt (0.7.26~exp2) experimental; urgency=low

  * fix crash when LANGUAGE is not set

 -- Michael Vogt <mvo@debian.org>  Thu, 18 Feb 2010 22:07:23 +0100

apt (0.7.26~exp1) experimental; urgency=low

  [ David Kalnischkies ]
  * [BREAK] add possibility to download and use multiply
    Translation files, configurable with Acquire::Translation
    (Closes: #444222, #448216, #550564)
  * Ignore :qualifiers after package name in build dependencies
    for now as long we don't understand them (Closes: #558103)
  * apt-pkg/contrib/mmap.{cc,h}:
    - extend it to have a growable flag - unused now but maybe...
  * apt-pkg/pkgcache.h:
    - use long instead of short for {Ver,Desc}File size,
      patch from Víctor Manuel Jáquez Leal, thanks! (Closes: #538917)
  * apt-pkg/acquire-item.cc:
    - allow also to skip the last patch if target is reached,
      thanks Bernhard R. Link! (Closes: #545699)
  * ftparchive/writer.{cc,h}:
    - add --arch option for packages and contents commands
    - if an arch is given accept only *_all.deb and *_arch.deb instead
      of *.deb. Thanks Stephan Bosch for the patch! (Closes: #319710)
    - add APT::FTPArchive::AlwaysStat to disable the too aggressive
      caching if versions are build multiply times (not recommend)
      Patch by Christoph Goehre, thanks! (Closes: #463260)
  * apt-pkg/deb/dpkgpm.cc:
    - stdin redirected to /dev/null takes all CPU (Closes: #569488)
      Thanks to Aurelien Jarno for providing (again) a patch!
  * buildlib/apti18n.h.in, po/makefile:
    - add ngettext support with P_()
  * aptconfiguration.cc:
    - include all existing Translation files in the Cache (Closes: 564137)
  * debian/control:
    - update with no changes to debian policy 3.8.4
  * doc/apt_preferences.5.xml:
    - explicitly warn against careless use (Closes: #567669)
  * debian/rules:
    - remove creation of empty dir /usr/share/apt
  * doc/apt-cdrom.8.xml:
    - fix typo spotted by lintian: proc(c)eed

  [ Ivan Masár ]
  * Slovak translation update. Closes: #568294
  
  [ Michael Vogt ]
  * [BREAK] merged lp:~mvo/apt/history
    - this writes a /var/log/apt/history tagfile that contains details
      from the transaction (complements term.log)
  * methods/http.cc:
    - add cache-control headers even if no cache is given to allow
      adding options for intercepting proxies
    - add Acquire::http::ProxyAutoDetect configuration that 
      can be used to call a external helper to figure out the 
      proxy configuration and return it to apt via stdout
      (this is a step towards WPAD and zeroconf/avahi support)
  * abicheck/
    - add new abitest tester using the ABI Compliance Checker from
      http://ispras.linuxfoundation.org/index.php/ABI_compliance_checker

  [ Robert Collins ]
  * Change the package index Info methods to allow apt-cache policy to be
    useful when using several different archives on the same host.
    (Closes: #329814, LP: #22354)

 -- Michael Vogt <mvo@debian.org>  Thu, 18 Feb 2010 16:11:39 +0100

apt (0.7.25.3) unstable; urgency=low

  [ Christian Perrier ]
  * Italian translation update. Closes: #567532

  [ David Kalnischkies ]
  * apt-pkg/contrib/macros.h:
    - install the header system.h with a new name to be able to use
      it in other headers (Closes: #567662)
  * cmdline/acqprogress.cc:
    - Set Mode to Medium so that the correct prefix is used.
      Thanks Stefan Haller for the patch! (Closes: #567304 LP: #275243)
  * ftparchive/writer.cc:
    - generate sha1 and sha256 checksums for dsc (Closes: #567343)
  * cmdline/apt-get.cc:
    - don't mark as manually if in download only (Closes: #468180)

 -- Michael Vogt <mvo@debian.org>  Mon, 01 Feb 2010 18:41:15 +0100

apt (0.7.25.2) unstable; urgency=low

  [ Michael Vogt ]
  * apt-pkg/contrib/cdromutl.cc:
    - fix UnmountCdrom() fails, give it a bit more time and try
      the umount again
  * apt-pkg/cdrom.cc:
    - fix crash in pkgUdevCdromDevices
  * methods/cdrom.cc:
    - fixes in multi cdrom setup code (closes: #549312)
    - add new "Acquire::cdrom::AutoDetect" config that enables/disables
      the dlopen of libudev for automatic cdrom detection. Off by default
      currently, feedback/testing welcome
  * cmdline/apt-cdrom.cc:
    - add new --auto-detect option that uses libudev to figure out
      the cdrom/mount-point
  * cmdline/apt-mark:
    - merge fix from Gene Cash that supports markauto for
      packages that are not in the extended_states file yet
      (closes: #534920)
  * ftparchive/writer.{cc,h}:
    - merge crash fix for apt-ftparchive on hurd, thanks to
      Samuel Thibault for the patch (closes: #566664)

  [ David Kalnischkies ]
  * apt-pkg/contrib/fileutl.cc:
    - Fix the newly introduced method GetListOfFilesInDir to not
      accept every file if no extension is enforced
      (= restore old behaviour). (Closes: #565213)
  * apt-pkg/policy.cc:
    - accept also partfiles with "pref" file extension as valid
  * apt-pkg/contrib/configuration.cc:
    - accept also partfiles with "conf" file extension as valid
  * doc/apt.conf.5.xml:
    - reorder description and split out syntax
    - add partfile name convention (Closes: #558348)
  * doc/apt_preferences.conf.5.xml:
    - describe partfile name convention also here
  * apt-pkg/deb/dpkgpm.cc:
    - don't segfault if term.log file can't be opened.
      Thanks Sam Brightman for the patch! (Closes: #475770)
  * doc/*:
    - replace the per language addendum with a global addendum
    - add a explanation why translations include (maybe) english
      parts to the new global addendum (Closes: #561636)
  * apt-pkg/contrib/strutl.cc:
    - fix malloc asseration fail with ja_JP.eucJP locale in
      apt-cache search. Thanks Kusanagi Kouichi! (Closes: #548884)

  [ Christian Perrier ]
  * French translation update

 -- Michael Vogt <mvo@debian.org>  Wed, 27 Jan 2010 16:16:10 +0100

apt (0.7.25.1) unstable; urgency=low

  [ Christian Perrier ]
  * French manpage translation update
  * Russian translation update by Yuri Kozlov
    Closes: #564171

  [Chris Leick]
  * spot & fix various typos in all manpages
  * German manpage translation update

  [ David Kalnischkies ]
  * cmdline/apt-cache.cc:
    - remove translatable marker from the "%4i %s\n" string
  * buildlib/po4a_manpage.mak:
    - instruct debiandoc to build files with utf-8 encoding
  * buildlib/tools.m4:
    - fix some warning from the buildtools
  * apt-pkg/acquire-item.cc:
    - add configuration PDiffs::Limit-options to not download
      too many or too big patches (Closes: #554349)
  * debian/control:
    - let all packages depend on ${misc:Depends}
  * share/*-archive.gpg:
    - remove the horrible outdated files. We already depend on
      the keyring so we don't need to ship our own version
  * cmdline/apt-key:
    - errors out if wget is not installed (Closes: #545754)
    - add --keyring option as we have now possibly many
  * methods/gpgv.cc:
    - pass all keyrings (TrustedParts) to gpgv instead of
      using only one trusted.gpg keyring (Closes: #304846)
  * methods/https.cc:
    - finally merge the rest of the patchset from Arnaud Ebalard
      with the CRL and Issuers options, thanks! (Closes: #485963)
  * apt-pkg/deb/debindexfile.cc, apt-pkg/pkgcachegen.cc:
    - add debug option Debug::pkgCacheGen

  [ Michael Vogt ]
  * cmdline/apt-get.cc:
    - merge fix for apt-get source pkg=version regression
      (closes: #561971)
  * po/ru.po:
    - merged updated ru.po, thanks to Yuri Kozlov (closes: #564171)

 -- Michael Vogt <mvo@debian.org>  Sat, 09 Jan 2010 21:52:36 +0100

apt (0.7.25) unstable; urgency=low

  [ Christian Perrier ]
  * Fix apt-ftparchive(1) wrt description of the "-o" option.
    Thanks to Dann Frazier for the patch. Closes: #273100
  * po/LINGUAS. Re-disable Hebrew. Closes: #534992
  * po/LINGUAS. Enable Asturian and Lithuanian
  * Fix typo in apt-cache.8.xml: nessasarily
  * Fix "with with" in apt-get.8.xml
  * Fix some of the typos mentioned by the german team
    Closes: #479997
  * Polish translation update by Wiktor Wandachowicz
    Closes: #548571
  * German translation update by Holger Wansing
    Closes: #551534
  * Italian translation update by Milo Casagrande
    Closes: #555797
  * Simplified Chinese translation update by Aron Xu 
    Closes: #558737
  * Slovak translation update by Ivan Masár
    Closes: #559277
  
  [ Michael Vogt ]
  * apt-pkg/packagemanager.cc:
    - add output about pre-depends configuring when debug::pkgPackageManager
      is used
  * methods/https.cc:
    - fix incorrect use of CURLOPT_TIMEOUT, closes: #497983, LP: #354972
      thanks to Brian Thomason for the patch
  * merge lp:~mvo/apt/netrc branch, this adds support for a
    /etc/apt/auth.conf that can be used to store username/passwords
    in a "netrc" style file (with the extension that it supports "/"
    in a machine definition). Based on the maemo git branch (Closes: #518473)
    (thanks also to Jussi Hakala and Julian Andres Klode)
  * apt-pkg/deb/dpkgpm.cc:
    - add "purge" to list of known actions
  * apt-pkg/init.h:
    - add compatibility with old ABI name until the next ABI break
  * merge segfault fix from Mario Sanchez Prada, many thanks
    (closes: #561109)

  [ Brian Murray ]
  * apt-pkg/depcache.cc, apt-pkg/indexcopy.cc:
    - typo fix (LP: #462328)
  
  [ Loïc Minier ]
  * cmdline/apt-key:
    - Emit a warning if removed keys keyring is missing and skip associated
      checks (LP: #218971)

  [ David Kalnischkies ]
  * apt-pkg/packagemanager.cc:
    - better debug output for ImmediateAdd with depth and why
    - improve the message shown for failing immediate configuration
  * doc/guide.it.sgml: moved to doc/it/guide.it.sgml
  * doc/po4a.conf: activate translation of guide.sgml and offline.sgml
  * doc/apt.conf.5.xml:
    - provide a few more details about APT::Immediate-Configure
    - briefly document the behaviour of the new https options
  * doc/sources.list.5.xml:
    - add note about additional apt-transport-methods
  * doc/apt-mark.8.xml:
    - correct showauto synopsis, thanks Andrew Schulman (Closes: #551440)
  * cmdline/apt-get.cc:
    - source should display his final pkg pick (Closes: #249383, #550952)
    - source doesn't need the complete version for match (Closes: #245250)
    - source ignores versions/releases if not available (Closes: #377424)
    - only warn if (free) space overflows (Closes: #522238)
    - add --debian-only as alias for --diff-only
  * methods/connect.cc:
    - display also strerror of "wicked" getaddrinfo errors
    - add AI_ADDRCONFIG to ai_flags as suggested by Aurelien Jarno
      in response to Bernhard R. Link, thanks! (Closes: #505020)
  * buildlib/configure.mak, buildlib/config.{sub,guess}:
    - remove (outdated) config.{sub,guess} and use the ones provided
      by the new added build-dependency autotools-dev instead
  * configure.in, buildlib/{xml,yodl,sgml}_manpage.mak:
    - remove the now obsolete manpage buildsystems
  * doc/{pl,pt_BR,es,it}/*.{sgml,xml}:
    - convert all remaining translation to the po4a system
  * debian/control:
    - drop build-dependency on docbook-utils and xmlto
    - add build-dependency on autotools-dev
    - bump policy to 3.8.3 as we have no outdated manpages anymore
  * debian/NEWS:
    - fix a typo in 0.7.24: Allready -> Already (Closes: #557674)
  * ftparchive/writer.{cc,h}:
    - add APT::FTPArchive::LongDescription to be able to disable them
  * apt-pkg/deb/debsrcrecords.cc:
    - use "diff" filetype for .debian.tar.* files (Closes: #554898)
  * methods/rred.cc:
    - rewrite to be able to handle even big patch files
    - adopt optional mmap+iovec patch from Morten Hustveit
      (Closes: #463354) which should speed up a bit. Thanks!
  * methods/http{,s}.cc
    - add config setting for User-Agent to the Acquire group,
      thanks Timothy J. Miller! (Closes: #355782)
    - add https options which default to http ones (Closes: #557085)
  * debian/apt.cron.daily:
    - check cache size even if we do nothing else otherwise, thanks
      Francesco Poli for patch(s) and patience! (Closes: #459344)
  * ftparchive/*:
    - fix a few typos in strings, comments and manpage,
      thanks Karl Goetz! (Closes: #558757)

  [ Carl Chenet ]
  * cmdline/apt-mark:
    - print an error if a new state file can't be created
      (Closes: #521289) and
    - exit nicely if python-apt is not installed (Closes: #521284)

  [ Chris Leick ]
  * doc/de: German translation of manpages (Closes: #552606)
  * doc/ various manpages:
    - correct various errors, typos and oddities (Closes: #552535)
  * doc/apt-secure.8.xml:
    - replace literal with emphasis tags in Archive configuration
  * doc/apt-ftparchive.1.xml:
    - remove informalexample tag which hides the programlisting
  * doc/apt-get.8.xml:
    - change equivalent "for" to "to the" (purge command)
    - clarify --fix-broken sentence about specifying packages

  [ Eugene V. Lyubimkin ]
  * apt-pkg/contib/strutl.h
    - Avoid extra inner copy in APT_MKSTRCMP and APT_MKSTRCMP2.
  * build infrastructure:
    - Bumped libapt version, excluded eglibc from SONAME. (Closes: #448249)

  [ Julian Andres Klode ]
  * doc/apt.conf.5.xml:
    - Deprecate unquoted values, string concatenation and explain what should
      not be written inside a value (quotes,backslash).
    - Restrict option names to alphanumerical characters and "/-:._+".
    - Deprecate #include, we have apt.conf.d nowadays which should be
      sufficient.
  * ftparchive/apt-ftparchive.cc:
    - Call setlocale() so translations are actually used.
  * debian/apt.conf.autoremove:
    - Add kfreebsd-image-* to the list (Closes: #558803)

 -- Michael Vogt <mvo@debian.org>  Tue, 15 Dec 2009 09:21:55 +0100

apt (0.7.24) unstable; urgency=low

  [ Nicolas François ]
  * Cleaned up the first patch draft from KURASAWA Nozomu to finally
    get po4a support for translating the man pages.
    Many thanks to both for this excellent work! (Closes: #441608)
  * doc/ja/*, doc/po/ja.po:
    - remove the old ja man page translation and replace it with
      the new po4a-powered translation by KURASAWA Nozomu.
  * doc/*.?.xml (manpages):
    - add contrib to author tags and also add refmiscinfo to fix warnings
  * doc/style.txt, buildlib/defaults.mak, buildlib/manpage.mak:
    - fix a few typos in the comments of this files

  [ Michael Vogt ]
  * apt-pkg/deb/dpkgpm.cc:
    - when tcgetattr() returns non-zero skip all pty magic 
      (thanks to Simon Richter, closes: #509866)
  * apt-inst/contrib/arfile.cc:
    - show propper error message for Invalid archive members

  [ David Kalnischkies ]
  * doc/Doxyfile.in:
    - update file with doxygen 1.6.1 (current unstable)
    - activate DOT_MULTI_TARGETS, it is default on since doxygen 1.5.9
  * buildlib/po4a_manpage.mak, doc/makefile, configure:
    - simplify the makefiles needed for po4a manpages
  * apt-pkg/contrib/configuration.cc:
    - add a helper to easily get a vector of strings from the config
  * apt-pkg/contrib/strutl.cc:
    - replace unknown multibytes with ? in UTF8ToCharset (Closes: #545208)
  * doc/apt-get.8.xml:
    - fix two little typos in the --simulate description. (Closes: #545059)
  * apt-pkg/aptconfiguration.cc, doc/apt.conf.5.xml:
    - add an order subgroup to the compression types to simplify reordering
      a bit and improve the documentation for this option group.
  * doc/apt.conf.5.xml:
    - document the Acquire::http::Dl-Limit option
    - try to be crystal clear about the usage of :: and {} (Closes: #503481)
  * doc/apt-cache.8.xml:
    - clarify the note for the pkgnames command (Closes: #547599)
  * doc/apt.ent, all man pages:
    - move the description of files to globally usable entities
  * doc/apt_preferences.5.xml:
    - document the new preferences.d folder (Closes: #544017)
  * methods/rred.cc:
    - add at the top without failing (by Bernhard R. Link, Closes: #545694)
  * buildlib/sizetable:
    - add amd64 for cross building (by Mikhail Gusarov, Closes: #513058)
  * debian/prerm:
    - remove file as nobody will upgrade from 0.4.10 anymore
  * debian/control:
    - remove gnome-apt suggestion as it was removed from debian
  * apt-pkg/deb/dpkgpm.cc, apt-pkg/packagemanager.cc, apt-pkg/orderlist.cc:
    - add and document _experimental_ options to make (aggressive)
      use of dpkg's trigger and configuration handling (Closes: #473461)
  * cmdline/apt-get.cc:
    - ignore versions that are not candidates when selecting a package
      instead of a virtual one (by Marius Vollmer, Closes: #547788)

  [ Christian Perrier ]
  * doc/fr/*, doc/po/fr.po:
    - remove the old fr man page translation and replace it with
      the new po4a-powered translation
  * doc/de: dropped (translation is too incomplete to be useful in
      the transition to the po4a-powered translations)

 -- Michael Vogt <mvo@debian.org>  Fri, 25 Sep 2009 19:57:25 +0200

apt (0.7.23.1) unstable; urgency=low

  [ Michael Vogt ]
  * apt-pkg/pkgcache.cc:
    - do not set internel "needs-configure" state for packages in 
      triggers-pending state. dpkg will deal with the trigger and
      it if does it before we trigger it, dpkg will error out
      (LP: #414631)
  * apt-pkg/acquire-item.cc:
    - do not segfault on invalid items (closes: #544080)

 -- Michael Vogt <mvo@debian.org>  Fri, 28 Aug 2009 21:53:20 +0200

apt (0.7.23) unstable; urgency=low

  [ Eugene V. Lyubimkin ]
  * methods/{http,https,ftp}, doc/apt.conf.5.xml:
    - Changed and unified the code that determines which proxy to use. Now
      'Acquire::{http,ftp}::Proxy[::<host>]' options have the highest priority,
      and '{http,ftp}_proxy' environment variables are used only if options
      mentioned above are not specified.
      (Closes: #445985, #157759, #320184, #365880, #479617)
  
  [ David Kalnischkies ]
  * cmdline/apt-get.cc:
    - add APT::Get::HideAutoRemove=small to display only a short line
      instead of the full package list. (Closes: #537450)
    - ShowBroken() in build-dep (by Mike O'Connor, Closes: #145916)
    - check for statfs.f_type (by Robert Millan, Closes: #509313)
    - correct the order of picked package binary vs source in source
    - use SourceVersion instead of the BinaryVersion to get the source
      Patch by Matt Kraai, thanks! (Closes: #382826)
    - add pkg/archive and codename in source (Closes: #414105, #441178)
  * apt-pkg/contrib/strutl.cc:
    - enable thousand separator according to the current locale
      (by Luca Bruno, Closes: #223712)
  * doc/apt.conf.5.xml:
    - mention the apt.conf.d dir (by Vincent McIntyre, Closes: #520831)
  * apt-inst/contrib/arfile.cc:
    - use sizeof instead strlen (by Marius Vollmer, Closes: #504325)
  * doc/apt-mark.8.xml:
    - improve manpage based on patch by Carl Chenet (Closes: #510286)
  * apt-pkg/acquire-item.cc:
    - use configsettings for dynamic compression type use and order.
      Based on a patch by Jyrki Muukkonen, thanks! (LP: #71746)
  * apt-pkg/aptconfiguration.cc:
    - add default configuration for compression types and add lzma
      support. Order is now bzip2, lzma, gzip, none (Closes: #510526)
  * ftparchive/writer.cc:
    - add lzma support also here, patch for this (and inspiration for
      the one above) by Robert Millan, thanks!
  * apt-pkg/depcache.cc:
    - restore the --ignore-hold effect in the Is{Delete,Install}Ok hooks
  * doc/apt-get.8.xml:
    - update the source description to reflect what it actually does
      and how it can be used. (Closes: #413021)
  * methods/http.cc:
    - allow empty Reason-Phase in Status-Line to please squid,
      thanks Modestas Vainius for noticing! (Closes: #531157, LP: #411435)

  [ George Danchev ]
  * cmdline/apt-cache.cc:
    - fix a memory leak in the xvcg method (Closes: #511557)
  * apt-pkg/indexcopy.cc:
    - fix a memory leak then the Release file not exists (Closes: #511556)

 -- Michael Vogt <mvo@debian.org>  Thu, 27 Aug 2009 14:44:39 +0200

apt (0.7.22.2) unstable; urgency=low

  * debian/apt.cron.daily:
    - Make sure that VERBOSE is always set (Closes: #539366)
    - Script can be disabled by APT::Periodic::Enable=0 (Closes: #485476)
    - Support using debdelta to download packages (Closes: #532079)

 -- Julian Andres Klode <jak@debian.org>  Thu, 06 Aug 2009 12:17:19 +0200

apt (0.7.22.1) unstable; urgency=low

  [ Michael Vogt ]
  * cmdline/apt-get.cc:
    - honor APT::Get::Only-Source properly in FindSrc() (thanks to
      Martin Pitt for reporting the problem), also Closes: #535362.

  [ Julian Andres Klode ]
  * apt-pkg/contrib/mmap.cc:
    - Fix FTBFS on GNU/kFreeBSD by disabling DynamicMMap::Grow() on
      non-Linux architectures as it uses mremap (Closes: #539742).
  * apt-pkg/sourcelist.cc:
    - Only warn about missing sources.list if there is no sources.list.d
      and vice versa as only one of them is needed (Closes: #539731).
  * debian/control:
    - Add myself to Uploaders.
    - Increase Standards-Version to 3.8.2.0.

 -- Julian Andres Klode <jak@debian.org>  Mon, 03 Aug 2009 12:48:31 +0200

apt (0.7.22) unstable; urgency=low

  [ Christian Perrier ]
  * Documentation translations:
    - Fix a typo in apt-get(8) French translation. Closes: #525043
      Thanks to Guillaume Delacour for spotting it.
    - Updated apt.conf(5) manpgae French translation.
      Thanks to Aurélien Couderc.
  * Translations:
    - fr.po
    - sk.po. Closes: #525857 
    - ru.po. Closes: #526816
    - eu.po. Closes: #528985
    - zh_CN.po. Closes: #531390
    - fr.po
    - it.po. Closes: #531758
    - ca.po. Closes: #531921
    - de.po. Closes: #536430
  * Added translations
    - ast.po (Asturian by Marcos Alvareez Costales).
      Closes: #529007, #529730, #535328
  
  [ David Kalnischkies ]
  * [ABI break] support '#' in apt.conf and /etc/apt/preferences
    (closes: #189866)
  * [ABI break] Allow pinning by codename (closes: #97564)
  * support running "--simulate" as user
  * add depth information to the debug output and show what depends
    type triggers a autoinst (closes: #458389)
  * add Debug::pkgDepCache::Marker with more detailed debug output 
    (closes: #87520)
  * add Debug::pkgProblemResolver::ShowScores and make the scores
    adjustable
  * do not write state file in simulate mode (closes: #433007)
  * add hook for MarkInstall and MarkDelete (closes: #470035)
  * fix typo in apt-pkg/acquire.cc which prevents Dl-Limit to work
    correctly when downloading from multiple sites (Closes: #534752)
  * add the various foldmarkers in apt-pkg & cmdline (no code change)
  * versions with a pin of -1 shouldn't be a candidate (Closes: #355237)
  * prefer mmap as memory allocator in MMap instead of a static char
    array which can (at least in theory) grow dynamic
  * eliminate (hopefully all) segfaults in pkgcachegen.cc and mmap.cc
    which can arise if cache doesn't fit into the mmap (Closes: #535218)
  * display warnings instead of errors if the parts dirs doesn't exist

  [ Michael Vogt ]
  * honor the dpkg hold state in new Marker hooks (closes: #64141)
  * debian/apt.cron.daily:
    - if the timestamp is too far in the future, delete it
  * apt-pkg/acquire.cc:
    - make the max pipeline depth of the acquire queue configurable
      via Acquire::Max-Pipeline-Depth
  * apt-pkg/deb/dpkgpm.cc:
    - add Dpkg::UseIoNice boolean option to run dpkg with ionice -c3
      (off by default)
    - send "dpkg-exec" message on the status fd when dpkg is run
    - provide DPkg::Chroot-Directory config option (useful for testing)
    - fix potential hang when in a background process group
  * apt-pkg/algorithms.cc:
    - consider recommends when making the scores for the problem 
      resolver
  * apt-pkg/acquire-worker.cc:
    - show error details of failed methods
  * apt-pkg/contrib/fileutl.cc:
    - if a process aborts with signal, show signal number
  * methods/http.cc:
    - ignore SIGPIPE, we deal with EPIPE from write in 
      HttpMethod::ServerDie() (LP: #385144)
  * Only run Download-Upgradable and Unattended-Upgrades if the initial
    update was successful Closes: #341970
  * apt-pkg/indexcopy.cc:
    - support having CDs with no Packages file (just a Packages.gz)
      by not forcing a verification on non-existing files
     (LP: #255545)
    - remove the gettext from a string that consists entirely 
      of variables (LP: #56792)
  * apt-pkg/cacheiterators.h:
    - add missing checks for Owner == 0 in end()
  * apt-pkg/indexrecords.cc:
    - fix some i18n issues
  * apt-pkg/contrib/strutl.h:
    - add new strprintf() function to make i18n strings easier
    - fix compiler warning
  * apt-pkg/deb/debsystem.cc:
    - make strings i18n able 
  * fix problematic use of tolower() when calculating the version 
    hash by using locale independent tolower_ascii() function. 
    Thanks to M. Vefa Bicakci (LP: #80248)
  * build fixes for g++-4.4
  * cmdline/apt-mark:
    - add "showauto" option to show automatically installed packages
  * document --install-recommends and --no-install-recommends
    (thanks to Dereck Wonnacott, LP: #126180)
  * doc/apt.conf.5.xml:
    - merged patch from Aurélien Couderc to improve the text
      (thanks!)
  * [ABI] merged the libudev-dlopen branch, this allows to pass
    "apt-udev-auto" to Acquire::Cdrom::mount and the cdrom method will  
    dynamically find/mount the cdrom device (if libhal is available)

  [ Julian Andres Klode ]
  * apt-pkg/contrib/configuration.cc: Fix a small memory leak in
    ReadConfigFile.
  * Introduce support for the Enhances field. (Closes: #137583) 
  * Support /etc/apt/preferences.d, by adding ReadPinDir() (Closes: #535512)
  * configure-index: document Dir::Etc::SourceParts and some other options
    (Closes: #459605)
  * Remove Eugene V. Lyubimkin from uploaders as requested.
  * apt-pkg/contrib/hashes.cc, apt-pkg/contrib/md5.cc:
    - Support reading until EOF if Size=0 to match behaviour of
      SHA1Summation and SHA256Summation

  [ Osamu Aoki ]
  * Updated cron script to support backups by hardlinks and 
    verbose levels.  All features turned off by default. 
  * Added more error handlings.  Closes: #438803, #462734, #454989
  * Documented all cron script related configuration items in 
    configure-index.

  [ Dereck Wonnacott ]
  * apt-ftparchive might write corrupt Release files (LP: #46439)
  * Apply --important option to apt-cache depends (LP: #16947) 

  [ Otavio Salvador ]
  * Apply patch from Sami Liedes <sliedes@cc.hut.fi> to reduce the
    number of times we call progress bar updating and debugging
    configuration settings.
  * Apply patch from Sami Liedes <sliedes@cc.hut.fi> to avoid unecessary
    temporary allocations.

 -- Michael Vogt <mvo@debian.org>  Wed, 29 Jul 2009 19:16:22 +0200

apt (0.7.21) unstable; urgency=low

  [ Christian Perrier ]
  * Translations:
    - bg.po. Closes: #513211
    - zh_TW.po. Closes: #513311
    - nb.po. Closes: #513843
    - fr.po. Closes: #520430
    - sv.po. Closes: #518070
    - sk.po. Closes: #520403
    - it.po. Closes: #522222
    - sk.po. Closes: #520403
  
  [ Jamie Strandboge ]
  * apt.cron.daily: catch invalid dates due to DST time changes
    in the stamp files

  [ Michael Vogt ]
  * methods/gpgv.cc:
    - properly check for expired and revoked keys (closes: #433091)
  * apt-pkg/contrib/strutl.cc:
    - fix TimeToStr i18n (LP: #289807)
  * [ABI break] merge support for http redirects, thanks to
    Jeff Licquia and Anthony Towns
  * [ABI break] use int for the package IDs (thanks to Steve Cotton)
  * apt-pkg/pkgcache.cc:
    - do not run "dpkg --configure pkg" if pkg is in trigger-awaited
      state (LP: #322955)
  * methods/https.cc:
    - add Acquire::https::AllowRedirect support
  * Clarify the --help for 'purge' (LP: #243948)
  * cmdline/apt-get.cc
    - fix "apt-get source pkg" if there is a binary package and
      a source package of the same name but from different 
      packages (LP: #330103)

  [ Colin Watson ]
  * cmdline/acqprogress.cc:
    - Call pkgAcquireStatus::Pulse even if quiet, so that we still get
      dlstatus messages on the status-fd (LP: #290234).

 -- Michael Vogt <mvo@debian.org>  Tue, 14 Apr 2009 14:12:51 +0200

apt (0.7.20.2) unstable; urgency=medium

  [ Eugene V. Lyubimkin ]
  * Urgency set to medium due to RC bug fix.
  * doc/apt.ent, apt-get.8.xml:
    - Fix invalid XML entities. (Closes: #514402)

 -- Eugene V. Lyubimkin <jackyf.devel@gmail.com>  Sat, 07 Feb 2009 16:48:21 +0200

apt (0.7.20.1) unstable; urgency=low

  [ Michael Vogt ]
  * apt-pkg/pkgcachegen.cc:
    - fix apt-cache search for localized description 
      (closes: #512110)
  
  [ Christian Perrier ]
  * Translations:
    - fr.po: fix spelling error to "défectueux". Thanks to Thomas Péteul.

 -- Michael Vogt <mvo@debian.org>  Tue, 20 Jan 2009 09:35:05 +0100

apt (0.7.20) unstable; urgency=low

  [ Eugene V. Lyubimkin ]
  * debian/changelog:
    - Fixed place of 'merged install-recommends and install-task branches'
      from 0.6.46.1 to 0.7.0. (Closes: #439866)
  * buildlib/config.{sub,guess}:
    - Renewed. This fixes lintian errors.
  * doc/apt.conf.5.xml, debian/apt-transport-https:
    - Documented briefly 'Acquire::https' group of options. (Closes: #507398)
    - Applied patch from Daniel Burrows to document 'Debug' group of options.
      (Closes: #457265)
    - Mentioned 'APT::Periodic' and 'APT::Archives' groups of options.
      (Closes: #438559)
    - Mentioned '/* ... */' comments. (Closes: #507601)
  * doc/examples/sources.list:
    - Removed obsolete commented non-us deb-src entry, replaced it with
      'deb-src security.debian.org' one. (Closes: #411298)
  * apt-pkg/contrib/mmap.cc:
    - Added instruction how to work around MMap error in MMap error message.
      (Closes: #385674, 436028)
  * COPYING:
    - Actualized. Removed obsolete Qt section, added GPLv2 clause.
      (Closes: #440049, #509337)

  [ Michael Vogt ]
  * add option to "apt-get build-dep" to mark the needed 
    build-dep packages as automatic installed. 
    This is controlled via the value of
    APT::Get::Build-Dep-Automatic and is set "false" by default.  
    Thanks to Aaron Haviland, closes: #448743
  * apt-inst/contrib/arfile.cc:
    - support members ending with '/' as well (thanks to Michal Cihr,
      closes: #500988)

  [ Christian Perrier ]
  * Translations:
    - Finnish updated. Closes: #508449 
    - Galician updated. Closes: #509151
    - Catalan updated. Closes: #509375
    - Vietnamese updated. Closes: #509422
    - Traditional Chinese added. Closes: #510664
    - French corrected (remove awful use of first person) 

 -- Michael Vogt <mvo@debian.org>  Mon, 05 Jan 2009 08:59:20 +0100

apt (0.7.19) unstable; urgency=low

  [ Eugene V. Lyubimkin ]
  * doc/sources.list.5.xml:
    - Mentioned allowed characters in file names in /etc/apt/sources.list.d.
      Thanks to Matthias Urlichs. (Closes: #426913)
  * doc/apt-get.8.xml:
    - Explicitly say that 'dist-upgrade' command may remove packages.
    - Included '-v'/'--version' as a command to synopsis.
  * cmdline/apt-cache.cc:
    - Advanced built-in help. Patch by Andre Felipe Machado. (Closes: #286061)
    - Fixed typo 'GraphVis' -> 'GraphViz'. (Closes: #349038)
    - Removed asking to file a release-critical bug against a package if there
      is a request to install only one package and it is not installable.
      (Closes: #419521)

  [ Michael Vogt ]
    - fix SIGHUP handling (closes: #463030)

  [ Christian Perrier ]
  * Translations:
    - French updated
    - Bulgarian updated. Closes: #505476
    - Slovak updated. Closes: #505483
    - Swedish updated. Closes: #505491
    - Japanese updated. Closes: #505495
    - Korean updated. Closes: #505506
    - Catalan updated. Closes: #505513
    - British English updated. Closes: #505539
    - Italian updated. Closes: #505518, #505683
    - Polish updated. Closes: #505569
    - German updated. Closes: #505614
    - Spanish updated. Closes: #505757
    - Romanian updated. Closes: #505762
    - Simplified Chinese updated. Closes: #505727
    - Portuguese updated. Closes: #505902
    - Czech updated. Closes: #505909
    - Norwegian Bokmål updated. Closes: #505934
    - Brazilian Portuguese updated. Closes: #505949
    - Basque updated. Closes: #506085
    - Russian updated. Closes: #506452 
    - Marathi updated. 
    - Ukrainian updated. Closes: #506545 

 -- Michael Vogt <mvo@debian.org>  Mon, 24 Nov 2008 10:33:54 +0100

apt (0.7.18) unstable; urgency=low

  [ Christian Perrier ]
  * Translations:
    - French updated
    - Thai updated. Closes: #505067

  [ Eugene V. Lyubimkin ]
  * doc/examples/configure-index:
    - Removed obsoleted header line. (Closes: #417638)
    - Changed 'linux-kernel' to 'linux-image'.
  * doc/sources.list.5.xml:
    - Fixed typo and grammar in 'sources.list.d' section. Thanks to
      Timothy G Abbott <tabbott@MIT.EDU>. (Closes: #478098)
  * doc/apt-get.8.xml:
    - Advanced descriptions for 'remove' and 'purge' options.
      (Closes: #274283)
  * debian/rules:
    - Target 'apt' need to depend on 'build-doc'. Thanks for Peter Green.
      Fixes FTBFS. (Closes: #504181)

  [ Michael Vogt ]
  * fix depend on libdb4.4 (closes: #501253)

 -- Michael Vogt <mvo@debian.org>  Fri, 07 Nov 2008 22:13:39 +0100

apt (0.7.17) unstable; urgency=low

  [ Eugene V. Lyubimkin ]
  * debian/control:
    - 'Vcs-Bzr' field is official, used it.
    - Bumped 'Standards-Version' to 3.8.0, no changes needed.
    - Actualized 'Uploaders' field.
  * doc/:
    - Substituded 'apt-archive' with 'apt-ftparchive' in docs.
      Patch based on work of Andre Felipe Machado. (Closes: #350865)
    - Mentioned '/<release>' and '=<version>' for 'apt-get install' and
      '=<version>' for 'apt-get source' in apt-get manpage. Patch based on
      work of Andre Felipe Machado. (Closes: #399673)
    - Mentioned more short options in the apt-get manpage. Documented 'xvcg'
      option in the apt-cache manpage. The part of patch by Andre Felipe
      Machado. (Closes: #176106, #355945)
    - Documented that 'apt-get install' command should be used for upgrading
      some of installed packages. Based on patch by Nori Heikkinen and
      Andre Felipe Machado. (Closes: #267087)
    - Mentioned 'apt_preferences(5)' in apt manpage. (Closes: #274295)
    - Documented 'APT::Default-Release' in apt.conf manpage. (Closes: #430399)
    - APT::Install-Recommends is now true by default, mentioned this in
      configure-index example. (Closes: #463268)
    - Added 'APT::Get::AllowUnauthenticated' to configure-index example.
      (Closes: #320225)
    - Documented '--no-install-recommends' option in apt-get manpage.
      (Closes: #462962)
    - Documented 'Acquire::PDiffs' in apt.conf manpage. (Closes: #376029)
    - Added 'copy', 'rsh', 'ssh' to the list of recognized URI schemes in
      sources.list manpage, as they are already described under in the manpage.
    - Removed notice that ssh/rsh access cannot use password authentication
      from sources.list manpage. Thanks to Steffen Joeris. (Closes: #434894)
    - Added '(x)' to some referrings to manpages in apt-get manpage. Patch by
      Andre Felipe Machado. (Closes: #309893)
    - Added 'dist-upgrade' apt-get synopsis in apt-get manpage.
      (Closes: #323866)

 -- Michael Vogt <mvo@debian.org>  Wed, 05 Nov 2008 13:14:56 +0100

apt (0.7.17~exp4) experimental; urgency=low

  * debian/rules:
    - Fixed lintian warnings "debian/rules ignores make errors".
  * debian/control:
    - Substituted outdated "Source-Version" fields with "binary:Version".
    - Added 'python-apt' to Suggests, as apt-mark need it for work.
    - Drop Debian revision from 'doc-base' build dependency, this fixes
      appropriate lintian warning.
  * debian/libapt-pkg-doc.doc-base.*:
    - Changed section: from old 'Devel' to 'Debian'. This fixes appropriate
      lintian warnings.
  * debian/{postrm,prerm,preinst}:
    - Added 'set -e', fixes lintian warnings
      'maintainer-script-ignores-error'.
  * dselect/makefile:
    - Removed unneeded 'LOCAL' entry. This allows cleaning rule to run smoothly.
  * share/lintian-overrides:
    - Added with override of 'apt must depend on python'. Script 'apt-mark'
      needs apt-python for working and checks this on fly. We don't want
      python in most cases.
  * cmdline/apt-key:
    - Added 'unset GREP_OPTIONS' to the script. This prevents 'apt-key update'
      failure when GREP_OPTIONS contains options that modify grep output.
      (Closes: #428752)

 -- Eugene V. Lyubimkin <jackyf.devel@gmail.com>  Fri, 31 Oct 2008 23:45:17 +0300

apt (0.7.17~exp3) experimental; urgency=low

  * apt-pkg/acquire-item.cc:
    - fix a merge mistake that prevents the fallback to the 
      uncompressed 'Packages' to work correctly (closes: #409284)

 -- Michael Vogt <mvo@debian.org>  Wed, 29 Oct 2008 09:36:24 +0100

apt (0.7.17~exp2) experimental; urgency=low

  [ Eugene V. Lyubimkin ]
  * apt-pkg/acquire-item.cc:
    - Added fallback to uncompressed 'Packages' if neither 'bz2' nor 'gz'
      available. (Closes: #409284)
  * apt-pkg/algorithm.cc:
    - Strip username and password from source URL in error message.
      (Closes: #425150)
  
  [ Michael Vogt ]
  * fix various -Wall warnings

 -- Michael Vogt <mvo@debian.org>  Tue, 28 Oct 2008 18:06:38 +0100

apt (0.7.17~exp1) experimental; urgency=low

  [ Luca Bruno ]
  * Fix typos:
    - apt-pkg/depcache.cc
  * Fix compilation warnings:
    - apt-pkg/acquire.cc
    - apt-pkg/versionmatch.cc
  * Compilation fixes and portability improvement for compiling APT against non-GNU libc
    (thanks to Martin Koeppe, closes: #392063):
    - buildlib/apti18n.h.in:
      + textdomain() and bindtextdomain() must not be visible when --disable-nls
    - buildlib/inttypes.h.in: undefine standard int*_t types
    - Append INTLLIBS to SLIBS:
      + cmdline/makefile
      + ftparchive/makefile
      + methods/makefile
  * doc/apt.conf.5.xml:
    - clarify whether configuration items of apt.conf are case-sensitive
      (thanks to Vincent McIntyre, closes: #345901)

 -- Luca Bruno <lethalman88@gmail.com>  Sat, 11 Oct 2008 09:17:46 +0200

apt (0.7.16) unstable; urgency=low

  [ Luca Bruno ]
  * doc/apt-cache.8.xml:
    - search command uses POSIX regex, and searches for virtual packages too
      (closes: #277536)
  * doc/offline.sgml: clarify remote and target hosts
    (thanks to Nikolaus Schulz, closes: #175940)
  * Fix several typos in docs, translations and debian/changelog
    (thanks to timeless, Nicolas Bonifas and Josh Triplett,
    closes: #368665, #298821, #411532, #431636, #461458)
  * Document apt-key finger and adv commands
    (thanks to Stefan Schmidt, closes: #350575)
  * Better documentation for apt-get --option
    (thanks to Tomas Pospisek, closes: #386579)
  * Retitle the apt-mark.8 manpage (thanks to Justin Pryzby, closes: #471276)
  * Better documentation on using both APT::Default-Release and
    /etc/apt/preferences (thanks to Ingo Saitz, closes: #145575)
  
  [ Michael Vogt ]
  * doc/apt-cache.8.xml:
    - add missing citerefentry

 -- Michael Vogt <mvo@debian.org>  Fri, 10 Oct 2008 23:44:50 +0200

apt (0.7.15) unstable; urgency=low

  * Upload to unstable

 -- Michael Vogt <mvo@debian.org>  Sun, 05 Oct 2008 13:23:47 +0200

apt (0.7.15~exp3) experimental; urgency=low

  [Daniel Burrows]
  * apt-pkg/deb/dpkgpm.cc:
    - Store the trigger state descriptions in a way that does not break
      the ABI.  The approach taken makes the search for a string O(n) rather
      than O(lg(n)), but since n == 4, I do not consider this a major
      concern.  If it becomes a concern, we can sort the static array and
      use std::equal_range().  (Closes: #499322)

  [ Michael Vogt ]
  * apt-pkg/packagemanager.cc, apt-pkg/deb/dpkgpm.cc:
    - move the state file writting into the Go() implementation
      of dpkgpm (closes: #498799)
  * apt-pkg/algorithms.cc:
    - fix simulation performance drop (thanks to Ferenc Wagner
      for reporting the issue)

 -- Michael Vogt <mvo@debian.org>  Wed, 01 Oct 2008 18:09:49 +0200

apt (0.7.15~exp2) experimental; urgency=low

  [ Michael Vogt ]
  * apt-pkg/pkgcachegen.cc:
    - do not add multiple identical descriptions for the same 
      language (closes: #400768)

  [ Program translations ]
  * Catalan updated. Closes: #499462

 -- Michael Vogt <mvo@debian.org>  Tue, 23 Sep 2008 07:29:59 +0200

apt (0.7.15~exp1) experimental; urgency=low

  [ Christian Perrier ]
  * Fix typo in cron.daily script. Closes: #486179

  [ Program translations ]
  * Traditional Chinese updated. Closes: #488526
  * German corrected and completed. Closes: #490532, #480002, #498018
  * French completed
  * Bulgarian updated. Closes: #492473
  * Slovak updated. Closes: #492475
  * Galician updated. Closes: #492794
  * Japanese updated. Closes: #492975
  * Fix missing space in Greek translation. Closes: #493922
  * Greek updated.
  * Brazilian Portuguese updated.
  * Basque updated. Closes: #496754
  * Romanian updated. Closes: #492773, #488361
  * Portuguese updated. Closes: #491790
  * Simplified Chinese updated. Closes: #489344
  * Norwegian Bokmål updated. Closes: #480022
  * Czech updated. Closes: #479628, #497277
  * Korean updated. Closes: #464515
  * Spanish updated. Closes: #457706
  * Lithuanian added. Closes: #493328
  * Swedish updated. Closes: #497496
  * Vietnamese updated. Closes: #497893
  * Portuguese updated. Closes: #498411
  * Greek updated. Closes: #498687
  * Polish updated.

  [ Michael Vogt ]
  * merge patch that enforces stricter https server certificate
    checking (thanks to Arnaud Ebalard, closes: #485960)
  * allow per-mirror specific https settings
    (thanks to Arnaud Ebalard, closes: #485965)
  * add doc/examples/apt-https-method-example.cof
    (thanks to Arnaud Ebalard, closes: #485964)
  * apt-pkg/depcache.cc:
    - when checking for new important deps, skip critical ones
      (closes: #485943)
  * improve apt progress reporting, display trigger actions
  * add DPkg::NoTriggers option so that applications that call
    apt/aptitude (like the installer) defer trigger processing
    (thanks to Joey Hess)
  * doc/makefile:
    - add examples/apt-https-method-example.conf
  
 -- Michael Vogt <mvo@debian.org>  Tue, 16 Sep 2008 21:27:03 +0200

apt (0.7.14) unstable; urgency=low

  [ Christian Perrier ]
  * Mark a message from dselect backend as translatable
    Thanks to Frédéric Bothamy for the patch
    Closes: #322470

  [ Program translations ]
  * Simplified Chinese updated. Closes: #473360
  * Catalan fixes. Closes: #387141
  * Typo fix in Greek translation. Closes: #479122
  * French updated.
  * Thai updated. Closes: #479313
  * Italian updated. Closes: #479326
  * Polish updated. Closes: #479342
  * Bulgarian updated. Closes: #479379
  * Finnish updated. Closes: #479403
  * Korean updated. Closes: #479426
  * Basque updated. Closes: #479452
  * Vietnamese updated. Closes: #479748
  * Russian updated. Closes: #479777, #499029
  * Galician updated. Closes: #479792
  * Portuguese updated. Closes: #479847
  * Swedish updated. Closes: #479871
  * Dutch updated. Closes: #480125
  * Kurdish added. Closes: #480150
  * Brazilian Portuguese updated. Closes: #480561
  * Hungarian updated. Closes: #480662

  [ Otavio Salvador ]
  * Apply patch to avoid truncating of arbitrary files. Thanks to Bryan
    Donlan <bdonlan@fushizen.net> for the patch. Closes: #482476
  * Avoid using dbus if dbus-daemon isn't running. Closes: #438803
  
  [ Michael Vogt ]
  * debian/apt.cron.daily:
    - apply patch based on the ideas of Francesco Poli for better 
      behavior when the cache can not be locked (closes: #459344)

 -- Michael Vogt <mvo@debian.org>  Wed, 28 May 2008 15:19:12 +0200

apt (0.7.13) unstable; urgency=low

  [ Otavio Salvador ]
  * Add missing build-depends back from build-depends-indep field.
    Closes: #478231
  * Make cron script quiet if cache is locked. Thanks to Ted Percival
    <ted@midg3t.net> for the patch. Closes: #459344
  * Add timeout support for https. Thanks to Andrew Martens
    <andrew.martens@strangeloopnetworks.com> for the patch.

  [ Goswin von Brederlow ]
  * Add support for --no-download on apt-get update. Closes: #478517
  
  [ Program translations ]
    - Vietnamese updated. Closes: #479008
    
 -- Otavio Salvador <otavio@debian.org>  Fri, 02 May 2008 14:46:00 -0300

apt (0.7.12) unstable; urgency=low

  [ Michael Vogt ]
  * cmdline/apt-key:
    - add support for a master-keyring that contains signing keys
      that can be used to sign the archive signing keys. This should
      make key-rollover easier.
  * apt-pkg/deb/dpkgpm.cc:
    - merged patch from Kees Cook to fix anoying upper-case display
      on amd64 in sbuild
  * apt-pkg/algorithms.cc: 
    - add APT::Update::Post-Invoke-Success script slot
    - Make the breaks handling use the kill list. This means, that a
      Breaks: Pkg (<< version) may put Pkg onto the remove list.
  * apt-pkg/deb/debmetaindex.cc:
    - add missing "Release" file uri when apt-get update --print-uris
      is run
  * methods/connect.cc:
    - remember hosts with Resolve failures or connect Timeouts
  * cmdline/apt-get.cc:
    - fix incorrect help output for -f (LP: #57487)
    - do two passes when installing tasks, first ignoring dependencies,
      then resolving them and run the problemResolver at the end
      so that it can correct any missing dependencies
  * debian/apt.cron.daily:
    - sleep random amount of time (default within 0-30min) before
      starting the upate to hit the mirrors less hard
  * doc/apt_preferences.5.xml:
    - fix typo
  * added debian/README.source

  [ Christian Perrier ]
  * Fix typos in manpages. Thanks to Daniel Leidert for the fixes
    Closes: #444922
  * Fix syntax/copitalisation in some messages. Thanks to Jens Seidel
    for pointing this and providing the patch.
    Closes: #466845
  * Fix Polish offline translation. Thanks to Robert Luberda for the patch
    and apologies for applying it very lately. Closes: #337758
  * Fix typo in offline.sgml. Closes: #412900

  [ Program translations ]
    - German updated. Closes: #466842
    - Swedish updated.
    - Polish updated. Closes: #469581
    - Slovak updated. Closes: #471341
    - French updated.
    - Bulgarian updated. Closes: #448492
    - Galician updated. Closes: #476839
  
  [ Daniel Burrows ]
  * apt-pkg/depcache.cc:
    - Patch MarkInstall to follow currently satisfied Recommends even
      if they aren't "new", so that we automatically force upgrades
      when the version of a Recommends has been tightened.  (Closes: #470115)
    - Enable more complete debugging information when Debug::pkgAutoRemove
      is set.
  * apt-pkg/contrib/configuration.cc
    - Lift the 1024-byte limit on lines in configuration files.
      (Closes: #473710, #473874)
  * apt-pkg/contrib/strutl.cc:
    - Lift the 64000-byte limit on individual messages parsed by ReadMessages.
      (Closes: #474065)
  * debian/rules:
    - Add missing Build-Depends-Indep on xsltproc, docbook-xsl, and xmlto.

 -- Daniel Burrows <dburrows@debian.org>  Sat, 26 Apr 2008 12:24:35 -0700

apt (0.7.11) unstable; urgency=critical
  
  [ Raise urgency to critical since it fixes a critical but for Debian
    Installer Lenny Beta1 release ]

  [ Program translations ]
    - Vietnamese updated. Closes: #460825
    - Basque updated. Closes: #461166
    - Galician updated. Closes: #461468
    - Portuguese updated. Closes: #464575
    - Korean updated. Closes: #448430
    - Simplified Chinese updated. Closes: #465866

  [ Otavio Salvador ]
  * Applied patch from Robert Millan <rmh@aybabtu.com> to fix the error
    message when gpgv isn't installed, closes: #452640.
  * Fix regression about APT::Get::List-Cleanup setting being ignored,
    closes: #466052.

 -- Otavio Salvador <otavio@debian.org>  Thu, 17 Jan 2008 22:36:46 -0200

apt (0.7.10) unstable; urgency=low

  [ Otavio Salvador ]
  * Applied patch from Mike O'Connor <stew@vireo.org> to add a manpage to
    apt-mark, closes: #430207.
  * Applied patch from Andrei Popescu <andreimpopescu@gmail.com> to add a
    note about some frontends in apt.8 manpage, closes: #438545.
  * Applied patch from Aurelien Jarno <aurel32@debian.org> to avoid CPU
    getting crazy when /dev/null is redirected to stdin (which breaks
    buildds), closes: #452858.
  * Applied patch from Aurelien Jarno <aurel32@debian.org> to fix building
    with newest dpkg-shlibdeps changing the packaging building order and a
    patch from Robert Millan <rmh@aybabtu.com> to fix parallel building,
    closes: #452862.
  * Applied patch from Alexander Winston <alexander.winston@comcast.net>
    to use 'min' as symbol for minute, closes: #219034.
  * Applied patch from Amos Waterland <apw@us.ibm.com> to allow apt to
    work properly in initramfs, closes: #448316.
  * Applied patch from Robert Millan <rmh@aybabtu.com> to make apt-key and
    apt-get to ignore time conflicts, closes: #451328.
  * Applied patch from Peter Eisentraut <peter_e@gmx.net> to fix a
    grammatical error ("manual installed" -> "manually installed"),
    closes: #438136.
  * Fix cron.daily job to not call fail if apt isn't installed, closes:
    #443286.
  * Fix compilation warnings in apt-pkg/cdrom.cc and
    apt-pkg/contrib/configuration.cc.
  * Fix typo in debian/copyright file ("licened" instead of "licensed"),
    closes: #458966.

  [ Program translations ]
    - Basque updated. Closes: #453088
    - Vietnamese updated. Closes: #453774, #459013
    - Japanese updated. Closes: #456909
    - Simplified Chinese updated. Closes: #458039
    - French updated.
    - Norwegian Bokmål updated. Closes: #457917

  [ Michael Vogt ]
  * debian/rules
    - fix https install location
  * debian/apt.conf.daily:
    - print warning if the cache can not be locked (closes: #454561),
      thanks to Bastian Kleineidam
  * methods/gpgv.cc:
    - remove cruft code that caused timestamp/I-M-S issues
  * ftparchive/contents.cc:
    - fix error output
  * apt-pkg/acquire-item.{cc,h}:
    - make the authentication download code more robust against
      servers/proxies with broken If-Range implementations
  * apt-pkg/packagemanager.{cc,h}:
    - propergate the Immediate flag to make hitting the 
      "E: Internal Error, Could not perform immediate configuration (2)"
      harder
  * debian/control:
    - build against libdb-dev (instead of libdb4.4-dev)
  * merged the apt--DoListUpdate branch, this provides a common interface
    for "apt-get update" like operations for the frontends and also provides
    hooks to run stuff in APT::Update::{Pre,Post}-Invoke

  [ Chris Cheney ]
  * ftparchive/contents.cc:
    - support lzma data members
  * ftparchive/multicompress.cc:
    - support lzma output
  
  [ Daniel Burrows ]
  * apt-pkg/contrib/configuration.cc:
    - if RootDir is set, then FindFile and FindDir will return paths
      relative to the directory stored in RootDir, closes: #456457.

  [ Christian Perrier ]
  * Fix wording for "After unpacking...". Thanks to Michael Gilbert
    for the patch. Closes: #260825

 -- Michael Vogt <mvo@debian.org>  Mon, 07 Jan 2008 21:40:47 +0100

apt (0.7.9) unstable; urgency=low

  [ Christian Perrier ]
  * Add several languages to LINGUAS and, therefore, really ship the relevant
    translation:
    Arabic, Dzongkha, Khmer, Marathi, Nepali, Thai
    Thanks to Theppitak Karoonboonyanan for checking this out. Closes: #448321

  [ Program translations ]
    - Korean updated. Closes: #448430
    - Galician updated. Closes: #448497
    - Swedish updated.

  [ Otavio Salvador ]
  * Fix configure script to check for CURL library and headers presense.
  * Applied patch from Brian M. Carlson <sandals@crustytoothpaste.ath.cx>
    to add backward support for arches that lacks pselect support,
    closes: #448406.
  * Umount CD-ROM when calling apt-cdrom ident, except when called with
    -m, closes: #448521.

 -- Otavio Salvador <otavio@debian.org>  Wed, 31 Oct 2007 13:37:26 -0200

apt (0.7.8) unstable; urgency=low

  * Applied patch from Daniel Leidert <daniel.leidert@wgdd.de> to fix
    APT::Acquire::Translation "none" support, closes: #437523.
  * Applied patch from Daniel Burrows <dburrows@debian.org> to add support
    for the Homepage field (ABI break), closes: #447970.
  * Applied patch from Frans Pop <elendil@planet.nl> to fix a trailing
    space after cd label, closes: #448187.

 -- Otavio Salvador <otavio@debian.org>  Fri, 26 Oct 2007 18:20:13 -0200

apt (0.7.7) unstable; urgency=low

  [ Michael Vogt ]
  * apt-inst/contrib/extracttar.cc:
    - fix fd leak for zero size files (thanks to Bill Broadley for
      reporting this bug)
  * apt-pkg/acquire-item.cc:
    - remove zero size files on I-M-S hit
  * methods/https.cc:
    - only send LastModified if we actually have a file
    - send range request with if-range 
    - delete failed downloads
    - delete zero size I-M-S hits
  * apt-pkg/deb/dpkgpm.{cc,h}:
    - merged dpkg-log branch, this lets you specify a 
      Dir::Log::Terminal file to log dpkg output to
      (ABI break)
    - fix parse error when dpkg sends unexpected data
  * merged apt--sha256 branch to fully support the new
    sha256 checksums in the Packages and Release files
    (ABI break)
  * apt-pkg/pkgcachegen.cc:
    - increase default mmap size
  * tests/local-repo:
    - added local repository testcase
  * apt-pkg/acquire.cc:
    - increase MaxPipeDepth for the internal worker<->method
      communication to 1000 for the debtorrent backend
  * make apt build with g++ 4.3
  * fix missing SetExecClose() call when the status-fd is used
  * debian/apt.cron.daily:
    - move unattended-upgrade before apt-get autoclean
  * fix "purge" commandline argument, closes: #133421
    (thanks to Julien Danjou for the patch)
  * cmdline/apt-get.cc:
    - do not change the auto-installed information if a package
      is reinstalled
  * apt-pkg/acquire-item.cc:
    - fix crash in diff acquire code
  * cmdline/apt-mark:
    - Fix chmoding after have renamed the extended-states file (LP: #140019)
      (thanks to Laurent Bigonville)
  * apt-pkg/depcache.cc:
    - set "APT::Install-Recommends" to true by default (OMG!)
  * debian/apt.cron.daily:
    - only run the cron job if apt-get check succeeds (LP: #131719)
  
  [ Program translations ]
    - French updated
    - Basque updated. Closes: #436425
    - Fix the zh_CN translator's name in debian/changelog for 0.7.2
      Closes: #423272
    - Vietnamese updated. Closes: #440611
    - Danish updated. Closes: #441102
    - Thai added. Closes: #442833
    - Swedish updated.
    - Galician updated. Closes: #446626

  [ Otavio Salvador ]
  * Add hash support to copy method. Thanks Anders Kaseorg by the patch
    (closes: #436055)
  * Reset curl options and timestamp between downloaded files. Thanks to
    Ryan Murray <rmurray@debian.org> for the patch (closes: #437150)
  * Add support to apt-key to export keys to stdout. Thanks to "Dwayne
    C. Litzenberger" <dlitz@dlitz.net> for the patch (closes: #441942)
  * Fix compilation warnings:
    - apt-pkg/indexfile.cc: conversion from string constant to 'char*';
    - apt-pkg/acquire-item.cc: likewise;
    - apt-pkg/cdrom.cc: '%lu' expects 'long unsigned int', but argument
      has type 'size_t';
    - apt-pkg/deb/dpkgpm.cc: initialization order and conversion from
      string constant to 'char*';
    - methods/gpgv.cc: conversion from string constant to 'char*';
    - methods/ftp.cc: likewise;
    - cmdline/apt-extracttemplates.cc: likewise;
    - apt-pkg/deb/debmetaindex.cc: comparison with string literal results
      in unspecified behaviour;
  * cmdline/apt-get.cc: adds 'autoremove' as a valid comment to usage
    statement of apt-get (closes: #445468).
  * cmdline/apt-get.cc: really applies Julien Danjou <acid@debian.org>
    patch to add 'purge' command line argument (closes: #133421).

  [ Ian Jackson ]
  * dpkg-triggers: Deal properly with new package states.

  [ Colin Watson ]
  * apt-pkg/contrib/mmap.cc:
    - don't fail if msync() returns > 0
 
 -- Michael Vogt <mvo@debian.org>  Tue, 23 Oct 2007 14:58:03 +0200

apt (0.7.6) unstable; urgency=low

  * Applied patch from Aurelien Jarno <aurel32@debian.org> to fix wrong
    directory downloading on non-linux architectures (closes: #435597)

 -- Otavio Salvador <otavio@debian.org>  Wed, 01 Aug 2007 19:49:51 -0300

apt (0.7.5) unstable; urgency=low

  [ Otavio Salvador ]
  * Applied patch from Guillem Jover <guillem@debian.org> to use
    dpkg-architecture to get the host architecture (closes: #407187)
  * Applied patch from Guillem Jover <guillem@debian.org> to add
    support to add lzma support (closes: #408201)

  [ Michael Vogt ]
  * apt-pkg/depcache.cc:
    - support a list of sections for:
      APT::Install-Recommends-Sections
      APT::Never-MarkAuto-Sections
  * methods/makefile:
    - install lzma symlink method (for full lzma support)
  * debian/control:
    - suggest "lzma"

 -- Otavio Salvador <otavio@ossystems.com.br>  Wed, 25 Jul 2007 20:16:46 -0300

apt (0.7.4) unstable; urgency=low

  [ Michael Vogt ]
  * cmdline/apt-get.cc:
    - fix in the task-install code regexp (thanks to Adam Conrad and
      Colin Watson)
    - support task removal too: apt-get remove taskname^
      (thanks to Matt Zimmerman reporting this problem)

  [ Otavio Salvador ]
  * Fix a typo on 0.7.3 changelog entry about g++ (7.3 to 4.3)
  * Fix compilation warnings:
    - apt-pkg/contrib/configuration.cc: wrong argument type;
    - apt-pkg/deb/dpkgpm.cc: wrong signess;
    - apt-pkg-acquire-item.cc: wrong signess and orderned initializers;
    - methods/https.cc:
      - type conversion;
      - unused variable;
      - changed SetupProxy() method to void;
  * Simplified HttpMethod::Fetch on http.cc removing Tail variable;
  * Fix pipeline handling on http.cc (closes: #413324)
  * Fix building to properly support binNMUs. Thanks to Daniel Schepler
    <schepler@math.unipd.it> by the patch (closes: #359634)
  * Fix example for Install-{Recommends,Suggests} options on
    configure-index example file. Thanks to Peter Eisentraut
    <peter_e@gmx.net> by the patch (closes: #432223)

  [ Christian Perrier ]
  * Basque translation update. Closes: ##423766
  * Unfuzzy formerly complete translations
  * French translation update
  * Re-generate PO(T) files
  * Spanish translation update
  * Swedish translation update

 -- Otavio Salvador <otavio@debian.org>  Tue, 24 Jul 2007 09:55:50 -0300

apt (0.7.3) unstable; urgency=low

  * fixed compile errors with g++ 4.3 (thanks to 
    Daniel Burrows, closes: #429378)
  * fixes in the auto-mark code (thanks to Daniel
    Burrows)
  * fix FTBFS by changing build-depends to
    libcurl4-gnutls-dev (closes: #428363)
  * cmdline/apt-get.cc:
    - fix InstallTask code when a pkgRecord ends 
      with a single '\n' (thanks to Soren Hansen for reporting)
  * merged from Christian Perrier:
        * vi.po: completed to 532t, again. Closes: #429899
        * gl.po: completed to 532t. Closes: #429506
        * vi.po: completed to 532t. Closes: #428672
        * Update all PO and the POT. Gives 514t14f4u for formerly
          complete translations
        * fr.po: completed to 532t
        * ku.po, uk.po, LINGUAS: reintegrate those translations
          which disappeared from the BZR repositories

 -- Michael Vogt <mvo@debian.org>  Sun, 01 Jul 2007 12:31:29 +0200

apt (0.7.2-0.1) unstable; urgency=low

  * Non-maintainer upload.
  * Build-depend on libcurl4-gnutls-dev instead of the obsolete
    libcurl3-gnutls-dev.  Closes: #428363.

 -- Steve Langasek <vorlon@debian.org>  Thu, 28 Jun 2007 18:46:53 -0700

apt (0.7.2) unstable; urgency=low
  
  * merged the debian/experimental changes back
    into the debian/sid branch
  * merged from Christian Perrier:
    * mr.po: New Marathi translation  Closes: #416806
    * zh_CN.po: Updated by Kov Chai  Closes: #416822
    * tl.po: Updated by Eric Pareja   Closes: #416638
    * gl.po: Updated by Jacobo Tarrio
	     Closes: #412828
    * da.po: Updated by Claus Hindsgaul
	     Closes: #409483
    * fr.po: Remove a non-breakable space for usability
	     issues. Closes: #408877
    * ru.po: Updated Russian translation. Closes: #405476
    * *.po: Unfuzzy after upstream typo corrections
  * buildlib/archtable:
    - added support for sh3/sh4 (closes: #424870)
    - added support for m32r (closes: #394096)
  * buildlib/systemtable:
    - added support for lpia
  * configure.in:
    - check systemtable for architecture mapping too
  * fix error in AutocleanInterval, closes: #319339
    (thanks to Israel G. Lugo for the patch)
  * add "purge" commandline argument, closes: #133421)
    (thanks to Julien Danjou for the patch)
  * add "purge" commandline argument, closes: #133421)
    (thanks to Julien Danjou for the patch)
  * fix FTBFS with gcc 4.3, closes: #417090
    (thanks to Martin Michlmayr for the patch)
  * add --dsc-only option, thanks to K. Richard Pixley
  * Removed the more leftover #pragma interface/implementation
    closes: #306937 (thanks to Andreas Henriksson for the patch)
  
 -- Michael Vogt <mvo@debian.org>  Wed, 06 Jun 2007 23:19:50 +0200

apt (0.7.1) experimental; urgency=low

  * ABI library name change because it's built against
    new glibc
  * implement SourceVer() in pkgRecords 
     (thanks to Daniel Burrows for the patch!)
  * apt-pkg/algorithm.cc:
    - use clog for all debugging
    - only increase the score of installed applications if they 
      are not obsolete 
    - fix resolver bug on removal triggered by weak-dependencies 
      with or-groups
  * methods/http.cc:
    - send apt version in User-Agent
  * apt-pkg/deb/debrecords.cc:
    - fix SHA1Hash() return value
  * apt-pkg/cdrom.cc:
    - only unmount if APT::CDROM::NoMount is false
  * methods/cdrom.cc:  
    - only umount if it was mounted by the method before
  * po/gl.po:
    - fix error translation that causes trouble to lsb_release
  * apt-pkg/acquire-item.cc:
    - if decompression of a index fails, delete the index 
  * apt-pkg/acquire.{cc,h}:
    - deal better with duplicated sources.list entries (avoid
      double queuing of  URLs) - this fixes hangs in bzip/gzip
  * merged from Christian Perrier:
    * mr.po: New Marathi translation  Closes: #416806
    * zh_CN.po: Updated by Eric Pareja  Closes: #416822
    * tl.po: Updated by Eric Pareja   Closes: #416638
    * gl.po: Updated by Jacobo Tarrio
             Closes: #412828
    * da.po: Updated by Claus Hindsgaul
             Closes: #409483
    * fr.po: Remove a non-breakable space for usability
             issues. Closes: #408877
    * ru.po: Updated Russian translation. Closes: #405476
    * *.po: Unfuzzy after upstream typo corrections
    * vi.po: Updated to 515t. Closes: #426976
    * eu.po: Updated to 515t. Closes: #423766
    * pt.po: 515t. Closes: #423111
    * fr.po: Updated by Christian Perrier
    * Update all PO and the POT. Gives 513t2f for formerly
      complete translations
  * apt-pkg/policy.cc:
    - allow multiple packages (thanks to David Foerster)

 -- Michael Vogt <mvo@debian.org>  Wed,  2 May 2007 13:43:44 +0200

apt (0.7.0) experimental; urgency=low

  * Package that contains all the new features
  * Removed all #pragma interface/implementation
  * Branch that contains all the new features:
  * translated package descriptions
  * task install support
  * automatic dependency removal (thanks to Daniel Burrows)
  * merged support for the new dpkg "Breaks" field 
    (thanks to Ian Jackson)
  * handle network failures more gracefully on "update"
  * support for unattended-upgrades (via unattended-upgrades
    package)
  * added apt-transport-https method
  * merged "install-recommends" branch (ABI break): 
    - new "--install-recommends"
    - install new recommends on "upgrade" if --install-recommends is 
      given
    - new "--fix-policy" option to install all packages with unmet
      important dependencies (usefull with --install-recommends to
      see what not-installed recommends are on the system)
    - fix of recommended packages display (only show CandidateVersion
      fix or-group handling)
  * merged "install-task" branch (use with "apt-get install taskname^")

 -- Michael Vogt <mvo@debian.org>  Fri, 12 Jan 2007 20:48:07 +0100

apt (0.6.46.4-0.1) unstable; urgency=emergency
  
  * NMU
  * Fix broken use of awk in apt-key that caused removal of the wrong keys
    from the keyring. Closes: #412572

 -- Joey Hess <joeyh@debian.org>  Mon, 26 Feb 2007 16:00:22 -0500

apt (0.6.46.4) unstable; urgency=high

  * ack NMU (closes: #401017)
  * added apt-secure.8 to "See also" section
  * apt-pkg/deb/dpkgpm.cc:
    - added "Dpkg::StopOnError" variable that controls if apt
      will abort on errors from dpkg
  * apt-pkg/deb/debsrcrecords.{cc,h}:
    - make the Buffer grow dynmaically (closes: #400874)
  * Merged from Christian Perrier bzr branch:
    - uk.po: New Ukrainian translation: 483t28f3u
    - el.po: Update to 503t9f2u
    - de.po: Updates and corrections.
  * apt-pkg/contrib/progress.cc:
    - OpProgress::CheckChange optimized, thanks to Paul Brook
      (closes: #398381)
  * apt-pkg/contrib/sha256.cc:
    - fix building with noopt

 -- Michael Vogt <mvo@debian.org>  Thu,  7 Dec 2006 10:49:50 +0100

apt (0.6.46.3-0.2) unstable; urgency=high

  * Non-maintainer upload with permission of Michael Vogt.
  * Fix FTBFS on most arches (regression from the fix of #400874)

 -- Andreas Barth <aba@not.so.argh.org>  Tue,  5 Dec 2006 15:51:22 +0000 
  
apt (0.6.46.3-0.1) unstable; urgency=high

  * Non-maintainer upload with permission of Michael Vogt.
  * Fix segfault at apt-get source. Closes: #400874
  * Add apt-key update in postinst, so that debian-archive-keyring doesn't
    need to depend on apt >= 0.6. Closes: #401114
  * Don't double-queue pdiff files. Closes: #401017
  
 -- Andreas Barth <aba@not.so.argh.org>  Tue,  5 Dec 2006 10:34:56 +0000

apt (0.6.46.3) unstable; urgency=low

  * apt-pkg/deb/dpkgpm.cc:
    - make progress reporting robust against multiline error
      messages 

  * Merged from Christian Perrier bzr branch:
    - ca.po: Updated to 514t
    - be.po: Updated to 514t
    - it.po: Updated to 514t
    - hu.po: Updated to 514t
    - zh_TW.po: Updated to 514t
    - ar.po: Updated to 293t221u.
    - ru.po: Updated to 514t. Closes: #392466
    - nb.po: Updated to 514t. Closes: #392466
    - pt.po: Updated to 514t. Closes: #393199
    - fr.po: One spelling error corrected: s/accÃ¨der/accÃ©der
    - km.po: Updated to 514t.
    - ko.po: Updated to 514t.
    - bg.po: Updated to 514t.
    - de.po: Updated to 514t.
    - en_GB.po: Updated to 514t.

 -- Michael Vogt <mvo@debian.org>  Thu,  2 Nov 2006 11:37:58 +0100

apt (0.6.46.2) unstable; urgency=low

  * debian/control:
    - depend on debian-archive-keyring to offer clean upgrade path 
      (closes: #386800)
  * Merged from Christian Perrier bzr branch:
    - es.po: Updated to 514t. Closes: #391661
    - da.po: Updated to 514t. Closes: #391424
    - cs.po: Updated. Closes: #391064
    - es.po: Updated to 514t. Closes: #391661
    - da.po: Updated to 514t. Closes: #391424

 -- Michael Vogt <mvo@debian.org>  Wed, 11 Oct 2006 09:03:15 +0200

apt (0.6.46.1) unstable; urgency=low

  * methods/gzip.cc:
    - deal with empty files 
  * Applied patch from Daniel Schepler to make apt bin-NMU able.
    (closes: bug#359634)
  * rebuild against current g++ because of:
    http://gcc.gnu.org/bugzilla/show_bug.cgi?id=29289
    (closes: #390189)
  * fix broken i18n in the dpkg progress reporting, thanks to 
    Frans Pop and Steinar Gunderson. (closes: #389261)
  * Merged from Christian Perrier bzr branch:
    * fi.po: Updated to 514t. Closes: #390149
    * eu.po: Updated to 514t. Closes: #389725
    * vi.po: Updated to 514t. Closes: #388555
  * make the internal buffer in pkgTagFile grow dynamically
    (closes: #388708)
  
 -- Michael Vogt <mvo@debian.org>  Mon,  2 Oct 2006 20:42:20 +0200

apt (0.6.46) unstable; urgency=low

  * debian/control:
    - switched to libdb4.4 for building (closes: #381019)
  * cmdline/apt-get.cc:
    - show only the recommends/suggests for the candidate-version, not for all
      versions of the package (closes: #257054)
    - properly handle recommends/suggests or-groups when printing the list of
      suggested/recommends packages (closes: #311619)
  * methods/http.cc:
    - check more careful for incorrect proxy settings (closes: #378868)
  * methods/gzip.cc:
    - don't hang when /var is full (closes: #341537), thanks to
      Luis Rodrigo Gallardo Cruz for the patch
  * doc/examples/sources.list:
    - removed non-us.debian.org from the example (closes: #380030,#316196)
  * Merged from Christian Perrier bzr branch:
    * ro.po: Updated to 514t. Closes: #388402
    * dz.po: Updated to 514t. Closes: #388184
    * it.po: Fixed typos. Closes: #387812
    * ku.po: New kurdish translation. Closes: #387766
    * sk.po: Updated to 514t. Closes: #386851
    * ja.po: Updated to 514t. Closes: #386537
    * gl.po: Updated to 514t. Closes: #386397
    * fr.po: Updated to 516t.
    * fi.po: Updated to 512t. Closes: #382702
  * share/archive-archive.gpg:
    - removed the outdated amd64 and debian-2004 keys
  * apt-pkg/tagfile.cc:
    - applied patch from Jeroen van Wolffelaar to make the tags
      caseinsensitive (closes: #384182)
    - reverted MMap use in the tagfile because it does not work 
      across pipes (closes: #383487) 
  
 -- Michael Vogt <mvo@debian.org>  Thu, 21 Sep 2006 10:25:03 +0200

apt (0.6.45) unstable; urgency=low

  * apt-pkg/contrib/sha256.cc:
    - fixed the sha256 generation (closes: #378183)
  * ftparchive/cachedb.cc:
    - applied patch from Anthony Towns to fix Clean() function
      (closes: #379576)
  * doc/apt-get.8.xml:
    - fix path to the apt user build (Closes: #375640)
  * doc/apt-cache.8.xml:
    - typo (Closes: #376408)
  * apt-pkg/deb/dpkgpm.cc:
    - make progress reporting more robust against multiline error
      messages (first half of a fix for #374195)
  * doc/examples/configure-index:
    - document Debug::pkgAcquire::Auth     
  * methods/gpgv.cc:
    - deal with gpg error "NODATA". Closes: #296103, Thanks to 
      Luis Rodrigo Gallardo Cruz for the patch
  * apt-inst/contrib/extracttar.cc:
    - fix for string mangling, closes: #373864
  * apt-pkg/acquire-item.cc:
    - check for bzip2 in /bin (closes: #377391)
  * apt-pkg/tagfile.cc:
    - make it work on non-mapable files again, thanks 
      to James Troup for confirming the fix (closes: #376777)
  * Merged from Christian Perrier bzr branch:
    * ko.po: Updated to 512t. Closes: #378901
    * hu.po: Updated to 512t. Closes: #376330
    * km.po: New Khmer translation: 506t6f. Closes: #375068
    * ne.po: New Nepali translation: 512t. Closes: #373729
    * vi.po: Updated to 512t. Closes: #368038
    * zh_TW.po: Remove an extra %s in one string. Closes: #370551
    * dz.po: New Dzongkha translation: 512t
    * ro.po: Updated to 512t
    * eu.po: Updated
    * eu.po: Updated
  * fix apt-get dist-upgrade
  * fix warning if no /var/lib/apt/extended_states is present
  * don't download Translations for deb-src sources.list lines
  * apt-pkg/tagfile.cc:
    - support not-mmapable files again

 -- Michael Vogt <mvo@debian.org>  Thu, 27 Jul 2006 00:52:05 +0200

apt (0.6.44.2exp1) experimental; urgency=low

  * added support for i18n of the package descriptions
  * added support for aptitude like auto-install tracking (a HUGE
    HUGE thanks to Daniel Burrows who made this possible) 
  * synced with the http://people.debian.org/~mvo/bzr/apt/debian-sid branch
  * build from http://people.debian.org/~mvo/bzr/apt/debian-experimental

 -- Michael Vogt <mvo@debian.org>  Mon,  3 Jul 2006 21:50:31 +0200

apt (0.6.44.2) unstable; urgency=low

  * apt-pkg/depcache.cc:
    - added Debug::pkgDepCache::AutoInstall (thanks to infinity)
  * apt-pkg/acquire-item.cc:
    - fix missing chmod() in the new aquire code 
      (thanks to Bastian Blank, Closes: #367425)
  * merged from 
    http://www.perrier.eu.org/debian/packages/d-i/level4/apt-main:
    * sk.po: Completed to 512t
    * eu.po: Completed to 512t
    * fr.po: Completed to 512t
    * sv.po: Completed to 512t
    * Update all PO and the POT. Gives 506t6f for formerly
      complete translations

 -- Michael Vogt <mvo@debian.org>  Wed, 14 Jun 2006 12:00:57 +0200

apt (0.6.44.1-0.1) unstable; urgency=low

  * Non-maintainer upload.
  * Don't give an error when parsing empty Packages/Sources files.
    (Closes: #366931, #367086, #370160)

 -- Steinar H. Gunderson <sesse@debian.org>  Fri,  9 Jun 2006 00:52:21 +0200

apt (0.6.44.1) unstable; urgency=low

  * apt-pkg/acquire-item.cc:
    - fix reversed logic of the "Acquire::PDiffs" option
  * merged from 
    http://www.perrier.eu.org/debian/packages/d-i/level4/apt-main:
    - po/LINGUAS: added "bg" Closes: #360262
    - po/gl.po: Galician translation update. Closes: #366849
    - po/hu.po: Hungarian translation update. Closes: #365448
    - po/cs.po: Czech translation updated. Closes: #367244
  * apt-pkg/contrib/sha256.cc:
    - applied patch to fix unaligned access problem. Closes: #367417
      (thanks to David Mosberger)

 -- Michael Vogt <mvo@debian.org>  Tue, 16 May 2006 21:51:16 +0200

apt (0.6.44) unstable; urgency=low

  * apt-pkg/acquire.cc: don't show ETA if it is 0 or absurdely large
  * apt-pkg/contrib/sha256.{cc,h},hashes.{cc,h}: support for sha256 
    (thanks to Anthony Towns)
  * ftparchive/cachedb.{cc,h},writer.{cc,h}: optimizations 
    (thanks to Anthony Towns)
  * apt pdiff support from experimental merged
  * apt-pkg/deb/dpkgpm.cc: wording fixes (thanks to Matt Zimmerman)
  * apt-pkg/deb/dpkgpm.cc: 
    - wording fixes (thanks to Matt Zimmerman)
    - fix error in dpkg interaction (closes: #364513, thanks to Martin Dickopp)
  * apt-pkg/tagfile.{cc,h}:
    - use MMap to read the entries (thanks to Zephaniah E. Hull for the
      patch) Closes: #350025
  * Merge from http://www.perrier.eu.org/debian/packages/d-i/level4/apt-main:
  	* bg.po: Added, complete to 512t. Closes: #360262
  * doc/apt-ftparchive.1.xml:
    - fix documentation for "SrcPackages" -> "Sources" 
      (thanks to Bart Martens for the patch, closes: #307756)
  * debian/libapt-pkg-doc.doc-base.cache:
    - remove broken charackter from description (closes: #361129)
  * apt-inst/deb/dpkgdb.cc, methods/gpgv.cc: 
    - i18n fixes (closes: #349298)
  * debian/postinst: dont fail on not available
    /usr/share/doc/apt/examples/sources.list (closes: #361130)
  * methods/ftp.cc:
    - unlink empty file in partial if the download failed because
      the file is missing on the server (closes: #316337)
  * apt-pkg/deb/debversion.cc:
    - treats a version string with explicit zero epoch equal
      than the same without epoch (Policy 5.6.12, closes: #363358)
      Thanks to Lionel Elie Mamane for the patch
  
 -- Michael Vogt <mvo@debian.org>  Mon,  8 May 2006 22:28:53 +0200

apt (0.6.43.3) unstable; urgency=low

  * Merge bubulle@debian.org--2005/apt--main--0 up to patch-186:
    * ca.po: Completed to 512t. Closes: #351592
    * eu.po: Completed to 512t. Closes: #350483
    * ja.po: Completed to 512t. Closes: #349806
    * pl.po: Completed to 512t. Closes: #349514
    * sk.po: Completed to 512t. Closes: #349474
    * gl.po: Completed to 512 strings Closes: #349407
    * sv.po: Completed to 512 strings Closes: #349210
    * ru.po: Completed to 512 strings Closes: #349154
    * da.po: Completed to 512 strings Closes: #349084
    * fr.po: Completed to 512 strings
    * vi.po: Completed to 511 strings  Closes: #348968
    * zh_CN.po: Completed to 512t. Closes: #353936
    * it.po: Completed to 512t. Closes: #352803
    * pt_BR.po: Completed to 512t. Closes: #352419
    * LINGUAS: Add Welsh
    * *.po: Updated from sources (512 strings)
  * apt-pkg/deb/deblistparser.cc:
    - don't explode on a DepCompareOp in a Provides line, but warn about
      it and ignore it otherwise (thanks to James Troup for reporting it)
  * cmdline/apt-get.cc:
    - don't lock the lists directory in DoInstall, breaks --print-uri 
      (thanks to James Troup for reporting it)
  * debian/apt.dirs: create /etc/apt/sources.list.d 
  * make apt-cache madison work without deb-src entries (#352583)
  * cmdline/apt-get.cc: only run the list-cleaner if a update was 
    successfull

 -- Michael Vogt <mvo@debian.org>  Wed, 22 Feb 2006 10:13:04 +0100

apt (0.6.43.2) unstable; urgency=low

  * Merge bubulle@debian.org--2005/apt--main--0 up to patch-166:
    - en_GB.po, de.po: fix spaces errors in "Ign " translations Closes: #347258
    - makefile: make update-po a pre-requisite of clean target so
    	        that POT and PO files are always up-to-date
    - sv.po: Completed to 511t. Closes: #346450
    - sk.po: Completed to 511t. Closes: #346369
    - fr.po: Completed to 511t
    - *.po: Updated from sources (511 strings)
    - el.po: Completed to 511 strings Closes: #344642
    - da.po: Completed to 511 strings Closes: #348574
    - es.po: Updated to 510t1f Closes: #348158
    - gl.po: Completed to 511 strings Closes: #347729
    - it.po: Yet another update Closes: #347435
  * added debian-archive-keyring to the Recommends (closes: #347970)
  * fixed message in apt-key to install debian-archive-keyring 
  * typos fixed in apt-cache.8 (closes: #348348, #347349)
  * add patch to fix http download corruption problem (thanks to
    Petr Vandrovec, closes: #280844, #290694)

 -- Michael Vogt <mvo@debian.org>  Thu, 19 Jan 2006 00:06:33 +0100

apt (0.6.43.1) unstable; urgency=low

  * Merge bubulle@debian.org--2005/apt--main--0 up to patch-148:
    * fr.po: Completed to 510 strings
    * it.po: Completed to 510t
    * en_GB.po: Completed to 510t
    * cs.po: Completed to 510t
    * zh_CN.po: Completed to 510t
    * el.po: Updated to 510t
    * vi.po: Updated to 383t93f34u
    * tl.po: Completed to 510 strings (Closes: #344306)
    * sv.po: Completed to 510 strings (Closes: #344056)
    * LINGUAS: disabled Hebrew translation. (Closes: #313283)
    * eu.po: Completed to 510 strings (Closes: #342091)
  * apt-get source won't download already downloaded files again
    (closes: #79277)
  * share/debian-archive.gpg: new 2006 ftp-archive signing key added
    (#345891)
  * redownload the Release file if IMS-Hit and gpg failure
  * deal with multiple signatures on a Release file

 -- Michael Vogt <mvo@debian.org>  Fri,  6 Jan 2006 01:17:08 +0100

apt (0.6.43) unstable; urgency=medium

  * Merge bubulle@debian.org--2005/apt--main--0 up to patch-132:  
    * zh_CN.po: Completed to 510 strings(Closes: #338267)
    * gl.po: Completed to 510 strings (Closes: #338356)
  * added support for "/etc/apt/sources.list.d" directory 
    (closes: #66325)
  * make pkgDirStream (a bit) more complete
  * fix bug in pkgCache::VerIterator::end() (thanks to Daniel Burrows)
    (closes: #339533)
  * pkgAcqFile is more flexible now (closes: #57091)
  * support a download rate limit for http (closes: #146877)
  * included lots of the speedup changes from #319377
  * add stdint.h to contrib/md5.h (closes: #340448)
  * ABI change, library name changed (closes: #339147)
  * Fix GNU/kFreeBSD crash on non-existing server file (closes: #317718)
  * switch to libdb4.3 in build-depends
  
 -- Michael Vogt <mvo@debian.org>  Tue, 29 Nov 2005 00:17:07 +0100

apt (0.6.42.3) unstable; urgency=low

  * Merge bubulle@debian.org--2005/apt--main--0 up to patch-129:
    - patch-118: Russian translation update by Yuri Kozlov (closes: #335164)
    - patch-119: add update-po as a pre-req for binary (closes: #329910)
    - patch-121: Complete French translation
    - patch-125: Fixed localization of y/n questions in German translation 
                 (closes: #337078)
    - patch-126: Swedish translation update (closes: #337163)
    - patch-127: Complete Tagalog translation (closes: #337306)
    - patch-128: Danish translation update (closes: #337949)
    - patch-129: Basque translation update (closes: #338101)
  * cmdline/apt-get.cc:
    - bufix in FindSrc  (closes: #335213, #337910)
  * added armeb to archtable (closes: #333599)
  * with --allow-unauthenticated use the old fallback behaviour for
    sources (closes: #335112)
   
 -- Michael Vogt <mvo@debian.org>  Wed,  9 Nov 2005 07:22:31 +0100

apt (0.6.42.2) unstable; urgency=high

  * NMU (approved by maintainer)
  * Add AMD64 archive signing key to debian-archive.gpg (closes: #336500).
  * Add big-endian arm (armeb) support (closes: #333599).
  * Priority high to get the AMD key into testing ASAP.

 -- Frans Pop <fjp@debian.org>  Sun, 30 Oct 2005 21:29:11 +0100
 
apt (0.6.42.1) unstable; urgency=low

  * fix a incorrect example in the apt_prefrences man page
    (thanks to Filipus Klutiero, closes: #282918)
  * apt-pkg/pkgrecords.cc:
    - revert patch from last version, it causes trouble on alpha 
      and ia64 (closes: #335102, #335103)
  * cmdline/apt-get.cc:
    - be extra carefull in FindSrc (closes: #335213)

 -- Michael Vogt <mvo@debian.org>  Sat, 22 Oct 2005 23:44:35 +0200

apt (0.6.42) unstable; urgency=low

  * apt-pkg/cdrom.cc:
    - unmount the cdrom when apt failed to locate any package files
  * allow cdrom failures and fallback to other sources in that case
    (closes: #44135)
  * better error text when dpkg-source fails 
  * Merge bubulle@debian.org--2005/apt--main--0 up to patch-115:
    - patch-99: Added Galician translation
    - patch-100: Completed Danish translation (Closes: #325686)
    - patch-104: French translation completed
    - patch-109: Italian translation completed
    - patch-112: Swedish translation update 
    - patch-115: Basque translation completed (Closes: #333299)
  * applied french man-page update (thanks to Philippe Batailler)
    (closes: #316638, #327456)
  * fix leak in the mmap code, thanks to Daniel Burrows for the
    patch (closes: #250583)
  * support for apt-get [build-dep|source] -t (closes: #152129)
  * added "APT::Authentication::TrustCDROM" option to make the life
    for the installer people easier (closes: #334656)
  * fix crash in apt-ftparchive (thanks to Bastian Blank for the patch)
    (closes: #334671)
  * apt-pkg/contrib/md5.cc:
    - fix a alignment problem on sparc64 that gives random bus errors
      (thanks to Fabbione for providing a test-case)
  * init the default ScreenWidth to 79 columns by default 
    (Closes: #324921)
  * cmdline/apt-cdrom.cc: 
    - fix some missing gettext() calls (closes: #334539)
  * doc/apt-cache.8.xml: fix typo (closes: #334714)

 -- Michael Vogt <mvo@debian.org>  Wed, 19 Oct 2005 22:02:09 +0200

apt (0.6.41) unstable; urgency=low

  * improved the support for "error" and "conffile" reporting from
    dpkg, added the format to README.progress-reporting
  * added README.progress-reporting to the apt-doc package
  * improved the network timeout handling, if a index file from a 
    sources.list times out or EAI_AGAIN is returned from getaddrinfo, 
    don't try to get the other files from that entry
  * Support architecture-specific extra overrides
    (closes: #225947). Thanks to  Anthony Towns for idea and
    the patch, thanks to Colin Watson for testing it.
  * Javier Fernandez-Sanguino Pen~a:
    - Added a first version of an apt-secure.8 manpage, and modified
      apt-key and apt.end accordingly. Also added the 'update'
      argument to apt-key which was previously not documented 
      (Closes: #322120)
  * Andreas Pakulat:
    - added example apt-ftparchive.conf file to doc/examples 
      (closes: #322483)
  * Fix a incorrect example in the man-page (closes: #282918)
  * Fix a bug for very long lines in the apt-cdrom code (closes: #280356)
  * Fix a manual page bug (closes: #316314)
  * Do md5sum checking for file and cdrom method (closes: #319142)
  * Change pkgPolicy::Pin from private to protected to let subclasses
    access it too (closes: #321799)
  * add default constructor for PrvIterator (closes: #322267)
  * Reread status configuration on debSystem::Initialize() 
    (needed for apt-proxy, thanks to Otavio for this patch)
  
 -- Michael Vogt <mvo@debian.org>  Mon,  5 Sep 2005 22:59:03 +0200

apt (0.6.40.1) unstable; urgency=low

  * bugfix in the parsing code for the apt<->dpkg communication. apt 
    crashed when dpkg sends the same state more than once under certain
    conditions
  * 0.6.40 breaks the ABI but I accidentally didn't change the soname :/

 -- Michael Vogt <mvo@debian.org>  Fri,  5 Aug 2005 13:24:58 +0200

apt (0.6.40) unstable; urgency=low

  * Patch from Jordi Mallach to mark some additional strings for translation
  * Updated Catalan translation from Jordi Mallach
  * Merge from bubulle@debian.org--2005/apt--main--0:
    - Update pot and merge with *.po
    - Updated French translation, including apt-key.fr.8
  * Restore changelog entries from the 0.6.x series that went to Debian
    experimental
  * Merge michael.vogt@ubuntu.com--2005/apt--progress-reporting--0
    - Provide an interface for progress reporting which can be used by
      (e.g.) base-config

 -- Matt Zimmerman <mdz@debian.org>  Thu, 28 Jul 2005 11:57:32 -0700

apt (0.6.39) unstable; urgency=low

  * Welsh translation update: daf@muse.19inch.net--2005/apt--main--0--patch-6
  * Merge mvo's changes from 0.6.36ubuntu1:
    michael.vogt@ubuntu.com--2005/apt--mvo--0--patch-32
  * Merge aggregated translation updates:
    bubulle@debian.org--2005/apt--main--0
  * Update priority of apt-utils to important, to match the override file
  * Install only one keyring on each branch (Closes: #316119)

 -- Matt Zimmerman <mdz@debian.org>  Tue, 28 Jun 2005 11:51:09 -0700

apt (0.6.38) unstable; urgency=low

  * Merge michael.vogt@ubuntu.com--2005/apt--fixes--0--patch-6, a workaround
    for the French man pages' failure to build
  * Branch Debian and Ubuntu
    - apt.postinst, apt-key: use the appropriate keyring
    - debian/rules: install all keyrings
  * Add the current Debian archive signing key (4F368D5D) to
    debian-archive.gpg
  * make pinning on the "component" work again (using the section of the 
    archive, we don't use per-section Release files anymore with apt-0.6)
    (closes ubuntu #9935)
  
 -- Matt Zimmerman <mdz@debian.org>  Sat, 25 Jun 2005 09:51:00 -0700

apt (0.6.37) breezy; urgency=low

  * Merge bubulle@debian.org--2005/apt--main--0 up to patch-81
    - patch-66: Italian update
    - patch-71: French update
    - patch-73: Basque update
    - patch-74: Hebrew update
    - patch-76: Correct Hebrew translation (Closes: #306658)
    - patch-77: French man page update
    - patch-79: Correct syntax errors in Hebrew translation
    - patch-81: Portuguese update
  * Fix build of French man pages (now using XML, not SGML)
  * Add Welsh translation from Dafydd Harries
    (daf@muse.19inch.net--2005/apt--main--0--patch-1)
  * Change debian/bugscript to use #!/bin/bash (Closes: #313402)
  * Fix a incorrect example in the man-page (closes: #282918)

 -- Matt Zimmerman <mdz@ubuntu.com>  Tue, 24 May 2005 14:38:25 -0700

apt (0.6.36ubuntu1) breezy; urgency=low

  * make it possible to write a cache-control: no-cache header even if
    no proxy is set to support transparent proxies (closes ubuntu: #10773)

  * Merge otavio@debian.org--2005/apt--fixes--0.6:
    - Fix comment about the need of xmlto while building from Arch;
    - Fix StatStore struct on cachedb.h to use time_t and then fix a compile
      warning;
    - Lock database at start of DoInstall routine to avoid concurrent
      runs of install/remove and update commands (Closes: #194467)
    - Fix warnings while compiling with GCC 4.0 compiler  

 -- Michael Vogt <michael.vogt@ubuntu.com>  Mon, 23 May 2005 11:57:53 +0200

apt (0.6.36) experimental; urgency=low

  * Merge apt--mvo--0:
    - apt-pkg/acquire-item.cc:
      added "Acquire::BrokenProxy" that will force apt to always 
      re-get the Release.gpg file (for broken proxies)
    - debian/apt.cron.daily:
      MinAge is defaulting to 2 days now to prevent over-aggresive removal 
    - apt-pkg/cdrom.cc:
      honor "Acquire::gpgv::Options" when verifying the signature (Ubuntu #8496)
 
 -- Michael Vogt <mvo@debian.org>  Thu, 31 Mar 2005 20:37:11 +0200

apt (0.6.35) hoary; urgency=low

  * Merge apt--mvo--0 (incorporates 0.6.34ubuntu1):
    - Implement MaxSize and MaxAge in apt.cron.daily, to prevent the cache
      from growing too large (Ubuntu #6761)
    - some comments about the pkgAcqMetaSig::Custom600Headers() added
    - use gpg --with-colons
    - commented the ftp no_proxy unseting in methods/ftp.cc
    - added support for "Acquire::gpgv::options" in methods/gpgv.cc
  * Merge bubulle@debian.org--2005/apt--main--0
    - Make capitalization more consistent
    - Un-fuzzy translations resulting from capitalization changes
    - Italian translation update

 -- Matt Zimmerman <mdz@ubuntu.com>  Mon,  7 Mar 2005 20:08:33 -0800

apt (0.6.34) hoary; urgency=low

  * Add missing semicolon to configure-index (Closes: #295773)
  * Update build-depends on gettext to 0.12 (Closes: #295077)
  * Merge from bubulle@debian.org--2005/apt--main--0 to get
    translation updates

 -- Matt Zimmerman <mdz@ubuntu.com>  Fri,  4 Mar 2005 16:13:15 -0800

apt (0.6.33) hoary; urgency=low

  * Merge michael.vogt@ubuntu.com--2005/apt--mvo--0 (through patch-6)
    - patch-1: cosmetic changes (whitespace, "Apt::GPGV->APT::GPGV")
    - patch-2: (doc) documentation for gpgv
    - patch-3: (doc) new config variables added configure-index
    - patch-4: pkgAcquire::Run() pulse intervall can be configured
    - patch-5: fix for apt-get update removing Release.gpg files (#6865)
    - patch-6: change the path scoring in apt-cdrom, prefer pathes without
      symlinks

 -- Matt Zimmerman <mdz@ubuntu.com>  Sat, 26 Feb 2005 15:21:17 -0800

apt (0.6.32) hoary; urgency=low

  * Merge michael.vogt@ubuntu.com--2005/apt--mvo--0 (patch-1)
    - Implement Acquire::gpgv::options (Ubuntu bug#6283)

 -- Matt Zimmerman <mdz@ubuntu.com>  Tue,  8 Feb 2005 19:31:15 -0800

apt (0.6.31) hoary; urgency=low

  * Matt Zimmerman
    - Remove debugging output from apt.cron.daily (no one noticed?)
    - Apply patch from Anthony Towns to allow SHA1Summation to process a file
      descriptor until EOF, rather than requiring that the length of input be
      specified (Closes: #291338)
    - Fix build/install of Polish offline documentation, based on patch from
      Christian Perrier (Closes: #270404)
  * Michael Vogt
    - apt-cdrom.cc seperated into frontend (cmdline/apt-cdrom.cc and library
      apt-pkg/cdrom.{cc,h}) (Ubuntu #5668)

 -- Matt Zimmerman <mdz@ubuntu.com>  Fri,  4 Feb 2005 10:23:01 -0800

apt (0.6.30) unstable; urgency=low

  * Add ppc64 to buildlib/archtable
  * Merge michael.vogt@canonical.com--2004/apt--status-fd--0
    - Support preserving dpkg status file descriptor, to support
      better integration with synaptic
  
 -- Matt Zimmerman <mdz@ubuntu.com>  Wed, 19 Jan 2005 00:26:01 -0800

apt (0.6.29) hoary; urgency=low

  * Merge apt--mvo--0 (0.6.27ubuntu4)
  

 -- Matt Zimmerman <mdz@canonical.com>  Tue, 28 Dec 2004 17:18:02 -0800

apt (0.6.28) hoary; urgency=low

  * Merge apt--mvo--0
  * Rebuild source to get rid of arch metadata and temporary files in
    0.6.27ubuntu3

 -- Matt Zimmerman <mdz@canonical.com>  Thu, 23 Dec 2004 18:53:16 -0800

apt (0.6.27ubuntu4) hoary; urgency=low

  * remove old sig-file in partial/ before starting to fetch a new sig-file
    (see ubuntu #4769 for the rational)
  * added apt-key update method (uses ubuntu-keyring)
  * documented the "--allow-unauthenticated" switch
  * added DEB_BUILD_PROG_OPTS to debian/rules (additonal options can be 
    passed to DEB_BUILD_PROG like "-S")

 -- Michael Vogt <mvo@debian.org>  Thu, 23 Dec 2004 11:12:51 +0100

apt (0.6.27ubuntu3) hoary; urgency=low

  * added a exact dependency from libapt-pkg-dev to the apt version it was
    build with

 -- Michael Vogt <mvo@debian.org>  Wed, 15 Dec 2004 09:56:32 +0100

apt (0.6.27ubuntu2) hoary; urgency=low

  * fixed a bug in the rule file that happend during the big 0.5->0.6 merge

 -- Michael Vogt <mvo@debian.org>  Tue, 14 Dec 2004 12:14:25 +0100

apt (0.6.27ubuntu1) hoary; urgency=low

  * chmod 755 /usr/bin/apt-key
  * don't display a error when a apt-get update don't find a 
    Packages.bz2/Sources.bz2 file

 -- Michael Vogt <mvo@debian.org>  Mon, 13 Dec 2004 18:40:21 +0100

apt (0.6.27) hoary; urgency=low

  * Merge apt--authentication--0 branch
    - Implement gpg authentication for package repositories (Closes: #203741)
    - Also includes Michael Vogt's fixes
  * Merge apt--misc-abi-changes--0 branch
    - Use pid_t throughout to hold process IDs (Closes: #226701)
    - Import patch from Debian bug #195510: (Closes: #195510)
      - Make Simulate::Describe and Simulate::ShortBreaks private member
        functions
      - Add a parameter (Candidate) to Describe to control whether the
        candidate version is displayed
      - Pass an appropriate value for Candidate everywhere Describe is called

 -- Matt Zimmerman <mdz@canonical.com>  Mon, 13 Dec 2004 01:03:11 -0800

apt (0.6.25) experimental; urgency=low

  * Fix handling of two-part sources for sources.list deb-src entries in
    the same way that deb entries were fixed

 -- Matt Zimmerman <mdz@debian.org>  Wed,  9 Jun 2004 05:29:50 -0700

apt (0.6.24) experimental; urgency=low

  * YnPrompt fixes were inadvertently left out, include them (Closes:
    #249251)

 -- Matt Zimmerman <mdz@debian.org>  Sun, 16 May 2004 14:18:53 -0700

apt (0.6.23) experimental; urgency=low

  * Remove obsolete pkgIterator::TargetVer() (Closes: #230159)
  * Reverse test in CheckAuth to match new prompt (Closes: #248211)

 -- Matt Zimmerman <mdz@debian.org>  Sun,  9 May 2004 21:01:58 -0700

apt (0.6.22) experimental; urgency=low

  * Merge 0.5.25
  * Make the unauthenticated packages prompt more intuitive (yes to
    continue, default no), but require --force-yes in addition to
    --assume-yes in order to override

 -- Matt Zimmerman <mdz@debian.org>  Fri, 19 Mar 2004 13:55:35 -0800

apt (0.6.21) experimental; urgency=low

  * Merge 0.5.24

 -- Matt Zimmerman <mdz@debian.org>  Tue, 16 Mar 2004 22:52:34 -0800

apt (0.6.20) experimental; urgency=low

  * Merge 0.5.23

 -- Matt Zimmerman <mdz@debian.org>  Thu, 26 Feb 2004 17:17:02 -0800

apt (0.6.19) experimental; urgency=low

  * Merge 0.5.22
  * Convert apt-key(8) to docbook XML

 -- Matt Zimmerman <mdz@debian.org>  Mon,  9 Feb 2004 15:44:49 -0800

apt (0.6.18) experimental; urgency=low

  * Add new Debian Archive Automatic Signing Key to the default keyring
    (existing keyrings are not updated; do that yourself)

 -- Matt Zimmerman <mdz@debian.org>  Sat, 17 Jan 2004 17:04:30 -0800

apt (0.6.17) experimental; urgency=low

  * Merge 0.5.21
  * Handle more IMS stuff correctly

 -- Matt Zimmerman <mdz@debian.org>  Fri, 16 Jan 2004 10:54:25 -0800

apt (0.6.16) experimental; urgency=low

  * Fix some cases where the .gpg file could be left in place when it is
    invalid

 -- Matt Zimmerman <mdz@debian.org>  Fri,  9 Jan 2004 09:22:15 -0800

apt (0.6.15) experimental; urgency=low

  * s/Debug::Acquire::gpg/&v/
  * Honor the [vendor] syntax in sources.list again (though it is not
    presently used for anything)
  * Don't ship vendors.list(5) since it isn't used yet
  * Revert change from 0.6.10; it was right in the first place and the
    problem was apparently something else.  Archive = Suite.

 -- Matt Zimmerman <mdz@debian.org>  Mon,  5 Jan 2004 17:43:01 -0800

apt (0.6.14) experimental; urgency=low

  * Merge 0.5.20

 -- Matt Zimmerman <mdz@debian.org>  Sun,  4 Jan 2004 11:09:21 -0800

apt (0.6.13) experimental; urgency=low

  * Merge 0.5.19

 -- Matt Zimmerman <mdz@debian.org>  Sat,  3 Jan 2004 16:22:31 -0800

apt (0.6.12) experimental; urgency=low

  * Have pkgAcquireIndex calculate an MD5 sum if one is not provided by
    the method (as with file: and copy:).  Local repositories
  * Fix warning about dist name mismatch to actually print what it was
    expecting
  * Don't expect any particular distribution name for two-part
    sources.list entries
  * Merge 0.5.18

 -- Matt Zimmerman <mdz@debian.org>  Fri,  2 Jan 2004 13:59:00 -0800

apt (0.6.11) experimental; urgency=low

  * Support IMS requests of Release.gpg and Release
  * This required API changes, bump the libapt-pkg version
  * Copy local Release files into Dir::State::Lists
  * Set IndexFile attribute when retrieving Release and Release.gpg so
    that the appropriate Cache-Control headers are sent

 -- Matt Zimmerman <mdz@debian.org>  Fri,  2 Jan 2004 10:46:17 -0800

apt (0.6.10) experimental; urgency=low

  * Use "Codename" (woody, sarge, etc.) to supply the value of the
    "Archive" package file attribute, used to match "release a=" type
    pins, rather than "Suite" (stable, testing, etc.)

 -- Matt Zimmerman <mdz@debian.org>  Thu,  1 Jan 2004 16:56:47 -0800

apt (0.6.9) experimental; urgency=low

  * Another tagfile workaround

 -- Matt Zimmerman <mdz@debian.org>  Thu,  1 Jan 2004 13:56:08 -0800

apt (0.6.8) experimental; urgency=low

  * Add a config option and corresponding command line option
    (--allow-unauthenticated) to apt-get, to make buildd operators happy
    (Closes: #225648)

 -- Matt Zimmerman <mdz@debian.org>  Wed, 31 Dec 2003 08:28:04 -0800

apt (0.6.7) experimental; urgency=low

  * Forgot to revert part of the changes to tagfile in 0.6.4.  Hopefully
    will fix segfaults for some folks.

 -- Matt Zimmerman <mdz@debian.org>  Wed, 31 Dec 2003 08:01:28 -0800

apt (0.6.6) experimental; urgency=low

  * Restore the ugly hack I removed from indexRecords::Load which set the
    pkgTagFile buffer size to (file size)+256.  This is concealing a bug,
    but I can't fix it right now.  This should fix the segfaults that
    folks are seeing with 0.6.[45].

 -- Matt Zimmerman <mdz@debian.org>  Mon, 29 Dec 2003 18:11:13 -0800

apt (0.6.5) experimental; urgency=low

  * Move the authentication check into a separate function in apt-get
  * Fix display of unauthenticated packages when they are in the cache
    (Closes: #225336)

 -- Matt Zimmerman <mdz@debian.org>  Sun, 28 Dec 2003 16:47:57 -0800

apt (0.6.4) experimental; urgency=low

  * Use the top-level Release file in LoadReleaseInfo, rather than looking
    for the per-section ones (which aren't downloaded anymore).  This
    unbreaks release pinning, including the NotAutomatic bit used by
    project/experimental
  * Use FileFd::Size() rather than a separate stat() call in
    LoadReleaseInfo
  * Fix pkgTagFile to leave a little extra room at the end of the buffer
    to append the record separator if it isn't present
  * Change LoadReleaseInfo to use "Suite" rather than "Archive", to match
    the Debian archive's dist-level Release files

 -- Matt Zimmerman <mdz@debian.org>  Sun, 28 Dec 2003 15:55:55 -0800

apt (0.6.3) experimental; urgency=low

  * Fix MetaIndexURI for flat ("foo/") sources

 -- Matt Zimmerman <mdz@debian.org>  Sun, 28 Dec 2003 12:11:56 -0800

apt (0.6.2) experimental; urgency=low

  * Add space between package names when multiple unauthenticated packages
    are being installed (Closes: #225212)
  * Provide apt-key with a secret keyring and a trustdb, even though we
    would never use them, because it blows up if it doesn't have them
  * Fix typo in apt-key(8) (standard input is '-', not '/')

 -- Matt Zimmerman <mdz@debian.org>  Sat, 27 Dec 2003 13:01:40 -0800

apt (0.6.1) experimental; urgency=low

  * Merge apt 0.5.17
  * Rearrange Release file authentication code to be more clear
  * If Release is present, but Release.gpg is not, don't forget to still
    queue Packages files
  * Convert distribution "../project/experimental" to "experimental" for
    comparison purposes
  * Make a number of Release file errors into warnings; for now, it is OK
    not to have a codename, for example.  We mostly care about checksums
    for now

 -- Matt Zimmerman <mdz@debian.org>  Fri, 26 Dec 2003 15:12:47 -0800

apt (0.6.0) experimental; urgency=low

  * Signature verification support patch ("apt-secure") from Colin Walters
    <walters@debian.org> and Isaac Jones <ijones@syntaxpolice.org>.  This
    implements:
     - Release signature verification (Release.gpg)
     - Packages, Sources md5sum verification against Release
     - Closes: #203741
  * Make some modifications to signature verification support:
    - Release.gpg is always retrieved and verified if present, rather than
      requiring that sources be configured as secure
    - Print a hint about installing gnupg if exec(gpgv) fails
    - Remove obsolete pkgAcqIndexRel
    - Move vendors.list stuff into a separate module (vendorlist.{h,cc})
    - If any files about to be retrieved are not authenticated, issue a
      warning to the user and require confirmation
    - Fix a heap corruption bug in pkgSrcRecords::pkgSrcRecords()
  * Suggests: gnupg
  * Install a keyring in /usr/share/apt/debian-archive.gpg containing an
    initial set of Debian archive signing keys to seed /etc/apt/trusted.gpg
  * Add a new tool, apt-key(8) used to manage the keyring

 -- Matt Zimmerman <mdz@debian.org>  Fri, 26 Dec 2003 08:27:19 -0800

apt (0.5.32) hoary; urgency=low

  * Call setlocale in the methods, so that the messages are properly
    localised (Closes: #282700)
  * Implement support for bzip2-compressed debs (data.tar.bz2)

 -- Matt Zimmerman <mdz@canonical.com>  Sat, 11 Dec 2004 09:05:52 -0800

apt (0.5.31) unstable; urgency=low

  * New Romanian translation from Sorin Batariuc <sorin@bonbon.net>
    (Closes: #281458)
  * Merge changes from Hoary (0.5.30,0.5.30ubuntu2]
  * Fix the example in apt_preferences(5) to match the text
    (Closes: #222267)
  * Add APT::Periodic::Autoclean setting, to allow "apt-get autoclean" to
    be run periodically.  This is useful with
    APT::Periodic::Download-Upgradeable-Packages, and defaults to the same
    value, so that the cache size is bounded

 -- Matt Zimmerman <mdz@debian.org>  Tue, 23 Nov 2004 12:53:04 -0800

apt (0.5.30ubuntu2) hoary; urgency=low

  * bzip2 is now "Suggested" and it will detect if bzip2 is installed 
    and only then trying to get Packages.bz2

 -- Michael Vogt <mvo@debian.org>  Fri, 19 Nov 2004 12:00:39 +0100

apt (0.5.30ubuntu1) hoary; urgency=low

  * Need to Depend: bzip2 or Packages.bz2 fail.

 -- LaMont Jones <lamont@canonical.com>  Thu, 18 Nov 2004 12:51:05 -0700

apt (0.5.30) hoary; urgency=low

  * Patch from Michael Vogt to enable Packages.bz2 use, with a fallback to
    Packages.gz if it is not present (Closes: #37525)

 -- Matt Zimmerman <mdz@debian.org>  Mon, 15 Nov 2004 12:57:28 -0800

apt (0.5.29) unstable; urgency=low

  * Don't hardcode paths in apt.cron.daily
  * Add to apt.cron.daily the capability to pre-download upgradeable
    packages
  * Place timestamp files in /var/lib/apt/periodic, rather than
    /var/lib/apt itself
  * Standardize debhelper files a bit
    - Create all directories in debian/dirs rather than creating some on
      the dh_installdirs command line
    - Rename debian/dirs to debian/apt.dirs, debian/examples to
      debian/apt.examples

 -- Matt Zimmerman <mdz@debian.org>  Sat, 13 Nov 2004 17:58:07 -0800

apt (0.5.28) hoary; urgency=low

  * Translation updates:
    - Updated Hungarian from Kelemen Gábor <kelemeng@gnome.hu> (Closes: #263436)
    - Updated Greek from George Papamichelakis (Closes: #265004)
    - Updated Simplified Chinese from Tchaikov (Closes: #265190)
    - Updated French by Christian Perrier (Closes: #265816)
    - Updated Japanese by Kenshi Muto (Closes: #265630)
    - Updated Catalan from Jordi Mallach
    - Updated Dutch from Bart Cornelis (Closes: #268258, #278697)
    - Updated Portuguese from Miguel Figueiredo (Closes: #268265)
    - Updated Polish from Robert Luberda <robert@debian.org> (Closes: #268451)
    - Updated Danish from Claus Hindsgaul (Closes: #269417)
    - Updated Norwegian Nynorsk from Håvard Korsvoll <korsvoll@skulelinux.no>
      (Closes: #269965)
    - Updated Russian from Yuri Kozlov <yuray@id.ru> (Closes: #271104)
    - Updated Italian from Samuele Giovanni Tonon <samu@debian.org>
      (Closes: #275083)
    - Updated Brazilian Portuguese from Andre Luis Lopes (Closes: #273944)
    - Updated Slovak from Peter Mann (Closes: #279481)
  * APT::Get::APT::Get::No-List-Cleanup -> APT::Get::List-Cleanup in apt-get.cc
    (Closes: #267266)
  * Merge Ubuntu changes:
    - Set default Dpkg::MaxArgs to 1024, and Dpkg::MaxArgBytes to 32k.
      Needed to work around ordering bugs when installing a large number of
      packages
    - Patch from Michael Vogt to add an optional cron job which
      can run apt-get update periodically
  * Add arch-build target to debian/rules

 -- Matt Zimmerman <mdz@debian.org>  Sat, 13 Nov 2004 15:52:20 -0800

apt (0.5.27) unstable; urgency=high

  * Sneak in a bunch of updated translations before the freeze
    (no code changes)
  * Translation updates:
    - New Finnish translation from Tapio Lehtonen <tale@debian.org>
      (Closes: #258999)
    - New Bosnian translation from Safir Šećerović <sapphire@linux.org.ba>
      (Closes: #254201)
    - Fix Italian incontrario (Closes: #217277)
    - Updated Spanish from Ruben Porras (Closes: #260483)
    - Updated Danish from Claus Hindsgaul (Closes: #260569)
    - Updated Slovak from Peter Mann (Closes: #260627)
    - Updated Portuguese from Miguel Figueiredo (Closes: #261423)
  * Bring configure-index up to date with documented options, patch from
    Uwe Zeisberger <zeisberg@informatik.uni-freiburg.de> (Closes: #259540)
  * Note in apt.conf(5) that configure-index does not contain strictly
    default values, but also examples
  * Add Polish translation of offline.sgml (Closes: #259229)

 -- Matt Zimmerman <mdz@debian.org>  Thu, 29 Jul 2004 09:30:12 -0700

apt (0.5.26) unstable; urgency=low

  * Translation updates:
    - Spanish update from Ruben Porras <nahoo82@telefonica.net> (Closes: #248214)
    - Sync Spanish apt(8) (Closes: #249241)
    - French update from Christian Perrier <bubulle@debian.org> (Closes: #248614)
    - New Slovak translation from Peter Mann <Peter.Mann@tuke.sk> (Closes: #251676)
    - Czech update from Miroslav Kure <kurem@upcase.inf.upol.cz> (Closes: #251682)
    - pt_BR update from Andre Luis Lopes <andrelop@debian.org> (Closes: #251961)
    - German translation of apt(8) from Helge Kreutzmann <kreutzm@itp.uni-hannover.de>
      (Closes: #249453)
    - pt update from Miguel Figueiredo <elmig@debianpt.org> (Closes: #252700)
    - New Hebrew translation from Lior Kaplan <webmaster@guides.co.il>
      (Closes: #253182)
    - New Basque translation from Piarres Beobide Egaña <pi@beobide.net>
      (Vasco - Euskara - difficult language, Closes: #254407) and already a
      correction (Closes: #255760)
    - Updated Brazilian Portuguese translation from
      Guilherme de S. Pastore <gpastore@colband.com.br> (Closes: #256396)
    - Updated Greek translation (complete now) from
      George Papamichelakis <george@step.gr> (Closes: #256797)
    - New Korean translation from Changwoo Ryu <cwryu@debian.org>
      (Closes: #257143)
    - German translation now available in two flavours: with Unicode usage and
      without (related to #228486, #235759)
  * Update apt-get(8) to reflect the fact that APT::Get::Only-Source will
    affect apt-get build-dep as well as apt-get source
  * Remove aborted remnants of a different method of implementing DEB_BUILD_OPTIONS
    from debian/rules
  * Fix typo in error message when encountering unknown type in source list
    (Closes: #253217)
  * Update k*bsd-gnu arch names in buildlib/ostable (Closes: #253532)
  * Add amd64 to buildlib/archtable (Closes: #240896)
  * Have configure output a more useful error message if the architecture
    isn't in archtable

 -- Matt Zimmerman <mdz@debian.org>  Thu,  8 Jul 2004 15:53:28 -0700

apt (0.5.25) unstable; urgency=low

  * Patch from Jason Gunthorpe to remove arbitrary length limit on Binary
    field in SourcesWriter::DoPackage
  * Fix typo in apt-cache(8) (Closes: #238578)
  * Fix obsolete reference to bug(1) in stub apt(8) man page
    (Closes: #245923)
  * Fix typo in configure-index (RecruseDepends -> RecurseDepends)
    (Closes: #246550)
  * Support DEB_BUILD_OPTIONS=noopt in debian/rules
    (Closes: #244293)
  * Increase length of line buffer in ReadConfigFile to 1024 chars;
    detect if a line is longer than that and error out
    (Closes: #244835)
  * Suppress a signed/unsigned warning in apt-cache.cc:DisplayRecord
  * Build apt-ftparchive with libdb4.2 rather than libdb2
    - Patch from Clint Adams to do most of the work
    - Build-Depends: s/libdb2-dev/libdb4.2-dev/
    - Add AC_PREREQ(2.50) to configure.in
    - Use db_strerror(err) rather than GlobalError::Errno (which uses strerror)
    - Add note to NEWS.Debian about upgrading old databases
  * Attempt to fix problems with chunked encoding by stripping only a single CR
    (Closes: #152711)
  * Modify debian/rules cvs-build to use cvs export, to avoid picking up
    junk files from the working directory
  * Add lang=fr attribute to refentry section of
    apt-extracttemplates.fr.1.sgml and apt-sortpkgs.fr.1.sgml so they are
    correctly built
  * Remove extraneous '\' characters from <command> tags in
    apt_preferences.fr.5.sgml
  * Translation updates:
    - Updated Swedish translation from Peter Karlsson <peter@softwolves.pp.se>
      (Closes: #238943)
    - New Slovenian translation from Jure Čuhalev <gandalf@owca.info>
      (closes: #239785)
    - New Portuguese translation from Miguel Figueiredo <elmig@debianpt.org>
      (closes: #240074)
    - Updated Spanish translation from Ruben Porras <nahoo82@telefonica.net>
    - Updated Spanish translation of man pages from Ruben Porras
      <nahoo82@telefonica.net>
    - Updated Simplified Chinese translation from "Carlos Z.F. Liu" <carlos_liu@yahoo.com>
      (Closes: #241971)
    - Updated Russian translation from Dmitry Astapov <adept@despammed.com>
      (Closes: #243959)
    - Updated Polish translation from Marcin Owsiany <porridge@debian.org>
      (Closes: #242388)
    - Updated Czech translation from Miroslav Kure <kurem@upcase.inf.upol.cz>
      (Closes: #244369)
    - Updated Japanese translation from Kenshi Muto <kmuto@debian.org>
      (Closes: #244176)
    - Run make -C po update-po to update .po files
    - Updated French translation from Christian Perrier <bubulle@debian.org>
      (Closes: #246925)
    - Updated Danish translation from Claus Hindsgaul <claus_h@image.dk>
      (Closes: #247311)

 -- Matt Zimmerman <mdz@debian.org>  Sat,  8 May 2004 12:52:20 -0700

apt (0.5.24) unstable; urgency=low

  * Updated Czech translation from Miroslav Kure <kurem@upcase.inf.upol.cz>
    (Closes: #235822)
  * Updated French translation from Christian Perrier <bubulle@debian.org>
    (Closes: #237403)
  * Updates to XML man pages from richard.bos@xs4all.nl
  * Updated Danish translation from Claus Hindsgaul <claus_h@image.dk>
    (Closes: #237771)
  * Updated Greek translation from Konstantinos Margaritis
    <markos@debian.org>
    (Closes: #237806)
  * Updated Spanish translation from Ruben Porras <nahoo82@telefonica.net>
    (Closes: #237863)
  * Updated pt_BR translation from Andre Luis Lopes <andrelop@debian.org>
    (Closes: #237960)
  * Regenerate .pot file (Closes: #237892)
  * Updated Polish translation from Marcin Owsiany <porridge@debian.org>
    (Closes: #238333)
  * In pkgAcquire::Shutdown(), set the status of fetching items to
    StatError to avoid a sometimes large batch of error messages
    (Closes: #234685)
  * Implement an ugly workaround for the 10000-character limit on the
    Binaries field in debSrcRecordParser, until such time as some things
    can be converted over to use STL data types (ABI change) (Closes: #236688)
  * Increase default tagfile buffer from 32k to 128k; this arbitrary limit
    should also be removed someday (Closes: #174945)
  * Checked against Standards-Version 3.6.1 (no changes)

 -- Matt Zimmerman <mdz@debian.org>  Tue, 16 Mar 2004 22:47:55 -0800

apt (0.5.23) unstable; urgency=low

  * Cosmetic updates to XML man pages from Richard Bos <radoeka@xs4all.nl>
  * Use the 'binary' target rather than 'all' so that the ssh and bzip2
    symlinks are created correctly (thanks to Adam Heath)
    (Closes: #214842)
  * Updated Simplified Chinese translation of message catalog from Tchaikov
    <chaisave@263.net> (Closes: #234186)
  * Change default for Acquire::http::max-age to 0 to prevent index files
    being out of sync with each other (important with Release.gpg)
  * Add an assert() to make sure that we don't overflow a fixed-size
    buffer in the very unlikely event that someone adds 10 packaging
    systems to apt (Closes: #233678)
  * Fix whitespace in French translation of "Yes, do as I say!", which
    made it tricky to type, again.  Thanks to Sylvain Pasche
    <sylvain.pasche@switzerland.org> (Closes: #234494)
  * Print a slightly clearer error message if no packaging systems are
    available (Closes: #233681)
  * Point to Build-Depends in COMPILING (Closes: #233669)
  * Make debian/rules a bit more consistent in a few places.
    Specifically, always use -p$@ rather than an explicit package name,
    and always specify it first, and use dh_shlibdeps -l uniformly rather
    than sometimes changing LD_LIBRARY_PATH directly
  * Document unit for Cache-Limit (bytes) (Closes: #234737)
  * Don't translate "Yes, do as I say!" in Chinese locales, because it can
    be difficult to input (Closes: #234886)

 -- Matt Zimmerman <mdz@debian.org>  Thu, 26 Feb 2004 17:08:14 -0800

apt (0.5.22) unstable; urgency=low

  * Updated French translation of man pages from Philippe Batailler
    <philippe.batailler@free.fr> (Closes: #203119)
  * Initialize StatusFile in debSystem (Closes: #229791)
  * Fix apt-get's suggests/recommends printing, which was skipping every
    other dependency due to both using GlobOr and incrementing the DepIterator
    (Closes: #229722)
  * Restore SIGINT/SIGQUIT handlers to their old values (rather than
    SIG_DFL) after invoking dpkg (Closes: #229854)
  * Updated Dutch translation of message catalog from cobaco
    <cobaco@linux.be> (Closes: #229601)
  * Catalan translation from Antoni Bella, Matt Bonner and Jordi Mallach
    (Closes: #230102)
  * Simplified Chinese translation of message catalog from "Carlos
    Z.F. Liu" <carlos_liu@yahoo.com> (Closes: #230960)
  * Replace SGML manpages with XML man pages from richard.bos@xs4all.nl
    (Closes: #230687)
  * Updated Spanish translation of man pages from Ruben Porras
    <nahoo82@telefonica.net> (Closes: #231539)
  * New Czech translation of message catalog from Miroslav Kure
    <kurem@upcase.inf.upol.cz> (Closes: #231921)

 -- Matt Zimmerman <mdz@debian.org>  Mon,  9 Feb 2004 12:44:54 -0800

apt (0.5.21) unstable; urgency=low

  * Patch from Eric Wong <normalperson@yhbt.net> to include apt18n.h after
    other headers to avoid breaking locale.h when setlocale() is defined
    as an empty macro.  This was not a problem on Debian, but broke
    compilation on Solaris. (Closes: #226509)
  * Updated French translation from Pierre Machard <pmachard@debian.org>
    (Closes: #226886)
  * Add colons to apt-get's "kept back"/"upgraded"/"downgraded" messages
    (Closes: #226813)
  * Fix typo in apt-cache(8) (Closes: #226351)
  * Clearer error message in place of "...has no available version, but
    exists in the database" (Closes: #212203)
  * Patch from Oliver Kurth <oku@masqmail.cx> to use AC_CACHE_VAL for
    GLIBC_VER to make cross-compilation easier (Closes: #221528)
  * Add example preferences file (Closes: #220799)
  * Updated Greek translation from Konstantinos Margaritis <markos@debian.org>
    (Closes: #227205)
  * Updated Spanish translation of man pages from Ruben Porras
    <nahoo82@telefonica.net> (Closes: #227729)

 -- Matt Zimmerman <mdz@debian.org>  Fri, 16 Jan 2004 10:54:39 -0800

apt (0.5.20) unstable; urgency=low

  * Fixed German translations of "Suggested" from Christian Garbs
    <debian@cgarbs.de> (Closes: #197960)
  * Add an "apt-cache madison" command with an output format similar to
    the katie tool of the same name (but less functionality)
  * Fix debSourcesIndex::Describe() to correctly say "Sources" rather than
    "Packages"

 -- Matt Zimmerman <mdz@debian.org>  Sat,  3 Jan 2004 23:42:50 -0800

apt (0.5.19) unstable; urgency=low

  * Fix Packages::Extensions support in apt-ftparchive generate
    (Closes: #225453)

 -- Matt Zimmerman <mdz@debian.org>  Sat,  3 Jan 2004 16:20:31 -0800

apt (0.5.18) unstable; urgency=low

  * New no_NO.po file from Tollef Fog Heen <tfheen@debian.org> to fix
    encoding problems (Closes: #225602)
  * Have "apt-ftparchive release" strip the leading path component from
    the checksum entries

 -- Matt Zimmerman <mdz@debian.org>  Fri,  2 Jan 2004 11:24:35 -0800

apt (0.5.17) unstable; urgency=low

  * Enable apt-ftparchive to generate Release files.  Hopefully this will
    make it easier for folks to secure their apt-able packages

 -- Matt Zimmerman <mdz@debian.org>  Fri, 26 Dec 2003 12:53:21 -0800

apt (0.5.16) unstable; urgency=low

  * po/de.po update from Michael Karcher <karcher@physik.fu-berlin.de>
    (Closes: #222560)
  * Update config.guess and config.sub from autotools-dev 20031007.1
  * Add knetbsd to buildlib/ostable (Closes: #212344)
  * Don't suggest apt-get -f install to correct broken build-deps; broken
    installed packages are rarely the cause (Closes: #220858)
  * Avoid clobbering configure.in if sed fails

 -- Matt Zimmerman <mdz@debian.org>  Wed, 24 Dec 2003 14:54:40 -0800

apt (0.5.15) unstable; urgency=low

  * Spanish man pages, patch from Ruben Porras <nahoo82@telefonica.net>
    (Closes: #195444)
    - apt.es.8 wasn't included in the patch, but was referenced.  Fetched
      version 1.3 from debian-doc cvs
    - Create doc/es/.cvsignore
  * Patch from Koblinger Egmont <egmont@uhulinux.hu> to fix
    pkgCache::PkgFileIterator::Label() to correctly refer to File->Label
    rather than File->Origin (Closes: #213311)
  * Add missing comma and space to German translation of "downgraded"
    (Closes: #213975)
  * Add missing comma in apt_preferences(5) (Closes: #215362)
  * Fix whitespace in French translation of "Yes, do as I say!", which
    made it tricky to type.  Thanks to Sylvain Pasche
    <sylvain.pasche@switzerland.org> (Closes: #217152)
  * Let apt-get build-dep try alternatives if the installed package
    doesn't meet version requirements (Closes: #214736)
  * Fix version display for recommends (Closes: #219900)
  * Use isatty rather than ttyname for checking if stdin is a terminal.
    isatty has the advantage of not requiring /proc under Linux, and thus
    Closes: #221728
  * Correctly implement -n as a synonym for --names-only (Closes: #224515)
  * Update apt-cache(8)
    - Document --installed
    - --recursive applies to both depends and rdepends
  * Japanese translation of documentation from Kurasawa Nozomu <nabetaro@slug.jp>
    (Closes: #186235)
  * Clarify documentation of --no-upgrade in apt-get(8) (Closes: #219743)
  * Clean up and simplify some of the suggests/recommends display in apt-get
  * Use cvs update -d in debian/rules cvs-build rather than just update
  * Pass --preserve-envvar PATH --preserve-envvar CCACHE_DIR to debuild.  apt
    takes a long time to build, and ccache helps

 -- Matt Zimmerman <mdz@debian.org>  Sat, 20 Dec 2003 16:34:30 -0800

apt (0.5.14) unstable; urgency=low

  * apt-get build-dep, when trying to skip over the remaining elements of
    an or-expression, would accidentally inherit the version requirements of a
    later item in the or-expression.  Fixed it.
  * Let apt-get build-dep try alternatives if the first dependency in an
    or-expression is not available
  * Add a Debug::BuildDeps to generate some trace output
  * Help apt-get build-dep produce more useful error messages
  * Process build-dependencies in forward rather than reverse order
  * Error out if an installed package is too new for a << or <=
    build-dependency
  * apt-get build-dep should now be able to handle almost any package with
    correct build-depends.  The primary exception is build-dependencies on
    virtual packages with more than one provider, and these are
    discouraged for automated processing (but still common,
    unfortunately).

 -- Matt Zimmerman <mdz@debian.org>  Tue, 23 Sep 2003 22:57:31 -0400

apt (0.5.13) unstable; urgency=medium

  * Document configuration file comment syntax in apt.conf(5)
    (Closes: #211262)
  * s/removed/installed/ in a comment in apt-get.cc
  * Move comment for ListParser::ParseDepends into the right place
  * Don't preserve ownership when copying config.guess and config.sub.
    This broke builds where the clean target was run with different
    privileges than the rest of the build (i.e., root) (Closes: #212183)
  * On second thought, don't copy config.guess and config.sub at all.  I'd
    rather they always match what is in CVS.

 -- Matt Zimmerman <mdz@debian.org>  Mon, 22 Sep 2003 10:28:17 -0400

apt (0.5.12) unstable; urgency=low

  * Exclude subdirectories named 'debian-installer' from the apt-cdrom
    search (Closes: #210485 -- release-critical)

 -- Matt Zimmerman <mdz@debian.org>  Thu, 11 Sep 2003 21:48:14 -0400

apt (0.5.11) unstable; urgency=low

  * Updated pt_BR translations from Andre Luis Lopes <andrelop@debian.org>
    (Closes: #208302)
  * In apt.conf(5), give the fully qualified name of Dir::Bin::Methods,
    rather than just "methods"
  * Add new nb and nn translations from Petter Reinholdtsen <pere@hungry.com>
  * Clean up reportbug script a bit, and extend it to distinguish between a
    configuration file not existing and the user declining to submit it with
    the report
  * Add #include <langinfo.h> to cmdline/apt-get.cc.  This apparently gets
    pulled in by something else with recent g++ and/or glibc, but is
    required when building on, e.g., stable
  * Patch from Koblinger Egmont <egmont@uhulinux.hu> to fix version
    comparisons with '~' (Closes: #205960)
  * Disable Russian translation until someone can review it
    (Closes: #207690)

 -- Matt Zimmerman <mdz@debian.org>  Wed, 10 Sep 2003 19:41:28 -0400

apt (0.5.10) unstable; urgency=low

  * Correct the section in apt_preferences(5) on interpreting priorities
    to show that zero is not a valid priority, and print a warning if such
    a pin is encountered in the preferences file (Closes: #204971)
  * Regenerate French man pages from sgml source (Closes: #205886)
  * Get self-tests compiling again, updated for latest library API
    and g++ 3.3
  * Add version comparison tests for #194327 and #205960
  * Fix error message in version test to output versions in the order in
    which they were compared when the reverse comparison fails
  * Reference the source package bug page rather than the one for the
    binary package 'apt' in the man pages (Closes: #205290)
  * Updated Polish po file from Marcin Owsiany <porridge@debian.org>
    (Closes: #205950)
  * Mention some of the available frontends in apt-get(8) (Closes: #205829)
  * Add apt-config to SEE ALSO section of apt-get (Closes: #205036)
  * Add missing "lang" attributes to refentry tags in French man pages
    (apt-cdrom, apt-extracttemplates, apt-sortpkgs)
  * Change upgraded/newly installed/not fully installed or removed
    messages to be consistent and somewhat shorter (some translations
    exceeded 80 characters even in the simplest case)
  * Make APT::Get::Show-Upgraded (aka apt-get -u) default to true.
  * Updates to Dutch translation from Bart Cornelis <cobaco@linux.be>
    (Closes: #207656)

 -- Matt Zimmerman <mdz@debian.org>  Sun, 31 Aug 2003 21:12:39 -0400

apt (0.5.9) unstable; urgency=low

  * Oh well, apt isn't going to make it into testing anytime soon due to
    new glibc and gcc deps, so we might as well fix more bugs
  * Fix typo in example ftp-archive.conf (Closes: #203295)
  * Mention default setting for --all-versions (Closes: #203298)
  * Patch from Otavio Salvador <otavio@debian.org> to have --version
    only print the version (and not usage as well) (Closes: #203418)
  * Patch from Otavio Salvador <otavio@debian.org> to switch from
    dh_installmanpages to dh_installman.  Fixes the problem where the
    pt_BR man page was installed in the wrong location (Closes: #194558)
  * Move the French apt-ftparchive man page into apt-utils where it
    belongs.  apt-utils Replaces: apt (<< 0.5.9)
  * Write records from "apt-cache show" using fwrite(3) rather than
    write(2), in case for some reason the entire record doesn't get
    written by a single write(2)
  * Add new French man pages to doc/fr/.cvsignore
  * Add freebsd to buildlib/ostable (Closes: #193430)
  * Avoid segfault if a package name is specified which consists
    entirely of characters which look like end tags ('+', '-')
    (Closes: #200425)
  * Patch from Otavio Salvador <otavio@debian.org> to avoid listing
    suggests/recommends for packages which are selected for installation
    at the same time as the package which suggests/recommends them
    (Closes: #200102)
  * Patch from Otavio Salvador <otavio@debian.org> to avoid listing
    suggests/recommends which are Provided by a package which is already
    installed (Closes: #200395)
  * Patch to update pt_BR man page for apt_preferences(5) from Andre Luis
    Lopes <andrelop@debian.org> (Closes: #202245)
  * Use nl_langinfo(YESEXPR) rather than comparing to the translated
    string "Y".  Closes: #200953 and should make the prompting generally
    more robust in the face of i18n.  In the particular case of #200953,
    it was being fooled because of signedness issues with toupper(3)
    (Closes: #194614)
  * apt Suggests: aptitude | synaptic | gnome-apt | wajig
    (Closes: #146667)
  * Clean up whitespace in translated strings in ru.po, which messed up
    indentation (some other translations probably have similar problems)
    (Closes: #194282)
  * Run ispell -h over the man page sources and fix a bunch of typos
  * Use debian/compat rather than DH_COMPAT
  * Update to debhelper compatibility level 3
    - remove ldconfig calls from debian/{postinst,postrm} as dh_makeshlibs
      will add them
    - echo 3 > debian/compat
    - Build-Depends: debhelper (>= 3)
  * Exclude '.#*' from cvs-build
  * Let the ftp method work with ftp servers which do not require a
    password (Closes: #199425)
  * Build-depend on debhelper >= 4.1.62, because we need the fix for
    #204731 in order for dh_installman to work correctly
    with our SGML man pages
  * Move dh_makeshlibs ahead of dh_installdeb so that its postinst
    fragments are properly substituted

 -- Matt Zimmerman <mdz@debian.org>  Sun, 10 Aug 2003 19:54:39 -0400

apt (0.5.8) unstable; urgency=medium

  * urgency=medium because the changes since 0.5.5.1 are pretty safe as
    far as core functionality, 0.5.5.1 survived unstable for 10 days, and
    I don't want to delay apt's progress into testing any further.  It's
    decidedly better than 0.5.4.
  * Clarify the meaning of the only-source option in apt-get(8)
    (Closes: #177258)
  * Updated French man pages from Philippe Batailler
    <philippe.batailler@free.fr> (Closes: #182194)
  * Give a warning if an illegal type abbreviation is used when looking up a
    configuration item (Closes: #168453)
  * Improve build-depends handling of virtual packages even further, so that
    it will now also try to satisfy build-depends on virtual packages if they
    are not installed.  Note that this only works if there is only one
    package providing the virtual package, as in other cases (Closes: #165404)
  * Update config.guess and config.sub from autotools-dev 20030717.1
  * Tweak SGML in apt-extracttemplates.1.sgml so that literal '>' doesn't end
    up in output
  * Document SrcDirectory in apt-ftparchive.1.sgml (Closes: #156370)
  * Support TMPDIR in apt-extracttemplates (Closes: #191656)
  * Fix ru.po to use a capital letter for the translation of 'Y' so that
    YnPrompt works correctly (Closes: #200953).  No other translations seem
    to have this problem
  * Regenerate POT file and sync .po files
  * Only try to clear stdin if it is a tty, to avoid looping if there is
    lots of stuff (perhaps an infinite amount) to read (Closes: #192228)

 -- Matt Zimmerman <mdz@debian.org>  Fri, 25 Jul 2003 20:21:53 -0400

apt (0.5.7) unstable; urgency=low

  * Update control file to match overrides (apt priority important,
    libapt-pkg-dev section libdevel)
  * Silence the essential packages check if we are only downloading
    archives and not changing the system (Closes: #190862)
  * Skip version check if a build-dependency is provided by an installed package
    (Closes: #126938)
  * Have apt-cache show exit with an error if it cannot find any of the
    specified packages (Closes: #101490)

 -- Matt Zimmerman <mdz@debian.org>  Mon, 21 Jul 2003 23:43:24 -0400

apt (0.5.6) unstable; urgency=low

  * Adam Heath <doogie@debian.org>
    - Fix segfault when handling /etc/apt/preferences.  Closes: #192409.
  * Matt Zimmerman <mdz@debian.org>
    - Clean up some string handling, patch from Peter Lundkvist
      <p.lundkvist@telia.com> (Closes: #192225)
    - Don't fall off the end of the buffer when comparing versions.
      Patch from Koblinger Egmont <egmont@uhulinux.hu> (Closes: #194327)
    - Minor fixes to apt-ftparchive(1) (Closes: #118156)
    - Fix typo in apt-ftparchive help text (Closes: #119072)
    - More typos in apt-ftparchive help text (Closes: #190936)
    - Update config.guess, config.sub to latest versions
    - Modify the description for apt-utils to reflect the fact that it is not
      (any longer) infrequently used (Closes: #138045)
    - Make setup script for dselect method more explicit about
      overwriting sources.list (Closes: #151727)
    - Fix typo in apt-cache(8) (Closes: #161243)
    - Remove duplicate 'showpkg' from synopsis on apt-cache(8)
      (Closes: #175611)
    - Document in apt-get(8) the meaning of the '*' in ShowList, which is that
      the package is being purged (Closes: #182369)
    - Fix extra "/" character in apt.conf(5) (Closes: #185545)
    - Fix typo in tar error message (Closes: #191424)
    - Clarify description of 'search' on apt-cache(8) (Closes: #192216)
    - Fix incorrect path for 'partial' directory on apt-get(8)
      (Closes: #192933)
    - Fixes to pt_BR translation from Andre Luis Lopes <andrelop@ig.com.br>
      (Closes: #196669)
    - Updated apt_preferences(5) man page with many corrections and
      clarifications from Thomas Hood <jdthood@yahoo.co.uk>
      (Closes: #193336)
    - Fix SGML validation errors in apt-cache.8.sgml introduced in 0.5.5 or so
    - Add a simple example to apt-ftparchive(1) (Closes: #95257)
    - Add bug script for collecting configuration info (Closes: #176482)

 -- Matt Zimmerman <mdz@debian.org>  Mon, 21 Jul 2003 01:59:43 -0400

apt (0.5.5.1) unstable; urgency=low

  * Move the target of the example docs from doc to binary.  Closes:
    #192331
  * Fix api breakage that broke apt-ftparchive and apt-cache dumpavail, by
    backing out change that incorretly attempted to handle Package sections
    larger than 32k.  Closes: #192373
  * Fix never-ending loop with apt-get install -V.  Closes: #192355.

 -- Adam Heath <doogie@debian.org>  Mon, 19 May 2003 12:30:16 -0500

apt (0.5.5) unstable; urgency=low

  * New deb version compare function, that has no integer limits, and
    supports pre-versions using ~.  Code ported from dpkg.
  * Fix handling of [!arch] for build-dependencies. Closes: #88798, #149595
  * Fix handling of build-deps on unknown packages. Closes: #88664, #153307
  * "apt-get --arch-only build-dep" to install only architecture-
    dependent build dependencies. Bump minor shared lib number to reflect
    small change in BuildDepend API.
  * APT::Build-Essential configuration option (defaults to "build-essential")
    so that "apt-get build-dep" will ensure build essential packages are
    installed prior to installing other build-dependencies. Closes: #148879
  * LD_LIBRARY_PATH thing. Closes: #109430, #147529
  * /usr/doc reference in postinst. Closes: #126189
  * Doc updates. Closes: #120689
  * Possible apt-cache segfault. Closes: #120311, #118431, #117915, #135295,
          #131062, #136749
  * Print special message for EAI_AGAIN. Closes: #131397
  * libapt-pkg-dev needs to bring in the apt-inst library if linking
    is to work. Closes: #133943
  * Typos, Doc Stuff. Closes: #132772, #129970, #123642, #114892, #113786,
         #109591, #105920, #103678, #139752, #138186, #138054, #138050,
	 #139994, #142955, #151654, #151834, #147611, #154268, #173971
  * Fix possibility for tag file parsing to fail in some unlikely situations.
    Closes: #139328
  * Use std C++ names for some header files. Closes: #128741
  * Do not check for free space if --no-download. Closes: #117856
  * Actually implement or group handling for 'upgrade'. Closes: #133950
  * "Internal Error, Couldn't configure pre-depend" is not actually an
    internal error, it is a packaging error and now it says so, and
    pinpoints the problem dependency. Closes: #155621
  * Allows failure to write to a pipe for post-invoke stuff. Closes: #89830
  * Use usr/share/doc for dhelp. Closes: #115701
  * --print-uris works with 'update'. Closes: #57070
  * Options Dpkg::MaxArgs,Dpkg::MaxArgBytes to allow a much longer dpkg
    command line.
  * Fixed 2 little OR group bugs, thanks to Yann Dirson. Closes: #143995,
    #142298
  * Allow an uninstalled package to be marked for removal on an install
    line (meaning not to automatically install it), also fix some dodgy
    handling of protected packages. Closes: #92287, #116011
  * Fix errant prefix matching in version selection. Closes: #105968
  * Ensure that all files needed to run APT as a user are readable and
    ignore roots umask for these files. Closes: #108801
  * Support larger config spaces. Closes: #111914
  * 'apt-get update' no longer does 'Building Dependency Tree'.
  * When matching regexs allways print a message. Change regex activation
    charset. Closes: #147817
  * Don't die if lines in sources.list are too long. Closes: #146846
  * Show file name on apt-extracttemplate error messges. Closes: #151835
  * i18n gettext stuff, based on work from Michael Piefel: Closes: #95933
  * Some highly unlikely memory faults. Closes: #155842
  * C++ stuff for G++3.2. Closes: #162617, #165515,
  * apt-config dumps sends to stdout not stderr now.  Closes: #146294
  * Fix segfault in FindAny when /i is used, and there is no default.
    Closes: #165891
  * Add s390x to archtable.  Closese: #160992.
  * Update config.sub/config.guess in cvs, and add support to debian/rules
    to update them from /usr/share/misc if they exist.  Closes: #155014
  * Remove 'Sorry' from messages.  Closes: #148824.
  * Change wording of 'additional disk space usage' message.  Closes:
    #135021.
  * apt-extracttemplates now prepends the package name when extracting
    files.  Closes: #132776
  * Add -n synonym for --names-only for apt-cache.  Closes: #130689
  * Display both current version and new version in apt-get -s.  Closes:
    #92358
  * Add an options and timeout config item to ssh/rsh.  Closes: #90654
  * libapt-pkg-dev now depends on apt-utils.  Closes: #133942.
  * Change verbose logging output of apt-ftparchive to go to stderr,
    instead of stdout.  Also, errors that occur no longer go to stdout,
    but stderr.  Closes: #161592
  * Test for timegm in configure.  Closes: #165516.
  * s/st_mtime/mtime/ on our local stat structure in apt-ftparchive, to
    support compliation on platforms where st_mtime is a macro.  Closes:
    #165518
  * Check the currently mounted cdrom, to see if it's the one we are
    interested in.  Closes: #154602
  * Refer to reportbug instead of bug in the man pages. Closes: #173745
  * Link apt-inst to apt-pkg. Closes: #175055
  * New apt_preferences man page from Thomas Hood, Susan Kleinmann,
    and others.
  * Fix > 300 col screen segfault. Closes: #176052
  * Rebuild with gcc-3.2. Closes: #177752, #178008.
  * Fix build-dep handling of | dependencies.
    Closes: #98640, #145997, #158896, #172901
  * Double default value of APT::Cache-Limit, until such time as it
    can be made more dynamic.  Closes: #178623.
  * Report uris with '.gz' when there are errors.  Closes: #178435.
  * When installing build-deps, make sure the new version will
    satisfy build requirements. Closes: #178121
  * Split offline and guide documentation into apt-doc.  This was done so
    that binary-arch builds do not require documention deps.  Note, that 
    apt-doc is not installed on upgrades.
  * Use doc-base, instead of dhelp directly.  Closes: #110389
  * Change http message 'Waiting for file' to 'Waiting for headers'.
    Closes: #178537
  * Remove trailing lines on package lists in apt-get.  Closes: #178736.
  * Fix origin pins for file:// uris.  Closes: #189014.
  * Apply typo and syntax patch from bug to apt-cache.8.sgml.  Closes:
    #155194
  * s/dpkg-preconfig/dpkg-preconfigure/ in examples/configure-index.
    Closes: #153734.
  * Fix some typos in the apt-get manual.  Closes: #163932.
  * Apply patch from bug, to change frozen to testing, and then do it
    everywhere else.  Closes: #165085.
  * Update es.po.  Closes: #183111.
  * Add pt_BR translation of apt_preferences(5).  Also, build fr manpages.
    Closes: #183904.
  * Add a vcg command to apt-cache, similiar to dotty.  Closes: #150512.
  * Add option to apt-get to show versions of packages being
    upgraded/installed.
  * Be quiet in apt.post{inst,rm}.  Closes: #70685.
  * apt-get now prints out suggested and recommended packages.  Closes:
    #54982.
  * Insert some newlines in the cdrom change media message.  Closes:
    #154601.
  * Add a rdepends command to apt-cache.  Closes: #159864.
  * When building the dpkg command line, allow for 8192 chars to be used,
    instead of only 1024.
  * APT::Immediate-Configure had inverted semantics(false meant it was
    enabled).  Closes: #173619.
  * Fix status file parser so that if a record is larger than 32k, the
    buffer size will be doubled, and the read attempted again.  Closes:
    #174945.

 -- Adam Heath <doogie@debian.org>  Sun, 27 Apr 2003 01:23:12 -0500

apt (0.5.4) unstable; urgency=low

  * M68k config.guess patch. Closes: #88913
  * Bi-yearly test on OpenBSD and Solaris
  * Doc updates. Closes: #89121, #89854, #99671, #98353, #95823, #93057,
          #97520, #102867, #101071, #102421, #101565, #98272, #106914,
          #105606, #105377
  * Various cosmetic code updates. Closes: #89066, #89066, #89152
  * Add "pre-auto" as an option for DSelect::Clean (run autoclean after
    update).
  * More patches from Alfredo for Vendors and more SHA-1 stuff
  * Fix for AJ's 'desire to remove perl-5.005' and possibly other
    similar situations. Closes: #56708, #59432
  * no_proxy and ftp. Closes: #89671
  * Philippe Batailler's man page patches.
  * Fix for display bug. Closes: #92033, #93652, #98468
  * Use more than 16bits for the dep ID. Some people ran out..
    Closes: #103020, #97809, #102951, #99974, #107362, #107395, #107362,
            #106911, #107395, #108968
  * Reordered some things to make dante and FTP happier. Closes: #92757
  * James R. Van Zandt's guide.sgml updates. Closes: #90027
  * apt-ftparchive copes with no uncompressed package files + contents.
  * French man pages from philippe batailler - well sort of. They
    don't build yet..
  * run-parts. Closes: #94286
  * 'apt-cache policy' preferences debug tool.
  * Whatever. Closes: #89762
  * libstdc++ and HURD. Closes: #92025
  * More apt-utils verbage. Closes: #86954
  * Fliped comparision operator. Closes: #94618
  * Used the right copyright file. Closes: #65691
  * Randolph's G++3 patches.
  * Fixed no_proxy tokanizing. Closes: #100046
  * Strip Config-Version when copying status to available. Closes: #97520
  * Segfault with missing source files. Closes: #100325
  * EINTR check. Closes: #102293
  * Various changes to the locking metholodgy for --print-uris.
    Closes: #100590
  * Lame LD_LIBRARY_PATH thing. Closes: #98928
  * apt-cache search searchs provide names too now. Closes: #98695
  * Checksum and long lines problem. Closes: #106591
  * .aptignr and empty files are just a warning. Closes: #97364

 -- Jason Gunthorpe <jgg@debian.org>  Sat, 18 Aug 2001 17:21:59 -0500

apt (0.5.3) unstable; urgency=low

  * JoeyH's dpkg::preconfig not working. Closes: #88675
  * Fixed apt override disparity
  * Alfredo's SHA-1 and related patches

 -- Jason Gunthorpe <jgg@debian.org>  Sun,  4 Mar 2001 15:39:43 -0700

apt (0.5.2) unstable; urgency=low

  * Fixed mention of /usr/doc in the long description
  * JoeyH's downgrade bug -- don't use 0.5.1
  * Doc bug. Closes: #88538
  * Fault in building release strings. Closes: #88533

 -- Jason Gunthorpe <jgg@debian.org>  Sun,  4 Mar 2001 15:39:43 -0700

apt (0.5.1) unstable; urgency=low

  * Fixed #82894 again, or should be and.
  * Process the option string right. Closes: #86921
  * Don't eat the last command for pipes. Closes: #86923
  * Ignore .* for configuration directory processing. Closes: #86923
  * Alfredo's no_proxy patch
  * Documentation fixes. Closes: #87091
  * JoeyH's double slash bug. Closes: #87266
  * Unintitialized buffer and apt-ftparchive contents generation.
     Closes: #87612
  * Build-deps on virtual packages. Closes: #87639
  * Fixes glibc/libstdc++ symbol dependencies by including glibc and
    libstdc++ version info in the library soname and in the package
    provides. Closes: #87426
  * Updated soname version to 0.3.2
  * apt-extracttemplates moved from debconf into apt-utils
  * s390 archtable entry. Closes: #88232
  * Dan's segfault
  * Some instances where the status file can source a package in a
    non-sensical way. Closes: #87390
  * Work better if there are duplicate sources.list entries.
  * Fixed the resetting of Dir with "dir {};". Closes: #87323

 -- Randolph Chung <tausq@debian.org>  Sat, 3 Mar 2001 15:37:38 -0700

apt (0.5.0) unstable; urgency=low

  * Fixed an obscure bug with missing final double new lines in
    package files
  * Changed the apt-cdrom index copy routine to use the new section
    rewriter
  * Added a package file sorter, apt-sortpkgs
  * Parse obsolete Optional dependencies.
  * Added Ben's rsh method. Closes: #57794
  * Added IPv6 FTP support and better DNS rotation support.
  * Include the server IP in error messages when using a DNS rotation.
    Closes: #64895
  * Made most of the byte counters into doubles to prevent 32bit overflow.
    Closes: #65349
  * HTTP Authorization. Closes: #61158
  * Ability to parse and return source index build depends from Randolph.
  * new 'apt-get build-dep' command from Randolph. Closes: #63982
  * Added apt-ftparchive the all dancing all singing FTP archive
    maintinance program
  * Allow version specifications with =1.2.4-3 and /2.2 or /stable postfixes
    in apt-get.
  * Removed useless internal cruft including the xstatus file.
  * Fixed config parser bugs. Closes: #67848, #71108
  * Brain Damanged apt-get config options changed, does not change the command
    line interface, except to allow --enable-* to undo a configuration
    option:
      No-Remove -> Remove
      No-Download -> Download
      No-Upgrade -> Upgrade
  * Made this fix configable (DSelect::CheckDir) and default to disabled:
     * No remove prompt if the archives dir has not changed. Closes: #55709
    Because it is stupid in the case where no files were downloaded due to
    a resumed-aborted install, or a full cache! Closes: #65952
  * Obscure divide by zero problem. Closes: #64394
  * Update sizetable for mips. Closes: #62288
  * Fixed a bug with passive FTP connections
  * Has sizetable entry for sparc64. Closes: #64869
  * Escape special characters in the ::Label section of the cdroms.lst
  * Created apt-utils and python-apt packages
  * Due to the new policy engine, the available file may contain entries
    from the status file. These are generated if the package is not obsolete
    but the policy engine prohibits using the version from the package files.
    They can be identified by the lack of a Filename field.
  * The new policy engine. Closes: #66509, #66944, #45122, #45094, #40006,
    #36223, #33468, #22551
  * Fixed deb-src line for non-us. Closes: #71501, #71601
  * Fixes for G++ 2.96, s/friend/friend class/
  * Fixed mis doc of APT::Get::Fix-Missing. Closes: #69269
  * Confirmed fix for missing new line problem. Closes: #69386
  * Fixed up dhelp files. Closes: #71312
  * Added some notes about dselect and offline usage. Closes: #66473, #38316
  * Lock files on read only file systems are ignored w/ warning.
    Closes: #61701
  * apt-get update foo now gives an error! Closes: #42891
  * Added test for shlibs on hurd. Closes: #71499
  * Clarified apt-cache document. Closes: #71934
  * DocBook SGML man pages and some improvements in the text..
  * sigwinch thing. Closes: #72382
  * Caching can be turned off by setting the cache file names blank.
  * Ignores arches it does not know about when autocleaning. Closes: #72862
  * New function in apt-config to return dirs, files, bools and integers.
  * Fixed an odd litle bug in MarkInstall and fixed it up to handle
    complex cases involving OR groups and provides.
    68754 describes confusing messages which are the result of this..
    Closes: #63149, #69394, #68754, #77683, #66806, #81486, #78712
  * Speeling mistake and return code for the 'wicked' resolver error
    Closes: #72621, #75226, #77464
  * Solved unable to upgrade libc6 from potato to woody due to 3 package
    libc6 dependency loop problem.
  * Leading sources.list spaces. Closes: #76010
  * Removed a possible infinite loop while processing installations.
  * Man page updates. Closes: #75411, #75560, #64292, #78469
  * ReduceSourceList bug. Closes: #76027
  * --only-source option. Closes: #76320
  * Typos. Closes: #77812, #77999
  * Different status messages. Closes: #76652, #78353
  * /etc/apt/apt.conf.d/ directory for Joey and Matt and pipe protocol 2
  * OS detection an support for the new pseduo standard of os-arch for the
    Architecture string. Also uses regexing.. Closes: #39227, #72349
  * Various i18n stuff. Note that this still needs some i18n wizard
    to do the last gettextization right. Closes: #62386
  * Fixed a problem with some odd http servers/proxies that did not return
    the content size in the header. Closes: #79878, #44379
  * Little acquire bugs. Closes: #77029, #55820
  * _POSIX_THREADS may not be defined to anything, just defined..
    Closes: #78996
  * Spelling of Ignore-Hold correctly. Closes: #78042
  * Unlock the dpkg db if in download only mode. Closes: #84851
  * Brendan O'Dea's dselect admindir stuff. Closes: #62811
  * Patch from BenC. Closes: #80810
  * Single output of some names in lists. Closes: #80498, #43286
  * Nice message for people who can't read syserror output. Closes: #84734
  * OR search function. Closes: #82894
  * User's guide updates. Closes: #82469
  * The AJ/JoeyH var/state to var/lib transition patch. Closes: #59094
  * Various CD bugs, again thanks to Greenbush
    Closes: #80946, #76547, #71810, #70049, #69482
  * Using potato debhelper. Closes: #57977
  * I cannot self-terminate. Closes: #74928

 -- Jason Gunthorpe <jgg@debian.org>  Wed, 21 Feb 2001 00:39:15 -0500

apt (0.3.19) frozen unstable; urgency=low

  * Updates to apt-cdrom to support integrated non-us nicely, thanks to
    Paul Wade.
  * Fixed that apt-get/cdrom deadlock thing. Closes: #59853, #62945, #61976
  * Fixed hardcoded path. Closes: #59743
  * Fixed Jay's relative path bug
  * Allowed source only CDs. Closes: #58952
  * Space check is supressed if --print-uris is given. Closes: #58965
  * Clarified the documenation examples for non-us. Closes: #58646
  * Typo in the package description. Closes: #60230
  * Man Page typo. Closes: #60347
  * Typo in Algorithms.cc. Closes: #63577
  * Evil dotty function in apt-cache for generating dependency graphs
    with the as-yet-unpackaged GraphVis.
  * Appears to have been fixed in Janurary.. Closes: #57981
  * New config.guess/sub for the new archs. Closes: #60874
  * Fixed error reporting for certain kinds of resolution failures.
    Closes: #61327
  * Made autoclean respect 'q' settings. Closes: #63023
  * Fixed up the example sources.list. Closes: #63676
  * Added DPkg::FlushSTDIN to control the flushing of stdin before
    forking dpkg. Closes: #63991

 -- Ben Gertzfield <che@debian.org>  Fri, 12 May 2000 21:10:54 -0700

apt (0.3.18) frozen unstable; urgency=low

  * Changes in the postinst script. Closes: #56855, #57237
  * Fixed bashism. Closes: #57216, #57335
  * Doc updates. Closes: #57772, #57069, #57331, #57833, #57896

 -- Ben Gertzfield <che@debian.org>  Sun, 13 Feb 2000 01:52:31 -0800

apt (0.3.17) unstable; urgency=low

  * RFC 2732 usage for CDROM URIs and fixes to apt-cdrom
  * Fixed the configuration parser to not blow up if ; is in the config
    string
  * Applied visual patch to dselect install script . Closes #55214
  * Included the configure-index example
  * Minimal CD swaps
  * Library soname has increased
  * Fixed default sources.list to have correct URLs for potato when it
    becomes stable
  * Added a message about erasing sources.list to dselect setup script
    Closes: #55755
  * No remove prompt if the archives dir has not changed. Closes: #55709
  * Fixed inclusion of 2nd sample config file. Closes: #55374
  * Made file mtimes of 0 not confuse the methods If-Modifed-Since check.
    Closes: #55991

 -- Ben Gertzfield <che@debian.org>  Mon, 31 Jan 2000 12:12:40 -0800

apt (0.3.16) unstable; urgency=low

  * Made --no-download work. Closes: #52993
  * Now compiles on OpenBSD, Solaris and HP-UX
  * Clarify segfault errors
  * More debhelper fixes. Closes: #52662, #54566, #52090, #53531, #54769
  * Fix for Joel's discovery of glibc removal behavoir.
  * Fix for Ben Collins file: uri from slink upgrade.
  * Fixed resume code in FTP. Closes: #54323
  * Take more precautions to prevent the corruption Joey Hess saw.
  * Fixed --no-list-cleanup
  * RFC 2732 URI parsing ([] for hostnames).
  * Typo in apt-cache man page. Closes: #54949

 -- Ben Gertzfield <che@debian.org>  Fri, 14 Jan 2000 08:04:15 -0800

apt (0.3.15) unstable; urgency=low

  * Added DSelect::WaitAfterDownload Closes: #49549
  * Fixed cast error in byteswap macro and supporting code. Closes: #50093
  * Fixed buffer overflow for wide terminal sizes. Closes: #50295
  * Made -s and clean not do anything. Closes: #50238
  * Problem with Protected packages and the new OR code.
  * /usr/share/doc stuff. Closes: #51017, #50228, #51141
  * Remove doesn't require a package to be installable. Closes: #51175
  * FTP proxy touch ups in the mabn page. Closes: #51315, #51314

 -- Ben Gertzfield <che@debian.org>  Sat,  4 Dec 1999 21:17:24 -0800

apt (0.3.14) unstable; urgency=low

  * Fix Perl or group pre-depends thing Closes: #46091, #46096, #46233, #45901
  * Fix handling of dpkg's conversions from < -> <= Closes: #46094, #47088
  * Make unparsable priorities non-fatal Closes: #46266, #46267, #46293, #46298
  * Fix handling of '/' for the dist name. Closes: #43830, #45640, #45692
  * Fixed 'Method gave a blank filename' error from IMS queries onto CDs.
    Closes: #45034, #45695, #46537
  * Made OR group handling in the problem resolver more elaborate. Closes: #45646
  * Added APT::Clean-Installed option. Closes: #45973
  * Moves the free space check to after the calculated size is printed.
    Closes: #46639, #47498
  * mipsel arch Closes: #47614
  * Beautified URI printing to not include passwords Closes: #46857
  * Fixed little problem with --no-download Closes: #47557
  * Tweaked Dselect 'update' script to re-gen the avail file even in the
    event of a failure Closes: #47112
  * Retries for source archives too Closes: #47529
  * Unmounts CDROMs iff it mounted them Closes: #45299
  * Checks for the partial directories before doing downloads Closes: #47392
  * no_proxy environment variable (http only!) Closes: #43476
  * apt-cache showsrc Closes: #45799
  * De-Refs Single Pure virtual packages. Closes: #42437, #43555
  * Regexs for install. Closes: #35304, #38835
  * Dependency reports now show OR group relations
  * Re-Install feature. Cloes: #46961, #37393, #38919
  * Locks archive directory on clean (woops)
  * Remove is not 'sticky'. Closes: #48392
  * Slightly more accurate 'can not find package' message. Closes: #48311
  * --trivial-only and --no-remove. Closes: #48518
  * Increased the cache size. Closes: #47648
  * Comment woopsie. Closes: #48789
  * Removes existing links when linking sources. Closes: #48775
  * Problem resolver does not install all virtual packages. Closes: #48591, #49252
  * Clearer usage message about 'source' Closes: #48858
  * Immediate configure internal error Closes: #49062, #48884

 -- Ben Gertzfield <che@debian.org>  Sun,  7 Nov 1999 20:21:25 -0800

apt (0.3.13) unstable; urgency=low

  * Fix timestamp miss in FTP. Closes: #44363
  * Fix sorting of Kept packages. Closes: #44377
  * Fix Segfault for dselect-upgrade. Closes: #44436
  * Fix handling of '/' for the dist name. Closes #43830
  * Added APT::Get::Diff-Only and Tar-Only options. Closes #44384
  * Add commented-out deb-src URI to default sources.list file.

 -- Ben Gertzfield <che@debian.org>  Sun, 19 Sep 1999 18:54:20 -0700

apt (0.3.12) unstable; urgency=low

  * Fix for typo in the dhelp index. Closes: #40377
  * Multiple media swap support
  * Purge support. Closes: #33291, #40694
  * Better handling of - remove notation. Closes: #41024
  * Purge support. Closes: #33291, #40694
  * Error code on failed update. Closes: #41053
  * apt-cdrom adds entries for source directories. Closes: #41231
  * Sorts the output of any list. Closes: #41107
  * Fixes the looping problem. Closes: #41784, #42414, #44022
  * Fixes the CRC mechanism to lowercase all strings. Closes: #41839
  * More checks to keep the display sane. Particularly when fail-over is
    used with local mirrors and CD-Roms. Closes: #42127, #43130, #43668
  * PThread lockup problem on certain sparc/m68k. Closes: #40628
  * apt-cdrom understands .gz Package files too. Closes: #42779
  * Spelling error in dselect method description. Closes: #43251
  * Added security to the default source list. Closes: #43356

 -- Ben Gertzfield <che@debian.org>  Fri,  3 Sep 1999 09:04:28 -0700

apt (0.3.11) unstable; urgency=low

  * Fix for mis-parsed file: URIs. Closes: #40373, #40366, #40230
  * Fix for properly upgrading the system from perl 5.004 to 5.005

 -- Ben Gertzfield <che@debian.org>  Mon, 28 Jun 1999 21:06:44 -0700

apt (0.3.9) unstable; urgency=low

  * Spelling error in cachefile.cc. Closes: #39885
  * Trailing slash in dselect install if you try to use the
    default config file. Closes: #40011
  * Simulate works for autoclean. Closes: #39141
  * Fixed spelling errors. Closes: #39673
  * Changed url parsing a bit. Closes: #40070, #40069
  * Version 0.3.8 will be for slink/hamm (GNU libc 2).

 -- Ben Gertzfield <che@debian.org>  Thu, 24 Jun 1999 18:02:52 -0700

apt (0.3.7) unstable; urgency=low

  * Fixed missing text in the apt-get(8) page. Closes: #37596
  * Made --simulate and friends work with apt-get source. Closes: #37597, #37656
  * Fixed inclusion of man pages in the -doc/-dev package. Closes: #37633, #38651
  * Fixed handling of the -q option with not-entirely integer arguments
    Closes: #37499
  * Man page typo Closes: #37762
  * Fixed parsing of the Source: line. Closes: #37679
  * Dpkg/dpkg-hurd source bug. Closes: #38004, #38032
  * Added a check for an empty cache directory. Closes: #37963
  * Return a failure code if -d is given and packages fail to download.
    Closes: #38127
  * Arranged for an ftp proxy specifing an http server to work. See the
    important note in the sources.list man page.
  * Accounted for resumed files in the cps calculation. Closes: #36787
  * Deal with duplicate same version different packages. Closes: #30237
  * Added --no-download. Closes: #38095
  * Order of apt-cdrom dist detection. Closes: #38139
  * Fix apt-cdrom chop handling and missing lines. Closes: #37276
  * IPv6 http support
  * Suggests dpkg-dev for apt-get source. Closes: #38158
  * Fixed typo in apt-get help. Closes: #38712
  * Improved the error message in the case of broken held package. Closes: #38777
  * Fixed handling of MD5 failures
  * Documented list notation Closes: #39008
  * Change the 'b' to 'B'. Closes: #39007

 -- Ben Gertzfield <che@debian.org>  Sun, 20 Jun 1999 18:36:20 -0700

apt (0.3.6) unstable; urgency=low

  * Note that 0.3.5 never made it out the door..
  * Fix for apt-cdrom and unusual disk label locations. Closes: #35571
  * Made APT print numbers in decimal. Closes: #35617, #37319
  * Buffer munching fix for FTP. Closes: #35868
  * Typo in sample config file. Closes: #35907
  * Fixed whitespace in version compares. Closes: #35968, #36283, #37051
  * Changed installed size counter to only count unpacked packages.
    Closes: #36201
  * apt-get source support. Closes: #23934, #27190
  * Renames .debs that fail MD5 checking, provides automatic corruption
    recovery. Closes: #35931
  * Fixed autoconf verison. Closes: #37305
  * Random Segfaulting. Closes: #37312, #37530
  * Fixed apt-cache man page. Closes: #36904
  * Added a newline to apt-cache showpkg. Closes: #36903

 -- Ben Gertzfield <che@debian.org>  Wed, 12 May 1999 09:18:49 -0700

apt (0.3.4) unstable; urgency=low

  * Release for Ben while he is out of town.
  * Checked the size of partial files. Closes: #33705
  * apt-get should not print progress on non-tty. Closes: #34944
  * s/guide.text.gz/users-guide.txt.gz/ debian/control: Closes: #35207
  * Applied cdrom patches from Torsten.  Closes: #35140, #35141
  * smbmounted cdrom fix. Closes: #35470
  * Changed ie to eg.  Closes: #35196

 -- Adam Heath <doogie@debian.org>  Sun,  4 Apr 1999 18:26:44 -0500

apt (0.3.3) unstable; urgency=low

  * Fixes bug with file:/ URIs and multi-CD handling. Closes: #34923

 -- Ben Gertzfield <che@debian.org>  Tue, 23 Mar 1999 12:15:44 -0800

apt (0.3.2) unstable; urgency=low

  * Major release into unstable of v3
  * These bugs have been fixed, explanations are in the bug system, read
    the man pages as well..
    Closes: #21113, #22507, #22675, #22836, #22892, #32883, #33006, #34121,
    	    #23984, #24685, #24799, #25001, #25019, #34223, #34296, #34355,
	    #24021, #25022, #25026, #25104, #25176, #31557, #31691, #31853,
    	    #25458, #26019, #26433, #26592, #26670, #27100, #27100, #27601,
    	    #28184, #28391, #28778, #29293, #29351, #27841, #28172, #30260,
    	    #29382, #29441, #29903, #29920, #29983, #30027, #30076, #30112,
    	    #31009, #31155, #31381, #31883, #32140, #32395, #32584. #34465,
    	    #30383, #30441, #30472, #30643, #30827, #30324, #36425, #34596

 -- Ben Gertzfield <che@debian.org>  Mon, 15 Mar 1999 19:14:25 -0800

apt (0.3.1) experimental; urgency=low

  * Minor release of cvs version.
  * Added virtual package libapt-pkgx.x

 -- Mitch Blevins <mblevin@debian.org>  Wed, 10 Mar 1999 07:52:44 -0500

apt (0.3.0) experimental; urgency=low

  * New experimental version.

 -- Ben Gertzfield <che@debian.org>  Tue, 15 Dec 1998 12:53:21 -0800

apt (0.1.9) frozen unstable; urgency=low

  * Return to the wacky numbering for when we build 0.1.8 for hamm
  * Important bug related to APT on the Alpha fixed
  * apt-get dist-upgrade problems fixed
  * tiny patch for http method to fix an endless loop
  * nice fix from /usr/doc/lintian/ to remove rpath nastiness from
    libtool and add proper shared lib dependancies
  * now dh_shlibdeps is called with LD_LIBRARY_PATH=debian/tmp/usr/lib
    in case an old libpkg is installed while building APT to prevent
    spurious dependancies

 -- Ben Gertzfield <che@debian.org>  Thu,  5 Nov 1998 17:43:25 -0800

apt (0.1.7) unstable; urgency=low

  * New build with libstdc++2.9.
  * Various fixes; read the Changelog.

 -- Ben Gertzfield <che@debian.org>  Thu, 15 Oct 1998 18:29:18 -0700

apt (0.1.6) unstable; urgency=low

  * Various fixes in the FTP method for error checking. Fixes: #26188.
  * Spelling corrections in dselect method. Fixes: #25884
  * Fixes for compilation on alpha/ppc. Fixes: #25313, #26108.
  * No more bo releases: we're using a normal numbering system now.

 -- Ben Gertzfield <che@debian.org>  Tue,  8 Sep 1998 19:27:13 -0700

apt (0.1.5) unstable; urgency=low

  * Changed sources.list to point to 'unstable' by default, as
    'frozen' no longer exists!

 -- Ben Gertzfield <che@debian.org>  Thu, 23 Jul 1998 22:00:18 -0700

apt (0.1.3) unstable; urgency=low

  * New upstreamish version.
  * ftp method rewritten in C. Removes dependancies on all perl/perl
    related modules. This fixes many of the ftp method bugs.

 -- Ben Gertzfield <che@debian.org>  Thu, 16 Jul 1998 22:19:00 -0700

apt (0.1.1) unstable; urgency=low

  * Release for unstable.

 -- Ben Gertzfield <che@debian.org>  Tue, 30 Jun 1998 20:48:30 -0700

apt (0.1) unstable; urgency=low

  * Kludge to fix problem in libnet-perl with illegal anonymous
    FTP passwords.
  * Moved to unstable; apt is in a useable state now.
  * Fixed version numbering. From now on, numbering will be:
    0.1 (no actual release) -> 0.1.0bo (release for libc5) ->
    0.1.1 (release for unstable). Thanks, Manoj.

 -- Ben Gertzfield <che@debian.org>  Tue, 30 Jun 1998 20:40:58 -0700

apt (0.0.17-1) experimental; urgency=low

  * Fixed problem with libc6 version compare
  * Scott's away for a while, so I'll be packaging apt for the time
    being.

 -- Ben Gertzfield <che@debian.org>  Thu, 25 Jun 1998 19:02:03 -0700

apt (0.0.16-1) experimental; urgency=low

  * Modifications to make apt-get more friendly when backgrounded.
  * Updated documentation.
  * Updates to graphic widgets

 -- Scott K. Ellis <scott@debian.org>  Mon,  8 Jun 1998 11:22:02 -0400

apt (0.0.15-0.2bo) experimental; urgency=low

  * Bo compilation
  * Bob Hilliards crash

 -- Jason Gunthorpe <jgg@debian.org>  Sun, 31 May 1998 20:18:35 -0600

apt (0.0.15-0.1bo) experimental; urgency=low

  * Bo compilation
  * libstdc++272 patch

 -- Jason Gunthorpe <jgg@debian.org>  Sun, 31 May 1998 20:18:35 -0600

apt (0.0.15) experimental; urgency=low

  * Clean up source tarball (no user-visible changes)

 -- Scott K. Ellis <scott@debian.org>  Tue, 26 May 1998 12:23:53 -0400

apt (0.0.14) experimental; urgency=low

  * Updates in ordering code to make sure certain upgrades work correctly.
  * Made dselect/setup understand ftp as well as http

 -- Scott K. Ellis <scott@debian.org>  Wed, 20 May 1998 13:33:32 -0400

apt (0.0.13-bo1) experimental; urgency=low

  * Bo compilation

 -- Jason Gunthorpe <jgg@debian.org>  Mon, 18 May 1998 15:10:49 -0600

apt (0.0.13) experimental; urgency=low

  * Remove hardcoded egcc from debian/rules (#21575)
  * Fixes for ordering logic when system has a number of unpacked
    but unconfigured packages installed.
  * Spelling fix in dselect install method (#22556)

 -- Scott K. Ellis <scott@debian.org>  Sun, 17 May 1998 20:08:33 -0400

apt (0.0.12) experimental; urgency=low

  * Fixed problems with package cache corruption.
  * Made to depend on libc6 >= 2.0.7pre1 due to timezone problems with
    earlier versions.
  * Interface and documentation improvements.

 -- Scott K. Ellis <scott@debian.org>  Sat, 16 May 1998 23:17:32 -0400

apt (0.0.11) experimental; urgency=low

  * Change dependancies to pre-depends since breaking your packaging tools
    in the middle of an installation isn't very good.
  * Bug fixes to ftp method and general apt-get code

 -- Scott K. Ellis <scott@debian.org>  Fri, 15 May 1998 08:57:38 -0400

apt (0.0.10) experimental; urgency=low

  * Run "dpkg --configure -a" after an aborted dselect install
  * Fixed problem with install looping
  * Support for authenticating proxys: (note this isn't terribly secure)
    http_proxy="http://user:pass@firewall:port/"
  * Substitute $ARCH in sources.list
  * Fixes in the resumption code for ftp

 -- Scott K. Ellis <scott@debian.org>  Tue, 12 May 1998 09:14:41 -0400

apt (0.0.9) experimental; urgency=low

  * Added ftp support.
  * Various other less visible bug fixes.
  * Fixed problem with segfault when apt-get invoked in a non-existant
    directory (Bug #21863)
  * Bumped policy to 2.4.1

 -- Scott K. Ellis <scott@debian.org>  Fri,  1 May 1998 09:18:19 -0400

apt (0.0.8) experimental; urgency=low

  * Fixed generated available file (Bug #21836)
  * Added download ETA (Bug #21774).
  * Fixed hardcoded ARCH (Bug #21751).
  * Fixed check on http_proxy (Bug #21795).
  * Added download speed indicator.

 -- Scott K. Ellis <scott@debian.org>  Mon, 27 Apr 1998 10:58:32 -0400

apt (0.0.7) experimental; urgency=low

  * Remove libdeity and apt from package for now, since only apt-get and
    apt-cache are actually useful right now.
  * Clean up handling of package installation errors.
  * Added timeout to http transfers (#21269)
  * Updated setup for dselect/apt method.
  * Updated man pages
  * Long options (added in 0.0.6)

 -- Scott K. Ellis <scott@debian.org>  Tue, 21 Apr 1998 09:06:49 -0400

apt (0.0.6) experimental; urgency=low

  * Spelling changes.
  * Revamped download status display.
  * Call apt-get clean after successful install in dselect.
  * Added "apt-get clean" which deletes package files from /var/cache/apt

 -- Scott K. Ellis <scott@debian.org>  Thu,  9 Apr 1998 15:13:59 -0400

apt (0.0.5) experimental; urgency=low

  * Ignore signals while dpkg is running so we don't leave dpkg running in
    the background (#20804)
  * Check Packages as well as Packages.gz for file URIs (#20784)
  * Spelling cleanup (#20800)
  * Added -m option to permit upgrade to go on in the case of a bad mirror.
    This option may result in incomplete upgrades when used with -f.

 -- Scott K. Ellis <scott@debian.org>  Tue,  7 Apr 1998 12:40:29 -0400

apt (0.0.4) experimental; urgency=low

  * New usage guide.
  * Various documentation updates and cleanup.
  * Added '-f' option to apt-get attempt to fix broken dependancies.

 -- Scott K. Ellis <scott@debian.org>  Sat,  4 Apr 1998 14:36:00 -0500

apt (0.0.3) experimental; urgency=low

  * Added a shlibs.local file to prevent apt from depending on itself.
  * Updates to how apt-get handles bad states in installed packages.
  * Updated rules to make sure build works from a freshly checked out source
    archive.  Building from CVS needs libtool/automake/autoconf, builds from
    the distributed source package should have no such dependancy.

 -- Scott K. Ellis <scott@debian.org>  Fri,  3 Apr 1998 11:49:47 -0500

apt (0.0.2) unstable; urgency=low

  * Updates to apt-get and http binding for dselect method (apt).
  * Updating version number from 0.0.1, which was released only on IRC.

 -- Scott K. Ellis <scott@debian.org>  Fri,  3 Apr 1998 00:35:18 -0500

apt (0.0.1) unstable; urgency=low

  * Initial Release.

 -- Scott K. Ellis <scott@debian.org>  Tue, 31 Mar 1998 12:49:28 -0500<|MERGE_RESOLUTION|>--- conflicted
+++ resolved
@@ -40,15 +40,6 @@
   * apt-pkg/cacheiterators.h:
     - add an IsMultiArchImplicit() method for Dep- and PrvIterator
 
-<<<<<<< HEAD
-  [ Translation of programs ]
-  * Danish by Joe Hansen. Closes: #675605
-  * French updated by Christian Perrier
-  
-  [ Sebastian Heinlein ]
-  * cmdline/apt-key:
-    - do not hardcode /etc but use Dir::Etc instead
-=======
   [ Justin B Rye ]
   * doc/apt-cdrom.8.xml:
     - replace CDROM with the proper CD-ROM in text
@@ -67,6 +58,10 @@
     - review and fix typo, grammar and style issues
     - rephrase APT::Immediate-Configuration and many others
 
+  [ Sebastian Heinlein ]
+  * cmdline/apt-key:
+    - do not hardcode /etc but use Dir::Etc instead
+
   [ Robert Luberda ]
   * Polish manpage translation update (Closes: #675603)
   * doc/apt-mark.8.xml:
@@ -81,7 +76,6 @@
     - complain correctly about :any build-dep on M-A:none packages
   * apt-pkg/deb/deblistparser.cc:
     - add support for arch-specific qualifiers in dependencies
->>>>>>> 249a02f5
 
  -- David Kalnischkies <kalnischkies@gmail.com>  Wed, 06 Jun 2012 23:54:01 +0200
 
