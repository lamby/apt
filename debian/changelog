apt (0.7.9ubuntu6) hardy; urgency=low

  [ Michael Vogt ]
  * cmdline/apt-key:
    - add support for a master-keyring that contains signing keys
      that can be used to sign the archive signing keys. This should
      make key-rollover easier.
  * apt-pkg/deb/dpkgpm.cc:
    - merged patch from Kees Cook to fix anoying upper-case display
      on amd64 in sbuild
  * apt-pkg/algorithms.cc: 
    - add APT::Update::Post-Invoke-Success script slot
<<<<<<< HEAD
  * apt-pkg/deb/dpkgpm.cc:
    - add APT::Apport::MaxReports to limit the maximum number
      of reports generated in a single run (default to 3)

 -- Michael Vogt <michael.vogt@ubuntu.com>  Mon, 04 Feb 2008 14:28:02 +0100

apt (0.7.9ubuntu5) hardy; urgency=low

  * Merged apt-authentication-reliabilty branch. This means
    that apt will refuse to update and use the old lists if
    the authentication of a repository that used to be 
    authenticated fails. See
    https://wiki.ubuntu.com/AptAuthenticationReliability
    for more details.

 -- Michael Vogt <michael.vogt@ubuntu.com>  Wed, 16 Jan 2008 10:36:10 +0100

apt (0.7.9ubuntu4) hardy; urgency=low

  * apt-pkg/algorithms.cc:
    - Since APT::Get::List-Cleanup and APT::List-Cleanup both default to
      true, the effect of the compatibility code was to require both of them
      to be set to false in order to disable list cleanup; this broke the
      installer. Instead, disable list cleanup if either of them is set to
      false.

 -- Colin Watson <cjwatson@ubuntu.com>  Wed, 09 Jan 2008 22:34:37 +0000

apt (0.7.9ubuntu3) hardy; urgency=low

  * merged the apt--DoListUpdate branch, this provides a common interface
    for "apt-get update" like operations for the frontends and also provides
    hooks to run stuff in APT::Update::{Pre,Post}-Invoke
=======
    - Make the breaks handling use the kill list. This means, that a
      Breaks: Pkg (<< version) may put Pkg onto the remove list.
  * apt-pkg/deb/debmetaindex.cc:
    - add missing "Release" file uri when apt-get update --print-uris
      is run
>>>>>>> 76264cb7

 -- Michael Vogt <michael.vogt@ubuntu.com>  Mon, 07 Jan 2008 19:02:11 +0100

apt (0.7.9ubuntu2) hardy; urgency=low

  [ Otavio Salvador ]
  * Applied patch from Aurelien Jarno <aurel32@debian.org> to fix building
    with newest dpkg-shlibdeps changing the packaging building order and a
    patch from Robert Millan <rmh@aybabtu.com> to fix parallel building,
    closes: #452862.
  * Applied patch from Alexander Winston <alexander.winston@comcast.net>
    to use 'min' as symbol for minute, closes: #219034.
  * Applied patch from Amos Waterland <apw@us.ibm.com> to allow apt to
    work properly in initramfs, closes: #448316.
  * Applied patch from Robert Millan <rmh@aybabtu.com> to make apt-key and
    apt-get to ignore time conflicts, closes: #451328.
  * Applied patch from Peter Eisentraut <peter_e@gmx.net> to fix a
    grammatical error ("manual installed" -> "manually installed"),
    closes: #438136.
  * Fix cron.daily job to not call fail if apt isn't installed, closes:
    #443286.
  
  [ Daniel Burrows ]
  * apt-pkg/contrib/configuration.cc:
    - if RootDir is set, then FindFile and FindDir will return paths
      relative to the directory stored in RootDir, closes: #456457.

  [ Christian Perrier ]
  * Fix wording for "After unpacking...". Thans to Michael Gilbert
    for the patch. Closes: #260825

  [ Program translations ]
    - Vietnamese updated. Closes: #453774
    - Japanese updated. Closes: #456909
    - French updated.

  [ Michael Vogt ]
  * apt-pkg/packagemanager.{cc,h}:
    - propergate the Immediate flag to make hitting the 
      "E: Internal Error, Could not perform immediate configuration (2)"
      harder. (LP: #179247)
  * debian/apt.conf.daily:
    - print warning if the cache can not be locked (closes: #454561),
      thanks to Bastian Kleineidam
  * debian/control:
    - build against libdb-dev (instead of libdb4.4-dev)
  
 -- Michael Vogt <michael.vogt@ubuntu.com>  Thu, 03 Jan 2008 11:31:45 +0100
  
apt (0.7.9ubuntu1) hardy; urgency=low

  * merged from http://bzr.debian.org/apt/apt/debian-sid/, remaining
    changes:
    - mirror download method (pending merge with debian)
    - no pdiff download by default (unsuitable for ubuntu)
    - no recommends-by-default yet
    - add "Original-Maintainer" field to tagfile
    - show warning on apt-get source if the package is maintained
      in a VCS (pedinging merge with debian)
    - use ubuntu-archive keyring instead of debians one
    - support metapackages section for autoremoval
    - debian maintainer field change
    - send ubuntu string in user-agent
  
  * Changes from the debian-sid bzr branch (but not uploaded to debian
    yet):
  
  [ Otavio Salvador ]
  * Applied patch from Mike O'Connor <stew@vireo.org> to add a manpage to
    apt-mark, closes: #430207.
  * Applied patch from Andrei Popescu <andreimpopescu@gmail.com> to add a
    note about some frontends in apt.8 manpage, closes: #438545.
  * Applied patch from Aurelien Jarno <aurel32@debian.org> to avoid CPU
    getting crazy when /dev/null is redirected to stdin (which breaks
    buildds), closes: #452858.

  [ Program translations ]
    - Basque updated. Closes: #453088

  [ Michael Vogt ]
  * debian/rules
    - fix https install location
  * methods/gpgv.cc:
    - remove cruft code that caused timestamp/I-M-S issues
  * ftparchive/contents.cc:
    - fix error output
  * methods/mirror.{cc,h}:
    - only update mirror list on IndexFile updates 
  * apt-pkg/acquire-item.{cc,h}:
    - make the authentication download code more robust against
      servers/proxies with broken If-Range implementations
  * debian/control:
    - build against libdb-dev (instead of libdb4.4-dev)
  * merged the apt--DoListUpdate branch, this provides a common interface
    for "apt-get update" like operations for the frontends and also provides
    hooks to run stuff in APT::Update::{Pre,Post}-Invoke

  [ Chris Cheney ]
  * ftparchive/contents.cc:
    - support lzma data members
  * ftparchive/multicompress.cc:
    - support lzma output

 -- Michael Vogt <michael.vogt@ubuntu.com>  Thu, 13 Dec 2007 14:46:27 +0100

apt (0.7.9) unstable; urgency=low

  [ Christian Perrier ]
  * Add several languages to LINGUAS and, therefore, really ship the relevant
    translation:
    Arabic, Dzongkha, Khmer, Marathi, Nepali, Thai
    Thanks to Theppitak Karoonboonyanan for checking this out. Closes: #448321

  [ Program translations ]
    - Korean updated. Closes: #448430
    - Galician updated. Closes: #448497
    - Swedish updated.

  [ Otavio Salvador ]
  * Fix configure script to check for CURL library and headers presense.
  * Applied patch from Brian M. Carlson <sandals@crustytoothpaste.ath.cx>
    to add backward support for arches that lacks pselect support,
    closes: #448406.
  * Umount CD-ROM when calling apt-cdrom ident, except when called with
    -m, closes: #448521.

 -- Otavio Salvador <otavio@debian.org>  Wed, 31 Oct 2007 13:37:26 -0200

apt (0.7.8) unstable; urgency=low

  * Applied patch from Daniel Leidert <daniel.leidert@wgdd.de> to fix
    APT::Acquire::Translation "none" support, closes: #437523.
  * Applied patch from Daniel Burrows <dburrows@debian.org> to add support
    for the Homepage field (ABI break), closes: #447970.
  * Applied patch from Frans Pop <elendil@planet.nl> to fix a trailing
    space after cd label, closes: #448187.

 -- Otavio Salvador <otavio@debian.org>  Fri, 26 Oct 2007 18:20:13 -0200

apt (0.7.7) unstable; urgency=low

  [ Michael Vogt ]
  * apt-inst/contrib/extracttar.cc:
    - fix fd leak for zero size files (thanks to Bill Broadley for
      reporting this bug)
  * apt-pkg/acquire-item.cc:
    - remove zero size files on I-M-S hit
  * methods/https.cc:
    - only send LastModified if we actually have a file
    - send range request with if-range 
    - delete failed downloads
    - delete zero size I-M-S hits
  * apt-pkg/deb/dpkgpm.{cc,h}:
    - merged dpkg-log branch, this lets you specify a 
      Dir::Log::Terminal file to log dpkg output to
      (ABI break)
    - fix parse error when dpkg sends unexpected data
  * merged apt--sha256 branch to fully support the new
    sha256 checksums in the Packages and Release files
    (ABI break)
  * apt-pkg/pkgcachegen.cc:
    - increase default mmap size
  * tests/local-repo:
    - added local repository testcase
  * apt-pkg/acquire.cc:
    - increase MaxPipeDepth for the internal worker<->method
      communication to 1000 for the debtorrent backend
  * make apt build with g++ 4.3
  * fix missing SetExecClose() call when the status-fd is used
  * debian/apt.cron.daily:
    - move unattended-upgrade before apt-get autoclean
  * fix "purge" commandline argument, closes: #133421
    (thanks to Julien Danjou for the patch)
  * cmdline/apt-get.cc:
    - do not change the auto-installed information if a package
      is reinstalled
  * apt-pkg/acquire-item.cc:
    - fix crash in diff acquire code
  * cmdline/apt-mark:
    - Fix chmoding after have renamed the extended-states file (LP: #140019)
      (thanks to Laurent Bigonville)
  * apt-pkg/depcache.cc:
    - set "APT::Install-Recommends" to true by default (OMG!)
  * debian/apt.cron.daily:
    - only run the cron job if apt-get check succeeds (LP: #131719)
  
  [ Program translations ]
    - French updated
    - Basque updated. Closes: #436425
    - Fix the zh_CN translator's name in debian/changelog for 0.7.2
      Closes: #423272
    - Vietnamese updated. Closes: #440611
    - Danish updated. Closes: #441102
    - Thai added. Closes: #442833
    - Swedish updated.
    - Galician updated. Closes: #446626

  [ Otavio Salvador ]
  * Add hash support to copy method. Thanks Anders Kaseorg by the patch
    (closes: #436055)
  * Reset curl options and timestamp between downloaded files. Thanks to
    Ryan Murray <rmurray@debian.org> for the patch (closes: #437150)
  * Add support to apt-key to export keys to stdout. Thanks to "Dwayne
    C. Litzenberger" <dlitz@dlitz.net> for the patch (closes: #441942)
  * Fix compilation warnings:
    - apt-pkg/indexfile.cc: conversion from string constant to 'char*';
    - apt-pkg/acquire-item.cc: likewise;
    - apt-pkg/cdrom.cc: '%lu' expects 'long unsigned int', but argument
      has type 'size_t';
    - apt-pkg/deb/dpkgpm.cc: initialization order and conversion from
      string constant to 'char*';
    - methods/gpgv.cc: conversion from string constant to 'char*';
    - methods/ftp.cc: likewise;
    - cmdline/apt-extracttemplates.cc: likewise;
    - apt-pkg/deb/debmetaindex.cc: comparison with string literal results
      in unspecified behaviour;
  * cmdline/apt-get.cc: adds 'autoremove' as a valid comment to usage
    statement of apt-get (closes: #445468).
  * cmdline/apt-get.cc: really applies Julien Danjou <acid@debian.org>
    patch to add 'purge' command line argument (closes: #133421).

  [ Ian Jackson ]
  * dpkg-triggers: Deal properly with new package states.

  [ Colin Watson ]
  * apt-pkg/contrib/mmap.cc:
    - don't fail if msync() returns > 0
 
 -- Michael Vogt <mvo@debian.org>  Tue, 23 Oct 2007 14:58:03 +0200

apt (0.7.6ubuntu14.1) gutsy-proposed; urgency=low

  [ Michael Vogt ]
  * apt-pkg/deb/dpkgpm.{cc,h}:
    - give up timeslice on EIO error in read from master terminal
  * debian/apt.cron.daily:
    - only run the cron job if apt-get check succeeds (LP: #131719)

  [ Martin Emrich ]  
  * apt-pkg/deb/dpkgpm.{cc,h}:
    - rewrite dpkgpm.cc to use pselect() instead of select()
      to block signals during select() (LP: #134858)
 
 -- Michael Vogt <michael.vogt@ubuntu.com>  Sat, 20 Oct 2007 07:51:12 +0200

apt (0.7.6ubuntu14) gutsy; urgency=low

  * apt-pkg/deb/dpkgpm.cc:
    - fix resource leak (LP: #148806) 

 -- Michael Vogt <michael.vogt@ubuntu.com>  Mon, 15 Oct 2007 20:57:44 +0200

apt (0.7.6ubuntu13) gutsy; urgency=low

  * apt-pkg/deb/dpkgpm.cc:
    - fix crash in WriteApportReport (LP: #144537)
  * apt-pkg/acquire-item.cc
    - fix disappearing local Packages.gz file (LP: #131166)
  * methods/https.cc:
    - fix off-by-one error I-M-S handling
    - cleanup after I-M-S hit

 -- Michael Vogt <michael.vogt@ubuntu.com>  Tue, 09 Oct 2007 01:48:26 +0200

apt (0.7.6ubuntu12) gutsy; urgency=low

  [ Michael Vogt ]
  * cmdline/apt-mark:
    - Fix chmoding after have renamed the extended-states file
      (thanks to Laurent Bigonville, LP: #140019)
  * apt-pkg/deb/debmetaindex.cc: comparison with string literal results
      in unspecified behaviour;
  * Reset curl options and timestamp between downloaded files. Thanks to
    Ryan Murray <rmurray@debian.org> for the patch

  [Paul Sladen]
  * Have 'cron.daily/apt' send D-Bus doesn't exist error messages
    to the bit bucket.  Thanks to 'dasdda'.  (LP: #115397)

 -- Michael Vogt <michael.vogt@ubuntu.com>  Wed, 03 Oct 2007 02:17:45 +0200

apt (0.7.6ubuntu11) gutsy; urgency=low

  * apt-pkg/contrib/mmap.cc:
    - don't fail if msync() returns > 0 (LP: #144001)

 -- Colin Watson <cjwatson@ubuntu.com>  Sat, 22 Sep 2007 21:39:29 +0100

apt (0.7.6ubuntu10) gutsy; urgency=low

  * apt-pkg/deb/dpkgpm.cc:
    - fix parse error when dpkg sends unexpected data

 -- Michael Vogt <michael.vogt@ubuntu.com>  Tue, 18 Sep 2007 17:25:09 +0100

apt (0.7.6ubuntu9) gutsy; urgency=low

  * apt-pkg/deb/dpkgpm.cc:
    - fix progress reporting precent calculation (LP: #137798)
  * make apt build with g++ 4.3
  * fix missing SetExecClose() call when the status-fd is used
    (LP: #136767)
  * debian/apt.cron.daily:
    - move unattended-upgrade before apt-get autoclean
  * fix "purge" commandline argument, closes LP: #125733
    (thanks to Julien Danjou for the patch)
  * cmdline/apt-get.cc:
    - do not change the auto-installed information if a package
      is reinstalled (LP: #139448)
  
 -- Michael Vogt <michael.vogt@ubuntu.com>  Tue, 11 Sep 2007 20:55:00 +0200

apt (0.7.6ubuntu8) gutsy; urgency=low

  * apt-pkg/deb/dpkgpm.{cc,h}:
    - fix bug in dpkg log writing when a signal is caught during
      select() (LP: #134858)
    - write end marker in the log as well

 -- Michael Vogt <michael.vogt@ubuntu.com>  Wed, 05 Sep 2007 15:03:46 +0200

apt (0.7.6ubuntu7) gutsy; urgency=low

  * reupload to fix FTBFS

 -- Michael Vogt <michael.vogt@ubuntu.com>  Thu, 16 Aug 2007 19:44:20 +0200

apt (0.7.6ubuntu6) gutsy; urgency=low

  * dpkg-triggers: Deal properly with new package states.

 -- Ian Jackson <iwj@ubuntu.com>  Wed, 15 Aug 2007 20:44:37 +0100

apt (0.7.6ubuntu5) UNRELEASED; urgency=low

  * apt-pkg/acquire-item.cc:
    - fix file removal on local repo i-m-s hit (LP: #131166)
  * tests/local-repo:
    - added regression test for this bug

 -- Michael Vogt <michael.vogt@ubuntu.com>  Thu, 09 Aug 2007 12:34:07 +0200

apt (0.7.6ubuntu4) gutsy; urgency=low

  * cmdline/apt-get.cc:
    - remove YnPrompt when a XS-Vcs- tag is found, improve the
      notice (LP: #129575)
  * methods/copy.cc:
    - take hashes here too
  * apt-pkg/acquire-worker.cc:
    - only pass on computed hash if we recived one from the method

 -- Michael Vogt <michael.vogt@ubuntu.com>  Wed, 08 Aug 2007 19:30:29 +0200

apt (0.7.6ubuntu3) gutsy; urgency=low

  * apt-pkg/deb/dpkgpm.cc:
    - fix packagename extraction when writting apport reports
  * apt-pkg/pkgcachegen.cc:
    - increase default mmap size (LP: #125640)

 -- Michael Vogt <michael.vogt@ubuntu.com>  Tue, 07 Aug 2007 09:52:00 +0200

apt (0.7.6ubuntu2) gutsy; urgency=low

  * doc/examples/sources.list:
    - change example source to gutsy
  * apt-pkg/deb/dpkgpm.cc:
    - do not break if no /dev/pts is available

 -- Michael Vogt <michael.vogt@ubuntu.com>  Mon, 06 Aug 2007 15:17:57 +0200

apt (0.7.6ubuntu1) gutsy; urgency=low

  [ Michael Vogt ]
  * apt-inst/contrib/extracttar.cc:
    - fix fd leak for zero size files (thanks to Bill Broadley for
      reporting this bug)
  * apt-pkg/acquire-item.cc:
    - remove zero size files on I-M-S hit
  * methods/https.cc:
    - only send LastModified if we actually have a file
    - send range request with if-range 
    - delete failed downloads
    (thanks to Thom May for his help here)
    - delete zero size I-M-S hits
  * apt-pkg/deb/dpkgpm.{cc,h}:
    - merged dpkg-log branch, this lets you specify a 
      Dir::Log::Terminal file to log dpkg output to
    (ABI break)
    - when writting apport reports, attach the dpkg
      terminal log too
  * merged apt--sha256 branch to fully support the new
    sha256 checksums in the Packages and Release files
    (ABI break)
  * apt-pkg/pkgcachegen.cc:
    - increase default mmap size
  * tests/local-repo:
    - added local repository testcase
  * make apt build with g++ 4.3
  * fix missing SetExecClose() call when the status-fd is used
  * debian/apt.cron.daily:
    - move unattended-upgrade before apt-get autoclean
  * fix "purge" commandline argument, closes: #133421
    (thanks to Julien Danjou for the patch)
  * cmdline/apt-get.cc:
    - do not change the auto-installed information if a package
      is reinstalled
  * cmdline/apt-mark:
    - Fix chmoding after have renamed the extended-states file (LP: #140019)
      (thanks to Laurent Bigonville)

  [ Ian Jackson ]
  * dpkg-triggers: Deal properly with new package states.

 -- Michael Vogt <michael.vogt@ubuntu.com>  Thu, 02 Aug 2007 11:55:54 +0200

apt (0.7.6) unstable; urgency=low

  * Applied patch from Aurelien Jarno <aurel32@debian.org> to fix wrong
    directory downloading on non-linux architectures (closes: #435597)

 -- Otavio Salvador <otavio@debian.org>  Wed, 01 Aug 2007 19:49:51 -0300

apt (0.7.5) unstable; urgency=low

  [ Otavio Salvador ]
  * Applied patch from Guillem Jover <guillem@debian.org> to use
    dpkg-architecture to get the host architecture (closes: #407187)
  * Applied patch from Guillem Jover <guillem@debian.org> to add
    support to add lzma support (closes: #408201)

  [ Michael Vogt ]
  * apt-pkg/depcache.cc:
    - support a list of sections for:
      APT::Install-Recommends-Sections
      APT::Never-MarkAuto-Sections
  * methods/makefile:
    - install lzma symlink method (for full lzma support)
  * debian/control:
    - suggest "lzma"

 -- Otavio Salvador <otavio@ossystems.com.br>  Wed, 25 Jul 2007 20:16:46 -0300

apt (0.7.4ubuntu1) gutsy; urgency=low

  * debian/apt.conf.ubuntu, apt.conf.autoremove:
    - Change metapackages to {restricted,universe,multiverse}/metapackages 
      in Install-Recommends-Sections and Never-MarkAuto-Sections

 -- Michael Vogt <michael.vogt@ubuntu.com>  Thu, 26 Jul 2007 10:42:29 +0200

apt (0.7.4) unstable; urgency=low

  [ Michael Vogt ]
  * cmdline/apt-get.cc:
    - fix in the task-install code regexp (thanks to Adam Conrad and
      Colin Watson)
    - support task removal too: apt-get remove taskname^
      (thanks to Matt Zimmerman reporting this problem)

  [ Otavio Salvador ]
  * Fix a typo on 0.7.3 changelog entry about g++ (7.3 to 4.3)
  * Fix compilation warnings:
    - apt-pkg/contrib/configuration.cc: wrong argument type;
    - apt-pkg/deb/dpkgpm.cc: wrong signess;
    - apt-pkg-acquire-item.cc: wrong signess and orderned initializers;
    - methods/https.cc:
      - type conversion;
      - unused variable;
      - changed SetupProxy() method to void;
  * Simplified HttpMethod::Fetch on http.cc removing Tail variable;
  * Fix pipeline handling on http.cc (closes: #413324)
  * Fix building to properly support binNMUs. Thanks to Daniel Schepler
    <schepler@math.unipd.it> by the patch (closes: #359634)
  * Fix example for Install-{Recommends,Suggests} options on
    configure-index example file. Thanks to Peter Eisentraut
    <peter_e@gmx.net> by the patch (closes: #432223)

  [ Christian Perrier ]
  * Basque translation update. Closes: ##423766
  * Unfuzzy formerly complete translations
  * French translation update
  * Re-generate PO(T) files
  * Spanish translation update
  * Swedish translation update

 -- Otavio Salvador <otavio@debian.org>  Tue, 24 Jul 2007 09:55:50 -0300

apt (0.7.3) unstable; urgency=low

  * fixed compile errors with g++ 4.3 (thanks to 
    Daniel Burrows, closes: #429378)
  * fixes in the auto-mark code (thanks to Daniel
    Burrows)
  * fix FTFBFS by changing build-depends to
    libcurl4-gnutls-dev (closes: #428363)
  * cmdline/apt-get.cc:
    - fix InstallTask code when a pkgRecord ends 
      with a single '\n' (thanks to Soren Hansen for reporting)
  * merged from Christian Perrier:
        * vi.po: completed to 532t, again. Closes: #429899
        * gl.po: completed to 532t. Closes: #429506
        * vi.po: completed to 532t. Closes: #428672
        * Update all PO and the POT. Gives 514t14f4u for formerly
          complete translations
        * fr.po: completed to 532t
        * ku.po, uk.po, LINGUAS: reintegrate those translations
          which disappeared from the BZR repositories

 -- Michael Vogt <mvo@debian.org>  Sun, 01 Jul 2007 12:31:29 +0200
  
apt (0.7.2ubuntu7) gutsy; urgency=low

  * fix build-dependencies 
  * fixes in the auto-mark code (thanks to Daniel
    Burrows)

 -- Michael Vogt <michael.vogt@ubuntu.com>  Mon,  9 Jul 2007 19:02:54 +0200

apt (0.7.2ubuntu6) gutsy; urgency=low

  [ Michael Vogt]
  * cmdline/apt-get.cc:
    - make the XS-Vcs-$foo warning more copy'n'paste
      friendly (thanks to Matt Zimmerman)
    - ignore the Vcs-Browser tag (Fixes LP: #121770)
  * debian/apt.conf.autoremove:
    - added "linux-ubuntu-modules" to APT::NeverAutoRemove

  [ Sarah Hobbs ]
  * Change metapackages to *metapackages in Install-Recommends-Section
    and Never-MarkAuto-Section of debian/apt.conf.autoremove, so that
    the Recommends of metapackages in universe and multiverse will get
    installed.
  * Also make this change in doc/examples/configure-index.
  * Added a Build Dependancies of automake, docbook-xsl, xsltproc, xmlto,
    docbook to fix FTBFS.
  * Added in previous changelog entries, as those who uploaded did not
    actually commit to Bzr.

 -- Sarah Hobbs <hobbsee@ubuntu.com>  Mon, 09 Jul 2007 01:15:57 +1000

apt (0.7.2ubuntu5) gutsy; urgency=low

  * Rerun autoconf to fix the FTBFS.

 -- Michael Bienia <geser@ubuntu.com>  Fri, 06 Jul 2007 19:17:33 +0200

apt (0.7.2ubuntu4) gutsy; urgency=low

  * Rebuild for the libcurl4 -> libcurl3 transition mess.

 -- Steve Kowalik <stevenk@ubuntu.com>  Fri,  6 Jul 2007 12:44:05 +1000

apt (0.7.2ubuntu3) gutsy; urgency=low

  * cmdline/apt-get.cc:
    - fix InstallTask code when a pkgRecord ends 
      with a single '\n' (thanks to Soren Hansen for reporting)

 -- Michael Vogt <michael.vogt@ubuntu.com>  Wed, 27 Jun 2007 13:33:38 +0200

apt (0.7.2ubuntu2) gutsy; urgency=low

  * fixed compile errors with g++ 4.3 (thanks to 
    Daniel Burrows, closes: #429378)
  * fix FTFBFS by changing build-depends to
    libcurl4-gnutls-dev (closes: #428363)

 -- Michael Vogt <michael.vogt@ubuntu.com>  Tue, 19 Jun 2007 13:47:03 +0200

apt (0.7.2ubuntu1) gutsy; urgency=low

  * apt-pkg/deb/dpkgpm.cc:
    - apport integration added, this means that a apport
      report is written on dpkg failures
  * cmdline/apt-get.cc:
    - merged http://people.ubuntu.com/~mvo/bzr/apt/xs-vcs-bzr/
      this will warn when Vcs- headers are found on apt-get source
      (Fixes LP:#115959)
  * merged from debian/unstable, remaining changes:
    - maintainer field changed
    - merged the apt--mirror branch 
      http://people.ubuntu.com/~mvo/bzr/apt/apt--mirror/
    - apport reporting on package install/upgrade/remove failure
    - support for "Originial-Maintainer" field
    - merged apt--xs-vcs-bzr branch
      (http://people.ubuntu.com/~mvo/bzr/apt/xs-vcs-bzr/)
    - use ubuntu archive keyring by default
    - debian/apt.conf.autoremove
      + install recommands for section "metapackages"
      + do not mark direct dependencies of "metapackages" as autoremoved

 -- Michael Vogt <michael.vogt@ubuntu.com>  Thu, 14 Jun 2007 10:38:36 +0200

apt (0.7.2-0.1) unstable; urgency=low

  * Non-maintainer upload.
  * Build-depend on libcurl4-gnutls-dev instead of the obsolete
    libcurl3-gnutls-dev.  Closes: #428363.

 -- Steve Langasek <vorlon@debian.org>  Thu, 28 Jun 2007 18:46:53 -0700

apt (0.7.2) unstable; urgency=low
  
  * merged the debian/experimental changes back
    into the debian/sid branch
  * merged from Christian Perrier:
    * mr.po: New Marathi translation  Closes: #416806
    * zh_CN.po: Updated by Kov Chai  Closes: #416822
    * tl.po: Updated by Eric Pareja   Closes: #416638
    * gl.po: Updated by Jacobo Tarrio
	     Closes: #412828
    * da.po: Updated by Claus Hindsgaul
	     Closes: #409483
    * fr.po: Remove a non-breakable space for usability
	     issues. Closes: #408877
    * ru.po: Updated Russian translation. Closes: #405476
    * *.po: Unfuzzy after upstream typo corrections
  * buildlib/archtable:
    - added support for sh3/sh4 (closes: #424870)
    - added support for m32r (closes: #394096)
  * buildlib/systemtable:
    - added support for lpia
  * configure.in:
    - check systemtable for architecture mapping too
  * fix error in AutocleanInterval, closes: #319339
    (thanks to Israel G. Lugo for the patch)
  * add "purge" commandline argument, closes: #133421)
    (thanks to Julien Danjou for the patch)
  * add "purge" commandline argument, closes: #133421)
    (thanks to Julien Danjou for the patch)
  * fix FTBFS with gcc 4.3, closes: #417090
    (thanks to Martin Michlmayr for the patch)
  * add --dsc-only option, thanks to K. Richard Pixley
  * Removed the more leftover #pragma interface/implementation
    closes: #306937 (thanks to Andreas Henriksson for the patch)
  
 -- Michael Vogt <mvo@debian.org>  Wed, 06 Jun 2007 23:19:50 +0200

apt (0.7.1) experimental; urgency=low

  * ABI library name change because its build against
    new glibc
  * implement SourceVer() in pkgRecords 
     (thanks to Daniel Burrows for the patch!)
  * apt-pkg/algorithm.cc:
    - use clog for all debugging
    - only increase the score of installed applications if they 
      are not obsolete 
    - fix resolver bug on removal triggered by weak-dependencies 
      with or-groups
  * methods/http.cc:
    - send apt version in User-Agent
  * apt-pkg/deb/debrecords.cc:
    - fix SHA1Hash() return value
  * apt-pkg/cdrom.cc:
    - only unmount if APT::CDROM::NoMount is false
  * methods/cdrom.cc:  
    - only umount if it was mounted by the method before
  * po/gl.po:
    - fix error in translation that causes trouble to lsb_release 
      (LP#79165)
  * apt-pkg/acquire-item.cc:
    - if decompression of a index fails, delete the index 
  * apt-pkg/acquire.{cc,h}:
    - deal better with duplicated sources.list entries (avoid
      double queuing of  URLs) - this fixes hangs in bzip/gzip
      (LP#102511)
  * Fix broken use of awk in apt-key that caused removal of the wrong keys
    from the keyring. Closes: #412572
  * merged from Christian Perrier:
    * mr.po: New Marathi translation  Closes: #416806
    * zh_CN.po: Updated by Eric Pareja  Closes: #416822
    * tl.po: Updated by Eric Pareja   Closes: #416638
    * gl.po: Updated by Jacobo Tarrio
             Closes: #412828
    * da.po: Updated by Claus Hindsgaul
             Closes: #409483
    * fr.po: Remove a non-breakable space for usability
             issues. Closes: #408877
    * ru.po: Updated Russian translation. Closes: #405476
    * *.po: Unfuzzy after upstream typo corrections
    * vi.po: Updated to 515t. Closes: #426976
    * eu.po: Updated to 515t. Closes: #423766
    * pt.po: 515t. Closes: #423111
    * fr.po: Updated by Christian Perrier
    * Update all PO and the POT. Gives 513t2f for formerly
      complete translations
  * apt-pkg/policy.cc:
    - allow multiple packages (thanks to David Foerster)

 -- Michael Vogt <mvo@debian.org>  Wed,  2 May 2007 13:43:44 +0200

apt (0.6.46.4ubuntu10) feisty; urgency=low

  * apt-pkg/depcache.cc:
    - added "APT::Never-MarkAuto-Section" and consider dependencies 
      of packages in this section manual (LP#59893)
    - ensure proper permissions in the extended_state file (LP#67037)
  * debian/apt.conf.ubuntu:
    - added APT::Never-MarkAuto-Section "metapackages" (LP#59893)
  * cmdline/apt-get.cc:
    - "apt-get install foo" on a already installed package foo will
      clean the automatic installed flag (LP#72007)
    - do not show packages already marked for removal as auto-installed
      (LP#64493)
    - applied patch to (optionally) hide the auto-remove information
      (thanks to Frode M. Døving) (LP#69148)

 -- Michael Vogt <michael.vogt@ubuntu.com>  Wed, 14 Mar 2007 13:32:32 +0100

apt (0.6.46.4ubuntu9) feisty; urgency=low

  * debian/control:
    - set XS-Vcs-Bzr header
    - Set Ubuntu maintainer address
  * apt-pkg/cdrom.cc:
    - only unmount if APT::CDROM::NoMount is false
    - only umount if it was mounted by the method before
  * cmdline/apt-get.cc:
    - fix version output in autoremove list (LP#68941)
  * apt-pkg/packagemanager.cc:
    - do not spin 100% cpu in FixMissing() (LP#84476)
  * apt-pkg/indexfile.cc:
    - fix problem overwriting APT::Acquire::Translation
  * doc/examples/configure-index:
    - document APT::Acquire::Translation
  
 -- Michael Vogt <michael.vogt@ubuntu.com>  Tue, 13 Mar 2007 15:24:39 +0100

apt (0.6.46.4ubuntu8) feisty; urgency=low

  * fix segfault in the pkgRecords destructor
  * Bump ABI version
  * debian/control:
    - make the libcurl3-gnutls-dev versionized (LP#86614)

 -- Michael Vogt <michael.vogt@ubuntu.com>  Mon, 26 Feb 2007 14:26:33 +0100

apt (0.6.46.4ubuntu7) feisty; urgency=low

  * Merged the apt--mirror branch. This means that a new 'mirror' 
    method is available that will allow dynamic mirror updates.
    The sources.list entry looks something like this:
    "deb mirror://mirrors.lp.net/get_mirror feisty main restricted"

    It also supports error reporting to a configurable url for mirror
    problems/failures.
  * Bump ABI version

 -- Michael Vogt <michael.vogt@ubuntu.com>  Tue,  6 Feb 2007 11:38:06 +0100

apt (0.6.46.4ubuntu6) feisty; urgency=low

  * methods/http.cc:
    - send apt version in User-Agent
  * apt-pkg/deb/debrecords.cc:
    - fix SHA1Hash() return value
  * apt-pkg/algorithms.cc:
    - fix resolver bug on removal triggered by weak-dependencies 
      with or-groups
    - fix segfault (lp: #76530)

 -- Michael Vogt <michael.vogt@ubuntu.com>  Wed, 20 Dec 2006 11:04:36 +0100

apt (0.6.46.4ubuntu5) feisty; urgency=low

  * added apt-transport-https package to provide a optional
    https transport (apt-https spec)

 -- Michael Vogt <michael.vogt@ubuntu.com>  Tue, 19 Dec 2006 16:23:43 +0100

apt (0.6.46.4ubuntu4) feisty; urgency=low
  
  * apt-pkg/algorithms.cc:
    - only increase the score of installed applications if they 
      are not obsolete 

 -- Michael Vogt <michael.vogt@ubuntu.com>  Mon, 18 Dec 2006 19:39:05 +0100

apt (0.7.0) experimental; urgency=low

  * Package that contains tall the new features
  * Removed all #pragma interface/implementation
  * Branch that contains tall the new features:
  * translated package descriptions
  * task install support
  * automatic dependency removal (thanks to Daniel Burrows)
  * merged support for the new dpkg "Breaks" field 
    (thanks to Ian Jackson)
  * handle network failures more gracefully on "update"
  * support for unattended-upgrades (via unattended-upgrades
    package)
  * added apt-transport-https method

 -- Michael Vogt <mvo@debian.org>  Fri, 12 Jan 2007 20:48:07 +0100

apt (0.6.46.4ubuntu3) feisty; urgency=low

  * apt-pkg/algorithm.cc:
    - use clog for all debugging
  * apt-pkg/depcache.cc:
    - never mark Required package for autoremoval (lp: #75882)

 -- Michael Vogt <michael.vogt@ubuntu.com>  Mon, 18 Dec 2006 11:56:05 +0100

apt (0.6.46.4ubuntu2) feisty; urgency=low

  * apt-pkg/algorithms.cc: add missing call to MarkKeep
    so that dist-upgrade isn't broken by unsatisfiable Breaks.
    (thanks to Ian Jackson)

 -- Michael Vogt <michael.vogt@ubuntu.com>  Thu,  7 Dec 2006 23:07:24 +0100

apt (0.6.46.4ubuntu1) feisty; urgency=low

  * merged with debian

 -- Michael Vogt <michael.vogt@ubuntu.com>  Thu,  7 Dec 2006 12:13:14 +0100

apt (0.6.46.4-0.1) unstable; urgency=emergency
  
  * NMU
  * Fix broken use of awk in apt-key that caused removal of the wrong keys
    from the keyring. Closes: #412572

 -- Joey Hess <joeyh@debian.org>  Mon, 26 Feb 2007 16:00:22 -0500

apt (0.6.46.4) unstable; urgency=high

  * ack NMU (closes: #401017)
  * added apt-secure.8 to "See also" section
  * apt-pkg/deb/dpkgpm.cc:
    - added "Dpkg::StopOnError" variable that controls if apt
      will abort on errors from dpkg
  * apt-pkg/deb/debsrcrecords.{cc,h}:
    - make the Buffer grow dynmaically (closes: #400874)
  * Merged from Christian Perrier bzr branch:
    - uk.po: New Ukrainian translation: 483t28f3u
    - el.po: Update to 503t9f2u
    - de.po: Updates and corrections.
  * apt-pkg/contrib/progress.cc:
    - OpProgress::CheckChange optimized, thanks to Paul Brook
      (closes: #398381)
  * apt-pkg/contrib/sha256.cc:
    - fix building with noopt

 -- Michael Vogt <mvo@debian.org>  Thu,  7 Dec 2006 10:49:50 +0100

apt (0.6.46.3-0.2) unstable; urgency=high

  * Non-maintainer upload with permission of Michael Vogt.
  * Fix FTBFS on most arches (regression from the fix of #400874)

 -- Andreas Barth <aba@not.so.argh.org>  Tue,  5 Dec 2006 15:51:22 +0000 
  
apt (0.6.46.3-0.1) unstable; urgency=high

  * Non-maintainer upload with permission of Michael Vogt.
  * Fix segfault at apt-get source. Closes: #400874
  * Add apt-key update in postinst, so that debian-archive-keyring doesn't
    need to depend on apt >= 0.6. Closes: #401114
  * Don't double-queue pdiff files. Closes: #401017
  
 -- Andreas Barth <aba@not.so.argh.org>  Tue,  5 Dec 2006 10:34:56 +0000

apt (0.6.46.3ubuntu2) feisty; urgency=low

  * apt-pkg/algorithms.cc: add missing call to MarkKeep
    so that dist-upgrade isn't broken by unsatisfiable Breaks.

 -- Ian Jackson <iwj@ubuntu.com>  Thu,  7 Dec 2006 15:46:52 +0000

apt (0.6.46.3ubuntu1) feisty; urgency=low

  * doc/apt-get.8.xml:
    - documented autoremove, thanks to Vladimír Lapá%GÄ%@ek 
      (lp: #62919)
  * fix broken i18n in the dpkg progress reporting, thanks to 
    Frans Pop and Steinar Gunderson. (closes: #389261)
  * po/en_GB.po:
    - typo (lp: #61270)
  * add apt-secure.8 to "See also" section

 -- Michael Vogt <michael.vogt@ubuntu.com>  Thu, 23 Nov 2006 07:24:12 +0100

apt (0.6.46.3) unstable; urgency=low

  * apt-pkg/deb/dpkgpm.cc:
    - make progress reporting robust against multiline error
      messages 

  * Merged from Christian Perrier bzr branch:
    - ca.po: Updated to 514t
    - be.po: Updated to 514t
    - it.po: Updated to 514t
    - hu.po: Updated to 514t
    - zh_TW.po: Updated to 514t
    - ar.po: Updated to 293t221u.
    - ru.po: Updated to 514t. Closes: #392466
    - nb.po: Updated to 514t. Closes: #392466
    - pt.po: Updated to 514t. Closes: #393199
    - fr.po: One spelling error corrected: s/accÃ¨der/accÃ©der
    - km.po: Updated to 514t.
    - ko.po: Updated to 514t.
    - bg.po: Updated to 514t.
    - de.po: Updated to 514t.
    - en_GB.po: Updated to 514t.

 -- Michael Vogt <mvo@debian.org>  Thu,  2 Nov 2006 11:37:58 +0100

apt (0.6.46.2) unstable; urgency=low

  * debian/control:
    - depend on debian-archive-keyring to offer clean upgrade path 
      (closes: #386800)
  * Merged from Christian Perrier bzr branch:
    - es.po: Updated to 514t. Closes: #391661
    - da.po: Updated to 514t. Closes: #391424
    - cs.po: Updated. Closes: #391064
    - es.po: Updated to 514t. Closes: #391661
    - da.po: Updated to 514t. Closes: #391424

 -- Michael Vogt <mvo@debian.org>  Wed, 11 Oct 2006 09:03:15 +0200

apt (0.6.46.1) unstable; urgency=low

  * merged "install-recommends" branch (ABI break): 
    - new "--install-recommends"
    - install new recommends on "upgrade" if --install-recommends is 
      given
    - new "--fix-policy" option to install all packages with unmet
      important dependencies (usefull with --install-recommends to
      see what not-installed recommends are on the system)
    - fix of recommended packages display (only show CandidateVersion
      fix or-group handling)
  * merged "install-task" branch (use with "apt-get install taskname^")
  * methods/gzip.cc:
    - deal with empty files 
  * Applied patch from Daniel Schepler to make apt bin-NMU able.
    (closes: bug#359634)
  * rebuild against current g++ because of:
    http://gcc.gnu.org/bugzilla/show_bug.cgi?id=29289
    (closes: #390189)
  * fix broken i18n in the dpkg progress reporting, thanks to 
    Frans Pop and Steinar Gunderson. (closes: #389261)
  * Merged from Christian Perrier bzr branch:
    * fi.po: Updated to 514t. Closes: #390149
    * eu.po: Updated to 514t. Closes: #389725
    * vi.po: Updated to 514t. Closes: #388555
  * make the internal buffer in pkgTagFile grow dynamically
    (closes: #388708)
  
 -- Michael Vogt <mvo@debian.org>  Mon,  2 Oct 2006 20:42:20 +0200

apt (0.6.46) unstable; urgency=low

  * debian/control:
    - switched to libdb4.4 for building (closes: #381019)
  * cmdline/apt-get.cc:
    - fix in the TryInstallTask() code to make sure that all package
      there are marked manual install (lp: #61684)

 -- Michael Vogt <michael.vogt@ubuntu.com>  Thu, 28 Sep 2006 00:34:20 +0200

apt (0.6.45ubuntu14) edgy; urgency=low

  * cmdline/apt-get.cc:
    - fix in the TryInstallTask() code to make sure that all package
      there are marked manual install (lp: #61684)

 -- Michael Vogt <michael.vogt@ubuntu.com>  Thu, 28 Sep 2006 00:34:20 +0200

apt (0.6.45ubuntu13) edgy; urgency=low

  * no-changes upload to make apt rebuild against latest g++ and
    fix synaptic FTBFS (see bug: #62461 for details)

 -- Michael Vogt <michael.vogt@ubuntu.com>  Tue, 26 Sep 2006 22:33:10 +0200

apt (0.6.45ubuntu12) edgy; urgency=low

  * apt-pkg/depcache.cc:
    - fix in the sweep() code, set garbage flag for packages scheduled 
      for removal too
    - do not change the autoFlag in MarkKeep(), this can lead to suprising
      side effects

 -- Michael Vogt <michael.vogt@ubuntu.com>  Thu, 21 Sep 2006 00:58:24 +0200

apt (0.6.45ubuntu11) edgy; urgency=low

  * removed "installtask" and change it so that tasknames can be given
    with "apt-get install taskname^"
  * improve the writeStateFile() code

 -- Michael Vogt <michael.vogt@ubuntu.com>  Wed, 20 Sep 2006 14:14:24 +0200

apt (0.6.45ubuntu10) edgy; urgency=low

  * methods/http.cc:
    - check more careful for incorrect proxy settings (closes: #378868)
  * methods/gzip.cc:
    - don't hang when /var is full (closes: #341537), thanks to
      Luis Rodrigo Gallardo Cruz for the patch
  * doc/examples/sources.list:
    - removed non-us.debian.org from the example (closes: #380030,#316196)
  * Merged from Christian Perrier bzr branch:
    * ro.po: Updated to 514t. Closes: #388402
    * dz.po: Updated to 514t. Closes: #388184
    * it.po: Fixed typos. Closes: #387812
    * ku.po: New kurdish translation. Closes: #387766
    * sk.po: Updated to 514t. Closes: #386851
    * ja.po: Updated to 514t. Closes: #386537
    * gl.po: Updated to 514t. Closes: #386397
    * fr.po: Updated to 516t.
    * fi.po: Updated to 512t. Closes: #382702
  * share/archive-archive.gpg:
    - removed the outdated amd64 and debian-2004 keys
  * apt-pkg/tagfile.cc:
    - applied patch from Jeroen van Wolffelaar to make the tags
      caseinsensitive (closes: #384182)
    - reverted MMap use in the tagfile because it does not work 
      across pipes (closes: #383487) 
  * added "installtask" command
  * added new ubuntu specific rewrite rule for "Original-Maintainer"
  
 -- Michael Vogt <michael.vogt@ubuntu.com>  Tue, 19 Sep 2006 15:07:51 +0200

apt (0.6.45ubuntu9) edgy; urgency=low

  * cmdline/apt-get.cc:
    - if --no-remove is given, do not run the AutoRemove code 

 -- Michael Vogt <michael.vogt@ubuntu.com>  Wed, 13 Sep 2006 11:54:20 +0200

apt (0.6.45ubuntu8) edgy; urgency=low

  * apt-pkg/algorithm.cc:
    - fix pkgProblemResolver.InstallProtect() to preserve the auto-install
      information (lp: #59457)
  * cmdline/apt-get.cc:
    - fix typo in autoremove information (lp: #59420)
  * install apt-mark to modify the automatically install information for
    packages

 -- Michael Vogt <michael.vogt@ubuntu.com>  Fri,  8 Sep 2006 20:07:22 +0200

apt (0.6.45ubuntu7) edgy; urgency=low

  * apt-pkg/depcache.cc:
    - fix a bug in the install-recommends-section code

 -- Michael Vogt <michael.vogt@ubuntu.com>  Thu,  7 Sep 2006 18:22:38 +0200

apt (0.6.45ubuntu6) edgy; urgency=low

  [Michael Vogt]
  * cmdline/apt-get.cc:
    - always show auto-removable packages and give a hint how to remove 
      them
  * debian/apt.conf.ubuntu:
    - exlucde linux-image and linux-restricted-modules from ever being 
      auto-removed
    - added "metapackages" as the section we want to install recommends
      by default
  * apt-pkg/depcache.cc:
    - added support to turn install-recommends selectively on/off by
      section
  [Ian Jackson]
  * Tests pass without code changes!  Except that we need this:
  * Bump cache file major version to force rebuild so that Breaks
    dependencies are included.
  * Don't depend on or suggest any particular dpkg or dpkg-dev versions;
    --auto-deconfigure is very very old and dpkg-dev's Breaks support
    is more or less orthogonal.
  * Initial draft of `Breaks' implementation.  Appears to compile,
    but as yet *completely untested*.

 -- Michael Vogt <michael.vogt@ubuntu.com>  Thu,  7 Sep 2006 11:50:52 +0200

apt (0.6.45ubuntu5) edgy; urgency=low

  * apt-pkg/pkgcachegen.cc:
    - increase the APT::Cache-Limit to deal with the increased demand due
      to the translated descriptions
  * apt-pkg/deb/dpkgpm.cc:
    - pass "--auto-deconfigure" to dpkg on install to support the
      new "breaks" in dpkg

 -- Michael Vogt <michael.vogt@ubuntu.com>  Tue, 15 Aug 2006 12:06:26 +0200

apt (0.6.45ubuntu4) edgy; urgency=low

  * cmdline/apt-get.cc:
    - fix in the new --fix-polciy code

 -- Michael Vogt <michael.vogt@ubuntu.com>  Mon, 14 Aug 2006 21:08:11 +0200

apt (0.6.45ubuntu3) edgy; urgency=low

  * ABI break
  * merged latest apt--install-recommends (closes: #559000)
  * added "--fix-policy" option to can be used as "--fix-broken" and
    will install missing weak depends (recommends, and/or suggests 
    depending on the settings)
  * merged the apt--ddtp branch

 -- Michael Vogt <michael.vogt@ubuntu.com>  Fri, 11 Aug 2006 12:53:23 +0200

apt (0.6.45ubuntu2) edgy; urgency=low

  * debian/control:
    - switched to libdb4.4 for building (closes: #381019)
  * cmdline/apt-get.cc:
    - show only the recommends/suggests for the candidate-version, not for all
      versions of the package (closes: #257054)
    - properly handle recommends/suggests or-groups when printing the list of
      suggested/recommends packages (closes: #311619)
  * merged "apt--install-recommends" branch:
    - added "{no-}install-recommends" commandline option
    - added APT::Install-{Recommends,Suggests} option
    - currently Install-Recommends defaults to "False" 

 -- Michael Vogt <michael.vogt@ubuntu.com>  Wed,  9 Aug 2006 23:38:46 +0200

apt (0.6.45ubuntu1) edgy; urgency=low

  * merged with debian/unstable

 -- Michael Vogt <michael.vogt@ubuntu.com>  Tue,  1 Aug 2006 15:43:22 +0200

apt (0.6.45) unstable; urgency=low

  * apt-pkg/contrib/sha256.cc:
    - fixed the sha256 generation (closes: #378183)
  * ftparchive/cachedb.cc:
    - applied patch from Anthony Towns to fix Clean() function
      (closes: #379576)
  * doc/apt-get.8.xml:
    - fix path to the apt user build (Closes: #375640)
  * doc/apt-cache.8.xml:
    - typo (Closes: #376408)
  * apt-pkg/deb/dpkgpm.cc:
    - make progress reporting more robust against multiline error
      messages (first half of a fix for #374195)
  * doc/examples/configure-index:
    - document Debug::pkgAcquire::Auth     
  * methods/gpgv.cc:
    - deal with gpg error "NODATA". Closes: #296103, Thanks to 
      Luis Rodrigo Gallardo Cruz for the patch
  * apt-inst/contrib/extracttar.cc:
    - fix for string mangling, closes: #373864
  * apt-pkg/acquire-item.cc:
    - check for bzip2 in /bin (closes: #377391)
  * apt-pkg/tagfile.cc:
    - make it work on non-mapable files again, thanks 
      to James Troup for confirming the fix (closes: #376777)
  * Merged from Christian Perrier bzr branch:
    * ko.po: Updated to 512t. Closes: #378901
    * hu.po: Updated to 512t. Closes: #376330
    * km.po: New Khmer translation: 506t6f. Closes: #375068
    * ne.po: New Nepali translation: 512t. Closes: #373729
    * vi.po: Updated to 512t. Closes: #368038
    * zh_TW.po: Remove an extra %s in one string. Closes: #370551
    * dz.po: New Dzongkha translation: 512t
    * ro.po: Updated to 512t
    * eu.po: Updated

 -- Michael Vogt <mvo@debian.org>  Thu, 27 Jul 2006 00:52:05 +0200

apt (0.6.44.2ubuntu4) edgy; urgency=low

  * Make apt-get dselect-upgrade happy again

 -- Michael Vogt <michael.vogt@ubuntu.com>  Fri, 21 Jul 2006 11:03:02 +0200

apt (0.6.44.2ubuntu3) edgy; urgency=low

  * Close extended_states file after writing it.

 -- Colin Watson <cjwatson@ubuntu.com>  Tue, 18 Jul 2006 00:12:13 +0100

apt (0.6.44.2ubuntu2) edgy; urgency=low

  * create a empty extended_states file if none exists already

 -- Michael Vogt <michael.vogt@ubuntu.com>  Tue,  4 Jul 2006 09:23:03 +0200

apt (0.6.44.2ubuntu1) edgy; urgency=low

  * merged with debian/unstable
  * merged the "auto-mark" branch to support aptitude like
    marking of automatically installed dependencies and added
    "apt-get remove --auto-remove" to remove unused auto-installed
    packages again
  * changed library version from 3.11 to 3.50 to make it clearly 
    different from the debian version (we are ABI incompatible because
    of the auto-mark patch)

 -- Michael Vogt <michael.vogt@ubuntu.com>  Mon,  3 Jul 2006 18:30:46 +0200

apt (0.6.44.2) unstable; urgency=low
  
   * apt-pkg/depcache.cc:
     - added Debug::pkgDepCache::AutoInstall (thanks to infinity)
   * apt-pkg/acquire-item.cc:
     - fix missing chmod() in the new aquire code
       (thanks to Bastian Blank, Closes: #367425)
   * merged from
     http://www.perrier.eu.org/debian/packages/d-i/level4/apt-main:
     * sk.po: Completed to 512t
     * eu.po: Completed to 512t
     * fr.po: Completed to 512t
     * sv.po: Completed to 512t
     * Update all PO and the POT. Gives 506t6f for formerly
       complete translations

 -- Michael Vogt <mvo@debian.org>  Wed, 14 Jun 2006 12:00:57 +0200 

apt (0.6.44.1-0.1) unstable; urgency=low

  * Non-maintainer upload.
  * Don't give an error when parsing empty Packages/Sources files.
    (Closes: #366931, #367086, #370160)

 -- Steinar H. Gunderson <sesse@debian.org>  Fri,  9 Jun 2006 00:52:21 +0200

apt (0.6.44.1) unstable; urgency=low

  * apt-pkg/acquire-item.cc:
    - fix reversed logic of the "Acquire::PDiffs" option
  * merged from 
    http://www.perrier.eu.org/debian/packages/d-i/level4/apt-main:
    - po/LINGUAS: added "bg" Closes: #360262
    - po/gl.po: Galician translation update. Closes: #366849
    - po/hu.po: Hungarian translation update. Closes: #365448
    - po/cs.po: Czech translation updated. Closes: #367244
  * apt-pkg/contrib/sha256.cc:
    - applied patch to fix unaligned access problem. Closes: #367417
      (thanks to David Mosberger)

 -- Michael Vogt <mvo@debian.org>  Tue, 16 May 2006 21:51:16 +0200

apt (0.6.44) unstable; urgency=low

  * apt-pkg/acquire.cc: don't show ETA if it is 0 or absurdely large
  * apt-pkg/contrib/sha256.{cc,h},hashes.{cc,h}: support for sha256 
    (thanks to Anthony Towns)
  * ftparchive/cachedb.{cc,h},writer.{cc,h}: optimizations 
    (thanks to Anthony Towns)
  * apt pdiff support from experimental merged
  * apt-pkg/deb/dpkgpm.cc: wording fixes (thanks to Matt Zimmerman)
  * apt-pkg/deb/dpkgpm.cc: 
    - wording fixes (thanks to Matt Zimmerman)
    - fix error in dpkg interaction (closes: #364513, thanks to Martin Dickopp)
  * apt-pkg/tagfile.{cc,h}:
    - use MMap to read the entries (thanks to Zephaniah E. Hull for the
      patch) Closes: #350025
  * Merge from http://www.perrier.eu.org/debian/packages/d-i/level4/apt-main:
  	* bg.po: Added, complete to 512t. Closes: #360262
  * doc/apt-ftparchive.1.xml:
    - fix documentation for "SrcPackages" -> "Sources" 
      (thanks to Bart Martens for the patch, closes: #307756)
  * debian/libapt-pkg-doc.doc-base.cache:
    - remove broken charackter from description (closes: #361129)
  * apt-inst/deb/dpkgdb.cc, methods/gpgv.cc: 
    - i18n fixes (closes: #349298)
  * debian/postinst: dont fail on not available
    /usr/share/doc/apt/examples/sources.list (closes: #361130)
  * methods/ftp.cc:
    - unlink empty file in partial if the download failed because
      the file is missing on the server (closes: #316337)
  * apt-pkg/deb/debversion.cc:
    - treats a version string with explicit zero epoch equal
      than the same without epoch (Policy 5.6.12, closes: #363358)
      Thanks to Lionel Elie Mamane for the patch
  
 -- Michael Vogt <mvo@debian.org>  Mon,  8 May 2006 22:28:53 +0200

apt (0.6.43.3ubuntu3) dapper; urgency=low

  * methods/http.cc:
    - fix the user-agent string

 -- Michael Vogt <michael.vogt@ubuntu.com>  Fri, 26 May 2006 18:09:32 +0200

apt (0.6.43.3ubuntu2) dapper; urgency=low

  * apt-pkg/deb/dpkgpm.cc: wording fixes (thanks to Matt Zimmerman)

 -- Michael Vogt <michael.vogt@ubuntu.com>  Tue, 18 Apr 2006 13:24:40 +0200

apt (0.6.43.3ubuntu1) dapper; urgency=low

  * apt-pkg/acquire.cc: don't show ETA if it is 0 or absurdely large in 
    the status-fd (ubuntu #28954)

 -- Michael Vogt <michael.vogt@ubuntu.com>  Tue, 28 Mar 2006 20:34:46 +0200

apt (0.6.43.3) unstable; urgency=low

  * Merge bubulle@debian.org--2005/apt--main--0 up to patch-186:
    * ca.po: Completed to 512t. Closes: #351592
    * eu.po: Completed to 512t. Closes: #350483
    * ja.po: Completed to 512t. Closes: #349806
    * pl.po: Completed to 512t. Closes: #349514
    * sk.po: Completed to 512t. Closes: #349474
    * gl.po: Completed to 512 strings Closes: #349407
    * vi.po: Completed to 512 strings
    * sv.po: Completed to 512 strings Closes: #349210
    * ru.po: Completed to 512 strings Closes: #349154
    * da.po: Completed to 512 strings Closes: #349084
    * fr.po: Completed to 512 strings
    * LINGUAS: Add Welsh
    * *.po: Updated from sources (512 strings)
    * vi.po: Completed to 511 strings  Closes: #348968
  * apt-pkg/deb/deblistparser.cc:
    - don't explode on a DepCompareOp in a Provides line, but warn about
      it and ignore it otherwise (thanks to James Troup for reporting it)
  * cmdline/apt-get.cc:
    - don't lock the lists directory in DoInstall, breaks --print-uri 
      (thanks to James Troup for reporting it)
  * debian/apt.dirs: create /etc/apt/sources.list.d 
  * make apt-cache madison work without deb-src entries (#352583)
  * cmdline/apt-get.cc: only run the list-cleaner if a update was 
    successfull
  * apt-get update errors are only warnings nowdays
  * be more careful with the signature file on network failures

 --  Michael Vogt <mvo@debian.org>  Wed, 22 Feb 2006 10:13:04 +0100

apt (0.6.43.2ubuntu1) dapper; urgency=low

  * Merge bubulle@debian.org--2005/apt--main--0 up to patch-182:
  * ca.po: Completed to 512t. Closes: #351592
    * eu.po: Completed to 512t. Closes: #350483
    * ja.po: Completed to 512t. Closes: #349806
    * pl.po: Completed to 512t. Closes: #349514
    * sk.po: Completed to 512t. Closes: #349474
    * gl.po: Completed to 512 strings Closes: #349407
    * vi.po: Completed to 512 strings
    * sv.po: Completed to 512 strings Closes: #349210
    * ru.po: Completed to 512 strings Closes: #349154
    * da.po: Completed to 512 strings Closes: #349084
    * fr.po: Completed to 512 strings
    * LINGUAS: Add Welsh
    * *.po: Updated from sources (512 strings)
    * vi.po: Completed to 511 strings  Closes: #348968
  * apt-pkg/deb/deblistparser.cc:
    - don't explode on a DepCompareOp in a Provides line, but warn about
      it and ignore it otherwise (thanks to James Troup for reporting it)
  * cmdline/apt-get.cc:
    - don't lock the lists directory in DoInstall, breaks --print-uri 
      (thanks to James Troup for reporting it)
  * debian/apt.dirs: create /etc/apt/sources.list.d 
  * make apt-cache madison work without deb-src entries (#352583)
  * cmdline/apt-get.cc: only run the list-cleaner if a update was 
    successfull
  * apt-get update errors are only warnings nowdays
  * be more careful with the signature file on network failures

 -- Michael Vogt <michael.vogt@ubuntu.com>  Mon, 20 Feb 2006 22:27:48 +0100

apt (0.6.43.2) unstable; urgency=low

  * Merge bubulle@debian.org--2005/apt--main--0 up to patch-166:
    - en_GB.po, de.po: fix spaces errors in "Ign " translations Closes: #347258
    - makefile: make update-po a pre-requisite of clean target so
    	        that POT and PO files are always up-to-date
    - sv.po: Completed to 511t. Closes: #346450
    - sk.po: Completed to 511t. Closes: #346369
    - fr.po: Completed to 511t
    - *.po: Updated from sources (511 strings)
    - el.po: Completed to 511 strings Closes: #344642
    - da.po: Completed to 511 strings Closes: #348574
    - es.po: Updated to 510t1f Closes: #348158
    - gl.po: Completed to 511 strings Closes: #347729
    - it.po: Yet another update Closes: #347435
  * added debian-archive-keyring to the Recommends (closes: #347970)
  * fixed message in apt-key to install debian-archive-keyring 
  * typos fixed in apt-cache.8 (closes: #348348, #347349)
  * add patch to fix http download corruption problem (thanks to
    Petr Vandrovec, closes: #280844, #290694)

 -- Michael Vogt <mvo@debian.org>  Thu, 19 Jan 2006 00:06:33 +0100

apt (0.6.43.1ubuntu1) dapper; urgency=low

  * Merge bubulle@debian.org--2005/apt--main--0 up to patch-159:
    - en_GB.po, de.po: fix spaces errors in "Ign " translations
      Closes: #347258
    - makefile: make update-po a pre-requisite of clean target so
	        that POT and PO files are always up-to-date
    - sv.po: Completed to 511t. Closes: #346450
    - sk.po: Completed to 511t. Closes: #346369
    - fr.po: Completed to 511t
    - *.po: Updated from sources (511 strings)
  * add patch to fix http download corruption problem (thanks to
    Petr Vandrovec, closes: #280844, #290694)
  * added APT::Periodic::Unattended-Upgrade (requires the package
    "unattended-upgrade")

 -- Michael Vogt <michael.vogt@ubuntu.com>  Tue, 10 Jan 2006 17:09:31 +0100

apt (0.6.43.1) unstable; urgency=low
  
  * Merge bubulle@debian.org--2005/apt--main--0 up to patch-148:
    * fr.po: Completed to 510 strings
    * it.po: Completed to 510t
    * en_GB.po: Completed to 510t
    * cs.po: Completed to 510t
    * zh_CN.po: Completed to 510t
    * el.po: Updated to 510t
    * vi.po: Updated to 383t93f34u
    * tl.po: Completed to 510 strings (Closes: #344306)
    * sv.po: Completed to 510 strings (Closes: #344056)
    * LINGUAS: disabled Hebrew translation. (Closes: #313283)
    * eu.po: Completed to 510 strings (Closes: #342091)
  * apt-get source won't download already downloaded files again
    (closes: #79277)
  * share/debian-archive.gpg: new 2006 ftp-archive signing key added
    (#345891)
  * redownload the Release file if IMS-Hit and gpg failure
  * deal with multiple signatures on a Release file

 -- Michael Vogt <mvo@debian.org>  Fri,  6 Jan 2006 01:17:08 +0100

apt (0.6.43ubuntu2) dapper; urgency=low

  * merged some missing bits that wheren't merged by baz in the previous
    upload (*grumble*)

 -- Michael Vogt <michael.vogt@ubuntu.com>  Thu,  8 Dec 2005 18:35:58 +0100

apt (0.6.43ubuntu1) dapper; urgency=low

  * merged with debian

 -- Michael Vogt <michael.vogt@ubuntu.com>  Fri, 25 Nov 2005 11:36:29 +0100

apt (0.6.43) unstable; urgency=medium

  * Merge bubulle@debian.org--2005/apt--main--0 up to patch-132:  
    * zh_CN.po: Completed to 510 strings(Closes: #338267)
    * gl.po: Completed to 510 strings (Closes: #338356)
  * added support for "/etc/apt/sources.list.d" directory 
    (closes: #66325)
  * make pkgDirStream (a bit) more complete
  * fix bug in pkgCache::VerIterator::end() (thanks to Daniel Burrows)
    (closes: #339533)
  * pkgAcqFile is more flexible now (closes: #57091)
  * support a download rate limit for http (closes: #146877)
  * included lots of the speedup changes from #319377
  * add stdint.h to contrib/md5.h (closes: #340448)
  * ABI change, library name changed (closes: #339147)
  * Fix GNU/kFreeBSD crash on non-existing server file (closes: #317718)
  * switch to libdb4.3 in build-depends
  
 -- Michael Vogt <mvo@debian.org>  Tue, 29 Nov 2005 00:17:07 +0100

apt (0.6.42.3ubuntu2) dapper; urgency=low

  * Merge bubulle@debian.org--2005/apt--main--0 up to patch-131:  
    * zh_CN.po: Completed to 507 strings(Closes: #338267)
    * gl.po: Completed to 510 strings (Closes: #338356)
  * added support for "/etc/apt/sources.list.d" directory 
    (closes: #66325)
  
 -- Michael Vogt <michael.vogt@ubuntu.com>  Mon, 14 Nov 2005 15:30:12 +0100

apt (0.6.42.3ubuntu1) dapper; urgency=low

  * synced with debian

 -- Michael Vogt <michael.vogt@ubuntu.com>  Thu, 10 Nov 2005 05:05:56 +0100

apt (0.6.42.3) unstable; urgency=low

  * Merge bubulle@debian.org--2005/apt--main--0 up to patch-129:
    - patch-118: Russian translation update by Yuri Kozlov (closes: #335164)
    - patch-119: add update-po as a pre-req for binary (closes: #329910)
    - patch-121: Complete French translation
    - patch-125: Fixed localization of y/n questions in German translation 
                 (closes: #337078)
    - patch-126: Swedish translation update (closes: #337163)
    - patch-127: Complete Tagalog translation (closes: #337306)
    - patch-128: Danish translation update (closes: #337949)
    - patch-129: Basque translation update (closes: #338101)
  * cmdline/apt-get.cc:
    - bufix in FindSrc  (closes: #335213, #337910)
  * added armeb to archtable (closes: #333599)
  * with --allow-unauthenticated use the old fallback behaviour for
    sources (closes: #335112)
   
 -- Michael Vogt <mvo@debian.org>  Wed,  9 Nov 2005 07:22:31 +0100

apt (0.6.42.2) unstable; urgency=high

  * NMU (approved by maintainer)
  * Add AMD64 archive signing key to debian-archive.gpg (closes: #336500).
  * Add big-endian arm (armeb) support (closes: #333599).
  * Priority high to get the AMD key into testing ASAP.

 -- Frans Pop <fjp@debian.org>  Sun, 30 Oct 2005 21:29:11 +0100
 
apt (0.6.42.1) unstable; urgency=low

  * fix a incorrect example in the apt_prefrences man page
    (thanks to Filipus Klutiero, closes: #282918)
  * apt-pkg/pkgrecords.cc:
    - revert patch from last version, it causes trouble on alpha 
      and ia64 (closes: #335102, #335103)
  * cmdline/apt-get.cc:
    - be extra carefull in FindSrc (closes: #335213)

 -- Michael Vogt <mvo@debian.org>  Sat, 22 Oct 2005 23:44:35 +0200

apt (0.6.42) unstable; urgency=low

  * apt-pkg/cdrom.cc:
    - unmount the cdrom when apt failed to locate any package files
  * allow cdrom failures and fallback to other sources in that case
    (closes: #44135)
  * better error text when dpkg-source fails
  * Merge bubulle@debian.org--2005/apt--main--0 up to patch-115:
    - patch-99: Added Galician translation
    - patch-100: Completed Danish translation (Closes: #325686)
    - patch-104: French translation completed
    - patch-109: Italian translation completed
    - patch-112: Swedish translation update
    - patch-115: Basque translation completed (Closes: #333299)
  * applied french man-page update (thanks to Philippe Batailler)
    (closes: #316638, #327456)
  * fix leak in the mmap code, thanks to Daniel Burrows for the
    patch (closes: #250583)
  * support for apt-get [build-dep|source] -t (closes: #152129)
  * added "APT::Authentication::TrustCDROM" option to make the life
    for the installer people easier (closes: #334656)
  * fix crash in apt-ftparchive (thanks to Bastian Blank for the patch)
    (closes: #334671)
  * apt-pkg/contrib/md5.cc:
    - fix a alignment problem on sparc64 that gives random bus errors
      (thanks to Fabbione for providing a test-case)
  * init the default ScreenWidth to 79 columns by default
    (Closes: #324921)
  * cmdline/apt-cdrom.cc:
    - fix some missing gettext() calls (closes: #334539)
  * doc/apt-cache.8.xml: fix typo (closes: #334714)

 -- Michael Vogt <mvo@debian.org>  Wed, 19 Oct 2005 22:02:09 +0200

apt (0.6.41) unstable; urgency=low

  * improved the support for "error" and "conffile" reporting from
    dpkg, added the format to README.progress-reporting
  * added README.progress-reporting to the apt-doc package
  * improved the network timeout handling, if a index file from a
    sources.list times out or EAI_AGAIN is returned from getaddrinfo,
    don't try to get the other files from that entry
  * Support architecture-specific extra overrides
    (closes: #225947). Thanks to  Anthony Towns for idea and
    the patch, thanks to Colin Watson for testing it.
  * Javier Fernandez-Sanguino Pen~a:
    - Added a first version of an apt-secure.8 manpage, and modified
      apt-key and apt.end accordingly. Also added the 'update'
      argument to apt-key which was previously not documented
      (Closes: #322120)
  * Andreas Pakulat:
    - added example apt-ftparchive.conf file to doc/examples
      (closes: #322483)
  * Fix a incorrect example in the man-page (closes: #282918)
  * Fix a bug for very long lines in the apt-cdrom code (closes: #280356)
  * Fix a manual page bug (closes: #316314)
  * Do md5sum checking for file and cdrom method (closes: #319142)
  * Change pkgPolicy::Pin from private to protected to let subclasses
    access it too (closes: #321799)
  * add default constructor for PrvIterator (closes: #322267)
  * Reread status configuration on debSystem::Initialize()
    (needed for apt-proxy, thanks to Otavio for this patch)

 -- Michael Vogt <mvo@debian.org>  Mon,  5 Sep 2005 22:59:03 +0200
  
apt (0.6.40.1ubuntu8) breezy; urgency=low

  * Cherry picked michael.vogt@ubuntu.com--2005/apt--mvo--0--patch-62:
    - fix for a bad memory/file leak in the mmap code (ubuntu #15603)
  * po/de.po, po/fr.po: 
    - updated the translations
  * po/makefile:
    - create a single pot file in each domain dir to make rosetta happy

 -- Michael Vogt <michael.vogt@ubuntu.com>  Wed, 28 Sep 2005 10:16:06 +0200

apt (0.6.40.1ubuntu7) breezy; urgency=low

  * updated the pot/po files , no code changes

 -- Michael Vogt <michael.vogt@ubuntu.com>  Tue, 27 Sep 2005 18:38:16 +0200

apt (0.6.40.1ubuntu6) breezy; urgency=low

  * Cherry picked michael.vogt@ubuntu.com--2005/apt--mvo--0--patch-56:
    - make it possible for apt to handle a failed MediaChange event and
      fall back to other sources (ubuntu #13713)

 -- Michael Vogt <michael.vogt@ubuntu.com>  Tue, 13 Sep 2005 22:09:50 +0200

apt (0.6.40.1ubuntu5) breezy; urgency=low

  * Cherry picked michael.vogt@ubuntu.com--2005/apt--mvo--0--patch-{50,51}.
    This adds media-change reporting to the apt status-fd (ubuntu #15213)
  * Cherry picked michael.vogt@ubuntu.com--2005/apt--mvo--0--patch-55:
    apt-pkg/cdrom.cc:
    - unmount the cdrom when apt failed to locate any package files

 -- Michael Vogt <michael.vogt@ubuntu.com>  Mon, 12 Sep 2005 15:44:26 +0200

apt (0.6.40.1ubuntu4) breezy; urgency=low

  * debian/apt.cron.daily:
    - fix a embarrassing typo
  
 -- Michael Vogt <michael.vogt@ubuntu.com>  Wed,  7 Sep 2005 10:10:37 +0200

apt (0.6.40.1ubuntu3) breezy; urgency=low

  * debian/apt.cron.daily:
    - use the ctime as well when figuring what packages need to
      be removed. This fixes the problem that packages copied with    
      "cp -a" (e.g. from the installer) have old mtimes (ubuntu #14504)

 -- Michael Vogt <michael.vogt@ubuntu.com>  Tue,  6 Sep 2005 18:30:46 +0200

apt (0.6.40.1ubuntu2) breezy; urgency=low

  * improved the support for "error" and "conffile" reporting from
    dpkg, added the format to README.progress-reporting
  * added README.progress-reporting to the apt-doc package
  * Do md5sum checking for file and cdrom method (closes: #319142)
  * Change pkgPolicy::Pin from private to protected to let subclasses
    access it too (closes: #321799)
  * methods/connect.cc:
    - send failure reason for EAI_AGAIN (TmpResolveFailure) to acuire-item
  * apt-pkg/acquire-item.cc:
    - fail early if a FailReason is TmpResolveFailure (avoids hangs during
      the install when no network is available)
  * merged michael.vogt@ubuntu.com--2005/apt--trust-cdrom--0

 -- Michael Vogt <michael.vogt@ubuntu.com>  Tue, 23 Aug 2005 19:44:55 +0200

apt (0.6.40.1ubuntu1) breezy; urgency=low

  * Synchronize with Debian

 -- Michael Vogt <michael.vogt@ubuntu.com>  Fri,  5 Aug 2005 14:20:56 +0200

apt (0.6.40.1) unstable; urgency=low

  * bugfix in the parsing code for the apt<->dpkg communication. apt 
    crashed when dpkg sends the same state more than once under certain
    conditions
  * 0.6.40 breaks the ABI but I accidentally didn't change the soname :/

 -- Michael Vogt <mvo@debian.org>  Fri,  5 Aug 2005 13:24:58 +0200

apt (0.6.40ubuntu1) breezy; urgency=low

  * Synchronize with Debian

 -- Matt Zimmerman <mdz@ubuntu.com>  Thu,  4 Aug 2005 15:53:22 -0700

apt (0.6.40) unstable; urgency=low

  * Patch from Jordi Mallach to mark some additional strings for translation
  * Updated Catalan translation from Jordi Mallach
  * Merge from bubulle@debian.org--2005/apt--main--0:
    - Update pot and merge with *.po
    - Updated French translation, including apt-key.fr.8
  * Restore changelog entries from the 0.6.x series that went to Debian
    experimental
  * Merge michael.vogt@ubuntu.com--2005/apt--progress-reporting--0
    - Provide an interface for progress reporting which can be used by
      (e.g.) base-config

 -- Matt Zimmerman <mdz@debian.org>  Thu, 28 Jul 2005 11:57:32 -0700

apt (0.6.39ubuntu4) breezy; urgency=low

  * Fix keyring paths in apt-key, apt.postinst (I swear I remember doing this
    before...)

 -- Matt Zimmerman <mdz@ubuntu.com>  Wed, 29 Jun 2005 08:39:17 -0700

apt (0.6.39ubuntu3) breezy; urgency=low

  * Fix keyring locations for Ubuntu in apt-key too.

 -- Colin Watson <cjwatson@ubuntu.com>  Wed, 29 Jun 2005 14:45:36 +0100

apt (0.6.39ubuntu2) breezy; urgency=low

  * Install ubuntu-archive.gpg rather than debian-archive.gpg as
    /etc/apt/trusted.gpg.

 -- Colin Watson <cjwatson@ubuntu.com>  Wed, 29 Jun 2005 11:53:34 +0100

apt (0.6.39ubuntu1) breezy; urgency=low

  * Michael Vogt
    - Change debian/bugscript to use #!/bin/bash (Closes: #313402)
    - Fix a incorrect example in the man-page (closes: #282918)
    - Support architecture-specific extra overrides
      (closes: #225947). Thanks to  Anthony Towns for idea and
      the patch, thanks to Colin Watson for testing it.
    - better report network timeouts from the methods to the acuire code,
      only timeout once per sources.list line

 -- Matt Zimmerman <mdz@ubuntu.com>  Tue, 28 Jun 2005 11:52:24 -0700

apt (0.6.39) unstable; urgency=low

  * Welsh translation update: daf@muse.19inch.net--2005/apt--main--0--patch-6
  * Merge mvo's changes from 0.6.36ubuntu1:
    michael.vogt@ubuntu.com--2005/apt--mvo--0--patch-32
  * Merge aggregated translation updates:
    bubulle@debian.org--2005/apt--main--0
  * Update priority of apt-utils to important, to match the override file
  * Install only one keyring on each branch (Closes: #316119)

 -- Matt Zimmerman <mdz@debian.org>  Tue, 28 Jun 2005 11:35:21 -0700

apt (0.6.38ubuntu1) breezy; urgency=low

  * First release from Ubuntu branch
  * Merge with --main--0, switch back to Ubuntu keyring

 -- Matt Zimmerman <mdz@ubuntu.com>  Sat, 25 Jun 2005 16:52:41 -0700

apt (0.6.38) unstable; urgency=low

  * Merge michael.vogt@ubuntu.com--2005/apt--fixes--0--patch-6, a workaround
    for the French man pages' failure to build
  * Branch Debian and Ubuntu
    - apt.postinst, apt-key: use the appropriate keyring
    - debian/rules: install all keyrings
  * Add the current Debian archive signing key (4F368D5D) to
    debian-archive.gpg
  * make pinning on the "component" work again (using the section of the 
    archive, we don't use per-section Release files anymore with apt-0.6)
    (closes ubuntu #9935)
  
 -- Matt Zimmerman <mdz@debian.org>  Sat, 25 Jun 2005 09:51:00 -0700

apt (0.6.37) breezy; urgency=low

  * Merge bubulle@debian.org--2005/apt--main--0 up to patch-81
    - patch-66: Italian update
    - patch-71: French update
    - patch-73: Basque update
    - patch-74: Hebrew update
    - patch-76: Correct Hebrew translation (Closes: #306658)
    - patch-77: French man page update
    - patch-79: Correct syntax errors in Hebrew translation
    - patch-81: Portuguese update
  * Fix build of French man pages (now using XML, not SGML)
  * Add Welsh translation from Dafydd Harries
    (daf@muse.19inch.net--2005/apt--main--0--patch-1)
  * Change debian/bugscript to use #!/bin/bash (Closes: #313402)
  * Fix a incorrect example in the man-page (closes: #282918)

 -- Matt Zimmerman <mdz@ubuntu.com>  Tue, 24 May 2005 14:38:25 -0700

apt (0.6.36ubuntu1) breezy; urgency=low

  * make it possible to write a cache-control: no-cache header even if
    no proxy is set to support transparent proxies (closes ubuntu: #10773)

  * Merge otavio@debian.org--2005/apt--fixes--0.6:
    - Fix comment about the need of xmlto while building from Arch;
    - Fix StatStore struct on cachedb.h to use time_t and then fix a compile
      warning;
    - Lock database at start of DoInstall routine to avoid concurrent
      runs of install/remove and update commands (Closes: #194467)
    - Fix warnings while compiling with GCC 4.0 compiler  

 -- Michael Vogt <michael.vogt@ubuntu.com>  Mon, 23 May 2005 11:57:53 +0200

apt (0.6.36) experimental; urgency=low

  * Merge apt--mvo--0:
    - apt-pkg/acquire-item.cc:
      added "Acquire::BrokenProxy" that will force apt to always 
      re-get the Release.gpg file (for broken proxies)
    - debian/apt.cron.daily:
      MinAge is defaulting to 2 days now to prevent over-aggresive removal 
    - apt-pkg/cdrom.cc:
      honor "Acquire::gpgv::Options" when verifying the signature (Ubuntu #8496)
 
 -- Michael Vogt <mvo@debian.org>  Thu, 31 Mar 2005 20:37:11 +0200

apt (0.6.35) hoary; urgency=low

  * Merge apt--mvo--0 (incorporates 0.6.34ubuntu1):
    - Implement MaxSize and MaxAge in apt.cron.daily, to prevent the cache
      from growing too large (Ubuntu #6761)
    - some comments about the pkgAcqMetaSig::Custom600Headers() added
    - use gpg --with-colons
    - commented the ftp no_proxy unseting in methods/ftp.cc
    - added support for "Acquire::gpgv::options" in methods/gpgv.cc
  * Merge bubulle@debian.org--2005/apt--main--0
    - Make capitalization more consistent
    - Un-fuzzy translations resulting from capitalization changes
    - Italian translation update

 -- Matt Zimmerman <mdz@ubuntu.com>  Mon,  7 Mar 2005 20:08:33 -0800

apt (0.6.34) hoary; urgency=low

  * Add missing semicolon to configure-index (Closes: #295773)
  * Update build-depends on gettext to 0.12 (Closes: #295077)
  * Merge from bubulle@debian.org--2005/apt--main--0 to get
    translation updates

 -- Matt Zimmerman <mdz@ubuntu.com>  Fri,  4 Mar 2005 16:13:15 -0800

apt (0.6.33) hoary; urgency=low

  * Merge michael.vogt@ubuntu.com--2005/apt--mvo--0 (through patch-6)
    - patch-1: cosmetic changes (whitespace, "Apt::GPGV->APT::GPGV")
    - patch-2: (doc) documentation for gpgv
    - patch-3: (doc) new config variables added configure-index
    - patch-4: pkgAcquire::Run() pulse intervall can be configured
    - patch-5: fix for apt-get update removing Release.gpg files (#6865)
    - patch-6: change the path scoring in apt-cdrom, prefer pathes without
      symlinks

 -- Matt Zimmerman <mdz@ubuntu.com>  Sat, 26 Feb 2005 15:21:17 -0800

apt (0.6.32) hoary; urgency=low

  * Merge michael.vogt@ubuntu.com--2005/apt--mvo--0 (patch-1)
    - Implement Acquire::gpgv::options (Ubuntu bug#6283)

 -- Matt Zimmerman <mdz@ubuntu.com>  Tue,  8 Feb 2005 19:31:15 -0800

apt (0.6.31) hoary; urgency=low

  * Matt Zimmerman
    - Remove debugging output from apt.cron.daily (no one noticed?)
    - Apply patch from Anthony Towns to allow SHA1Summation to process a file
      descriptor until EOF, rather than requiring that the length of input be
      specified (Closes: #291338)
    - Fix build/install of Polish offline documentation, based on patch from
      Christian Perrier (Closes: #270404)
  * Michael Vogt
    - apt-cdrom.cc seperated into frontend (cmdline/apt-cdrom.cc and library
      apt-pkg/cdrom.{cc,h}) (Ubuntu #5668)

 -- Matt Zimmerman <mdz@ubuntu.com>  Fri,  4 Feb 2005 10:23:01 -0800

apt (0.6.30) unstable; urgency=low

  * Add ppc64 to buildlib/archtable
  * Merge michael.vogt@canonical.com--2004/apt--status-fd--0
    - Support preserving dpkg status file descriptor, to support
      better integration with synaptic
  
 -- Matt Zimmerman <mdz@ubuntu.com>  Wed, 19 Jan 2005 00:26:01 -0800

apt (0.6.29) hoary; urgency=low

  * Merge apt--mvo--0 (0.6.27ubuntu4)
  

 -- Matt Zimmerman <mdz@canonical.com>  Tue, 28 Dec 2004 17:18:02 -0800

apt (0.6.28) hoary; urgency=low

  * Merge apt--mvo--0
  * Rebuild source to get rid of arch metadata and temporary files in
    0.6.27ubuntu3

 -- Matt Zimmerman <mdz@canonical.com>  Thu, 23 Dec 2004 18:53:16 -0800

apt (0.6.27ubuntu4) hoary; urgency=low

  * remove old sig-file in partial/ before starting to fetch a new sig-file
    (see ubuntu #4769 for the rational)
  * added apt-key update method (uses ubuntu-keyring)
  * documented the "--allow-unauthenticated" switch
  * added DEB_BUILD_PROG_OPTS to debian/rules (additonal options can be 
    passed to DEB_BUILD_PROG like "-S")

 -- Michael Vogt <mvo@debian.org>  Thu, 23 Dec 2004 11:12:51 +0100

apt (0.6.27ubuntu3) hoary; urgency=low

  * added a exact dependency from libapt-pkg-dev to the apt version it was
    build with

 -- Michael Vogt <mvo@debian.org>  Wed, 15 Dec 2004 09:56:32 +0100

apt (0.6.27ubuntu2) hoary; urgency=low

  * fixed a bug in the rule file that happend during the big 0.5->0.6 merge

 -- Michael Vogt <mvo@debian.org>  Tue, 14 Dec 2004 12:14:25 +0100

apt (0.6.27ubuntu1) hoary; urgency=low

  * chmod 755 /usr/bin/apt-key
  * don't display a error when a apt-get update don't find a 
    Packages.bz2/Sources.bz2 file

 -- Michael Vogt <mvo@debian.org>  Mon, 13 Dec 2004 18:40:21 +0100

apt (0.6.27) hoary; urgency=low

  * Merge apt--authentication--0 branch
    - Implement gpg authentication for package repositories (Closes: #203741)
    - Also includes Michael Vogt's fixes
  * Merge apt--misc-abi-changes--0 branch
    - Use pid_t throughout to hold process IDs (Closes: #226701)
    - Import patch from Debian bug #195510: (Closes: #195510)
      - Make Simulate::Describe and Simulate::ShortBreaks private member
        functions
      - Add a parameter (Candidate) to Describe to control whether the
        candidate version is displayed
      - Pass an appropriate value for Candidate everywhere Describe is called

 -- Matt Zimmerman <mdz@canonical.com>  Mon, 13 Dec 2004 01:03:11 -0800

apt (0.6.25) experimental; urgency=low

  * Fix handling of two-part sources for sources.list deb-src entries in
    the same way that deb entries were fixed

 -- Matt Zimmerman <mdz@debian.org>  Wed,  9 Jun 2004 05:29:50 -0700

apt (0.6.24) experimental; urgency=low

  * YnPrompt fixes were inadvertently left out, include them (Closes:
    #249251)

 -- Matt Zimmerman <mdz@debian.org>  Sun, 16 May 2004 14:18:53 -0700

apt (0.6.23) experimental; urgency=low

  * Remove obsolete pkgIterator::TargetVer() (Closes: #230159)
  * Reverse test in CheckAuth to match new prompt (Closes: #248211)

 -- Matt Zimmerman <mdz@debian.org>  Sun,  9 May 2004 21:01:58 -0700

apt (0.6.22) experimental; urgency=low

  * Merge 0.5.25
  * Make the unauthenticated packages prompt more intuitive (yes to
    continue, default no), but require --force-yes in addition to
    --assume-yes in order to override

 -- Matt Zimmerman <mdz@debian.org>  Fri, 19 Mar 2004 13:55:35 -0800

apt (0.6.21) experimental; urgency=low

  * Merge 0.5.24

 -- Matt Zimmerman <mdz@debian.org>  Tue, 16 Mar 2004 22:52:34 -0800

apt (0.6.20) experimental; urgency=low

  * Merge 0.5.23

 -- Matt Zimmerman <mdz@debian.org>  Thu, 26 Feb 2004 17:17:02 -0800

apt (0.6.19) experimental; urgency=low

  * Merge 0.5.22
  * Convert apt-key(8) to docbook XML

 -- Matt Zimmerman <mdz@debian.org>  Mon,  9 Feb 2004 15:44:49 -0800

apt (0.6.18) experimental; urgency=low

  * Add new Debian Archive Automatic Signing Key to the default keyring
    (existing keyrings are not updated; do that yourself)

 -- Matt Zimmerman <mdz@debian.org>  Sat, 17 Jan 2004 17:04:30 -0800

apt (0.6.17) experimental; urgency=low

  * Merge 0.5.21
  * Handle more IMS stuff correctly

 -- Matt Zimmerman <mdz@debian.org>  Fri, 16 Jan 2004 10:54:25 -0800

apt (0.6.16) experimental; urgency=low

  * Fix some cases where the .gpg file could be left in place when it is
    invalid

 -- Matt Zimmerman <mdz@debian.org>  Fri,  9 Jan 2004 09:22:15 -0800

apt (0.6.15) experimental; urgency=low

  * s/Debug::Acquire::gpg/&v/
  * Honor the [vendor] syntax in sources.list again (though it is not
    presently used for anything)
  * Don't ship vendors.list(5) since it isn't used yet
  * Revert change from 0.6.10; it was right in the first place and the
    problem was apparently something else.  Archive = Suite.

 -- Matt Zimmerman <mdz@debian.org>  Mon,  5 Jan 2004 17:43:01 -0800

apt (0.6.14) experimental; urgency=low

  * Merge 0.5.20

 -- Matt Zimmerman <mdz@debian.org>  Sun,  4 Jan 2004 11:09:21 -0800

apt (0.6.13) experimental; urgency=low

  * Merge 0.5.19

 -- Matt Zimmerman <mdz@debian.org>  Sat,  3 Jan 2004 16:22:31 -0800

apt (0.6.12) experimental; urgency=low

  * Have pkgAcquireIndex calculate an MD5 sum if one is not provided by
    the method (as with file: and copy:).  Local repositories
  * Fix warning about dist name mismatch to actually print what it was
    expecting
  * Don't expect any particular distribution name for two-part
    sources.list entries
  * Merge 0.5.18

 -- Matt Zimmerman <mdz@debian.org>  Fri,  2 Jan 2004 13:59:00 -0800

apt (0.6.11) experimental; urgency=low

  * Support IMS requests of Release.gpg and Release
  * This required API changes, bump the libapt-pkg version
  * Copy local Release files into Dir::State::Lists
  * Set IndexFile attribute when retrieving Release and Release.gpg so
    that the appropriate Cache-Control headers are sent

 -- Matt Zimmerman <mdz@debian.org>  Fri,  2 Jan 2004 10:46:17 -0800

apt (0.6.10) experimental; urgency=low

  * Use "Codename" (woody, sarge, etc.) to supply the value of the
    "Archive" package file attribute, used to match "release a=" type
    pins, rather than "Suite" (stable, testing, etc.)

 -- Matt Zimmerman <mdz@debian.org>  Thu,  1 Jan 2004 16:56:47 -0800

apt (0.6.9) experimental; urgency=low

  * Another tagfile workaround

 -- Matt Zimmerman <mdz@debian.org>  Thu,  1 Jan 2004 13:56:08 -0800

apt (0.6.8) experimental; urgency=low

  * Add a config option and corresponding command line option
    (--allow-unauthenticated) to apt-get, to make buildd operators happy
    (Closes: #225648)

 -- Matt Zimmerman <mdz@debian.org>  Wed, 31 Dec 2003 08:28:04 -0800

apt (0.6.7) experimental; urgency=low

  * Forgot to revert part of the changes to tagfile in 0.6.4.  Hopefully
    will fix segfaults for some folks.

 -- Matt Zimmerman <mdz@debian.org>  Wed, 31 Dec 2003 08:01:28 -0800

apt (0.6.6) experimental; urgency=low

  * Restore the ugly hack I removed from indexRecords::Load which set the
    pkgTagFile buffer size to (file size)+256.  This is concealing a bug,
    but I can't fix it right now.  This should fix the segfaults that
    folks are seeing with 0.6.[45].

 -- Matt Zimmerman <mdz@debian.org>  Mon, 29 Dec 2003 18:11:13 -0800

apt (0.6.5) experimental; urgency=low

  * Move the authentication check into a separate function in apt-get
  * Fix display of unauthenticated packages when they are in the cache
    (Closes: #225336)

 -- Matt Zimmerman <mdz@debian.org>  Sun, 28 Dec 2003 16:47:57 -0800

apt (0.6.4) experimental; urgency=low

  * Use the top-level Release file in LoadReleaseInfo, rather than looking
    for the per-section ones (which aren't downloaded anymore).  This
    unbreaks release pinning, including the NotAutomatic bit used by
    project/experimental
  * Use FileFd::Size() rather than a separate stat() call in
    LoadReleaseInfo
  * Fix pkgTagFile to leave a little extra room at the end of the buffer
    to append the record separator if it isn't present
  * Change LoadReleaseInfo to use "Suite" rather than "Archive", to match
    the Debian archive's dist-level Release files

 -- Matt Zimmerman <mdz@debian.org>  Sun, 28 Dec 2003 15:55:55 -0800

apt (0.6.3) experimental; urgency=low

  * Fix MetaIndexURI for flat ("foo/") sources

 -- Matt Zimmerman <mdz@debian.org>  Sun, 28 Dec 2003 12:11:56 -0800

apt (0.6.2) experimental; urgency=low

  * Add space between package names when multiple unauthenticated packages
    are being installed (Closes: #225212)
  * Provide apt-key with a secret keyring and a trustdb, even though we
    would never use them, because it blows up if it doesn't have them
  * Fix typo in apt-key(8) (standard input is '-', not '/')

 -- Matt Zimmerman <mdz@debian.org>  Sat, 27 Dec 2003 13:01:40 -0800

apt (0.6.1) experimental; urgency=low

  * Merge apt 0.5.17
  * Rearrange Release file authentication code to be more clear
  * If Release is present, but Release.gpg is not, don't forget to still
    queue Packages files
  * Convert distribution "../project/experimental" to "experimental" for
    comparison purposes
  * Make a number of Release file errors into warnings; for now, it is OK
    not to have a codename, for example.  We mostly care about checksums
    for now

 -- Matt Zimmerman <mdz@debian.org>  Fri, 26 Dec 2003 15:12:47 -0800

apt (0.6.0) experimental; urgency=low

  * Signature verification support patch ("apt-secure") from Colin Walters
    <walters@debian.org> and Isaac Jones <ijones@syntaxpolice.org>.  This
    implements:
     - Release signature verification (Release.gpg)
     - Packages, Sources md5sum verification against Release
     - Closes: #203741
  * Make some modifications to signature verification support:
    - Release.gpg is always retrieved and verified if present, rather than
      requiring that sources be configured as secure
    - Print a hint about installing gnupg if exec(gpgv) fails
    - Remove obsolete pkgAcqIndexRel
    - Move vendors.list stuff into a separate module (vendorlist.{h,cc})
    - If any files about to be retrieved are not authenticated, issue a
      warning to the user and require confirmation
    - Fix a heap corruption bug in pkgSrcRecords::pkgSrcRecords()
  * Suggests: gnupg
  * Install a keyring in /usr/share/apt/debian-archive.gpg containing an
    initial set of Debian archive signing keys to seed /etc/apt/trusted.gpg
  * Add a new tool, apt-key(8) used to manage the keyring

 -- Matt Zimmerman <mdz@debian.org>  Fri, 26 Dec 2003 08:27:19 -0800

apt (0.5.32) hoary; urgency=low

  * Call setlocale in the methods, so that the messages are properly
    localised (Closes: #282700)
  * Implement support for bzip2-compressed debs (data.tar.bz2)

 -- Matt Zimmerman <mdz@canonical.com>  Sat, 11 Dec 2004 09:05:52 -0800

apt (0.5.31) unstable; urgency=low

  * New Romanian translation from Sorin Batariuc <sorin@bonbon.net>
    (Closes: #281458)
  * Merge changes from Hoary (0.5.30,0.5.30ubuntu2]
  * Fix the example in apt_preferences(5) to match the text
    (Closes: #222267)
  * Add APT::Periodic::Autoclean setting, to allow "apt-get autoclean" to
    be run periodically.  This is useful with
    APT::Periodic::Download-Upgradeable-Packages, and defaults to the same
    value, so that the cache size is bounded

 -- Matt Zimmerman <mdz@debian.org>  Tue, 23 Nov 2004 12:53:04 -0800

apt (0.5.30ubuntu2) hoary; urgency=low

  * bzip2 is now "Suggested" and it will detect if bzip2 is installed 
    and only then trying to get Packages.bz2

 -- Michael Vogt <mvo@debian.org>  Fri, 19 Nov 2004 12:00:39 +0100

apt (0.5.30ubuntu1) hoary; urgency=low

  * Need to Depend: bzip2 or Packages.bz2 fail.

 -- LaMont Jones <lamont@canonical.com>  Thu, 18 Nov 2004 12:51:05 -0700

apt (0.5.30) hoary; urgency=low

  * Patch from Michael Vogt to enable Packages.bz2 use, with a fallback to
    Packages.gz if it is not present (Closes: #37525)

 -- Matt Zimmerman <mdz@debian.org>  Mon, 15 Nov 2004 12:57:28 -0800

apt (0.5.29) unstable; urgency=low

  * Don't hardcode paths in apt.cron.daily
  * Add to apt.cron.daily the capability to pre-download upgradeable
    packages
  * Place timestamp files in /var/lib/apt/periodic, rather than
    /var/lib/apt itself
  * Standardize debhelper files a bit
    - Create all directories in debian/dirs rather than creating some on
      the dh_installdirs command line
    - Rename debian/dirs to debian/apt.dirs, debian/examples to
      debian/apt.examples

 -- Matt Zimmerman <mdz@debian.org>  Sat, 13 Nov 2004 17:58:07 -0800

apt (0.5.28) hoary; urgency=low

  * Translation updates:
    - Updated Hungarian from Kelemen Gábor <kelemeng@gnome.hu> (Closes: #263436)
    - Updated Greek from George Papamichelakis (Closes: #265004)
    - Updated Simplified Chinese from Tchaikov (Closes: #265190)
    - Updated French by Christian Perrier (Closes: #265816)
    - Updated Japanese by Kenshi Muto (Closes: #265630)
    - Updated Catalan from Jordi Mallach
    - Updated Dutch from Bart Cornelis (Closes: #268258, #278697)
    - Updated Portuguese from Miguel Figueiredo (Closes: #268265)
    - Updated Polish from Robert Luberda <robert@debian.org> (Closes: #268451)
    - Updated Danish from Claus Hindsgaul (Closes: #269417)
    - Updated Norwegian Nynorsk from Håvard Korsvoll <korsvoll@skulelinux.no>
      (Closes: #269965)
    - Updated Russian from Yuri Kozlov <yuray@id.ru> (Closes: #271104)
    - Updated Italian from Samuele Giovanni Tonon <samu@debian.org>
      (Closes: #275083)
    - Updated Brazilian Portuguese from Andre Luis Lopes (Closes: #273944)
    - Updated Slovak from Peter Mann (Closes: #279481)
  * APT::Get::APT::Get::No-List-Cleanup -> APT::Get::List-Cleanup in apt-get.cc
    (Closes: #267266)
  * Merge Ubuntu changes:
    - Set default Dpkg::MaxArgs to 1024, and Dpkg::MaxArgBytes to 32k.
      Needed to work around ordering bugs when installing a large number of
      packages
    - Patch from Michael Vogt to add an optional cron job which
      can run apt-get update periodically
  * Add arch-build target to debian/rules

 -- Matt Zimmerman <mdz@debian.org>  Sat, 13 Nov 2004 15:52:20 -0800

apt (0.5.27) unstable; urgency=high

  * Sneak in a bunch of updated translations before the freeze
    (no code changes)
  * Translation updates:
    - New Finnish translation from Tapio Lehtonen <tale@debian.org>
      (Closes: #258999)
    - New Bosnian translation from Safir Šećerović <sapphire@linux.org.ba>
      (Closes: #254201)
    - Fix Italian incontrario (Closes: #217277)
    - Updated Spanish from Ruben Porras (Closes: #260483)
    - Updated Danish from Claus Hindsgaul (Closes: #260569)
    - Updated Slovak from Peter Mann (Closes: #260627)
    - Updated Portuguese from Miguel Figueiredo (Closes: #261423)
  * Bring configure-index up to date with documented options, patch from
    Uwe Zeisberger <zeisberg@informatik.uni-freiburg.de> (Closes: #259540)
  * Note in apt.conf(5) that configure-index does not contain strictly
    default values, but also examples
  * Add Polish translation of offline.sgml (Closes: #259229)

 -- Matt Zimmerman <mdz@debian.org>  Thu, 29 Jul 2004 09:30:12 -0700

apt (0.5.26) unstable; urgency=low

  * Translation updates:
    - Spanish update from Ruben Porras <nahoo82@telefonica.net> (Closes: #248214)
    - Sync Spanish apt(8) (Closes: #249241)
    - French update from Christian Perrier <bubulle@debian.org> (Closes: #248614)
    - New Slovak translation from Peter Mann <Peter.Mann@tuke.sk> (Closes: #251676)
    - Czech update from Miroslav Kure <kurem@upcase.inf.upol.cz> (Closes: #251682)
    - pt_BR update from Andre Luis Lopes <andrelop@debian.org> (Closes: #251961)
    - German translation of apt(8) from Helge Kreutzmann <kreutzm@itp.uni-hannover.de>
      (Closes: #249453)
    - pt update from Miguel Figueiredo <elmig@debianpt.org> (Closes: #252700)
    - New Hebrew translation from Lior Kaplan <webmaster@guides.co.il>
      (Closes: #253182)
    - New Basque translation from Piarres Beobide Egaña <pi@beobide.net>
      (Vasco - Euskara - difficult language, Closes: #254407) and already a
      correction (Closes: #255760)
    - Updated Brazilian Portuguese translation from
      Guilherme de S. Pastore <gpastore@colband.com.br> (Closes: #256396)
    - Updated Greek translation (complete now) from
      George Papamichelakis <george@step.gr> (Closes: #256797)
    - New Korean translation from Changwoo Ryu <cwryu@debian.org>
      (Closes: #257143)
    - German translation now available in two flavours: with Unicode usage and
      without (related to #228486, #235759)
  * Update apt-get(8) to reflect the fact that APT::Get::Only-Source will
    affect apt-get build-dep as well as apt-get source
  * Remove aborted remnants of a different method of implementing DEB_BUILD_OPTIONS
    from debian/rules
  * Fix typo in error message when encountering unknown type in source list
    (Closes: #253217)
  * Update k*bsd-gnu arch names in buildlib/ostable (Closes: #253532)
  * Add amd64 to buildlib/archtable (Closes: #240896)
  * Have configure output a more useful error message if the architecture
    isn't in archtable

 -- Matt Zimmerman <mdz@debian.org>  Thu,  8 Jul 2004 15:53:28 -0700

apt (0.5.25) unstable; urgency=low

  * Patch from Jason Gunthorpe to remove arbitrary length limit on Binary
    field in SourcesWriter::DoPackage
  * Fix typo in apt-cache(8) (Closes: #238578)
  * Fix obsolete reference to bug(1) in stub apt(8) man page
    (Closes: #245923)
  * Fix typo in configure-index (RecruseDepends -> RecurseDepends)
    (Closes: #246550)
  * Support DEB_BUILD_OPTIONS=noopt in debian/rules
    (Closes: #244293)
  * Increase length of line buffer in ReadConfigFile to 1024 chars;
    detect if a line is longer than that and error out
    (Closes: #244835)
  * Suppress a signed/unsigned warning in apt-cache.cc:DisplayRecord
  * Build apt-ftparchive with libdb4.2 rather than libdb2
    - Patch from Clint Adams to do most of the work
    - Build-Depends: s/libdb2-dev/libdb4.2-dev/
    - Add AC_PREREQ(2.50) to configure.in
    - Use db_strerror(err) rather than GlobalError::Errno (which uses strerror)
    - Add note to NEWS.Debian about upgrading old databases
  * Attempt to fix problems with chunked encoding by stripping only a single CR
    (Closes: #152711)
  * Modify debian/rules cvs-build to use cvs export, to avoid picking up
    junk files from the working directory
  * Add lang=fr attribute to refentry section of
    apt-extracttemplates.fr.1.sgml and apt-sortpkgs.fr.1.sgml so they are
    correctly built
  * Remove extraneous '\' characters from <command> tags in
    apt_preferences.fr.5.sgml
  * Translation updates:
    - Updated Swedish translation from Peter Karlsson <peter@softwolves.pp.se>
      (Closes: #238943)
    - New Slovenian translation from Jure Čuhalev <gandalf@owca.info>
      (closes: #239785)
    - New Portuguese translation from Miguel Figueiredo <elmig@debianpt.org>
      (closes: #240074)
    - Updated Spanish translation from Ruben Porras <nahoo82@telefonica.net>
    - Updated Spanish translation of man pages from Ruben Porras
      <nahoo82@telefonica.net>
    - Updated Simplified Chinese translation from "Carlos Z.F. Liu" <carlos_liu@yahoo.com>
      (Closes: #241971)
    - Updated Russian translation from Dmitry Astapov <adept@despammed.com>
      (Closes: #243959)
    - Updated Polish translation from Marcin Owsiany <porridge@debian.org>
      (Closes: #242388)
    - Updated Czech translation from Miroslav Kure <kurem@upcase.inf.upol.cz>
      (Closes: #244369)
    - Updated Japanese translation from Kenshi Muto <kmuto@debian.org>
      (Closes: #244176)
    - Run make -C po update-po to update .po files
    - Updated French translation from Christian Perrier <bubulle@debian.org>
      (Closes: #246925)
    - Updated Danish translation from Claus Hindsgaul <claus_h@image.dk>
      (Closes: #247311)

 -- Matt Zimmerman <mdz@debian.org>  Sat,  8 May 2004 12:52:20 -0700

apt (0.5.24) unstable; urgency=low

  * Updated Czech translation from Miroslav Kure <kurem@upcase.inf.upol.cz>
    (Closes: #235822)
  * Updated French translation from Christian Perrier <bubulle@debian.org>
    (Closes: #237403)
  * Updates to XML man pages from richard.bos@xs4all.nl
  * Updated Danish translation from Claus Hindsgaul <claus_h@image.dk>
    (Closes: #237771)
  * Updated Greek translation from Konstantinos Margaritis
    <markos@debian.org>
    (Closes: #237806)
  * Updated Spanish translation from Ruben Porras <nahoo82@telefonica.net>
    (Closes: #237863)
  * Updated pt_BR translation from Andre Luis Lopes <andrelop@debian.org>
    (Closes: #237960)
  * Regenerate .pot file (Closes: #237892)
  * Updated Polish translation from Marcin Owsiany <porridge@debian.org>
    (Closes: #238333)
  * In pkgAcquire::Shutdown(), set the status of fetching items to
    StatError to avoid a sometimes large batch of error messages
    (Closes: #234685)
  * Implement an ugly workaround for the 10000-character limit on the
    Binaries field in debSrcRecordParser, until such time as some things
    can be converted over to use STL data types (ABI change) (Closes: #236688)
  * Increase default tagfile buffer from 32k to 128k; this arbitrary limit
    should also be removed someday (Closes: #174945)
  * Checked against Standards-Version 3.6.1 (no changes)

 -- Matt Zimmerman <mdz@debian.org>  Tue, 16 Mar 2004 22:47:55 -0800

apt (0.5.23) unstable; urgency=low

  * Cosmetic updates to XML man pages from Richard Bos <radoeka@xs4all.nl>
  * Use the 'binary' target rather than 'all' so that the ssh and bzip2
    symlinks are created correctly (thanks to Adam Heath)
    (Closes: #214842)
  * Updated Simplified Chinese translation of message catalog from Tchaikov
    <chaisave@263.net> (Closes: #234186)
  * Change default for Acquire::http::max-age to 0 to prevent index files
    being out of sync with each other (important with Release.gpg)
  * Add an assert() to make sure that we don't overflow a fixed-size
    buffer in the very unlikely event that someone adds 10 packaging
    systems to apt (Closes: #233678)
  * Fix whitespace in French translation of "Yes, do as I say!", which
    made it tricky to type, again.  Thanks to Sylvain Pasche
    <sylvain.pasche@switzerland.org> (Closes: #234494)
  * Print a slightly clearer error message if no packaging systems are
    available (Closes: #233681)
  * Point to Build-Depends in COMPILING (Closes: #233669)
  * Make debian/rules a bit more consistent in a few places.
    Specifically, always use -p$@ rather than an explicit package name,
    and always specify it first, and use dh_shlibdeps -l uniformly rather
    than sometimes changing LD_LIBRARY_PATH directly
  * Document unit for Cache-Limit (bytes) (Closes: #234737)
  * Don't translate "Yes, do as I say!" in Chinese locales, because it can
    be difficult to input (Closes: #234886)

 -- Matt Zimmerman <mdz@debian.org>  Thu, 26 Feb 2004 17:08:14 -0800

apt (0.5.22) unstable; urgency=low

  * Updated French translation of man pages from Philippe Batailler
    <philippe.batailler@free.fr> (Closes: #203119)
  * Initialize StatusFile in debSystem (Closes: #229791)
  * Fix apt-get's suggests/recommends printing, which was skipping every
    other dependency due to both using GlobOr and incrementing the DepIterator
    (Closes: #229722)
  * Restore SIGINT/SIGQUIT handlers to their old values (rather than
    SIG_DFL) after invoking dpkg (Closes: #229854)
  * Updated Dutch translation of message catalog from cobaco
    <cobaco@linux.be> (Closes: #229601)
  * Catalan translation from Antoni Bella, Matt Bonner and Jordi Mallach
    (Closes: #230102)
  * Simplified Chinese translation of message catalog from "Carlos
    Z.F. Liu" <carlos_liu@yahoo.com> (Closes: #230960)
  * Replace SGML manpages with XML man pages from richard.bos@xs4all.nl
    (Closes: #230687)
  * Updated Spanish translation of man pages from Ruben Porras
    <nahoo82@telefonica.net> (Closes: #231539)
  * New Czech translation of message catalog from Miroslav Kure
    <kurem@upcase.inf.upol.cz> (Closes: #231921)

 -- Matt Zimmerman <mdz@debian.org>  Mon,  9 Feb 2004 12:44:54 -0800

apt (0.5.21) unstable; urgency=low

  * Patch from Eric Wong <normalperson@yhbt.net> to include apt18n.h after
    other headers to avoid breaking locale.h when setlocale() is defined
    as an empty macro.  This was not a problem on Debian, but broke
    compilation on Solaris. (Closes: #226509)
  * Updated French translation from Pierre Machard <pmachard@debian.org>
    (Closes: #226886)
  * Add colons to apt-get's "kept back"/"upgraded"/"downgraded" messages
    (Closes: #226813)
  * Fix typo in apt-cache(8) (Closes: #226351)
  * Clearer error message in place of "...has no available version, but
    exists in the database" (Closes: #212203)
  * Patch from Oliver Kurth <oku@masqmail.cx> to use AC_CACHE_VAL for
    GLIBC_VER to make cross-compilation easier (Closes: #221528)
  * Add example preferences file (Closes: #220799)
  * Updated Greek translation from Konstantinos Margaritis <markos@debian.org>
    (Closes: #227205)
  * Updated Spanish translation of man pages from Ruben Porras
    <nahoo82@telefonica.net> (Closes: #227729)

 -- Matt Zimmerman <mdz@debian.org>  Fri, 16 Jan 2004 10:54:39 -0800

apt (0.5.20) unstable; urgency=low

  * Fixed German translations of "Suggested" from Christian Garbs
    <debian@cgarbs.de> (Closes: #197960)
  * Add an "apt-cache madison" command with an output format similar to
    the katie tool of the same name (but less functionality)
  * Fix debSourcesIndex::Describe() to correctly say "Sources" rather than
    "Packages"

 -- Matt Zimmerman <mdz@debian.org>  Sat,  3 Jan 2004 23:42:50 -0800

apt (0.5.19) unstable; urgency=low

  * Fix Packages::Extensions support in apt-ftparchive generate
    (Closes: #225453)

 -- Matt Zimmerman <mdz@debian.org>  Sat,  3 Jan 2004 16:20:31 -0800

apt (0.5.18) unstable; urgency=low

  * New no_NO.po file from Tollef Fog Heen <tfheen@debian.org> to fix
    encoding problems (Closes: #225602)
  * Have "apt-ftparchive release" strip the leading path component from
    the checksum entries

 -- Matt Zimmerman <mdz@debian.org>  Fri,  2 Jan 2004 11:24:35 -0800

apt (0.5.17) unstable; urgency=low

  * Enable apt-ftparchive to generate Release files.  Hopefully this will
    make it easier for folks to secure their apt-able packages

 -- Matt Zimmerman <mdz@debian.org>  Fri, 26 Dec 2003 12:53:21 -0800

apt (0.5.16) unstable; urgency=low

  * po/de.po update from Michael Karcher <karcher@physik.fu-berlin.de>
    (Closes: #222560)
  * Update config.guess and config.sub from autotools-dev 20031007.1
  * Add knetbsd to buildlib/ostable (Closes: #212344)
  * Don't suggest apt-get -f install to correct broken build-deps; broken
    installed packages are rarely the cause (Closes: #220858)
  * Avoid clobbering configure.in if sed fails

 -- Matt Zimmerman <mdz@debian.org>  Wed, 24 Dec 2003 14:54:40 -0800

apt (0.5.15) unstable; urgency=low

  * Spanish man pages, patch from Ruben Porras <nahoo82@telefonica.net>
    (Closes: #195444)
    - apt.es.8 wasn't included in the patch, but was referenced.  Fetched
      version 1.3 from debian-doc cvs
    - Create doc/es/.cvsignore
  * Patch from Koblinger Egmont <egmont@uhulinux.hu> to fix
    pkgCache::PkgFileIterator::Label() to correctly refer to File->Label
    rather than File->Origin (Closes: #213311)
  * Add missing comma and space to German translation of "downgraded"
    (Closes: #213975)
  * Add missing comma in apt_preferences(5) (Closes: #215362)
  * Fix whitespace in French translation of "Yes, do as I say!", which
    made it tricky to type.  Thanks to Sylvain Pasche
    <sylvain.pasche@switzerland.org> (Closes: #217152)
  * Let apt-get build-dep try alternatives if the installed package
    doesn't meet version requirements (Closes: #214736)
  * Fix version display for recommends (Closes: #219900)
  * Use isatty rather than ttyname for checking if stdin is a terminal.
    isatty has the advantage of not requiring /proc under Linux, and thus
    Closes: #221728
  * Correctly implement -n as a synonym for --names-only (Closes: #224515)
  * Update apt-cache(8)
    - Document --installed
    - --recursive applies to both depends and rdepends
  * Japanese translation of documentation from Kurasawa Nozomu <nabetaro@slug.jp>
    (Closes: #186235)
  * Clarify documentation of --no-upgrade in apt-get(8) (Closes: #219743)
  * Clean up and simplify some of the suggests/recommends display in apt-get
  * Use cvs update -d in debian/rules cvs-build rather than just update
  * Pass --preserve-envvar PATH --preserve-envvar CCACHE_DIR to debuild.  apt
    takes a long time to build, and ccache helps

 -- Matt Zimmerman <mdz@debian.org>  Sat, 20 Dec 2003 16:34:30 -0800

apt (0.5.14) unstable; urgency=low

  * apt-get build-dep, when trying to skip over the remaining elements of
    an or-expression, would accidentally inherit the version requirements of a
    later item in the or-expression.  Fixed it.
  * Let apt-get build-dep try alternatives if the first dependency in an
    or-expression is not available
  * Add a Debug::BuildDeps to generate some trace output
  * Help apt-get build-dep produce more useful error messages
  * Process build-dependencies in forward rather than reverse order
  * Error out if an installed package is too new for a << or <=
    build-dependency
  * apt-get build-dep should now be able to handle almost any package with
    correct build-depends.  The primary exception is build-dependencies on
    virtual packages with more than one provider, and these are
    discouraged for automated processing (but still common,
    unfortunately).

 -- Matt Zimmerman <mdz@debian.org>  Tue, 23 Sep 2003 22:57:31 -0400

apt (0.5.13) unstable; urgency=medium

  * Document configuration file comment syntax in apt.conf(5)
    (Closes: #211262)
  * s/removed/installed/ in a comment in apt-get.cc
  * Move comment for ListParser::ParseDepends into the right place
  * Don't preserve ownership when copying config.guess and config.sub.
    This broke builds where the clean target was run with different
    privileges than the rest of the build (i.e., root) (Closes: #212183)
  * On second thought, don't copy config.guess and config.sub at all.  I'd
    rather they always match what is in CVS.

 -- Matt Zimmerman <mdz@debian.org>  Mon, 22 Sep 2003 10:28:17 -0400

apt (0.5.12) unstable; urgency=low

  * Exclude subdirectories named 'debian-installer' from the apt-cdrom
    search (Closes: #210485 -- release-critical)

 -- Matt Zimmerman <mdz@debian.org>  Thu, 11 Sep 2003 21:48:14 -0400

apt (0.5.11) unstable; urgency=low

  * Updated pt_BR translations from Andre Luis Lopes <andrelop@debian.org>
    (Closes: #208302)
  * In apt.conf(5), give the fully qualified name of Dir::Bin::Methods,
    rather than just "methods"
  * Add new nb and nn translations from Petter Reinholdtsen <pere@hungry.com>
  * Clean up reportbug script a bit, and extend it to distinguish between a
    configuration file not existing and the user declining to submit it with
    the report
  * Add #include <langinfo.h> to cmdline/apt-get.cc.  This apparently gets
    pulled in by something else with recent g++ and/or glibc, but is
    required when building on, e.g., stable
  * Patch from Koblinger Egmont <egmont@uhulinux.hu> to fix version
    comparisons with '~' (Closes: #205960)
  * Disable Russian translation until someone can review it
    (Closes: #207690)

 -- Matt Zimmerman <mdz@debian.org>  Wed, 10 Sep 2003 19:41:28 -0400

apt (0.5.10) unstable; urgency=low

  * Correct the section in apt_preferences(5) on interpreting priorities
    to show that zero is not a valid priority, and print a warning if such
    a pin is encountered in the preferences file (Closes: #204971)
  * Regenerate French man pages from sgml source (Closes: #205886)
  * Get self-tests compiling again, updated for latest library API
    and g++ 3.3
  * Add version comparison tests for #194327 and #205960
  * Fix error message in version test to output versions in the order in
    which they were compared when the reverse comparison fails
  * Reference the source package bug page rather than the one for the
    binary package 'apt' in the man pages (Closes: #205290)
  * Updated Polish po file from Marcin Owsiany <porridge@debian.org>
    (Closes: #205950)
  * Mention some of the available frontends in apt-get(8) (Closes: #205829)
  * Add apt-config to SEE ALSO section of apt-get (Closes: #205036)
  * Add missing "lang" attributes to refentry tags in French man pages
    (apt-cdrom, apt-extracttemplates, apt-sortpkgs)
  * Change upgraded/newly installed/not fully installed or removed
    messages to be consistent and somewhat shorter (some translations
    exceeded 80 characters even in the simplest case)
  * Make APT::Get::Show-Upgraded (aka apt-get -u) default to true.
  * Updates to Dutch translation from Bart Cornelis <cobaco@linux.be>
    (Closes: #207656)

 -- Matt Zimmerman <mdz@debian.org>  Sun, 31 Aug 2003 21:12:39 -0400

apt (0.5.9) unstable; urgency=low

  * Oh well, apt isn't going to make it into testing anytime soon due to
    new glibc and gcc deps, so we might as well fix more bugs
  * Fix typo in example ftp-archive.conf (Closes: #203295)
  * Mention default setting for --all-versions (Closes: #203298)
  * Patch from Otavio Salvador <otavio@debian.org> to have --version
    only print the version (and not usage as well) (Closes: #203418)
  * Patch from Otavio Salvador <otavio@debian.org> to switch from
    dh_installmanpages to dh_installman.  Fixes the problem where the
    pt_BR man page was installed in the wrong location (Closes: #194558)
  * Move the French apt-ftparchive man page into apt-utils where it
    belongs.  apt-utils Replaces: apt (<< 0.5.9)
  * Write records from "apt-cache show" using fwrite(3) rather than
    write(2), in case for some reason the entire record doesn't get
    written by a single write(2)
  * Add new French man pages to doc/fr/.cvsignore
  * Add freebsd to buildlib/ostable (Closes: #193430)
  * Avoid segfault if a package name is specified which consists
    entirely of characters which look like end tags ('+', '-')
    (Closes: #200425)
  * Patch from Otavio Salvador <otavio@debian.org> to avoid listing
    suggests/recommends for packages which are selected for installation
    at the same time as the package which suggests/recommends them
    (Closes: #200102)
  * Patch from Otavio Salvador <otavio@debian.org> to avoid listing
    suggests/recommends which are Provided by a package which is already
    installed (Closes: #200395)
  * Patch to update pt_BR man page for apt_preferences(5) from Andre Luis
    Lopes <andrelop@debian.org> (Closes: #202245)
  * Use nl_langinfo(YESEXPR) rather than comparing to the translated
    string "Y".  Closes: #200953 and should make the prompting generally
    more robust in the face of i18n.  In the particular case of #200953,
    it was being fooled because of signedness issues with toupper(3)
    (Closes: #194614)
  * apt Suggests: aptitude | synaptic | gnome-apt | wajig
    (Closes: #146667)
  * Clean up whitespace in translated strings in ru.po, which messed up
    indentation (some other translations probably have similar problems)
    (Closes: #194282)
  * Run ispell -h over the man page sources and fix a bunch of typos
  * Use debian/compat rather than DH_COMPAT
  * Update to debhelper compatibility level 3
    - remove ldconfig calls from debian/{postinst,postrm} as dh_makeshlibs
      will add them
    - echo 3 > debian/compat
    - Build-Depends: debhelper (>= 3)
  * Exclude '.#*' from cvs-build
  * Let the ftp method work with ftp servers which do not require a
    password (Closes: #199425)
  * Build-depend on debhelper >= 4.1.62, because we need the fix for
    #204731 in order for dh_installman to work correctly
    with our SGML man pages
  * Move dh_makeshlibs ahead of dh_installdeb so that its postinst
    fragments are properly substituted

 -- Matt Zimmerman <mdz@debian.org>  Sun, 10 Aug 2003 19:54:39 -0400

apt (0.5.8) unstable; urgency=medium

  * urgency=medium because the changes since 0.5.5.1 are pretty safe as
    far as core functionality, 0.5.5.1 survived unstable for 10 days, and
    I don't want to delay apt's progress into testing any further.  It's
    decidedly better than 0.5.4.
  * Clarify the meaning of the only-source option in apt-get(8)
    (Closes: #177258)
  * Updated French man pages from Philippe Batailler
    <philippe.batailler@free.fr> (Closes: #182194)
  * Give a warning if an illegal type abbreviation is used when looking up a
    configuration item (Closes: #168453)
  * Improve build-depends handling of virtual packages even further, so that
    it will now also try to satisfy build-depends on virtual packages if they
    are not installed.  Note that this only works if there is only one
    package providing the virtual package, as in other cases (Closes: #165404)
  * Update config.guess and config.sub from autotools-dev 20030717.1
  * Tweak SGML in apt-extracttemplates.1.sgml so that literal '>' doesn't end
    up in output
  * Document SrcDirectory in apt-ftparchive.1.sgml (Closes: #156370)
  * Support TMPDIR in apt-extracttemplates (Closes: #191656)
  * Fix ru.po to use a capital letter for the translation of 'Y' so that
    YnPrompt works correctly (Closes: #200953).  No other translations seem
    to have this problem
  * Regenerate POT file and sync .po files
  * Only try to clear stdin if it is a tty, to avoid looping if there is
    lots of stuff (perhaps an infinite amount) to read (Closes: #192228)

 -- Matt Zimmerman <mdz@debian.org>  Fri, 25 Jul 2003 20:21:53 -0400

apt (0.5.7) unstable; urgency=low

  * Update control file to match overrides (apt priority important,
    libapt-pkg-dev section libdevel)
  * Silence the essential packages check if we are only downloading
    archives and not changing the system (Closes: #190862)
  * Skip version check if a build-dependency is provided by an installed package
    (Closes: #126938)
  * Have apt-cache show exit with an error if it cannot find any of the
    specified packages (Closes: #101490)

 -- Matt Zimmerman <mdz@debian.org>  Mon, 21 Jul 2003 23:43:24 -0400

apt (0.5.6) unstable; urgency=low

  * Adam Heath <doogie@debian.org>
    - Fix segfault when handling /etc/apt/preferences.  Closes: #192409.
  * Matt Zimmerman <mdz@debian.org>
    - Clean up some string handling, patch from Peter Lundkvist
      <p.lundkvist@telia.com> (Closes: #192225)
    - Don't fall off the end of the buffer when comparing versions.
      Patch from Koblinger Egmont <egmont@uhulinux.hu> (Closes: #194327)
    - Minor fixes to apt-ftparchive(1) (Closes: #118156)
    - Fix typo in apt-ftparchive help text (Closes: #119072)
    - More typos in apt-ftparchive help text (Closes: #190936)
    - Update config.guess, config.sub to latest versions
    - Modify the description for apt-utils to reflect the fact that it is not
      (any longer) infrequently used (Closes: #138045)
    - Make setup script for dselect method more explicit about
      overwriting sources.list (Closes: #151727)
    - Fix typo in apt-cache(8) (Closes: #161243)
    - Remove duplicate 'showpkg' from synopsis on apt-cache(8)
      (Closes: #175611)
    - Document in apt-get(8) the meaning of the '*' in ShowList, which is that
      the package is being purged (Closes: #182369)
    - Fix extra "/" character in apt.conf(5) (Closes: #185545)
    - Fix typo in tar error message (Closes: #191424)
    - Clarify description of 'search' on apt-cache(8) (Closes: #192216)
    - Fix incorrect path for 'partial' directory on apt-get(8)
      (Closes: #192933)
    - Fixes to pt_BR translation from Andre Luis Lopes <andrelop@ig.com.br>
      (Closes: #196669)
    - Updated apt_preferences(5) man page with many corrections and
      clarifications from Thomas Hood <jdthood@yahoo.co.uk>
      (Closes: #193336)
    - Fix SGML validation errors in apt-cache.8.sgml introduced in 0.5.5 or so
    - Add a simple example to apt-ftparchive(1) (Closes: #95257)
    - Add bug script for collecting configuration info (Closes: #176482)

 -- Matt Zimmerman <mdz@debian.org>  Mon, 21 Jul 2003 01:59:43 -0400

apt (0.5.5.1) unstable; urgency=low

  * Move the target of the example docs from doc to binary.  Closes:
    #192331
  * Fix api breakage that broke apt-ftparchive and apt-cache dumpavail, by
    backing out change that incorretly attempted to handle Package sections
    larger than 32k.  Closes: #192373
  * Fix never-ending loop with apt-get install -V.  Closes: #192355.

 -- Adam Heath <doogie@debian.org>  Mon, 19 May 2003 12:30:16 -0500

apt (0.5.5) unstable; urgency=low

  * New deb version compare function, that has no integer limits, and
    supports pre-versions using ~.  Code ported from dpkg.
  * Fix handling of [!arch] for build-dependencies. Closes: #88798, #149595
  * Fix handling of build-deps on unknown packages. Closes: #88664, #153307
  * "apt-get --arch-only build-dep" to install only architecture-
    dependent build dependencies. Bump minor shared lib number to reflect
    small change in BuildDepend API.
  * APT::Build-Essential configuration option (defaults to "build-essential")
    so that "apt-get build-dep" will ensure build essential packages are
    installed prior to installing other build-dependencies. Closes: #148879
  * LD_LIBRARY_PATH thing. Closes: #109430, #147529
  * /usr/doc reference in postinst. Closes: #126189
  * Doc updates. Closes: #120689
  * Possible apt-cache segfault. Closes: #120311, #118431, #117915, #135295,
          #131062, #136749
  * Print special message for EAI_AGAIN. Closes: #131397
  * libapt-pkg-dev needs to bring in the apt-inst library if linking
    is to work. Closes: #133943
  * Typos, Doc Stuff. Closes: #132772, #129970, #123642, #114892, #113786,
         #109591, #105920, #103678, #139752, #138186, #138054, #138050,
	 #139994, #142955, #151654, #151834, #147611, #154268, #173971
  * Fix possibility for tag file parsing to fail in some unlikely situations.
    Closes: #139328
  * Use std C++ names for some header files. Closes: #128741
  * Do not check for free space if --no-download. Closes: #117856
  * Actually implement or group handling for 'upgrade'. Closes: #133950
  * "Internal Error, Couldn't configure pre-depend" is not actually an
    internal error, it is a packaging error and now it says so, and
    pinpoints the problem dependency. Closes: #155621
  * Allows failure to write to a pipe for post-invoke stuff. Closes: #89830
  * Use usr/share/doc for dhelp. Closes: #115701
  * --print-uris works with 'update'. Closes: #57070
  * Options Dpkg::MaxArgs,Dpkg::MaxArgBytes to allow a much longer dpkg
    command line.
  * Fixed 2 little OR group bugs, thanks to Yann Dirson. Closes: #143995,
    #142298
  * Allow an uninstalled package to be marked for removal on an install
    line (meaning not to automatically install it), also fix some dodgy
    handling of protected packages. Closes: #92287, #116011
  * Fix errant prefix matching in version selection. Closes: #105968
  * Ensure that all files needed to run APT as a user are readable and
    ignore roots umask for these files. Closes: #108801
  * Support larger config spaces. Closes: #111914
  * 'apt-get update' no longer does 'Building Dependency Tree'.
  * When matching regexs allways print a message. Change regex activation
    charset. Closes: #147817
  * Don't die if lines in sources.list are too long. Closes: #146846
  * Show file name on apt-extracttemplate error messges. Closes: #151835
  * i18n gettext stuff, based on work from Michael Piefel: Closes: #95933
  * Some highly unlikely memory faults. Closes: #155842
  * C++ stuff for G++3.2. Closes: #162617, #165515,
  * apt-config dumps sends to stdout not stderr now.  Closes: #146294
  * Fix segfault in FindAny when /i is used, and there is no default.
    Closes: #165891
  * Add s390x to archtable.  Closese: #160992.
  * Update config.sub/config.guess in cvs, and add support to debian/rules
    to update them from /usr/share/misc if they exist.  Closes: #155014
  * Remove 'Sorry' from messages.  Closes: #148824.
  * Change wording of 'additional disk space usage' message.  Closes:
    #135021.
  * apt-extracttemplates now prepends the package name when extracting
    files.  Closes: #132776
  * Add -n synonym for --names-only for apt-cache.  Closes: #130689
  * Display both current version and new version in apt-get -s.  Closes:
    #92358
  * Add an options and timeout config item to ssh/rsh.  Closes: #90654
  * libapt-pkg-dev now depends on apt-utils.  Closes: #133942.
  * Change verbose logging output of apt-ftparchive to go to stderr,
    instead of stdout.  Also, errors that occur no longer go to stdout,
    but stderr.  Closes: #161592
  * Test for timegm in configure.  Closes: #165516.
  * s/st_mtime/mtime/ on our local stat structure in apt-ftparchive, to
    support compliation on platforms where st_mtime is a macro.  Closes:
    #165518
  * Check the currently mounted cdrom, to see if it's the one we are
    interested in.  Closes: #154602
  * Refer to reportbug instead of bug in the man pages. Closes: #173745
  * Link apt-inst to apt-pkg. Closes: #175055
  * New apt_preferences man page from Thomas Hood, Susan Kleinmann,
    and others.
  * Fix > 300 col screen segfault. Closes: #176052
  * Rebuild with gcc-3.2. Closes: #177752, #178008.
  * Fix build-dep handling of | dependencies.
    Closes: #98640, #145997, #158896, #172901
  * Double default value of APT::Cache-Limit, until such time as it
    can be made more dynamic.  Closes: #178623.
  * Report uris with '.gz' when there are errors.  Closes: #178435.
  * When installing build-deps, make sure the new version will
    satisfy build requirements. Closes: #178121
  * Split offline and guide documentation into apt-doc.  This was done so
    that binary-arch builds do not require documention deps.  Note, that 
    apt-doc is not installed on upgrades.
  * Use doc-base, instead of dhelp directly.  Closes: #110389
  * Change http message 'Waiting for file' to 'Waiting for headers'.
    Closes: #178537
  * Remove trailing lines on package lists in apt-get.  Closes: #178736.
  * Fix origin pins for file:// uris.  Closes: #189014.
  * Apply typo and syntax patch from bug to apt-cache.8.sgml.  Closes:
    #155194
  * s/dpkg-preconfig/dpkg-preconfigure/ in examples/configure-index.
    Closes: #153734.
  * Fix some typos in the apt-get manual.  Closes: #163932.
  * Apply patch from bug, to change frozen to testing, and then do it
    everywhere else.  Closes: #165085.
  * Update es.po.  Closes: #183111.
  * Add pt_BR translation of apt_preferences(5).  Also, build fr manpages.
    Closes: #183904.
  * Add a vcg command to apt-cache, similiar to dotty.  Closes: #150512.
  * Add option to apt-get to show versions of packages being
    upgraded/installed.
  * Be quiet in apt.post{inst,rm}.  Closes: #70685.
  * apt-get now prints out suggested and recommended packages.  Closes:
    #54982.
  * Insert some newlines in the cdrom change media message.  Closes:
    #154601.
  * Add a rdepends command to apt-cache.  Closes: #159864.
  * When building the dpkg command line, allow for 8192 chars to be used,
    instead of only 1024.
  * APT::Immediate-Configure had inverted semantics(false meant it was
    enabled).  Closes: #173619.
  * Fix status file parser so that if a record is larger than 32k, the
    buffer size will be doubled, and the read attempted again.  Closes:
    #174945.

 -- Adam Heath <doogie@debian.org>  Sun, 27 Apr 2003 01:23:12 -0500

apt (0.5.4) unstable; urgency=low

  * M68k config.guess patch. Closes: #88913
  * Bi-yearly test on OpenBSD and Solaris
  * Doc updates. Closes: #89121, #89854, #99671, #98353, #95823, #93057,
          #97520, #102867, #101071, #102421, #101565, #98272, #106914,
          #105606, #105377
  * Various cosmetic code updates. Closes: #89066, #89066, #89152
  * Add "pre-auto" as an option for DSelect::Clean (run autoclean after
    update).
  * More patches from Alfredo for Vendors and more SHA-1 stuff
  * Fix for AJ's 'desire to remove perl-5.005' and possibly other
    similar situations. Closes: #56708, #59432
  * no_proxy and ftp. Closes: #89671
  * Philippe Batailler's man page patches.
  * Fix for display bug. Closes: #92033, #93652, #98468
  * Use more than 16bits for the dep ID. Some people ran out..
    Closes: #103020, #97809, #102951, #99974, #107362, #107395, #107362,
            #106911, #107395, #108968
  * Reordered some things to make dante and FTP happier. Closes: #92757
  * James R. Van Zandt's guide.sgml updates. Closes: #90027
  * apt-ftparchive copes with no uncompressed package files + contents.
  * French man pages from philippe batailler - well sort of. They
    don't build yet..
  * run-parts. Closes: #94286
  * 'apt-cache policy' preferences debug tool.
  * Whatever. Closes: #89762
  * libstdc++ and HURD. Closes: #92025
  * More apt-utils verbage. Closes: #86954
  * Fliped comparision operator. Closes: #94618
  * Used the right copyright file. Closes: #65691
  * Randolph's G++3 patches.
  * Fixed no_proxy tokanizing. Closes: #100046
  * Strip Config-Version when copying status to available. Closes: #97520
  * Segfault with missing source files. Closes: #100325
  * EINTR check. Closes: #102293
  * Various changes to the locking metholodgy for --print-uris.
    Closes: #100590
  * Lame LD_LIBRARY_PATH thing. Closes: #98928
  * apt-cache search searchs provide names too now. Closes: #98695
  * Checksum and long lines problem. Closes: #106591
  * .aptignr and empty files are just a warning. Closes: #97364

 -- Jason Gunthorpe <jgg@debian.org>  Sat, 18 Aug 2001 17:21:59 -0500

apt (0.5.3) unstable; urgency=low

  * JoeyH's dpkg::preconfig not working. Closes: #88675
  * Fixed apt override disparity
  * Alfredo's SHA-1 and related patches

 -- Jason Gunthorpe <jgg@debian.org>  Sun,  4 Mar 2001 15:39:43 -0700

apt (0.5.2) unstable; urgency=low

  * Fixed mention of /usr/doc in the long description
  * JoeyH's downgrade bug -- don't use 0.5.1
  * Doc bug. Closes: #88538
  * Fault in building release strings. Closes: #88533

 -- Jason Gunthorpe <jgg@debian.org>  Sun,  4 Mar 2001 15:39:43 -0700

apt (0.5.1) unstable; urgency=low

  * Fixed #82894 again, or should be and.
  * Process the option string right. Closes: #86921
  * Don't eat the last command for pipes. Closes: #86923
  * Ignore .* for configuration directory processing. Closes: #86923
  * Alfredo's no_proxy patch
  * Documentation fixes. Closes: #87091
  * JoeyH's double slash bug. Closes: #87266
  * Unintitialized buffer and apt-ftparchive contents generation.
     Closes: #87612
  * Build-deps on virtual packages. Closes: #87639
  * Fixes glibc/libstdc++ symbol dependencies by including glibc and
    libstdc++ version info in the library soname and in the package
    provides. Closes: #87426
  * Updated soname version to 0.3.2
  * apt-extracttemplates moved from debconf into apt-utils
  * s390 archtable entry. Closes: #88232
  * Dan's segfault
  * Some instances where the status file can source a package in a
    non-sensical way. Closes: #87390
  * Work better if there are duplicate sources.list entries.
  * Fixed the resetting of Dir with "dir {};". Closes: #87323

 -- Randolph Chung <tausq@debian.org>  Sat, 3 Mar 2001 15:37:38 -0700

apt (0.5.0) unstable; urgency=low

  * Fixed an obscure bug with missing final double new lines in
    package files
  * Changed the apt-cdrom index copy routine to use the new section
    rewriter
  * Added a package file sorter, apt-sortpkgs
  * Parse obsolete Optional dependencies.
  * Added Ben's rsh method. Closes: #57794
  * Added IPv6 FTP support and better DNS rotation support.
  * Include the server IP in error messages when using a DNS rotation.
    Closes: #64895
  * Made most of the byte counters into doubles to prevent 32bit overflow.
    Closes: #65349
  * HTTP Authorization. Closes: #61158
  * Ability to parse and return source index build depends from Randolph.
  * new 'apt-get build-dep' command from Randolph. Closes: #63982
  * Added apt-ftparchive the all dancing all singing FTP archive
    maintinance program
  * Allow version specifications with =1.2.4-3 and /2.2 or /stable postfixes
    in apt-get.
  * Removed useless internal cruft including the xstatus file.
  * Fixed config parser bugs. Closes: #67848, #71108
  * Brain Damanged apt-get config options changed, does not change the command
    line interface, except to allow --enable-* to undo a configuration
    option:
      No-Remove -> Remove
      No-Download -> Download
      No-Upgrade -> Upgrade
  * Made this fix configable (DSelect::CheckDir) and default to disabled:
     * No remove prompt if the archives dir has not changed. Closes: #55709
    Because it is stupid in the case where no files were downloaded due to
    a resumed-aborted install, or a full cache! Closes: #65952
  * Obscure divide by zero problem. Closes: #64394
  * Update sizetable for mips. Closes: #62288
  * Fixed a bug with passive FTP connections
  * Has sizetable entry for sparc64. Closes: #64869
  * Escape special characters in the ::Label section of the cdroms.lst
  * Created apt-utils and python-apt packages
  * Due to the new policy engine, the available file may contain entries
    from the status file. These are generated if the package is not obsolete
    but the policy engine prohibits using the version from the package files.
    They can be identified by the lack of a Filename field.
  * The new policy engine. Closes: #66509, #66944, #45122, #45094, #40006,
    #36223, #33468, #22551
  * Fixed deb-src line for non-us. Closes: #71501, #71601
  * Fixes for G++ 2.96, s/friend/friend class/
  * Fixed mis doc of APT::Get::Fix-Missing. Closes: #69269
  * Confirmed fix for missing new line problem. Closes: #69386
  * Fixed up dhelp files. Closes: #71312
  * Added some notes about dselect and offline usage. Closes: #66473, #38316
  * Lock files on read only file systems are ignored w/ warning.
    Closes: #61701
  * apt-get update foo now gives an error! Closes: #42891
  * Added test for shlibs on hurd. Closes: #71499
  * Clarified apt-cache document. Closes: #71934
  * DocBook SGML man pages and some improvements in the text..
  * sigwinch thing. Closes: #72382
  * Caching can be turned off by setting the cache file names blank.
  * Ignores arches it does not know about when autocleaning. Closes: #72862
  * New function in apt-config to return dirs, files, bools and integers.
  * Fixed an odd litle bug in MarkInstall and fixed it up to handle
    complex cases involving OR groups and provides.
    68754 describes confusing messages which are the result of this..
    Closes: #63149, #69394, #68754, #77683, #66806, #81486, #78712
  * Speeling mistake and return code for the 'wicked' resolver error
    Closes: #72621, #75226, #77464
  * Solved unable to upgrade libc6 from potato to woody due to 3 package
    libc6 dependency loop problem.
  * Leading sources.list spaces. Closes: #76010
  * Removed a possible infinite loop while processing installations.
  * Man page updates. Closes: #75411, #75560, #64292, #78469
  * ReduceSourceList bug. Closes: #76027
  * --only-source option. Closes: #76320
  * Typos. Closes: #77812, #77999
  * Different status messages. Closes: #76652, #78353
  * /etc/apt/apt.conf.d/ directory for Joey and Matt and pipe protocol 2
  * OS detection an support for the new pseduo standard of os-arch for the
    Architecture string. Also uses regexing.. Closes: #39227, #72349
  * Various i18n stuff. Note that this still needs some i18n wizard
    to do the last gettextization right. Closes: #62386
  * Fixed a problem with some odd http servers/proxies that did not return
    the content size in the header. Closes: #79878, #44379
  * Little acquire bugs. Closes: #77029, #55820
  * _POSIX_THREADS may not be defined to anything, just defined..
    Closes: #78996
  * Spelling of Ignore-Hold correctly. Closes: #78042
  * Unlock the dpkg db if in download only mode. Closes: #84851
  * Brendan O'Dea's dselect admindir stuff. Closes: #62811
  * Patch from BenC. Closes: #80810
  * Single output of some names in lists. Closes: #80498, #43286
  * Nice message for people who can't read syserror output. Closes: #84734
  * OR search function. Closes: #82894
  * User's guide updates. Closes: #82469
  * The AJ/JoeyH var/state to var/lib transition patch. Closes: #59094
  * Various CD bugs, again thanks to Greenbush
    Closes: #80946, #76547, #71810, #70049, #69482
  * Using potato debhelper. Closes: #57977
  * I cannot self-terminate. Closes: #74928

 -- Jason Gunthorpe <jgg@debian.org>  Wed, 21 Feb 2001 00:39:15 -0500

apt (0.3.19) frozen unstable; urgency=low

  * Updates to apt-cdrom to support integrated non-us nicely, thanks to
    Paul Wade.
  * Fixed that apt-get/cdrom deadlock thing. Closes: #59853, #62945, #61976
  * Fixed hardcoded path. Closes: #59743
  * Fixed Jay's relative path bug
  * Allowed source only CDs. Closes: #58952
  * Space check is supressed if --print-uris is given. Closes: #58965
  * Clarified the documenation examples for non-us. Closes: #58646
  * Typo in the package description. Closes: #60230
  * Man Page typo. Closes: #60347
  * Typo in Algorithms.cc. Closes: #63577
  * Evil dotty function in apt-cache for generating dependency graphs
    with the as-yet-unpackaged GraphVis.
  * Appears to have been fixed in Janurary.. Closes: #57981
  * New config.guess/sub for the new archs. Closes: #60874
  * Fixed error reporting for certain kinds of resolution failures.
    Closes: #61327
  * Made autoclean respect 'q' settings. Closes: #63023
  * Fixed up the example sources.list. Closes: #63676
  * Added DPkg::FlushSTDIN to control the flushing of stdin before
    forking dpkg. Closes: #63991

 -- Ben Gertzfield <che@debian.org>  Fri, 12 May 2000 21:10:54 -0700

apt (0.3.18) frozen unstable; urgency=low

  * Changes in the postinst script. Closes: #56855, #57237
  * Fixed bashism. Closes: #57216, #57335
  * Doc updates. Closes: #57772, #57069, #57331, #57833, #57896

 -- Ben Gertzfield <che@debian.org>  Sun, 13 Feb 2000 01:52:31 -0800

apt (0.3.17) unstable; urgency=low

  * RFC 2732 usage for CDROM URIs and fixes to apt-cdrom
  * Fixed the configuration parser to not blow up if ; is in the config
    string
  * Applied visual patch to dselect install script . Closes #55214
  * Included the configure-index example
  * Minimal CD swaps
  * Library soname has increased
  * Fixed default sources.list to have correct URLs for potato when it
    becomes stable
  * Added a message about erasing sources.list to dselect setup script
    Closes: #55755
  * No remove prompt if the archives dir has not changed. Closes: #55709
  * Fixed inclusion of 2nd sample config file. Closes: #55374
  * Made file mtimes of 0 not confuse the methods If-Modifed-Since check.
    Closes: #55991

 -- Ben Gertzfield <che@debian.org>  Mon, 31 Jan 2000 12:12:40 -0800

apt (0.3.16) unstable; urgency=low

  * Made --no-download work. Closes: #52993
  * Now compiles on OpenBSD, Solaris and HP-UX
  * Clarify segfault errors
  * More debhelper fixes. Closes: #52662, #54566, #52090, #53531, #54769
  * Fix for Joel's discovery of glibc removal behavoir.
  * Fix for Ben Collins file: uri from slink upgrade.
  * Fixed resume code in FTP. Closes: #54323
  * Take more precautions to prevent the corruption Joey Hess saw.
  * Fixed --no-list-cleanup
  * RFC 2732 URI parsing ([] for hostnames).
  * Typo in apt-cache man page. Closes: #54949

 -- Ben Gertzfield <che@debian.org>  Fri, 14 Jan 2000 08:04:15 -0800

apt (0.3.15) unstable; urgency=low

  * Added DSelect::WaitAfterDownload Closes: #49549
  * Fixed cast error in byteswap macro and supporting code. Closes: #50093
  * Fixed buffer overflow for wide terminal sizes. Closes: #50295
  * Made -s and clean not do anything. Closes: #50238
  * Problem with Protected packages and the new OR code.
  * /usr/share/doc stuff. Closes: #51017, #50228, #51141
  * Remove doesn't require a package to be installable. Closes: #51175
  * FTP proxy touch ups in the mabn page. Closes: #51315, #51314

 -- Ben Gertzfield <che@debian.org>  Sat,  4 Dec 1999 21:17:24 -0800

apt (0.3.14) unstable; urgency=low

  * Fix Perl or group pre-depends thing Closes: #46091, #46096, #46233, #45901
  * Fix handling of dpkg's conversions from < -> <= Closes: #46094, #47088
  * Make unparsable priorities non-fatal Closes: #46266, #46267, #46293, #46298
  * Fix handling of '/' for the dist name. Closes: #43830, #45640, #45692
  * Fixed 'Method gave a blank filename' error from IMS queries onto CDs.
    Closes: #45034, #45695, #46537
  * Made OR group handling in the problem resolver more elaborate. Closes: #45646
  * Added APT::Clean-Installed option. Closes: #45973
  * Moves the free space check to after the calculated size is printed.
    Closes: #46639, #47498
  * mipsel arch Closes: #47614
  * Beautified URI printing to not include passwords Closes: #46857
  * Fixed little problem with --no-download Closes: #47557
  * Tweaked Dselect 'update' script to re-gen the avail file even in the
    event of a failure Closes: #47112
  * Retries for source archives too Closes: #47529
  * Unmounts CDROMs iff it mounted them Closes: #45299
  * Checks for the partial directories before doing downloads Closes: #47392
  * no_proxy environment variable (http only!) Closes: #43476
  * apt-cache showsrc Closes: #45799
  * De-Refs Single Pure virtual packages. Closes: #42437, #43555
  * Regexs for install. Closes: #35304, #38835
  * Dependency reports now show OR group relations
  * Re-Install feature. Cloes: #46961, #37393, #38919
  * Locks archive directory on clean (woops)
  * Remove is not 'sticky'. Closes: #48392
  * Slightly more accurate 'can not find package' message. Closes: #48311
  * --trivial-only and --no-remove. Closes: #48518
  * Increased the cache size. Closes: #47648
  * Comment woopsie. Closes: #48789
  * Removes existing links when linking sources. Closes: #48775
  * Problem resolver does not install all virtual packages. Closes: #48591, #49252
  * Clearer usage message about 'source' Closes: #48858
  * Immediate configure internal error Closes: #49062, #48884

 -- Ben Gertzfield <che@debian.org>  Sun,  7 Nov 1999 20:21:25 -0800

apt (0.3.13) unstable; urgency=low

  * Fix timestamp miss in FTP. Closes: #44363
  * Fix sorting of Kept packages. Closes: #44377
  * Fix Segfault for dselect-upgrade. Closes: #44436
  * Fix handling of '/' for the dist name. Closes #43830
  * Added APT::Get::Diff-Only and Tar-Only options. Closes #44384
  * Add commented-out deb-src URI to default sources.list file.

 -- Ben Gertzfield <che@debian.org>  Sun, 19 Sep 1999 18:54:20 -0700

apt (0.3.12) unstable; urgency=low

  * Fix for typo in the dhelp index. Closes: #40377
  * Multiple media swap support
  * Purge support. Closes: #33291, #40694
  * Better handling of - remove notation. Closes: #41024
  * Purge support. Closes: #33291, #40694
  * Error code on failed update. Closes: #41053
  * apt-cdrom adds entries for source directories. Closes: #41231
  * Sorts the output of any list. Closes: #41107
  * Fixes the looping problem. Closes: #41784, #42414, #44022
  * Fixes the CRC mechanism to lowercase all strings. Closes: #41839
  * More checks to keep the display sane. Particularly when fail-over is
    used with local mirrors and CD-Roms. Closes: #42127, #43130, #43668
  * PThread lockup problem on certain sparc/m68k. Closes: #40628
  * apt-cdrom understands .gz Package files too. Closes: #42779
  * Spelling error in dselect method description. Closes: #43251
  * Added security to the default source list. Closes: #43356

 -- Ben Gertzfield <che@debian.org>  Fri,  3 Sep 1999 09:04:28 -0700

apt (0.3.11) unstable; urgency=low

  * Fix for mis-parsed file: URIs. Closes: #40373, #40366, #40230
  * Fix for properly upgrading the system from perl 5.004 to 5.005

 -- Ben Gertzfield <che@debian.org>  Mon, 28 Jun 1999 21:06:44 -0700

apt (0.3.9) unstable; urgency=low

  * Spelling error in cachefile.cc. Closes: #39885
  * Trailing slash in dselect install if you try to use the
    default config file. Closes: #40011
  * Simulate works for autoclean. Closes: #39141
  * Fixed spelling errors. Closes: #39673
  * Changed url parsing a bit. Closes: #40070, #40069
  * Version 0.3.8 will be for slink/hamm (GNU libc 2).

 -- Ben Gertzfield <che@debian.org>  Thu, 24 Jun 1999 18:02:52 -0700

apt (0.3.7) unstable; urgency=low

  * Fixed missing text in the apt-get(8) page. Closes: #37596
  * Made --simulate and friends work with apt-get source. Closes: #37597, #37656
  * Fixed inclusion of man pages in the -doc/-dev package. Closes: #37633, #38651
  * Fixed handling of the -q option with not-entirely integer arguments
    Closes: #37499
  * Man page typo Closes: #37762
  * Fixed parsing of the Source: line. Closes: #37679
  * Dpkg/dpkg-hurd source bug. Closes: #38004, #38032
  * Added a check for an empty cache directory. Closes: #37963
  * Return a failure code if -d is given and packages fail to download.
    Closes: #38127
  * Arranged for an ftp proxy specifing an http server to work. See the
    important note in the sources.list man page.
  * Accounted for resumed files in the cps calculation. Closes: #36787
  * Deal with duplicate same version different packages. Closes: #30237
  * Added --no-download. Closes: #38095
  * Order of apt-cdrom dist detection. Closes: #38139
  * Fix apt-cdrom chop handling and missing lines. Closes: #37276
  * IPv6 http support
  * Suggests dpkg-dev for apt-get source. Closes: #38158
  * Fixed typo in apt-get help. Closes: #38712
  * Improved the error message in the case of broken held package. Closes: #38777
  * Fixed handling of MD5 failures
  * Documented list notation Closes: #39008
  * Change the 'b' to 'B'. Closes: #39007

 -- Ben Gertzfield <che@debian.org>  Sun, 20 Jun 1999 18:36:20 -0700

apt (0.3.6) unstable; urgency=low

  * Note that 0.3.5 never made it out the door..
  * Fix for apt-cdrom and unusual disk label locations. Closes: #35571
  * Made APT print numbers in decimal. Closes: #35617, #37319
  * Buffer munching fix for FTP. Closes: #35868
  * Typo in sample config file. Closes: #35907
  * Fixed whitespace in version compares. Closes: #35968, #36283, #37051
  * Changed installed size counter to only count unpacked packages.
    Closes: #36201
  * apt-get source support. Closes: #23934, #27190
  * Renames .debs that fail MD5 checking, provides automatic corruption
    recovery. Closes: #35931
  * Fixed autoconf verison. Closes: #37305
  * Random Segfaulting. Closes: #37312, #37530
  * Fixed apt-cache man page. Closes: #36904
  * Added a newline to apt-cache showpkg. Closes: #36903

 -- Ben Gertzfield <che@debian.org>  Wed, 12 May 1999 09:18:49 -0700

apt (0.3.4) unstable; urgency=low

  * Release for Ben while he is out of town.
  * Checked the size of partial files. Closes: #33705
  * apt-get should not print progress on non-tty. Closes: #34944
  * s/guide.text.gz/users-guide.txt.gz/ debian/control: Closes: #35207
  * Applied cdrom patches from Torsten.  Closes: #35140, #35141
  * smbmounted cdrom fix. Closes: #35470
  * Changed ie to eg.  Closes: #35196

 -- Adam Heath <doogie@debian.org>  Sun,  4 Apr 1999 18:26:44 -0500

apt (0.3.3) unstable; urgency=low

  * Fixes bug with file:/ URIs and multi-CD handling. Closes: #34923

 -- Ben Gertzfield <che@debian.org>  Tue, 23 Mar 1999 12:15:44 -0800

apt (0.3.2) unstable; urgency=low

  * Major release into unstable of v3
  * These bugs have been fixed, explanations are in the bug system, read
    the man pages as well..
    Closes: #21113, #22507, #22675, #22836, #22892, #32883, #33006, #34121,
    	    #23984, #24685, #24799, #25001, #25019, #34223, #34296, #34355,
	    #24021, #25022, #25026, #25104, #25176, #31557, #31691, #31853,
    	    #25458, #26019, #26433, #26592, #26670, #27100, #27100, #27601,
    	    #28184, #28391, #28778, #29293, #29351, #27841, #28172, #30260,
    	    #29382, #29441, #29903, #29920, #29983, #30027, #30076, #30112,
    	    #31009, #31155, #31381, #31883, #32140, #32395, #32584. #34465,
    	    #30383, #30441, #30472, #30643, #30827, #30324, #36425, #34596

 -- Ben Gertzfield <che@debian.org>  Mon, 15 Mar 1999 19:14:25 -0800

apt (0.3.1) experimental; urgency=low

  * Minor release of cvs version.
  * Added virtual package libapt-pkgx.x

 -- Mitch Blevins <mblevin@debian.org>  Wed, 10 Mar 1999 07:52:44 -0500

apt (0.3.0) experimental; urgency=low

  * New experimental version.

 -- Ben Gertzfield <che@debian.org>  Tue, 15 Dec 1998 12:53:21 -0800

apt (0.1.9) frozen unstable; urgency=low

  * Return to the wacky numbering for when we build 0.1.8 for hamm
  * Important bug related to APT on the Alpha fixed
  * apt-get dist-upgrade problems fixed
  * tiny patch for http method to fix an endless loop
  * nice fix from /usr/doc/lintian/ to remove rpath nastiness from
    libtool and add proper shared lib dependancies
  * now dh_shlibdeps is called with LD_LIBRARY_PATH=debian/tmp/usr/lib
    in case an old libpkg is installed while building APT to prevent
    spurious dependancies

 -- Ben Gertzfield <che@debian.org>  Thu,  5 Nov 1998 17:43:25 -0800

apt (0.1.7) unstable; urgency=low

  * New build with libstdc++2.9.
  * Various fixes; read the Changelog.

 -- Ben Gertzfield <che@debian.org>  Thu, 15 Oct 1998 18:29:18 -0700

apt (0.1.6) unstable; urgency=low

  * Various fixes in the FTP method for error checking. Fixes: #26188.
  * Spelling corrections in dselect method. Fixes: #25884
  * Fixes for compilation on alpha/ppc. Fixes: #25313, #26108.
  * No more bo releases: we're using a normal numbering system now.

 -- Ben Gertzfield <che@debian.org>  Tue,  8 Sep 1998 19:27:13 -0700

apt (0.1.5) unstable; urgency=low

  * Changed sources.list to point to 'unstable' by default, as
    'frozen' no longer exists!

 -- Ben Gertzfield <che@debian.org>  Thu, 23 Jul 1998 22:00:18 -0700

apt (0.1.3) unstable; urgency=low

  * New upstreamish version.
  * ftp method rewritten in C. Removes dependancies on all perl/perl
    related modules. This fixes many of the ftp method bugs.

 -- Ben Gertzfield <che@debian.org>  Thu, 16 Jul 1998 22:19:00 -0700

apt (0.1.1) unstable; urgency=low

  * Release for unstable.

 -- Ben Gertzfield <che@debian.org>  Tue, 30 Jun 1998 20:48:30 -0700

apt (0.1) unstable; urgency=low

  * Kludge to fix problem in libnet-perl with illegal anonymous
    FTP passwords.
  * Moved to unstable; apt is in a useable state now.
  * Fixed version numbering. From now on, numbering will be:
    0.1 (no actual release) -> 0.1.0bo (release for libc5) ->
    0.1.1 (release for unstable). Thanks, Manoj.

 -- Ben Gertzfield <che@debian.org>  Tue, 30 Jun 1998 20:40:58 -0700

apt (0.0.17-1) experimental; urgency=low

  * Fixed problem with libc6 version compare
  * Scott's away for a while, so I'll be packaging apt for the time
    being.

 -- Ben Gertzfield <che@debian.org>  Thu, 25 Jun 1998 19:02:03 -0700

apt (0.0.16-1) experimental; urgency=low

  * Modifications to make apt-get more friendly when backgrounded.
  * Updated documentation.
  * Updates to graphic widgets

 -- Scott K. Ellis <scott@debian.org>  Mon,  8 Jun 1998 11:22:02 -0400

apt (0.0.15-0.2bo) experimental; urgency=low

  * Bo compilation
  * Bob Hilliards crash

 -- Jason Gunthorpe <jgg@debian.org>  Sun, 31 May 1998 20:18:35 -0600

apt (0.0.15-0.1bo) experimental; urgency=low

  * Bo compilation
  * libstdc++272 patch

 -- Jason Gunthorpe <jgg@debian.org>  Sun, 31 May 1998 20:18:35 -0600

apt (0.0.15) experimental; urgency=low

  * Clean up source tarball (no user-visible changes)

 -- Scott K. Ellis <scott@debian.org>  Tue, 26 May 1998 12:23:53 -0400

apt (0.0.14) experimental; urgency=low

  * Updates in ordering code to make sure certain upgrades work correctly.
  * Made dselect/setup understand ftp as well as http

 -- Scott K. Ellis <scott@debian.org>  Wed, 20 May 1998 13:33:32 -0400

apt (0.0.13-bo1) experimental; urgency=low

  * Bo compilation

 -- Jason Gunthorpe <jgg@debian.org>  Mon, 18 May 1998 15:10:49 -0600

apt (0.0.13) experimental; urgency=low

  * Remove hardcoded egcc from debian/rules (#21575)
  * Fixes for ordering logic when system has a number of unpacked
    but unconfigured packages installed.
  * Spelling fix in dselect install method (#22556)

 -- Scott K. Ellis <scott@debian.org>  Sun, 17 May 1998 20:08:33 -0400

apt (0.0.12) experimental; urgency=low

  * Fixed problems with package cache corruption.
  * Made to depend on libc6 >= 2.0.7pre1 due to timezone problems with
    earlier versions.
  * Interface and documentation improvements.

 -- Scott K. Ellis <scott@debian.org>  Sat, 16 May 1998 23:17:32 -0400

apt (0.0.11) experimental; urgency=low

  * Change dependancies to pre-depends since breaking your packaging tools
    in the middle of an installation isn't very good.
  * Bug fixes to ftp method and general apt-get code

 -- Scott K. Ellis <scott@debian.org>  Fri, 15 May 1998 08:57:38 -0400

apt (0.0.10) experimental; urgency=low

  * Run "dpkg --configure -a" after an aborted dselect install
  * Fixed problem with install looping
  * Support for authenticating proxys: (note this isn't terribly secure)
    http_proxy="http://user:pass@firewall:port/"
  * Substitute $ARCH in sources.list
  * Fixes in the resumption code for ftp

 -- Scott K. Ellis <scott@debian.org>  Tue, 12 May 1998 09:14:41 -0400

apt (0.0.9) experimental; urgency=low

  * Added ftp support.
  * Various other less visible bug fixes.
  * Fixed problem with segfault when apt-get invoked in a non-existant
    directory (Bug #21863)
  * Bumped policy to 2.4.1

 -- Scott K. Ellis <scott@debian.org>  Fri,  1 May 1998 09:18:19 -0400

apt (0.0.8) experimental; urgency=low

  * Fixed generated available file (Bug #21836)
  * Added download ETA (Bug #21774).
  * Fixed hardcoded ARCH (Bug #21751).
  * Fixed check on http_proxy (Bug #21795).
  * Added download speed indicator.

 -- Scott K. Ellis <scott@debian.org>  Mon, 27 Apr 1998 10:58:32 -0400

apt (0.0.7) experimental; urgency=low

  * Remove libdeity and apt from package for now, since only apt-get and
    apt-cache are actually useful right now.
  * Clean up handling of package installation errors.
  * Added timeout to http transfers (#21269)
  * Updated setup for dselect/apt method.
  * Updated man pages
  * Long options (added in 0.0.6)

 -- Scott K. Ellis <scott@debian.org>  Tue, 21 Apr 1998 09:06:49 -0400

apt (0.0.6) experimental; urgency=low

  * Spelling changes.
  * Revamped download status display.
  * Call apt-get clean after successful install in dselect.
  * Added "apt-get clean" which deletes package files from /var/cache/apt

 -- Scott K. Ellis <scott@debian.org>  Thu,  9 Apr 1998 15:13:59 -0400

apt (0.0.5) experimental; urgency=low

  * Ignore signals while dpkg is running so we don't leave dpkg running in
    the background (#20804)
  * Check Packages as well as Packages.gz for file URIs (#20784)
  * Spelling cleanup (#20800)
  * Added -m option to permit upgrade to go on in the case of a bad mirror.
    This option may result in incomplete upgrades when used with -f.

 -- Scott K. Ellis <scott@debian.org>  Tue,  7 Apr 1998 12:40:29 -0400

apt (0.0.4) experimental; urgency=low

  * New usage guide.
  * Various documentation updates and cleanup.
  * Added '-f' option to apt-get attempt to fix broken dependancies.

 -- Scott K. Ellis <scott@debian.org>  Sat,  4 Apr 1998 14:36:00 -0500

apt (0.0.3) experimental; urgency=low

  * Added a shlibs.local file to prevent apt from depending on itself.
  * Updates to how apt-get handles bad states in installed packages.
  * Updated rules to make sure build works from a freshly checked out source
    archive.  Building from CVS needs libtool/automake/autoconf, builds from
    the distributed source package should have no such dependancy.

 -- Scott K. Ellis <scott@debian.org>  Fri,  3 Apr 1998 11:49:47 -0500

apt (0.0.2) unstable; urgency=low

  * Updates to apt-get and http binding for dselect method (apt).
  * Updating version number from 0.0.1, which was released only on IRC.

 -- Scott K. Ellis <scott@debian.org>  Fri,  3 Apr 1998 00:35:18 -0500

apt (0.0.1) unstable; urgency=low

  * Initial Release.

 -- Scott K. Ellis <scott@debian.org>  Tue, 31 Mar 1998 12:49:28 -0500<|MERGE_RESOLUTION|>--- conflicted
+++ resolved
@@ -1,6 +1,5 @@
 apt (0.7.9ubuntu6) hardy; urgency=low
 
-  [ Michael Vogt ]
   * cmdline/apt-key:
     - add support for a master-keyring that contains signing keys
       that can be used to sign the archive signing keys. This should
@@ -10,10 +9,14 @@
       on amd64 in sbuild
   * apt-pkg/algorithms.cc: 
     - add APT::Update::Post-Invoke-Success script slot
-<<<<<<< HEAD
+    - Make the breaks handling use the kill list. This means, that a
+      Breaks: Pkg (<< version) may put Pkg onto the remove list.
   * apt-pkg/deb/dpkgpm.cc:
     - add APT::Apport::MaxReports to limit the maximum number
       of reports generated in a single run (default to 3)
+  * apt-pkg/deb/debmetaindex.cc:
+    - add missing "Release" file uri when apt-get update --print-uris
+      is run
 
  -- Michael Vogt <michael.vogt@ubuntu.com>  Mon, 04 Feb 2008 14:28:02 +0100
 
@@ -44,13 +47,6 @@
   * merged the apt--DoListUpdate branch, this provides a common interface
     for "apt-get update" like operations for the frontends and also provides
     hooks to run stuff in APT::Update::{Pre,Post}-Invoke
-=======
-    - Make the breaks handling use the kill list. This means, that a
-      Breaks: Pkg (<< version) may put Pkg onto the remove list.
-  * apt-pkg/deb/debmetaindex.cc:
-    - add missing "Release" file uri when apt-get update --print-uris
-      is run
->>>>>>> 76264cb7
 
  -- Michael Vogt <michael.vogt@ubuntu.com>  Mon, 07 Jan 2008 19:02:11 +0100
 
