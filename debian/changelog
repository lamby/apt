<<<<<<< HEAD
apt (1.1~exp8) experimental; urgency=medium

  [ Michael Vogt ]
  * merge unstable upload version 1.0.9.3
  * Ensure /etc/apt/auth.conf has _apt:root owner
  * Use sysconf(_SC_ARG_MAX) to find the size of Dpkg::MaxArgBytes
  * Only support Translation-* that are listed in the {In,}Release file
  * Call "Dequeue()" for items in AbortTransaction() to fix race
  * prepare ABI for feature/socketpair
  * Bump ABI to 4.15

  [ David Kalnischkies ]
  * reenable support for -s (and co) in apt-get source (Closes: 742578)
  * run acquire transactions only once
  * aborted reverify restores file owner and permission
  * test if TMPDIR is accessible before using (Closes: 765951)
  * chown finished partial files earlier
  * promote filesize to a hashstring

 -- Michael Vogt <mvo@debian.org>  Thu, 06 Nov 2014 10:01:21 +0100

apt (1.1~exp7) experimental; urgency=medium

  [ David Kalnischkies ]
  * don't cleanup cdrom files in apt-get update (Closes: 765458)
  * ignore Acquire::GzipIndexes for cdrom sources

 -- David Kalnischkies <david@kalnischkies.de>  Wed, 15 Oct 2014 20:12:15 +0200

apt (1.1~exp6) experimental; urgency=medium

  [ josch ]
  * implement the updated build profile spec

  [ Michael Vogt ]
  * methods/rsh.cc: replace strcat with std::string (Closes: #76442)
  * Add new configallowinsecurerepositories to the test framework

  [ Guillem Jover ]
  * Update Status field values handling

  [ David Kalnischkies ]
  * don't drop privileges if _apt has not enough rights
  * check for available space, excluding root reserved blocks

 -- Michael Vogt <mvo@debian.org>  Wed, 15 Oct 2014 07:47:36 +0200

apt (1.1~exp5) experimental; urgency=medium

  [ Michael Vogt ]
  * Only rename StatError files in AbortTransaction()
  * Document Acquire{MaxReleaseFileSize,AllowInsecureRepositories,
    AllowDowngradeToInsecureRepositories} and
    --no-allow-insecure-repositories
  * Fix backward compatiblity of the new pkgAcquireMethod::DropPrivsOrDie()
  * Change default of Acquire::AllowInsecureRepositories to "true"
    so that this change is less disruptive, this will be switched
    to "false" again after jessie

  [ David Kalnischkies ]
  * remove useless pdiff filename output (Closes: 764737)
  * make --allow-insecure-repositories message an error
  * display a warning for unsigned repos
  * trusted=yes sources are secure, we just don't know why

 -- Michael Vogt <mvo@debian.org>  Mon, 13 Oct 2014 16:15:22 +0200

apt (1.1~exp4) experimental; urgency=medium

  [ Michael Vogt ]
  * Merge sid version 1.0.9.2
  * feature/acq-trans:
    - Make apt-get update more transactional by keeping all data from
      a sources.list line in partial/ until all data is good and only
      then move it into lists/ in one step
    - add new -o Debug::Acquire::Transaction=1 debug option
  * feature/expected-size:
    Do not download more data in the mehotds than expected if we know
    the size. For the InRelease/Release/Release.gpg add new 
    Acquire::MaxReleaseFileSize that defaults to 10Mb for now
  * Verify the the hashes of the downloaded compressed files early
  * Only load unauthenticated data into our parsers when the user
    explicitly asked for it via --allow-insecure-repositories
    (Acquire::AllowInsecureRepositories)
  * Print warning when trying to use unauthenticated repositories
  * Use /var/empty as the homedir for _apt
  * Revert making pkgAcquire::Item::DescURI() "const" to not break
    API
  * Do not allow going from a authenticated to unauthenticated repository
  * Add missing "adduser" dependency (for the new _apt user)
    Thanks to Russ Allbery (Closes: #763004)
  * Test if TMPDIR is a directory in apt-key and if not unset it
  * add early verification for the .diff/Index download
  * Bump library version to libapt-pkg4.14
  * Rework pkgAcqMeta{Index,Sig,ClearSig}::{Done,Failed]() for readability
  * Ignore EINVAL from prctl(PR_SET_NO_NEW_PRIVS) (closes: 764066)

  [ David Kalnischkies ]
  * deprecate Pkg->Name in favor of Grp->Name
  * drop stored StringItems in favor of in-memory mappings
  * de-duplicate version strings in the cache
  * fix progress output for (dist-)upgrade calculation
  * move PCI::From* methods into CacheSetHelper class (Closes: 686221)
  * add a (hidden) --quiet option for apt-key
  * only create new trusted.gpg if directory is writeable
  * support (multiple) arguments properly in apt-key
  * set a primary-keyring only if we have access to it
  * merge fragment keyrings in apt-key to avoid hitting gpg limits
    (Closes: 733028)
  * use apt-key adv (+ gnupg) instead of gpgv for verify
  * support gnupg2 as drop-in replacement for gnupg
  * allow to specify fingerprints in 'apt-key del'
  * use only one --keyring in gpg interactions
  * add and use 'apt-key verify' which prefers gpgv over gpg
  * remove empty keyrings in trusted.gpg.d on upgrade
  * store source name and version in binary cache
  * allow fetcher setup without directory creation (Closes: 762898)
  * cleanup partial directory of lists in apt-get clean (Closes: #762889)
  * allow options between command and -- on commandline
  * update symbols file
  * support parsing of all hashes for pdiff
  * ensure world-readability for trusted.gpg in postinst (Closes: 647001)
  * ensure partial dirs are 0700 and owned by _apt:root
  * use _apt:root only for partial directories
  * display errortext for all Err
  * set PR_SET_NO_NEW_PRIVS also if run as non-root

  [ James McCoy ]
  * ensure apt-key del handles 16-byte key ids (Closes: 754436)

  [ Kenshi Muto ]
  * Japanese program translation update (Closes: 763033)

  [ Trần Ngọc Quân ]
  * Set STRIP_FROM_PATH for doxygen

  [ Mert Dirik ]
  * Turkish program translation update (Closes: 763379)

  [ Guillem Jover ]
  * apt-get: Create the temporary downloaded changelog inside tmpdir

  [ Miroslav Kure ]
  * [l10n] Updated Czech translation of apt (Closes: #764055)

 -- Michael Vogt <mvo@ubuntu.com>  Wed, 08 Oct 2014 09:37:35 +0200

apt (1.1~exp3) experimental; urgency=medium

  [ Michael Vogt ]
  * merged changes from debian/sid up to 1.0.9.1
  * Make /var/lib/apt/lists and /var/cache/apt/archives owned
    by the new _apt user
  * Drop Privileges in the following acquire methods:
     copy, http, https, ftp, gpgv, gzip/bzip2/lzma/xz 
  * DropPrivs: Improvements based on feedback from error@debian.org

  [ Julian Andres Klode ]
  * DropPriv: Really call seteuid and not setuid, and add more checks
  * Use _apt as our unprivileged user name
  * DropPrivs: Also check for saved set-user-ID and set-group-ID
  * methods: Fail if we cannot drop privileges
  * DropPrivs: Also check for saved set-user-ID and set-group-ID

 -- Michael Vogt <mvo@debian.org>  Wed, 24 Sep 2014 22:30:09 +0200

apt (1.1~exp2) experimental; urgency=medium

  [ Guillem Jover ]
  * Add new Base256ToNum long long overload function
  * Fix ar and tar code to be LFS-safe (Closes: #742882)

  [ Michael Vogt ]
  * increase libapt-inst to version 1.6
  * Only allow "apt-get build-dep path" when path starts with ./ or /
  * Allow passing a full path to apt-get install /foo/bar.deb (CLoses: #752327)
  * merge changes from the 1.0.6 upload

 -- Michael Vogt <mvo@debian.org>  Thu, 10 Jul 2014 13:18:08 +0200

apt (1.1~exp1) experimental; urgency=low

  [ David Kalnischkies ]
  * [API Break] change "std::string pkgAcquire::Item::DescURI()" to
                       "std::string pkgAcquire::Item::DescURI() const"
  * [ABI-Break] increase hashtable size for packages/groups by factor 5
  * [ABI-Break] cleanup datatypes mix used in binary cache
  * [internal API-Break] remove the Section member from package struct
  * use 'best' hash for source authentication (LP: 1098738)
  * use HashStringList in the acquire system
  * deal with hashes in ftparchive more dynamic as well
  * reenable pipelining via hashsum reordering support
  * parse and retrieve multiple Descriptions in one record
  * improve pkgTagSection scanning and parsing
  * invalid cache if architecture set doesn't match (Closes: 745036)

  [ Michael Vogt ]
  * add support for "apt-get build-dep foo.dsc"
  * add support for "apt-get build-dep unpacked-source-dir"
  * add support for "apt-get install foo_1.0_all.deb"
  * make "apt-get update" progress much more accurate by loading the
    sizes of the targets into the fetcher early
  * Implement simple by-hash for apt update to improve reliability of
    the update. Apt will try to fetch the Packages file via
    /by-hash/$hash_type/$hash_value if the repo supports that.
    - add APT::Acquire::$(host)::By-Hash=1 knob
    - add Acquire-By-Hash=1 to Release file
  * add Debug::Acquire::Progress debug option
  * [ABI-Break] lp:~mvo/apt/source-hashes:
    - use sha{512,256,1} for deb-src when available LP: #1098738
  * [ABI-Break] stop exporting the accidently exported parsenetrc() symbol
  * [ABI-Break] remove the PACKAGE_MATCHER_ABI_COMPAT defines
  * [ABI BREAK] apt-pkg/pkgcache.h:
    - adjust pkgCache::State::VerPriority enum, to match reality
  * test/integration/test-debsrc-hashes:
    - add integration test, thanks to Daniel Hartwig
  * [ABI-Break] remove the PACKAGE_MATCHER_ABI_COMPAT defines
  * [ABI-Break] Pass struct IndexTarget/indexRecords to
    pkgAcqIndex{,Merge}Diffs
  * [internal API-Break] rename pkgCache::Package::NextPackage to
    pkgCache::Package::Next
  * Calculate Percent as part of pkgAcquireStatus to provide a weighted
    percent for both items and bytes
  * apt-pkg/contrib/macros.h: bump library version to 4.13
  * apt-private/acqprogress.cc: do not show file size on IMSHit, it wasn't
    fetched
  * Fix warnings from clang -Wall/clang -fsanitize=address
  * add DropPrivs() and drop privileges to nobody when running the
    the buildin apt and dump solvers
  * lp:~mvo/apt/webserver-simulate-broken-with-fix346386:
    - fix invalid InRelease file download checking and add regression
      test to server broken files to the buildin test webserver
    - add regression test for LP: #34638

 -- Michael Vogt <mvo@debian.org>  Thu, 19 Jun 2014 12:01:48 +0200
=======
apt (1.0.9.8) unstable; urgency=medium

  [ David Kalnischkies ]
  * fix another d(e)select-upgrade typo (LP: #1399037)
  * properly handle expected filesize in https.
    Thanks to Robert Edmonds and Anders Kaseorg for initial patchs
    (Closes: 777565, 781509) (LP: #807303)
  * avoid depends on std::string implementation for pkgAcquire::Item::Mode
    (Closes: 781858)
  * demote VectorizeString gcc attribute from const to pure
  * keyids in "apt-key del" should be case-insensitive (Closes: 781696)
  * parse specific-arch dependencies correctly on single-arch systems
    (Closes: 777760)

  [ Michael Vogt ]
  * fix crash in order writing in pkgDPkgPM::WriteApportReport() (LP: #1436626)

 -- David Kalnischkies <david@kalnischkies.de>  Mon, 13 Apr 2015 07:14:36 +0200
>>>>>>> ae37ab01

apt (1.0.9.7) unstable; urgency=medium

  [ Tomasz Buchert ]
  * Fix crash in the apt-transport-https when Owner is NULL (Closes: #778375)

 -- Michael Vogt <mvo@debian.org>  Mon, 23 Feb 2015 12:54:03 +0100

apt (1.0.9.6) unstable; urgency=medium

  [ Michael Vogt ]
  * Fix missing URIStart() for https downloads
  * Add regression test for the previous commit

  [ David Kalnischkies ]
  * 128 KiB DSC files ought to be enough for everyone (Closes: 774893)
  * award points for positive dependencies again (Closes: 774924)

 -- Michael Vogt <mvo@ubuntu.com>  Fri, 16 Jan 2015 08:37:25 +0100

apt (1.0.9.5) unstable; urgency=medium

  [ David Kalnischkies ]
  * dispose http(s) 416 error page as non-content (Closes: 768797)
  * do not make PTY slave the controlling terminal (Closes: 772641)
  * always run 'dpkg --configure -a' at the end of our dpkg callings
    (Closes: 769609)
  * pass-through stdin fd instead of content if not a terminal (Closes: 773061)

  [ James McCoy ]
  * tighten filtering of kernel images in apt.auto-removal (Closes: 772732)

  [ Jean-Pierre Giraud ]
  * French manpages translation update (Closes: 771967)

  [ Zhou Mo ]
  * Chinese (simplified) program translation update (Closes: 771982)

  [ Kenshi Muto ]
  * Japanese program translation update (Closes: 772678)

  [ Theppitak Karoonboonyanan ]
  * Thai program translation update (Closes: 772913)

 -- David Kalnischkies <david@kalnischkies.de>  Tue, 23 Dec 2014 13:22:42 +0100

apt (1.0.9.4) unstable; urgency=medium

  [ David Kalnischkies ]
  * use 'best' hash for source authentication (LP: 1098738)
  * deprecate the Section member from package struct
  * allow options between command and -- on commandline
  * re-enable support for -s (and co) in apt-get source (Closes: 742578)
  * change codenames to jessie as stable POV in docs
  * close leaking slave fd after setting up pty magic (Closes: 767774)
  * fix PTY interaction on linux and kfreebsd (Closes: 765687)

  [ James McCoy ]
  * support long keyids in "apt-key del" instead of ignoring them
    (Closes: 754436)

  [ Michael Vogt ]
  * Use sysconf(_SC_ARG_MAX) to find the size of Dpkg::MaxArgBytes

  [ Frans Spiesschaert ]
  * Dutch program translation update (Closes: 771039)

  [ Julien Patriarca ]
  * French program translation update (Closes: 766755)

  [ Zhou Mo ]
  * Chinese (simplified) program translation update (Closes: 766170)

  [ Miroslav Kure ]
  * Czech program translation update (Closes: 764055)

  [ Mert Dirik ]
  * Turkish program translation update (Closes: 763379)

  [ Kenshi Muto ]
  * Japanese program translation update (Closes: 763033)

  [ Manuel "Venturi" Porras Peralta ]
  * Spanish program translation update (Closes: 771815)

 -- David Kalnischkies <david@kalnischkies.de>  Wed, 03 Dec 2014 14:26:04 +0100

apt (1.0.9.3) unstable; urgency=medium

  [ josch ]
  * implement the updated build profile spec

  [ Michael Vogt ]
  * methods/rsh.cc: replace strcat with std::string (Closes: #76442)

  [ Guillem Jover ]
  * Update Status field values handling

  [ David Kalnischkies ]
  * don't cleanup cdrom files in apt-get update (Closes: 765458)

 -- Michael Vogt <mvo@debian.org>  Wed, 15 Oct 2014 19:49:38 +0200

apt (1.0.9.2) unstable; urgency=medium

  [ Michael Vogt ]
  * test/integration/test-apt-update-file: improve test
  * Fix regression when copy: is used for a relative path (Closes: #762160)
  * generalize Acquire::GzipIndex to support all compressions that
    apt supports
  * Fix regression for cdrom: sources from latest security update
  * Ensure that iTFRewritePackageOrder is "MD5sum" to match 
    apt-ftparchive
  * debian/rules: add hardening=+all.
    Thanks to Simon Ruderich, Markus Waldeck

  [ Holger Wansing ]
  * German program translation update (Closes: 762223)

  [ Jérémy Bobbio ]
  * disable timestamps in the footer of docs by doxygen

  [ Trần Ngọc Quân ]
  * Set STRIP_FROM_PATH for doxygen

  [ Guillem Jover ]
  * apt-get: Create the temporary downloaded changelog inside tmpdir
    (closes: #763780) (CVE-2014-7206)

 -- Michael Vogt <mvo@debian.org>  Thu, 02 Oct 2014 22:05:39 +0200

apt (1.0.9.1) unstable; urgency=high

  [ Michael Vogt ]
  * Allow override of Proxy-Auto-Detect by the users configuration
    (Closes: 759264)
  * fix ci autopkgtest
  * fix regression from 1.0.9 when file:/// source are used and
    those are on a different partition than the apt state directory
    and add regression test

  [ Trần Ngọc Quân ]
  * l10n: vi.po (636t): Update program translation

  [ Chris Leick ]
  * Updated German documentation translation

  [ Mert Dirik ]
  * Turkish program translation update (Closes: 761394)

 -- Michael Vogt <mvo@debian.org>  Tue, 16 Sep 2014 20:52:25 +0200

apt (1.0.9) unstable; urgency=high

  * SECURITY UPDATE:
    - incorrect invalidating of unauthenticated data (CVE-2014-0488)
    - incorect verification of 304 reply (CVE-2014-0487)
    - incorrect verification of Acquire::Gzip indexes (CVE-2014-0489)

 -- Michael Vogt <mvo@debian.org>  Mon, 15 Sep 2014 08:34:46 +0200

apt (1.0.8) unstable; urgency=medium

  [ Holger Wansing ]
  * German program translation update (Closes: 758837)

  [ Américo Monteiro ]
  * Portuguese manpages translation update (Closes: 759608)

  [ Warren He ]
  * initialize iPolicyBrokenCount in DepCache::Update (Closes: 758397)

  [ Andreas Oberritter ]
  * Avoid yielding blank lines with APT::Cmd::use-format=true

  [ Michael Vogt ]
  * Make Proxy-Auto-Detect check for each host (Closes: #759264)
  * Add testcase for apt list --all-versions
  * * apt-pkg/deb/dpkgpm.cc:
    - update string matching for dpkg I/O errors. (LP: #1363257)
    - properly parse the dpkg status line so that package name 
      is properly set and an apport report is created. Thanks 
      to Anders Kaseorg for the patch  (LP: #1353171)
  * Use heap to allocate PatternMatch to avoid potential stack overflow
    (Closes: 759612)
  * Run autopkgtest tests with "env -i" to avoid pollution from the host env
    (Closes: #759655)
  * test/integration/test-ubuntu-bug-346386-apt-get-update-paywall: 
    - use downloadfile() to fix test failure
  * Fix incorrect upgradable listing in "apt list" 
    (thanks to Michael Musenbrock) (Closes: #753297)
  * apt-pkg/cachefile.cc:
    - ensure we have a Policy in CacheFile.BuildDepCache()
  * methods/http.cc:
    - Improve Debug::Acquire::http debug output

  [ Dimitri John Ledkov ]
  * apt-ftparchive: make Packages & Sources generation optional, 
    during Generate call

  [ David Kalnischkies ]
  * support regular expressions in 'apt search'
  * implement --full in apt search
  * fix progress report for upgrade and reinstall
  * rework PTY magic to fix stair-stepping on kfreebsd (Closes: 759684)
  * don't call pager in non-terminals for changelog (Closes: 755040)

 -- Michael Vogt <mvo@debian.org>  Tue, 09 Sep 2014 20:09:11 +0200

apt (1.0.7) unstable; urgency=medium

  [ Michael Vogt ]
  * add REAMDE.md
  * StringToBool: only act if the entire string is consumed by strtol()
  * Use @builddeps@ in the debian/tests/control file
  * apt-pkg/acquire-item.cc: make pkgAcqDiffIndex more uniform
  * Fix SmartConfigure to ignore ordering of packages that are already valid
  * doc/apt.8.xml: fix typo, thanks to Jakub Wilk (Closes: #756056)
  * doc/po/pt.po: updated, thanks to Américo Monteir (Closes: #756200)

  [ victory ]
  * Update Japanese documentation translation (Closes: #754817)

  [ Trần Ngọc Quân ]
  * l10n: vi.po (636t): Update one new string

  [ Julian Andres Klode ]
  * Fix debListParser to accept "no" as a value for the Multi-Arch field
    (Closes: #759099)

  [ Mert Dirik ]
  * Turkish program translation update (Closes: 756710)

  [ Miroslav Kure ]
  * Czech program translation update (Closes: 758208)

  [ David Kalnischkies ]
  * add dpkg::source-options for dpkg-source invocation (Closes: 757534)
  * support versioned provides as implemented by dpkg (Closes: 758153)

 -- Michael Vogt <mvo@debian.org>  Wed, 27 Aug 2014 17:11:42 -0700

apt (1.0.6) unstable; urgency=medium

  [ Chris Leick ]
  * German translation reviewed by Erik Pfannenstein

  [ Michael Vogt ]
  * methods/http.cc: use Req.str() in debug output
  * Do not try to parse invalid translation files (LP: #756317)
  * Do not clean "/" in pkgAcquire::Clean/pkgArchiveCleaner (Closes: #753531)
  * Only show packages as upgradable if the have a CandidateVer != 0
    (Closes: #753297)

  [ Trần Ngọc Quân ]
  * l10n: vi.po: Update 3 new messages

  [ Joe Hansen ]
  * Danish program translation update (Closes: 753979)

  [ David Kalnischkies ]
  * handle moved mmap after UniqFindTagWrite call (Closes: #753941)

  [ Michele Orrù ]
  * use printf instead of echo in testing framework

  [ Cédric Barboiron ]
  * Improve description how to turn off the caches (Closes: #753531)

  [ Guillem Jover ]
  * po: Fill or add missing Language field
  * po: Remove fuzzy from file msgid header
  * po: Fill Project-Id-Version with correct project id and version
  * po: Fix Plural-Forms fields
  * po: Fix or add missing email addresses
  * po: Fix encoding issues
  * po: Fix format specifier order in translation
  * build: Set the XSL parameter through the command line instead of sed
  * build: Convert from DebianDoc SGML to DocBook XML
  * doc: Convert from DebianDoc SGML to DocBook XML
  * doc: Unfuzzy DocBook translations

 -- Michael Vogt <mvo@debian.org>  Thu, 10 Jul 2014 11:46:07 +0200

apt (1.0.5) unstable; urgency=low

  [ Michael Vogt ]
  * fix autopkgtest tests
  * fix test-apt-ftparchive-cachedb-lp1274466 and apt-internal-solver tests
  * test/integration/test-essential-force-loopbreak: fix on non-amd64 systems
  * Tell the user if no updates are available after apt update (Closes: #751388)

  [ Michele Orrù ]
  * Check for gtest's header before building.

  [ Chris Leick ]
  * Updated translation of german documentation

  [ Konstantin Manna ]
  * fix two german manpage spelling mistakes (Closes: 751635)
  * add missing comma in SEE ALSO of apt-secure manpage (Closes: 748506)

  [ Fredrik Fornwall ]
  * use P_ instead of ngettext to compiling with --disable-nls (Closes: 751857)

  [ David Kalnischkies ]
  * don't send pkg from an unknown architecture via EDSP
  * fix SubstVar to be usable as a replace_all method
  * show our broken packages message in 'apt' solver
  * do not call resolver twice on (dist-)upgrade

  [ Stefano Zacchiroli ]
  * EDSP doc: clarify that Install/Remove packages are arch-qualified

 -- Michael Vogt <mvo@debian.org>  Wed, 18 Jun 2014 13:35:13 +0200

apt (1.0.4) unstable; urgency=low

  [ Michael Vogt ]
  * Implement CacheDB for source packages in apt-ftparchive
  * apt-private/acqprogress.cc: reset color in apt update
  * Show progress in run-tests
  * Never parse Version/Architecture tags in a Translation-$lang file
  * Show upgradable packages after apt update (Closes: 748389)
  * Fix various errors found by clang -fsanitize=address
  * Fix various errors foudn by clang scan-build
  * Show unauthenticated warning for source packages as well (Closes: #749795)
  * Add compat mode for old (32bit FileSize) CacheDB (LP: #1274466)
  * cmdline/apt-helper.cc: use less generic description/short-description 
    in apt-helper download
  * add pkgSrcRecords::Step() to step through all the pkgSrcRecords
    (thanks to Helmut Grohne)

  [ David Kalnischkies ]
  * initialize Verify in second pkgAcqIndex constructor
  * consistently fail if Smart* packagemanager actions fail
  * fix tight loop detection and temporary removes
  * if Resolver fails, do not continue even if not broken
  * check exit status of external solvers
  * do not revert candidate for protected packages (Closes: 745046)
  * support Acquire::GzipIndexes in dumpavail (Closes: 742835)

  [ Stefano Zacchiroli ]
  * EDSP doc: fix typo in Request stanza description
  * EDSP: bump protocol version to 0.5
  * EDSP: add Architecture(s) multi-arch fields to the Request stanza
  * EDSP: add Source field to Package stanzas
  * EDSP: add APT-Release field to Package stanzas

  [ Sebastian Schmidt ]
  * fix screen width detection for apt/apt-get lists (Closes: 748430, 747942)

  [ Milo Casagrande ]
  * Italian program translation update (Closes: 750009)

 -- Michael Vogt <mvo@debian.org>  Tue, 10 Jun 2014 14:55:05 +0200

apt (1.0.3) unstable; urgency=medium

  [ Michael Vogt ]
  * reduce delta to ubuntu
  * provide support for vendor specific config files
  * debian/apt-doc.docs: remove README.MultiArch
  * Fix missing ScreenWidth check in apt.cc
  * Only do openpty() if both stdin/stdout are terminals (Closes: 746434)

  [ David Kalnischkies ]
  * add a README for vendor information
  * remove outdated README.MultiArch
  * build http request in a stringstream
  * enforce LFS for partial files in https range requests
  * handle pkgnames shorter than modifiers (Closes: 744940)
  * allow vendors to install configuration files

  [ John Ogness ]
  * properly undo CD-ROM mount in all error cases

  [ Mahyuddin Ramli ]
  * add vendor information for BlankOn (Closes: 743595)

  [ Adam Conrad ]
  * fix FileFd::Size bitswap on big-endian architectures (Closes: 745866)

  [ Trần Ngọc Quân ]
  * l10n: vi.po: Update one new string

 -- Michael Vogt <mvo@debian.org>  Mon, 05 May 2014 14:03:15 +0200

apt (1.0.2) unstable; urgency=medium

  [ Michael Vogt ]
  * fix apt list output for pkgs in dpkg ^rc state
  * Notice the user about "apt list -a" when only a single hit if found
  * fix test-failure in adt
  * apt-private/acqprogress.cc: fix output when ctrl-c is hit during 
    apt update (LP: #1310548, closes: #744297)
  * Fix option name DPkg::Progress-Fancy in apt.8 manpage
    (LP: #1310506)

  [ David Kalnischkies ]
  * don't double-count seeks in FileFd::Skip for bzip/xz
  * deal with umask only if we really need to for mkstemp
  * consider priorities only for downloadable pkgs in resolver
  * force fancy progressbar redraw on window size change
  * clear HitEof flag in FileFd::Seek
  * use Google C++ Testing Framework for libapt tests
  * support dist-upgrade options in full-upgrade

  [ Trần Ngọc Quân ]
  * l10n: vi.po (624t): Update translation

  [ Theppitak Karoonboonyanan ]
  * Updated Thai program translation (closes: #745120)

  [ James McCoy ]
  * Consistently use Dpkg::Progress* in documentation (Closes: 745452)

 -- Michael Vogt <mvo@debian.org>  Fri, 25 Apr 2014 13:15:03 +0200

apt (1.0.1) unstable; urgency=medium

  [ Michael Vogt ]
  * Fix crash in "apt list" when a sources.list file is unreable
    (Closes: 743413)
  * make apt search case-insensitive by default
  * Fix possible race when stunnel/aptwebserver create their PID files
    in the tests
  * Fix insecure file permissions when using FileFd with OpenMode::Atomic
    (LP: #1304657)

  [ Julian Andres Klode ]
  * Version the Breaks/Replaces for sun-java{5,6}-jdk (LP: #1302736)
    (Closes: #743616)
  * Add versioned openjdk-6-jdk breaks

  [ Josef Vitu ]
  * apt: Minor typo in 'apt' man page (closes: #743657)

 -- Michael Vogt <mvo@debian.org>  Thu, 10 Apr 2014 09:48:56 +0200

apt (1.0) unstable; urgency=low

  The "Happy birthday and 10000b years in the making" release

  [ Julian Andres Klode ]
  * apt-inst: Do not try to create a substring of an empty string in 
    error reporting (LP: #1288718)

  [ Beatrice Torracca ]
  * Italian manpages translation update (Closes: 741867)

  [ Kenshi Muto ]
  * Japanese programs translation update (Closes: 742255)

  [ David Kalnischkies ]
  * continue reading in xz even if it outputs nothing
  * only consider versioned kernel packages in autoremove (Closes: 741962)
  * correct some reported typos in /etc/cron.daily/apt (Closes: 702016)
  * ensure proper teardown in dpkg error cases (Closes: 738969)
  * update symbols file to include new symbols from 0.9.16
  * do IsInstallOk call in MarkInstall unconditionally
  * discard candidates via IsInstallOk to allow override (Closes: 740750)

  [ Michael Vogt ]
  * install apt binary
  * add apt.8.xml manpage
  * make fancy-progress fg/bg color configurable via something like
    Dpkg::Progress-Fancy::Progress-{bg,fg}="%1b[30m"
    (thanks to Tim Wasser for the suggestion)
  * Add progressbar to "Dpkg::Progress-Fancy"
  * fix documentation for APT::Periodic::MaxSize "0" (closes: #740551)
  * Use mkstemp() in apt-extracttemplaes (closes: #741627)
  * Add new Debug::RunScripts debug option
  * do not crash on SIGPIPE in pkgDPkgPM::RunScriptsWithPkgs()
  * enable DPkg::Progress-Fancy by default when "apt" is used
  * refresh po/pot and unfuzzy apt-extracttemplate manpage change
  * remove no longer needed apt.7 page
  * install "apt" binary by default
  * add sun-java{5,6}-jdk to breaks/replaces as they provided a 
    "apt" binary as well

  [ Trần Ngọc Quân ]
  * l10n: vi.po (623t): Update Vietnamese translation
  * debian: Add default compress option to xz

 -- Michael Vogt <mvo@debian.org>  Tue, 01 Apr 2014 15:48:46 +0200

apt (0.9.16.1) unstable; urgency=medium

  [ Chris Leick ]
  * Updated German doc translation

  [ Julian Andres Klode ]
  * Fix handling of autoclosing for compressed files (Closes: #741685)

 -- Julian Andres Klode <jak@debian.org>  Sat, 15 Mar 2014 18:05:25 +0100

apt (0.9.16) unstable; urgency=medium

  [ Michael Vogt ]
  * add hashsum support in apt-helper download-file and 
    add more tests

  [ Trần Ngọc Quân ]
  * l10n: vi.po (624t): Update Vietnamese translation

  [ David Kalnischkies ]
  * propagate a negative score point along breaks/conflicts
  * check version before adding scores in resolver
  * autogenerate makefile for vendor system
  * add default and override handling for Cnf::FindVector
  * support DEB_BUILD_PROFILES and -P for build profiles
  * do not configure already unpacked packages needlessly (Closes: 740843)
  * if mountpoint has a ".disk" directory it is mounted
  * no error for non-existing mountpoints in MountCdrom
  * apt-cdrom ident shouldn't be interactive (Closes: 740673)
  * support very long mtab entries in mountpoint discovery
  * msgstr with elipses need three dots
  * cmdline parsing: apt-config is not apt-cdrom
  * use a configurable list of versioned kernel packages
  * support kfreebsd and hurd in the kernel hook
  * add ".*-{kernel,modules}-$KERVER" matcher for hook
  * ensure that a dot is a dot in the hook
  * use liblzma-dev to provide xz/lzma support
  * use the pretty fullname of a pkg as download desciption

  [ Johannes Schauer ]
  * implement BuildProfileSpec support as dpkg has in 1.17.2 (Closes: 661537)

  [ Wojciech Górski ]
  * fix polish --install-suggests text in apt-get manpage (Closes: 741056)

 -- Michael Vogt <mvo@debian.org>  Fri, 14 Mar 2014 09:45:05 +0100

apt (0.9.15.5) unstable; urgency=medium

  [ Michael Vogt ]
  * vendor/tanglu/makefile: add missing clean/sources.list
  * run the acquire tests with the new apt-helper binary, this
    fixes the autopkgtest failures

  [ Martin Pitt ]
  * Fix autopkgtest missing dependencies and locale (closes: #739988)

 -- Michael Vogt <mvo@debian.org>  Fri, 28 Feb 2014 08:44:25 +0100

apt (0.9.15.4) unstable; urgency=low

  [ Michael Vogt ]
  * remove auto-generated apt-key and sources.list on clean (closes: 739749)
  * add testcase for Bug#718329
  * various fixes for ADT failures
  
  [ Jon Severinsson ]
  * add apt-vendor information for tanglu

  [ Guillem Jover ]
  * ExtractTar: Allow an empty decompressor program
  * DebFile: Refactor ExtractTarMember() out from ExtractArchive()
  * Add support for data.tar, control.tar and control.tar.xz
  * debian: Add debDebFile::ExtractTarMember to the symbols file
  * Fix typos in documentation (codespell)

 -- Michael Vogt <mvo@debian.org>  Sun, 23 Feb 2014 00:27:12 +0100

apt (0.9.15.3) unstable; urgency=medium

  [ Michael Vogt ]
  * disable https->http redirects in libcurl, thanks to Julien Cristau
  * ADT: use "Restrictions: allow-stderr and avoid apt-stderr.log in 
    debian/tests/run-tests
  * test/integration/test-bug-723705-tagfile-truncates-fields: 
    - fix autopkgtest failure
  * add missing canNotFindFnmatch/showFnmatchSelection
    (for the next ABI break)
  * disable fnmatch() matching from the commandline
  * merge testcase for the autoremove feature from the ubuntu branch

  [ David Kalnischkies ]
  * do not recommend dselect in apt-get manpage (Closes: 617625)
  * report https download start only if we really get it
  * allow http protocol to switch to https
  * do not compress .xhtml files and remove junk files (Closes: 738933)
  * simplify code some more to make reddit happy
  * update symbols file with hints from the buildlogs

 -- Michael Vogt <mvo@debian.org>  Thu, 20 Feb 2014 14:42:39 +0100

apt (0.9.15.2) unstable; urgency=medium

  [ Michael Vogt ]
  * move isatty() check into InitOutput()
  * Use a APT::VersionSet instead of a VersionList
    (closes: #738103)

  [ David Kalnischkies ]
  * simplify code to make compilers happy
  * update libapt-pkg.symbols file
  * bump Standards-Version to 3.9.5 (no changes needed)
  * do not use an empty APT_CONFIG environment variable
  * always cleanup patchfiles at the end of rred call
  * use VersionSet in download to handle repeats (Closes: 738103)
  * use utimes instead of utimensat/futimens (Closes: 738567)

  [ John Ogness ]
  * apt-cdrom should succeed if any drive succeeds (Closes: 728153)

  [ Trần Ngọc Quân ]
  * l10n: vi.po (621t): Update and review

 -- Michael Vogt <mvo@debian.org>  Thu, 13 Feb 2014 09:50:04 +0100

apt (0.9.15.1) unstable; urgency=medium

  [ David Kalnischkies ]
  * use gpg --homedir instead of explicit file placement
  * use svg in doxygen and ensure dot is around for it
  * pkgTagFile: if we have seen the end, do not try to see more
  * restart debSrcRecordParsers only if needed
  * discard impossible candidates in MarkInstall (Closes: #735967)

  [ Chris Leick ]
  * update german manpage translation
  * Trivian unfuzzies of the German po4a translation

  [ Michael Vogt ]
  * fix apt-get download truncation (closes: #736962)
  * do not crash if VF.File()/VF.File().Archive() is NULL
  * show "status" in apt list last to be more awk friendly
    (thanks to Axel Beckert)
  * Fix multiarch package upgrade issue
  * add test for Suite with path

  [ Colin Watson ]
  * multicompress with externals sets wrong file modes (Closes: 737130)

 -- Michael Vogt <mvo@debian.org>  Thu, 06 Feb 2014 18:09:19 +0100

apt (0.9.15) unstable; urgency=low

  * upload version from debian/experimental to unstable

 -- Michael Vogt <mvo@debian.org>  Sat, 25 Jan 2014 21:57:00 +0100

apt (0.9.14.3~exp5) experimental; urgency=medium

  [ Anthony Towns ]
  * methods/rred: minor robustness improvements

  [ Michael Vogt ]
  * make "apt-mark help" shows all commands
  * make "apt show" output more user friendly
  * add "apt full-upgrade" and tweak "apt upgrade"
  * set APT::Sources::Use-Deb822=false until the format
    is fully finalized

 -- Michael Vogt <mvo@debian.org>  Fri, 24 Jan 2014 23:21:04 +0100

apt (0.9.14.3~exp4) experimental; urgency=medium

  * implement deb822 suggestions by Anthony Towns and Julian Andres Klode:
    - add Description tag for deb822 sources
    - add support for Enabled: no in deb822 sources.list
    - add support for multiple URIs in deb822 style sources.list
    - add support for multipl types in one line
  * add integration test for apt search and apt show
  * do not ignore ioctl(TIOCSCTTY) errors

 -- Michael Vogt <mvo@debian.org>  Wed, 22 Jan 2014 18:59:07 +0100

apt (0.9.14.3~exp3) experimental; urgency=low

  * implement deb822 suggestions by donkult (thanks!):
    - rename "Dist" to "Suites"
    - rename "Section" to "Sections"
    - rename "Architectures-Delete" to "Architectures-Remove"
    - rename "Uri" to "URI"
  * add "apt list --manual-installed"
  * add "apt upgrade --dist"
  * add "apt purge"
  * flock() the file edited in "apt edit-sources"
  * apt-private/private-show.cc: 
    - do not show Description-lang: header
  * reword apt !isatty() warning
  * add missing integration test for "apt list" and fix bugs
    found by it

 -- Michael Vogt <mvo@debian.org>  Sat, 18 Jan 2014 21:09:24 +0100

apt (0.9.14.3~exp2) experimental; urgency=medium

  [ Julian Andres Klode ]
  * debian/rules: Call dh_makeshlibs for 'apt'

  [ Anthony Towns ]
  * reimplement rred to allow applying all the diffs in a single pass
  * correct IndexDiff vs DiffIndex in Debug output

  [ David Kalnischkies ]
  * reenable unlimited pdiff files download
  * integrate Anthonys rred with POC for client-side merge

  [ Michael Vogt ]
  * document deb822 style sources.list in sources.list(5)
  * rename "Dist:" in deb822 style sources.list to "Suite:"
  * rename URL to Uri in deb822-sources
  * support multiple "Suite:" entries in deb822 style sources.list:
    "Suite: stable testing unstable"
  
 -- Michael Vogt <mvo@debian.org>  Thu, 16 Jan 2014 21:43:22 +0100

apt (0.9.14.3~exp1) experimental; urgency=low

  [ Michael Vogt ]
  * add support for "deb822" style sources.list format and add
    APT::Sources::Use-Deb822 to support disabling it

  [ David Kalnischkies ]
  * implement POC client-side merging of pdiffs via apt-file

  [ Trần Ngọc Quân ]
  * l10n: vi.po(617t): Update Vietnamese translation

 -- Michael Vogt <mvo@debian.org>  Sun, 05 Jan 2014 15:13:32 +0100

apt (0.9.14.2) unstable; urgency=low

  [ Joe Hansen ]
  * Danish translation update. Closes: #732166
  
  [ Peter Green ]
  * add apt-vendor for raspbian. Closes: #732749

  [ Thomas Bechtold ]
  * apt-pkg/contrib/gpgv.cc: use /tmp as fallback dir if the
    directory from $TMPDIR  is not available (closes: #728500)
  
  [ Michael Vogt ]
  * vendor/getinfo:
    - fix ubuntu-codename
  * vendor/steamos/*:
    - add steamos support
  * bugfix/bts731738-fancy-progess:
    - fix terminal size issues with e.g. "less" when "APT::Progress-Fancy=1"
      is used (closes: #731738)
  * feature/policy-parser-bts732746:
    - allow more flexibility in /etc/apt/preferences, e.g. comment only
      sections (closes: #732746)
  * move TMPDIR handling into GetTempDir() and use that instead of
    getenv("TMPDIR")
  * update apt-key net-update and add integration test with the buildin
    apt webserver
  * run autopkgtest against the installed apt

 -- Michael Vogt <mvo@debian.org>  Sun, 29 Dec 2013 16:41:16 +0100

apt (0.9.14.1) unstable; urgency=medium

  * fix apt-get source -t dist regression (closes: #731853)
    and add testcase
  * clarify error message when apt-get source=ver fails
    (thans to David Kalnischkies)
  * Fix conffile prompt regression (LP: #1260297)
    and add testcase
  * improve error message for apt-get source pkg:arch{=ver,/release}

 -- Michael Vogt <mvo@debian.org>  Thu, 12 Dec 2013 18:34:29 +0100

apt (0.9.14) unstable; urgency=low

  [ David Kalnischkies ]
  * merge ubuntus apport reporting changes to reduce diff
  * enable NOISE for build logs to enable analyse
  * introduce a vendor system to change sources.list
  * add a vendor specific file to have configurable entities
  * use a substvar to set the archive-keyring in debian/control
  * cherry-pick ubuntus (disabled) net-update fixes
  * generate apt-key script with vendor info about keys
  * drop old /var/state to /var/lib transition artefacts

  [ Steve Langasek ]
  * prepare-release: declare the packages needed as source build deps.

  [ Michael Vogt ]
  * enable release based selection for deb-src (closes: 731102)
  * document Dpkg::Progress-Fancy (closes: 726169), thanks to James McCoy
  * vendor/makefile: fix build error for parallel builds
  * Handle SIGWINCH in APT::Progress-Fancy=1

 -- Michael Vogt <mvo@debian.org>  Sat, 07 Dec 2013 14:54:31 +0100

apt (0.9.13.1) unstable; urgency=low

  [ Colin Watson ]
  * fix "apt-get  --purge build-dep" (closes: #720597)
  * fix regression that APT::Keep-Fds is not honored (closes: #730490)
  
  [ Michael Vogt ]
  * add "-f" option to "build-dep" as sbuild is using it to fix 
    regression with cross-building (LP: #1255806)
  * add autopkgtest support for the integration testsuite
  * merge mvo/feature/short-list
  * merge mvo/feature/edit-sources
  * fix segfault in pkgDepCache::SetCandidateRelease() (closes: #709560)
  * reset terminal on error (closes: #730795)
  * fix apport report writing (LP: #1254499)

 -- Michael Vogt <mvo@debian.org>  Fri, 29 Nov 2013 20:50:17 +0100

apt (0.9.13) unstable; urgency=low

  [ TJ Guthrie ]
  * Changed MinAgeSec to MinAge in /etc/cron.daily/apt:200,204 
    LP: #1206047

 -- Michael Vogt <mvo@debian.org>  Sun, 24 Nov 2013 10:56:22 +0100

apt (0.9.13~exp1) experimental; urgency=low

  * Improve the API for APT::Upgrade::Upgrade()
  * Re-add "Calculating upgrade..." message
  * move upgrade releated code into upgrade.{cc,h}
  * Move ListUpdate/AquireUpdate into update.{cc,h}
  * Add new apt-pkg/install-progress.h with APT::Progress::PackageManager
    progress reporting classes
  * Move the status-fd progress reporting out of the pkgDPkgPM class
    and into PackageManagerProgressFd
  * Fix reading dpkg --status-fd on reinstalls
  * Add new APT::Status-deb822-Fd progress output
  * add Acquire::http::Proxy-Auto-Detect to the apt.conf.5 manpage
    (closes: 726597)
  * Fix detection when multiarch packages are reported by dpkg as
    disappeared Packages
  * test/integration/run-tests: output the failed test names
  * Code Cleanup in pkgDPkgPM
  * prepare next ABI via #if (APT_PKG_MAJOR >= 4 && APT_PKG_MINOR >= 13)
  * add new pid_t ExecFork(std::set<int> KeepFDs)
  * Avoid flickering when "apt-get -o DpkgPM::Progress-Fancy=1" is use
  * use sysconf(_SC_OPEN_MAX) in ExecFork()

 -- Michael Vogt <mvo@debian.org>  Fri, 01 Nov 2013 10:03:06 +0100

apt (0.9.12.1) unstable; urgency=low

  [ Michael Vogt ]
  * do not send pkgname:arch over the APT::Status-Fd to not break
    clients (closes: 726156). A new APT::Status-deb822-Fd will be
    used to fix this.
  * add integration tests for APT::Status-Fd
  * add missing _() around the new "Progress" string

  [ David Kalnischkies ]
  * fix progress-segfault in case of dpkg errors/prompts (Closes: 726047)

 -- Michael Vogt <mvo@debian.org>  Tue, 15 Oct 2013 18:25:51 +0200

apt (0.9.12) unstable; urgency=low

  [ Christian Perrier ]
  * Fix typo in apt-private/private-show.cc. Thanks to Benjamin
    Keresa. Closes: #724073
  
  [ Mark Hymers ]
  * fix libapt-inst for >2G debs (closes: #725483)

  [ David Kalnischkies ]
  * don't strip :any from dependencies in single-arch (Closes: 723586)
  * pkg from only trusted sources keeps being trusted (Closes: 617690)
  * compression-neutral message for missing data.tar member (Closes: 722710)
  * print-uris prints regardless of quiet-level again (Closes: 722207)
  * retry without partial data after a 416 response (Closes: 710924)
  * replace "filesize - 1" trick in http with proper 416 handling
  * fix partial (206 and 416) support in https
  * handle complete responses to https range requests (Closes: 617643, 667699)
    (LP: 1157943)
  * don't consider holds for autoremoval (Closes: 724995)
  * put fetch errors in 'source' on our errorstack
  * use pkgAcqArchive in 'download' for proper errors
  * fix lzma-support detection via xz binary
  * do not ++ on erased package pointers in autoremove

  [ Michael Vogt ]
  * Add new "apt-get upgrade --with-new-pkgs" option (and add man-page for it).
    So "apt-get upgrade --with-new-pkgs" will pull in new dependencies but
    never remove packages
  * Rename "--dpkg-progress" to "--show-progress" and document it in 
    apt-get.8. This will show global install progress information in the
    terminal.
  * Fix status-fd progress calculation for certain multi-arch install/upgrade
    situations
  * add new -o DpkgPM::Progress-Fancy for nicer dpkg progress output 
    on vt100+ terminals
  * fix libapt-inst for >2G debs (closes: #725483), thanks to Mark Hymers 
  * debian/apt.postinst: use --compare-versions lt instead of lt-nl, 
    to ensure the apt-auto-removal file is correctly create, 
    thanks to Ben Hutchings
  * update Uploaders to match recent uploaders better
  * Set the default "Acquire::PDiffs::FileLimit" to 20. If the amount
    of pdiffs is bigger things tend to get slower. Set
      Acquire::PDiffs::FileLimit "0";
    in /etc/apt/apt.conf to get the old behavior back.

 -- Michael Vogt <mvo@debian.org>  Wed, 09 Oct 2013 22:39:41 +0200

apt (0.9.11.4) unstable; urgency=low

  [ Oskari Saarenmaa ]
  * don't truncate 100 char long paths in tar extraction.
    Thanks to Mika Eloranta for the testcase! (Closes: #689582)

  [ David Kalnischkies ]
  * do not trust FileFd::Eof() in pkgTagFile::Fill()
    Thanks to Cyril Brulebois (Closes: 723705)

 -- Michael Vogt <mvo@debian.org>  Fri, 20 Sep 2013 16:12:07 +0200

apt (0.9.11.3) unstable; urgency=low

  [ Michael Vogt ]
  * Add DPkgPM::Progress option to enable terminal install 
    progress
  * fix typo (mkostemp->mkstemp)
  * Remove invalid "-f" option for apt-get check, thanks to
    Philipp Weis (closes: #721477)
  * Fix regression of "apt-cache unmet -i", thanks to Daniel Schepler
    (closes: #722324)

  [ David Kalnischkies ]
  * use FileFd in HashSum test to unbreak non-linux ports.
    Thanks to Aaron M. Ucko (Closes: 721723)

 -- Michael Vogt <mvo@debian.org>  Tue, 10 Sep 2013 17:32:02 +0200

apt (0.9.11.2) unstable; urgency=low

  [ Milo Casagrande ]
  * Update Italian translation. Closes: #721030
  
  [ Trần Ngọc Quân ]
  * Update Vietnamese translation. Closes: #720752
  
  [ Michael Vogt ]
  * dselect/install:
   - remove "-f" option for apt-get clean/auto-clean (closes: #720532)
  * apt-private/private-cmndline.cc:
    - fix typo in CmdMatches() selection for dselect-upgrade (closes: #720532)
  * use SPtr<pkgProblemResolver> in DoInstall() to simplify the code
  * allow pkg manipulation in the upgrade/dist-upgrade commandline, like
    apt-get dist-upgrade 2vcard- 4g8+ (thanks to Thorsten Glaser for the
    suggestion)

  [ Angel Guzman Maeso ]
  * replace usage of potential dangerous mktemp with mkstemp

 -- Michael Vogt <mvo@debian.org>  Sat, 31 Aug 2013 16:45:31 +0200

apt (0.9.11.1) unstable; urgency=low

  [ Michael Vogt ]
  * more coverity fixes:
    - explicit init 
    - always chdir("/") after chroot()
    - ftparchive/override.cc: fix "skip empty lines" code, the pointer 
      needs to get de-referenced first
  * dselect/update: 
    - remove "-f" option for apt-get update to fix breakage (closes: 720532)

  [ Christopher Baines ]
  * Add test for bug #507998

  [ David Kalnischkies ]
  * add a breaks libapt-inst for FileFd changes in 0.9.9 (Closes: 720449)
  * add versions to manpages-it Replaces+Breaks

  [ Ángel Guzmán Maeso ]
  * apt-pkg:contrib Avoid compiler warning about sign-compare

 -- Michael Vogt <mvo@debian.org>  Sat, 24 Aug 2013 09:13:27 +0200

apt (0.9.11) unstable; urgency=low

  [ Daniel Hartwig ]
  * Clarify units of Acquire::http::Dl-Limit (closes: #705445)
  * Show a error message if {,dist-}upgrade is used with additional
    arguments (closes: #705510)

  [ Michael Vogt ]
  * lp:~mvo/apt/config-clear:
    - support Configuration.Clear() for a clear of the entire 
      configuration
  * lp:~mvo/apt/add-glob-function:
    -  add Glob() to fileutl.{cc,h}
  * feature/apt-binary2
    - refactor large chunks of cmdline/*.cc into a new libapt-private
      library that is shared between the internal apt cmdline tools
    - install libapt-private* into the apt binary
    - add PACKAGE_MATCHER_ABI_COMPAT define so that this branch can be 
      merged without breaking ABI
    - add lintian override for no-shlibs-control-file so that
      the internal libapt-private.so.0.0.0 can be shipped
    - adjust apt.install.in to only install libapt-private.so.*

  [ David Kalnischkies ]
  * ensure that pkgTagFile isn't writing past Buffer length (Closes: 719629)
  * allow Pre-Install-Pkgs hooks to get info over an FD != stdin
    (Closes: #671726)

  [ Christian PERRIER ]
  * French translation update.

 -- Michael Vogt <mvo@debian.org>  Wed, 21 Aug 2013 17:51:09 +0200

apt (0.9.10) unstable; urgency=low

  The "Hello to Debconf" upload
  
  [ Christian Perrier ]
  * Vietnamese translation update. Closes: #718615
  * Japanese translation update. Closes: #719279
  * French translation update.

  [ Michael Vogt ]
  * work on fixing coverity scan results:
    - fix some off-by-one errors
    - fix some resource leaks
    - fixes in chroot() handling
    - fix some missing va_end()
  * make the code -Wall clean again
  * remove duplicated #include<list>
  * add .travis.yml
  * use the 'abi-complicance-checker' package and remove the buildin 
    copy for the abi checks

  [ David Kalnischkies ]
  * ensure that FileFd::Size returns 0 in error cases
  * add missing Turkish (tr) to po/LINGUAS
  * correct management-typo in description found by lintian
  * implement debian/rules build-{arch,indep} as required by policy 3.9.4
  * reenable automatic parallel build of APT
  * exclude config.{sub,guess} from source package
  * update the symbol files to reflect current state
  * unset LANGUAGE for showing [Y/n] answer hints
  * fix some unitialized data members
  * specific pins below 1000 cause downgrades (Closes: 543966)
  * use pkgTagFile to parse "header" of Release files
  * fix: --print-uris removes authentication (Closes: 719263)
  * always use our own trustdb.gpg in apt-key
  * use a tmpfile for trustdb.gpg in apt-key.
    Thanks to Andreas Beckmann for the initial patch! (Closes: #687611)
  * do not double-slash paths in apt-key (Closes: 665411)
  * make the keyring locations in apt-key configurable
  * let apt-key del work better with softlink and single key keyrings
  * do not call 'apt-key update' in apt.postinst
  
  [ Colin Watson ]
  * prefer native arch over higher priority for providers (Closes: #718482)

 -- Michael Vogt <mvo@debian.org>  Mon, 12 Aug 2013 21:45:07 +0200

apt (0.9.9.4) unstable; urgency=low

  [ David Kalnischkies ]
  * pick up Translation-* even if only compressed available (Closes: 717665)
  * request absolute URIs from proxies again (0.9.9.3 regession)
    (Closes: 717891)
  
  [ Michael vogt ]
  * fix missing changelog entry for 0.9.9.3 (git-dch issue)

 -- Michael Vogt <mvo@debian.org>  Fri, 26 Jul 2013 09:58:17 +0200

apt (0.9.9.3) unstable; urgency=low

  [ Ben Hutchings ]
  * debian/apt.auto-removal.sh:
    - do not include debug symbol packages for the kernel in the 
      blacklist (closes: #717616)
  
  [ Michael Vogt ]
  * debian/apt.postinst:
    - run /etc/kernel/postinst.d/apt-auto-removal once on upgrade
      to ensure that the correct auto-removal list is generated
      (closes: #717615)

  [ David Kalnischkies ]
  * skip all Description fields in apt-cache, not just first (Closes: 717254)
  * fix 'apt-cache search' crash with missing description (Closes: 647590)

  [ Raphael Geissert ]
  * Do not send a connection: keep-alive, at all
  
 -- Michael Vogt <mvo@debian.org>  Thu, 25 Jul 2013 17:14:58 +0200

apt (0.9.9.2) unstable; urgency=low

  [ Programs translations ]
  * Vietnamese updated by Tran Ngoc Quan. Closes: #717016

  [ David Kalnischkies ]
  * fix if-clause to generate hook-info for 'rc' packages (Closes: 717006)

 -- Michael Vogt <mvo@debian.org>  Wed, 17 Jul 2013 14:56:34 +0200

apt (0.9.9.1) unstable; urgency=low

  [ Michael Vogt ]
  * debian/rules:
    - call dh_clean in clean (closes: #714980)
  * apt-pkg/packagemanager.cc:
    - increate APT::pkgPackageManager::MaxLoopCount to 5000
  * cherry pick debian/apt.auto-removal.sh feature from the
    ubuntu/master branch

  [ Steve Langasek ]
  * debian/apt.conf.autoremove: don't include linux-image*,
    linux-restricted-modules*, and linux-ubuntu-modules* packages in the
    list to never be autoremoved.
  * debian/apt.auto-removal.sh, debian/rules, debian/apt.dirs: install new
    script to /etc/kernel/postinst.d/ which ensures we only automatically
    keep the currently-running kernel, the being-installed kernel, and the
    newest kernel, so we don't fill /boot up with an unlimited number of
    kernels.  LP: #923876.

  [ Adam Conrad ]
  * Fix up two things in debian/apt.auto-removal.sh:
    - Use exact matches with $-terminated regexes, so we don't get
      confusion between similarly-named kernel flavours.
    - Keep linux-backports-modules in sync with installed kernels.

  [ David Kalnischkies ]
  * Version 3 for DPkg::Pre-Install-Pkgs with MultiArch info (Closes: #712116)
  * implement arch+= and arch-= for sources.list
  * prevent MarkInstall of unsynced Multi-Arch:same siblings

 -- Michael Vogt <mvo@debian.org>  Thu, 11 Jul 2013 20:44:31 +0200

apt (0.9.9) unstable; urgency=low

  [ Michael Vogt ]
  * improve debug output for the Debug::pkgProblemResolver and
    Debug::pkgDepCache::AutoInstall
  * improve apt-cdrom output when no CD-ROM can be auto-detected
  * document --no-auto-detect in apt-cdrom

  [ David Kalnischkies ]
  * build the en manpages in subdirectory doc/en
  * remove -ldl from cdrom and -lutil from apt-get linkage
  * rewrite pkgOrderList::DepRemove to stop incorrect immediate setting
    (Closes: 645713)
  * prefer Essentials over Removals in ordering score
  * fix priority sorting by prefering higher in MarkInstall
  * try all providers in order if uninstallable in MarkInstall
  * do unpacks before configures in SmartConfigure (Closes: #707578)
  * fix support for multiple patterns in apt-cache search (Closes: #691453)
  * set Fail flag in FileFd on all errors consistently
  * don't explicitly init ExtractTar InFd with invalid fd
  * OpenDescriptor should autoclose fd always on error (Closes: #704608)
  * fail in CopyFile if the FileFds have error flag set
  * ensure state-dir exists before coyping cdrom files
  * fix file location for configure-index.gz in apt.conf(5) (Closes: #711921)
  * handle missing "Description" in apt-cache show (Closes: #712435)
  * try defaults if auto-detection failed in apt-cdrom (Closes: #712433)
  * support \n and \r\n line endings in ReadMessages
  * do not redownload unchanged InRelease files
  * trigger NODATA error for invalid InRelease files (Closes: #712486)

 -- Michael Vogt <mvo@debian.org>  Tue, 02 Jul 2013 08:58:33 +0200

apt (0.9.8.2) unstable; urgency=low

  [ Programs translations ]
  * French translation : typo fix. Closes: #677272

  [ Guillem Jover ]
  * Update Vcs fields (Closes: #708562)
  
  [ Michael Vogt ]
  * buildlib/apti18n.h.in:
    - fix build failure when building without NLS (closes: #671587)
  
  [ Gregoire Menuel ]
  * Fix double free (closes: #711045)
  
  [ Raphael Geissert ]
  * Fix crash when the "mirror" method does not find any entry
    (closes: #699303)

  [ Johan Kiviniemi ]
  * cmdline/apt-key:
    - Create new keyrings with mode 0644 instead of 0600.
    - Accept a nonexistent --keyring file with the adv subcommand as well.

 -- Michael Vogt <mvo@debian.org>  Thu, 06 Jun 2013 19:15:14 +0200

apt (0.9.8.1) unstable; urgency=low

  [ David Kalnischkies ]
  * apt-pkg/indexcopy.cc:
    - non-inline RunGPGV methods to restore ABI compatibility with previous
      versions to fix partial upgrades (Closes: #707771)
  
  [ Michael Vogt ]
  * moved source to http://git.debian.org/apt/apt.git
  * updated gbp.conf to match what bzr-buildpackage is doing
  * remove .bzr-buildpackage/default.conf (superseeded by gbp.conf)

 -- Michael Vogt <mvo@debian.org>  Thu, 16 May 2013 14:50:43 +0200

apt (0.9.8) unstable; urgency=low

  [ Ludovico Cavedon ]
  * properly handle if-modfied-since with libcurl/https 
    (closes: #705648)
  
  [ Andreas Beckman ]
  * apt-pkg/algorithms.cc:
    - Do not propagate negative scores from rdepends. Propagating the absolute
      value of a negative score may boost obsolete packages and keep them
      installed instead of installing their successors.  (Closes: #699759)
  
  [ Michael Vogt ]
  * apt-pkg/sourcelist.cc:
    - fix segfault when a hostname contains a [, thanks to 
      Tzafrir Cohen (closes: #704653)
  * debian/control:
    - replace manpages-it (closes: #704723)

  [ David Kalnischkies ]
  * various simple changes to fix cppcheck warnings
  * apt-pkg/pkgcachegen.cc:
    - do not store the MD5Sum for every description language variant as
      it will be the same for all so it can be shared to save cache space
    - handle language tags for descriptions are unique strings to be shared
    - factor version string creation out of NewDepends, so we can easily reuse
      version strings e.g. for implicit multi-arch dependencies
    - equal comparisions are used mostly in same-source relations,
      so use this to try to reuse some version strings
    - sort group and package names in the hashtable on insert
    - share version strings between same versions (of different architectures)
      to save some space and allow quick comparisions later on
  * apt-pkg/pkgcache.cc:
    - assume sorted hashtable entries for groups/packages
  * apt-pkg/cacheiterators.h:
    - provide DepIterator::IsSatisfied as a nicer shorthand for DepCheck
  * apt-pkg/deb/debversion.cc:
    - add a string-equal shortcut for equal version comparisions

  [ Marc Deslauriers ]
  * make apt-ftparchive generate missing deb-src hashes (LP: #1078697)
  
  [ Yaroslav Halchenko ]
  * Fix English spelling error in a message ('A error'). Unfuzzy
    translations. Closes: #705087

  [ Programs translations ]
  * French translation completed (Christian Perrier)
  
  [ Manpages translations ]
  * French translation completed (Christian Perrier)

  [ Daniel Hartwig ]
  * apt-pkg/contrib/strutl.cc:
    - include port in shortened URIs (e.g. with apt-cache policy, progress
      display) thanks to James McCoy (Closes: #154868, #322074)
    - percent-encode username and password when writing URIs
  * methods/http.cc:
    - properly escape IP-literals (e.g. IPv6 address) when building
      Host headers and URIs (Closes: #620344)
  * methods/https.cc:
    - use https_proxy environment variable if present, falling back to
      http_proxy otherwise
    - use authentication credentials from proxy URI
      (Closes: #651640, LP: #1087512)
    - environment variables do not override an explicit no proxy
      directive ("DIRECT") in apt.conf
    - disregard all_proxy environment variable, like other methods
  
 -- Michael Vogt <mvo@debian.org>  Wed, 08 May 2013 18:43:28 +0200

apt (0.9.7.9~exp2) experimental; urgency=low

  [ Programs translations ]
  * Update all PO files and apt-all.pot
  * French translation completed (Christian Perrier)
  
  [ Daniel Hartwig ]
  * cmdline/apt-get.cc:
    - do not have space between "-a" and option when cross building
      (closes: #703792)
  * test/integration/test-apt-get-download:
    - fix test now that #1098752 is fixed
  * po/{ca,cs,ru}.po:
    - fix merge artifact

  [ David Kalnischkies ]
  * apt-pkg/indexcopy.cc:
    - rename RunGPGV to ExecGPGV and move it to apt-pkg/contrib/gpgv.cc
  * apt-pkg/contrib/gpgv.cc:
    - ExecGPGV is a method which should never return, so mark it as such
      and fix the inconsistency of returning in error cases
    - don't close stdout/stderr if it is also the statusfd
    - if ExecGPGV deals with a clear-signed file it will split this file
      into data and signatures, pass it to gpgv for verification
    - add method to open (maybe) clearsigned files transparently
  * apt-pkg/acquire-item.cc:
    - keep the last good InRelease file around just as we do it with
      Release.gpg in case the new one we download isn't good for us
  * apt-pkg/deb/debmetaindex.cc:
    - reenable InRelease by default
  * ftparchive/writer.cc,
    apt-pkg/deb/debindexfile.cc,
    apt-pkg/deb/deblistparser.cc:
    - use OpenMaybeClearSignedFile to be free from detecting and
      skipping clearsigning metadata in dsc and Release files

  [ Michael Vogt ]
  * add regression test for CVE-2013-1051
  * implement GPGSplit() based on the idea from Ansgar Burchardt
    (many thanks!)
  * methods/connect.cc:
    - use Errno() instead of strerror(), thanks to David Kalnischk
  * doc/apt.conf.5.xml:
    - document Acquire::ForceIPv{4,6}

 -- Michael Vogt <mvo@debian.org>  Wed, 03 Apr 2013 14:19:58 +0200

apt (0.9.7.9~exp1) experimental; urgency=low

  [ Niels Thykier ]
  * test/libapt/assert.h, test/libapt/run-tests:
    - exit with status 1 on test failure
  
  [ Daniel Hartwig ]
  * test/integration/framework:
    - continue after test failure but preserve exit status

  [ Programs translation updates ]
  * Turkish (Mert Dirik). Closes: #703526

  [ Colin Watson ]
  * methods/connect.cc:
    - provide useful error message in case of EAI_SYSTEM
      (closes: #703603)
  
  [ Michael Vogt ]
  * add new config options "Acquire::ForceIPv4" and 
    "Acquire::ForceIPv6" to allow focing one or the other
    (closes: #611891)
  * lp:~mvo/apt/fix-tagfile-hash:
    - fix false positives in pkgTagSection.Exists(), thanks to
      Niels Thykier for the testcase (closes: #703240)
    - this will require rebuilds of the clients as this used to
      be a inline function

 -- Michael Vogt <mvo@debian.org>  Fri, 22 Mar 2013 21:57:08 +0100

apt (0.9.7.8) unstable; urgency=criticial

  * SECURITY UPDATE: InRelease verification bypass
    - CVE-2013-1051
  
  [ David Kalnischk ]
  * apt-pkg/deb/debmetaindex.cc,
    test/integration/test-bug-595691-empty-and-broken-archive-files,
    test/integration/test-releasefile-verification:
    - disable InRelease downloading until the verification issue is
      fixed, thanks to Ansgar Burchardt for finding the flaw

 -- Michael Vogt <mvo@debian.org>  Thu, 14 Mar 2013 07:47:36 +0100

apt (0.9.7.8~exp2) experimental; urgency=low

  * include two missing patches to really fix bug #696225, thanks to
    Guillem Jover 
  * ensure sha512 is really used when available, thanks to Tyler Hicks
   (LP: #1098752)

 -- Michael Vogt <mvo@debian.org>  Fri, 01 Mar 2013 19:06:55 +0100

apt (0.9.7.8~exp1) experimental; urgency=low

  [ Manpages translation updates ]
  * Italian (Beatrice Torracca). Closes: #696601
  
  [ Programs translation updates ]
  * Japanese (Kenshi Muto). Closes: #699783
  
  [ Michael Vogt ]
  * fix pkgProblemResolver::Scores, thanks to Paul Wise. 
    Closes: #697577
  * fix missing translated apt.8 manpages, thanks to Helge Kreutzmann
    for the report. Closes: #696923
  * apt-pkg/contrib/progress.cc:
    - Make "..." translatable to fix inconsistencies in the output
      of e.g. apt-get update. While this adds new translatable strings,
      not having translations for them will not break anything.
      Thanks to Guillem Jover. Closes: #696225
  * debian/apt.cron.daily:
    - when reading from /dev/urandom, use less entropy and fix a rare
      bug when the random number chksum is less than 1000.
      Closes: #695285
  * methods/https.cc:
    - reuse connection in https, thanks to Thomas Bushnell, BSG for the
      patch. LP: #1087543, Closes: #695359
    - add missing curl_easy_cleanup()
  * methods/http.cc:
    - quote spaces in filenames to ensure as the http method is also
      (potentially) used for non deb,dsc content that may contain
      spaces, thanks to Daniel Hartwig and Thomas Bushnell 
      (LP: #1086997)
    - quote plus in filenames to work around a bug in the S3 server
      (LP: #1003633)
  * apt-pkg/indexrecords.cc:
    - support '\r' in the Release file

  [ David Kalnischkies ]
  * apt-pkg/depcache.cc:
    - prefer to install packages which have an already installed M-A:same
      sibling while choosing providers (LP: #1130419)

 -- Michael Vogt <mvo@debian.org>  Fri, 01 Mar 2013 14:16:42 +0100

apt (0.9.7.7) unstable; urgency=low

  [ Program translation updates ]
  * Catalan (Jordi Mallach)
  * Drop a confusing non-breaking space. Closes: #691024
  * Thai (Theppitak Karoonboonyanan). Closes: #691613
  * Vietnamese (Trần Ngọc Quân). Closes: #693773
  * Fix Plural forms in German, French, Japanese and Portuguese
    translations. Thanks to Jakub Wilk for reporting these errors.

  [ David Kalnischkies ]
  * apt-pkg/packagemanager.cc:
    - do not do lock-step configuration for a M-A:same package if it isn't
      unpacked yet in SmartConfigure and do not unpack a M-A:same package
      again in SmartUnPack if we have already configured it (LP: #1062503)
  * apt-pkg/depcache.cc:
    - don't call MarkInstall with the FromUser flag set for packages
      which are dependencies of APT::Never-MarkAuto-Sections matchers
    - no mode changes should obviously be ok for pkgDepCache::IsModeChangeOk
  * cmdline/apt-get.cc:
    - do not call Mark{Install,Delete} from the autoremove code with
      the FromUser bit set to avoid modifying the auto-installed bit
  * apt-pkg/algorithms.cc:
    - ensure pkgProblemResolver calls MarkDelete without FromUser set
      so that it can't overrule holds and the protection flag
  
  [ Michael Vogt ]
  * change permissions of /var/log/apt/term.log to 0640 (LP: #975199)

  [ Jonathan Thomas ]
  * apt-pkg/algorithms.cc:
    - fix package-pointer array memory leak in ResolveByKeepInternal()

 -- Michael Vogt <mvo@debian.org>  Thu, 13 Dec 2012 09:52:19 +0100

apt (0.9.7.6) unstable; urgency=low

  [ Program translation updates ]
  * Ukrainian (A. Bondarenko)

  [ David Kalnischkies ]
  * apt-pkg/pkgcachegen.cc:
    - ensure that dependencies for packages:none are always generated
    - add 2 missing remap registrations causing a segfault in case
      we use the not remapped iterators after a move of the mmap again
    - write the native architecture as unique string into the cache header
      as it is used for arch:all packages as a map to arch:native.
      Otherwise arch comparisons later will see differences (Closes: #689323)
  * apt-pkg/pkgcache.cc:
    - ignore negative dependencies applying in the same group for M-A:same
      packages on the real package name as self-conflicts (Closes: #688863)
  * cmdline/apt-cache.cc:
    - print versioned dependency relations in (r)depends if the option
      APT::Cache::ShowVersion is true (default: false) as discussed in
      #218995 to help debian-cd fixing #687949. Thanks to Sam Lidder
      for initial patch and Steve McIntyre for nagging and testing!
  * apt-pkg/edsp.cc:
    - include reinstall requests and already installed (= protected) packages
      in the install-request for external resolvers (Closes: #689331)
  * apt-pkg/policy.cc:
    - match pins with(out) an architecture as we do on the commandline
      (partly fixing #687255, b= support has to wait for jessie)
  * apt-pkg/contrib/netrc.cc:
    - remove the 64 char limit for login/password in internal usage
    - remove 256 char line limit by using getline() (POSIX.1-2008)
  
  [ Colin Watson ]
  * apt-pkg/pkgcachegen.cc:
    - Fix crash if the cache is remapped while writing a Provides version
      (LP: #1066445).

 -- Michael Vogt <mvo@debian.org>  Tue, 16 Oct 2012 18:08:53 +0200

apt (0.9.7.5) unstable; urgency=low

  [ Manpages translation updates ]
  * Japanese (KURASAWA Nozomu) (Closes: #684435)
  * Portuguese (Américo Monteiro) (Closes: #686975)

  [ David Kalnischkies ]
  * handle packages without a mandatory architecture (debian-policy §5.3)
    by introducing a pseudo-architecture 'none' so that the small group of
    users with these packages can get right of them without introducing too
    much hassle for other users (Closes: #686346)
  * apt-pkg/cdrom.cc:
    - copy only configured translation files from a CD-ROM and not all
      available translation files preventing new installs with d-i from
      being initialized with all translations (Closes: #678227)
    - handle Components in the reduction for the source.list as multi-arch CDs
      otherwise create duplicated source entries (e.g. "wheezy main main")
  * apt-pkg/packagemanager.cc:
    - unpack versions only in case a different version from the package
      is currently in unpack state to recover from broken system states
      (like different file in M-A:same package and other dpkg errors)
      and avoid re-unpack otherwise (Closes: #670900)
  * debian/control:
    - let libapt-pkg break apt < 0.9.4 to ensure that the installed http-
      method supports the new redirection-style, thanks to Raphael Geissert
      for reporting & testing (Closes: #685192)
  * doc/apt_preferences.5.xml:
    - use the correct interval (x <= P < y) for pin value documentation as
      these are the intervals used by the code (Closes: #685989)
  * apt-pkg/indexcopy.cc:
    - do not create duplicated flat-archive CD-ROM sources for foreign
      architectures on multi-arch CD-ROMs
    - do not warn about files which have a record in the Release file, but
      are not present on the CD to mirror the behavior of the other methods
      and to allow uncompressed indexes to be dropped without scaring users
  * apt-pkg/pkgcachegen.cc:
    - do not create 'native' (or now 'none') package structures as a side
      effect of description translation parsing as it pollutes the cache

 -- Michael Vogt <mvo@debian.org>  Tue, 11 Sep 2012 15:56:44 +0200

apt (0.9.7.4) unstable; urgency=low

  [ Manpages translation updates ]
  * Polish (Robert Luberda) (Closes: #683109)

  [ Program translation updates ]
  * Polish (Michał Kułach)

  [ Pino Toscano ]
  * apt-pkg/contrib/mmap.cc:
    - guard only the msync call with _POSIX_SYNCHRONIZED_IO rather
      than also the fallback code as it breaks APT on hurd since 0.9.7.3
      as the fallback is now always used on non-linux (Closes: #683354)

  [ David Kalnischkies ]
  * apt-pkg/contrib/fileutl.cc:
    - remove _POSIX_SYNCHRONIZED_IO guard in FileFd::Sync() around fsync
      as this guard is only needed for fdatasync and not defined on hurd
  * cmdline/apt-get.cc:
    - error out on (unsatisfiable) build-deps on purly virtual packages
      instead of ignoring these dependencies; thanks to Johannes Schauer
      for the detailed report! (Closes: #683786)
    - ensure that the right architecture is used for cross-dependencies in
      cases we have to choose a provider by defaulting on host-arch
      instead of build-arch
  * doc/apt-verbatim.ent:
    - denote 'wheezy' as stable codename and 'jessie' as testing codename
      in the documentation in preparation for release
  * apt-pkg/indexcopy.cc:
    - do not use atomic writing if the target is /dev/null as we don't want
      to replace it, not even automically. (Closes: #683410)
  * apt-pkg/cdrom.cc:
    - do not link() but rename() the cdroms.list to cdroms.list~ as a backup
      to ensure that apt-cdrom can be run multiple times (Closes: #676302)

 -- Michael Vogt <mvo@debian.org>  Mon, 06 Aug 2012 15:55:04 +0200

apt (0.9.7.3) unstable; urgency=low

  [ Manpages translation updates ]
  * Spanish; (Omar Campagne). Closes: #681566

  [ Program translation updates ]
  * Czech (Miroslav Kure). Closes: #680758

  [ David Kalnischkies ]
  * apt-pkg/cacheset.cc:
    - handle :all and :native correctly as architectures again
      in the commandline parsing (regression in 0.9.7)
  * apt-pkg/packagemanager.cc:
    - do not segfault if nothing can be configured to statisfy
      a pre-depends (e.g. in a pre-depends loop) (Closes: #681958)
  * apt-pkg/contrib/mmap.cc:
    - trigger the usage of the fallback code for kfreebsd also in the
      second (filebased) constructor of DynamicMMap (Closes: #677704)
    - refer to APT::Cache-Start in case the growing failed as if -Limit is
      really the offender it will be noted in a previous error message.
    - for filesystems not supporting mmap'ing a file we need to use a
      SyncToFd dummy just as we did for compressed files in 0.9.5

 -- Michael Vogt <mvo@debian.org>  Fri, 27 Jul 2012 17:53:41 +0200

apt (0.9.7.2) unstable; urgency=low

  [ Manpages translation updates ]
  * French (Christian Perrier)
  * German (Chris Leick)

  [ Program translation updates ]
  * Greek (Θανάσης Νάτσης)
  * Japanese (Kenshi Muto) (Closes: #679662)
  * Russian (Yuri Kozlov) (Closes: #679599)
  * Danish (Joe Dalton) (Closes: #680119)
  * Portuguese (Miguel Figueiredo) (Closes: #680616)

  [ David Kalnischkies ]
  * debian/apt.cron.daily:
    - do not try to backup extended_states file if it doesn't
      exist (Closes: #680287)
  * ftparchive/writer.cc:
    - handle the APT::FTPArchive::Packages::SHA512 option correctly instead
      of overriding SHA256, thanks Christian Marillat! (Closes: #680252)
  * cmdline/apt-mark.cc:
    - arch:all packages are treated as arch:native packages, but dpkg
      expects pkg:all for selections, so use the arch of the installed
      version instead of the package structure if possible.
      Thanks to Stepan Golosunov for the report! (Closes: #680041)
  * apt-pkg/clean.cc:
    - run autoclean against pkg:arch and not always against pkg:native as
      this removes valid cache entries (Closes: #679371)
  * apt-pkg/deb/deblistparser.cc:
    - negative dependencies need to apply to all architectures,
      but those with a specific architecture only apply to this one
  * apt-pkg/cachefilter.cc:
    - remove architecture-specific arch to tuple expansion-rules as they lead
      to the same tuples for different architectures (e.g. linux-arm for arm,
      armel and armhf) while the dpkg-architecture code uses triples which
      are different (in the first part, which we omit in our tuples), so e.g.
      build-dep restrictions for armel ended up effecting armhf as well

 -- Michael Vogt <mvo@debian.org>  Fri, 13 Jul 2012 21:33:56 +0200

apt (0.9.7.1) unstable; urgency=low

  [ Program translation updates ]
  * Bulgarian (Damyan Ivanov) (Closes: #678983)
  * Hungarian (Gabor Kelemen)
  * Italian (Milo Casagrande)
  * Slovenian (Andrej Znidarsic)
  * German (Holger Wansing) (Closes: #679314)
  * Slovak (Ivan Masár) (Closes: #679448)

  [ David Kalnischkies ]
  * cmdline/apt-internal-solver.cc, cmdline/apt-mark.cc:
    - typo fixes and unfuzzy translations
  * debian/control:
    - libapt-{pkg,inst} packages should be in section 'libs' instead
      of 'admin' as by ftp-master override request in #677596
    - demote debiandoc-sgml to Build-Depends-Indep
  * doc/makefile:
    - separate translation building of debiandoc from manpages
      so that we don't need to build debiandoc for binary packages

 -- Michael Vogt <mvo@debian.org>  Fri, 29 Jun 2012 14:26:32 +0200

apt (0.9.7) unstable; urgency=low

  [ Julian Andres Klode ]
  * apt-pkg/contrib/mmap.cc:
    - Fix the Fallback option to work correctly, by not calling
      realloc() on a map mapped by mmap(), and by using malloc
      and friends instead of new[].
    - Zero out the new memory allocated with realloc().

  [ Daniel Hartwig ]
  * apt-pkg/pkgcachegen.cc:
    - always reset _error->StackCount in MakeStatusCache (Closes: #677175)

  [ David Kalnischkies ]
  * apt-pkg/deb/deblistparser.cc:
    - ensure that mixed positive/negative architecture wildcards
      are handled in the same way as dpkg handles them
    - use PackageArchitectureMatchesSpecification filter
  * apt-pkg/cachefilter.cc:
    - add PackageArchitectureMatchesSpecification (Closes: #672603)
  * apt-pkg/cacheset.cc:
    - add PackageContainerInterface::FromGroup to support
      architecture specifications with wildcards on the commandline
  * apt-pkg/pkgcache.cc:
    - do a string comparision for architecture checking in IsMultiArchImplicit
      as 'unique' strings in the pkgcache aren't unique (Closes: #677454)
  * buildlib/configure.mak:
    - print a message detailing how to get config.guess and config.sub
      in case they are not in /usr/share/misc (Closes: #677312)
  * cmdline/apt-get.cc:
    - print a friendly message in 'download' if a package can't be
      downloaded (Closes: #677887)

 -- Michael Vogt <mvo@debian.org>  Tue, 19 Jun 2012 16:42:43 +0200

apt (0.9.6) unstable; urgency=low

  [ David Kalnischkies ]
  * apt-pkg/cdrom.cc:
    - fix regression from 0.9.3 which dumped the main configuration
      _config instead of the cdrom settings (Cnf) as identified and
      tested by Milan Kupcevic, thanks! (Closes: #674100)
  * cmdline/apt-get.cc:
    - do not show 'list of broken packages' header if no package
      is broken as it happens e.g. for external resolver errors
    - print URIs for all changelogs in case of --print-uris,
      thanks to Daniel Hartwig for the patch! (Closes: #674897)
    - show 'bzr branch' as 'bzr get' is deprecated (LP: #1011032)
    - check build-dep candidate if install is forbidden
  * debian/apt-utils.links:
    - the internal resolver 'apt' is now directly installed in
      /usr/lib/apt/solvers, so don't instruct dh to create a broken link
  * doc/apt-verbatim.ent:
    - APT doesn't belong to the product 'Linux', so use 'APT' instead
      as after all APT is a big suite of applications
  * doc/examples/sources.list:
    - use the codename instead of 'stable' in the examples sources.list
      as we do in the manpage and as the debian-installer does
  * doc/apt-get.8.xml:
    - use apt-utils as package example instead of libc6
  * apt-pkg/contrib/cmdline.cc:
    - apply patch from Daniel Hartwig to fix a segfault in case
      the LongOpt is empty (Closes: #676331)
    - fix segfault with empty LongOpt in --no-* branch
  * ftparchive/apt-ftparchive.cc:
    - default to putting the Contents-* files below $(SECTION) as apt-file
      expects them there - thanks Martin-Éric Racine! (Closes: #675827)
  * apt-pkg/deb/deblistparser.cc:
    - set pkgCacheGen::Essential to "all" again (Closes: #675449)
  * apt-pkg/algorithms.cc:
    - force install only for one essential package out of a group
  * apt-pkg/aptconfiguration.cc:
    - if APT::Languages=none save "none" in allCodes so that the detected
      configuration is cached as intended (Closes: #674690, LP: #1004947)
  * apt-pkg/cacheiterators.h:
    - add an IsMultiArchImplicit() method for Dep- and PrvIterator

  [ Justin B Rye ]
  * doc/apt-cdrom.8.xml:
    - replace CDROM with the proper CD-ROM in text
    - correct disc vs. disk issues
  * doc/apt-extracttemplates.1.xml:
    - debconf is not DebConf
  * doc/apt-get.8.xml:
    - move dselect-upgrade below dist-upgrade
    - review and fix spelling issues
  * doc/apt-ftparchive.8.xml, doc/apt-config.8.xml,
    doc/apt-key.8.xml, doc/apt-mark.8.xml,
    doc/apt_preferences.5.xml, doc/apt-secure.8.xml,
    doc/apt-sortpkgs.1.xml, sources.list.5.xml:
    - review and fix typo, grammar and style issues
  * doc/apt.conf.5.xml:
    - review and fix typo, grammar and style issues
    - rephrase APT::Immediate-Configuration and many others

  [ Sebastian Heinlein ]
  * cmdline/apt-key:
    - do not hardcode /etc but use Dir::Etc instead

  [ Robert Luberda ]
  * Polish manpage translation update (Closes: #675603)
  * doc/apt-mark.8.xml:
    - in hold, the option name is --file not --filename

  [ Christian Perrier ]
  * French program and manpage translation update
  * Danish program translation by Joe Hansen. Closes: #675605

  [ Thibaut Girka ]
  * cmdline/apt-get.cc:
    - complain correctly about :any build-dep on M-A:none packages
  * apt-pkg/deb/deblistparser.cc:
    - add support for arch-specific qualifiers in dependencies

 -- Michael Vogt <mvo@debian.org>  Mon, 11 Jun 2012 16:21:53 +0200

apt (0.9.5.1) unstable; urgency=low

  [ David Kalnischkies ]
  * apt-pkg/contrib/fileutl.cc:
    - dup() given compressed fd in OpenDescriptor if AutoClose
      is disabled as otherwise gzclose() and co will close it
  * doc/*.xml:
    - mark even more stuff as untranslateable and improve the
      markup here and there (no real text change)
    - use docbook DTD 4.5 instead of 4.2 to have valid docs

  [ Justin B Rye ]
  * doc/*.xml:
    - remove 'GNU/Linux' from 'Debian systems' strings as Debian
      has more systems than just GNU/Linux nowadays
  * doc/apt-cache.8.xml:
    - fix a typo as well as adding missing literal markup
    - three small rewordings for better english sentences

 -- Michael Vogt <mvo@debian.org>  Thu, 24 May 2012 17:16:34 +0200

apt (0.9.5) unstable; urgency=low

  [ Chris Leick ]
  * proofreading of the manpage pot
  * German manpage translation update (Closes: #673294)

  [ David Kalnischkies ]
  * buildlib/podomain.mak:
    - ensure that all sources end up in the srclist so that we don't
      forget to extract half of the translation strings
  * buildlib/inttypes.h.in:
    - remove inttypes.h compatibility as providing such a c99 types
      compatibility conflicts with the usage of c99 type long long
  * apt-pkg/contrib/mmap.cc:
    - have a dummy SyncToFd around in case of ReadOnly access to a
      compressed file as we otherwise on Close() do not delete[] the
      char buffer but munmap() it… (Closes: #673815)
  * debian/control:
    - moving debiandoc-sgml to Build-Depends-Indep was one step too much
      for the buildds as we still build two sgml files in arch:any
  * debian/rules:
    - move internal-solver as 'apt' to his friend dump-solver in
      /usr/lib/apt/solvers to avoid writing a manpage for it

 -- Michael Vogt <mvo@debian.org>  Tue, 22 May 2012 16:14:22 +0200

apt (0.9.4) unstable; urgency=low

  [ David Kalnischkies ]
  * methods/http.cc:
    - after many years of pointless discussions disable http/1.1 pipelining
      by default as many webservers and proxies seem to be unable to conform
      to specification must's (rfc2616 section 8.1.2.2) (LP: #996151)
    - add spaces around PACKAGE_VERSION to fix FTBFS with -std=c++11
  * apt-pkg/pkgcachegen.cc:
    - make IsDuplicatedDescription static so that it is really private
      as we don't need a symbol for it as it is not in a header
  * Makefile, buildlib/*.mak:
    - reshuffle dependencies so that parallel building seems to work
    - separate manpages from the rest of the doc building
  * prepare-release:
    - apt-inst version isn't apt versions, so don't override variable
  * debian/rules:
    - apt-utils packages manpages, so it should depend on build-doc
    - make apt and apt-utils packages depend on manpages instead of full doc
  * debian/control:
    - move doxygen and debiandoc-sgml to Build-Depends-Indep as docs
      are no longer build in the same target as the manpages
  * apt-pkg/acquire-methods.cc:
    - factor out into private Dequeue() to fix access to deleted pointer
  * apt-pkg/contrib/fileutl.cc:
    - ensure that we close compressed fds, wait for forks and such even if
      the FileFd itself is set to not autoclose the given Fd
  * cmdline/apt-get.cc:
    - use the host architecture, not the build architecture for matching
      of [architecture restrictions] in Build-Depends (Closes: #672927)
  * doc/makefile:
    - build manpages with the correct l10n.gentext.default.language setting
      to get the correct section titles provided by docbook
  * doc/po/de.po:
    - updated german manpage translation by Chris Leick, thanks!
  * apt-pkg/packagemanager.cc:
    - do not run into loop on new-pre-depends-breaks (Closes: #673536)
  * doc/*.xml:
    - add a few translator notes and reword some paragraphs to ensure that
      translators and users alike can better understand them (Closes: #669409)
    - in <term> mark all options with <option> and mark <term><option>
      as untranslated for po4a removing ~200 unless "translateable" strings
  * apt-pkg/aptconfiguration.cc:
    - longcode Translation files are saved with encoded underscore,
      so make sure to pick these files up as well for Acquire::Languages
  * ftparchive/writer.cc:
    - include Contents-* files in Release files (Closes: #673647)

  [ Michael Vogt ]
  * merged updated de.po, thanks to Holger Wansing (closes: #672466)
  
  [ Raphael Geissert ]
  * apt-pkg/acquire*.cc:
    - handle redirections in the worker with the right method instead of
      in the method the redirection occured in (Closes: #668111)
  * methods/http.cc:
    - forbid redirects to change protocol
  * methods/mirror.cc:
    - generate an equal sign also for the first arch (Closes: #669142)

  [ Marius Vollmer ]
  * apt-pkg/algorithms.cc:
    - fix memory leak of Flags in pkgSimulate by a proper destructor

 -- Michael Vogt <mvo@debian.org>  Mon, 21 May 2012 12:29:05 +0200

apt (0.9.3) unstable; urgency=low

  [ David Kalnischkies ]
  * apt-pkg/contrib/strutl.cc:
    - remove the message size limit from ioprintf and strprintf
  * apt-pkg/contrib/configuration.cc:
    - add a more versatile Dump() method
    - normalize a bit by replacing // and /./ with / in FindFile
    - /dev/null is a special absolute path as it has no subdirectories
  * apt-pkg/acquire-worker.cc:
    - use Dump() to generate the configuration message for sending
  * cmdline/apt-config.cc:
    - make it possible to limit dump to a subtree
    - implement --empty and --format option for dump
  * apt-pkg/cdrom.cc:
    - use Dump() to generate the configuration output
  * apt-pkg/depcache.cc:
    - clearly separate 'positive' and 'negative' dependencies and
      their upgrade-resolution tries in MarkInstall and especially don't
      treat Conflicts differently compared to Breaks here
    - provider is only a possible solution if the provides has the right
      version (or none as we have no versioned provides in debian) and not
      if the version of the provider matches
  * edsp/edspsystem.cc:
    - check with RealFileExists for scenario file as otherwise a directory
      like one provided with RootDir triggers the usage of EDSP
  * debian/libapt-inst1.5.symbols:
    - use the correct library name the symbols header
  * apt-pkg/pkgcachegen.cc:
    - check if NewDescription allocation has failed and error out accordingly
    - check if we work on a valid description in IsDuplicateDescription as
      we end up working on dangling pointers otherwise which segfaults on
      s390x and ppc64 (Closes: #669427)
  * apt-pkg/deb/deblistparser.cc:
    - check length and containing chars for a given description md5sum
  * ensure that apti18n.h is included last as advertised (Closes: #671623)
  * apt-pkg/acquire-worker.cc:
    - revert the use of FileFd::Write in OutFdReady as we don't want error
      reports about EAGAIN here as we retry later. Thanks to YOSHINO Yoshihito
      for the report. (Closes: #671721)
  * apt-pkg/contrib/fileutl.cc:
    - check that the fd which are closed are valid
    - ensure that we do init d only once and especially not with its own
      content as this causes some "interesting" hickups resulting in segfaults
      as it seems (Closes: #554387, #670979)
    - collect zombie (de)compressor processes on reopen
    - ensure that in error conditions the Fail flag is set
    - ensure that d is set before accessing it
  * apt-pkg/aptconfiguration.cc:
    - use NULL instead of "" for no (un)compress parameters
  * apt-pkg/algorithms.cc:
    - factor out of ListUpdate a AcquireUpdate to be able to provide your
      own pkgAcquire fetcher to the wrapper
  * apt-inst/deb/debfile.h:
    - readd 'md5.h' to the uncleaned header includes to make qapt build
      against us again unchanged to unblock transition (Closes: #669163)

 -- Michael Vogt <mvo@debian.org>  Fri, 11 May 2012 17:16:22 +0200

apt (0.9.2) unstable; urgency=low

  [ Michael Vogt ]
  * apt-inst/contrib/extracttar.cc:
    - ensure that in StartGzip the InFd is set to "AutoClose" to ensure
      that the pipe is closed when InFd is closed. This fixes a Fd leak
      (LP: #985452)

  [ David Kalnischkies ]
   * apt-pkg/deb/deblistparser.cc:
    - only treat the native apt as essential by default (Closes: #669377)
  * apt-pkg/contrib/fileutl.cc:
    - redirect stderr from compressors to /dev/null
  * apt-pkg/aptconfiguration.cc:
    - if the compressor is not installed, but we link against it's
      library accept it as a CompressionType (Closes: #669328)
  * apt-pkg/contrib/sha2_internal.cc:
    - do not use the input data directly but memcpy it instead as
      it could be unaligned as in the http-transport which causes
      a sigbus error on sparc (Closes: #669061)
  * apt-pkg/cacheset.cc:
    - actually return to the fallback modifier if we have detected we
      should for packagenames which look like modifiers (Closes: #669591)

  [ Adam Conrad ]
  * Set FD_CLOEXEC on history.log's FD (Closes: #610069, LP: #636010)

  [ Thorsten Spindler ]
  * apt-pkg/deb/dpkgpm.cc:
    - do not crash if (*I).Pkg is NULL (LP: #939867)

  [ Malcolm Scott ]
  * apt-pkg/packagemanager.cc:
    - iterate over all pre-depends or-group member instead of looping
      endlessly over the first member in SmartUnpack (LP: #985852)

 -- Michael Vogt <mvo@debian.org>  Fri, 20 Apr 2012 11:26:16 +0200

apt (0.9.1) unstable; urgency=low

  [ David Kalnischkies ]
  * cmdline/apt-get.cc:
    - if pkgCacheFile::Generate is disabled in 'update' don't
      remove the caches (and don't try to open them)
  * apt-pkg/packagemanager.cc:
    - init counter in SmartConfigure so that the loop-breaker isn't
      triggered at random… (Closes: #669060)

  [ Christian Perrier ]
  * Fix typo in apt-get(8). Closes: #664833
  * Replace "argument" by "paramètre" in French translation.
    Merci, les Titeps!
  * Drop hardcoded "en.html" suffix in apt-secure manpage.
    Thanks to David Prevot.
  
 -- Michael Vogt <mvo@debian.org>  Tue, 17 Apr 2012 09:49:31 +0200

apt (0.9.0) unstable; urgency=low

  * upload to debian/unstable

 -- Michael Vogt <mvo@debian.org>  Mon, 16 Apr 2012 15:53:17 +0200

apt (0.9.0~exp1) experimental; urgency=low

  [ Michael Vogt ]
  * apt-pkg/packagemanager.cc:
    - fix inconsistent clog/cout usage in the debug output
    - add APT::pkgPackageManager::MaxLoopCount to ensure that the
      ordering code does not get into a endless loop when it flip-flops
      between two states
  * update libapt-inst1.4 to libapt-inst1.5 because of the cleanup 
    performed
  * prepare debian/unstable upload, if there are no issues with this
    upload it will directly go into unstable as 0.9.0  

  [ David Kalnischkies ]
  * do not update po and pot files in the process of the build as this
    causes timestamp changes for the mo files which therefore can't
    be refcounted by dpkg for your M-A: same packages
    (Closes: #659333, LP: #924628)
  * apt-inst/database.{cc,h}, apt-inst/deb/dpkgdb.{cc,h}:
    - drop instead of fix as it is only needed if you want to reimplement dpkg
      and comes straight from the beginning of last decade (Closes: #663372)
  * apt-inst/deb/debfile.cc:
    - {Extract,Merge}Control() is another instance of "lets reimplement dpkg"
      so shot of this code before someone ends up using this…
  * debian/libapt-pkg4.12:
    - update symbols file
  * debian/apt-utils.install:
    - ship the ftparchive, apt-extractemplates and apt-sortpkgs locales
      in the apt-utils package instead of the apt package
  * apt-pkg/packagemanager.cc:
    - recheck all dependencies if we changed a package in SmartConfigure
      as this could break an earlier dependency (LP: #940396)
    - recheck dependencies in SmartUnpack after a change, too
  * apt-pkg/acquire-worker.cc:
    - check return of write() as gcc recommends
  * apt-pkg/acquire.cc:
    - check return of write() as gcc recommends
  * apt-pkg/cdrom.cc:
    - check return of chdir() and link() as gcc recommends
  * apt-pkg/clean.cc:
    - check return of chdir() as gcc recommends
  * apt-pkg/contrib/netrc.cc:
    - check return of asprintf() as gcc recommends
  * methods/rred.cc:
    - check return of writev() as gcc recommends
  * methods/mirror.cc:
    - check return of chdir() as gcc recommends
  * apt-pkg/deb/dpkgpm.cc:
    - check return of write() a gcc recommends
  * apt-inst/deb/debfile.cc:
    - check return of chdir() as gcc recommends
  * apt-inst/deb/dpkgdb.cc:
    - check return of chdir() as gcc recommends
  * methods/makefile:
    - do not link rred against libz anymore as FileFd handles all
      this transparently now
  * debian/control:
    - bump Standards-Version to 3.9.3 (no changes needed)
    - add libbz2-dev as new build-dependency
    - remove the libz-dev alternative from zlib1g-dev build-dependency
    - suggest xz-utils instead of bzip2 and lzma
  * doc/apt-get.8.xml:
    - typofix: respect → respecting, thanks Mike Erickson! (Closes: #664833)
  * debian/rules:
    - do not sed in configure.in to set the version-number
  * prepare-release:
    - add as a small script to lazy check and prepare releases
  * doc/*:
    - move the command synopsis out of each manpage into apt-verbatim.ent
      as they are a hell to translate and just single out the parameters
      which can be translated to apt.ent
  * apt-pkg/aptconfiguration.cc:
    - if present, prefer xz binary over lzma
    - if we have zlib builtin insert add a dummy gzip compressor for FileFD
    - do the same for bz2 builtin if available
  * methods/bzip2.cc:
    - remove it as the functionality for all compressors can be
      provided by gzip.cc now with the usage of FileFD
  * apt-pkg/contrib/fileutl.cc:
    - use libz2 library for (de)compression instead of the bzip2 binary as
      the first is a dependency of dpkg and the later just priority:optional
      so we gain 'easier' access to bz2-compressed Translation files this way
  * cmdline/apt-get.cc:
    - print list of autoremoves in alphabetical order (Closes: #639008)

  [ Bogdan Purcareata ]
  * doc/apt-get.8.xml:
    - add 'download' to the usage line (Closes: #649340)
  * cmdline/apt-get.cc:
    - distinguish information about 'apt-get autoremove' based on the
      number of auto-removed packages both before and after the list
      of packages (Closes: #665833)

  [ Steve Langasek ]
  * don't treat build-depends-indep as cross-build-dependencies; we should
    always install the host arch versions.  LP: #968828.

  [ Paolo Rotolo ]
  * Fix string from automatic to automatically (LP: #967393).

 -- Michael Vogt <mvo@debian.org>  Thu, 12 Apr 2012 12:40:39 +0200

apt (0.8.16~exp13) experimental; urgency=low

  [ David Kalnischkies ]
  * apt-pkg/acquire-item.cc:
    - remove 'old' InRelease file if we can't get a new one before
      proceeding with Release.gpg to avoid the false impression of a still
      trusted repository by a (still present) old InRelease file.
      Thanks to Simon Ruderich for reporting this issue! (CVE-2012-0214)
    - add Debug::pkgAcqArchive::NoQueue to disable package downloading
  * apt-pkg/deb/dpkgpm.cc:
    - chroot if needed before dpkg --assert-multi-arch
    - ensure that dpkg binary doesn't have the chroot-directory prefixed
    - call dpkg --assert-multi-arch with execvp instead of execv
    - save the universe by not printing messages about apport if a package
      with this name is not installed (Closes: #619646)
    - handle a SIGINT in all modes as a break after the currently running
      dpkg transaction instead of ignoring it completely
  * apt-pkg/depcache.cc:
    - if a M-A:same package is marked for reinstall, mark all it's installed
      silbings for reinstallation as well (LP: #859188)
  * apt-pkg/contrib/configuration.cc:
    - do not stop parent transversal in FindDir if the value is empty
  * methods/http{s,}.cc:
    - if a file without an extension is requested send an 'Accept: text/*'
      header to avoid that the server chooses unsupported compressed files
      in a content-negotation attempt (Closes: #657560)
    - remove the arbitrary MAXLEN limit for response lines (Closes: #658346)
  * apt-pkg/aptconfiguration.cc:
    - chroot if needed before calling dpkg --print-foreign-architectures
    - ensure that architectures are not added multiple times
  * cmdline/apt-mark.cc:
    - detect if dpkg has multiarch support before calling --set-selections
    - correctly ignore already (un)hold packages
  * apt-pkg/cachefile.cc:
    - clean up lost atomic cachefiles with 'clean' (Closes: #650513)
  * apt-pkg/indexrecords.cc:
    - do not create empty Entries as a sideeffect of Lookup()
  * apt-pkg/acquire-item.cc:
    - drop support for i18n/Index file (introduced in 0.8.11) and use
      the Release file instead to get the Translations (Closes: #649314)
    - use pdiff for Translation-* files if available (Closes: #657902)
  * ftparchive/writer.cc:
    - add 'Translation-*' to the default patterns
  * cmdline/apt-get.cc:
    - if a package can't be removed as it is not installed, suggest to
      the user an (installed) multiarch silbing with 'Did you mean?'
    - improve 'error' message for packages which are only referenced
      e.g. in a Depends line and are now requested for removal
  * cmdline/apt-cache.cc:
    - correct --pre-depends option by using dash consistently (LP: #940837)
  * apt-pkg/packagemanager.cc:
    - do not try to a void a breaks if the broken package pre-depends
      on the breaker, but let dpkg auto-deconfigure it
  * apt-pkg/contrib/fileutl.cc:
    - do not warn about the ignoring of directories (Closes: #662762)

  [ Steve Langasek ]
  * cmdline/apt-get.cc:
    - for cross-build-dependencies M-A: none should be DEB_HOST_ARCH,
      not DEB_BUILD_ARCH (Closes: #646288)

  [ Colin Watson ]
  * apt-pkg/algorithms.cc:
    - don't break out of the main-resolver loop for Breaks to deal with all
      of them in a single iteration (Closes: #657695, LP: #922485)
    - use a signed int instead of short for score calculation as upgrades
      become so big now that it can overflow (Closes: #657732, LP: #917173)
  * Fix IndexCopy::CopyPackages and TranslationsCopy::CopyTranslations to
    handle compressed files again (LP: #924182, closes: #658096)

  [ Michael Vogt ]
  * apt-pkg/deb/dpkgpm.cc:
    - fix crash when a package is in removed but residual config state
      (LP: #923807)
  * apt-pkg/contrib/fileutl.h:
    - fix compat with FileFd::OpenDescriptor() in ReadOnlyGzip mode
  * apt-pkg/packagemanager.cc:
    - fix bug in predepends handling - ensure that packages that needs
      unpackaging are unpacked before they are configured (LP: #927993)

  [ Julian Andres Klode ]
  * apt-pkg/deb/deblistparser.cc:
    - Set the Essential flag on APT instead of only Important
  * apt-pkg/packagemanager.cc:
    - Do not use immediate configuration for packages with the Important flag
  * Treat the Important flag like the Essential flag with those differences:
    - No Immediate configuration (see above)
    - Not automatically installed during dist-upgrade
    - No higher score for installation ordering

 -- Michael Vogt <mvo@debian.org>  Tue, 06 Mar 2012 18:12:57 +0100

apt (0.8.16~exp12) experimental; urgency=low

  [ Michael Vogt ]
  * apt-pkg/deb/dpkgpm.cc:
    - fix segfault on pkg removal

  [ David Kalnischkies ]
  * apt-pkg/cacheiterators.h:
    - return the correct version arch for all+foreign, too
  * apt-pkg/packagemanager.cc:
    - ignore breaks on not-installed versions while searching for
      breakage loops as we don't have to avoid them
  * debian/control:
    - remove APT from the short descriptions as lintian doesn't like it
      and it doesn't transport any information for a reader anyway
    - apply typofixes by Pascal De Vuyst, thanks! (Closes: #652834, #652835)
  * debian/rules:
    - apply patch to enable usage of hardning CPPFLAGS and LDFLAGS by
      Moritz Muehlenhoff, thanks! (Closes: #653504)
  * methods/https.cc:
    - use curls list append instead of appending Range and If-Range by hand
      which generates malformed requests, thanks Mel Collins for the hint!
      (Closes: #646381)
  * test/libapt/run-tests:
    - hurd doesn't have dmesg yet and we don't really need it either,
      so use with $0 a more stable data source for hashsumming

  [ Pino Toscano ]
  * test/libapt/globalerror_test.cc:
    - errno 0 has a different strerror on hurd, so generate the expected
      message dynamically instead of hardcoding 'Success' (Closes: #656530)

 -- Michael Vogt <mvo@debian.org>  Tue, 24 Jan 2012 12:24:38 +0100

apt (0.8.16~exp11) experimental; urgency=low

  [ David Kalnischkies ]
  * apt-pkg/deb/dpkgpm.cc:
    - redirect out/input of dpkg --assert-multi-arch to /dev/null
    - if multi-arch is detected ensure that pkg:all is reported as pkg:all

 -- Michael Vogt <mvo@debian.org>  Thu, 19 Jan 2012 13:48:18 +0100

apt (0.8.16~exp10) experimental; urgency=low

  [ David Kalnischkies ]
  * apt-pkg/depcache.cc:
    - implicit conflicts (for multiarch) are supposed to conflict
      only with real packages, not with virtual providers
  * apt-pkg/pkgcache.cc:
    - ignore implicit conflicts on providers in AllTarget, too
  * apt-pkg/deb/dpkgpm.cc:
    - check if dpkg supports multiarch with --assert-multi-arch
      and if it does be always explicit about the architecture
  * apt-pkg/contrib/fileutl.h:
    - store the offset in the internal fd before calculate size of
      the zlib-handled file to jump back to this place again
  * apt-pkg/aptconfiguration.cc:
    - parse dpkg --print-foreign-architectures correctly in
      case archs are separated by newline instead of space, too.
      (Closes: #655590)

  [ Michael Vogt ]
  * apt-pkg/contrib/fileutl.h:
    - fix segfault triggered by the python-apt testsuite

 -- Michael Vogt <mvo@debian.org>  Wed, 18 Jan 2012 12:52:26 +0100

apt (0.8.16~exp9) experimental; urgency=low

  [ Julian Andres Klode ]
  * apt-pkg/cdrom.cc:
    - Accept .bz2, .xz files in addition to .gz files (Closes: #649451)

  [ Michael Vogt ]
  * apt-pkg/cdrom.cc:
    - use aptconfiguration to get the supported compression types
  * debian/control:
    - bump debhelper build-dep to debhelper (>= 8.1.3~)
    - set libapt-pkg-dev to multi-arch: same too
  * g++ 4.7 fixes

  [ Colin Watson ]
  * Convert libapt-pkg4.12 and libapt-inst1.4 to Multi-Arch: same.

  [ David Kalnischkies ]
  * apt-pkg/cacheset.cc:
    - make the cachesets real containers which can embedding any container
      to be able to use the same interface regardless of set or list usage
    - provide a {Package,Version}List similar to {Package,Version}Set
  * cmdline/apt-{get,cache,mark}.cc:
    - use Lists instead of Sets if input order should be preserved for
      commands accepting lists of packages, e.g. policy (Closes: #625960)
  * apt-pkg/depcache.cc:
    - prefer native providers over foreigns even if the chain is foreign
  * cmdline/apt-get.cc:
    - ignore foreign architectures if we check if a provides has only one
      resolver as it's basically the same for the user, so no need to choose
  * cmdline/apt-config.cc:
    - dump the APT::Compressor settings correctly and completely
  * apt-pkg/contrib/fileutl.{h,cc}:
    - implement a ModificationTime method for FileFd
    - add a ReadLine method
    - drop the explicit export of gz-compression handling
  * apt-pkg/cdrom.cc:
    - support InRelease files on cdrom

 -- Michael Vogt <mvo@debian.org>  Thu, 05 Jan 2012 20:26:31 +0100

apt (0.8.16~exp8) experimental; urgency=low

  [ David Kalnischkies ]
  * algorithms.cc:
    - show a debug why a package was kept by ResolveByKeep()
  * apt-pkg/packagemanager.cc:
    - do not fail on unpacked packages in SmartUnPack, just don't
      shedule them for unpack, but do all checks and configure them
    - do not enter an endless loop for (essential) pre-dependency loops
  * apt-pkg/contrib/sha2_internal.cc:
    - use a pointer-union to peace gcc strict-aliasing warning
  * apt-pkg/deb/deblistparser.cc:
    - M-A: foreign packages provide for other archs, too

 -- David Kalnischkies <kalnischkies@gmail.com>  Thu, 03 Nov 2011 09:40:29 -0500

apt (0.8.16~exp7) experimental; urgency=low

  [ David Kalnischkies ]
  * do not pollute namespace in the headers with using (Closes: #500198)
  * use forward declaration in headers if possible instead of includes
  * remove old APT_COMPATIBILITY ifdef's
  * apt-pkg/deb/dpkgpm.cc:
    - use std::vector instead of fixed size arrays to store args and
      multiarch-packagename strings
    - load the dpkg base arguments only one time and reuse them later
  * cmdline/apt-get.cc:
    - follow Provides in the evaluation of saving candidates, too, for
      statisfying garbage package dependencies (Closes: #640590)
  * apt-pkg/algorithms.cc:
    - if a package is garbage, don't try to save it with FixByInstall
  * apt-pkg/deb/debsrcrecords.cc:
    - remove the limit of 400 Binaries for a source package (Closes: #622110)
  * apt-pkg/deb/deblistparser.cc:
    - fix crash when the dynamic mmap needs to be grown in
      LoadReleaseInfo (LP: #854090)
  * apt-pkg/deb/debmetaindex.cc:
    - none is a separator, not a language: no need for Index (Closes: #624218)
  * apt-pkg/aptconfiguration.cc:
    - do not builtin languages only if none is forced (Closes: #643787)
  * apt-pkg/pkgcachegen.cc:
    - refactor MergeList by creating -Group, -Package and -Version specialist
    - share description list between "same" versions (LP: #868977)
      This also means that descriptions are shared across archives now.
    - add implicit dependencies needed for Multi-Arch at the time a Version
      struct is created and not at the end of the cache generation
  * apt-pkg/pkgcache.cc:
    - always prefer "en" over "" for "en"-language regardless of cache-order

  [ Michael Vogt ]
  * apt-pkg/contrib/configuration.cc:
    - fix double delete (LP: #848907)
    - ignore only the invalid regexp instead of all options
  * apt-pkg/acquire-item.h, apt-pkg/deb/debmetaindex.cc:
    - fix fetching language information by adding OptionalSubIndexTarget
  * methods/https.cc:
    - cleanup broken downloads properly

  [ Colin Watson ]
  * ftparchive/cachedb.cc:
    - fix buffersize in bytes2hex

 -- Michael Vogt <mvo@debian.org>  Fri, 14 Oct 2011 13:51:35 +0200

apt (0.8.16~exp6) experimental; urgency=low

  [ Christopher Baines ]
  * enable APT in unpack/configure ordering to handle loops as well
    as tight dependencies between immediate packages better
    enabling also the possibility to mark all packages as immediate
    (at least Closes: #353290, #540227, #559733, #621836, #639290)

  [ David Kalnischkies ]
  * [abi-break] Support large files in the complete toolset. Indexes of this
    size are pretty unlikely for now, but we need it for deb
    packages which could become bigger than 4GB now (LP: #815895)
  * merged the debian-sid branch
  
  [ Michael Vogt ]
  * bump ABI version

 -- Michael Vogt <mvo@debian.org>  Wed, 14 Sep 2011 21:06:51 +0200

apt (0.8.16~exp5) experimental; urgency=low

  * merged the latest debian-sid fixes
  * apt-pkg/makefile:
    - install sha256.h compat header
  * apt-pkg/pkgcachegen.{cc,h}:
    - use ref-to-ptr semantic in NewDepends() to ensure that the   
      libapt does not segfault if the cache is remapped in between
      (LP: #812862)
    - fix crash when P.Arch() was used but the cache got remapped
  * apt-pkg/acquire-item.{cc,h}:
    - do not check for a "Package" tag in optional index targets
      like the translations index
  * apt-pkg/acquire.cc:
    - fix potential divide-by-zero
  * methods/mirror.cc:
    - include the architecture(s) in the query string as well so 
      that the server can make better decisions

 -- Michael Vogt <mvo@debian.org>  Mon, 15 Aug 2011 14:52:54 +0200

apt (0.8.16~exp4) experimental; urgency=low

  [ Julian Andres Klode ]
  * apt-pkg/pkgcache.h:
    - [ABI break] Add pkgCache::Header::CacheFileSize, storing the cache size
  * apt-pkg/pkgcachegen.cc:
    - Write the file size to the cache
  * apt-pkg/pkgcache.cc:
    - Check that cache is at least CacheFileSize bytes large (LP: #16467)
  
  [ Michael Vogt ]
  * merged latest fixes from debian-sid
  * apt-pkg/cdrom.{cc,h}:
    - cleanup old ABI break avoidance hacks
  * [ABI break] apt-pkg/acquire-item.{cc,h}:
    - cleanup around OptionalIndexTarget and SubIndexTarget
  * [ABI break] merged patch from Jonathan Thomas to have a new
    RecordField() function in the pkgRecorder parser. Many thanks
    Thomas
  * [ABI break] merge patch from Jonathan Thomas to speed up the
    depcache by caching the install-recommends and install-suggests
    values
  * apt-pkg/contrib/fileutl.{cc,h}:
    - add GetModificationTime() helper
  * apt-pkg/pkgcachegen.cc:
    - regenerate the cache if the sources.list changes to ensure
      that changes in the ordering there will be honored by apt
  * apt-pkg/sourcelist.{cc,h}:
    - add pkgSourceList::GetLastModifiedTime() helper

 -- Michael Vogt <mvo@debian.org>  Thu, 28 Jul 2011 16:57:08 +0200

apt (0.8.16~exp3) experimental; urgency=low

  [ David Kalnischkies ]
  * apt-pkg/pkgcache.h:
    - readd All{Foreign,Allowed} as suggested by Julian to
      remain strictly API compatible
  * apt-pkg/acquire*.{cc,h}:
    - try even harder to support really big files in the fetcher by
      converting (hopefully) everything to 'long long' (Closes: #632271)
  * ftparchive/writer.cc:
    - generate all checksums in one run over the file for Release
  * cmdline/apt-get.cc:
    - add an --assume-no option for testing to say 'no' to everything
  * apt-pkg/deb/debmetaindex.cc:
    - add trusted=yes option to mark unsigned (local) repository as trusted
      based on a patch from Ansgar Burchardt, thanks a lot! (Closes: #596498)

  [ Michael Vogt ]
  * merge fixes from the debian/unstable upload
  * merge lp:~mvo/apt/sha512-template to get fixes for the 
    sha1/md5 verifiation (closes: #632520)

 -- Michael Vogt <mvo@debian.org>  Fri, 15 Jul 2011 09:56:17 +0200

apt (0.8.16~exp2) experimental; urgency=low

  [ David Kalnischkies ]
  * [ABI-Break] Implement EDSP in libapt-pkg so that all front-ends which
    use the internal resolver can now be used also with external
    ones as the usage is hidden in between the old API
  * provide two edsp solvers in apt-utils:
    - 'dump' to quickly output a complete scenario and
    - 'apt' to use the internal as an external resolver
  * apt-pkg/pkgcache.h:
    - clean up mess with the "all" handling in MultiArch to
      fix LP: #733741 cleanly for everyone now
  * apt-pkg/depcache.cc:
    - use a boolean instead of an int for Add/Remove in AddStates
      similar to how it works with AddSizes
    - let the Mark methods return if their marking was successful
    - if a Breaks can't be upgraded, remove it. If it or a Conflict
      can't be removed the installation of the breaker fails.
  * cmdline/apt-get.cc:
    - do not discard the error messages from the resolver and instead
      only show the general 'Broken packages' message if nothing else

  [ Stefano Zacchiroli ]
  * doc/external-dependency-solver-protocol.txt:
    - describe EDSP and the configuration interface around it
  
  [ Michael Vogt ]
  * [ABI-Break] merge lp:~mvo/apt/sha512-template to add support for sha512
  * [ABI-Break] merge lp:~mvo/apt/dpointer to support easier extending
    without breaking the ABI
  * increase ABI version and update package names

 -- Michael Vogt <mvo@debian.org>  Wed, 29 Jun 2011 13:57:28 +0200

apt (0.8.16~exp1) experimental; urgency=low

  * merged with the debian/unstable upload

 -- Michael Vogt <mvo@debian.org>  Wed, 29 Jun 2011 12:40:31 +0200

apt (0.8.15.11) UNRELEASED; urgency=low

  * Fix typo in apt-get(8). Closes: #664833
  * Replace "argument" by "paramètre" in French translation.
    Merci, les Titeps!
  * Drop hardcoded "en.html" suffix in apt-secure manpage.
    Thanks to David Prevot.

 -- Christian Perrier <bubulle@debian.org>  Tue, 27 Mar 2012 20:31:38 +0200

apt (0.8.15.10) unstable; urgency=high

  [ David Kalnischkies ]
  * algorithms.cc:
    - show a debug why a package was kept by ResolveByKeep()
  * doc/manpage-style.xml:
    - put <brackets> around email addresses
  * doc/po/de.po:
    - apply typo-fix from Michael Basse, thanks! (LP: #900770)
  * apt-pkg/acquire-item.cc:
    - remove 'old' InRelease file if we can't get a new one before
      proceeding with Release.gpg to avoid the false impression of a still
      trusted repository by a (still present) old InRelease file.
      Thanks to Simon Ruderich for reporting this issue! (CVE-2012-0214)

  [ Chris Leick ]
  * German manpage translation update
  * doc/*.xml:
    - find and fix a bunch of misspellings

  [ Program translation updates ]
  * Dutch (Jeroen Schot). Closes: #652230
  * Slovak (Ivan Masar). Closes: #652985
  * Russian (Yuri Kozlov). Closes: #654844
  * Hungarian (Gabor Kelemen). Closes: #655238
  * Polish (Michał Kułach). Closes: #656908
  * Danish (Joe Hansen). Closes: #658643
  * French: replace "étiquetage" by "épinglage" for "pinning"

  [ Michael Vogt ]
  * merged patch from lp:~uusijani/apt/uusi-branch:
     Correct fi translation for hash sum mismatches (lp:420403)
     Thanks to Jani Uusitalo

 -- Michael Vogt <mvo@debian.org>  Tue, 06 Mar 2012 14:14:26 +0100

apt (0.8.15.9) unstable; urgency=low

  [ David Kalnischkies ]
  * Symbol file update
  * doc/apt-get.8.xml:
    - change wording of autoremove description as suggested
      by Robert Simmons, thanks! (Closes: #641490)
  * apt-pkg/deb/dpkgpm.cc:
    - use std::vector instead of fixed size arrays to store args and
      multiarch-packagename strings
    - load the dpkg base arguments only one time and reuse them later
  * cmdline/apt-get.cc:
    - follow Provides in the evaluation of saving candidates, too, for
      statisfying garbage package dependencies (Closes: #640590)
  * apt-pkg/algorithms.cc:
    - if a package is garbage, don't try to save it with FixByInstall
  * apt-pkg/init.cc:
    - silently ignore *.orig and *.save files by default
  * apt-pkg/policy.cc:
    - accept generic release pin expressions again in -t (Closes: #644166)
  * apt-pkg/deb/debmetaindex.cc:
    - none is a separator, not a language: no need for Index (Closes: #624218)
  * apt-pkg/aptconfiguration.cc:
    - do not builtin languages only if none is forced (Closes: #643787)
  * doc/apt.conf.5.xml:
    - apply spelling fix by Kevin Lyda, thanks! (Closes: #644104)

  [ Christian Perrier ]
  * Fix spelling error (sensée) in French translation. Thanks
    to Corentin Le Gall for spotting it.

  [ Colin Watson ]
  * ftparchive/cachedb.cc:
    - fix buffersize in bytes2hex

  [ Michael Vogt ]
  * ftparchive/cachedb.cc:
    - make buffer fully dynamic (thanks to Colin Watson)

 -- Michael Vogt <mvo@debian.org>  Fri, 14 Oct 2011 12:00:09 +0200

apt (0.8.15.8) unstable; urgency=low

  [ David Kalnischkies ]
  * cmdline/apt-get.cc:
    - output list of virtual package providers to c1out in -q=1
      instead of /dev/null to unbreak sbuild (LP: #816155)

  [ Michael Vogt ]
  * apt-pkg/contrib/configuration.cc:
    - fix double delete (LP: #848907)
    - ignore only the invalid regexp instead of all options

 -- Michael Vogt <mvo@debian.org>  Wed, 14 Sep 2011 12:08:25 +0200

apt (0.8.15.7) unstable; urgency=low

  [ David Kalnischkies ]
  * apt-pkg/packagemanager.cc, apt-pkg/pkgcache.cc:
    - ignore "self"-conflicts for all architectures of a package
      instead of just for the architecture of the package look at
      in the ordering of installations, too (LP: #802901)
    - M-A:same lockstep unpack should operate on installed
      packages first (LP: #835625)
  * test/*
    - reorganize the various testcases and helper we have and
      integrate them better into the buildsystem
    - run the test/libapt testcases at package build-time
  * debian/apt.symbols:
    - add the newly added symbols since 0.8.15.3
  * cmdline/apt-get.cc:
    - remove the binary caches in 'apt-get clean' as it is the first
      thing recommend by many supporters in case of APT segfaults
    - remove the caches in 'apt-get update', too, as they will be
      invalid in most cases anyway
  * apt-pkg/acquire-item.cc:
    - if no Release.gpg file is found try to verify with hashes,
      but do not fail if a hash can't be found
  * apt-pkg/acquire.cc:
    - non-existing directories are by definition clean
  * cmdline/apt-key:
    - if command is 'add' do not error out if the specified
      keyring doesn't exist, it will be created by gpg
  * apt-pkg/orderlist.cc:
    - prefer visiting packages marked for deletion in VisitProvides
      if we are operating on a negative dependency so that we can
      deal early with the fallout of this remove
  * apt-pkg/indexrecords.cc:
    - fix Acquire::Max-ValidTime option by interpreting it really
      as seconds as specified in the manpage and not as days
    - add an Acquire::Min-ValidTime option (Closes: #640122)
  * doc/apt.conf.5.xml:
    - reword Acquire::Max-ValidTime documentation to make clear
      that it doesn't provide the new Min-ValidTime functionality

 -- Michael Vogt <mvo@debian.org>  Mon, 12 Sep 2011 16:38:46 +0200

apt (0.8.15.6) unstable; urgency=low

  [ Michael Vogt ]
  * apt-pkg/contrib/fileutl.{cc,h}:
    - add GetModificationTime() helper
  * apt-pkg/pkgcachegen.cc:
    - regenerate the cache if the sources.list changes to ensure
      that changes in the ordering there will be honored by apt
  * apt-pkg/sourcelist.{cc,h}:
    - add pkgSourceList::GetLastModifiedTime() helper
  * apt-pkg/pkgcachegen.{cc,h}:
    - use ref-to-ptr semantic in NewDepends() to ensure that the   
      libapt does not segfault if the cache is remapped in between
      (LP: #812862)
    - fix crash when P.Arch() was used but the cache got remapped
  * test/integration/test-hashsum-verification:
    - add regression test for hashsum verification
  * apt-pkg/acquire-item.cc:
    - if no Release.gpg file is found, still load the hashes for
      verification (closes: #636314) and add test
  
  [ David Kalnischkies ]
  * lots of cppcheck fixes

 -- Michael Vogt <mvo@debian.org>  Mon, 15 Aug 2011 09:20:35 +0200

apt (0.8.15.5) unstable; urgency=low

  [ David Kalnischkies ]
  * apt-pkg/deb/deblistparser.cc:
    - do not assume that the last char on a line is a \n (Closes: #633350)

 -- Michael Vogt <mvo@debian.org>  Thu, 28 Jul 2011 16:49:15 +0200

apt (0.8.15.4) unstable; urgency=low

  [ David Miller ]
  * apt-pkg/contrib/sha1.cc:
    - fix illegally casts of on-stack buffer to a type requiring more
      alignment than it has resulting in segfaults on sparc (Closes: #634696)

  [ Michael Vogt ]
  * apt-pkg/contrib/cdromutl.cc:
    - fix escape problem when looking for the mounted devices
  * apt-pkg/contrib/strutl.{h,cc}, test/libapt/strutil_test.cc:
    - add new DeEscapeString() similar to DeQuoteString but
      unescape character escapes like \0XX and \xXX (plus added
      test)
  * refresh po/*
  
 -- Michael Vogt <mvo@debian.org>  Tue, 26 Jul 2011 12:12:27 +0200

apt (0.8.15.3) unstable; urgency=low

  [ Michael Vogt ]
  * apt-pkg/acquire-item.cc:
    - improve error message for a expired Release file
  * apt-pkg/algorithms.cc:
    - Hold back packages that would enter "policy-broken" state on upgrade
      when doing a "apt-get upgrade"
  * cmdline/apt-get.cc:
    - fix missing download progress in apt-get download

  [ David Kalnischkies ]
  * apt-pkg/pkgcachegen.cc:
    - fallback to memory if file is not writeable even if access()
      told us the opposite before (e.g. in fakeroot 1.16) (Closes: #630591)
  * doc/sources.list.5.xml:
    - document available [options] for sources.list entries (Closes: 632441)
  * doc/apt.conf.5.xml:
    - document APT::Architectures list (Closes: #612102)
  * cmdline/apt-get.cc:
    - restore all important dependencies for garbage packages (LP: #806274)
    - do not require unused partial dirs in 'source' (Closes: #633510)
    - buildconflicts effect all architectures
    - implement MultiarchCross for build-dep and source (Closes: #632221)
  * apt-pkg/init.cc:
    - use CndSet in pkgInitConfig (Closes: #629617)
  * apt-pkg/depcache.cc:
    - change default of APT::AutoRemove::SuggestsImportant to true
  * cmdline/apt-key:
    - use a tmpfile instead of /etc/apt/secring.gpg (Closes: #632596)
  * debian/apt.postinst:
    - remove /etc/apt/secring.gpg if it is an empty file
  * doc/apt-cache.8.xml:
    - apply madison typofix from John Feuerstein, thanks! (Closes: #633455)
  * apt-pkg/policy.cc:
    - emit an error on unknown APT::Default-Release value (Closes: #407511)
  * apt-pkg/aptconfiguration.cc:
    - ensure that native architecture is if not specified otherwise the
      first architecture in the Architectures vector
  * apt-pkg/deb/deblistparser.cc:
    - Strip only :any and :native if MultiArch should be stripped as it is
      save to ignore them in non-MultiArch contexts but if the dependency
      is a specific architecture (and not the native) do not strip

 -- Michael Vogt <mvo@debian.org>  Mon, 25 Jul 2011 15:04:43 +0200

apt (0.8.15.2) unstable; urgency=high

  * fix from David Kalnischkies for the InRelease gpg verification 
    code (LP: #784473)

 -- Michael Vogt <mvo@debian.org>  Tue, 12 Jul 2011 11:54:47 +0200

apt (0.8.15.1) unstable; urgency=low

  [ David Kalnischkies ]
  * doc/makefile:
    - create doxygen directory to avoid depending on magic (Closes: #628799)
  * cmdline/apt-key:
    - explicitly state that net-update is not supported if no url is set
    - require to be root for add, rm, update and net-update
    - clarify update vs. net-update in different distros (Closes: #632043)
  * debian/apt.symbols:
    - forgot 'mips' in the list for all architecture dependent symbols
    - comment out gcc-4.5 specific symbols as gcc-4.6 is now default
    - the symbol for PrintStatus() is architecture dependent
  * apt-pkg/policy.cc:
    - do not segfault in pinning if a package with this name doesn't exist.
      Thanks to Ferdinand Thommes for the report!
    - Defaults is a vector of Pin not of PkgPin
    - ensure that only the first specific stanza for a package is used
    - save all stanzas which had no effect in Unmatched
    - allow package:architecure in Package:

 -- Michael Vogt <mvo@debian.org>  Thu, 30 Jun 2011 10:05:36 +0200

apt (0.8.15) unstable; urgency=low

  [ Julian Andres Klode ]
  * apt-pkg/depcache.cc:
    - Really release action groups only once (Closes: #622744)
    - Make purge work again for config-files (LP: #244598) (Closes: #150831)
  * apt-pkg/acquire-item.cc:
    - Reject files known to be invalid (LP: #346386) (Closes: #627642)
  * debian/apt.cron.daily:
    - Check power after wait, patch by manuel-soto (LP: #705269)
  * debian/control:
    - Move ${shlibs:Depends} to Pre-Depends, as we do not want APT
      unpacked if a library is too old and thus break upgrades
  * doc/apt-key.8.xml:
    - Document apt-key net-update (LP: #192810)

  [ Christian Perrier ]
  * Galician translation update (Miguel Anxo Bouzada). Closes: #626505
  * Italian translation update (Milo Casagrande). Closes: #627834
  * German documentation translation update (Chris Leick). Closes: #629949
  * Catalan translation update (Jordi Mallach). Closes: #630657

  [ David Kalnischkies ]
  * fix a bunch of cppcheck warnings/errors based on a patch by
    Niels Thykier, thanks! (Closes: #622805)
  * apt-pkg/depcache.cc:
    - really include 'rc' packages in the delete count by fixing a
      typo which exists since 1999 in the source… (LP: #761175)
    - if critical or-group can't be satisfied, exit directly.
  * apt-pkg/acquire-method.cc:
    - write directly to stdout instead of creating the message in
      memory first before writing to avoid hitting limits
    - fix order of CurrentURI and UsedMirror in Status() and Log()
  * apt-pkg/orderlist.cc:
    - let VisitRProvides report if the calls were successful
  * apt-pkg/deb/dpkgpm.cc:
    - replace obsolete usleep with nanosleep
    - remove invalid pkgcache.bin and rebuild it if possible
    - log reinstall commands in history.log
  * debian/apt{,-utils}.symbols:
    - update both experimental symbol-files to reflect 0.8.14 state
  * debian/rules:
    - remove unused embedded jquery by doxygen from libapt-pkg-doc
  * cmdline/apt-mark.cc:
    - reimplement apt-mark in c++
    - provide a 'showmanual' command (Closes: #582791)
    - provide a 'dpkg --set-selections' wrapper to set/release holds
  * cmdline/apt-get.cc:
    - deprecate mostly undocumented 'markauto' in favor of 'apt-mark'
  * cmdline/apt-cache.cc:
    - deprecate mostly undocumented 'showauto' in favor of 'apt-mark'
  * apt-pkg/pkgcache.cc:
    - really ignore :arch in FindPkg() in non-multiarch environment
  * doc/po/de.po:
    - undo the translation of the command 'dump' in manpage of apt-config
      as report by Burghard Grossmann on debian-l10n-german, thanks!
  * apt-pkg/deb/debmetaindex.cc:
    - do not download TranslationIndex if no Translation-* will be
      downloaded later on anyway (Closes: #624218)
  * test/versions.lst:
    - disable obscure version number tests with versions dpkg doesn't
      allow any more as they don't start with a number
  * apt-pkg/acquire-worker.cc:
    - print filename in the unmatching size warning (Closes: #623137)
  * apt-pkg/acquire-item.cc:
    - apply fix for poorly worded 'locate file' error message from
      Ben Finney, thanks! (Closes: #623171)
  * methods/http.cc:
    - add config option to ignore a closed stdin to be able to easily
      use the method as a simple standalone downloader
    - Location header in redirects should be absolute URI, but some
      servers just send an absolute path so still deal with it properly
    - dequote URL taken from Location in redirects as we will otherwise
      quote an already quoted string in the request later (Closes: #602412)
  * apt-pkg/contrib/netrc.cc:
    - replace non-posix gnu-extension strdupa with strdup
  * apt-pkg/packagemanager.cc:
    - ensure for Multi-Arch:same packages that they are unpacked in
      lock step even in immediate configuration (Closes: #618288)
  * apt-pkg/init.cc:
    - don't set deprecated APT::Acquire::Translation, thanks Jörg Sommer!
  * cmdline/apt-config.cc:
    - show Acquire::Languages and APT::Architectures settings
      in 'dump' (Closes: 626739)
  * apt-pkg/orderlist.cc:
    - ensure that an old version of a package with a provides can
      never satisfy a dependency of a newer version of this package

  [ Michael Vogt ]
  * methods/mirror.cc:
    - ignore lines starting with "#" in the mirror file
    - ignore non http urls in the mirrors
    - append the dist (e.g. sid, wheezy) as a query string when
      asking for a suitable mirror 
  * apt-pkg/deb/deblistparser.cc:
    - include all known languages when building the apt cache
      (LP: #794907)
  * apt-pkg/deb/debindexfile.cc:
    - remove some no longer valid checks for "TranslationsAvailable()"

  [ Kenneth Solbø Andersen ]
  * apt-pkg/deb/dpkgpm.cc:
    - set permissions of term.log to root.adm and 644 (LP: #404724)
  
  [ Chris Leick ]
  * various typo and syntax corrections in doc/*.xml

 -- Michael Vogt <mvo@debian.org>  Tue, 28 Jun 2011 18:00:48 +0200

apt (0.8.15~exp3) experimental; urgency=low

  * debian/control:
    - add Breaks: 0.8.15~exp3) for libapt-pkg4.10 and 
     libapt-inst1.2 (thanks to Jonathan Nieder, closes: #630214)
    - use depends for the ${shlibs:Depends} to make the breaks work

 -- Michael Vogt <mvo@debian.org>  Fri, 17 Jun 2011 21:51:41 +0200

apt (0.8.15~exp2) experimental; urgency=low

  * debian/control:
    - fix incorrect Replaces (closes: #630204) for libapt-inst1.2

 -- Michael Vogt <mvo@debian.org>  Wed, 15 Jun 2011 16:51:14 +0200

apt (0.8.15~exp1) experimental; urgency=low

  [ Julian Andres Klode ]
  * apt-pkg/depcache.cc:
    - Really release action groups only once (Closes: #622744)
    - Make purge work again for config-files (LP: #244598) (Closes: #150831)
  * apt-pkg/acquire-item.cc:
    - Reject files known to be invalid (LP: #346386) (Closes: #627642)
  * debian/apt.cron.daily:
    - Check power after wait, patch by manuel-soto (LP: #705269)
  * debian/control:
    - Move ${shlibs:Depends} to Pre-Depends, as we do not want APT
      unpacked if a library is too old and thus break upgrades
  * doc/apt-key.8.xml:
    - Document apt-key net-update (LP: #192810)

  [ Christian Perrier ]
  * Galician translation update (Miguel Anxo Bouzada). Closes: #626505
  * Italian translation update (Milo Casagrande). Closes: #627834
  * German documentation translation update (Chris Leick). Closes: #629949

  [ David Kalnischkies ]
  * fix a bunch of cppcheck warnings/errors based on a patch by
    Niels Thykier, thanks! (Closes: #622805)
  * apt-pkg/depcache.cc:
    - really include 'rc' packages in the delete count by fixing a
      typo which exists since 1999 in the source… (LP: #761175)
    - if critical or-group can't be satisfied, exit directly.
  * apt-pkg/acquire-method.cc:
    - write directly to stdout instead of creating the message in
      memory first before writing to avoid hitting limits
    - fix order of CurrentURI and UsedMirror in Status() and Log()
  * apt-pkg/orderlist.cc:
    - let VisitRProvides report if the calls were successful
  * apt-pkg/deb/dpkgpm.cc:
    - replace obsolete usleep with nanosleep
  * debian/apt{,-utils}.symbols:
    - update both experimental symbol-files to reflect 0.8.14 state
  * debian/rules:
    - remove unused embedded jquery by doxygen from libapt-pkg-doc
  * cmdline/apt-mark.cc:
    - reimplement apt-mark in c++
    - provide a 'showmanual' command (Closes: #582791)
    - provide a 'dpkg --set-selections' wrapper to set/release holds
  * cmdline/apt-get.cc:
    - deprecate mostly undocumented 'markauto' in favor of 'apt-mark'
  * cmdline/apt-cache.cc:
    - deprecate mostly undocumented 'showauto' in favor of 'apt-mark'
  * apt-pkg/pkgcache.cc:
    - really ignore :arch in FindPkg() in non-multiarch environment
  * doc/po/de.po:
    - undo the translation of the command 'dump' in manpage of apt-config
      as report by Burghard Grossmann on debian-l10n-german, thanks!
  * apt-pkg/deb/debmetaindex.cc:
    - do not download TranslationIndex if no Translation-* will be
      downloaded later on anyway (Closes: #624218)
  * test/versions.lst:
    - disable obscure version number tests with versions dpkg doesn't
      allow any more as they don't start with a number
  * apt-pkg/acquire-worker.cc:
    - print filename in the unmatching size warning (Closes: #623137)
  * apt-pkg/acquire-item.cc:
    - apply fix for poorly worded 'locate file' error message from
      Ben Finney, thanks! (Closes: #623171)
  * methods/http.cc:
    - add config option to ignore a closed stdin to be able to easily
      use the method as a simple standalone downloader
    - Location header in redirects should be absolute URI, but some
      servers just send an absolute path so still deal with it properly
    - dequote URL taken from Location in redirects as we will otherwise
      quote an already quoted string in the request later (Closes: #602412)
  * apt-pkg/contrib/netrc.cc:
    - replace non-posix gnu-extension strdupa with strdup
  * apt-pkg/packagemanager.cc:
    - ensure for Multi-Arch:same packages that they are unpacked in
      lock step even in immediate configuration (Closes: #618288)

  [ Michael Vogt ]
  * methods/mirror.cc:
    - ignore lines starting with "#" in the mirror file
    - ignore non http urls in the mirrors
    - append the dist (e.g. sid, wheezy) as a query string when
      asking for a suitable mirror 
  * debian/control:
    - add libapt-pkg4.10 and libapt-inst1.2 library packages

 -- Michael Vogt <mvo@debian.org>  Fri, 10 Jun 2011 15:32:07 +0200

apt (0.8.14.2) UNRELEASED; urgency=low

  [ Julian Andres Klode ]
  * apt-pkg/depcache.cc:
    - Really release action groups only once (Closes: #622744)
    - Make purge work again for config-files (LP: #244598) (Closes: #150831)
  * debian/apt.cron.daily:
    - Check power after wait, patch by manuel-soto (LP: #705269)
  * debian/control:
    - Move ${shlibs:Depends} to Pre-Depends, as we do not want APT
      unpacked if a library is too old and thus break upgrades
  * doc/apt-key.8.xml:
    - Document apt-key net-update (LP: #192810)

  [ Christian Perrier ]
  * Galician translation update (Miguel Anxo Bouzada). Closes: #626505

  [ David Kalnischkies ]
  * fix a bunch of cppcheck warnings/errors based on a patch by
    Niels Thykier, thanks! (Closes: #622805)
  * apt-pkg/depcache.cc:
    - really include 'rc' packages in the delete count by fixing a
      typo which exists since 1999 in the source… (LP: #761175)
    - if critical or-group can't be satisfied, exit directly.
  * apt-pkg/acquire-method.cc:
    - write directly to stdout instead of creating the message in
      memory first before writing to avoid hitting limits
    - fix order of CurrentURI and UsedMirror in Status() and Log()
  * apt-pkg/orderlist.cc:
    - let VisitRProvides report if the calls were successful
  * apt-pkg/deb/dpkgpm.cc:
    - replace obsolete usleep with nanosleep
  * debian/apt{,-utils}.symbols:
    - update both experimental symbol-files to reflect 0.8.14 state
  * debian/rules:
    - remove unused embedded jquery by doxygen from libapt-pkg-doc
  * cmdline/apt-mark.cc:
    - reimplement apt-mark in c++
    - provide a 'showmanual' command (Closes: #582791)
    - provide a 'dpkg --set-selections' wrapper to set/release holds
  * cmdline/apt-get.cc:
    - deprecate mostly undocumented 'markauto' in favor of 'apt-mark'
  * cmdline/apt-cache.cc:
    - deprecate mostly undocumented 'showauto' in favor of 'apt-mark'
  * apt-pkg/pkgcache.cc:
    - really ignore :arch in FindPkg() in non-multiarch environment
  * doc/po/de.po:
    - undo the translation of the command 'dump' in manpage of apt-config
      as report by Burghard Grossmann on debian-l10n-german, thanks!
  * apt-pkg/deb/debmetaindex.cc:
    - do not download TranslationIndex if no Translation-* will be
      downloaded later on anyway (Closes: #624218)
  * test/versions.lst:
    - disable obscure version number tests with versions dpkg doesn't
      allow any more as they don't start with a number
  * apt-pkg/acquire-worker.cc:
    - print filename in the unmatching size warning (Closes: #623137)
  * apt-pkg/acquire-item.cc:
    - apply fix for poorly worded 'locate file' error message from
      Ben Finney, thanks! (Closes: #623171)
  * methods/http.cc:
    - add config option to ignore a closed stdin to be able to easily
      use the method as a simple standalone downloader
    - Location header in redirects should be absolute URI, but some
      servers just send an absolute path so still deal with it properly
    - dequote URL taken from Location in redirects as we will otherwise
      quote an already quoted string in the request later (Closes: #602412)
  * apt-pkg/contrib/netrc.cc:
    - replace non-posix gnu-extension strdupa with strdup
  * apt-pkg/packagemanager.cc:
    - ensure for Multi-Arch:same packages that they are unpacked in
      lock step even in immediate configuration (Closes: #618288)

 -- Michael Vogt <mvo@debian.org>  Mon, 16 May 2011 14:57:52 +0200

apt (0.8.14.1) unstable; urgency=low

  * apt-pkg/acquire-item.cc:
    - Only try to rename existing Release files (Closes: #622912)

 -- Julian Andres Klode <jak@debian.org>  Sat, 16 Apr 2011 14:36:10 +0200

apt (0.8.14) unstable; urgency=low

  [ Julian Andres Klode ]
  * apt-pkg/indexcopy.cc:
    - Use RealFileExists() instead of FileExists(), allows amongst other
      things a directory named Sources to exist on a CD-ROM (LP: #750694).
  * apt-pkg/acquire-item.cc:
    - Use Release files even if they cannot be verified (LP: #704595)
  * cmdline/apt-get.cc:
    - Do not install recommends for build-dep (Closes: #454479) (LP: #245273)
  * apt-pkg/deb/deblistparser.cc:
    - Handle no space before "[" in build-dependencies (LP: #72344)
  * apt-pkg/policy.cc:
    - Allow pinning by glob() expressions, and regular expressions
      surrounded by slashes (the "/" character) (LP: #399474)
      (Closes: #121132)
  * debian/control:
    - Set Standards-Version to 3.9.2
  
  [ Michael Vogt ]
  * mirror method:
    - do not crash if the mirror file fails to download
  * apt-pkg/aptconfiguration.cc:
    - fix comparing for a empty string
  * debian/apt.cron.daily:
    - run unattended-upgrades even if there was a error during
      the apt-get update (LP: #676295)

  [ David Kalnischkies ]
  * apt-pkg/pkgcache.cc:
    - use the native Architecture stored in the cache header instead of
      loading it from configuration as suggested by Julian Andres Klode

 -- Julian Andres Klode <jak@debian.org>  Fri, 15 Apr 2011 14:28:15 +0200

apt (0.8.13.2) unstable; urgency=low

  [ David Kalnischkies ]
  * apt-pkg/deb/dpkgpm.cc:
    - skip --configure if all packages disappeared
  * apt-pkg/vendor.cc, apt-pkg/vendorlist.cc:
    - mark them as deprecated as they are unused
  * apt-pkg/deb/deblistparser.h:
    - enable StripMultiArch by default for ParseDepends
  * debian/apt.conf.autoremove:
    - adapt to new gnumach kernel package naming (Closes: #619337)
  * doc/apt_preferences.5.xml:
    - correct typo spotted by Charles Plessy (Closes: #619088)
    - document ButAutomaticUpgrades together with NotAutomatic
      as suggested by Charles Plessy (Closes: #619083)
  * apt-pkg/depcache.cc:
    - remove pseudo handling leftover from SetReInstall
    - do not change protected packages in autoinstall (Closes: #618848)
  * apt-pkg/pkgcachegen.cc:
    - make "all"->"native" an implementation detail of NewPackage
      rather than rewrite it in higher methods
  * apt-pkg/cacheiterator.h:
    - return "all" instead of native architecture without breaking the abi
      (too much) by extending enum instead of using bitflags (LP: #733741)
  * apt-pkg/aptconfiguration.cc:
    - use dpkg --print-foreign-architectures to get multiarch configuration
      if non is specified with APT::Architectures (Closes: #612958)
  * cmdline/apt-get.cc:
    - do not show simulation notice for non-root commands (Closes: #619072)
    - be able to disable resolver with APT::Get::CallResolver and disable
      auto installation with APT::Get::AutoSolving
  * apt-pkg/deb/deblistparser.cc:
    - create foo:any provides for all architectures for an allowed package

 -- Michael Vogt <mvo@debian.org>  Tue, 05 Apr 2011 09:40:28 +0200

apt (0.8.13.1) unstable; urgency=low

  * apt-pkg/acquire-item.cc: Use stat buffer if stat was
    successful, not if it failed (Closes: #620546)

 -- Julian Andres Klode <jak@debian.org>  Sat, 02 Apr 2011 20:55:35 +0200

apt (0.8.13) unstable; urgency=low

  [ Thorsten Spindler ]
  * methods/rsh.cc
    - fix rsh/ssh option parsing (LP: #678080), thanks to
      Ville Mattila 
  
  [ Michael Vogt ]
  * apt-pkg/acquire-item.cc:
    - mark pkgAcqIndexTrans as Index-File to avoid asking the
      user to insert the CD on each apt-get update
  * po/sl.po:
    - updated, thanks to Andrej Znidarsic
  * mirror method:
    - when downloading data, show the mirror being used
    - randomize mirror list after download in a host specific way
      to ensure that the load is evenly spreaded accross the mirrors
    - fix some missing "Fail-Ignore"

 -- Michael Vogt <mvo@debian.org>  Wed, 16 Mar 2011 08:04:42 +0100

apt (0.8.12) unstable; urgency=low

  [ Michael Vogt ]
  * apt-pkg/deb/debindexfile.cc:
    - ignore missing deb-src files in /var/lib/apt/lists, thanks
      to Thorsten Spindler (LP: #85590)
  * apt-pkg/contrib/fileutl.cc, apt-pkg/deb/dpkgpm.cc:
    - honor Dpkg::Chroot-Directory in the RunScripts*() methods
  * apt-pkg/contrib/cdromutl.{cc,h}, apt-pkg/cdrom.{cc,h}:
    - deal with missing FSTAB_DIR when using libudev to discover cdrom
    - add experimental APT::cdrom::CdromOnly option (on by default). 
      When this is set to false apt-cdrom will handle any removable
      deivce (like a usb-stick) as a "cdrom/dvd" source

  [ Christian Perrier ]
  * Fix error in French translation of manpages (apt_preferences(5)).
    Merci, Rémi Vanicat. Closes: #613689
  * Complete French manpage translation
  * Italian translation update (Milo Casagrande). Closes: #614395

  [ David Kalnischkies ]
  * ftparchive/multicompress.cc, apt-inst/deb/debfile.cc:
    - support xz compressor to create xz-compressed Indexes and be able
      to open data.tar.xz files
    - load the supported compressors from configuration
  * ftparchive/writer.cc:
    - ensure that Date and Valid-Until time strings are not localised
    - add options to disable specific checksums for Indexes
    - include xz-compressed Packages and Sources files in Release file
  * apt-pkg/aptconfiguration.cc:
    - support download of xz-compressed indexes files
    - support adding new compressors by configuration
  * apt-pkg/deb/debsrcrecords.cc:
    - support xz-compressed source v3 debian.tar files
    - support every compression we have a compressor configured
  * ftparchive/contents.cc:
    - remove ExtractArchive codecopy from apt-inst/deb/debfile.cc
  * apt-inst/deb/debfile.cc:
    - support data.tar's compressed with any configured compressor
  * cmdline/apt-get.cc:
    - reinstall dependencies of reinstalled "garbage" (Closes: #617257)

  [ Steve Langasek ]
  * apt-pkg/deb/dpkgpm.cc:
    - make sure that for multiarch packages, we are passing the full
      qualified package name to dpkg for removals. (Closes: #614298)
  * Remove the "pseudopackage" handling of Architecture: all packages for
    Multi-Arch; instead, Arch: all packages only satisfy dependencies for
    the native arch, except where the Arch: all package is declared
    Multi-Arch: foreign.  (Closes: #613584)

 -- Michael Vogt <mvo@debian.org>  Thu, 10 Mar 2011 14:46:48 +0100

apt (0.8.11.5) unstable; urgency=low

  [ Christian Perrier ]
  * Add missing dot in French translation of manpages. Merci, Olivier
    Humbert.
  * French translation update
  * French manpages translation update

  [ David Kalnischkies ]
  * apt-pkg/depcache.cc:
    - party revert fix in 0.8.11.2 which marked all packages as manual
      installed if the FromUser bit is set in the MarkInstall call.
      The default for this bit is true and aptitude depends on the old
      behavior so the package is only marked as manual if its not marked
      ("old" behavior) or if automatic installation is enabled - which
      aptitude disables always (see also #613775)

 -- David Kalnischkies <kalnischkies@gmail.com>  Thu, 17 Feb 2011 15:16:31 +0100

apt (0.8.11.4) unstable; urgency=low

  [ David Kalnischkies ]
  * apt-pkg/contrib/error.cc:
    - ensure that va_list is not invalid in second try
  * cmdline/apt-get.cc:
    - don't remove new dependencies of garbage packages (Closes: #613420)
  
  [ Michael Vogt ]
  * test/integration/*
    - fix dashish in the integration tests

 -- Michael Vogt <mvo@debian.org>  Wed, 16 Feb 2011 14:36:03 +0100

apt (0.8.11.3) unstable; urgency=low

  * apt-pkg/contrib/fileutl.cc:
    - really detect bigendian machines by including config.h,
      so we can really (Closes: #612986)
  * apt-pkg/contrib/mmap.cc:
    - Base has as 'valid' failure states 0 and -1 so add a simple
      validData method to check for failure states

 -- David Kalnischkies <kalnischkies@gmail.com>  Mon, 14 Feb 2011 16:58:03 +0100

apt (0.8.11.2) unstable; urgency=low

  [ Michael Vogt ]
  * merged lp:~evfool/apt/fix641673:
    - String-fix in the source and the translations for the grammatical 
      mistake reported in bug LP: #641673, thanks to Robert Roth
  * merged lp:~evfool/apt/fix418552:
    - Grammar fix for bug LP: #418552, thanks to Robert Roth
  
  [ David Kalnischkies ]
  * cmdline/apt-get.cc:
    - add --install-suggests option (Closes: #473089)
  * apt-pkg/depcache.cc:
    - mark a package which was requested to be installed on commandline
      always as manual regardless if it is already marked or not as the
      marker could be lost later by the removal of rdepends (Closes: #612557)
  * methods/rred.cc:
    - read patch into MMap only if we work on uncompressed patches
    - update size of dynamic MMap as we write in from the outside
  * apt-pkg/contrib/mmap.cc:
    - do not try to free the mapping if its is unset
  * apt-pkg/contrib/fileutl.cc:
    - reorder the loaded filesize bytes for big endian (Closes: #612986)
      Thanks to Jörg Sommer for the detailed analyse!

 -- Michael Vogt <mvo@debian.org>  Mon, 14 Feb 2011 12:07:18 +0100

apt (0.8.11.1) unstable; urgency=low

  [ Stefan Lippers-Hollmann ]
  * cmdline/apt-key:
    - fix root test which prevented setting of trustdb-name
      which lets gpg fail if it adds/remove keys from trusted.gpg
      as it tries to open the (maybe) not existent /root/.gnupg

  [ David Kalnischkies ]
  * debian/apt.symbols:
    - add more arch dependent symbols

 -- Michael Vogt <mvo@debian.org>  Wed, 09 Feb 2011 17:49:59 +0100

apt (0.8.11) unstable; urgency=low

  [ David Kalnischkies ]
  * apt-pkg/depcache.cc:
    - add SetCandidateRelease() to set a candidate version and
      the candidates of dependencies if needed to a specified
      release (Closes: #572709)
    - allow conflicts in the same group again (Closes: #612099)
  * cmdline/apt-get.cc:
    - if --print-uris is used don't setup downloader as we don't need
      progress, lock nor the directories it would create otherwise
    - show dependencies of essential packages which are going to remove
      only if they cause the remove of this essential (Closes: #601961)
    - keep not installed garbage packages uninstalled instead of showing
      in the autoremove section and installing those (Closes: #604222)
    - change pkg/release behavior to use the new SetCandidateRelease
      so installing packages from experimental or backports is easier
    - really do not show packages in the extra section if they were
      requested on the commandline, e.g. with a modifier (Closes: #184730)
    - always do removes first and set not installed remove packages
      on hold to prevent temporary installation later (Closes: #549968)
  * debian/control:
    - add Vcs-Browser now that loggerhead works again (Closes: #511168)
    - depend on debhelper 7 to raise compat level
    - depend on dpkg-dev (>= 1.15.8) to have c++ symbol mangling
  * apt-pkg/contrib/fileutl.cc:
    - add a RealFileExists method and check that your configuration files
      are real files to avoid endless loops if not (Closes: #604401)
    - ignore non-regular files in GetListOfFilesInDir (Closes: #594694)
  * apt-pkg/contrib/weakptr.h:
    - include stddefs.h to fix compile error (undefined NULL) with gcc-4.6
  * methods/https.cc:
    - fix CURLOPT_SSL_VERIFYHOST by really passing 2 to it if enabled
  * deb/dpkgpm.cc:
    - fix popen/fclose mismatch reported by cppcheck. Thanks to Petter
      Reinholdtsen for report and patch! (Closes: #607803)
  * doc/apt.conf.5.xml:
    - fix multipl{y,e} spelling error reported by Jakub Wilk (Closes: #607636)
  * apt-inst/contrib/extracttar.cc:
    - let apt-utils work with encoded tar headers if uid/gid are large.
      Thanks to Nobuhiro Hayashi for the patch! (Closes: #330162)
  * apt-pkg/cacheiterator.h:
    - do not segfault if cache is not build (Closes: #254770)
  * doc/apt-get.8.xml:
    - remove duplicated mentioning of --install-recommends
  * doc/sources.list.5.xml:
    - remove obsolete references to non-us (Closes: #594495)
    - a notice is printed for ignored files (Closes: #597615)
  * debian/rules:
    - use -- instead of deprecated -u for dh_gencontrol
    - remove shlibs.local creation and usage
    - show differences in the symbol files, but never fail
  * pre-build.sh:
    - remove as it is not needed for a working 'bzr bd'
  * debian/{apt,apt-utils}.symbols:
    - ship experimental unmangled c++ symbol files
  * methods/rred.cc:
    - operate optional on gzip compressed pdiffs
  * apt-pkg/acquire-item.cc:
    - don't uncompress downloaded pdiff files before feeding it to rred
    - try downloading clearsigned InRelease before trying Release.gpg
    - change the internal handling of Extensions in pkgAcqIndex
    - add a special uncompressed compression type to prefer those files
    - download and use i18n/Index to choose which Translations to download
  * cmdline/apt-key:
    - don't set trustdb-name as non-root so 'list' and 'finger'
      can be used without being root (Closes: #393005, #592107)
  * apt-pkg/deb/deblistparser.cc:
    - rewrite LoadReleaseInfo to cope with clearsigned Releasefiles
  * ftparchive/writer.cc:
    - add config option to search for more patterns in release command
    - include Index files by default in the Release file
  * methods/{gzip,bzip}.cc:
    - print a good error message if FileSize() is zero
  * apt-pkg/aptconfiguration.cc:
    - remove the inbuilt Translation files whitelist
  * cmdline/apt-cache.cc:
    - remove not implemented 'apt-cache add' command
  * doc/apt-cache.8.xml:
    - describe reality as apt-cache just queries and doesn't manipulate
      the caches. Thanks to Enrico Zini for spotting it! (Closes: #612009)
  * apt-pkg/algorithms.cc:
    - mark pseudo packages of installed all packages as configured
      in the simulation as we don't call configure for these packages
  * apt-pkg/pkgcachegen.cc:
    - in multiarch, let :all packages conflict with :any packages
      with a different version to be sure
  * apt-pkg/contrib/error.cc:
    - remove 400 char size limit of error messages (LP: #365611)

  [ Michael Vogt ]
  * methods/http.cc:
    - do not hang if Acquire::http::ProxyAutoDetect can not be
      executed or returns no data (LP: #654393)
  * debian/apt.conf.autoremove:
    - never autoremove the GNU/Hurd kernel (closes: #588423), thanks
      to Guillem Jover
  * apt-pkg/cdrom.cc, apt-pkg/init.cc, methods/cdrom.cc:
    - use /media/cdrom as default mountoint (closes: #611569)
  * cmdline/apt-get.cc:
    - add apt-get changelog (closes: #526990)
    - add apt-get download (closes: #82738)

  [ Martin Pitt ]
  * test/integration/test-compressed-indexes, test/test-indexes.sh:
    - Explicitly disable compressed indexes at the start. This ensures that we
      will actually test uncompressed indexes regardless of the internal
      default value of Acquire::GzipIndexes.

 -- Michael Vogt <mvo@debian.org>  Tue, 08 Feb 2011 12:58:12 +0100

apt (0.8.10.3) unstable; urgency=low

  [ Programs translations ]
  * po/es.po: Updated, plus fixes encoding issues and fixes two fuzzy
    strings, thanks to Javier Fernandez-Sanguino (closes: #610692)

 -- Michael Vogt <mvo@debian.org>  Tue, 25 Jan 2011 11:51:42 +0100

apt (0.8.10.2) unstable; urgency=low

  [ David Kalnischkies ]
  * ftparchive/apt-ftparchive.cc:
    - fix endless loop for multiple TranslationsWriters

 -- Michael Vogt <mvo@debian.org>  Tue, 25 Jan 2011 10:26:15 +0100

apt (0.8.10.1) unstable; urgency=low

  [ Christian Perrier ]
  * Fix encoding for Slovenian translation. PO file switched
    to UTF-8. Closes: #609957

  [ Julian Andres Klode ]
  * cmdline/apt-cache.cc: Create an error for apt-cache depends
    if packages could not found (LP: #647045)

  [ Programs translations ]
  * Spanish update by Javier Fernández-Sanguino Peña. Closes: #607145 

  [ Manpages translations ]
  * Correct a typo and an error in French manpages translation.
    Closes: # 607170

 -- Michael Vogt <mvo@debian.org>  Mon, 17 Jan 2011 13:41:04 +0100

apt (0.8.10) unstable; urgency=low

  [ Programs translations ]
  * Czech by Miroslav Kure. Closes: #605107

  [ Martin Pitt ]
  * test/integration/test-compressed-indexes, test/test-indexes.sh:
    - Explicitly disable compressed indexes at the start. This ensures that we
      will actually test uncompressed indexes regardless of the internal
      default value of Acquire::GzipIndexes.

  [ David Kalnischkies ]
  * apt-pkg/algorithms.cc:
    - mark all installed packages first without auto installation in
      a dist-upgrade to prefer upgrading packages instead of installing
      new packages in versioned or-groups (Closes: #605394)

 -- Michael Vogt <mvo@debian.org>  Tue, 30 Nov 2010 10:42:17 +0100

apt (0.8.9) unstable; urgency=low

  [ Christian Perrier ]
  * Fix "typos" in French manpages translations. Thanks to
    Cyril Brulebois for bashing me.
  * Drop useless untranslatable sections from apt.8

  [ Programs translations ]
  * Slovenian update by Andrej Žnidaršič and Rosetta Slovenian team
  * German update by Holger Wansing. Closes: #603619

  [ David Kalnischkies ]
  * apt-pkg/aptconfiguration.cc:
    - evaluate Acquire::Languages= before LANG= (Closes: #602573)
  * apt-pkg/orderlist.cc:
    - try fixing before removing even if the fix is hidden in
      a provides, hidden in the #590438 testcase
  * apt-pkg/algorithms.cc:
    - if the package was explicitly marked as ToRemove don't
      consider it as a candidate for FixByInstall
  * apt-pkg/depcache.cc:
    - don't install previously not installed providers in a try
      to statisfy a "Breaks: provides" dependency by upgrade
  * cmdline/acqprogress.cc:
    - don't ask the user for media change if quiet >= 2, stdout is not
      a tty and assume-yes, force-yes or trivial-only option is set to
      avoid cpu eating endless loops in unattended runs like apt.cron
      (Closes: #602354, LP: #665580)

 -- Michael Vogt <mvo@debian.org>  Thu, 18 Nov 2010 09:25:04 +0100

apt (0.8.8) unstable; urgency=low

  [ David Kalnischkies ]
  * apt-pkg/contrib/fileutl.cc:
    - Add a FileFd::FileSize() method to get the size of the underlying
      file and not the size of the content in the file as FileFd::Size()
      does - the sizes can differ since the direct gzip integration
  * methods/{gzip,bzip2}.cc:
    - use FileSize() to determine if the file is invalid (Closes: #600852)
  * apt-pkg/pkgcache.cc:
    - fallback always to a suitable description (Closes: #601016)

  [ Michael Vogt ]
  * apt-pkg/deb/dpkgpm.cc:
    - ensure that history.log gets closed to avoid leaking a FD
      (closes: #601649)

 -- Michael Vogt <mvo@debian.org>  Thu, 28 Oct 2010 21:22:21 +0200

apt (0.8.7) unstable; urgency=low

  [ Manpages translations ]
  * Typo fixed in French (extra "Z"). Thanks to Florentin Duneau.
  * Another typo fixed in French ("Anfin"). Thanks to bubulle
  * Wrong translation for "showauto" fixed. Thanks to Raphaël Hertzog
    Closes: #599265

  [ Michael Vogt ]
  * debian/apt.cron.daily:
    - source /etc/default/locale (if available) so that the
      apt-get update cron job fetches the right translated package
      descriptions
  * fix test failure on amd64
  * apt-pkg/deb/debsystem.cc:
    - fix issues with dir::state::status and dir::state::extended_states
      when alternative rootdirs are used

  [ Martin Pitt ]
  * apt-pkg/deb/debindexfile.cc:
    - Use FileFd::Size() instead of stat()ing the sources/binary/translations
      indexes directly, so that we have transparent handling of gzipped
      indexes.
  * apt-pkg/contrib/fileutl.cc:
    - Fix FileFd::Size() for gzipped files to give the size of the
      uncompressed data. This fixes cache building progress going way
      over 100%.

  [ David Kalnischkies ]
  * apt-pkg/deb/deblistparser.cc:
    - support ArmHardFloat port in CompleteArch, thanks to Sebastian
      Andrzej Siewior for the patch!
  * doc/apt.ent:
    - move some strings into apt-verbatim.ent to avoid showing them in
      apt-doc.pot as they are untranslatable anyway (e.g. manpage references)
  * doc/apt-verbatim.ent:
    - change the codenames to reflect the situation after squeeze release
  * doc/examples/apt-https-method-example.conf:
    - apply various typo fixes by Olly Betts, thanks! (Closes: #600249)

 -- Michael Vogt <mvo@debian.org>  Fri, 15 Oct 2010 18:16:10 +0200

apt (0.8.6) unstable; urgency=low

  [ Programs translations ]
  * Vietnamese update by Clytie Siddall (Closes: #598489)
  * Asturian update by Maacub (Closes: #599057)

  [ David Kalnischkies ]
  * cmdline/apt-cache.cc:
    - use the TranslatedDescription for searching and not the first
      available one as it is maybe not an expected language (Closes: #597925)
  * apt-pkg/contrib/strutl.cc:
    - add a space between number and unit as required by SI (Closes: #598352)
  * apt-pkg/depcache.cc:
    - do not check endpointer packages instead of only those which prevented
      NeverAutoRemove settings from having an effect (Closes: #598452)
    - do not remove packages which the user requested for installation
      explicitly while satisfying other install requests (Closes: #598669)
  * apt-pkg/packagemanager.cc:
    - Add a space between period and 'Please' and unfuzzy all translations
  * doc/po/de.po:
    - remove the duplicated "angefertigt" in translation-holder string

 -- Michael Vogt <mvo@debian.org>  Mon, 04 Oct 2010 11:52:19 +0200

apt (0.8.5) unstable; urgency=low

  [ Manpages translations ]
  * German (Chris Leick). Closes: #597163

  [ Michael Vogt ]
  * merged lp:~mvo/apt/conflicts-on-virtuals to better deal with
    conflicts/breaks against virtual packages (LP: #614993)

  [ David Kalnischkies ]
  * apt-pkg/policy.cc:
    - support 100-pinning in Release file with ButAutomaticUpgrades
      as requested by the backports crew (Closes: #596097)
  * apt-pkg/deb/deblistparser.cc:
    - overrule NotAutomatic in case of ButAutomaticUpgrades
  * debian/apt.cron.daily:
    - handle absolut directory paths correctly by loading directories
      directly instead of building the paths on our own (Closes: #596421)
  * debian/control:
    - build-depend on docbook-xml to ensure that the xml DTDs are always
      available on the buildds (Closes: #597145)
  * buildlib/debiandoc.mak, buildlib/po4a_manpage.mak:
    - ensure that the build fails if documentation building fails
  * doc/po/fr.po:
    - correct two syntax issues to ensure we can build fine

 -- Michael Vogt <mvo@debian.org>  Fri, 17 Sep 2010 22:05:06 +0200

apt (0.8.4) unstable; urgency=low

  [ Michael vogt ]
  * ftparchive/writer.cc:
    - write out {Files,Checksum-Sha1,Checksum-Sha256} only if
      available LP: #633967. Thanks to Colin Watson
  * apt-pkg/contrib/cdromutl.cc:
    - if apt-cdrom is used on writable media (like usb-sticks), do
      not use the root directory to identify the medium (as all 
      changes there change the ident id). Use the .disk directory 
      instead 

  [ David Kalnischkies ]
  * ftparchive/writer.cc:
    - null the valid string instead of the date if Valid-Until is not set
  * apt-pkg/acquire-item.cc:
    - use also unsigned Release files again (Closes: #596189)

  [ Christian Perrier ]
  * Fix missing space after dot in a message from apt-pkg
    Translations unfuzzied. Thanks to Holger Wansing.

 -- Michael Vogt <mvo@debian.org>  Fri, 10 Sep 2010 20:45:15 +0200

apt (0.8.3) unstable; urgency=low

  [ Programs translations ]
  * German (Holger Wansing). Closes: #596141

  [ Manpages translations ]
  * Japanese (KURASAWA Nozomu). Closes: #595862

  [ Michael Vogt ]
  * apt-pkg/indexcopy.cc:
    - only use trusted.gpg.d directory if it exists
    - do not replace /dev/null when running in APT::CDROM::NoAct
      mode (LP: #612666), thanks to Colin Watson

  [ David Kalnischkies ]
  * ftparchive/apt-ftparchive.cc:
    - ensure that BinDirectory as well as Tree settings get
      the correct default FileMode setting (Closes: #595922)

 -- Michael Vogt <mvo@debian.org>  Tue, 07 Sep 2010 15:28:41 +0200

apt (0.8.2) unstable; urgency=low

  [ Manpages translations ]
  * Spanish (Omar Campagne). Closes: #595557

  [ David Kalnischkies ]
  * apt-pkg/versionmatch.cc:
    - do not accept 'Pin: origin "' (missing closing ") as a valid
      way to pin a local archive: either "" or none…
  * apt-pkg/deb/dpkgpm.cc:
    - create Dir::Log if needed to support /var/log as tmpfs or similar,
      inspired by Thomas Bechtold, thanks! (Closes: #523919, LP: #220239)
  * apt-pkg/indexcopy.cc:
    - support really still the APT::GPGV::TrustedKeyring setting,
      as it breaks d-i badly otherwise (Closes: #595428)
  * cmdline/apt-key:
    - support also Dir::Etc::Trusted so that apt-key works in the same
      way as the library part which works with the trusted files
  * methods/{gzip,bzip2}.cc:
    - empty files can never be valid archives (Closes: #595691)

 -- Michael Vogt <mvo@debian.org>  Mon, 06 Sep 2010 18:10:06 +0200

apt (0.8.1) unstable; urgency=low

  [ Programs translations ]
  * Thai (Theppitak Karoonboonyanan). Closes: #592695
  * Russian (Yuri Kozlov). Closes: #594232
  * Slovak (Ivan Masár). Closes: #594255
  * Swedish (Daniel Nylander). Closes: #594241
  * Japanese (Kenshi Muto, Osamu Aoki). Closes: #594265
  * Italian (Milo Casagrande). Closes: #594238
  * Asturian (maacub). Closes: #594303
  * Simplified Chinese (Aron Xu). Closes: #594458
  * Bulgarian (Damyan Ivanov). Closes: #594627
  * Portuguese (Miguel Figueiredo). Closes: #594668
  * Korean (Changwoo Ryu). Closes: #594809
  * Norwegian Bokmål (Hans Nordhaug). Closes: #595182
  * Danish (Joe Hansen). Closes: #595176
  * Catalan (Agustí Grau). Closes: #595234

  [ Christian Perrier ]
  * Fix spelling error in cmdline/apt-get.cc. Thanks to Osamu Aoki
    Closes: #594211

  [ Manpages translations ]
  * Portuguese (Américo Monteiro)

  [ David Kalnischkies ]
  * cmdline/apt-cache.cc:
    - show in madison command again also source packages (LP: #614589)
    - remove useless GetInitialize method
  * cmdline/apt-get.cc:
    - remove direct calls of ReadMainList and use the wrapper instead
      to protect us from useless re-reads and two-times notice display
    - remove death code by removing unused GetInitialize
  * apt-pkg/depcache.cc:
    - now that apt-get purge works on 'rc' packages let the MarkDelete
      pass this purge forward to the non-pseudo package for pseudos
  * apt-pkg/contrib/fileutl.cc:
    - apply SilentlyIgnore also on files without an extension
  * apt-pkg/contrib/configuration.cc:
    - fix autoremove by using correct config-option name and
      don't make faulty assumptions in error handling (Closes: #594689)
  * apt-pkg/versionmatch.cc:
    - let the pin origin actually work as advertised in the manpage
      which means "" are optional and pinning a local archive does
      work - even if it is a non-flat archive (Closes: #594435)

 -- Michael Vogt <mvo@debian.org>  Fri, 03 Sep 2010 18:36:11 +0200

apt (0.8.0) unstable; urgency=low

  [ Michael Vogt ]
  * merge of the debian-expermental-ma branch
  * refresh po/pot files in doc/ and po/

  [ Programs translations ]
  * Swedish (Daniel Nylander). Closes: #592366
  * French (Christian Perrier)

  [ Manpages translations ]
  * French (Christian Perrier)

 -- Michael Vogt <mvo@debian.org>  Tue, 24 Aug 2010 16:32:19 +0200

apt (0.8.0~pre2) experimental; urgency=low

  [ David Kalnischkies ]
  * apt-pkg/contrib/strutl.cc:
    - fix error checking for vsnprintf in its safe variant
  * methods/bzip2.cc:
    - fix error checking for read in case of failing bzip2/lzma/whatever
  * debian/apt.cron.daily:
    - create backups for our extended_states file (Closes: #593430)
  * apt-pkg/init.cc:
    - set the default values for dir::etc::trusted options correctly
  * ftparchive/writer.cc:
    - init valid-until correctly to prevent garbage entering Release file
  * apt-pkg/deb/debsystem.cc:
    - set dir::state::status based at least on dir
  * apt-pkg/deb/dpkgpm.cc:
    - use the InstVer instead of the CurrentVer for the autobit transfer
  * methods/http.cc:
    - some http servers violate HTTP1.1 by not issuing a Reason-Phrase
      (or at least a space after the code) especially for 200, but lets
      be nice and ignore it as we don't need the reason in general
  * apt-pkg/acquire-item.cc:
    - don't use ReadOnlyGzip mode for PDiffs as this mode doesn't work
      in combination with the AddFd methods of our hashclasses

 -- Michael Vogt <mvo@debian.org>  Mon, 23 Aug 2010 19:09:08 +0200

apt (0.8.0~pre1) experimental; urgency=low

  [ Programs translations ]
  * Swedish translation update. Closes: #592366

  [ Michael Vogt ]
  * merge of the debian-expermental-ma branch
  * refresh po/pot files in doc/ and po/
  * apt-pkg/pkgcache.cc:
    - re-evaluate the architectures cache when the cache is (re)opened

  [ Colin Watson ]
  * apt-pkg/cdrom.cc:
    - fix off-by-one error in DropBinaryArch

  [ Julian Andres Klode ]
  * apt-pkg/contrib/fileutl.cc:
    - Add WriteAtomic mode.
    - Revert WriteEmpty to old behavior (LP: #613211)
  * apt-pkg, methods:
    - Convert users of WriteEmpty to WriteAtomic.
  * apt-pkg/depcache.cc:
    - Only try upgrade for Breaks if there is a newer version, otherwise
      handle it as Conflicts (by removing it) (helps for #591882).
  * debian/control:
    - Add dependency on gnupg to apt, apt-key uses it.

  [ David Kalnischkies ]
  * apt-pkg/algorithms.cc:
    - let the problem resolver install packages to fix or-groups
      as a needed remove nuked another or-member (helps for #591882)
    - change the debug outputs to display also arch of the
      package and version dependencies information
  * cmdline/apt-get.cc:
    - let APT::Get::Arch-Only in build-dep default to false again
      (Closes: #592628) Thanks Mohamed Amine IL Idrissi for report!
    - purge packages in 'rc' state, thanks Rogier! (Closes: #150831)
  * apt-pkg/pkgcache.cc:
    - fix LongDesc handling in LANG=C environment

 -- Michael Vogt <mvo@debian.org>  Fri, 13 Aug 2010 17:00:49 +0200

apt (0.7.26~exp12) experimental; urgency=low

  [ Michael Vogt ]
  * debian/control:
    - add dependency on zlib-dev for libapt-pkg-dev

  [ David Kalnischkies ]
  * apt-pkg/cacheset.cc:
    - [ABI BREAK] add an ErrorType option to CacheSetHelper
  * cmdline/apt-cache.cc:
    - use Notice instead of Error in the CacheSetHelper messages
      for compat reasons. Otherwise tools like sbuild blow up
    - return success in show if a virtual package was given
  * debian/control:
    - remove libcurl3-gnutls-dev alternative as the package is gone
    - increase needed version of libcurl4-gnutls-dev to >= 7.19.0
      as we use CURLOPT_{ISSUERCERT,CRLFILE} (Closes: #589642)

 -- Michael Vogt <mvo@debian.org>  Fri, 30 Jul 2010 11:55:48 +0200

apt (0.7.26~exp11) experimental; urgency=low

  [ Julian Andres Klode ]
  * apt-pkg/deb/dpkgpm.cc:
    - Write architecture information to history file.
    - Add to history whether a change was automatic or not.
  * apt-pkg/contrib/fileutl.cc:
    - Add FileFd::OpenDescriptor() (needed for python-apt's #383617).
  * cmdline/apt-get.cc:
    - Support large filesystems by using statvfs64() instead of statvfs()
      and statfs64() instead of statfs() (Closes: #590513).
  * apt-pkg/cdrom.cc:
    - Use link() instead of rename() for creating the CD database backup;
      otherwise there would be a short time without any database.

  [ David Kalnischkies ]
  * apt-pkg/depcache.cc:
    - handle "circular" conflicts for "all" packages correctly
  * cmdline/apt-cache.cc:
    - be able to omit dependency types in (r)depends (Closes: #319006)
    - show in (r)depends the canidate per default instead of newest
    - share the (r)depends code instead of codecopy
  * apt-pkg/cacheset.cc:
    - move them back to the library as they look stable now
    - add a 'newest' pseudo target release as in pkg/newest
  * apt-pkg/pkgcache.cc:
    - prefer non-virtual packages in FindPreferredPkg (Closes: #590041)
  * test/integration/*:
    - add with bug#590041 testcase a small test "framework"
  * apt-pkg/orderlist.cc:
    - try to install another or-group member in DepRemove before
      breaking the or group (Closes: #590438)
    - configure also the replacement before remove by adding Immediate flag
  
  [ Michael Vogt ]
  * apt-pkg/contrib/error.{cc,h}
    - docstring cleanup
    - add inline DumpError() to avoid subtle API break

 -- Michael Vogt <mvo@debian.org>  Thu, 29 Jul 2010 16:40:58 +0200

apt (0.7.26~exp10) experimental; urgency=low

  [ David Kalnischkies ]
  * apt-pkg/contrib/error.{cc,h}:
    - remove constness of va_list parameter to fix build on amd64 and co
      Thanks Eric Valette! (Closes: #588610)
  * apt-pkg/deb/debmetaindex.cc:
    - do not query each architecture for flat file archives
    - fix typo preventing display of architecture in Info()
  * methods/bzip2.cc:
    - add a copycat of the old gzip.cc as we need it for bzip2 and lzma

  [ Martin Pitt ]
  * debian/rules:
    - Make DEB_BUILD_OPTIONS=noopt actually work by passing the right
      CXXFLAGS.
  * apt-pkg/contrib/fileutl.{h,cc}:
    - Add support for reading of gzipped files with the new "ReadOnlyGzip"
      OpenMode. (Closes: #188407)
    - Link against zlib (in apt-pkg/makefile) and add zlib build dependency.
    - [ABI BREAK] This adds a new private member to FileFd, but its
      initialization is in the public header file.
  * configure.in:
    - Check for zlib library and headers.
  * apt-pkg/acquire-item.cc, apt-pkg/deb/debindexfile.cc,
    apt-pkg/deb/debrecords.cc, apt-pkg/deb/debsrcrecords.h,
    cmdline/apt-cache.cc:
    - Open Packages, Sources, and Translations indexes in "ReadOnlyGzip" mode.
  * apt-pkg/deb/debindexfile.cc:
    - If we do not find uncompressed package/source/translation indexes, look
      for gzip compressed ones.
  * apt-pkg/acquire-item.cc:
    - If the Acquire::GzipIndexes option is true and we download a gzipped
      index file, keep it as it is (and rename to .gz) instead of
      uncompressing it.
  * doc/apt.conf.5.xml:
    - Document the new Acquire::GzipIndexes option.
  * doc/po/apt-doc.pot, doc/po/de.po:
    - German translation of new Acquire::GzipIndexes option.
  * Add test/test-indexes.sh:
    - Test behaviour of index retrieval and usage, in particular with
      uncompressed and gzip compressed indexes.
  * methods/gzip.cc: With FileFd now being able to read gzipped files, there
    is no need for the gzip method any more to spawn an external gzip process.
    Rewrite it to use FileFd directly, which makes the code a lot simpler, and
    also using less memory and overhead.

 -- Michael Vogt <mvo@debian.org>  Mon, 12 Jul 2010 11:41:01 +0200

apt (0.7.26~exp9) experimental; urgency=low

  [ David Kalnischkies ]
  * doc/apt.conf.5.xml:
    - add and document APT::Cache-{Start,Grow,Limit} options for mmap control
  * apt-pkg/contrib/fileutl.cc:
    - do not fail von double close()

 -- Michael Vogt <mvo@debian.org>  Fri, 09 Jul 2010 21:51:55 +0200

apt (0.7.26~exp8) experimental; urgency=low

  [ David Kalnischkies ]
  * cmdline/cacheset.cc:
    - doesn't include it in the library for now as it is too volatile
    - get the candidate either from an already built depcache
      or use the policy which is a bit faster than depcache generation
    - get packages by task^ with FromTask()
    - only print errors if all tries to get a package by string failed
    - factor out code to get a single package FromName()
    - check in Grouped* first without modifier interpretation
  * cmdline/apt-get.cc:
    - use the cachsets in the install commands
    - make the specify order of packages irrelevant (Closes: #196021)
  * apt-pkg/orderlist.cc:
    - untouched packages are never missing
  * apt-pkg/packagemanager.cc:
    - packages that are not touched doesn't need to be unpacked
  * debian/control:
    - remove intltool's dependency as it is an ubuntu artefact
  * apt-pkg/depcache.cc:
    - SetCandidateVer for all pseudo packages
    - SetReInstall for the "all" package of a pseudo package
    - use the new MatchAgainstConfig for the DefaultRootSetFunc
    - always mark the all package if a pseudo package is marked for install
  * apt-pkg/contrib/error.{cc,h}:
    - complete rewrite but use the same API
    - add NOTICE and DEBUG as new types of a message
    - add a simple stack handling to be able to delay error handling
  * apt-pkg/aptconfiguration.cc:
    - show a deprecation notice for APT::Acquire::Translation
  * apt-pkg/contrib/configuration.{cc,h}:
    - add a wrapper to match strings against configurable regex patterns
  * apt-pkg/contrib/fileutl.cc:
    - show notice about ignored file instead of being always silent
    - add a Dir::Ignore-Files-Silently list option to control the notice
  * apt-pkg/policy.h:
    - add another round of const& madness as the previous round accidentally
      NOT overrides the virtual GetCandidateVer() method (Closes: #587725)
  * apt-pkg/pkgcachegen.{cc,h}:
    - make the used MMap moveable (and therefore dynamic resizeable) by
      applying (some) mad pointer magic (Closes: #195018)

  [ Michael Vogt ]
  * apt-pkg/deb/dpkgpm.cc:
    - make the apt/term.log output unbuffered (thanks to Matt Zimmerman)

  [ Julian Andres Klode ]
  * methods/ftp.h:
    - Handle different logins on the same server (Closes: #586904).
  * apt-pkg/deb/deblistparser.cc:
    - Handle architecture wildcards (Closes: #547724).
  * apt-pkg/versionmatch.cc:
    - Support matching pins by regular expressions or glob() like patterns,
      regular expressions have to be put between to slashes; for example,
      /.*/.
  * apt-pkg/contrib/fileutl.cc:
    - Make FileFd replace files atomically in WriteTemp mode (for cache, etc).
  * debian/control:
    - Set Standards-Version to 3.9.0

 -- Michael Vogt <mvo@debian.org>  Fri, 09 Jul 2010 19:16:20 +0200

apt (0.7.26~exp7) experimental; urgency=low

  * apt-pkg/cachefile.h:
    - make pkgPolicy public again, libapt-pkg-perl (and probably
      others) get unhappy without that

 -- Michael Vogt <mvo@debian.org>  Thu, 10 Jun 2010 15:33:24 +0200

apt (0.7.26~exp6) experimental; urgency=low

  [ Michael Vogt ]
  * merge the remaining Ubuntu change:
    - on gpg verification failure warn and restore the last known
      good state
    - on failure display the IP of the server (useful for servers
      that use round robin DNS)
    - support Original-Maintainer in RewritePackageOrder
    - enable cdrom autodetection via libudev by default
    - show message about Vcs in use when apt-get source is run for
      packages maintained in a Vcs
    - better support transitional packages with mark auto-installed. 
      when the transitional package is in "oldlibs" the new package
      is not marked auto installed (same is true for section
      metapackages)
    - provide new "deb mirror://archive.foo/mirrors.list sid main"
      method expects a list of mirrors (generated on the server e.g.
      via geoip) and will use that, including cycle on failure
    - write apport crash file on package failure (disabled by default
      on debian until apport is available)
    - support mirror failure reporting (disabled by default on debian)
  
  [ David Kalnischkies ]
  * apt-pkg/deb/dpkgpm.cc:
    - write Disappeared also to the history.log
    - forward manual-installed bit on package disappearance
  * apt-pkg/deb/debsystem.cc:
    - add better config item for extended_states file
  * apt-pkg/pkgcache.h:
    - switch {,Install-}Size to unsigned long long
  * apt-pkg/depcache.cc:
    - do the autoremove mark process also for required packages to handle
      these illegally depending on lower priority packages (Closes: #583517)
    - try harder to find the other pseudo versions for autoremove multiarch
    - correct "Dangerous iterator usage" pointed out by cppcheck
    - deal with long long, not with int to remove 2GB Limit (LP: #250909)
    - deprecate AddSize with Multiplier as it is unused and switch to
      boolean instead to handle the sizes more gracefully.
    - switch i{Download,Usr}Size from double to (un)signed long long
  * apt-pkg/aptconfiguration.cc:
    - remove duplicate architectures in getArchitectures()
  * apt-pkg/indexrecords.{cc,h}:
    - backport forgotten Valid-Until patch from the obsolete experimental
      branch to prevent replay attacks better, thanks to Thomas Viehmann
      for the initial patch! (Closes: #499897)
    - add a constant Exists check for MetaKeys
  * apt-pkg/acquire-item.cc:
    - do not try PDiff if it is not listed in the Meta file
    - sent Last-Modified header also for Translation files
  * apt-pkg/cacheiterator.h:
    - let pkgCache::Iterator inherent std::iterator
  * ftparchive/writer.h:
    - add a virtual destructor to FTWScanner class (for cppcheck)
  * apt-pkg/cacheset.{cc,h}:
    - add simple wrapper around std::set for cache structures
    - move regex magic from apt-get to new FromRegEx method
    - move cmdline parsing from apt-cache to new FromCommandLine method
    - support special release-modifier 'installed' and 'candidate'
  * apt-pkg/contrib/cmdline.cc:
    - fix segfault in SaveInConfig caused by writing over char[] sizes
  * apt-pkg/pkgcache.cc:
    - get the best matching arch package from a group with FindPreferredPkg
  * cmdline/apt-cache.cc:
    - make the search multiarch compatible by using GrpIterator instead
    - use pkgCacheFile and the new CacheSets all over the place
    - add --target-release option (Closes: #115520)
    - accept pkg/release and pkg=version in show and co. (Closes: #236270)
    - accept package versions in the unmet command
  * cmdline/apt-get.cc:
    - use unsigned long long instead of double to store values it gets
  * apt-pkg/cachefile.{cc,h}:
    - split Open() into submethods to be able to build only parts
    - make the OpProgress optional in the Cache buildprocess
    - store also the SourceList we use internally for export
  * doc/apt.conf.5.xml:
    - document the new Valid-Until related options
  * apt-pkg/contrib/strutl.cc:
    - split StrToTime() into HTTP1.1 and FTP date parser methods and
      use strptime() instead of some self-made scanf mangling
    - use the portable timegm shown in his manpage instead of a strange
      looking code copycat from wget
  * ftparchive/writer.cc:
    - add ValidTime option to generate a Valid-Until header in Release file
  * apt-pkg/policy.cc:
    - get the candidate right for a not-installed pseudo package if
      his non-pseudo friend is installed
  * apt-pkg/indexcopy.cc:
    - move the gpg codecopy to a new method and use it also in methods/gpgv.cc

 -- Michael Vogt <mvo@debian.org>  Thu, 10 Jun 2010 14:02:22 +0200

apt (0.7.26~exp5) experimental; urgency=low

  [ David Kalnischkies ]
  * cmdline/apt-get.cc:
    - rerun dpkg-source in source if --fix-broken is given (Closes: #576752)
    - don't suggest held packages as they are installed (Closes: #578135)
    - handle multiple --{tar,diff,dsc}-only options correctly
    - show at the end of the install process a list of disappeared packages
  * cmdline/apt-cache.cc:
    - use GroupCount for package names in stats and add a package struct line
  * methods/rred.cc:
    - use the patchfile modification time instead of the one from the
      "old" file - thanks to Philipp Weis for noticing! (Closes: #571541)
  * debian/rules:
    - remove targets referring to CVS or arch as they are useless
    - use $(CURDIR) instead of $(pwd)
    - use dpkg-buildflags if available for CXXFLAGS
  * README.arch:
    - remove the file completely as it has no use nowadays
  * apt-pkg/depcache.cc:
    - be doublesure that the killer query is empty before starting reinstall
  * methods/gpgv.cc:
    - remove the keyrings count limit by using vector magic
  * contrib/mmap.cc:
    - clarify "MMap reached size limit" error message, thanks Ivan Masár!
  * doc/apt.ent
    - add entities for the current oldstable/stable/testing codenames
  * doc/sources.list.5.xml:
    - use stable-codename instead of stable in the examples (Closes: #531492)
  * doc/apt_preferences.5.xml:
    - adapt some examples here to use current codenames as well
    - add "NotAutomatic: yes" handling, thanks Osamu Aoki (Closes: #490347)
  * debian/libapt-pkg-doc.doc-base.cache:
    - remove yet another reference to the removed cache.sgml
  * doc/apt-get.8.xml:
    - do not say explicit target_release_{name,version,codename}, it should
      be clear by itself and 'man' can break lines again (Closes: #566166)
    - remove the gnome-apt reference as it is removed from unstable
  * apt-pkg/deb/dpkgpm.cc:
    - add 'disappear' to the known processing states, thanks Jonathan Nieder
  * apt-pkg/packagemanager.h:
    - export info about disappeared packages with GetDisappearedPackages()

  [ Michael Vogt ]
  * methods/http.{cc,h}:
    - code cleanup, use enums instead of magic ints
  
  [ Jari Aalto ]
  * debian/rules:
    - spell out some less known options to reduce manpage consultation-rate
    - Use POSIX command substitution: $(<command sequence>)
    - Remove EOL whitespace (Closes: #577804)

  [ Julian Andres Klode ]
  * apt-pkg/acquire-item.cc:
    - Fix pkgAcqFile::Custom600Headers() to always return something.
  

  [ Christian Perrier ]
  * Slovak translation update. Closes: #581159
  * Italian translation update. Closes: #581742
  * Swedish translation update. Closes: #592366

 -- Michael Vogt <mvo@debian.org>  Tue, 25 May 2010 16:01:42 +0200

apt (0.7.26~exp4) experimental; urgency=low

  [ David Kalnischkies ]
  * apt-pkg/depcache.cc:
    - rewrite the pseudo package reinstaller to be more intelligent
      in his package choices
  * apt-pkg/packagemanager.cc:
    - don't try to "unpack" pseudo packages twice
  * apt-pkg/contrib/fileutl.cc:
    - add a parent-guarded "mkdir -p" as CreateDirectory()
  * apt-pkg/acquire.{cc,h}:
    - add a delayed constructor with Setup() for success reporting
    - check for and create directories in Setup if needed instead of
      error out unfriendly in the Constructor (Closes: #523920, #525783)
    - optional handle a lock file in Setup()
  * apt-pkg/acquire-item.cc:
    - Acquire::ForceHash to force method for expected hash
  * cmdline/apt-get.cc:
    - remove the lock file handling and let Acquire take care of it instead
    - display MD5Sum in --print-uris if not forced to use another method
      instead of displaying the strongest available (Closes: #576420)
    - regex for package names executed on Grp- not PkgIterator
    - show non-candidates as fallback for virtual packages (Closes: #578385)
    - set also "all" to this version for pseudo packages in TryToChangeVer
  * apt-pkg/deb/dpkgpm.cc:
    - remove Chroot-Directory from files passed to install commands.
      Thanks to Kel Modderman for report & patch! (Closes: #577226)
  * ftparchive/writer.cc:
    - remove 999 chars Files and Checksums rewrite limit (Closes: #577759)
  * cmdline/apt-cache.cc:
    - align Installed and Candidate Version in policy so they can be compared
      easier, thanks Ralf Gesellensetter for the pointer! (Closes: #578657)
  * doc/apt.ent:
    - Add a note about APT_CONFIG in the -c description (Closes: #578267)
  * doc/po/de.po:
    - correct typos in german apt_preferences manpage, thanks Chris Leick!
  * apt-pkg/sourcelist.cc:
    - be less strict and accept [option=value] as well
  * apt-pkg/contrib/configuration.cc:
    - error out if #clear directive has no argument
  * doc/files.sgml:
    - sync documentation with status quo, regarding files/directories in
      use, extended_states and uri schemes.
  * doc/cache.sgml:
    - drop the file in favor of inplace documentation with doxygen
  * apt-pkg/pkgcache.h:
    - enhance the Groups ABI by providing a ID as the other structs does
    - check also the size of the Group struct then checking for the others

  [ Jari Aalto ]
  * cmdline/apt-get.cc:
    - replace backticks with single quotes around fix-broken command
      in the broken packages message. (Closes: #577168)
  * dselect/install:
    - modernize if-statements not to use 'x' (Closes: #577117)
    - replace backticks with POSIX $() (Closes: #577116)

  [ Michael Vogt ]
  * [ Abi break ] apt-pkg/acquire-item.{cc,h}:
    - add "IsIndexFile" to constructor of pkgAcqFile so that it sends
      the right cache control headers
  * cmdline/apt-get.cc:
    - fix crash when pkg.VersionList() is empty
  * apt-pkg/depcache.cc:
    - fix incorrect std::cout usage for debug output
  * test/libapt/getlanguages_test.cc:
    - Add test for Esperanto that has nocounty associated with them
      (LP: #560956)
  * apt-pkg/deb/debrecords.cc:
    - fix max tag buffer size (LP: #545336, closes: #578959)
  * debian/rules:
    - install html doxygen in libapt-pkg-doc 
  * debian/control:
    - build-depend on doxygen

  [ Julian Andres Klode ]
  * apt-pkg/contrib/weakptr.h:
    - add a class WeakPointable which allows one to register weak pointers to
      an object which will be set to NULL when the object is deallocated.
  * [ABI break] apt-pkg/acquire{-worker,-item,}.h:
    - subclass pkgAcquire::{Worker,Item,ItemDesc} from WeakPointable.
  * apt-pkg/pkgcache.cc:
    - Merge fix from David to correct handling in single-arch environments.
  * cmdline/apt-cache.cc:
    - Add a showauto command to apt-cache.
  * cmdline/apt-get.cc:
    - Add apt-get markauto and unmarkauto commands.

 -- Michael Vogt <mvo@debian.org>  Thu, 06 May 2010 09:32:54 +0200

apt (0.7.26~exp3) experimental; urgency=low

  [ Christian Perrier ]
  * German translation update. Closes: #571037
  * Spanish manpages translation update. Closes: #573293
  * Dutch translation update. Closes: #573946
  * Polish manpages translation update. Closes: #574558
  * Add "manpages-pl (<< 20060617-3~)" to avoid file conflicts with
    that package that was providing some manpages for APT utilities.

  [ David Kalnischkies ]
  * [BREAK] merge MultiArch-ABI. We don't support MultiArch,
    but we support the usage of the new ABI so libapt users
    can start to prepare for MultiArch (Closes: #536029)
  * Ignore :qualifiers after package name in build dependencies
    in the library by default, but try to honour them in apt-get
    as we have some sort of MultiArch support ready (Closes: #558103)
  * add translation of the manpages to PT (portuguese)
    Thanks to Américo Monteiro!
  * Switch to dpkg-source 3.0 (native) format
  * apt-pkg/depcache.cc:
    - remove Auto-Installed information from extended_states
      together with the package itself (Closes: #572364)
  * cmdline/apt-mark:
    - don't crash if no arguments are given (Closes: #570962)
  * debian/control:
    - remove some years old and obsolete Replaces
    - add automake/conf build-depends/conflicts as recommend by
      the autotools-dev README (Closes: #572615)
  * apt-pkg/contrib/mmap.{h,cc}:
    - add char[] fallback for filesystems without shared writable
      mmap() like JFFS2. Thanks to Marius Vollmer for writing
      and to Loïc Minier for pointing to the patch! (Closes: #314334)
  * doc/apt_preferences.5.xml:
    - fix two typos and be more verbose in the novice warning.
      Thanks to Osamu Aoki for pointing it out! (Closes: #567669)
    - fix a=sid vs. n=sid typo, thanks Ansgar Burchardt!
    - origin can be used to match a hostname (Closes: #352667)
    - remove wrong pin-priority is optional remark (Closes: #574944)
  * apt-pkg/deb/dpkgpm.cc:
    - fix error message construction in OpenLog()
    - if available store the Commandline in the history
  * cmdline/apt-get.cc:
    - add a --only-upgrade flag to install command (Closes: #572259)
    - fix memory leaks in error conditions in DoSource()
    - try version match in FindSrc first exact than fuzzy (LP: #551178)
  * apt-pkg/contrib/cmndline.cc:
    - save Commandline in Commandline::AsString for logging
  * apt-pkg/deb/debversion.cc:
    - consider absent of debian revision equivalent to 0 (Closes: #573592)
  * doc/makefile, doc/*:
    - generate subdirectories for building the manpages in on the fly
      depending on the po files we have.
  * apt-pkg/pkgcachegen.cc:
    - merge versions correctly even if multiple different versions
      with the same version number are available.
      Thanks to Magnus Holmgren for the patch! (Closes: #351056)
  * ftparchive/writer.cc:
    - write LongDescriptions if they shouldn't be included in Packages
      file into i18n/Translation-en by default.
  * doc/po/de.po:
    - correct a few typos in the german manpage translation.
      Thanks to Chris Leick and Georg Koppen! (Closes: #574962)
  * apt-pkg/contrib/strutl.cc:
    - convert all toupper calls to tolower_ascii for a little speedup

  [ Jean-Baptiste Lallement ]
  * apt-pkg/contrib/strutl.cc:
    - always escape '%' (LP: #130289) (Closes: #500560)
    - unescape '%' sequence only if followed by 2 hex digit
    - username/password are urlencoded in proxy string (RFC 3986)

  [ Julian Andres Klode ]
  * cmdline/apt-cache.cc:
    - Change behavior of showsrc to match the one of show (Closes: #512046).
  * cmdline/apt-key:
    - Honor Apt::GPGV::TrustedKeyring (Closes: #316390)
  * cmdline/apt-mark:
    - Use the new python-apt API (and conflict with python-apt << 0.7.93.2).
  * apt-inst/contrib/arfile.h:
    - Add public ARArchive::Members() which returns the list of members.
  * apt-pkg/policy.cc:
    - Always return a candidate if there is at least one version pinned > 0
      (Closes: #512318)
  * ftparchive/apt-ftparchive.cc:
    - Read default configuration (Closes: #383257)
  * debian/rules:
    - Fix the libraries name to be e.g. libapt-pkg4.9 instead of
      libapt-pkg-4.9.

  [ Michael Vogt ]
  * apt-pkg/deb/dpkgpm.cc:
    - fix backgrounding when dpkg runs (closes: #486222)
  * cmdline/apt-mark:
    - show error on incorrect aguments (LP: #517917), thanks to
      Torsten Spindler
  * cmdline/apt-get.cc:
    - if apt-get source foo=version or foo/distro can not be found,
      error out (LP: #502641)
  * apt-pkg/packagemanager.cc:
    - better debug output 
  * doc/examples/configure-index:
    - add missing Debug::pkgPackageManager option

 -- Michael Vogt <mvo@debian.org>  Thu, 01 Apr 2010 17:30:43 +0200

apt (0.7.26~exp2) experimental; urgency=low

  * fix crash when LANGUAGE is not set

 -- Michael Vogt <mvo@debian.org>  Thu, 18 Feb 2010 22:07:23 +0100

apt (0.7.26~exp1) experimental; urgency=low

  [ David Kalnischkies ]
  * [BREAK] add possibility to download and use multiply
    Translation files, configurable with Acquire::Translation
    (Closes: #444222, #448216, #550564)
  * Ignore :qualifiers after package name in build dependencies
    for now as long we don't understand them (Closes: #558103)
  * apt-pkg/contrib/mmap.{cc,h}:
    - extend it to have a growable flag - unused now but maybe...
  * apt-pkg/pkgcache.h:
    - use long instead of short for {Ver,Desc}File size,
      patch from Víctor Manuel Jáquez Leal, thanks! (Closes: #538917)
  * apt-pkg/acquire-item.cc:
    - allow also to skip the last patch if target is reached,
      thanks Bernhard R. Link! (Closes: #545699)
  * ftparchive/writer.{cc,h}:
    - add --arch option for packages and contents commands
    - if an arch is given accept only *_all.deb and *_arch.deb instead
      of *.deb. Thanks Stephan Bosch for the patch! (Closes: #319710)
    - add APT::FTPArchive::AlwaysStat to disable the too aggressive
      caching if versions are build multiply times (not recommend)
      Patch by Christoph Goehre, thanks! (Closes: #463260)
  * apt-pkg/deb/dpkgpm.cc:
    - stdin redirected to /dev/null takes all CPU (Closes: #569488)
      Thanks to Aurelien Jarno for providing (again) a patch!
  * buildlib/apti18n.h.in, po/makefile:
    - add ngettext support with P_()
  * aptconfiguration.cc:
    - include all existing Translation files in the Cache (Closes: 564137)
  * debian/control:
    - update with no changes to debian policy 3.8.4
  * doc/apt_preferences.5.xml:
    - explicitly warn against careless use (Closes: #567669)
  * debian/rules:
    - remove creation of empty dir /usr/share/apt
  * doc/apt-cdrom.8.xml:
    - fix typo spotted by lintian: proc(c)eed

  [ Ivan Masár ]
  * Slovak translation update. Closes: #568294
  
  [ Michael Vogt ]
  * [BREAK] merged lp:~mvo/apt/history
    - this writes a /var/log/apt/history tagfile that contains details
      from the transaction (complements term.log)
  * methods/http.cc:
    - add cache-control headers even if no cache is given to allow
      adding options for intercepting proxies
    - add Acquire::http::ProxyAutoDetect configuration that 
      can be used to call a external helper to figure out the 
      proxy configuration and return it to apt via stdout
      (this is a step towards WPAD and zeroconf/avahi support)
  * abicheck/
    - add new abitest tester using the ABI Compliance Checker from
      http://ispras.linuxfoundation.org/index.php/ABI_compliance_checker

  [ Robert Collins ]
  * Change the package index Info methods to allow apt-cache policy to be
    useful when using several different archives on the same host.
    (Closes: #329814, LP: #22354)

 -- Michael Vogt <mvo@debian.org>  Thu, 18 Feb 2010 16:11:39 +0100

apt (0.7.25.3) unstable; urgency=low

  [ Christian Perrier ]
  * Italian translation update. Closes: #567532

  [ David Kalnischkies ]
  * apt-pkg/contrib/macros.h:
    - install the header system.h with a new name to be able to use
      it in other headers (Closes: #567662)
  * cmdline/acqprogress.cc:
    - Set Mode to Medium so that the correct prefix is used.
      Thanks Stefan Haller for the patch! (Closes: #567304 LP: #275243)
  * ftparchive/writer.cc:
    - generate sha1 and sha256 checksums for dsc (Closes: #567343)
  * cmdline/apt-get.cc:
    - don't mark as manually if in download only (Closes: #468180)

 -- Michael Vogt <mvo@debian.org>  Mon, 01 Feb 2010 18:41:15 +0100

apt (0.7.25.2) unstable; urgency=low

  [ Michael Vogt ]
  * apt-pkg/contrib/cdromutl.cc:
    - fix UnmountCdrom() fails, give it a bit more time and try
      the umount again
  * apt-pkg/cdrom.cc:
    - fix crash in pkgUdevCdromDevices
  * methods/cdrom.cc:
    - fixes in multi cdrom setup code (closes: #549312)
    - add new "Acquire::cdrom::AutoDetect" config that enables/disables
      the dlopen of libudev for automatic cdrom detection. Off by default
      currently, feedback/testing welcome
  * cmdline/apt-cdrom.cc:
    - add new --auto-detect option that uses libudev to figure out
      the cdrom/mount-point
  * cmdline/apt-mark:
    - merge fix from Gene Cash that supports markauto for
      packages that are not in the extended_states file yet
      (closes: #534920)
  * ftparchive/writer.{cc,h}:
    - merge crash fix for apt-ftparchive on hurd, thanks to
      Samuel Thibault for the patch (closes: #566664)

  [ David Kalnischkies ]
  * apt-pkg/contrib/fileutl.cc:
    - Fix the newly introduced method GetListOfFilesInDir to not
      accept every file if no extension is enforced
      (= restore old behaviour). (Closes: #565213)
  * apt-pkg/policy.cc:
    - accept also partfiles with "pref" file extension as valid
  * apt-pkg/contrib/configuration.cc:
    - accept also partfiles with "conf" file extension as valid
  * doc/apt.conf.5.xml:
    - reorder description and split out syntax
    - add partfile name convention (Closes: #558348)
  * doc/apt_preferences.conf.5.xml:
    - describe partfile name convention also here
  * apt-pkg/deb/dpkgpm.cc:
    - don't segfault if term.log file can't be opened.
      Thanks Sam Brightman for the patch! (Closes: #475770)
  * doc/*:
    - replace the per language addendum with a global addendum
    - add a explanation why translations include (maybe) english
      parts to the new global addendum (Closes: #561636)
  * apt-pkg/contrib/strutl.cc:
    - fix malloc asseration fail with ja_JP.eucJP locale in
      apt-cache search. Thanks Kusanagi Kouichi! (Closes: #548884)

  [ Christian Perrier ]
  * French translation update

 -- Michael Vogt <mvo@debian.org>  Wed, 27 Jan 2010 16:16:10 +0100

apt (0.7.25.1) unstable; urgency=low

  [ Christian Perrier ]
  * French manpage translation update
  * Russian translation update by Yuri Kozlov
    Closes: #564171

  [Chris Leick]
  * spot & fix various typos in all manpages
  * German manpage translation update

  [ David Kalnischkies ]
  * cmdline/apt-cache.cc:
    - remove translatable marker from the "%4i %s\n" string
  * buildlib/po4a_manpage.mak:
    - instruct debiandoc to build files with utf-8 encoding
  * buildlib/tools.m4:
    - fix some warning from the buildtools
  * apt-pkg/acquire-item.cc:
    - add configuration PDiffs::Limit-options to not download
      too many or too big patches (Closes: #554349)
  * debian/control:
    - let all packages depend on ${misc:Depends}
  * share/*-archive.gpg:
    - remove the horrible outdated files. We already depend on
      the keyring so we don't need to ship our own version
  * cmdline/apt-key:
    - errors out if wget is not installed (Closes: #545754)
    - add --keyring option as we have now possibly many
  * methods/gpgv.cc:
    - pass all keyrings (TrustedParts) to gpgv instead of
      using only one trusted.gpg keyring (Closes: #304846)
  * methods/https.cc:
    - finally merge the rest of the patchset from Arnaud Ebalard
      with the CRL and Issuers options, thanks! (Closes: #485963)
  * apt-pkg/deb/debindexfile.cc, apt-pkg/pkgcachegen.cc:
    - add debug option Debug::pkgCacheGen

  [ Michael Vogt ]
  * cmdline/apt-get.cc:
    - merge fix for apt-get source pkg=version regression
      (closes: #561971)
  * po/ru.po:
    - merged updated ru.po, thanks to Yuri Kozlov (closes: #564171)

 -- Michael Vogt <mvo@debian.org>  Sat, 09 Jan 2010 21:52:36 +0100

apt (0.7.25) unstable; urgency=low

  [ Christian Perrier ]
  * Fix apt-ftparchive(1) wrt description of the "-o" option.
    Thanks to Dann Frazier for the patch. Closes: #273100
  * po/LINGUAS. Re-disable Hebrew. Closes: #534992
  * po/LINGUAS. Enable Asturian and Lithuanian
  * Fix typo in apt-cache.8.xml: nessasarily
  * Fix "with with" in apt-get.8.xml
  * Fix some of the typos mentioned by the german team
    Closes: #479997
  * Polish translation update by Wiktor Wandachowicz
    Closes: #548571
  * German translation update by Holger Wansing
    Closes: #551534
  * Italian translation update by Milo Casagrande
    Closes: #555797
  * Simplified Chinese translation update by Aron Xu 
    Closes: #558737
  * Slovak translation update by Ivan Masár
    Closes: #559277
  
  [ Michael Vogt ]
  * apt-pkg/packagemanager.cc:
    - add output about pre-depends configuring when debug::pkgPackageManager
      is used
  * methods/https.cc:
    - fix incorrect use of CURLOPT_TIMEOUT, closes: #497983, LP: #354972
      thanks to Brian Thomason for the patch
  * merge lp:~mvo/apt/netrc branch, this adds support for a
    /etc/apt/auth.conf that can be used to store username/passwords
    in a "netrc" style file (with the extension that it supports "/"
    in a machine definition). Based on the maemo git branch (Closes: #518473)
    (thanks also to Jussi Hakala and Julian Andres Klode)
  * apt-pkg/deb/dpkgpm.cc:
    - add "purge" to list of known actions
  * apt-pkg/init.h:
    - add compatibility with old ABI name until the next ABI break
  * merge segfault fix from Mario Sanchez Prada, many thanks
    (closes: #561109)

  [ Brian Murray ]
  * apt-pkg/depcache.cc, apt-pkg/indexcopy.cc:
    - typo fix (LP: #462328)
  
  [ Loïc Minier ]
  * cmdline/apt-key:
    - Emit a warning if removed keys keyring is missing and skip associated
      checks (LP: #218971)

  [ David Kalnischkies ]
  * apt-pkg/packagemanager.cc:
    - better debug output for ImmediateAdd with depth and why
    - improve the message shown for failing immediate configuration
  * doc/guide.it.sgml: moved to doc/it/guide.it.sgml
  * doc/po4a.conf: activate translation of guide.sgml and offline.sgml
  * doc/apt.conf.5.xml:
    - provide a few more details about APT::Immediate-Configure
    - briefly document the behaviour of the new https options
  * doc/sources.list.5.xml:
    - add note about additional apt-transport-methods
  * doc/apt-mark.8.xml:
    - correct showauto synopsis, thanks Andrew Schulman (Closes: #551440)
  * cmdline/apt-get.cc:
    - source should display his final pkg pick (Closes: #249383, #550952)
    - source doesn't need the complete version for match (Closes: #245250)
    - source ignores versions/releases if not available (Closes: #377424)
    - only warn if (free) space overflows (Closes: #522238)
    - add --debian-only as alias for --diff-only
  * methods/connect.cc:
    - display also strerror of "wicked" getaddrinfo errors
    - add AI_ADDRCONFIG to ai_flags as suggested by Aurelien Jarno
      in response to Bernhard R. Link, thanks! (Closes: #505020)
  * buildlib/configure.mak, buildlib/config.{sub,guess}:
    - remove (outdated) config.{sub,guess} and use the ones provided
      by the new added build-dependency autotools-dev instead
  * configure.in, buildlib/{xml,yodl,sgml}_manpage.mak:
    - remove the now obsolete manpage buildsystems
  * doc/{pl,pt_BR,es,it}/*.{sgml,xml}:
    - convert all remaining translation to the po4a system
  * debian/control:
    - drop build-dependency on docbook-utils and xmlto
    - add build-dependency on autotools-dev
    - bump policy to 3.8.3 as we have no outdated manpages anymore
  * debian/NEWS:
    - fix a typo in 0.7.24: Allready -> Already (Closes: #557674)
  * ftparchive/writer.{cc,h}:
    - add APT::FTPArchive::LongDescription to be able to disable them
  * apt-pkg/deb/debsrcrecords.cc:
    - use "diff" filetype for .debian.tar.* files (Closes: #554898)
  * methods/rred.cc:
    - rewrite to be able to handle even big patch files
    - adopt optional mmap+iovec patch from Morten Hustveit
      (Closes: #463354) which should speed up a bit. Thanks!
  * methods/http{,s}.cc
    - add config setting for User-Agent to the Acquire group,
      thanks Timothy J. Miller! (Closes: #355782)
    - add https options which default to http ones (Closes: #557085)
  * debian/apt.cron.daily:
    - check cache size even if we do nothing else otherwise, thanks
      Francesco Poli for patch(s) and patience! (Closes: #459344)
  * ftparchive/*:
    - fix a few typos in strings, comments and manpage,
      thanks Karl Goetz! (Closes: #558757)

  [ Carl Chenet ]
  * cmdline/apt-mark:
    - print an error if a new state file can't be created
      (Closes: #521289) and
    - exit nicely if python-apt is not installed (Closes: #521284)

  [ Chris Leick ]
  * doc/de: German translation of manpages (Closes: #552606)
  * doc/ various manpages:
    - correct various errors, typos and oddities (Closes: #552535)
  * doc/apt-secure.8.xml:
    - replace literal with emphasis tags in Archive configuration
  * doc/apt-ftparchive.1.xml:
    - remove informalexample tag which hides the programlisting
  * doc/apt-get.8.xml:
    - change equivalent "for" to "to the" (purge command)
    - clarify --fix-broken sentence about specifying packages

  [ Eugene V. Lyubimkin ]
  * apt-pkg/contib/strutl.h
    - Avoid extra inner copy in APT_MKSTRCMP and APT_MKSTRCMP2.
  * build infrastructure:
    - Bumped libapt version, excluded eglibc from SONAME. (Closes: #448249)

  [ Julian Andres Klode ]
  * doc/apt.conf.5.xml:
    - Deprecate unquoted values, string concatenation and explain what should
      not be written inside a value (quotes,backslash).
    - Restrict option names to alphanumerical characters and "/-:._+".
    - Deprecate #include, we have apt.conf.d nowadays which should be
      sufficient.
  * ftparchive/apt-ftparchive.cc:
    - Call setlocale() so translations are actually used.
  * debian/apt.conf.autoremove:
    - Add kfreebsd-image-* to the list (Closes: #558803)

 -- Michael Vogt <mvo@debian.org>  Tue, 15 Dec 2009 09:21:55 +0100

apt (0.7.24) unstable; urgency=low

  [ Nicolas François ]
  * Cleaned up the first patch draft from KURASAWA Nozomu to finally
    get po4a support for translating the man pages.
    Many thanks to both for this excellent work! (Closes: #441608)
  * doc/ja/*, doc/po/ja.po:
    - remove the old ja man page translation and replace it with
      the new po4a-powered translation by KURASAWA Nozomu.
  * doc/*.?.xml (manpages):
    - add contrib to author tags and also add refmiscinfo to fix warnings
  * doc/style.txt, buildlib/defaults.mak, buildlib/manpage.mak:
    - fix a few typos in the comments of this files

  [ Michael Vogt ]
  * apt-pkg/deb/dpkgpm.cc:
    - when tcgetattr() returns non-zero skip all pty magic 
      (thanks to Simon Richter, closes: #509866)
  * apt-inst/contrib/arfile.cc:
    - show propper error message for Invalid archive members

  [ David Kalnischkies ]
  * doc/Doxyfile.in:
    - update file with doxygen 1.6.1 (current unstable)
    - activate DOT_MULTI_TARGETS, it is default on since doxygen 1.5.9
  * buildlib/po4a_manpage.mak, doc/makefile, configure:
    - simplify the makefiles needed for po4a manpages
  * apt-pkg/contrib/configuration.cc:
    - add a helper to easily get a vector of strings from the config
  * apt-pkg/contrib/strutl.cc:
    - replace unknown multibytes with ? in UTF8ToCharset (Closes: #545208)
  * doc/apt-get.8.xml:
    - fix two little typos in the --simulate description. (Closes: #545059)
  * apt-pkg/aptconfiguration.cc, doc/apt.conf.5.xml:
    - add an order subgroup to the compression types to simplify reordering
      a bit and improve the documentation for this option group.
  * doc/apt.conf.5.xml:
    - document the Acquire::http::Dl-Limit option
    - try to be crystal clear about the usage of :: and {} (Closes: #503481)
  * doc/apt-cache.8.xml:
    - clarify the note for the pkgnames command (Closes: #547599)
  * doc/apt.ent, all man pages:
    - move the description of files to globally usable entities
  * doc/apt_preferences.5.xml:
    - document the new preferences.d folder (Closes: #544017)
  * methods/rred.cc:
    - add at the top without failing (by Bernhard R. Link, Closes: #545694)
  * buildlib/sizetable:
    - add amd64 for cross building (by Mikhail Gusarov, Closes: #513058)
  * debian/prerm:
    - remove file as nobody will upgrade from 0.4.10 anymore
  * debian/control:
    - remove gnome-apt suggestion as it was removed from debian
  * apt-pkg/deb/dpkgpm.cc, apt-pkg/packagemanager.cc, apt-pkg/orderlist.cc:
    - add and document _experimental_ options to make (aggressive)
      use of dpkg's trigger and configuration handling (Closes: #473461)
  * cmdline/apt-get.cc:
    - ignore versions that are not candidates when selecting a package
      instead of a virtual one (by Marius Vollmer, Closes: #547788)

  [ Christian Perrier ]
  * doc/fr/*, doc/po/fr.po:
    - remove the old fr man page translation and replace it with
      the new po4a-powered translation
  * doc/de: dropped (translation is too incomplete to be useful in
      the transition to the po4a-powered translations)

 -- Michael Vogt <mvo@debian.org>  Fri, 25 Sep 2009 19:57:25 +0200

apt (0.7.23.1) unstable; urgency=low

  [ Michael Vogt ]
  * apt-pkg/pkgcache.cc:
    - do not set internel "needs-configure" state for packages in 
      triggers-pending state. dpkg will deal with the trigger and
      it if does it before we trigger it, dpkg will error out
      (LP: #414631)
  * apt-pkg/acquire-item.cc:
    - do not segfault on invalid items (closes: #544080)

 -- Michael Vogt <mvo@debian.org>  Fri, 28 Aug 2009 21:53:20 +0200

apt (0.7.23) unstable; urgency=low

  [ Eugene V. Lyubimkin ]
  * methods/{http,https,ftp}, doc/apt.conf.5.xml:
    - Changed and unified the code that determines which proxy to use. Now
      'Acquire::{http,ftp}::Proxy[::<host>]' options have the highest priority,
      and '{http,ftp}_proxy' environment variables are used only if options
      mentioned above are not specified.
      (Closes: #445985, #157759, #320184, #365880, #479617)
  
  [ David Kalnischkies ]
  * cmdline/apt-get.cc:
    - add APT::Get::HideAutoRemove=small to display only a short line
      instead of the full package list. (Closes: #537450)
    - ShowBroken() in build-dep (by Mike O'Connor, Closes: #145916)
    - check for statfs.f_type (by Robert Millan, Closes: #509313)
    - correct the order of picked package binary vs source in source
    - use SourceVersion instead of the BinaryVersion to get the source
      Patch by Matt Kraai, thanks! (Closes: #382826)
    - add pkg/archive and codename in source (Closes: #414105, #441178)
  * apt-pkg/contrib/strutl.cc:
    - enable thousand separator according to the current locale
      (by Luca Bruno, Closes: #223712)
  * doc/apt.conf.5.xml:
    - mention the apt.conf.d dir (by Vincent McIntyre, Closes: #520831)
  * apt-inst/contrib/arfile.cc:
    - use sizeof instead strlen (by Marius Vollmer, Closes: #504325)
  * doc/apt-mark.8.xml:
    - improve manpage based on patch by Carl Chenet (Closes: #510286)
  * apt-pkg/acquire-item.cc:
    - use configsettings for dynamic compression type use and order.
      Based on a patch by Jyrki Muukkonen, thanks! (LP: #71746)
  * apt-pkg/aptconfiguration.cc:
    - add default configuration for compression types and add lzma
      support. Order is now bzip2, lzma, gzip, none (Closes: #510526)
  * ftparchive/writer.cc:
    - add lzma support also here, patch for this (and inspiration for
      the one above) by Robert Millan, thanks!
  * apt-pkg/depcache.cc:
    - restore the --ignore-hold effect in the Is{Delete,Install}Ok hooks
  * doc/apt-get.8.xml:
    - update the source description to reflect what it actually does
      and how it can be used. (Closes: #413021)
  * methods/http.cc:
    - allow empty Reason-Phase in Status-Line to please squid,
      thanks Modestas Vainius for noticing! (Closes: #531157, LP: #411435)

  [ George Danchev ]
  * cmdline/apt-cache.cc:
    - fix a memory leak in the xvcg method (Closes: #511557)
  * apt-pkg/indexcopy.cc:
    - fix a memory leak then the Release file not exists (Closes: #511556)

 -- Michael Vogt <mvo@debian.org>  Thu, 27 Aug 2009 14:44:39 +0200

apt (0.7.22.2) unstable; urgency=low

  * debian/apt.cron.daily:
    - Make sure that VERBOSE is always set (Closes: #539366)
    - Script can be disabled by APT::Periodic::Enable=0 (Closes: #485476)
    - Support using debdelta to download packages (Closes: #532079)

 -- Julian Andres Klode <jak@debian.org>  Thu, 06 Aug 2009 12:17:19 +0200

apt (0.7.22.1) unstable; urgency=low

  [ Michael Vogt ]
  * cmdline/apt-get.cc:
    - honor APT::Get::Only-Source properly in FindSrc() (thanks to
      Martin Pitt for reporting the problem), also Closes: #535362.

  [ Julian Andres Klode ]
  * apt-pkg/contrib/mmap.cc:
    - Fix FTBFS on GNU/kFreeBSD by disabling DynamicMMap::Grow() on
      non-Linux architectures as it uses mremap (Closes: #539742).
  * apt-pkg/sourcelist.cc:
    - Only warn about missing sources.list if there is no sources.list.d
      and vice versa as only one of them is needed (Closes: #539731).
  * debian/control:
    - Add myself to Uploaders.
    - Increase Standards-Version to 3.8.2.0.

 -- Julian Andres Klode <jak@debian.org>  Mon, 03 Aug 2009 12:48:31 +0200

apt (0.7.22) unstable; urgency=low

  [ Christian Perrier ]
  * Documentation translations:
    - Fix a typo in apt-get(8) French translation. Closes: #525043
      Thanks to Guillaume Delacour for spotting it.
    - Updated apt.conf(5) manpgae French translation.
      Thanks to Aurélien Couderc.
  * Translations:
    - fr.po
    - sk.po. Closes: #525857 
    - ru.po. Closes: #526816
    - eu.po. Closes: #528985
    - zh_CN.po. Closes: #531390
    - fr.po
    - it.po. Closes: #531758
    - ca.po. Closes: #531921
    - de.po. Closes: #536430
  * Added translations
    - ast.po (Asturian by Marcos Alvareez Costales).
      Closes: #529007, #529730, #535328
  
  [ David Kalnischkies ]
  * [ABI break] support '#' in apt.conf and /etc/apt/preferences
    (closes: #189866)
  * [ABI break] Allow pinning by codename (closes: #97564)
  * support running "--simulate" as user
  * add depth information to the debug output and show what depends
    type triggers a autoinst (closes: #458389)
  * add Debug::pkgDepCache::Marker with more detailed debug output 
    (closes: #87520)
  * add Debug::pkgProblemResolver::ShowScores and make the scores
    adjustable
  * do not write state file in simulate mode (closes: #433007)
  * add hook for MarkInstall and MarkDelete (closes: #470035)
  * fix typo in apt-pkg/acquire.cc which prevents Dl-Limit to work
    correctly when downloading from multiple sites (Closes: #534752)
  * add the various foldmarkers in apt-pkg & cmdline (no code change)
  * versions with a pin of -1 shouldn't be a candidate (Closes: #355237)
  * prefer mmap as memory allocator in MMap instead of a static char
    array which can (at least in theory) grow dynamic
  * eliminate (hopefully all) segfaults in pkgcachegen.cc and mmap.cc
    which can arise if cache doesn't fit into the mmap (Closes: #535218)
  * display warnings instead of errors if the parts dirs doesn't exist

  [ Michael Vogt ]
  * honor the dpkg hold state in new Marker hooks (closes: #64141)
  * debian/apt.cron.daily:
    - if the timestamp is too far in the future, delete it
  * apt-pkg/acquire.cc:
    - make the max pipeline depth of the acquire queue configurable
      via Acquire::Max-Pipeline-Depth
  * apt-pkg/deb/dpkgpm.cc:
    - add Dpkg::UseIoNice boolean option to run dpkg with ionice -c3
      (off by default)
    - send "dpkg-exec" message on the status fd when dpkg is run
    - provide DPkg::Chroot-Directory config option (useful for testing)
    - fix potential hang when in a background process group
  * apt-pkg/algorithms.cc:
    - consider recommends when making the scores for the problem 
      resolver
  * apt-pkg/acquire-worker.cc:
    - show error details of failed methods
  * apt-pkg/contrib/fileutl.cc:
    - if a process aborts with signal, show signal number
  * methods/http.cc:
    - ignore SIGPIPE, we deal with EPIPE from write in 
      HttpMethod::ServerDie() (LP: #385144)
  * Only run Download-Upgradable and Unattended-Upgrades if the initial
    update was successful Closes: #341970
  * apt-pkg/indexcopy.cc:
    - support having CDs with no Packages file (just a Packages.gz)
      by not forcing a verification on non-existing files
     (LP: #255545)
    - remove the gettext from a string that consists entirely 
      of variables (LP: #56792)
  * apt-pkg/cacheiterators.h:
    - add missing checks for Owner == 0 in end()
  * apt-pkg/indexrecords.cc:
    - fix some i18n issues
  * apt-pkg/contrib/strutl.h:
    - add new strprintf() function to make i18n strings easier
    - fix compiler warning
  * apt-pkg/deb/debsystem.cc:
    - make strings i18n able 
  * fix problematic use of tolower() when calculating the version 
    hash by using locale independent tolower_ascii() function. 
    Thanks to M. Vefa Bicakci (LP: #80248)
  * build fixes for g++-4.4
  * cmdline/apt-mark:
    - add "showauto" option to show automatically installed packages
  * document --install-recommends and --no-install-recommends
    (thanks to Dereck Wonnacott, LP: #126180)
  * doc/apt.conf.5.xml:
    - merged patch from Aurélien Couderc to improve the text
      (thanks!)
  * [ABI] merged the libudev-dlopen branch, this allows to pass
    "apt-udev-auto" to Acquire::Cdrom::mount and the cdrom method will  
    dynamically find/mount the cdrom device (if libhal is available)

  [ Julian Andres Klode ]
  * apt-pkg/contrib/configuration.cc: Fix a small memory leak in
    ReadConfigFile.
  * Introduce support for the Enhances field. (Closes: #137583) 
  * Support /etc/apt/preferences.d, by adding ReadPinDir() (Closes: #535512)
  * configure-index: document Dir::Etc::SourceParts and some other options
    (Closes: #459605)
  * Remove Eugene V. Lyubimkin from uploaders as requested.
  * apt-pkg/contrib/hashes.cc, apt-pkg/contrib/md5.cc:
    - Support reading until EOF if Size=0 to match behaviour of
      SHA1Summation and SHA256Summation

  [ Osamu Aoki ]
  * Updated cron script to support backups by hardlinks and 
    verbose levels.  All features turned off by default. 
  * Added more error handlings.  Closes: #438803, #462734, #454989
  * Documented all cron script related configuration items in 
    configure-index.

  [ Dereck Wonnacott ]
  * apt-ftparchive might write corrupt Release files (LP: #46439)
  * Apply --important option to apt-cache depends (LP: #16947) 

  [ Otavio Salvador ]
  * Apply patch from Sami Liedes <sliedes@cc.hut.fi> to reduce the
    number of times we call progress bar updating and debugging
    configuration settings.
  * Apply patch from Sami Liedes <sliedes@cc.hut.fi> to avoid unecessary
    temporary allocations.

 -- Michael Vogt <mvo@debian.org>  Wed, 29 Jul 2009 19:16:22 +0200

apt (0.7.21) unstable; urgency=low

  [ Christian Perrier ]
  * Translations:
    - bg.po. Closes: #513211
    - zh_TW.po. Closes: #513311
    - nb.po. Closes: #513843
    - fr.po. Closes: #520430
    - sv.po. Closes: #518070
    - sk.po. Closes: #520403
    - it.po. Closes: #522222
    - sk.po. Closes: #520403
  
  [ Jamie Strandboge ]
  * apt.cron.daily: catch invalid dates due to DST time changes
    in the stamp files

  [ Michael Vogt ]
  * methods/gpgv.cc:
    - properly check for expired and revoked keys (closes: #433091)
  * apt-pkg/contrib/strutl.cc:
    - fix TimeToStr i18n (LP: #289807)
  * [ABI break] merge support for http redirects, thanks to
    Jeff Licquia and Anthony Towns
  * [ABI break] use int for the package IDs (thanks to Steve Cotton)
  * apt-pkg/pkgcache.cc:
    - do not run "dpkg --configure pkg" if pkg is in trigger-awaited
      state (LP: #322955)
  * methods/https.cc:
    - add Acquire::https::AllowRedirect support
  * Clarify the --help for 'purge' (LP: #243948)
  * cmdline/apt-get.cc
    - fix "apt-get source pkg" if there is a binary package and
      a source package of the same name but from different 
      packages (LP: #330103)

  [ Colin Watson ]
  * cmdline/acqprogress.cc:
    - Call pkgAcquireStatus::Pulse even if quiet, so that we still get
      dlstatus messages on the status-fd (LP: #290234).

 -- Michael Vogt <mvo@debian.org>  Tue, 14 Apr 2009 14:12:51 +0200

apt (0.7.20.2) unstable; urgency=medium

  [ Eugene V. Lyubimkin ]
  * Urgency set to medium due to RC bug fix.
  * doc/apt.ent, apt-get.8.xml:
    - Fix invalid XML entities. (Closes: #514402)

 -- Eugene V. Lyubimkin <jackyf.devel@gmail.com>  Sat, 07 Feb 2009 16:48:21 +0200

apt (0.7.20.1) unstable; urgency=low

  [ Michael Vogt ]
  * apt-pkg/pkgcachegen.cc:
    - fix apt-cache search for localized description 
      (closes: #512110)
  
  [ Christian Perrier ]
  * Translations:
    - fr.po: fix spelling error to "défectueux". Thanks to Thomas Péteul.

 -- Michael Vogt <mvo@debian.org>  Tue, 20 Jan 2009 09:35:05 +0100

apt (0.7.20) unstable; urgency=low

  [ Eugene V. Lyubimkin ]
  * debian/changelog:
    - Fixed place of 'merged install-recommends and install-task branches'
      from 0.6.46.1 to 0.7.0. (Closes: #439866)
  * buildlib/config.{sub,guess}:
    - Renewed. This fixes lintian errors.
  * doc/apt.conf.5.xml, debian/apt-transport-https:
    - Documented briefly 'Acquire::https' group of options. (Closes: #507398)
    - Applied patch from Daniel Burrows to document 'Debug' group of options.
      (Closes: #457265)
    - Mentioned 'APT::Periodic' and 'APT::Archives' groups of options.
      (Closes: #438559)
    - Mentioned '/* ... */' comments. (Closes: #507601)
  * doc/examples/sources.list:
    - Removed obsolete commented non-us deb-src entry, replaced it with
      'deb-src security.debian.org' one. (Closes: #411298)
  * apt-pkg/contrib/mmap.cc:
    - Added instruction how to work around MMap error in MMap error message.
      (Closes: #385674, 436028)
  * COPYING:
    - Actualized. Removed obsolete Qt section, added GPLv2 clause.
      (Closes: #440049, #509337)

  [ Michael Vogt ]
  * add option to "apt-get build-dep" to mark the needed 
    build-dep packages as automatic installed. 
    This is controlled via the value of
    APT::Get::Build-Dep-Automatic and is set "false" by default.  
    Thanks to Aaron Haviland, closes: #448743
  * apt-inst/contrib/arfile.cc:
    - support members ending with '/' as well (thanks to Michal Cihr,
      closes: #500988)

  [ Christian Perrier ]
  * Translations:
    - Finnish updated. Closes: #508449 
    - Galician updated. Closes: #509151
    - Catalan updated. Closes: #509375
    - Vietnamese updated. Closes: #509422
    - Traditional Chinese added. Closes: #510664
    - French corrected (remove awful use of first person) 

 -- Michael Vogt <mvo@debian.org>  Mon, 05 Jan 2009 08:59:20 +0100

apt (0.7.19) unstable; urgency=low

  [ Eugene V. Lyubimkin ]
  * doc/sources.list.5.xml:
    - Mentioned allowed characters in file names in /etc/apt/sources.list.d.
      Thanks to Matthias Urlichs. (Closes: #426913)
  * doc/apt-get.8.xml:
    - Explicitly say that 'dist-upgrade' command may remove packages.
    - Included '-v'/'--version' as a command to synopsis.
  * cmdline/apt-cache.cc:
    - Advanced built-in help. Patch by Andre Felipe Machado. (Closes: #286061)
    - Fixed typo 'GraphVis' -> 'GraphViz'. (Closes: #349038)
    - Removed asking to file a release-critical bug against a package if there
      is a request to install only one package and it is not installable.
      (Closes: #419521)

  [ Michael Vogt ]
    - fix SIGHUP handling (closes: #463030)

  [ Christian Perrier ]
  * Translations:
    - French updated
    - Bulgarian updated. Closes: #505476
    - Slovak updated. Closes: #505483
    - Swedish updated. Closes: #505491
    - Japanese updated. Closes: #505495
    - Korean updated. Closes: #505506
    - Catalan updated. Closes: #505513
    - British English updated. Closes: #505539
    - Italian updated. Closes: #505518, #505683
    - Polish updated. Closes: #505569
    - German updated. Closes: #505614
    - Spanish updated. Closes: #505757
    - Romanian updated. Closes: #505762
    - Simplified Chinese updated. Closes: #505727
    - Portuguese updated. Closes: #505902
    - Czech updated. Closes: #505909
    - Norwegian Bokmål updated. Closes: #505934
    - Brazilian Portuguese updated. Closes: #505949
    - Basque updated. Closes: #506085
    - Russian updated. Closes: #506452 
    - Marathi updated. 
    - Ukrainian updated. Closes: #506545 

 -- Michael Vogt <mvo@debian.org>  Mon, 24 Nov 2008 10:33:54 +0100

apt (0.7.18) unstable; urgency=low

  [ Christian Perrier ]
  * Translations:
    - French updated
    - Thai updated. Closes: #505067

  [ Eugene V. Lyubimkin ]
  * doc/examples/configure-index:
    - Removed obsoleted header line. (Closes: #417638)
    - Changed 'linux-kernel' to 'linux-image'.
  * doc/sources.list.5.xml:
    - Fixed typo and grammar in 'sources.list.d' section. Thanks to
      Timothy G Abbott <tabbott@MIT.EDU>. (Closes: #478098)
  * doc/apt-get.8.xml:
    - Advanced descriptions for 'remove' and 'purge' options.
      (Closes: #274283)
  * debian/rules:
    - Target 'apt' need to depend on 'build-doc'. Thanks for Peter Green.
      Fixes FTBFS. (Closes: #504181)

  [ Michael Vogt ]
  * fix depend on libdb4.4 (closes: #501253)

 -- Michael Vogt <mvo@debian.org>  Fri, 07 Nov 2008 22:13:39 +0100

apt (0.7.17) unstable; urgency=low

  [ Eugene V. Lyubimkin ]
  * debian/control:
    - 'Vcs-Bzr' field is official, used it.
    - Bumped 'Standards-Version' to 3.8.0, no changes needed.
    - Actualized 'Uploaders' field.
  * doc/:
    - Substituded 'apt-archive' with 'apt-ftparchive' in docs.
      Patch based on work of Andre Felipe Machado. (Closes: #350865)
    - Mentioned '/<release>' and '=<version>' for 'apt-get install' and
      '=<version>' for 'apt-get source' in apt-get manpage. Patch based on
      work of Andre Felipe Machado. (Closes: #399673)
    - Mentioned more short options in the apt-get manpage. Documented 'xvcg'
      option in the apt-cache manpage. The part of patch by Andre Felipe
      Machado. (Closes: #176106, #355945)
    - Documented that 'apt-get install' command should be used for upgrading
      some of installed packages. Based on patch by Nori Heikkinen and
      Andre Felipe Machado. (Closes: #267087)
    - Mentioned 'apt_preferences(5)' in apt manpage. (Closes: #274295)
    - Documented 'APT::Default-Release' in apt.conf manpage. (Closes: #430399)
    - APT::Install-Recommends is now true by default, mentioned this in
      configure-index example. (Closes: #463268)
    - Added 'APT::Get::AllowUnauthenticated' to configure-index example.
      (Closes: #320225)
    - Documented '--no-install-recommends' option in apt-get manpage.
      (Closes: #462962)
    - Documented 'Acquire::PDiffs' in apt.conf manpage. (Closes: #376029)
    - Added 'copy', 'rsh', 'ssh' to the list of recognized URI schemes in
      sources.list manpage, as they are already described under in the manpage.
    - Removed notice that ssh/rsh access cannot use password authentication
      from sources.list manpage. Thanks to Steffen Joeris. (Closes: #434894)
    - Added '(x)' to some referrings to manpages in apt-get manpage. Patch by
      Andre Felipe Machado. (Closes: #309893)
    - Added 'dist-upgrade' apt-get synopsis in apt-get manpage.
      (Closes: #323866)

 -- Michael Vogt <mvo@debian.org>  Wed, 05 Nov 2008 13:14:56 +0100

apt (0.7.17~exp4) experimental; urgency=low

  * debian/rules:
    - Fixed lintian warnings "debian/rules ignores make errors".
  * debian/control:
    - Substituted outdated "Source-Version" fields with "binary:Version".
    - Added 'python-apt' to Suggests, as apt-mark need it for work.
    - Drop Debian revision from 'doc-base' build dependency, this fixes
      appropriate lintian warning.
  * debian/libapt-pkg-doc.doc-base.*:
    - Changed section: from old 'Devel' to 'Debian'. This fixes appropriate
      lintian warnings.
  * debian/{postrm,prerm,preinst}:
    - Added 'set -e', fixes lintian warnings
      'maintainer-script-ignores-error'.
  * dselect/makefile:
    - Removed unneeded 'LOCAL' entry. This allows cleaning rule to run smoothly.
  * share/lintian-overrides:
    - Added with override of 'apt must depend on python'. Script 'apt-mark'
      needs apt-python for working and checks this on fly. We don't want
      python in most cases.
  * cmdline/apt-key:
    - Added 'unset GREP_OPTIONS' to the script. This prevents 'apt-key update'
      failure when GREP_OPTIONS contains options that modify grep output.
      (Closes: #428752)

 -- Eugene V. Lyubimkin <jackyf.devel@gmail.com>  Fri, 31 Oct 2008 23:45:17 +0300

apt (0.7.17~exp3) experimental; urgency=low

  * apt-pkg/acquire-item.cc:
    - fix a merge mistake that prevents the fallback to the 
      uncompressed 'Packages' to work correctly (closes: #409284)

 -- Michael Vogt <mvo@debian.org>  Wed, 29 Oct 2008 09:36:24 +0100

apt (0.7.17~exp2) experimental; urgency=low

  [ Eugene V. Lyubimkin ]
  * apt-pkg/acquire-item.cc:
    - Added fallback to uncompressed 'Packages' if neither 'bz2' nor 'gz'
      available. (Closes: #409284)
  * apt-pkg/algorithm.cc:
    - Strip username and password from source URL in error message.
      (Closes: #425150)
  
  [ Michael Vogt ]
  * fix various -Wall warnings

 -- Michael Vogt <mvo@debian.org>  Tue, 28 Oct 2008 18:06:38 +0100

apt (0.7.17~exp1) experimental; urgency=low

  [ Luca Bruno ]
  * Fix typos:
    - apt-pkg/depcache.cc
  * Fix compilation warnings:
    - apt-pkg/acquire.cc
    - apt-pkg/versionmatch.cc
  * Compilation fixes and portability improvement for compiling APT against non-GNU libc
    (thanks to Martin Koeppe, closes: #392063):
    - buildlib/apti18n.h.in:
      + textdomain() and bindtextdomain() must not be visible when --disable-nls
    - buildlib/inttypes.h.in: undefine standard int*_t types
    - Append INTLLIBS to SLIBS:
      + cmdline/makefile
      + ftparchive/makefile
      + methods/makefile
  * doc/apt.conf.5.xml:
    - clarify whether configuration items of apt.conf are case-sensitive
      (thanks to Vincent McIntyre, closes: #345901)

 -- Luca Bruno <lethalman88@gmail.com>  Sat, 11 Oct 2008 09:17:46 +0200

apt (0.7.16) unstable; urgency=low

  [ Luca Bruno ]
  * doc/apt-cache.8.xml:
    - search command uses POSIX regex, and searches for virtual packages too
      (closes: #277536)
  * doc/offline.sgml: clarify remote and target hosts
    (thanks to Nikolaus Schulz, closes: #175940)
  * Fix several typos in docs, translations and debian/changelog
    (thanks to timeless, Nicolas Bonifas and Josh Triplett,
    closes: #368665, #298821, #411532, #431636, #461458)
  * Document apt-key finger and adv commands
    (thanks to Stefan Schmidt, closes: #350575)
  * Better documentation for apt-get --option
    (thanks to Tomas Pospisek, closes: #386579)
  * Retitle the apt-mark.8 manpage (thanks to Justin Pryzby, closes: #471276)
  * Better documentation on using both APT::Default-Release and
    /etc/apt/preferences (thanks to Ingo Saitz, closes: #145575)
  
  [ Michael Vogt ]
  * doc/apt-cache.8.xml:
    - add missing citerefentry

 -- Michael Vogt <mvo@debian.org>  Fri, 10 Oct 2008 23:44:50 +0200

apt (0.7.15) unstable; urgency=low

  * Upload to unstable

 -- Michael Vogt <mvo@debian.org>  Sun, 05 Oct 2008 13:23:47 +0200

apt (0.7.15~exp3) experimental; urgency=low

  [Daniel Burrows]
  * apt-pkg/deb/dpkgpm.cc:
    - Store the trigger state descriptions in a way that does not break
      the ABI.  The approach taken makes the search for a string O(n) rather
      than O(lg(n)), but since n == 4, I do not consider this a major
      concern.  If it becomes a concern, we can sort the static array and
      use std::equal_range().  (Closes: #499322)

  [ Michael Vogt ]
  * apt-pkg/packagemanager.cc, apt-pkg/deb/dpkgpm.cc:
    - move the state file writting into the Go() implementation
      of dpkgpm (closes: #498799)
  * apt-pkg/algorithms.cc:
    - fix simulation performance drop (thanks to Ferenc Wagner
      for reporting the issue)

 -- Michael Vogt <mvo@debian.org>  Wed, 01 Oct 2008 18:09:49 +0200

apt (0.7.15~exp2) experimental; urgency=low

  [ Michael Vogt ]
  * apt-pkg/pkgcachegen.cc:
    - do not add multiple identical descriptions for the same 
      language (closes: #400768)

  [ Program translations ]
  * Catalan updated. Closes: #499462

 -- Michael Vogt <mvo@debian.org>  Tue, 23 Sep 2008 07:29:59 +0200

apt (0.7.15~exp1) experimental; urgency=low

  [ Christian Perrier ]
  * Fix typo in cron.daily script. Closes: #486179

  [ Program translations ]
  * Traditional Chinese updated. Closes: #488526
  * German corrected and completed. Closes: #490532, #480002, #498018
  * French completed
  * Bulgarian updated. Closes: #492473
  * Slovak updated. Closes: #492475
  * Galician updated. Closes: #492794
  * Japanese updated. Closes: #492975
  * Fix missing space in Greek translation. Closes: #493922
  * Greek updated.
  * Brazilian Portuguese updated.
  * Basque updated. Closes: #496754
  * Romanian updated. Closes: #492773, #488361
  * Portuguese updated. Closes: #491790
  * Simplified Chinese updated. Closes: #489344
  * Norwegian Bokmål updated. Closes: #480022
  * Czech updated. Closes: #479628, #497277
  * Korean updated. Closes: #464515
  * Spanish updated. Closes: #457706
  * Lithuanian added. Closes: #493328
  * Swedish updated. Closes: #497496
  * Vietnamese updated. Closes: #497893
  * Portuguese updated. Closes: #498411
  * Greek updated. Closes: #498687
  * Polish updated.

  [ Michael Vogt ]
  * merge patch that enforces stricter https server certificate
    checking (thanks to Arnaud Ebalard, closes: #485960)
  * allow per-mirror specific https settings
    (thanks to Arnaud Ebalard, closes: #485965)
  * add doc/examples/apt-https-method-example.cof
    (thanks to Arnaud Ebalard, closes: #485964)
  * apt-pkg/depcache.cc:
    - when checking for new important deps, skip critical ones
      (closes: #485943)
  * improve apt progress reporting, display trigger actions
  * add DPkg::NoTriggers option so that applications that call
    apt/aptitude (like the installer) defer trigger processing
    (thanks to Joey Hess)
  * doc/makefile:
    - add examples/apt-https-method-example.conf
  
 -- Michael Vogt <mvo@debian.org>  Tue, 16 Sep 2008 21:27:03 +0200

apt (0.7.14) unstable; urgency=low

  [ Christian Perrier ]
  * Mark a message from dselect backend as translatable
    Thanks to Frédéric Bothamy for the patch
    Closes: #322470

  [ Program translations ]
  * Simplified Chinese updated. Closes: #473360
  * Catalan fixes. Closes: #387141
  * Typo fix in Greek translation. Closes: #479122
  * French updated.
  * Thai updated. Closes: #479313
  * Italian updated. Closes: #479326
  * Polish updated. Closes: #479342
  * Bulgarian updated. Closes: #479379
  * Finnish updated. Closes: #479403
  * Korean updated. Closes: #479426
  * Basque updated. Closes: #479452
  * Vietnamese updated. Closes: #479748
  * Russian updated. Closes: #479777, #499029
  * Galician updated. Closes: #479792
  * Portuguese updated. Closes: #479847
  * Swedish updated. Closes: #479871
  * Dutch updated. Closes: #480125
  * Kurdish added. Closes: #480150
  * Brazilian Portuguese updated. Closes: #480561
  * Hungarian updated. Closes: #480662

  [ Otavio Salvador ]
  * Apply patch to avoid truncating of arbitrary files. Thanks to Bryan
    Donlan <bdonlan@fushizen.net> for the patch. Closes: #482476
  * Avoid using dbus if dbus-daemon isn't running. Closes: #438803
  
  [ Michael Vogt ]
  * debian/apt.cron.daily:
    - apply patch based on the ideas of Francesco Poli for better 
      behavior when the cache can not be locked (closes: #459344)

 -- Michael Vogt <mvo@debian.org>  Wed, 28 May 2008 15:19:12 +0200

apt (0.7.13) unstable; urgency=low

  [ Otavio Salvador ]
  * Add missing build-depends back from build-depends-indep field.
    Closes: #478231
  * Make cron script quiet if cache is locked. Thanks to Ted Percival
    <ted@midg3t.net> for the patch. Closes: #459344
  * Add timeout support for https. Thanks to Andrew Martens
    <andrew.martens@strangeloopnetworks.com> for the patch.

  [ Goswin von Brederlow ]
  * Add support for --no-download on apt-get update. Closes: #478517
  
  [ Program translations ]
    - Vietnamese updated. Closes: #479008
    
 -- Otavio Salvador <otavio@debian.org>  Fri, 02 May 2008 14:46:00 -0300

apt (0.7.12) unstable; urgency=low

  [ Michael Vogt ]
  * cmdline/apt-key:
    - add support for a master-keyring that contains signing keys
      that can be used to sign the archive signing keys. This should
      make key-rollover easier.
  * apt-pkg/deb/dpkgpm.cc:
    - merged patch from Kees Cook to fix anoying upper-case display
      on amd64 in sbuild
  * apt-pkg/algorithms.cc: 
    - add APT::Update::Post-Invoke-Success script slot
    - Make the breaks handling use the kill list. This means, that a
      Breaks: Pkg (<< version) may put Pkg onto the remove list.
  * apt-pkg/deb/debmetaindex.cc:
    - add missing "Release" file uri when apt-get update --print-uris
      is run
  * methods/connect.cc:
    - remember hosts with Resolve failures or connect Timeouts
  * cmdline/apt-get.cc:
    - fix incorrect help output for -f (LP: #57487)
    - do two passes when installing tasks, first ignoring dependencies,
      then resolving them and run the problemResolver at the end
      so that it can correct any missing dependencies
  * debian/apt.cron.daily:
    - sleep random amount of time (default within 0-30min) before
      starting the upate to hit the mirrors less hard
  * doc/apt_preferences.5.xml:
    - fix typo
  * added debian/README.source

  [ Christian Perrier ]
  * Fix typos in manpages. Thanks to Daniel Leidert for the fixes
    Closes: #444922
  * Fix syntax/copitalisation in some messages. Thanks to Jens Seidel
    for pointing this and providing the patch.
    Closes: #466845
  * Fix Polish offline translation. Thanks to Robert Luberda for the patch
    and apologies for applying it very lately. Closes: #337758
  * Fix typo in offline.sgml. Closes: #412900

  [ Program translations ]
    - German updated. Closes: #466842
    - Swedish updated.
    - Polish updated. Closes: #469581
    - Slovak updated. Closes: #471341
    - French updated.
    - Bulgarian updated. Closes: #448492
    - Galician updated. Closes: #476839
  
  [ Daniel Burrows ]
  * apt-pkg/depcache.cc:
    - Patch MarkInstall to follow currently satisfied Recommends even
      if they aren't "new", so that we automatically force upgrades
      when the version of a Recommends has been tightened.  (Closes: #470115)
    - Enable more complete debugging information when Debug::pkgAutoRemove
      is set.
  * apt-pkg/contrib/configuration.cc
    - Lift the 1024-byte limit on lines in configuration files.
      (Closes: #473710, #473874)
  * apt-pkg/contrib/strutl.cc:
    - Lift the 64000-byte limit on individual messages parsed by ReadMessages.
      (Closes: #474065)
  * debian/rules:
    - Add missing Build-Depends-Indep on xsltproc, docbook-xsl, and xmlto.

 -- Daniel Burrows <dburrows@debian.org>  Sat, 26 Apr 2008 12:24:35 -0700

apt (0.7.11) unstable; urgency=critical
  
  [ Raise urgency to critical since it fixes a critical but for Debian
    Installer Lenny Beta1 release ]

  [ Program translations ]
    - Vietnamese updated. Closes: #460825
    - Basque updated. Closes: #461166
    - Galician updated. Closes: #461468
    - Portuguese updated. Closes: #464575
    - Korean updated. Closes: #448430
    - Simplified Chinese updated. Closes: #465866

  [ Otavio Salvador ]
  * Applied patch from Robert Millan <rmh@aybabtu.com> to fix the error
    message when gpgv isn't installed, closes: #452640.
  * Fix regression about APT::Get::List-Cleanup setting being ignored,
    closes: #466052.

 -- Otavio Salvador <otavio@debian.org>  Thu, 17 Jan 2008 22:36:46 -0200

apt (0.7.10) unstable; urgency=low

  [ Otavio Salvador ]
  * Applied patch from Mike O'Connor <stew@vireo.org> to add a manpage to
    apt-mark, closes: #430207.
  * Applied patch from Andrei Popescu <andreimpopescu@gmail.com> to add a
    note about some frontends in apt.8 manpage, closes: #438545.
  * Applied patch from Aurelien Jarno <aurel32@debian.org> to avoid CPU
    getting crazy when /dev/null is redirected to stdin (which breaks
    buildds), closes: #452858.
  * Applied patch from Aurelien Jarno <aurel32@debian.org> to fix building
    with newest dpkg-shlibdeps changing the packaging building order and a
    patch from Robert Millan <rmh@aybabtu.com> to fix parallel building,
    closes: #452862.
  * Applied patch from Alexander Winston <alexander.winston@comcast.net>
    to use 'min' as symbol for minute, closes: #219034.
  * Applied patch from Amos Waterland <apw@us.ibm.com> to allow apt to
    work properly in initramfs, closes: #448316.
  * Applied patch from Robert Millan <rmh@aybabtu.com> to make apt-key and
    apt-get to ignore time conflicts, closes: #451328.
  * Applied patch from Peter Eisentraut <peter_e@gmx.net> to fix a
    grammatical error ("manual installed" -> "manually installed"),
    closes: #438136.
  * Fix cron.daily job to not call fail if apt isn't installed, closes:
    #443286.
  * Fix compilation warnings in apt-pkg/cdrom.cc and
    apt-pkg/contrib/configuration.cc.
  * Fix typo in debian/copyright file ("licened" instead of "licensed"),
    closes: #458966.

  [ Program translations ]
    - Basque updated. Closes: #453088
    - Vietnamese updated. Closes: #453774, #459013
    - Japanese updated. Closes: #456909
    - Simplified Chinese updated. Closes: #458039
    - French updated.
    - Norwegian Bokmål updated. Closes: #457917

  [ Michael Vogt ]
  * debian/rules
    - fix https install location
  * debian/apt.conf.daily:
    - print warning if the cache can not be locked (closes: #454561),
      thanks to Bastian Kleineidam
  * methods/gpgv.cc:
    - remove cruft code that caused timestamp/I-M-S issues
  * ftparchive/contents.cc:
    - fix error output
  * apt-pkg/acquire-item.{cc,h}:
    - make the authentication download code more robust against
      servers/proxies with broken If-Range implementations
  * apt-pkg/packagemanager.{cc,h}:
    - propergate the Immediate flag to make hitting the 
      "E: Internal Error, Could not perform immediate configuration (2)"
      harder
  * debian/control:
    - build against libdb-dev (instead of libdb4.4-dev)
  * merged the apt--DoListUpdate branch, this provides a common interface
    for "apt-get update" like operations for the frontends and also provides
    hooks to run stuff in APT::Update::{Pre,Post}-Invoke

  [ Chris Cheney ]
  * ftparchive/contents.cc:
    - support lzma data members
  * ftparchive/multicompress.cc:
    - support lzma output
  
  [ Daniel Burrows ]
  * apt-pkg/contrib/configuration.cc:
    - if RootDir is set, then FindFile and FindDir will return paths
      relative to the directory stored in RootDir, closes: #456457.

  [ Christian Perrier ]
  * Fix wording for "After unpacking...". Thanks to Michael Gilbert
    for the patch. Closes: #260825

 -- Michael Vogt <mvo@debian.org>  Mon, 07 Jan 2008 21:40:47 +0100

apt (0.7.9) unstable; urgency=low

  [ Christian Perrier ]
  * Add several languages to LINGUAS and, therefore, really ship the relevant
    translation:
    Arabic, Dzongkha, Khmer, Marathi, Nepali, Thai
    Thanks to Theppitak Karoonboonyanan for checking this out. Closes: #448321

  [ Program translations ]
    - Korean updated. Closes: #448430
    - Galician updated. Closes: #448497
    - Swedish updated.

  [ Otavio Salvador ]
  * Fix configure script to check for CURL library and headers presense.
  * Applied patch from Brian M. Carlson <sandals@crustytoothpaste.ath.cx>
    to add backward support for arches that lacks pselect support,
    closes: #448406.
  * Umount CD-ROM when calling apt-cdrom ident, except when called with
    -m, closes: #448521.

 -- Otavio Salvador <otavio@debian.org>  Wed, 31 Oct 2007 13:37:26 -0200

apt (0.7.8) unstable; urgency=low

  * Applied patch from Daniel Leidert <daniel.leidert@wgdd.de> to fix
    APT::Acquire::Translation "none" support, closes: #437523.
  * Applied patch from Daniel Burrows <dburrows@debian.org> to add support
    for the Homepage field (ABI break), closes: #447970.
  * Applied patch from Frans Pop <elendil@planet.nl> to fix a trailing
    space after cd label, closes: #448187.

 -- Otavio Salvador <otavio@debian.org>  Fri, 26 Oct 2007 18:20:13 -0200

apt (0.7.7) unstable; urgency=low

  [ Michael Vogt ]
  * apt-inst/contrib/extracttar.cc:
    - fix fd leak for zero size files (thanks to Bill Broadley for
      reporting this bug)
  * apt-pkg/acquire-item.cc:
    - remove zero size files on I-M-S hit
  * methods/https.cc:
    - only send LastModified if we actually have a file
    - send range request with if-range 
    - delete failed downloads
    - delete zero size I-M-S hits
  * apt-pkg/deb/dpkgpm.{cc,h}:
    - merged dpkg-log branch, this lets you specify a 
      Dir::Log::Terminal file to log dpkg output to
      (ABI break)
    - fix parse error when dpkg sends unexpected data
  * merged apt--sha256 branch to fully support the new
    sha256 checksums in the Packages and Release files
    (ABI break)
  * apt-pkg/pkgcachegen.cc:
    - increase default mmap size
  * tests/local-repo:
    - added local repository testcase
  * apt-pkg/acquire.cc:
    - increase MaxPipeDepth for the internal worker<->method
      communication to 1000 for the debtorrent backend
  * make apt build with g++ 4.3
  * fix missing SetExecClose() call when the status-fd is used
  * debian/apt.cron.daily:
    - move unattended-upgrade before apt-get autoclean
  * fix "purge" commandline argument, closes: #133421
    (thanks to Julien Danjou for the patch)
  * cmdline/apt-get.cc:
    - do not change the auto-installed information if a package
      is reinstalled
  * apt-pkg/acquire-item.cc:
    - fix crash in diff acquire code
  * cmdline/apt-mark:
    - Fix chmoding after have renamed the extended-states file (LP: #140019)
      (thanks to Laurent Bigonville)
  * apt-pkg/depcache.cc:
    - set "APT::Install-Recommends" to true by default (OMG!)
  * debian/apt.cron.daily:
    - only run the cron job if apt-get check succeeds (LP: #131719)
  
  [ Program translations ]
    - French updated
    - Basque updated. Closes: #436425
    - Fix the zh_CN translator's name in debian/changelog for 0.7.2
      Closes: #423272
    - Vietnamese updated. Closes: #440611
    - Danish updated. Closes: #441102
    - Thai added. Closes: #442833
    - Swedish updated.
    - Galician updated. Closes: #446626

  [ Otavio Salvador ]
  * Add hash support to copy method. Thanks Anders Kaseorg by the patch
    (closes: #436055)
  * Reset curl options and timestamp between downloaded files. Thanks to
    Ryan Murray <rmurray@debian.org> for the patch (closes: #437150)
  * Add support to apt-key to export keys to stdout. Thanks to "Dwayne
    C. Litzenberger" <dlitz@dlitz.net> for the patch (closes: #441942)
  * Fix compilation warnings:
    - apt-pkg/indexfile.cc: conversion from string constant to 'char*';
    - apt-pkg/acquire-item.cc: likewise;
    - apt-pkg/cdrom.cc: '%lu' expects 'long unsigned int', but argument
      has type 'size_t';
    - apt-pkg/deb/dpkgpm.cc: initialization order and conversion from
      string constant to 'char*';
    - methods/gpgv.cc: conversion from string constant to 'char*';
    - methods/ftp.cc: likewise;
    - cmdline/apt-extracttemplates.cc: likewise;
    - apt-pkg/deb/debmetaindex.cc: comparison with string literal results
      in unspecified behaviour;
  * cmdline/apt-get.cc: adds 'autoremove' as a valid comment to usage
    statement of apt-get (closes: #445468).
  * cmdline/apt-get.cc: really applies Julien Danjou <acid@debian.org>
    patch to add 'purge' command line argument (closes: #133421).

  [ Ian Jackson ]
  * dpkg-triggers: Deal properly with new package states.

  [ Colin Watson ]
  * apt-pkg/contrib/mmap.cc:
    - don't fail if msync() returns > 0
 
 -- Michael Vogt <mvo@debian.org>  Tue, 23 Oct 2007 14:58:03 +0200

apt (0.7.6) unstable; urgency=low

  * Applied patch from Aurelien Jarno <aurel32@debian.org> to fix wrong
    directory downloading on non-linux architectures (closes: #435597)

 -- Otavio Salvador <otavio@debian.org>  Wed, 01 Aug 2007 19:49:51 -0300

apt (0.7.5) unstable; urgency=low

  [ Otavio Salvador ]
  * Applied patch from Guillem Jover <guillem@debian.org> to use
    dpkg-architecture to get the host architecture (closes: #407187)
  * Applied patch from Guillem Jover <guillem@debian.org> to add
    support to add lzma support (closes: #408201)

  [ Michael Vogt ]
  * apt-pkg/depcache.cc:
    - support a list of sections for:
      APT::Install-Recommends-Sections
      APT::Never-MarkAuto-Sections
  * methods/makefile:
    - install lzma symlink method (for full lzma support)
  * debian/control:
    - suggest "lzma"

 -- Otavio Salvador <otavio@ossystems.com.br>  Wed, 25 Jul 2007 20:16:46 -0300

apt (0.7.4) unstable; urgency=low

  [ Michael Vogt ]
  * cmdline/apt-get.cc:
    - fix in the task-install code regexp (thanks to Adam Conrad and
      Colin Watson)
    - support task removal too: apt-get remove taskname^
      (thanks to Matt Zimmerman reporting this problem)

  [ Otavio Salvador ]
  * Fix a typo on 0.7.3 changelog entry about g++ (7.3 to 4.3)
  * Fix compilation warnings:
    - apt-pkg/contrib/configuration.cc: wrong argument type;
    - apt-pkg/deb/dpkgpm.cc: wrong signess;
    - apt-pkg-acquire-item.cc: wrong signess and orderned initializers;
    - methods/https.cc:
      - type conversion;
      - unused variable;
      - changed SetupProxy() method to void;
  * Simplified HttpMethod::Fetch on http.cc removing Tail variable;
  * Fix pipeline handling on http.cc (closes: #413324)
  * Fix building to properly support binNMUs. Thanks to Daniel Schepler
    <schepler@math.unipd.it> by the patch (closes: #359634)
  * Fix example for Install-{Recommends,Suggests} options on
    configure-index example file. Thanks to Peter Eisentraut
    <peter_e@gmx.net> by the patch (closes: #432223)

  [ Christian Perrier ]
  * Basque translation update. Closes: ##423766
  * Unfuzzy formerly complete translations
  * French translation update
  * Re-generate PO(T) files
  * Spanish translation update
  * Swedish translation update

 -- Otavio Salvador <otavio@debian.org>  Tue, 24 Jul 2007 09:55:50 -0300

apt (0.7.3) unstable; urgency=low

  * fixed compile errors with g++ 4.3 (thanks to 
    Daniel Burrows, closes: #429378)
  * fixes in the auto-mark code (thanks to Daniel
    Burrows)
  * fix FTBFS by changing build-depends to
    libcurl4-gnutls-dev (closes: #428363)
  * cmdline/apt-get.cc:
    - fix InstallTask code when a pkgRecord ends 
      with a single '\n' (thanks to Soren Hansen for reporting)
  * merged from Christian Perrier:
        * vi.po: completed to 532t, again. Closes: #429899
        * gl.po: completed to 532t. Closes: #429506
        * vi.po: completed to 532t. Closes: #428672
        * Update all PO and the POT. Gives 514t14f4u for formerly
          complete translations
        * fr.po: completed to 532t
        * ku.po, uk.po, LINGUAS: reintegrate those translations
          which disappeared from the BZR repositories

 -- Michael Vogt <mvo@debian.org>  Sun, 01 Jul 2007 12:31:29 +0200

apt (0.7.2-0.1) unstable; urgency=low

  * Non-maintainer upload.
  * Build-depend on libcurl4-gnutls-dev instead of the obsolete
    libcurl3-gnutls-dev.  Closes: #428363.

 -- Steve Langasek <vorlon@debian.org>  Thu, 28 Jun 2007 18:46:53 -0700

apt (0.7.2) unstable; urgency=low
  
  * merged the debian/experimental changes back
    into the debian/sid branch
  * merged from Christian Perrier:
    * mr.po: New Marathi translation  Closes: #416806
    * zh_CN.po: Updated by Kov Chai  Closes: #416822
    * tl.po: Updated by Eric Pareja   Closes: #416638
    * gl.po: Updated by Jacobo Tarrio
	     Closes: #412828
    * da.po: Updated by Claus Hindsgaul
	     Closes: #409483
    * fr.po: Remove a non-breakable space for usability
	     issues. Closes: #408877
    * ru.po: Updated Russian translation. Closes: #405476
    * *.po: Unfuzzy after upstream typo corrections
  * buildlib/archtable:
    - added support for sh3/sh4 (closes: #424870)
    - added support for m32r (closes: #394096)
  * buildlib/systemtable:
    - added support for lpia
  * configure.in:
    - check systemtable for architecture mapping too
  * fix error in AutocleanInterval, closes: #319339
    (thanks to Israel G. Lugo for the patch)
  * add "purge" commandline argument, closes: #133421)
    (thanks to Julien Danjou for the patch)
  * add "purge" commandline argument, closes: #133421)
    (thanks to Julien Danjou for the patch)
  * fix FTBFS with gcc 4.3, closes: #417090
    (thanks to Martin Michlmayr for the patch)
  * add --dsc-only option, thanks to K. Richard Pixley
  * Removed the more leftover #pragma interface/implementation
    closes: #306937 (thanks to Andreas Henriksson for the patch)
  
 -- Michael Vogt <mvo@debian.org>  Wed, 06 Jun 2007 23:19:50 +0200

apt (0.7.1) experimental; urgency=low

  * ABI library name change because it's built against
    new glibc
  * implement SourceVer() in pkgRecords 
     (thanks to Daniel Burrows for the patch!)
  * apt-pkg/algorithm.cc:
    - use clog for all debugging
    - only increase the score of installed applications if they 
      are not obsolete 
    - fix resolver bug on removal triggered by weak-dependencies 
      with or-groups
  * methods/http.cc:
    - send apt version in User-Agent
  * apt-pkg/deb/debrecords.cc:
    - fix SHA1Hash() return value
  * apt-pkg/cdrom.cc:
    - only unmount if APT::CDROM::NoMount is false
  * methods/cdrom.cc:  
    - only umount if it was mounted by the method before
  * po/gl.po:
    - fix error translation that causes trouble to lsb_release
  * apt-pkg/acquire-item.cc:
    - if decompression of a index fails, delete the index 
  * apt-pkg/acquire.{cc,h}:
    - deal better with duplicated sources.list entries (avoid
      double queuing of  URLs) - this fixes hangs in bzip/gzip
  * merged from Christian Perrier:
    * mr.po: New Marathi translation  Closes: #416806
    * zh_CN.po: Updated by Eric Pareja  Closes: #416822
    * tl.po: Updated by Eric Pareja   Closes: #416638
    * gl.po: Updated by Jacobo Tarrio
             Closes: #412828
    * da.po: Updated by Claus Hindsgaul
             Closes: #409483
    * fr.po: Remove a non-breakable space for usability
             issues. Closes: #408877
    * ru.po: Updated Russian translation. Closes: #405476
    * *.po: Unfuzzy after upstream typo corrections
    * vi.po: Updated to 515t. Closes: #426976
    * eu.po: Updated to 515t. Closes: #423766
    * pt.po: 515t. Closes: #423111
    * fr.po: Updated by Christian Perrier
    * Update all PO and the POT. Gives 513t2f for formerly
      complete translations
  * apt-pkg/policy.cc:
    - allow multiple packages (thanks to David Foerster)

 -- Michael Vogt <mvo@debian.org>  Wed,  2 May 2007 13:43:44 +0200

apt (0.7.0) experimental; urgency=low

  * Package that contains all the new features
  * Removed all #pragma interface/implementation
  * Branch that contains all the new features:
  * translated package descriptions
  * task install support
  * automatic dependency removal (thanks to Daniel Burrows)
  * merged support for the new dpkg "Breaks" field 
    (thanks to Ian Jackson)
  * handle network failures more gracefully on "update"
  * support for unattended-upgrades (via unattended-upgrades
    package)
  * added apt-transport-https method
  * merged "install-recommends" branch (ABI break): 
    - new "--install-recommends"
    - install new recommends on "upgrade" if --install-recommends is 
      given
    - new "--fix-policy" option to install all packages with unmet
      important dependencies (usefull with --install-recommends to
      see what not-installed recommends are on the system)
    - fix of recommended packages display (only show CandidateVersion
      fix or-group handling)
  * merged "install-task" branch (use with "apt-get install taskname^")

 -- Michael Vogt <mvo@debian.org>  Fri, 12 Jan 2007 20:48:07 +0100

apt (0.6.46.4-0.1) unstable; urgency=emergency
  
  * NMU
  * Fix broken use of awk in apt-key that caused removal of the wrong keys
    from the keyring. Closes: #412572

 -- Joey Hess <joeyh@debian.org>  Mon, 26 Feb 2007 16:00:22 -0500

apt (0.6.46.4) unstable; urgency=high

  * ack NMU (closes: #401017)
  * added apt-secure.8 to "See also" section
  * apt-pkg/deb/dpkgpm.cc:
    - added "Dpkg::StopOnError" variable that controls if apt
      will abort on errors from dpkg
  * apt-pkg/deb/debsrcrecords.{cc,h}:
    - make the Buffer grow dynmaically (closes: #400874)
  * Merged from Christian Perrier bzr branch:
    - uk.po: New Ukrainian translation: 483t28f3u
    - el.po: Update to 503t9f2u
    - de.po: Updates and corrections.
  * apt-pkg/contrib/progress.cc:
    - OpProgress::CheckChange optimized, thanks to Paul Brook
      (closes: #398381)
  * apt-pkg/contrib/sha256.cc:
    - fix building with noopt

 -- Michael Vogt <mvo@debian.org>  Thu,  7 Dec 2006 10:49:50 +0100

apt (0.6.46.3-0.2) unstable; urgency=high

  * Non-maintainer upload with permission of Michael Vogt.
  * Fix FTBFS on most arches (regression from the fix of #400874)

 -- Andreas Barth <aba@not.so.argh.org>  Tue,  5 Dec 2006 15:51:22 +0000 
  
apt (0.6.46.3-0.1) unstable; urgency=high

  * Non-maintainer upload with permission of Michael Vogt.
  * Fix segfault at apt-get source. Closes: #400874
  * Add apt-key update in postinst, so that debian-archive-keyring doesn't
    need to depend on apt >= 0.6. Closes: #401114
  * Don't double-queue pdiff files. Closes: #401017
  
 -- Andreas Barth <aba@not.so.argh.org>  Tue,  5 Dec 2006 10:34:56 +0000

apt (0.6.46.3) unstable; urgency=low

  * apt-pkg/deb/dpkgpm.cc:
    - make progress reporting robust against multiline error
      messages 

  * Merged from Christian Perrier bzr branch:
    - ca.po: Updated to 514t
    - be.po: Updated to 514t
    - it.po: Updated to 514t
    - hu.po: Updated to 514t
    - zh_TW.po: Updated to 514t
    - ar.po: Updated to 293t221u.
    - ru.po: Updated to 514t. Closes: #392466
    - nb.po: Updated to 514t. Closes: #392466
    - pt.po: Updated to 514t. Closes: #393199
    - fr.po: One spelling error corrected: s/accÃ¨der/accÃ©der
    - km.po: Updated to 514t.
    - ko.po: Updated to 514t.
    - bg.po: Updated to 514t.
    - de.po: Updated to 514t.
    - en_GB.po: Updated to 514t.

 -- Michael Vogt <mvo@debian.org>  Thu,  2 Nov 2006 11:37:58 +0100

apt (0.6.46.2) unstable; urgency=low

  * debian/control:
    - depend on debian-archive-keyring to offer clean upgrade path 
      (closes: #386800)
  * Merged from Christian Perrier bzr branch:
    - es.po: Updated to 514t. Closes: #391661
    - da.po: Updated to 514t. Closes: #391424
    - cs.po: Updated. Closes: #391064
    - es.po: Updated to 514t. Closes: #391661
    - da.po: Updated to 514t. Closes: #391424

 -- Michael Vogt <mvo@debian.org>  Wed, 11 Oct 2006 09:03:15 +0200

apt (0.6.46.1) unstable; urgency=low

  * methods/gzip.cc:
    - deal with empty files 
  * Applied patch from Daniel Schepler to make apt bin-NMU able.
    (closes: bug#359634)
  * rebuild against current g++ because of:
    http://gcc.gnu.org/bugzilla/show_bug.cgi?id=29289
    (closes: #390189)
  * fix broken i18n in the dpkg progress reporting, thanks to 
    Frans Pop and Steinar Gunderson. (closes: #389261)
  * Merged from Christian Perrier bzr branch:
    * fi.po: Updated to 514t. Closes: #390149
    * eu.po: Updated to 514t. Closes: #389725
    * vi.po: Updated to 514t. Closes: #388555
  * make the internal buffer in pkgTagFile grow dynamically
    (closes: #388708)
  
 -- Michael Vogt <mvo@debian.org>  Mon,  2 Oct 2006 20:42:20 +0200

apt (0.6.46) unstable; urgency=low

  * debian/control:
    - switched to libdb4.4 for building (closes: #381019)
  * cmdline/apt-get.cc:
    - show only the recommends/suggests for the candidate-version, not for all
      versions of the package (closes: #257054)
    - properly handle recommends/suggests or-groups when printing the list of
      suggested/recommends packages (closes: #311619)
  * methods/http.cc:
    - check more careful for incorrect proxy settings (closes: #378868)
  * methods/gzip.cc:
    - don't hang when /var is full (closes: #341537), thanks to
      Luis Rodrigo Gallardo Cruz for the patch
  * doc/examples/sources.list:
    - removed non-us.debian.org from the example (closes: #380030,#316196)
  * Merged from Christian Perrier bzr branch:
    * ro.po: Updated to 514t. Closes: #388402
    * dz.po: Updated to 514t. Closes: #388184
    * it.po: Fixed typos. Closes: #387812
    * ku.po: New kurdish translation. Closes: #387766
    * sk.po: Updated to 514t. Closes: #386851
    * ja.po: Updated to 514t. Closes: #386537
    * gl.po: Updated to 514t. Closes: #386397
    * fr.po: Updated to 516t.
    * fi.po: Updated to 512t. Closes: #382702
  * share/archive-archive.gpg:
    - removed the outdated amd64 and debian-2004 keys
  * apt-pkg/tagfile.cc:
    - applied patch from Jeroen van Wolffelaar to make the tags
      caseinsensitive (closes: #384182)
    - reverted MMap use in the tagfile because it does not work 
      across pipes (closes: #383487) 
  
 -- Michael Vogt <mvo@debian.org>  Thu, 21 Sep 2006 10:25:03 +0200

apt (0.6.45) unstable; urgency=low

  * apt-pkg/contrib/sha256.cc:
    - fixed the sha256 generation (closes: #378183)
  * ftparchive/cachedb.cc:
    - applied patch from Anthony Towns to fix Clean() function
      (closes: #379576)
  * doc/apt-get.8.xml:
    - fix path to the apt user build (Closes: #375640)
  * doc/apt-cache.8.xml:
    - typo (Closes: #376408)
  * apt-pkg/deb/dpkgpm.cc:
    - make progress reporting more robust against multiline error
      messages (first half of a fix for #374195)
  * doc/examples/configure-index:
    - document Debug::pkgAcquire::Auth     
  * methods/gpgv.cc:
    - deal with gpg error "NODATA". Closes: #296103, Thanks to 
      Luis Rodrigo Gallardo Cruz for the patch
  * apt-inst/contrib/extracttar.cc:
    - fix for string mangling, closes: #373864
  * apt-pkg/acquire-item.cc:
    - check for bzip2 in /bin (closes: #377391)
  * apt-pkg/tagfile.cc:
    - make it work on non-mapable files again, thanks 
      to James Troup for confirming the fix (closes: #376777)
  * Merged from Christian Perrier bzr branch:
    * ko.po: Updated to 512t. Closes: #378901
    * hu.po: Updated to 512t. Closes: #376330
    * km.po: New Khmer translation: 506t6f. Closes: #375068
    * ne.po: New Nepali translation: 512t. Closes: #373729
    * vi.po: Updated to 512t. Closes: #368038
    * zh_TW.po: Remove an extra %s in one string. Closes: #370551
    * dz.po: New Dzongkha translation: 512t
    * ro.po: Updated to 512t
    * eu.po: Updated
    * eu.po: Updated
  * fix apt-get dist-upgrade
  * fix warning if no /var/lib/apt/extended_states is present
  * don't download Translations for deb-src sources.list lines
  * apt-pkg/tagfile.cc:
    - support not-mmapable files again

 -- Michael Vogt <mvo@debian.org>  Thu, 27 Jul 2006 00:52:05 +0200

apt (0.6.44.2exp1) experimental; urgency=low

  * added support for i18n of the package descriptions
  * added support for aptitude like auto-install tracking (a HUGE
    HUGE thanks to Daniel Burrows who made this possible) 
  * synced with the http://people.debian.org/~mvo/bzr/apt/debian-sid branch
  * build from http://people.debian.org/~mvo/bzr/apt/debian-experimental

 -- Michael Vogt <mvo@debian.org>  Mon,  3 Jul 2006 21:50:31 +0200

apt (0.6.44.2) unstable; urgency=low

  * apt-pkg/depcache.cc:
    - added Debug::pkgDepCache::AutoInstall (thanks to infinity)
  * apt-pkg/acquire-item.cc:
    - fix missing chmod() in the new aquire code 
      (thanks to Bastian Blank, Closes: #367425)
  * merged from 
    http://www.perrier.eu.org/debian/packages/d-i/level4/apt-main:
    * sk.po: Completed to 512t
    * eu.po: Completed to 512t
    * fr.po: Completed to 512t
    * sv.po: Completed to 512t
    * Update all PO and the POT. Gives 506t6f for formerly
      complete translations

 -- Michael Vogt <mvo@debian.org>  Wed, 14 Jun 2006 12:00:57 +0200

apt (0.6.44.1-0.1) unstable; urgency=low

  * Non-maintainer upload.
  * Don't give an error when parsing empty Packages/Sources files.
    (Closes: #366931, #367086, #370160)

 -- Steinar H. Gunderson <sesse@debian.org>  Fri,  9 Jun 2006 00:52:21 +0200

apt (0.6.44.1) unstable; urgency=low

  * apt-pkg/acquire-item.cc:
    - fix reversed logic of the "Acquire::PDiffs" option
  * merged from 
    http://www.perrier.eu.org/debian/packages/d-i/level4/apt-main:
    - po/LINGUAS: added "bg" Closes: #360262
    - po/gl.po: Galician translation update. Closes: #366849
    - po/hu.po: Hungarian translation update. Closes: #365448
    - po/cs.po: Czech translation updated. Closes: #367244
  * apt-pkg/contrib/sha256.cc:
    - applied patch to fix unaligned access problem. Closes: #367417
      (thanks to David Mosberger)

 -- Michael Vogt <mvo@debian.org>  Tue, 16 May 2006 21:51:16 +0200

apt (0.6.44) unstable; urgency=low

  * apt-pkg/acquire.cc: don't show ETA if it is 0 or absurdely large
  * apt-pkg/contrib/sha256.{cc,h},hashes.{cc,h}: support for sha256 
    (thanks to Anthony Towns)
  * ftparchive/cachedb.{cc,h},writer.{cc,h}: optimizations 
    (thanks to Anthony Towns)
  * apt pdiff support from experimental merged
  * apt-pkg/deb/dpkgpm.cc: wording fixes (thanks to Matt Zimmerman)
  * apt-pkg/deb/dpkgpm.cc: 
    - wording fixes (thanks to Matt Zimmerman)
    - fix error in dpkg interaction (closes: #364513, thanks to Martin Dickopp)
  * apt-pkg/tagfile.{cc,h}:
    - use MMap to read the entries (thanks to Zephaniah E. Hull for the
      patch) Closes: #350025
  * Merge from http://www.perrier.eu.org/debian/packages/d-i/level4/apt-main:
  	* bg.po: Added, complete to 512t. Closes: #360262
  * doc/apt-ftparchive.1.xml:
    - fix documentation for "SrcPackages" -> "Sources" 
      (thanks to Bart Martens for the patch, closes: #307756)
  * debian/libapt-pkg-doc.doc-base.cache:
    - remove broken charackter from description (closes: #361129)
  * apt-inst/deb/dpkgdb.cc, methods/gpgv.cc: 
    - i18n fixes (closes: #349298)
  * debian/postinst: dont fail on not available
    /usr/share/doc/apt/examples/sources.list (closes: #361130)
  * methods/ftp.cc:
    - unlink empty file in partial if the download failed because
      the file is missing on the server (closes: #316337)
  * apt-pkg/deb/debversion.cc:
    - treats a version string with explicit zero epoch equal
      than the same without epoch (Policy 5.6.12, closes: #363358)
      Thanks to Lionel Elie Mamane for the patch
  
 -- Michael Vogt <mvo@debian.org>  Mon,  8 May 2006 22:28:53 +0200

apt (0.6.43.3) unstable; urgency=low

  * Merge bubulle@debian.org--2005/apt--main--0 up to patch-186:
    * ca.po: Completed to 512t. Closes: #351592
    * eu.po: Completed to 512t. Closes: #350483
    * ja.po: Completed to 512t. Closes: #349806
    * pl.po: Completed to 512t. Closes: #349514
    * sk.po: Completed to 512t. Closes: #349474
    * gl.po: Completed to 512 strings Closes: #349407
    * sv.po: Completed to 512 strings Closes: #349210
    * ru.po: Completed to 512 strings Closes: #349154
    * da.po: Completed to 512 strings Closes: #349084
    * fr.po: Completed to 512 strings
    * vi.po: Completed to 511 strings  Closes: #348968
    * zh_CN.po: Completed to 512t. Closes: #353936
    * it.po: Completed to 512t. Closes: #352803
    * pt_BR.po: Completed to 512t. Closes: #352419
    * LINGUAS: Add Welsh
    * *.po: Updated from sources (512 strings)
  * apt-pkg/deb/deblistparser.cc:
    - don't explode on a DepCompareOp in a Provides line, but warn about
      it and ignore it otherwise (thanks to James Troup for reporting it)
  * cmdline/apt-get.cc:
    - don't lock the lists directory in DoInstall, breaks --print-uri 
      (thanks to James Troup for reporting it)
  * debian/apt.dirs: create /etc/apt/sources.list.d 
  * make apt-cache madison work without deb-src entries (#352583)
  * cmdline/apt-get.cc: only run the list-cleaner if a update was 
    successfull

 -- Michael Vogt <mvo@debian.org>  Wed, 22 Feb 2006 10:13:04 +0100

apt (0.6.43.2) unstable; urgency=low

  * Merge bubulle@debian.org--2005/apt--main--0 up to patch-166:
    - en_GB.po, de.po: fix spaces errors in "Ign " translations Closes: #347258
    - makefile: make update-po a pre-requisite of clean target so
    	        that POT and PO files are always up-to-date
    - sv.po: Completed to 511t. Closes: #346450
    - sk.po: Completed to 511t. Closes: #346369
    - fr.po: Completed to 511t
    - *.po: Updated from sources (511 strings)
    - el.po: Completed to 511 strings Closes: #344642
    - da.po: Completed to 511 strings Closes: #348574
    - es.po: Updated to 510t1f Closes: #348158
    - gl.po: Completed to 511 strings Closes: #347729
    - it.po: Yet another update Closes: #347435
  * added debian-archive-keyring to the Recommends (closes: #347970)
  * fixed message in apt-key to install debian-archive-keyring 
  * typos fixed in apt-cache.8 (closes: #348348, #347349)
  * add patch to fix http download corruption problem (thanks to
    Petr Vandrovec, closes: #280844, #290694)

 -- Michael Vogt <mvo@debian.org>  Thu, 19 Jan 2006 00:06:33 +0100

apt (0.6.43.1) unstable; urgency=low

  * Merge bubulle@debian.org--2005/apt--main--0 up to patch-148:
    * fr.po: Completed to 510 strings
    * it.po: Completed to 510t
    * en_GB.po: Completed to 510t
    * cs.po: Completed to 510t
    * zh_CN.po: Completed to 510t
    * el.po: Updated to 510t
    * vi.po: Updated to 383t93f34u
    * tl.po: Completed to 510 strings (Closes: #344306)
    * sv.po: Completed to 510 strings (Closes: #344056)
    * LINGUAS: disabled Hebrew translation. (Closes: #313283)
    * eu.po: Completed to 510 strings (Closes: #342091)
  * apt-get source won't download already downloaded files again
    (closes: #79277)
  * share/debian-archive.gpg: new 2006 ftp-archive signing key added
    (#345891)
  * redownload the Release file if IMS-Hit and gpg failure
  * deal with multiple signatures on a Release file

 -- Michael Vogt <mvo@debian.org>  Fri,  6 Jan 2006 01:17:08 +0100

apt (0.6.43) unstable; urgency=medium

  * Merge bubulle@debian.org--2005/apt--main--0 up to patch-132:  
    * zh_CN.po: Completed to 510 strings(Closes: #338267)
    * gl.po: Completed to 510 strings (Closes: #338356)
  * added support for "/etc/apt/sources.list.d" directory 
    (closes: #66325)
  * make pkgDirStream (a bit) more complete
  * fix bug in pkgCache::VerIterator::end() (thanks to Daniel Burrows)
    (closes: #339533)
  * pkgAcqFile is more flexible now (closes: #57091)
  * support a download rate limit for http (closes: #146877)
  * included lots of the speedup changes from #319377
  * add stdint.h to contrib/md5.h (closes: #340448)
  * ABI change, library name changed (closes: #339147)
  * Fix GNU/kFreeBSD crash on non-existing server file (closes: #317718)
  * switch to libdb4.3 in build-depends
  
 -- Michael Vogt <mvo@debian.org>  Tue, 29 Nov 2005 00:17:07 +0100

apt (0.6.42.3) unstable; urgency=low

  * Merge bubulle@debian.org--2005/apt--main--0 up to patch-129:
    - patch-118: Russian translation update by Yuri Kozlov (closes: #335164)
    - patch-119: add update-po as a pre-req for binary (closes: #329910)
    - patch-121: Complete French translation
    - patch-125: Fixed localization of y/n questions in German translation 
                 (closes: #337078)
    - patch-126: Swedish translation update (closes: #337163)
    - patch-127: Complete Tagalog translation (closes: #337306)
    - patch-128: Danish translation update (closes: #337949)
    - patch-129: Basque translation update (closes: #338101)
  * cmdline/apt-get.cc:
    - bufix in FindSrc  (closes: #335213, #337910)
  * added armeb to archtable (closes: #333599)
  * with --allow-unauthenticated use the old fallback behaviour for
    sources (closes: #335112)
   
 -- Michael Vogt <mvo@debian.org>  Wed,  9 Nov 2005 07:22:31 +0100

apt (0.6.42.2) unstable; urgency=high

  * NMU (approved by maintainer)
  * Add AMD64 archive signing key to debian-archive.gpg (closes: #336500).
  * Add big-endian arm (armeb) support (closes: #333599).
  * Priority high to get the AMD key into testing ASAP.

 -- Frans Pop <fjp@debian.org>  Sun, 30 Oct 2005 21:29:11 +0100
 
apt (0.6.42.1) unstable; urgency=low

  * fix a incorrect example in the apt_prefrences man page
    (thanks to Filipus Klutiero, closes: #282918)
  * apt-pkg/pkgrecords.cc:
    - revert patch from last version, it causes trouble on alpha 
      and ia64 (closes: #335102, #335103)
  * cmdline/apt-get.cc:
    - be extra carefull in FindSrc (closes: #335213)

 -- Michael Vogt <mvo@debian.org>  Sat, 22 Oct 2005 23:44:35 +0200

apt (0.6.42) unstable; urgency=low

  * apt-pkg/cdrom.cc:
    - unmount the cdrom when apt failed to locate any package files
  * allow cdrom failures and fallback to other sources in that case
    (closes: #44135)
  * better error text when dpkg-source fails 
  * Merge bubulle@debian.org--2005/apt--main--0 up to patch-115:
    - patch-99: Added Galician translation
    - patch-100: Completed Danish translation (Closes: #325686)
    - patch-104: French translation completed
    - patch-109: Italian translation completed
    - patch-112: Swedish translation update 
    - patch-115: Basque translation completed (Closes: #333299)
  * applied french man-page update (thanks to Philippe Batailler)
    (closes: #316638, #327456)
  * fix leak in the mmap code, thanks to Daniel Burrows for the
    patch (closes: #250583)
  * support for apt-get [build-dep|source] -t (closes: #152129)
  * added "APT::Authentication::TrustCDROM" option to make the life
    for the installer people easier (closes: #334656)
  * fix crash in apt-ftparchive (thanks to Bastian Blank for the patch)
    (closes: #334671)
  * apt-pkg/contrib/md5.cc:
    - fix a alignment problem on sparc64 that gives random bus errors
      (thanks to Fabbione for providing a test-case)
  * init the default ScreenWidth to 79 columns by default 
    (Closes: #324921)
  * cmdline/apt-cdrom.cc: 
    - fix some missing gettext() calls (closes: #334539)
  * doc/apt-cache.8.xml: fix typo (closes: #334714)

 -- Michael Vogt <mvo@debian.org>  Wed, 19 Oct 2005 22:02:09 +0200

apt (0.6.41) unstable; urgency=low

  * improved the support for "error" and "conffile" reporting from
    dpkg, added the format to README.progress-reporting
  * added README.progress-reporting to the apt-doc package
  * improved the network timeout handling, if a index file from a 
    sources.list times out or EAI_AGAIN is returned from getaddrinfo, 
    don't try to get the other files from that entry
  * Support architecture-specific extra overrides
    (closes: #225947). Thanks to  Anthony Towns for idea and
    the patch, thanks to Colin Watson for testing it.
  * Javier Fernandez-Sanguino Pen~a:
    - Added a first version of an apt-secure.8 manpage, and modified
      apt-key and apt.end accordingly. Also added the 'update'
      argument to apt-key which was previously not documented 
      (Closes: #322120)
  * Andreas Pakulat:
    - added example apt-ftparchive.conf file to doc/examples 
      (closes: #322483)
  * Fix a incorrect example in the man-page (closes: #282918)
  * Fix a bug for very long lines in the apt-cdrom code (closes: #280356)
  * Fix a manual page bug (closes: #316314)
  * Do md5sum checking for file and cdrom method (closes: #319142)
  * Change pkgPolicy::Pin from private to protected to let subclasses
    access it too (closes: #321799)
  * add default constructor for PrvIterator (closes: #322267)
  * Reread status configuration on debSystem::Initialize() 
    (needed for apt-proxy, thanks to Otavio for this patch)
  
 -- Michael Vogt <mvo@debian.org>  Mon,  5 Sep 2005 22:59:03 +0200

apt (0.6.40.1) unstable; urgency=low

  * bugfix in the parsing code for the apt<->dpkg communication. apt 
    crashed when dpkg sends the same state more than once under certain
    conditions
  * 0.6.40 breaks the ABI but I accidentally didn't change the soname :/

 -- Michael Vogt <mvo@debian.org>  Fri,  5 Aug 2005 13:24:58 +0200

apt (0.6.40) unstable; urgency=low

  * Patch from Jordi Mallach to mark some additional strings for translation
  * Updated Catalan translation from Jordi Mallach
  * Merge from bubulle@debian.org--2005/apt--main--0:
    - Update pot and merge with *.po
    - Updated French translation, including apt-key.fr.8
  * Restore changelog entries from the 0.6.x series that went to Debian
    experimental
  * Merge michael.vogt@ubuntu.com--2005/apt--progress-reporting--0
    - Provide an interface for progress reporting which can be used by
      (e.g.) base-config

 -- Matt Zimmerman <mdz@debian.org>  Thu, 28 Jul 2005 11:57:32 -0700

apt (0.6.39) unstable; urgency=low

  * Welsh translation update: daf@muse.19inch.net--2005/apt--main--0--patch-6
  * Merge mvo's changes from 0.6.36ubuntu1:
    michael.vogt@ubuntu.com--2005/apt--mvo--0--patch-32
  * Merge aggregated translation updates:
    bubulle@debian.org--2005/apt--main--0
  * Update priority of apt-utils to important, to match the override file
  * Install only one keyring on each branch (Closes: #316119)

 -- Matt Zimmerman <mdz@debian.org>  Tue, 28 Jun 2005 11:51:09 -0700

apt (0.6.38) unstable; urgency=low

  * Merge michael.vogt@ubuntu.com--2005/apt--fixes--0--patch-6, a workaround
    for the French man pages' failure to build
  * Branch Debian and Ubuntu
    - apt.postinst, apt-key: use the appropriate keyring
    - debian/rules: install all keyrings
  * Add the current Debian archive signing key (4F368D5D) to
    debian-archive.gpg
  * make pinning on the "component" work again (using the section of the 
    archive, we don't use per-section Release files anymore with apt-0.6)
    (closes ubuntu #9935)
  
 -- Matt Zimmerman <mdz@debian.org>  Sat, 25 Jun 2005 09:51:00 -0700

apt (0.6.37) breezy; urgency=low

  * Merge bubulle@debian.org--2005/apt--main--0 up to patch-81
    - patch-66: Italian update
    - patch-71: French update
    - patch-73: Basque update
    - patch-74: Hebrew update
    - patch-76: Correct Hebrew translation (Closes: #306658)
    - patch-77: French man page update
    - patch-79: Correct syntax errors in Hebrew translation
    - patch-81: Portuguese update
  * Fix build of French man pages (now using XML, not SGML)
  * Add Welsh translation from Dafydd Harries
    (daf@muse.19inch.net--2005/apt--main--0--patch-1)
  * Change debian/bugscript to use #!/bin/bash (Closes: #313402)
  * Fix a incorrect example in the man-page (closes: #282918)

 -- Matt Zimmerman <mdz@ubuntu.com>  Tue, 24 May 2005 14:38:25 -0700

apt (0.6.36ubuntu1) breezy; urgency=low

  * make it possible to write a cache-control: no-cache header even if
    no proxy is set to support transparent proxies (closes ubuntu: #10773)

  * Merge otavio@debian.org--2005/apt--fixes--0.6:
    - Fix comment about the need of xmlto while building from Arch;
    - Fix StatStore struct on cachedb.h to use time_t and then fix a compile
      warning;
    - Lock database at start of DoInstall routine to avoid concurrent
      runs of install/remove and update commands (Closes: #194467)
    - Fix warnings while compiling with GCC 4.0 compiler  

 -- Michael Vogt <michael.vogt@ubuntu.com>  Mon, 23 May 2005 11:57:53 +0200

apt (0.6.36) experimental; urgency=low

  * Merge apt--mvo--0:
    - apt-pkg/acquire-item.cc:
      added "Acquire::BrokenProxy" that will force apt to always 
      re-get the Release.gpg file (for broken proxies)
    - debian/apt.cron.daily:
      MinAge is defaulting to 2 days now to prevent over-aggresive removal 
    - apt-pkg/cdrom.cc:
      honor "Acquire::gpgv::Options" when verifying the signature (Ubuntu #8496)
 
 -- Michael Vogt <mvo@debian.org>  Thu, 31 Mar 2005 20:37:11 +0200

apt (0.6.35) hoary; urgency=low

  * Merge apt--mvo--0 (incorporates 0.6.34ubuntu1):
    - Implement MaxSize and MaxAge in apt.cron.daily, to prevent the cache
      from growing too large (Ubuntu #6761)
    - some comments about the pkgAcqMetaSig::Custom600Headers() added
    - use gpg --with-colons
    - commented the ftp no_proxy unseting in methods/ftp.cc
    - added support for "Acquire::gpgv::options" in methods/gpgv.cc
  * Merge bubulle@debian.org--2005/apt--main--0
    - Make capitalization more consistent
    - Un-fuzzy translations resulting from capitalization changes
    - Italian translation update

 -- Matt Zimmerman <mdz@ubuntu.com>  Mon,  7 Mar 2005 20:08:33 -0800

apt (0.6.34) hoary; urgency=low

  * Add missing semicolon to configure-index (Closes: #295773)
  * Update build-depends on gettext to 0.12 (Closes: #295077)
  * Merge from bubulle@debian.org--2005/apt--main--0 to get
    translation updates

 -- Matt Zimmerman <mdz@ubuntu.com>  Fri,  4 Mar 2005 16:13:15 -0800

apt (0.6.33) hoary; urgency=low

  * Merge michael.vogt@ubuntu.com--2005/apt--mvo--0 (through patch-6)
    - patch-1: cosmetic changes (whitespace, "Apt::GPGV->APT::GPGV")
    - patch-2: (doc) documentation for gpgv
    - patch-3: (doc) new config variables added configure-index
    - patch-4: pkgAcquire::Run() pulse intervall can be configured
    - patch-5: fix for apt-get update removing Release.gpg files (#6865)
    - patch-6: change the path scoring in apt-cdrom, prefer pathes without
      symlinks

 -- Matt Zimmerman <mdz@ubuntu.com>  Sat, 26 Feb 2005 15:21:17 -0800

apt (0.6.32) hoary; urgency=low

  * Merge michael.vogt@ubuntu.com--2005/apt--mvo--0 (patch-1)
    - Implement Acquire::gpgv::options (Ubuntu bug#6283)

 -- Matt Zimmerman <mdz@ubuntu.com>  Tue,  8 Feb 2005 19:31:15 -0800

apt (0.6.31) hoary; urgency=low

  * Matt Zimmerman
    - Remove debugging output from apt.cron.daily (no one noticed?)
    - Apply patch from Anthony Towns to allow SHA1Summation to process a file
      descriptor until EOF, rather than requiring that the length of input be
      specified (Closes: #291338)
    - Fix build/install of Polish offline documentation, based on patch from
      Christian Perrier (Closes: #270404)
  * Michael Vogt
    - apt-cdrom.cc seperated into frontend (cmdline/apt-cdrom.cc and library
      apt-pkg/cdrom.{cc,h}) (Ubuntu #5668)

 -- Matt Zimmerman <mdz@ubuntu.com>  Fri,  4 Feb 2005 10:23:01 -0800

apt (0.6.30) unstable; urgency=low

  * Add ppc64 to buildlib/archtable
  * Merge michael.vogt@canonical.com--2004/apt--status-fd--0
    - Support preserving dpkg status file descriptor, to support
      better integration with synaptic
  
 -- Matt Zimmerman <mdz@ubuntu.com>  Wed, 19 Jan 2005 00:26:01 -0800

apt (0.6.29) hoary; urgency=low

  * Merge apt--mvo--0 (0.6.27ubuntu4)
  

 -- Matt Zimmerman <mdz@canonical.com>  Tue, 28 Dec 2004 17:18:02 -0800

apt (0.6.28) hoary; urgency=low

  * Merge apt--mvo--0
  * Rebuild source to get rid of arch metadata and temporary files in
    0.6.27ubuntu3

 -- Matt Zimmerman <mdz@canonical.com>  Thu, 23 Dec 2004 18:53:16 -0800

apt (0.6.27ubuntu4) hoary; urgency=low

  * remove old sig-file in partial/ before starting to fetch a new sig-file
    (see ubuntu #4769 for the rational)
  * added apt-key update method (uses ubuntu-keyring)
  * documented the "--allow-unauthenticated" switch
  * added DEB_BUILD_PROG_OPTS to debian/rules (additonal options can be 
    passed to DEB_BUILD_PROG like "-S")

 -- Michael Vogt <mvo@debian.org>  Thu, 23 Dec 2004 11:12:51 +0100

apt (0.6.27ubuntu3) hoary; urgency=low

  * added a exact dependency from libapt-pkg-dev to the apt version it was
    build with

 -- Michael Vogt <mvo@debian.org>  Wed, 15 Dec 2004 09:56:32 +0100

apt (0.6.27ubuntu2) hoary; urgency=low

  * fixed a bug in the rule file that happend during the big 0.5->0.6 merge

 -- Michael Vogt <mvo@debian.org>  Tue, 14 Dec 2004 12:14:25 +0100

apt (0.6.27ubuntu1) hoary; urgency=low

  * chmod 755 /usr/bin/apt-key
  * don't display a error when a apt-get update don't find a 
    Packages.bz2/Sources.bz2 file

 -- Michael Vogt <mvo@debian.org>  Mon, 13 Dec 2004 18:40:21 +0100

apt (0.6.27) hoary; urgency=low

  * Merge apt--authentication--0 branch
    - Implement gpg authentication for package repositories (Closes: #203741)
    - Also includes Michael Vogt's fixes
  * Merge apt--misc-abi-changes--0 branch
    - Use pid_t throughout to hold process IDs (Closes: #226701)
    - Import patch from Debian bug #195510: (Closes: #195510)
      - Make Simulate::Describe and Simulate::ShortBreaks private member
        functions
      - Add a parameter (Candidate) to Describe to control whether the
        candidate version is displayed
      - Pass an appropriate value for Candidate everywhere Describe is called

 -- Matt Zimmerman <mdz@canonical.com>  Mon, 13 Dec 2004 01:03:11 -0800

apt (0.6.25) experimental; urgency=low

  * Fix handling of two-part sources for sources.list deb-src entries in
    the same way that deb entries were fixed

 -- Matt Zimmerman <mdz@debian.org>  Wed,  9 Jun 2004 05:29:50 -0700

apt (0.6.24) experimental; urgency=low

  * YnPrompt fixes were inadvertently left out, include them (Closes:
    #249251)

 -- Matt Zimmerman <mdz@debian.org>  Sun, 16 May 2004 14:18:53 -0700

apt (0.6.23) experimental; urgency=low

  * Remove obsolete pkgIterator::TargetVer() (Closes: #230159)
  * Reverse test in CheckAuth to match new prompt (Closes: #248211)

 -- Matt Zimmerman <mdz@debian.org>  Sun,  9 May 2004 21:01:58 -0700

apt (0.6.22) experimental; urgency=low

  * Merge 0.5.25
  * Make the unauthenticated packages prompt more intuitive (yes to
    continue, default no), but require --force-yes in addition to
    --assume-yes in order to override

 -- Matt Zimmerman <mdz@debian.org>  Fri, 19 Mar 2004 13:55:35 -0800

apt (0.6.21) experimental; urgency=low

  * Merge 0.5.24

 -- Matt Zimmerman <mdz@debian.org>  Tue, 16 Mar 2004 22:52:34 -0800

apt (0.6.20) experimental; urgency=low

  * Merge 0.5.23

 -- Matt Zimmerman <mdz@debian.org>  Thu, 26 Feb 2004 17:17:02 -0800

apt (0.6.19) experimental; urgency=low

  * Merge 0.5.22
  * Convert apt-key(8) to docbook XML

 -- Matt Zimmerman <mdz@debian.org>  Mon,  9 Feb 2004 15:44:49 -0800

apt (0.6.18) experimental; urgency=low

  * Add new Debian Archive Automatic Signing Key to the default keyring
    (existing keyrings are not updated; do that yourself)

 -- Matt Zimmerman <mdz@debian.org>  Sat, 17 Jan 2004 17:04:30 -0800

apt (0.6.17) experimental; urgency=low

  * Merge 0.5.21
  * Handle more IMS stuff correctly

 -- Matt Zimmerman <mdz@debian.org>  Fri, 16 Jan 2004 10:54:25 -0800

apt (0.6.16) experimental; urgency=low

  * Fix some cases where the .gpg file could be left in place when it is
    invalid

 -- Matt Zimmerman <mdz@debian.org>  Fri,  9 Jan 2004 09:22:15 -0800

apt (0.6.15) experimental; urgency=low

  * s/Debug::Acquire::gpg/&v/
  * Honor the [vendor] syntax in sources.list again (though it is not
    presently used for anything)
  * Don't ship vendors.list(5) since it isn't used yet
  * Revert change from 0.6.10; it was right in the first place and the
    problem was apparently something else.  Archive = Suite.

 -- Matt Zimmerman <mdz@debian.org>  Mon,  5 Jan 2004 17:43:01 -0800

apt (0.6.14) experimental; urgency=low

  * Merge 0.5.20

 -- Matt Zimmerman <mdz@debian.org>  Sun,  4 Jan 2004 11:09:21 -0800

apt (0.6.13) experimental; urgency=low

  * Merge 0.5.19

 -- Matt Zimmerman <mdz@debian.org>  Sat,  3 Jan 2004 16:22:31 -0800

apt (0.6.12) experimental; urgency=low

  * Have pkgAcquireIndex calculate an MD5 sum if one is not provided by
    the method (as with file: and copy:).  Local repositories
  * Fix warning about dist name mismatch to actually print what it was
    expecting
  * Don't expect any particular distribution name for two-part
    sources.list entries
  * Merge 0.5.18

 -- Matt Zimmerman <mdz@debian.org>  Fri,  2 Jan 2004 13:59:00 -0800

apt (0.6.11) experimental; urgency=low

  * Support IMS requests of Release.gpg and Release
  * This required API changes, bump the libapt-pkg version
  * Copy local Release files into Dir::State::Lists
  * Set IndexFile attribute when retrieving Release and Release.gpg so
    that the appropriate Cache-Control headers are sent

 -- Matt Zimmerman <mdz@debian.org>  Fri,  2 Jan 2004 10:46:17 -0800

apt (0.6.10) experimental; urgency=low

  * Use "Codename" (woody, sarge, etc.) to supply the value of the
    "Archive" package file attribute, used to match "release a=" type
    pins, rather than "Suite" (stable, testing, etc.)

 -- Matt Zimmerman <mdz@debian.org>  Thu,  1 Jan 2004 16:56:47 -0800

apt (0.6.9) experimental; urgency=low

  * Another tagfile workaround

 -- Matt Zimmerman <mdz@debian.org>  Thu,  1 Jan 2004 13:56:08 -0800

apt (0.6.8) experimental; urgency=low

  * Add a config option and corresponding command line option
    (--allow-unauthenticated) to apt-get, to make buildd operators happy
    (Closes: #225648)

 -- Matt Zimmerman <mdz@debian.org>  Wed, 31 Dec 2003 08:28:04 -0800

apt (0.6.7) experimental; urgency=low

  * Forgot to revert part of the changes to tagfile in 0.6.4.  Hopefully
    will fix segfaults for some folks.

 -- Matt Zimmerman <mdz@debian.org>  Wed, 31 Dec 2003 08:01:28 -0800

apt (0.6.6) experimental; urgency=low

  * Restore the ugly hack I removed from indexRecords::Load which set the
    pkgTagFile buffer size to (file size)+256.  This is concealing a bug,
    but I can't fix it right now.  This should fix the segfaults that
    folks are seeing with 0.6.[45].

 -- Matt Zimmerman <mdz@debian.org>  Mon, 29 Dec 2003 18:11:13 -0800

apt (0.6.5) experimental; urgency=low

  * Move the authentication check into a separate function in apt-get
  * Fix display of unauthenticated packages when they are in the cache
    (Closes: #225336)

 -- Matt Zimmerman <mdz@debian.org>  Sun, 28 Dec 2003 16:47:57 -0800

apt (0.6.4) experimental; urgency=low

  * Use the top-level Release file in LoadReleaseInfo, rather than looking
    for the per-section ones (which aren't downloaded anymore).  This
    unbreaks release pinning, including the NotAutomatic bit used by
    project/experimental
  * Use FileFd::Size() rather than a separate stat() call in
    LoadReleaseInfo
  * Fix pkgTagFile to leave a little extra room at the end of the buffer
    to append the record separator if it isn't present
  * Change LoadReleaseInfo to use "Suite" rather than "Archive", to match
    the Debian archive's dist-level Release files

 -- Matt Zimmerman <mdz@debian.org>  Sun, 28 Dec 2003 15:55:55 -0800

apt (0.6.3) experimental; urgency=low

  * Fix MetaIndexURI for flat ("foo/") sources

 -- Matt Zimmerman <mdz@debian.org>  Sun, 28 Dec 2003 12:11:56 -0800

apt (0.6.2) experimental; urgency=low

  * Add space between package names when multiple unauthenticated packages
    are being installed (Closes: #225212)
  * Provide apt-key with a secret keyring and a trustdb, even though we
    would never use them, because it blows up if it doesn't have them
  * Fix typo in apt-key(8) (standard input is '-', not '/')

 -- Matt Zimmerman <mdz@debian.org>  Sat, 27 Dec 2003 13:01:40 -0800

apt (0.6.1) experimental; urgency=low

  * Merge apt 0.5.17
  * Rearrange Release file authentication code to be more clear
  * If Release is present, but Release.gpg is not, don't forget to still
    queue Packages files
  * Convert distribution "../project/experimental" to "experimental" for
    comparison purposes
  * Make a number of Release file errors into warnings; for now, it is OK
    not to have a codename, for example.  We mostly care about checksums
    for now

 -- Matt Zimmerman <mdz@debian.org>  Fri, 26 Dec 2003 15:12:47 -0800

apt (0.6.0) experimental; urgency=low

  * Signature verification support patch ("apt-secure") from Colin Walters
    <walters@debian.org> and Isaac Jones <ijones@syntaxpolice.org>.  This
    implements:
     - Release signature verification (Release.gpg)
     - Packages, Sources md5sum verification against Release
     - Closes: #203741
  * Make some modifications to signature verification support:
    - Release.gpg is always retrieved and verified if present, rather than
      requiring that sources be configured as secure
    - Print a hint about installing gnupg if exec(gpgv) fails
    - Remove obsolete pkgAcqIndexRel
    - Move vendors.list stuff into a separate module (vendorlist.{h,cc})
    - If any files about to be retrieved are not authenticated, issue a
      warning to the user and require confirmation
    - Fix a heap corruption bug in pkgSrcRecords::pkgSrcRecords()
  * Suggests: gnupg
  * Install a keyring in /usr/share/apt/debian-archive.gpg containing an
    initial set of Debian archive signing keys to seed /etc/apt/trusted.gpg
  * Add a new tool, apt-key(8) used to manage the keyring

 -- Matt Zimmerman <mdz@debian.org>  Fri, 26 Dec 2003 08:27:19 -0800

apt (0.5.32) hoary; urgency=low

  * Call setlocale in the methods, so that the messages are properly
    localised (Closes: #282700)
  * Implement support for bzip2-compressed debs (data.tar.bz2)

 -- Matt Zimmerman <mdz@canonical.com>  Sat, 11 Dec 2004 09:05:52 -0800

apt (0.5.31) unstable; urgency=low

  * New Romanian translation from Sorin Batariuc <sorin@bonbon.net>
    (Closes: #281458)
  * Merge changes from Hoary (0.5.30,0.5.30ubuntu2]
  * Fix the example in apt_preferences(5) to match the text
    (Closes: #222267)
  * Add APT::Periodic::Autoclean setting, to allow "apt-get autoclean" to
    be run periodically.  This is useful with
    APT::Periodic::Download-Upgradeable-Packages, and defaults to the same
    value, so that the cache size is bounded

 -- Matt Zimmerman <mdz@debian.org>  Tue, 23 Nov 2004 12:53:04 -0800

apt (0.5.30ubuntu2) hoary; urgency=low

  * bzip2 is now "Suggested" and it will detect if bzip2 is installed 
    and only then trying to get Packages.bz2

 -- Michael Vogt <mvo@debian.org>  Fri, 19 Nov 2004 12:00:39 +0100

apt (0.5.30ubuntu1) hoary; urgency=low

  * Need to Depend: bzip2 or Packages.bz2 fail.

 -- LaMont Jones <lamont@canonical.com>  Thu, 18 Nov 2004 12:51:05 -0700

apt (0.5.30) hoary; urgency=low

  * Patch from Michael Vogt to enable Packages.bz2 use, with a fallback to
    Packages.gz if it is not present (Closes: #37525)

 -- Matt Zimmerman <mdz@debian.org>  Mon, 15 Nov 2004 12:57:28 -0800

apt (0.5.29) unstable; urgency=low

  * Don't hardcode paths in apt.cron.daily
  * Add to apt.cron.daily the capability to pre-download upgradeable
    packages
  * Place timestamp files in /var/lib/apt/periodic, rather than
    /var/lib/apt itself
  * Standardize debhelper files a bit
    - Create all directories in debian/dirs rather than creating some on
      the dh_installdirs command line
    - Rename debian/dirs to debian/apt.dirs, debian/examples to
      debian/apt.examples

 -- Matt Zimmerman <mdz@debian.org>  Sat, 13 Nov 2004 17:58:07 -0800

apt (0.5.28) hoary; urgency=low

  * Translation updates:
    - Updated Hungarian from Kelemen Gábor <kelemeng@gnome.hu> (Closes: #263436)
    - Updated Greek from George Papamichelakis (Closes: #265004)
    - Updated Simplified Chinese from Tchaikov (Closes: #265190)
    - Updated French by Christian Perrier (Closes: #265816)
    - Updated Japanese by Kenshi Muto (Closes: #265630)
    - Updated Catalan from Jordi Mallach
    - Updated Dutch from Bart Cornelis (Closes: #268258, #278697)
    - Updated Portuguese from Miguel Figueiredo (Closes: #268265)
    - Updated Polish from Robert Luberda <robert@debian.org> (Closes: #268451)
    - Updated Danish from Claus Hindsgaul (Closes: #269417)
    - Updated Norwegian Nynorsk from Håvard Korsvoll <korsvoll@skulelinux.no>
      (Closes: #269965)
    - Updated Russian from Yuri Kozlov <yuray@id.ru> (Closes: #271104)
    - Updated Italian from Samuele Giovanni Tonon <samu@debian.org>
      (Closes: #275083)
    - Updated Brazilian Portuguese from Andre Luis Lopes (Closes: #273944)
    - Updated Slovak from Peter Mann (Closes: #279481)
  * APT::Get::APT::Get::No-List-Cleanup -> APT::Get::List-Cleanup in apt-get.cc
    (Closes: #267266)
  * Merge Ubuntu changes:
    - Set default Dpkg::MaxArgs to 1024, and Dpkg::MaxArgBytes to 32k.
      Needed to work around ordering bugs when installing a large number of
      packages
    - Patch from Michael Vogt to add an optional cron job which
      can run apt-get update periodically
  * Add arch-build target to debian/rules

 -- Matt Zimmerman <mdz@debian.org>  Sat, 13 Nov 2004 15:52:20 -0800

apt (0.5.27) unstable; urgency=high

  * Sneak in a bunch of updated translations before the freeze
    (no code changes)
  * Translation updates:
    - New Finnish translation from Tapio Lehtonen <tale@debian.org>
      (Closes: #258999)
    - New Bosnian translation from Safir Šećerović <sapphire@linux.org.ba>
      (Closes: #254201)
    - Fix Italian incontrario (Closes: #217277)
    - Updated Spanish from Ruben Porras (Closes: #260483)
    - Updated Danish from Claus Hindsgaul (Closes: #260569)
    - Updated Slovak from Peter Mann (Closes: #260627)
    - Updated Portuguese from Miguel Figueiredo (Closes: #261423)
  * Bring configure-index up to date with documented options, patch from
    Uwe Zeisberger <zeisberg@informatik.uni-freiburg.de> (Closes: #259540)
  * Note in apt.conf(5) that configure-index does not contain strictly
    default values, but also examples
  * Add Polish translation of offline.sgml (Closes: #259229)

 -- Matt Zimmerman <mdz@debian.org>  Thu, 29 Jul 2004 09:30:12 -0700

apt (0.5.26) unstable; urgency=low

  * Translation updates:
    - Spanish update from Ruben Porras <nahoo82@telefonica.net> (Closes: #248214)
    - Sync Spanish apt(8) (Closes: #249241)
    - French update from Christian Perrier <bubulle@debian.org> (Closes: #248614)
    - New Slovak translation from Peter Mann <Peter.Mann@tuke.sk> (Closes: #251676)
    - Czech update from Miroslav Kure <kurem@upcase.inf.upol.cz> (Closes: #251682)
    - pt_BR update from Andre Luis Lopes <andrelop@debian.org> (Closes: #251961)
    - German translation of apt(8) from Helge Kreutzmann <kreutzm@itp.uni-hannover.de>
      (Closes: #249453)
    - pt update from Miguel Figueiredo <elmig@debianpt.org> (Closes: #252700)
    - New Hebrew translation from Lior Kaplan <webmaster@guides.co.il>
      (Closes: #253182)
    - New Basque translation from Piarres Beobide Egaña <pi@beobide.net>
      (Vasco - Euskara - difficult language, Closes: #254407) and already a
      correction (Closes: #255760)
    - Updated Brazilian Portuguese translation from
      Guilherme de S. Pastore <gpastore@colband.com.br> (Closes: #256396)
    - Updated Greek translation (complete now) from
      George Papamichelakis <george@step.gr> (Closes: #256797)
    - New Korean translation from Changwoo Ryu <cwryu@debian.org>
      (Closes: #257143)
    - German translation now available in two flavours: with Unicode usage and
      without (related to #228486, #235759)
  * Update apt-get(8) to reflect the fact that APT::Get::Only-Source will
    affect apt-get build-dep as well as apt-get source
  * Remove aborted remnants of a different method of implementing DEB_BUILD_OPTIONS
    from debian/rules
  * Fix typo in error message when encountering unknown type in source list
    (Closes: #253217)
  * Update k*bsd-gnu arch names in buildlib/ostable (Closes: #253532)
  * Add amd64 to buildlib/archtable (Closes: #240896)
  * Have configure output a more useful error message if the architecture
    isn't in archtable

 -- Matt Zimmerman <mdz@debian.org>  Thu,  8 Jul 2004 15:53:28 -0700

apt (0.5.25) unstable; urgency=low

  * Patch from Jason Gunthorpe to remove arbitrary length limit on Binary
    field in SourcesWriter::DoPackage
  * Fix typo in apt-cache(8) (Closes: #238578)
  * Fix obsolete reference to bug(1) in stub apt(8) man page
    (Closes: #245923)
  * Fix typo in configure-index (RecruseDepends -> RecurseDepends)
    (Closes: #246550)
  * Support DEB_BUILD_OPTIONS=noopt in debian/rules
    (Closes: #244293)
  * Increase length of line buffer in ReadConfigFile to 1024 chars;
    detect if a line is longer than that and error out
    (Closes: #244835)
  * Suppress a signed/unsigned warning in apt-cache.cc:DisplayRecord
  * Build apt-ftparchive with libdb4.2 rather than libdb2
    - Patch from Clint Adams to do most of the work
    - Build-Depends: s/libdb2-dev/libdb4.2-dev/
    - Add AC_PREREQ(2.50) to configure.in
    - Use db_strerror(err) rather than GlobalError::Errno (which uses strerror)
    - Add note to NEWS.Debian about upgrading old databases
  * Attempt to fix problems with chunked encoding by stripping only a single CR
    (Closes: #152711)
  * Modify debian/rules cvs-build to use cvs export, to avoid picking up
    junk files from the working directory
  * Add lang=fr attribute to refentry section of
    apt-extracttemplates.fr.1.sgml and apt-sortpkgs.fr.1.sgml so they are
    correctly built
  * Remove extraneous '\' characters from <command> tags in
    apt_preferences.fr.5.sgml
  * Translation updates:
    - Updated Swedish translation from Peter Karlsson <peter@softwolves.pp.se>
      (Closes: #238943)
    - New Slovenian translation from Jure Čuhalev <gandalf@owca.info>
      (closes: #239785)
    - New Portuguese translation from Miguel Figueiredo <elmig@debianpt.org>
      (closes: #240074)
    - Updated Spanish translation from Ruben Porras <nahoo82@telefonica.net>
    - Updated Spanish translation of man pages from Ruben Porras
      <nahoo82@telefonica.net>
    - Updated Simplified Chinese translation from "Carlos Z.F. Liu" <carlos_liu@yahoo.com>
      (Closes: #241971)
    - Updated Russian translation from Dmitry Astapov <adept@despammed.com>
      (Closes: #243959)
    - Updated Polish translation from Marcin Owsiany <porridge@debian.org>
      (Closes: #242388)
    - Updated Czech translation from Miroslav Kure <kurem@upcase.inf.upol.cz>
      (Closes: #244369)
    - Updated Japanese translation from Kenshi Muto <kmuto@debian.org>
      (Closes: #244176)
    - Run make -C po update-po to update .po files
    - Updated French translation from Christian Perrier <bubulle@debian.org>
      (Closes: #246925)
    - Updated Danish translation from Claus Hindsgaul <claus_h@image.dk>
      (Closes: #247311)

 -- Matt Zimmerman <mdz@debian.org>  Sat,  8 May 2004 12:52:20 -0700

apt (0.5.24) unstable; urgency=low

  * Updated Czech translation from Miroslav Kure <kurem@upcase.inf.upol.cz>
    (Closes: #235822)
  * Updated French translation from Christian Perrier <bubulle@debian.org>
    (Closes: #237403)
  * Updates to XML man pages from richard.bos@xs4all.nl
  * Updated Danish translation from Claus Hindsgaul <claus_h@image.dk>
    (Closes: #237771)
  * Updated Greek translation from Konstantinos Margaritis
    <markos@debian.org>
    (Closes: #237806)
  * Updated Spanish translation from Ruben Porras <nahoo82@telefonica.net>
    (Closes: #237863)
  * Updated pt_BR translation from Andre Luis Lopes <andrelop@debian.org>
    (Closes: #237960)
  * Regenerate .pot file (Closes: #237892)
  * Updated Polish translation from Marcin Owsiany <porridge@debian.org>
    (Closes: #238333)
  * In pkgAcquire::Shutdown(), set the status of fetching items to
    StatError to avoid a sometimes large batch of error messages
    (Closes: #234685)
  * Implement an ugly workaround for the 10000-character limit on the
    Binaries field in debSrcRecordParser, until such time as some things
    can be converted over to use STL data types (ABI change) (Closes: #236688)
  * Increase default tagfile buffer from 32k to 128k; this arbitrary limit
    should also be removed someday (Closes: #174945)
  * Checked against Standards-Version 3.6.1 (no changes)

 -- Matt Zimmerman <mdz@debian.org>  Tue, 16 Mar 2004 22:47:55 -0800

apt (0.5.23) unstable; urgency=low

  * Cosmetic updates to XML man pages from Richard Bos <radoeka@xs4all.nl>
  * Use the 'binary' target rather than 'all' so that the ssh and bzip2
    symlinks are created correctly (thanks to Adam Heath)
    (Closes: #214842)
  * Updated Simplified Chinese translation of message catalog from Tchaikov
    <chaisave@263.net> (Closes: #234186)
  * Change default for Acquire::http::max-age to 0 to prevent index files
    being out of sync with each other (important with Release.gpg)
  * Add an assert() to make sure that we don't overflow a fixed-size
    buffer in the very unlikely event that someone adds 10 packaging
    systems to apt (Closes: #233678)
  * Fix whitespace in French translation of "Yes, do as I say!", which
    made it tricky to type, again.  Thanks to Sylvain Pasche
    <sylvain.pasche@switzerland.org> (Closes: #234494)
  * Print a slightly clearer error message if no packaging systems are
    available (Closes: #233681)
  * Point to Build-Depends in COMPILING (Closes: #233669)
  * Make debian/rules a bit more consistent in a few places.
    Specifically, always use -p$@ rather than an explicit package name,
    and always specify it first, and use dh_shlibdeps -l uniformly rather
    than sometimes changing LD_LIBRARY_PATH directly
  * Document unit for Cache-Limit (bytes) (Closes: #234737)
  * Don't translate "Yes, do as I say!" in Chinese locales, because it can
    be difficult to input (Closes: #234886)

 -- Matt Zimmerman <mdz@debian.org>  Thu, 26 Feb 2004 17:08:14 -0800

apt (0.5.22) unstable; urgency=low

  * Updated French translation of man pages from Philippe Batailler
    <philippe.batailler@free.fr> (Closes: #203119)
  * Initialize StatusFile in debSystem (Closes: #229791)
  * Fix apt-get's suggests/recommends printing, which was skipping every
    other dependency due to both using GlobOr and incrementing the DepIterator
    (Closes: #229722)
  * Restore SIGINT/SIGQUIT handlers to their old values (rather than
    SIG_DFL) after invoking dpkg (Closes: #229854)
  * Updated Dutch translation of message catalog from cobaco
    <cobaco@linux.be> (Closes: #229601)
  * Catalan translation from Antoni Bella, Matt Bonner and Jordi Mallach
    (Closes: #230102)
  * Simplified Chinese translation of message catalog from "Carlos
    Z.F. Liu" <carlos_liu@yahoo.com> (Closes: #230960)
  * Replace SGML manpages with XML man pages from richard.bos@xs4all.nl
    (Closes: #230687)
  * Updated Spanish translation of man pages from Ruben Porras
    <nahoo82@telefonica.net> (Closes: #231539)
  * New Czech translation of message catalog from Miroslav Kure
    <kurem@upcase.inf.upol.cz> (Closes: #231921)

 -- Matt Zimmerman <mdz@debian.org>  Mon,  9 Feb 2004 12:44:54 -0800

apt (0.5.21) unstable; urgency=low

  * Patch from Eric Wong <normalperson@yhbt.net> to include apt18n.h after
    other headers to avoid breaking locale.h when setlocale() is defined
    as an empty macro.  This was not a problem on Debian, but broke
    compilation on Solaris. (Closes: #226509)
  * Updated French translation from Pierre Machard <pmachard@debian.org>
    (Closes: #226886)
  * Add colons to apt-get's "kept back"/"upgraded"/"downgraded" messages
    (Closes: #226813)
  * Fix typo in apt-cache(8) (Closes: #226351)
  * Clearer error message in place of "...has no available version, but
    exists in the database" (Closes: #212203)
  * Patch from Oliver Kurth <oku@masqmail.cx> to use AC_CACHE_VAL for
    GLIBC_VER to make cross-compilation easier (Closes: #221528)
  * Add example preferences file (Closes: #220799)
  * Updated Greek translation from Konstantinos Margaritis <markos@debian.org>
    (Closes: #227205)
  * Updated Spanish translation of man pages from Ruben Porras
    <nahoo82@telefonica.net> (Closes: #227729)

 -- Matt Zimmerman <mdz@debian.org>  Fri, 16 Jan 2004 10:54:39 -0800

apt (0.5.20) unstable; urgency=low

  * Fixed German translations of "Suggested" from Christian Garbs
    <debian@cgarbs.de> (Closes: #197960)
  * Add an "apt-cache madison" command with an output format similar to
    the katie tool of the same name (but less functionality)
  * Fix debSourcesIndex::Describe() to correctly say "Sources" rather than
    "Packages"

 -- Matt Zimmerman <mdz@debian.org>  Sat,  3 Jan 2004 23:42:50 -0800

apt (0.5.19) unstable; urgency=low

  * Fix Packages::Extensions support in apt-ftparchive generate
    (Closes: #225453)

 -- Matt Zimmerman <mdz@debian.org>  Sat,  3 Jan 2004 16:20:31 -0800

apt (0.5.18) unstable; urgency=low

  * New no_NO.po file from Tollef Fog Heen <tfheen@debian.org> to fix
    encoding problems (Closes: #225602)
  * Have "apt-ftparchive release" strip the leading path component from
    the checksum entries

 -- Matt Zimmerman <mdz@debian.org>  Fri,  2 Jan 2004 11:24:35 -0800

apt (0.5.17) unstable; urgency=low

  * Enable apt-ftparchive to generate Release files.  Hopefully this will
    make it easier for folks to secure their apt-able packages

 -- Matt Zimmerman <mdz@debian.org>  Fri, 26 Dec 2003 12:53:21 -0800

apt (0.5.16) unstable; urgency=low

  * po/de.po update from Michael Karcher <karcher@physik.fu-berlin.de>
    (Closes: #222560)
  * Update config.guess and config.sub from autotools-dev 20031007.1
  * Add knetbsd to buildlib/ostable (Closes: #212344)
  * Don't suggest apt-get -f install to correct broken build-deps; broken
    installed packages are rarely the cause (Closes: #220858)
  * Avoid clobbering configure.in if sed fails

 -- Matt Zimmerman <mdz@debian.org>  Wed, 24 Dec 2003 14:54:40 -0800

apt (0.5.15) unstable; urgency=low

  * Spanish man pages, patch from Ruben Porras <nahoo82@telefonica.net>
    (Closes: #195444)
    - apt.es.8 wasn't included in the patch, but was referenced.  Fetched
      version 1.3 from debian-doc cvs
    - Create doc/es/.cvsignore
  * Patch from Koblinger Egmont <egmont@uhulinux.hu> to fix
    pkgCache::PkgFileIterator::Label() to correctly refer to File->Label
    rather than File->Origin (Closes: #213311)
  * Add missing comma and space to German translation of "downgraded"
    (Closes: #213975)
  * Add missing comma in apt_preferences(5) (Closes: #215362)
  * Fix whitespace in French translation of "Yes, do as I say!", which
    made it tricky to type.  Thanks to Sylvain Pasche
    <sylvain.pasche@switzerland.org> (Closes: #217152)
  * Let apt-get build-dep try alternatives if the installed package
    doesn't meet version requirements (Closes: #214736)
  * Fix version display for recommends (Closes: #219900)
  * Use isatty rather than ttyname for checking if stdin is a terminal.
    isatty has the advantage of not requiring /proc under Linux, and thus
    Closes: #221728
  * Correctly implement -n as a synonym for --names-only (Closes: #224515)
  * Update apt-cache(8)
    - Document --installed
    - --recursive applies to both depends and rdepends
  * Japanese translation of documentation from Kurasawa Nozomu <nabetaro@slug.jp>
    (Closes: #186235)
  * Clarify documentation of --no-upgrade in apt-get(8) (Closes: #219743)
  * Clean up and simplify some of the suggests/recommends display in apt-get
  * Use cvs update -d in debian/rules cvs-build rather than just update
  * Pass --preserve-envvar PATH --preserve-envvar CCACHE_DIR to debuild.  apt
    takes a long time to build, and ccache helps

 -- Matt Zimmerman <mdz@debian.org>  Sat, 20 Dec 2003 16:34:30 -0800

apt (0.5.14) unstable; urgency=low

  * apt-get build-dep, when trying to skip over the remaining elements of
    an or-expression, would accidentally inherit the version requirements of a
    later item in the or-expression.  Fixed it.
  * Let apt-get build-dep try alternatives if the first dependency in an
    or-expression is not available
  * Add a Debug::BuildDeps to generate some trace output
  * Help apt-get build-dep produce more useful error messages
  * Process build-dependencies in forward rather than reverse order
  * Error out if an installed package is too new for a << or <=
    build-dependency
  * apt-get build-dep should now be able to handle almost any package with
    correct build-depends.  The primary exception is build-dependencies on
    virtual packages with more than one provider, and these are
    discouraged for automated processing (but still common,
    unfortunately).

 -- Matt Zimmerman <mdz@debian.org>  Tue, 23 Sep 2003 22:57:31 -0400

apt (0.5.13) unstable; urgency=medium

  * Document configuration file comment syntax in apt.conf(5)
    (Closes: #211262)
  * s/removed/installed/ in a comment in apt-get.cc
  * Move comment for ListParser::ParseDepends into the right place
  * Don't preserve ownership when copying config.guess and config.sub.
    This broke builds where the clean target was run with different
    privileges than the rest of the build (i.e., root) (Closes: #212183)
  * On second thought, don't copy config.guess and config.sub at all.  I'd
    rather they always match what is in CVS.

 -- Matt Zimmerman <mdz@debian.org>  Mon, 22 Sep 2003 10:28:17 -0400

apt (0.5.12) unstable; urgency=low

  * Exclude subdirectories named 'debian-installer' from the apt-cdrom
    search (Closes: #210485 -- release-critical)

 -- Matt Zimmerman <mdz@debian.org>  Thu, 11 Sep 2003 21:48:14 -0400

apt (0.5.11) unstable; urgency=low

  * Updated pt_BR translations from Andre Luis Lopes <andrelop@debian.org>
    (Closes: #208302)
  * In apt.conf(5), give the fully qualified name of Dir::Bin::Methods,
    rather than just "methods"
  * Add new nb and nn translations from Petter Reinholdtsen <pere@hungry.com>
  * Clean up reportbug script a bit, and extend it to distinguish between a
    configuration file not existing and the user declining to submit it with
    the report
  * Add #include <langinfo.h> to cmdline/apt-get.cc.  This apparently gets
    pulled in by something else with recent g++ and/or glibc, but is
    required when building on, e.g., stable
  * Patch from Koblinger Egmont <egmont@uhulinux.hu> to fix version
    comparisons with '~' (Closes: #205960)
  * Disable Russian translation until someone can review it
    (Closes: #207690)

 -- Matt Zimmerman <mdz@debian.org>  Wed, 10 Sep 2003 19:41:28 -0400

apt (0.5.10) unstable; urgency=low

  * Correct the section in apt_preferences(5) on interpreting priorities
    to show that zero is not a valid priority, and print a warning if such
    a pin is encountered in the preferences file (Closes: #204971)
  * Regenerate French man pages from sgml source (Closes: #205886)
  * Get self-tests compiling again, updated for latest library API
    and g++ 3.3
  * Add version comparison tests for #194327 and #205960
  * Fix error message in version test to output versions in the order in
    which they were compared when the reverse comparison fails
  * Reference the source package bug page rather than the one for the
    binary package 'apt' in the man pages (Closes: #205290)
  * Updated Polish po file from Marcin Owsiany <porridge@debian.org>
    (Closes: #205950)
  * Mention some of the available frontends in apt-get(8) (Closes: #205829)
  * Add apt-config to SEE ALSO section of apt-get (Closes: #205036)
  * Add missing "lang" attributes to refentry tags in French man pages
    (apt-cdrom, apt-extracttemplates, apt-sortpkgs)
  * Change upgraded/newly installed/not fully installed or removed
    messages to be consistent and somewhat shorter (some translations
    exceeded 80 characters even in the simplest case)
  * Make APT::Get::Show-Upgraded (aka apt-get -u) default to true.
  * Updates to Dutch translation from Bart Cornelis <cobaco@linux.be>
    (Closes: #207656)

 -- Matt Zimmerman <mdz@debian.org>  Sun, 31 Aug 2003 21:12:39 -0400

apt (0.5.9) unstable; urgency=low

  * Oh well, apt isn't going to make it into testing anytime soon due to
    new glibc and gcc deps, so we might as well fix more bugs
  * Fix typo in example ftp-archive.conf (Closes: #203295)
  * Mention default setting for --all-versions (Closes: #203298)
  * Patch from Otavio Salvador <otavio@debian.org> to have --version
    only print the version (and not usage as well) (Closes: #203418)
  * Patch from Otavio Salvador <otavio@debian.org> to switch from
    dh_installmanpages to dh_installman.  Fixes the problem where the
    pt_BR man page was installed in the wrong location (Closes: #194558)
  * Move the French apt-ftparchive man page into apt-utils where it
    belongs.  apt-utils Replaces: apt (<< 0.5.9)
  * Write records from "apt-cache show" using fwrite(3) rather than
    write(2), in case for some reason the entire record doesn't get
    written by a single write(2)
  * Add new French man pages to doc/fr/.cvsignore
  * Add freebsd to buildlib/ostable (Closes: #193430)
  * Avoid segfault if a package name is specified which consists
    entirely of characters which look like end tags ('+', '-')
    (Closes: #200425)
  * Patch from Otavio Salvador <otavio@debian.org> to avoid listing
    suggests/recommends for packages which are selected for installation
    at the same time as the package which suggests/recommends them
    (Closes: #200102)
  * Patch from Otavio Salvador <otavio@debian.org> to avoid listing
    suggests/recommends which are Provided by a package which is already
    installed (Closes: #200395)
  * Patch to update pt_BR man page for apt_preferences(5) from Andre Luis
    Lopes <andrelop@debian.org> (Closes: #202245)
  * Use nl_langinfo(YESEXPR) rather than comparing to the translated
    string "Y".  Closes: #200953 and should make the prompting generally
    more robust in the face of i18n.  In the particular case of #200953,
    it was being fooled because of signedness issues with toupper(3)
    (Closes: #194614)
  * apt Suggests: aptitude | synaptic | gnome-apt | wajig
    (Closes: #146667)
  * Clean up whitespace in translated strings in ru.po, which messed up
    indentation (some other translations probably have similar problems)
    (Closes: #194282)
  * Run ispell -h over the man page sources and fix a bunch of typos
  * Use debian/compat rather than DH_COMPAT
  * Update to debhelper compatibility level 3
    - remove ldconfig calls from debian/{postinst,postrm} as dh_makeshlibs
      will add them
    - echo 3 > debian/compat
    - Build-Depends: debhelper (>= 3)
  * Exclude '.#*' from cvs-build
  * Let the ftp method work with ftp servers which do not require a
    password (Closes: #199425)
  * Build-depend on debhelper >= 4.1.62, because we need the fix for
    #204731 in order for dh_installman to work correctly
    with our SGML man pages
  * Move dh_makeshlibs ahead of dh_installdeb so that its postinst
    fragments are properly substituted

 -- Matt Zimmerman <mdz@debian.org>  Sun, 10 Aug 2003 19:54:39 -0400

apt (0.5.8) unstable; urgency=medium

  * urgency=medium because the changes since 0.5.5.1 are pretty safe as
    far as core functionality, 0.5.5.1 survived unstable for 10 days, and
    I don't want to delay apt's progress into testing any further.  It's
    decidedly better than 0.5.4.
  * Clarify the meaning of the only-source option in apt-get(8)
    (Closes: #177258)
  * Updated French man pages from Philippe Batailler
    <philippe.batailler@free.fr> (Closes: #182194)
  * Give a warning if an illegal type abbreviation is used when looking up a
    configuration item (Closes: #168453)
  * Improve build-depends handling of virtual packages even further, so that
    it will now also try to satisfy build-depends on virtual packages if they
    are not installed.  Note that this only works if there is only one
    package providing the virtual package, as in other cases (Closes: #165404)
  * Update config.guess and config.sub from autotools-dev 20030717.1
  * Tweak SGML in apt-extracttemplates.1.sgml so that literal '>' doesn't end
    up in output
  * Document SrcDirectory in apt-ftparchive.1.sgml (Closes: #156370)
  * Support TMPDIR in apt-extracttemplates (Closes: #191656)
  * Fix ru.po to use a capital letter for the translation of 'Y' so that
    YnPrompt works correctly (Closes: #200953).  No other translations seem
    to have this problem
  * Regenerate POT file and sync .po files
  * Only try to clear stdin if it is a tty, to avoid looping if there is
    lots of stuff (perhaps an infinite amount) to read (Closes: #192228)

 -- Matt Zimmerman <mdz@debian.org>  Fri, 25 Jul 2003 20:21:53 -0400

apt (0.5.7) unstable; urgency=low

  * Update control file to match overrides (apt priority important,
    libapt-pkg-dev section libdevel)
  * Silence the essential packages check if we are only downloading
    archives and not changing the system (Closes: #190862)
  * Skip version check if a build-dependency is provided by an installed package
    (Closes: #126938)
  * Have apt-cache show exit with an error if it cannot find any of the
    specified packages (Closes: #101490)

 -- Matt Zimmerman <mdz@debian.org>  Mon, 21 Jul 2003 23:43:24 -0400

apt (0.5.6) unstable; urgency=low

  * Adam Heath <doogie@debian.org>
    - Fix segfault when handling /etc/apt/preferences.  Closes: #192409.
  * Matt Zimmerman <mdz@debian.org>
    - Clean up some string handling, patch from Peter Lundkvist
      <p.lundkvist@telia.com> (Closes: #192225)
    - Don't fall off the end of the buffer when comparing versions.
      Patch from Koblinger Egmont <egmont@uhulinux.hu> (Closes: #194327)
    - Minor fixes to apt-ftparchive(1) (Closes: #118156)
    - Fix typo in apt-ftparchive help text (Closes: #119072)
    - More typos in apt-ftparchive help text (Closes: #190936)
    - Update config.guess, config.sub to latest versions
    - Modify the description for apt-utils to reflect the fact that it is not
      (any longer) infrequently used (Closes: #138045)
    - Make setup script for dselect method more explicit about
      overwriting sources.list (Closes: #151727)
    - Fix typo in apt-cache(8) (Closes: #161243)
    - Remove duplicate 'showpkg' from synopsis on apt-cache(8)
      (Closes: #175611)
    - Document in apt-get(8) the meaning of the '*' in ShowList, which is that
      the package is being purged (Closes: #182369)
    - Fix extra "/" character in apt.conf(5) (Closes: #185545)
    - Fix typo in tar error message (Closes: #191424)
    - Clarify description of 'search' on apt-cache(8) (Closes: #192216)
    - Fix incorrect path for 'partial' directory on apt-get(8)
      (Closes: #192933)
    - Fixes to pt_BR translation from Andre Luis Lopes <andrelop@ig.com.br>
      (Closes: #196669)
    - Updated apt_preferences(5) man page with many corrections and
      clarifications from Thomas Hood <jdthood@yahoo.co.uk>
      (Closes: #193336)
    - Fix SGML validation errors in apt-cache.8.sgml introduced in 0.5.5 or so
    - Add a simple example to apt-ftparchive(1) (Closes: #95257)
    - Add bug script for collecting configuration info (Closes: #176482)

 -- Matt Zimmerman <mdz@debian.org>  Mon, 21 Jul 2003 01:59:43 -0400

apt (0.5.5.1) unstable; urgency=low

  * Move the target of the example docs from doc to binary.  Closes:
    #192331
  * Fix api breakage that broke apt-ftparchive and apt-cache dumpavail, by
    backing out change that incorretly attempted to handle Package sections
    larger than 32k.  Closes: #192373
  * Fix never-ending loop with apt-get install -V.  Closes: #192355.

 -- Adam Heath <doogie@debian.org>  Mon, 19 May 2003 12:30:16 -0500

apt (0.5.5) unstable; urgency=low

  * New deb version compare function, that has no integer limits, and
    supports pre-versions using ~.  Code ported from dpkg.
  * Fix handling of [!arch] for build-dependencies. Closes: #88798, #149595
  * Fix handling of build-deps on unknown packages. Closes: #88664, #153307
  * "apt-get --arch-only build-dep" to install only architecture-
    dependent build dependencies. Bump minor shared lib number to reflect
    small change in BuildDepend API.
  * APT::Build-Essential configuration option (defaults to "build-essential")
    so that "apt-get build-dep" will ensure build essential packages are
    installed prior to installing other build-dependencies. Closes: #148879
  * LD_LIBRARY_PATH thing. Closes: #109430, #147529
  * /usr/doc reference in postinst. Closes: #126189
  * Doc updates. Closes: #120689
  * Possible apt-cache segfault. Closes: #120311, #118431, #117915, #135295,
          #131062, #136749
  * Print special message for EAI_AGAIN. Closes: #131397
  * libapt-pkg-dev needs to bring in the apt-inst library if linking
    is to work. Closes: #133943
  * Typos, Doc Stuff. Closes: #132772, #129970, #123642, #114892, #113786,
         #109591, #105920, #103678, #139752, #138186, #138054, #138050,
	 #139994, #142955, #151654, #151834, #147611, #154268, #173971
  * Fix possibility for tag file parsing to fail in some unlikely situations.
    Closes: #139328
  * Use std C++ names for some header files. Closes: #128741
  * Do not check for free space if --no-download. Closes: #117856
  * Actually implement or group handling for 'upgrade'. Closes: #133950
  * "Internal Error, Couldn't configure pre-depend" is not actually an
    internal error, it is a packaging error and now it says so, and
    pinpoints the problem dependency. Closes: #155621
  * Allows failure to write to a pipe for post-invoke stuff. Closes: #89830
  * Use usr/share/doc for dhelp. Closes: #115701
  * --print-uris works with 'update'. Closes: #57070
  * Options Dpkg::MaxArgs,Dpkg::MaxArgBytes to allow a much longer dpkg
    command line.
  * Fixed 2 little OR group bugs, thanks to Yann Dirson. Closes: #143995,
    #142298
  * Allow an uninstalled package to be marked for removal on an install
    line (meaning not to automatically install it), also fix some dodgy
    handling of protected packages. Closes: #92287, #116011
  * Fix errant prefix matching in version selection. Closes: #105968
  * Ensure that all files needed to run APT as a user are readable and
    ignore roots umask for these files. Closes: #108801
  * Support larger config spaces. Closes: #111914
  * 'apt-get update' no longer does 'Building Dependency Tree'.
  * When matching regexs allways print a message. Change regex activation
    charset. Closes: #147817
  * Don't die if lines in sources.list are too long. Closes: #146846
  * Show file name on apt-extracttemplate error messges. Closes: #151835
  * i18n gettext stuff, based on work from Michael Piefel: Closes: #95933
  * Some highly unlikely memory faults. Closes: #155842
  * C++ stuff for G++3.2. Closes: #162617, #165515,
  * apt-config dumps sends to stdout not stderr now.  Closes: #146294
  * Fix segfault in FindAny when /i is used, and there is no default.
    Closes: #165891
  * Add s390x to archtable.  Closese: #160992.
  * Update config.sub/config.guess in cvs, and add support to debian/rules
    to update them from /usr/share/misc if they exist.  Closes: #155014
  * Remove 'Sorry' from messages.  Closes: #148824.
  * Change wording of 'additional disk space usage' message.  Closes:
    #135021.
  * apt-extracttemplates now prepends the package name when extracting
    files.  Closes: #132776
  * Add -n synonym for --names-only for apt-cache.  Closes: #130689
  * Display both current version and new version in apt-get -s.  Closes:
    #92358
  * Add an options and timeout config item to ssh/rsh.  Closes: #90654
  * libapt-pkg-dev now depends on apt-utils.  Closes: #133942.
  * Change verbose logging output of apt-ftparchive to go to stderr,
    instead of stdout.  Also, errors that occur no longer go to stdout,
    but stderr.  Closes: #161592
  * Test for timegm in configure.  Closes: #165516.
  * s/st_mtime/mtime/ on our local stat structure in apt-ftparchive, to
    support compliation on platforms where st_mtime is a macro.  Closes:
    #165518
  * Check the currently mounted cdrom, to see if it's the one we are
    interested in.  Closes: #154602
  * Refer to reportbug instead of bug in the man pages. Closes: #173745
  * Link apt-inst to apt-pkg. Closes: #175055
  * New apt_preferences man page from Thomas Hood, Susan Kleinmann,
    and others.
  * Fix > 300 col screen segfault. Closes: #176052
  * Rebuild with gcc-3.2. Closes: #177752, #178008.
  * Fix build-dep handling of | dependencies.
    Closes: #98640, #145997, #158896, #172901
  * Double default value of APT::Cache-Limit, until such time as it
    can be made more dynamic.  Closes: #178623.
  * Report uris with '.gz' when there are errors.  Closes: #178435.
  * When installing build-deps, make sure the new version will
    satisfy build requirements. Closes: #178121
  * Split offline and guide documentation into apt-doc.  This was done so
    that binary-arch builds do not require documention deps.  Note, that 
    apt-doc is not installed on upgrades.
  * Use doc-base, instead of dhelp directly.  Closes: #110389
  * Change http message 'Waiting for file' to 'Waiting for headers'.
    Closes: #178537
  * Remove trailing lines on package lists in apt-get.  Closes: #178736.
  * Fix origin pins for file:// uris.  Closes: #189014.
  * Apply typo and syntax patch from bug to apt-cache.8.sgml.  Closes:
    #155194
  * s/dpkg-preconfig/dpkg-preconfigure/ in examples/configure-index.
    Closes: #153734.
  * Fix some typos in the apt-get manual.  Closes: #163932.
  * Apply patch from bug, to change frozen to testing, and then do it
    everywhere else.  Closes: #165085.
  * Update es.po.  Closes: #183111.
  * Add pt_BR translation of apt_preferences(5).  Also, build fr manpages.
    Closes: #183904.
  * Add a vcg command to apt-cache, similiar to dotty.  Closes: #150512.
  * Add option to apt-get to show versions of packages being
    upgraded/installed.
  * Be quiet in apt.post{inst,rm}.  Closes: #70685.
  * apt-get now prints out suggested and recommended packages.  Closes:
    #54982.
  * Insert some newlines in the cdrom change media message.  Closes:
    #154601.
  * Add a rdepends command to apt-cache.  Closes: #159864.
  * When building the dpkg command line, allow for 8192 chars to be used,
    instead of only 1024.
  * APT::Immediate-Configure had inverted semantics(false meant it was
    enabled).  Closes: #173619.
  * Fix status file parser so that if a record is larger than 32k, the
    buffer size will be doubled, and the read attempted again.  Closes:
    #174945.

 -- Adam Heath <doogie@debian.org>  Sun, 27 Apr 2003 01:23:12 -0500

apt (0.5.4) unstable; urgency=low

  * M68k config.guess patch. Closes: #88913
  * Bi-yearly test on OpenBSD and Solaris
  * Doc updates. Closes: #89121, #89854, #99671, #98353, #95823, #93057,
          #97520, #102867, #101071, #102421, #101565, #98272, #106914,
          #105606, #105377
  * Various cosmetic code updates. Closes: #89066, #89066, #89152
  * Add "pre-auto" as an option for DSelect::Clean (run autoclean after
    update).
  * More patches from Alfredo for Vendors and more SHA-1 stuff
  * Fix for AJ's 'desire to remove perl-5.005' and possibly other
    similar situations. Closes: #56708, #59432
  * no_proxy and ftp. Closes: #89671
  * Philippe Batailler's man page patches.
  * Fix for display bug. Closes: #92033, #93652, #98468
  * Use more than 16bits for the dep ID. Some people ran out..
    Closes: #103020, #97809, #102951, #99974, #107362, #107395, #107362,
            #106911, #107395, #108968
  * Reordered some things to make dante and FTP happier. Closes: #92757
  * James R. Van Zandt's guide.sgml updates. Closes: #90027
  * apt-ftparchive copes with no uncompressed package files + contents.
  * French man pages from philippe batailler - well sort of. They
    don't build yet..
  * run-parts. Closes: #94286
  * 'apt-cache policy' preferences debug tool.
  * Whatever. Closes: #89762
  * libstdc++ and HURD. Closes: #92025
  * More apt-utils verbage. Closes: #86954
  * Fliped comparision operator. Closes: #94618
  * Used the right copyright file. Closes: #65691
  * Randolph's G++3 patches.
  * Fixed no_proxy tokanizing. Closes: #100046
  * Strip Config-Version when copying status to available. Closes: #97520
  * Segfault with missing source files. Closes: #100325
  * EINTR check. Closes: #102293
  * Various changes to the locking metholodgy for --print-uris.
    Closes: #100590
  * Lame LD_LIBRARY_PATH thing. Closes: #98928
  * apt-cache search searchs provide names too now. Closes: #98695
  * Checksum and long lines problem. Closes: #106591
  * .aptignr and empty files are just a warning. Closes: #97364

 -- Jason Gunthorpe <jgg@debian.org>  Sat, 18 Aug 2001 17:21:59 -0500

apt (0.5.3) unstable; urgency=low

  * JoeyH's dpkg::preconfig not working. Closes: #88675
  * Fixed apt override disparity
  * Alfredo's SHA-1 and related patches

 -- Jason Gunthorpe <jgg@debian.org>  Sun,  4 Mar 2001 15:39:43 -0700

apt (0.5.2) unstable; urgency=low

  * Fixed mention of /usr/doc in the long description
  * JoeyH's downgrade bug -- don't use 0.5.1
  * Doc bug. Closes: #88538
  * Fault in building release strings. Closes: #88533

 -- Jason Gunthorpe <jgg@debian.org>  Sun,  4 Mar 2001 15:39:43 -0700

apt (0.5.1) unstable; urgency=low

  * Fixed #82894 again, or should be and.
  * Process the option string right. Closes: #86921
  * Don't eat the last command for pipes. Closes: #86923
  * Ignore .* for configuration directory processing. Closes: #86923
  * Alfredo's no_proxy patch
  * Documentation fixes. Closes: #87091
  * JoeyH's double slash bug. Closes: #87266
  * Unintitialized buffer and apt-ftparchive contents generation.
     Closes: #87612
  * Build-deps on virtual packages. Closes: #87639
  * Fixes glibc/libstdc++ symbol dependencies by including glibc and
    libstdc++ version info in the library soname and in the package
    provides. Closes: #87426
  * Updated soname version to 0.3.2
  * apt-extracttemplates moved from debconf into apt-utils
  * s390 archtable entry. Closes: #88232
  * Dan's segfault
  * Some instances where the status file can source a package in a
    non-sensical way. Closes: #87390
  * Work better if there are duplicate sources.list entries.
  * Fixed the resetting of Dir with "dir {};". Closes: #87323

 -- Randolph Chung <tausq@debian.org>  Sat, 3 Mar 2001 15:37:38 -0700

apt (0.5.0) unstable; urgency=low

  * Fixed an obscure bug with missing final double new lines in
    package files
  * Changed the apt-cdrom index copy routine to use the new section
    rewriter
  * Added a package file sorter, apt-sortpkgs
  * Parse obsolete Optional dependencies.
  * Added Ben's rsh method. Closes: #57794
  * Added IPv6 FTP support and better DNS rotation support.
  * Include the server IP in error messages when using a DNS rotation.
    Closes: #64895
  * Made most of the byte counters into doubles to prevent 32bit overflow.
    Closes: #65349
  * HTTP Authorization. Closes: #61158
  * Ability to parse and return source index build depends from Randolph.
  * new 'apt-get build-dep' command from Randolph. Closes: #63982
  * Added apt-ftparchive the all dancing all singing FTP archive
    maintinance program
  * Allow version specifications with =1.2.4-3 and /2.2 or /stable postfixes
    in apt-get.
  * Removed useless internal cruft including the xstatus file.
  * Fixed config parser bugs. Closes: #67848, #71108
  * Brain Damanged apt-get config options changed, does not change the command
    line interface, except to allow --enable-* to undo a configuration
    option:
      No-Remove -> Remove
      No-Download -> Download
      No-Upgrade -> Upgrade
  * Made this fix configable (DSelect::CheckDir) and default to disabled:
     * No remove prompt if the archives dir has not changed. Closes: #55709
    Because it is stupid in the case where no files were downloaded due to
    a resumed-aborted install, or a full cache! Closes: #65952
  * Obscure divide by zero problem. Closes: #64394
  * Update sizetable for mips. Closes: #62288
  * Fixed a bug with passive FTP connections
  * Has sizetable entry for sparc64. Closes: #64869
  * Escape special characters in the ::Label section of the cdroms.lst
  * Created apt-utils and python-apt packages
  * Due to the new policy engine, the available file may contain entries
    from the status file. These are generated if the package is not obsolete
    but the policy engine prohibits using the version from the package files.
    They can be identified by the lack of a Filename field.
  * The new policy engine. Closes: #66509, #66944, #45122, #45094, #40006,
    #36223, #33468, #22551
  * Fixed deb-src line for non-us. Closes: #71501, #71601
  * Fixes for G++ 2.96, s/friend/friend class/
  * Fixed mis doc of APT::Get::Fix-Missing. Closes: #69269
  * Confirmed fix for missing new line problem. Closes: #69386
  * Fixed up dhelp files. Closes: #71312
  * Added some notes about dselect and offline usage. Closes: #66473, #38316
  * Lock files on read only file systems are ignored w/ warning.
    Closes: #61701
  * apt-get update foo now gives an error! Closes: #42891
  * Added test for shlibs on hurd. Closes: #71499
  * Clarified apt-cache document. Closes: #71934
  * DocBook SGML man pages and some improvements in the text..
  * sigwinch thing. Closes: #72382
  * Caching can be turned off by setting the cache file names blank.
  * Ignores arches it does not know about when autocleaning. Closes: #72862
  * New function in apt-config to return dirs, files, bools and integers.
  * Fixed an odd litle bug in MarkInstall and fixed it up to handle
    complex cases involving OR groups and provides.
    68754 describes confusing messages which are the result of this..
    Closes: #63149, #69394, #68754, #77683, #66806, #81486, #78712
  * Speeling mistake and return code for the 'wicked' resolver error
    Closes: #72621, #75226, #77464
  * Solved unable to upgrade libc6 from potato to woody due to 3 package
    libc6 dependency loop problem.
  * Leading sources.list spaces. Closes: #76010
  * Removed a possible infinite loop while processing installations.
  * Man page updates. Closes: #75411, #75560, #64292, #78469
  * ReduceSourceList bug. Closes: #76027
  * --only-source option. Closes: #76320
  * Typos. Closes: #77812, #77999
  * Different status messages. Closes: #76652, #78353
  * /etc/apt/apt.conf.d/ directory for Joey and Matt and pipe protocol 2
  * OS detection an support for the new pseduo standard of os-arch for the
    Architecture string. Also uses regexing.. Closes: #39227, #72349
  * Various i18n stuff. Note that this still needs some i18n wizard
    to do the last gettextization right. Closes: #62386
  * Fixed a problem with some odd http servers/proxies that did not return
    the content size in the header. Closes: #79878, #44379
  * Little acquire bugs. Closes: #77029, #55820
  * _POSIX_THREADS may not be defined to anything, just defined..
    Closes: #78996
  * Spelling of Ignore-Hold correctly. Closes: #78042
  * Unlock the dpkg db if in download only mode. Closes: #84851
  * Brendan O'Dea's dselect admindir stuff. Closes: #62811
  * Patch from BenC. Closes: #80810
  * Single output of some names in lists. Closes: #80498, #43286
  * Nice message for people who can't read syserror output. Closes: #84734
  * OR search function. Closes: #82894
  * User's guide updates. Closes: #82469
  * The AJ/JoeyH var/state to var/lib transition patch. Closes: #59094
  * Various CD bugs, again thanks to Greenbush
    Closes: #80946, #76547, #71810, #70049, #69482
  * Using potato debhelper. Closes: #57977
  * I cannot self-terminate. Closes: #74928

 -- Jason Gunthorpe <jgg@debian.org>  Wed, 21 Feb 2001 00:39:15 -0500

apt (0.3.19) frozen unstable; urgency=low

  * Updates to apt-cdrom to support integrated non-us nicely, thanks to
    Paul Wade.
  * Fixed that apt-get/cdrom deadlock thing. Closes: #59853, #62945, #61976
  * Fixed hardcoded path. Closes: #59743
  * Fixed Jay's relative path bug
  * Allowed source only CDs. Closes: #58952
  * Space check is supressed if --print-uris is given. Closes: #58965
  * Clarified the documenation examples for non-us. Closes: #58646
  * Typo in the package description. Closes: #60230
  * Man Page typo. Closes: #60347
  * Typo in Algorithms.cc. Closes: #63577
  * Evil dotty function in apt-cache for generating dependency graphs
    with the as-yet-unpackaged GraphVis.
  * Appears to have been fixed in Janurary.. Closes: #57981
  * New config.guess/sub for the new archs. Closes: #60874
  * Fixed error reporting for certain kinds of resolution failures.
    Closes: #61327
  * Made autoclean respect 'q' settings. Closes: #63023
  * Fixed up the example sources.list. Closes: #63676
  * Added DPkg::FlushSTDIN to control the flushing of stdin before
    forking dpkg. Closes: #63991

 -- Ben Gertzfield <che@debian.org>  Fri, 12 May 2000 21:10:54 -0700

apt (0.3.18) frozen unstable; urgency=low

  * Changes in the postinst script. Closes: #56855, #57237
  * Fixed bashism. Closes: #57216, #57335
  * Doc updates. Closes: #57772, #57069, #57331, #57833, #57896

 -- Ben Gertzfield <che@debian.org>  Sun, 13 Feb 2000 01:52:31 -0800

apt (0.3.17) unstable; urgency=low

  * RFC 2732 usage for CDROM URIs and fixes to apt-cdrom
  * Fixed the configuration parser to not blow up if ; is in the config
    string
  * Applied visual patch to dselect install script . Closes #55214
  * Included the configure-index example
  * Minimal CD swaps
  * Library soname has increased
  * Fixed default sources.list to have correct URLs for potato when it
    becomes stable
  * Added a message about erasing sources.list to dselect setup script
    Closes: #55755
  * No remove prompt if the archives dir has not changed. Closes: #55709
  * Fixed inclusion of 2nd sample config file. Closes: #55374
  * Made file mtimes of 0 not confuse the methods If-Modifed-Since check.
    Closes: #55991

 -- Ben Gertzfield <che@debian.org>  Mon, 31 Jan 2000 12:12:40 -0800

apt (0.3.16) unstable; urgency=low

  * Made --no-download work. Closes: #52993
  * Now compiles on OpenBSD, Solaris and HP-UX
  * Clarify segfault errors
  * More debhelper fixes. Closes: #52662, #54566, #52090, #53531, #54769
  * Fix for Joel's discovery of glibc removal behavoir.
  * Fix for Ben Collins file: uri from slink upgrade.
  * Fixed resume code in FTP. Closes: #54323
  * Take more precautions to prevent the corruption Joey Hess saw.
  * Fixed --no-list-cleanup
  * RFC 2732 URI parsing ([] for hostnames).
  * Typo in apt-cache man page. Closes: #54949

 -- Ben Gertzfield <che@debian.org>  Fri, 14 Jan 2000 08:04:15 -0800

apt (0.3.15) unstable; urgency=low

  * Added DSelect::WaitAfterDownload Closes: #49549
  * Fixed cast error in byteswap macro and supporting code. Closes: #50093
  * Fixed buffer overflow for wide terminal sizes. Closes: #50295
  * Made -s and clean not do anything. Closes: #50238
  * Problem with Protected packages and the new OR code.
  * /usr/share/doc stuff. Closes: #51017, #50228, #51141
  * Remove doesn't require a package to be installable. Closes: #51175
  * FTP proxy touch ups in the mabn page. Closes: #51315, #51314

 -- Ben Gertzfield <che@debian.org>  Sat,  4 Dec 1999 21:17:24 -0800

apt (0.3.14) unstable; urgency=low

  * Fix Perl or group pre-depends thing Closes: #46091, #46096, #46233, #45901
  * Fix handling of dpkg's conversions from < -> <= Closes: #46094, #47088
  * Make unparsable priorities non-fatal Closes: #46266, #46267, #46293, #46298
  * Fix handling of '/' for the dist name. Closes: #43830, #45640, #45692
  * Fixed 'Method gave a blank filename' error from IMS queries onto CDs.
    Closes: #45034, #45695, #46537
  * Made OR group handling in the problem resolver more elaborate. Closes: #45646
  * Added APT::Clean-Installed option. Closes: #45973
  * Moves the free space check to after the calculated size is printed.
    Closes: #46639, #47498
  * mipsel arch Closes: #47614
  * Beautified URI printing to not include passwords Closes: #46857
  * Fixed little problem with --no-download Closes: #47557
  * Tweaked Dselect 'update' script to re-gen the avail file even in the
    event of a failure Closes: #47112
  * Retries for source archives too Closes: #47529
  * Unmounts CDROMs iff it mounted them Closes: #45299
  * Checks for the partial directories before doing downloads Closes: #47392
  * no_proxy environment variable (http only!) Closes: #43476
  * apt-cache showsrc Closes: #45799
  * De-Refs Single Pure virtual packages. Closes: #42437, #43555
  * Regexs for install. Closes: #35304, #38835
  * Dependency reports now show OR group relations
  * Re-Install feature. Cloes: #46961, #37393, #38919
  * Locks archive directory on clean (woops)
  * Remove is not 'sticky'. Closes: #48392
  * Slightly more accurate 'can not find package' message. Closes: #48311
  * --trivial-only and --no-remove. Closes: #48518
  * Increased the cache size. Closes: #47648
  * Comment woopsie. Closes: #48789
  * Removes existing links when linking sources. Closes: #48775
  * Problem resolver does not install all virtual packages. Closes: #48591, #49252
  * Clearer usage message about 'source' Closes: #48858
  * Immediate configure internal error Closes: #49062, #48884

 -- Ben Gertzfield <che@debian.org>  Sun,  7 Nov 1999 20:21:25 -0800

apt (0.3.13) unstable; urgency=low

  * Fix timestamp miss in FTP. Closes: #44363
  * Fix sorting of Kept packages. Closes: #44377
  * Fix Segfault for dselect-upgrade. Closes: #44436
  * Fix handling of '/' for the dist name. Closes #43830
  * Added APT::Get::Diff-Only and Tar-Only options. Closes #44384
  * Add commented-out deb-src URI to default sources.list file.

 -- Ben Gertzfield <che@debian.org>  Sun, 19 Sep 1999 18:54:20 -0700

apt (0.3.12) unstable; urgency=low

  * Fix for typo in the dhelp index. Closes: #40377
  * Multiple media swap support
  * Purge support. Closes: #33291, #40694
  * Better handling of - remove notation. Closes: #41024
  * Purge support. Closes: #33291, #40694
  * Error code on failed update. Closes: #41053
  * apt-cdrom adds entries for source directories. Closes: #41231
  * Sorts the output of any list. Closes: #41107
  * Fixes the looping problem. Closes: #41784, #42414, #44022
  * Fixes the CRC mechanism to lowercase all strings. Closes: #41839
  * More checks to keep the display sane. Particularly when fail-over is
    used with local mirrors and CD-Roms. Closes: #42127, #43130, #43668
  * PThread lockup problem on certain sparc/m68k. Closes: #40628
  * apt-cdrom understands .gz Package files too. Closes: #42779
  * Spelling error in dselect method description. Closes: #43251
  * Added security to the default source list. Closes: #43356

 -- Ben Gertzfield <che@debian.org>  Fri,  3 Sep 1999 09:04:28 -0700

apt (0.3.11) unstable; urgency=low

  * Fix for mis-parsed file: URIs. Closes: #40373, #40366, #40230
  * Fix for properly upgrading the system from perl 5.004 to 5.005

 -- Ben Gertzfield <che@debian.org>  Mon, 28 Jun 1999 21:06:44 -0700

apt (0.3.9) unstable; urgency=low

  * Spelling error in cachefile.cc. Closes: #39885
  * Trailing slash in dselect install if you try to use the
    default config file. Closes: #40011
  * Simulate works for autoclean. Closes: #39141
  * Fixed spelling errors. Closes: #39673
  * Changed url parsing a bit. Closes: #40070, #40069
  * Version 0.3.8 will be for slink/hamm (GNU libc 2).

 -- Ben Gertzfield <che@debian.org>  Thu, 24 Jun 1999 18:02:52 -0700

apt (0.3.7) unstable; urgency=low

  * Fixed missing text in the apt-get(8) page. Closes: #37596
  * Made --simulate and friends work with apt-get source. Closes: #37597, #37656
  * Fixed inclusion of man pages in the -doc/-dev package. Closes: #37633, #38651
  * Fixed handling of the -q option with not-entirely integer arguments
    Closes: #37499
  * Man page typo Closes: #37762
  * Fixed parsing of the Source: line. Closes: #37679
  * Dpkg/dpkg-hurd source bug. Closes: #38004, #38032
  * Added a check for an empty cache directory. Closes: #37963
  * Return a failure code if -d is given and packages fail to download.
    Closes: #38127
  * Arranged for an ftp proxy specifing an http server to work. See the
    important note in the sources.list man page.
  * Accounted for resumed files in the cps calculation. Closes: #36787
  * Deal with duplicate same version different packages. Closes: #30237
  * Added --no-download. Closes: #38095
  * Order of apt-cdrom dist detection. Closes: #38139
  * Fix apt-cdrom chop handling and missing lines. Closes: #37276
  * IPv6 http support
  * Suggests dpkg-dev for apt-get source. Closes: #38158
  * Fixed typo in apt-get help. Closes: #38712
  * Improved the error message in the case of broken held package. Closes: #38777
  * Fixed handling of MD5 failures
  * Documented list notation Closes: #39008
  * Change the 'b' to 'B'. Closes: #39007

 -- Ben Gertzfield <che@debian.org>  Sun, 20 Jun 1999 18:36:20 -0700

apt (0.3.6) unstable; urgency=low

  * Note that 0.3.5 never made it out the door..
  * Fix for apt-cdrom and unusual disk label locations. Closes: #35571
  * Made APT print numbers in decimal. Closes: #35617, #37319
  * Buffer munching fix for FTP. Closes: #35868
  * Typo in sample config file. Closes: #35907
  * Fixed whitespace in version compares. Closes: #35968, #36283, #37051
  * Changed installed size counter to only count unpacked packages.
    Closes: #36201
  * apt-get source support. Closes: #23934, #27190
  * Renames .debs that fail MD5 checking, provides automatic corruption
    recovery. Closes: #35931
  * Fixed autoconf verison. Closes: #37305
  * Random Segfaulting. Closes: #37312, #37530
  * Fixed apt-cache man page. Closes: #36904
  * Added a newline to apt-cache showpkg. Closes: #36903

 -- Ben Gertzfield <che@debian.org>  Wed, 12 May 1999 09:18:49 -0700

apt (0.3.4) unstable; urgency=low

  * Release for Ben while he is out of town.
  * Checked the size of partial files. Closes: #33705
  * apt-get should not print progress on non-tty. Closes: #34944
  * s/guide.text.gz/users-guide.txt.gz/ debian/control: Closes: #35207
  * Applied cdrom patches from Torsten.  Closes: #35140, #35141
  * smbmounted cdrom fix. Closes: #35470
  * Changed ie to eg.  Closes: #35196

 -- Adam Heath <doogie@debian.org>  Sun,  4 Apr 1999 18:26:44 -0500

apt (0.3.3) unstable; urgency=low

  * Fixes bug with file:/ URIs and multi-CD handling. Closes: #34923

 -- Ben Gertzfield <che@debian.org>  Tue, 23 Mar 1999 12:15:44 -0800

apt (0.3.2) unstable; urgency=low

  * Major release into unstable of v3
  * These bugs have been fixed, explanations are in the bug system, read
    the man pages as well..
    Closes: #21113, #22507, #22675, #22836, #22892, #32883, #33006, #34121,
    	    #23984, #24685, #24799, #25001, #25019, #34223, #34296, #34355,
	    #24021, #25022, #25026, #25104, #25176, #31557, #31691, #31853,
    	    #25458, #26019, #26433, #26592, #26670, #27100, #27100, #27601,
    	    #28184, #28391, #28778, #29293, #29351, #27841, #28172, #30260,
    	    #29382, #29441, #29903, #29920, #29983, #30027, #30076, #30112,
    	    #31009, #31155, #31381, #31883, #32140, #32395, #32584. #34465,
    	    #30383, #30441, #30472, #30643, #30827, #30324, #36425, #34596

 -- Ben Gertzfield <che@debian.org>  Mon, 15 Mar 1999 19:14:25 -0800

apt (0.3.1) experimental; urgency=low

  * Minor release of cvs version.
  * Added virtual package libapt-pkgx.x

 -- Mitch Blevins <mblevin@debian.org>  Wed, 10 Mar 1999 07:52:44 -0500

apt (0.3.0) experimental; urgency=low

  * New experimental version.

 -- Ben Gertzfield <che@debian.org>  Tue, 15 Dec 1998 12:53:21 -0800

apt (0.1.9) frozen unstable; urgency=low

  * Return to the wacky numbering for when we build 0.1.8 for hamm
  * Important bug related to APT on the Alpha fixed
  * apt-get dist-upgrade problems fixed
  * tiny patch for http method to fix an endless loop
  * nice fix from /usr/doc/lintian/ to remove rpath nastiness from
    libtool and add proper shared lib dependancies
  * now dh_shlibdeps is called with LD_LIBRARY_PATH=debian/tmp/usr/lib
    in case an old libpkg is installed while building APT to prevent
    spurious dependancies

 -- Ben Gertzfield <che@debian.org>  Thu,  5 Nov 1998 17:43:25 -0800

apt (0.1.7) unstable; urgency=low

  * New build with libstdc++2.9.
  * Various fixes; read the Changelog.

 -- Ben Gertzfield <che@debian.org>  Thu, 15 Oct 1998 18:29:18 -0700

apt (0.1.6) unstable; urgency=low

  * Various fixes in the FTP method for error checking. Fixes: #26188.
  * Spelling corrections in dselect method. Fixes: #25884
  * Fixes for compilation on alpha/ppc. Fixes: #25313, #26108.
  * No more bo releases: we're using a normal numbering system now.

 -- Ben Gertzfield <che@debian.org>  Tue,  8 Sep 1998 19:27:13 -0700

apt (0.1.5) unstable; urgency=low

  * Changed sources.list to point to 'unstable' by default, as
    'frozen' no longer exists!

 -- Ben Gertzfield <che@debian.org>  Thu, 23 Jul 1998 22:00:18 -0700

apt (0.1.3) unstable; urgency=low

  * New upstreamish version.
  * ftp method rewritten in C. Removes dependancies on all perl/perl
    related modules. This fixes many of the ftp method bugs.

 -- Ben Gertzfield <che@debian.org>  Thu, 16 Jul 1998 22:19:00 -0700

apt (0.1.1) unstable; urgency=low

  * Release for unstable.

 -- Ben Gertzfield <che@debian.org>  Tue, 30 Jun 1998 20:48:30 -0700

apt (0.1) unstable; urgency=low

  * Kludge to fix problem in libnet-perl with illegal anonymous
    FTP passwords.
  * Moved to unstable; apt is in a useable state now.
  * Fixed version numbering. From now on, numbering will be:
    0.1 (no actual release) -> 0.1.0bo (release for libc5) ->
    0.1.1 (release for unstable). Thanks, Manoj.

 -- Ben Gertzfield <che@debian.org>  Tue, 30 Jun 1998 20:40:58 -0700

apt (0.0.17-1) experimental; urgency=low

  * Fixed problem with libc6 version compare
  * Scott's away for a while, so I'll be packaging apt for the time
    being.

 -- Ben Gertzfield <che@debian.org>  Thu, 25 Jun 1998 19:02:03 -0700

apt (0.0.16-1) experimental; urgency=low

  * Modifications to make apt-get more friendly when backgrounded.
  * Updated documentation.
  * Updates to graphic widgets

 -- Scott K. Ellis <scott@debian.org>  Mon,  8 Jun 1998 11:22:02 -0400

apt (0.0.15-0.2bo) experimental; urgency=low

  * Bo compilation
  * Bob Hilliards crash

 -- Jason Gunthorpe <jgg@debian.org>  Sun, 31 May 1998 20:18:35 -0600

apt (0.0.15-0.1bo) experimental; urgency=low

  * Bo compilation
  * libstdc++272 patch

 -- Jason Gunthorpe <jgg@debian.org>  Sun, 31 May 1998 20:18:35 -0600

apt (0.0.15) experimental; urgency=low

  * Clean up source tarball (no user-visible changes)

 -- Scott K. Ellis <scott@debian.org>  Tue, 26 May 1998 12:23:53 -0400

apt (0.0.14) experimental; urgency=low

  * Updates in ordering code to make sure certain upgrades work correctly.
  * Made dselect/setup understand ftp as well as http

 -- Scott K. Ellis <scott@debian.org>  Wed, 20 May 1998 13:33:32 -0400

apt (0.0.13-bo1) experimental; urgency=low

  * Bo compilation

 -- Jason Gunthorpe <jgg@debian.org>  Mon, 18 May 1998 15:10:49 -0600

apt (0.0.13) experimental; urgency=low

  * Remove hardcoded egcc from debian/rules (#21575)
  * Fixes for ordering logic when system has a number of unpacked
    but unconfigured packages installed.
  * Spelling fix in dselect install method (#22556)

 -- Scott K. Ellis <scott@debian.org>  Sun, 17 May 1998 20:08:33 -0400

apt (0.0.12) experimental; urgency=low

  * Fixed problems with package cache corruption.
  * Made to depend on libc6 >= 2.0.7pre1 due to timezone problems with
    earlier versions.
  * Interface and documentation improvements.

 -- Scott K. Ellis <scott@debian.org>  Sat, 16 May 1998 23:17:32 -0400

apt (0.0.11) experimental; urgency=low

  * Change dependancies to pre-depends since breaking your packaging tools
    in the middle of an installation isn't very good.
  * Bug fixes to ftp method and general apt-get code

 -- Scott K. Ellis <scott@debian.org>  Fri, 15 May 1998 08:57:38 -0400

apt (0.0.10) experimental; urgency=low

  * Run "dpkg --configure -a" after an aborted dselect install
  * Fixed problem with install looping
  * Support for authenticating proxys: (note this isn't terribly secure)
    http_proxy="http://user:pass@firewall:port/"
  * Substitute $ARCH in sources.list
  * Fixes in the resumption code for ftp

 -- Scott K. Ellis <scott@debian.org>  Tue, 12 May 1998 09:14:41 -0400

apt (0.0.9) experimental; urgency=low

  * Added ftp support.
  * Various other less visible bug fixes.
  * Fixed problem with segfault when apt-get invoked in a non-existant
    directory (Bug #21863)
  * Bumped policy to 2.4.1

 -- Scott K. Ellis <scott@debian.org>  Fri,  1 May 1998 09:18:19 -0400

apt (0.0.8) experimental; urgency=low

  * Fixed generated available file (Bug #21836)
  * Added download ETA (Bug #21774).
  * Fixed hardcoded ARCH (Bug #21751).
  * Fixed check on http_proxy (Bug #21795).
  * Added download speed indicator.

 -- Scott K. Ellis <scott@debian.org>  Mon, 27 Apr 1998 10:58:32 -0400

apt (0.0.7) experimental; urgency=low

  * Remove libdeity and apt from package for now, since only apt-get and
    apt-cache are actually useful right now.
  * Clean up handling of package installation errors.
  * Added timeout to http transfers (#21269)
  * Updated setup for dselect/apt method.
  * Updated man pages
  * Long options (added in 0.0.6)

 -- Scott K. Ellis <scott@debian.org>  Tue, 21 Apr 1998 09:06:49 -0400

apt (0.0.6) experimental; urgency=low

  * Spelling changes.
  * Revamped download status display.
  * Call apt-get clean after successful install in dselect.
  * Added "apt-get clean" which deletes package files from /var/cache/apt

 -- Scott K. Ellis <scott@debian.org>  Thu,  9 Apr 1998 15:13:59 -0400

apt (0.0.5) experimental; urgency=low

  * Ignore signals while dpkg is running so we don't leave dpkg running in
    the background (#20804)
  * Check Packages as well as Packages.gz for file URIs (#20784)
  * Spelling cleanup (#20800)
  * Added -m option to permit upgrade to go on in the case of a bad mirror.
    This option may result in incomplete upgrades when used with -f.

 -- Scott K. Ellis <scott@debian.org>  Tue,  7 Apr 1998 12:40:29 -0400

apt (0.0.4) experimental; urgency=low

  * New usage guide.
  * Various documentation updates and cleanup.
  * Added '-f' option to apt-get attempt to fix broken dependancies.

 -- Scott K. Ellis <scott@debian.org>  Sat,  4 Apr 1998 14:36:00 -0500

apt (0.0.3) experimental; urgency=low

  * Added a shlibs.local file to prevent apt from depending on itself.
  * Updates to how apt-get handles bad states in installed packages.
  * Updated rules to make sure build works from a freshly checked out source
    archive.  Building from CVS needs libtool/automake/autoconf, builds from
    the distributed source package should have no such dependancy.

 -- Scott K. Ellis <scott@debian.org>  Fri,  3 Apr 1998 11:49:47 -0500

apt (0.0.2) unstable; urgency=low

  * Updates to apt-get and http binding for dselect method (apt).
  * Updating version number from 0.0.1, which was released only on IRC.

 -- Scott K. Ellis <scott@debian.org>  Fri,  3 Apr 1998 00:35:18 -0500

apt (0.0.1) unstable; urgency=low

  * Initial Release.

 -- Scott K. Ellis <scott@debian.org>  Tue, 31 Mar 1998 12:49:28 -0500<|MERGE_RESOLUTION|>--- conflicted
+++ resolved
@@ -1,4 +1,3 @@
-<<<<<<< HEAD
 apt (1.1~exp8) experimental; urgency=medium
 
   [ Michael Vogt ]
@@ -234,7 +233,7 @@
     - add regression test for LP: #34638
 
  -- Michael Vogt <mvo@debian.org>  Thu, 19 Jun 2014 12:01:48 +0200
-=======
+
 apt (1.0.9.8) unstable; urgency=medium
 
   [ David Kalnischkies ]
@@ -253,7 +252,6 @@
   * fix crash in order writing in pkgDPkgPM::WriteApportReport() (LP: #1436626)
 
  -- David Kalnischkies <david@kalnischkies.de>  Mon, 13 Apr 2015 07:14:36 +0200
->>>>>>> ae37ab01
 
 apt (1.0.9.7) unstable; urgency=medium
 
