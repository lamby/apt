--- conflicted
+++ resolved
@@ -1,6 +1,3 @@
-<<<<<<< HEAD
-apt (0.7.23.1) unstable; urgency=low
-=======
 apt (0.7.24) UNRELEASED; urgency=low
 
   [ Nicolas François ]
@@ -24,8 +21,7 @@
 
  -- David Kalnischkies <kalnischkies@gmail.com>  Fri, 28 Aug 2009 09:40:08 +0200
 
-apt (0.7.23.1) UNRELEASED; urgency=low
->>>>>>> b43af876
+apt (0.7.23.1) unstable; urgency=low
 
   [ Michael Vogt ]
   * apt-pkg/pkgcache.cc:
