<<<<<<< HEAD
apt (0.6.46.4ubuntu3) feisty; urgency=low

  * apt-pkg/algorithm.cc:
    - use clog for all debugging
  * apt-pkg/depcache.cc:
    - never mark Required package for autoremoval (lp: #75882)

 -- Michael Vogt <michael.vogt@ubuntu.com>  Mon, 18 Dec 2006 11:56:05 +0100

apt (0.6.46.4ubuntu2) feisty; urgency=low

  * apt-pkg/algorithms.cc: add missing call to MarkKeep
    so that dist-upgrade isn't broken by unsatisfiable Breaks.
    (thanks to Ian Jackson)

 -- Michael Vogt <michael.vogt@ubuntu.com>  Thu,  7 Dec 2006 23:07:24 +0100

apt (0.6.46.4ubuntu1) feisty; urgency=low

  * merged with debian

 -- Michael Vogt <michael.vogt@ubuntu.com>  Thu,  7 Dec 2006 12:13:14 +0100
=======
apt (0.6.46.5) UNRELEASED; urgency=low

  * apt-pkg/algorithm.cc:
    - use clog for all debugging
    - only increase the score of installed applications if they 
      are not obsolete 

 -- Michael Vogt <michael.vogt@ubuntu.com>  Mon, 18 Dec 2006 19:39:05 +0100
>>>>>>> 4172c784

apt (0.6.46.4) unstable; urgency=high

  * ack NMU (closes: #401017)
  * added apt-secure.8 to "See also" section
  * apt-pkg/deb/dpkgpm.cc:
    - added "Dpkg::StopOnError" variable that controls if apt
      will abort on errors from dpkg
  * apt-pkg/deb/debsrcrecords.{cc,h}:
    - make the Buffer grow dynmaically (closes: #400874)
  * Merged from Christian Perrier bzr branch:
    - uk.po: New Ukrainian translation: 483t28f3u
    - el.po: Update to 503t9f2u
    - de.po: Updates and corrections.
  * apt-pkg/contrib/progress.cc:
    - OpProgress::CheckChange optimized, thanks to Paul Brook
      (closes: #398381)
  * apt-pkg/contrib/sha256.cc:
    - fix building with noopt

 -- Michael Vogt <mvo@debian.org>  Thu,  7 Dec 2006 10:49:50 +0100

apt (0.6.46.3-0.2) unstable; urgency=high

  * Non-maintainer upload with permission of Michael Vogt.
  * Fix FTBFS on most arches (regression from the fix of #400874)

 -- Andreas Barth <aba@not.so.argh.org>  Tue,  5 Dec 2006 15:51:22 +0000 
  
apt (0.6.46.3-0.1) unstable; urgency=high

  * Non-maintainer upload with permission of Michael Vogt.
  * Fix segfault at apt-get source. Closes: #400874
  * Add apt-key update in postinst, so that debian-archive-keyring doesn't
    need to depend on apt >= 0.6. Closes: #401114
  * Don't double-queue pdiff files. Closes: #401017
  
 -- Andreas Barth <aba@not.so.argh.org>  Tue,  5 Dec 2006 10:34:56 +0000

apt (0.6.46.3ubuntu2) feisty; urgency=low

  * apt-pkg/algorithms.cc: add missing call to MarkKeep
    so that dist-upgrade isn't broken by unsatisfiable Breaks.

 -- Ian Jackson <iwj@ubuntu.com>  Thu,  7 Dec 2006 15:46:52 +0000

apt (0.6.46.3ubuntu1) feisty; urgency=low

  * doc/apt-get.8.xml:
    - documented autoremove, thanks to Vladimír Lapá%GÄ%@ek 
      (lp: #62919)
  * fix broken i18n in the dpkg progress reporting, thanks to 
    Frans Pop and Steinar Gunderson. (closes: #389261)
  * po/en_GB.po:
    - typo (lp: #61270)
  * add apt-secure.8 to "See also" section

 -- Michael Vogt <michael.vogt@ubuntu.com>  Thu, 23 Nov 2006 07:24:12 +0100

apt (0.6.46.3) unstable; urgency=low

  * apt-pkg/deb/dpkgpm.cc:
    - make progress reporting robust against multiline error
      messages 

  * Merged from Christian Perrier bzr branch:
     - ca.po: Updated to 514t
     - be.po: Updated to 514t
     - it.po: Updated to 514t
     - hu.po: Updated to 514t
     - zh_TW.po: Updated to 514t
     - ar.po: Updated to 293t221u.
     - ru.po: Updated to 514t. Closes: #392466
     - nb.po: Updated to 514t. Closes: #392466
     - pt.po: Updated to 514t. Closes: #393199
     - fr.po: One spelling error corrected: s/accÃ¨der/accÃ©der
     - km.po: Updated to 514t.
     - ko.po: Updated to 514t.
     - bg.po: Updated to 514t.
     - de.po: Updated to 514t.
     - en_GB.po: Updated to 514t.

 -- Michael Vogt <mvo@debian.org>  Thu, 2 Nov 2006 11:37:58 +0100 

apt (0.6.46.2) unstable; urgency=low

  * Merged from Christian Perrier bzr branch:
    - es.po: Updated to 514t. Closes: #391661
    - da.po: Updated to 514t. Closes: #391424
    - cs.po: Updated. Closes: #391064
    - es.po: Updated to 514t. Closes: #391661
    - da.po: Updated to 514t. Closes: #391424
  
 -- Michael Vogt <mvo@debian.org>  Wed, 11 Oct 2006 09:03:15 +0200

apt (0.6.46.1) unstable; urgency=low

  * methods/gzip.cc:
    - deal with empty files 
  * Applied patch from Daniel Schepler to make apt bin-NMU able.  
    (closes: bug#359634)
  * rebuild against current g++ because of:
    http://gcc.gnu.org/bugzilla/show_bug.cgi?id=29289
    (closes: #390189)
  * fix broken i18n in the dpkg progress reporting, thanks to 
    Frans Pop and Steinar Gunderson. (closes: #389261)
  * Merged from Christian Perrier bzr branch:
    * fi.po: Updated to 514t. Closes: #390149
    * eu.po: Updated to 514t. Closes: #389725
    * vi.po: Updated to 514t. Closes: #388555
  * make the internal buffer in pkgTagFile grow dynamically
    (closes: #388708)
  
 -- Michael Vogt <mvo@debian.org>  Mon,  2 Oct 2006 20:42:20 +0200

apt (0.6.46) unstable; urgency=low

  * debian/control:
    - switched to libdb4.4 for building (closes: #381019)
  * cmdline/apt-get.cc:
    - fix in the TryInstallTask() code to make sure that all package
      there are marked manual install (lp: #61684)

 -- Michael Vogt <michael.vogt@ubuntu.com>  Thu, 28 Sep 2006 00:34:20 +0200

apt (0.6.45ubuntu14) edgy; urgency=low

  * cmdline/apt-get.cc:
    - fix in the TryInstallTask() code to make sure that all package
      there are marked manual install (lp: #61684)

 -- Michael Vogt <michael.vogt@ubuntu.com>  Thu, 28 Sep 2006 00:34:20 +0200

apt (0.6.45ubuntu13) edgy; urgency=low

  * no-changes upload to make apt rebuild against latest g++ and
    fix synaptic FTBFS (see bug: #62461 for details)

 -- Michael Vogt <michael.vogt@ubuntu.com>  Tue, 26 Sep 2006 22:33:10 +0200

apt (0.6.45ubuntu12) edgy; urgency=low

  * apt-pkg/depcache.cc:
    - fix in the sweep() code, set garbage flag for packages scheduled 
      for removal too
    - do not change the autoFlag in MarkKeep(), this can lead to suprising
      side effects

 -- Michael Vogt <michael.vogt@ubuntu.com>  Thu, 21 Sep 2006 00:58:24 +0200

apt (0.6.45ubuntu11) edgy; urgency=low

  * removed "installtask" and change it so that tasknames can be given
    with "apt-get install taskname^"
  * improve the writeStateFile() code

 -- Michael Vogt <michael.vogt@ubuntu.com>  Wed, 20 Sep 2006 14:14:24 +0200

apt (0.6.45ubuntu10) edgy; urgency=low

  * methods/http.cc:
    - check more careful for incorrect proxy settings (closes: #378868)
  * methods/gzip.cc:
    - don't hang when /var is full (closes: #341537), thanks to
      Luis Rodrigo Gallardo Cruz for the patch
  * doc/examples/sources.list:
    - removed non-us.debian.org from the example (closes: #380030,#316196)
  * Merged from Christian Perrier bzr branch:
    * ro.po: Updated to 514t. Closes: #388402
    * dz.po: Updated to 514t. Closes: #388184
    * it.po: Fixed typos. Closes: #387812
    * ku.po: New kurdish translation. Closes: #387766
    * sk.po: Updated to 514t. Closes: #386851
    * ja.po: Updated to 514t. Closes: #386537
    * gl.po: Updated to 514t. Closes: #386397
    * fr.po: Updated to 516t.
    * fi.po: Updated to 512t. Closes: #382702
  * share/archive-archive.gpg:
    - removed the outdated amd64 and debian-2004 keys
  * apt-pkg/tagfile.cc:
    - applied patch from Jeroen van Wolffelaar to make the tags
      caseinsensitive (closes: #384182)
    - reverted MMap use in the tagfile because it does not work 
      across pipes (closes: #383487) 
  * added "installtask" command
  * added new ubuntu specific rewrite rule for "Original-Maintainer"
  
 -- Michael Vogt <michael.vogt@ubuntu.com>  Tue, 19 Sep 2006 15:07:51 +0200

apt (0.6.45ubuntu9) edgy; urgency=low

  * cmdline/apt-get.cc:
    - if --no-remove is given, do not run the AutoRemove code 

 -- Michael Vogt <michael.vogt@ubuntu.com>  Wed, 13 Sep 2006 11:54:20 +0200

apt (0.6.45ubuntu8) edgy; urgency=low

  * apt-pkg/algorithm.cc:
    - fix pkgProblemResolver.InstallProtect() to preserve the auto-install
      information (lp: #59457)
  * cmdline/apt-get.cc:
    - fix typo in autoremove information (lp: #59420)
  * install apt-mark to modify the automatically install information for
    packages

 -- Michael Vogt <michael.vogt@ubuntu.com>  Fri,  8 Sep 2006 20:07:22 +0200

apt (0.6.45ubuntu7) edgy; urgency=low

  * apt-pkg/depcache.cc:
    - fix a bug in the install-recommends-section code

 -- Michael Vogt <michael.vogt@ubuntu.com>  Thu,  7 Sep 2006 18:22:38 +0200

apt (0.6.45ubuntu6) edgy; urgency=low

  [Michael Vogt]
  * cmdline/apt-get.cc:
    - always show auto-removable packages and give a hint how to remove 
      them
  * debian/apt.conf.ubuntu:
    - exlucde linux-image and linux-restricted-modules from ever being 
      auto-removed
    - added "metapackages" as the section we want to install recommends
      by default
  * apt-pkg/depcache.cc:
    - added support to turn install-recommends selectively on/off by
      section
  [Ian Jackson]
  * Tests pass without code changes!  Except that we need this:
  * Bump cache file major version to force rebuild so that Breaks
    dependencies are included.
  * Don't depend on or suggest any particular dpkg or dpkg-dev versions;
    --auto-deconfigure is very very old and dpkg-dev's Breaks support
    is more or less orthogonal.
  * Initial draft of `Breaks' implementation.  Appears to compile,
    but as yet *completely untested*.

 -- Michael Vogt <michael.vogt@ubuntu.com>  Thu,  7 Sep 2006 11:50:52 +0200

apt (0.6.45ubuntu5) edgy; urgency=low

  * apt-pkg/pkgcachegen.cc:
    - increase the APT::Cache-Limit to deal with the increased demand due
      to the translated descriptions
  * apt-pkg/deb/dpkgpm.cc:
    - pass "--auto-deconfigure" to dpkg on install to support the
      new "breaks" in dpkg

 -- Michael Vogt <michael.vogt@ubuntu.com>  Tue, 15 Aug 2006 12:06:26 +0200

apt (0.6.45ubuntu4) edgy; urgency=low

  * cmdline/apt-get.cc:
    - fix in the new --fix-polciy code

 -- Michael Vogt <michael.vogt@ubuntu.com>  Mon, 14 Aug 2006 21:08:11 +0200

apt (0.6.45ubuntu3) edgy; urgency=low

  * ABI break
  * merged latest apt--install-recommends (closes: #559000)
  * added "--fix-policy" option to can be used as "--fix-broken" and
    will install missing weak depends (recommends, and/or suggests 
    depending on the settings)
  * merged the apt--ddtp branch

 -- Michael Vogt <michael.vogt@ubuntu.com>  Fri, 11 Aug 2006 12:53:23 +0200

apt (0.6.45ubuntu2) edgy; urgency=low

  * debian/control:
    - switched to libdb4.4 for building (closes: #381019)
  * cmdline/apt-get.cc:
    - show only the recommends/suggests for the candidate-version, not for all
      versions of the package (closes: #257054)
    - properly handle recommends/suggests or-groups when printing the list of
      suggested/recommends packages (closes: #311619)
  * merged "apt--install-recommends" branch:
    - added "{no-}install-recommends" commandline option
    - added APT::Install-{Recommends,Suggests} option
    - currently Install-Recommends defaults to "False" 

 -- Michael Vogt <michael.vogt@ubuntu.com>  Wed,  9 Aug 2006 23:38:46 +0200

apt (0.6.45ubuntu1) edgy; urgency=low

  * merged with debian/unstable

 -- Michael Vogt <michael.vogt@ubuntu.com>  Tue,  1 Aug 2006 15:43:22 +0200

apt (0.6.45) unstable; urgency=low

  * apt-pkg/contrib/sha256.cc:
    - fixed the sha256 generation (closes: #378183)
  * ftparchive/cachedb.cc:
    - applied patch from Anthony Towns to fix Clean() function
      (closes: #379576)
  * doc/apt-get.8.xml:
    - fix path to the apt user build (Closes: #375640)
  * doc/apt-cache.8.xml:
    - typo (Closes: #376408)
  * apt-pkg/deb/dpkgpm.cc:
    - make progress reporting more robust against multiline error
      messages (first half of a fix for #374195)
  * doc/examples/configure-index:
    - document Debug::pkgAcquire::Auth     
  * methods/gpgv.cc:
    - deal with gpg error "NODATA". Closes: #296103, Thanks to 
      Luis Rodrigo Gallardo Cruz for the patch
  * apt-inst/contrib/extracttar.cc:
    - fix for string mangling, closes: #373864
  * apt-pkg/acquire-item.cc:
    - check for bzip2 in /bin (closes: #377391)
  * apt-pkg/tagfile.cc:
    - make it work on non-mapable files again, thanks 
      to James Troup for confirming the fix (closes: #376777)
  * Merged from Christian Perrier bzr branch:
    * ko.po: Updated to 512t. Closes: #378901
    * hu.po: Updated to 512t. Closes: #376330
    * km.po: New Khmer translation: 506t6f. Closes: #375068
    * ne.po: New Nepali translation: 512t. Closes: #373729
    * vi.po: Updated to 512t. Closes: #368038
    * zh_TW.po: Remove an extra %s in one string. Closes: #370551
    * dz.po: New Dzongkha translation: 512t
    * ro.po: Updated to 512t
    * eu.po: Updated

 -- Michael Vogt <mvo@debian.org>  Thu, 27 Jul 2006 00:52:05 +0200

apt (0.6.44.2ubuntu4) edgy; urgency=low

  * Make apt-get dselect-upgrade happy again

 -- Michael Vogt <michael.vogt@ubuntu.com>  Fri, 21 Jul 2006 11:03:02 +0200

apt (0.6.44.2ubuntu3) edgy; urgency=low

  * Close extended_states file after writing it.

 -- Colin Watson <cjwatson@ubuntu.com>  Tue, 18 Jul 2006 00:12:13 +0100

apt (0.6.44.2ubuntu2) edgy; urgency=low

  * create a empty extended_states file if none exists already

 -- Michael Vogt <michael.vogt@ubuntu.com>  Tue,  4 Jul 2006 09:23:03 +0200

apt (0.6.44.2ubuntu1) edgy; urgency=low

  * merged with debian/unstable
  * merged the "auto-mark" branch to support aptitude like
    marking of automatically installed dependencies and added
    "apt-get remove --auto-remove" to remove unused auto-installed
    packages again
  * changed library version from 3.11 to 3.50 to make it clearly 
    different from the debian version (we are ABI incompatible because
    of the auto-mark patch)

 -- Michael Vogt <michael.vogt@ubuntu.com>  Mon,  3 Jul 2006 18:30:46 +0200

apt (0.6.44.2) unstable; urgency=low
  
   * apt-pkg/depcache.cc:
     - added Debug::pkgDepCache::AutoInstall (thanks to infinity)
   * apt-pkg/acquire-item.cc:
     - fix missing chmod() in the new aquire code
       (thanks to Bastian Blank, Closes: #367425)
   * merged from
     http://www.perrier.eu.org/debian/packages/d-i/level4/apt-main:
     * sk.po: Completed to 512t
     * eu.po: Completed to 512t
     * fr.po: Completed to 512t
     * sv.po: Completed to 512t
     * Update all PO and the POT. Gives 506t6f for formerly
       complete translations

 -- Michael Vogt <mvo@debian.org>  Wed, 14 Jun 2006 12:00:57 +0200 

apt (0.6.44.1-0.1) unstable; urgency=low

  * Non-maintainer upload.
  * Don't give an error when parsing empty Packages/Sources files.
    (Closes: #366931, #367086, #370160)

 -- Steinar H. Gunderson <sesse@debian.org>  Fri,  9 Jun 2006 00:52:21 +0200

apt (0.6.44.1) unstable; urgency=low

  * merged from 
    http://www.perrier.eu.org/debian/packages/d-i/level4/apt-main:
    - po/LINGUAS: added "bg" Closes: #360262
    - po/gl.po: Galician translation update. Closes: #366849
    - po/hu.po: Hungarian translation update. Closes: #365448
    - po/cs.po: Czech translation updated. Closes: #367244

 -- Michael Vogt <mvo@debian.org>  Tue, 16 May 2006 21:51:16 +0200

apt (0.6.44) unstable; urgency=low

  * apt-pkg/acquire.cc: don't show ETA if it is 0 or absurdely large
  * apt-pkg/deb/dpkgpm.cc: 
    - wording fixes (thanks to Matt Zimmerman)
    - fix error in dpkg interaction (closes: #364513, 
      thanks to Martin Dickopp)
  * apt-pkg/tagfile.{cc,h}:
    - use MMap to read the entries (thanks to Zephaniah E. Hull for the
      patch) Closes: #350025
  * Merge from http://www.perrier.eu.org/debian/packages/d-i/level4/apt-main:
  	* bg.po: Added, complete to 512t. Closes: #360262
  * doc/apt-ftparchive.1.xml:
    - fix documentation for "SrcPackages" -> "Sources" 
      (thanks to Bart Martens for the patch, closes: #307756)
  * debian/libapt-pkg-doc.doc-base.cache:
    - remove broken charackter from description (closes: #361129)
  * apt-inst/deb/dpkgdb.cc, methods/gpgv.cc: 
    - i18n fixes (closes: #349298)
  * debian/postinst: dont fail on not available
    /usr/share/doc/apt/examples/sources.list (closes: #361130)
  * methods/ftp.cc:
    - unlink empty file in partial if the download failed because
      the file is missing on the server (closes: #316337)
  * apt-pkg/deb/debversion.cc:
    - treats a version string with explicit zero epoch equal
      than the same without epoch (Policy 5.6.12, closes: #363358)
      Thanks to Lionel Elie Mamane for the patch
  
 -- Michael Vogt <mvo@debian.org>  Mon,  8 May 2006 22:28:53 +0200

apt (0.6.43.3ubuntu3) dapper; urgency=low

  * methods/http.cc:
    - fix the user-agent string

 -- Michael Vogt <michael.vogt@ubuntu.com>  Fri, 26 May 2006 18:09:32 +0200

apt (0.6.43.3ubuntu2) dapper; urgency=low

  * apt-pkg/deb/dpkgpm.cc: wording fixes (thanks to Matt Zimmerman)

 -- Michael Vogt <michael.vogt@ubuntu.com>  Tue, 18 Apr 2006 13:24:40 +0200

apt (0.6.43.3ubuntu1) dapper; urgency=low

  * apt-pkg/acquire.cc: don't show ETA if it is 0 or absurdely large in 
    the status-fd (ubuntu #28954)

 -- Michael Vogt <michael.vogt@ubuntu.com>  Tue, 28 Mar 2006 20:34:46 +0200

apt (0.6.43.3) unstable; urgency=low

  * Merge bubulle@debian.org--2005/apt--main--0 up to patch-186:
    * ca.po: Completed to 512t. Closes: #351592
    * eu.po: Completed to 512t. Closes: #350483
    * ja.po: Completed to 512t. Closes: #349806
    * pl.po: Completed to 512t. Closes: #349514
    * sk.po: Completed to 512t. Closes: #349474
    * gl.po: Completed to 512 strings Closes: #349407
    * vi.po: Completed to 512 strings
    * sv.po: Completed to 512 strings Closes: #349210
    * ru.po: Completed to 512 strings Closes: #349154
    * da.po: Completed to 512 strings Closes: #349084
    * fr.po: Completed to 512 strings
    * LINGUAS: Add Welsh
    * *.po: Updated from sources (512 strings)
    * vi.po: Completed to 511 strings  Closes: #348968
  * apt-pkg/deb/deblistparser.cc:
    - don't explode on a DepCompareOp in a Provides line, but warn about
      it and ignore it otherwise (thanks to James Troup for reporting it)
  * cmdline/apt-get.cc:
    - don't lock the lists directory in DoInstall, breaks --print-uri 
      (thanks to James Troup for reporting it)
  * debian/apt.dirs: create /etc/apt/sources.list.d 
  * make apt-cache madison work without deb-src entries (#352583)
  * cmdline/apt-get.cc: only run the list-cleaner if a update was 
    successfull
  * apt-get update errors are only warnings nowdays
  * be more careful with the signature file on network failures

 --  Michael Vogt <mvo@debian.org>  Wed, 22 Feb 2006 10:13:04 +0100

apt (0.6.43.2ubuntu1) dapper; urgency=low

  * Merge bubulle@debian.org--2005/apt--main--0 up to patch-182:
  * ca.po: Completed to 512t. Closes: #351592
    * eu.po: Completed to 512t. Closes: #350483
    * ja.po: Completed to 512t. Closes: #349806
    * pl.po: Completed to 512t. Closes: #349514
    * sk.po: Completed to 512t. Closes: #349474
    * gl.po: Completed to 512 strings Closes: #349407
    * vi.po: Completed to 512 strings
    * sv.po: Completed to 512 strings Closes: #349210
    * ru.po: Completed to 512 strings Closes: #349154
    * da.po: Completed to 512 strings Closes: #349084
    * fr.po: Completed to 512 strings
    * LINGUAS: Add Welsh
    * *.po: Updated from sources (512 strings)
    * vi.po: Completed to 511 strings  Closes: #348968
  * apt-pkg/deb/deblistparser.cc:
    - don't explode on a DepCompareOp in a Provides line, but warn about
      it and ignore it otherwise (thanks to James Troup for reporting it)
  * cmdline/apt-get.cc:
    - don't lock the lists directory in DoInstall, breaks --print-uri 
      (thanks to James Troup for reporting it)
  * debian/apt.dirs: create /etc/apt/sources.list.d 
  * make apt-cache madison work without deb-src entries (#352583)
  * cmdline/apt-get.cc: only run the list-cleaner if a update was 
    successfull
  * apt-get update errors are only warnings nowdays
  * be more careful with the signature file on network failures

 -- Michael Vogt <michael.vogt@ubuntu.com>  Mon, 20 Feb 2006 22:27:48 +0100

apt (0.6.43.2) unstable; urgency=low

  * Merge bubulle@debian.org--2005/apt--main--0 up to patch-166:
    - en_GB.po, de.po: fix spaces errors in "Ign " translations Closes: #347258
    - makefile: make update-po a pre-requisite of clean target so
    	        that POT and PO files are always up-to-date
    - sv.po: Completed to 511t. Closes: #346450
    - sk.po: Completed to 511t. Closes: #346369
    - fr.po: Completed to 511t
    - *.po: Updated from sources (511 strings)
    - el.po: Completed to 511 strings Closes: #344642
    - da.po: Completed to 511 strings Closes: #348574
    - es.po: Updated to 510t1f Closes: #348158
    - gl.po: Completed to 511 strings Closes: #347729
    - it.po: Yet another update Closes: #347435
  * added debian-archive-keyring to the Recommends (closes: #347970)
  * fixed message in apt-key to install debian-archive-keyring 
  * typos fixed in apt-cache.8 (closes: #348348, #347349)
  * add patch to fix http download corruption problem (thanks to
    Petr Vandrovec, closes: #280844, #290694)

 -- Michael Vogt <mvo@debian.org>  Thu, 19 Jan 2006 00:06:33 +0100

apt (0.6.43.1ubuntu1) dapper; urgency=low

  * Merge bubulle@debian.org--2005/apt--main--0 up to patch-159:
    - en_GB.po, de.po: fix spaces errors in "Ign " translations
      Closes: #347258
    - makefile: make update-po a pre-requisite of clean target so
	        that POT and PO files are always up-to-date
    - sv.po: Completed to 511t. Closes: #346450
    - sk.po: Completed to 511t. Closes: #346369
    - fr.po: Completed to 511t
    - *.po: Updated from sources (511 strings)
  * add patch to fix http download corruption problem (thanks to
    Petr Vandrovec, closes: #280844, #290694)
  * added APT::Periodic::Unattended-Upgrade (requires the package
    "unattended-upgrade")

 -- Michael Vogt <michael.vogt@ubuntu.com>  Tue, 10 Jan 2006 17:09:31 +0100

apt (0.6.43.1) unstable; urgency=low
  
  * Merge bubulle@debian.org--2005/apt--main--0 up to patch-148:
    * fr.po: Completed to 510 strings
    * it.po: Completed to 510t
    * en_GB.po: Completed to 510t
    * cs.po: Completed to 510t
    * zh_CN.po: Completed to 510t
    * el.po: Updated to 510t
    * vi.po: Updated to 383t93f34u
    * tl.po: Completed to 510 strings (Closes: #344306)
    * sv.po: Completed to 510 strings (Closes: #344056)
    * LINGUAS: disabled Hebrew translation. (Closes: #313283)
    * eu.po: Completed to 510 strings (Closes: #342091)
  * apt-get source won't download already downloaded files again
    (closes: #79277)
  * share/debian-archive.gpg: new 2006 ftp-archive signing key added
    (#345891)
  * redownload the Release file if IMS-Hit and gpg failure
  * deal with multiple signatures on a Release file

 -- Michael Vogt <mvo@debian.org>  Fri,  6 Jan 2006 01:17:08 +0100

apt (0.6.43ubuntu2) dapper; urgency=low

  * merged some missing bits that wheren't merged by baz in the previous
    upload (*grumble*)

 -- Michael Vogt <michael.vogt@ubuntu.com>  Thu,  8 Dec 2005 18:35:58 +0100

apt (0.6.43ubuntu1) dapper; urgency=low

  * merged with debian

 -- Michael Vogt <michael.vogt@ubuntu.com>  Fri, 25 Nov 2005 11:36:29 +0100

apt (0.6.43) unstable; urgency=medium

  * Merge bubulle@debian.org--2005/apt--main--0 up to patch-132:  
    * zh_CN.po: Completed to 510 strings(Closes: #338267)
    * gl.po: Completed to 510 strings (Closes: #338356)
  * added support for "/etc/apt/sources.list.d" directory 
    (closes: #66325)
  * make pkgDirStream (a bit) more complete
  * fix bug in pkgCache::VerIterator::end() (thanks to Daniel Burrows)
    (closes: #339533)
  * pkgAcqFile is more flexible now (closes: #57091)
  * support a download rate limit for http (closes: #146877)
  * included lots of the speedup changes from #319377
  * add stdint.h to contrib/md5.h (closes: #340448)
  * ABI change, library name changed (closes: #339147)
  * Fix GNU/kFreeBSD crash on non-existing server file (closes: #317718)
  * switch to libdb4.3 in build-depends
  
 -- Michael Vogt <mvo@debian.org>  Tue, 29 Nov 2005 00:17:07 +0100

apt (0.6.42.3ubuntu2) dapper; urgency=low

  * Merge bubulle@debian.org--2005/apt--main--0 up to patch-131:  
    * zh_CN.po: Completed to 507 strings(Closes: #338267)
    * gl.po: Completed to 510 strings (Closes: #338356)
  * added support for "/etc/apt/sources.list.d" directory 
    (closes: #66325)
  
 -- Michael Vogt <michael.vogt@ubuntu.com>  Mon, 14 Nov 2005 15:30:12 +0100

apt (0.6.42.3ubuntu1) dapper; urgency=low

  * synced with debian

 -- Michael Vogt <michael.vogt@ubuntu.com>  Thu, 10 Nov 2005 05:05:56 +0100

apt (0.6.42.3) unstable; urgency=low

  * Merge bubulle@debian.org--2005/apt--main--0 up to patch-129:
    - patch-118: Russian translation update by Yuri Kozlov (closes: #335164)
    - patch-119: add update-po as a pre-req for binary (closes: #329910)
    - patch-121: Complete French translation
    - patch-125: Fixed localization of y/n questions in German translation 
                 (closes: #337078)
    - patch-126: Swedish translation update (closes: #337163)
    - patch-127: Complete Tagalog translation (closes: #337306)
    - patch-128: Danish translation update (closes: #337949)
    - patch-129: Basque translation update (closes: #338101)
  * cmdline/apt-get.cc:
    - bufix in FindSrc  (closes: #335213, #337910)
  * added armeb to archtable (closes: #333599)
  * with --allow-unauthenticated use the old fallback behaviour for
    sources (closes: #335112)
   
 -- Michael Vogt <mvo@debian.org>  Wed,  9 Nov 2005 07:22:31 +0100

apt (0.6.42.2) unstable; urgency=high

  * NMU (approved by maintainer)
  * Add AMD64 archive signing key to debian-archive.gpg (closes: #336500).
  * Add big-endian arm (armeb) support (closes: #333599).
  * Priority high to get the AMD key into testing ASAP.

 -- Frans Pop <fjp@debian.org>  Sun, 30 Oct 2005 21:29:11 +0100
 
apt (0.6.42.1) unstable; urgency=low

  * fix a incorrect example in the apt_prefrences man page
    (thanks to Filipus Klutiero, closes: #282918)
  * apt-pkg/pkgrecords.cc:
    - revert patch from last version, it causes trouble on alpha 
      and ia64 (closes: #335102, #335103)
  * cmdline/apt-get.cc:
    - be extra carefull in FindSrc (closes: #335213)

 -- Michael Vogt <mvo@debian.org>  Sat, 22 Oct 2005 23:44:35 +0200

apt (0.6.42) unstable; urgency=low

  * apt-pkg/cdrom.cc:
    - unmount the cdrom when apt failed to locate any package files
  * allow cdrom failures and fallback to other sources in that case
    (closes: #44135)
  * better error text when dpkg-source fails
  * Merge bubulle@debian.org--2005/apt--main--0 up to patch-115:
    - patch-99: Added Galician translation
    - patch-100: Completed Danish translation (Closes: #325686)
    - patch-104: French translation completed
    - patch-109: Italian translation completed
    - patch-112: Swedish translation update
    - patch-115: Basque translation completed (Closes: #333299)
  * applied french man-page update (thanks to Philippe Batailler)
    (closes: #316638, #327456)
  * fix leak in the mmap code, thanks to Daniel Burrows for the
    patch (closes: #250583)
  * support for apt-get [build-dep|source] -t (closes: #152129)
  * added "APT::Authentication::TrustCDROM" option to make the life
    for the installer people easier (closes: #334656)
  * fix crash in apt-ftparchive (thanks to Bastian Blank for the patch)
    (closes: #334671)
  * apt-pkg/contrib/md5.cc:
    - fix a alignment problem on sparc64 that gives random bus errors
      (thanks to Fabbione for providing a test-case)
  * init the default ScreenWidth to 79 columns by default
    (Closes: #324921)
  * cmdline/apt-cdrom.cc:
    - fix some missing gettext() calls (closes: #334539)
  * doc/apt-cache.8.xml: fix typo (closes: #334714)

 -- Michael Vogt <mvo@debian.org>  Wed, 19 Oct 2005 22:02:09 +0200

apt (0.6.41) unstable; urgency=low

  * improved the support for "error" and "conffile" reporting from
    dpkg, added the format to README.progress-reporting
  * added README.progress-reporting to the apt-doc package
  * improved the network timeout handling, if a index file from a
    sources.list times out or EAI_AGAIN is returned from getaddrinfo,
    don't try to get the other files from that entry
  * Support architecture-specific extra overrides
    (closes: #225947). Thanks to  Anthony Towns for idea and
    the patch, thanks to Colin Watson for testing it.
  * Javier Fernandez-Sanguino Pen~a:
    - Added a first version of an apt-secure.8 manpage, and modified
      apt-key and apt.end accordingly. Also added the 'update'
      argument to apt-key which was previously not documented
      (Closes: #322120)
  * Andreas Pakulat:
    - added example apt-ftparchive.conf file to doc/examples
      (closes: #322483)
  * Fix a incorrect example in the man-page (closes: #282918)
  * Fix a bug for very long lines in the apt-cdrom code (closes: #280356)
  * Fix a manual page bug (closes: #316314)
  * Do md5sum checking for file and cdrom method (closes: #319142)
  * Change pkgPolicy::Pin from private to protected to let subclasses
    access it too (closes: #321799)
  * add default constructor for PrvIterator (closes: #322267)
  * Reread status configuration on debSystem::Initialize()
    (needed for apt-proxy, thanks to Otavio for this patch)

 -- Michael Vogt <mvo@debian.org>  Mon,  5 Sep 2005 22:59:03 +0200
  
apt (0.6.40.1ubuntu8) breezy; urgency=low

  * Cherry picked michael.vogt@ubuntu.com--2005/apt--mvo--0--patch-62:
    - fix for a bad memory/file leak in the mmap code (ubuntu #15603)
  * po/de.po, po/fr.po: 
    - updated the translations
  * po/makefile:
    - create a single pot file in each domain dir to make rosetta happy

 -- Michael Vogt <michael.vogt@ubuntu.com>  Wed, 28 Sep 2005 10:16:06 +0200

apt (0.6.40.1ubuntu7) breezy; urgency=low

  * updated the pot/po files , no code changes

 -- Michael Vogt <michael.vogt@ubuntu.com>  Tue, 27 Sep 2005 18:38:16 +0200

apt (0.6.40.1ubuntu6) breezy; urgency=low

  * Cherry picked michael.vogt@ubuntu.com--2005/apt--mvo--0--patch-56:
    - make it possible for apt to handle a failed MediaChange event and
      fall back to other sources (ubuntu #13713)

 -- Michael Vogt <michael.vogt@ubuntu.com>  Tue, 13 Sep 2005 22:09:50 +0200

apt (0.6.40.1ubuntu5) breezy; urgency=low

  * Cherry picked michael.vogt@ubuntu.com--2005/apt--mvo--0--patch-{50,51}.
    This adds media-change reporting to the apt status-fd (ubuntu #15213)
  * Cherry picked michael.vogt@ubuntu.com--2005/apt--mvo--0--patch-55:
    apt-pkg/cdrom.cc:
    - unmount the cdrom when apt failed to locate any package files

 -- Michael Vogt <michael.vogt@ubuntu.com>  Mon, 12 Sep 2005 15:44:26 +0200

apt (0.6.40.1ubuntu4) breezy; urgency=low

  * debian/apt.cron.daily:
    - fix a embarrassing typo
  
 -- Michael Vogt <michael.vogt@ubuntu.com>  Wed,  7 Sep 2005 10:10:37 +0200

apt (0.6.40.1ubuntu3) breezy; urgency=low

  * debian/apt.cron.daily:
    - use the ctime as well when figuring what packages need to
      be removed. This fixes the problem that packages copied with    
      "cp -a" (e.g. from the installer) have old mtimes (ubuntu #14504)

 -- Michael Vogt <michael.vogt@ubuntu.com>  Tue,  6 Sep 2005 18:30:46 +0200

apt (0.6.40.1ubuntu2) breezy; urgency=low

  * improved the support for "error" and "conffile" reporting from
    dpkg, added the format to README.progress-reporting
  * added README.progress-reporting to the apt-doc package
  * Do md5sum checking for file and cdrom method (closes: #319142)
  * Change pkgPolicy::Pin from private to protected to let subclasses
    access it too (closes: #321799)
  * methods/connect.cc:
    - send failure reason for EAI_AGAIN (TmpResolveFailure) to acuire-item
  * apt-pkg/acquire-item.cc:
    - fail early if a FailReason is TmpResolveFailure (avoids hangs during
      the install when no network is available)
  * merged michael.vogt@ubuntu.com--2005/apt--trust-cdrom--0

 -- Michael Vogt <michael.vogt@ubuntu.com>  Tue, 23 Aug 2005 19:44:55 +0200

apt (0.6.40.1ubuntu1) breezy; urgency=low

  * Synchronize with Debian

 -- Michael Vogt <michael.vogt@ubuntu.com>  Fri,  5 Aug 2005 14:20:56 +0200

apt (0.6.40.1) unstable; urgency=low

  * bugfix in the parsing code for the apt<->dpkg communication. apt 
    crashed when dpkg sends the same state more than once under certain
    conditions
  * 0.6.40 breaks the ABI but I accidentally didn't change the soname :/

 -- Michael Vogt <mvo@debian.org>  Fri,  5 Aug 2005 13:24:58 +0200

apt (0.6.40ubuntu1) breezy; urgency=low

  * Synchronize with Debian

 -- Matt Zimmerman <mdz@ubuntu.com>  Thu,  4 Aug 2005 15:53:22 -0700

apt (0.6.40) unstable; urgency=low

  * Patch from Jordi Mallach to mark some additional strings for translation
  * Updated Catalan translation from Jordi Mallach
  * Merge from bubulle@debian.org--2005/apt--main--0:
    - Update pot and merge with *.po
    - Updated French translation, including apt-key.fr.8
  * Restore changelog entries from the 0.6.x series that went to Debian
    experimental
  * Merge michael.vogt@ubuntu.com--2005/apt--progress-reporting--0
    - Provide an interface for progress reporting which can be used by
      (e.g.) base-config

 -- Matt Zimmerman <mdz@debian.org>  Thu, 28 Jul 2005 11:57:32 -0700

apt (0.6.39ubuntu4) breezy; urgency=low

  * Fix keyring paths in apt-key, apt.postinst (I swear I remember doing this
    before...)

 -- Matt Zimmerman <mdz@ubuntu.com>  Wed, 29 Jun 2005 08:39:17 -0700

apt (0.6.39ubuntu3) breezy; urgency=low

  * Fix keyring locations for Ubuntu in apt-key too.

 -- Colin Watson <cjwatson@ubuntu.com>  Wed, 29 Jun 2005 14:45:36 +0100

apt (0.6.39ubuntu2) breezy; urgency=low

  * Install ubuntu-archive.gpg rather than debian-archive.gpg as
    /etc/apt/trusted.gpg.

 -- Colin Watson <cjwatson@ubuntu.com>  Wed, 29 Jun 2005 11:53:34 +0100

apt (0.6.39ubuntu1) breezy; urgency=low

  * Michael Vogt
    - Change debian/bugscript to use #!/bin/bash (Closes: #313402)
    - Fix a incorrect example in the man-page (closes: #282918)
    - Support architecture-specific extra overrides
      (closes: #225947). Thanks to  Anthony Towns for idea and
      the patch, thanks to Colin Watson for testing it.
    - better report network timeouts from the methods to the acuire code,
      only timeout once per sources.list line

 -- Matt Zimmerman <mdz@ubuntu.com>  Tue, 28 Jun 2005 11:52:24 -0700

apt (0.6.39) unstable; urgency=low

  * Welsh translation update: daf@muse.19inch.net--2005/apt--main--0--patch-6
  * Merge mvo's changes from 0.6.36ubuntu1:
    michael.vogt@ubuntu.com--2005/apt--mvo--0--patch-32
  * Merge aggregated translation updates:
    bubulle@debian.org--2005/apt--main--0
  * Update priority of apt-utils to important, to match the override file
  * Install only one keyring on each branch (Closes: #316119)

 -- Matt Zimmerman <mdz@debian.org>  Tue, 28 Jun 2005 11:35:21 -0700

apt (0.6.38ubuntu1) breezy; urgency=low

  * First release from Ubuntu branch
  * Merge with --main--0, switch back to Ubuntu keyring

 -- Matt Zimmerman <mdz@ubuntu.com>  Sat, 25 Jun 2005 16:52:41 -0700

apt (0.6.38) unstable; urgency=low

  * Merge michael.vogt@ubuntu.com--2005/apt--fixes--0--patch-6, a workaround
    for the French man pages' failure to build
  * Branch Debian and Ubuntu
    - apt.postinst, apt-key: use the appropriate keyring
    - debian/rules: install all keyrings
  * Add the current Debian archive signing key (4F368D5D) to
    debian-archive.gpg
  * make pinning on the "component" work again (using the section of the 
    archive, we don't use per-section Release files anymore with apt-0.6)
    (closes ubuntu #9935)
  
 -- Matt Zimmerman <mdz@debian.org>  Sat, 25 Jun 2005 09:51:00 -0700

apt (0.6.37) breezy; urgency=low

  * Merge bubulle@debian.org--2005/apt--main--0 up to patch-81
    - patch-66: Italian update
    - patch-71: French update
    - patch-73: Basque update
    - patch-74: Hebrew update
    - patch-76: Correct Hebrew translation (Closes: #306658)
    - patch-77: French man page update
    - patch-79: Correct syntax errors in Hebrew translation
    - patch-81: Portuguese update
  * Fix build of French man pages (now using XML, not SGML)
  * Add Welsh translation from Dafydd Harries
    (daf@muse.19inch.net--2005/apt--main--0--patch-1)
  * Change debian/bugscript to use #!/bin/bash (Closes: #313402)
  * Fix a incorrect example in the man-page (closes: #282918)

 -- Matt Zimmerman <mdz@ubuntu.com>  Tue, 24 May 2005 14:38:25 -0700

apt (0.6.36ubuntu1) breezy; urgency=low

  * make it possible to write a cache-control: no-cache header even if
    no proxy is set to support transparent proxies (closes ubuntu: #10773)

  * Merge otavio@debian.org--2005/apt--fixes--0.6:
    - Fix comment about the need of xmlto while building from Arch;
    - Fix StatStore struct on cachedb.h to use time_t and then fix a compile
      warning;
    - Lock database at start of DoInstall routine to avoid concurrent
      runs of install/remove and update commands (Closes: #194467)
    - Fix warnings while compiling with GCC 4.0 compiler  

 -- Michael Vogt <michael.vogt@ubuntu.com>  Mon, 23 May 2005 11:57:53 +0200

apt (0.6.36) experimental; urgency=low

  * Merge apt--mvo--0:
    - apt-pkg/acquire-item.cc:
      added "Acquire::BrokenProxy" that will force apt to always 
      re-get the Release.gpg file (for broken proxies)
    - debian/apt.cron.daily:
      MinAge is defaulting to 2 days now to prevent over-aggresive removal 
    - apt-pkg/cdrom.cc:
      honor "Acquire::gpgv::Options" when verifying the signature (Ubuntu #8496)
 
 -- Michael Vogt <mvo@debian.org>  Thu, 31 Mar 2005 20:37:11 +0200

apt (0.6.35) hoary; urgency=low

  * Merge apt--mvo--0 (incorporates 0.6.34ubuntu1):
    - Implement MaxSize and MaxAge in apt.cron.daily, to prevent the cache
      from growing too large (Ubuntu #6761)
    - some comments about the pkgAcqMetaSig::Custom600Headers() added
    - use gpg --with-colons
    - commented the ftp no_proxy unseting in methods/ftp.cc
    - added support for "Acquire::gpgv::options" in methods/gpgv.cc
  * Merge bubulle@debian.org--2005/apt--main--0
    - Make capitalization more consistent
    - Un-fuzzy translations resulting from capitalization changes
    - Italian translation update

 -- Matt Zimmerman <mdz@ubuntu.com>  Mon,  7 Mar 2005 20:08:33 -0800

apt (0.6.34) hoary; urgency=low

  * Add missing semicolon to configure-index (Closes: #295773)
  * Update build-depends on gettext to 0.12 (Closes: #295077)
  * Merge from bubulle@debian.org--2005/apt--main--0 to get
    translation updates

 -- Matt Zimmerman <mdz@ubuntu.com>  Fri,  4 Mar 2005 16:13:15 -0800

apt (0.6.33) hoary; urgency=low

  * Merge michael.vogt@ubuntu.com--2005/apt--mvo--0 (through patch-6)
    - patch-1: cosmetic changes (whitespace, "Apt::GPGV->APT::GPGV")
    - patch-2: (doc) documentation for gpgv
    - patch-3: (doc) new config variables added configure-index
    - patch-4: pkgAcquire::Run() pulse intervall can be configured
    - patch-5: fix for apt-get update removing Release.gpg files (#6865)
    - patch-6: change the path scoring in apt-cdrom, prefer pathes without
      symlinks

 -- Matt Zimmerman <mdz@ubuntu.com>  Sat, 26 Feb 2005 15:21:17 -0800

apt (0.6.32) hoary; urgency=low

  * Merge michael.vogt@ubuntu.com--2005/apt--mvo--0 (patch-1)
    - Implement Acquire::gpgv::options (Ubuntu bug#6283)

 -- Matt Zimmerman <mdz@ubuntu.com>  Tue,  8 Feb 2005 19:31:15 -0800

apt (0.6.31) hoary; urgency=low

  * Matt Zimmerman
    - Remove debugging output from apt.cron.daily (no one noticed?)
    - Apply patch from Anthony Towns to allow SHA1Summation to process a file
      descriptor until EOF, rather than requiring that the length of input be
      specified (Closes: #291338)
    - Fix build/install of Polish offline documentation, based on patch from
      Christian Perrier (Closes: #270404)
  * Michael Vogt
    - apt-cdrom.cc seperated into frontend (cmdline/apt-cdrom.cc and library
      apt-pkg/cdrom.{cc,h}) (Ubuntu #5668)

 -- Matt Zimmerman <mdz@ubuntu.com>  Fri,  4 Feb 2005 10:23:01 -0800

apt (0.6.30) unstable; urgency=low

  * Add ppc64 to buildlib/archtable
  * Merge michael.vogt@canonical.com--2004/apt--status-fd--0
    - Support preserving dpkg status file descriptor, to support
      better integration with synaptic
  
 -- Matt Zimmerman <mdz@ubuntu.com>  Wed, 19 Jan 2005 00:26:01 -0800

apt (0.6.29) hoary; urgency=low

  * Merge apt--mvo--0 (0.6.27ubuntu4)
  

 -- Matt Zimmerman <mdz@canonical.com>  Tue, 28 Dec 2004 17:18:02 -0800

apt (0.6.28) hoary; urgency=low

  * Merge apt--mvo--0
  * Rebuild source to get rid of arch metadata and temporary files in
    0.6.27ubuntu3

 -- Matt Zimmerman <mdz@canonical.com>  Thu, 23 Dec 2004 18:53:16 -0800

apt (0.6.27ubuntu4) hoary; urgency=low

  * remove old sig-file in partial/ before starting to fetch a new sig-file
    (see ubuntu #4769 for the rational)
  * added apt-key update method (uses ubuntu-keyring)
  * documented the "--allow-unauthenticated" switch
  * added DEB_BUILD_PROG_OPTS to debian/rules (additonal options can be 
    passed to DEB_BUILD_PROG like "-S")

 -- Michael Vogt <mvo@debian.org>  Thu, 23 Dec 2004 11:12:51 +0100

apt (0.6.27ubuntu3) hoary; urgency=low

  * added a exact dependency from libapt-pkg-dev to the apt version it was
    build with

 -- Michael Vogt <mvo@debian.org>  Wed, 15 Dec 2004 09:56:32 +0100

apt (0.6.27ubuntu2) hoary; urgency=low

  * fixed a bug in the rule file that happend during the big 0.5->0.6 merge

 -- Michael Vogt <mvo@debian.org>  Tue, 14 Dec 2004 12:14:25 +0100

apt (0.6.27ubuntu1) hoary; urgency=low

  * chmod 755 /usr/bin/apt-key
  * don't display a error when a apt-get update don't find a 
    Packages.bz2/Sources.bz2 file

 -- Michael Vogt <mvo@debian.org>  Mon, 13 Dec 2004 18:40:21 +0100

apt (0.6.27) hoary; urgency=low

  * Merge apt--authentication--0 branch
    - Implement gpg authentication for package repositories (Closes: #203741)
    - Also includes Michael Vogt's fixes
  * Merge apt--misc-abi-changes--0 branch
    - Use pid_t throughout to hold process IDs (Closes: #226701)
    - Import patch from Debian bug #195510: (Closes: #195510)
      - Make Simulate::Describe and Simulate::ShortBreaks private member
        functions
      - Add a parameter (Candidate) to Describe to control whether the
        candidate version is displayed
      - Pass an appropriate value for Candidate everywhere Describe is called

 -- Matt Zimmerman <mdz@canonical.com>  Mon, 13 Dec 2004 01:03:11 -0800

apt (0.6.25) experimental; urgency=low

  * Fix handling of two-part sources for sources.list deb-src entries in
    the same way that deb entries were fixed

 -- Matt Zimmerman <mdz@debian.org>  Wed,  9 Jun 2004 05:29:50 -0700

apt (0.6.24) experimental; urgency=low

  * YnPrompt fixes were inadvertently left out, include them (Closes:
    #249251)

 -- Matt Zimmerman <mdz@debian.org>  Sun, 16 May 2004 14:18:53 -0700

apt (0.6.23) experimental; urgency=low

  * Remove obsolete pkgIterator::TargetVer() (Closes: #230159)
  * Reverse test in CheckAuth to match new prompt (Closes: #248211)

 -- Matt Zimmerman <mdz@debian.org>  Sun,  9 May 2004 21:01:58 -0700

apt (0.6.22) experimental; urgency=low

  * Merge 0.5.25
  * Make the unauthenticated packages prompt more intuitive (yes to
    continue, default no), but require --force-yes in addition to
    --assume-yes in order to override

 -- Matt Zimmerman <mdz@debian.org>  Fri, 19 Mar 2004 13:55:35 -0800

apt (0.6.21) experimental; urgency=low

  * Merge 0.5.24

 -- Matt Zimmerman <mdz@debian.org>  Tue, 16 Mar 2004 22:52:34 -0800

apt (0.6.20) experimental; urgency=low

  * Merge 0.5.23

 -- Matt Zimmerman <mdz@debian.org>  Thu, 26 Feb 2004 17:17:02 -0800

apt (0.6.19) experimental; urgency=low

  * Merge 0.5.22
  * Convert apt-key(8) to docbook XML

 -- Matt Zimmerman <mdz@debian.org>  Mon,  9 Feb 2004 15:44:49 -0800

apt (0.6.18) experimental; urgency=low

  * Add new Debian Archive Automatic Signing Key to the default keyring
    (existing keyrings are not updated; do that yourself)

 -- Matt Zimmerman <mdz@debian.org>  Sat, 17 Jan 2004 17:04:30 -0800

apt (0.6.17) experimental; urgency=low

  * Merge 0.5.21
  * Handle more IMS stuff correctly

 -- Matt Zimmerman <mdz@debian.org>  Fri, 16 Jan 2004 10:54:25 -0800

apt (0.6.16) experimental; urgency=low

  * Fix some cases where the .gpg file could be left in place when it is
    invalid

 -- Matt Zimmerman <mdz@debian.org>  Fri,  9 Jan 2004 09:22:15 -0800

apt (0.6.15) experimental; urgency=low

  * s/Debug::Acquire::gpg/&v/
  * Honor the [vendor] syntax in sources.list again (though it is not
    presently used for anything)
  * Don't ship vendors.list(5) since it isn't used yet
  * Revert change from 0.6.10; it was right in the first place and the
    problem was apparently something else.  Archive = Suite.

 -- Matt Zimmerman <mdz@debian.org>  Mon,  5 Jan 2004 17:43:01 -0800

apt (0.6.14) experimental; urgency=low

  * Merge 0.5.20

 -- Matt Zimmerman <mdz@debian.org>  Sun,  4 Jan 2004 11:09:21 -0800

apt (0.6.13) experimental; urgency=low

  * Merge 0.5.19

 -- Matt Zimmerman <mdz@debian.org>  Sat,  3 Jan 2004 16:22:31 -0800

apt (0.6.12) experimental; urgency=low

  * Have pkgAcquireIndex calculate an MD5 sum if one is not provided by
    the method (as with file: and copy:).  Local repositories
  * Fix warning about dist name mismatch to actually print what it was
    expecting
  * Don't expect any particular distribution name for two-part
    sources.list entries
  * Merge 0.5.18

 -- Matt Zimmerman <mdz@debian.org>  Fri,  2 Jan 2004 13:59:00 -0800

apt (0.6.11) experimental; urgency=low

  * Support IMS requests of Release.gpg and Release
  * This required API changes, bump the libapt-pkg version
  * Copy local Release files into Dir::State::Lists
  * Set IndexFile attribute when retrieving Release and Release.gpg so
    that the appropriate Cache-Control headers are sent

 -- Matt Zimmerman <mdz@debian.org>  Fri,  2 Jan 2004 10:46:17 -0800

apt (0.6.10) experimental; urgency=low

  * Use "Codename" (woody, sarge, etc.) to supply the value of the
    "Archive" package file attribute, used to match "release a=" type
    pins, rather than "Suite" (stable, testing, etc.)

 -- Matt Zimmerman <mdz@debian.org>  Thu,  1 Jan 2004 16:56:47 -0800

apt (0.6.9) experimental; urgency=low

  * Another tagfile workaround

 -- Matt Zimmerman <mdz@debian.org>  Thu,  1 Jan 2004 13:56:08 -0800

apt (0.6.8) experimental; urgency=low

  * Add a config option and corresponding command line option
    (--allow-unauthenticated) to apt-get, to make buildd operators happy
    (Closes: #225648)

 -- Matt Zimmerman <mdz@debian.org>  Wed, 31 Dec 2003 08:28:04 -0800

apt (0.6.7) experimental; urgency=low

  * Forgot to revert part of the changes to tagfile in 0.6.4.  Hopefully
    will fix segfaults for some folks.

 -- Matt Zimmerman <mdz@debian.org>  Wed, 31 Dec 2003 08:01:28 -0800

apt (0.6.6) experimental; urgency=low

  * Restore the ugly hack I removed from indexRecords::Load which set the
    pkgTagFile buffer size to (file size)+256.  This is concealing a bug,
    but I can't fix it right now.  This should fix the segfaults that
    folks are seeing with 0.6.[45].

 -- Matt Zimmerman <mdz@debian.org>  Mon, 29 Dec 2003 18:11:13 -0800

apt (0.6.5) experimental; urgency=low

  * Move the authentication check into a separate function in apt-get
  * Fix display of unauthenticated packages when they are in the cache
    (Closes: #225336)

 -- Matt Zimmerman <mdz@debian.org>  Sun, 28 Dec 2003 16:47:57 -0800

apt (0.6.4) experimental; urgency=low

  * Use the top-level Release file in LoadReleaseInfo, rather than looking
    for the per-section ones (which aren't downloaded anymore).  This
    unbreaks release pinning, including the NotAutomatic bit used by
    project/experimental
  * Use FileFd::Size() rather than a separate stat() call in
    LoadReleaseInfo
  * Fix pkgTagFile to leave a little extra room at the end of the buffer
    to append the record separator if it isn't present
  * Change LoadReleaseInfo to use "Suite" rather than "Archive", to match
    the Debian archive's dist-level Release files

 -- Matt Zimmerman <mdz@debian.org>  Sun, 28 Dec 2003 15:55:55 -0800

apt (0.6.3) experimental; urgency=low

  * Fix MetaIndexURI for flat ("foo/") sources

 -- Matt Zimmerman <mdz@debian.org>  Sun, 28 Dec 2003 12:11:56 -0800

apt (0.6.2) experimental; urgency=low

  * Add space between package names when multiple unauthenticated packages
    are being installed (Closes: #225212)
  * Provide apt-key with a secret keyring and a trustdb, even though we
    would never use them, because it blows up if it doesn't have them
  * Fix typo in apt-key(8) (standard input is '-', not '/')

 -- Matt Zimmerman <mdz@debian.org>  Sat, 27 Dec 2003 13:01:40 -0800

apt (0.6.1) experimental; urgency=low

  * Merge apt 0.5.17
  * Rearrange Release file authentication code to be more clear
  * If Release is present, but Release.gpg is not, don't forget to still
    queue Packages files
  * Convert distribution "../project/experimental" to "experimental" for
    comparison purposes
  * Make a number of Release file errors into warnings; for now, it is OK
    not to have a codename, for example.  We mostly care about checksums
    for now

 -- Matt Zimmerman <mdz@debian.org>  Fri, 26 Dec 2003 15:12:47 -0800

apt (0.6.0) experimental; urgency=low

  * Signature verification support patch ("apt-secure") from Colin Walters
    <walters@debian.org> and Isaac Jones <ijones@syntaxpolice.org>.  This
    implements:
     - Release signature verification (Release.gpg)
     - Packages, Sources md5sum verification against Release
     - Closes: #203741
  * Make some modifications to signature verification support:
    - Release.gpg is always retrieved and verified if present, rather than
      requiring that sources be configured as secure
    - Print a hint about installing gnupg if exec(gpgv) fails
    - Remove obsolete pkgAcqIndexRel
    - Move vendors.list stuff into a separate module (vendorlist.{h,cc})
    - If any files about to be retrieved are not authenticated, issue a
      warning to the user and require confirmation
    - Fix a heap corruption bug in pkgSrcRecords::pkgSrcRecords()
  * Suggests: gnupg
  * Install a keyring in /usr/share/apt/debian-archive.gpg containing an
    initial set of Debian archive signing keys to seed /etc/apt/trusted.gpg
  * Add a new tool, apt-key(8) used to manage the keyring

 -- Matt Zimmerman <mdz@debian.org>  Fri, 26 Dec 2003 08:27:19 -0800

apt (0.5.32) hoary; urgency=low

  * Call setlocale in the methods, so that the messages are properly
    localised (Closes: #282700)
  * Implement support for bzip2-compressed debs (data.tar.bz2)

 -- Matt Zimmerman <mdz@canonical.com>  Sat, 11 Dec 2004 09:05:52 -0800

apt (0.5.31) unstable; urgency=low

  * New Romanian translation from Sorin Batariuc <sorin@bonbon.net>
    (Closes: #281458)
  * Merge changes from Hoary (0.5.30,0.5.30ubuntu2]
  * Fix the example in apt_preferences(5) to match the text
    (Closes: #222267)
  * Add APT::Periodic::Autoclean setting, to allow "apt-get autoclean" to
    be run periodically.  This is useful with
    APT::Periodic::Download-Upgradeable-Packages, and defaults to the same
    value, so that the cache size is bounded

 -- Matt Zimmerman <mdz@debian.org>  Tue, 23 Nov 2004 12:53:04 -0800

apt (0.5.30ubuntu2) hoary; urgency=low

  * bzip2 is now "Suggested" and it will detect if bzip2 is installed 
    and only then trying to get Packages.bz2

 -- Michael Vogt <mvo@debian.org>  Fri, 19 Nov 2004 12:00:39 +0100

apt (0.5.30ubuntu1) hoary; urgency=low

  * Need to Depend: bzip2 or Packages.bz2 fail.

 -- LaMont Jones <lamont@canonical.com>  Thu, 18 Nov 2004 12:51:05 -0700

apt (0.5.30) hoary; urgency=low

  * Patch from Michael Vogt to enable Packages.bz2 use, with a fallback to
    Packages.gz if it is not present (Closes: #37525)

 -- Matt Zimmerman <mdz@debian.org>  Mon, 15 Nov 2004 12:57:28 -0800

apt (0.5.29) unstable; urgency=low

  * Don't hardcode paths in apt.cron.daily
  * Add to apt.cron.daily the capability to pre-download upgradeable
    packages
  * Place timestamp files in /var/lib/apt/periodic, rather than
    /var/lib/apt itself
  * Standardize debhelper files a bit
    - Create all directories in debian/dirs rather than creating some on
      the dh_installdirs command line
    - Rename debian/dirs to debian/apt.dirs, debian/examples to
      debian/apt.examples

 -- Matt Zimmerman <mdz@debian.org>  Sat, 13 Nov 2004 17:58:07 -0800

apt (0.5.28) hoary; urgency=low

  * Translation updates:
    - Updated Hungarian from Kelemen Gábor <kelemeng@gnome.hu> (Closes: #263436)
    - Updated Greek from George Papamichelakis (Closes: #265004)
    - Updated Simplified Chinese from Tchaikov (Closes: #265190)
    - Updated French by Christian Perrier (Closes: #265816)
    - Updated Japanese by Kenshi Muto (Closes: #265630)
    - Updated Catalan from Jordi Mallach
    - Updated Dutch from Bart Cornelis (Closes: #268258, #278697)
    - Updated Portuguese from Miguel Figueiredo (Closes: #268265)
    - Updated Polish from Robert Luberda <robert@debian.org> (Closes: #268451)
    - Updated Danish from Claus Hindsgaul (Closes: #269417)
    - Updated Norwegian Nynorsk from Håvard Korsvoll <korsvoll@skulelinux.no>
      (Closes: #269965)
    - Updated Russian from Yuri Kozlov <yuray@id.ru> (Closes: #271104)
    - Updated Italian from Samuele Giovanni Tonon <samu@debian.org>
      (Closes: #275083)
    - Updated Brazilian Portuguese from Andre Luis Lopes (Closes: #273944)
    - Updated Slovak from Peter Mann (Closes: #279481)
  * APT::Get::APT::Get::No-List-Cleanup -> APT::Get::List-Cleanup in apt-get.cc
    (Closes: #267266)
  * Merge Ubuntu changes:
    - Set default Dpkg::MaxArgs to 1024, and Dpkg::MaxArgBytes to 32k.
      Needed to work around ordering bugs when installing a large number of
      packages
    - Patch from Michael Vogt to add an optional cron job which
      can run apt-get update periodically
  * Add arch-build target to debian/rules

 -- Matt Zimmerman <mdz@debian.org>  Sat, 13 Nov 2004 15:52:20 -0800

apt (0.5.27) unstable; urgency=high

  * Sneak in a bunch of updated translations before the freeze
    (no code changes)
  * Translation updates:
    - New Finnish translation from Tapio Lehtonen <tale@debian.org>
      (Closes: #258999)
    - New Bosnian translation from Safir Šećerović <sapphire@linux.org.ba>
      (Closes: #254201)
    - Fix Italian incontrario (Closes: #217277)
    - Updated Spanish from Ruben Porras (Closes: #260483)
    - Updated Danish from Claus Hindsgaul (Closes: #260569)
    - Updated Slovak from Peter Mann (Closes: #260627)
    - Updated Portuguese from Miguel Figueiredo (Closes: #261423)
  * Bring configure-index up to date with documented options, patch from
    Uwe Zeisberger <zeisberg@informatik.uni-freiburg.de> (Closes: #259540)
  * Note in apt.conf(5) that configure-index does not contain strictly
    default values, but also examples
  * Add Polish translation of offline.sgml (Closes: #259229)

 -- Matt Zimmerman <mdz@debian.org>  Thu, 29 Jul 2004 09:30:12 -0700

apt (0.5.26) unstable; urgency=low

  * Translation updates:
    - Spanish update from Ruben Porras <nahoo82@telefonica.net> (Closes: #248214)
    - Sync Spanish apt(8) (Closes: #249241)
    - French update from Christian Perrier <bubulle@debian.org> (Closes: #248614)
    - New Slovak translation from Peter Mann <Peter.Mann@tuke.sk> (Closes: #251676)
    - Czech update from Miroslav Kure <kurem@upcase.inf.upol.cz> (Closes: #251682)
    - pt_BR update from Andre Luis Lopes <andrelop@debian.org> (Closes: #251961)
    - German translation of apt(8) from Helge Kreutzmann <kreutzm@itp.uni-hannover.de>
      (Closes: #249453)
    - pt update from Miguel Figueiredo <elmig@debianpt.org> (Closes: #252700)
    - New Hebrew translation from Lior Kaplan <webmaster@guides.co.il>
      (Closes: #253182)
    - New Basque translation from Piarres Beobide Egaña <pi@beobide.net>
      (Vasco - Euskara - difficult language, Closes: #254407) and already a
      correction (Closes: #255760)
    - Updated Brazilian Portuguese translation from
      Guilherme de S. Pastore <gpastore@colband.com.br> (Closes: #256396)
    - Updated Greek translation (complete now) from
      George Papamichelakis <george@step.gr> (Closes: #256797)
    - New Korean translation from Changwoo Ryu <cwryu@debian.org>
      (Closes: #257143)
    - German translation now available in two flavours: with Unicode usage and
      without (related to #228486, #235759)
  * Update apt-get(8) to reflect the fact that APT::Get::Only-Source will
    affect apt-get build-dep as well as apt-get source
  * Remove aborted remnants of a different method of implementing DEB_BUILD_OPTIONS
    from debian/rules
  * Fix typo in error message when encountering unknown type in source list
    (Closes: #253217)
  * Update k*bsd-gnu arch names in buildlib/ostable (Closes: #253532)
  * Add amd64 to buildlib/archtable (Closes: #240896)
  * Have configure output a more useful error message if the architecture
    isn't in archtable

 -- Matt Zimmerman <mdz@debian.org>  Thu,  8 Jul 2004 15:53:28 -0700

apt (0.5.25) unstable; urgency=low

  * Patch from Jason Gunthorpe to remove arbitrary length limit on Binary
    field in SourcesWriter::DoPackage
  * Fix typo in apt-cache(8) (Closes: #238578)
  * Fix obsolete reference to bug(1) in stub apt(8) man page
    (Closes: #245923)
  * Fix typo in configure-index (RecruseDepends -> RecurseDepends)
    (Closes: #246550)
  * Support DEB_BUILD_OPTIONS=noopt in debian/rules
    (Closes: #244293)
  * Increase length of line buffer in ReadConfigFile to 1024 chars;
    detect if a line is longer than that and error out
    (Closes: #244835)
  * Suppress a signed/unsigned warning in apt-cache.cc:DisplayRecord
  * Build apt-ftparchive with libdb4.2 rather than libdb2
    - Patch from Clint Adams to do most of the work
    - Build-Depends: s/libdb2-dev/libdb4.2-dev/
    - Add AC_PREREQ(2.50) to configure.in
    - Use db_strerror(err) rather than GlobalError::Errno (which uses strerror)
    - Add note to NEWS.Debian about upgrading old databases
  * Attempt to fix problems with chunked encoding by stripping only a single CR
    (Closes: #152711)
  * Modify debian/rules cvs-build to use cvs export, to avoid picking up
    junk files from the working directory
  * Add lang=fr attribute to refentry section of
    apt-extracttemplates.fr.1.sgml and apt-sortpkgs.fr.1.sgml so they are
    correctly built
  * Remove extraneous '\' characters from <command> tags in
    apt_preferences.fr.5.sgml
  * Translation updates:
    - Updated Swedish translation from Peter Karlsson <peter@softwolves.pp.se>
      (Closes: #238943)
    - New Slovenian translation from Jure Čuhalev <gandalf@owca.info>
      (closes: #239785)
    - New Portuguese translation from Miguel Figueiredo <elmig@debianpt.org>
      (closes: #240074)
    - Updated Spanish translation from Ruben Porras <nahoo82@telefonica.net>
    - Updated Spanish translation of man pages from Ruben Porras
      <nahoo82@telefonica.net>
    - Updated Simplified Chinese translation from "Carlos Z.F. Liu" <carlos_liu@yahoo.com>
      (Closes: #241971)
    - Updated Russian translation from Dmitry Astapov <adept@despammed.com>
      (Closes: #243959)
    - Updated Polish translation from Marcin Owsiany <porridge@debian.org>
      (Closes: #242388)
    - Updated Czech translation from Miroslav Kure <kurem@upcase.inf.upol.cz>
      (Closes: #244369)
    - Updated Japanese translation from Kenshi Muto <kmuto@debian.org>
      (Closes: #244176)
    - Run make -C po update-po to update .po files
    - Updated French translation from Christian Perrier <bubulle@debian.org>
      (Closes: #246925)
    - Updated Danish translation from Claus Hindsgaul <claus_h@image.dk>
      (Closes: #247311)

 -- Matt Zimmerman <mdz@debian.org>  Sat,  8 May 2004 12:52:20 -0700

apt (0.5.24) unstable; urgency=low

  * Updated Czech translation from Miroslav Kure <kurem@upcase.inf.upol.cz>
    (Closes: #235822)
  * Updated French translation from Christian Perrier <bubulle@debian.org>
    (Closes: #237403)
  * Updates to XML man pages from richard.bos@xs4all.nl
  * Updated Danish translation from Claus Hindsgaul <claus_h@image.dk>
    (Closes: #237771)
  * Updated Greek translation from Konstantinos Margaritis
    <markos@debian.org>
    (Closes: #237806)
  * Updated Spanish translation from Ruben Porras <nahoo82@telefonica.net>
    (Closes: #237863)
  * Updated pt_BR translation from Andre Luis Lopes <andrelop@debian.org>
    (Closes: #237960)
  * Regenerate .pot file (Closes: #237892)
  * Updated Polish translation from Marcin Owsiany <porridge@debian.org>
    (Closes: #238333)
  * In pkgAcquire::Shutdown(), set the status of fetching items to
    StatError to avoid a sometimes large batch of error messages
    (Closes: #234685)
  * Implement an ugly workaround for the 10000-character limit on the
    Binaries field in debSrcRecordParser, until such time as some things
    can be converted over to use STL data types (ABI change) (Closes: #236688)
  * Increase default tagfile buffer from 32k to 128k; this arbitrary limit
    should also be removed someday (Closes: #174945)
  * Checked against Standards-Version 3.6.1 (no changes)

 -- Matt Zimmerman <mdz@debian.org>  Tue, 16 Mar 2004 22:47:55 -0800

apt (0.5.23) unstable; urgency=low

  * Cosmetic updates to XML man pages from Richard Bos <radoeka@xs4all.nl>
  * Use the 'binary' target rather than 'all' so that the ssh and bzip2
    symlinks are created correctly (thanks to Adam Heath)
    (Closes: #214842)
  * Updated Simplified Chinese translation of message catalog from Tchaikov
    <chaisave@263.net> (Closes: #234186)
  * Change default for Acquire::http::max-age to 0 to prevent index files
    being out of sync with each other (important with Release.gpg)
  * Add an assert() to make sure that we don't overflow a fixed-size
    buffer in the very unlikely event that someone adds 10 packaging
    systems to apt (Closes: #233678)
  * Fix whitespace in French translation of "Yes, do as I say!", which
    made it tricky to type, again.  Thanks to Sylvain Pasche
    <sylvain.pasche@switzerland.org> (Closes: #234494)
  * Print a slightly clearer error message if no packaging systems are
    available (Closes: #233681)
  * Point to Build-Depends in COMPILING (Closes: #233669)
  * Make debian/rules a bit more consistent in a few places.
    Specifically, always use -p$@ rather than an explicit package name,
    and always specify it first, and use dh_shlibdeps -l uniformly rather
    than sometimes changing LD_LIBRARY_PATH directly
  * Document unit for Cache-Limit (bytes) (Closes: #234737)
  * Don't translate "Yes, do as I say!" in Chinese locales, because it can
    be difficult to input (Closes: #234886)

 -- Matt Zimmerman <mdz@debian.org>  Thu, 26 Feb 2004 17:08:14 -0800

apt (0.5.22) unstable; urgency=low

  * Updated French translation of man pages from Philippe Batailler
    <philippe.batailler@free.fr> (Closes: #203119)
  * Initialize StatusFile in debSystem (Closes: #229791)
  * Fix apt-get's suggests/recommends printing, which was skipping every
    other dependency due to both using GlobOr and incrementing the DepIterator
    (Closes: #229722)
  * Restore SIGINT/SIGQUIT handlers to their old values (rather than
    SIG_DFL) after invoking dpkg (Closes: #229854)
  * Updated Dutch translation of message catalog from cobaco
    <cobaco@linux.be> (Closes: #229601)
  * Catalan translation from Antoni Bella, Matt Bonner and Jordi Mallach
    (Closes: #230102)
  * Simplified Chinese translation of message catalog from "Carlos
    Z.F. Liu" <carlos_liu@yahoo.com> (Closes: #230960)
  * Replace SGML manpages with XML man pages from richard.bos@xs4all.nl
    (Closes: #230687)
  * Updated Spanish translation of man pages from Ruben Porras
    <nahoo82@telefonica.net> (Closes: #231539)
  * New Czech translation of message catalog from Miroslav Kure
    <kurem@upcase.inf.upol.cz> (Closes: #231921)

 -- Matt Zimmerman <mdz@debian.org>  Mon,  9 Feb 2004 12:44:54 -0800

apt (0.5.21) unstable; urgency=low

  * Patch from Eric Wong <normalperson@yhbt.net> to include apt18n.h after
    other headers to avoid breaking locale.h when setlocale() is defined
    as an empty macro.  This was not a problem on Debian, but broke
    compilation on Solaris. (Closes: #226509)
  * Updated French translation from Pierre Machard <pmachard@debian.org>
    (Closes: #226886)
  * Add colons to apt-get's "kept back"/"upgraded"/"downgraded" messages
    (Closes: #226813)
  * Fix typo in apt-cache(8) (Closes: #226351)
  * Clearer error message in place of "...has no available version, but
    exists in the database" (Closes: #212203)
  * Patch from Oliver Kurth <oku@masqmail.cx> to use AC_CACHE_VAL for
    GLIBC_VER to make cross-compilation easier (Closes: #221528)
  * Add example preferences file (Closes: #220799)
  * Updated Greek translation from Konstantinos Margaritis <markos@debian.org>
    (Closes: #227205)
  * Updated Spanish translation of man pages from Ruben Porras
    <nahoo82@telefonica.net> (Closes: #227729)

 -- Matt Zimmerman <mdz@debian.org>  Fri, 16 Jan 2004 10:54:39 -0800

apt (0.5.20) unstable; urgency=low

  * Fixed German translations of "Suggested" from Christian Garbs
    <debian@cgarbs.de> (Closes: #197960)
  * Add an "apt-cache madison" command with an output format similar to
    the katie tool of the same name (but less functionality)
  * Fix debSourcesIndex::Describe() to correctly say "Sources" rather than
    "Packages"

 -- Matt Zimmerman <mdz@debian.org>  Sat,  3 Jan 2004 23:42:50 -0800

apt (0.5.19) unstable; urgency=low

  * Fix Packages::Extensions support in apt-ftparchive generate
    (Closes: #225453)

 -- Matt Zimmerman <mdz@debian.org>  Sat,  3 Jan 2004 16:20:31 -0800

apt (0.5.18) unstable; urgency=low

  * New no_NO.po file from Tollef Fog Heen <tfheen@debian.org> to fix
    encoding problems (Closes: #225602)
  * Have "apt-ftparchive release" strip the leading path component from
    the checksum entries

 -- Matt Zimmerman <mdz@debian.org>  Fri,  2 Jan 2004 11:24:35 -0800

apt (0.5.17) unstable; urgency=low

  * Enable apt-ftparchive to generate Release files.  Hopefully this will
    make it easier for folks to secure their apt-able packages

 -- Matt Zimmerman <mdz@debian.org>  Fri, 26 Dec 2003 12:53:21 -0800

apt (0.5.16) unstable; urgency=low

  * po/de.po update from Michael Karcher <karcher@physik.fu-berlin.de>
    (Closes: #222560)
  * Update config.guess and config.sub from autotools-dev 20031007.1
  * Add knetbsd to buildlib/ostable (Closes: #212344)
  * Don't suggest apt-get -f install to correct broken build-deps; broken
    installed packages are rarely the cause (Closes: #220858)
  * Avoid clobbering configure.in if sed fails

 -- Matt Zimmerman <mdz@debian.org>  Wed, 24 Dec 2003 14:54:40 -0800

apt (0.5.15) unstable; urgency=low

  * Spanish man pages, patch from Ruben Porras <nahoo82@telefonica.net>
    (Closes: #195444)
    - apt.es.8 wasn't included in the patch, but was referenced.  Fetched
      version 1.3 from debian-doc cvs
    - Create doc/es/.cvsignore
  * Patch from Koblinger Egmont <egmont@uhulinux.hu> to fix
    pkgCache::PkgFileIterator::Label() to correctly refer to File->Label
    rather than File->Origin (Closes: #213311)
  * Add missing comma and space to German translation of "downgraded"
    (Closes: #213975)
  * Add missing comma in apt_preferences(5) (Closes: #215362)
  * Fix whitespace in French translation of "Yes, do as I say!", which
    made it tricky to type.  Thanks to Sylvain Pasche
    <sylvain.pasche@switzerland.org> (Closes: #217152)
  * Let apt-get build-dep try alternatives if the installed package
    doesn't meet version requirements (Closes: #214736)
  * Fix version display for recommends (Closes: #219900)
  * Use isatty rather than ttyname for checking if stdin is a terminal.
    isatty has the advantage of not requiring /proc under Linux, and thus
    Closes: #221728
  * Correctly implement -n as a synonym for --names-only (Closes: #224515)
  * Update apt-cache(8)
    - Document --installed
    - --recursive applies to both depends and rdepends
  * Japanese translation of documentation from Kurasawa Nozomu <nabetaro@slug.jp>
    (Closes: #186235)
  * Clarify documentation of --no-upgrade in apt-get(8) (Closes: #219743)
  * Clean up and simplify some of the suggests/recommends display in apt-get
  * Use cvs update -d in debian/rules cvs-build rather than just update
  * Pass --preserve-envvar PATH --preserve-envvar CCACHE_DIR to debuild.  apt
    takes a long time to build, and ccache helps

 -- Matt Zimmerman <mdz@debian.org>  Sat, 20 Dec 2003 16:34:30 -0800

apt (0.5.14) unstable; urgency=low

  * apt-get build-dep, when trying to skip over the remaining elements of
    an or-expression, would accidentally inherit the version requirements of a
    later item in the or-expression.  Fixed it.
  * Let apt-get build-dep try alternatives if the first dependency in an
    or-expression is not available
  * Add a Debug::BuildDeps to generate some trace output
  * Help apt-get build-dep produce more useful error messages
  * Process build-dependencies in forward rather than reverse order
  * Error out if an installed package is too new for a << or <=
    build-dependency
  * apt-get build-dep should now be able to handle almost any package with
    correct build-depends.  The primary exception is build-dependencies on
    virtual packages with more than one provider, and these are
    discouraged for automated processing (but still common,
    unfortunately).

 -- Matt Zimmerman <mdz@debian.org>  Tue, 23 Sep 2003 22:57:31 -0400

apt (0.5.13) unstable; urgency=medium

  * Document configuration file comment syntax in apt.conf(5)
    (Closes: #211262)
  * s/removed/installed/ in a comment in apt-get.cc
  * Move comment for ListParser::ParseDepends into the right place
  * Don't preserve ownership when copying config.guess and config.sub.
    This broke builds where the clean target was run with different
    privileges than the rest of the build (i.e., root) (Closes: #212183)
  * On second thought, don't copy config.guess and config.sub at all.  I'd
    rather they always match what is in CVS.

 -- Matt Zimmerman <mdz@debian.org>  Mon, 22 Sep 2003 10:28:17 -0400

apt (0.5.12) unstable; urgency=low

  * Exclude subdirectories named 'debian-installer' from the apt-cdrom
    search (Closes: #210485 -- release-critical)

 -- Matt Zimmerman <mdz@debian.org>  Thu, 11 Sep 2003 21:48:14 -0400

apt (0.5.11) unstable; urgency=low

  * Updated pt_BR translations from Andre Luis Lopes <andrelop@debian.org>
    (Closes: #208302)
  * In apt.conf(5), give the fully qualified name of Dir::Bin::Methods,
    rather than just "methods"
  * Add new nb and nn translations from Petter Reinholdtsen <pere@hungry.com>
  * Clean up reportbug script a bit, and extend it to distinguish between a
    configuration file not existing and the user declining to submit it with
    the report
  * Add #include <langinfo.h> to cmdline/apt-get.cc.  This apparently gets
    pulled in by something else with recent g++ and/or glibc, but is
    required when building on, e.g., stable
  * Patch from Koblinger Egmont <egmont@uhulinux.hu> to fix version
    comparisons with '~' (Closes: #205960)
  * Disable Russian translation until someone can review it
    (Closes: #207690)

 -- Matt Zimmerman <mdz@debian.org>  Wed, 10 Sep 2003 19:41:28 -0400

apt (0.5.10) unstable; urgency=low

  * Correct the section in apt_preferences(5) on interpreting priorities
    to show that zero is not a valid priority, and print a warning if such
    a pin is encountered in the preferences file (Closes: #204971)
  * Regenerate French man pages from sgml source (Closes: #205886)
  * Get self-tests compiling again, updated for latest library API
    and g++ 3.3
  * Add version comparison tests for #194327 and #205960
  * Fix error message in version test to output versions in the order in
    which they were compared when the reverse comparison fails
  * Reference the source package bug page rather than the one for the
    binary package 'apt' in the man pages (Closes: #205290)
  * Updated Polish po file from Marcin Owsiany <porridge@debian.org>
    (Closes: #205950)
  * Mention some of the available frontends in apt-get(8) (Closes: #205829)
  * Add apt-config to SEE ALSO section of apt-get (Closes: #205036)
  * Add missing "lang" attributes to refentry tags in French man pages
    (apt-cdrom, apt-extracttemplates, apt-sortpkgs)
  * Change upgraded/newly installed/not fully installed or removed
    messages to be consistent and somewhat shorter (some translations
    exceeded 80 characters even in the simplest case)
  * Make APT::Get::Show-Upgraded (aka apt-get -u) default to true.
  * Updates to Dutch translation from Bart Cornelis <cobaco@linux.be>
    (Closes: #207656)

 -- Matt Zimmerman <mdz@debian.org>  Sun, 31 Aug 2003 21:12:39 -0400

apt (0.5.9) unstable; urgency=low

  * Oh well, apt isn't going to make it into testing anytime soon due to
    new glibc and gcc deps, so we might as well fix more bugs
  * Fix typo in example ftp-archive.conf (Closes: #203295)
  * Mention default setting for --all-versions (Closes: #203298)
  * Patch from Otavio Salvador <otavio@debian.org> to have --version
    only print the version (and not usage as well) (Closes: #203418)
  * Patch from Otavio Salvador <otavio@debian.org> to switch from
    dh_installmanpages to dh_installman.  Fixes the problem where the
    pt_BR man page was installed in the wrong location (Closes: #194558)
  * Move the French apt-ftparchive man page into apt-utils where it
    belongs.  apt-utils Replaces: apt (<< 0.5.9)
  * Write records from "apt-cache show" using fwrite(3) rather than
    write(2), in case for some reason the entire record doesn't get
    written by a single write(2)
  * Add new French man pages to doc/fr/.cvsignore
  * Add freebsd to buildlib/ostable (Closes: #193430)
  * Avoid segfault if a package name is specified which consists
    entirely of characters which look like end tags ('+', '-')
    (Closes: #200425)
  * Patch from Otavio Salvador <otavio@debian.org> to avoid listing
    suggests/recommends for packages which are selected for installation
    at the same time as the package which suggests/recommends them
    (Closes: #200102)
  * Patch from Otavio Salvador <otavio@debian.org> to avoid listing
    suggests/recommends which are Provided by a package which is already
    installed (Closes: #200395)
  * Patch to update pt_BR man page for apt_preferences(5) from Andre Luis
    Lopes <andrelop@debian.org> (Closes: #202245)
  * Use nl_langinfo(YESEXPR) rather than comparing to the translated
    string "Y".  Closes: #200953 and should make the prompting generally
    more robust in the face of i18n.  In the particular case of #200953,
    it was being fooled because of signedness issues with toupper(3)
    (Closes: #194614)
  * apt Suggests: aptitude | synaptic | gnome-apt | wajig
    (Closes: #146667)
  * Clean up whitespace in translated strings in ru.po, which messed up
    indentation (some other translations probably have similar problems)
    (Closes: #194282)
  * Run ispell -h over the man page sources and fix a bunch of typos
  * Use debian/compat rather than DH_COMPAT
  * Update to debhelper compatibility level 3
    - remove ldconfig calls from debian/{postinst,postrm} as dh_makeshlibs
      will add them
    - echo 3 > debian/compat
    - Build-Depends: debhelper (>= 3)
  * Exclude '.#*' from cvs-build
  * Let the ftp method work with ftp servers which do not require a
    password (Closes: #199425)
  * Build-depend on debhelper >= 4.1.62, because we need the fix for
    #204731 in order for dh_installman to work correctly
    with our SGML man pages
  * Move dh_makeshlibs ahead of dh_installdeb so that its postinst
    fragments are properly substituted

 -- Matt Zimmerman <mdz@debian.org>  Sun, 10 Aug 2003 19:54:39 -0400

apt (0.5.8) unstable; urgency=medium

  * urgency=medium because the changes since 0.5.5.1 are pretty safe as
    far as core functionality, 0.5.5.1 survived unstable for 10 days, and
    I don't want to delay apt's progress into testing any further.  It's
    decidedly better than 0.5.4.
  * Clarify the meaning of the only-source option in apt-get(8)
    (Closes: #177258)
  * Updated French man pages from Philippe Batailler
    <philippe.batailler@free.fr> (Closes: #182194)
  * Give a warning if an illegal type abbreviation is used when looking up a
    configuration item (Closes: #168453)
  * Improve build-depends handling of virtual packages even further, so that
    it will now also try to satisfy build-depends on virtual packages if they
    are not installed.  Note that this only works if there is only one
    package providing the virtual package, as in other cases (Closes: #165404)
  * Update config.guess and config.sub from autotools-dev 20030717.1
  * Tweak SGML in apt-extracttemplates.1.sgml so that literal '>' doesn't end
    up in output
  * Document SrcDirectory in apt-ftparchive.1.sgml (Closes: #156370)
  * Support TMPDIR in apt-extracttemplates (Closes: #191656)
  * Fix ru.po to use a capital letter for the translation of 'Y' so that
    YnPrompt works correctly (Closes: #200953).  No other translations seem
    to have this problem
  * Regenerate POT file and sync .po files
  * Only try to clear stdin if it is a tty, to avoid looping if there is
    lots of stuff (perhaps an infinite amount) to read (Closes: #192228)

 -- Matt Zimmerman <mdz@debian.org>  Fri, 25 Jul 2003 20:21:53 -0400

apt (0.5.7) unstable; urgency=low

  * Update control file to match overrides (apt priority important,
    libapt-pkg-dev section libdevel)
  * Silence the essential packages check if we are only downloading
    archives and not changing the system (Closes: #190862)
  * Skip version check if a build-dependency is provided by an installed package
    (Closes: #126938)
  * Have apt-cache show exit with an error if it cannot find any of the
    specified packages (Closes: #101490)

 -- Matt Zimmerman <mdz@debian.org>  Mon, 21 Jul 2003 23:43:24 -0400

apt (0.5.6) unstable; urgency=low

  * Adam Heath <doogie@debian.org>
    - Fix segfault when handling /etc/apt/preferences.  Closes: #192409.
  * Matt Zimmerman <mdz@debian.org>
    - Clean up some string handling, patch from Peter Lundkvist
      <p.lundkvist@telia.com> (Closes: #192225)
    - Don't fall off the end of the buffer when comparing versions.
      Patch from Koblinger Egmont <egmont@uhulinux.hu> (Closes: #194327)
    - Minor fixes to apt-ftparchive(1) (Closes: #118156)
    - Fix typo in apt-ftparchive help text (Closes: #119072)
    - More typos in apt-ftparchive help text (Closes: #190936)
    - Update config.guess, config.sub to latest versions
    - Modify the description for apt-utils to reflect the fact that it is not
      (any longer) infrequently used (Closes: #138045)
    - Make setup script for dselect method more explicit about
      overwriting sources.list (Closes: #151727)
    - Fix typo in apt-cache(8) (Closes: #161243)
    - Remove duplicate 'showpkg' from synopsis on apt-cache(8)
      (Closes: #175611)
    - Document in apt-get(8) the meaning of the '*' in ShowList, which is that
      the package is being purged (Closes: #182369)
    - Fix extra "/" character in apt.conf(5) (Closes: #185545)
    - Fix typo in tar error message (Closes: #191424)
    - Clarify description of 'search' on apt-cache(8) (Closes: #192216)
    - Fix incorrect path for 'partial' directory on apt-get(8)
      (Closes: #192933)
    - Fixes to pt_BR translation from Andre Luis Lopes <andrelop@ig.com.br>
      (Closes: #196669)
    - Updated apt_preferences(5) man page with many corrections and
      clarifications from Thomas Hood <jdthood@yahoo.co.uk>
      (Closes: #193336)
    - Fix SGML validation errors in apt-cache.8.sgml introduced in 0.5.5 or so
    - Add a simple example to apt-ftparchive(1) (Closes: #95257)
    - Add bug script for collecting configuration info (Closes: #176482)

 -- Matt Zimmerman <mdz@debian.org>  Mon, 21 Jul 2003 01:59:43 -0400

apt (0.5.5.1) unstable; urgency=low

  * Move the target of the example docs from doc to binary.  Closes:
    #192331
  * Fix api breakage that broke apt-ftparchive and apt-cache dumpavail, by
    backing out change that incorretly attempted to handle Package sections
    larger than 32k.  Closes: #192373
  * Fix never-ending loop with apt-get install -V.  Closes: #192355.

 -- Adam Heath <doogie@debian.org>  Mon, 19 May 2003 12:30:16 -0500

apt (0.5.5) unstable; urgency=low

  * New deb version compare function, that has no integer limits, and
    supports pre-versions using ~.  Code ported from dpkg.
  * Fix handling of [!arch] for build-dependencies. Closes: #88798, #149595
  * Fix handling of build-deps on unknown packages. Closes: #88664, #153307
  * "apt-get --arch-only build-dep" to install only architecture-
    dependent build dependencies. Bump minor shared lib number to reflect
    small change in BuildDepend API.
  * APT::Build-Essential configuration option (defaults to "build-essential")
    so that "apt-get build-dep" will ensure build essential packages are
    installed prior to installing other build-dependencies. Closes: #148879
  * LD_LIBRARY_PATH thing. Closes: #109430, #147529
  * /usr/doc reference in postinst. Closes: #126189
  * Doc updates. Closes: #120689
  * Possible apt-cache segfault. Closes: #120311, #118431, #117915, #135295,
          #131062, #136749
  * Print special message for EAI_AGAIN. Closes: #131397
  * libapt-pkg-dev needs to bring in the apt-inst library if linking
    is to work. Closes: #133943
  * Typos, Doc Stuff. Closes: #132772, #129970, #123642, #114892, #113786,
         #109591, #105920, #103678, #139752, #138186, #138054, #138050,
	 #139994, #142955, #151654, #151834, #147611, #154268, #173971
  * Fix possibility for tag file parsing to fail in some unlikely situations.
    Closes: #139328
  * Use std C++ names for some header files. Closes: #128741
  * Do not check for free space if --no-download. Closes: #117856
  * Actually implement or group handling for 'upgrade'. Closes: #133950
  * "Internal Error, Couldn't configure pre-depend" is not actually an
    internal error, it is a packaging error and now it says so, and
    pinpoints the problem dependency. Closes: #155621
  * Allows failure to write to a pipe for post-invoke stuff. Closes: #89830
  * Use usr/share/doc for dhelp. Closes: #115701
  * --print-uris works with 'update'. Closes: #57070
  * Options Dpkg::MaxArgs,Dpkg::MaxArgBytes to allow a much longer dpkg
    command line.
  * Fixed 2 little OR group bugs, thanks to Yann Dirson. Closes: #143995,
    #142298
  * Allow an uninstalled package to be marked for removal on an install
    line (meaning not to automatically install it), also fix some dodgy
    handling of protected packages. Closes: #92287, #116011
  * Fix errant prefix matching in version selection. Closes: #105968
  * Ensure that all files needed to run APT as a user are readable and
    ignore roots umask for these files. Closes: #108801
  * Support larger config spaces. Closes: #111914
  * 'apt-get update' no longer does 'Building Dependency Tree'.
  * When matching regexs allways print a message. Change regex activation
    charset. Closes: #147817
  * Don't die if lines in sources.list are too long. Closes: #146846
  * Show file name on apt-extracttemplate error messges. Closes: #151835
  * i18n gettext stuff, based on work from Michael Piefel: Closes: #95933
  * Some highly unlikely memory faults. Closes: #155842
  * C++ stuff for G++3.2. Closes: #162617, #165515,
  * apt-config dumps sends to stdout not stderr now.  Closes: #146294
  * Fix segfault in FindAny when /i is used, and there is no default.
    Closes: #165891
  * Add s390x to archtable.  Closese: #160992.
  * Update config.sub/config.guess in cvs, and add support to debian/rules
    to update them from /usr/share/misc if they exist.  Closes: #155014
  * Remove 'Sorry' from messages.  Closes: #148824.
  * Change wording of 'additional disk space usage' message.  Closes:
    #135021.
  * apt-extracttemplates now prepends the package name when extracting
    files.  Closes: #132776
  * Add -n synonym for --names-only for apt-cache.  Closes: #130689
  * Display both current version and new version in apt-get -s.  Closes:
    #92358
  * Add an options and timeout config item to ssh/rsh.  Closes: #90654
  * libapt-pkg-dev now depends on apt-utils.  Closes: #133942.
  * Change verbose logging output of apt-ftparchive to go to stderr,
    instead of stdout.  Also, errors that occur no longer go to stdout,
    but stderr.  Closes: #161592
  * Test for timegm in configure.  Closes: #165516.
  * s/st_mtime/mtime/ on our local stat structure in apt-ftparchive, to
    support compliation on platforms where st_mtime is a macro.  Closes:
    #165518
  * Check the currently mounted cdrom, to see if it's the one we are
    interested in.  Closes: #154602
  * Refer to reportbug instead of bug in the man pages. Closes: #173745
  * Link apt-inst to apt-pkg. Closes: #175055
  * New apt_preferences man page from Thomas Hood, Susan Kleinmann,
    and others.
  * Fix > 300 col screen segfault. Closes: #176052
  * Rebuild with gcc-3.2. Closes: #177752, #178008.
  * Fix build-dep handling of | dependencies.
    Closes: #98640, #145997, #158896, #172901
  * Double default value of APT::Cache-Limit, until such time as it
    can be made more dynamic.  Closes: #178623.
  * Report uris with '.gz' when there are errors.  Closes: #178435.
  * When installing build-deps, make sure the new version will
    satisfy build requirements. Closes: #178121
  * Split offline and guide documentation into apt-doc.  This was done so
    that binary-arch builds do not require documention deps.  Note, that 
    apt-doc is not installed on upgrades.
  * Use doc-base, instead of dhelp directly.  Closes: #110389
  * Change http message 'Waiting for file' to 'Waiting for headers'.
    Closes: #178537
  * Remove trailing lines on package lists in apt-get.  Closes: #178736.
  * Fix origin pins for file:// uris.  Closes: #189014.
  * Apply typo and syntax patch from bug to apt-cache.8.sgml.  Closes:
    #155194
  * s/dpkg-preconfig/dpkg-preconfigure/ in examples/configure-index.
    Closes: #153734.
  * Fix some typos in the apt-get manual.  Closes: #163932.
  * Apply patch from bug, to change frozen to testing, and then do it
    everywhere else.  Closes: #165085.
  * Update es.po.  Closes: #183111.
  * Add pt_BR translation of apt_preferences(5).  Also, build fr manpages.
    Closes: #183904.
  * Add a vcg command to apt-cache, similiar to dotty.  Closes: #150512.
  * Add option to apt-get to show versions of packages being
    upgraded/installed.
  * Be quiet in apt.post{inst,rm}.  Closes: #70685.
  * apt-get now prints out suggested and recommended packages.  Closes:
    #54982.
  * Insert some newlines in the cdrom change media message.  Closes:
    #154601.
  * Add a rdepends command to apt-cache.  Closes: #159864.
  * When building the dpkg command line, allow for 8192 chars to be used,
    instead of only 1024.
  * APT::Immediate-Configure had inverted semantics(false meant it was
    enabled).  Closes: #173619.
  * Fix status file parser so that if a record is larger than 32k, the
    buffer size will be doubled, and the read attempted again.  Closes:
    #174945.

 -- Adam Heath <doogie@debian.org>  Sun, 27 Apr 2003 01:23:12 -0500

apt (0.5.4) unstable; urgency=low

  * M68k config.guess patch. Closes: #88913
  * Bi-yearly test on OpenBSD and Solaris
  * Doc updates. Closes: #89121, #89854, #99671, #98353, #95823, #93057,
          #97520, #102867, #101071, #102421, #101565, #98272, #106914,
          #105606, #105377
  * Various cosmetic code updates. Closes: #89066, #89066, #89152
  * Add "pre-auto" as an option for DSelect::Clean (run autoclean after
    update).
  * More patches from Alfredo for Vendors and more SHA-1 stuff
  * Fix for AJ's 'desire to remove perl-5.005' and possibly other
    similar situations. Closes: #56708, #59432
  * no_proxy and ftp. Closes: #89671
  * Philippe Batailler's man page patches.
  * Fix for display bug. Closes: #92033, #93652, #98468
  * Use more than 16bits for the dep ID. Some people ran out..
    Closes: #103020, #97809, #102951, #99974, #107362, #107395, #107362,
            #106911, #107395, #108968
  * Reordered some things to make dante and FTP happier. Closes: #92757
  * James R. Van Zandt's guide.sgml updates. Closes: #90027
  * apt-ftparchive copes with no uncompressed package files + contents.
  * French man pages from philippe batailler - well sort of. They
    don't build yet..
  * run-parts. Closes: #94286
  * 'apt-cache policy' preferences debug tool.
  * Whatever. Closes: #89762
  * libstdc++ and HURD. Closes: #92025
  * More apt-utils verbage. Closes: #86954
  * Fliped comparision operator. Closes: #94618
  * Used the right copyright file. Closes: #65691
  * Randolph's G++3 patches.
  * Fixed no_proxy tokanizing. Closes: #100046
  * Strip Config-Version when copying status to available. Closes: #97520
  * Segfault with missing source files. Closes: #100325
  * EINTR check. Closes: #102293
  * Various changes to the locking metholodgy for --print-uris.
    Closes: #100590
  * Lame LD_LIBRARY_PATH thing. Closes: #98928
  * apt-cache search searchs provide names too now. Closes: #98695
  * Checksum and long lines problem. Closes: #106591
  * .aptignr and empty files are just a warning. Closes: #97364

 -- Jason Gunthorpe <jgg@debian.org>  Sat, 18 Aug 2001 17:21:59 -0500

apt (0.5.3) unstable; urgency=low

  * JoeyH's dpkg::preconfig not working. Closes: #88675
  * Fixed apt override disparity
  * Alfredo's SHA-1 and related patches

 -- Jason Gunthorpe <jgg@debian.org>  Sun,  4 Mar 2001 15:39:43 -0700

apt (0.5.2) unstable; urgency=low

  * Fixed mention of /usr/doc in the long description
  * JoeyH's downgrade bug -- don't use 0.5.1
  * Doc bug. Closes: #88538
  * Fault in building release strings. Closes: #88533

 -- Jason Gunthorpe <jgg@debian.org>  Sun,  4 Mar 2001 15:39:43 -0700

apt (0.5.1) unstable; urgency=low

  * Fixed #82894 again, or should be and.
  * Process the option string right. Closes: #86921
  * Don't eat the last command for pipes. Closes: #86923
  * Ignore .* for configuration directory processing. Closes: #86923
  * Alfredo's no_proxy patch
  * Documentation fixes. Closes: #87091
  * JoeyH's double slash bug. Closes: #87266
  * Unintitialized buffer and apt-ftparchive contents generation.
     Closes: #87612
  * Build-deps on virtual packages. Closes: #87639
  * Fixes glibc/libstdc++ symbol dependencies by including glibc and
    libstdc++ version info in the library soname and in the package
    provides. Closes: #87426
  * Updated soname version to 0.3.2
  * apt-extracttemplates moved from debconf into apt-utils
  * s390 archtable entry. Closes: #88232
  * Dan's segfault
  * Some instances where the status file can source a package in a
    non-sensical way. Closes: #87390
  * Work better if there are duplicate sources.list entries.
  * Fixed the resetting of Dir with "dir {};". Closes: #87323

 -- Randolph Chung <tausq@debian.org>  Sat, 3 Mar 2001 15:37:38 -0700

apt (0.5.0) unstable; urgency=low

  * Fixed an obscure bug with missing final double new lines in
    package files
  * Changed the apt-cdrom index copy routine to use the new section
    rewriter
  * Added a package file sorter, apt-sortpkgs
  * Parse obsolete Optional dependencies.
  * Added Ben's rsh method. Closes: #57794
  * Added IPv6 FTP support and better DNS rotation support.
  * Include the server IP in error messages when using a DNS rotation.
    Closes: #64895
  * Made most of the byte counters into doubles to prevent 32bit overflow.
    Closes: #65349
  * HTTP Authorization. Closes: #61158
  * Ability to parse and return source index build depends from Randolph.
  * new 'apt-get build-dep' command from Randolph. Closes: #63982
  * Added apt-ftparchive the all dancing all singing FTP archive
    maintinance program
  * Allow version specifications with =1.2.4-3 and /2.2 or /stable postfixes
    in apt-get.
  * Removed useless internal cruft including the xstatus file.
  * Fixed config parser bugs. Closes: #67848, #71108
  * Brain Damanged apt-get config options changed, does not change the command
    line interface, except to allow --enable-* to undo a configuration
    option:
      No-Remove -> Remove
      No-Download -> Download
      No-Upgrade -> Upgrade
  * Made this fix configable (DSelect::CheckDir) and default to disabled:
     * No remove prompt if the archives dir has not changed. Closes: #55709
    Because it is stupid in the case where no files were downloaded due to
    a resumed-aborted install, or a full cache! Closes: #65952
  * Obscure divide by zero problem. Closes: #64394
  * Update sizetable for mips. Closes: #62288
  * Fixed a bug with passive FTP connections
  * Has sizetable entry for sparc64. Closes: #64869
  * Escape special characters in the ::Label section of the cdroms.lst
  * Created apt-utils and python-apt packages
  * Due to the new policy engine, the available file may contain entries
    from the status file. These are generated if the package is not obsolete
    but the policy engine prohibits using the version from the package files.
    They can be identified by the lack of a Filename field.
  * The new policy engine. Closes: #66509, #66944, #45122, #45094, #40006,
    #36223, #33468, #22551
  * Fixed deb-src line for non-us. Closes: #71501, #71601
  * Fixes for G++ 2.96, s/friend/friend class/
  * Fixed mis doc of APT::Get::Fix-Missing. Closes: #69269
  * Confirmed fix for missing new line problem. Closes: #69386
  * Fixed up dhelp files. Closes: #71312
  * Added some notes about dselect and offline usage. Closes: #66473, #38316
  * Lock files on read only file systems are ignored w/ warning.
    Closes: #61701
  * apt-get update foo now gives an error! Closes: #42891
  * Added test for shlibs on hurd. Closes: #71499
  * Clarified apt-cache document. Closes: #71934
  * DocBook SGML man pages and some improvements in the text..
  * sigwinch thing. Closes: #72382
  * Caching can be turned off by setting the cache file names blank.
  * Ignores arches it does not know about when autocleaning. Closes: #72862
  * New function in apt-config to return dirs, files, bools and integers.
  * Fixed an odd litle bug in MarkInstall and fixed it up to handle
    complex cases involving OR groups and provides.
    68754 describes confusing messages which are the result of this..
    Closes: #63149, #69394, #68754, #77683, #66806, #81486, #78712
  * Speeling mistake and return code for the 'wicked' resolver error
    Closes: #72621, #75226, #77464
  * Solved unable to upgrade libc6 from potato to woody due to 3 package
    libc6 dependency loop problem.
  * Leading sources.list spaces. Closes: #76010
  * Removed a possible infinite loop while processing installations.
  * Man page updates. Closes: #75411, #75560, #64292, #78469
  * ReduceSourceList bug. Closes: #76027
  * --only-source option. Closes: #76320
  * Typos. Closes: #77812, #77999
  * Different status messages. Closes: #76652, #78353
  * /etc/apt/apt.conf.d/ directory for Joey and Matt and pipe protocol 2
  * OS detection an support for the new pseduo standard of os-arch for the
    Architecture string. Also uses regexing.. Closes: #39227, #72349
  * Various i18n stuff. Note that this still needs some i18n wizard
    to do the last gettextization right. Closes: #62386
  * Fixed a problem with some odd http servers/proxies that did not return
    the content size in the header. Closes: #79878, #44379
  * Little acquire bugs. Closes: #77029, #55820
  * _POSIX_THREADS may not be defined to anything, just defined..
    Closes: #78996
  * Spelling of Ignore-Hold correctly. Closes: #78042
  * Unlock the dpkg db if in download only mode. Closes: #84851
  * Brendan O'Dea's dselect admindir stuff. Closes: #62811
  * Patch from BenC. Closes: #80810
  * Single output of some names in lists. Closes: #80498, #43286
  * Nice message for people who can't read syserror output. Closes: #84734
  * OR search function. Closes: #82894
  * User's guide updates. Closes: #82469
  * The AJ/JoeyH var/state to var/lib transition patch. Closes: #59094
  * Various CD bugs, again thanks to Greenbush
    Closes: #80946, #76547, #71810, #70049, #69482
  * Using potato debhelper. Closes: #57977
  * I cannot self-terminate. Closes: #74928

 -- Jason Gunthorpe <jgg@debian.org>  Wed, 21 Feb 2001 00:39:15 -0500

apt (0.3.19) frozen unstable; urgency=low

  * Updates to apt-cdrom to support integrated non-us nicely, thanks to
    Paul Wade.
  * Fixed that apt-get/cdrom deadlock thing. Closes: #59853, #62945, #61976
  * Fixed hardcoded path. Closes: #59743
  * Fixed Jay's relative path bug
  * Allowed source only CDs. Closes: #58952
  * Space check is supressed if --print-uris is given. Closes: #58965
  * Clarified the documenation examples for non-us. Closes: #58646
  * Typo in the package description. Closes: #60230
  * Man Page typo. Closes: #60347
  * Typo in Algorithms.cc. Closes: #63577
  * Evil dotty function in apt-cache for generating dependency graphs
    with the as-yet-unpackaged GraphVis.
  * Appears to have been fixed in Janurary.. Closes: #57981
  * New config.guess/sub for the new archs. Closes: #60874
  * Fixed error reporting for certain kinds of resolution failures.
    Closes: #61327
  * Made autoclean respect 'q' settings. Closes: #63023
  * Fixed up the example sources.list. Closes: #63676
  * Added DPkg::FlushSTDIN to control the flushing of stdin before
    forking dpkg. Closes: #63991

 -- Ben Gertzfield <che@debian.org>  Fri, 12 May 2000 21:10:54 -0700

apt (0.3.18) frozen unstable; urgency=low

  * Changes in the postinst script. Closes: #56855, #57237
  * Fixed bashism. Closes: #57216, #57335
  * Doc updates. Closes: #57772, #57069, #57331, #57833, #57896

 -- Ben Gertzfield <che@debian.org>  Sun, 13 Feb 2000 01:52:31 -0800

apt (0.3.17) unstable; urgency=low

  * RFC 2732 usage for CDROM URIs and fixes to apt-cdrom
  * Fixed the configuration parser to not blow up if ; is in the config
    string
  * Applied visual patch to dselect install script . Closes #55214
  * Included the configure-index example
  * Minimal CD swaps
  * Library soname has increased
  * Fixed default sources.list to have correct URLs for potato when it
    becomes stable
  * Added a message about erasing sources.list to dselect setup script
    Closes: #55755
  * No remove prompt if the archives dir has not changed. Closes: #55709
  * Fixed inclusion of 2nd sample config file. Closes: #55374
  * Made file mtimes of 0 not confuse the methods If-Modifed-Since check.
    Closes: #55991

 -- Ben Gertzfield <che@debian.org>  Mon, 31 Jan 2000 12:12:40 -0800

apt (0.3.16) unstable; urgency=low

  * Made --no-download work. Closes: #52993
  * Now compiles on OpenBSD, Solaris and HP-UX
  * Clarify segfault errors
  * More debhelper fixes. Closes: #52662, #54566, #52090, #53531, #54769
  * Fix for Joel's discovery of glibc removal behavoir.
  * Fix for Ben Collins file: uri from slink upgrade.
  * Fixed resume code in FTP. Closes: #54323
  * Take more precautions to prevent the corruption Joey Hess saw.
  * Fixed --no-list-cleanup
  * RFC 2732 URI parsing ([] for hostnames).
  * Typo in apt-cache man page. Closes: #54949

 -- Ben Gertzfield <che@debian.org>  Fri, 14 Jan 2000 08:04:15 -0800

apt (0.3.15) unstable; urgency=low

  * Added DSelect::WaitAfterDownload Closes: #49549
  * Fixed cast error in byteswap macro and supporting code. Closes: #50093
  * Fixed buffer overflow for wide terminal sizes. Closes: #50295
  * Made -s and clean not do anything. Closes: #50238
  * Problem with Protected packages and the new OR code.
  * /usr/share/doc stuff. Closes: #51017, #50228, #51141
  * Remove doesn't require a package to be installable. Closes: #51175
  * FTP proxy touch ups in the mabn page. Closes: #51315, #51314

 -- Ben Gertzfield <che@debian.org>  Sat,  4 Dec 1999 21:17:24 -0800

apt (0.3.14) unstable; urgency=low

  * Fix Perl or group pre-depends thing Closes: #46091, #46096, #46233, #45901
  * Fix handling of dpkg's conversions from < -> <= Closes: #46094, #47088
  * Make unparsable priorities non-fatal Closes: #46266, #46267, #46293, #46298
  * Fix handling of '/' for the dist name. Closes: #43830, #45640, #45692
  * Fixed 'Method gave a blank filename' error from IMS queries onto CDs.
    Closes: #45034, #45695, #46537
  * Made OR group handling in the problem resolver more elaborate. Closes: #45646
  * Added APT::Clean-Installed option. Closes: #45973
  * Moves the free space check to after the calculated size is printed.
    Closes: #46639, #47498
  * mipsel arch Closes: #47614
  * Beautified URI printing to not include passwords Closes: #46857
  * Fixed little problem with --no-download Closes: #47557
  * Tweaked Dselect 'update' script to re-gen the avail file even in the
    event of a failure Closes: #47112
  * Retries for source archives too Closes: #47529
  * Unmounts CDROMs iff it mounted them Closes: #45299
  * Checks for the partial directories before doing downloads Closes: #47392
  * no_proxy environment variable (http only!) Closes: #43476
  * apt-cache showsrc Closes: #45799
  * De-Refs Single Pure virtual packages. Closes: #42437, #43555
  * Regexs for install. Closes: #35304, #38835
  * Dependency reports now show OR group relations
  * Re-Install feature. Cloes: #46961, #37393, #38919
  * Locks archive directory on clean (woops)
  * Remove is not 'sticky'. Closes: #48392
  * Slightly more accurate 'can not find package' message. Closes: #48311
  * --trivial-only and --no-remove. Closes: #48518
  * Increased the cache size. Closes: #47648
  * Comment woopsie. Closes: #48789
  * Removes existing links when linking sources. Closes: #48775
  * Problem resolver does not install all virtual packages. Closes: #48591, #49252
  * Clearer usage message about 'source' Closes: #48858
  * Immediate configure internal error Closes: #49062, #48884

 -- Ben Gertzfield <che@debian.org>  Sun,  7 Nov 1999 20:21:25 -0800

apt (0.3.13) unstable; urgency=low

  * Fix timestamp miss in FTP. Closes: #44363
  * Fix sorting of Kept packages. Closes: #44377
  * Fix Segfault for dselect-upgrade. Closes: #44436
  * Fix handling of '/' for the dist name. Closes #43830
  * Added APT::Get::Diff-Only and Tar-Only options. Closes #44384
  * Add commented-out deb-src URI to default sources.list file.

 -- Ben Gertzfield <che@debian.org>  Sun, 19 Sep 1999 18:54:20 -0700

apt (0.3.12) unstable; urgency=low

  * Fix for typo in the dhelp index. Closes: #40377
  * Multiple media swap support
  * Purge support. Closes: #33291, #40694
  * Better handling of - remove notation. Closes: #41024
  * Purge support. Closes: #33291, #40694
  * Error code on failed update. Closes: #41053
  * apt-cdrom adds entries for source directories. Closes: #41231
  * Sorts the output of any list. Closes: #41107
  * Fixes the looping problem. Closes: #41784, #42414, #44022
  * Fixes the CRC mechanism to lowercase all strings. Closes: #41839
  * More checks to keep the display sane. Particularly when fail-over is
    used with local mirrors and CD-Roms. Closes: #42127, #43130, #43668
  * PThread lockup problem on certain sparc/m68k. Closes: #40628
  * apt-cdrom understands .gz Package files too. Closes: #42779
  * Spelling error in dselect method description. Closes: #43251
  * Added security to the default source list. Closes: #43356

 -- Ben Gertzfield <che@debian.org>  Fri,  3 Sep 1999 09:04:28 -0700

apt (0.3.11) unstable; urgency=low

  * Fix for mis-parsed file: URIs. Closes: #40373, #40366, #40230
  * Fix for properly upgrading the system from perl 5.004 to 5.005

 -- Ben Gertzfield <che@debian.org>  Mon, 28 Jun 1999 21:06:44 -0700

apt (0.3.9) unstable; urgency=low

  * Spelling error in cachefile.cc. Closes: #39885
  * Trailing slash in dselect install if you try to use the
    default config file. Closes: #40011
  * Simulate works for autoclean. Closes: #39141
  * Fixed spelling errors. Closes: #39673
  * Changed url parsing a bit. Closes: #40070, #40069
  * Version 0.3.8 will be for slink/hamm (GNU libc 2).

 -- Ben Gertzfield <che@debian.org>  Thu, 24 Jun 1999 18:02:52 -0700

apt (0.3.7) unstable; urgency=low

  * Fixed missing text in the apt-get(8) page. Closes: #37596
  * Made --simulate and friends work with apt-get source. Closes: #37597, #37656
  * Fixed inclusion of man pages in the -doc/-dev package. Closes: #37633, #38651
  * Fixed handling of the -q option with not-entirely integer arguments
    Closes: #37499
  * Man page typo Closes: #37762
  * Fixed parsing of the Source: line. Closes: #37679
  * Dpkg/dpkg-hurd source bug. Closes: #38004, #38032
  * Added a check for an empty cache directory. Closes: #37963
  * Return a failure code if -d is given and packages fail to download.
    Closes: #38127
  * Arranged for an ftp proxy specifing an http server to work. See the
    important note in the sources.list man page.
  * Accounted for resumed files in the cps calculation. Closes: #36787
  * Deal with duplicate same version different packages. Closes: #30237
  * Added --no-download. Closes: #38095
  * Order of apt-cdrom dist detection. Closes: #38139
  * Fix apt-cdrom chop handling and missing lines. Closes: #37276
  * IPv6 http support
  * Suggests dpkg-dev for apt-get source. Closes: #38158
  * Fixed typo in apt-get help. Closes: #38712
  * Improved the error message in the case of broken held package. Closes: #38777
  * Fixed handling of MD5 failures
  * Documented list notation Closes: #39008
  * Change the 'b' to 'B'. Closes: #39007

 -- Ben Gertzfield <che@debian.org>  Sun, 20 Jun 1999 18:36:20 -0700

apt (0.3.6) unstable; urgency=low

  * Note that 0.3.5 never made it out the door..
  * Fix for apt-cdrom and unusual disk label locations. Closes: #35571
  * Made APT print numbers in decimal. Closes: #35617, #37319
  * Buffer munching fix for FTP. Closes: #35868
  * Typo in sample config file. Closes: #35907
  * Fixed whitespace in version compares. Closes: #35968, #36283, #37051
  * Changed installed size counter to only count unpacked packages.
    Closes: #36201
  * apt-get source support. Closes: #23934, #27190
  * Renames .debs that fail MD5 checking, provides automatic corruption
    recovery. Closes: #35931
  * Fixed autoconf verison. Closes: #37305
  * Random Segfaulting. Closes: #37312, #37530
  * Fixed apt-cache man page. Closes: #36904
  * Added a newline to apt-cache showpkg. Closes: #36903

 -- Ben Gertzfield <che@debian.org>  Wed, 12 May 1999 09:18:49 -0700

apt (0.3.4) unstable; urgency=low

  * Release for Ben while he is out of town.
  * Checked the size of partial files. Closes: #33705
  * apt-get should not print progress on non-tty. Closes: #34944
  * s/guide.text.gz/users-guide.txt.gz/ debian/control: Closes: #35207
  * Applied cdrom patches from Torsten.  Closes: #35140, #35141
  * smbmounted cdrom fix. Closes: #35470
  * Changed ie to eg.  Closes: #35196

 -- Adam Heath <doogie@debian.org>  Sun,  4 Apr 1999 18:26:44 -0500

apt (0.3.3) unstable; urgency=low

  * Fixes bug with file:/ URIs and multi-CD handling. Closes: #34923

 -- Ben Gertzfield <che@debian.org>  Tue, 23 Mar 1999 12:15:44 -0800

apt (0.3.2) unstable; urgency=low

  * Major release into unstable of v3
  * These bugs have been fixed, explanations are in the bug system, read
    the man pages as well..
    Closes: #21113, #22507, #22675, #22836, #22892, #32883, #33006, #34121,
    	    #23984, #24685, #24799, #25001, #25019, #34223, #34296, #34355,
	    #24021, #25022, #25026, #25104, #25176, #31557, #31691, #31853,
    	    #25458, #26019, #26433, #26592, #26670, #27100, #27100, #27601,
    	    #28184, #28391, #28778, #29293, #29351, #27841, #28172, #30260,
    	    #29382, #29441, #29903, #29920, #29983, #30027, #30076, #30112,
    	    #31009, #31155, #31381, #31883, #32140, #32395, #32584. #34465,
    	    #30383, #30441, #30472, #30643, #30827, #30324, #36425, #34596

 -- Ben Gertzfield <che@debian.org>  Mon, 15 Mar 1999 19:14:25 -0800

apt (0.3.1) experimental; urgency=low

  * Minor release of cvs version.
  * Added virtual package libapt-pkgx.x

 -- Mitch Blevins <mblevin@debian.org>  Wed, 10 Mar 1999 07:52:44 -0500

apt (0.3.0) experimental; urgency=low

  * New experimental version.

 -- Ben Gertzfield <che@debian.org>  Tue, 15 Dec 1998 12:53:21 -0800

apt (0.1.9) frozen unstable; urgency=low

  * Return to the wacky numbering for when we build 0.1.8 for hamm
  * Important bug related to APT on the Alpha fixed
  * apt-get dist-upgrade problems fixed
  * tiny patch for http method to fix an endless loop
  * nice fix from /usr/doc/lintian/ to remove rpath nastiness from
    libtool and add proper shared lib dependancies
  * now dh_shlibdeps is called with LD_LIBRARY_PATH=debian/tmp/usr/lib
    in case an old libpkg is installed while building APT to prevent
    spurious dependancies

 -- Ben Gertzfield <che@debian.org>  Thu,  5 Nov 1998 17:43:25 -0800

apt (0.1.7) unstable; urgency=low

  * New build with libstdc++2.9.
  * Various fixes; read the Changelog.

 -- Ben Gertzfield <che@debian.org>  Thu, 15 Oct 1998 18:29:18 -0700

apt (0.1.6) unstable; urgency=low

  * Various fixes in the FTP method for error checking. Fixes: #26188.
  * Spelling corrections in dselect method. Fixes: #25884
  * Fixes for compilation on alpha/ppc. Fixes: #25313, #26108.
  * No more bo releases: we're using a normal numbering system now.

 -- Ben Gertzfield <che@debian.org>  Tue,  8 Sep 1998 19:27:13 -0700

apt (0.1.5) unstable; urgency=low

  * Changed sources.list to point to 'unstable' by default, as
    'frozen' no longer exists!

 -- Ben Gertzfield <che@debian.org>  Thu, 23 Jul 1998 22:00:18 -0700

apt (0.1.3) unstable; urgency=low

  * New upstreamish version.
  * ftp method rewritten in C. Removes dependancies on all perl/perl
    related modules. This fixes many of the ftp method bugs.

 -- Ben Gertzfield <che@debian.org>  Thu, 16 Jul 1998 22:19:00 -0700

apt (0.1.1) unstable; urgency=low

  * Release for unstable.

 -- Ben Gertzfield <che@debian.org>  Tue, 30 Jun 1998 20:48:30 -0700

apt (0.1) unstable; urgency=low

  * Kludge to fix problem in libnet-perl with illegal anonymous
    FTP passwords.
  * Moved to unstable; apt is in a useable state now.
  * Fixed version numbering. From now on, numbering will be:
    0.1 (no actual release) -> 0.1.0bo (release for libc5) ->
    0.1.1 (release for unstable). Thanks, Manoj.

 -- Ben Gertzfield <che@debian.org>  Tue, 30 Jun 1998 20:40:58 -0700

apt (0.0.17-1) experimental; urgency=low

  * Fixed problem with libc6 version compare
  * Scott's away for a while, so I'll be packaging apt for the time
    being.

 -- Ben Gertzfield <che@debian.org>  Thu, 25 Jun 1998 19:02:03 -0700

apt (0.0.16-1) experimental; urgency=low

  * Modifications to make apt-get more friendly when backgrounded.
  * Updated documentation.
  * Updates to graphic widgets

 -- Scott K. Ellis <scott@debian.org>  Mon,  8 Jun 1998 11:22:02 -0400

apt (0.0.15-0.2bo) experimental; urgency=low

  * Bo compilation
  * Bob Hilliards crash

 -- Jason Gunthorpe <jgg@debian.org>  Sun, 31 May 1998 20:18:35 -0600

apt (0.0.15-0.1bo) experimental; urgency=low

  * Bo compilation
  * libstdc++272 patch

 -- Jason Gunthorpe <jgg@debian.org>  Sun, 31 May 1998 20:18:35 -0600

apt (0.0.15) experimental; urgency=low

  * Clean up source tarball (no user-visible changes)

 -- Scott K. Ellis <scott@debian.org>  Tue, 26 May 1998 12:23:53 -0400

apt (0.0.14) experimental; urgency=low

  * Updates in ordering code to make sure certain upgrades work correctly.
  * Made dselect/setup understand ftp as well as http

 -- Scott K. Ellis <scott@debian.org>  Wed, 20 May 1998 13:33:32 -0400

apt (0.0.13-bo1) experimental; urgency=low

  * Bo compilation

 -- Jason Gunthorpe <jgg@debian.org>  Mon, 18 May 1998 15:10:49 -0600

apt (0.0.13) experimental; urgency=low

  * Remove hardcoded egcc from debian/rules (#21575)
  * Fixes for ordering logic when system has a number of unpacked
    but unconfigured packages installed.
  * Spelling fix in dselect install method (#22556)

 -- Scott K. Ellis <scott@debian.org>  Sun, 17 May 1998 20:08:33 -0400

apt (0.0.12) experimental; urgency=low

  * Fixed problems with package cache corruption.
  * Made to depend on libc6 >= 2.0.7pre1 due to timezone problems with
    earlier versions.
  * Interface and documentation improvements.

 -- Scott K. Ellis <scott@debian.org>  Sat, 16 May 1998 23:17:32 -0400

apt (0.0.11) experimental; urgency=low

  * Change dependancies to pre-depends since breaking your packaging tools
    in the middle of an installation isn't very good.
  * Bug fixes to ftp method and general apt-get code

 -- Scott K. Ellis <scott@debian.org>  Fri, 15 May 1998 08:57:38 -0400

apt (0.0.10) experimental; urgency=low

  * Run "dpkg --configure -a" after an aborted dselect install
  * Fixed problem with install looping
  * Support for authenticating proxys: (note this isn't terribly secure)
    http_proxy="http://user:pass@firewall:port/"
  * Substitute $ARCH in sources.list
  * Fixes in the resumption code for ftp

 -- Scott K. Ellis <scott@debian.org>  Tue, 12 May 1998 09:14:41 -0400

apt (0.0.9) experimental; urgency=low

  * Added ftp support.
  * Various other less visible bug fixes.
  * Fixed problem with segfault when apt-get invoked in a non-existant
    directory (Bug #21863)
  * Bumped policy to 2.4.1

 -- Scott K. Ellis <scott@debian.org>  Fri,  1 May 1998 09:18:19 -0400

apt (0.0.8) experimental; urgency=low

  * Fixed generated available file (Bug #21836)
  * Added download ETA (Bug #21774).
  * Fixed hardcoded ARCH (Bug #21751).
  * Fixed check on http_proxy (Bug #21795).
  * Added download speed indicator.

 -- Scott K. Ellis <scott@debian.org>  Mon, 27 Apr 1998 10:58:32 -0400

apt (0.0.7) experimental; urgency=low

  * Remove libdeity and apt from package for now, since only apt-get and
    apt-cache are actually useful right now.
  * Clean up handling of package installation errors.
  * Added timeout to http transfers (#21269)
  * Updated setup for dselect/apt method.
  * Updated man pages
  * Long options (added in 0.0.6)

 -- Scott K. Ellis <scott@debian.org>  Tue, 21 Apr 1998 09:06:49 -0400

apt (0.0.6) experimental; urgency=low

  * Spelling changes.
  * Revamped download status display.
  * Call apt-get clean after successful install in dselect.
  * Added "apt-get clean" which deletes package files from /var/cache/apt

 -- Scott K. Ellis <scott@debian.org>  Thu,  9 Apr 1998 15:13:59 -0400

apt (0.0.5) experimental; urgency=low

  * Ignore signals while dpkg is running so we don't leave dpkg running in
    the background (#20804)
  * Check Packages as well as Packages.gz for file URIs (#20784)
  * Spelling cleanup (#20800)
  * Added -m option to permit upgrade to go on in the case of a bad mirror.
    This option may result in incomplete upgrades when used with -f.

 -- Scott K. Ellis <scott@debian.org>  Tue,  7 Apr 1998 12:40:29 -0400

apt (0.0.4) experimental; urgency=low

  * New usage guide.
  * Various documentation updates and cleanup.
  * Added '-f' option to apt-get attempt to fix broken dependancies.

 -- Scott K. Ellis <scott@debian.org>  Sat,  4 Apr 1998 14:36:00 -0500

apt (0.0.3) experimental; urgency=low

  * Added a shlibs.local file to prevent apt from depending on itself.
  * Updates to how apt-get handles bad states in installed packages.
  * Updated rules to make sure build works from a freshly checked out source
    archive.  Building from CVS needs libtool/automake/autoconf, builds from
    the distributed source package should have no such dependancy.

 -- Scott K. Ellis <scott@debian.org>  Fri,  3 Apr 1998 11:49:47 -0500

apt (0.0.2) unstable; urgency=low

  * Updates to apt-get and http binding for dselect method (apt).
  * Updating version number from 0.0.1, which was released only on IRC.

 -- Scott K. Ellis <scott@debian.org>  Fri,  3 Apr 1998 00:35:18 -0500

apt (0.0.1) unstable; urgency=low

  * Initial Release.

 -- Scott K. Ellis <scott@debian.org>  Tue, 31 Mar 1998 12:49:28 -0500
<|MERGE_RESOLUTION|>--- conflicted
+++ resolved
@@ -1,4 +1,11 @@
-<<<<<<< HEAD
+apt (0.6.46.4ubuntu4) feisty; urgency=low
+  
+  * apt-pkg/algorithms.cc:
+    - only increase the score of installed applications if they 
+      are not obsolete (lp: #63680)
+
+ -- Michael Vogt <michael.vogt@ubuntu.com>  Mon, 18 Dec 2006 19:39:05 +0100
+
 apt (0.6.46.4ubuntu3) feisty; urgency=low
 
   * apt-pkg/algorithm.cc:
@@ -21,16 +28,6 @@
   * merged with debian
 
  -- Michael Vogt <michael.vogt@ubuntu.com>  Thu,  7 Dec 2006 12:13:14 +0100
-=======
-apt (0.6.46.5) UNRELEASED; urgency=low
-
-  * apt-pkg/algorithm.cc:
-    - use clog for all debugging
-    - only increase the score of installed applications if they 
-      are not obsolete 
-
- -- Michael Vogt <michael.vogt@ubuntu.com>  Mon, 18 Dec 2006 19:39:05 +0100
->>>>>>> 4172c784
 
 apt (0.6.46.4) unstable; urgency=high
 
