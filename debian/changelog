<<<<<<< HEAD
apt (0.8.16~exp8) experimental; urgency=low

  [ David Kalnischkies ]
  * apt-pkg/packagemanager.cc:
    - do not fail on unpacked packages in SmartUnPack, just don't
      shedule them for unpack, but do all checks and configure them

 -- David Kalnischkies <kalnischkies@gmail.com>  Mon, 17 Oct 2011 11:21:21 +0200

apt (0.8.16~exp7) experimental; urgency=low

  [ David Kalnischkies ]
  * do not pollute namespace in the headers with using (Closes: #500198)
  * use forward declaration in headers if possible instead of includes
  * remove old APT_COMPATIBILITY ifdef's
=======
apt (0.8.15.9+nmu1) unstable; urgency=low

  [ David Kalnischkies ]
  * algorithms.cc:
    - show a debug why a package was kept by ResolveByKeep()

 -- David Kalnischkies <kalnischkies@gmail.com>  Mon, 17 Oct 2011 16:36:22 +0200

apt (0.8.15.9) unstable; urgency=low

  [ David Kalnischkies ]
  * Symbol file update
  * doc/apt-get.8.xml:
    - change wording of autoremove description as suggested
      by Robert Simmons, thanks! (Closes: #641490)
>>>>>>> 0a64ecd7
  * apt-pkg/deb/dpkgpm.cc:
    - use std::vector instead of fixed size arrays to store args and
      multiarch-packagename strings
    - load the dpkg base arguments only one time and reuse them later
  * cmdline/apt-get.cc:
    - follow Provides in the evaluation of saving candidates, too, for
      statisfying garbage package dependencies (Closes: #640590)
  * apt-pkg/algorithms.cc:
    - if a package is garbage, don't try to save it with FixByInstall
<<<<<<< HEAD
  * apt-pkg/deb/debsrcrecords.cc:
    - remove the limit of 400 Binaries for a source package (Closes: #622110)
  * apt-pkg/deb/deblistparser.cc:
    - fix crash when the dynamic mmap needs to be grown in
      LoadReleaseInfo (LP: #854090)
=======
  * apt-pkg/init.cc:
    - silently ignore *.orig and *.save files by default
  * apt-pkg/policy.cc:
    - accept generic release pin expressions again in -t (Closes: #644166)
>>>>>>> 0a64ecd7
  * apt-pkg/deb/debmetaindex.cc:
    - none is a separator, not a language: no need for Index (Closes: #624218)
  * apt-pkg/aptconfiguration.cc:
    - do not builtin languages only if none is forced (Closes: #643787)
<<<<<<< HEAD
  * apt-pkg/pkgcachegen.cc:
    - refactor MergeList by creating -Group, -Package and -Version specialist
    - share description list between "same" versions (LP: #868977)
      This also means that descriptions are shared across archives now.
    - add implicit dependencies needed for Multi-Arch at the time a Version
      struct is created and not at the end of the cache generation
  * apt-pkg/pkgcache.cc:
    - always prefer "en" over "" for "en"-language regardless of cache-order

  [ Michael Vogt ]
  * apt-pkg/contrib/configuration.cc:
    - fix double delete (LP: #848907)
    - ignore only the invalid regexp instead of all options
  * apt-pkg/acquire-item.h, apt-pkg/deb/debmetaindex.cc:
    - fix fetching language information by adding OptionalSubIndexTarget
  * methods/https.cc:
    - cleanup broken downloads properly
=======
  * doc/apt.conf.5.xml:
    - apply spelling fix by Kevin Lyda, thanks! (Closes: #644104)

  [ Christian Perrier ]
  * Fix spelling error (sensée) in French translation. Thanks
    to Corentin Le Gall for spotting it.
>>>>>>> 0a64ecd7

  [ Colin Watson ]
  * ftparchive/cachedb.cc:
    - fix buffersize in bytes2hex

<<<<<<< HEAD
 -- Michael Vogt <mvo@debian.org>  Fri, 14 Oct 2011 13:51:35 +0200

apt (0.8.16~exp6) experimental; urgency=low

  [ Christopher Baines ]
  * enable APT in unpack/configure ordering to handle loops as well
    as tight dependencies between immediate packages better
    enabling also the possibility to mark all packages as immediate
    (at least Closes: #353290, #540227, #559733, #621836, #639290)

  [ David Kalnischkies ]
  * [abi-break] Support large files in the complete toolset. Indexes of this
    size are pretty unlikely for now, but we need it for deb
    packages which could become bigger than 4GB now (LP: #815895)
  * merged the debian-sid branch
  
  [ Michael Vogt ]
  * bump ABI version

 -- Michael Vogt <mvo@debian.org>  Wed, 14 Sep 2011 21:06:51 +0200

apt (0.8.16~exp5) experimental; urgency=low

  * merged the latest debian-sid fixes
  * apt-pkg/makefile:
    - install sha256.h compat header
  * apt-pkg/pkgcachegen.{cc,h}:
    - use ref-to-ptr semantic in NewDepends() to ensure that the   
      libapt does not segfault if the cache is remapped in between
      (LP: #812862)
    - fix crash when P.Arch() was used but the cache got remapped
  * apt-pkg/acquire-item.{cc,h}:
    - do not check for a "Package" tag in optional index targets
      like the translations index
  * apt-pkg/acquire.cc:
    - fix potential divide-by-zero
  * methods/mirror.cc:
    - include the architecture(s) in the query string as well so 
      that the server can make better decisions

 -- Michael Vogt <mvo@debian.org>  Mon, 15 Aug 2011 14:52:54 +0200

apt (0.8.16~exp4) experimental; urgency=low

  [ Julian Andres Klode ]
  * apt-pkg/pkgcache.h:
    - [ABI break] Add pkgCache::Header::CacheFileSize, storing the cache size
  * apt-pkg/pkgcachegen.cc:
    - Write the file size to the cache
  * apt-pkg/pkgcache.cc:
    - Check that cache is at least CacheFileSize bytes large (LP: #16467)
  
  [ Michael Vogt ]
  * merged latest fixes from debian-sid
  * apt-pkg/cdrom.{cc,h}:
    - cleanup old ABI break avoidance hacks
  * [ABI break] apt-pkg/acquire-item.{cc,h}:
    - cleanup around OptionalIndexTarget and SubIndexTarget
  * [ABI break] merged patch from Jonathan Thomas to have a new
    RecordField() function in the pkgRecorder parser. Many thanks
    Thomas
  * [ABI break] merge patch from Jonathan Thomas to speed up the
    depcache by caching the install-recommends and install-suggests
    values
  * apt-pkg/contrib/fileutl.{cc,h}:
    - add GetModificationTime() helper
  * apt-pkg/pkgcachegen.cc:
    - regenerate the cache if the sources.list changes to ensure
      that changes in the ordering there will be honored by apt
  * apt-pkg/sourcelist.{cc,h}:
    - add pkgSourceList::GetLastModifiedTime() helper

 -- Michael Vogt <mvo@debian.org>  Thu, 28 Jul 2011 16:57:08 +0200

apt (0.8.16~exp3) experimental; urgency=low

  [ David Kalnischkies ]
  * apt-pkg/pkgcache.h:
    - readd All{Foreign,Allowed} as suggested by Julian to
      remain strictly API compatible
  * apt-pkg/acquire*.{cc,h}:
    - try even harder to support really big files in the fetcher by
      converting (hopefully) everything to 'long long' (Closes: #632271)
  * ftparchive/writer.cc:
    - generate all checksums in one run over the file for Release
  * cmdline/apt-get.cc:
    - add an --assume-no option for testing to say 'no' to everything
  * apt-pkg/deb/debmetaindex.cc:
    - add trusted=yes option to mark unsigned (local) repository as trusted
      based on a patch from Ansgar Burchardt, thanks a lot! (Closes: #596498)

  [ Michael Vogt ]
  * merge fixes from the debian/unstable upload
  * merge lp:~mvo/apt/sha512-template to get fixes for the 
    sha1/md5 verifiation (closes: #632520)

 -- Michael Vogt <mvo@debian.org>  Fri, 15 Jul 2011 09:56:17 +0200

apt (0.8.16~exp2) experimental; urgency=low

  [ David Kalnischkies ]
  * [ABI-Break] Implement EDSP in libapt-pkg so that all front-ends which
    use the internal resolver can now be used also with external
    ones as the usage is hidden in between the old API
  * provide two edsp solvers in apt-utils:
    - 'dump' to quickly output a complete scenario and
    - 'apt' to use the internal as an external resolver
  * apt-pkg/pkgcache.h:
    - clean up mess with the "all" handling in MultiArch to
      fix LP: #733741 cleanly for everyone now
  * apt-pkg/depcache.cc:
    - use a boolean instead of an int for Add/Remove in AddStates
      similar to how it works with AddSizes
    - let the Mark methods return if their marking was successful
    - if a Breaks can't be upgraded, remove it. If it or a Conflict
      can't be removed the installation of the breaker fails.
  * cmdline/apt-get.cc:
    - do not discard the error messages from the resolver and instead
      only show the general 'Broken packages' message if nothing else

  [ Stefano Zacchiroli ]
  * doc/external-dependency-solver-protocol.txt:
    - describe EDSP and the configuration interface around it
  
  [ Michael Vogt ]
  * [ABI-Break] merge lp:~mvo/apt/sha512-template to add support for sha512
  * [ABI-Break] merge lp:~mvo/apt/dpointer to support easier extending
    without breaking the ABI
  * increase ABI version and update package names

 -- Michael Vogt <mvo@debian.org>  Wed, 29 Jun 2011 13:57:28 +0200

apt (0.8.16~exp1) experimental; urgency=low

  * merged with the debian/unstable upload

 -- Michael Vogt <mvo@debian.org>  Wed, 29 Jun 2011 12:40:31 +0200
=======
  [ Michael Vogt ]
  * ftparchive/cachedb.cc:
    - make buffer fully dynamic (thanks to Colin Watson)

 -- Michael Vogt <mvo@debian.org>  Fri, 14 Oct 2011 12:00:09 +0200

apt (0.8.15.8) unstable; urgency=low

  [ David Kalnischkies ]
  * cmdline/apt-get.cc:
    - output list of virtual package providers to c1out in -q=1
      instead of /dev/null to unbreak sbuild (LP: #816155)
  
  [ Michael Vogt ]
  * apt-pkg/contrib/configuration.cc:
    - fix double delete (LP: #848907)
    - ignore only the invalid regexp instead of all options

 -- Michael Vogt <mvo@debian.org>  Wed, 14 Sep 2011 12:08:25 +0200
>>>>>>> 0a64ecd7

apt (0.8.15.7) unstable; urgency=low

  [ David Kalnischkies ]
  * apt-pkg/packagemanager.cc, apt-pkg/pkgcache.cc:
    - ignore "self"-conflicts for all architectures of a package
      instead of just for the architecture of the package look at
      in the ordering of installations, too (LP: #802901)
    - M-A:same lockstep unpack should operate on installed
      packages first (LP: #835625)
  * test/*
    - reorganize the various testcases and helper we have and
      integrate them better into the buildsystem
    - run the test/libapt testcases at package build-time
  * debian/apt.symbols:
    - add the newly added symbols since 0.8.15.3
  * cmdline/apt-get.cc:
    - remove the binary caches in 'apt-get clean' as it is the first
      thing recommend by many supporters in case of APT segfaults
    - remove the caches in 'apt-get update', too, as they will be
      invalid in most cases anyway
  * apt-pkg/acquire-item.cc:
    - if no Release.gpg file is found try to verify with hashes,
      but do not fail if a hash can't be found
  * apt-pkg/acquire.cc:
    - non-existing directories are by definition clean
  * cmdline/apt-key:
    - if command is 'add' do not error out if the specified
      keyring doesn't exist, it will be created by gpg
  * apt-pkg/orderlist.cc:
    - prefer visiting packages marked for deletion in VisitProvides
      if we are operating on a negative dependency so that we can
      deal early with the fallout of this remove
  * apt-pkg/indexrecords.cc:
    - fix Acquire::Max-ValidTime option by interpreting it really
      as seconds as specified in the manpage and not as days
    - add an Acquire::Min-ValidTime option (Closes: #640122)
  * doc/apt.conf.5.xml:
    - reword Acquire::Max-ValidTime documentation to make clear
      that it doesn't provide the new Min-ValidTime functionality

 -- Michael Vogt <mvo@debian.org>  Mon, 12 Sep 2011 16:38:46 +0200

apt (0.8.15.6) unstable; urgency=low

  [ Michael Vogt ]
  * apt-pkg/contrib/fileutl.{cc,h}:
    - add GetModificationTime() helper
  * apt-pkg/pkgcachegen.cc:
    - regenerate the cache if the sources.list changes to ensure
      that changes in the ordering there will be honored by apt
  * apt-pkg/sourcelist.{cc,h}:
    - add pkgSourceList::GetLastModifiedTime() helper
  * apt-pkg/pkgcachegen.{cc,h}:
    - use ref-to-ptr semantic in NewDepends() to ensure that the   
      libapt does not segfault if the cache is remapped in between
      (LP: #812862)
    - fix crash when P.Arch() was used but the cache got remapped
  * test/integration/test-hashsum-verification:
    - add regression test for hashsum verification
  * apt-pkg/acquire-item.cc:
    - if no Release.gpg file is found, still load the hashes for
      verification (closes: #636314) and add test
  
  [ David Kalnischkies ]
  * lots of cppcheck fixes

 -- Michael Vogt <mvo@debian.org>  Mon, 15 Aug 2011 09:20:35 +0200

apt (0.8.15.5) unstable; urgency=low

  [ David Kalnischkies ]
  * apt-pkg/deb/deblistparser.cc:
    - do not assume that the last char on a line is a \n (Closes: #633350)

 -- Michael Vogt <mvo@debian.org>  Thu, 28 Jul 2011 16:49:15 +0200

apt (0.8.15.4) unstable; urgency=low

  [ David Miller ]
  * apt-pkg/contrib/sha1.cc:
    - fix illegally casts of on-stack buffer to a type requiring more
      alignment than it has resulting in segfaults on sparc (Closes: #634696)

  [ Michael Vogt ]
  * apt-pkg/contrib/cdromutl.cc:
    - fix escape problem when looking for the mounted devices
  * apt-pkg/contrib/strutl.{h,cc}, test/libapt/strutil_test.cc:
    - add new DeEscapeString() similar to DeQuoteString but
      unescape character escapes like \0XX and \xXX (plus added
      test)
  * refresh po/*
  
 -- Michael Vogt <mvo@debian.org>  Tue, 26 Jul 2011 12:12:27 +0200

apt (0.8.15.3) unstable; urgency=low

  [ Michael Vogt ]
  * apt-pkg/acquire-item.cc:
    - improve error message for a expired Release file
  * apt-pkg/algorithms.cc:
    - Hold back packages that would enter "policy-broken" state on upgrade
      when doing a "apt-get upgrade"
  * cmdline/apt-get.cc:
    - fix missing download progress in apt-get download

  [ David Kalnischkies ]
  * apt-pkg/pkgcachegen.cc:
    - fallback to memory if file is not writeable even if access()
      told us the opposite before (e.g. in fakeroot 1.16) (Closes: #630591)
  * doc/sources.list.5.xml:
    - document available [options] for sources.list entries (Closes: 632441)
  * doc/apt.conf.5.xml:
    - document APT::Architectures list (Closes: #612102)
  * cmdline/apt-get.cc:
    - restore all important dependencies for garbage packages (LP: #806274)
    - do not require unused partial dirs in 'source' (Closes: #633510)
    - buildconflicts effect all architectures
    - implement MultiarchCross for build-dep and source (Closes: #632221)
  * apt-pkg/init.cc:
    - use CndSet in pkgInitConfig (Closes: #629617)
  * apt-pkg/depcache.cc:
    - change default of APT::AutoRemove::SuggestsImportant to true
  * cmdline/apt-key:
    - use a tmpfile instead of /etc/apt/secring.gpg (Closes: #632596)
  * debian/apt.postinst:
    - remove /etc/apt/secring.gpg if it is an empty file
  * doc/apt-cache.8.xml:
    - apply madison typofix from John Feuerstein, thanks! (Closes: #633455)
  * apt-pkg/policy.cc:
    - emit an error on unknown APT::Default-Release value (Closes: #407511)
  * apt-pkg/aptconfiguration.cc:
    - ensure that native architecture is if not specified otherwise the
      first architecture in the Architectures vector
  * apt-pkg/deb/deblistparser.cc:
    - Strip only :any and :native if MultiArch should be stripped as it is
      save to ignore them in non-MultiArch contexts but if the dependency
      is a specific architecture (and not the native) do not strip

 -- Michael Vogt <mvo@debian.org>  Mon, 25 Jul 2011 15:04:43 +0200

apt (0.8.15.2) unstable; urgency=high

  * fix from David Kalnischkies for the InRelease gpg verification 
    code (LP: #784473)

 -- Michael Vogt <mvo@debian.org>  Tue, 12 Jul 2011 11:54:47 +0200

apt (0.8.15.1) unstable; urgency=low

  [ David Kalnischkies ]
  * doc/makefile:
    - create doxygen directory to avoid depending on magic (Closes: #628799)
  * cmdline/apt-key:
    - explicitly state that net-update is not supported if no url is set
    - require to be root for add, rm, update and net-update
    - clarify update vs. net-update in different distros (Closes: #632043)
  * debian/apt.symbols:
    - forgot 'mips' in the list for all architecture dependent symbols
    - comment out gcc-4.5 specific symbols as gcc-4.6 is now default
    - the symbol for PrintStatus() is architecture dependent
  * apt-pkg/policy.cc:
    - do not segfault in pinning if a package with this name doesn't exist.
      Thanks to Ferdinand Thommes for the report!
    - Defaults is a vector of Pin not of PkgPin
    - ensure that only the first specific stanza for a package is used
    - save all stanzas which had no effect in Unmatched
    - allow package:architecure in Package:

 -- Michael Vogt <mvo@debian.org>  Thu, 30 Jun 2011 10:05:36 +0200

apt (0.8.15) unstable; urgency=low

  [ Julian Andres Klode ]
  * apt-pkg/depcache.cc:
    - Really release action groups only once (Closes: #622744)
    - Make purge work again for config-files (LP: #244598) (Closes: #150831)
  * apt-pkg/acquire-item.cc:
    - Reject files known to be invalid (LP: #346386) (Closes: #627642)
  * debian/apt.cron.daily:
    - Check power after wait, patch by manuel-soto (LP: #705269)
  * debian/control:
    - Move ${shlibs:Depends} to Pre-Depends, as we do not want APT
      unpacked if a library is too old and thus break upgrades
  * doc/apt-key.8.xml:
    - Document apt-key net-update (LP: #192810)

  [ Christian Perrier ]
  * Galician translation update (Miguel Anxo Bouzada). Closes: #626505
  * Italian translation update (Milo Casagrande). Closes: #627834
  * German documentation translation update (Chris Leick). Closes: #629949
  * Catalan translation update (Jordi Mallach). Closes: #630657

  [ David Kalnischkies ]
  * fix a bunch of cppcheck warnings/errors based on a patch by
    Niels Thykier, thanks! (Closes: #622805)
  * apt-pkg/depcache.cc:
    - really include 'rc' packages in the delete count by fixing a
      typo which exists since 1999 in the source… (LP: #761175)
    - if critical or-group can't be satisfied, exit directly.
  * apt-pkg/acquire-method.cc:
    - write directly to stdout instead of creating the message in
      memory first before writing to avoid hitting limits
    - fix order of CurrentURI and UsedMirror in Status() and Log()
  * apt-pkg/orderlist.cc:
    - let VisitRProvides report if the calls were successful
  * apt-pkg/deb/dpkgpm.cc:
    - replace obsolete usleep with nanosleep
    - remove invalid pkgcache.bin and rebuild it if possible
    - log reinstall commands in history.log
  * debian/apt{,-utils}.symbols:
    - update both experimental symbol-files to reflect 0.8.14 state
  * debian/rules:
    - remove unused embedded jquery by doxygen from libapt-pkg-doc
  * cmdline/apt-mark.cc:
    - reimplement apt-mark in c++
    - provide a 'showmanual' command (Closes: #582791)
    - provide a 'dpkg --set-selections' wrapper to set/release holds
  * cmdline/apt-get.cc:
    - deprecate mostly undocumented 'markauto' in favor of 'apt-mark'
  * cmdline/apt-cache.cc:
    - deprecate mostly undocumented 'showauto' in favor of 'apt-mark'
  * apt-pkg/pkgcache.cc:
    - really ignore :arch in FindPkg() in non-multiarch environment
  * doc/po/de.po:
    - undo the translation of the command 'dump' in manpage of apt-config
      as report by Burghard Grossmann on debian-l10n-german, thanks!
  * apt-pkg/deb/debmetaindex.cc:
    - do not download TranslationIndex if no Translation-* will be
      downloaded later on anyway (Closes: #624218)
  * test/versions.lst:
    - disable obscure version number tests with versions dpkg doesn't
      allow any more as they don't start with a number
  * apt-pkg/acquire-worker.cc:
    - print filename in the unmatching size warning (Closes: #623137)
  * apt-pkg/acquire-item.cc:
    - apply fix for poorly worded 'locate file' error message from
      Ben Finney, thanks! (Closes: #623171)
  * methods/http.cc:
    - add config option to ignore a closed stdin to be able to easily
      use the method as a simple standalone downloader
    - Location header in redirects should be absolute URI, but some
      servers just send an absolute path so still deal with it properly
    - dequote URL taken from Location in redirects as we will otherwise
      quote an already quoted string in the request later (Closes: #602412)
  * apt-pkg/contrib/netrc.cc:
    - replace non-posix gnu-extension strdupa with strdup
  * apt-pkg/packagemanager.cc:
    - ensure for Multi-Arch:same packages that they are unpacked in
      lock step even in immediate configuration (Closes: #618288)
  * apt-pkg/init.cc:
    - don't set deprecated APT::Acquire::Translation, thanks Jörg Sommer!
  * cmdline/apt-config.cc:
    - show Acquire::Languages and APT::Architectures settings
      in 'dump' (Closes: 626739)
  * apt-pkg/orderlist.cc:
    - ensure that an old version of a package with a provides can
      never satisfy a dependency of a newer version of this package

  [ Michael Vogt ]
  * methods/mirror.cc:
    - ignore lines starting with "#" in the mirror file
    - ignore non http urls in the mirrors
    - append the dist (e.g. sid, wheezy) as a query string when
      asking for a suitable mirror 
  * apt-pkg/deb/deblistparser.cc:
    - include all known languages when building the apt cache
      (LP: #794907)
  * apt-pkg/deb/debindexfile.cc:
    - remove some no longer valid checks for "TranslationsAvailable()"

  [ Kenneth Solbø Andersen ]
  * apt-pkg/deb/dpkgpm.cc:
    - set permissions of term.log to root.adm and 644 (LP: #404724)
  
  [ Chris Leick ]
  * various typo and syntax corrections in doc/*.xml

 -- Michael Vogt <mvo@debian.org>  Tue, 28 Jun 2011 18:00:48 +0200

apt (0.8.15~exp3) experimental; urgency=low

  * debian/control:
    - add Breaks: 0.8.15~exp3) for libapt-pkg4.10 and 
     libapt-inst1.2 (thanks to Jonathan Nieder, closes: #630214)
    - use depends for the ${shlibs:Depends} to make the breaks work

 -- Michael Vogt <mvo@debian.org>  Fri, 17 Jun 2011 21:51:41 +0200

apt (0.8.15~exp2) experimental; urgency=low

  * debian/control:
    - fix incorrect Replaces (closes: #630204) for libapt-inst1.2

 -- Michael Vogt <mvo@debian.org>  Wed, 15 Jun 2011 16:51:14 +0200

apt (0.8.15~exp1) experimental; urgency=low

  [ Julian Andres Klode ]
  * apt-pkg/depcache.cc:
    - Really release action groups only once (Closes: #622744)
    - Make purge work again for config-files (LP: #244598) (Closes: #150831)
  * apt-pkg/acquire-item.cc:
    - Reject files known to be invalid (LP: #346386) (Closes: #627642)
  * debian/apt.cron.daily:
    - Check power after wait, patch by manuel-soto (LP: #705269)
  * debian/control:
    - Move ${shlibs:Depends} to Pre-Depends, as we do not want APT
      unpacked if a library is too old and thus break upgrades
  * doc/apt-key.8.xml:
    - Document apt-key net-update (LP: #192810)

  [ Christian Perrier ]
  * Galician translation update (Miguel Anxo Bouzada). Closes: #626505
  * Italian translation update (Milo Casagrande). Closes: #627834
  * German documentation translation update (Chris Leick). Closes: #629949

  [ David Kalnischkies ]
  * fix a bunch of cppcheck warnings/errors based on a patch by
    Niels Thykier, thanks! (Closes: #622805)
  * apt-pkg/depcache.cc:
    - really include 'rc' packages in the delete count by fixing a
      typo which exists since 1999 in the source… (LP: #761175)
    - if critical or-group can't be satisfied, exit directly.
  * apt-pkg/acquire-method.cc:
    - write directly to stdout instead of creating the message in
      memory first before writing to avoid hitting limits
    - fix order of CurrentURI and UsedMirror in Status() and Log()
  * apt-pkg/orderlist.cc:
    - let VisitRProvides report if the calls were successful
  * apt-pkg/deb/dpkgpm.cc:
    - replace obsolete usleep with nanosleep
  * debian/apt{,-utils}.symbols:
    - update both experimental symbol-files to reflect 0.8.14 state
  * debian/rules:
    - remove unused embedded jquery by doxygen from libapt-pkg-doc
  * cmdline/apt-mark.cc:
    - reimplement apt-mark in c++
    - provide a 'showmanual' command (Closes: #582791)
    - provide a 'dpkg --set-selections' wrapper to set/release holds
  * cmdline/apt-get.cc:
    - deprecate mostly undocumented 'markauto' in favor of 'apt-mark'
  * cmdline/apt-cache.cc:
    - deprecate mostly undocumented 'showauto' in favor of 'apt-mark'
  * apt-pkg/pkgcache.cc:
    - really ignore :arch in FindPkg() in non-multiarch environment
  * doc/po/de.po:
    - undo the translation of the command 'dump' in manpage of apt-config
      as report by Burghard Grossmann on debian-l10n-german, thanks!
  * apt-pkg/deb/debmetaindex.cc:
    - do not download TranslationIndex if no Translation-* will be
      downloaded later on anyway (Closes: #624218)
  * test/versions.lst:
    - disable obscure version number tests with versions dpkg doesn't
      allow any more as they don't start with a number
  * apt-pkg/acquire-worker.cc:
    - print filename in the unmatching size warning (Closes: #623137)
  * apt-pkg/acquire-item.cc:
    - apply fix for poorly worded 'locate file' error message from
      Ben Finney, thanks! (Closes: #623171)
  * methods/http.cc:
    - add config option to ignore a closed stdin to be able to easily
      use the method as a simple standalone downloader
    - Location header in redirects should be absolute URI, but some
      servers just send an absolute path so still deal with it properly
    - dequote URL taken from Location in redirects as we will otherwise
      quote an already quoted string in the request later (Closes: #602412)
  * apt-pkg/contrib/netrc.cc:
    - replace non-posix gnu-extension strdupa with strdup
  * apt-pkg/packagemanager.cc:
    - ensure for Multi-Arch:same packages that they are unpacked in
      lock step even in immediate configuration (Closes: #618288)

  [ Michael Vogt ]
  * methods/mirror.cc:
    - ignore lines starting with "#" in the mirror file
    - ignore non http urls in the mirrors
    - append the dist (e.g. sid, wheezy) as a query string when
      asking for a suitable mirror 
  * debian/control:
    - add libapt-pkg4.10 and libapt-inst1.2 library packages

 -- Michael Vogt <mvo@debian.org>  Fri, 10 Jun 2011 15:32:07 +0200

apt (0.8.14.2) UNRELEASED; urgency=low

  [ Julian Andres Klode ]
  * apt-pkg/depcache.cc:
    - Really release action groups only once (Closes: #622744)
    - Make purge work again for config-files (LP: #244598) (Closes: #150831)
  * debian/apt.cron.daily:
    - Check power after wait, patch by manuel-soto (LP: #705269)
  * debian/control:
    - Move ${shlibs:Depends} to Pre-Depends, as we do not want APT
      unpacked if a library is too old and thus break upgrades
  * doc/apt-key.8.xml:
    - Document apt-key net-update (LP: #192810)

  [ Christian Perrier ]
  * Galician translation update (Miguel Anxo Bouzada). Closes: #626505

  [ David Kalnischkies ]
  * fix a bunch of cppcheck warnings/errors based on a patch by
    Niels Thykier, thanks! (Closes: #622805)
  * apt-pkg/depcache.cc:
    - really include 'rc' packages in the delete count by fixing a
      typo which exists since 1999 in the source… (LP: #761175)
    - if critical or-group can't be satisfied, exit directly.
  * apt-pkg/acquire-method.cc:
    - write directly to stdout instead of creating the message in
      memory first before writing to avoid hitting limits
    - fix order of CurrentURI and UsedMirror in Status() and Log()
  * apt-pkg/orderlist.cc:
    - let VisitRProvides report if the calls were successful
  * apt-pkg/deb/dpkgpm.cc:
    - replace obsolete usleep with nanosleep
  * debian/apt{,-utils}.symbols:
    - update both experimental symbol-files to reflect 0.8.14 state
  * debian/rules:
    - remove unused embedded jquery by doxygen from libapt-pkg-doc
  * cmdline/apt-mark.cc:
    - reimplement apt-mark in c++
    - provide a 'showmanual' command (Closes: #582791)
    - provide a 'dpkg --set-selections' wrapper to set/release holds
  * cmdline/apt-get.cc:
    - deprecate mostly undocumented 'markauto' in favor of 'apt-mark'
  * cmdline/apt-cache.cc:
    - deprecate mostly undocumented 'showauto' in favor of 'apt-mark'
  * apt-pkg/pkgcache.cc:
    - really ignore :arch in FindPkg() in non-multiarch environment
  * doc/po/de.po:
    - undo the translation of the command 'dump' in manpage of apt-config
      as report by Burghard Grossmann on debian-l10n-german, thanks!
  * apt-pkg/deb/debmetaindex.cc:
    - do not download TranslationIndex if no Translation-* will be
      downloaded later on anyway (Closes: #624218)
  * test/versions.lst:
    - disable obscure version number tests with versions dpkg doesn't
      allow any more as they don't start with a number
  * apt-pkg/acquire-worker.cc:
    - print filename in the unmatching size warning (Closes: #623137)
  * apt-pkg/acquire-item.cc:
    - apply fix for poorly worded 'locate file' error message from
      Ben Finney, thanks! (Closes: #623171)
  * methods/http.cc:
    - add config option to ignore a closed stdin to be able to easily
      use the method as a simple standalone downloader
    - Location header in redirects should be absolute URI, but some
      servers just send an absolute path so still deal with it properly
    - dequote URL taken from Location in redirects as we will otherwise
      quote an already quoted string in the request later (Closes: #602412)
  * apt-pkg/contrib/netrc.cc:
    - replace non-posix gnu-extension strdupa with strdup
  * apt-pkg/packagemanager.cc:
    - ensure for Multi-Arch:same packages that they are unpacked in
      lock step even in immediate configuration (Closes: #618288)

 -- Michael Vogt <mvo@debian.org>  Mon, 16 May 2011 14:57:52 +0200

apt (0.8.14.1) unstable; urgency=low

  * apt-pkg/acquire-item.cc:
    - Only try to rename existing Release files (Closes: #622912)

 -- Julian Andres Klode <jak@debian.org>  Sat, 16 Apr 2011 14:36:10 +0200

apt (0.8.14) unstable; urgency=low

  [ Julian Andres Klode ]
  * apt-pkg/indexcopy.cc:
    - Use RealFileExists() instead of FileExists(), allows amongst other
      things a directory named Sources to exist on a CD-ROM (LP: #750694).
  * apt-pkg/acquire-item.cc:
    - Use Release files even if they cannot be verified (LP: #704595)
  * cmdline/apt-get.cc:
    - Do not install recommends for build-dep (Closes: #454479) (LP: #245273)
  * apt-pkg/deb/deblistparser.cc:
    - Handle no space before "[" in build-dependencies (LP: #72344)
  * apt-pkg/policy.cc:
    - Allow pinning by glob() expressions, and regular expressions
      surrounded by slashes (the "/" character) (LP: #399474)
      (Closes: #121132)
  * debian/control:
    - Set Standards-Version to 3.9.2
  
  [ Michael Vogt ]
  * mirror method:
    - do not crash if the mirror file fails to download
  * apt-pkg/aptconfiguration.cc:
    - fix comparing for a empty string
  * debian/apt.cron.daily:
    - run unattended-upgrades even if there was a error during
      the apt-get update (LP: #676295)

  [ David Kalnischkies ]
  * apt-pkg/pkgcache.cc:
    - use the native Architecture stored in the cache header instead of
      loading it from configuration as suggested by Julian Andres Klode

 -- Julian Andres Klode <jak@debian.org>  Fri, 15 Apr 2011 14:28:15 +0200

apt (0.8.13.2) unstable; urgency=low

  [ David Kalnischkies ]
  * apt-pkg/deb/dpkgpm.cc:
    - skip --configure if all packages disappeared
  * apt-pkg/vendor.cc, apt-pkg/vendorlist.cc:
    - mark them as deprecated as they are unused
  * apt-pkg/deb/deblistparser.h:
    - enable StripMultiArch by default for ParseDepends
  * debian/apt.conf.autoremove:
    - adapt to new gnumach kernel package naming (Closes: #619337)
  * doc/apt_preferences.5.xml:
    - correct typo spotted by Charles Plessy (Closes: #619088)
    - document ButAutomaticUpgrades together with NotAutomatic
      as suggested by Charles Plessy (Closes: #619083)
  * apt-pkg/depcache.cc:
    - remove pseudo handling leftover from SetReInstall
    - do not change protected packages in autoinstall (Closes: #618848)
  * apt-pkg/pkgcachegen.cc:
    - make "all"->"native" an implementation detail of NewPackage
      rather than rewrite it in higher methods
  * apt-pkg/cacheiterator.h:
    - return "all" instead of native architecture without breaking the abi
      (too much) by extending enum instead of using bitflags (LP: #733741)
  * apt-pkg/aptconfiguration.cc:
    - use dpkg --print-foreign-architectures to get multiarch configuration
      if non is specified with APT::Architectures (Closes: #612958)
  * cmdline/apt-get.cc:
    - do not show simulation notice for non-root commands (Closes: #619072)
    - be able to disable resolver with APT::Get::CallResolver and disable
      auto installation with APT::Get::AutoSolving
  * apt-pkg/deb/deblistparser.cc:
    - create foo:any provides for all architectures for an allowed package

 -- Michael Vogt <mvo@debian.org>  Tue, 05 Apr 2011 09:40:28 +0200

apt (0.8.13.1) unstable; urgency=low

  * apt-pkg/acquire-item.cc: Use stat buffer if stat was
    successful, not if it failed (Closes: #620546)

 -- Julian Andres Klode <jak@debian.org>  Sat, 02 Apr 2011 20:55:35 +0200

apt (0.8.13) unstable; urgency=low

  [ Thorsten Spindler ]
  * methods/rsh.cc
    - fix rsh/ssh option parsing (LP: #678080), thanks to
      Ville Mattila 
  
  [ Michael Vogt ]
  * apt-pkg/acquire-item.cc:
    - mark pkgAcqIndexTrans as Index-File to avoid asking the
      user to insert the CD on each apt-get update
  * po/sl.po:
    - updated, thanks to Andrej Znidarsic
  * mirror method:
    - when downloading data, show the mirror being used
    - randomize mirror list after download in a host specific way
      to ensure that the load is evenly spreaded accross the mirrors
    - fix some missing "Fail-Ignore"

 -- Michael Vogt <mvo@debian.org>  Wed, 16 Mar 2011 08:04:42 +0100

apt (0.8.12) unstable; urgency=low

  [ Michael Vogt ]
  * apt-pkg/deb/debindexfile.cc:
    - ignore missing deb-src files in /var/lib/apt/lists, thanks
      to Thorsten Spindler (LP: #85590)
  * apt-pkg/contrib/fileutl.cc, apt-pkg/deb/dpkgpm.cc:
    - honor Dpkg::Chroot-Directory in the RunScripts*() methods
  * apt-pkg/contrib/cdromutl.{cc,h}, apt-pkg/cdrom.{cc,h}:
    - deal with missing FSTAB_DIR when using libudev to discover cdrom
    - add experimental APT::cdrom::CdromOnly option (on by default). 
      When this is set to false apt-cdrom will handle any removable
      deivce (like a usb-stick) as a "cdrom/dvd" source

  [ Christian Perrier ]
  * Fix error in French translation of manpages (apt_preferences(5)).
    Merci, Rémi Vanicat. Closes: #613689
  * Complete French manpage translation
  * Italian translation update (Milo Casagrande). Closes: #614395

  [ David Kalnischkies ]
  * ftparchive/multicompress.cc, apt-inst/deb/debfile.cc:
    - support xz compressor to create xz-compressed Indexes and be able
      to open data.tar.xz files
    - load the supported compressors from configuration
  * ftparchive/writer.cc:
    - ensure that Date and Valid-Until time strings are not localised
    - add options to disable specific checksums for Indexes
    - include xz-compressed Packages and Sources files in Release file
  * apt-pkg/aptconfiguration.cc:
    - support download of xz-compressed indexes files
    - support adding new compressors by configuration
  * apt-pkg/deb/debsrcrecords.cc:
    - support xz-compressed source v3 debian.tar files
    - support every compression we have a compressor configured
  * ftparchive/contents.cc:
    - remove ExtractArchive codecopy from apt-inst/deb/debfile.cc
  * apt-inst/deb/debfile.cc:
    - support data.tar's compressed with any configured compressor
  * cmdline/apt-get.cc:
    - reinstall dependencies of reinstalled "garbage" (Closes: #617257)

  [ Steve Langasek ]
  * apt-pkg/deb/dpkgpm.cc:
    - make sure that for multiarch packages, we are passing the full
      qualified package name to dpkg for removals. (Closes: #614298)
  * Remove the "pseudopackage" handling of Architecture: all packages for
    Multi-Arch; instead, Arch: all packages only satisfy dependencies for
    the native arch, except where the Arch: all package is declared
    Multi-Arch: foreign.  (Closes: #613584)

 -- Michael Vogt <mvo@debian.org>  Thu, 10 Mar 2011 14:46:48 +0100

apt (0.8.11.5) unstable; urgency=low

  [ Christian Perrier ]
  * Add missing dot in French translation of manpages. Merci, Olivier
    Humbert.
  * French translation update
  * French manpages translation update

  [ David Kalnischkies ]
  * apt-pkg/depcache.cc:
    - party revert fix in 0.8.11.2 which marked all packages as manual
      installed if the FromUser bit is set in the MarkInstall call.
      The default for this bit is true and aptitude depends on the old
      behavior so the package is only marked as manual if its not marked
      ("old" behavior) or if automatic installation is enabled - which
      aptitude disables always (see also #613775)

 -- David Kalnischkies <kalnischkies@gmail.com>  Thu, 17 Feb 2011 15:16:31 +0100

apt (0.8.11.4) unstable; urgency=low

  [ David Kalnischkies ]
  * apt-pkg/contrib/error.cc:
    - ensure that va_list is not invalid in second try
  * cmdline/apt-get.cc:
    - don't remove new dependencies of garbage packages (Closes: #613420)
  
  [ Michael Vogt ]
  * test/integration/*
    - fix dashish in the integration tests

 -- Michael Vogt <mvo@debian.org>  Wed, 16 Feb 2011 14:36:03 +0100

apt (0.8.11.3) unstable; urgency=low

  * apt-pkg/contrib/fileutl.cc:
    - really detect bigendian machines by including config.h,
      so we can really (Closes: #612986)
  * apt-pkg/contrib/mmap.cc:
    - Base has as 'valid' failure states 0 and -1 so add a simple
      validData method to check for failure states

 -- David Kalnischkies <kalnischkies@gmail.com>  Mon, 14 Feb 2011 16:58:03 +0100

apt (0.8.11.2) unstable; urgency=low

  [ Michael Vogt ]
  * merged lp:~evfool/apt/fix641673:
    - String-fix in the source and the translations for the grammatical 
      mistake reported in bug LP: #641673, thanks to Robert Roth
  * merged lp:~evfool/apt/fix418552:
    - Grammar fix for bug LP: #418552, thanks to Robert Roth
  
  [ David Kalnischkies ]
  * cmdline/apt-get.cc:
    - add --install-suggests option (Closes: #473089)
  * apt-pkg/depcache.cc:
    - mark a package which was requested to be installed on commandline
      always as manual regardless if it is already marked or not as the
      marker could be lost later by the removal of rdepends (Closes: #612557)
  * methods/rred.cc:
    - read patch into MMap only if we work on uncompressed patches
    - update size of dynamic MMap as we write in from the outside
  * apt-pkg/contrib/mmap.cc:
    - do not try to free the mapping if its is unset
  * apt-pkg/contrib/fileutl.cc:
    - reorder the loaded filesize bytes for big endian (Closes: #612986)
      Thanks to Jörg Sommer for the detailed analyse!

 -- Michael Vogt <mvo@debian.org>  Mon, 14 Feb 2011 12:07:18 +0100

apt (0.8.11.1) unstable; urgency=low

  [ Stefan Lippers-Hollmann ]
  * cmdline/apt-key:
    - fix root test which prevented setting of trustdb-name
      which lets gpg fail if it adds/remove keys from trusted.gpg
      as it tries to open the (maybe) not existent /root/.gnupg

  [ David Kalnischkies ]
  * debian/apt.symbols:
    - add more arch dependent symbols

 -- Michael Vogt <mvo@debian.org>  Wed, 09 Feb 2011 17:49:59 +0100

apt (0.8.11) unstable; urgency=low

  [ David Kalnischkies ]
  * apt-pkg/depcache.cc:
    - add SetCandidateRelease() to set a candidate version and
      the candidates of dependencies if needed to a specified
      release (Closes: #572709)
    - allow conflicts in the same group again (Closes: #612099)
  * cmdline/apt-get.cc:
    - if --print-uris is used don't setup downloader as we don't need
      progress, lock nor the directories it would create otherwise
    - show dependencies of essential packages which are going to remove
      only if they cause the remove of this essential (Closes: #601961)
    - keep not installed garbage packages uninstalled instead of showing
      in the autoremove section and installing those (Closes: #604222)
    - change pkg/release behavior to use the new SetCandidateRelease
      so installing packages from experimental or backports is easier
    - really do not show packages in the extra section if they were
      requested on the commandline, e.g. with a modifier (Closes: #184730)
    - always do removes first and set not installed remove packages
      on hold to prevent temporary installation later (Closes: #549968)
  * debian/control:
    - add Vcs-Browser now that loggerhead works again (Closes: #511168)
    - depend on debhelper 7 to raise compat level
    - depend on dpkg-dev (>= 1.15.8) to have c++ symbol mangling
  * apt-pkg/contrib/fileutl.cc:
    - add a RealFileExists method and check that your configuration files
      are real files to avoid endless loops if not (Closes: #604401)
    - ignore non-regular files in GetListOfFilesInDir (Closes: #594694)
  * apt-pkg/contrib/weakptr.h:
    - include stddefs.h to fix compile error (undefined NULL) with gcc-4.6
  * methods/https.cc:
    - fix CURLOPT_SSL_VERIFYHOST by really passing 2 to it if enabled
  * deb/dpkgpm.cc:
    - fix popen/fclose mismatch reported by cppcheck. Thanks to Petter
      Reinholdtsen for report and patch! (Closes: #607803)
  * doc/apt.conf.5.xml:
    - fix multipl{y,e} spelling error reported by Jakub Wilk (Closes: #607636)
  * apt-inst/contrib/extracttar.cc:
    - let apt-utils work with encoded tar headers if uid/gid are large.
      Thanks to Nobuhiro Hayashi for the patch! (Closes: #330162)
  * apt-pkg/cacheiterator.h:
    - do not segfault if cache is not build (Closes: #254770)
  * doc/apt-get.8.xml:
    - remove duplicated mentioning of --install-recommends
  * doc/sources.list.5.xml:
    - remove obsolete references to non-us (Closes: #594495)
    - a notice is printed for ignored files (Closes: #597615)
  * debian/rules:
    - use -- instead of deprecated -u for dh_gencontrol
    - remove shlibs.local creation and usage
    - show differences in the symbol files, but never fail
  * pre-build.sh:
    - remove as it is not needed for a working 'bzr bd'
  * debian/{apt,apt-utils}.symbols:
    - ship experimental unmangled c++ symbol files
  * methods/rred.cc:
    - operate optional on gzip compressed pdiffs
  * apt-pkg/acquire-item.cc:
    - don't uncompress downloaded pdiff files before feeding it to rred
    - try downloading clearsigned InRelease before trying Release.gpg
    - change the internal handling of Extensions in pkgAcqIndex
    - add a special uncompressed compression type to prefer those files
    - download and use i18n/Index to choose which Translations to download
  * cmdline/apt-key:
    - don't set trustdb-name as non-root so 'list' and 'finger'
      can be used without being root (Closes: #393005, #592107)
  * apt-pkg/deb/deblistparser.cc:
    - rewrite LoadReleaseInfo to cope with clearsigned Releasefiles
  * ftparchive/writer.cc:
    - add config option to search for more patterns in release command
    - include Index files by default in the Release file
  * methods/{gzip,bzip}.cc:
    - print a good error message if FileSize() is zero
  * apt-pkg/aptconfiguration.cc:
    - remove the inbuilt Translation files whitelist
  * cmdline/apt-cache.cc:
    - remove not implemented 'apt-cache add' command
  * doc/apt-cache.8.xml:
    - describe reality as apt-cache just queries and doesn't manipulate
      the caches. Thanks to Enrico Zini for spotting it! (Closes: #612009)
  * apt-pkg/algorithms.cc:
    - mark pseudo packages of installed all packages as configured
      in the simulation as we don't call configure for these packages
  * apt-pkg/pkgcachegen.cc:
    - in multiarch, let :all packages conflict with :any packages
      with a different version to be sure
  * apt-pkg/contrib/error.cc:
    - remove 400 char size limit of error messages (LP: #365611)

  [ Michael Vogt ]
  * methods/http.cc:
    - do not hang if Acquire::http::ProxyAutoDetect can not be
      executed or returns no data (LP: #654393)
  * debian/apt.conf.autoremove:
    - never autoremove the GNU/Hurd kernel (closes: #588423), thanks
      to Guillem Jover
  * apt-pkg/cdrom.cc, apt-pkg/init.cc, methods/cdrom.cc:
    - use /media/cdrom as default mountoint (closes: #611569)
  * cmdline/apt-get.cc:
    - add apt-get changelog (closes: #526990)
    - add apt-get download (closes: #82738)

  [ Martin Pitt ]
  * test/integration/test-compressed-indexes, test/test-indexes.sh:
    - Explicitly disable compressed indexes at the start. This ensures that we
      will actually test uncompressed indexes regardless of the internal
      default value of Acquire::GzipIndexes.

 -- Michael Vogt <mvo@debian.org>  Tue, 08 Feb 2011 12:58:12 +0100

apt (0.8.10.3) unstable; urgency=low

  [ Programs translations ]
  * po/es.po: Updated, plus fixes encoding issues and fixes two fuzzy
    strings, thanks to Javier Fernandez-Sanguino (closes: #610692)

 -- Michael Vogt <mvo@debian.org>  Tue, 25 Jan 2011 11:51:42 +0100

apt (0.8.10.2) unstable; urgency=low

  [ David Kalnischkies ]
  * ftparchive/apt-ftparchive.cc:
    - fix endless loop for multiple TranslationsWriters

 -- Michael Vogt <mvo@debian.org>  Tue, 25 Jan 2011 10:26:15 +0100

apt (0.8.10.1) unstable; urgency=low

  [ Christian Perrier ]
  * Fix encoding for Slovenian translation. PO file switched
    to UTF-8. Closes: #609957

  [ Julian Andres Klode ]
  * cmdline/apt-cache.cc: Create an error for apt-cache depends
    if packages could not found (LP: #647045)

  [ Programs translations ]
  * Spanish update by Javier Fernández-Sanguino Peña. Closes: #607145 

  [ Manpages translations ]
  * Correct a typo and an error in French manpages translation.
    Closes: # 607170

 -- Michael Vogt <mvo@debian.org>  Mon, 17 Jan 2011 13:41:04 +0100

apt (0.8.10) unstable; urgency=low

  [ Programs translations ]
  * Czech by Miroslav Kure. Closes: #605107

  [ Martin Pitt ]
  * test/integration/test-compressed-indexes, test/test-indexes.sh:
    - Explicitly disable compressed indexes at the start. This ensures that we
      will actually test uncompressed indexes regardless of the internal
      default value of Acquire::GzipIndexes.

  [ David Kalnischkies ]
  * apt-pkg/algorithms.cc:
    - mark all installed packages first without auto installation in
      a dist-upgrade to prefer upgrading packages instead of installing
      new packages in versioned or-groups (Closes: #605394)

 -- Michael Vogt <mvo@debian.org>  Tue, 30 Nov 2010 10:42:17 +0100

apt (0.8.9) unstable; urgency=low

  [ Christian Perrier ]
  * Fix "typos" in French manpages translations. Thanks to
    Cyril Brulebois for bashing me.
  * Drop useless untranslatable sections from apt.8

  [ Programs translations ]
  * Slovenian update by Andrej Žnidaršič and Rosetta Slovenian team
  * German update by Holger Wansing. Closes: #603619

  [ David Kalnischkies ]
  * apt-pkg/aptconfiguration.cc:
    - evaluate Acquire::Languages= before LANG= (Closes: #602573)
  * apt-pkg/orderlist.cc:
    - try fixing before removing even if the fix is hidden in
      a provides, hidden in the #590438 testcase
  * apt-pkg/algorithms.cc:
    - if the package was explicitly marked as ToRemove don't
      consider it as a candidate for FixByInstall
  * apt-pkg/depcache.cc:
    - don't install previously not installed providers in a try
      to statisfy a "Breaks: provides" dependency by upgrade
  * cmdline/acqprogress.cc:
    - don't ask the user for media change if quiet >= 2, stdout is not
      a tty and assume-yes, force-yes or trivial-only option is set to
      avoid cpu eating endless loops in unattended runs like apt.cron
      (Closes: #602354, LP: #665580)

 -- Michael Vogt <mvo@debian.org>  Thu, 18 Nov 2010 09:25:04 +0100

apt (0.8.8) unstable; urgency=low

  [ David Kalnischkies ]
  * apt-pkg/contrib/fileutl.cc:
    - Add a FileFd::FileSize() method to get the size of the underlying
      file and not the size of the content in the file as FileFd::Size()
      does - the sizes can differ since the direct gzip integration
  * methods/{gzip,bzip2}.cc:
    - use FileSize() to determine if the file is invalid (Closes: #600852)
  * apt-pkg/pkgcache.cc:
    - fallback always to a suitable description (Closes: #601016)

  [ Michael Vogt ]
  * apt-pkg/deb/dpkgpm.cc:
    - ensure that history.log gets closed to avoid leaking a FD
      (closes: #601649)

 -- Michael Vogt <mvo@debian.org>  Thu, 28 Oct 2010 21:22:21 +0200

apt (0.8.7) unstable; urgency=low

  [ Manpages translations ]
  * Typo fixed in French (extra "Z"). Thanks to Florentin Duneau.
  * Another typo fixed in French ("Anfin"). Thanks to bubulle
  * Wrong translation for "showauto" fixed. Thanks to Raphaël Hertzog
    Closes: #599265

  [ Michael Vogt ]
  * debian/apt.cron.daily:
    - source /etc/default/locale (if available) so that the
      apt-get update cron job fetches the right translated package
      descriptions
  * fix test failure on amd64
  * apt-pkg/deb/debsystem.cc:
    - fix issues with dir::state::status and dir::state::extended_states
      when alternative rootdirs are used

  [ Martin Pitt ]
  * apt-pkg/deb/debindexfile.cc:
    - Use FileFd::Size() instead of stat()ing the sources/binary/translations
      indexes directly, so that we have transparent handling of gzipped
      indexes.
  * apt-pkg/contrib/fileutl.cc:
    - Fix FileFd::Size() for gzipped files to give the size of the
      uncompressed data. This fixes cache building progress going way
      over 100%.

  [ David Kalnischkies ]
  * apt-pkg/deb/deblistparser.cc:
    - support ArmHardFloat port in CompleteArch, thanks to Sebastian
      Andrzej Siewior for the patch!
  * doc/apt.ent:
    - move some strings into apt-verbatim.ent to avoid showing them in
      apt-doc.pot as they are untranslatable anyway (e.g. manpage references)
  * doc/apt-verbatim.ent:
    - change the codenames to reflect the situation after squeeze release
  * doc/examples/apt-https-method-example.conf:
    - apply various typo fixes by Olly Betts, thanks! (Closes: #600249)

 -- Michael Vogt <mvo@debian.org>  Fri, 15 Oct 2010 18:16:10 +0200

apt (0.8.6) unstable; urgency=low

  [ Programs translations ]
  * Vietnamese update by Clytie Siddall (Closes: #598489)
  * Asturian update by Maacub (Closes: #599057)

  [ David Kalnischkies ]
  * cmdline/apt-cache.cc:
    - use the TranslatedDescription for searching and not the first
      available one as it is maybe not an expected language (Closes: #597925)
  * apt-pkg/contrib/strutl.cc:
    - add a space between number and unit as required by SI (Closes: #598352)
  * apt-pkg/depcache.cc:
    - do not check endpointer packages instead of only those which prevented
      NeverAutoRemove settings from having an effect (Closes: #598452)
    - do not remove packages which the user requested for installation
      explicitly while satisfying other install requests (Closes: #598669)
  * apt-pkg/packagemanager.cc:
    - Add a space between period and 'Please' and unfuzzy all translations
  * doc/po/de.po:
    - remove the duplicated "angefertigt" in translation-holder string

 -- Michael Vogt <mvo@debian.org>  Mon, 04 Oct 2010 11:52:19 +0200

apt (0.8.5) unstable; urgency=low

  [ Manpages translations ]
  * German (Chris Leick). Closes: #597163

  [ Michael Vogt ]
  * merged lp:~mvo/apt/conflicts-on-virtuals to better deal with
    conflicts/breaks against virtual packages (LP: #614993)

  [ David Kalnischkies ]
  * apt-pkg/policy.cc:
    - support 100-pinning in Release file with ButAutomaticUpgrades
      as requested by the backports crew (Closes: #596097)
  * apt-pkg/deb/deblistparser.cc:
    - overrule NotAutomatic in case of ButAutomaticUpgrades
  * debian/apt.cron.daily:
    - handle absolut directory paths correctly by loading directories
      directly instead of building the paths on our own (Closes: #596421)
  * debian/control:
    - build-depend on docbook-xml to ensure that the xml DTDs are always
      available on the buildds (Closes: #597145)
  * buildlib/debiandoc.mak, buildlib/po4a_manpage.mak:
    - ensure that the build fails if documentation building fails
  * doc/po/fr.po:
    - correct two syntax issues to ensure we can build fine

 -- Michael Vogt <mvo@debian.org>  Fri, 17 Sep 2010 22:05:06 +0200

apt (0.8.4) unstable; urgency=low

  [ Michael vogt ]
  * ftparchive/writer.cc:
    - write out {Files,Checksum-Sha1,Checksum-Sha256} only if
      available LP: #633967. Thanks to Colin Watson
  * apt-pkg/contrib/cdromutl.cc:
    - if apt-cdrom is used on writable media (like usb-sticks), do
      not use the root directory to identify the medium (as all 
      changes there change the ident id). Use the .disk directory 
      instead 

  [ David Kalnischkies ]
  * ftparchive/writer.cc:
    - null the valid string instead of the date if Valid-Until is not set
  * apt-pkg/acquire-item.cc:
    - use also unsigned Release files again (Closes: #596189)

  [ Christian Perrier ]
  * Fix missing space after dot in a message from apt-pkg
    Translations unfuzzied. Thanks to Holger Wansing.

 -- Michael Vogt <mvo@debian.org>  Fri, 10 Sep 2010 20:45:15 +0200

apt (0.8.3) unstable; urgency=low

  [ Programs translations ]
  * German (Holger Wansing). Closes: #596141

  [ Manpages translations ]
  * Japanese (KURASAWA Nozomu). Closes: #595862

  [ Michael Vogt ]
  * apt-pkg/indexcopy.cc:
    - only use trusted.gpg.d directory if it exists
    - do not replace /dev/null when running in APT::CDROM::NoAct
      mode (LP: #612666), thanks to Colin Watson

  [ David Kalnischkies ]
  * ftparchive/apt-ftparchive.cc:
    - ensure that BinDirectory as well as Tree settings get
      the correct default FileMode setting (Closes: #595922)

 -- Michael Vogt <mvo@debian.org>  Tue, 07 Sep 2010 15:28:41 +0200

apt (0.8.2) unstable; urgency=low

  [ Manpages translations ]
  * Spanish (Omar Campagne). Closes: #595557

  [ David Kalnischkies ]
  * apt-pkg/versionmatch.cc:
    - do not accept 'Pin: origin "' (missing closing ") as a valid
      way to pin a local archive: either "" or none…
  * apt-pkg/deb/dpkgpm.cc:
    - create Dir::Log if needed to support /var/log as tmpfs or similar,
      inspired by Thomas Bechtold, thanks! (Closes: #523919, LP: #220239)
  * apt-pkg/indexcopy.cc:
    - support really still the APT::GPGV::TrustedKeyring setting,
      as it breaks d-i badly otherwise (Closes: #595428)
  * cmdline/apt-key:
    - support also Dir::Etc::Trusted so that apt-key works in the same
      way as the library part which works with the trusted files
  * methods/{gzip,bzip2}.cc:
    - empty files can never be valid archives (Closes: #595691)

 -- Michael Vogt <mvo@debian.org>  Mon, 06 Sep 2010 18:10:06 +0200

apt (0.8.1) unstable; urgency=low

  [ Programs translations ]
  * Thai (Theppitak Karoonboonyanan). Closes: #592695
  * Russian (Yuri Kozlov). Closes: #594232
  * Slovak (Ivan Masár). Closes: #594255
  * Swedish (Daniel Nylander). Closes: #594241
  * Japanese (Kenshi Muto, Osamu Aoki). Closes: #594265
  * Italian (Milo Casagrande). Closes: #594238
  * Asturian (maacub). Closes: #594303
  * Simplified Chinese (Aron Xu). Closes: #594458
  * Bulgarian (Damyan Ivanov). Closes: #594627
  * Portuguese (Miguel Figueiredo). Closes: #594668
  * Korean (Changwoo Ryu). Closes: #594809
  * Norwegian Bokmål (Hans Nordhaug). Closes: #595182
  * Danish (Joe Hansen). Closes: #595176
  * Catalan (Agustí Grau). Closes: #595234

  [ Christian Perrier ]
  * Fix spelling error in cmdline/apt-get.cc. Thanks to Osamu Aoki
    Closes: #594211

  [ Manpages translations ]
  * Portuguese (Américo Monteiro)

  [ David Kalnischkies ]
  * cmdline/apt-cache.cc:
    - show in madison command again also source packages (LP: #614589)
    - remove useless GetInitialize method
  * cmdline/apt-get.cc:
    - remove direct calls of ReadMainList and use the wrapper instead
      to protect us from useless re-reads and two-times notice display
    - remove death code by removing unused GetInitialize
  * apt-pkg/depcache.cc:
    - now that apt-get purge works on 'rc' packages let the MarkDelete
      pass this purge forward to the non-pseudo package for pseudos
  * apt-pkg/contrib/fileutl.cc:
    - apply SilentlyIgnore also on files without an extension
  * apt-pkg/contrib/configuration.cc:
    - fix autoremove by using correct config-option name and
      don't make faulty assumptions in error handling (Closes: #594689)
  * apt-pkg/versionmatch.cc:
    - let the pin origin actually work as advertised in the manpage
      which means "" are optional and pinning a local archive does
      work - even if it is a non-flat archive (Closes: #594435)

 -- Michael Vogt <mvo@debian.org>  Fri, 03 Sep 2010 18:36:11 +0200

apt (0.8.0) unstable; urgency=low

  [ Michael Vogt ]
  * merge of the debian-expermental-ma branch
  * refresh po/pot files in doc/ and po/

  [ Programs translations ]
  * Swedish (Daniel Nylander). Closes: #592366
  * French (Christian Perrier)

  [ Manpages translations ]
  * French (Christian Perrier)

 -- Michael Vogt <mvo@debian.org>  Tue, 24 Aug 2010 16:32:19 +0200

apt (0.8.0~pre2) experimental; urgency=low

  [ David Kalnischkies ]
  * apt-pkg/contrib/strutl.cc:
    - fix error checking for vsnprintf in its safe variant
  * methods/bzip2.cc:
    - fix error checking for read in case of failing bzip2/lzma/whatever
  * debian/apt.cron.daily:
    - create backups for our extended_states file (Closes: #593430)
  * apt-pkg/init.cc:
    - set the default values for dir::etc::trusted options correctly
  * ftparchive/writer.cc:
    - init valid-until correctly to prevent garbage entering Release file
  * apt-pkg/deb/debsystem.cc:
    - set dir::state::status based at least on dir
  * apt-pkg/deb/dpkgpm.cc:
    - use the InstVer instead of the CurrentVer for the autobit transfer
  * methods/http.cc:
    - some http servers violate HTTP1.1 by not issuing a Reason-Phrase
      (or at least a space after the code) especially for 200, but lets
      be nice and ignore it as we don't need the reason in general
  * apt-pkg/acquire-item.cc:
    - don't use ReadOnlyGzip mode for PDiffs as this mode doesn't work
      in combination with the AddFd methods of our hashclasses

 -- Michael Vogt <mvo@debian.org>  Mon, 23 Aug 2010 19:09:08 +0200

apt (0.8.0~pre1) experimental; urgency=low

  [ Programs translations ]
  * Swedish translation update. Closes: #592366

  [ Michael Vogt ]
  * merge of the debian-expermental-ma branch
  * refresh po/pot files in doc/ and po/
  * apt-pkg/pkgcache.cc:
    - re-evaluate the architectures cache when the cache is (re)opened

  [ Colin Watson ]
  * apt-pkg/cdrom.cc:
    - fix off-by-one error in DropBinaryArch

  [ Julian Andres Klode ]
  * apt-pkg/contrib/fileutl.cc:
    - Add WriteAtomic mode.
    - Revert WriteEmpty to old behavior (LP: #613211)
  * apt-pkg, methods:
    - Convert users of WriteEmpty to WriteAtomic.
  * apt-pkg/depcache.cc:
    - Only try upgrade for Breaks if there is a newer version, otherwise
      handle it as Conflicts (by removing it) (helps for #591882).
  * debian/control:
    - Add dependency on gnupg to apt, apt-key uses it.

  [ David Kalnischkies ]
  * apt-pkg/algorithms.cc:
    - let the problem resolver install packages to fix or-groups
      as a needed remove nuked another or-member (helps for #591882)
    - change the debug outputs to display also arch of the
      package and version dependencies information
  * cmdline/apt-get.cc:
    - let APT::Get::Arch-Only in build-dep default to false again
      (Closes: #592628) Thanks Mohamed Amine IL Idrissi for report!
    - purge packages in 'rc' state, thanks Rogier! (Closes: #150831)
  * apt-pkg/pkgcache.cc:
    - fix LongDesc handling in LANG=C environment

 -- Michael Vogt <mvo@debian.org>  Fri, 13 Aug 2010 17:00:49 +0200

apt (0.7.26~exp12) experimental; urgency=low

  [ Michael Vogt ]
  * debian/control:
    - add dependency on zlib-dev for libapt-pkg-dev

  [ David Kalnischkies ]
  * apt-pkg/cacheset.cc:
    - [ABI BREAK] add an ErrorType option to CacheSetHelper
  * cmdline/apt-cache.cc:
    - use Notice instead of Error in the CacheSetHelper messages
      for compat reasons. Otherwise tools like sbuild blow up
    - return success in show if a virtual package was given
  * debian/control:
    - remove libcurl3-gnutls-dev alternative as the package is gone
    - increase needed version of libcurl4-gnutls-dev to >= 7.19.0
      as we use CURLOPT_{ISSUERCERT,CRLFILE} (Closes: #589642)

 -- Michael Vogt <mvo@debian.org>  Fri, 30 Jul 2010 11:55:48 +0200

apt (0.7.26~exp11) experimental; urgency=low

  [ Julian Andres Klode ]
  * apt-pkg/deb/dpkgpm.cc:
    - Write architecture information to history file.
    - Add to history whether a change was automatic or not.
  * apt-pkg/contrib/fileutl.cc:
    - Add FileFd::OpenDescriptor() (needed for python-apt's #383617).
  * cmdline/apt-get.cc:
    - Support large filesystems by using statvfs64() instead of statvfs()
      and statfs64() instead of statfs() (Closes: #590513).
  * apt-pkg/cdrom.cc:
    - Use link() instead of rename() for creating the CD database backup;
      otherwise there would be a short time without any database.

  [ David Kalnischkies ]
  * apt-pkg/depcache.cc:
    - handle "circular" conflicts for "all" packages correctly
  * cmdline/apt-cache.cc:
    - be able to omit dependency types in (r)depends (Closes: #319006)
    - show in (r)depends the canidate per default instead of newest
    - share the (r)depends code instead of codecopy
  * apt-pkg/cacheset.cc:
    - move them back to the library as they look stable now
    - add a 'newest' pseudo target release as in pkg/newest
  * apt-pkg/pkgcache.cc:
    - prefer non-virtual packages in FindPreferredPkg (Closes: #590041)
  * test/integration/*:
    - add with bug#590041 testcase a small test "framework"
  * apt-pkg/orderlist.cc:
    - try to install another or-group member in DepRemove before
      breaking the or group (Closes: #590438)
    - configure also the replacement before remove by adding Immediate flag
  
  [ Michael Vogt ]
  * apt-pkg/contrib/error.{cc,h}
    - docstring cleanup
    - add inline DumpError() to avoid subtle API break

 -- Michael Vogt <mvo@debian.org>  Thu, 29 Jul 2010 16:40:58 +0200

apt (0.7.26~exp10) experimental; urgency=low

  [ David Kalnischkies ]
  * apt-pkg/contrib/error.{cc,h}:
    - remove constness of va_list parameter to fix build on amd64 and co
      Thanks Eric Valette! (Closes: #588610)
  * apt-pkg/deb/debmetaindex.cc:
    - do not query each architecture for flat file archives
    - fix typo preventing display of architecture in Info()
  * methods/bzip2.cc:
    - add a copycat of the old gzip.cc as we need it for bzip2 and lzma

  [ Martin Pitt ]
  * debian/rules:
    - Make DEB_BUILD_OPTIONS=noopt actually work by passing the right
      CXXFLAGS.
  * apt-pkg/contrib/fileutl.{h,cc}:
    - Add support for reading of gzipped files with the new "ReadOnlyGzip"
      OpenMode. (Closes: #188407)
    - Link against zlib (in apt-pkg/makefile) and add zlib build dependency.
    - [ABI BREAK] This adds a new private member to FileFd, but its
      initialization is in the public header file.
  * configure.in:
    - Check for zlib library and headers.
  * apt-pkg/acquire-item.cc, apt-pkg/deb/debindexfile.cc,
    apt-pkg/deb/debrecords.cc, apt-pkg/deb/debsrcrecords.h,
    cmdline/apt-cache.cc:
    - Open Packages, Sources, and Translations indexes in "ReadOnlyGzip" mode.
  * apt-pkg/deb/debindexfile.cc:
    - If we do not find uncompressed package/source/translation indexes, look
      for gzip compressed ones.
  * apt-pkg/acquire-item.cc:
    - If the Acquire::GzipIndexes option is true and we download a gzipped
      index file, keep it as it is (and rename to .gz) instead of
      uncompressing it.
  * doc/apt.conf.5.xml:
    - Document the new Acquire::GzipIndexes option.
  * doc/po/apt-doc.pot, doc/po/de.po:
    - German translation of new Acquire::GzipIndexes option.
  * Add test/test-indexes.sh:
    - Test behaviour of index retrieval and usage, in particular with
      uncompressed and gzip compressed indexes.
  * methods/gzip.cc: With FileFd now being able to read gzipped files, there
    is no need for the gzip method any more to spawn an external gzip process.
    Rewrite it to use FileFd directly, which makes the code a lot simpler, and
    also using less memory and overhead.

 -- Michael Vogt <mvo@debian.org>  Mon, 12 Jul 2010 11:41:01 +0200

apt (0.7.26~exp9) experimental; urgency=low

  [ David Kalnischkies ]
  * doc/apt.conf.5.xml:
    - add and document APT::Cache-{Start,Grow,Limit} options for mmap control
  * apt-pkg/contrib/fileutl.cc:
    - do not fail von double close()

 -- Michael Vogt <mvo@debian.org>  Fri, 09 Jul 2010 21:51:55 +0200

apt (0.7.26~exp8) experimental; urgency=low

  [ David Kalnischkies ]
  * cmdline/cacheset.cc:
    - doesn't include it in the library for now as it is too volatile
    - get the candidate either from an already built depcache
      or use the policy which is a bit faster than depcache generation
    - get packages by task^ with FromTask()
    - only print errors if all tries to get a package by string failed
    - factor out code to get a single package FromName()
    - check in Grouped* first without modifier interpretation
  * cmdline/apt-get.cc:
    - use the cachsets in the install commands
    - make the specify order of packages irrelevant (Closes: #196021)
  * apt-pkg/orderlist.cc:
    - untouched packages are never missing
  * apt-pkg/packagemanager.cc:
    - packages that are not touched doesn't need to be unpacked
  * debian/control:
    - remove intltool's dependency as it is an ubuntu artefact
  * apt-pkg/depcache.cc:
    - SetCandidateVer for all pseudo packages
    - SetReInstall for the "all" package of a pseudo package
    - use the new MatchAgainstConfig for the DefaultRootSetFunc
    - always mark the all package if a pseudo package is marked for install
  * apt-pkg/contrib/error.{cc,h}:
    - complete rewrite but use the same API
    - add NOTICE and DEBUG as new types of a message
    - add a simple stack handling to be able to delay error handling
  * apt-pkg/aptconfiguration.cc:
    - show a deprecation notice for APT::Acquire::Translation
  * apt-pkg/contrib/configuration.{cc,h}:
    - add a wrapper to match strings against configurable regex patterns
  * apt-pkg/contrib/fileutl.cc:
    - show notice about ignored file instead of being always silent
    - add a Dir::Ignore-Files-Silently list option to control the notice
  * apt-pkg/policy.h:
    - add another round of const& madness as the previous round accidentally
      NOT overrides the virtual GetCandidateVer() method (Closes: #587725)
  * apt-pkg/pkgcachegen.{cc,h}:
    - make the used MMap moveable (and therefore dynamic resizeable) by
      applying (some) mad pointer magic (Closes: #195018)

  [ Michael Vogt ]
  * apt-pkg/deb/dpkgpm.cc:
    - make the apt/term.log output unbuffered (thanks to Matt Zimmerman)

  [ Julian Andres Klode ]
  * methods/ftp.h:
    - Handle different logins on the same server (Closes: #586904).
  * apt-pkg/deb/deblistparser.cc:
    - Handle architecture wildcards (Closes: #547724).
  * apt-pkg/versionmatch.cc:
    - Support matching pins by regular expressions or glob() like patterns,
      regular expressions have to be put between to slashes; for example,
      /.*/.
  * apt-pkg/contrib/fileutl.cc:
    - Make FileFd replace files atomically in WriteTemp mode (for cache, etc).
  * debian/control:
    - Set Standards-Version to 3.9.0

 -- Michael Vogt <mvo@debian.org>  Fri, 09 Jul 2010 19:16:20 +0200

apt (0.7.26~exp7) experimental; urgency=low

  * apt-pkg/cachefile.h:
    - make pkgPolicy public again, libapt-pkg-perl (and probably
      others) get unhappy without that

 -- Michael Vogt <mvo@debian.org>  Thu, 10 Jun 2010 15:33:24 +0200

apt (0.7.26~exp6) experimental; urgency=low

  [ Michael Vogt ]
  * merge the remaining Ubuntu change:
    - on gpg verification failure warn and restore the last known
      good state
    - on failure display the IP of the server (useful for servers
      that use round robin DNS)
    - support Original-Maintainer in RewritePackageOrder
    - enable cdrom autodetection via libudev by default
    - show message about Vcs in use when apt-get source is run for
      packages maintained in a Vcs
    - better support transitional packages with mark auto-installed. 
      when the transitional package is in "oldlibs" the new package
      is not marked auto installed (same is true for section
      metapackages)
    - provide new "deb mirror://archive.foo/mirrors.list sid main"
      method expects a list of mirrors (generated on the server e.g.
      via geoip) and will use that, including cycle on failure
    - write apport crash file on package failure (disabled by default
      on debian until apport is available)
    - support mirror failure reporting (disabled by default on debian)
  
  [ David Kalnischkies ]
  * apt-pkg/deb/dpkgpm.cc:
    - write Disappeared also to the history.log
    - forward manual-installed bit on package disappearance
  * apt-pkg/deb/debsystem.cc:
    - add better config item for extended_states file
  * apt-pkg/pkgcache.h:
    - switch {,Install-}Size to unsigned long long
  * apt-pkg/depcache.cc:
    - do the autoremove mark process also for required packages to handle
      these illegally depending on lower priority packages (Closes: #583517)
    - try harder to find the other pseudo versions for autoremove multiarch
    - correct "Dangerous iterator usage" pointed out by cppcheck
    - deal with long long, not with int to remove 2GB Limit (LP: #250909)
    - deprecate AddSize with Multiplier as it is unused and switch to
      boolean instead to handle the sizes more gracefully.
    - switch i{Download,Usr}Size from double to (un)signed long long
  * apt-pkg/aptconfiguration.cc:
    - remove duplicate architectures in getArchitectures()
  * apt-pkg/indexrecords.{cc,h}:
    - backport forgotten Valid-Until patch from the obsolete experimental
      branch to prevent replay attacks better, thanks to Thomas Viehmann
      for the initial patch! (Closes: #499897)
    - add a constant Exists check for MetaKeys
  * apt-pkg/acquire-item.cc:
    - do not try PDiff if it is not listed in the Meta file
    - sent Last-Modified header also for Translation files
  * apt-pkg/cacheiterator.h:
    - let pkgCache::Iterator inherent std::iterator
  * ftparchive/writer.h:
    - add a virtual destructor to FTWScanner class (for cppcheck)
  * apt-pkg/cacheset.{cc,h}:
    - add simple wrapper around std::set for cache structures
    - move regex magic from apt-get to new FromRegEx method
    - move cmdline parsing from apt-cache to new FromCommandLine method
    - support special release-modifier 'installed' and 'candidate'
  * apt-pkg/contrib/cmdline.cc:
    - fix segfault in SaveInConfig caused by writing over char[] sizes
  * apt-pkg/pkgcache.cc:
    - get the best matching arch package from a group with FindPreferredPkg
  * cmdline/apt-cache.cc:
    - make the search multiarch compatible by using GrpIterator instead
    - use pkgCacheFile and the new CacheSets all over the place
    - add --target-release option (Closes: #115520)
    - accept pkg/release and pkg=version in show and co. (Closes: #236270)
    - accept package versions in the unmet command
  * cmdline/apt-get.cc:
    - use unsigned long long instead of double to store values it gets
  * apt-pkg/cachefile.{cc,h}:
    - split Open() into submethods to be able to build only parts
    - make the OpProgress optional in the Cache buildprocess
    - store also the SourceList we use internally for export
  * doc/apt.conf.5.xml:
    - document the new Valid-Until related options
  * apt-pkg/contrib/strutl.cc:
    - split StrToTime() into HTTP1.1 and FTP date parser methods and
      use strptime() instead of some self-made scanf mangling
    - use the portable timegm shown in his manpage instead of a strange
      looking code copycat from wget
  * ftparchive/writer.cc:
    - add ValidTime option to generate a Valid-Until header in Release file
  * apt-pkg/policy.cc:
    - get the candidate right for a not-installed pseudo package if
      his non-pseudo friend is installed
  * apt-pkg/indexcopy.cc:
    - move the gpg codecopy to a new method and use it also in methods/gpgv.cc

 -- Michael Vogt <mvo@debian.org>  Thu, 10 Jun 2010 14:02:22 +0200

apt (0.7.26~exp5) experimental; urgency=low

  [ David Kalnischkies ]
  * cmdline/apt-get.cc:
    - rerun dpkg-source in source if --fix-broken is given (Closes: #576752)
    - don't suggest held packages as they are installed (Closes: #578135)
    - handle multiple --{tar,diff,dsc}-only options correctly
    - show at the end of the install process a list of disappeared packages
  * cmdline/apt-cache.cc:
    - use GroupCount for package names in stats and add a package struct line
  * methods/rred.cc:
    - use the patchfile modification time instead of the one from the
      "old" file - thanks to Philipp Weis for noticing! (Closes: #571541)
  * debian/rules:
    - remove targets referring to CVS or arch as they are useless
    - use $(CURDIR) instead of $(pwd)
    - use dpkg-buildflags if available for CXXFLAGS
  * README.arch:
    - remove the file completely as it has no use nowadays
  * apt-pkg/depcache.cc:
    - be doublesure that the killer query is empty before starting reinstall
  * methods/gpgv.cc:
    - remove the keyrings count limit by using vector magic
  * contrib/mmap.cc:
    - clarify "MMap reached size limit" error message, thanks Ivan Masár!
  * doc/apt.ent
    - add entities for the current oldstable/stable/testing codenames
  * doc/sources.list.5.xml:
    - use stable-codename instead of stable in the examples (Closes: #531492)
  * doc/apt_preferences.5.xml:
    - adapt some examples here to use current codenames as well
    - add "NotAutomatic: yes" handling, thanks Osamu Aoki (Closes: #490347)
  * debian/libapt-pkg-doc.doc-base.cache:
    - remove yet another reference to the removed cache.sgml
  * doc/apt-get.8.xml:
    - do not say explicit target_release_{name,version,codename}, it should
      be clear by itself and 'man' can break lines again (Closes: #566166)
    - remove the gnome-apt reference as it is removed from unstable
  * apt-pkg/deb/dpkgpm.cc:
    - add 'disappear' to the known processing states, thanks Jonathan Nieder
  * apt-pkg/packagemanager.h:
    - export info about disappeared packages with GetDisappearedPackages()

  [ Michael Vogt ]
  * methods/http.{cc,h}:
    - code cleanup, use enums instead of magic ints
  
  [ Jari Aalto ]
  * debian/rules:
    - spell out some less known options to reduce manpage consultation-rate
    - Use POSIX command substitution: $(<command sequence>)
    - Remove EOL whitespace (Closes: #577804)

  [ Julian Andres Klode ]
  * apt-pkg/acquire-item.cc:
    - Fix pkgAcqFile::Custom600Headers() to always return something.
  

  [ Christian Perrier ]
  * Slovak translation update. Closes: #581159
  * Italian translation update. Closes: #581742
  * Swedish translation update. Closes: #592366

 -- Michael Vogt <mvo@debian.org>  Tue, 25 May 2010 16:01:42 +0200

apt (0.7.26~exp4) experimental; urgency=low

  [ David Kalnischkies ]
  * apt-pkg/depcache.cc:
    - rewrite the pseudo package reinstaller to be more intelligent
      in his package choices
  * apt-pkg/packagemanager.cc:
    - don't try to "unpack" pseudo packages twice
  * apt-pkg/contrib/fileutl.cc:
    - add a parent-guarded "mkdir -p" as CreateDirectory()
  * apt-pkg/acquire.{cc,h}:
    - add a delayed constructor with Setup() for success reporting
    - check for and create directories in Setup if needed instead of
      error out unfriendly in the Constructor (Closes: #523920, #525783)
    - optional handle a lock file in Setup()
  * apt-pkg/acquire-item.cc:
    - Acquire::ForceHash to force method for expected hash
  * cmdline/apt-get.cc:
    - remove the lock file handling and let Acquire take care of it instead
    - display MD5Sum in --print-uris if not forced to use another method
      instead of displaying the strongest available (Closes: #576420)
    - regex for package names executed on Grp- not PkgIterator
    - show non-candidates as fallback for virtual packages (Closes: #578385)
    - set also "all" to this version for pseudo packages in TryToChangeVer
  * apt-pkg/deb/dpkgpm.cc:
    - remove Chroot-Directory from files passed to install commands.
      Thanks to Kel Modderman for report & patch! (Closes: #577226)
  * ftparchive/writer.cc:
    - remove 999 chars Files and Checksums rewrite limit (Closes: #577759)
  * cmdline/apt-cache.cc:
    - align Installed and Candidate Version in policy so they can be compared
      easier, thanks Ralf Gesellensetter for the pointer! (Closes: #578657)
  * doc/apt.ent:
    - Add a note about APT_CONFIG in the -c description (Closes: #578267)
  * doc/po/de.po:
    - correct typos in german apt_preferences manpage, thanks Chris Leick!
  * apt-pkg/sourcelist.cc:
    - be less strict and accept [option=value] as well
  * apt-pkg/contrib/configuration.cc:
    - error out if #clear directive has no argument
  * doc/files.sgml:
    - sync documentation with status quo, regarding files/directories in
      use, extended_states and uri schemes.
  * doc/cache.sgml:
    - drop the file in favor of inplace documentation with doxygen
  * apt-pkg/pkgcache.h:
    - enhance the Groups ABI by providing a ID as the other structs does
    - check also the size of the Group struct then checking for the others

  [ Jari Aalto ]
  * cmdline/apt-get.cc:
    - replace backticks with single quotes around fix-broken command
      in the broken packages message. (Closes: #577168)
  * dselect/install:
    - modernize if-statements not to use 'x' (Closes: #577117)
    - replace backticks with POSIX $() (Closes: #577116)

  [ Michael Vogt ]
  * [ Abi break ] apt-pkg/acquire-item.{cc,h}:
    - add "IsIndexFile" to constructor of pkgAcqFile so that it sends
      the right cache control headers
  * cmdline/apt-get.cc:
    - fix crash when pkg.VersionList() is empty
  * apt-pkg/depcache.cc:
    - fix incorrect std::cout usage for debug output
  * test/libapt/getlanguages_test.cc:
    - Add test for Esperanto that has nocounty associated with them
      (LP: #560956)
  * apt-pkg/deb/debrecords.cc:
    - fix max tag buffer size (LP: #545336, closes: #578959)
  * debian/rules:
    - install html doxygen in libapt-pkg-doc 
  * debian/control:
    - build-depend on doxygen

  [ Julian Andres Klode ]
  * apt-pkg/contrib/weakptr.h:
    - add a class WeakPointable which allows one to register weak pointers to
      an object which will be set to NULL when the object is deallocated.
  * [ABI break] apt-pkg/acquire{-worker,-item,}.h:
    - subclass pkgAcquire::{Worker,Item,ItemDesc} from WeakPointable.
  * apt-pkg/pkgcache.cc:
    - Merge fix from David to correct handling in single-arch environments.
  * cmdline/apt-cache.cc:
    - Add a showauto command to apt-cache.
  * cmdline/apt-get.cc:
    - Add apt-get markauto and unmarkauto commands.

 -- Michael Vogt <mvo@debian.org>  Thu, 06 May 2010 09:32:54 +0200

apt (0.7.26~exp3) experimental; urgency=low

  [ Christian Perrier ]
  * German translation update. Closes: #571037
  * Spanish manpages translation update. Closes: #573293
  * Dutch translation update. Closes: #573946
  * Polish manpages translation update. Closes: #574558
  * Add "manpages-pl (<< 20060617-3~)" to avoid file conflicts with
    that package that was providing some manpages for APT utilities.

  [ David Kalnischkies ]
  * [BREAK] merge MultiArch-ABI. We don't support MultiArch,
    but we support the usage of the new ABI so libapt users
    can start to prepare for MultiArch (Closes: #536029)
  * Ignore :qualifiers after package name in build dependencies
    in the library by default, but try to honour them in apt-get
    as we have some sort of MultiArch support ready (Closes: #558103)
  * add translation of the manpages to PT (portuguese)
    Thanks to Américo Monteiro!
  * Switch to dpkg-source 3.0 (native) format
  * apt-pkg/depcache.cc:
    - remove Auto-Installed information from extended_states
      together with the package itself (Closes: #572364)
  * cmdline/apt-mark:
    - don't crash if no arguments are given (Closes: #570962)
  * debian/control:
    - remove some years old and obsolete Replaces
    - add automake/conf build-depends/conflicts as recommend by
      the autotools-dev README (Closes: #572615)
  * apt-pkg/contrib/mmap.{h,cc}:
    - add char[] fallback for filesystems without shared writable
      mmap() like JFFS2. Thanks to Marius Vollmer for writing
      and to Loïc Minier for pointing to the patch! (Closes: #314334)
  * doc/apt_preferences.5.xml:
    - fix two typos and be more verbose in the novice warning.
      Thanks to Osamu Aoki for pointing it out! (Closes: #567669)
    - fix a=sid vs. n=sid typo, thanks Ansgar Burchardt!
    - origin can be used to match a hostname (Closes: #352667)
    - remove wrong pin-priority is optional remark (Closes: #574944)
  * apt-pkg/deb/dpkgpm.cc:
    - fix error message construction in OpenLog()
    - if available store the Commandline in the history
  * cmdline/apt-get.cc:
    - add a --only-upgrade flag to install command (Closes: #572259)
    - fix memory leaks in error conditions in DoSource()
    - try version match in FindSrc first exact than fuzzy (LP: #551178)
  * apt-pkg/contrib/cmndline.cc:
    - save Commandline in Commandline::AsString for logging
  * apt-pkg/deb/debversion.cc:
    - consider absent of debian revision equivalent to 0 (Closes: #573592)
  * doc/makefile, doc/*:
    - generate subdirectories for building the manpages in on the fly
      depending on the po files we have.
  * apt-pkg/pkgcachegen.cc:
    - merge versions correctly even if multiple different versions
      with the same version number are available.
      Thanks to Magnus Holmgren for the patch! (Closes: #351056)
  * ftparchive/writer.cc:
    - write LongDescriptions if they shouldn't be included in Packages
      file into i18n/Translation-en by default.
  * doc/po/de.po:
    - correct a few typos in the german manpage translation.
      Thanks to Chris Leick and Georg Koppen! (Closes: #574962)
  * apt-pkg/contrib/strutl.cc:
    - convert all toupper calls to tolower_ascii for a little speedup

  [ Jean-Baptiste Lallement ]
  * apt-pkg/contrib/strutl.cc:
    - always escape '%' (LP: #130289) (Closes: #500560)
    - unescape '%' sequence only if followed by 2 hex digit
    - username/password are urlencoded in proxy string (RFC 3986)

  [ Julian Andres Klode ]
  * cmdline/apt-cache.cc:
    - Change behavior of showsrc to match the one of show (Closes: #512046).
  * cmdline/apt-key:
    - Honor Apt::GPGV::TrustedKeyring (Closes: #316390)
  * cmdline/apt-mark:
    - Use the new python-apt API (and conflict with python-apt << 0.7.93.2).
  * apt-inst/contrib/arfile.h:
    - Add public ARArchive::Members() which returns the list of members.
  * apt-pkg/policy.cc:
    - Always return a candidate if there is at least one version pinned > 0
      (Closes: #512318)
  * ftparchive/apt-ftparchive.cc:
    - Read default configuration (Closes: #383257)
  * debian/rules:
    - Fix the libraries name to be e.g. libapt-pkg4.9 instead of
      libapt-pkg-4.9.

  [ Michael Vogt ]
  * apt-pkg/deb/dpkgpm.cc:
    - fix backgrounding when dpkg runs (closes: #486222)
  * cmdline/apt-mark:
    - show error on incorrect aguments (LP: #517917), thanks to
      Torsten Spindler
  * cmdline/apt-get.cc:
    - if apt-get source foo=version or foo/distro can not be found,
      error out (LP: #502641)
  * apt-pkg/packagemanager.cc:
    - better debug output 
  * doc/examples/configure-index:
    - add missing Debug::pkgPackageManager option

 -- Michael Vogt <mvo@debian.org>  Thu, 01 Apr 2010 17:30:43 +0200

apt (0.7.26~exp2) experimental; urgency=low

  * fix crash when LANGUAGE is not set

 -- Michael Vogt <mvo@debian.org>  Thu, 18 Feb 2010 22:07:23 +0100

apt (0.7.26~exp1) experimental; urgency=low

  [ David Kalnischkies ]
  * [BREAK] add possibility to download and use multiply
    Translation files, configurable with Acquire::Translation
    (Closes: #444222, #448216, #550564)
  * Ignore :qualifiers after package name in build dependencies
    for now as long we don't understand them (Closes: #558103)
  * apt-pkg/contrib/mmap.{cc,h}:
    - extend it to have a growable flag - unused now but maybe...
  * apt-pkg/pkgcache.h:
    - use long instead of short for {Ver,Desc}File size,
      patch from Víctor Manuel Jáquez Leal, thanks! (Closes: #538917)
  * apt-pkg/acquire-item.cc:
    - allow also to skip the last patch if target is reached,
      thanks Bernhard R. Link! (Closes: #545699)
  * ftparchive/writer.{cc,h}:
    - add --arch option for packages and contents commands
    - if an arch is given accept only *_all.deb and *_arch.deb instead
      of *.deb. Thanks Stephan Bosch for the patch! (Closes: #319710)
    - add APT::FTPArchive::AlwaysStat to disable the too aggressive
      caching if versions are build multiply times (not recommend)
      Patch by Christoph Goehre, thanks! (Closes: #463260)
  * apt-pkg/deb/dpkgpm.cc:
    - stdin redirected to /dev/null takes all CPU (Closes: #569488)
      Thanks to Aurelien Jarno for providing (again) a patch!
  * buildlib/apti18n.h.in, po/makefile:
    - add ngettext support with P_()
  * aptconfiguration.cc:
    - include all existing Translation files in the Cache (Closes: 564137)
  * debian/control:
    - update with no changes to debian policy 3.8.4
  * doc/apt_preferences.5.xml:
    - explicitly warn against careless use (Closes: #567669)
  * debian/rules:
    - remove creation of empty dir /usr/share/apt
  * doc/apt-cdrom.8.xml:
    - fix typo spotted by lintian: proc(c)eed

  [ Ivan Masár ]
  * Slovak translation update. Closes: #568294
  
  [ Michael Vogt ]
  * [BREAK] merged lp:~mvo/apt/history
    - this writes a /var/log/apt/history tagfile that contains details
      from the transaction (complements term.log)
  * methods/http.cc:
    - add cache-control headers even if no cache is given to allow
      adding options for intercepting proxies
    - add Acquire::http::ProxyAutoDetect configuration that 
      can be used to call a external helper to figure out the 
      proxy configuration and return it to apt via stdout
      (this is a step towards WPAD and zeroconf/avahi support)
  * abicheck/
    - add new abitest tester using the ABI Compliance Checker from
      http://ispras.linuxfoundation.org/index.php/ABI_compliance_checker

  [ Robert Collins ]
  * Change the package index Info methods to allow apt-cache policy to be
    useful when using several different archives on the same host.
    (Closes: #329814, LP: #22354)

 -- Michael Vogt <mvo@debian.org>  Thu, 18 Feb 2010 16:11:39 +0100

apt (0.7.25.3) unstable; urgency=low

  [ Christian Perrier ]
  * Italian translation update. Closes: #567532

  [ David Kalnischkies ]
  * apt-pkg/contrib/macros.h:
    - install the header system.h with a new name to be able to use
      it in other headers (Closes: #567662)
  * cmdline/acqprogress.cc:
    - Set Mode to Medium so that the correct prefix is used.
      Thanks Stefan Haller for the patch! (Closes: #567304 LP: #275243)
  * ftparchive/writer.cc:
    - generate sha1 and sha256 checksums for dsc (Closes: #567343)
  * cmdline/apt-get.cc:
    - don't mark as manually if in download only (Closes: #468180)

 -- Michael Vogt <mvo@debian.org>  Mon, 01 Feb 2010 18:41:15 +0100

apt (0.7.25.2) unstable; urgency=low

  [ Michael Vogt ]
  * apt-pkg/contrib/cdromutl.cc:
    - fix UnmountCdrom() fails, give it a bit more time and try
      the umount again
  * apt-pkg/cdrom.cc:
    - fix crash in pkgUdevCdromDevices
  * methods/cdrom.cc:
    - fixes in multi cdrom setup code (closes: #549312)
    - add new "Acquire::cdrom::AutoDetect" config that enables/disables
      the dlopen of libudev for automatic cdrom detection. Off by default
      currently, feedback/testing welcome
  * cmdline/apt-cdrom.cc:
    - add new --auto-detect option that uses libudev to figure out
      the cdrom/mount-point
  * cmdline/apt-mark:
    - merge fix from Gene Cash that supports markauto for
      packages that are not in the extended_states file yet
      (closes: #534920)
  * ftparchive/writer.{cc,h}:
    - merge crash fix for apt-ftparchive on hurd, thanks to
      Samuel Thibault for the patch (closes: #566664)

  [ David Kalnischkies ]
  * apt-pkg/contrib/fileutl.cc:
    - Fix the newly introduced method GetListOfFilesInDir to not
      accept every file if no extension is enforced
      (= restore old behaviour). (Closes: #565213)
  * apt-pkg/policy.cc:
    - accept also partfiles with "pref" file extension as valid
  * apt-pkg/contrib/configuration.cc:
    - accept also partfiles with "conf" file extension as valid
  * doc/apt.conf.5.xml:
    - reorder description and split out syntax
    - add partfile name convention (Closes: #558348)
  * doc/apt_preferences.conf.5.xml:
    - describe partfile name convention also here
  * apt-pkg/deb/dpkgpm.cc:
    - don't segfault if term.log file can't be opened.
      Thanks Sam Brightman for the patch! (Closes: #475770)
  * doc/*:
    - replace the per language addendum with a global addendum
    - add a explanation why translations include (maybe) english
      parts to the new global addendum (Closes: #561636)
  * apt-pkg/contrib/strutl.cc:
    - fix malloc asseration fail with ja_JP.eucJP locale in
      apt-cache search. Thanks Kusanagi Kouichi! (Closes: #548884)

  [ Christian Perrier ]
  * French translation update

 -- Michael Vogt <mvo@debian.org>  Wed, 27 Jan 2010 16:16:10 +0100

apt (0.7.25.1) unstable; urgency=low

  [ Christian Perrier ]
  * French manpage translation update
  * Russian translation update by Yuri Kozlov
    Closes: #564171

  [Chris Leick]
  * spot & fix various typos in all manpages
  * German manpage translation update

  [ David Kalnischkies ]
  * cmdline/apt-cache.cc:
    - remove translatable marker from the "%4i %s\n" string
  * buildlib/po4a_manpage.mak:
    - instruct debiandoc to build files with utf-8 encoding
  * buildlib/tools.m4:
    - fix some warning from the buildtools
  * apt-pkg/acquire-item.cc:
    - add configuration PDiffs::Limit-options to not download
      too many or too big patches (Closes: #554349)
  * debian/control:
    - let all packages depend on ${misc:Depends}
  * share/*-archive.gpg:
    - remove the horrible outdated files. We already depend on
      the keyring so we don't need to ship our own version
  * cmdline/apt-key:
    - errors out if wget is not installed (Closes: #545754)
    - add --keyring option as we have now possibly many
  * methods/gpgv.cc:
    - pass all keyrings (TrustedParts) to gpgv instead of
      using only one trusted.gpg keyring (Closes: #304846)
  * methods/https.cc:
    - finally merge the rest of the patchset from Arnaud Ebalard
      with the CRL and Issuers options, thanks! (Closes: #485963)
  * apt-pkg/deb/debindexfile.cc, apt-pkg/pkgcachegen.cc:
    - add debug option Debug::pkgCacheGen

  [ Michael Vogt ]
  * cmdline/apt-get.cc:
    - merge fix for apt-get source pkg=version regression
      (closes: #561971)
  * po/ru.po:
    - merged updated ru.po, thanks to Yuri Kozlov (closes: #564171)

 -- Michael Vogt <mvo@debian.org>  Sat, 09 Jan 2010 21:52:36 +0100

apt (0.7.25) unstable; urgency=low

  [ Christian Perrier ]
  * Fix apt-ftparchive(1) wrt description of the "-o" option.
    Thanks to Dann Frazier for the patch. Closes: #273100
  * po/LINGUAS. Re-disable Hebrew. Closes: #534992
  * po/LINGUAS. Enable Asturian and Lithuanian
  * Fix typo in apt-cache.8.xml: nessasarily
  * Fix "with with" in apt-get.8.xml
  * Fix some of the typos mentioned by the german team
    Closes: #479997
  * Polish translation update by Wiktor Wandachowicz
    Closes: #548571
  * German translation update by Holger Wansing
    Closes: #551534
  * Italian translation update by Milo Casagrande
    Closes: #555797
  * Simplified Chinese translation update by Aron Xu 
    Closes: #558737
  * Slovak translation update by Ivan Masár
    Closes: #559277
  
  [ Michael Vogt ]
  * apt-pkg/packagemanager.cc:
    - add output about pre-depends configuring when debug::pkgPackageManager
      is used
  * methods/https.cc:
    - fix incorrect use of CURLOPT_TIMEOUT, closes: #497983, LP: #354972
      thanks to Brian Thomason for the patch
  * merge lp:~mvo/apt/netrc branch, this adds support for a
    /etc/apt/auth.conf that can be used to store username/passwords
    in a "netrc" style file (with the extension that it supports "/"
    in a machine definition). Based on the maemo git branch (Closes: #518473)
    (thanks also to Jussi Hakala and Julian Andres Klode)
  * apt-pkg/deb/dpkgpm.cc:
    - add "purge" to list of known actions
  * apt-pkg/init.h:
    - add compatibility with old ABI name until the next ABI break
  * merge segfault fix from Mario Sanchez Prada, many thanks
    (closes: #561109)

  [ Brian Murray ]
  * apt-pkg/depcache.cc, apt-pkg/indexcopy.cc:
    - typo fix (LP: #462328)
  
  [ Loïc Minier ]
  * cmdline/apt-key:
    - Emit a warning if removed keys keyring is missing and skip associated
      checks (LP: #218971)

  [ David Kalnischkies ]
  * apt-pkg/packagemanager.cc:
    - better debug output for ImmediateAdd with depth and why
    - improve the message shown for failing immediate configuration
  * doc/guide.it.sgml: moved to doc/it/guide.it.sgml
  * doc/po4a.conf: activate translation of guide.sgml and offline.sgml
  * doc/apt.conf.5.xml:
    - provide a few more details about APT::Immediate-Configure
    - briefly document the behaviour of the new https options
  * doc/sources.list.5.xml:
    - add note about additional apt-transport-methods
  * doc/apt-mark.8.xml:
    - correct showauto synopsis, thanks Andrew Schulman (Closes: #551440)
  * cmdline/apt-get.cc:
    - source should display his final pkg pick (Closes: #249383, #550952)
    - source doesn't need the complete version for match (Closes: #245250)
    - source ignores versions/releases if not available (Closes: #377424)
    - only warn if (free) space overflows (Closes: #522238)
    - add --debian-only as alias for --diff-only
  * methods/connect.cc:
    - display also strerror of "wicked" getaddrinfo errors
    - add AI_ADDRCONFIG to ai_flags as suggested by Aurelien Jarno
      in response to Bernhard R. Link, thanks! (Closes: #505020)
  * buildlib/configure.mak, buildlib/config.{sub,guess}:
    - remove (outdated) config.{sub,guess} and use the ones provided
      by the new added build-dependency autotools-dev instead
  * configure.in, buildlib/{xml,yodl,sgml}_manpage.mak:
    - remove the now obsolete manpage buildsystems
  * doc/{pl,pt_BR,es,it}/*.{sgml,xml}:
    - convert all remaining translation to the po4a system
  * debian/control:
    - drop build-dependency on docbook-utils and xmlto
    - add build-dependency on autotools-dev
    - bump policy to 3.8.3 as we have no outdated manpages anymore
  * debian/NEWS:
    - fix a typo in 0.7.24: Allready -> Already (Closes: #557674)
  * ftparchive/writer.{cc,h}:
    - add APT::FTPArchive::LongDescription to be able to disable them
  * apt-pkg/deb/debsrcrecords.cc:
    - use "diff" filetype for .debian.tar.* files (Closes: #554898)
  * methods/rred.cc:
    - rewrite to be able to handle even big patch files
    - adopt optional mmap+iovec patch from Morten Hustveit
      (Closes: #463354) which should speed up a bit. Thanks!
  * methods/http{,s}.cc
    - add config setting for User-Agent to the Acquire group,
      thanks Timothy J. Miller! (Closes: #355782)
    - add https options which default to http ones (Closes: #557085)
  * debian/apt.cron.daily:
    - check cache size even if we do nothing else otherwise, thanks
      Francesco Poli for patch(s) and patience! (Closes: #459344)
  * ftparchive/*:
    - fix a few typos in strings, comments and manpage,
      thanks Karl Goetz! (Closes: #558757)

  [ Carl Chenet ]
  * cmdline/apt-mark:
    - print an error if a new state file can't be created
      (Closes: #521289) and
    - exit nicely if python-apt is not installed (Closes: #521284)

  [ Chris Leick ]
  * doc/de: German translation of manpages (Closes: #552606)
  * doc/ various manpages:
    - correct various errors, typos and oddities (Closes: #552535)
  * doc/apt-secure.8.xml:
    - replace literal with emphasis tags in Archive configuration
  * doc/apt-ftparchive.1.xml:
    - remove informalexample tag which hides the programlisting
  * doc/apt-get.8.xml:
    - change equivalent "for" to "to the" (purge command)
    - clarify --fix-broken sentence about specifying packages

  [ Eugene V. Lyubimkin ]
  * apt-pkg/contib/strutl.h
    - Avoid extra inner copy in APT_MKSTRCMP and APT_MKSTRCMP2.
  * build infrastructure:
    - Bumped libapt version, excluded eglibc from SONAME. (Closes: #448249)

  [ Julian Andres Klode ]
  * doc/apt.conf.5.xml:
    - Deprecate unquoted values, string concatenation and explain what should
      not be written inside a value (quotes,backslash).
    - Restrict option names to alphanumerical characters and "/-:._+".
    - Deprecate #include, we have apt.conf.d nowadays which should be
      sufficient.
  * ftparchive/apt-ftparchive.cc:
    - Call setlocale() so translations are actually used.
  * debian/apt.conf.autoremove:
    - Add kfreebsd-image-* to the list (Closes: #558803)

 -- Michael Vogt <mvo@debian.org>  Tue, 15 Dec 2009 09:21:55 +0100

apt (0.7.24) unstable; urgency=low

  [ Nicolas François ]
  * Cleaned up the first patch draft from KURASAWA Nozomu to finally
    get po4a support for translating the man pages.
    Many thanks to both for this excellent work! (Closes: #441608)
  * doc/ja/*, doc/po/ja.po:
    - remove the old ja man page translation and replace it with
      the new po4a-powered translation by KURASAWA Nozomu.
  * doc/*.?.xml (manpages):
    - add contrib to author tags and also add refmiscinfo to fix warnings
  * doc/style.txt, buildlib/defaults.mak, buildlib/manpage.mak:
    - fix a few typos in the comments of this files

  [ Michael Vogt ]
  * apt-pkg/deb/dpkgpm.cc:
    - when tcgetattr() returns non-zero skip all pty magic 
      (thanks to Simon Richter, closes: #509866)
  * apt-inst/contrib/arfile.cc:
    - show propper error message for Invalid archive members

  [ David Kalnischkies ]
  * doc/Doxyfile.in:
    - update file with doxygen 1.6.1 (current unstable)
    - activate DOT_MULTI_TARGETS, it is default on since doxygen 1.5.9
  * buildlib/po4a_manpage.mak, doc/makefile, configure:
    - simplify the makefiles needed for po4a manpages
  * apt-pkg/contrib/configuration.cc:
    - add a helper to easily get a vector of strings from the config
  * apt-pkg/contrib/strutl.cc:
    - replace unknown multibytes with ? in UTF8ToCharset (Closes: #545208)
  * doc/apt-get.8.xml:
    - fix two little typos in the --simulate description. (Closes: #545059)
  * apt-pkg/aptconfiguration.cc, doc/apt.conf.5.xml:
    - add an order subgroup to the compression types to simplify reordering
      a bit and improve the documentation for this option group.
  * doc/apt.conf.5.xml:
    - document the Acquire::http::Dl-Limit option
    - try to be crystal clear about the usage of :: and {} (Closes: #503481)
  * doc/apt-cache.8.xml:
    - clarify the note for the pkgnames command (Closes: #547599)
  * doc/apt.ent, all man pages:
    - move the description of files to globally usable entities
  * doc/apt_preferences.5.xml:
    - document the new preferences.d folder (Closes: #544017)
  * methods/rred.cc:
    - add at the top without failing (by Bernhard R. Link, Closes: #545694)
  * buildlib/sizetable:
    - add amd64 for cross building (by Mikhail Gusarov, Closes: #513058)
  * debian/prerm:
    - remove file as nobody will upgrade from 0.4.10 anymore
  * debian/control:
    - remove gnome-apt suggestion as it was removed from debian
  * apt-pkg/deb/dpkgpm.cc, apt-pkg/packagemanager.cc, apt-pkg/orderlist.cc:
    - add and document _experimental_ options to make (aggressive)
      use of dpkg's trigger and configuration handling (Closes: #473461)
  * cmdline/apt-get.cc:
    - ignore versions that are not candidates when selecting a package
      instead of a virtual one (by Marius Vollmer, Closes: #547788)

  [ Christian Perrier ]
  * doc/fr/*, doc/po/fr.po:
    - remove the old fr man page translation and replace it with
      the new po4a-powered translation
  * doc/de: dropped (translation is too incomplete to be useful in
      the transition to the po4a-powered translations)

 -- Michael Vogt <mvo@debian.org>  Fri, 25 Sep 2009 19:57:25 +0200

apt (0.7.23.1) unstable; urgency=low

  [ Michael Vogt ]
  * apt-pkg/pkgcache.cc:
    - do not set internel "needs-configure" state for packages in 
      triggers-pending state. dpkg will deal with the trigger and
      it if does it before we trigger it, dpkg will error out
      (LP: #414631)
  * apt-pkg/acquire-item.cc:
    - do not segfault on invalid items (closes: #544080)

 -- Michael Vogt <mvo@debian.org>  Fri, 28 Aug 2009 21:53:20 +0200

apt (0.7.23) unstable; urgency=low

  [ Eugene V. Lyubimkin ]
  * methods/{http,https,ftp}, doc/apt.conf.5.xml:
    - Changed and unified the code that determines which proxy to use. Now
      'Acquire::{http,ftp}::Proxy[::<host>]' options have the highest priority,
      and '{http,ftp}_proxy' environment variables are used only if options
      mentioned above are not specified.
      (Closes: #445985, #157759, #320184, #365880, #479617)
  
  [ David Kalnischkies ]
  * cmdline/apt-get.cc:
    - add APT::Get::HideAutoRemove=small to display only a short line
      instead of the full package list. (Closes: #537450)
    - ShowBroken() in build-dep (by Mike O'Connor, Closes: #145916)
    - check for statfs.f_type (by Robert Millan, Closes: #509313)
    - correct the order of picked package binary vs source in source
    - use SourceVersion instead of the BinaryVersion to get the source
      Patch by Matt Kraai, thanks! (Closes: #382826)
    - add pkg/archive and codename in source (Closes: #414105, #441178)
  * apt-pkg/contrib/strutl.cc:
    - enable thousand separator according to the current locale
      (by Luca Bruno, Closes: #223712)
  * doc/apt.conf.5.xml:
    - mention the apt.conf.d dir (by Vincent McIntyre, Closes: #520831)
  * apt-inst/contrib/arfile.cc:
    - use sizeof instead strlen (by Marius Vollmer, Closes: #504325)
  * doc/apt-mark.8.xml:
    - improve manpage based on patch by Carl Chenet (Closes: #510286)
  * apt-pkg/acquire-item.cc:
    - use configsettings for dynamic compression type use and order.
      Based on a patch by Jyrki Muukkonen, thanks! (LP: #71746)
  * apt-pkg/aptconfiguration.cc:
    - add default configuration for compression types and add lzma
      support. Order is now bzip2, lzma, gzip, none (Closes: #510526)
  * ftparchive/writer.cc:
    - add lzma support also here, patch for this (and inspiration for
      the one above) by Robert Millan, thanks!
  * apt-pkg/depcache.cc:
    - restore the --ignore-hold effect in the Is{Delete,Install}Ok hooks
  * doc/apt-get.8.xml:
    - update the source description to reflect what it actually does
      and how it can be used. (Closes: #413021)
  * methods/http.cc:
    - allow empty Reason-Phase in Status-Line to please squid,
      thanks Modestas Vainius for noticing! (Closes: #531157, LP: #411435)

  [ George Danchev ]
  * cmdline/apt-cache.cc:
    - fix a memory leak in the xvcg method (Closes: #511557)
  * apt-pkg/indexcopy.cc:
    - fix a memory leak then the Release file not exists (Closes: #511556)

 -- Michael Vogt <mvo@debian.org>  Thu, 27 Aug 2009 14:44:39 +0200

apt (0.7.22.2) unstable; urgency=low

  * debian/apt.cron.daily:
    - Make sure that VERBOSE is always set (Closes: #539366)
    - Script can be disabled by APT::Periodic::Enable=0 (Closes: #485476)
    - Support using debdelta to download packages (Closes: #532079)

 -- Julian Andres Klode <jak@debian.org>  Thu, 06 Aug 2009 12:17:19 +0200

apt (0.7.22.1) unstable; urgency=low

  [ Michael Vogt ]
  * cmdline/apt-get.cc:
    - honor APT::Get::Only-Source properly in FindSrc() (thanks to
      Martin Pitt for reporting the problem), also Closes: #535362.

  [ Julian Andres Klode ]
  * apt-pkg/contrib/mmap.cc:
    - Fix FTBFS on GNU/kFreeBSD by disabling DynamicMMap::Grow() on
      non-Linux architectures as it uses mremap (Closes: #539742).
  * apt-pkg/sourcelist.cc:
    - Only warn about missing sources.list if there is no sources.list.d
      and vice versa as only one of them is needed (Closes: #539731).
  * debian/control:
    - Add myself to Uploaders.
    - Increase Standards-Version to 3.8.2.0.

 -- Julian Andres Klode <jak@debian.org>  Mon, 03 Aug 2009 12:48:31 +0200

apt (0.7.22) unstable; urgency=low

  [ Christian Perrier ]
  * Documentation translations:
    - Fix a typo in apt-get(8) French translation. Closes: #525043
      Thanks to Guillaume Delacour for spotting it.
    - Updated apt.conf(5) manpgae French translation.
      Thanks to Aurélien Couderc.
  * Translations:
    - fr.po
    - sk.po. Closes: #525857 
    - ru.po. Closes: #526816
    - eu.po. Closes: #528985
    - zh_CN.po. Closes: #531390
    - fr.po
    - it.po. Closes: #531758
    - ca.po. Closes: #531921
    - de.po. Closes: #536430
  * Added translations
    - ast.po (Asturian by Marcos Alvareez Costales).
      Closes: #529007, #529730, #535328
  
  [ David Kalnischkies ]
  * [ABI break] support '#' in apt.conf and /etc/apt/preferences
    (closes: #189866)
  * [ABI break] Allow pinning by codename (closes: #97564)
  * support running "--simulate" as user
  * add depth information to the debug output and show what depends
    type triggers a autoinst (closes: #458389)
  * add Debug::pkgDepCache::Marker with more detailed debug output 
    (closes: #87520)
  * add Debug::pkgProblemResolver::ShowScores and make the scores
    adjustable
  * do not write state file in simulate mode (closes: #433007)
  * add hook for MarkInstall and MarkDelete (closes: #470035)
  * fix typo in apt-pkg/acquire.cc which prevents Dl-Limit to work
    correctly when downloading from multiple sites (Closes: #534752)
  * add the various foldmarkers in apt-pkg & cmdline (no code change)
  * versions with a pin of -1 shouldn't be a candidate (Closes: #355237)
  * prefer mmap as memory allocator in MMap instead of a static char
    array which can (at least in theory) grow dynamic
  * eliminate (hopefully all) segfaults in pkgcachegen.cc and mmap.cc
    which can arise if cache doesn't fit into the mmap (Closes: #535218)
  * display warnings instead of errors if the parts dirs doesn't exist

  [ Michael Vogt ]
  * honor the dpkg hold state in new Marker hooks (closes: #64141)
  * debian/apt.cron.daily:
    - if the timestamp is too far in the future, delete it
  * apt-pkg/acquire.cc:
    - make the max pipeline depth of the acquire queue configurable
      via Acquire::Max-Pipeline-Depth
  * apt-pkg/deb/dpkgpm.cc:
    - add Dpkg::UseIoNice boolean option to run dpkg with ionice -c3
      (off by default)
    - send "dpkg-exec" message on the status fd when dpkg is run
    - provide DPkg::Chroot-Directory config option (useful for testing)
    - fix potential hang when in a background process group
  * apt-pkg/algorithms.cc:
    - consider recommends when making the scores for the problem 
      resolver
  * apt-pkg/acquire-worker.cc:
    - show error details of failed methods
  * apt-pkg/contrib/fileutl.cc:
    - if a process aborts with signal, show signal number
  * methods/http.cc:
    - ignore SIGPIPE, we deal with EPIPE from write in 
      HttpMethod::ServerDie() (LP: #385144)
  * Only run Download-Upgradable and Unattended-Upgrades if the initial
    update was successful Closes: #341970
  * apt-pkg/indexcopy.cc:
    - support having CDs with no Packages file (just a Packages.gz)
      by not forcing a verification on non-existing files
     (LP: #255545)
    - remove the gettext from a string that consists entirely 
      of variables (LP: #56792)
  * apt-pkg/cacheiterators.h:
    - add missing checks for Owner == 0 in end()
  * apt-pkg/indexrecords.cc:
    - fix some i18n issues
  * apt-pkg/contrib/strutl.h:
    - add new strprintf() function to make i18n strings easier
    - fix compiler warning
  * apt-pkg/deb/debsystem.cc:
    - make strings i18n able 
  * fix problematic use of tolower() when calculating the version 
    hash by using locale independent tolower_ascii() function. 
    Thanks to M. Vefa Bicakci (LP: #80248)
  * build fixes for g++-4.4
  * cmdline/apt-mark:
    - add "showauto" option to show automatically installed packages
  * document --install-recommends and --no-install-recommends
    (thanks to Dereck Wonnacott, LP: #126180)
  * doc/apt.conf.5.xml:
    - merged patch from Aurélien Couderc to improve the text
      (thanks!)
  * [ABI] merged the libudev-dlopen branch, this allows to pass
    "apt-udev-auto" to Acquire::Cdrom::mount and the cdrom method will  
    dynamically find/mount the cdrom device (if libhal is available)

  [ Julian Andres Klode ]
  * apt-pkg/contrib/configuration.cc: Fix a small memory leak in
    ReadConfigFile.
  * Introduce support for the Enhances field. (Closes: #137583) 
  * Support /etc/apt/preferences.d, by adding ReadPinDir() (Closes: #535512)
  * configure-index: document Dir::Etc::SourceParts and some other options
    (Closes: #459605)
  * Remove Eugene V. Lyubimkin from uploaders as requested.
  * apt-pkg/contrib/hashes.cc, apt-pkg/contrib/md5.cc:
    - Support reading until EOF if Size=0 to match behaviour of
      SHA1Summation and SHA256Summation

  [ Osamu Aoki ]
  * Updated cron script to support backups by hardlinks and 
    verbose levels.  All features turned off by default. 
  * Added more error handlings.  Closes: #438803, #462734, #454989
  * Documented all cron script related configuration items in 
    configure-index.

  [ Dereck Wonnacott ]
  * apt-ftparchive might write corrupt Release files (LP: #46439)
  * Apply --important option to apt-cache depends (LP: #16947) 

  [ Otavio Salvador ]
  * Apply patch from Sami Liedes <sliedes@cc.hut.fi> to reduce the
    number of times we call progress bar updating and debugging
    configuration settings.
  * Apply patch from Sami Liedes <sliedes@cc.hut.fi> to avoid unecessary
    temporary allocations.

 -- Michael Vogt <mvo@debian.org>  Wed, 29 Jul 2009 19:16:22 +0200

apt (0.7.21) unstable; urgency=low

  [ Christian Perrier ]
  * Translations:
    - bg.po. Closes: #513211
    - zh_TW.po. Closes: #513311
    - nb.po. Closes: #513843
    - fr.po. Closes: #520430
    - sv.po. Closes: #518070
    - sk.po. Closes: #520403
    - it.po. Closes: #522222
    - sk.po. Closes: #520403
  
  [ Jamie Strandboge ]
  * apt.cron.daily: catch invalid dates due to DST time changes
    in the stamp files

  [ Michael Vogt ]
  * methods/gpgv.cc:
    - properly check for expired and revoked keys (closes: #433091)
  * apt-pkg/contrib/strutl.cc:
    - fix TimeToStr i18n (LP: #289807)
  * [ABI break] merge support for http redirects, thanks to
    Jeff Licquia and Anthony Towns
  * [ABI break] use int for the package IDs (thanks to Steve Cotton)
  * apt-pkg/pkgcache.cc:
    - do not run "dpkg --configure pkg" if pkg is in trigger-awaited
      state (LP: #322955)
  * methods/https.cc:
    - add Acquire::https::AllowRedirect support
  * Clarify the --help for 'purge' (LP: #243948)
  * cmdline/apt-get.cc
    - fix "apt-get source pkg" if there is a binary package and
      a source package of the same name but from different 
      packages (LP: #330103)

  [ Colin Watson ]
  * cmdline/acqprogress.cc:
    - Call pkgAcquireStatus::Pulse even if quiet, so that we still get
      dlstatus messages on the status-fd (LP: #290234).

 -- Michael Vogt <mvo@debian.org>  Tue, 14 Apr 2009 14:12:51 +0200

apt (0.7.20.2) unstable; urgency=medium

  [ Eugene V. Lyubimkin ]
  * Urgency set to medium due to RC bug fix.
  * doc/apt.ent, apt-get.8.xml:
    - Fix invalid XML entities. (Closes: #514402)

 -- Eugene V. Lyubimkin <jackyf.devel@gmail.com>  Sat, 07 Feb 2009 16:48:21 +0200

apt (0.7.20.1) unstable; urgency=low

  [ Michael Vogt ]
  * apt-pkg/pkgcachegen.cc:
    - fix apt-cache search for localized description 
      (closes: #512110)
  
  [ Christian Perrier ]
  * Translations:
    - fr.po: fix spelling error to "défectueux". Thanks to Thomas Péteul.

 -- Michael Vogt <mvo@debian.org>  Tue, 20 Jan 2009 09:35:05 +0100

apt (0.7.20) unstable; urgency=low

  [ Eugene V. Lyubimkin ]
  * debian/changelog:
    - Fixed place of 'merged install-recommends and install-task branches'
      from 0.6.46.1 to 0.7.0. (Closes: #439866)
  * buildlib/config.{sub,guess}:
    - Renewed. This fixes lintian errors.
  * doc/apt.conf.5.xml, debian/apt-transport-https:
    - Documented briefly 'Acquire::https' group of options. (Closes: #507398)
    - Applied patch from Daniel Burrows to document 'Debug' group of options.
      (Closes: #457265)
    - Mentioned 'APT::Periodic' and 'APT::Archives' groups of options.
      (Closes: #438559)
    - Mentioned '/* ... */' comments. (Closes: #507601)
  * doc/examples/sources.list:
    - Removed obsolete commented non-us deb-src entry, replaced it with
      'deb-src security.debian.org' one. (Closes: #411298)
  * apt-pkg/contrib/mmap.cc:
    - Added instruction how to work around MMap error in MMap error message.
      (Closes: #385674, 436028)
  * COPYING:
    - Actualized. Removed obsolete Qt section, added GPLv2 clause.
      (Closes: #440049, #509337)

  [ Michael Vogt ]
  * add option to "apt-get build-dep" to mark the needed 
    build-dep packages as automatic installed. 
    This is controlled via the value of
    APT::Get::Build-Dep-Automatic and is set "false" by default.  
    Thanks to Aaron Haviland, closes: #448743
  * apt-inst/contrib/arfile.cc:
    - support members ending with '/' as well (thanks to Michal Cihr,
      closes: #500988)

  [ Christian Perrier ]
  * Translations:
    - Finnish updated. Closes: #508449 
    - Galician updated. Closes: #509151
    - Catalan updated. Closes: #509375
    - Vietnamese updated. Closes: #509422
    - Traditional Chinese added. Closes: #510664
    - French corrected (remove awful use of first person) 

 -- Michael Vogt <mvo@debian.org>  Mon, 05 Jan 2009 08:59:20 +0100

apt (0.7.19) unstable; urgency=low

  [ Eugene V. Lyubimkin ]
  * doc/sources.list.5.xml:
    - Mentioned allowed characters in file names in /etc/apt/sources.list.d.
      Thanks to Matthias Urlichs. (Closes: #426913)
  * doc/apt-get.8.xml:
    - Explicitly say that 'dist-upgrade' command may remove packages.
    - Included '-v'/'--version' as a command to synopsis.
  * cmdline/apt-cache.cc:
    - Advanced built-in help. Patch by Andre Felipe Machado. (Closes: #286061)
    - Fixed typo 'GraphVis' -> 'GraphViz'. (Closes: #349038)
    - Removed asking to file a release-critical bug against a package if there
      is a request to install only one package and it is not installable.
      (Closes: #419521)

  [ Michael Vogt ]
    - fix SIGHUP handling (closes: #463030)

  [ Christian Perrier ]
  * Translations:
    - French updated
    - Bulgarian updated. Closes: #505476
    - Slovak updated. Closes: #505483
    - Swedish updated. Closes: #505491
    - Japanese updated. Closes: #505495
    - Korean updated. Closes: #505506
    - Catalan updated. Closes: #505513
    - British English updated. Closes: #505539
    - Italian updated. Closes: #505518, #505683
    - Polish updated. Closes: #505569
    - German updated. Closes: #505614
    - Spanish updated. Closes: #505757
    - Romanian updated. Closes: #505762
    - Simplified Chinese updated. Closes: #505727
    - Portuguese updated. Closes: #505902
    - Czech updated. Closes: #505909
    - Norwegian Bokmål updated. Closes: #505934
    - Brazilian Portuguese updated. Closes: #505949
    - Basque updated. Closes: #506085
    - Russian updated. Closes: #506452 
    - Marathi updated. 
    - Ukrainian updated. Closes: #506545 

 -- Michael Vogt <mvo@debian.org>  Mon, 24 Nov 2008 10:33:54 +0100

apt (0.7.18) unstable; urgency=low

  [ Christian Perrier ]
  * Translations:
    - French updated
    - Thai updated. Closes: #505067

  [ Eugene V. Lyubimkin ]
  * doc/examples/configure-index:
    - Removed obsoleted header line. (Closes: #417638)
    - Changed 'linux-kernel' to 'linux-image'.
  * doc/sources.list.5.xml:
    - Fixed typo and grammar in 'sources.list.d' section. Thanks to
      Timothy G Abbott <tabbott@MIT.EDU>. (Closes: #478098)
  * doc/apt-get.8.xml:
    - Advanced descriptions for 'remove' and 'purge' options.
      (Closes: #274283)
  * debian/rules:
    - Target 'apt' need to depend on 'build-doc'. Thanks for Peter Green.
      Fixes FTBFS. (Closes: #504181)

  [ Michael Vogt ]
  * fix depend on libdb4.4 (closes: #501253)

 -- Michael Vogt <mvo@debian.org>  Fri, 07 Nov 2008 22:13:39 +0100

apt (0.7.17) unstable; urgency=low

  [ Eugene V. Lyubimkin ]
  * debian/control:
    - 'Vcs-Bzr' field is official, used it.
    - Bumped 'Standards-Version' to 3.8.0, no changes needed.
    - Actualized 'Uploaders' field.
  * doc/:
    - Substituded 'apt-archive' with 'apt-ftparchive' in docs.
      Patch based on work of Andre Felipe Machado. (Closes: #350865)
    - Mentioned '/<release>' and '=<version>' for 'apt-get install' and
      '=<version>' for 'apt-get source' in apt-get manpage. Patch based on
      work of Andre Felipe Machado. (Closes: #399673)
    - Mentioned more short options in the apt-get manpage. Documented 'xvcg'
      option in the apt-cache manpage. The part of patch by Andre Felipe
      Machado. (Closes: #176106, #355945)
    - Documented that 'apt-get install' command should be used for upgrading
      some of installed packages. Based on patch by Nori Heikkinen and
      Andre Felipe Machado. (Closes: #267087)
    - Mentioned 'apt_preferences(5)' in apt manpage. (Closes: #274295)
    - Documented 'APT::Default-Release' in apt.conf manpage. (Closes: #430399)
    - APT::Install-Recommends is now true by default, mentioned this in
      configure-index example. (Closes: #463268)
    - Added 'APT::Get::AllowUnauthenticated' to configure-index example.
      (Closes: #320225)
    - Documented '--no-install-recommends' option in apt-get manpage.
      (Closes: #462962)
    - Documented 'Acquire::PDiffs' in apt.conf manpage. (Closes: #376029)
    - Added 'copy', 'rsh', 'ssh' to the list of recognized URI schemes in
      sources.list manpage, as they are already described under in the manpage.
    - Removed notice that ssh/rsh access cannot use password authentication
      from sources.list manpage. Thanks to Steffen Joeris. (Closes: #434894)
    - Added '(x)' to some referrings to manpages in apt-get manpage. Patch by
      Andre Felipe Machado. (Closes: #309893)
    - Added 'dist-upgrade' apt-get synopsis in apt-get manpage.
      (Closes: #323866)

 -- Michael Vogt <mvo@debian.org>  Wed, 05 Nov 2008 13:14:56 +0100

apt (0.7.17~exp4) experimental; urgency=low

  * debian/rules:
    - Fixed lintian warnings "debian/rules ignores make errors".
  * debian/control:
    - Substituted outdated "Source-Version" fields with "binary:Version".
    - Added 'python-apt' to Suggests, as apt-mark need it for work.
    - Drop Debian revision from 'doc-base' build dependency, this fixes
      appropriate lintian warning.
  * debian/libapt-pkg-doc.doc-base.*:
    - Changed section: from old 'Devel' to 'Debian'. This fixes appropriate
      lintian warnings.
  * debian/{postrm,prerm,preinst}:
    - Added 'set -e', fixes lintian warnings
      'maintainer-script-ignores-error'.
  * dselect/makefile:
    - Removed unneeded 'LOCAL' entry. This allows cleaning rule to run smoothly.
  * share/lintian-overrides:
    - Added with override of 'apt must depend on python'. Script 'apt-mark'
      needs apt-python for working and checks this on fly. We don't want
      python in most cases.
  * cmdline/apt-key:
    - Added 'unset GREP_OPTIONS' to the script. This prevents 'apt-key update'
      failure when GREP_OPTIONS contains options that modify grep output.
      (Closes: #428752)

 -- Eugene V. Lyubimkin <jackyf.devel@gmail.com>  Fri, 31 Oct 2008 23:45:17 +0300

apt (0.7.17~exp3) experimental; urgency=low

  * apt-pkg/acquire-item.cc:
    - fix a merge mistake that prevents the fallback to the 
      uncompressed 'Packages' to work correctly (closes: #409284)

 -- Michael Vogt <mvo@debian.org>  Wed, 29 Oct 2008 09:36:24 +0100

apt (0.7.17~exp2) experimental; urgency=low

  [ Eugene V. Lyubimkin ]
  * apt-pkg/acquire-item.cc:
    - Added fallback to uncompressed 'Packages' if neither 'bz2' nor 'gz'
      available. (Closes: #409284)
  * apt-pkg/algorithm.cc:
    - Strip username and password from source URL in error message.
      (Closes: #425150)
  
  [ Michael Vogt ]
  * fix various -Wall warnings

 -- Michael Vogt <mvo@debian.org>  Tue, 28 Oct 2008 18:06:38 +0100

apt (0.7.17~exp1) experimental; urgency=low

  [ Luca Bruno ]
  * Fix typos:
    - apt-pkg/depcache.cc
  * Fix compilation warnings:
    - apt-pkg/acquire.cc
    - apt-pkg/versionmatch.cc
  * Compilation fixes and portability improvement for compiling APT against non-GNU libc
    (thanks to Martin Koeppe, closes: #392063):
    - buildlib/apti18n.h.in:
      + textdomain() and bindtextdomain() must not be visible when --disable-nls
    - buildlib/inttypes.h.in: undefine standard int*_t types
    - Append INTLLIBS to SLIBS:
      + cmdline/makefile
      + ftparchive/makefile
      + methods/makefile
  * doc/apt.conf.5.xml:
    - clarify whether configuration items of apt.conf are case-sensitive
      (thanks to Vincent McIntyre, closes: #345901)

 -- Luca Bruno <lethalman88@gmail.com>  Sat, 11 Oct 2008 09:17:46 +0200

apt (0.7.16) unstable; urgency=low

  [ Luca Bruno ]
  * doc/apt-cache.8.xml:
    - search command uses POSIX regex, and searches for virtual packages too
      (closes: #277536)
  * doc/offline.sgml: clarify remote and target hosts
    (thanks to Nikolaus Schulz, closes: #175940)
  * Fix several typos in docs, translations and debian/changelog
    (thanks to timeless, Nicolas Bonifas and Josh Triplett,
    closes: #368665, #298821, #411532, #431636, #461458)
  * Document apt-key finger and adv commands
    (thanks to Stefan Schmidt, closes: #350575)
  * Better documentation for apt-get --option
    (thanks to Tomas Pospisek, closes: #386579)
  * Retitle the apt-mark.8 manpage (thanks to Justin Pryzby, closes: #471276)
  * Better documentation on using both APT::Default-Release and
    /etc/apt/preferences (thanks to Ingo Saitz, closes: #145575)
  
  [ Michael Vogt ]
  * doc/apt-cache.8.xml:
    - add missing citerefentry

 -- Michael Vogt <mvo@debian.org>  Fri, 10 Oct 2008 23:44:50 +0200

apt (0.7.15) unstable; urgency=low

  * Upload to unstable

 -- Michael Vogt <mvo@debian.org>  Sun, 05 Oct 2008 13:23:47 +0200

apt (0.7.15~exp3) experimental; urgency=low

  [Daniel Burrows]
  * apt-pkg/deb/dpkgpm.cc:
    - Store the trigger state descriptions in a way that does not break
      the ABI.  The approach taken makes the search for a string O(n) rather
      than O(lg(n)), but since n == 4, I do not consider this a major
      concern.  If it becomes a concern, we can sort the static array and
      use std::equal_range().  (Closes: #499322)

  [ Michael Vogt ]
  * apt-pkg/packagemanager.cc, apt-pkg/deb/dpkgpm.cc:
    - move the state file writting into the Go() implementation
      of dpkgpm (closes: #498799)
  * apt-pkg/algorithms.cc:
    - fix simulation performance drop (thanks to Ferenc Wagner
      for reporting the issue)

 -- Michael Vogt <mvo@debian.org>  Wed, 01 Oct 2008 18:09:49 +0200

apt (0.7.15~exp2) experimental; urgency=low

  [ Michael Vogt ]
  * apt-pkg/pkgcachegen.cc:
    - do not add multiple identical descriptions for the same 
      language (closes: #400768)

  [ Program translations ]
  * Catalan updated. Closes: #499462

 -- Michael Vogt <mvo@debian.org>  Tue, 23 Sep 2008 07:29:59 +0200

apt (0.7.15~exp1) experimental; urgency=low

  [ Christian Perrier ]
  * Fix typo in cron.daily script. Closes: #486179

  [ Program translations ]
  * Traditional Chinese updated. Closes: #488526
  * German corrected and completed. Closes: #490532, #480002, #498018
  * French completed
  * Bulgarian updated. Closes: #492473
  * Slovak updated. Closes: #492475
  * Galician updated. Closes: #492794
  * Japanese updated. Closes: #492975
  * Fix missing space in Greek translation. Closes: #493922
  * Greek updated.
  * Brazilian Portuguese updated.
  * Basque updated. Closes: #496754
  * Romanian updated. Closes: #492773, #488361
  * Portuguese updated. Closes: #491790
  * Simplified Chinese updated. Closes: #489344
  * Norwegian Bokmål updated. Closes: #480022
  * Czech updated. Closes: #479628, #497277
  * Korean updated. Closes: #464515
  * Spanish updated. Closes: #457706
  * Lithuanian added. Closes: #493328
  * Swedish updated. Closes: #497496
  * Vietnamese updated. Closes: #497893
  * Portuguese updated. Closes: #498411
  * Greek updated. Closes: #498687
  * Polish updated.

  [ Michael Vogt ]
  * merge patch that enforces stricter https server certificate
    checking (thanks to Arnaud Ebalard, closes: #485960)
  * allow per-mirror specific https settings
    (thanks to Arnaud Ebalard, closes: #485965)
  * add doc/examples/apt-https-method-example.cof
    (thanks to Arnaud Ebalard, closes: #485964)
  * apt-pkg/depcache.cc:
    - when checking for new important deps, skip critical ones
      (closes: #485943)
  * improve apt progress reporting, display trigger actions
  * add DPkg::NoTriggers option so that applications that call
    apt/aptitude (like the installer) defer trigger processing
    (thanks to Joey Hess)
  * doc/makefile:
    - add examples/apt-https-method-example.conf
  
 -- Michael Vogt <mvo@debian.org>  Tue, 16 Sep 2008 21:27:03 +0200

apt (0.7.14) unstable; urgency=low

  [ Christian Perrier ]
  * Mark a message from dselect backend as translatable
    Thanks to Frédéric Bothamy for the patch
    Closes: #322470

  [ Program translations ]
  * Simplified Chinese updated. Closes: #473360
  * Catalan fixes. Closes: #387141
  * Typo fix in Greek translation. Closes: #479122
  * French updated.
  * Thai updated. Closes: #479313
  * Italian updated. Closes: #479326
  * Polish updated. Closes: #479342
  * Bulgarian updated. Closes: #479379
  * Finnish updated. Closes: #479403
  * Korean updated. Closes: #479426
  * Basque updated. Closes: #479452
  * Vietnamese updated. Closes: #479748
  * Russian updated. Closes: #479777, #499029
  * Galician updated. Closes: #479792
  * Portuguese updated. Closes: #479847
  * Swedish updated. Closes: #479871
  * Dutch updated. Closes: #480125
  * Kurdish added. Closes: #480150
  * Brazilian Portuguese updated. Closes: #480561
  * Hungarian updated. Closes: #480662

  [ Otavio Salvador ]
  * Apply patch to avoid truncating of arbitrary files. Thanks to Bryan
    Donlan <bdonlan@fushizen.net> for the patch. Closes: #482476
  * Avoid using dbus if dbus-daemon isn't running. Closes: #438803
  
  [ Michael Vogt ]
  * debian/apt.cron.daily:
    - apply patch based on the ideas of Francesco Poli for better 
      behavior when the cache can not be locked (closes: #459344)

 -- Michael Vogt <mvo@debian.org>  Wed, 28 May 2008 15:19:12 +0200

apt (0.7.13) unstable; urgency=low

  [ Otavio Salvador ]
  * Add missing build-depends back from build-depends-indep field.
    Closes: #478231
  * Make cron script quiet if cache is locked. Thanks to Ted Percival
    <ted@midg3t.net> for the patch. Closes: #459344
  * Add timeout support for https. Thanks to Andrew Martens
    <andrew.martens@strangeloopnetworks.com> for the patch.

  [ Goswin von Brederlow ]
  * Add support for --no-download on apt-get update. Closes: #478517
  
  [ Program translations ]
    - Vietnamese updated. Closes: #479008
    
 -- Otavio Salvador <otavio@debian.org>  Fri, 02 May 2008 14:46:00 -0300

apt (0.7.12) unstable; urgency=low

  [ Michael Vogt ]
  * cmdline/apt-key:
    - add support for a master-keyring that contains signing keys
      that can be used to sign the archive signing keys. This should
      make key-rollover easier.
  * apt-pkg/deb/dpkgpm.cc:
    - merged patch from Kees Cook to fix anoying upper-case display
      on amd64 in sbuild
  * apt-pkg/algorithms.cc: 
    - add APT::Update::Post-Invoke-Success script slot
    - Make the breaks handling use the kill list. This means, that a
      Breaks: Pkg (<< version) may put Pkg onto the remove list.
  * apt-pkg/deb/debmetaindex.cc:
    - add missing "Release" file uri when apt-get update --print-uris
      is run
  * methods/connect.cc:
    - remember hosts with Resolve failures or connect Timeouts
  * cmdline/apt-get.cc:
    - fix incorrect help output for -f (LP: #57487)
    - do two passes when installing tasks, first ignoring dependencies,
      then resolving them and run the problemResolver at the end
      so that it can correct any missing dependencies
  * debian/apt.cron.daily:
    - sleep random amount of time (default within 0-30min) before
      starting the upate to hit the mirrors less hard
  * doc/apt_preferences.5.xml:
    - fix typo
  * added debian/README.source

  [ Christian Perrier ]
  * Fix typos in manpages. Thanks to Daniel Leidert for the fixes
    Closes: #444922
  * Fix syntax/copitalisation in some messages. Thanks to Jens Seidel
    for pointing this and providing the patch.
    Closes: #466845
  * Fix Polish offline translation. Thanks to Robert Luberda for the patch
    and apologies for applying it very lately. Closes: #337758
  * Fix typo in offline.sgml. Closes: #412900

  [ Program translations ]
    - German updated. Closes: #466842
    - Swedish updated.
    - Polish updated. Closes: #469581
    - Slovak updated. Closes: #471341
    - French updated.
    - Bulgarian updated. Closes: #448492
    - Galician updated. Closes: #476839
  
  [ Daniel Burrows ]
  * apt-pkg/depcache.cc:
    - Patch MarkInstall to follow currently satisfied Recommends even
      if they aren't "new", so that we automatically force upgrades
      when the version of a Recommends has been tightened.  (Closes: #470115)
    - Enable more complete debugging information when Debug::pkgAutoRemove
      is set.
  * apt-pkg/contrib/configuration.cc
    - Lift the 1024-byte limit on lines in configuration files.
      (Closes: #473710, #473874)
  * apt-pkg/contrib/strutl.cc:
    - Lift the 64000-byte limit on individual messages parsed by ReadMessages.
      (Closes: #474065)
  * debian/rules:
    - Add missing Build-Depends-Indep on xsltproc, docbook-xsl, and xmlto.

 -- Daniel Burrows <dburrows@debian.org>  Sat, 26 Apr 2008 12:24:35 -0700

apt (0.7.11) unstable; urgency=critical
  
  [ Raise urgency to critical since it fixes a critical but for Debian
    Installer Lenny Beta1 release ]

  [ Program translations ]
    - Vietnamese updated. Closes: #460825
    - Basque updated. Closes: #461166
    - Galician updated. Closes: #461468
    - Portuguese updated. Closes: #464575
    - Korean updated. Closes: #448430
    - Simplified Chinese updated. Closes: #465866

  [ Otavio Salvador ]
  * Applied patch from Robert Millan <rmh@aybabtu.com> to fix the error
    message when gpgv isn't installed, closes: #452640.
  * Fix regression about APT::Get::List-Cleanup setting being ignored,
    closes: #466052.

 -- Otavio Salvador <otavio@debian.org>  Thu, 17 Jan 2008 22:36:46 -0200

apt (0.7.10) unstable; urgency=low

  [ Otavio Salvador ]
  * Applied patch from Mike O'Connor <stew@vireo.org> to add a manpage to
    apt-mark, closes: #430207.
  * Applied patch from Andrei Popescu <andreimpopescu@gmail.com> to add a
    note about some frontends in apt.8 manpage, closes: #438545.
  * Applied patch from Aurelien Jarno <aurel32@debian.org> to avoid CPU
    getting crazy when /dev/null is redirected to stdin (which breaks
    buildds), closes: #452858.
  * Applied patch from Aurelien Jarno <aurel32@debian.org> to fix building
    with newest dpkg-shlibdeps changing the packaging building order and a
    patch from Robert Millan <rmh@aybabtu.com> to fix parallel building,
    closes: #452862.
  * Applied patch from Alexander Winston <alexander.winston@comcast.net>
    to use 'min' as symbol for minute, closes: #219034.
  * Applied patch from Amos Waterland <apw@us.ibm.com> to allow apt to
    work properly in initramfs, closes: #448316.
  * Applied patch from Robert Millan <rmh@aybabtu.com> to make apt-key and
    apt-get to ignore time conflicts, closes: #451328.
  * Applied patch from Peter Eisentraut <peter_e@gmx.net> to fix a
    grammatical error ("manual installed" -> "manually installed"),
    closes: #438136.
  * Fix cron.daily job to not call fail if apt isn't installed, closes:
    #443286.
  * Fix compilation warnings in apt-pkg/cdrom.cc and
    apt-pkg/contrib/configuration.cc.
  * Fix typo in debian/copyright file ("licened" instead of "licensed"),
    closes: #458966.

  [ Program translations ]
    - Basque updated. Closes: #453088
    - Vietnamese updated. Closes: #453774, #459013
    - Japanese updated. Closes: #456909
    - Simplified Chinese updated. Closes: #458039
    - French updated.
    - Norwegian Bokmål updated. Closes: #457917

  [ Michael Vogt ]
  * debian/rules
    - fix https install location
  * debian/apt.conf.daily:
    - print warning if the cache can not be locked (closes: #454561),
      thanks to Bastian Kleineidam
  * methods/gpgv.cc:
    - remove cruft code that caused timestamp/I-M-S issues
  * ftparchive/contents.cc:
    - fix error output
  * apt-pkg/acquire-item.{cc,h}:
    - make the authentication download code more robust against
      servers/proxies with broken If-Range implementations
  * apt-pkg/packagemanager.{cc,h}:
    - propergate the Immediate flag to make hitting the 
      "E: Internal Error, Could not perform immediate configuration (2)"
      harder
  * debian/control:
    - build against libdb-dev (instead of libdb4.4-dev)
  * merged the apt--DoListUpdate branch, this provides a common interface
    for "apt-get update" like operations for the frontends and also provides
    hooks to run stuff in APT::Update::{Pre,Post}-Invoke

  [ Chris Cheney ]
  * ftparchive/contents.cc:
    - support lzma data members
  * ftparchive/multicompress.cc:
    - support lzma output
  
  [ Daniel Burrows ]
  * apt-pkg/contrib/configuration.cc:
    - if RootDir is set, then FindFile and FindDir will return paths
      relative to the directory stored in RootDir, closes: #456457.

  [ Christian Perrier ]
  * Fix wording for "After unpacking...". Thanks to Michael Gilbert
    for the patch. Closes: #260825

 -- Michael Vogt <mvo@debian.org>  Mon, 07 Jan 2008 21:40:47 +0100

apt (0.7.9) unstable; urgency=low

  [ Christian Perrier ]
  * Add several languages to LINGUAS and, therefore, really ship the relevant
    translation:
    Arabic, Dzongkha, Khmer, Marathi, Nepali, Thai
    Thanks to Theppitak Karoonboonyanan for checking this out. Closes: #448321

  [ Program translations ]
    - Korean updated. Closes: #448430
    - Galician updated. Closes: #448497
    - Swedish updated.

  [ Otavio Salvador ]
  * Fix configure script to check for CURL library and headers presense.
  * Applied patch from Brian M. Carlson <sandals@crustytoothpaste.ath.cx>
    to add backward support for arches that lacks pselect support,
    closes: #448406.
  * Umount CD-ROM when calling apt-cdrom ident, except when called with
    -m, closes: #448521.

 -- Otavio Salvador <otavio@debian.org>  Wed, 31 Oct 2007 13:37:26 -0200

apt (0.7.8) unstable; urgency=low

  * Applied patch from Daniel Leidert <daniel.leidert@wgdd.de> to fix
    APT::Acquire::Translation "none" support, closes: #437523.
  * Applied patch from Daniel Burrows <dburrows@debian.org> to add support
    for the Homepage field (ABI break), closes: #447970.
  * Applied patch from Frans Pop <elendil@planet.nl> to fix a trailing
    space after cd label, closes: #448187.

 -- Otavio Salvador <otavio@debian.org>  Fri, 26 Oct 2007 18:20:13 -0200

apt (0.7.7) unstable; urgency=low

  [ Michael Vogt ]
  * apt-inst/contrib/extracttar.cc:
    - fix fd leak for zero size files (thanks to Bill Broadley for
      reporting this bug)
  * apt-pkg/acquire-item.cc:
    - remove zero size files on I-M-S hit
  * methods/https.cc:
    - only send LastModified if we actually have a file
    - send range request with if-range 
    - delete failed downloads
    - delete zero size I-M-S hits
  * apt-pkg/deb/dpkgpm.{cc,h}:
    - merged dpkg-log branch, this lets you specify a 
      Dir::Log::Terminal file to log dpkg output to
      (ABI break)
    - fix parse error when dpkg sends unexpected data
  * merged apt--sha256 branch to fully support the new
    sha256 checksums in the Packages and Release files
    (ABI break)
  * apt-pkg/pkgcachegen.cc:
    - increase default mmap size
  * tests/local-repo:
    - added local repository testcase
  * apt-pkg/acquire.cc:
    - increase MaxPipeDepth for the internal worker<->method
      communication to 1000 for the debtorrent backend
  * make apt build with g++ 4.3
  * fix missing SetExecClose() call when the status-fd is used
  * debian/apt.cron.daily:
    - move unattended-upgrade before apt-get autoclean
  * fix "purge" commandline argument, closes: #133421
    (thanks to Julien Danjou for the patch)
  * cmdline/apt-get.cc:
    - do not change the auto-installed information if a package
      is reinstalled
  * apt-pkg/acquire-item.cc:
    - fix crash in diff acquire code
  * cmdline/apt-mark:
    - Fix chmoding after have renamed the extended-states file (LP: #140019)
      (thanks to Laurent Bigonville)
  * apt-pkg/depcache.cc:
    - set "APT::Install-Recommends" to true by default (OMG!)
  * debian/apt.cron.daily:
    - only run the cron job if apt-get check succeeds (LP: #131719)
  
  [ Program translations ]
    - French updated
    - Basque updated. Closes: #436425
    - Fix the zh_CN translator's name in debian/changelog for 0.7.2
      Closes: #423272
    - Vietnamese updated. Closes: #440611
    - Danish updated. Closes: #441102
    - Thai added. Closes: #442833
    - Swedish updated.
    - Galician updated. Closes: #446626

  [ Otavio Salvador ]
  * Add hash support to copy method. Thanks Anders Kaseorg by the patch
    (closes: #436055)
  * Reset curl options and timestamp between downloaded files. Thanks to
    Ryan Murray <rmurray@debian.org> for the patch (closes: #437150)
  * Add support to apt-key to export keys to stdout. Thanks to "Dwayne
    C. Litzenberger" <dlitz@dlitz.net> for the patch (closes: #441942)
  * Fix compilation warnings:
    - apt-pkg/indexfile.cc: conversion from string constant to 'char*';
    - apt-pkg/acquire-item.cc: likewise;
    - apt-pkg/cdrom.cc: '%lu' expects 'long unsigned int', but argument
      has type 'size_t';
    - apt-pkg/deb/dpkgpm.cc: initialization order and conversion from
      string constant to 'char*';
    - methods/gpgv.cc: conversion from string constant to 'char*';
    - methods/ftp.cc: likewise;
    - cmdline/apt-extracttemplates.cc: likewise;
    - apt-pkg/deb/debmetaindex.cc: comparison with string literal results
      in unspecified behaviour;
  * cmdline/apt-get.cc: adds 'autoremove' as a valid comment to usage
    statement of apt-get (closes: #445468).
  * cmdline/apt-get.cc: really applies Julien Danjou <acid@debian.org>
    patch to add 'purge' command line argument (closes: #133421).

  [ Ian Jackson ]
  * dpkg-triggers: Deal properly with new package states.

  [ Colin Watson ]
  * apt-pkg/contrib/mmap.cc:
    - don't fail if msync() returns > 0
 
 -- Michael Vogt <mvo@debian.org>  Tue, 23 Oct 2007 14:58:03 +0200

apt (0.7.6) unstable; urgency=low

  * Applied patch from Aurelien Jarno <aurel32@debian.org> to fix wrong
    directory downloading on non-linux architectures (closes: #435597)

 -- Otavio Salvador <otavio@debian.org>  Wed, 01 Aug 2007 19:49:51 -0300

apt (0.7.5) unstable; urgency=low

  [ Otavio Salvador ]
  * Applied patch from Guillem Jover <guillem@debian.org> to use
    dpkg-architecture to get the host architecture (closes: #407187)
  * Applied patch from Guillem Jover <guillem@debian.org> to add
    support to add lzma support (closes: #408201)

  [ Michael Vogt ]
  * apt-pkg/depcache.cc:
    - support a list of sections for:
      APT::Install-Recommends-Sections
      APT::Never-MarkAuto-Sections
  * methods/makefile:
    - install lzma symlink method (for full lzma support)
  * debian/control:
    - suggest "lzma"

 -- Otavio Salvador <otavio@ossystems.com.br>  Wed, 25 Jul 2007 20:16:46 -0300

apt (0.7.4) unstable; urgency=low

  [ Michael Vogt ]
  * cmdline/apt-get.cc:
    - fix in the task-install code regexp (thanks to Adam Conrad and
      Colin Watson)
    - support task removal too: apt-get remove taskname^
      (thanks to Matt Zimmerman reporting this problem)

  [ Otavio Salvador ]
  * Fix a typo on 0.7.3 changelog entry about g++ (7.3 to 4.3)
  * Fix compilation warnings:
    - apt-pkg/contrib/configuration.cc: wrong argument type;
    - apt-pkg/deb/dpkgpm.cc: wrong signess;
    - apt-pkg-acquire-item.cc: wrong signess and orderned initializers;
    - methods/https.cc:
      - type conversion;
      - unused variable;
      - changed SetupProxy() method to void;
  * Simplified HttpMethod::Fetch on http.cc removing Tail variable;
  * Fix pipeline handling on http.cc (closes: #413324)
  * Fix building to properly support binNMUs. Thanks to Daniel Schepler
    <schepler@math.unipd.it> by the patch (closes: #359634)
  * Fix example for Install-{Recommends,Suggests} options on
    configure-index example file. Thanks to Peter Eisentraut
    <peter_e@gmx.net> by the patch (closes: #432223)

  [ Christian Perrier ]
  * Basque translation update. Closes: ##423766
  * Unfuzzy formerly complete translations
  * French translation update
  * Re-generate PO(T) files
  * Spanish translation update
  * Swedish translation update

 -- Otavio Salvador <otavio@debian.org>  Tue, 24 Jul 2007 09:55:50 -0300

apt (0.7.3) unstable; urgency=low

  * fixed compile errors with g++ 4.3 (thanks to 
    Daniel Burrows, closes: #429378)
  * fixes in the auto-mark code (thanks to Daniel
    Burrows)
  * fix FTBFS by changing build-depends to
    libcurl4-gnutls-dev (closes: #428363)
  * cmdline/apt-get.cc:
    - fix InstallTask code when a pkgRecord ends 
      with a single '\n' (thanks to Soren Hansen for reporting)
  * merged from Christian Perrier:
        * vi.po: completed to 532t, again. Closes: #429899
        * gl.po: completed to 532t. Closes: #429506
        * vi.po: completed to 532t. Closes: #428672
        * Update all PO and the POT. Gives 514t14f4u for formerly
          complete translations
        * fr.po: completed to 532t
        * ku.po, uk.po, LINGUAS: reintegrate those translations
          which disappeared from the BZR repositories

 -- Michael Vogt <mvo@debian.org>  Sun, 01 Jul 2007 12:31:29 +0200

apt (0.7.2-0.1) unstable; urgency=low

  * Non-maintainer upload.
  * Build-depend on libcurl4-gnutls-dev instead of the obsolete
    libcurl3-gnutls-dev.  Closes: #428363.

 -- Steve Langasek <vorlon@debian.org>  Thu, 28 Jun 2007 18:46:53 -0700

apt (0.7.2) unstable; urgency=low
  
  * merged the debian/experimental changes back
    into the debian/sid branch
  * merged from Christian Perrier:
    * mr.po: New Marathi translation  Closes: #416806
    * zh_CN.po: Updated by Kov Chai  Closes: #416822
    * tl.po: Updated by Eric Pareja   Closes: #416638
    * gl.po: Updated by Jacobo Tarrio
	     Closes: #412828
    * da.po: Updated by Claus Hindsgaul
	     Closes: #409483
    * fr.po: Remove a non-breakable space for usability
	     issues. Closes: #408877
    * ru.po: Updated Russian translation. Closes: #405476
    * *.po: Unfuzzy after upstream typo corrections
  * buildlib/archtable:
    - added support for sh3/sh4 (closes: #424870)
    - added support for m32r (closes: #394096)
  * buildlib/systemtable:
    - added support for lpia
  * configure.in:
    - check systemtable for architecture mapping too
  * fix error in AutocleanInterval, closes: #319339
    (thanks to Israel G. Lugo for the patch)
  * add "purge" commandline argument, closes: #133421)
    (thanks to Julien Danjou for the patch)
  * add "purge" commandline argument, closes: #133421)
    (thanks to Julien Danjou for the patch)
  * fix FTBFS with gcc 4.3, closes: #417090
    (thanks to Martin Michlmayr for the patch)
  * add --dsc-only option, thanks to K. Richard Pixley
  * Removed the more leftover #pragma interface/implementation
    closes: #306937 (thanks to Andreas Henriksson for the patch)
  
 -- Michael Vogt <mvo@debian.org>  Wed, 06 Jun 2007 23:19:50 +0200

apt (0.7.1) experimental; urgency=low

  * ABI library name change because it's built against
    new glibc
  * implement SourceVer() in pkgRecords 
     (thanks to Daniel Burrows for the patch!)
  * apt-pkg/algorithm.cc:
    - use clog for all debugging
    - only increase the score of installed applications if they 
      are not obsolete 
    - fix resolver bug on removal triggered by weak-dependencies 
      with or-groups
  * methods/http.cc:
    - send apt version in User-Agent
  * apt-pkg/deb/debrecords.cc:
    - fix SHA1Hash() return value
  * apt-pkg/cdrom.cc:
    - only unmount if APT::CDROM::NoMount is false
  * methods/cdrom.cc:  
    - only umount if it was mounted by the method before
  * po/gl.po:
    - fix error translation that causes trouble to lsb_release
  * apt-pkg/acquire-item.cc:
    - if decompression of a index fails, delete the index 
  * apt-pkg/acquire.{cc,h}:
    - deal better with duplicated sources.list entries (avoid
      double queuing of  URLs) - this fixes hangs in bzip/gzip
  * merged from Christian Perrier:
    * mr.po: New Marathi translation  Closes: #416806
    * zh_CN.po: Updated by Eric Pareja  Closes: #416822
    * tl.po: Updated by Eric Pareja   Closes: #416638
    * gl.po: Updated by Jacobo Tarrio
             Closes: #412828
    * da.po: Updated by Claus Hindsgaul
             Closes: #409483
    * fr.po: Remove a non-breakable space for usability
             issues. Closes: #408877
    * ru.po: Updated Russian translation. Closes: #405476
    * *.po: Unfuzzy after upstream typo corrections
    * vi.po: Updated to 515t. Closes: #426976
    * eu.po: Updated to 515t. Closes: #423766
    * pt.po: 515t. Closes: #423111
    * fr.po: Updated by Christian Perrier
    * Update all PO and the POT. Gives 513t2f for formerly
      complete translations
  * apt-pkg/policy.cc:
    - allow multiple packages (thanks to David Foerster)

 -- Michael Vogt <mvo@debian.org>  Wed,  2 May 2007 13:43:44 +0200

apt (0.7.0) experimental; urgency=low

  * Package that contains all the new features
  * Removed all #pragma interface/implementation
  * Branch that contains all the new features:
  * translated package descriptions
  * task install support
  * automatic dependency removal (thanks to Daniel Burrows)
  * merged support for the new dpkg "Breaks" field 
    (thanks to Ian Jackson)
  * handle network failures more gracefully on "update"
  * support for unattended-upgrades (via unattended-upgrades
    package)
  * added apt-transport-https method
  * merged "install-recommends" branch (ABI break): 
    - new "--install-recommends"
    - install new recommends on "upgrade" if --install-recommends is 
      given
    - new "--fix-policy" option to install all packages with unmet
      important dependencies (usefull with --install-recommends to
      see what not-installed recommends are on the system)
    - fix of recommended packages display (only show CandidateVersion
      fix or-group handling)
  * merged "install-task" branch (use with "apt-get install taskname^")

 -- Michael Vogt <mvo@debian.org>  Fri, 12 Jan 2007 20:48:07 +0100

apt (0.6.46.4-0.1) unstable; urgency=emergency
  
  * NMU
  * Fix broken use of awk in apt-key that caused removal of the wrong keys
    from the keyring. Closes: #412572

 -- Joey Hess <joeyh@debian.org>  Mon, 26 Feb 2007 16:00:22 -0500

apt (0.6.46.4) unstable; urgency=high

  * ack NMU (closes: #401017)
  * added apt-secure.8 to "See also" section
  * apt-pkg/deb/dpkgpm.cc:
    - added "Dpkg::StopOnError" variable that controls if apt
      will abort on errors from dpkg
  * apt-pkg/deb/debsrcrecords.{cc,h}:
    - make the Buffer grow dynmaically (closes: #400874)
  * Merged from Christian Perrier bzr branch:
    - uk.po: New Ukrainian translation: 483t28f3u
    - el.po: Update to 503t9f2u
    - de.po: Updates and corrections.
  * apt-pkg/contrib/progress.cc:
    - OpProgress::CheckChange optimized, thanks to Paul Brook
      (closes: #398381)
  * apt-pkg/contrib/sha256.cc:
    - fix building with noopt

 -- Michael Vogt <mvo@debian.org>  Thu,  7 Dec 2006 10:49:50 +0100

apt (0.6.46.3-0.2) unstable; urgency=high

  * Non-maintainer upload with permission of Michael Vogt.
  * Fix FTBFS on most arches (regression from the fix of #400874)

 -- Andreas Barth <aba@not.so.argh.org>  Tue,  5 Dec 2006 15:51:22 +0000 
  
apt (0.6.46.3-0.1) unstable; urgency=high

  * Non-maintainer upload with permission of Michael Vogt.
  * Fix segfault at apt-get source. Closes: #400874
  * Add apt-key update in postinst, so that debian-archive-keyring doesn't
    need to depend on apt >= 0.6. Closes: #401114
  * Don't double-queue pdiff files. Closes: #401017
  
 -- Andreas Barth <aba@not.so.argh.org>  Tue,  5 Dec 2006 10:34:56 +0000

apt (0.6.46.3) unstable; urgency=low

  * apt-pkg/deb/dpkgpm.cc:
    - make progress reporting robust against multiline error
      messages 

  * Merged from Christian Perrier bzr branch:
    - ca.po: Updated to 514t
    - be.po: Updated to 514t
    - it.po: Updated to 514t
    - hu.po: Updated to 514t
    - zh_TW.po: Updated to 514t
    - ar.po: Updated to 293t221u.
    - ru.po: Updated to 514t. Closes: #392466
    - nb.po: Updated to 514t. Closes: #392466
    - pt.po: Updated to 514t. Closes: #393199
    - fr.po: One spelling error corrected: s/accÃ¨der/accÃ©der
    - km.po: Updated to 514t.
    - ko.po: Updated to 514t.
    - bg.po: Updated to 514t.
    - de.po: Updated to 514t.
    - en_GB.po: Updated to 514t.

 -- Michael Vogt <mvo@debian.org>  Thu,  2 Nov 2006 11:37:58 +0100

apt (0.6.46.2) unstable; urgency=low

  * debian/control:
    - depend on debian-archive-keyring to offer clean upgrade path 
      (closes: #386800)
  * Merged from Christian Perrier bzr branch:
    - es.po: Updated to 514t. Closes: #391661
    - da.po: Updated to 514t. Closes: #391424
    - cs.po: Updated. Closes: #391064
    - es.po: Updated to 514t. Closes: #391661
    - da.po: Updated to 514t. Closes: #391424

 -- Michael Vogt <mvo@debian.org>  Wed, 11 Oct 2006 09:03:15 +0200

apt (0.6.46.1) unstable; urgency=low

  * methods/gzip.cc:
    - deal with empty files 
  * Applied patch from Daniel Schepler to make apt bin-NMU able.
    (closes: bug#359634)
  * rebuild against current g++ because of:
    http://gcc.gnu.org/bugzilla/show_bug.cgi?id=29289
    (closes: #390189)
  * fix broken i18n in the dpkg progress reporting, thanks to 
    Frans Pop and Steinar Gunderson. (closes: #389261)
  * Merged from Christian Perrier bzr branch:
    * fi.po: Updated to 514t. Closes: #390149
    * eu.po: Updated to 514t. Closes: #389725
    * vi.po: Updated to 514t. Closes: #388555
  * make the internal buffer in pkgTagFile grow dynamically
    (closes: #388708)
  
 -- Michael Vogt <mvo@debian.org>  Mon,  2 Oct 2006 20:42:20 +0200

apt (0.6.46) unstable; urgency=low

  * debian/control:
    - switched to libdb4.4 for building (closes: #381019)
  * cmdline/apt-get.cc:
    - show only the recommends/suggests for the candidate-version, not for all
      versions of the package (closes: #257054)
    - properly handle recommends/suggests or-groups when printing the list of
      suggested/recommends packages (closes: #311619)
  * methods/http.cc:
    - check more careful for incorrect proxy settings (closes: #378868)
  * methods/gzip.cc:
    - don't hang when /var is full (closes: #341537), thanks to
      Luis Rodrigo Gallardo Cruz for the patch
  * doc/examples/sources.list:
    - removed non-us.debian.org from the example (closes: #380030,#316196)
  * Merged from Christian Perrier bzr branch:
    * ro.po: Updated to 514t. Closes: #388402
    * dz.po: Updated to 514t. Closes: #388184
    * it.po: Fixed typos. Closes: #387812
    * ku.po: New kurdish translation. Closes: #387766
    * sk.po: Updated to 514t. Closes: #386851
    * ja.po: Updated to 514t. Closes: #386537
    * gl.po: Updated to 514t. Closes: #386397
    * fr.po: Updated to 516t.
    * fi.po: Updated to 512t. Closes: #382702
  * share/archive-archive.gpg:
    - removed the outdated amd64 and debian-2004 keys
  * apt-pkg/tagfile.cc:
    - applied patch from Jeroen van Wolffelaar to make the tags
      caseinsensitive (closes: #384182)
    - reverted MMap use in the tagfile because it does not work 
      across pipes (closes: #383487) 
  
 -- Michael Vogt <mvo@debian.org>  Thu, 21 Sep 2006 10:25:03 +0200

apt (0.6.45) unstable; urgency=low

  * apt-pkg/contrib/sha256.cc:
    - fixed the sha256 generation (closes: #378183)
  * ftparchive/cachedb.cc:
    - applied patch from Anthony Towns to fix Clean() function
      (closes: #379576)
  * doc/apt-get.8.xml:
    - fix path to the apt user build (Closes: #375640)
  * doc/apt-cache.8.xml:
    - typo (Closes: #376408)
  * apt-pkg/deb/dpkgpm.cc:
    - make progress reporting more robust against multiline error
      messages (first half of a fix for #374195)
  * doc/examples/configure-index:
    - document Debug::pkgAcquire::Auth     
  * methods/gpgv.cc:
    - deal with gpg error "NODATA". Closes: #296103, Thanks to 
      Luis Rodrigo Gallardo Cruz for the patch
  * apt-inst/contrib/extracttar.cc:
    - fix for string mangling, closes: #373864
  * apt-pkg/acquire-item.cc:
    - check for bzip2 in /bin (closes: #377391)
  * apt-pkg/tagfile.cc:
    - make it work on non-mapable files again, thanks 
      to James Troup for confirming the fix (closes: #376777)
  * Merged from Christian Perrier bzr branch:
    * ko.po: Updated to 512t. Closes: #378901
    * hu.po: Updated to 512t. Closes: #376330
    * km.po: New Khmer translation: 506t6f. Closes: #375068
    * ne.po: New Nepali translation: 512t. Closes: #373729
    * vi.po: Updated to 512t. Closes: #368038
    * zh_TW.po: Remove an extra %s in one string. Closes: #370551
    * dz.po: New Dzongkha translation: 512t
    * ro.po: Updated to 512t
    * eu.po: Updated
    * eu.po: Updated
  * fix apt-get dist-upgrade
  * fix warning if no /var/lib/apt/extended_states is present
  * don't download Translations for deb-src sources.list lines
  * apt-pkg/tagfile.cc:
    - support not-mmapable files again

 -- Michael Vogt <mvo@debian.org>  Thu, 27 Jul 2006 00:52:05 +0200

apt (0.6.44.2exp1) experimental; urgency=low

  * added support for i18n of the package descriptions
  * added support for aptitude like auto-install tracking (a HUGE
    HUGE thanks to Daniel Burrows who made this possible) 
  * synced with the http://people.debian.org/~mvo/bzr/apt/debian-sid branch
  * build from http://people.debian.org/~mvo/bzr/apt/debian-experimental

 -- Michael Vogt <mvo@debian.org>  Mon,  3 Jul 2006 21:50:31 +0200

apt (0.6.44.2) unstable; urgency=low

  * apt-pkg/depcache.cc:
    - added Debug::pkgDepCache::AutoInstall (thanks to infinity)
  * apt-pkg/acquire-item.cc:
    - fix missing chmod() in the new aquire code 
      (thanks to Bastian Blank, Closes: #367425)
  * merged from 
    http://www.perrier.eu.org/debian/packages/d-i/level4/apt-main:
    * sk.po: Completed to 512t
    * eu.po: Completed to 512t
    * fr.po: Completed to 512t
    * sv.po: Completed to 512t
    * Update all PO and the POT. Gives 506t6f for formerly
      complete translations

 -- Michael Vogt <mvo@debian.org>  Wed, 14 Jun 2006 12:00:57 +0200

apt (0.6.44.1-0.1) unstable; urgency=low

  * Non-maintainer upload.
  * Don't give an error when parsing empty Packages/Sources files.
    (Closes: #366931, #367086, #370160)

 -- Steinar H. Gunderson <sesse@debian.org>  Fri,  9 Jun 2006 00:52:21 +0200

apt (0.6.44.1) unstable; urgency=low

  * apt-pkg/acquire-item.cc:
    - fix reversed logic of the "Acquire::PDiffs" option
  * merged from 
    http://www.perrier.eu.org/debian/packages/d-i/level4/apt-main:
    - po/LINGUAS: added "bg" Closes: #360262
    - po/gl.po: Galician translation update. Closes: #366849
    - po/hu.po: Hungarian translation update. Closes: #365448
    - po/cs.po: Czech translation updated. Closes: #367244
  * apt-pkg/contrib/sha256.cc:
    - applied patch to fix unaligned access problem. Closes: #367417
      (thanks to David Mosberger)

 -- Michael Vogt <mvo@debian.org>  Tue, 16 May 2006 21:51:16 +0200

apt (0.6.44) unstable; urgency=low

  * apt-pkg/acquire.cc: don't show ETA if it is 0 or absurdely large
  * apt-pkg/contrib/sha256.{cc,h},hashes.{cc,h}: support for sha256 
    (thanks to Anthony Towns)
  * ftparchive/cachedb.{cc,h},writer.{cc,h}: optimizations 
    (thanks to Anthony Towns)
  * apt pdiff support from experimental merged
  * apt-pkg/deb/dpkgpm.cc: wording fixes (thanks to Matt Zimmerman)
  * apt-pkg/deb/dpkgpm.cc: 
    - wording fixes (thanks to Matt Zimmerman)
    - fix error in dpkg interaction (closes: #364513, thanks to Martin Dickopp)
  * apt-pkg/tagfile.{cc,h}:
    - use MMap to read the entries (thanks to Zephaniah E. Hull for the
      patch) Closes: #350025
  * Merge from http://www.perrier.eu.org/debian/packages/d-i/level4/apt-main:
  	* bg.po: Added, complete to 512t. Closes: #360262
  * doc/apt-ftparchive.1.xml:
    - fix documentation for "SrcPackages" -> "Sources" 
      (thanks to Bart Martens for the patch, closes: #307756)
  * debian/libapt-pkg-doc.doc-base.cache:
    - remove broken charackter from description (closes: #361129)
  * apt-inst/deb/dpkgdb.cc, methods/gpgv.cc: 
    - i18n fixes (closes: #349298)
  * debian/postinst: dont fail on not available
    /usr/share/doc/apt/examples/sources.list (closes: #361130)
  * methods/ftp.cc:
    - unlink empty file in partial if the download failed because
      the file is missing on the server (closes: #316337)
  * apt-pkg/deb/debversion.cc:
    - treats a version string with explicit zero epoch equal
      than the same without epoch (Policy 5.6.12, closes: #363358)
      Thanks to Lionel Elie Mamane for the patch
  
 -- Michael Vogt <mvo@debian.org>  Mon,  8 May 2006 22:28:53 +0200

apt (0.6.43.3) unstable; urgency=low

  * Merge bubulle@debian.org--2005/apt--main--0 up to patch-186:
    * ca.po: Completed to 512t. Closes: #351592
    * eu.po: Completed to 512t. Closes: #350483
    * ja.po: Completed to 512t. Closes: #349806
    * pl.po: Completed to 512t. Closes: #349514
    * sk.po: Completed to 512t. Closes: #349474
    * gl.po: Completed to 512 strings Closes: #349407
    * sv.po: Completed to 512 strings Closes: #349210
    * ru.po: Completed to 512 strings Closes: #349154
    * da.po: Completed to 512 strings Closes: #349084
    * fr.po: Completed to 512 strings
    * vi.po: Completed to 511 strings  Closes: #348968
    * zh_CN.po: Completed to 512t. Closes: #353936
    * it.po: Completed to 512t. Closes: #352803
    * pt_BR.po: Completed to 512t. Closes: #352419
    * LINGUAS: Add Welsh
    * *.po: Updated from sources (512 strings)
  * apt-pkg/deb/deblistparser.cc:
    - don't explode on a DepCompareOp in a Provides line, but warn about
      it and ignore it otherwise (thanks to James Troup for reporting it)
  * cmdline/apt-get.cc:
    - don't lock the lists directory in DoInstall, breaks --print-uri 
      (thanks to James Troup for reporting it)
  * debian/apt.dirs: create /etc/apt/sources.list.d 
  * make apt-cache madison work without deb-src entries (#352583)
  * cmdline/apt-get.cc: only run the list-cleaner if a update was 
    successfull

 -- Michael Vogt <mvo@debian.org>  Wed, 22 Feb 2006 10:13:04 +0100

apt (0.6.43.2) unstable; urgency=low

  * Merge bubulle@debian.org--2005/apt--main--0 up to patch-166:
    - en_GB.po, de.po: fix spaces errors in "Ign " translations Closes: #347258
    - makefile: make update-po a pre-requisite of clean target so
    	        that POT and PO files are always up-to-date
    - sv.po: Completed to 511t. Closes: #346450
    - sk.po: Completed to 511t. Closes: #346369
    - fr.po: Completed to 511t
    - *.po: Updated from sources (511 strings)
    - el.po: Completed to 511 strings Closes: #344642
    - da.po: Completed to 511 strings Closes: #348574
    - es.po: Updated to 510t1f Closes: #348158
    - gl.po: Completed to 511 strings Closes: #347729
    - it.po: Yet another update Closes: #347435
  * added debian-archive-keyring to the Recommends (closes: #347970)
  * fixed message in apt-key to install debian-archive-keyring 
  * typos fixed in apt-cache.8 (closes: #348348, #347349)
  * add patch to fix http download corruption problem (thanks to
    Petr Vandrovec, closes: #280844, #290694)

 -- Michael Vogt <mvo@debian.org>  Thu, 19 Jan 2006 00:06:33 +0100

apt (0.6.43.1) unstable; urgency=low

  * Merge bubulle@debian.org--2005/apt--main--0 up to patch-148:
    * fr.po: Completed to 510 strings
    * it.po: Completed to 510t
    * en_GB.po: Completed to 510t
    * cs.po: Completed to 510t
    * zh_CN.po: Completed to 510t
    * el.po: Updated to 510t
    * vi.po: Updated to 383t93f34u
    * tl.po: Completed to 510 strings (Closes: #344306)
    * sv.po: Completed to 510 strings (Closes: #344056)
    * LINGUAS: disabled Hebrew translation. (Closes: #313283)
    * eu.po: Completed to 510 strings (Closes: #342091)
  * apt-get source won't download already downloaded files again
    (closes: #79277)
  * share/debian-archive.gpg: new 2006 ftp-archive signing key added
    (#345891)
  * redownload the Release file if IMS-Hit and gpg failure
  * deal with multiple signatures on a Release file

 -- Michael Vogt <mvo@debian.org>  Fri,  6 Jan 2006 01:17:08 +0100

apt (0.6.43) unstable; urgency=medium

  * Merge bubulle@debian.org--2005/apt--main--0 up to patch-132:  
    * zh_CN.po: Completed to 510 strings(Closes: #338267)
    * gl.po: Completed to 510 strings (Closes: #338356)
  * added support for "/etc/apt/sources.list.d" directory 
    (closes: #66325)
  * make pkgDirStream (a bit) more complete
  * fix bug in pkgCache::VerIterator::end() (thanks to Daniel Burrows)
    (closes: #339533)
  * pkgAcqFile is more flexible now (closes: #57091)
  * support a download rate limit for http (closes: #146877)
  * included lots of the speedup changes from #319377
  * add stdint.h to contrib/md5.h (closes: #340448)
  * ABI change, library name changed (closes: #339147)
  * Fix GNU/kFreeBSD crash on non-existing server file (closes: #317718)
  * switch to libdb4.3 in build-depends
  
 -- Michael Vogt <mvo@debian.org>  Tue, 29 Nov 2005 00:17:07 +0100

apt (0.6.42.3) unstable; urgency=low

  * Merge bubulle@debian.org--2005/apt--main--0 up to patch-129:
    - patch-118: Russian translation update by Yuri Kozlov (closes: #335164)
    - patch-119: add update-po as a pre-req for binary (closes: #329910)
    - patch-121: Complete French translation
    - patch-125: Fixed localization of y/n questions in German translation 
                 (closes: #337078)
    - patch-126: Swedish translation update (closes: #337163)
    - patch-127: Complete Tagalog translation (closes: #337306)
    - patch-128: Danish translation update (closes: #337949)
    - patch-129: Basque translation update (closes: #338101)
  * cmdline/apt-get.cc:
    - bufix in FindSrc  (closes: #335213, #337910)
  * added armeb to archtable (closes: #333599)
  * with --allow-unauthenticated use the old fallback behaviour for
    sources (closes: #335112)
   
 -- Michael Vogt <mvo@debian.org>  Wed,  9 Nov 2005 07:22:31 +0100

apt (0.6.42.2) unstable; urgency=high

  * NMU (approved by maintainer)
  * Add AMD64 archive signing key to debian-archive.gpg (closes: #336500).
  * Add big-endian arm (armeb) support (closes: #333599).
  * Priority high to get the AMD key into testing ASAP.

 -- Frans Pop <fjp@debian.org>  Sun, 30 Oct 2005 21:29:11 +0100
 
apt (0.6.42.1) unstable; urgency=low

  * fix a incorrect example in the apt_prefrences man page
    (thanks to Filipus Klutiero, closes: #282918)
  * apt-pkg/pkgrecords.cc:
    - revert patch from last version, it causes trouble on alpha 
      and ia64 (closes: #335102, #335103)
  * cmdline/apt-get.cc:
    - be extra carefull in FindSrc (closes: #335213)

 -- Michael Vogt <mvo@debian.org>  Sat, 22 Oct 2005 23:44:35 +0200

apt (0.6.42) unstable; urgency=low

  * apt-pkg/cdrom.cc:
    - unmount the cdrom when apt failed to locate any package files
  * allow cdrom failures and fallback to other sources in that case
    (closes: #44135)
  * better error text when dpkg-source fails 
  * Merge bubulle@debian.org--2005/apt--main--0 up to patch-115:
    - patch-99: Added Galician translation
    - patch-100: Completed Danish translation (Closes: #325686)
    - patch-104: French translation completed
    - patch-109: Italian translation completed
    - patch-112: Swedish translation update 
    - patch-115: Basque translation completed (Closes: #333299)
  * applied french man-page update (thanks to Philippe Batailler)
    (closes: #316638, #327456)
  * fix leak in the mmap code, thanks to Daniel Burrows for the
    patch (closes: #250583)
  * support for apt-get [build-dep|source] -t (closes: #152129)
  * added "APT::Authentication::TrustCDROM" option to make the life
    for the installer people easier (closes: #334656)
  * fix crash in apt-ftparchive (thanks to Bastian Blank for the patch)
    (closes: #334671)
  * apt-pkg/contrib/md5.cc:
    - fix a alignment problem on sparc64 that gives random bus errors
      (thanks to Fabbione for providing a test-case)
  * init the default ScreenWidth to 79 columns by default 
    (Closes: #324921)
  * cmdline/apt-cdrom.cc: 
    - fix some missing gettext() calls (closes: #334539)
  * doc/apt-cache.8.xml: fix typo (closes: #334714)

 -- Michael Vogt <mvo@debian.org>  Wed, 19 Oct 2005 22:02:09 +0200

apt (0.6.41) unstable; urgency=low

  * improved the support for "error" and "conffile" reporting from
    dpkg, added the format to README.progress-reporting
  * added README.progress-reporting to the apt-doc package
  * improved the network timeout handling, if a index file from a 
    sources.list times out or EAI_AGAIN is returned from getaddrinfo, 
    don't try to get the other files from that entry
  * Support architecture-specific extra overrides
    (closes: #225947). Thanks to  Anthony Towns for idea and
    the patch, thanks to Colin Watson for testing it.
  * Javier Fernandez-Sanguino Pen~a:
    - Added a first version of an apt-secure.8 manpage, and modified
      apt-key and apt.end accordingly. Also added the 'update'
      argument to apt-key which was previously not documented 
      (Closes: #322120)
  * Andreas Pakulat:
    - added example apt-ftparchive.conf file to doc/examples 
      (closes: #322483)
  * Fix a incorrect example in the man-page (closes: #282918)
  * Fix a bug for very long lines in the apt-cdrom code (closes: #280356)
  * Fix a manual page bug (closes: #316314)
  * Do md5sum checking for file and cdrom method (closes: #319142)
  * Change pkgPolicy::Pin from private to protected to let subclasses
    access it too (closes: #321799)
  * add default constructor for PrvIterator (closes: #322267)
  * Reread status configuration on debSystem::Initialize() 
    (needed for apt-proxy, thanks to Otavio for this patch)
  
 -- Michael Vogt <mvo@debian.org>  Mon,  5 Sep 2005 22:59:03 +0200

apt (0.6.40.1) unstable; urgency=low

  * bugfix in the parsing code for the apt<->dpkg communication. apt 
    crashed when dpkg sends the same state more than once under certain
    conditions
  * 0.6.40 breaks the ABI but I accidentally didn't change the soname :/

 -- Michael Vogt <mvo@debian.org>  Fri,  5 Aug 2005 13:24:58 +0200

apt (0.6.40) unstable; urgency=low

  * Patch from Jordi Mallach to mark some additional strings for translation
  * Updated Catalan translation from Jordi Mallach
  * Merge from bubulle@debian.org--2005/apt--main--0:
    - Update pot and merge with *.po
    - Updated French translation, including apt-key.fr.8
  * Restore changelog entries from the 0.6.x series that went to Debian
    experimental
  * Merge michael.vogt@ubuntu.com--2005/apt--progress-reporting--0
    - Provide an interface for progress reporting which can be used by
      (e.g.) base-config

 -- Matt Zimmerman <mdz@debian.org>  Thu, 28 Jul 2005 11:57:32 -0700

apt (0.6.39) unstable; urgency=low

  * Welsh translation update: daf@muse.19inch.net--2005/apt--main--0--patch-6
  * Merge mvo's changes from 0.6.36ubuntu1:
    michael.vogt@ubuntu.com--2005/apt--mvo--0--patch-32
  * Merge aggregated translation updates:
    bubulle@debian.org--2005/apt--main--0
  * Update priority of apt-utils to important, to match the override file
  * Install only one keyring on each branch (Closes: #316119)

 -- Matt Zimmerman <mdz@debian.org>  Tue, 28 Jun 2005 11:51:09 -0700

apt (0.6.38) unstable; urgency=low

  * Merge michael.vogt@ubuntu.com--2005/apt--fixes--0--patch-6, a workaround
    for the French man pages' failure to build
  * Branch Debian and Ubuntu
    - apt.postinst, apt-key: use the appropriate keyring
    - debian/rules: install all keyrings
  * Add the current Debian archive signing key (4F368D5D) to
    debian-archive.gpg
  * make pinning on the "component" work again (using the section of the 
    archive, we don't use per-section Release files anymore with apt-0.6)
    (closes ubuntu #9935)
  
 -- Matt Zimmerman <mdz@debian.org>  Sat, 25 Jun 2005 09:51:00 -0700

apt (0.6.37) breezy; urgency=low

  * Merge bubulle@debian.org--2005/apt--main--0 up to patch-81
    - patch-66: Italian update
    - patch-71: French update
    - patch-73: Basque update
    - patch-74: Hebrew update
    - patch-76: Correct Hebrew translation (Closes: #306658)
    - patch-77: French man page update
    - patch-79: Correct syntax errors in Hebrew translation
    - patch-81: Portuguese update
  * Fix build of French man pages (now using XML, not SGML)
  * Add Welsh translation from Dafydd Harries
    (daf@muse.19inch.net--2005/apt--main--0--patch-1)
  * Change debian/bugscript to use #!/bin/bash (Closes: #313402)
  * Fix a incorrect example in the man-page (closes: #282918)

 -- Matt Zimmerman <mdz@ubuntu.com>  Tue, 24 May 2005 14:38:25 -0700

apt (0.6.36ubuntu1) breezy; urgency=low

  * make it possible to write a cache-control: no-cache header even if
    no proxy is set to support transparent proxies (closes ubuntu: #10773)

  * Merge otavio@debian.org--2005/apt--fixes--0.6:
    - Fix comment about the need of xmlto while building from Arch;
    - Fix StatStore struct on cachedb.h to use time_t and then fix a compile
      warning;
    - Lock database at start of DoInstall routine to avoid concurrent
      runs of install/remove and update commands (Closes: #194467)
    - Fix warnings while compiling with GCC 4.0 compiler  

 -- Michael Vogt <michael.vogt@ubuntu.com>  Mon, 23 May 2005 11:57:53 +0200

apt (0.6.36) experimental; urgency=low

  * Merge apt--mvo--0:
    - apt-pkg/acquire-item.cc:
      added "Acquire::BrokenProxy" that will force apt to always 
      re-get the Release.gpg file (for broken proxies)
    - debian/apt.cron.daily:
      MinAge is defaulting to 2 days now to prevent over-aggresive removal 
    - apt-pkg/cdrom.cc:
      honor "Acquire::gpgv::Options" when verifying the signature (Ubuntu #8496)
 
 -- Michael Vogt <mvo@debian.org>  Thu, 31 Mar 2005 20:37:11 +0200

apt (0.6.35) hoary; urgency=low

  * Merge apt--mvo--0 (incorporates 0.6.34ubuntu1):
    - Implement MaxSize and MaxAge in apt.cron.daily, to prevent the cache
      from growing too large (Ubuntu #6761)
    - some comments about the pkgAcqMetaSig::Custom600Headers() added
    - use gpg --with-colons
    - commented the ftp no_proxy unseting in methods/ftp.cc
    - added support for "Acquire::gpgv::options" in methods/gpgv.cc
  * Merge bubulle@debian.org--2005/apt--main--0
    - Make capitalization more consistent
    - Un-fuzzy translations resulting from capitalization changes
    - Italian translation update

 -- Matt Zimmerman <mdz@ubuntu.com>  Mon,  7 Mar 2005 20:08:33 -0800

apt (0.6.34) hoary; urgency=low

  * Add missing semicolon to configure-index (Closes: #295773)
  * Update build-depends on gettext to 0.12 (Closes: #295077)
  * Merge from bubulle@debian.org--2005/apt--main--0 to get
    translation updates

 -- Matt Zimmerman <mdz@ubuntu.com>  Fri,  4 Mar 2005 16:13:15 -0800

apt (0.6.33) hoary; urgency=low

  * Merge michael.vogt@ubuntu.com--2005/apt--mvo--0 (through patch-6)
    - patch-1: cosmetic changes (whitespace, "Apt::GPGV->APT::GPGV")
    - patch-2: (doc) documentation for gpgv
    - patch-3: (doc) new config variables added configure-index
    - patch-4: pkgAcquire::Run() pulse intervall can be configured
    - patch-5: fix for apt-get update removing Release.gpg files (#6865)
    - patch-6: change the path scoring in apt-cdrom, prefer pathes without
      symlinks

 -- Matt Zimmerman <mdz@ubuntu.com>  Sat, 26 Feb 2005 15:21:17 -0800

apt (0.6.32) hoary; urgency=low

  * Merge michael.vogt@ubuntu.com--2005/apt--mvo--0 (patch-1)
    - Implement Acquire::gpgv::options (Ubuntu bug#6283)

 -- Matt Zimmerman <mdz@ubuntu.com>  Tue,  8 Feb 2005 19:31:15 -0800

apt (0.6.31) hoary; urgency=low

  * Matt Zimmerman
    - Remove debugging output from apt.cron.daily (no one noticed?)
    - Apply patch from Anthony Towns to allow SHA1Summation to process a file
      descriptor until EOF, rather than requiring that the length of input be
      specified (Closes: #291338)
    - Fix build/install of Polish offline documentation, based on patch from
      Christian Perrier (Closes: #270404)
  * Michael Vogt
    - apt-cdrom.cc seperated into frontend (cmdline/apt-cdrom.cc and library
      apt-pkg/cdrom.{cc,h}) (Ubuntu #5668)

 -- Matt Zimmerman <mdz@ubuntu.com>  Fri,  4 Feb 2005 10:23:01 -0800

apt (0.6.30) unstable; urgency=low

  * Add ppc64 to buildlib/archtable
  * Merge michael.vogt@canonical.com--2004/apt--status-fd--0
    - Support preserving dpkg status file descriptor, to support
      better integration with synaptic
  
 -- Matt Zimmerman <mdz@ubuntu.com>  Wed, 19 Jan 2005 00:26:01 -0800

apt (0.6.29) hoary; urgency=low

  * Merge apt--mvo--0 (0.6.27ubuntu4)
  

 -- Matt Zimmerman <mdz@canonical.com>  Tue, 28 Dec 2004 17:18:02 -0800

apt (0.6.28) hoary; urgency=low

  * Merge apt--mvo--0
  * Rebuild source to get rid of arch metadata and temporary files in
    0.6.27ubuntu3

 -- Matt Zimmerman <mdz@canonical.com>  Thu, 23 Dec 2004 18:53:16 -0800

apt (0.6.27ubuntu4) hoary; urgency=low

  * remove old sig-file in partial/ before starting to fetch a new sig-file
    (see ubuntu #4769 for the rational)
  * added apt-key update method (uses ubuntu-keyring)
  * documented the "--allow-unauthenticated" switch
  * added DEB_BUILD_PROG_OPTS to debian/rules (additonal options can be 
    passed to DEB_BUILD_PROG like "-S")

 -- Michael Vogt <mvo@debian.org>  Thu, 23 Dec 2004 11:12:51 +0100

apt (0.6.27ubuntu3) hoary; urgency=low

  * added a exact dependency from libapt-pkg-dev to the apt version it was
    build with

 -- Michael Vogt <mvo@debian.org>  Wed, 15 Dec 2004 09:56:32 +0100

apt (0.6.27ubuntu2) hoary; urgency=low

  * fixed a bug in the rule file that happend during the big 0.5->0.6 merge

 -- Michael Vogt <mvo@debian.org>  Tue, 14 Dec 2004 12:14:25 +0100

apt (0.6.27ubuntu1) hoary; urgency=low

  * chmod 755 /usr/bin/apt-key
  * don't display a error when a apt-get update don't find a 
    Packages.bz2/Sources.bz2 file

 -- Michael Vogt <mvo@debian.org>  Mon, 13 Dec 2004 18:40:21 +0100

apt (0.6.27) hoary; urgency=low

  * Merge apt--authentication--0 branch
    - Implement gpg authentication for package repositories (Closes: #203741)
    - Also includes Michael Vogt's fixes
  * Merge apt--misc-abi-changes--0 branch
    - Use pid_t throughout to hold process IDs (Closes: #226701)
    - Import patch from Debian bug #195510: (Closes: #195510)
      - Make Simulate::Describe and Simulate::ShortBreaks private member
        functions
      - Add a parameter (Candidate) to Describe to control whether the
        candidate version is displayed
      - Pass an appropriate value for Candidate everywhere Describe is called

 -- Matt Zimmerman <mdz@canonical.com>  Mon, 13 Dec 2004 01:03:11 -0800

apt (0.6.25) experimental; urgency=low

  * Fix handling of two-part sources for sources.list deb-src entries in
    the same way that deb entries were fixed

 -- Matt Zimmerman <mdz@debian.org>  Wed,  9 Jun 2004 05:29:50 -0700

apt (0.6.24) experimental; urgency=low

  * YnPrompt fixes were inadvertently left out, include them (Closes:
    #249251)

 -- Matt Zimmerman <mdz@debian.org>  Sun, 16 May 2004 14:18:53 -0700

apt (0.6.23) experimental; urgency=low

  * Remove obsolete pkgIterator::TargetVer() (Closes: #230159)
  * Reverse test in CheckAuth to match new prompt (Closes: #248211)

 -- Matt Zimmerman <mdz@debian.org>  Sun,  9 May 2004 21:01:58 -0700

apt (0.6.22) experimental; urgency=low

  * Merge 0.5.25
  * Make the unauthenticated packages prompt more intuitive (yes to
    continue, default no), but require --force-yes in addition to
    --assume-yes in order to override

 -- Matt Zimmerman <mdz@debian.org>  Fri, 19 Mar 2004 13:55:35 -0800

apt (0.6.21) experimental; urgency=low

  * Merge 0.5.24

 -- Matt Zimmerman <mdz@debian.org>  Tue, 16 Mar 2004 22:52:34 -0800

apt (0.6.20) experimental; urgency=low

  * Merge 0.5.23

 -- Matt Zimmerman <mdz@debian.org>  Thu, 26 Feb 2004 17:17:02 -0800

apt (0.6.19) experimental; urgency=low

  * Merge 0.5.22
  * Convert apt-key(8) to docbook XML

 -- Matt Zimmerman <mdz@debian.org>  Mon,  9 Feb 2004 15:44:49 -0800

apt (0.6.18) experimental; urgency=low

  * Add new Debian Archive Automatic Signing Key to the default keyring
    (existing keyrings are not updated; do that yourself)

 -- Matt Zimmerman <mdz@debian.org>  Sat, 17 Jan 2004 17:04:30 -0800

apt (0.6.17) experimental; urgency=low

  * Merge 0.5.21
  * Handle more IMS stuff correctly

 -- Matt Zimmerman <mdz@debian.org>  Fri, 16 Jan 2004 10:54:25 -0800

apt (0.6.16) experimental; urgency=low

  * Fix some cases where the .gpg file could be left in place when it is
    invalid

 -- Matt Zimmerman <mdz@debian.org>  Fri,  9 Jan 2004 09:22:15 -0800

apt (0.6.15) experimental; urgency=low

  * s/Debug::Acquire::gpg/&v/
  * Honor the [vendor] syntax in sources.list again (though it is not
    presently used for anything)
  * Don't ship vendors.list(5) since it isn't used yet
  * Revert change from 0.6.10; it was right in the first place and the
    problem was apparently something else.  Archive = Suite.

 -- Matt Zimmerman <mdz@debian.org>  Mon,  5 Jan 2004 17:43:01 -0800

apt (0.6.14) experimental; urgency=low

  * Merge 0.5.20

 -- Matt Zimmerman <mdz@debian.org>  Sun,  4 Jan 2004 11:09:21 -0800

apt (0.6.13) experimental; urgency=low

  * Merge 0.5.19

 -- Matt Zimmerman <mdz@debian.org>  Sat,  3 Jan 2004 16:22:31 -0800

apt (0.6.12) experimental; urgency=low

  * Have pkgAcquireIndex calculate an MD5 sum if one is not provided by
    the method (as with file: and copy:).  Local repositories
  * Fix warning about dist name mismatch to actually print what it was
    expecting
  * Don't expect any particular distribution name for two-part
    sources.list entries
  * Merge 0.5.18

 -- Matt Zimmerman <mdz@debian.org>  Fri,  2 Jan 2004 13:59:00 -0800

apt (0.6.11) experimental; urgency=low

  * Support IMS requests of Release.gpg and Release
  * This required API changes, bump the libapt-pkg version
  * Copy local Release files into Dir::State::Lists
  * Set IndexFile attribute when retrieving Release and Release.gpg so
    that the appropriate Cache-Control headers are sent

 -- Matt Zimmerman <mdz@debian.org>  Fri,  2 Jan 2004 10:46:17 -0800

apt (0.6.10) experimental; urgency=low

  * Use "Codename" (woody, sarge, etc.) to supply the value of the
    "Archive" package file attribute, used to match "release a=" type
    pins, rather than "Suite" (stable, testing, etc.)

 -- Matt Zimmerman <mdz@debian.org>  Thu,  1 Jan 2004 16:56:47 -0800

apt (0.6.9) experimental; urgency=low

  * Another tagfile workaround

 -- Matt Zimmerman <mdz@debian.org>  Thu,  1 Jan 2004 13:56:08 -0800

apt (0.6.8) experimental; urgency=low

  * Add a config option and corresponding command line option
    (--allow-unauthenticated) to apt-get, to make buildd operators happy
    (Closes: #225648)

 -- Matt Zimmerman <mdz@debian.org>  Wed, 31 Dec 2003 08:28:04 -0800

apt (0.6.7) experimental; urgency=low

  * Forgot to revert part of the changes to tagfile in 0.6.4.  Hopefully
    will fix segfaults for some folks.

 -- Matt Zimmerman <mdz@debian.org>  Wed, 31 Dec 2003 08:01:28 -0800

apt (0.6.6) experimental; urgency=low

  * Restore the ugly hack I removed from indexRecords::Load which set the
    pkgTagFile buffer size to (file size)+256.  This is concealing a bug,
    but I can't fix it right now.  This should fix the segfaults that
    folks are seeing with 0.6.[45].

 -- Matt Zimmerman <mdz@debian.org>  Mon, 29 Dec 2003 18:11:13 -0800

apt (0.6.5) experimental; urgency=low

  * Move the authentication check into a separate function in apt-get
  * Fix display of unauthenticated packages when they are in the cache
    (Closes: #225336)

 -- Matt Zimmerman <mdz@debian.org>  Sun, 28 Dec 2003 16:47:57 -0800

apt (0.6.4) experimental; urgency=low

  * Use the top-level Release file in LoadReleaseInfo, rather than looking
    for the per-section ones (which aren't downloaded anymore).  This
    unbreaks release pinning, including the NotAutomatic bit used by
    project/experimental
  * Use FileFd::Size() rather than a separate stat() call in
    LoadReleaseInfo
  * Fix pkgTagFile to leave a little extra room at the end of the buffer
    to append the record separator if it isn't present
  * Change LoadReleaseInfo to use "Suite" rather than "Archive", to match
    the Debian archive's dist-level Release files

 -- Matt Zimmerman <mdz@debian.org>  Sun, 28 Dec 2003 15:55:55 -0800

apt (0.6.3) experimental; urgency=low

  * Fix MetaIndexURI for flat ("foo/") sources

 -- Matt Zimmerman <mdz@debian.org>  Sun, 28 Dec 2003 12:11:56 -0800

apt (0.6.2) experimental; urgency=low

  * Add space between package names when multiple unauthenticated packages
    are being installed (Closes: #225212)
  * Provide apt-key with a secret keyring and a trustdb, even though we
    would never use them, because it blows up if it doesn't have them
  * Fix typo in apt-key(8) (standard input is '-', not '/')

 -- Matt Zimmerman <mdz@debian.org>  Sat, 27 Dec 2003 13:01:40 -0800

apt (0.6.1) experimental; urgency=low

  * Merge apt 0.5.17
  * Rearrange Release file authentication code to be more clear
  * If Release is present, but Release.gpg is not, don't forget to still
    queue Packages files
  * Convert distribution "../project/experimental" to "experimental" for
    comparison purposes
  * Make a number of Release file errors into warnings; for now, it is OK
    not to have a codename, for example.  We mostly care about checksums
    for now

 -- Matt Zimmerman <mdz@debian.org>  Fri, 26 Dec 2003 15:12:47 -0800

apt (0.6.0) experimental; urgency=low

  * Signature verification support patch ("apt-secure") from Colin Walters
    <walters@debian.org> and Isaac Jones <ijones@syntaxpolice.org>.  This
    implements:
     - Release signature verification (Release.gpg)
     - Packages, Sources md5sum verification against Release
     - Closes: #203741
  * Make some modifications to signature verification support:
    - Release.gpg is always retrieved and verified if present, rather than
      requiring that sources be configured as secure
    - Print a hint about installing gnupg if exec(gpgv) fails
    - Remove obsolete pkgAcqIndexRel
    - Move vendors.list stuff into a separate module (vendorlist.{h,cc})
    - If any files about to be retrieved are not authenticated, issue a
      warning to the user and require confirmation
    - Fix a heap corruption bug in pkgSrcRecords::pkgSrcRecords()
  * Suggests: gnupg
  * Install a keyring in /usr/share/apt/debian-archive.gpg containing an
    initial set of Debian archive signing keys to seed /etc/apt/trusted.gpg
  * Add a new tool, apt-key(8) used to manage the keyring

 -- Matt Zimmerman <mdz@debian.org>  Fri, 26 Dec 2003 08:27:19 -0800

apt (0.5.32) hoary; urgency=low

  * Call setlocale in the methods, so that the messages are properly
    localised (Closes: #282700)
  * Implement support for bzip2-compressed debs (data.tar.bz2)

 -- Matt Zimmerman <mdz@canonical.com>  Sat, 11 Dec 2004 09:05:52 -0800

apt (0.5.31) unstable; urgency=low

  * New Romanian translation from Sorin Batariuc <sorin@bonbon.net>
    (Closes: #281458)
  * Merge changes from Hoary (0.5.30,0.5.30ubuntu2]
  * Fix the example in apt_preferences(5) to match the text
    (Closes: #222267)
  * Add APT::Periodic::Autoclean setting, to allow "apt-get autoclean" to
    be run periodically.  This is useful with
    APT::Periodic::Download-Upgradeable-Packages, and defaults to the same
    value, so that the cache size is bounded

 -- Matt Zimmerman <mdz@debian.org>  Tue, 23 Nov 2004 12:53:04 -0800

apt (0.5.30ubuntu2) hoary; urgency=low

  * bzip2 is now "Suggested" and it will detect if bzip2 is installed 
    and only then trying to get Packages.bz2

 -- Michael Vogt <mvo@debian.org>  Fri, 19 Nov 2004 12:00:39 +0100

apt (0.5.30ubuntu1) hoary; urgency=low

  * Need to Depend: bzip2 or Packages.bz2 fail.

 -- LaMont Jones <lamont@canonical.com>  Thu, 18 Nov 2004 12:51:05 -0700

apt (0.5.30) hoary; urgency=low

  * Patch from Michael Vogt to enable Packages.bz2 use, with a fallback to
    Packages.gz if it is not present (Closes: #37525)

 -- Matt Zimmerman <mdz@debian.org>  Mon, 15 Nov 2004 12:57:28 -0800

apt (0.5.29) unstable; urgency=low

  * Don't hardcode paths in apt.cron.daily
  * Add to apt.cron.daily the capability to pre-download upgradeable
    packages
  * Place timestamp files in /var/lib/apt/periodic, rather than
    /var/lib/apt itself
  * Standardize debhelper files a bit
    - Create all directories in debian/dirs rather than creating some on
      the dh_installdirs command line
    - Rename debian/dirs to debian/apt.dirs, debian/examples to
      debian/apt.examples

 -- Matt Zimmerman <mdz@debian.org>  Sat, 13 Nov 2004 17:58:07 -0800

apt (0.5.28) hoary; urgency=low

  * Translation updates:
    - Updated Hungarian from Kelemen Gábor <kelemeng@gnome.hu> (Closes: #263436)
    - Updated Greek from George Papamichelakis (Closes: #265004)
    - Updated Simplified Chinese from Tchaikov (Closes: #265190)
    - Updated French by Christian Perrier (Closes: #265816)
    - Updated Japanese by Kenshi Muto (Closes: #265630)
    - Updated Catalan from Jordi Mallach
    - Updated Dutch from Bart Cornelis (Closes: #268258, #278697)
    - Updated Portuguese from Miguel Figueiredo (Closes: #268265)
    - Updated Polish from Robert Luberda <robert@debian.org> (Closes: #268451)
    - Updated Danish from Claus Hindsgaul (Closes: #269417)
    - Updated Norwegian Nynorsk from Håvard Korsvoll <korsvoll@skulelinux.no>
      (Closes: #269965)
    - Updated Russian from Yuri Kozlov <yuray@id.ru> (Closes: #271104)
    - Updated Italian from Samuele Giovanni Tonon <samu@debian.org>
      (Closes: #275083)
    - Updated Brazilian Portuguese from Andre Luis Lopes (Closes: #273944)
    - Updated Slovak from Peter Mann (Closes: #279481)
  * APT::Get::APT::Get::No-List-Cleanup -> APT::Get::List-Cleanup in apt-get.cc
    (Closes: #267266)
  * Merge Ubuntu changes:
    - Set default Dpkg::MaxArgs to 1024, and Dpkg::MaxArgBytes to 32k.
      Needed to work around ordering bugs when installing a large number of
      packages
    - Patch from Michael Vogt to add an optional cron job which
      can run apt-get update periodically
  * Add arch-build target to debian/rules

 -- Matt Zimmerman <mdz@debian.org>  Sat, 13 Nov 2004 15:52:20 -0800

apt (0.5.27) unstable; urgency=high

  * Sneak in a bunch of updated translations before the freeze
    (no code changes)
  * Translation updates:
    - New Finnish translation from Tapio Lehtonen <tale@debian.org>
      (Closes: #258999)
    - New Bosnian translation from Safir Šećerović <sapphire@linux.org.ba>
      (Closes: #254201)
    - Fix Italian incontrario (Closes: #217277)
    - Updated Spanish from Ruben Porras (Closes: #260483)
    - Updated Danish from Claus Hindsgaul (Closes: #260569)
    - Updated Slovak from Peter Mann (Closes: #260627)
    - Updated Portuguese from Miguel Figueiredo (Closes: #261423)
  * Bring configure-index up to date with documented options, patch from
    Uwe Zeisberger <zeisberg@informatik.uni-freiburg.de> (Closes: #259540)
  * Note in apt.conf(5) that configure-index does not contain strictly
    default values, but also examples
  * Add Polish translation of offline.sgml (Closes: #259229)

 -- Matt Zimmerman <mdz@debian.org>  Thu, 29 Jul 2004 09:30:12 -0700

apt (0.5.26) unstable; urgency=low

  * Translation updates:
    - Spanish update from Ruben Porras <nahoo82@telefonica.net> (Closes: #248214)
    - Sync Spanish apt(8) (Closes: #249241)
    - French update from Christian Perrier <bubulle@debian.org> (Closes: #248614)
    - New Slovak translation from Peter Mann <Peter.Mann@tuke.sk> (Closes: #251676)
    - Czech update from Miroslav Kure <kurem@upcase.inf.upol.cz> (Closes: #251682)
    - pt_BR update from Andre Luis Lopes <andrelop@debian.org> (Closes: #251961)
    - German translation of apt(8) from Helge Kreutzmann <kreutzm@itp.uni-hannover.de>
      (Closes: #249453)
    - pt update from Miguel Figueiredo <elmig@debianpt.org> (Closes: #252700)
    - New Hebrew translation from Lior Kaplan <webmaster@guides.co.il>
      (Closes: #253182)
    - New Basque translation from Piarres Beobide Egaña <pi@beobide.net>
      (Vasco - Euskara - difficult language, Closes: #254407) and already a
      correction (Closes: #255760)
    - Updated Brazilian Portuguese translation from
      Guilherme de S. Pastore <gpastore@colband.com.br> (Closes: #256396)
    - Updated Greek translation (complete now) from
      George Papamichelakis <george@step.gr> (Closes: #256797)
    - New Korean translation from Changwoo Ryu <cwryu@debian.org>
      (Closes: #257143)
    - German translation now available in two flavours: with Unicode usage and
      without (related to #228486, #235759)
  * Update apt-get(8) to reflect the fact that APT::Get::Only-Source will
    affect apt-get build-dep as well as apt-get source
  * Remove aborted remnants of a different method of implementing DEB_BUILD_OPTIONS
    from debian/rules
  * Fix typo in error message when encountering unknown type in source list
    (Closes: #253217)
  * Update k*bsd-gnu arch names in buildlib/ostable (Closes: #253532)
  * Add amd64 to buildlib/archtable (Closes: #240896)
  * Have configure output a more useful error message if the architecture
    isn't in archtable

 -- Matt Zimmerman <mdz@debian.org>  Thu,  8 Jul 2004 15:53:28 -0700

apt (0.5.25) unstable; urgency=low

  * Patch from Jason Gunthorpe to remove arbitrary length limit on Binary
    field in SourcesWriter::DoPackage
  * Fix typo in apt-cache(8) (Closes: #238578)
  * Fix obsolete reference to bug(1) in stub apt(8) man page
    (Closes: #245923)
  * Fix typo in configure-index (RecruseDepends -> RecurseDepends)
    (Closes: #246550)
  * Support DEB_BUILD_OPTIONS=noopt in debian/rules
    (Closes: #244293)
  * Increase length of line buffer in ReadConfigFile to 1024 chars;
    detect if a line is longer than that and error out
    (Closes: #244835)
  * Suppress a signed/unsigned warning in apt-cache.cc:DisplayRecord
  * Build apt-ftparchive with libdb4.2 rather than libdb2
    - Patch from Clint Adams to do most of the work
    - Build-Depends: s/libdb2-dev/libdb4.2-dev/
    - Add AC_PREREQ(2.50) to configure.in
    - Use db_strerror(err) rather than GlobalError::Errno (which uses strerror)
    - Add note to NEWS.Debian about upgrading old databases
  * Attempt to fix problems with chunked encoding by stripping only a single CR
    (Closes: #152711)
  * Modify debian/rules cvs-build to use cvs export, to avoid picking up
    junk files from the working directory
  * Add lang=fr attribute to refentry section of
    apt-extracttemplates.fr.1.sgml and apt-sortpkgs.fr.1.sgml so they are
    correctly built
  * Remove extraneous '\' characters from <command> tags in
    apt_preferences.fr.5.sgml
  * Translation updates:
    - Updated Swedish translation from Peter Karlsson <peter@softwolves.pp.se>
      (Closes: #238943)
    - New Slovenian translation from Jure Čuhalev <gandalf@owca.info>
      (closes: #239785)
    - New Portuguese translation from Miguel Figueiredo <elmig@debianpt.org>
      (closes: #240074)
    - Updated Spanish translation from Ruben Porras <nahoo82@telefonica.net>
    - Updated Spanish translation of man pages from Ruben Porras
      <nahoo82@telefonica.net>
    - Updated Simplified Chinese translation from "Carlos Z.F. Liu" <carlos_liu@yahoo.com>
      (Closes: #241971)
    - Updated Russian translation from Dmitry Astapov <adept@despammed.com>
      (Closes: #243959)
    - Updated Polish translation from Marcin Owsiany <porridge@debian.org>
      (Closes: #242388)
    - Updated Czech translation from Miroslav Kure <kurem@upcase.inf.upol.cz>
      (Closes: #244369)
    - Updated Japanese translation from Kenshi Muto <kmuto@debian.org>
      (Closes: #244176)
    - Run make -C po update-po to update .po files
    - Updated French translation from Christian Perrier <bubulle@debian.org>
      (Closes: #246925)
    - Updated Danish translation from Claus Hindsgaul <claus_h@image.dk>
      (Closes: #247311)

 -- Matt Zimmerman <mdz@debian.org>  Sat,  8 May 2004 12:52:20 -0700

apt (0.5.24) unstable; urgency=low

  * Updated Czech translation from Miroslav Kure <kurem@upcase.inf.upol.cz>
    (Closes: #235822)
  * Updated French translation from Christian Perrier <bubulle@debian.org>
    (Closes: #237403)
  * Updates to XML man pages from richard.bos@xs4all.nl
  * Updated Danish translation from Claus Hindsgaul <claus_h@image.dk>
    (Closes: #237771)
  * Updated Greek translation from Konstantinos Margaritis
    <markos@debian.org>
    (Closes: #237806)
  * Updated Spanish translation from Ruben Porras <nahoo82@telefonica.net>
    (Closes: #237863)
  * Updated pt_BR translation from Andre Luis Lopes <andrelop@debian.org>
    (Closes: #237960)
  * Regenerate .pot file (Closes: #237892)
  * Updated Polish translation from Marcin Owsiany <porridge@debian.org>
    (Closes: #238333)
  * In pkgAcquire::Shutdown(), set the status of fetching items to
    StatError to avoid a sometimes large batch of error messages
    (Closes: #234685)
  * Implement an ugly workaround for the 10000-character limit on the
    Binaries field in debSrcRecordParser, until such time as some things
    can be converted over to use STL data types (ABI change) (Closes: #236688)
  * Increase default tagfile buffer from 32k to 128k; this arbitrary limit
    should also be removed someday (Closes: #174945)
  * Checked against Standards-Version 3.6.1 (no changes)

 -- Matt Zimmerman <mdz@debian.org>  Tue, 16 Mar 2004 22:47:55 -0800

apt (0.5.23) unstable; urgency=low

  * Cosmetic updates to XML man pages from Richard Bos <radoeka@xs4all.nl>
  * Use the 'binary' target rather than 'all' so that the ssh and bzip2
    symlinks are created correctly (thanks to Adam Heath)
    (Closes: #214842)
  * Updated Simplified Chinese translation of message catalog from Tchaikov
    <chaisave@263.net> (Closes: #234186)
  * Change default for Acquire::http::max-age to 0 to prevent index files
    being out of sync with each other (important with Release.gpg)
  * Add an assert() to make sure that we don't overflow a fixed-size
    buffer in the very unlikely event that someone adds 10 packaging
    systems to apt (Closes: #233678)
  * Fix whitespace in French translation of "Yes, do as I say!", which
    made it tricky to type, again.  Thanks to Sylvain Pasche
    <sylvain.pasche@switzerland.org> (Closes: #234494)
  * Print a slightly clearer error message if no packaging systems are
    available (Closes: #233681)
  * Point to Build-Depends in COMPILING (Closes: #233669)
  * Make debian/rules a bit more consistent in a few places.
    Specifically, always use -p$@ rather than an explicit package name,
    and always specify it first, and use dh_shlibdeps -l uniformly rather
    than sometimes changing LD_LIBRARY_PATH directly
  * Document unit for Cache-Limit (bytes) (Closes: #234737)
  * Don't translate "Yes, do as I say!" in Chinese locales, because it can
    be difficult to input (Closes: #234886)

 -- Matt Zimmerman <mdz@debian.org>  Thu, 26 Feb 2004 17:08:14 -0800

apt (0.5.22) unstable; urgency=low

  * Updated French translation of man pages from Philippe Batailler
    <philippe.batailler@free.fr> (Closes: #203119)
  * Initialize StatusFile in debSystem (Closes: #229791)
  * Fix apt-get's suggests/recommends printing, which was skipping every
    other dependency due to both using GlobOr and incrementing the DepIterator
    (Closes: #229722)
  * Restore SIGINT/SIGQUIT handlers to their old values (rather than
    SIG_DFL) after invoking dpkg (Closes: #229854)
  * Updated Dutch translation of message catalog from cobaco
    <cobaco@linux.be> (Closes: #229601)
  * Catalan translation from Antoni Bella, Matt Bonner and Jordi Mallach
    (Closes: #230102)
  * Simplified Chinese translation of message catalog from "Carlos
    Z.F. Liu" <carlos_liu@yahoo.com> (Closes: #230960)
  * Replace SGML manpages with XML man pages from richard.bos@xs4all.nl
    (Closes: #230687)
  * Updated Spanish translation of man pages from Ruben Porras
    <nahoo82@telefonica.net> (Closes: #231539)
  * New Czech translation of message catalog from Miroslav Kure
    <kurem@upcase.inf.upol.cz> (Closes: #231921)

 -- Matt Zimmerman <mdz@debian.org>  Mon,  9 Feb 2004 12:44:54 -0800

apt (0.5.21) unstable; urgency=low

  * Patch from Eric Wong <normalperson@yhbt.net> to include apt18n.h after
    other headers to avoid breaking locale.h when setlocale() is defined
    as an empty macro.  This was not a problem on Debian, but broke
    compilation on Solaris. (Closes: #226509)
  * Updated French translation from Pierre Machard <pmachard@debian.org>
    (Closes: #226886)
  * Add colons to apt-get's "kept back"/"upgraded"/"downgraded" messages
    (Closes: #226813)
  * Fix typo in apt-cache(8) (Closes: #226351)
  * Clearer error message in place of "...has no available version, but
    exists in the database" (Closes: #212203)
  * Patch from Oliver Kurth <oku@masqmail.cx> to use AC_CACHE_VAL for
    GLIBC_VER to make cross-compilation easier (Closes: #221528)
  * Add example preferences file (Closes: #220799)
  * Updated Greek translation from Konstantinos Margaritis <markos@debian.org>
    (Closes: #227205)
  * Updated Spanish translation of man pages from Ruben Porras
    <nahoo82@telefonica.net> (Closes: #227729)

 -- Matt Zimmerman <mdz@debian.org>  Fri, 16 Jan 2004 10:54:39 -0800

apt (0.5.20) unstable; urgency=low

  * Fixed German translations of "Suggested" from Christian Garbs
    <debian@cgarbs.de> (Closes: #197960)
  * Add an "apt-cache madison" command with an output format similar to
    the katie tool of the same name (but less functionality)
  * Fix debSourcesIndex::Describe() to correctly say "Sources" rather than
    "Packages"

 -- Matt Zimmerman <mdz@debian.org>  Sat,  3 Jan 2004 23:42:50 -0800

apt (0.5.19) unstable; urgency=low

  * Fix Packages::Extensions support in apt-ftparchive generate
    (Closes: #225453)

 -- Matt Zimmerman <mdz@debian.org>  Sat,  3 Jan 2004 16:20:31 -0800

apt (0.5.18) unstable; urgency=low

  * New no_NO.po file from Tollef Fog Heen <tfheen@debian.org> to fix
    encoding problems (Closes: #225602)
  * Have "apt-ftparchive release" strip the leading path component from
    the checksum entries

 -- Matt Zimmerman <mdz@debian.org>  Fri,  2 Jan 2004 11:24:35 -0800

apt (0.5.17) unstable; urgency=low

  * Enable apt-ftparchive to generate Release files.  Hopefully this will
    make it easier for folks to secure their apt-able packages

 -- Matt Zimmerman <mdz@debian.org>  Fri, 26 Dec 2003 12:53:21 -0800

apt (0.5.16) unstable; urgency=low

  * po/de.po update from Michael Karcher <karcher@physik.fu-berlin.de>
    (Closes: #222560)
  * Update config.guess and config.sub from autotools-dev 20031007.1
  * Add knetbsd to buildlib/ostable (Closes: #212344)
  * Don't suggest apt-get -f install to correct broken build-deps; broken
    installed packages are rarely the cause (Closes: #220858)
  * Avoid clobbering configure.in if sed fails

 -- Matt Zimmerman <mdz@debian.org>  Wed, 24 Dec 2003 14:54:40 -0800

apt (0.5.15) unstable; urgency=low

  * Spanish man pages, patch from Ruben Porras <nahoo82@telefonica.net>
    (Closes: #195444)
    - apt.es.8 wasn't included in the patch, but was referenced.  Fetched
      version 1.3 from debian-doc cvs
    - Create doc/es/.cvsignore
  * Patch from Koblinger Egmont <egmont@uhulinux.hu> to fix
    pkgCache::PkgFileIterator::Label() to correctly refer to File->Label
    rather than File->Origin (Closes: #213311)
  * Add missing comma and space to German translation of "downgraded"
    (Closes: #213975)
  * Add missing comma in apt_preferences(5) (Closes: #215362)
  * Fix whitespace in French translation of "Yes, do as I say!", which
    made it tricky to type.  Thanks to Sylvain Pasche
    <sylvain.pasche@switzerland.org> (Closes: #217152)
  * Let apt-get build-dep try alternatives if the installed package
    doesn't meet version requirements (Closes: #214736)
  * Fix version display for recommends (Closes: #219900)
  * Use isatty rather than ttyname for checking if stdin is a terminal.
    isatty has the advantage of not requiring /proc under Linux, and thus
    Closes: #221728
  * Correctly implement -n as a synonym for --names-only (Closes: #224515)
  * Update apt-cache(8)
    - Document --installed
    - --recursive applies to both depends and rdepends
  * Japanese translation of documentation from Kurasawa Nozomu <nabetaro@slug.jp>
    (Closes: #186235)
  * Clarify documentation of --no-upgrade in apt-get(8) (Closes: #219743)
  * Clean up and simplify some of the suggests/recommends display in apt-get
  * Use cvs update -d in debian/rules cvs-build rather than just update
  * Pass --preserve-envvar PATH --preserve-envvar CCACHE_DIR to debuild.  apt
    takes a long time to build, and ccache helps

 -- Matt Zimmerman <mdz@debian.org>  Sat, 20 Dec 2003 16:34:30 -0800

apt (0.5.14) unstable; urgency=low

  * apt-get build-dep, when trying to skip over the remaining elements of
    an or-expression, would accidentally inherit the version requirements of a
    later item in the or-expression.  Fixed it.
  * Let apt-get build-dep try alternatives if the first dependency in an
    or-expression is not available
  * Add a Debug::BuildDeps to generate some trace output
  * Help apt-get build-dep produce more useful error messages
  * Process build-dependencies in forward rather than reverse order
  * Error out if an installed package is too new for a << or <=
    build-dependency
  * apt-get build-dep should now be able to handle almost any package with
    correct build-depends.  The primary exception is build-dependencies on
    virtual packages with more than one provider, and these are
    discouraged for automated processing (but still common,
    unfortunately).

 -- Matt Zimmerman <mdz@debian.org>  Tue, 23 Sep 2003 22:57:31 -0400

apt (0.5.13) unstable; urgency=medium

  * Document configuration file comment syntax in apt.conf(5)
    (Closes: #211262)
  * s/removed/installed/ in a comment in apt-get.cc
  * Move comment for ListParser::ParseDepends into the right place
  * Don't preserve ownership when copying config.guess and config.sub.
    This broke builds where the clean target was run with different
    privileges than the rest of the build (i.e., root) (Closes: #212183)
  * On second thought, don't copy config.guess and config.sub at all.  I'd
    rather they always match what is in CVS.

 -- Matt Zimmerman <mdz@debian.org>  Mon, 22 Sep 2003 10:28:17 -0400

apt (0.5.12) unstable; urgency=low

  * Exclude subdirectories named 'debian-installer' from the apt-cdrom
    search (Closes: #210485 -- release-critical)

 -- Matt Zimmerman <mdz@debian.org>  Thu, 11 Sep 2003 21:48:14 -0400

apt (0.5.11) unstable; urgency=low

  * Updated pt_BR translations from Andre Luis Lopes <andrelop@debian.org>
    (Closes: #208302)
  * In apt.conf(5), give the fully qualified name of Dir::Bin::Methods,
    rather than just "methods"
  * Add new nb and nn translations from Petter Reinholdtsen <pere@hungry.com>
  * Clean up reportbug script a bit, and extend it to distinguish between a
    configuration file not existing and the user declining to submit it with
    the report
  * Add #include <langinfo.h> to cmdline/apt-get.cc.  This apparently gets
    pulled in by something else with recent g++ and/or glibc, but is
    required when building on, e.g., stable
  * Patch from Koblinger Egmont <egmont@uhulinux.hu> to fix version
    comparisons with '~' (Closes: #205960)
  * Disable Russian translation until someone can review it
    (Closes: #207690)

 -- Matt Zimmerman <mdz@debian.org>  Wed, 10 Sep 2003 19:41:28 -0400

apt (0.5.10) unstable; urgency=low

  * Correct the section in apt_preferences(5) on interpreting priorities
    to show that zero is not a valid priority, and print a warning if such
    a pin is encountered in the preferences file (Closes: #204971)
  * Regenerate French man pages from sgml source (Closes: #205886)
  * Get self-tests compiling again, updated for latest library API
    and g++ 3.3
  * Add version comparison tests for #194327 and #205960
  * Fix error message in version test to output versions in the order in
    which they were compared when the reverse comparison fails
  * Reference the source package bug page rather than the one for the
    binary package 'apt' in the man pages (Closes: #205290)
  * Updated Polish po file from Marcin Owsiany <porridge@debian.org>
    (Closes: #205950)
  * Mention some of the available frontends in apt-get(8) (Closes: #205829)
  * Add apt-config to SEE ALSO section of apt-get (Closes: #205036)
  * Add missing "lang" attributes to refentry tags in French man pages
    (apt-cdrom, apt-extracttemplates, apt-sortpkgs)
  * Change upgraded/newly installed/not fully installed or removed
    messages to be consistent and somewhat shorter (some translations
    exceeded 80 characters even in the simplest case)
  * Make APT::Get::Show-Upgraded (aka apt-get -u) default to true.
  * Updates to Dutch translation from Bart Cornelis <cobaco@linux.be>
    (Closes: #207656)

 -- Matt Zimmerman <mdz@debian.org>  Sun, 31 Aug 2003 21:12:39 -0400

apt (0.5.9) unstable; urgency=low

  * Oh well, apt isn't going to make it into testing anytime soon due to
    new glibc and gcc deps, so we might as well fix more bugs
  * Fix typo in example ftp-archive.conf (Closes: #203295)
  * Mention default setting for --all-versions (Closes: #203298)
  * Patch from Otavio Salvador <otavio@debian.org> to have --version
    only print the version (and not usage as well) (Closes: #203418)
  * Patch from Otavio Salvador <otavio@debian.org> to switch from
    dh_installmanpages to dh_installman.  Fixes the problem where the
    pt_BR man page was installed in the wrong location (Closes: #194558)
  * Move the French apt-ftparchive man page into apt-utils where it
    belongs.  apt-utils Replaces: apt (<< 0.5.9)
  * Write records from "apt-cache show" using fwrite(3) rather than
    write(2), in case for some reason the entire record doesn't get
    written by a single write(2)
  * Add new French man pages to doc/fr/.cvsignore
  * Add freebsd to buildlib/ostable (Closes: #193430)
  * Avoid segfault if a package name is specified which consists
    entirely of characters which look like end tags ('+', '-')
    (Closes: #200425)
  * Patch from Otavio Salvador <otavio@debian.org> to avoid listing
    suggests/recommends for packages which are selected for installation
    at the same time as the package which suggests/recommends them
    (Closes: #200102)
  * Patch from Otavio Salvador <otavio@debian.org> to avoid listing
    suggests/recommends which are Provided by a package which is already
    installed (Closes: #200395)
  * Patch to update pt_BR man page for apt_preferences(5) from Andre Luis
    Lopes <andrelop@debian.org> (Closes: #202245)
  * Use nl_langinfo(YESEXPR) rather than comparing to the translated
    string "Y".  Closes: #200953 and should make the prompting generally
    more robust in the face of i18n.  In the particular case of #200953,
    it was being fooled because of signedness issues with toupper(3)
    (Closes: #194614)
  * apt Suggests: aptitude | synaptic | gnome-apt | wajig
    (Closes: #146667)
  * Clean up whitespace in translated strings in ru.po, which messed up
    indentation (some other translations probably have similar problems)
    (Closes: #194282)
  * Run ispell -h over the man page sources and fix a bunch of typos
  * Use debian/compat rather than DH_COMPAT
  * Update to debhelper compatibility level 3
    - remove ldconfig calls from debian/{postinst,postrm} as dh_makeshlibs
      will add them
    - echo 3 > debian/compat
    - Build-Depends: debhelper (>= 3)
  * Exclude '.#*' from cvs-build
  * Let the ftp method work with ftp servers which do not require a
    password (Closes: #199425)
  * Build-depend on debhelper >= 4.1.62, because we need the fix for
    #204731 in order for dh_installman to work correctly
    with our SGML man pages
  * Move dh_makeshlibs ahead of dh_installdeb so that its postinst
    fragments are properly substituted

 -- Matt Zimmerman <mdz@debian.org>  Sun, 10 Aug 2003 19:54:39 -0400

apt (0.5.8) unstable; urgency=medium

  * urgency=medium because the changes since 0.5.5.1 are pretty safe as
    far as core functionality, 0.5.5.1 survived unstable for 10 days, and
    I don't want to delay apt's progress into testing any further.  It's
    decidedly better than 0.5.4.
  * Clarify the meaning of the only-source option in apt-get(8)
    (Closes: #177258)
  * Updated French man pages from Philippe Batailler
    <philippe.batailler@free.fr> (Closes: #182194)
  * Give a warning if an illegal type abbreviation is used when looking up a
    configuration item (Closes: #168453)
  * Improve build-depends handling of virtual packages even further, so that
    it will now also try to satisfy build-depends on virtual packages if they
    are not installed.  Note that this only works if there is only one
    package providing the virtual package, as in other cases (Closes: #165404)
  * Update config.guess and config.sub from autotools-dev 20030717.1
  * Tweak SGML in apt-extracttemplates.1.sgml so that literal '>' doesn't end
    up in output
  * Document SrcDirectory in apt-ftparchive.1.sgml (Closes: #156370)
  * Support TMPDIR in apt-extracttemplates (Closes: #191656)
  * Fix ru.po to use a capital letter for the translation of 'Y' so that
    YnPrompt works correctly (Closes: #200953).  No other translations seem
    to have this problem
  * Regenerate POT file and sync .po files
  * Only try to clear stdin if it is a tty, to avoid looping if there is
    lots of stuff (perhaps an infinite amount) to read (Closes: #192228)

 -- Matt Zimmerman <mdz@debian.org>  Fri, 25 Jul 2003 20:21:53 -0400

apt (0.5.7) unstable; urgency=low

  * Update control file to match overrides (apt priority important,
    libapt-pkg-dev section libdevel)
  * Silence the essential packages check if we are only downloading
    archives and not changing the system (Closes: #190862)
  * Skip version check if a build-dependency is provided by an installed package
    (Closes: #126938)
  * Have apt-cache show exit with an error if it cannot find any of the
    specified packages (Closes: #101490)

 -- Matt Zimmerman <mdz@debian.org>  Mon, 21 Jul 2003 23:43:24 -0400

apt (0.5.6) unstable; urgency=low

  * Adam Heath <doogie@debian.org>
    - Fix segfault when handling /etc/apt/preferences.  Closes: #192409.
  * Matt Zimmerman <mdz@debian.org>
    - Clean up some string handling, patch from Peter Lundkvist
      <p.lundkvist@telia.com> (Closes: #192225)
    - Don't fall off the end of the buffer when comparing versions.
      Patch from Koblinger Egmont <egmont@uhulinux.hu> (Closes: #194327)
    - Minor fixes to apt-ftparchive(1) (Closes: #118156)
    - Fix typo in apt-ftparchive help text (Closes: #119072)
    - More typos in apt-ftparchive help text (Closes: #190936)
    - Update config.guess, config.sub to latest versions
    - Modify the description for apt-utils to reflect the fact that it is not
      (any longer) infrequently used (Closes: #138045)
    - Make setup script for dselect method more explicit about
      overwriting sources.list (Closes: #151727)
    - Fix typo in apt-cache(8) (Closes: #161243)
    - Remove duplicate 'showpkg' from synopsis on apt-cache(8)
      (Closes: #175611)
    - Document in apt-get(8) the meaning of the '*' in ShowList, which is that
      the package is being purged (Closes: #182369)
    - Fix extra "/" character in apt.conf(5) (Closes: #185545)
    - Fix typo in tar error message (Closes: #191424)
    - Clarify description of 'search' on apt-cache(8) (Closes: #192216)
    - Fix incorrect path for 'partial' directory on apt-get(8)
      (Closes: #192933)
    - Fixes to pt_BR translation from Andre Luis Lopes <andrelop@ig.com.br>
      (Closes: #196669)
    - Updated apt_preferences(5) man page with many corrections and
      clarifications from Thomas Hood <jdthood@yahoo.co.uk>
      (Closes: #193336)
    - Fix SGML validation errors in apt-cache.8.sgml introduced in 0.5.5 or so
    - Add a simple example to apt-ftparchive(1) (Closes: #95257)
    - Add bug script for collecting configuration info (Closes: #176482)

 -- Matt Zimmerman <mdz@debian.org>  Mon, 21 Jul 2003 01:59:43 -0400

apt (0.5.5.1) unstable; urgency=low

  * Move the target of the example docs from doc to binary.  Closes:
    #192331
  * Fix api breakage that broke apt-ftparchive and apt-cache dumpavail, by
    backing out change that incorretly attempted to handle Package sections
    larger than 32k.  Closes: #192373
  * Fix never-ending loop with apt-get install -V.  Closes: #192355.

 -- Adam Heath <doogie@debian.org>  Mon, 19 May 2003 12:30:16 -0500

apt (0.5.5) unstable; urgency=low

  * New deb version compare function, that has no integer limits, and
    supports pre-versions using ~.  Code ported from dpkg.
  * Fix handling of [!arch] for build-dependencies. Closes: #88798, #149595
  * Fix handling of build-deps on unknown packages. Closes: #88664, #153307
  * "apt-get --arch-only build-dep" to install only architecture-
    dependent build dependencies. Bump minor shared lib number to reflect
    small change in BuildDepend API.
  * APT::Build-Essential configuration option (defaults to "build-essential")
    so that "apt-get build-dep" will ensure build essential packages are
    installed prior to installing other build-dependencies. Closes: #148879
  * LD_LIBRARY_PATH thing. Closes: #109430, #147529
  * /usr/doc reference in postinst. Closes: #126189
  * Doc updates. Closes: #120689
  * Possible apt-cache segfault. Closes: #120311, #118431, #117915, #135295,
          #131062, #136749
  * Print special message for EAI_AGAIN. Closes: #131397
  * libapt-pkg-dev needs to bring in the apt-inst library if linking
    is to work. Closes: #133943
  * Typos, Doc Stuff. Closes: #132772, #129970, #123642, #114892, #113786,
         #109591, #105920, #103678, #139752, #138186, #138054, #138050,
	 #139994, #142955, #151654, #151834, #147611, #154268, #173971
  * Fix possibility for tag file parsing to fail in some unlikely situations.
    Closes: #139328
  * Use std C++ names for some header files. Closes: #128741
  * Do not check for free space if --no-download. Closes: #117856
  * Actually implement or group handling for 'upgrade'. Closes: #133950
  * "Internal Error, Couldn't configure pre-depend" is not actually an
    internal error, it is a packaging error and now it says so, and
    pinpoints the problem dependency. Closes: #155621
  * Allows failure to write to a pipe for post-invoke stuff. Closes: #89830
  * Use usr/share/doc for dhelp. Closes: #115701
  * --print-uris works with 'update'. Closes: #57070
  * Options Dpkg::MaxArgs,Dpkg::MaxArgBytes to allow a much longer dpkg
    command line.
  * Fixed 2 little OR group bugs, thanks to Yann Dirson. Closes: #143995,
    #142298
  * Allow an uninstalled package to be marked for removal on an install
    line (meaning not to automatically install it), also fix some dodgy
    handling of protected packages. Closes: #92287, #116011
  * Fix errant prefix matching in version selection. Closes: #105968
  * Ensure that all files needed to run APT as a user are readable and
    ignore roots umask for these files. Closes: #108801
  * Support larger config spaces. Closes: #111914
  * 'apt-get update' no longer does 'Building Dependency Tree'.
  * When matching regexs allways print a message. Change regex activation
    charset. Closes: #147817
  * Don't die if lines in sources.list are too long. Closes: #146846
  * Show file name on apt-extracttemplate error messges. Closes: #151835
  * i18n gettext stuff, based on work from Michael Piefel: Closes: #95933
  * Some highly unlikely memory faults. Closes: #155842
  * C++ stuff for G++3.2. Closes: #162617, #165515,
  * apt-config dumps sends to stdout not stderr now.  Closes: #146294
  * Fix segfault in FindAny when /i is used, and there is no default.
    Closes: #165891
  * Add s390x to archtable.  Closese: #160992.
  * Update config.sub/config.guess in cvs, and add support to debian/rules
    to update them from /usr/share/misc if they exist.  Closes: #155014
  * Remove 'Sorry' from messages.  Closes: #148824.
  * Change wording of 'additional disk space usage' message.  Closes:
    #135021.
  * apt-extracttemplates now prepends the package name when extracting
    files.  Closes: #132776
  * Add -n synonym for --names-only for apt-cache.  Closes: #130689
  * Display both current version and new version in apt-get -s.  Closes:
    #92358
  * Add an options and timeout config item to ssh/rsh.  Closes: #90654
  * libapt-pkg-dev now depends on apt-utils.  Closes: #133942.
  * Change verbose logging output of apt-ftparchive to go to stderr,
    instead of stdout.  Also, errors that occur no longer go to stdout,
    but stderr.  Closes: #161592
  * Test for timegm in configure.  Closes: #165516.
  * s/st_mtime/mtime/ on our local stat structure in apt-ftparchive, to
    support compliation on platforms where st_mtime is a macro.  Closes:
    #165518
  * Check the currently mounted cdrom, to see if it's the one we are
    interested in.  Closes: #154602
  * Refer to reportbug instead of bug in the man pages. Closes: #173745
  * Link apt-inst to apt-pkg. Closes: #175055
  * New apt_preferences man page from Thomas Hood, Susan Kleinmann,
    and others.
  * Fix > 300 col screen segfault. Closes: #176052
  * Rebuild with gcc-3.2. Closes: #177752, #178008.
  * Fix build-dep handling of | dependencies.
    Closes: #98640, #145997, #158896, #172901
  * Double default value of APT::Cache-Limit, until such time as it
    can be made more dynamic.  Closes: #178623.
  * Report uris with '.gz' when there are errors.  Closes: #178435.
  * When installing build-deps, make sure the new version will
    satisfy build requirements. Closes: #178121
  * Split offline and guide documentation into apt-doc.  This was done so
    that binary-arch builds do not require documention deps.  Note, that 
    apt-doc is not installed on upgrades.
  * Use doc-base, instead of dhelp directly.  Closes: #110389
  * Change http message 'Waiting for file' to 'Waiting for headers'.
    Closes: #178537
  * Remove trailing lines on package lists in apt-get.  Closes: #178736.
  * Fix origin pins for file:// uris.  Closes: #189014.
  * Apply typo and syntax patch from bug to apt-cache.8.sgml.  Closes:
    #155194
  * s/dpkg-preconfig/dpkg-preconfigure/ in examples/configure-index.
    Closes: #153734.
  * Fix some typos in the apt-get manual.  Closes: #163932.
  * Apply patch from bug, to change frozen to testing, and then do it
    everywhere else.  Closes: #165085.
  * Update es.po.  Closes: #183111.
  * Add pt_BR translation of apt_preferences(5).  Also, build fr manpages.
    Closes: #183904.
  * Add a vcg command to apt-cache, similiar to dotty.  Closes: #150512.
  * Add option to apt-get to show versions of packages being
    upgraded/installed.
  * Be quiet in apt.post{inst,rm}.  Closes: #70685.
  * apt-get now prints out suggested and recommended packages.  Closes:
    #54982.
  * Insert some newlines in the cdrom change media message.  Closes:
    #154601.
  * Add a rdepends command to apt-cache.  Closes: #159864.
  * When building the dpkg command line, allow for 8192 chars to be used,
    instead of only 1024.
  * APT::Immediate-Configure had inverted semantics(false meant it was
    enabled).  Closes: #173619.
  * Fix status file parser so that if a record is larger than 32k, the
    buffer size will be doubled, and the read attempted again.  Closes:
    #174945.

 -- Adam Heath <doogie@debian.org>  Sun, 27 Apr 2003 01:23:12 -0500

apt (0.5.4) unstable; urgency=low

  * M68k config.guess patch. Closes: #88913
  * Bi-yearly test on OpenBSD and Solaris
  * Doc updates. Closes: #89121, #89854, #99671, #98353, #95823, #93057,
          #97520, #102867, #101071, #102421, #101565, #98272, #106914,
          #105606, #105377
  * Various cosmetic code updates. Closes: #89066, #89066, #89152
  * Add "pre-auto" as an option for DSelect::Clean (run autoclean after
    update).
  * More patches from Alfredo for Vendors and more SHA-1 stuff
  * Fix for AJ's 'desire to remove perl-5.005' and possibly other
    similar situations. Closes: #56708, #59432
  * no_proxy and ftp. Closes: #89671
  * Philippe Batailler's man page patches.
  * Fix for display bug. Closes: #92033, #93652, #98468
  * Use more than 16bits for the dep ID. Some people ran out..
    Closes: #103020, #97809, #102951, #99974, #107362, #107395, #107362,
            #106911, #107395, #108968
  * Reordered some things to make dante and FTP happier. Closes: #92757
  * James R. Van Zandt's guide.sgml updates. Closes: #90027
  * apt-ftparchive copes with no uncompressed package files + contents.
  * French man pages from philippe batailler - well sort of. They
    don't build yet..
  * run-parts. Closes: #94286
  * 'apt-cache policy' preferences debug tool.
  * Whatever. Closes: #89762
  * libstdc++ and HURD. Closes: #92025
  * More apt-utils verbage. Closes: #86954
  * Fliped comparision operator. Closes: #94618
  * Used the right copyright file. Closes: #65691
  * Randolph's G++3 patches.
  * Fixed no_proxy tokanizing. Closes: #100046
  * Strip Config-Version when copying status to available. Closes: #97520
  * Segfault with missing source files. Closes: #100325
  * EINTR check. Closes: #102293
  * Various changes to the locking metholodgy for --print-uris.
    Closes: #100590
  * Lame LD_LIBRARY_PATH thing. Closes: #98928
  * apt-cache search searchs provide names too now. Closes: #98695
  * Checksum and long lines problem. Closes: #106591
  * .aptignr and empty files are just a warning. Closes: #97364

 -- Jason Gunthorpe <jgg@debian.org>  Sat, 18 Aug 2001 17:21:59 -0500

apt (0.5.3) unstable; urgency=low

  * JoeyH's dpkg::preconfig not working. Closes: #88675
  * Fixed apt override disparity
  * Alfredo's SHA-1 and related patches

 -- Jason Gunthorpe <jgg@debian.org>  Sun,  4 Mar 2001 15:39:43 -0700

apt (0.5.2) unstable; urgency=low

  * Fixed mention of /usr/doc in the long description
  * JoeyH's downgrade bug -- don't use 0.5.1
  * Doc bug. Closes: #88538
  * Fault in building release strings. Closes: #88533

 -- Jason Gunthorpe <jgg@debian.org>  Sun,  4 Mar 2001 15:39:43 -0700

apt (0.5.1) unstable; urgency=low

  * Fixed #82894 again, or should be and.
  * Process the option string right. Closes: #86921
  * Don't eat the last command for pipes. Closes: #86923
  * Ignore .* for configuration directory processing. Closes: #86923
  * Alfredo's no_proxy patch
  * Documentation fixes. Closes: #87091
  * JoeyH's double slash bug. Closes: #87266
  * Unintitialized buffer and apt-ftparchive contents generation.
     Closes: #87612
  * Build-deps on virtual packages. Closes: #87639
  * Fixes glibc/libstdc++ symbol dependencies by including glibc and
    libstdc++ version info in the library soname and in the package
    provides. Closes: #87426
  * Updated soname version to 0.3.2
  * apt-extracttemplates moved from debconf into apt-utils
  * s390 archtable entry. Closes: #88232
  * Dan's segfault
  * Some instances where the status file can source a package in a
    non-sensical way. Closes: #87390
  * Work better if there are duplicate sources.list entries.
  * Fixed the resetting of Dir with "dir {};". Closes: #87323

 -- Randolph Chung <tausq@debian.org>  Sat, 3 Mar 2001 15:37:38 -0700

apt (0.5.0) unstable; urgency=low

  * Fixed an obscure bug with missing final double new lines in
    package files
  * Changed the apt-cdrom index copy routine to use the new section
    rewriter
  * Added a package file sorter, apt-sortpkgs
  * Parse obsolete Optional dependencies.
  * Added Ben's rsh method. Closes: #57794
  * Added IPv6 FTP support and better DNS rotation support.
  * Include the server IP in error messages when using a DNS rotation.
    Closes: #64895
  * Made most of the byte counters into doubles to prevent 32bit overflow.
    Closes: #65349
  * HTTP Authorization. Closes: #61158
  * Ability to parse and return source index build depends from Randolph.
  * new 'apt-get build-dep' command from Randolph. Closes: #63982
  * Added apt-ftparchive the all dancing all singing FTP archive
    maintinance program
  * Allow version specifications with =1.2.4-3 and /2.2 or /stable postfixes
    in apt-get.
  * Removed useless internal cruft including the xstatus file.
  * Fixed config parser bugs. Closes: #67848, #71108
  * Brain Damanged apt-get config options changed, does not change the command
    line interface, except to allow --enable-* to undo a configuration
    option:
      No-Remove -> Remove
      No-Download -> Download
      No-Upgrade -> Upgrade
  * Made this fix configable (DSelect::CheckDir) and default to disabled:
     * No remove prompt if the archives dir has not changed. Closes: #55709
    Because it is stupid in the case where no files were downloaded due to
    a resumed-aborted install, or a full cache! Closes: #65952
  * Obscure divide by zero problem. Closes: #64394
  * Update sizetable for mips. Closes: #62288
  * Fixed a bug with passive FTP connections
  * Has sizetable entry for sparc64. Closes: #64869
  * Escape special characters in the ::Label section of the cdroms.lst
  * Created apt-utils and python-apt packages
  * Due to the new policy engine, the available file may contain entries
    from the status file. These are generated if the package is not obsolete
    but the policy engine prohibits using the version from the package files.
    They can be identified by the lack of a Filename field.
  * The new policy engine. Closes: #66509, #66944, #45122, #45094, #40006,
    #36223, #33468, #22551
  * Fixed deb-src line for non-us. Closes: #71501, #71601
  * Fixes for G++ 2.96, s/friend/friend class/
  * Fixed mis doc of APT::Get::Fix-Missing. Closes: #69269
  * Confirmed fix for missing new line problem. Closes: #69386
  * Fixed up dhelp files. Closes: #71312
  * Added some notes about dselect and offline usage. Closes: #66473, #38316
  * Lock files on read only file systems are ignored w/ warning.
    Closes: #61701
  * apt-get update foo now gives an error! Closes: #42891
  * Added test for shlibs on hurd. Closes: #71499
  * Clarified apt-cache document. Closes: #71934
  * DocBook SGML man pages and some improvements in the text..
  * sigwinch thing. Closes: #72382
  * Caching can be turned off by setting the cache file names blank.
  * Ignores arches it does not know about when autocleaning. Closes: #72862
  * New function in apt-config to return dirs, files, bools and integers.
  * Fixed an odd litle bug in MarkInstall and fixed it up to handle
    complex cases involving OR groups and provides.
    68754 describes confusing messages which are the result of this..
    Closes: #63149, #69394, #68754, #77683, #66806, #81486, #78712
  * Speeling mistake and return code for the 'wicked' resolver error
    Closes: #72621, #75226, #77464
  * Solved unable to upgrade libc6 from potato to woody due to 3 package
    libc6 dependency loop problem.
  * Leading sources.list spaces. Closes: #76010
  * Removed a possible infinite loop while processing installations.
  * Man page updates. Closes: #75411, #75560, #64292, #78469
  * ReduceSourceList bug. Closes: #76027
  * --only-source option. Closes: #76320
  * Typos. Closes: #77812, #77999
  * Different status messages. Closes: #76652, #78353
  * /etc/apt/apt.conf.d/ directory for Joey and Matt and pipe protocol 2
  * OS detection an support for the new pseduo standard of os-arch for the
    Architecture string. Also uses regexing.. Closes: #39227, #72349
  * Various i18n stuff. Note that this still needs some i18n wizard
    to do the last gettextization right. Closes: #62386
  * Fixed a problem with some odd http servers/proxies that did not return
    the content size in the header. Closes: #79878, #44379
  * Little acquire bugs. Closes: #77029, #55820
  * _POSIX_THREADS may not be defined to anything, just defined..
    Closes: #78996
  * Spelling of Ignore-Hold correctly. Closes: #78042
  * Unlock the dpkg db if in download only mode. Closes: #84851
  * Brendan O'Dea's dselect admindir stuff. Closes: #62811
  * Patch from BenC. Closes: #80810
  * Single output of some names in lists. Closes: #80498, #43286
  * Nice message for people who can't read syserror output. Closes: #84734
  * OR search function. Closes: #82894
  * User's guide updates. Closes: #82469
  * The AJ/JoeyH var/state to var/lib transition patch. Closes: #59094
  * Various CD bugs, again thanks to Greenbush
    Closes: #80946, #76547, #71810, #70049, #69482
  * Using potato debhelper. Closes: #57977
  * I cannot self-terminate. Closes: #74928

 -- Jason Gunthorpe <jgg@debian.org>  Wed, 21 Feb 2001 00:39:15 -0500

apt (0.3.19) frozen unstable; urgency=low

  * Updates to apt-cdrom to support integrated non-us nicely, thanks to
    Paul Wade.
  * Fixed that apt-get/cdrom deadlock thing. Closes: #59853, #62945, #61976
  * Fixed hardcoded path. Closes: #59743
  * Fixed Jay's relative path bug
  * Allowed source only CDs. Closes: #58952
  * Space check is supressed if --print-uris is given. Closes: #58965
  * Clarified the documenation examples for non-us. Closes: #58646
  * Typo in the package description. Closes: #60230
  * Man Page typo. Closes: #60347
  * Typo in Algorithms.cc. Closes: #63577
  * Evil dotty function in apt-cache for generating dependency graphs
    with the as-yet-unpackaged GraphVis.
  * Appears to have been fixed in Janurary.. Closes: #57981
  * New config.guess/sub for the new archs. Closes: #60874
  * Fixed error reporting for certain kinds of resolution failures.
    Closes: #61327
  * Made autoclean respect 'q' settings. Closes: #63023
  * Fixed up the example sources.list. Closes: #63676
  * Added DPkg::FlushSTDIN to control the flushing of stdin before
    forking dpkg. Closes: #63991

 -- Ben Gertzfield <che@debian.org>  Fri, 12 May 2000 21:10:54 -0700

apt (0.3.18) frozen unstable; urgency=low

  * Changes in the postinst script. Closes: #56855, #57237
  * Fixed bashism. Closes: #57216, #57335
  * Doc updates. Closes: #57772, #57069, #57331, #57833, #57896

 -- Ben Gertzfield <che@debian.org>  Sun, 13 Feb 2000 01:52:31 -0800

apt (0.3.17) unstable; urgency=low

  * RFC 2732 usage for CDROM URIs and fixes to apt-cdrom
  * Fixed the configuration parser to not blow up if ; is in the config
    string
  * Applied visual patch to dselect install script . Closes #55214
  * Included the configure-index example
  * Minimal CD swaps
  * Library soname has increased
  * Fixed default sources.list to have correct URLs for potato when it
    becomes stable
  * Added a message about erasing sources.list to dselect setup script
    Closes: #55755
  * No remove prompt if the archives dir has not changed. Closes: #55709
  * Fixed inclusion of 2nd sample config file. Closes: #55374
  * Made file mtimes of 0 not confuse the methods If-Modifed-Since check.
    Closes: #55991

 -- Ben Gertzfield <che@debian.org>  Mon, 31 Jan 2000 12:12:40 -0800

apt (0.3.16) unstable; urgency=low

  * Made --no-download work. Closes: #52993
  * Now compiles on OpenBSD, Solaris and HP-UX
  * Clarify segfault errors
  * More debhelper fixes. Closes: #52662, #54566, #52090, #53531, #54769
  * Fix for Joel's discovery of glibc removal behavoir.
  * Fix for Ben Collins file: uri from slink upgrade.
  * Fixed resume code in FTP. Closes: #54323
  * Take more precautions to prevent the corruption Joey Hess saw.
  * Fixed --no-list-cleanup
  * RFC 2732 URI parsing ([] for hostnames).
  * Typo in apt-cache man page. Closes: #54949

 -- Ben Gertzfield <che@debian.org>  Fri, 14 Jan 2000 08:04:15 -0800

apt (0.3.15) unstable; urgency=low

  * Added DSelect::WaitAfterDownload Closes: #49549
  * Fixed cast error in byteswap macro and supporting code. Closes: #50093
  * Fixed buffer overflow for wide terminal sizes. Closes: #50295
  * Made -s and clean not do anything. Closes: #50238
  * Problem with Protected packages and the new OR code.
  * /usr/share/doc stuff. Closes: #51017, #50228, #51141
  * Remove doesn't require a package to be installable. Closes: #51175
  * FTP proxy touch ups in the mabn page. Closes: #51315, #51314

 -- Ben Gertzfield <che@debian.org>  Sat,  4 Dec 1999 21:17:24 -0800

apt (0.3.14) unstable; urgency=low

  * Fix Perl or group pre-depends thing Closes: #46091, #46096, #46233, #45901
  * Fix handling of dpkg's conversions from < -> <= Closes: #46094, #47088
  * Make unparsable priorities non-fatal Closes: #46266, #46267, #46293, #46298
  * Fix handling of '/' for the dist name. Closes: #43830, #45640, #45692
  * Fixed 'Method gave a blank filename' error from IMS queries onto CDs.
    Closes: #45034, #45695, #46537
  * Made OR group handling in the problem resolver more elaborate. Closes: #45646
  * Added APT::Clean-Installed option. Closes: #45973
  * Moves the free space check to after the calculated size is printed.
    Closes: #46639, #47498
  * mipsel arch Closes: #47614
  * Beautified URI printing to not include passwords Closes: #46857
  * Fixed little problem with --no-download Closes: #47557
  * Tweaked Dselect 'update' script to re-gen the avail file even in the
    event of a failure Closes: #47112
  * Retries for source archives too Closes: #47529
  * Unmounts CDROMs iff it mounted them Closes: #45299
  * Checks for the partial directories before doing downloads Closes: #47392
  * no_proxy environment variable (http only!) Closes: #43476
  * apt-cache showsrc Closes: #45799
  * De-Refs Single Pure virtual packages. Closes: #42437, #43555
  * Regexs for install. Closes: #35304, #38835
  * Dependency reports now show OR group relations
  * Re-Install feature. Cloes: #46961, #37393, #38919
  * Locks archive directory on clean (woops)
  * Remove is not 'sticky'. Closes: #48392
  * Slightly more accurate 'can not find package' message. Closes: #48311
  * --trivial-only and --no-remove. Closes: #48518
  * Increased the cache size. Closes: #47648
  * Comment woopsie. Closes: #48789
  * Removes existing links when linking sources. Closes: #48775
  * Problem resolver does not install all virtual packages. Closes: #48591, #49252
  * Clearer usage message about 'source' Closes: #48858
  * Immediate configure internal error Closes: #49062, #48884

 -- Ben Gertzfield <che@debian.org>  Sun,  7 Nov 1999 20:21:25 -0800

apt (0.3.13) unstable; urgency=low

  * Fix timestamp miss in FTP. Closes: #44363
  * Fix sorting of Kept packages. Closes: #44377
  * Fix Segfault for dselect-upgrade. Closes: #44436
  * Fix handling of '/' for the dist name. Closes #43830
  * Added APT::Get::Diff-Only and Tar-Only options. Closes #44384
  * Add commented-out deb-src URI to default sources.list file.

 -- Ben Gertzfield <che@debian.org>  Sun, 19 Sep 1999 18:54:20 -0700

apt (0.3.12) unstable; urgency=low

  * Fix for typo in the dhelp index. Closes: #40377
  * Multiple media swap support
  * Purge support. Closes: #33291, #40694
  * Better handling of - remove notation. Closes: #41024
  * Purge support. Closes: #33291, #40694
  * Error code on failed update. Closes: #41053
  * apt-cdrom adds entries for source directories. Closes: #41231
  * Sorts the output of any list. Closes: #41107
  * Fixes the looping problem. Closes: #41784, #42414, #44022
  * Fixes the CRC mechanism to lowercase all strings. Closes: #41839
  * More checks to keep the display sane. Particularly when fail-over is
    used with local mirrors and CD-Roms. Closes: #42127, #43130, #43668
  * PThread lockup problem on certain sparc/m68k. Closes: #40628
  * apt-cdrom understands .gz Package files too. Closes: #42779
  * Spelling error in dselect method description. Closes: #43251
  * Added security to the default source list. Closes: #43356

 -- Ben Gertzfield <che@debian.org>  Fri,  3 Sep 1999 09:04:28 -0700

apt (0.3.11) unstable; urgency=low

  * Fix for mis-parsed file: URIs. Closes: #40373, #40366, #40230
  * Fix for properly upgrading the system from perl 5.004 to 5.005

 -- Ben Gertzfield <che@debian.org>  Mon, 28 Jun 1999 21:06:44 -0700

apt (0.3.9) unstable; urgency=low

  * Spelling error in cachefile.cc. Closes: #39885
  * Trailing slash in dselect install if you try to use the
    default config file. Closes: #40011
  * Simulate works for autoclean. Closes: #39141
  * Fixed spelling errors. Closes: #39673
  * Changed url parsing a bit. Closes: #40070, #40069
  * Version 0.3.8 will be for slink/hamm (GNU libc 2).

 -- Ben Gertzfield <che@debian.org>  Thu, 24 Jun 1999 18:02:52 -0700

apt (0.3.7) unstable; urgency=low

  * Fixed missing text in the apt-get(8) page. Closes: #37596
  * Made --simulate and friends work with apt-get source. Closes: #37597, #37656
  * Fixed inclusion of man pages in the -doc/-dev package. Closes: #37633, #38651
  * Fixed handling of the -q option with not-entirely integer arguments
    Closes: #37499
  * Man page typo Closes: #37762
  * Fixed parsing of the Source: line. Closes: #37679
  * Dpkg/dpkg-hurd source bug. Closes: #38004, #38032
  * Added a check for an empty cache directory. Closes: #37963
  * Return a failure code if -d is given and packages fail to download.
    Closes: #38127
  * Arranged for an ftp proxy specifing an http server to work. See the
    important note in the sources.list man page.
  * Accounted for resumed files in the cps calculation. Closes: #36787
  * Deal with duplicate same version different packages. Closes: #30237
  * Added --no-download. Closes: #38095
  * Order of apt-cdrom dist detection. Closes: #38139
  * Fix apt-cdrom chop handling and missing lines. Closes: #37276
  * IPv6 http support
  * Suggests dpkg-dev for apt-get source. Closes: #38158
  * Fixed typo in apt-get help. Closes: #38712
  * Improved the error message in the case of broken held package. Closes: #38777
  * Fixed handling of MD5 failures
  * Documented list notation Closes: #39008
  * Change the 'b' to 'B'. Closes: #39007

 -- Ben Gertzfield <che@debian.org>  Sun, 20 Jun 1999 18:36:20 -0700

apt (0.3.6) unstable; urgency=low

  * Note that 0.3.5 never made it out the door..
  * Fix for apt-cdrom and unusual disk label locations. Closes: #35571
  * Made APT print numbers in decimal. Closes: #35617, #37319
  * Buffer munching fix for FTP. Closes: #35868
  * Typo in sample config file. Closes: #35907
  * Fixed whitespace in version compares. Closes: #35968, #36283, #37051
  * Changed installed size counter to only count unpacked packages.
    Closes: #36201
  * apt-get source support. Closes: #23934, #27190
  * Renames .debs that fail MD5 checking, provides automatic corruption
    recovery. Closes: #35931
  * Fixed autoconf verison. Closes: #37305
  * Random Segfaulting. Closes: #37312, #37530
  * Fixed apt-cache man page. Closes: #36904
  * Added a newline to apt-cache showpkg. Closes: #36903

 -- Ben Gertzfield <che@debian.org>  Wed, 12 May 1999 09:18:49 -0700

apt (0.3.4) unstable; urgency=low

  * Release for Ben while he is out of town.
  * Checked the size of partial files. Closes: #33705
  * apt-get should not print progress on non-tty. Closes: #34944
  * s/guide.text.gz/users-guide.txt.gz/ debian/control: Closes: #35207
  * Applied cdrom patches from Torsten.  Closes: #35140, #35141
  * smbmounted cdrom fix. Closes: #35470
  * Changed ie to eg.  Closes: #35196

 -- Adam Heath <doogie@debian.org>  Sun,  4 Apr 1999 18:26:44 -0500

apt (0.3.3) unstable; urgency=low

  * Fixes bug with file:/ URIs and multi-CD handling. Closes: #34923

 -- Ben Gertzfield <che@debian.org>  Tue, 23 Mar 1999 12:15:44 -0800

apt (0.3.2) unstable; urgency=low

  * Major release into unstable of v3
  * These bugs have been fixed, explanations are in the bug system, read
    the man pages as well..
    Closes: #21113, #22507, #22675, #22836, #22892, #32883, #33006, #34121,
    	    #23984, #24685, #24799, #25001, #25019, #34223, #34296, #34355,
	    #24021, #25022, #25026, #25104, #25176, #31557, #31691, #31853,
    	    #25458, #26019, #26433, #26592, #26670, #27100, #27100, #27601,
    	    #28184, #28391, #28778, #29293, #29351, #27841, #28172, #30260,
    	    #29382, #29441, #29903, #29920, #29983, #30027, #30076, #30112,
    	    #31009, #31155, #31381, #31883, #32140, #32395, #32584. #34465,
    	    #30383, #30441, #30472, #30643, #30827, #30324, #36425, #34596

 -- Ben Gertzfield <che@debian.org>  Mon, 15 Mar 1999 19:14:25 -0800

apt (0.3.1) experimental; urgency=low

  * Minor release of cvs version.
  * Added virtual package libapt-pkgx.x

 -- Mitch Blevins <mblevin@debian.org>  Wed, 10 Mar 1999 07:52:44 -0500

apt (0.3.0) experimental; urgency=low

  * New experimental version.

 -- Ben Gertzfield <che@debian.org>  Tue, 15 Dec 1998 12:53:21 -0800

apt (0.1.9) frozen unstable; urgency=low

  * Return to the wacky numbering for when we build 0.1.8 for hamm
  * Important bug related to APT on the Alpha fixed
  * apt-get dist-upgrade problems fixed
  * tiny patch for http method to fix an endless loop
  * nice fix from /usr/doc/lintian/ to remove rpath nastiness from
    libtool and add proper shared lib dependancies
  * now dh_shlibdeps is called with LD_LIBRARY_PATH=debian/tmp/usr/lib
    in case an old libpkg is installed while building APT to prevent
    spurious dependancies

 -- Ben Gertzfield <che@debian.org>  Thu,  5 Nov 1998 17:43:25 -0800

apt (0.1.7) unstable; urgency=low

  * New build with libstdc++2.9.
  * Various fixes; read the Changelog.

 -- Ben Gertzfield <che@debian.org>  Thu, 15 Oct 1998 18:29:18 -0700

apt (0.1.6) unstable; urgency=low

  * Various fixes in the FTP method for error checking. Fixes: #26188.
  * Spelling corrections in dselect method. Fixes: #25884
  * Fixes for compilation on alpha/ppc. Fixes: #25313, #26108.
  * No more bo releases: we're using a normal numbering system now.

 -- Ben Gertzfield <che@debian.org>  Tue,  8 Sep 1998 19:27:13 -0700

apt (0.1.5) unstable; urgency=low

  * Changed sources.list to point to 'unstable' by default, as
    'frozen' no longer exists!

 -- Ben Gertzfield <che@debian.org>  Thu, 23 Jul 1998 22:00:18 -0700

apt (0.1.3) unstable; urgency=low

  * New upstreamish version.
  * ftp method rewritten in C. Removes dependancies on all perl/perl
    related modules. This fixes many of the ftp method bugs.

 -- Ben Gertzfield <che@debian.org>  Thu, 16 Jul 1998 22:19:00 -0700

apt (0.1.1) unstable; urgency=low

  * Release for unstable.

 -- Ben Gertzfield <che@debian.org>  Tue, 30 Jun 1998 20:48:30 -0700

apt (0.1) unstable; urgency=low

  * Kludge to fix problem in libnet-perl with illegal anonymous
    FTP passwords.
  * Moved to unstable; apt is in a useable state now.
  * Fixed version numbering. From now on, numbering will be:
    0.1 (no actual release) -> 0.1.0bo (release for libc5) ->
    0.1.1 (release for unstable). Thanks, Manoj.

 -- Ben Gertzfield <che@debian.org>  Tue, 30 Jun 1998 20:40:58 -0700

apt (0.0.17-1) experimental; urgency=low

  * Fixed problem with libc6 version compare
  * Scott's away for a while, so I'll be packaging apt for the time
    being.

 -- Ben Gertzfield <che@debian.org>  Thu, 25 Jun 1998 19:02:03 -0700

apt (0.0.16-1) experimental; urgency=low

  * Modifications to make apt-get more friendly when backgrounded.
  * Updated documentation.
  * Updates to graphic widgets

 -- Scott K. Ellis <scott@debian.org>  Mon,  8 Jun 1998 11:22:02 -0400

apt (0.0.15-0.2bo) experimental; urgency=low

  * Bo compilation
  * Bob Hilliards crash

 -- Jason Gunthorpe <jgg@debian.org>  Sun, 31 May 1998 20:18:35 -0600

apt (0.0.15-0.1bo) experimental; urgency=low

  * Bo compilation
  * libstdc++272 patch

 -- Jason Gunthorpe <jgg@debian.org>  Sun, 31 May 1998 20:18:35 -0600

apt (0.0.15) experimental; urgency=low

  * Clean up source tarball (no user-visible changes)

 -- Scott K. Ellis <scott@debian.org>  Tue, 26 May 1998 12:23:53 -0400

apt (0.0.14) experimental; urgency=low

  * Updates in ordering code to make sure certain upgrades work correctly.
  * Made dselect/setup understand ftp as well as http

 -- Scott K. Ellis <scott@debian.org>  Wed, 20 May 1998 13:33:32 -0400

apt (0.0.13-bo1) experimental; urgency=low

  * Bo compilation

 -- Jason Gunthorpe <jgg@debian.org>  Mon, 18 May 1998 15:10:49 -0600

apt (0.0.13) experimental; urgency=low

  * Remove hardcoded egcc from debian/rules (#21575)
  * Fixes for ordering logic when system has a number of unpacked
    but unconfigured packages installed.
  * Spelling fix in dselect install method (#22556)

 -- Scott K. Ellis <scott@debian.org>  Sun, 17 May 1998 20:08:33 -0400

apt (0.0.12) experimental; urgency=low

  * Fixed problems with package cache corruption.
  * Made to depend on libc6 >= 2.0.7pre1 due to timezone problems with
    earlier versions.
  * Interface and documentation improvements.

 -- Scott K. Ellis <scott@debian.org>  Sat, 16 May 1998 23:17:32 -0400

apt (0.0.11) experimental; urgency=low

  * Change dependancies to pre-depends since breaking your packaging tools
    in the middle of an installation isn't very good.
  * Bug fixes to ftp method and general apt-get code

 -- Scott K. Ellis <scott@debian.org>  Fri, 15 May 1998 08:57:38 -0400

apt (0.0.10) experimental; urgency=low

  * Run "dpkg --configure -a" after an aborted dselect install
  * Fixed problem with install looping
  * Support for authenticating proxys: (note this isn't terribly secure)
    http_proxy="http://user:pass@firewall:port/"
  * Substitute $ARCH in sources.list
  * Fixes in the resumption code for ftp

 -- Scott K. Ellis <scott@debian.org>  Tue, 12 May 1998 09:14:41 -0400

apt (0.0.9) experimental; urgency=low

  * Added ftp support.
  * Various other less visible bug fixes.
  * Fixed problem with segfault when apt-get invoked in a non-existant
    directory (Bug #21863)
  * Bumped policy to 2.4.1

 -- Scott K. Ellis <scott@debian.org>  Fri,  1 May 1998 09:18:19 -0400

apt (0.0.8) experimental; urgency=low

  * Fixed generated available file (Bug #21836)
  * Added download ETA (Bug #21774).
  * Fixed hardcoded ARCH (Bug #21751).
  * Fixed check on http_proxy (Bug #21795).
  * Added download speed indicator.

 -- Scott K. Ellis <scott@debian.org>  Mon, 27 Apr 1998 10:58:32 -0400

apt (0.0.7) experimental; urgency=low

  * Remove libdeity and apt from package for now, since only apt-get and
    apt-cache are actually useful right now.
  * Clean up handling of package installation errors.
  * Added timeout to http transfers (#21269)
  * Updated setup for dselect/apt method.
  * Updated man pages
  * Long options (added in 0.0.6)

 -- Scott K. Ellis <scott@debian.org>  Tue, 21 Apr 1998 09:06:49 -0400

apt (0.0.6) experimental; urgency=low

  * Spelling changes.
  * Revamped download status display.
  * Call apt-get clean after successful install in dselect.
  * Added "apt-get clean" which deletes package files from /var/cache/apt

 -- Scott K. Ellis <scott@debian.org>  Thu,  9 Apr 1998 15:13:59 -0400

apt (0.0.5) experimental; urgency=low

  * Ignore signals while dpkg is running so we don't leave dpkg running in
    the background (#20804)
  * Check Packages as well as Packages.gz for file URIs (#20784)
  * Spelling cleanup (#20800)
  * Added -m option to permit upgrade to go on in the case of a bad mirror.
    This option may result in incomplete upgrades when used with -f.

 -- Scott K. Ellis <scott@debian.org>  Tue,  7 Apr 1998 12:40:29 -0400

apt (0.0.4) experimental; urgency=low

  * New usage guide.
  * Various documentation updates and cleanup.
  * Added '-f' option to apt-get attempt to fix broken dependancies.

 -- Scott K. Ellis <scott@debian.org>  Sat,  4 Apr 1998 14:36:00 -0500

apt (0.0.3) experimental; urgency=low

  * Added a shlibs.local file to prevent apt from depending on itself.
  * Updates to how apt-get handles bad states in installed packages.
  * Updated rules to make sure build works from a freshly checked out source
    archive.  Building from CVS needs libtool/automake/autoconf, builds from
    the distributed source package should have no such dependancy.

 -- Scott K. Ellis <scott@debian.org>  Fri,  3 Apr 1998 11:49:47 -0500

apt (0.0.2) unstable; urgency=low

  * Updates to apt-get and http binding for dselect method (apt).
  * Updating version number from 0.0.1, which was released only on IRC.

 -- Scott K. Ellis <scott@debian.org>  Fri,  3 Apr 1998 00:35:18 -0500

apt (0.0.1) unstable; urgency=low

  * Initial Release.

 -- Scott K. Ellis <scott@debian.org>  Tue, 31 Mar 1998 12:49:28 -0500<|MERGE_RESOLUTION|>--- conflicted
+++ resolved
@@ -1,4 +1,3 @@
-<<<<<<< HEAD
 apt (0.8.16~exp8) experimental; urgency=low
 
   [ David Kalnischkies ]
@@ -14,23 +13,6 @@
   * do not pollute namespace in the headers with using (Closes: #500198)
   * use forward declaration in headers if possible instead of includes
   * remove old APT_COMPATIBILITY ifdef's
-=======
-apt (0.8.15.9+nmu1) unstable; urgency=low
-
-  [ David Kalnischkies ]
-  * algorithms.cc:
-    - show a debug why a package was kept by ResolveByKeep()
-
- -- David Kalnischkies <kalnischkies@gmail.com>  Mon, 17 Oct 2011 16:36:22 +0200
-
-apt (0.8.15.9) unstable; urgency=low
-
-  [ David Kalnischkies ]
-  * Symbol file update
-  * doc/apt-get.8.xml:
-    - change wording of autoremove description as suggested
-      by Robert Simmons, thanks! (Closes: #641490)
->>>>>>> 0a64ecd7
   * apt-pkg/deb/dpkgpm.cc:
     - use std::vector instead of fixed size arrays to store args and
       multiarch-packagename strings
@@ -40,23 +22,15 @@
       statisfying garbage package dependencies (Closes: #640590)
   * apt-pkg/algorithms.cc:
     - if a package is garbage, don't try to save it with FixByInstall
-<<<<<<< HEAD
   * apt-pkg/deb/debsrcrecords.cc:
     - remove the limit of 400 Binaries for a source package (Closes: #622110)
   * apt-pkg/deb/deblistparser.cc:
     - fix crash when the dynamic mmap needs to be grown in
       LoadReleaseInfo (LP: #854090)
-=======
-  * apt-pkg/init.cc:
-    - silently ignore *.orig and *.save files by default
-  * apt-pkg/policy.cc:
-    - accept generic release pin expressions again in -t (Closes: #644166)
->>>>>>> 0a64ecd7
   * apt-pkg/deb/debmetaindex.cc:
     - none is a separator, not a language: no need for Index (Closes: #624218)
   * apt-pkg/aptconfiguration.cc:
     - do not builtin languages only if none is forced (Closes: #643787)
-<<<<<<< HEAD
   * apt-pkg/pkgcachegen.cc:
     - refactor MergeList by creating -Group, -Package and -Version specialist
     - share description list between "same" versions (LP: #868977)
@@ -74,20 +48,11 @@
     - fix fetching language information by adding OptionalSubIndexTarget
   * methods/https.cc:
     - cleanup broken downloads properly
-=======
-  * doc/apt.conf.5.xml:
-    - apply spelling fix by Kevin Lyda, thanks! (Closes: #644104)
-
-  [ Christian Perrier ]
-  * Fix spelling error (sensée) in French translation. Thanks
-    to Corentin Le Gall for spotting it.
->>>>>>> 0a64ecd7
 
   [ Colin Watson ]
   * ftparchive/cachedb.cc:
     - fix buffersize in bytes2hex
 
-<<<<<<< HEAD
  -- Michael Vogt <mvo@debian.org>  Fri, 14 Oct 2011 13:51:35 +0200
 
 apt (0.8.16~exp6) experimental; urgency=low
@@ -225,7 +190,50 @@
   * merged with the debian/unstable upload
 
  -- Michael Vogt <mvo@debian.org>  Wed, 29 Jun 2011 12:40:31 +0200
-=======
+
+apt (1.8.15.9+nmu1) unstable; urgency=low
+
+  [ David Kalnischkies ]
+  * algorithms.cc:
+    - show a debug why a package was kept by ResolveByKeep()
+
+ -- David Kalnischkies <kalnischkies@gmail.com>  Mon, 17 Oct 2011 16:36:22 +0200
+
+apt (0.8.15.9) unstable; urgency=low
+
+  [ David Kalnischkies ]
+  * Symbol file update
+  * doc/apt-get.8.xml:
+    - change wording of autoremove description as suggested
+      by Robert Simmons, thanks! (Closes: #641490)
+  * apt-pkg/deb/dpkgpm.cc:
+    - use std::vector instead of fixed size arrays to store args and
+      multiarch-packagename strings
+    - load the dpkg base arguments only one time and reuse them later
+  * cmdline/apt-get.cc:
+    - follow Provides in the evaluation of saving candidates, too, for
+      statisfying garbage package dependencies (Closes: #640590)
+  * apt-pkg/algorithms.cc:
+    - if a package is garbage, don't try to save it with FixByInstall
+  * apt-pkg/init.cc:
+    - silently ignore *.orig and *.save files by default
+  * apt-pkg/policy.cc:
+    - accept generic release pin expressions again in -t (Closes: #644166)
+  * apt-pkg/deb/debmetaindex.cc:
+    - none is a separator, not a language: no need for Index (Closes: #624218)
+  * apt-pkg/aptconfiguration.cc:
+    - do not builtin languages only if none is forced (Closes: #643787)
+  * doc/apt.conf.5.xml:
+    - apply spelling fix by Kevin Lyda, thanks! (Closes: #644104)
+
+  [ Christian Perrier ]
+  * Fix spelling error (sensée) in French translation. Thanks
+    to Corentin Le Gall for spotting it.
+
+  [ Colin Watson ]
+  * ftparchive/cachedb.cc:
+    - fix buffersize in bytes2hex
+
   [ Michael Vogt ]
   * ftparchive/cachedb.cc:
     - make buffer fully dynamic (thanks to Colin Watson)
@@ -238,14 +246,13 @@
   * cmdline/apt-get.cc:
     - output list of virtual package providers to c1out in -q=1
       instead of /dev/null to unbreak sbuild (LP: #816155)
-  
+
   [ Michael Vogt ]
   * apt-pkg/contrib/configuration.cc:
     - fix double delete (LP: #848907)
     - ignore only the invalid regexp instead of all options
 
  -- Michael Vogt <mvo@debian.org>  Wed, 14 Sep 2011 12:08:25 +0200
->>>>>>> 0a64ecd7
 
 apt (0.8.15.7) unstable; urgency=low
 
