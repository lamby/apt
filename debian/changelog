--- conflicted
+++ resolved
@@ -1,4 +1,33 @@
-<<<<<<< HEAD
+apt (0.8.10ubuntu1) natty; urgency=low
+
+  [ Julian Andres Klode ]
+  * cmdline/apt-cache.cc: Create an error for apt-cache depends
+    if packages could not found (LP: #647045)
+  
+  [ Michael Vogt ]
+  * merged from debian-sid
+
+ -- Michael Vogt <michael.vogt@ubuntu.com>  Tue, 07 Dec 2010 15:53:49 +0100
+
+apt (0.8.10) unstable; urgency=low
+
+  [ Programs translations ]
+  * Czech by Miroslav Kure. Closes: #605107
+
+  [ Martin Pitt ]
+  * test/integration/test-compressed-indexes, test/test-indexes.sh:
+    - Explicitly disable compressed indexes at the start. This ensures that we
+      will actually test uncompressed indexes regardless of the internal
+      default value of Acquire::GzipIndexes.
+
+  [ David Kalnischkies ]
+  * apt-pkg/algorithms.cc:
+    - mark all installed packages first without auto installation in
+      a dist-upgrade to prefer upgrading packages instead of installing
+      new packages in versioned or-groups (Closes: #605394)
+
+ -- Michael Vogt <mvo@debian.org>  Tue, 30 Nov 2010 10:42:17 +0100
+
 apt (0.8.9ubuntu4) natty; urgency=low
 
   [ Michael Vogt ]
@@ -40,33 +69,6 @@
       but point to launchpad instead
 
  -- Michael Vogt <michael.vogt@ubuntu.com>  Thu, 18 Nov 2010 15:02:14 +0100
-=======
-apt (0.8.11) unstable; urgency=low
-
-  * cmdline/apt-cache.cc: Create an error for apt-cache depends
-    if packages could not found (LP: #647045)
-
- -- Julian Andres Klode <jak@debian.org>  Tue, 07 Dec 2010 15:47:11 +0100
-
-apt (0.8.10) unstable; urgency=low
-
-  [ Programs translations ]
-  * Czech by Miroslav Kure. Closes: #605107
-
-  [ Martin Pitt ]
-  * test/integration/test-compressed-indexes, test/test-indexes.sh:
-    - Explicitly disable compressed indexes at the start. This ensures that we
-      will actually test uncompressed indexes regardless of the internal
-      default value of Acquire::GzipIndexes.
-
-  [ David Kalnischkies ]
-  * apt-pkg/algorithms.cc:
-    - mark all installed packages first without auto installation in
-      a dist-upgrade to prefer upgrading packages instead of installing
-      new packages in versioned or-groups (Closes: #605394)
-
- -- Michael Vogt <mvo@debian.org>  Tue, 30 Nov 2010 10:42:17 +0100
->>>>>>> f23fc0e0
 
 apt (0.8.9) unstable; urgency=low
 
