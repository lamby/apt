<<<<<<< HEAD
apt (0.8.13.2ubuntu3) natty-proposed; urgency=low

  * apt-pkg/deb/dpkgpm.cc:
    - stop reporting of apport-package bug reports regarding
      dpkg I/O errors (LP: #767776)

 -- Brian Murray <brian@ubuntu.com>  Wed, 20 Apr 2011 15:05:12 -0700

apt (0.8.13.2ubuntu2) natty; urgency=low

  [ Michael Vogt ]
  * debian/apt.cron.daily:
    - run unattended-upgrades even if there was a error during
      the apt-get update (LP: #676295)
  
=======
apt (0.8.14.2) UNRELEASED; urgency=low

  * apt-pkg/depcache.cc:
    - Really release action groups only once (Closes: #622744)
    - Make purge work again for config-files (LP: #244598) (Closes: #150831)
  * debian/apt.cron.daily:
    - Check power after wait, patch by manuel-soto (LP: #705269)
  * debian/control:
    - Move ${shlibs:Depends} to Pre-Depends, as we do not want APT
      unpacked if a library is too old and thus break upgrades
  * doc/apt-key.8.xml:
    - Document apt-key net-update (LP: #192810)

 -- Julian Andres Klode <jak@debian.org>  Mon, 18 Apr 2011 10:54:11 +0200

apt (0.8.14.1) unstable; urgency=low

  * apt-pkg/acquire-item.cc:
    - Only try to rename existing Release files (Closes: #622912)

 -- Julian Andres Klode <jak@debian.org>  Sat, 16 Apr 2011 14:36:10 +0200

apt (0.8.14) unstable; urgency=low

>>>>>>> a63bbd7e
  [ Julian Andres Klode ]
  * apt-pkg/indexcopy.cc:
    - Use RealFileExists() instead of FileExists(), allows amongst other
      things a directory named Sources to exist on a CD-ROM (LP: #750694).
<<<<<<< HEAD
  
  [ David Kalnischkies  ]
  * apt-pkg/pkgcache.cc:
    - use the native Architecture stored in the cache header instead of
      loading it from configuration as suggested by Julian Andres Klode

 -- Michael Vogt <michael.vogt@ubuntu.com>  Thu, 07 Apr 2011 12:52:21 +0200

apt (0.8.13.2ubuntu1) natty; urgency=low

  * merge fixes from debian-sid, most notable the handling of
    arch=all architectures in python-apt (LP: #733741)
  * apt-pkg/aptconfiguration.cc:
    - fix comparing for a empty string

 -- Michael Vogt <michael.vogt@ubuntu.com>  Tue, 05 Apr 2011 13:19:56 +0200
=======
  * apt-pkg/acquire-item.cc:
    - Use Release files even if they cannot be verified (LP: #704595)
  * cmdline/apt-get.cc:
    - Do not install recommends for build-dep (Closes: #454479) (LP: #245273)
  * apt-pkg/deb/deblistparser.cc:
    - Handle no space before "[" in build-dependencies (LP: #72344)
  * apt-pkg/policy.cc:
    - Allow pinning by glob() expressions, and regular expressions
      surrounded by slashes (the "/" character) (LP: #399474)
      (Closes: #121132)
  * debian/control:
    - Set Standards-Version to 3.9.2
  
  [ Michael Vogt ]
  * mirror method:
    - do not crash if the mirror file fails to download
  * apt-pkg/aptconfiguration.cc:
    - fix comparing for a empty string
  * debian/apt.cron.daily:
    - run unattended-upgrades even if there was a error during
      the apt-get update (LP: #676295)

  [ David Kalnischkies ]
  * apt-pkg/pkgcache.cc:
    - use the native Architecture stored in the cache header instead of
      loading it from configuration as suggested by Julian Andres Klode

 -- Julian Andres Klode <jak@debian.org>  Fri, 15 Apr 2011 14:28:15 +0200
>>>>>>> a63bbd7e

apt (0.8.13.2) unstable; urgency=low

  [ David Kalnischkies ]
  * apt-pkg/deb/dpkgpm.cc:
    - skip --configure if all packages disappeared
  * apt-pkg/vendor.cc, apt-pkg/vendorlist.cc:
    - mark them as deprecated as they are unused
  * apt-pkg/deb/deblistparser.h:
    - enable StripMultiArch by default for ParseDepends
  * debian/apt.conf.autoremove:
    - adapt to new gnumach kernel package naming (Closes: #619337)
  * doc/apt_preferences.5.xml:
    - correct typo spotted by Charles Plessy (Closes: #619088)
    - document ButAutomaticUpgrades together with NotAutomatic
      as suggested by Charles Plessy (Closes: #619083)
  * apt-pkg/depcache.cc:
    - remove pseudo handling leftover from SetReInstall
    - do not change protected packages in autoinstall (Closes: #618848)
  * apt-pkg/pkgcachegen.cc:
    - make "all"->"native" an implementation detail of NewPackage
      rather than rewrite it in higher methods
  * apt-pkg/cacheiterator.h:
    - return "all" instead of native architecture without breaking the abi
      (too much) by extending enum instead of using bitflags (LP: #733741)
  * apt-pkg/aptconfiguration.cc:
    - use dpkg --print-foreign-architectures to get multiarch configuration
      if non is specified with APT::Architectures (Closes: #612958)
  * cmdline/apt-get.cc:
    - do not show simulation notice for non-root commands (Closes: #619072)
    - be able to disable resolver with APT::Get::CallResolver and disable
      auto installation with APT::Get::AutoSolving
  * apt-pkg/deb/deblistparser.cc:
    - create foo:any provides for all architectures for an allowed package

 -- Michael Vogt <mvo@debian.org>  Tue, 05 Apr 2011 09:40:28 +0200

apt (0.8.13.1ubuntu1) natty; urgency=low

  * merged fixes from the debian-sid (LP: #744832)
  
 -- Michael Vogt <michael.vogt@ubuntu.com>  Mon, 04 Apr 2011 14:40:51 +0200

apt (0.8.13.1) unstable; urgency=low

  * apt-pkg/acquire-item.cc: Use stat buffer if stat was
    successful, not if it failed (Closes: #620546)

 -- Julian Andres Klode <jak@debian.org>  Sat, 02 Apr 2011 20:55:35 +0200

apt (0.8.13ubuntu2) natty; urgency=low

  * po/makefile:
    - add hack to run MSGMERGE again if it segfaults. this is to help
      powerpc to bootstrap
  * mirror method:
    - merge fix from Matt Zimmerman, many thanks (LP: #741098)
    - do not crash if the mirror file fails to download

 -- Michael Vogt <michael.vogt@ubuntu.com>  Thu, 24 Mar 2011 18:01:38 +0100

apt (0.8.13ubuntu1) natty; urgency=low

  * merged from debian/sid, this adds important fixes in the
    apt mirror method

 -- Michael Vogt <michael.vogt@ubuntu.com>  Wed, 16 Mar 2011 08:23:19 +0100

apt (0.8.13) unstable; urgency=low

  [ Thorsten Spindler ]
  * methods/rsh.cc
    - fix rsh/ssh option parsing (LP: #678080), thanks to
      Ville Mattila 
  
  [ Michael Vogt ]
  * apt-pkg/acquire-item.cc:
    - mark pkgAcqIndexTrans as Index-File to avoid asking the
      user to insert the CD on each apt-get update
  * po/sl.po:
    - updated, thanks to Andrej Znidarsic
  * mirror method:
    - when downloading data, show the mirror being used
    - randomize mirror list after download in a host specific way
      to ensure that the load is evenly spreaded accross the mirrors
    - fix some missing "Fail-Ignore"

 -- Michael Vogt <mvo@debian.org>  Wed, 16 Mar 2011 08:04:42 +0100

apt (0.8.12ubuntu2) unstable; urgency=low

  [ Thorsten Spindler ]
  * methods/rsh.cc
    - fix rsh/ssh option parsing (LP: #678080), thanks to
      Ville Mattila 
  
  [ Michael Vogt ]
  * apt-pkg/acquire-item.cc:
    - mark pkgAcqIndexTrans as Index-File to avoid asking the
      user to insert the CD on each apt-get update
  * methods/mirror.cc:
    - improve debug output and fix bug in TryNextMirror

 -- Michael Vogt <michael.vogt@ubuntu.com>  Thu, 10 Mar 2011 15:56:54 +0100

apt (0.8.12ubuntu1) natty; urgency=low

  * merged from debian/sid, this adds important fixes in the udev based
    cdrom handling and multiarch handling

 -- Michael Vogt <michael.vogt@ubuntu.com>  Thu, 10 Mar 2011 16:12:22 +0100

apt (0.8.12) unstable; urgency=low

  [ Michael Vogt ]
  * apt-pkg/deb/debindexfile.cc:
    - ignore missing deb-src files in /var/lib/apt/lists, thanks
      to Thorsten Spindler (LP: #85590)
  * apt-pkg/contrib/fileutl.cc, apt-pkg/deb/dpkgpm.cc:
    - honor Dpkg::Chroot-Directory in the RunScripts*() methods
  * apt-pkg/contrib/cdromutl.{cc,h}, apt-pkg/cdrom.{cc,h}:
    - deal with missing FSTAB_DIR when using libudev to discover cdrom
    - add experimental APT::cdrom::CdromOnly option (on by default). 
      When this is set to false apt-cdrom will handle any removable
      deivce (like a usb-stick) as a "cdrom/dvd" source

  [ Christian Perrier ]
  * Fix error in French translation of manpages (apt_preferences(5)).
    Merci, Rémi Vanicat. Closes: #613689
  * Complete French manpage translation
  * Italian translation update (Milo Casagrande). Closes: #614395

  [ David Kalnischkies ]
  * ftparchive/multicompress.cc, apt-inst/deb/debfile.cc:
    - support xz compressor to create xz-compressed Indexes and be able
      to open data.tar.xz files
    - load the supported compressors from configuration
  * ftparchive/writer.cc:
    - ensure that Date and Valid-Until time strings are not localised
    - add options to disable specific checksums for Indexes
    - include xz-compressed Packages and Sources files in Release file
  * apt-pkg/aptconfiguration.cc:
    - support download of xz-compressed indexes files
    - support adding new compressors by configuration
  * apt-pkg/deb/debsrcrecords.cc:
    - support xz-compressed source v3 debian.tar files
    - support every compression we have a compressor configured
  * ftparchive/contents.cc:
    - remove ExtractArchive codecopy from apt-inst/deb/debfile.cc
  * apt-inst/deb/debfile.cc:
    - support data.tar's compressed with any configured compressor
  * cmdline/apt-get.cc:
    - reinstall dependencies of reinstalled "garbage" (Closes: #617257)

  [ Steve Langasek ]
  * apt-pkg/deb/dpkgpm.cc:
    - make sure that for multiarch packages, we are passing the full
      qualified package name to dpkg for removals. (Closes: #614298)
  * Remove the "pseudopackage" handling of Architecture: all packages for
    Multi-Arch; instead, Arch: all packages only satisfy dependencies for
    the native arch, except where the Arch: all package is declared
    Multi-Arch: foreign.  (Closes: #613584)

 -- Michael Vogt <mvo@debian.org>  Thu, 10 Mar 2011 14:46:48 +0100

apt (0.8.11.5ubuntu2) natty; urgency=low

  [ Michael Vogt ]
  * apt-pkg/deb/debindexfile.cc:
    - ignore missing deb-src files in /var/lib/apt/lists, thanks
      to Thorsten Spindler (LP: #85590)
  * apt-pkg/contrib/fileutl.cc, apt-pkg/deb/dpkgpm.cc:
    - honor Dpkg::Chroot-Directory in the RunScripts*() methods

 -- Michael Vogt <michael.vogt@ubuntu.com>  Thu, 03 Mar 2011 17:39:30 +0100

apt (0.8.11.5ubuntu1) natty; urgency=low

  * Merged from debian/sid

 -- Michael Vogt <michael.vogt@ubuntu.com>  Fri, 18 Feb 2011 12:01:19 +0100

apt (0.8.11.5) unstable; urgency=low

  [ Christian Perrier ]
  * Add missing dot in French translation of manpages. Merci, Olivier
    Humbert.
  * French translation update
  * French manpages translation update

  [ David Kalnischkies ]
  * apt-pkg/depcache.cc:
    - party revert fix in 0.8.11.2 which marked all packages as manual
      installed if the FromUser bit is set in the MarkInstall call.
      The default for this bit is true and aptitude depends on the old
      behavior so the package is only marked as manual if its not marked
      ("old" behavior) or if automatic installation is enabled - which
      aptitude disables always (see also #613775)

 -- David Kalnischkies <kalnischkies@gmail.com>  Thu, 17 Feb 2011 15:16:31 +0100

apt (0.8.11.4) unstable; urgency=low

  [ David Kalnischkies ]
  * apt-pkg/contrib/error.cc:
    - ensure that va_list is not invalid in second try
  * cmdline/apt-get.cc:
    - don't remove new dependencies of garbage packages (Closes: #613420)
  
  [ Michael Vogt ]
  * test/integration/*
    - fix dashish in the integration tests

 -- Michael Vogt <mvo@debian.org>  Wed, 16 Feb 2011 14:36:03 +0100

apt (0.8.11.3) unstable; urgency=low

  * apt-pkg/contrib/fileutl.cc:
    - really detect bigendian machines by including config.h,
      so we can really (Closes: #612986)
  * apt-pkg/contrib/mmap.cc:
    - Base has as 'valid' failure states 0 and -1 so add a simple
      validData method to check for failure states

 -- David Kalnischkies <kalnischkies@gmail.com>  Mon, 14 Feb 2011 16:58:03 +0100

apt (0.8.11.2) unstable; urgency=low

  [ Michael Vogt ]
  * merged lp:~evfool/apt/fix641673:
    - String-fix in the source and the translations for the grammatical 
      mistake reported in bug LP: #641673, thanks to Robert Roth
  * merged lp:~evfool/apt/fix418552:
    - Grammar fix for bug LP: #418552, thanks to Robert Roth
  
  [ David Kalnischkies ]
  * cmdline/apt-get.cc:
    - add --install-suggests option (Closes: #473089)
  * apt-pkg/depcache.cc:
    - mark a package which was requested to be installed on commandline
      always as manual regardless if it is already marked or not as the
      marker could be lost later by the removal of rdepends (Closes: #612557)
  * methods/rred.cc:
    - read patch into MMap only if we work on uncompressed patches
    - update size of dynamic MMap as we write in from the outside
  * apt-pkg/contrib/mmap.cc:
    - do not try to free the mapping if its is unset
  * apt-pkg/contrib/fileutl.cc:
    - reorder the loaded filesize bytes for big endian (Closes: #612986)
      Thanks to Jörg Sommer for the detailed analyse!

 -- Michael Vogt <mvo@debian.org>  Mon, 14 Feb 2011 12:07:18 +0100

apt (0.8.11.1) unstable; urgency=low

  [ Stefan Lippers-Hollmann ]
  * cmdline/apt-key:
    - fix root test which prevented setting of trustdb-name
      which lets gpg fail if it adds/remove keys from trusted.gpg
      as it tries to open the (maybe) not existent /root/.gnupg

  [ David Kalnischkies ]
  * debian/apt.symbols:
    - add more arch dependent symbols

 -- Michael Vogt <mvo@debian.org>  Wed, 09 Feb 2011 17:49:59 +0100

apt (0.8.11) unstable; urgency=low

  [ David Kalnischkies ]
  * apt-pkg/depcache.cc:
    - add SetCandidateRelease() to set a candidate version and
      the candidates of dependencies if needed to a specified
      release (Closes: #572709)
    - allow conflicts in the same group again (Closes: #612099)
  * cmdline/apt-get.cc:
    - if --print-uris is used don't setup downloader as we don't need
      progress, lock nor the directories it would create otherwise
    - show dependencies of essential packages which are going to remove
      only if they cause the remove of this essential (Closes: #601961)
    - keep not installed garbage packages uninstalled instead of showing
      in the autoremove section and installing those (Closes: #604222)
    - change pkg/release behavior to use the new SetCandidateRelease
      so installing packages from experimental or backports is easier
    - really do not show packages in the extra section if they were
      requested on the commandline, e.g. with a modifier (Closes: #184730)
    - always do removes first and set not installed remove packages
      on hold to prevent temporary installation later (Closes: #549968)
  * debian/control:
    - add Vcs-Browser now that loggerhead works again (Closes: #511168)
    - depend on debhelper 7 to raise compat level
    - depend on dpkg-dev (>= 1.15.8) to have c++ symbol mangling
  * apt-pkg/contrib/fileutl.cc:
    - add a RealFileExists method and check that your configuration files
      are real files to avoid endless loops if not (Closes: #604401)
    - ignore non-regular files in GetListOfFilesInDir (Closes: #594694)
  * apt-pkg/contrib/weakptr.h:
    - include stddefs.h to fix compile error (undefined NULL) with gcc-4.6
  * methods/https.cc:
    - fix CURLOPT_SSL_VERIFYHOST by really passing 2 to it if enabled
  * deb/dpkgpm.cc:
    - fix popen/fclose mismatch reported by cppcheck. Thanks to Petter
      Reinholdtsen for report and patch! (Closes: #607803)
  * doc/apt.conf.5.xml:
    - fix multipl{y,e} spelling error reported by Jakub Wilk (Closes: #607636)
  * apt-inst/contrib/extracttar.cc:
    - let apt-utils work with encoded tar headers if uid/gid are large.
      Thanks to Nobuhiro Hayashi for the patch! (Closes: #330162)
  * apt-pkg/cacheiterator.h:
    - do not segfault if cache is not build (Closes: #254770)
  * doc/apt-get.8.xml:
    - remove duplicated mentioning of --install-recommends
  * doc/sources.list.5.xml:
    - remove obsolete references to non-us (Closes: #594495)
    - a notice is printed for ignored files (Closes: #597615)
  * debian/rules:
    - use -- instead of deprecated -u for dh_gencontrol
    - remove shlibs.local creation and usage
    - show differences in the symbol files, but never fail
  * pre-build.sh:
    - remove as it is not needed for a working 'bzr bd'
  * debian/{apt,apt-utils}.symbols:
    - ship experimental unmangled c++ symbol files
  * methods/rred.cc:
    - operate optional on gzip compressed pdiffs
  * apt-pkg/acquire-item.cc:
    - don't uncompress downloaded pdiff files before feeding it to rred
    - try downloading clearsigned InRelease before trying Release.gpg
    - change the internal handling of Extensions in pkgAcqIndex
    - add a special uncompressed compression type to prefer those files
    - download and use i18n/Index to choose which Translations to download
  * cmdline/apt-key:
    - don't set trustdb-name as non-root so 'list' and 'finger'
      can be used without being root (Closes: #393005, #592107)
  * apt-pkg/deb/deblistparser.cc:
    - rewrite LoadReleaseInfo to cope with clearsigned Releasefiles
  * ftparchive/writer.cc:
    - add config option to search for more patterns in release command
    - include Index files by default in the Release file
  * methods/{gzip,bzip}.cc:
    - print a good error message if FileSize() is zero
  * apt-pkg/aptconfiguration.cc:
    - remove the inbuilt Translation files whitelist
  * cmdline/apt-cache.cc:
    - remove not implemented 'apt-cache add' command
  * doc/apt-cache.8.xml:
    - describe reality as apt-cache just queries and doesn't manipulate
      the caches. Thanks to Enrico Zini for spotting it! (Closes: #612009)
  * apt-pkg/algorithms.cc:
    - mark pseudo packages of installed all packages as configured
      in the simulation as we don't call configure for these packages
  * apt-pkg/pkgcachegen.cc:
    - in multiarch, let :all packages conflict with :any packages
      with a different version to be sure
  * apt-pkg/contrib/error.cc:
    - remove 400 char size limit of error messages (LP: #365611)

  [ Michael Vogt ]
  * methods/http.cc:
    - do not hang if Acquire::http::ProxyAutoDetect can not be
      executed or returns no data (LP: #654393)
  * debian/apt.conf.autoremove:
    - never autoremove the GNU/Hurd kernel (closes: #588423), thanks
      to Guillem Jover
  * apt-pkg/cdrom.cc, apt-pkg/init.cc, methods/cdrom.cc:
    - use /media/cdrom as default mountoint (closes: #611569)
  * cmdline/apt-get.cc:
    - add apt-get changelog (closes: #526990)
    - add apt-get download (closes: #82738)

  [ Martin Pitt ]
  * test/integration/test-compressed-indexes, test/test-indexes.sh:
    - Explicitly disable compressed indexes at the start. This ensures that we
      will actually test uncompressed indexes regardless of the internal
      default value of Acquire::GzipIndexes.

 -- Michael Vogt <mvo@debian.org>  Tue, 08 Feb 2011 12:58:12 +0100

apt (0.8.10.3) unstable; urgency=low

  [ Programs translations ]
  * po/es.po: Updated, plus fixes encoding issues and fixes two fuzzy
    strings, thanks to Javier Fernandez-Sanguino (closes: #610692)

 -- Michael Vogt <mvo@debian.org>  Tue, 25 Jan 2011 11:51:42 +0100

apt (0.8.10.2) unstable; urgency=low

  [ David Kalnischkies ]
  * ftparchive/apt-ftparchive.cc:
    - fix endless loop for multiple TranslationsWriters

 -- Michael Vogt <mvo@debian.org>  Tue, 25 Jan 2011 10:26:15 +0100

apt (0.8.10.1) unstable; urgency=low

  [ Christian Perrier ]
  * Fix encoding for Slovenian translation. PO file switched
    to UTF-8. Closes: #609957

  [ Julian Andres Klode ]
  * cmdline/apt-cache.cc: Create an error for apt-cache depends
    if packages could not found (LP: #647045)

  [ Programs translations ]
  * Spanish update by Javier Fernández-Sanguino Peña. Closes: #607145 

  [ Manpages translations ]
  * Correct a typo and an error in French manpages translation.
    Closes: # 607170

 -- Michael Vogt <mvo@debian.org>  Mon, 17 Jan 2011 13:41:04 +0100

apt (0.8.10ubuntu2) UNRELEASED; urgency=low

  * apt-pkg/deb/dpkgpm.cc:
    - ignore lzma "Cannot allocate memory" errors, thanks to Brian
      Murray
    - add i18n support for the "short read in buffer_copy %s" handling
      from dpkg

 -- Michael Vogt <michael.vogt@ubuntu.com>  Tue, 11 Jan 2011 18:26:05 +0100

apt (0.8.10ubuntu1) natty; urgency=low

  [ Julian Andres Klode ]
  * cmdline/apt-cache.cc: Create an error for apt-cache depends
    if packages could not found (LP: #647045)
  
  [ Michael Vogt ]
  * merged from debian-sid

 -- Michael Vogt <michael.vogt@ubuntu.com>  Tue, 07 Dec 2010 15:53:49 +0100

apt (0.8.10) unstable; urgency=low

  [ Programs translations ]
  * Czech by Miroslav Kure. Closes: #605107

  [ Martin Pitt ]
  * test/integration/test-compressed-indexes, test/test-indexes.sh:
    - Explicitly disable compressed indexes at the start. This ensures that we
      will actually test uncompressed indexes regardless of the internal
      default value of Acquire::GzipIndexes.

  [ David Kalnischkies ]
  * apt-pkg/algorithms.cc:
    - mark all installed packages first without auto installation in
      a dist-upgrade to prefer upgrading packages instead of installing
      new packages in versioned or-groups (Closes: #605394)

 -- Michael Vogt <mvo@debian.org>  Tue, 30 Nov 2010 10:42:17 +0100

apt (0.8.9ubuntu4) natty; urgency=low

  [ Michael Vogt ]
  * cmdline/apt-key:
    - set timeout of wget for net-update to 90 seconds (thanks to \sh)

  [ Martin Pitt ]
  * Revert r1819 and r1820 to disable compressed indexes by default again.
    Testing has brought up a few places where this seriously degrades
    performance, mostly in applications which iterate through all available
    package records, like update-apt-xapian-index or synaptic. See
    https://bugs.launchpad.net/ubuntu/+bugs?field.tag=apt-compressed-indexes

 -- Martin Pitt <martin.pitt@ubuntu.com>  Thu, 25 Nov 2010 08:50:37 +0100

apt (0.8.9ubuntu3) natty; urgency=low

  * methods/http.cc:
    - do not hang if Acquire::http::ProxyAutoDetect can not be
      executed or returns no data (LP: #654393)

 -- Michael Vogt <michael.vogt@ubuntu.com>  Mon, 22 Nov 2010 10:42:50 +0100

apt (0.8.9ubuntu2) natty; urgency=low

  * drop apt-changelog, apt-get changelog implements all the 
    features it provides

 -- Michael Vogt <michael.vogt@ubuntu.com>  Thu, 18 Nov 2010 15:22:40 +0100

apt (0.8.9ubuntu1) natty; urgency=low

  * re-merged from the debian-sid bzr branch
  * merged lp:~mvo/apt/mvo, this brings two new commands:
    - apt-get download binary-pkgname to download a deb
    - apt-get changelog binary-pkgname to display the changelog
  * cmdline/apt-get.cc:
    - if the changelog download failed, do not show the generic error
      but point to launchpad instead

 -- Michael Vogt <michael.vogt@ubuntu.com>  Thu, 18 Nov 2010 15:02:14 +0100

apt (0.8.9) unstable; urgency=low

  [ Christian Perrier ]
  * Fix "typos" in French manpages translations. Thanks to
    Cyril Brulebois for bashing me.
  * Drop useless untranslatable sections from apt.8

  [ Programs translations ]
  * Slovenian update by Andrej Žnidaršič and Rosetta Slovenian team
  * German update by Holger Wansing. Closes: #603619

  [ David Kalnischkies ]
  * apt-pkg/aptconfiguration.cc:
    - evaluate Acquire::Languages= before LANG= (Closes: #602573)
  * apt-pkg/orderlist.cc:
    - try fixing before removing even if the fix is hidden in
      a provides, hidden in the #590438 testcase
  * apt-pkg/algorithms.cc:
    - if the package was explicitly marked as ToRemove don't
      consider it as a candidate for FixByInstall
  * apt-pkg/depcache.cc:
    - don't install previously not installed providers in a try
      to statisfy a "Breaks: provides" dependency by upgrade
  * cmdline/acqprogress.cc:
    - don't ask the user for media change if quiet >= 2, stdout is not
      a tty and assume-yes, force-yes or trivial-only option is set to
      avoid cpu eating endless loops in unattended runs like apt.cron
      (Closes: #602354, LP: #665580)

 -- Michael Vogt <mvo@debian.org>  Thu, 18 Nov 2010 09:25:04 +0100

apt (0.8.8ubuntu3) natty; urgency=low

  * cmdline/apt-changelog: Filter out multiple results for a source package,
    just take the latest one.
  * cmdline/apt-changelog: Read server name from configuration
    APT::Changelog::Server instead of hardcoding it. This allows local users
    to point to a local changelog mirror, or make this script work for Debian.
  * Add debian/apt.conf.changelog: Configuration for apt-changelog with the
    server for Ubuntu (changelogs.ubuntu.com). Install it in debian/rules.
  * doc/apt-changelog.1.xml: Document the new option.
  * test/integration/test-compressed-indexes, test/test-indexes.sh:
    - Explicitly disable compressed indexes at the start. This ensures that we
      will actually test uncompressed indexes regardless of the internal
      default value of Acquire::GzipIndexes.
  * apt-pkg/acquire-item.cc: Set Acquire::GzipIndexes to "true" by default, to
    store compressed indexes. This feature is now mature enough for general
    consumption. Update doc/apt.conf.5.xml accordingly.
  * apt-pkg/aptconfiguration.cc: Have Acquire::CompressionTypes::Order default
    to preferring "gz", so that compressed indexes will actually work.

 -- Martin Pitt <martin.pitt@ubuntu.com>  Mon, 15 Nov 2010 12:14:15 +0100

apt (0.8.8ubuntu2) natty; urgency=low

  * Add cmdline/apt-changelog: Script to fetch package changelog from
    changelogs.ubuntu.com. Install it in cmdline/makefile and debian/rules.
  * Add doc/apt-changelog.1.xml, and install it in debian/rules.

 -- Martin Pitt <martin.pitt@ubuntu.com>  Tue, 09 Nov 2010 11:32:27 +0100

apt (0.8.8ubuntu1) natty; urgency=low

  * merged from debian-unstable, remainging changes:
    - use ubuntu keyring and ubuntu archive keyring in apt-key
    - run update-apt-xapian-index in apt.cron
    - support apt-key net-update and verify keys against master-keyring
    - run apt-key net-update in cron.daily
    - different example sources.list

 -- Michael Vogt <michael.vogt@ubuntu.com>  Fri, 29 Oct 2010 10:07:09 -0400

apt (0.8.8) unstable; urgency=low

  [ David Kalnischkies ]
  * apt-pkg/contrib/fileutl.cc:
    - Add a FileFd::FileSize() method to get the size of the underlying
      file and not the size of the content in the file as FileFd::Size()
      does - the sizes can differ since the direct gzip integration
  * methods/{gzip,bzip2}.cc:
    - use FileSize() to determine if the file is invalid (Closes: #600852)
  * apt-pkg/pkgcache.cc:
    - fallback always to a suitable description (Closes: #601016)

  [ Michael Vogt ]
  * apt-pkg/deb/dpkgpm.cc:
    - ensure that history.log gets closed to avoid leaking a FD
      (closes: #601649)

 -- Michael Vogt <mvo@debian.org>  Thu, 28 Oct 2010 21:22:21 +0200

apt (0.8.7ubuntu1) natty; urgency=low

  * merged from debian-unstable, remainging changes:
    - use ubuntu keyring and ubuntu archive keyring in apt-key
    - run update-apt-xapian-index in apt.cron
    - support apt-key net-update and verify keys against master-keyring
    - run apt-key net-update in cron.daily
    - different example sources.list

 -- Michael Vogt <michael.vogt@ubuntu.com>  Fri, 15 Oct 2010 18:31:17 +0200

apt (0.8.7) unstable; urgency=low

  [ Manpages translations ]
  * Typo fixed in French (extra "Z"). Thanks to Florentin Duneau.
  * Another typo fixed in French ("Anfin"). Thanks to bubulle
  * Wrong translation for "showauto" fixed. Thanks to Raphaël Hertzog
    Closes: #599265

  [ Michael Vogt ]
  * debian/apt.cron.daily:
    - source /etc/default/locale (if available) so that the
      apt-get update cron job fetches the right translated package
      descriptions
  * fix test failure on amd64
  * apt-pkg/deb/debsystem.cc:
    - fix issues with dir::state::status and dir::state::extended_states
      when alternative rootdirs are used

  [ Martin Pitt ]
  * apt-pkg/deb/debindexfile.cc:
    - Use FileFd::Size() instead of stat()ing the sources/binary/translations
      indexes directly, so that we have transparent handling of gzipped
      indexes.
  * apt-pkg/contrib/fileutl.cc:
    - Fix FileFd::Size() for gzipped files to give the size of the
      uncompressed data. This fixes cache building progress going way
      over 100%.

  [ David Kalnischkies ]
  * apt-pkg/deb/deblistparser.cc:
    - support ArmHardFloat port in CompleteArch, thanks to Sebastian
      Andrzej Siewior for the patch!
  * doc/apt.ent:
    - move some strings into apt-verbatim.ent to avoid showing them in
      apt-doc.pot as they are untranslatable anyway (e.g. manpage references)
  * doc/apt-verbatim.ent:
    - change the codenames to reflect the situation after squeeze release
  * doc/examples/apt-https-method-example.conf:
    - apply various typo fixes by Olly Betts, thanks! (Closes: #600249)

 -- Michael Vogt <mvo@debian.org>  Fri, 15 Oct 2010 18:16:10 +0200

apt (0.8.6) unstable; urgency=low

  [ Programs translations ]
  * Vietnamese update by Clytie Siddall (Closes: #598489)
  * Asturian update by Maacub (Closes: #599057)

  [ David Kalnischkies ]
  * cmdline/apt-cache.cc:
    - use the TranslatedDescription for searching and not the first
      available one as it is maybe not an expected language (Closes: #597925)
  * apt-pkg/contrib/strutl.cc:
    - add a space between number and unit as required by SI (Closes: #598352)
  * apt-pkg/depcache.cc:
    - do not check endpointer packages instead of only those which prevented
      NeverAutoRemove settings from having an effect (Closes: #598452)
    - do not remove packages which the user requested for installation
      explicitly while satisfying other install requests (Closes: #598669)
  * apt-pkg/packagemanager.cc:
    - Add a space between period and 'Please' and unfuzzy all translations
  * doc/po/de.po:
    - remove the duplicated "angefertigt" in translation-holder string

 -- Michael Vogt <mvo@debian.org>  Mon, 04 Oct 2010 11:52:19 +0200

apt (0.8.5) unstable; urgency=low

  [ Manpages translations ]
  * German (Chris Leick). Closes: #597163

  [ Michael Vogt ]
  * merged lp:~mvo/apt/conflicts-on-virtuals to better deal with
    conflicts/breaks against virtual packages (LP: #614993)

  [ David Kalnischkies ]
  * apt-pkg/policy.cc:
    - support 100-pinning in Release file with ButAutomaticUpgrades
      as requested by the backports crew (Closes: #596097)
  * apt-pkg/deb/deblistparser.cc:
    - overrule NotAutomatic in case of ButAutomaticUpgrades
  * debian/apt.cron.daily:
    - handle absolut directory paths correctly by loading directories
      directly instead of building the paths on our own (Closes: #596421)
  * debian/control:
    - build-depend on docbook-xml to ensure that the xml DTDs are always
      available on the buildds (Closes: #597145)
  * buildlib/debiandoc.mak, buildlib/po4a_manpage.mak:
    - ensure that the build fails if documentation building fails
  * doc/po/fr.po:
    - correct two syntax issues to ensure we can build fine

 -- Michael Vogt <mvo@debian.org>  Fri, 17 Sep 2010 22:05:06 +0200

apt (0.8.4) unstable; urgency=low

  [ Michael vogt ]
  * ftparchive/writer.cc:
    - write out {Files,Checksum-Sha1,Checksum-Sha256} only if
      available LP: #633967. Thanks to Colin Watson
  * apt-pkg/contrib/cdromutl.cc:
    - if apt-cdrom is used on writable media (like usb-sticks), do
      not use the root directory to identify the medium (as all 
      changes there change the ident id). Use the .disk directory 
      instead 

  [ David Kalnischkies ]
  * ftparchive/writer.cc:
    - null the valid string instead of the date if Valid-Until is not set
  * apt-pkg/acquire-item.cc:
    - use also unsigned Release files again (Closes: #596189)

  [ Christian Perrier ]
  * Fix missing space after dot in a message from apt-pkg
    Translations unfuzzied. Thanks to Holger Wansing.

 -- Michael Vogt <mvo@debian.org>  Fri, 10 Sep 2010 20:45:15 +0200

apt (0.8.3ubuntu7) maverick; urgency=low

  [ David Kalnischkies ]
  * apt-pkg/depcache.cc:
    - do not remove packages which the user requested for installation
      explicitly while satisfying other install requests (Closes: #598669)
    Test case: debootstrap, install exim4, run "apt-get install postfix"
    This will result in exim4-heavy instead of postfix

 -- Michael Vogt <michael.vogt@ubuntu.com>  Tue, 05 Oct 2010 14:13:38 +0200

apt (0.8.3ubuntu6) maverick; urgency=low

  [ Michael Vogt ]
  * debian/apt.cron.daily:
    - source /etc/default/locale (if available) so that the 
      apt-get update cron job fetches the right translated package
      descriptions (LP: #652951)

  [ David Kalnischkies ]
  * apt-pkg/depcache.cc:
    - do not check endpointer packages instead of only those which prevented
      NeverAutoRemove settings from having an effect (Closes: #598452)
  * cmdline/apt-cache.cc:
    - use the TranslatedDescription for searching and not the first
      available one as it is maybe not an expected language (Closes: #597925)

 -- Michael Vogt <michael.vogt@ubuntu.com>  Fri, 01 Oct 2010 15:25:00 +0200

apt (0.8.3ubuntu5) maverick; urgency=low

  * debian/apt.dirs:
    - add missing /usr/share/apt so that the keyring is installed
      into the right place (LP: #620576)

 -- Michael Vogt <michael.vogt@ubuntu.com>  Wed, 22 Sep 2010 18:34:18 +0200

apt (0.8.3ubuntu4) maverick; urgency=low

  * merged lp:~mvo/apt/conflicts-on-virtuals to better deal
    with conflicts/breaks against virtual packages (LP: #614993)

 -- Michael Vogt <michael.vogt@ubuntu.com>  Wed, 15 Sep 2010 19:48:26 +0200

apt (0.8.3ubuntu3) maverick; urgency=low

  * merged fixes from debian-sid
  
  [ Michael Vogt ]
  * apt-pkg/contrib/cdromutl.cc:
    - if apt-cdrom is used on writable media (like usb-sticks), do
      not use the root directory to identify the medium (as all 
      changes there change the ident id). Use the .disk directory 
      instead 

  [ David Kalnischkies ]
  * ftparchive/writer.cc:
    - null the valid string instead of the date if Valid-Until is not set
  * apt-pkg/acquire-item.cc:
    - use also unsigned Release files again (Closes: #596189)

  [ Christian Perrier ]
  * Fix missing space after dot in a message from apt-pkg
    Translations unfuzzied. Thanks to Holger Wansing.

 -- Michael Vogt <michael.vogt@ubuntu.com>  Fri, 10 Sep 2010 21:45:49 +0200

apt (0.8.3ubuntu2) maverick; urgency=low

  * ftparchive/writer.cc:
    - write out {Files,Checksum-Sha1,Checksum-Sha256} only if
      available LP: #633967. Thanks to Colin Watson

 -- Michael Vogt <michael.vogt@ubuntu.com>  Thu, 09 Sep 2010 15:30:19 +0200

apt (0.8.3ubuntu1) maverick; urgency=low

  * merged fixes from debian-sid
  * debian/rules:
    - put ubuntu-archive.gpg back into the package (LP: #620576)
  * apt-pkg/init.cc:
    - ignore ".distUpgrade" and ".save" files in sources.list.d
      (LP: #631770)

 -- Michael Vogt <michael.vogt@ubuntu.com>  Tue, 07 Sep 2010 09:27:24 +0200

apt (0.8.3) unstable; urgency=low

  [ Programs translations ]
  * German (Holger Wansing). Closes: #596141

  [ Manpages translations ]
  * Japanese (KURASAWA Nozomu). Closes: #595862

  [ Michael Vogt ]
  * apt-pkg/indexcopy.cc:
    - only use trusted.gpg.d directory if it exists
    - do not replace /dev/null when running in APT::CDROM::NoAct
      mode (LP: #612666), thanks to Colin Watson

  [ David Kalnischkies ]
  * ftparchive/apt-ftparchive.cc:
    - ensure that BinDirectory as well as Tree settings get
      the correct default FileMode setting (Closes: #595922)

 -- Michael Vogt <mvo@debian.org>  Tue, 07 Sep 2010 15:28:41 +0200

apt (0.8.2) unstable; urgency=low

  [ Manpages translations ]
  * Spanish (Omar Campagne). Closes: #595557

  [ David Kalnischkies ]
  * apt-pkg/versionmatch.cc:
    - do not accept 'Pin: origin "' (missing closing ") as a valid
      way to pin a local archive: either "" or none…
  * apt-pkg/deb/dpkgpm.cc:
    - create Dir::Log if needed to support /var/log as tmpfs or similar,
      inspired by Thomas Bechtold, thanks! (Closes: #523919, LP: #220239)
  * apt-pkg/indexcopy.cc:
    - support really still the APT::GPGV::TrustedKeyring setting,
      as it breaks d-i badly otherwise (Closes: #595428)
  * cmdline/apt-key:
    - support also Dir::Etc::Trusted so that apt-key works in the same
      way as the library part which works with the trusted files
  * methods/{gzip,bzip2}.cc:
    - empty files can never be valid archives (Closes: #595691)

 -- Michael Vogt <mvo@debian.org>  Mon, 06 Sep 2010 18:10:06 +0200

apt (0.8.1) unstable; urgency=low

  [ Programs translations ]
  * Thai (Theppitak Karoonboonyanan). Closes: #592695
  * Russian (Yuri Kozlov). Closes: #594232
  * Slovak (Ivan Masár). Closes: #594255
  * Swedish (Daniel Nylander). Closes: #594241
  * Japanese (Kenshi Muto, Osamu Aoki). Closes: #594265
  * Italian (Milo Casagrande). Closes: #594238
  * Asturian (maacub). Closes: #594303
  * Simplified Chinese (Aron Xu). Closes: #594458
  * Bulgarian (Damyan Ivanov). Closes: #594627
  * Portuguese (Miguel Figueiredo). Closes: #594668
  * Korean (Changwoo Ryu). Closes: #594809
  * Norwegian Bokmål (Hans Nordhaug). Closes: #595182
  * Danish (Joe Hansen). Closes: #595176
  * Catalan (Agustí Grau). Closes: #595234

  [ Christian Perrier ]
  * Fix spelling error in cmdline/apt-get.cc. Thanks to Osamu Aoki
    Closes: #594211

  [ Manpages translations ]
  * Portuguese (Américo Monteiro)

  [ David Kalnischkies ]
  * cmdline/apt-cache.cc:
    - show in madison command again also source packages (LP: #614589)
    - remove useless GetInitialize method
  * cmdline/apt-get.cc:
    - remove direct calls of ReadMainList and use the wrapper instead
      to protect us from useless re-reads and two-times notice display
    - remove death code by removing unused GetInitialize
  * apt-pkg/depcache.cc:
    - now that apt-get purge works on 'rc' packages let the MarkDelete
      pass this purge forward to the non-pseudo package for pseudos
  * apt-pkg/contrib/fileutl.cc:
    - apply SilentlyIgnore also on files without an extension
  * apt-pkg/contrib/configuration.cc:
    - fix autoremove by using correct config-option name and
      don't make faulty assumptions in error handling (Closes: #594689)
  * apt-pkg/versionmatch.cc:
    - let the pin origin actually work as advertised in the manpage
      which means "" are optional and pinning a local archive does
      work - even if it is a non-flat archive (Closes: #594435)

 -- Michael Vogt <mvo@debian.org>  Fri, 03 Sep 2010 18:36:11 +0200

apt (0.8.0ubuntu3) maverick; urgency=low

  * merged fixes from the debian-sid bzr branch:
  
  [ Programs translations ]
  * Simplified Chinese (Aron Xu). Closes: #594458
  * Bulgarian (Damyan Ivanov). Closes: #594627
  * Portuguese (Miguel Figueiredo). Closes: #594668
  * Korean (Changwoo Ryu). Closes: #594809

  [ Manpages translations ]
  * Portuguese (Américo Monteiro)

  [ David Kalnischkies ]
  * cmdline/apt-cache.cc:
    - remove useless GetInitialize method
  * cmdline/apt-get.cc:
    - remove direct calls of ReadMainList and use the wrapper instead
      to protect us from useless re-reads and two-times notice display
    - remove death code by removing unused GetInitialize
  * apt-pkg/depcache.cc:
    - now that apt-get purge works on 'rc' packages let the MarkDelete
      pass this purge forward to the non-pseudo package for pseudos
  * apt-pkg/contrib/fileutl.cc:
    - apply SilentlyIgnore also on files without an extension
  * apt-pkg/contrib/configuration.cc:
    - fix autoremove by using correct config-option name and
      don't make faulty assumptions in error handling (Closes: #594689)
  * apt-pkg/versionmatch.cc:
    - let the pin origin actually work as advertised in the manpage
      which means "" are optional and pinning a local archive does
      work - even if it is a non-flat archive (Closes: #594435)

 -- Michael Vogt <michael.vogt@ubuntu.com>  Fri, 03 Sep 2010 17:05:53 +0200

apt (0.8.0ubuntu2) maverick; urgency=low

  * merged fixes from the debian-sid bzr branch:
  
  [ Programs translations ]
  * Thai (Theppitak Karoonboonyanan). Closes: #592695
  * Russian (Yuri Kozlov). Closes: #594232
  * Slovak (Ivan Masár). Closes: #594255
  * Swedish (Daniel Nylander). Closes: #594241
  * Japanese (Kenshi Muto, Osamu Aoki). Closes: #594265
  * Italian (Milo Casagrande). Closes: #594238
  * Asturian (maacub). Closes: #594303

  [ Christian Perrier ]
  * Fix spelling error in cmdline/apt-get.cc. Thanks to Osamu Aoki
    Closes: #594211

  [ David Kalnischkies ]
  * show in madison command again also source packages (LP: #614589)

 -- Michael Vogt <michael.vogt@ubuntu.com>  Thu, 26 Aug 2010 18:56:23 +0200

apt (0.8.0ubuntu1) maverick; urgency=low

  * merged from debian/unstable

 -- Michael Vogt <michael.vogt@ubuntu.com>  Tue, 24 Aug 2010 21:39:06 +0200

apt (0.8.0) unstable; urgency=low

  [ Michael Vogt ]
  * merge of the debian-expermental-ma branch
  * refresh po/pot files in doc/ and po/

  [ Programs translations ]
  * Swedish (Daniel Nylander). Closes: #592366
  * French (Christian Perrier)

  [ Manpages translations ]
  * French (Christian Perrier)

 -- Michael Vogt <mvo@debian.org>  Tue, 24 Aug 2010 16:32:19 +0200

apt (0.8.0~pre2) experimental; urgency=low

  [ David Kalnischkies ]
  * apt-pkg/contrib/strutl.cc:
    - fix error checking for vsnprintf in its safe variant
  * methods/bzip2.cc:
    - fix error checking for read in case of failing bzip2/lzma/whatever
  * debian/apt.cron.daily:
    - create backups for our extended_states file (Closes: #593430)
  * apt-pkg/init.cc:
    - set the default values for dir::etc::trusted options correctly
  * ftparchive/writer.cc:
    - init valid-until correctly to prevent garbage entering Release file
  * apt-pkg/deb/debsystem.cc:
    - set dir::state::status based at least on dir
  * apt-pkg/deb/dpkgpm.cc:
    - use the InstVer instead of the CurrentVer for the autobit transfer
  * methods/http.cc:
    - some http servers violate HTTP1.1 by not issuing a Reason-Phrase
      (or at least a space after the code) especially for 200, but lets
      be nice and ignore it as we don't need the reason in general
  * apt-pkg/acquire-item.cc:
    - don't use ReadOnlyGzip mode for PDiffs as this mode doesn't work
      in combination with the AddFd methods of our hashclasses

 -- Michael Vogt <mvo@debian.org>  Mon, 23 Aug 2010 19:09:08 +0200

apt (0.8.0~pre1ubuntu2) maverick; urgency=low

  * apt-pkg/deb/dpkgpm.cc:
    - enable apport reports again (got lost in the previous merge),
      thanks to Matt Zimmerman

 -- Michael Vogt <michael.vogt@ubuntu.com>  Mon, 23 Aug 2010 13:53:09 +0200

apt (0.8.0~pre1ubuntu1) maverick; urgency=low

  * merged fixes from debian/experimental

 -- Michael Vogt <michael.vogt@ubuntu.com>  Fri, 13 Aug 2010 17:49:40 +0200

apt (0.8.0~pre1) experimental; urgency=low

  [ Programs translations ]
  * Swedish translation update. Closes: #592366

  [ Michael Vogt ]
  * merge of the debian-expermental-ma branch
  * refresh po/pot files in doc/ and po/
  * apt-pkg/pkgcache.cc:
    - re-evaluate the architectures cache when the cache is (re)opened

  [ Colin Watson ]
  * apt-pkg/cdrom.cc:
    - fix off-by-one error in DropBinaryArch

  [ Julian Andres Klode ]
  * apt-pkg/contrib/fileutl.cc:
    - Add WriteAtomic mode.
    - Revert WriteEmpty to old behavior (LP: #613211)
  * apt-pkg, methods:
    - Convert users of WriteEmpty to WriteAtomic.
  * apt-pkg/depcache.cc:
    - Only try upgrade for Breaks if there is a newer version, otherwise
      handle it as Conflicts (by removing it) (helps for #591882).
  * debian/control:
    - Add dependency on gnupg to apt, apt-key uses it.

  [ David Kalnischkies ]
  * apt-pkg/algorithms.cc:
    - let the problem resolver install packages to fix or-groups
      as a needed remove nuked another or-member (helps for #591882)
    - change the debug outputs to display also arch of the
      package and version dependencies information
  * cmdline/apt-get.cc:
    - let APT::Get::Arch-Only in build-dep default to false again
      (Closes: #592628) Thanks Mohamed Amine IL Idrissi for report!
    - purge packages in 'rc' state, thanks Rogier! (Closes: #150831)
  * apt-pkg/pkgcache.cc:
    - fix LongDesc handling in LANG=C environment

 -- Michael Vogt <mvo@debian.org>  Fri, 13 Aug 2010 17:00:49 +0200

apt (0.7.26~exp12ubuntu4) maverick; urgency=low

  [ Julian Andres Klode ]
  * apt-pkg/contrib/fileutl.cc:
    - Add WriteAtomic mode.
    - Revert WriteEmpty to old behavior (LP: #613211)
  * apt-pkg, methods:
    - Convert users of WriteEmpty to WriteAtomic.
  * apt-pkg/depcache.cc:
    - Only try upgrade for Breaks if there is a newer version, otherwise
      handle it as Conflicts (by removing it) (helps for #591882).
  
  [ Michael Vogt ]
  * debian/control:
    - Add recommends on gnupg to apt, apt-key uses it.
      (changed from debian)

 -- Michael Vogt <michael.vogt@ubuntu.com>  Wed, 11 Aug 2010 12:01:30 +0200

apt (0.7.26~exp12ubuntu3) maverick; urgency=low

  [ Colin Watson ]
  * apt-pkg/cdrom.cc:
    - fix off-by-one error in DropBinaryArch

 -- Michael Vogt <michael.vogt@ubuntu.com>  Mon, 02 Aug 2010 21:04:18 +0200

apt (0.7.26~exp12ubuntu2) maverick; urgency=low

  * debian/apt.postinst:
    - do not fail if ubuntu-keyring is not installed

 -- Michael Vogt <michael.vogt@ubuntu.com>  Mon, 02 Aug 2010 11:47:59 +0200

apt (0.7.26~exp12ubuntu1) maverick; urgency=low

  * ABI break upload
  * merged from debian/experimental, remaining changes:
    - use ubuntu keyring and ubuntu archive keyring in apt-key
    - run update-apt-xapian-index in apt.cron
    - support apt-key net-update and verify keys against master-keyring
    - run apt-key net-update in cron.daily
    - different example sources.list
  * debian/apt.postinst
    - drop set_apt_proxy_from_gconf(), no longer needed in maverick
  * apt-pkg/pkgcache.cc:
    - re-evaluate the architectures cache when the cache is (re)opened

 -- Michael Vogt <michael.vogt@ubuntu.com>  Fri, 30 Jul 2010 19:32:15 +0200

apt (0.7.26~exp12) experimental; urgency=low

  [ Michael Vogt ]
  * debian/control:
    - add dependency on zlib-dev for libapt-pkg-dev

  [ David Kalnischkies ]
  * apt-pkg/cacheset.cc:
    - [ABI BREAK] add an ErrorType option to CacheSetHelper
  * cmdline/apt-cache.cc:
    - use Notice instead of Error in the CacheSetHelper messages
      for compat reasons. Otherwise tools like sbuild blow up
    - return success in show if a virtual package was given
  * debian/control:
    - remove libcurl3-gnutls-dev alternative as the package is gone
    - increase needed version of libcurl4-gnutls-dev to >= 7.19.0
      as we use CURLOPT_{ISSUERCERT,CRLFILE} (Closes: #589642)

 -- Michael Vogt <mvo@debian.org>  Fri, 30 Jul 2010 11:55:48 +0200

apt (0.7.26~exp11) experimental; urgency=low

  [ Julian Andres Klode ]
  * apt-pkg/deb/dpkgpm.cc:
    - Write architecture information to history file.
    - Add to history whether a change was automatic or not.
  * apt-pkg/contrib/fileutl.cc:
    - Add FileFd::OpenDescriptor() (needed for python-apt's #383617).
  * cmdline/apt-get.cc:
    - Support large filesystems by using statvfs64() instead of statvfs()
      and statfs64() instead of statfs() (Closes: #590513).
  * apt-pkg/cdrom.cc:
    - Use link() instead of rename() for creating the CD database backup;
      otherwise there would be a short time without any database.

  [ David Kalnischkies ]
  * apt-pkg/depcache.cc:
    - handle "circular" conflicts for "all" packages correctly
  * cmdline/apt-cache.cc:
    - be able to omit dependency types in (r)depends (Closes: #319006)
    - show in (r)depends the canidate per default instead of newest
    - share the (r)depends code instead of codecopy
  * apt-pkg/cacheset.cc:
    - move them back to the library as they look stable now
    - add a 'newest' pseudo target release as in pkg/newest
  * apt-pkg/pkgcache.cc:
    - prefer non-virtual packages in FindPreferredPkg (Closes: #590041)
  * test/integration/*:
    - add with bug#590041 testcase a small test "framework"
  * apt-pkg/orderlist.cc:
    - try to install another or-group member in DepRemove before
      breaking the or group (Closes: #590438)
    - configure also the replacement before remove by adding Immediate flag
  
  [ Michael Vogt ]
  * apt-pkg/contrib/error.{cc,h}
    - docstring cleanup
    - add inline DumpError() to avoid subtle API break

 -- Michael Vogt <mvo@debian.org>  Thu, 29 Jul 2010 16:40:58 +0200

apt (0.7.26~exp10) experimental; urgency=low

  [ David Kalnischkies ]
  * apt-pkg/contrib/error.{cc,h}:
    - remove constness of va_list parameter to fix build on amd64 and co
      Thanks Eric Valette! (Closes: #588610)
  * apt-pkg/deb/debmetaindex.cc:
    - do not query each architecture for flat file archives
    - fix typo preventing display of architecture in Info()
  * methods/bzip2.cc:
    - add a copycat of the old gzip.cc as we need it for bzip2 and lzma

  [ Martin Pitt ]
  * debian/rules:
    - Make DEB_BUILD_OPTIONS=noopt actually work by passing the right
      CXXFLAGS.
  * apt-pkg/contrib/fileutl.{h,cc}:
    - Add support for reading of gzipped files with the new "ReadOnlyGzip"
      OpenMode. (Closes: #188407)
    - Link against zlib (in apt-pkg/makefile) and add zlib build dependency.
    - [ABI BREAK] This adds a new private member to FileFd, but its
      initialization is in the public header file.
  * configure.in:
    - Check for zlib library and headers.
  * apt-pkg/acquire-item.cc, apt-pkg/deb/debindexfile.cc,
    apt-pkg/deb/debrecords.cc, apt-pkg/deb/debsrcrecords.h,
    cmdline/apt-cache.cc:
    - Open Packages, Sources, and Translations indexes in "ReadOnlyGzip" mode.
  * apt-pkg/deb/debindexfile.cc:
    - If we do not find uncompressed package/source/translation indexes, look
      for gzip compressed ones.
  * apt-pkg/acquire-item.cc:
    - If the Acquire::GzipIndexes option is true and we download a gzipped
      index file, keep it as it is (and rename to .gz) instead of
      uncompressing it.
  * doc/apt.conf.5.xml:
    - Document the new Acquire::GzipIndexes option.
  * doc/po/apt-doc.pot, doc/po/de.po:
    - German translation of new Acquire::GzipIndexes option.
  * Add test/test-indexes.sh:
    - Test behaviour of index retrieval and usage, in particular with
      uncompressed and gzip compressed indexes.
  * methods/gzip.cc: With FileFd now being able to read gzipped files, there
    is no need for the gzip method any more to spawn an external gzip process.
    Rewrite it to use FileFd directly, which makes the code a lot simpler, and
    also using less memory and overhead.

 -- Michael Vogt <mvo@debian.org>  Mon, 12 Jul 2010 11:41:01 +0200

apt (0.7.26~exp9) experimental; urgency=low

  [ David Kalnischkies ]
  * doc/apt.conf.5.xml:
    - add and document APT::Cache-{Start,Grow,Limit} options for mmap control
  * apt-pkg/contrib/fileutl.cc:
    - do not fail von double close()

 -- Michael Vogt <mvo@debian.org>  Fri, 09 Jul 2010 21:51:55 +0200

apt (0.7.26~exp8) experimental; urgency=low

  [ David Kalnischkies ]
  * cmdline/cacheset.cc:
    - doesn't include it in the library for now as it is too volatile
    - get the candidate either from an already built depcache
      or use the policy which is a bit faster than depcache generation
    - get packages by task^ with FromTask()
    - only print errors if all tries to get a package by string failed
    - factor out code to get a single package FromName()
    - check in Grouped* first without modifier interpretation
  * cmdline/apt-get.cc:
    - use the cachsets in the install commands
    - make the specify order of packages irrelevant (Closes: #196021)
  * apt-pkg/orderlist.cc:
    - untouched packages are never missing
  * apt-pkg/packagemanager.cc:
    - packages that are not touched doesn't need to be unpacked
  * debian/control:
    - remove intltool's dependency as it is an ubuntu artefact
  * apt-pkg/depcache.cc:
    - SetCandidateVer for all pseudo packages
    - SetReInstall for the "all" package of a pseudo package
    - use the new MatchAgainstConfig for the DefaultRootSetFunc
    - always mark the all package if a pseudo package is marked for install
  * apt-pkg/contrib/error.{cc,h}:
    - complete rewrite but use the same API
    - add NOTICE and DEBUG as new types of a message
    - add a simple stack handling to be able to delay error handling
  * apt-pkg/aptconfiguration.cc:
    - show a deprecation notice for APT::Acquire::Translation
  * apt-pkg/contrib/configuration.{cc,h}:
    - add a wrapper to match strings against configurable regex patterns
  * apt-pkg/contrib/fileutl.cc:
    - show notice about ignored file instead of being always silent
    - add a Dir::Ignore-Files-Silently list option to control the notice
  * apt-pkg/policy.h:
    - add another round of const& madness as the previous round accidentally
      NOT overrides the virtual GetCandidateVer() method (Closes: #587725)
  * apt-pkg/pkgcachegen.{cc,h}:
    - make the used MMap moveable (and therefore dynamic resizeable) by
      applying (some) mad pointer magic (Closes: #195018)

  [ Michael Vogt ]
  * apt-pkg/deb/dpkgpm.cc:
    - make the apt/term.log output unbuffered (thanks to Matt Zimmerman)

  [ Julian Andres Klode ]
  * methods/ftp.h:
    - Handle different logins on the same server (Closes: #586904).
  * apt-pkg/deb/deblistparser.cc:
    - Handle architecture wildcards (Closes: #547724).
  * apt-pkg/versionmatch.cc:
    - Support matching pins by regular expressions or glob() like patterns,
      regular expressions have to be put between to slashes; for example,
      /.*/.
  * apt-pkg/contrib/fileutl.cc:
    - Make FileFd replace files atomically in WriteTemp mode (for cache, etc).
  * debian/control:
    - Set Standards-Version to 3.9.0

 -- Michael Vogt <mvo@debian.org>  Fri, 09 Jul 2010 19:16:20 +0200

apt (0.7.26~exp7) experimental; urgency=low

  * apt-pkg/cachefile.h:
    - make pkgPolicy public again, libapt-pkg-perl (and probably
      others) get unhappy without that

 -- Michael Vogt <mvo@debian.org>  Thu, 10 Jun 2010 15:33:24 +0200

apt (0.7.26~exp6) experimental; urgency=low

  [ Michael Vogt ]
  * merge the remaining Ubuntu change:
    - on gpg verification failure warn and restore the last known
      good state
    - on failure display the IP of the server (useful for servers
      that use round robin DNS)
    - support Original-Maintainer in RewritePackageOrder
    - enable cdrom autodetection via libudev by default
    - show message about Vcs in use when apt-get source is run for
      packages maintained in a Vcs
    - better support transitional packages with mark auto-installed. 
      when the transitional package is in "oldlibs" the new package
      is not marked auto installed (same is true for section
      metapackages)
    - provide new "deb mirror://archive.foo/mirrors.list sid main"
      method expects a list of mirrors (generated on the server e.g.
      via geoip) and will use that, including cycle on failure
    - write apport crash file on package failure (disabled by default
      on debian until apport is available)
    - support mirror failure reporting (disabled by default on debian)
  
  [ David Kalnischkies ]
  * apt-pkg/deb/dpkgpm.cc:
    - write Disappeared also to the history.log
    - forward manual-installed bit on package disappearance
  * apt-pkg/deb/debsystem.cc:
    - add better config item for extended_states file
  * apt-pkg/pkgcache.h:
    - switch {,Install-}Size to unsigned long long
  * apt-pkg/depcache.cc:
    - do the autoremove mark process also for required packages to handle
      these illegally depending on lower priority packages (Closes: #583517)
    - try harder to find the other pseudo versions for autoremove multiarch
    - correct "Dangerous iterator usage" pointed out by cppcheck
    - deal with long long, not with int to remove 2GB Limit (LP: #250909)
    - deprecate AddSize with Multiplier as it is unused and switch to
      boolean instead to handle the sizes more gracefully.
    - switch i{Download,Usr}Size from double to (un)signed long long
  * apt-pkg/aptconfiguration.cc:
    - remove duplicate architectures in getArchitectures()
  * apt-pkg/indexrecords.{cc,h}:
    - backport forgotten Valid-Until patch from the obsolete experimental
      branch to prevent replay attacks better, thanks to Thomas Viehmann
      for the initial patch! (Closes: #499897)
    - add a constant Exists check for MetaKeys
  * apt-pkg/acquire-item.cc:
    - do not try PDiff if it is not listed in the Meta file
    - sent Last-Modified header also for Translation files
  * apt-pkg/cacheiterator.h:
    - let pkgCache::Iterator inherent std::iterator
  * ftparchive/writer.h:
    - add a virtual destructor to FTWScanner class (for cppcheck)
  * apt-pkg/cacheset.{cc,h}:
    - add simple wrapper around std::set for cache structures
    - move regex magic from apt-get to new FromRegEx method
    - move cmdline parsing from apt-cache to new FromCommandLine method
    - support special release-modifier 'installed' and 'candidate'
  * apt-pkg/contrib/cmdline.cc:
    - fix segfault in SaveInConfig caused by writing over char[] sizes
  * apt-pkg/pkgcache.cc:
    - get the best matching arch package from a group with FindPreferredPkg
  * cmdline/apt-cache.cc:
    - make the search multiarch compatible by using GrpIterator instead
    - use pkgCacheFile and the new CacheSets all over the place
    - add --target-release option (Closes: #115520)
    - accept pkg/release and pkg=version in show and co. (Closes: #236270)
    - accept package versions in the unmet command
  * cmdline/apt-get.cc:
    - use unsigned long long instead of double to store values it gets
  * apt-pkg/cachefile.{cc,h}:
    - split Open() into submethods to be able to build only parts
    - make the OpProgress optional in the Cache buildprocess
    - store also the SourceList we use internally for export
  * doc/apt.conf.5.xml:
    - document the new Valid-Until related options
  * apt-pkg/contrib/strutl.cc:
    - split StrToTime() into HTTP1.1 and FTP date parser methods and
      use strptime() instead of some self-made scanf mangling
    - use the portable timegm shown in his manpage instead of a strange
      looking code copycat from wget
  * ftparchive/writer.cc:
    - add ValidTime option to generate a Valid-Until header in Release file
  * apt-pkg/policy.cc:
    - get the candidate right for a not-installed pseudo package if
      his non-pseudo friend is installed
  * apt-pkg/indexcopy.cc:
    - move the gpg codecopy to a new method and use it also in methods/gpgv.cc

 -- Michael Vogt <mvo@debian.org>  Thu, 10 Jun 2010 14:02:22 +0200

apt (0.7.26~exp5) experimental; urgency=low

  [ David Kalnischkies ]
  * cmdline/apt-get.cc:
    - rerun dpkg-source in source if --fix-broken is given (Closes: #576752)
    - don't suggest held packages as they are installed (Closes: #578135)
    - handle multiple --{tar,diff,dsc}-only options correctly
    - show at the end of the install process a list of disappeared packages
  * cmdline/apt-cache.cc:
    - use GroupCount for package names in stats and add a package struct line
  * methods/rred.cc:
    - use the patchfile modification time instead of the one from the
      "old" file - thanks to Philipp Weis for noticing! (Closes: #571541)
  * debian/rules:
    - remove targets referring to CVS or arch as they are useless
    - use $(CURDIR) instead of $(pwd)
    - use dpkg-buildflags if available for CXXFLAGS
  * README.arch:
    - remove the file completely as it has no use nowadays
  * apt-pkg/depcache.cc:
    - be doublesure that the killer query is empty before starting reinstall
  * methods/gpgv.cc:
    - remove the keyrings count limit by using vector magic
  * contrib/mmap.cc:
    - clarify "MMap reached size limit" error message, thanks Ivan Masár!
  * doc/apt.ent
    - add entities for the current oldstable/stable/testing codenames
  * doc/sources.list.5.xml:
    - use stable-codename instead of stable in the examples (Closes: #531492)
  * doc/apt_preferences.5.xml:
    - adapt some examples here to use current codenames as well
    - add "NotAutomatic: yes" handling, thanks Osamu Aoki (Closes: #490347)
  * debian/libapt-pkg-doc.doc-base.cache:
    - remove yet another reference to the removed cache.sgml
  * doc/apt-get.8.xml:
    - do not say explicit target_release_{name,version,codename}, it should
      be clear by itself and 'man' can break lines again (Closes: #566166)
    - remove the gnome-apt reference as it is removed from unstable
  * apt-pkg/deb/dpkgpm.cc:
    - add 'disappear' to the known processing states, thanks Jonathan Nieder
  * apt-pkg/packagemanager.h:
    - export info about disappeared packages with GetDisappearedPackages()

  [ Michael Vogt ]
  * methods/http.{cc,h}:
    - code cleanup, use enums instead of magic ints
  
  [ Jari Aalto ]
  * debian/rules:
    - spell out some less known options to reduce manpage consultation-rate
    - Use POSIX command substitution: $(<command sequence>)
    - Remove EOL whitespace (Closes: #577804)

  [ Julian Andres Klode ]
  * apt-pkg/acquire-item.cc:
    - Fix pkgAcqFile::Custom600Headers() to always return something.
  

  [ Christian Perrier ]
  * Slovak translation update. Closes: #581159
  * Italian translation update. Closes: #581742
  * Swedish translation update. Closes: #592366

 -- Michael Vogt <mvo@debian.org>  Tue, 25 May 2010 16:01:42 +0200

apt (0.7.26~exp4) experimental; urgency=low

  [ David Kalnischkies ]
  * apt-pkg/depcache.cc:
    - rewrite the pseudo package reinstaller to be more intelligent
      in his package choices
  * apt-pkg/packagemanager.cc:
    - don't try to "unpack" pseudo packages twice
  * apt-pkg/contrib/fileutl.cc:
    - add a parent-guarded "mkdir -p" as CreateDirectory()
  * apt-pkg/acquire.{cc,h}:
    - add a delayed constructor with Setup() for success reporting
    - check for and create directories in Setup if needed instead of
      error out unfriendly in the Constructor (Closes: #523920, #525783)
    - optional handle a lock file in Setup()
  * apt-pkg/acquire-item.cc:
    - Acquire::ForceHash to force method for expected hash
  * cmdline/apt-get.cc:
    - remove the lock file handling and let Acquire take care of it instead
    - display MD5Sum in --print-uris if not forced to use another method
      instead of displaying the strongest available (Closes: #576420)
    - regex for package names executed on Grp- not PkgIterator
    - show non-candidates as fallback for virtual packages (Closes: #578385)
    - set also "all" to this version for pseudo packages in TryToChangeVer
  * apt-pkg/deb/dpkgpm.cc:
    - remove Chroot-Directory from files passed to install commands.
      Thanks to Kel Modderman for report & patch! (Closes: #577226)
  * ftparchive/writer.cc:
    - remove 999 chars Files and Checksums rewrite limit (Closes: #577759)
  * cmdline/apt-cache.cc:
    - align Installed and Candidate Version in policy so they can be compared
      easier, thanks Ralf Gesellensetter for the pointer! (Closes: #578657)
  * doc/apt.ent:
    - Add a note about APT_CONFIG in the -c description (Closes: #578267)
  * doc/po/de.po:
    - correct typos in german apt_preferences manpage, thanks Chris Leick!
  * apt-pkg/sourcelist.cc:
    - be less strict and accept [option=value] as well
  * apt-pkg/contrib/configuration.cc:
    - error out if #clear directive has no argument
  * doc/files.sgml:
    - sync documentation with status quo, regarding files/directories in
      use, extended_states and uri schemes.
  * doc/cache.sgml:
    - drop the file in favor of inplace documentation with doxygen
  * apt-pkg/pkgcache.h:
    - enhance the Groups ABI by providing a ID as the other structs does
    - check also the size of the Group struct then checking for the others

  [ Jari Aalto ]
  * cmdline/apt-get.cc:
    - replace backticks with single quotes around fix-broken command
      in the broken packages message. (Closes: #577168)
  * dselect/install:
    - modernize if-statements not to use 'x' (Closes: #577117)
    - replace backticks with POSIX $() (Closes: #577116)

  [ Michael Vogt ]
  * [ Abi break ] apt-pkg/acquire-item.{cc,h}:
    - add "IsIndexFile" to constructor of pkgAcqFile so that it sends
      the right cache control headers
  * cmdline/apt-get.cc:
    - fix crash when pkg.VersionList() is empty
  * apt-pkg/depcache.cc:
    - fix incorrect std::cout usage for debug output
  * test/libapt/getlanguages_test.cc:
    - Add test for Esperanto that has nocounty associated with them
      (LP: #560956)
  * apt-pkg/deb/debrecords.cc:
    - fix max tag buffer size (LP: #545336, closes: #578959)
  * debian/rules:
    - install html doxygen in libapt-pkg-doc 
  * debian/control:
    - build-depend on doxygen

  [ Julian Andres Klode ]
  * apt-pkg/contrib/weakptr.h:
    - add a class WeakPointable which allows one to register weak pointers to
      an object which will be set to NULL when the object is deallocated.
  * [ABI break] apt-pkg/acquire{-worker,-item,}.h:
    - subclass pkgAcquire::{Worker,Item,ItemDesc} from WeakPointable.
  * apt-pkg/pkgcache.cc:
    - Merge fix from David to correct handling in single-arch environments.
  * cmdline/apt-cache.cc:
    - Add a showauto command to apt-cache.
  * cmdline/apt-get.cc:
    - Add apt-get markauto and unmarkauto commands.

 -- Michael Vogt <mvo@debian.org>  Thu, 06 May 2010 09:32:54 +0200

apt (0.7.26~exp3) experimental; urgency=low

  [ Christian Perrier ]
  * German translation update. Closes: #571037
  * Spanish manpages translation update. Closes: #573293
  * Dutch translation update. Closes: #573946
  * Polish manpages translation update. Closes: #574558
  * Add "manpages-pl (<< 20060617-3~)" to avoid file conflicts with
    that package that was providing some manpages for APT utilities.

  [ David Kalnischkies ]
  * [BREAK] merge MultiArch-ABI. We don't support MultiArch,
    but we support the usage of the new ABI so libapt users
    can start to prepare for MultiArch (Closes: #536029)
  * Ignore :qualifiers after package name in build dependencies
    in the library by default, but try to honour them in apt-get
    as we have some sort of MultiArch support ready (Closes: #558103)
  * add translation of the manpages to PT (portuguese)
    Thanks to Américo Monteiro!
  * Switch to dpkg-source 3.0 (native) format
  * apt-pkg/depcache.cc:
    - remove Auto-Installed information from extended_states
      together with the package itself (Closes: #572364)
  * cmdline/apt-mark:
    - don't crash if no arguments are given (Closes: #570962)
  * debian/control:
    - remove some years old and obsolete Replaces
    - add automake/conf build-depends/conflicts as recommend by
      the autotools-dev README (Closes: #572615)
  * apt-pkg/contrib/mmap.{h,cc}:
    - add char[] fallback for filesystems without shared writable
      mmap() like JFFS2. Thanks to Marius Vollmer for writing
      and to Loïc Minier for pointing to the patch! (Closes: #314334)
  * doc/apt_preferences.5.xml:
    - fix two typos and be more verbose in the novice warning.
      Thanks to Osamu Aoki for pointing it out! (Closes: #567669)
    - fix a=sid vs. n=sid typo, thanks Ansgar Burchardt!
    - origin can be used to match a hostname (Closes: #352667)
    - remove wrong pin-priority is optional remark (Closes: #574944)
  * apt-pkg/deb/dpkgpm.cc:
    - fix error message construction in OpenLog()
    - if available store the Commandline in the history
  * cmdline/apt-get.cc:
    - add a --only-upgrade flag to install command (Closes: #572259)
    - fix memory leaks in error conditions in DoSource()
    - try version match in FindSrc first exact than fuzzy (LP: #551178)
  * apt-pkg/contrib/cmndline.cc:
    - save Commandline in Commandline::AsString for logging
  * apt-pkg/deb/debversion.cc:
    - consider absent of debian revision equivalent to 0 (Closes: #573592)
  * doc/makefile, doc/*:
    - generate subdirectories for building the manpages in on the fly
      depending on the po files we have.
  * apt-pkg/pkgcachegen.cc:
    - merge versions correctly even if multiple different versions
      with the same version number are available.
      Thanks to Magnus Holmgren for the patch! (Closes: #351056)
  * ftparchive/writer.cc:
    - write LongDescriptions if they shouldn't be included in Packages
      file into i18n/Translation-en by default.
  * doc/po/de.po:
    - correct a few typos in the german manpage translation.
      Thanks to Chris Leick and Georg Koppen! (Closes: #574962)
  * apt-pkg/contrib/strutl.cc:
    - convert all toupper calls to tolower_ascii for a little speedup

  [ Jean-Baptiste Lallement ]
  * apt-pkg/contrib/strutl.cc:
    - always escape '%' (LP: #130289) (Closes: #500560)
    - unescape '%' sequence only if followed by 2 hex digit
    - username/password are urlencoded in proxy string (RFC 3986)

  [ Julian Andres Klode ]
  * cmdline/apt-cache.cc:
    - Change behavior of showsrc to match the one of show (Closes: #512046).
  * cmdline/apt-key:
    - Honor Apt::GPGV::TrustedKeyring (Closes: #316390)
  * cmdline/apt-mark:
    - Use the new python-apt API (and conflict with python-apt << 0.7.93.2).
  * apt-inst/contrib/arfile.h:
    - Add public ARArchive::Members() which returns the list of members.
  * apt-pkg/policy.cc:
    - Always return a candidate if there is at least one version pinned > 0
      (Closes: #512318)
  * ftparchive/apt-ftparchive.cc:
    - Read default configuration (Closes: #383257)
  * debian/rules:
    - Fix the libraries name to be e.g. libapt-pkg4.9 instead of
      libapt-pkg-4.9.

  [ Michael Vogt ]
  * apt-pkg/deb/dpkgpm.cc:
    - fix backgrounding when dpkg runs (closes: #486222)
  * cmdline/apt-mark:
    - show error on incorrect aguments (LP: #517917), thanks to
      Torsten Spindler
  * cmdline/apt-get.cc:
    - if apt-get source foo=version or foo/distro can not be found,
      error out (LP: #502641)
  * apt-pkg/packagemanager.cc:
    - better debug output 
  * doc/examples/configure-index:
    - add missing Debug::pkgPackageManager option

 -- Michael Vogt <mvo@debian.org>  Thu, 01 Apr 2010 17:30:43 +0200

apt (0.7.26~exp2) experimental; urgency=low

  * fix crash when LANGUAGE is not set

 -- Michael Vogt <mvo@debian.org>  Thu, 18 Feb 2010 22:07:23 +0100

apt (0.7.26~exp1) experimental; urgency=low

  [ David Kalnischkies ]
  * [BREAK] add possibility to download and use multiply
    Translation files, configurable with Acquire::Translation
    (Closes: #444222, #448216, #550564)
  * Ignore :qualifiers after package name in build dependencies
    for now as long we don't understand them (Closes: #558103)
  * apt-pkg/contrib/mmap.{cc,h}:
    - extend it to have a growable flag - unused now but maybe...
  * apt-pkg/pkgcache.h:
    - use long instead of short for {Ver,Desc}File size,
      patch from Víctor Manuel Jáquez Leal, thanks! (Closes: #538917)
  * apt-pkg/acquire-item.cc:
    - allow also to skip the last patch if target is reached,
      thanks Bernhard R. Link! (Closes: #545699)
  * ftparchive/writer.{cc,h}:
    - add --arch option for packages and contents commands
    - if an arch is given accept only *_all.deb and *_arch.deb instead
      of *.deb. Thanks Stephan Bosch for the patch! (Closes: #319710)
    - add APT::FTPArchive::AlwaysStat to disable the too aggressive
      caching if versions are build multiply times (not recommend)
      Patch by Christoph Goehre, thanks! (Closes: #463260)
  * apt-pkg/deb/dpkgpm.cc:
    - stdin redirected to /dev/null takes all CPU (Closes: #569488)
      Thanks to Aurelien Jarno for providing (again) a patch!
  * buildlib/apti18n.h.in, po/makefile:
    - add ngettext support with P_()
  * aptconfiguration.cc:
    - include all existing Translation files in the Cache (Closes: 564137)
  * debian/control:
    - update with no changes to debian policy 3.8.4
  * doc/apt_preferences.5.xml:
    - explicitly warn against careless use (Closes: #567669)
  * debian/rules:
    - remove creation of empty dir /usr/share/apt
  * doc/apt-cdrom.8.xml:
    - fix typo spotted by lintian: proc(c)eed

  [ Ivan Masár ]
  * Slovak translation update. Closes: #568294
  
  [ Michael Vogt ]
  * [BREAK] merged lp:~mvo/apt/history
    - this writes a /var/log/apt/history tagfile that contains details
      from the transaction (complements term.log)
  * methods/http.cc:
    - add cache-control headers even if no cache is given to allow
      adding options for intercepting proxies
    - add Acquire::http::ProxyAutoDetect configuration that 
      can be used to call a external helper to figure out the 
      proxy configuration and return it to apt via stdout
      (this is a step towards WPAD and zeroconf/avahi support)
  * abicheck/
    - add new abitest tester using the ABI Compliance Checker from
      http://ispras.linuxfoundation.org/index.php/ABI_compliance_checker

  [ Robert Collins ]
  * Change the package index Info methods to allow apt-cache policy to be
    useful when using several different archives on the same host.
    (Closes: #329814, LP: #22354)

 -- Michael Vogt <mvo@debian.org>  Thu, 18 Feb 2010 16:11:39 +0100

apt (0.7.25.3ubuntu10) maverick; urgency=low

  [ Michael Vogt ]
  * debian/apt.conf.ubuntu:
    - no longer install (empty) apt.conf.d/01ubuntu
  * apt-pkg/deb/dpkgpm.cc:
    - make the apt/term.log output unbuffered (thanks to Matt Zimmerman)
    - fix FTBFS (LP: #600155)

  [ Matthias G. ]
  * apt-pkg/deb/dpkgpm.cc: 
    - Fix segmentation fault when /var/log/apt ist missing. LP: #535509

 -- Michael Vogt <michael.vogt@ubuntu.com>  Thu, 08 Jul 2010 09:37:03 +0200

apt (0.7.25.3ubuntu9) lucid-proposed; urgency=low

  * debian/apt.postinst:
    - do not fail if getent returns nothing useful (LP: #579647)
      thanks to Jean-Baptiste Lallement

 -- Michael Vogt <michael.vogt@ubuntu.com>  Fri, 14 May 2010 09:40:50 +0200

apt (0.7.25.3ubuntu8) lucid-proposed; urgency=low

  [ Loïc Minier ]
  * Use https:// in Vcs-Bzr URL.

  [ Michael Vogt ]
  * apt-pkg/deb/debrecords.cc:
    - fix max tag buffer size (LP: #545336, closes: #578959)
  * apt-pkg/indexfile.cc:
    - If no "_" is found in the language code, try to find a "."
      This is required for languages like Esperanto that have no
      county associated with them (LP: #560956)
      Thanks to "Aisano" for the fix

 -- Michael Vogt <michael.vogt@ubuntu.com>  Wed, 05 May 2010 10:33:46 +0200

apt (0.7.25.3ubuntu7) lucid; urgency=low

  Cherry pick fixes from the lp:~mvo/apt/mvo branch:

  [ Evan Dandrea ]
  * Remember hosts with general failures for
    https://wiki.ubuntu.com/NetworklessInstallationFixes (LP: #556831).
  
  [ Michael Vogt ]
  * improve debug output for Debug::pkgPackageManager

 -- Michael Vogt <michael.vogt@ubuntu.com>  Wed, 14 Apr 2010 20:30:03 +0200

apt (0.7.25.3ubuntu6) lucid; urgency=low

  * cmdline/apt-get.cc:
    - fix crash when pkg.VersionList() is empty (LP: #556056)

 -- Michael Vogt <michael.vogt@ubuntu.com>  Thu, 08 Apr 2010 21:13:25 +0200

apt (0.7.25.3ubuntu5) lucid; urgency=low

  [ David Kalnischkies ]
  * cmdline/apt-get.cc:
    - try version match in FindSrc first exact than fuzzy (LP: #551178)

  [ Jean-Baptiste Lallement ]
  * apt-pkg/contrib/strutl.cc:
    - always escape '%' (LP: #130289) (Closes: #500560)
    - unescape '%' sequence only if followed by 2 hex digit
    - username/password are urlencoded in proxy string (RFC 3986)

 -- Michael Vogt <michael.vogt@ubuntu.com>  Wed, 31 Mar 2010 21:59:42 +0200

apt (0.7.25.3ubuntu4) lucid; urgency=low

  [ David Kalnischkies ]
  * apt-pkg/deb/debversion.cc:
    - consider absent of debian revision equivalent to 0 (Closes: #573592)
      LP: #540228
  * cmdline/apt-get.cc, apt-pkg/cdrom.cc:
   - fix memory leaks in error conditions in DoSource()
  * apt-pkg/deb/dpkgpm.cc:
   - fix error message construction in OpenLog()
  
 -- Michael Vogt <michael.vogt@ubuntu.com>  Fri, 26 Mar 2010 16:57:49 +0100

apt (0.7.25.3ubuntu3) lucid; urgency=low

  * apt-pkg/indexfile.cc:
    - remove "cs" from languages that need the full langcode when
      downloading translations (thanks to Steve Langasek)

 -- Michael Vogt <michael.vogt@ubuntu.com>  Mon, 15 Mar 2010 09:42:39 +0100

apt (0.7.25.3ubuntu2) lucid; urgency=low

  [ Michael Vogt ]
  * abicheck/
    - add new abitest tester using the ABI Compliance Checker from
      http://ispras.linuxfoundation.org/index.php/ABI_compliance_checker
  * debian/apt.conf.autoremove:
    - add "oldlibs" to the APT::Never-MarkAuto-Sections as its used
      for transitional packages
  * apt-pkg/deb/dpkgpm.cc:
    - fix backgrounding when dpkg runs (closes: #486222)
  * cmdline/apt-mark:
    - show error on incorrect aguments (LP: #517917), thanks to
      Torsten Spindler
  * cmdline/apt-get.cc:
    - if apt-get source foo=version or foo/distro can not be found,
      error out (LP: #502641)
  * apt-pkg/indexfile.cc:
    - deal correctly with three letter langcodes (LP: #391409)
  * debian/apt.cron.daily:
    - do not look into admin users gconf anymore for the http proxy
      the user now needs to use the "Apply system-wide" UI in the
      gnome-control-center to set it
  * debian/apt.postinst:
    - add set_apt_proxy_from_gconf() and run that once on upgrade if
      there is no proxy configured already system-wide (LP: #432631)
      From that point on gnome-control-center will have to warn if
      the user makes changes to the proxy settings and does not apply
      them system wide

  [ Robert Collins ]
  * Change the package index Info methods to allow apt-cache policy to be
    useful when using several different archives on the same host.
    (Closes: #329814, LP: #22354)

 -- Michael Vogt <michael.vogt@ubuntu.com>  Fri, 12 Mar 2010 23:10:52 +0100

apt (0.7.25.3ubuntu1) lucid; urgency=low

  [ Michael Vogt ]
  * merged with the debian-sid branch
  * methods/http.cc:
    - add Acquire::http::ProxyAutoDetect configuration that 
      can be used to call a external helper to figure out the 
      proxy configuration and return it to apt via stdout
      (this is a step towards WPAD and zeroconf/avahi support)
  
  [ Ivan Masár ]
  * Slovak translation update. Closes: #568294

 -- Michael Vogt <michael.vogt@ubuntu.com>  Wed, 17 Feb 2010 23:33:32 +0100

apt (0.7.25.3) unstable; urgency=low

  [ Christian Perrier ]
  * Italian translation update. Closes: #567532

  [ David Kalnischkies ]
  * apt-pkg/contrib/macros.h:
    - install the header system.h with a new name to be able to use
      it in other headers (Closes: #567662)
  * cmdline/acqprogress.cc:
    - Set Mode to Medium so that the correct prefix is used.
      Thanks Stefan Haller for the patch! (Closes: #567304 LP: #275243)
  * ftparchive/writer.cc:
    - generate sha1 and sha256 checksums for dsc (Closes: #567343)
  * cmdline/apt-get.cc:
    - don't mark as manually if in download only (Closes: #468180)

 -- Michael Vogt <mvo@debian.org>  Mon, 01 Feb 2010 18:41:15 +0100

apt (0.7.25.2) unstable; urgency=low

  [ Michael Vogt ]
  * apt-pkg/contrib/cdromutl.cc:
    - fix UnmountCdrom() fails, give it a bit more time and try
      the umount again
  * apt-pkg/cdrom.cc:
    - fix crash in pkgUdevCdromDevices
  * methods/cdrom.cc:
    - fixes in multi cdrom setup code (closes: #549312)
    - add new "Acquire::cdrom::AutoDetect" config that enables/disables
      the dlopen of libudev for automatic cdrom detection. Off by default
      currently, feedback/testing welcome
  * cmdline/apt-cdrom.cc:
    - add new --auto-detect option that uses libudev to figure out
      the cdrom/mount-point
  * cmdline/apt-mark:
    - merge fix from Gene Cash that supports markauto for
      packages that are not in the extended_states file yet
      (closes: #534920)
  * ftparchive/writer.{cc,h}:
    - merge crash fix for apt-ftparchive on hurd, thanks to
      Samuel Thibault for the patch (closes: #566664)

  [ David Kalnischkies ]
  * apt-pkg/contrib/fileutl.cc:
    - Fix the newly introduced method GetListOfFilesInDir to not
      accept every file if no extension is enforced
      (= restore old behaviour). (Closes: #565213)
  * apt-pkg/policy.cc:
    - accept also partfiles with "pref" file extension as valid
  * apt-pkg/contrib/configuration.cc:
    - accept also partfiles with "conf" file extension as valid
  * doc/apt.conf.5.xml:
    - reorder description and split out syntax
    - add partfile name convention (Closes: #558348)
  * doc/apt_preferences.conf.5.xml:
    - describe partfile name convention also here
  * apt-pkg/deb/dpkgpm.cc:
    - don't segfault if term.log file can't be opened.
      Thanks Sam Brightman for the patch! (Closes: #475770)
  * doc/*:
    - replace the per language addendum with a global addendum
    - add a explanation why translations include (maybe) english
      parts to the new global addendum (Closes: #561636)
  * apt-pkg/contrib/strutl.cc:
    - fix malloc asseration fail with ja_JP.eucJP locale in
      apt-cache search. Thanks Kusanagi Kouichi! (Closes: #548884)

  [ Christian Perrier ]
  * French translation update

 -- Michael Vogt <mvo@debian.org>  Wed, 27 Jan 2010 16:16:10 +0100

apt (0.7.25.1) unstable; urgency=low

  [ Christian Perrier ]
  * French manpage translation update
  * Russian translation update by Yuri Kozlov
    Closes: #564171

  [Chris Leick]
  * spot & fix various typos in all manpages
  * German manpage translation update

  [ David Kalnischkies ]
  * cmdline/apt-cache.cc:
    - remove translatable marker from the "%4i %s\n" string
  * buildlib/po4a_manpage.mak:
    - instruct debiandoc to build files with utf-8 encoding
  * buildlib/tools.m4:
    - fix some warning from the buildtools
  * apt-pkg/acquire-item.cc:
    - add configuration PDiffs::Limit-options to not download
      too many or too big patches (Closes: #554349)
  * debian/control:
    - let all packages depend on ${misc:Depends}
  * share/*-archive.gpg:
    - remove the horrible outdated files. We already depend on
      the keyring so we don't need to ship our own version
  * cmdline/apt-key:
    - errors out if wget is not installed (Closes: #545754)
    - add --keyring option as we have now possibly many
  * methods/gpgv.cc:
    - pass all keyrings (TrustedParts) to gpgv instead of
      using only one trusted.gpg keyring (Closes: #304846)
  * methods/https.cc:
    - finally merge the rest of the patchset from Arnaud Ebalard
      with the CRL and Issuers options, thanks! (Closes: #485963)
  * apt-pkg/deb/debindexfile.cc, apt-pkg/pkgcachegen.cc:
    - add debug option Debug::pkgCacheGen

  [ Michael Vogt ]
  * cmdline/apt-get.cc:
    - merge fix for apt-get source pkg=version regression
      (closes: #561971)
  * po/ru.po:
    - merged updated ru.po, thanks to Yuri Kozlov (closes: #564171)

 -- Michael Vogt <mvo@debian.org>  Sat, 09 Jan 2010 21:52:36 +0100

apt (0.7.25ubuntu4) lucid; urgency=low

  * cmdline/apt-cdrom.cc:
    - make Acquire::cdrom::AutoDetect default, this can be
      turned off with "--no-auto-detect"
  * methods/http.cc:
    - add cache-control headers even if no cache is given to allow
      adding options for intercepting proxies

 -- Michael Vogt <michael.vogt@ubuntu.com>  Tue, 02 Feb 2010 16:58:59 -0800

apt (0.7.25ubuntu3) lucid; urgency=low

  * cmdline/apt-get.cc:
    - don't mark as manually if in download only (Closes: #468180)

 -- Michael Vogt <mvo@debian.org>  Mon, 01 Feb 2010 18:41:15 +0100

apt (0.7.25ubuntu2) lucid; urgency=low

  * Change history branch so that it does not break the 
    apt ABI for the pkgPackageManager interface
    (can be reverted on the next ABI break)

 -- Michael Vogt <michael.vogt@ubuntu.com>  Wed, 23 Dec 2009 10:14:16 +0100

apt (0.7.25ubuntu1) lucid; urgency=low

  * Merged from the mvo branch
  * merged from the lp:~mvo/apt/history branch

 -- Michael Vogt <michael.vogt@ubuntu.com>  Tue, 22 Dec 2009 09:44:08 +0100

apt (0.7.25) unstable; urgency=low

  [ Christian Perrier ]
  * Fix apt-ftparchive(1) wrt description of the "-o" option.
    Thanks to Dann Frazier for the patch. Closes: #273100
  * po/LINGUAS. Re-disable Hebrew. Closes: #534992
  * po/LINGUAS. Enable Asturian and Lithuanian
  * Fix typo in apt-cache.8.xml: nessasarily
  * Fix "with with" in apt-get.8.xml
  * Fix some of the typos mentioned by the german team
    Closes: #479997
  * Polish translation update by Wiktor Wandachowicz
    Closes: #548571
  * German translation update by Holger Wansing
    Closes: #551534
  * Italian translation update by Milo Casagrande
    Closes: #555797
  * Simplified Chinese translation update by Aron Xu 
    Closes: #558737
  * Slovak translation update by Ivan Masár
    Closes: #559277
  
  [ Michael Vogt ]
  * apt-pkg/packagemanager.cc:
    - add output about pre-depends configuring when debug::pkgPackageManager
      is used
  * methods/https.cc:
    - fix incorrect use of CURLOPT_TIMEOUT, closes: #497983, LP: #354972
      thanks to Brian Thomason for the patch
  * merge lp:~mvo/apt/netrc branch, this adds support for a
    /etc/apt/auth.conf that can be used to store username/passwords
    in a "netrc" style file (with the extension that it supports "/"
    in a machine definition). Based on the maemo git branch (Closes: #518473)
    (thanks also to Jussi Hakala and Julian Andres Klode)
  * apt-pkg/deb/dpkgpm.cc:
    - add "purge" to list of known actions
  * apt-pkg/init.h:
    - add compatibility with old ABI name until the next ABI break
  * merge segfault fix from Mario Sanchez Prada, many thanks
    (closes: #561109)

  [ Brian Murray ]
  * apt-pkg/depcache.cc, apt-pkg/indexcopy.cc:
    - typo fix (LP: #462328)
  
  [ Loïc Minier ]
  * cmdline/apt-key:
    - Emit a warning if removed keys keyring is missing and skip associated
      checks (LP: #218971)

  [ David Kalnischkies ]
  * apt-pkg/packagemanager.cc:
    - better debug output for ImmediateAdd with depth and why
    - improve the message shown for failing immediate configuration
  * doc/guide.it.sgml: moved to doc/it/guide.it.sgml
  * doc/po4a.conf: activate translation of guide.sgml and offline.sgml
  * doc/apt.conf.5.xml:
    - provide a few more details about APT::Immediate-Configure
    - briefly document the behaviour of the new https options
  * doc/sources.list.5.xml:
    - add note about additional apt-transport-methods
  * doc/apt-mark.8.xml:
    - correct showauto synopsis, thanks Andrew Schulman (Closes: #551440)
  * cmdline/apt-get.cc:
    - source should display his final pkg pick (Closes: #249383, #550952)
    - source doesn't need the complete version for match (Closes: #245250)
    - source ignores versions/releases if not available (Closes: #377424)
    - only warn if (free) space overflows (Closes: #522238)
    - add --debian-only as alias for --diff-only
  * methods/connect.cc:
    - display also strerror of "wicked" getaddrinfo errors
    - add AI_ADDRCONFIG to ai_flags as suggested by Aurelien Jarno
      in response to Bernhard R. Link, thanks! (Closes: #505020)
  * buildlib/configure.mak, buildlib/config.{sub,guess}:
    - remove (outdated) config.{sub,guess} and use the ones provided
      by the new added build-dependency autotools-dev instead
  * configure.in, buildlib/{xml,yodl,sgml}_manpage.mak:
    - remove the now obsolete manpage buildsystems
  * doc/{pl,pt_BR,es,it}/*.{sgml,xml}:
    - convert all remaining translation to the po4a system
  * debian/control:
    - drop build-dependency on docbook-utils and xmlto
    - add build-dependency on autotools-dev
    - bump policy to 3.8.3 as we have no outdated manpages anymore
  * debian/NEWS:
    - fix a typo in 0.7.24: Allready -> Already (Closes: #557674)
  * ftparchive/writer.{cc,h}:
    - add APT::FTPArchive::LongDescription to be able to disable them
  * apt-pkg/deb/debsrcrecords.cc:
    - use "diff" filetype for .debian.tar.* files (Closes: #554898)
  * methods/rred.cc:
    - rewrite to be able to handle even big patch files
    - adopt optional mmap+iovec patch from Morten Hustveit
      (Closes: #463354) which should speed up a bit. Thanks!
  * methods/http{,s}.cc
    - add config setting for User-Agent to the Acquire group,
      thanks Timothy J. Miller! (Closes: #355782)
    - add https options which default to http ones (Closes: #557085)
  * debian/apt.cron.daily:
    - check cache size even if we do nothing else otherwise, thanks
      Francesco Poli for patch(s) and patience! (Closes: #459344)
  * ftparchive/*:
    - fix a few typos in strings, comments and manpage,
      thanks Karl Goetz! (Closes: #558757)

  [ Carl Chenet ]
  * cmdline/apt-mark:
    - print an error if a new state file can't be created
      (Closes: #521289) and
    - exit nicely if python-apt is not installed (Closes: #521284)

  [ Chris Leick ]
  * doc/de: German translation of manpages (Closes: #552606)
  * doc/ various manpages:
    - correct various errors, typos and oddities (Closes: #552535)
  * doc/apt-secure.8.xml:
    - replace literal with emphasis tags in Archive configuration
  * doc/apt-ftparchive.1.xml:
    - remove informalexample tag which hides the programlisting
  * doc/apt-get.8.xml:
    - change equivalent "for" to "to the" (purge command)
    - clarify --fix-broken sentence about specifying packages

  [ Eugene V. Lyubimkin ]
  * apt-pkg/contib/strutl.h
    - Avoid extra inner copy in APT_MKSTRCMP and APT_MKSTRCMP2.
  * build infrastructure:
    - Bumped libapt version, excluded eglibc from SONAME. (Closes: #448249)

  [ Julian Andres Klode ]
  * doc/apt.conf.5.xml:
    - Deprecate unquoted values, string concatenation and explain what should
      not be written inside a value (quotes,backslash).
    - Restrict option names to alphanumerical characters and "/-:._+".
    - Deprecate #include, we have apt.conf.d nowadays which should be
      sufficient.
  * ftparchive/apt-ftparchive.cc:
    - Call setlocale() so translations are actually used.
  * debian/apt.conf.autoremove:
    - Add kfreebsd-image-* to the list (Closes: #558803)

 -- Michael Vogt <mvo@debian.org>  Tue, 15 Dec 2009 09:21:55 +0100

apt (0.7.24ubuntu1) lucid; urgency=low

  [ Michael Vogt ]
  * apt-pkg/deb/dpkgpm.cc:
    - include df -l output in the apport log as well (thanks to
      tjaalton)
  * apt-pkg/packagemanager.cc:
    - add output about pre-depends configuring when debug::pkgPackageManager
      is used
  * methods/https.cc:
    - fix incorrect use of CURLOPT_TIMEOUT, closes: #497983, LP: #354972
      thanks to Brian Thomason for the patch
  * merge lp:~mvo/apt/netrc branch, this adds support for a
    /etc/apt/auth.conf that can be used to store username/passwords
    in a "netrc" style file (with the extension that it supports "/"
    in a machine definition). Based on the maemo git branch.

  [ Brian Murray ]
  * apt-pkg/depcache.cc, apt-pkg/indexcopy.cc:
    - typo fix (LP: #462328)
  
 -- Michael Vogt <michael.vogt@ubuntu.com>  Mon, 14 Dec 2009 09:27:26 +0100

apt (0.7.24) unstable; urgency=low

  [ Nicolas François ]
  * Cleaned up the first patch draft from KURASAWA Nozomu to finally
    get po4a support for translating the man pages.
    Many thanks to both for this excellent work! (Closes: #441608)
  * doc/ja/*, doc/po/ja.po:
    - remove the old ja man page translation and replace it with
      the new po4a-powered translation by KURASAWA Nozomu.
  * doc/*.?.xml (manpages):
    - add contrib to author tags and also add refmiscinfo to fix warnings
  * doc/style.txt, buildlib/defaults.mak, buildlib/manpage.mak:
    - fix a few typos in the comments of this files

  [ Michael Vogt ]
  * apt-pkg/deb/dpkgpm.cc:
    - when tcgetattr() returns non-zero skip all pty magic 
      (thanks to Simon Richter, closes: #509866)
  * apt-inst/contrib/arfile.cc:
    - show propper error message for Invalid archive members

  [ David Kalnischkies ]
  * doc/Doxyfile.in:
    - update file with doxygen 1.6.1 (current unstable)
    - activate DOT_MULTI_TARGETS, it is default on since doxygen 1.5.9
  * buildlib/po4a_manpage.mak, doc/makefile, configure:
    - simplify the makefiles needed for po4a manpages
  * apt-pkg/contrib/configuration.cc:
    - add a helper to easily get a vector of strings from the config
  * apt-pkg/contrib/strutl.cc:
    - replace unknown multibytes with ? in UTF8ToCharset (Closes: #545208)
  * doc/apt-get.8.xml:
    - fix two little typos in the --simulate description. (Closes: #545059)
  * apt-pkg/aptconfiguration.cc, doc/apt.conf.5.xml:
    - add an order subgroup to the compression types to simplify reordering
      a bit and improve the documentation for this option group.
  * doc/apt.conf.5.xml:
    - document the Acquire::http::Dl-Limit option
    - try to be crystal clear about the usage of :: and {} (Closes: #503481)
  * doc/apt-cache.8.xml:
    - clarify the note for the pkgnames command (Closes: #547599)
  * doc/apt.ent, all man pages:
    - move the description of files to globally usable entities
  * doc/apt_preferences.5.xml:
    - document the new preferences.d folder (Closes: #544017)
  * methods/rred.cc:
    - add at the top without failing (by Bernhard R. Link, Closes: #545694)
  * buildlib/sizetable:
    - add amd64 for cross building (by Mikhail Gusarov, Closes: #513058)
  * debian/prerm:
    - remove file as nobody will upgrade from 0.4.10 anymore
  * debian/control:
    - remove gnome-apt suggestion as it was removed from debian
  * apt-pkg/deb/dpkgpm.cc, apt-pkg/packagemanager.cc, apt-pkg/orderlist.cc:
    - add and document _experimental_ options to make (aggressive)
      use of dpkg's trigger and configuration handling (Closes: #473461)
  * cmdline/apt-get.cc:
    - ignore versions that are not candidates when selecting a package
      instead of a virtual one (by Marius Vollmer, Closes: #547788)

  [ Christian Perrier ]
  * doc/fr/*, doc/po/fr.po:
    - remove the old fr man page translation and replace it with
      the new po4a-powered translation
  * doc/de: dropped (translation is too incomplete to be useful in
      the transition to the po4a-powered translations)

 -- Michael Vogt <mvo@debian.org>  Fri, 25 Sep 2009 19:57:25 +0200

apt (0.7.23.1ubuntu2) karmic; urgency=low

  [ Michael Vogt ]
  * debian/control:
    - fix Vcr-Bzr header

  [ Kees Cook ]
  * debian/apt.cron.daily:
    - fix quotes for use with "eval", thanks to Lars Ljung (LP: #449535).

 -- Michael Vogt <michael.vogt@ubuntu.com>  Thu, 15 Oct 2009 19:05:19 +0200

apt (0.7.23.1ubuntu1) karmic; urgency=low

  [ Matt Zimmerman ]
  * apt-pkg/deb/dpkgpm.cc:
    - Suppress apport reports on dpkg short reads (these I/O errors are not 
      generally indicative of a bug in the packaging)

  [ Loïc Minier ]
  * cmdline/apt-key:
    - Emit a warning if removed keys keyring is missing and skip associated
      checks (LP: #218971)

  [ Brian Murray ]
  * cmdline/apt-get.cc:
    - typo fix (LP: #370094)

  [ Michael Vogt ]
  * apt-pkg/deb/dpkgpm.cc:
    - when tcgetattr() returns non-zero skip all pty magic 
      (thanks to Simon Richter, closes: #509866)
  * apt-inst/contrib/arfile.cc:
    - show propper error message for Invalid archive members
  * apt-pkg/acquire-worker.cc:
    - show error details of failed methods
  * apt-pkg/contrib/fileutl.cc:
    - if a process aborts with signal, show signal number
  * methods/http.cc:
    - ignore SIGPIPE, we deal with EPIPE from write in 
      HttpMethod::ServerDie() (LP: #385144)
  * debian/apt.cron.daily:
    - if the timestamp is too far in the future, delete it 
      (LP: #135262)
  
  [ Merge ]
  * merged from debian, reverted the libdlopen-udev branch
    because its too late in the release process for this now
  * not merged the proxy behaviour change from 0.7.23 (that will
    be part of lucid)

 -- Michael Vogt <michael.vogt@ubuntu.com>  Wed, 23 Sep 2009 18:15:10 +0200

apt (0.7.23.1) unstable; urgency=low

  [ Michael Vogt ]
  * apt-pkg/pkgcache.cc:
    - do not set internel "needs-configure" state for packages in 
      triggers-pending state. dpkg will deal with the trigger and
      it if does it before we trigger it, dpkg will error out
      (LP: #414631)
  * apt-pkg/acquire-item.cc:
    - do not segfault on invalid items (closes: #544080)

 -- Michael Vogt <mvo@debian.org>  Fri, 28 Aug 2009 21:53:20 +0200

apt (0.7.23) unstable; urgency=low

  [ Eugene V. Lyubimkin ]
  * methods/{http,https,ftp}, doc/apt.conf.5.xml:
    - Changed and unified the code that determines which proxy to use. Now
      'Acquire::{http,ftp}::Proxy[::<host>]' options have the highest priority,
      and '{http,ftp}_proxy' environment variables are used only if options
      mentioned above are not specified.
      (Closes: #445985, #157759, #320184, #365880, #479617)
  
  [ David Kalnischkies ]
  * cmdline/apt-get.cc:
    - add APT::Get::HideAutoRemove=small to display only a short line
      instead of the full package list. (Closes: #537450)
    - ShowBroken() in build-dep (by Mike O'Connor, Closes: #145916)
    - check for statfs.f_type (by Robert Millan, Closes: #509313)
    - correct the order of picked package binary vs source in source
    - use SourceVersion instead of the BinaryVersion to get the source
      Patch by Matt Kraai, thanks! (Closes: #382826)
    - add pkg/archive and codename in source (Closes: #414105, #441178)
  * apt-pkg/contrib/strutl.cc:
    - enable thousand separator according to the current locale
      (by Luca Bruno, Closes: #223712)
  * doc/apt.conf.5.xml:
    - mention the apt.conf.d dir (by Vincent McIntyre, Closes: #520831)
  * apt-inst/contrib/arfile.cc:
    - use sizeof instead strlen (by Marius Vollmer, Closes: #504325)
  * doc/apt-mark.8.xml:
    - improve manpage based on patch by Carl Chenet (Closes: #510286)
  * apt-pkg/acquire-item.cc:
    - use configsettings for dynamic compression type use and order.
      Based on a patch by Jyrki Muukkonen, thanks! (LP: #71746)
  * apt-pkg/aptconfiguration.cc:
    - add default configuration for compression types and add lzma
      support. Order is now bzip2, lzma, gzip, none (Closes: #510526)
  * ftparchive/writer.cc:
    - add lzma support also here, patch for this (and inspiration for
      the one above) by Robert Millan, thanks!
  * apt-pkg/depcache.cc:
    - restore the --ignore-hold effect in the Is{Delete,Install}Ok hooks
  * doc/apt-get.8.xml:
    - update the source description to reflect what it actually does
      and how it can be used. (Closes: #413021)
  * methods/http.cc:
    - allow empty Reason-Phase in Status-Line to please squid,
      thanks Modestas Vainius for noticing! (Closes: #531157, LP: #411435)

  [ George Danchev ]
  * cmdline/apt-cache.cc:
    - fix a memory leak in the xvcg method (Closes: #511557)
  * apt-pkg/indexcopy.cc:
    - fix a memory leak then the Release file not exists (Closes: #511556)

 -- Michael Vogt <mvo@debian.org>  Thu, 27 Aug 2009 14:44:39 +0200

apt (0.7.22.2) unstable; urgency=low

  * debian/apt.cron.daily:
    - Make sure that VERBOSE is always set (Closes: #539366)
    - Script can be disabled by APT::Periodic::Enable=0 (Closes: #485476)
    - Support using debdelta to download packages (Closes: #532079)

 -- Julian Andres Klode <jak@debian.org>  Thu, 06 Aug 2009 12:17:19 +0200

apt (0.7.22.1) unstable; urgency=low

  [ Michael Vogt ]
  * cmdline/apt-get.cc:
    - honor APT::Get::Only-Source properly in FindSrc() (thanks to
      Martin Pitt for reporting the problem), also Closes: #535362.

  [ Julian Andres Klode ]
  * apt-pkg/contrib/mmap.cc:
    - Fix FTBFS on GNU/kFreeBSD by disabling DynamicMMap::Grow() on
      non-Linux architectures as it uses mremap (Closes: #539742).
  * apt-pkg/sourcelist.cc:
    - Only warn about missing sources.list if there is no sources.list.d
      and vice versa as only one of them is needed (Closes: #539731).
  * debian/control:
    - Add myself to Uploaders.
    - Increase Standards-Version to 3.8.2.0.

 -- Julian Andres Klode <jak@debian.org>  Mon, 03 Aug 2009 12:48:31 +0200

apt (0.7.22) unstable; urgency=low

  [ Christian Perrier ]
  * Documentation translations:
    - Fix a typo in apt-get(8) French translation. Closes: #525043
      Thanks to Guillaume Delacour for spotting it.
    - Updated apt.conf(5) manpgae French translation.
      Thanks to Aurélien Couderc.
  * Translations:
    - fr.po
    - sk.po. Closes: #525857 
    - ru.po. Closes: #526816
    - eu.po. Closes: #528985
    - zh_CN.po. Closes: #531390
    - fr.po
    - it.po. Closes: #531758
    - ca.po. Closes: #531921
    - de.po. Closes: #536430
  * Added translations
    - ast.po (Asturian by Marcos Alvareez Costales).
      Closes: #529007, #529730, #535328
  
  [ David Kalnischkies ]
  * [ABI break] support '#' in apt.conf and /etc/apt/preferences
    (closes: #189866)
  * [ABI break] Allow pinning by codename (closes: #97564)
  * support running "--simulate" as user
  * add depth information to the debug output and show what depends
    type triggers a autoinst (closes: #458389)
  * add Debug::pkgDepCache::Marker with more detailed debug output 
    (closes: #87520)
  * add Debug::pkgProblemResolver::ShowScores and make the scores
    adjustable
  * do not write state file in simulate mode (closes: #433007)
  * add hook for MarkInstall and MarkDelete (closes: #470035)
  * fix typo in apt-pkg/acquire.cc which prevents Dl-Limit to work
    correctly when downloading from multiple sites (Closes: #534752)
  * add the various foldmarkers in apt-pkg & cmdline (no code change)
  * versions with a pin of -1 shouldn't be a candidate (Closes: #355237)
  * prefer mmap as memory allocator in MMap instead of a static char
    array which can (at least in theory) grow dynamic
  * eliminate (hopefully all) segfaults in pkgcachegen.cc and mmap.cc
    which can arise if cache doesn't fit into the mmap (Closes: #535218)
  * display warnings instead of errors if the parts dirs doesn't exist

  [ Michael Vogt ]
  * honor the dpkg hold state in new Marker hooks (closes: #64141)
  * debian/apt.cron.daily:
    - if the timestamp is too far in the future, delete it
  * apt-pkg/acquire.cc:
    - make the max pipeline depth of the acquire queue configurable
      via Acquire::Max-Pipeline-Depth
  * apt-pkg/deb/dpkgpm.cc:
    - add Dpkg::UseIoNice boolean option to run dpkg with ionice -c3
      (off by default)
    - send "dpkg-exec" message on the status fd when dpkg is run
    - provide DPkg::Chroot-Directory config option (useful for testing)
    - fix potential hang when in a background process group
  * apt-pkg/algorithms.cc:
    - consider recommends when making the scores for the problem 
      resolver
  * apt-pkg/acquire-worker.cc:
    - show error details of failed methods
  * apt-pkg/contrib/fileutl.cc:
    - if a process aborts with signal, show signal number
  * methods/http.cc:
    - ignore SIGPIPE, we deal with EPIPE from write in 
      HttpMethod::ServerDie() (LP: #385144)
  * Only run Download-Upgradable and Unattended-Upgrades if the initial
    update was successful Closes: #341970
  * apt-pkg/indexcopy.cc:
    - support having CDs with no Packages file (just a Packages.gz)
      by not forcing a verification on non-existing files
     (LP: #255545)
    - remove the gettext from a string that consists entirely 
      of variables (LP: #56792)
  * apt-pkg/cacheiterators.h:
    - add missing checks for Owner == 0 in end()
  * apt-pkg/indexrecords.cc:
    - fix some i18n issues
  * apt-pkg/contrib/strutl.h:
    - add new strprintf() function to make i18n strings easier
    - fix compiler warning
  * apt-pkg/deb/debsystem.cc:
    - make strings i18n able 
  * fix problematic use of tolower() when calculating the version 
    hash by using locale independent tolower_ascii() function. 
    Thanks to M. Vefa Bicakci (LP: #80248)
  * build fixes for g++-4.4
  * cmdline/apt-mark:
    - add "showauto" option to show automatically installed packages
  * document --install-recommends and --no-install-recommends
    (thanks to Dereck Wonnacott, LP: #126180)
  * doc/apt.conf.5.xml:
    - merged patch from Aurélien Couderc to improve the text
      (thanks!)
  * [ABI] merged the libudev-dlopen branch, this allows to pass
    "apt-udev-auto" to Acquire::Cdrom::mount and the cdrom method will  
    dynamically find/mount the cdrom device (if libhal is available)

  [ Julian Andres Klode ]
  * apt-pkg/contrib/configuration.cc: Fix a small memory leak in
    ReadConfigFile.
  * Introduce support for the Enhances field. (Closes: #137583) 
  * Support /etc/apt/preferences.d, by adding ReadPinDir() (Closes: #535512)
  * configure-index: document Dir::Etc::SourceParts and some other options
    (Closes: #459605)
  * Remove Eugene V. Lyubimkin from uploaders as requested.
  * apt-pkg/contrib/hashes.cc, apt-pkg/contrib/md5.cc:
    - Support reading until EOF if Size=0 to match behaviour of
      SHA1Summation and SHA256Summation

  [ Osamu Aoki ]
  * Updated cron script to support backups by hardlinks and 
    verbose levels.  All features turned off by default. 
  * Added more error handlings.  Closes: #438803, #462734, #454989
  * Documented all cron script related configuration items in 
    configure-index.

  [ Dereck Wonnacott ]
  * apt-ftparchive might write corrupt Release files (LP: #46439)
  * Apply --important option to apt-cache depends (LP: #16947) 

  [ Otavio Salvador ]
  * Apply patch from Sami Liedes <sliedes@cc.hut.fi> to reduce the
    number of times we call progress bar updating and debugging
    configuration settings.
  * Apply patch from Sami Liedes <sliedes@cc.hut.fi> to avoid unecessary
    temporary allocations.

 -- Michael Vogt <mvo@debian.org>  Wed, 29 Jul 2009 19:16:22 +0200

apt (0.7.21ubuntu1) karmic; urgency=low

  * merged from the debian-sid bzr branch
  
  [ Christian Perrier ]
  * Documentation translations:
    - Fix a typo in apt-get(8) French translation. Closes: #525043
      Thanks to Guillaume Delacour for spotting it.
  * Translations:
    - fr.po
    - sk.po. Closes: #525857
    - ru.po. Closes: #526816
    - eu.po. Closes: #528985
    - zh_CN.po. Closes: #531390
    - fr.po
    - it.po. Closes: #531758
    - ca.po. Closes: #531921
  * Added translations
    - ast.po (Asturian by Marcos Alvareez Costales).
      Closes: #529007, #529730

  [ Michael Vogt ]
  * apt-pkg/acquire.cc:
    - make the (internal) max pipeline depth of the acquire queue
      configurable via Acquire::Max-Pipeline-Depth

 -- Michael Vogt <michael.vogt@ubuntu.com>  Tue, 09 Jun 2009 15:49:07 +0200

apt (0.7.21) unstable; urgency=low

  [ Christian Perrier ]
  * Translations:
    - bg.po. Closes: #513211
    - zh_TW.po. Closes: #513311
    - nb.po. Closes: #513843
    - fr.po. Closes: #520430
    - sv.po. Closes: #518070
    - sk.po. Closes: #520403
    - it.po. Closes: #522222
    - sk.po. Closes: #520403
  
  [ Jamie Strandboge ]
  * apt.cron.daily: catch invalid dates due to DST time changes
    in the stamp files

  [ Michael Vogt ]
  * methods/gpgv.cc:
    - properly check for expired and revoked keys (closes: #433091)
  * apt-pkg/contrib/strutl.cc:
    - fix TimeToStr i18n (LP: #289807)
  * [ABI break] merge support for http redirects, thanks to
    Jeff Licquia and Anthony Towns
  * [ABI break] use int for the package IDs (thanks to Steve Cotton)
  * apt-pkg/pkgcache.cc:
    - do not run "dpkg --configure pkg" if pkg is in trigger-awaited
      state (LP: #322955)
  * methods/https.cc:
    - add Acquire::https::AllowRedirect support
  * Clarify the --help for 'purge' (LP: #243948)
  * cmdline/apt-get.cc
    - fix "apt-get source pkg" if there is a binary package and
      a source package of the same name but from different 
      packages (LP: #330103)

  [ Colin Watson ]
  * cmdline/acqprogress.cc:
    - Call pkgAcquireStatus::Pulse even if quiet, so that we still get
      dlstatus messages on the status-fd (LP: #290234).

 -- Michael Vogt <mvo@debian.org>  Tue, 14 Apr 2009 14:12:51 +0200

apt (0.7.20.2ubuntu7) karmic; urgency=low

  * fix problematic use of tolower() when calculating the version 
    hash by using locale independant tolower_ascii() function. 
    Thanks to M. Vefa Bicakci (LP: #80248)
  * build fixes for g++-4.4
  * include dmesg output in apport package failures
  * include apt ordering into apport package failures

 -- Michael Vogt <michael.vogt@ubuntu.com>  Fri, 24 Apr 2009 10:14:01 +0200

apt (0.7.20.2ubuntu6) jaunty; urgency=low

  [ Jamie Strandboge ]
  * apt.cron.daily: catch invalid dates due to DST time changes
    in the stamp files (LP: #354793)

  [ Michael Vogt ]
  * methods/gpgv.cc:
    - properly check for expired and revoked keys (closes: #433091)
      LP: #356012

 -- Michael Vogt <michael.vogt@ubuntu.com>  Wed, 08 Apr 2009 22:39:50 +0200

apt (0.7.20.2ubuntu5) jaunty; urgency=low

  [ Colin Watson ]
  * cmdline/acqprogress.cc:
    - Call pkgAcquireStatus::Pulse even if quiet, so that we still get
      dlstatus messages on the status-fd (LP: #290234).
  
  [ Michael Vogt ]
  * debian/apt.cron.daily:
    - do not clutter cron mail with bogus gconftool messages 
      (LP: #223502)
    - merge fix for cache locking from debian (closes: #459344)
    - run update-apt-xapian-index (with ionice) to ensure that
      the index is up-to-date when synaptic is run (LP: #288797)

 -- Michael Vogt <michael.vogt@ubuntu.com>  Mon, 30 Mar 2009 13:22:28 +0200

apt (0.7.20.2ubuntu4) jaunty; urgency=low

  * ftparchive/cachedb.cc:
    - when apt-ftparchive clean is used, compact the database
      at the end (thanks to cprov)

 -- Michael Vogt <michael.vogt@ubuntu.com>  Thu, 26 Mar 2009 13:43:59 +0100

apt (0.7.20.2ubuntu3) jaunty; urgency=low

  * methods/mirror.cc:
    - when download the mirror file and the server is down,
      return a propper error message (LP: #278635)

 -- Michael Vogt <michael.vogt@ubuntu.com>  Thu, 19 Mar 2009 15:42:15 +0100

apt (0.7.20.2ubuntu2) jaunty; urgency=low

  * apt-pkg/deb/dpkgpm.cc:
    - revert termios patch (LP: #338514)
  * cmdline/apt-get.cc
    - fix "apt-get source pkg" if there is a binary package and
      a source package of the same name but from different 
      packages (LP: #330103)

 -- Michael Vogt <michael.vogt@ubuntu.com>  Mon, 09 Mar 2009 16:33:28 +0100

apt (0.7.20.2ubuntu1) jaunty; urgency=low

  [ Christian Perrier ]
  * Translations:
    - bg.po. Closes: #513211
    - zh_TW.po. Closes: #513311
    - nb.po. Closes: #513843
  
  [ Michael Vogt ]
  * merged from the debian-sid branch
  * [ABI break] merge support for http redirects, thanks to
    Jeff Licquia and Anthony Towns
  * [ABI break] use int for the package IDs (thanks to Steve Cotton)
  * apt-pkg/contrib/strutl.cc:
    - fix TimeToStr i18n (LP: #289807)
  * debian/apt.conf.autoremove:
    - readd "linux-image" (and friends) to the auto-remove
     blacklist
  * fix some i18n issues (thanks to  Gabor Kelemen)
    LP: #263089
  * apt-pkg/deb/dpkgpm.cc:
    - filter "ENOMEM" errors when creating apport reports 
  * cmdline/apt-get.cc:
    - fix "apt-get source pkg=ver" if binary name != source name
      (LP: #202219)
  * apt-pkg/indexrecords.cc:
    - fix some i18n issues
  * apt-pkg/contrib/strutl.h:
    - add new strprintf() function to make i18n strings easier
  * apt-pkg/dev/debsystem.cc:
    - add missing apti18n.h header
  * cmdline/apt-get.cc:
    - default to "false" for the "APT::Get::Build-Dep-Automatic"
      option (follow debian here)
  * apt-pkg/pkgcache.cc:
    - do not run "dpkg --configure pkg" if pkg is in trigger-awaited
      state (LP: #322955)
  * methods/https.cc:
    - add Acquire::https::AllowRedirect support
    - do not unlink files in partial/ (thanks to robbiew)

  [ Dereck Wonnacott ]
  * Clarify the --help for 'purge' (LP: #243948)

  [ Ian Weisser ]
  * /apt-pkg/deb/debsystem.cc:
    - add 'sudo' to the error message to "run 'dpkg --configure -a'"
      (LP: #52697)

 -- Michael Vogt <michael.vogt@ubuntu.com>  Mon, 09 Feb 2009 14:21:05 +0100

apt (0.7.20.2) unstable; urgency=medium

  [ Eugene V. Lyubimkin ]
  * Urgency set to medium due to RC bug fix.
  * doc/apt.ent, apt-get.8.xml:
    - Fix invalid XML entities. (Closes: #514402)

 -- Eugene V. Lyubimkin <jackyf.devel@gmail.com>  Sat, 07 Feb 2009 16:48:21 +0200

apt (0.7.20.1) unstable; urgency=low

  [ Michael Vogt ]
  * apt-pkg/pkgcachegen.cc:
    - fix apt-cache search for localized description 
      (closes: #512110)
  
  [ Christian Perrier ]
  * Translations:
    - fr.po: fix spelling error to "défectueux". Thanks to Thomas Péteul.

 -- Michael Vogt <mvo@debian.org>  Tue, 20 Jan 2009 09:35:05 +0100

apt (0.7.20) unstable; urgency=low

  [ Eugene V. Lyubimkin ]
  * debian/changelog:
    - Fixed place of 'merged install-recommends and install-task branches'
      from 0.6.46.1 to 0.7.0. (Closes: #439866)
  * buildlib/config.{sub,guess}:
    - Renewed. This fixes lintian errors.
  * doc/apt.conf.5.xml, debian/apt-transport-https:
    - Documented briefly 'Acquire::https' group of options. (Closes: #507398)
    - Applied patch from Daniel Burrows to document 'Debug' group of options.
      (Closes: #457265)
    - Mentioned 'APT::Periodic' and 'APT::Archives' groups of options.
      (Closes: #438559)
    - Mentioned '/* ... */' comments. (Closes: #507601)
  * doc/examples/sources.list:
    - Removed obsolete commented non-us deb-src entry, replaced it with
      'deb-src security.debian.org' one. (Closes: #411298)
  * apt-pkg/contrib/mmap.cc:
    - Added instruction how to work around MMap error in MMap error message.
      (Closes: #385674, 436028)
  * COPYING:
    - Actualized. Removed obsolete Qt section, added GPLv2 clause.
      (Closes: #440049, #509337)

  [ Michael Vogt ]
  * add option to "apt-get build-dep" to mark the needed 
    build-dep packages as automatic installed. 
    This is controlled via the value of
    APT::Get::Build-Dep-Automatic and is set "false" by default.  
    Thanks to Aaron Haviland, closes: #448743
  * apt-inst/contrib/arfile.cc:
    - support members ending with '/' as well (thanks to Michal Cihr,
      closes: #500988)

  [ Christian Perrier ]
  * Translations:
    - Finnish updated. Closes: #508449 
    - Galician updated. Closes: #509151
    - Catalan updated. Closes: #509375
    - Vietnamese updated. Closes: #509422
    - Traditional Chinese added. Closes: #510664
    - French corrected (remove awful use of first person) 

 -- Michael Vogt <mvo@debian.org>  Mon, 05 Jan 2009 08:59:20 +0100

apt (0.7.19ubuntu1) jaunty; urgency=low

  * merge from debian

 -- Michael Vogt <michael.vogt@ubuntu.com>  Mon, 24 Nov 2008 10:52:20 +0100

apt (0.7.19) unstable; urgency=low

  [ Eugene V. Lyubimkin ]
  * doc/sources.list.5.xml:
    - Mentioned allowed characters in file names in /etc/apt/sources.list.d.
      Thanks to Matthias Urlichs. (Closes: #426913)
  * doc/apt-get.8.xml:
    - Explicitly say that 'dist-upgrade' command may remove packages.
    - Included '-v'/'--version' as a command to synopsis.
  * cmdline/apt-cache.cc:
    - Advanced built-in help. Patch by Andre Felipe Machado. (Closes: #286061)
    - Fixed typo 'GraphVis' -> 'GraphViz'. (Closes: #349038)
    - Removed asking to file a release-critical bug against a package if there
      is a request to install only one package and it is not installable.
      (Closes: #419521)

  [ Michael Vogt ]
    - fix SIGHUP handling (closes: #463030)

  [ Christian Perrier ]
  * Translations:
    - French updated
    - Bulgarian updated. Closes: #505476
    - Slovak updated. Closes: #505483
    - Swedish updated. Closes: #505491
    - Japanese updated. Closes: #505495
    - Korean updated. Closes: #505506
    - Catalan updated. Closes: #505513
    - British English updated. Closes: #505539
    - Italian updated. Closes: #505518, #505683
    - Polish updated. Closes: #505569
    - German updated. Closes: #505614
    - Spanish updated. Closes: #505757
    - Romanian updated. Closes: #505762
    - Simplified Chinese updated. Closes: #505727
    - Portuguese updated. Closes: #505902
    - Czech updated. Closes: #505909
    - Norwegian Bokmål updated. Closes: #505934
    - Brazilian Portuguese updated. Closes: #505949
    - Basque updated. Closes: #506085
    - Russian updated. Closes: #506452 
    - Marathi updated. 
    - Ukrainian updated. Closes: #506545 

 -- Michael Vogt <mvo@debian.org>  Mon, 24 Nov 2008 10:33:54 +0100

apt (0.7.18) unstable; urgency=low

  [ Christian Perrier ]
  * Translations:
    - French updated
    - Thai updated. Closes: #505067

  [ Eugene V. Lyubimkin ]
  * doc/examples/configure-index:
    - Removed obsoleted header line. (Closes: #417638)
    - Changed 'linux-kernel' to 'linux-image'.
  * doc/sources.list.5.xml:
    - Fixed typo and grammar in 'sources.list.d' section. Thanks to
      Timothy G Abbott <tabbott@MIT.EDU>. (Closes: #478098)
  * doc/apt-get.8.xml:
    - Advanced descriptions for 'remove' and 'purge' options.
      (Closes: #274283)
  * debian/rules:
    - Target 'apt' need to depend on 'build-doc'. Thanks for Peter Green.
      Fixes FTBFS. (Closes: #504181)

  [ Michael Vogt ]
  * fix depend on libdb4.4 (closes: #501253)

 -- Michael Vogt <mvo@debian.org>  Fri, 07 Nov 2008 22:13:39 +0100

apt (0.7.17) unstable; urgency=low

  [ Eugene V. Lyubimkin ]
  * debian/control:
    - 'Vcs-Bzr' field is official, used it.
    - Bumped 'Standards-Version' to 3.8.0, no changes needed.
    - Actualized 'Uploaders' field.
  * doc/:
    - Substituded 'apt-archive' with 'apt-ftparchive' in docs.
      Patch based on work of Andre Felipe Machado. (Closes: #350865)
    - Mentioned '/<release>' and '=<version>' for 'apt-get install' and
      '=<version>' for 'apt-get source' in apt-get manpage. Patch based on
      work of Andre Felipe Machado. (Closes: #399673)
    - Mentioned more short options in the apt-get manpage. Documented 'xvcg'
      option in the apt-cache manpage. The part of patch by Andre Felipe
      Machado. (Closes: #176106, #355945)
    - Documented that 'apt-get install' command should be used for upgrading
      some of installed packages. Based on patch by Nori Heikkinen and
      Andre Felipe Machado. (Closes: #267087)
    - Mentioned 'apt_preferences(5)' in apt manpage. (Closes: #274295)
    - Documented 'APT::Default-Release' in apt.conf manpage. (Closes: #430399)
    - APT::Install-Recommends is now true by default, mentioned this in
      configure-index example. (Closes: #463268)
    - Added 'APT::Get::AllowUnauthenticated' to configure-index example.
      (Closes: #320225)
    - Documented '--no-install-recommends' option in apt-get manpage.
      (Closes: #462962)
    - Documented 'Acquire::PDiffs' in apt.conf manpage. (Closes: #376029)
    - Added 'copy', 'rsh', 'ssh' to the list of recognized URI schemes in
      sources.list manpage, as they are already described under in the manpage.
    - Removed notice that ssh/rsh access cannot use password authentication
      from sources.list manpage. Thanks to Steffen Joeris. (Closes: #434894)
    - Added '(x)' to some referrings to manpages in apt-get manpage. Patch by
      Andre Felipe Machado. (Closes: #309893)
    - Added 'dist-upgrade' apt-get synopsis in apt-get manpage.
      (Closes: #323866)

 -- Michael Vogt <mvo@debian.org>  Wed, 05 Nov 2008 13:14:56 +0100

apt (0.7.17~exp4) experimental; urgency=low

  * debian/rules:
    - Fixed lintian warnings "debian/rules ignores make errors".
  * debian/control:
    - Substituted outdated "Source-Version" fields with "binary:Version".
    - Added 'python-apt' to Suggests, as apt-mark need it for work.
    - Drop Debian revision from 'doc-base' build dependency, this fixes
      appropriate lintian warning.
  * debian/libapt-pkg-doc.doc-base.*:
    - Changed section: from old 'Devel' to 'Debian'. This fixes appropriate
      lintian warnings.
  * debian/{postrm,prerm,preinst}:
    - Added 'set -e', fixes lintian warnings
      'maintainer-script-ignores-error'.
  * dselect/makefile:
    - Removed unneeded 'LOCAL' entry. This allows cleaning rule to run smoothly.
  * share/lintian-overrides:
    - Added with override of 'apt must depend on python'. Script 'apt-mark'
      needs apt-python for working and checks this on fly. We don't want
      python in most cases.
  * cmdline/apt-key:
    - Added 'unset GREP_OPTIONS' to the script. This prevents 'apt-key update'
      failure when GREP_OPTIONS contains options that modify grep output.
      (Closes: #428752)

 -- Eugene V. Lyubimkin <jackyf.devel@gmail.com>  Fri, 31 Oct 2008 23:45:17 +0300

apt (0.7.17~exp3) experimental; urgency=low

  * apt-pkg/acquire-item.cc:
    - fix a merge mistake that prevents the fallback to the 
      uncompressed 'Packages' to work correctly (closes: #409284)

 -- Michael Vogt <mvo@debian.org>  Wed, 29 Oct 2008 09:36:24 +0100

apt (0.7.17~exp2) experimental; urgency=low

  [ Eugene V. Lyubimkin ]
  * apt-pkg/acquire-item.cc:
    - Added fallback to uncompressed 'Packages' if neither 'bz2' nor 'gz'
      available. (Closes: #409284)
  * apt-pkg/algorithm.cc:
    - Strip username and password from source URL in error message.
      (Closes: #425150)
  
  [ Michael Vogt ]
  * fix various -Wall warnings

 -- Michael Vogt <mvo@debian.org>  Tue, 28 Oct 2008 18:06:38 +0100

apt (0.7.17~exp1) experimental; urgency=low

  [ Luca Bruno ]
  * Fix typos:
    - apt-pkg/depcache.cc
  * Fix compilation warnings:
    - apt-pkg/acquire.cc
    - apt-pkg/versionmatch.cc
  * Compilation fixes and portability improvement for compiling APT against non-GNU libc
    (thanks to Martin Koeppe, closes: #392063):
    - buildlib/apti18n.h.in:
      + textdomain() and bindtextdomain() must not be visible when --disable-nls
    - buildlib/inttypes.h.in: undefine standard int*_t types
    - Append INTLLIBS to SLIBS:
      + cmdline/makefile
      + ftparchive/makefile
      + methods/makefile
  * doc/apt.conf.5.xml:
    - clarify whether configuration items of apt.conf are case-sensitive
      (thanks to Vincent McIntyre, closes: #345901)

 -- Luca Bruno <lethalman88@gmail.com>  Sat, 11 Oct 2008 09:17:46 +0200

apt (0.7.16) unstable; urgency=low

  [ Luca Bruno ]
  * doc/apt-cache.8.xml:
    - search command uses POSIX regex, and searches for virtual packages too
      (closes: #277536)
  * doc/offline.sgml: clarify remote and target hosts
    (thanks to Nikolaus Schulz, closes: #175940)
  * Fix several typos in docs, translations and debian/changelog
    (thanks to timeless, Nicolas Bonifas and Josh Triplett,
    closes: #368665, #298821, #411532, #431636, #461458)
  * Document apt-key finger and adv commands
    (thanks to Stefan Schmidt, closes: #350575)
  * Better documentation for apt-get --option
    (thanks to Tomas Pospisek, closes: #386579)
  * Retitle the apt-mark.8 manpage (thanks to Justin Pryzby, closes: #471276)
  * Better documentation on using both APT::Default-Release and
    /etc/apt/preferences (thanks to Ingo Saitz, closes: #145575)
  
  [ Michael Vogt ]
  * doc/apt-cache.8.xml:
    - add missing citerefentry

 -- Michael Vogt <mvo@debian.org>  Fri, 10 Oct 2008 23:44:50 +0200

apt (0.7.15) unstable; urgency=low

  * Upload to unstable

 -- Michael Vogt <mvo@debian.org>  Sun, 05 Oct 2008 13:23:47 +0200

apt (0.7.15~exp3) experimental; urgency=low

  [Daniel Burrows]
  * apt-pkg/deb/dpkgpm.cc:
    - Store the trigger state descriptions in a way that does not break
      the ABI.  The approach taken makes the search for a string O(n) rather
      than O(lg(n)), but since n == 4, I do not consider this a major
      concern.  If it becomes a concern, we can sort the static array and
      use std::equal_range().  (Closes: #499322)

  [ Michael Vogt ]
  * apt-pkg/packagemanager.cc, apt-pkg/deb/dpkgpm.cc:
    - move the state file writting into the Go() implementation
      of dpkgpm (closes: #498799)
  * apt-pkg/algorithms.cc:
    - fix simulation performance drop (thanks to Ferenc Wagner
      for reporting the issue)

 -- Michael Vogt <mvo@debian.org>  Wed, 01 Oct 2008 18:09:49 +0200

apt (0.7.15~exp2) experimental; urgency=low

  [ Michael Vogt ]
  * apt-pkg/pkgcachegen.cc:
    - do not add multiple identical descriptions for the same 
      language (closes: #400768)

  [ Program translations ]
  * Catalan updated. Closes: #499462

 -- Michael Vogt <mvo@debian.org>  Tue, 23 Sep 2008 07:29:59 +0200

apt (0.7.15~exp1) experimental; urgency=low

  [ Christian Perrier ]
  * Fix typo in cron.daily script. Closes: #486179

  [ Program translations ]
  * Traditional Chinese updated. Closes: #488526
  * German corrected and completed. Closes: #490532, #480002, #498018
  * French completed
  * Bulgarian updated. Closes: #492473
  * Slovak updated. Closes: #492475
  * Galician updated. Closes: #492794
  * Japanese updated. Closes: #492975
  * Fix missing space in Greek translation. Closes: #493922
  * Greek updated.
  * Brazilian Portuguese updated.
  * Basque updated. Closes: #496754
  * Romanian updated. Closes: #492773, #488361
  * Portuguese updated. Closes: #491790
  * Simplified Chinese updated. Closes: #489344
  * Norwegian Bokmål updated. Closes: #480022
  * Czech updated. Closes: #479628, #497277
  * Korean updated. Closes: #464515
  * Spanish updated. Closes: #457706
  * Lithuanian added. Closes: #493328
  * Swedish updated. Closes: #497496
  * Vietnamese updated. Closes: #497893
  * Portuguese updated. Closes: #498411
  * Greek updated. Closes: #498687
  * Polish updated.

  [ Michael Vogt ]
  * merge patch that enforces stricter https server certificate
    checking (thanks to Arnaud Ebalard, closes: #485960)
  * allow per-mirror specific https settings
    (thanks to Arnaud Ebalard, closes: #485965)
  * add doc/examples/apt-https-method-example.cof
    (thanks to Arnaud Ebalard, closes: #485964)
  * apt-pkg/depcache.cc:
    - when checking for new important deps, skip critical ones
      (closes: #485943)
  * improve apt progress reporting, display trigger actions
  * add DPkg::NoTriggers option so that applications that call
    apt/aptitude (like the installer) defer trigger processing
    (thanks to Joey Hess)
  * doc/makefile:
    - add examples/apt-https-method-example.conf
  
 -- Michael Vogt <mvo@debian.org>  Tue, 16 Sep 2008 21:27:03 +0200

apt (0.7.14ubuntu7) jaunty; urgency=low

  * cmdline/apt-cache.cc:
    - remove the gettext from a string that consists entirely 
      of variables (LP: #56792)
  * apt-pkg/deb/dpkgpm.cc:
    - fix potential hang when in a backgroud process group

 -- Michael Vogt <michael.vogt@ubuntu.com>  Tue, 28 Oct 2008 21:09:12 +0100

apt (0.7.14ubuntu6) intrepid; urgency=low

  * debian/apt.conf.autoremove:
    - remove "linux-image" (and friends) from the auto-remove
      blacklist. we have the kernel fallback infrastructure now
      in intrepid (thanks to BenC)
  * apt-pkg/indexcopy.cc:
    - support having CDs with no Packages file (just a Packages.gz)
      by not forcing a verification on non-existing files
     (LP: #255545)
  * apt-pkg/deb/dpkgpm.cc:
    - improve the filtering for duplicated apport reports (thanks
      to seb128 for pointing that problem out)
    - do not report disk full errors from dpkg via apport

 -- Michael Vogt <michael.vogt@ubuntu.com>  Thu, 07 Aug 2008 16:28:05 +0200

apt (0.7.14ubuntu5) intrepid; urgency=low

  * fix various -Wall warnings
  * make "apt-get build-dep" installed packages marked automatic
    by default. This can be changed by setting the value of
    APT::Get::Build-Dep-Automatic to false (thanks to Aaron 
    Haviland, closes: #44874, LP: #248268)

 -- Michael Vogt <michael.vogt@ubuntu.com>  Wed, 06 Aug 2008 14:00:51 +0200

apt (0.7.14ubuntu4) intrepid; urgency=low

  [ Michael Vogt ]
  * apt-pkg/deb/dpkgpm.cc:
    - fix uninitialized variable that caused no apport reports
      to be written sometimes (thanks to Matt Zimmerman)
  * merge patch that enforces stricter https server certificate
    checking (thanks to Arnaud Ebalard, closes: #485960)
  * allow per-mirror specific https settings
    (thanks to Arnaud Ebalard, closes: #485965)
  * add doc/examples/apt-https-method-example.cof
    (thanks to Arnaud Ebalard, closes: #485964)
  * add DPkg::NoTriggers option so that applications that call
    apt/aptitude (like the installer) defer trigger processing
    (thanks to Joey Hess) 
  * document --install-recommends and --no-install-recommends
    (thanks to Dereck Wonnacott, LP: #126180)
  
  [ Dereck Wonnacott ]
  * apt-ftparchive might write corrupt Release files (LP: #46439)
  * Apply --important option to apt-cache depends (LP: #16947) 

 -- Michael Vogt <michael.vogt@ubuntu.com>  Tue, 05 Aug 2008 10:10:49 +0200

apt (0.7.14ubuntu3) intrepid; urgency=low

  [ Otavio Salvador ]
  * Apply patch to avoid truncating of arbitrary files. Thanks to Bryan
    Donlan <bdonlan@fushizen.net> for the patch. Closes: #482476
  * Avoid using dbus if dbus-daemon isn't running. Closes: #438803

  [ Michael Vogt ]
  * apt-pkg/deb/dpkgpm.cc:
    - improve apt progress reporting, display trigger actions
  * apt-pkg/depcache.cc:
    - when checking for new important deps, skip critical ones
      (LP: #236360)
  
 -- Michael Vogt <michael.vogt@ubuntu.com>  Tue, 03 Jun 2008 17:27:07 +0200

apt (0.7.14ubuntu2) intrepid; urgency=low

  * debian/control:
    - fix FTBFS by adding missing intltool dependency 

 -- Michael Vogt <michael.vogt@ubuntu.com>  Fri, 09 May 2008 13:50:22 +0200

apt (0.7.14) unstable; urgency=low

  [ Christian Perrier ]
  * Mark a message from dselect backend as translatable
    Thanks to Frédéric Bothamy for the patch
    Closes: #322470

  [ Program translations ]
  * Simplified Chinese updated. Closes: #473360
  * Catalan fixes. Closes: #387141
  * Typo fix in Greek translation. Closes: #479122
  * French updated.
  * Thai updated. Closes: #479313
  * Italian updated. Closes: #479326
  * Polish updated. Closes: #479342
  * Bulgarian updated. Closes: #479379
  * Finnish updated. Closes: #479403
  * Korean updated. Closes: #479426
  * Basque updated. Closes: #479452
  * Vietnamese updated. Closes: #479748
  * Russian updated. Closes: #479777, #499029
  * Galician updated. Closes: #479792
  * Portuguese updated. Closes: #479847
  * Swedish updated. Closes: #479871
  * Dutch updated. Closes: #480125
  * Kurdish added. Closes: #480150
  * Brazilian Portuguese updated. Closes: #480561
  * Hungarian updated. Closes: #480662

  [ Otavio Salvador ]
  * Apply patch to avoid truncating of arbitrary files. Thanks to Bryan
    Donlan <bdonlan@fushizen.net> for the patch. Closes: #482476
  * Avoid using dbus if dbus-daemon isn't running. Closes: #438803
  
  [ Michael Vogt ]
  * debian/apt.cron.daily:
    - apply patch based on the ideas of Francesco Poli for better 
      behavior when the cache can not be locked (closes: #459344)

 -- Michael Vogt <mvo@debian.org>  Wed, 28 May 2008 15:19:12 +0200

apt (0.7.13) unstable; urgency=low

  [ Otavio Salvador ]
  * Add missing build-depends back from build-depends-indep field.
    Closes: #478231
  * Make cron script quiet if cache is locked. Thanks to Ted Percival
    <ted@midg3t.net> for the patch. Closes: #459344
  * Add timeout support for https. Thanks to Andrew Martens
    <andrew.martens@strangeloopnetworks.com> for the patch.

  [ Goswin von Brederlow ]
  * Add support for --no-download on apt-get update. Closes: #478517
  
  [ Program translations ]
    - Vietnamese updated. Closes: #479008
    
 -- Otavio Salvador <otavio@debian.org>  Fri, 02 May 2008 14:46:00 -0300

apt (0.7.12) unstable; urgency=low

  [ Michael Vogt ]
  * cmdline/apt-key:
    - add support for a master-keyring that contains signing keys
      that can be used to sign the archive signing keys. This should
      make key-rollover easier.
  * apt-pkg/deb/dpkgpm.cc:
    - merged patch from Kees Cook to fix anoying upper-case display
      on amd64 in sbuild
  * apt-pkg/algorithms.cc: 
    - add APT::Update::Post-Invoke-Success script slot
    - Make the breaks handling use the kill list. This means, that a
      Breaks: Pkg (<< version) may put Pkg onto the remove list.
  * apt-pkg/deb/debmetaindex.cc:
    - add missing "Release" file uri when apt-get update --print-uris
      is run
  * methods/connect.cc:
    - remember hosts with Resolve failures or connect Timeouts
  * cmdline/apt-get.cc:
    - fix incorrect help output for -f (LP: #57487)
    - do two passes when installing tasks, first ignoring dependencies,
      then resolving them and run the problemResolver at the end
      so that it can correct any missing dependencies
  * debian/apt.cron.daily:
    - sleep random amount of time (default within 0-30min) before
      starting the upate to hit the mirrors less hard
  * doc/apt_preferences.5.xml:
    - fix typo
  * added debian/README.source

  [ Christian Perrier ]
  * Fix typos in manpages. Thanks to Daniel Leidert for the fixes
    Closes: #444922
  * Fix syntax/copitalisation in some messages. Thanks to Jens Seidel
    for pointing this and providing the patch.
    Closes: #466845
  * Fix Polish offline translation. Thanks to Robert Luberda for the patch
    and apologies for applying it very lately. Closes: #337758
  * Fix typo in offline.sgml. Closes: #412900

  [ Program translations ]
    - German updated. Closes: #466842
    - Swedish updated.
    - Polish updated. Closes: #469581
    - Slovak updated. Closes: #471341
    - French updated.
    - Bulgarian updated. Closes: #448492
    - Galician updated. Closes: #476839
  
  [ Daniel Burrows ]
  * apt-pkg/depcache.cc:
    - Patch MarkInstall to follow currently satisfied Recommends even
      if they aren't "new", so that we automatically force upgrades
      when the version of a Recommends has been tightened.  (Closes: #470115)
    - Enable more complete debugging information when Debug::pkgAutoRemove
      is set.
  * apt-pkg/contrib/configuration.cc
    - Lift the 1024-byte limit on lines in configuration files.
      (Closes: #473710, #473874)
  * apt-pkg/contrib/strutl.cc:
    - Lift the 64000-byte limit on individual messages parsed by ReadMessages.
      (Closes: #474065)
  * debian/rules:
    - Add missing Build-Depends-Indep on xsltproc, docbook-xsl, and xmlto.

 -- Daniel Burrows <dburrows@debian.org>  Sat, 26 Apr 2008 12:24:35 -0700

apt (0.7.11) unstable; urgency=critical
  
  [ Raise urgency to critical since it fixes a critical but for Debian
    Installer Lenny Beta1 release ]

  [ Program translations ]
    - Vietnamese updated. Closes: #460825
    - Basque updated. Closes: #461166
    - Galician updated. Closes: #461468
    - Portuguese updated. Closes: #464575
    - Korean updated. Closes: #448430
    - Simplified Chinese updated. Closes: #465866

  [ Otavio Salvador ]
  * Applied patch from Robert Millan <rmh@aybabtu.com> to fix the error
    message when gpgv isn't installed, closes: #452640.
  * Fix regression about APT::Get::List-Cleanup setting being ignored,
    closes: #466052.

 -- Otavio Salvador <otavio@debian.org>  Thu, 17 Jan 2008 22:36:46 -0200

apt (0.7.10) unstable; urgency=low

  [ Otavio Salvador ]
  * Applied patch from Mike O'Connor <stew@vireo.org> to add a manpage to
    apt-mark, closes: #430207.
  * Applied patch from Andrei Popescu <andreimpopescu@gmail.com> to add a
    note about some frontends in apt.8 manpage, closes: #438545.
  * Applied patch from Aurelien Jarno <aurel32@debian.org> to avoid CPU
    getting crazy when /dev/null is redirected to stdin (which breaks
    buildds), closes: #452858.
  * Applied patch from Aurelien Jarno <aurel32@debian.org> to fix building
    with newest dpkg-shlibdeps changing the packaging building order and a
    patch from Robert Millan <rmh@aybabtu.com> to fix parallel building,
    closes: #452862.
  * Applied patch from Alexander Winston <alexander.winston@comcast.net>
    to use 'min' as symbol for minute, closes: #219034.
  * Applied patch from Amos Waterland <apw@us.ibm.com> to allow apt to
    work properly in initramfs, closes: #448316.
  * Applied patch from Robert Millan <rmh@aybabtu.com> to make apt-key and
    apt-get to ignore time conflicts, closes: #451328.
  * Applied patch from Peter Eisentraut <peter_e@gmx.net> to fix a
    grammatical error ("manual installed" -> "manually installed"),
    closes: #438136.
  * Fix cron.daily job to not call fail if apt isn't installed, closes:
    #443286.
  * Fix compilation warnings in apt-pkg/cdrom.cc and
    apt-pkg/contrib/configuration.cc.
  * Fix typo in debian/copyright file ("licened" instead of "licensed"),
    closes: #458966.

  [ Program translations ]
    - Basque updated. Closes: #453088
    - Vietnamese updated. Closes: #453774, #459013
    - Japanese updated. Closes: #456909
    - Simplified Chinese updated. Closes: #458039
    - French updated.
    - Norwegian Bokmål updated. Closes: #457917

  [ Michael Vogt ]
  * debian/rules
    - fix https install location
  * debian/apt.conf.daily:
    - print warning if the cache can not be locked (closes: #454561),
      thanks to Bastian Kleineidam
  * methods/gpgv.cc:
    - remove cruft code that caused timestamp/I-M-S issues
  * ftparchive/contents.cc:
    - fix error output
  * apt-pkg/acquire-item.{cc,h}:
    - make the authentication download code more robust against
      servers/proxies with broken If-Range implementations
  * apt-pkg/packagemanager.{cc,h}:
    - propergate the Immediate flag to make hitting the 
      "E: Internal Error, Could not perform immediate configuration (2)"
      harder
  * debian/control:
    - build against libdb-dev (instead of libdb4.4-dev)
  * merged the apt--DoListUpdate branch, this provides a common interface
    for "apt-get update" like operations for the frontends and also provides
    hooks to run stuff in APT::Update::{Pre,Post}-Invoke

  [ Chris Cheney ]
  * ftparchive/contents.cc:
    - support lzma data members
  * ftparchive/multicompress.cc:
    - support lzma output
  
  [ Daniel Burrows ]
  * apt-pkg/contrib/configuration.cc:
    - if RootDir is set, then FindFile and FindDir will return paths
      relative to the directory stored in RootDir, closes: #456457.

  [ Christian Perrier ]
  * Fix wording for "After unpacking...". Thanks to Michael Gilbert
    for the patch. Closes: #260825

 -- Michael Vogt <mvo@debian.org>  Mon, 07 Jan 2008 21:40:47 +0100

apt (0.7.9ubuntu17) hardy-proposed; urgency=low

  * apt-pkg/acquire-item.cc:
    - fix signaure removal on transient network failures LP: #220627
      (thanks to Scott James Remnant)

 -- Michael Vogt <michael.vogt@ubuntu.com>  Tue, 22 Apr 2008 16:32:49 +0200

apt (0.7.9ubuntu16) hardy; urgency=low

  * cmdline/apt-key:
    - only check against master-keys in net-update to not break
      custom CDs (thanks to Colin Watson)

 -- Michael Vogt <michael.vogt@ubuntu.com>  Tue, 08 Apr 2008 14:17:14 +0200

apt (0.7.9ubuntu15) hardy; urgency=low

  * cmdline/apt-get.cc:
    - do two passes when installing tasks, first ignoring dependencies,
      then resolving them and run the problemResolver at the end
      so that it can correct any missing dependencies. This should
      fix livecd building for kubuntu (thanks to Jonathan Riddell 
      for reporting the problem)

 -- Michael Vogt <michael.vogt@ubuntu.com>  Thu, 13 Mar 2008 23:25:45 +0100

apt (0.7.9ubuntu14) hardy; urgency=low

  * cmdline/apt-get.cc:
    - fix incorrect help output for -f (LP: #57487)
    - run the problemResolver after a task was installed
      so that it can correct any missing dependencies
  * typo fixes (LP: #107960)

 -- Michael Vogt <michael.vogt@ubuntu.com>  Tue, 11 Mar 2008 21:46:07 +0100

apt (0.7.9ubuntu13) hardy; urgency=low

  [ Lionel Porcheron ]
  * debian/apt.cron.daily:
    - only call gconftool if gcontool is installed (LP: #194281)

  [ Michael Vogt ]
  * doc/apt_preferences.5.xml:
    - fix typo (LP: #150900)
  * doc/example/sources.list:
    - updated for hardy (LP: #195879)
  * debian/apt.cron.daily:
    - sleep random amount of time (default within 0-30min) before
      starting the upate to hit the mirrors less hard

 -- Michael Vogt <michael.vogt@ubuntu.com>  Tue, 04 Mar 2008 15:35:09 +0100

apt (0.7.9ubuntu12) hardy; urgency=low

  * debian/apt.cron.daily:
    - use admin user proxy settings
  * cmdline/apt-get.cc:
    - fix task installation (thanks to Colin Watson)

 -- Michael Vogt <michael.vogt@ubuntu.com>  Thu, 21 Feb 2008 15:07:44 +0100

apt (0.7.9ubuntu11) hardy; urgency=low

  * apt-pkg/algorithms.cc: 
    - add APT::Update::Post-Invoke-Success script slot
      (LP: #188127)

 -- Michael Vogt <michael.vogt@ubuntu.com>  Thu, 10 Jan 2008 12:06:12 +0100

apt (0.7.9ubuntu10) hardy; urgency=low

  * cmdline/apt-key:
    - add "net-update" command that fetches the 
      ubuntu-archive-keyring.gpg and add keys from it that are 
      signed by the ubuntu-master-keyring.gpg 
      (apt-archive-key-signatures spec)
  * debian/apt.cron.daily:
    - add apt-key net-update to the nightly cron job

 -- Michael Vogt <michael.vogt@ubuntu.com>  Wed, 13 Feb 2008 15:50:28 +0100

apt (0.7.9ubuntu9) hardy; urgency=low

  * fix FTBFS due to incorrect intltool build-depends

 -- Michael Vogt <michael.vogt@ubuntu.com>  Mon, 11 Feb 2008 16:04:37 +0100

apt (0.7.9ubuntu8) hardy; urgency=low

  * share/apt-auth-failure.note:
    - show update-notifier note if the nightly update fails with a
      authentication failure (apt-authentication-reliability spec)

 -- Michael Vogt <michael.vogt@ubuntu.com>  Mon, 11 Feb 2008 14:04:56 +0100

apt (0.7.9ubuntu7) hardy; urgency=low

  * methods/connect.cc:
    - remember hosts with Resolve failures or connect Timeouts
      see https://wiki.ubuntu.com/NetworklessInstallationFixes
  * cmdlines/apt-key:
    - fix bug in the new apt-key update code that imports only
      keys signed with the master key (thanks to cjwatson)

 -- Michael Vogt <michael.vogt@ubuntu.com>  Fri, 08 Feb 2008 11:38:35 +0100

apt (0.7.9ubuntu6) hardy; urgency=low

  * cmdline/apt-key:
    - add support for a master-keyring that contains signing keys
      that can be used to sign the archive signing keys. This should
      make key-rollover easier.
  * apt-pkg/deb/dpkgpm.cc:
    - merged patch from Kees Cook to fix anoying upper-case display
      on amd64 in sbuild
  * apt-pkg/algorithms.cc: 
    - add APT::Update::Post-Invoke-Success script slot
    - Make the breaks handling use the kill list. This means, that a
      Breaks: Pkg (<< version) may put Pkg onto the remove list.
  * apt-pkg/deb/dpkgpm.cc:
    - add APT::Apport::MaxReports to limit the maximum number
      of reports generated in a single run (default to 3)
  * apt-pkg/deb/debmetaindex.cc:
    - add missing "Release" file uri when apt-get update --print-uris
      is run

 -- Michael Vogt <michael.vogt@ubuntu.com>  Mon, 04 Feb 2008 14:28:02 +0100

apt (0.7.9ubuntu5) hardy; urgency=low

  * Merged apt-authentication-reliabilty branch. This means
    that apt will refuse to update and use the old lists if
    the authentication of a repository that used to be 
    authenticated fails. See
    https://wiki.ubuntu.com/AptAuthenticationReliability
    for more details.

 -- Michael Vogt <michael.vogt@ubuntu.com>  Wed, 16 Jan 2008 10:36:10 +0100

apt (0.7.9ubuntu4) hardy; urgency=low

  * apt-pkg/algorithms.cc:
    - Since APT::Get::List-Cleanup and APT::List-Cleanup both default to
      true, the effect of the compatibility code was to require both of them
      to be set to false in order to disable list cleanup; this broke the
      installer. Instead, disable list cleanup if either of them is set to
      false.

 -- Colin Watson <cjwatson@ubuntu.com>  Wed, 09 Jan 2008 22:34:37 +0000

apt (0.7.9ubuntu3) hardy; urgency=low

  * merged the apt--DoListUpdate branch, this provides a common interface
    for "apt-get update" like operations for the frontends and also provides
    hooks to run stuff in APT::Update::{Pre,Post}-Invoke

 -- Michael Vogt <michael.vogt@ubuntu.com>  Mon, 07 Jan 2008 19:02:11 +0100

apt (0.7.9ubuntu2) hardy; urgency=low

  [ Otavio Salvador ]
  * Applied patch from Aurelien Jarno <aurel32@debian.org> to fix building
    with newest dpkg-shlibdeps changing the packaging building order and a
    patch from Robert Millan <rmh@aybabtu.com> to fix parallel building,
    closes: #452862.
  * Applied patch from Alexander Winston <alexander.winston@comcast.net>
    to use 'min' as symbol for minute, closes: #219034.
  * Applied patch from Amos Waterland <apw@us.ibm.com> to allow apt to
    work properly in initramfs, closes: #448316.
  * Applied patch from Robert Millan <rmh@aybabtu.com> to make apt-key and
    apt-get to ignore time conflicts, closes: #451328.
  * Applied patch from Peter Eisentraut <peter_e@gmx.net> to fix a
    grammatical error ("manual installed" -> "manually installed"),
    closes: #438136.
  * Fix cron.daily job to not call fail if apt isn't installed, closes:
    #443286.
  
  [ Daniel Burrows ]
  * apt-pkg/contrib/configuration.cc:
    - if RootDir is set, then FindFile and FindDir will return paths
      relative to the directory stored in RootDir, closes: #456457.

  [ Christian Perrier ]
  * Fix wording for "After unpacking...". Thans to Michael Gilbert
    for the patch. Closes: #260825

  [ Program translations ]
    - Vietnamese updated. Closes: #453774
    - Japanese updated. Closes: #456909
    - French updated.

  [ Michael Vogt ]
  * apt-pkg/packagemanager.{cc,h}:
    - propergate the Immediate flag to make hitting the 
      "E: Internal Error, Could not perform immediate configuration (2)"
      harder. (LP: #179247)
  * debian/apt.conf.daily:
    - print warning if the cache can not be locked (closes: #454561),
      thanks to Bastian Kleineidam
  * debian/control:
    - build against libdb-dev (instead of libdb4.4-dev)

 -- Michael Vogt <michael.vogt@ubuntu.com>  Thu, 03 Jan 2008 11:31:45 +0100

apt (0.7.9ubuntu1) hardy; urgency=low

  * merged from http://bzr.debian.org/apt/apt/debian-sid/, remaining
    changes:
    - mirror download method (pending merge with debian)
    - no pdiff download by default (unsuitable for ubuntu)
    - no recommends-by-default yet
    - add "Original-Maintainer" field to tagfile
    - show warning on apt-get source if the package is maintained
      in a VCS (pedinging merge with debian)
    - use ubuntu-archive keyring instead of debians one
    - support metapackages section for autoremoval
    - debian maintainer field change
    - send ubuntu string in user-agent
  
  * Changes from the debian-sid bzr branch (but not uploaded to debian
    yet):
  
  [ Otavio Salvador ]
  * Applied patch from Mike O'Connor <stew@vireo.org> to add a manpage to
    apt-mark, closes: #430207.
  * Applied patch from Andrei Popescu <andreimpopescu@gmail.com> to add a
    note about some frontends in apt.8 manpage, closes: #438545.
  * Applied patch from Aurelien Jarno <aurel32@debian.org> to avoid CPU
    getting crazy when /dev/null is redirected to stdin (which breaks
    buildds), closes: #452858.

  [ Program translations ]
    - Basque updated. Closes: #453088

  [ Michael Vogt ]
  * debian/rules
    - fix https install location
  * methods/gpgv.cc:
    - remove cruft code that caused timestamp/I-M-S issues
  * ftparchive/contents.cc:
    - fix error output
  * methods/mirror.{cc,h}:
    - only update mirror list on IndexFile updates 
  * apt-pkg/acquire-item.{cc,h}:
    - make the authentication download code more robust against
      servers/proxies with broken If-Range implementations
  * debian/control:
    - build against libdb-dev (instead of libdb4.4-dev)
  * merged the apt--DoListUpdate branch, this provides a common interface
    for "apt-get update" like operations for the frontends and also provides
    hooks to run stuff in APT::Update::{Pre,Post}-Invoke

  [ Chris Cheney ]
  * ftparchive/contents.cc:
    - support lzma data members
  * ftparchive/multicompress.cc:
    - support lzma output

 -- Michael Vogt <michael.vogt@ubuntu.com>  Thu, 13 Dec 2007 14:46:27 +0100

apt (0.7.9) unstable; urgency=low

  [ Christian Perrier ]
  * Add several languages to LINGUAS and, therefore, really ship the relevant
    translation:
    Arabic, Dzongkha, Khmer, Marathi, Nepali, Thai
    Thanks to Theppitak Karoonboonyanan for checking this out. Closes: #448321

  [ Program translations ]
    - Korean updated. Closes: #448430
    - Galician updated. Closes: #448497
    - Swedish updated.

  [ Otavio Salvador ]
  * Fix configure script to check for CURL library and headers presense.
  * Applied patch from Brian M. Carlson <sandals@crustytoothpaste.ath.cx>
    to add backward support for arches that lacks pselect support,
    closes: #448406.
  * Umount CD-ROM when calling apt-cdrom ident, except when called with
    -m, closes: #448521.

 -- Otavio Salvador <otavio@debian.org>  Wed, 31 Oct 2007 13:37:26 -0200

apt (0.7.8) unstable; urgency=low

  * Applied patch from Daniel Leidert <daniel.leidert@wgdd.de> to fix
    APT::Acquire::Translation "none" support, closes: #437523.
  * Applied patch from Daniel Burrows <dburrows@debian.org> to add support
    for the Homepage field (ABI break), closes: #447970.
  * Applied patch from Frans Pop <elendil@planet.nl> to fix a trailing
    space after cd label, closes: #448187.

 -- Otavio Salvador <otavio@debian.org>  Fri, 26 Oct 2007 18:20:13 -0200

apt (0.7.7) unstable; urgency=low

  [ Michael Vogt ]
  * apt-inst/contrib/extracttar.cc:
    - fix fd leak for zero size files (thanks to Bill Broadley for
      reporting this bug)
  * apt-pkg/acquire-item.cc:
    - remove zero size files on I-M-S hit
  * methods/https.cc:
    - only send LastModified if we actually have a file
    - send range request with if-range 
    - delete failed downloads
    - delete zero size I-M-S hits
  * apt-pkg/deb/dpkgpm.{cc,h}:
    - merged dpkg-log branch, this lets you specify a 
      Dir::Log::Terminal file to log dpkg output to
      (ABI break)
    - fix parse error when dpkg sends unexpected data
  * merged apt--sha256 branch to fully support the new
    sha256 checksums in the Packages and Release files
    (ABI break)
  * apt-pkg/pkgcachegen.cc:
    - increase default mmap size
  * tests/local-repo:
    - added local repository testcase
  * apt-pkg/acquire.cc:
    - increase MaxPipeDepth for the internal worker<->method
      communication to 1000 for the debtorrent backend
  * make apt build with g++ 4.3
  * fix missing SetExecClose() call when the status-fd is used
  * debian/apt.cron.daily:
    - move unattended-upgrade before apt-get autoclean
  * fix "purge" commandline argument, closes: #133421
    (thanks to Julien Danjou for the patch)
  * cmdline/apt-get.cc:
    - do not change the auto-installed information if a package
      is reinstalled
  * apt-pkg/acquire-item.cc:
    - fix crash in diff acquire code
  * cmdline/apt-mark:
    - Fix chmoding after have renamed the extended-states file (LP: #140019)
      (thanks to Laurent Bigonville)
  * apt-pkg/depcache.cc:
    - set "APT::Install-Recommends" to true by default (OMG!)
  * debian/apt.cron.daily:
    - only run the cron job if apt-get check succeeds (LP: #131719)
  
  [ Program translations ]
    - French updated
    - Basque updated. Closes: #436425
    - Fix the zh_CN translator's name in debian/changelog for 0.7.2
      Closes: #423272
    - Vietnamese updated. Closes: #440611
    - Danish updated. Closes: #441102
    - Thai added. Closes: #442833
    - Swedish updated.
    - Galician updated. Closes: #446626

  [ Otavio Salvador ]
  * Add hash support to copy method. Thanks Anders Kaseorg by the patch
    (closes: #436055)
  * Reset curl options and timestamp between downloaded files. Thanks to
    Ryan Murray <rmurray@debian.org> for the patch (closes: #437150)
  * Add support to apt-key to export keys to stdout. Thanks to "Dwayne
    C. Litzenberger" <dlitz@dlitz.net> for the patch (closes: #441942)
  * Fix compilation warnings:
    - apt-pkg/indexfile.cc: conversion from string constant to 'char*';
    - apt-pkg/acquire-item.cc: likewise;
    - apt-pkg/cdrom.cc: '%lu' expects 'long unsigned int', but argument
      has type 'size_t';
    - apt-pkg/deb/dpkgpm.cc: initialization order and conversion from
      string constant to 'char*';
    - methods/gpgv.cc: conversion from string constant to 'char*';
    - methods/ftp.cc: likewise;
    - cmdline/apt-extracttemplates.cc: likewise;
    - apt-pkg/deb/debmetaindex.cc: comparison with string literal results
      in unspecified behaviour;
  * cmdline/apt-get.cc: adds 'autoremove' as a valid comment to usage
    statement of apt-get (closes: #445468).
  * cmdline/apt-get.cc: really applies Julien Danjou <acid@debian.org>
    patch to add 'purge' command line argument (closes: #133421).

  [ Ian Jackson ]
  * dpkg-triggers: Deal properly with new package states.

  [ Colin Watson ]
  * apt-pkg/contrib/mmap.cc:
    - don't fail if msync() returns > 0
 
 -- Michael Vogt <mvo@debian.org>  Tue, 23 Oct 2007 14:58:03 +0200

apt (0.7.6ubuntu14.1) gutsy-proposed; urgency=low

  [ Michael Vogt ]
  * apt-pkg/deb/dpkgpm.{cc,h}:
    - give up timeslice on EIO error in read from master terminal
  * debian/apt.cron.daily:
    - only run the cron job if apt-get check succeeds (LP: #131719)

  [ Martin Emrich ]  
  * apt-pkg/deb/dpkgpm.{cc,h}:
    - rewrite dpkgpm.cc to use pselect() instead of select()
      to block signals during select() (LP: #134858)
 
 -- Michael Vogt <michael.vogt@ubuntu.com>  Sat, 20 Oct 2007 07:51:12 +0200

apt (0.7.6ubuntu14) gutsy; urgency=low

  * apt-pkg/deb/dpkgpm.cc:
    - fix resource leak (LP: #148806) 

 -- Michael Vogt <michael.vogt@ubuntu.com>  Mon, 15 Oct 2007 20:57:44 +0200

apt (0.7.6ubuntu13) gutsy; urgency=low

  * apt-pkg/deb/dpkgpm.cc:
    - fix crash in WriteApportReport (LP: #144537)
  * apt-pkg/acquire-item.cc
    - fix disappearing local Packages.gz file (LP: #131166)
  * methods/https.cc:
    - fix off-by-one error I-M-S handling
    - cleanup after I-M-S hit

 -- Michael Vogt <michael.vogt@ubuntu.com>  Tue, 09 Oct 2007 01:48:26 +0200

apt (0.7.6ubuntu12) gutsy; urgency=low

  [ Michael Vogt ]
  * cmdline/apt-mark:
    - Fix chmoding after have renamed the extended-states file
      (thanks to Laurent Bigonville, LP: #140019)
  * apt-pkg/deb/debmetaindex.cc: comparison with string literal results
      in unspecified behaviour;
  * Reset curl options and timestamp between downloaded files. Thanks to
    Ryan Murray <rmurray@debian.org> for the patch

  [Paul Sladen]
  * Have 'cron.daily/apt' send D-Bus doesn't exist error messages
    to the bit bucket.  Thanks to 'dasdda'.  (LP: #115397)

 -- Michael Vogt <michael.vogt@ubuntu.com>  Wed, 03 Oct 2007 02:17:45 +0200

apt (0.7.6ubuntu11) gutsy; urgency=low

  * apt-pkg/contrib/mmap.cc:
    - don't fail if msync() returns > 0 (LP: #144001)

 -- Colin Watson <cjwatson@ubuntu.com>  Sat, 22 Sep 2007 21:39:29 +0100

apt (0.7.6ubuntu10) gutsy; urgency=low

  * apt-pkg/deb/dpkgpm.cc:
    - fix parse error when dpkg sends unexpected data

 -- Michael Vogt <michael.vogt@ubuntu.com>  Tue, 18 Sep 2007 17:25:09 +0100

apt (0.7.6ubuntu9) gutsy; urgency=low

  * apt-pkg/deb/dpkgpm.cc:
    - fix progress reporting precent calculation (LP: #137798)
  * make apt build with g++ 4.3
  * fix missing SetExecClose() call when the status-fd is used
    (LP: #136767)
  * debian/apt.cron.daily:
    - move unattended-upgrade before apt-get autoclean
  * fix "purge" commandline argument, closes LP: #125733
    (thanks to Julien Danjou for the patch)
  * cmdline/apt-get.cc:
    - do not change the auto-installed information if a package
      is reinstalled (LP: #139448)
  
 -- Michael Vogt <michael.vogt@ubuntu.com>  Tue, 11 Sep 2007 20:55:00 +0200

apt (0.7.6ubuntu8) gutsy; urgency=low

  * apt-pkg/deb/dpkgpm.{cc,h}:
    - fix bug in dpkg log writing when a signal is caught during
      select() (LP: #134858)
    - write end marker in the log as well

 -- Michael Vogt <michael.vogt@ubuntu.com>  Wed, 05 Sep 2007 15:03:46 +0200

apt (0.7.6ubuntu7) gutsy; urgency=low

  * reupload to fix FTBFS

 -- Michael Vogt <michael.vogt@ubuntu.com>  Thu, 16 Aug 2007 19:44:20 +0200

apt (0.7.6ubuntu6) gutsy; urgency=low

  * dpkg-triggers: Deal properly with new package states.

 -- Ian Jackson <iwj@ubuntu.com>  Wed, 15 Aug 2007 20:44:37 +0100

apt (0.7.6ubuntu5) UNRELEASED; urgency=low

  * apt-pkg/acquire-item.cc:
    - fix file removal on local repo i-m-s hit (LP: #131166)
  * tests/local-repo:
    - added regression test for this bug

 -- Michael Vogt <michael.vogt@ubuntu.com>  Thu, 09 Aug 2007 12:34:07 +0200

apt (0.7.6ubuntu4) gutsy; urgency=low

  * cmdline/apt-get.cc:
    - remove YnPrompt when a XS-Vcs- tag is found, improve the
      notice (LP: #129575)
  * methods/copy.cc:
    - take hashes here too
  * apt-pkg/acquire-worker.cc:
    - only pass on computed hash if we recived one from the method

 -- Michael Vogt <michael.vogt@ubuntu.com>  Wed, 08 Aug 2007 19:30:29 +0200

apt (0.7.6ubuntu3) gutsy; urgency=low

  * apt-pkg/deb/dpkgpm.cc:
    - fix packagename extraction when writting apport reports
  * apt-pkg/pkgcachegen.cc:
    - increase default mmap size (LP: #125640)

 -- Michael Vogt <michael.vogt@ubuntu.com>  Tue, 07 Aug 2007 09:52:00 +0200

apt (0.7.6ubuntu2) gutsy; urgency=low

  * doc/examples/sources.list:
    - change example source to gutsy
  * apt-pkg/deb/dpkgpm.cc:
    - do not break if no /dev/pts is available

 -- Michael Vogt <michael.vogt@ubuntu.com>  Mon, 06 Aug 2007 15:17:57 +0200

apt (0.7.6ubuntu1) gutsy; urgency=low

  [ Michael Vogt ]
  * apt-inst/contrib/extracttar.cc:
    - fix fd leak for zero size files (thanks to Bill Broadley for
      reporting this bug)
  * apt-pkg/acquire-item.cc:
    - remove zero size files on I-M-S hit
  * methods/https.cc:
    - only send LastModified if we actually have a file
    - send range request with if-range 
    - delete failed downloads
    (thanks to Thom May for his help here)
    - delete zero size I-M-S hits
  * apt-pkg/deb/dpkgpm.{cc,h}:
    - merged dpkg-log branch, this lets you specify a 
      Dir::Log::Terminal file to log dpkg output to
    (ABI break)
    - when writting apport reports, attach the dpkg
      terminal log too
  * merged apt--sha256 branch to fully support the new
    sha256 checksums in the Packages and Release files
    (ABI break)
  * apt-pkg/pkgcachegen.cc:
    - increase default mmap size
  * tests/local-repo:
    - added local repository testcase
  * make apt build with g++ 4.3
  * fix missing SetExecClose() call when the status-fd is used
  * debian/apt.cron.daily:
    - move unattended-upgrade before apt-get autoclean
  * fix "purge" commandline argument, closes: #133421
    (thanks to Julien Danjou for the patch)
  * cmdline/apt-get.cc:
    - do not change the auto-installed information if a package
      is reinstalled
  * cmdline/apt-mark:
    - Fix chmoding after have renamed the extended-states file (LP: #140019)
      (thanks to Laurent Bigonville)

  [ Ian Jackson ]
  * dpkg-triggers: Deal properly with new package states.

 -- Michael Vogt <michael.vogt@ubuntu.com>  Thu, 02 Aug 2007 11:55:54 +0200

apt (0.7.6) unstable; urgency=low

  * Applied patch from Aurelien Jarno <aurel32@debian.org> to fix wrong
    directory downloading on non-linux architectures (closes: #435597)

 -- Otavio Salvador <otavio@debian.org>  Wed, 01 Aug 2007 19:49:51 -0300

apt (0.7.5) unstable; urgency=low

  [ Otavio Salvador ]
  * Applied patch from Guillem Jover <guillem@debian.org> to use
    dpkg-architecture to get the host architecture (closes: #407187)
  * Applied patch from Guillem Jover <guillem@debian.org> to add
    support to add lzma support (closes: #408201)

  [ Michael Vogt ]
  * apt-pkg/depcache.cc:
    - support a list of sections for:
      APT::Install-Recommends-Sections
      APT::Never-MarkAuto-Sections
  * methods/makefile:
    - install lzma symlink method (for full lzma support)
  * debian/control:
    - suggest "lzma"

 -- Otavio Salvador <otavio@ossystems.com.br>  Wed, 25 Jul 2007 20:16:46 -0300

apt (0.7.4ubuntu1) gutsy; urgency=low

  * debian/apt.conf.ubuntu, apt.conf.autoremove:
    - Change metapackages to {restricted,universe,multiverse}/metapackages 
      in Install-Recommends-Sections and Never-MarkAuto-Sections

 -- Michael Vogt <michael.vogt@ubuntu.com>  Thu, 26 Jul 2007 10:42:29 +0200

apt (0.7.4) unstable; urgency=low

  [ Michael Vogt ]
  * cmdline/apt-get.cc:
    - fix in the task-install code regexp (thanks to Adam Conrad and
      Colin Watson)
    - support task removal too: apt-get remove taskname^
      (thanks to Matt Zimmerman reporting this problem)

  [ Otavio Salvador ]
  * Fix a typo on 0.7.3 changelog entry about g++ (7.3 to 4.3)
  * Fix compilation warnings:
    - apt-pkg/contrib/configuration.cc: wrong argument type;
    - apt-pkg/deb/dpkgpm.cc: wrong signess;
    - apt-pkg-acquire-item.cc: wrong signess and orderned initializers;
    - methods/https.cc:
      - type conversion;
      - unused variable;
      - changed SetupProxy() method to void;
  * Simplified HttpMethod::Fetch on http.cc removing Tail variable;
  * Fix pipeline handling on http.cc (closes: #413324)
  * Fix building to properly support binNMUs. Thanks to Daniel Schepler
    <schepler@math.unipd.it> by the patch (closes: #359634)
  * Fix example for Install-{Recommends,Suggests} options on
    configure-index example file. Thanks to Peter Eisentraut
    <peter_e@gmx.net> by the patch (closes: #432223)

  [ Christian Perrier ]
  * Basque translation update. Closes: ##423766
  * Unfuzzy formerly complete translations
  * French translation update
  * Re-generate PO(T) files
  * Spanish translation update
  * Swedish translation update

 -- Otavio Salvador <otavio@debian.org>  Tue, 24 Jul 2007 09:55:50 -0300

apt (0.7.3) unstable; urgency=low

  * fixed compile errors with g++ 4.3 (thanks to 
    Daniel Burrows, closes: #429378)
  * fixes in the auto-mark code (thanks to Daniel
    Burrows)
  * fix FTBFS by changing build-depends to
    libcurl4-gnutls-dev (closes: #428363)
  * cmdline/apt-get.cc:
    - fix InstallTask code when a pkgRecord ends 
      with a single '\n' (thanks to Soren Hansen for reporting)
  * merged from Christian Perrier:
        * vi.po: completed to 532t, again. Closes: #429899
        * gl.po: completed to 532t. Closes: #429506
        * vi.po: completed to 532t. Closes: #428672
        * Update all PO and the POT. Gives 514t14f4u for formerly
          complete translations
        * fr.po: completed to 532t
        * ku.po, uk.po, LINGUAS: reintegrate those translations
          which disappeared from the BZR repositories

 -- Michael Vogt <mvo@debian.org>  Sun, 01 Jul 2007 12:31:29 +0200

apt (0.7.2ubuntu7) gutsy; urgency=low

  * fix build-dependencies 
  * fixes in the auto-mark code (thanks to Daniel
    Burrows)

 -- Michael Vogt <michael.vogt@ubuntu.com>  Mon,  9 Jul 2007 19:02:54 +0200

apt (0.7.2ubuntu6) gutsy; urgency=low

  [ Michael Vogt]
  * cmdline/apt-get.cc:
    - make the XS-Vcs-$foo warning more copy'n'paste
      friendly (thanks to Matt Zimmerman)
    - ignore the Vcs-Browser tag (Fixes LP: #121770)
  * debian/apt.conf.autoremove:
    - added "linux-ubuntu-modules" to APT::NeverAutoRemove

  [ Sarah Hobbs ]
  * Change metapackages to *metapackages in Install-Recommends-Section
    and Never-MarkAuto-Section of debian/apt.conf.autoremove, so that
    the Recommends of metapackages in universe and multiverse will get
    installed.
  * Also make this change in doc/examples/configure-index.
  * Added a Build Dependancies of automake, docbook-xsl, xsltproc, xmlto,
    docbook to fix FTBFS.
  * Added in previous changelog entries, as those who uploaded did not
    actually commit to Bzr.

 -- Sarah Hobbs <hobbsee@ubuntu.com>  Mon, 09 Jul 2007 01:15:57 +1000

apt (0.7.2ubuntu5) gutsy; urgency=low

  * Rerun autoconf to fix the FTBFS.

 -- Michael Bienia <geser@ubuntu.com>  Fri, 06 Jul 2007 19:17:33 +0200

apt (0.7.2ubuntu4) gutsy; urgency=low

  * Rebuild for the libcurl4 -> libcurl3 transition mess.

 -- Steve Kowalik <stevenk@ubuntu.com>  Fri,  6 Jul 2007 12:44:05 +1000

apt (0.7.2ubuntu3) gutsy; urgency=low

  * cmdline/apt-get.cc:
    - fix InstallTask code when a pkgRecord ends 
      with a single '\n' (thanks to Soren Hansen for reporting)

 -- Michael Vogt <michael.vogt@ubuntu.com>  Wed, 27 Jun 2007 13:33:38 +0200

apt (0.7.2ubuntu2) gutsy; urgency=low

  * fixed compile errors with g++ 4.3 (thanks to 
    Daniel Burrows, closes: #429378)
  * fix FTFBFS by changing build-depends to
    libcurl4-gnutls-dev (closes: #428363)

 -- Michael Vogt <michael.vogt@ubuntu.com>  Tue, 19 Jun 2007 13:47:03 +0200

apt (0.7.2ubuntu1) gutsy; urgency=low

  * apt-pkg/deb/dpkgpm.cc:
    - apport integration added, this means that a apport
      report is written on dpkg failures
  * cmdline/apt-get.cc:
    - merged http://people.ubuntu.com/~mvo/bzr/apt/xs-vcs-bzr/
      this will warn when Vcs- headers are found on apt-get source
      (Fixes LP:#115959)
  * merged from debian/unstable, remaining changes:
    - maintainer field changed
    - merged the apt--mirror branch 
      http://people.ubuntu.com/~mvo/bzr/apt/apt--mirror/
    - apport reporting on package install/upgrade/remove failure
    - support for "Originial-Maintainer" field
    - merged apt--xs-vcs-bzr branch
      (http://people.ubuntu.com/~mvo/bzr/apt/xs-vcs-bzr/)
    - use ubuntu archive keyring by default
    - debian/apt.conf.autoremove
      + install recommands for section "metapackages"
      + do not mark direct dependencies of "metapackages" as autoremoved

 -- Michael Vogt <michael.vogt@ubuntu.com>  Thu, 14 Jun 2007 10:38:36 +0200

apt (0.7.2-0.1) unstable; urgency=low

  * Non-maintainer upload.
  * Build-depend on libcurl4-gnutls-dev instead of the obsolete
    libcurl3-gnutls-dev.  Closes: #428363.

 -- Steve Langasek <vorlon@debian.org>  Thu, 28 Jun 2007 18:46:53 -0700

apt (0.7.2) unstable; urgency=low
  
  * merged the debian/experimental changes back
    into the debian/sid branch
  * merged from Christian Perrier:
    * mr.po: New Marathi translation  Closes: #416806
    * zh_CN.po: Updated by Kov Chai  Closes: #416822
    * tl.po: Updated by Eric Pareja   Closes: #416638
    * gl.po: Updated by Jacobo Tarrio
	     Closes: #412828
    * da.po: Updated by Claus Hindsgaul
	     Closes: #409483
    * fr.po: Remove a non-breakable space for usability
	     issues. Closes: #408877
    * ru.po: Updated Russian translation. Closes: #405476
    * *.po: Unfuzzy after upstream typo corrections
  * buildlib/archtable:
    - added support for sh3/sh4 (closes: #424870)
    - added support for m32r (closes: #394096)
  * buildlib/systemtable:
    - added support for lpia
  * configure.in:
    - check systemtable for architecture mapping too
  * fix error in AutocleanInterval, closes: #319339
    (thanks to Israel G. Lugo for the patch)
  * add "purge" commandline argument, closes: #133421)
    (thanks to Julien Danjou for the patch)
  * add "purge" commandline argument, closes: #133421)
    (thanks to Julien Danjou for the patch)
  * fix FTBFS with gcc 4.3, closes: #417090
    (thanks to Martin Michlmayr for the patch)
  * add --dsc-only option, thanks to K. Richard Pixley
  * Removed the more leftover #pragma interface/implementation
    closes: #306937 (thanks to Andreas Henriksson for the patch)
  
 -- Michael Vogt <mvo@debian.org>  Wed, 06 Jun 2007 23:19:50 +0200

apt (0.7.1) experimental; urgency=low

  * ABI library name change because it's built against
    new glibc
  * implement SourceVer() in pkgRecords 
     (thanks to Daniel Burrows for the patch!)
  * apt-pkg/algorithm.cc:
    - use clog for all debugging
    - only increase the score of installed applications if they 
      are not obsolete 
    - fix resolver bug on removal triggered by weak-dependencies 
      with or-groups
  * methods/http.cc:
    - send apt version in User-Agent
  * apt-pkg/deb/debrecords.cc:
    - fix SHA1Hash() return value
  * apt-pkg/cdrom.cc:
    - only unmount if APT::CDROM::NoMount is false
  * methods/cdrom.cc:  
    - only umount if it was mounted by the method before
  * po/gl.po:
    - fix error translation that causes trouble to lsb_release
  * apt-pkg/acquire-item.cc:
    - if decompression of a index fails, delete the index 
  * apt-pkg/acquire.{cc,h}:
    - deal better with duplicated sources.list entries (avoid
      double queuing of  URLs) - this fixes hangs in bzip/gzip
  * merged from Christian Perrier:
    * mr.po: New Marathi translation  Closes: #416806
    * zh_CN.po: Updated by Eric Pareja  Closes: #416822
    * tl.po: Updated by Eric Pareja   Closes: #416638
    * gl.po: Updated by Jacobo Tarrio
             Closes: #412828
    * da.po: Updated by Claus Hindsgaul
             Closes: #409483
    * fr.po: Remove a non-breakable space for usability
             issues. Closes: #408877
    * ru.po: Updated Russian translation. Closes: #405476
    * *.po: Unfuzzy after upstream typo corrections
    * vi.po: Updated to 515t. Closes: #426976
    * eu.po: Updated to 515t. Closes: #423766
    * pt.po: 515t. Closes: #423111
    * fr.po: Updated by Christian Perrier
    * Update all PO and the POT. Gives 513t2f for formerly
      complete translations
  * apt-pkg/policy.cc:
    - allow multiple packages (thanks to David Foerster)

 -- Michael Vogt <mvo@debian.org>  Wed,  2 May 2007 13:43:44 +0200

apt (0.7.0) experimental; urgency=low

  * Package that contains all the new features
  * Removed all #pragma interface/implementation
  * Branch that contains all the new features:
  * translated package descriptions
  * task install support
  * automatic dependency removal (thanks to Daniel Burrows)
  * merged support for the new dpkg "Breaks" field 
    (thanks to Ian Jackson)
  * handle network failures more gracefully on "update"
  * support for unattended-upgrades (via unattended-upgrades
    package)
  * added apt-transport-https method
  * merged "install-recommends" branch (ABI break): 
    - new "--install-recommends"
    - install new recommends on "upgrade" if --install-recommends is 
      given
    - new "--fix-policy" option to install all packages with unmet
      important dependencies (usefull with --install-recommends to
      see what not-installed recommends are on the system)
    - fix of recommended packages display (only show CandidateVersion
      fix or-group handling)
  * merged "install-task" branch (use with "apt-get install taskname^")

 -- Michael Vogt <mvo@debian.org>  Fri, 12 Jan 2007 20:48:07 +0100

apt (0.6.46.4ubuntu10) feisty; urgency=low

  * apt-pkg/depcache.cc:
    - added "APT::Never-MarkAuto-Section" and consider dependencies 
      of packages in this section manual (LP#59893)
    - ensure proper permissions in the extended_state file (LP#67037)
  * debian/apt.conf.ubuntu:
    - added APT::Never-MarkAuto-Section "metapackages" (LP#59893)
  * cmdline/apt-get.cc:
    - "apt-get install foo" on a already installed package foo will
      clean the automatic installed flag (LP#72007)
    - do not show packages already marked for removal as auto-installed
      (LP#64493)
    - applied patch to (optionally) hide the auto-remove information
      (thanks to Frode M. Døving) (LP#69148)

 -- Michael Vogt <michael.vogt@ubuntu.com>  Wed, 14 Mar 2007 13:32:32 +0100

apt (0.6.46.4ubuntu9) feisty; urgency=low

  * debian/control:
    - set XS-Vcs-Bzr header
    - Set Ubuntu maintainer address
  * apt-pkg/cdrom.cc:
    - only unmount if APT::CDROM::NoMount is false
    - only umount if it was mounted by the method before
  * cmdline/apt-get.cc:
    - fix version output in autoremove list (LP#68941)
  * apt-pkg/packagemanager.cc:
    - do not spin 100% cpu in FixMissing() (LP#84476)
  * apt-pkg/indexfile.cc:
    - fix problem overwriting APT::Acquire::Translation
  * doc/examples/configure-index:
    - document APT::Acquire::Translation
  
 -- Michael Vogt <michael.vogt@ubuntu.com>  Tue, 13 Mar 2007 15:24:39 +0100

apt (0.6.46.4ubuntu8) feisty; urgency=low

  * fix segfault in the pkgRecords destructor
  * Bump ABI version
  * debian/control:
    - make the libcurl3-gnutls-dev versionized (LP#86614)

 -- Michael Vogt <michael.vogt@ubuntu.com>  Mon, 26 Feb 2007 14:26:33 +0100

apt (0.6.46.4ubuntu7) feisty; urgency=low

  * Merged the apt--mirror branch. This means that a new 'mirror' 
    method is available that will allow dynamic mirror updates.
    The sources.list entry looks something like this:
    "deb mirror://mirrors.lp.net/get_mirror feisty main restricted"

    It also supports error reporting to a configurable url for mirror
    problems/failures.
  * Bump ABI version

 -- Michael Vogt <michael.vogt@ubuntu.com>  Tue,  6 Feb 2007 11:38:06 +0100

apt (0.6.46.4ubuntu6) feisty; urgency=low

  * methods/http.cc:
    - send apt version in User-Agent
  * apt-pkg/deb/debrecords.cc:
    - fix SHA1Hash() return value
  * apt-pkg/algorithms.cc:
    - fix resolver bug on removal triggered by weak-dependencies 
      with or-groups
    - fix segfault (lp: #76530)

 -- Michael Vogt <michael.vogt@ubuntu.com>  Wed, 20 Dec 2006 11:04:36 +0100

apt (0.6.46.4ubuntu5) feisty; urgency=low

  * added apt-transport-https package to provide a optional
    https transport (apt-https spec)

 -- Michael Vogt <michael.vogt@ubuntu.com>  Tue, 19 Dec 2006 16:23:43 +0100

apt (0.6.46.4ubuntu4) feisty; urgency=low
  
  * apt-pkg/algorithms.cc:
    - only increase the score of installed applications if they 
      are not obsolete 

 -- Michael Vogt <michael.vogt@ubuntu.com>  Mon, 18 Dec 2006 19:39:05 +0100

apt (0.6.46.4ubuntu3) feisty; urgency=low

  * apt-pkg/algorithm.cc:
    - use clog for all debugging
  * apt-pkg/depcache.cc:
    - never mark Required package for autoremoval (lp: #75882)

 -- Michael Vogt <michael.vogt@ubuntu.com>  Mon, 18 Dec 2006 11:56:05 +0100

apt (0.6.46.4ubuntu2) feisty; urgency=low

  * apt-pkg/algorithms.cc: add missing call to MarkKeep
    so that dist-upgrade isn't broken by unsatisfiable Breaks.
    (thanks to Ian Jackson)

 -- Michael Vogt <michael.vogt@ubuntu.com>  Thu,  7 Dec 2006 23:07:24 +0100

apt (0.6.46.4ubuntu1) feisty; urgency=low

  * merged with debian

 -- Michael Vogt <michael.vogt@ubuntu.com>  Thu,  7 Dec 2006 12:13:14 +0100

apt (0.6.46.4-0.1) unstable; urgency=emergency
  
  * NMU
  * Fix broken use of awk in apt-key that caused removal of the wrong keys
    from the keyring. Closes: #412572

 -- Joey Hess <joeyh@debian.org>  Mon, 26 Feb 2007 16:00:22 -0500

apt (0.6.46.4) unstable; urgency=high

  * ack NMU (closes: #401017)
  * added apt-secure.8 to "See also" section
  * apt-pkg/deb/dpkgpm.cc:
    - added "Dpkg::StopOnError" variable that controls if apt
      will abort on errors from dpkg
  * apt-pkg/deb/debsrcrecords.{cc,h}:
    - make the Buffer grow dynmaically (closes: #400874)
  * Merged from Christian Perrier bzr branch:
    - uk.po: New Ukrainian translation: 483t28f3u
    - el.po: Update to 503t9f2u
    - de.po: Updates and corrections.
  * apt-pkg/contrib/progress.cc:
    - OpProgress::CheckChange optimized, thanks to Paul Brook
      (closes: #398381)
  * apt-pkg/contrib/sha256.cc:
    - fix building with noopt

 -- Michael Vogt <mvo@debian.org>  Thu,  7 Dec 2006 10:49:50 +0100

apt (0.6.46.3ubuntu2) feisty; urgency=low

  * apt-pkg/algorithms.cc: add missing call to MarkKeep
    so that dist-upgrade isn't broken by unsatisfiable Breaks.

 -- Ian Jackson <iwj@ubuntu.com>  Thu,  7 Dec 2006 15:46:52 +0000

apt (0.6.46.3ubuntu1) feisty; urgency=low

  * doc/apt-get.8.xml:
    - documented autoremove, thanks to Vladimír Lapá%GÄ%@ek 
      (lp: #62919)
  * fix broken i18n in the dpkg progress reporting, thanks to 
    Frans Pop and Steinar Gunderson. (closes: #389261)
  * po/en_GB.po:
    - typo (lp: #61270)
  * add apt-secure.8 to "See also" section

 -- Michael Vogt <michael.vogt@ubuntu.com>  Thu, 23 Nov 2006 07:24:12 +0100

apt (0.6.46.3-0.2) unstable; urgency=high

  * Non-maintainer upload with permission of Michael Vogt.
  * Fix FTBFS on most arches (regression from the fix of #400874)

 -- Andreas Barth <aba@not.so.argh.org>  Tue,  5 Dec 2006 15:51:22 +0000 
  
apt (0.6.46.3-0.1) unstable; urgency=high

  * Non-maintainer upload with permission of Michael Vogt.
  * Fix segfault at apt-get source. Closes: #400874
  * Add apt-key update in postinst, so that debian-archive-keyring doesn't
    need to depend on apt >= 0.6. Closes: #401114
  * Don't double-queue pdiff files. Closes: #401017
  
 -- Andreas Barth <aba@not.so.argh.org>  Tue,  5 Dec 2006 10:34:56 +0000

apt (0.6.46.3) unstable; urgency=low

  * apt-pkg/deb/dpkgpm.cc:
    - make progress reporting robust against multiline error
      messages 

  * Merged from Christian Perrier bzr branch:
    - ca.po: Updated to 514t
    - be.po: Updated to 514t
    - it.po: Updated to 514t
    - hu.po: Updated to 514t
    - zh_TW.po: Updated to 514t
    - ar.po: Updated to 293t221u.
    - ru.po: Updated to 514t. Closes: #392466
    - nb.po: Updated to 514t. Closes: #392466
    - pt.po: Updated to 514t. Closes: #393199
    - fr.po: One spelling error corrected: s/accÃ¨der/accÃ©der
    - km.po: Updated to 514t.
    - ko.po: Updated to 514t.
    - bg.po: Updated to 514t.
    - de.po: Updated to 514t.
    - en_GB.po: Updated to 514t.

 -- Michael Vogt <mvo@debian.org>  Thu,  2 Nov 2006 11:37:58 +0100

apt (0.6.46.2) unstable; urgency=low

  * debian/control:
    - depend on debian-archive-keyring to offer clean upgrade path 
      (closes: #386800)
  * Merged from Christian Perrier bzr branch:
    - es.po: Updated to 514t. Closes: #391661
    - da.po: Updated to 514t. Closes: #391424
    - cs.po: Updated. Closes: #391064
    - es.po: Updated to 514t. Closes: #391661
    - da.po: Updated to 514t. Closes: #391424

 -- Michael Vogt <mvo@debian.org>  Wed, 11 Oct 2006 09:03:15 +0200

apt (0.6.46.1) unstable; urgency=low

  * methods/gzip.cc:
    - deal with empty files 
  * Applied patch from Daniel Schepler to make apt bin-NMU able.
    (closes: bug#359634)
  * rebuild against current g++ because of:
    http://gcc.gnu.org/bugzilla/show_bug.cgi?id=29289
    (closes: #390189)
  * fix broken i18n in the dpkg progress reporting, thanks to 
    Frans Pop and Steinar Gunderson. (closes: #389261)
  * Merged from Christian Perrier bzr branch:
    * fi.po: Updated to 514t. Closes: #390149
    * eu.po: Updated to 514t. Closes: #389725
    * vi.po: Updated to 514t. Closes: #388555
  * make the internal buffer in pkgTagFile grow dynamically
    (closes: #388708)
  
 -- Michael Vogt <mvo@debian.org>  Mon,  2 Oct 2006 20:42:20 +0200

apt (0.6.46) unstable; urgency=low

  * debian/control:
    - switched to libdb4.4 for building (closes: #381019)
  * cmdline/apt-get.cc:
    - show only the recommends/suggests for the candidate-version, not for all
      versions of the package (closes: #257054)
    - properly handle recommends/suggests or-groups when printing the list of
      suggested/recommends packages (closes: #311619)
  * methods/http.cc:
    - check more careful for incorrect proxy settings (closes: #378868)
  * methods/gzip.cc:
    - don't hang when /var is full (closes: #341537), thanks to
      Luis Rodrigo Gallardo Cruz for the patch
  * doc/examples/sources.list:
    - removed non-us.debian.org from the example (closes: #380030,#316196)
  * Merged from Christian Perrier bzr branch:
    * ro.po: Updated to 514t. Closes: #388402
    * dz.po: Updated to 514t. Closes: #388184
    * it.po: Fixed typos. Closes: #387812
    * ku.po: New kurdish translation. Closes: #387766
    * sk.po: Updated to 514t. Closes: #386851
    * ja.po: Updated to 514t. Closes: #386537
    * gl.po: Updated to 514t. Closes: #386397
    * fr.po: Updated to 516t.
    * fi.po: Updated to 512t. Closes: #382702
  * share/archive-archive.gpg:
    - removed the outdated amd64 and debian-2004 keys
  * apt-pkg/tagfile.cc:
    - applied patch from Jeroen van Wolffelaar to make the tags
      caseinsensitive (closes: #384182)
    - reverted MMap use in the tagfile because it does not work 
      across pipes (closes: #383487) 
  
 -- Michael Vogt <mvo@debian.org>  Thu, 21 Sep 2006 10:25:03 +0200

apt (0.6.45ubuntu14) edgy; urgency=low

  * cmdline/apt-get.cc:
    - fix in the TryInstallTask() code to make sure that all package
      there are marked manual install (lp: #61684)

 -- Michael Vogt <michael.vogt@ubuntu.com>  Thu, 28 Sep 2006 00:34:20 +0200

apt (0.6.45ubuntu13) edgy; urgency=low

  * no-changes upload to make apt rebuild against latest g++ and
    fix synaptic FTBFS (see bug: #62461 for details)

 -- Michael Vogt <michael.vogt@ubuntu.com>  Tue, 26 Sep 2006 22:33:10 +0200

apt (0.6.45ubuntu12) edgy; urgency=low

  * apt-pkg/depcache.cc:
    - fix in the sweep() code, set garbage flag for packages scheduled 
      for removal too
    - do not change the autoFlag in MarkKeep(), this can lead to suprising
      side effects

 -- Michael Vogt <michael.vogt@ubuntu.com>  Thu, 21 Sep 2006 00:58:24 +0200

apt (0.6.45ubuntu11) edgy; urgency=low

  * removed "installtask" and change it so that tasknames can be given
    with "apt-get install taskname^"
  * improve the writeStateFile() code

 -- Michael Vogt <michael.vogt@ubuntu.com>  Wed, 20 Sep 2006 14:14:24 +0200

apt (0.6.45ubuntu10) edgy; urgency=low

  * methods/http.cc:
    - check more careful for incorrect proxy settings (closes: #378868)
  * methods/gzip.cc:
    - don't hang when /var is full (closes: #341537), thanks to
      Luis Rodrigo Gallardo Cruz for the patch
  * doc/examples/sources.list:
    - removed non-us.debian.org from the example (closes: #380030,#316196)
  * Merged from Christian Perrier bzr branch:
    * ro.po: Updated to 514t. Closes: #388402
    * dz.po: Updated to 514t. Closes: #388184
    * it.po: Fixed typos. Closes: #387812
    * ku.po: New kurdish translation. Closes: #387766
    * sk.po: Updated to 514t. Closes: #386851
    * ja.po: Updated to 514t. Closes: #386537
    * gl.po: Updated to 514t. Closes: #386397
    * fr.po: Updated to 516t.
    * fi.po: Updated to 512t. Closes: #382702
  * share/archive-archive.gpg:
    - removed the outdated amd64 and debian-2004 keys
  * apt-pkg/tagfile.cc:
    - applied patch from Jeroen van Wolffelaar to make the tags
      caseinsensitive (closes: #384182)
    - reverted MMap use in the tagfile because it does not work 
      across pipes (closes: #383487) 
  * added "installtask" command
  * added new ubuntu specific rewrite rule for "Original-Maintainer"
  
 -- Michael Vogt <michael.vogt@ubuntu.com>  Tue, 19 Sep 2006 15:07:51 +0200

apt (0.6.45ubuntu9) edgy; urgency=low

  * cmdline/apt-get.cc:
    - if --no-remove is given, do not run the AutoRemove code 

 -- Michael Vogt <michael.vogt@ubuntu.com>  Wed, 13 Sep 2006 11:54:20 +0200

apt (0.6.45ubuntu8) edgy; urgency=low

  * apt-pkg/algorithm.cc:
    - fix pkgProblemResolver.InstallProtect() to preserve the auto-install
      information (lp: #59457)
  * cmdline/apt-get.cc:
    - fix typo in autoremove information (lp: #59420)
  * install apt-mark to modify the automatically install information for
    packages

 -- Michael Vogt <michael.vogt@ubuntu.com>  Fri,  8 Sep 2006 20:07:22 +0200

apt (0.6.45ubuntu7) edgy; urgency=low

  * apt-pkg/depcache.cc:
    - fix a bug in the install-recommends-section code

 -- Michael Vogt <michael.vogt@ubuntu.com>  Thu,  7 Sep 2006 18:22:38 +0200

apt (0.6.45ubuntu6) edgy; urgency=low

  [Michael Vogt]
  * cmdline/apt-get.cc:
    - always show auto-removable packages and give a hint how to remove 
      them
  * debian/apt.conf.ubuntu:
    - exlucde linux-image and linux-restricted-modules from ever being 
      auto-removed
    - added "metapackages" as the section we want to install recommends
      by default
  * apt-pkg/depcache.cc:
    - added support to turn install-recommends selectively on/off by
      section
  [Ian Jackson]
  * Tests pass without code changes!  Except that we need this:
  * Bump cache file major version to force rebuild so that Breaks
    dependencies are included.
  * Don't depend on or suggest any particular dpkg or dpkg-dev versions;
    --auto-deconfigure is very very old and dpkg-dev's Breaks support
    is more or less orthogonal.
  * Initial draft of `Breaks' implementation.  Appears to compile,
    but as yet *completely untested*.

 -- Michael Vogt <michael.vogt@ubuntu.com>  Thu,  7 Sep 2006 11:50:52 +0200

apt (0.6.45ubuntu5) edgy; urgency=low

  * apt-pkg/pkgcachegen.cc:
    - increase the APT::Cache-Limit to deal with the increased demand due
      to the translated descriptions
  * apt-pkg/deb/dpkgpm.cc:
    - pass "--auto-deconfigure" to dpkg on install to support the
      new "breaks" in dpkg

 -- Michael Vogt <michael.vogt@ubuntu.com>  Tue, 15 Aug 2006 12:06:26 +0200

apt (0.6.45ubuntu4) edgy; urgency=low

  * cmdline/apt-get.cc:
    - fix in the new --fix-polciy code

 -- Michael Vogt <michael.vogt@ubuntu.com>  Mon, 14 Aug 2006 21:08:11 +0200

apt (0.6.45ubuntu3) edgy; urgency=low

  * ABI break
  * merged latest apt--install-recommends (closes: #559000)
  * added "--fix-policy" option to can be used as "--fix-broken" and
    will install missing weak depends (recommends, and/or suggests 
    depending on the settings)
  * merged the apt--ddtp branch

 -- Michael Vogt <michael.vogt@ubuntu.com>  Fri, 11 Aug 2006 12:53:23 +0200

apt (0.6.45ubuntu2) edgy; urgency=low

  * debian/control:
    - switched to libdb4.4 for building (closes: #381019)
  * cmdline/apt-get.cc:
    - show only the recommends/suggests for the candidate-version, not for all
      versions of the package (closes: #257054)
    - properly handle recommends/suggests or-groups when printing the list of
      suggested/recommends packages (closes: #311619)
  * merged "apt--install-recommends" branch:
    - added "{no-}install-recommends" commandline option
    - added APT::Install-{Recommends,Suggests} option
    - currently Install-Recommends defaults to "False" 

 -- Michael Vogt <michael.vogt@ubuntu.com>  Wed,  9 Aug 2006 23:38:46 +0200

apt (0.6.45ubuntu1) edgy; urgency=low

  * merged with debian/unstable

 -- Michael Vogt <michael.vogt@ubuntu.com>  Tue,  1 Aug 2006 15:43:22 +0200

apt (0.6.45) unstable; urgency=low

  * apt-pkg/contrib/sha256.cc:
    - fixed the sha256 generation (closes: #378183)
  * ftparchive/cachedb.cc:
    - applied patch from Anthony Towns to fix Clean() function
      (closes: #379576)
  * doc/apt-get.8.xml:
    - fix path to the apt user build (Closes: #375640)
  * doc/apt-cache.8.xml:
    - typo (Closes: #376408)
  * apt-pkg/deb/dpkgpm.cc:
    - make progress reporting more robust against multiline error
      messages (first half of a fix for #374195)
  * doc/examples/configure-index:
    - document Debug::pkgAcquire::Auth     
  * methods/gpgv.cc:
    - deal with gpg error "NODATA". Closes: #296103, Thanks to 
      Luis Rodrigo Gallardo Cruz for the patch
  * apt-inst/contrib/extracttar.cc:
    - fix for string mangling, closes: #373864
  * apt-pkg/acquire-item.cc:
    - check for bzip2 in /bin (closes: #377391)
  * apt-pkg/tagfile.cc:
    - make it work on non-mapable files again, thanks 
      to James Troup for confirming the fix (closes: #376777)
  * Merged from Christian Perrier bzr branch:
    * ko.po: Updated to 512t. Closes: #378901
    * hu.po: Updated to 512t. Closes: #376330
    * km.po: New Khmer translation: 506t6f. Closes: #375068
    * ne.po: New Nepali translation: 512t. Closes: #373729
    * vi.po: Updated to 512t. Closes: #368038
    * zh_TW.po: Remove an extra %s in one string. Closes: #370551
    * dz.po: New Dzongkha translation: 512t
    * ro.po: Updated to 512t
    * eu.po: Updated
    * eu.po: Updated
  * fix apt-get dist-upgrade
  * fix warning if no /var/lib/apt/extended_states is present
  * don't download Translations for deb-src sources.list lines
  * apt-pkg/tagfile.cc:
    - support not-mmapable files again

 -- Michael Vogt <mvo@debian.org>  Thu, 27 Jul 2006 00:52:05 +0200

apt (0.6.44.2ubuntu4) edgy; urgency=low

  * Make apt-get dselect-upgrade happy again

 -- Michael Vogt <michael.vogt@ubuntu.com>  Fri, 21 Jul 2006 11:03:02 +0200

apt (0.6.44.2ubuntu3) edgy; urgency=low

  * Close extended_states file after writing it.

 -- Colin Watson <cjwatson@ubuntu.com>  Tue, 18 Jul 2006 00:12:13 +0100

apt (0.6.44.2ubuntu2) edgy; urgency=low

  * create a empty extended_states file if none exists already

 -- Michael Vogt <michael.vogt@ubuntu.com>  Tue,  4 Jul 2006 09:23:03 +0200

apt (0.6.44.2ubuntu1) edgy; urgency=low

  * merged with debian/unstable
  * merged the "auto-mark" branch to support aptitude like
    marking of automatically installed dependencies and added
    "apt-get remove --auto-remove" to remove unused auto-installed
    packages again
  * changed library version from 3.11 to 3.50 to make it clearly 
    different from the debian version (we are ABI incompatible because
    of the auto-mark patch)

 -- Michael Vogt <michael.vogt@ubuntu.com>  Mon,  3 Jul 2006 18:30:46 +0200

apt (0.6.44.2exp1) experimental; urgency=low

  * added support for i18n of the package descriptions
  * added support for aptitude like auto-install tracking (a HUGE
    HUGE thanks to Daniel Burrows who made this possible) 
  * synced with the http://people.debian.org/~mvo/bzr/apt/debian-sid branch
  * build from http://people.debian.org/~mvo/bzr/apt/debian-experimental

 -- Michael Vogt <mvo@debian.org>  Mon,  3 Jul 2006 21:50:31 +0200

apt (0.6.44.2) unstable; urgency=low

  * apt-pkg/depcache.cc:
    - added Debug::pkgDepCache::AutoInstall (thanks to infinity)
  * apt-pkg/acquire-item.cc:
    - fix missing chmod() in the new aquire code 
      (thanks to Bastian Blank, Closes: #367425)
  * merged from 
    http://www.perrier.eu.org/debian/packages/d-i/level4/apt-main:
    * sk.po: Completed to 512t
    * eu.po: Completed to 512t
    * fr.po: Completed to 512t
    * sv.po: Completed to 512t
    * Update all PO and the POT. Gives 506t6f for formerly
      complete translations

 -- Michael Vogt <mvo@debian.org>  Wed, 14 Jun 2006 12:00:57 +0200

apt (0.6.44.1-0.1) unstable; urgency=low

  * Non-maintainer upload.
  * Don't give an error when parsing empty Packages/Sources files.
    (Closes: #366931, #367086, #370160)

 -- Steinar H. Gunderson <sesse@debian.org>  Fri,  9 Jun 2006 00:52:21 +0200

apt (0.6.44.1) unstable; urgency=low

  * apt-pkg/acquire-item.cc:
    - fix reversed logic of the "Acquire::PDiffs" option
  * merged from 
    http://www.perrier.eu.org/debian/packages/d-i/level4/apt-main:
    - po/LINGUAS: added "bg" Closes: #360262
    - po/gl.po: Galician translation update. Closes: #366849
    - po/hu.po: Hungarian translation update. Closes: #365448
    - po/cs.po: Czech translation updated. Closes: #367244
  * apt-pkg/contrib/sha256.cc:
    - applied patch to fix unaligned access problem. Closes: #367417
      (thanks to David Mosberger)

 -- Michael Vogt <mvo@debian.org>  Tue, 16 May 2006 21:51:16 +0200

apt (0.6.44) unstable; urgency=low

  * apt-pkg/acquire.cc: don't show ETA if it is 0 or absurdely large
  * apt-pkg/contrib/sha256.{cc,h},hashes.{cc,h}: support for sha256 
    (thanks to Anthony Towns)
  * ftparchive/cachedb.{cc,h},writer.{cc,h}: optimizations 
    (thanks to Anthony Towns)
  * apt pdiff support from experimental merged
  * apt-pkg/deb/dpkgpm.cc: wording fixes (thanks to Matt Zimmerman)
  * apt-pkg/deb/dpkgpm.cc: 
    - wording fixes (thanks to Matt Zimmerman)
    - fix error in dpkg interaction (closes: #364513, thanks to Martin Dickopp)
  * apt-pkg/tagfile.{cc,h}:
    - use MMap to read the entries (thanks to Zephaniah E. Hull for the
      patch) Closes: #350025
  * Merge from http://www.perrier.eu.org/debian/packages/d-i/level4/apt-main:
  	* bg.po: Added, complete to 512t. Closes: #360262
  * doc/apt-ftparchive.1.xml:
    - fix documentation for "SrcPackages" -> "Sources" 
      (thanks to Bart Martens for the patch, closes: #307756)
  * debian/libapt-pkg-doc.doc-base.cache:
    - remove broken charackter from description (closes: #361129)
  * apt-inst/deb/dpkgdb.cc, methods/gpgv.cc: 
    - i18n fixes (closes: #349298)
  * debian/postinst: dont fail on not available
    /usr/share/doc/apt/examples/sources.list (closes: #361130)
  * methods/ftp.cc:
    - unlink empty file in partial if the download failed because
      the file is missing on the server (closes: #316337)
  * apt-pkg/deb/debversion.cc:
    - treats a version string with explicit zero epoch equal
      than the same without epoch (Policy 5.6.12, closes: #363358)
      Thanks to Lionel Elie Mamane for the patch
  
 -- Michael Vogt <mvo@debian.org>  Mon,  8 May 2006 22:28:53 +0200

apt (0.6.43.3ubuntu3) dapper; urgency=low

  * methods/http.cc:
    - fix the user-agent string

 -- Michael Vogt <michael.vogt@ubuntu.com>  Fri, 26 May 2006 18:09:32 +0200

apt (0.6.43.3ubuntu2) dapper; urgency=low

  * apt-pkg/deb/dpkgpm.cc: wording fixes (thanks to Matt Zimmerman)

 -- Michael Vogt <michael.vogt@ubuntu.com>  Tue, 18 Apr 2006 13:24:40 +0200

apt (0.6.43.3ubuntu1) dapper; urgency=low

  * apt-pkg/acquire.cc: don't show ETA if it is 0 or absurdely large in 
    the status-fd (ubuntu #28954)

 -- Michael Vogt <michael.vogt@ubuntu.com>  Tue, 28 Mar 2006 20:34:46 +0200

apt (0.6.43.3) unstable; urgency=low

  * Merge bubulle@debian.org--2005/apt--main--0 up to patch-186:
    * ca.po: Completed to 512t. Closes: #351592
    * eu.po: Completed to 512t. Closes: #350483
    * ja.po: Completed to 512t. Closes: #349806
    * pl.po: Completed to 512t. Closes: #349514
    * sk.po: Completed to 512t. Closes: #349474
    * gl.po: Completed to 512 strings Closes: #349407
    * sv.po: Completed to 512 strings Closes: #349210
    * ru.po: Completed to 512 strings Closes: #349154
    * da.po: Completed to 512 strings Closes: #349084
    * fr.po: Completed to 512 strings
    * vi.po: Completed to 511 strings  Closes: #348968
    * zh_CN.po: Completed to 512t. Closes: #353936
    * it.po: Completed to 512t. Closes: #352803
    * pt_BR.po: Completed to 512t. Closes: #352419
    * LINGUAS: Add Welsh
    * *.po: Updated from sources (512 strings)
  * apt-pkg/deb/deblistparser.cc:
    - don't explode on a DepCompareOp in a Provides line, but warn about
      it and ignore it otherwise (thanks to James Troup for reporting it)
  * cmdline/apt-get.cc:
    - don't lock the lists directory in DoInstall, breaks --print-uri 
      (thanks to James Troup for reporting it)
  * debian/apt.dirs: create /etc/apt/sources.list.d 
  * make apt-cache madison work without deb-src entries (#352583)
  * cmdline/apt-get.cc: only run the list-cleaner if a update was 
    successfull

 -- Michael Vogt <mvo@debian.org>  Wed, 22 Feb 2006 10:13:04 +0100

apt (0.6.43.2ubuntu1) dapper; urgency=low

  * Merge bubulle@debian.org--2005/apt--main--0 up to patch-182:
  * ca.po: Completed to 512t. Closes: #351592
    * eu.po: Completed to 512t. Closes: #350483
    * ja.po: Completed to 512t. Closes: #349806
    * pl.po: Completed to 512t. Closes: #349514
    * sk.po: Completed to 512t. Closes: #349474
    * gl.po: Completed to 512 strings Closes: #349407
    * vi.po: Completed to 512 strings
    * sv.po: Completed to 512 strings Closes: #349210
    * ru.po: Completed to 512 strings Closes: #349154
    * da.po: Completed to 512 strings Closes: #349084
    * fr.po: Completed to 512 strings
    * LINGUAS: Add Welsh
    * *.po: Updated from sources (512 strings)
    * vi.po: Completed to 511 strings  Closes: #348968
  * apt-pkg/deb/deblistparser.cc:
    - don't explode on a DepCompareOp in a Provides line, but warn about
      it and ignore it otherwise (thanks to James Troup for reporting it)
  * cmdline/apt-get.cc:
    - don't lock the lists directory in DoInstall, breaks --print-uri 
      (thanks to James Troup for reporting it)
  * debian/apt.dirs: create /etc/apt/sources.list.d 
  * make apt-cache madison work without deb-src entries (#352583)
  * cmdline/apt-get.cc: only run the list-cleaner if a update was 
    successfull
  * apt-get update errors are only warnings nowdays
  * be more careful with the signature file on network failures

 -- Michael Vogt <michael.vogt@ubuntu.com>  Mon, 20 Feb 2006 22:27:48 +0100

apt (0.6.43.2) unstable; urgency=low

  * Merge bubulle@debian.org--2005/apt--main--0 up to patch-166:
    - en_GB.po, de.po: fix spaces errors in "Ign " translations Closes: #347258
    - makefile: make update-po a pre-requisite of clean target so
    	        that POT and PO files are always up-to-date
    - sv.po: Completed to 511t. Closes: #346450
    - sk.po: Completed to 511t. Closes: #346369
    - fr.po: Completed to 511t
    - *.po: Updated from sources (511 strings)
    - el.po: Completed to 511 strings Closes: #344642
    - da.po: Completed to 511 strings Closes: #348574
    - es.po: Updated to 510t1f Closes: #348158
    - gl.po: Completed to 511 strings Closes: #347729
    - it.po: Yet another update Closes: #347435
  * added debian-archive-keyring to the Recommends (closes: #347970)
  * fixed message in apt-key to install debian-archive-keyring 
  * typos fixed in apt-cache.8 (closes: #348348, #347349)
  * add patch to fix http download corruption problem (thanks to
    Petr Vandrovec, closes: #280844, #290694)

 -- Michael Vogt <mvo@debian.org>  Thu, 19 Jan 2006 00:06:33 +0100

apt (0.6.43.1ubuntu1) dapper; urgency=low

  * Merge bubulle@debian.org--2005/apt--main--0 up to patch-159:
    - en_GB.po, de.po: fix spaces errors in "Ign " translations
      Closes: #347258
    - makefile: make update-po a pre-requisite of clean target so
	        that POT and PO files are always up-to-date
    - sv.po: Completed to 511t. Closes: #346450
    - sk.po: Completed to 511t. Closes: #346369
    - fr.po: Completed to 511t
    - *.po: Updated from sources (511 strings)
  * add patch to fix http download corruption problem (thanks to
    Petr Vandrovec, closes: #280844, #290694)
  * added APT::Periodic::Unattended-Upgrade (requires the package
    "unattended-upgrade")

 -- Michael Vogt <michael.vogt@ubuntu.com>  Tue, 10 Jan 2006 17:09:31 +0100

apt (0.6.43.1) unstable; urgency=low

  * Merge bubulle@debian.org--2005/apt--main--0 up to patch-148:
    * fr.po: Completed to 510 strings
    * it.po: Completed to 510t
    * en_GB.po: Completed to 510t
    * cs.po: Completed to 510t
    * zh_CN.po: Completed to 510t
    * el.po: Updated to 510t
    * vi.po: Updated to 383t93f34u
    * tl.po: Completed to 510 strings (Closes: #344306)
    * sv.po: Completed to 510 strings (Closes: #344056)
    * LINGUAS: disabled Hebrew translation. (Closes: #313283)
    * eu.po: Completed to 510 strings (Closes: #342091)
  * apt-get source won't download already downloaded files again
    (closes: #79277)
  * share/debian-archive.gpg: new 2006 ftp-archive signing key added
    (#345891)
  * redownload the Release file if IMS-Hit and gpg failure
  * deal with multiple signatures on a Release file

 -- Michael Vogt <mvo@debian.org>  Fri,  6 Jan 2006 01:17:08 +0100

apt (0.6.43ubuntu2) dapper; urgency=low

  * merged some missing bits that wheren't merged by baz in the previous
    upload (*grumble*)

 -- Michael Vogt <michael.vogt@ubuntu.com>  Thu,  8 Dec 2005 18:35:58 +0100

apt (0.6.43ubuntu1) dapper; urgency=low

  * merged with debian

 -- Michael Vogt <michael.vogt@ubuntu.com>  Fri, 25 Nov 2005 11:36:29 +0100

apt (0.6.43) unstable; urgency=medium

  * Merge bubulle@debian.org--2005/apt--main--0 up to patch-132:  
    * zh_CN.po: Completed to 510 strings(Closes: #338267)
    * gl.po: Completed to 510 strings (Closes: #338356)
  * added support for "/etc/apt/sources.list.d" directory 
    (closes: #66325)
  * make pkgDirStream (a bit) more complete
  * fix bug in pkgCache::VerIterator::end() (thanks to Daniel Burrows)
    (closes: #339533)
  * pkgAcqFile is more flexible now (closes: #57091)
  * support a download rate limit for http (closes: #146877)
  * included lots of the speedup changes from #319377
  * add stdint.h to contrib/md5.h (closes: #340448)
  * ABI change, library name changed (closes: #339147)
  * Fix GNU/kFreeBSD crash on non-existing server file (closes: #317718)
  * switch to libdb4.3 in build-depends
  
 -- Michael Vogt <mvo@debian.org>  Tue, 29 Nov 2005 00:17:07 +0100

apt (0.6.42.3ubuntu2) dapper; urgency=low

  * Merge bubulle@debian.org--2005/apt--main--0 up to patch-131:  
    * zh_CN.po: Completed to 507 strings(Closes: #338267)
    * gl.po: Completed to 510 strings (Closes: #338356)
  * added support for "/etc/apt/sources.list.d" directory 
    (closes: #66325)
  
 -- Michael Vogt <michael.vogt@ubuntu.com>  Mon, 14 Nov 2005 15:30:12 +0100

apt (0.6.42.3ubuntu1) dapper; urgency=low

  * synced with debian

 -- Michael Vogt <michael.vogt@ubuntu.com>  Thu, 10 Nov 2005 05:05:56 +0100

apt (0.6.42.3) unstable; urgency=low

  * Merge bubulle@debian.org--2005/apt--main--0 up to patch-129:
    - patch-118: Russian translation update by Yuri Kozlov (closes: #335164)
    - patch-119: add update-po as a pre-req for binary (closes: #329910)
    - patch-121: Complete French translation
    - patch-125: Fixed localization of y/n questions in German translation 
                 (closes: #337078)
    - patch-126: Swedish translation update (closes: #337163)
    - patch-127: Complete Tagalog translation (closes: #337306)
    - patch-128: Danish translation update (closes: #337949)
    - patch-129: Basque translation update (closes: #338101)
  * cmdline/apt-get.cc:
    - bufix in FindSrc  (closes: #335213, #337910)
  * added armeb to archtable (closes: #333599)
  * with --allow-unauthenticated use the old fallback behaviour for
    sources (closes: #335112)
   
 -- Michael Vogt <mvo@debian.org>  Wed,  9 Nov 2005 07:22:31 +0100

apt (0.6.42.2) unstable; urgency=high

  * NMU (approved by maintainer)
  * Add AMD64 archive signing key to debian-archive.gpg (closes: #336500).
  * Add big-endian arm (armeb) support (closes: #333599).
  * Priority high to get the AMD key into testing ASAP.

 -- Frans Pop <fjp@debian.org>  Sun, 30 Oct 2005 21:29:11 +0100
 
apt (0.6.42.1) unstable; urgency=low

  * fix a incorrect example in the apt_prefrences man page
    (thanks to Filipus Klutiero, closes: #282918)
  * apt-pkg/pkgrecords.cc:
    - revert patch from last version, it causes trouble on alpha 
      and ia64 (closes: #335102, #335103)
  * cmdline/apt-get.cc:
    - be extra carefull in FindSrc (closes: #335213)

 -- Michael Vogt <mvo@debian.org>  Sat, 22 Oct 2005 23:44:35 +0200

apt (0.6.42) unstable; urgency=low

  * apt-pkg/cdrom.cc:
    - unmount the cdrom when apt failed to locate any package files
  * allow cdrom failures and fallback to other sources in that case
    (closes: #44135)
  * better error text when dpkg-source fails 
  * Merge bubulle@debian.org--2005/apt--main--0 up to patch-115:
    - patch-99: Added Galician translation
    - patch-100: Completed Danish translation (Closes: #325686)
    - patch-104: French translation completed
    - patch-109: Italian translation completed
    - patch-112: Swedish translation update 
    - patch-115: Basque translation completed (Closes: #333299)
  * applied french man-page update (thanks to Philippe Batailler)
    (closes: #316638, #327456)
  * fix leak in the mmap code, thanks to Daniel Burrows for the
    patch (closes: #250583)
  * support for apt-get [build-dep|source] -t (closes: #152129)
  * added "APT::Authentication::TrustCDROM" option to make the life
    for the installer people easier (closes: #334656)
  * fix crash in apt-ftparchive (thanks to Bastian Blank for the patch)
    (closes: #334671)
  * apt-pkg/contrib/md5.cc:
    - fix a alignment problem on sparc64 that gives random bus errors
      (thanks to Fabbione for providing a test-case)
  * init the default ScreenWidth to 79 columns by default 
    (Closes: #324921)
  * cmdline/apt-cdrom.cc: 
    - fix some missing gettext() calls (closes: #334539)
  * doc/apt-cache.8.xml: fix typo (closes: #334714)

 -- Michael Vogt <mvo@debian.org>  Wed, 19 Oct 2005 22:02:09 +0200

apt (0.6.41) unstable; urgency=low

  * improved the support for "error" and "conffile" reporting from
    dpkg, added the format to README.progress-reporting
  * added README.progress-reporting to the apt-doc package
  * improved the network timeout handling, if a index file from a 
    sources.list times out or EAI_AGAIN is returned from getaddrinfo, 
    don't try to get the other files from that entry
  * Support architecture-specific extra overrides
    (closes: #225947). Thanks to  Anthony Towns for idea and
    the patch, thanks to Colin Watson for testing it.
  * Javier Fernandez-Sanguino Pen~a:
    - Added a first version of an apt-secure.8 manpage, and modified
      apt-key and apt.end accordingly. Also added the 'update'
      argument to apt-key which was previously not documented 
      (Closes: #322120)
  * Andreas Pakulat:
    - added example apt-ftparchive.conf file to doc/examples 
      (closes: #322483)
  * Fix a incorrect example in the man-page (closes: #282918)
  * Fix a bug for very long lines in the apt-cdrom code (closes: #280356)
  * Fix a manual page bug (closes: #316314)
  * Do md5sum checking for file and cdrom method (closes: #319142)
  * Change pkgPolicy::Pin from private to protected to let subclasses
    access it too (closes: #321799)
  * add default constructor for PrvIterator (closes: #322267)
  * Reread status configuration on debSystem::Initialize() 
    (needed for apt-proxy, thanks to Otavio for this patch)
  
 -- Michael Vogt <mvo@debian.org>  Mon,  5 Sep 2005 22:59:03 +0200

apt (0.6.40.1ubuntu8) breezy; urgency=low

  * Cherry picked michael.vogt@ubuntu.com--2005/apt--mvo--0--patch-62:
    - fix for a bad memory/file leak in the mmap code (ubuntu #15603)
  * po/de.po, po/fr.po: 
    - updated the translations
  * po/makefile:
    - create a single pot file in each domain dir to make rosetta happy

 -- Michael Vogt <michael.vogt@ubuntu.com>  Wed, 28 Sep 2005 10:16:06 +0200

apt (0.6.40.1ubuntu7) breezy; urgency=low

  * updated the pot/po files , no code changes

 -- Michael Vogt <michael.vogt@ubuntu.com>  Tue, 27 Sep 2005 18:38:16 +0200

apt (0.6.40.1ubuntu6) breezy; urgency=low

  * Cherry picked michael.vogt@ubuntu.com--2005/apt--mvo--0--patch-56:
    - make it possible for apt to handle a failed MediaChange event and
      fall back to other sources (ubuntu #13713)

 -- Michael Vogt <michael.vogt@ubuntu.com>  Tue, 13 Sep 2005 22:09:50 +0200

apt (0.6.40.1ubuntu5) breezy; urgency=low

  * Cherry picked michael.vogt@ubuntu.com--2005/apt--mvo--0--patch-{50,51}.
    This adds media-change reporting to the apt status-fd (ubuntu #15213)
  * Cherry picked michael.vogt@ubuntu.com--2005/apt--mvo--0--patch-55:
    apt-pkg/cdrom.cc:
    - unmount the cdrom when apt failed to locate any package files

 -- Michael Vogt <michael.vogt@ubuntu.com>  Mon, 12 Sep 2005 15:44:26 +0200

apt (0.6.40.1ubuntu4) breezy; urgency=low

  * debian/apt.cron.daily:
    - fix a embarrassing typo
  
 -- Michael Vogt <michael.vogt@ubuntu.com>  Wed,  7 Sep 2005 10:10:37 +0200

apt (0.6.40.1ubuntu3) breezy; urgency=low

  * debian/apt.cron.daily:
    - use the ctime as well when figuring what packages need to
      be removed. This fixes the problem that packages copied with    
      "cp -a" (e.g. from the installer) have old mtimes (ubuntu #14504)

 -- Michael Vogt <michael.vogt@ubuntu.com>  Tue,  6 Sep 2005 18:30:46 +0200

apt (0.6.40.1ubuntu2) breezy; urgency=low

  * improved the support for "error" and "conffile" reporting from
    dpkg, added the format to README.progress-reporting
  * added README.progress-reporting to the apt-doc package
  * Do md5sum checking for file and cdrom method (closes: #319142)
  * Change pkgPolicy::Pin from private to protected to let subclasses
    access it too (closes: #321799)
  * methods/connect.cc:
    - send failure reason for EAI_AGAIN (TmpResolveFailure) to acuire-item
  * apt-pkg/acquire-item.cc:
    - fail early if a FailReason is TmpResolveFailure (avoids hangs during
      the install when no network is available)
  * merged michael.vogt@ubuntu.com--2005/apt--trust-cdrom--0

 -- Michael Vogt <michael.vogt@ubuntu.com>  Tue, 23 Aug 2005 19:44:55 +0200

apt (0.6.40.1ubuntu1) breezy; urgency=low

  * Synchronize with Debian

 -- Michael Vogt <michael.vogt@ubuntu.com>  Fri,  5 Aug 2005 14:20:56 +0200

apt (0.6.40.1) unstable; urgency=low

  * bugfix in the parsing code for the apt<->dpkg communication. apt 
    crashed when dpkg sends the same state more than once under certain
    conditions
  * 0.6.40 breaks the ABI but I accidentally didn't change the soname :/

 -- Michael Vogt <mvo@debian.org>  Fri,  5 Aug 2005 13:24:58 +0200

apt (0.6.40ubuntu1) breezy; urgency=low

  * Synchronize with Debian

 -- Matt Zimmerman <mdz@ubuntu.com>  Thu,  4 Aug 2005 15:53:22 -0700

apt (0.6.40) unstable; urgency=low

  * Patch from Jordi Mallach to mark some additional strings for translation
  * Updated Catalan translation from Jordi Mallach
  * Merge from bubulle@debian.org--2005/apt--main--0:
    - Update pot and merge with *.po
    - Updated French translation, including apt-key.fr.8
  * Restore changelog entries from the 0.6.x series that went to Debian
    experimental
  * Merge michael.vogt@ubuntu.com--2005/apt--progress-reporting--0
    - Provide an interface for progress reporting which can be used by
      (e.g.) base-config

 -- Matt Zimmerman <mdz@debian.org>  Thu, 28 Jul 2005 11:57:32 -0700

apt (0.6.39ubuntu4) breezy; urgency=low

  * Fix keyring paths in apt-key, apt.postinst (I swear I remember doing this
    before...)

 -- Matt Zimmerman <mdz@ubuntu.com>  Wed, 29 Jun 2005 08:39:17 -0700

apt (0.6.39ubuntu3) breezy; urgency=low

  * Fix keyring locations for Ubuntu in apt-key too.

 -- Colin Watson <cjwatson@ubuntu.com>  Wed, 29 Jun 2005 14:45:36 +0100

apt (0.6.39ubuntu2) breezy; urgency=low

  * Install ubuntu-archive.gpg rather than debian-archive.gpg as
    /etc/apt/trusted.gpg.

 -- Colin Watson <cjwatson@ubuntu.com>  Wed, 29 Jun 2005 11:53:34 +0100

apt (0.6.39ubuntu1) breezy; urgency=low

  * Michael Vogt
    - Change debian/bugscript to use #!/bin/bash (Closes: #313402)
    - Fix a incorrect example in the man-page (closes: #282918)
    - Support architecture-specific extra overrides
      (closes: #225947). Thanks to  Anthony Towns for idea and
      the patch, thanks to Colin Watson for testing it.
    - better report network timeouts from the methods to the acuire code,
      only timeout once per sources.list line

 -- Matt Zimmerman <mdz@ubuntu.com>  Tue, 28 Jun 2005 11:52:24 -0700

apt (0.6.39) unstable; urgency=low

  * Welsh translation update: daf@muse.19inch.net--2005/apt--main--0--patch-6
  * Merge mvo's changes from 0.6.36ubuntu1:
    michael.vogt@ubuntu.com--2005/apt--mvo--0--patch-32
  * Merge aggregated translation updates:
    bubulle@debian.org--2005/apt--main--0
  * Update priority of apt-utils to important, to match the override file
  * Install only one keyring on each branch (Closes: #316119)

 -- Matt Zimmerman <mdz@debian.org>  Tue, 28 Jun 2005 11:51:09 -0700

apt (0.6.38ubuntu1) breezy; urgency=low

  * First release from Ubuntu branch
  * Merge with --main--0, switch back to Ubuntu keyring

 -- Matt Zimmerman <mdz@ubuntu.com>  Sat, 25 Jun 2005 16:52:41 -0700

apt (0.6.38) unstable; urgency=low

  * Merge michael.vogt@ubuntu.com--2005/apt--fixes--0--patch-6, a workaround
    for the French man pages' failure to build
  * Branch Debian and Ubuntu
    - apt.postinst, apt-key: use the appropriate keyring
    - debian/rules: install all keyrings
  * Add the current Debian archive signing key (4F368D5D) to
    debian-archive.gpg
  * make pinning on the "component" work again (using the section of the 
    archive, we don't use per-section Release files anymore with apt-0.6)
    (closes ubuntu #9935)
  
 -- Matt Zimmerman <mdz@debian.org>  Sat, 25 Jun 2005 09:51:00 -0700

apt (0.6.37) breezy; urgency=low

  * Merge bubulle@debian.org--2005/apt--main--0 up to patch-81
    - patch-66: Italian update
    - patch-71: French update
    - patch-73: Basque update
    - patch-74: Hebrew update
    - patch-76: Correct Hebrew translation (Closes: #306658)
    - patch-77: French man page update
    - patch-79: Correct syntax errors in Hebrew translation
    - patch-81: Portuguese update
  * Fix build of French man pages (now using XML, not SGML)
  * Add Welsh translation from Dafydd Harries
    (daf@muse.19inch.net--2005/apt--main--0--patch-1)
  * Change debian/bugscript to use #!/bin/bash (Closes: #313402)
  * Fix a incorrect example in the man-page (closes: #282918)

 -- Matt Zimmerman <mdz@ubuntu.com>  Tue, 24 May 2005 14:38:25 -0700

apt (0.6.36ubuntu1) breezy; urgency=low

  * make it possible to write a cache-control: no-cache header even if
    no proxy is set to support transparent proxies (closes ubuntu: #10773)

  * Merge otavio@debian.org--2005/apt--fixes--0.6:
    - Fix comment about the need of xmlto while building from Arch;
    - Fix StatStore struct on cachedb.h to use time_t and then fix a compile
      warning;
    - Lock database at start of DoInstall routine to avoid concurrent
      runs of install/remove and update commands (Closes: #194467)
    - Fix warnings while compiling with GCC 4.0 compiler  

 -- Michael Vogt <michael.vogt@ubuntu.com>  Mon, 23 May 2005 11:57:53 +0200

apt (0.6.36) experimental; urgency=low

  * Merge apt--mvo--0:
    - apt-pkg/acquire-item.cc:
      added "Acquire::BrokenProxy" that will force apt to always 
      re-get the Release.gpg file (for broken proxies)
    - debian/apt.cron.daily:
      MinAge is defaulting to 2 days now to prevent over-aggresive removal 
    - apt-pkg/cdrom.cc:
      honor "Acquire::gpgv::Options" when verifying the signature (Ubuntu #8496)
 
 -- Michael Vogt <mvo@debian.org>  Thu, 31 Mar 2005 20:37:11 +0200

apt (0.6.35) hoary; urgency=low

  * Merge apt--mvo--0 (incorporates 0.6.34ubuntu1):
    - Implement MaxSize and MaxAge in apt.cron.daily, to prevent the cache
      from growing too large (Ubuntu #6761)
    - some comments about the pkgAcqMetaSig::Custom600Headers() added
    - use gpg --with-colons
    - commented the ftp no_proxy unseting in methods/ftp.cc
    - added support for "Acquire::gpgv::options" in methods/gpgv.cc
  * Merge bubulle@debian.org--2005/apt--main--0
    - Make capitalization more consistent
    - Un-fuzzy translations resulting from capitalization changes
    - Italian translation update

 -- Matt Zimmerman <mdz@ubuntu.com>  Mon,  7 Mar 2005 20:08:33 -0800

apt (0.6.34) hoary; urgency=low

  * Add missing semicolon to configure-index (Closes: #295773)
  * Update build-depends on gettext to 0.12 (Closes: #295077)
  * Merge from bubulle@debian.org--2005/apt--main--0 to get
    translation updates

 -- Matt Zimmerman <mdz@ubuntu.com>  Fri,  4 Mar 2005 16:13:15 -0800

apt (0.6.33) hoary; urgency=low

  * Merge michael.vogt@ubuntu.com--2005/apt--mvo--0 (through patch-6)
    - patch-1: cosmetic changes (whitespace, "Apt::GPGV->APT::GPGV")
    - patch-2: (doc) documentation for gpgv
    - patch-3: (doc) new config variables added configure-index
    - patch-4: pkgAcquire::Run() pulse intervall can be configured
    - patch-5: fix for apt-get update removing Release.gpg files (#6865)
    - patch-6: change the path scoring in apt-cdrom, prefer pathes without
      symlinks

 -- Matt Zimmerman <mdz@ubuntu.com>  Sat, 26 Feb 2005 15:21:17 -0800

apt (0.6.32) hoary; urgency=low

  * Merge michael.vogt@ubuntu.com--2005/apt--mvo--0 (patch-1)
    - Implement Acquire::gpgv::options (Ubuntu bug#6283)

 -- Matt Zimmerman <mdz@ubuntu.com>  Tue,  8 Feb 2005 19:31:15 -0800

apt (0.6.31) hoary; urgency=low

  * Matt Zimmerman
    - Remove debugging output from apt.cron.daily (no one noticed?)
    - Apply patch from Anthony Towns to allow SHA1Summation to process a file
      descriptor until EOF, rather than requiring that the length of input be
      specified (Closes: #291338)
    - Fix build/install of Polish offline documentation, based on patch from
      Christian Perrier (Closes: #270404)
  * Michael Vogt
    - apt-cdrom.cc seperated into frontend (cmdline/apt-cdrom.cc and library
      apt-pkg/cdrom.{cc,h}) (Ubuntu #5668)

 -- Matt Zimmerman <mdz@ubuntu.com>  Fri,  4 Feb 2005 10:23:01 -0800

apt (0.6.30) unstable; urgency=low

  * Add ppc64 to buildlib/archtable
  * Merge michael.vogt@canonical.com--2004/apt--status-fd--0
    - Support preserving dpkg status file descriptor, to support
      better integration with synaptic
  
 -- Matt Zimmerman <mdz@ubuntu.com>  Wed, 19 Jan 2005 00:26:01 -0800

apt (0.6.29) hoary; urgency=low

  * Merge apt--mvo--0 (0.6.27ubuntu4)
  

 -- Matt Zimmerman <mdz@canonical.com>  Tue, 28 Dec 2004 17:18:02 -0800

apt (0.6.28) hoary; urgency=low

  * Merge apt--mvo--0
  * Rebuild source to get rid of arch metadata and temporary files in
    0.6.27ubuntu3

 -- Matt Zimmerman <mdz@canonical.com>  Thu, 23 Dec 2004 18:53:16 -0800

apt (0.6.27ubuntu4) hoary; urgency=low

  * remove old sig-file in partial/ before starting to fetch a new sig-file
    (see ubuntu #4769 for the rational)
  * added apt-key update method (uses ubuntu-keyring)
  * documented the "--allow-unauthenticated" switch
  * added DEB_BUILD_PROG_OPTS to debian/rules (additonal options can be 
    passed to DEB_BUILD_PROG like "-S")

 -- Michael Vogt <mvo@debian.org>  Thu, 23 Dec 2004 11:12:51 +0100

apt (0.6.27ubuntu3) hoary; urgency=low

  * added a exact dependency from libapt-pkg-dev to the apt version it was
    build with

 -- Michael Vogt <mvo@debian.org>  Wed, 15 Dec 2004 09:56:32 +0100

apt (0.6.27ubuntu2) hoary; urgency=low

  * fixed a bug in the rule file that happend during the big 0.5->0.6 merge

 -- Michael Vogt <mvo@debian.org>  Tue, 14 Dec 2004 12:14:25 +0100

apt (0.6.27ubuntu1) hoary; urgency=low

  * chmod 755 /usr/bin/apt-key
  * don't display a error when a apt-get update don't find a 
    Packages.bz2/Sources.bz2 file

 -- Michael Vogt <mvo@debian.org>  Mon, 13 Dec 2004 18:40:21 +0100

apt (0.6.27) hoary; urgency=low

  * Merge apt--authentication--0 branch
    - Implement gpg authentication for package repositories (Closes: #203741)
    - Also includes Michael Vogt's fixes
  * Merge apt--misc-abi-changes--0 branch
    - Use pid_t throughout to hold process IDs (Closes: #226701)
    - Import patch from Debian bug #195510: (Closes: #195510)
      - Make Simulate::Describe and Simulate::ShortBreaks private member
        functions
      - Add a parameter (Candidate) to Describe to control whether the
        candidate version is displayed
      - Pass an appropriate value for Candidate everywhere Describe is called

 -- Matt Zimmerman <mdz@canonical.com>  Mon, 13 Dec 2004 01:03:11 -0800

apt (0.6.25) experimental; urgency=low

  * Fix handling of two-part sources for sources.list deb-src entries in
    the same way that deb entries were fixed

 -- Matt Zimmerman <mdz@debian.org>  Wed,  9 Jun 2004 05:29:50 -0700

apt (0.6.24) experimental; urgency=low

  * YnPrompt fixes were inadvertently left out, include them (Closes:
    #249251)

 -- Matt Zimmerman <mdz@debian.org>  Sun, 16 May 2004 14:18:53 -0700

apt (0.6.23) experimental; urgency=low

  * Remove obsolete pkgIterator::TargetVer() (Closes: #230159)
  * Reverse test in CheckAuth to match new prompt (Closes: #248211)

 -- Matt Zimmerman <mdz@debian.org>  Sun,  9 May 2004 21:01:58 -0700

apt (0.6.22) experimental; urgency=low

  * Merge 0.5.25
  * Make the unauthenticated packages prompt more intuitive (yes to
    continue, default no), but require --force-yes in addition to
    --assume-yes in order to override

 -- Matt Zimmerman <mdz@debian.org>  Fri, 19 Mar 2004 13:55:35 -0800

apt (0.6.21) experimental; urgency=low

  * Merge 0.5.24

 -- Matt Zimmerman <mdz@debian.org>  Tue, 16 Mar 2004 22:52:34 -0800

apt (0.6.20) experimental; urgency=low

  * Merge 0.5.23

 -- Matt Zimmerman <mdz@debian.org>  Thu, 26 Feb 2004 17:17:02 -0800

apt (0.6.19) experimental; urgency=low

  * Merge 0.5.22
  * Convert apt-key(8) to docbook XML

 -- Matt Zimmerman <mdz@debian.org>  Mon,  9 Feb 2004 15:44:49 -0800

apt (0.6.18) experimental; urgency=low

  * Add new Debian Archive Automatic Signing Key to the default keyring
    (existing keyrings are not updated; do that yourself)

 -- Matt Zimmerman <mdz@debian.org>  Sat, 17 Jan 2004 17:04:30 -0800

apt (0.6.17) experimental; urgency=low

  * Merge 0.5.21
  * Handle more IMS stuff correctly

 -- Matt Zimmerman <mdz@debian.org>  Fri, 16 Jan 2004 10:54:25 -0800

apt (0.6.16) experimental; urgency=low

  * Fix some cases where the .gpg file could be left in place when it is
    invalid

 -- Matt Zimmerman <mdz@debian.org>  Fri,  9 Jan 2004 09:22:15 -0800

apt (0.6.15) experimental; urgency=low

  * s/Debug::Acquire::gpg/&v/
  * Honor the [vendor] syntax in sources.list again (though it is not
    presently used for anything)
  * Don't ship vendors.list(5) since it isn't used yet
  * Revert change from 0.6.10; it was right in the first place and the
    problem was apparently something else.  Archive = Suite.

 -- Matt Zimmerman <mdz@debian.org>  Mon,  5 Jan 2004 17:43:01 -0800

apt (0.6.14) experimental; urgency=low

  * Merge 0.5.20

 -- Matt Zimmerman <mdz@debian.org>  Sun,  4 Jan 2004 11:09:21 -0800

apt (0.6.13) experimental; urgency=low

  * Merge 0.5.19

 -- Matt Zimmerman <mdz@debian.org>  Sat,  3 Jan 2004 16:22:31 -0800

apt (0.6.12) experimental; urgency=low

  * Have pkgAcquireIndex calculate an MD5 sum if one is not provided by
    the method (as with file: and copy:).  Local repositories
  * Fix warning about dist name mismatch to actually print what it was
    expecting
  * Don't expect any particular distribution name for two-part
    sources.list entries
  * Merge 0.5.18

 -- Matt Zimmerman <mdz@debian.org>  Fri,  2 Jan 2004 13:59:00 -0800

apt (0.6.11) experimental; urgency=low

  * Support IMS requests of Release.gpg and Release
  * This required API changes, bump the libapt-pkg version
  * Copy local Release files into Dir::State::Lists
  * Set IndexFile attribute when retrieving Release and Release.gpg so
    that the appropriate Cache-Control headers are sent

 -- Matt Zimmerman <mdz@debian.org>  Fri,  2 Jan 2004 10:46:17 -0800

apt (0.6.10) experimental; urgency=low

  * Use "Codename" (woody, sarge, etc.) to supply the value of the
    "Archive" package file attribute, used to match "release a=" type
    pins, rather than "Suite" (stable, testing, etc.)

 -- Matt Zimmerman <mdz@debian.org>  Thu,  1 Jan 2004 16:56:47 -0800

apt (0.6.9) experimental; urgency=low

  * Another tagfile workaround

 -- Matt Zimmerman <mdz@debian.org>  Thu,  1 Jan 2004 13:56:08 -0800

apt (0.6.8) experimental; urgency=low

  * Add a config option and corresponding command line option
    (--allow-unauthenticated) to apt-get, to make buildd operators happy
    (Closes: #225648)

 -- Matt Zimmerman <mdz@debian.org>  Wed, 31 Dec 2003 08:28:04 -0800

apt (0.6.7) experimental; urgency=low

  * Forgot to revert part of the changes to tagfile in 0.6.4.  Hopefully
    will fix segfaults for some folks.

 -- Matt Zimmerman <mdz@debian.org>  Wed, 31 Dec 2003 08:01:28 -0800

apt (0.6.6) experimental; urgency=low

  * Restore the ugly hack I removed from indexRecords::Load which set the
    pkgTagFile buffer size to (file size)+256.  This is concealing a bug,
    but I can't fix it right now.  This should fix the segfaults that
    folks are seeing with 0.6.[45].

 -- Matt Zimmerman <mdz@debian.org>  Mon, 29 Dec 2003 18:11:13 -0800

apt (0.6.5) experimental; urgency=low

  * Move the authentication check into a separate function in apt-get
  * Fix display of unauthenticated packages when they are in the cache
    (Closes: #225336)

 -- Matt Zimmerman <mdz@debian.org>  Sun, 28 Dec 2003 16:47:57 -0800

apt (0.6.4) experimental; urgency=low

  * Use the top-level Release file in LoadReleaseInfo, rather than looking
    for the per-section ones (which aren't downloaded anymore).  This
    unbreaks release pinning, including the NotAutomatic bit used by
    project/experimental
  * Use FileFd::Size() rather than a separate stat() call in
    LoadReleaseInfo
  * Fix pkgTagFile to leave a little extra room at the end of the buffer
    to append the record separator if it isn't present
  * Change LoadReleaseInfo to use "Suite" rather than "Archive", to match
    the Debian archive's dist-level Release files

 -- Matt Zimmerman <mdz@debian.org>  Sun, 28 Dec 2003 15:55:55 -0800

apt (0.6.3) experimental; urgency=low

  * Fix MetaIndexURI for flat ("foo/") sources

 -- Matt Zimmerman <mdz@debian.org>  Sun, 28 Dec 2003 12:11:56 -0800

apt (0.6.2) experimental; urgency=low

  * Add space between package names when multiple unauthenticated packages
    are being installed (Closes: #225212)
  * Provide apt-key with a secret keyring and a trustdb, even though we
    would never use them, because it blows up if it doesn't have them
  * Fix typo in apt-key(8) (standard input is '-', not '/')

 -- Matt Zimmerman <mdz@debian.org>  Sat, 27 Dec 2003 13:01:40 -0800

apt (0.6.1) experimental; urgency=low

  * Merge apt 0.5.17
  * Rearrange Release file authentication code to be more clear
  * If Release is present, but Release.gpg is not, don't forget to still
    queue Packages files
  * Convert distribution "../project/experimental" to "experimental" for
    comparison purposes
  * Make a number of Release file errors into warnings; for now, it is OK
    not to have a codename, for example.  We mostly care about checksums
    for now

 -- Matt Zimmerman <mdz@debian.org>  Fri, 26 Dec 2003 15:12:47 -0800

apt (0.6.0) experimental; urgency=low

  * Signature verification support patch ("apt-secure") from Colin Walters
    <walters@debian.org> and Isaac Jones <ijones@syntaxpolice.org>.  This
    implements:
     - Release signature verification (Release.gpg)
     - Packages, Sources md5sum verification against Release
     - Closes: #203741
  * Make some modifications to signature verification support:
    - Release.gpg is always retrieved and verified if present, rather than
      requiring that sources be configured as secure
    - Print a hint about installing gnupg if exec(gpgv) fails
    - Remove obsolete pkgAcqIndexRel
    - Move vendors.list stuff into a separate module (vendorlist.{h,cc})
    - If any files about to be retrieved are not authenticated, issue a
      warning to the user and require confirmation
    - Fix a heap corruption bug in pkgSrcRecords::pkgSrcRecords()
  * Suggests: gnupg
  * Install a keyring in /usr/share/apt/debian-archive.gpg containing an
    initial set of Debian archive signing keys to seed /etc/apt/trusted.gpg
  * Add a new tool, apt-key(8) used to manage the keyring

 -- Matt Zimmerman <mdz@debian.org>  Fri, 26 Dec 2003 08:27:19 -0800

apt (0.5.32) hoary; urgency=low

  * Call setlocale in the methods, so that the messages are properly
    localised (Closes: #282700)
  * Implement support for bzip2-compressed debs (data.tar.bz2)

 -- Matt Zimmerman <mdz@canonical.com>  Sat, 11 Dec 2004 09:05:52 -0800

apt (0.5.31) unstable; urgency=low

  * New Romanian translation from Sorin Batariuc <sorin@bonbon.net>
    (Closes: #281458)
  * Merge changes from Hoary (0.5.30,0.5.30ubuntu2]
  * Fix the example in apt_preferences(5) to match the text
    (Closes: #222267)
  * Add APT::Periodic::Autoclean setting, to allow "apt-get autoclean" to
    be run periodically.  This is useful with
    APT::Periodic::Download-Upgradeable-Packages, and defaults to the same
    value, so that the cache size is bounded

 -- Matt Zimmerman <mdz@debian.org>  Tue, 23 Nov 2004 12:53:04 -0800

apt (0.5.30ubuntu2) hoary; urgency=low

  * bzip2 is now "Suggested" and it will detect if bzip2 is installed 
    and only then trying to get Packages.bz2

 -- Michael Vogt <mvo@debian.org>  Fri, 19 Nov 2004 12:00:39 +0100

apt (0.5.30ubuntu1) hoary; urgency=low

  * Need to Depend: bzip2 or Packages.bz2 fail.

 -- LaMont Jones <lamont@canonical.com>  Thu, 18 Nov 2004 12:51:05 -0700

apt (0.5.30) hoary; urgency=low

  * Patch from Michael Vogt to enable Packages.bz2 use, with a fallback to
    Packages.gz if it is not present (Closes: #37525)

 -- Matt Zimmerman <mdz@debian.org>  Mon, 15 Nov 2004 12:57:28 -0800

apt (0.5.29) unstable; urgency=low

  * Don't hardcode paths in apt.cron.daily
  * Add to apt.cron.daily the capability to pre-download upgradeable
    packages
  * Place timestamp files in /var/lib/apt/periodic, rather than
    /var/lib/apt itself
  * Standardize debhelper files a bit
    - Create all directories in debian/dirs rather than creating some on
      the dh_installdirs command line
    - Rename debian/dirs to debian/apt.dirs, debian/examples to
      debian/apt.examples

 -- Matt Zimmerman <mdz@debian.org>  Sat, 13 Nov 2004 17:58:07 -0800

apt (0.5.28) hoary; urgency=low

  * Translation updates:
    - Updated Hungarian from Kelemen Gábor <kelemeng@gnome.hu> (Closes: #263436)
    - Updated Greek from George Papamichelakis (Closes: #265004)
    - Updated Simplified Chinese from Tchaikov (Closes: #265190)
    - Updated French by Christian Perrier (Closes: #265816)
    - Updated Japanese by Kenshi Muto (Closes: #265630)
    - Updated Catalan from Jordi Mallach
    - Updated Dutch from Bart Cornelis (Closes: #268258, #278697)
    - Updated Portuguese from Miguel Figueiredo (Closes: #268265)
    - Updated Polish from Robert Luberda <robert@debian.org> (Closes: #268451)
    - Updated Danish from Claus Hindsgaul (Closes: #269417)
    - Updated Norwegian Nynorsk from Håvard Korsvoll <korsvoll@skulelinux.no>
      (Closes: #269965)
    - Updated Russian from Yuri Kozlov <yuray@id.ru> (Closes: #271104)
    - Updated Italian from Samuele Giovanni Tonon <samu@debian.org>
      (Closes: #275083)
    - Updated Brazilian Portuguese from Andre Luis Lopes (Closes: #273944)
    - Updated Slovak from Peter Mann (Closes: #279481)
  * APT::Get::APT::Get::No-List-Cleanup -> APT::Get::List-Cleanup in apt-get.cc
    (Closes: #267266)
  * Merge Ubuntu changes:
    - Set default Dpkg::MaxArgs to 1024, and Dpkg::MaxArgBytes to 32k.
      Needed to work around ordering bugs when installing a large number of
      packages
    - Patch from Michael Vogt to add an optional cron job which
      can run apt-get update periodically
  * Add arch-build target to debian/rules

 -- Matt Zimmerman <mdz@debian.org>  Sat, 13 Nov 2004 15:52:20 -0800

apt (0.5.27) unstable; urgency=high

  * Sneak in a bunch of updated translations before the freeze
    (no code changes)
  * Translation updates:
    - New Finnish translation from Tapio Lehtonen <tale@debian.org>
      (Closes: #258999)
    - New Bosnian translation from Safir Šećerović <sapphire@linux.org.ba>
      (Closes: #254201)
    - Fix Italian incontrario (Closes: #217277)
    - Updated Spanish from Ruben Porras (Closes: #260483)
    - Updated Danish from Claus Hindsgaul (Closes: #260569)
    - Updated Slovak from Peter Mann (Closes: #260627)
    - Updated Portuguese from Miguel Figueiredo (Closes: #261423)
  * Bring configure-index up to date with documented options, patch from
    Uwe Zeisberger <zeisberg@informatik.uni-freiburg.de> (Closes: #259540)
  * Note in apt.conf(5) that configure-index does not contain strictly
    default values, but also examples
  * Add Polish translation of offline.sgml (Closes: #259229)

 -- Matt Zimmerman <mdz@debian.org>  Thu, 29 Jul 2004 09:30:12 -0700

apt (0.5.26) unstable; urgency=low

  * Translation updates:
    - Spanish update from Ruben Porras <nahoo82@telefonica.net> (Closes: #248214)
    - Sync Spanish apt(8) (Closes: #249241)
    - French update from Christian Perrier <bubulle@debian.org> (Closes: #248614)
    - New Slovak translation from Peter Mann <Peter.Mann@tuke.sk> (Closes: #251676)
    - Czech update from Miroslav Kure <kurem@upcase.inf.upol.cz> (Closes: #251682)
    - pt_BR update from Andre Luis Lopes <andrelop@debian.org> (Closes: #251961)
    - German translation of apt(8) from Helge Kreutzmann <kreutzm@itp.uni-hannover.de>
      (Closes: #249453)
    - pt update from Miguel Figueiredo <elmig@debianpt.org> (Closes: #252700)
    - New Hebrew translation from Lior Kaplan <webmaster@guides.co.il>
      (Closes: #253182)
    - New Basque translation from Piarres Beobide Egaña <pi@beobide.net>
      (Vasco - Euskara - difficult language, Closes: #254407) and already a
      correction (Closes: #255760)
    - Updated Brazilian Portuguese translation from
      Guilherme de S. Pastore <gpastore@colband.com.br> (Closes: #256396)
    - Updated Greek translation (complete now) from
      George Papamichelakis <george@step.gr> (Closes: #256797)
    - New Korean translation from Changwoo Ryu <cwryu@debian.org>
      (Closes: #257143)
    - German translation now available in two flavours: with Unicode usage and
      without (related to #228486, #235759)
  * Update apt-get(8) to reflect the fact that APT::Get::Only-Source will
    affect apt-get build-dep as well as apt-get source
  * Remove aborted remnants of a different method of implementing DEB_BUILD_OPTIONS
    from debian/rules
  * Fix typo in error message when encountering unknown type in source list
    (Closes: #253217)
  * Update k*bsd-gnu arch names in buildlib/ostable (Closes: #253532)
  * Add amd64 to buildlib/archtable (Closes: #240896)
  * Have configure output a more useful error message if the architecture
    isn't in archtable

 -- Matt Zimmerman <mdz@debian.org>  Thu,  8 Jul 2004 15:53:28 -0700

apt (0.5.25) unstable; urgency=low

  * Patch from Jason Gunthorpe to remove arbitrary length limit on Binary
    field in SourcesWriter::DoPackage
  * Fix typo in apt-cache(8) (Closes: #238578)
  * Fix obsolete reference to bug(1) in stub apt(8) man page
    (Closes: #245923)
  * Fix typo in configure-index (RecruseDepends -> RecurseDepends)
    (Closes: #246550)
  * Support DEB_BUILD_OPTIONS=noopt in debian/rules
    (Closes: #244293)
  * Increase length of line buffer in ReadConfigFile to 1024 chars;
    detect if a line is longer than that and error out
    (Closes: #244835)
  * Suppress a signed/unsigned warning in apt-cache.cc:DisplayRecord
  * Build apt-ftparchive with libdb4.2 rather than libdb2
    - Patch from Clint Adams to do most of the work
    - Build-Depends: s/libdb2-dev/libdb4.2-dev/
    - Add AC_PREREQ(2.50) to configure.in
    - Use db_strerror(err) rather than GlobalError::Errno (which uses strerror)
    - Add note to NEWS.Debian about upgrading old databases
  * Attempt to fix problems with chunked encoding by stripping only a single CR
    (Closes: #152711)
  * Modify debian/rules cvs-build to use cvs export, to avoid picking up
    junk files from the working directory
  * Add lang=fr attribute to refentry section of
    apt-extracttemplates.fr.1.sgml and apt-sortpkgs.fr.1.sgml so they are
    correctly built
  * Remove extraneous '\' characters from <command> tags in
    apt_preferences.fr.5.sgml
  * Translation updates:
    - Updated Swedish translation from Peter Karlsson <peter@softwolves.pp.se>
      (Closes: #238943)
    - New Slovenian translation from Jure Čuhalev <gandalf@owca.info>
      (closes: #239785)
    - New Portuguese translation from Miguel Figueiredo <elmig@debianpt.org>
      (closes: #240074)
    - Updated Spanish translation from Ruben Porras <nahoo82@telefonica.net>
    - Updated Spanish translation of man pages from Ruben Porras
      <nahoo82@telefonica.net>
    - Updated Simplified Chinese translation from "Carlos Z.F. Liu" <carlos_liu@yahoo.com>
      (Closes: #241971)
    - Updated Russian translation from Dmitry Astapov <adept@despammed.com>
      (Closes: #243959)
    - Updated Polish translation from Marcin Owsiany <porridge@debian.org>
      (Closes: #242388)
    - Updated Czech translation from Miroslav Kure <kurem@upcase.inf.upol.cz>
      (Closes: #244369)
    - Updated Japanese translation from Kenshi Muto <kmuto@debian.org>
      (Closes: #244176)
    - Run make -C po update-po to update .po files
    - Updated French translation from Christian Perrier <bubulle@debian.org>
      (Closes: #246925)
    - Updated Danish translation from Claus Hindsgaul <claus_h@image.dk>
      (Closes: #247311)

 -- Matt Zimmerman <mdz@debian.org>  Sat,  8 May 2004 12:52:20 -0700

apt (0.5.24) unstable; urgency=low

  * Updated Czech translation from Miroslav Kure <kurem@upcase.inf.upol.cz>
    (Closes: #235822)
  * Updated French translation from Christian Perrier <bubulle@debian.org>
    (Closes: #237403)
  * Updates to XML man pages from richard.bos@xs4all.nl
  * Updated Danish translation from Claus Hindsgaul <claus_h@image.dk>
    (Closes: #237771)
  * Updated Greek translation from Konstantinos Margaritis
    <markos@debian.org>
    (Closes: #237806)
  * Updated Spanish translation from Ruben Porras <nahoo82@telefonica.net>
    (Closes: #237863)
  * Updated pt_BR translation from Andre Luis Lopes <andrelop@debian.org>
    (Closes: #237960)
  * Regenerate .pot file (Closes: #237892)
  * Updated Polish translation from Marcin Owsiany <porridge@debian.org>
    (Closes: #238333)
  * In pkgAcquire::Shutdown(), set the status of fetching items to
    StatError to avoid a sometimes large batch of error messages
    (Closes: #234685)
  * Implement an ugly workaround for the 10000-character limit on the
    Binaries field in debSrcRecordParser, until such time as some things
    can be converted over to use STL data types (ABI change) (Closes: #236688)
  * Increase default tagfile buffer from 32k to 128k; this arbitrary limit
    should also be removed someday (Closes: #174945)
  * Checked against Standards-Version 3.6.1 (no changes)

 -- Matt Zimmerman <mdz@debian.org>  Tue, 16 Mar 2004 22:47:55 -0800

apt (0.5.23) unstable; urgency=low

  * Cosmetic updates to XML man pages from Richard Bos <radoeka@xs4all.nl>
  * Use the 'binary' target rather than 'all' so that the ssh and bzip2
    symlinks are created correctly (thanks to Adam Heath)
    (Closes: #214842)
  * Updated Simplified Chinese translation of message catalog from Tchaikov
    <chaisave@263.net> (Closes: #234186)
  * Change default for Acquire::http::max-age to 0 to prevent index files
    being out of sync with each other (important with Release.gpg)
  * Add an assert() to make sure that we don't overflow a fixed-size
    buffer in the very unlikely event that someone adds 10 packaging
    systems to apt (Closes: #233678)
  * Fix whitespace in French translation of "Yes, do as I say!", which
    made it tricky to type, again.  Thanks to Sylvain Pasche
    <sylvain.pasche@switzerland.org> (Closes: #234494)
  * Print a slightly clearer error message if no packaging systems are
    available (Closes: #233681)
  * Point to Build-Depends in COMPILING (Closes: #233669)
  * Make debian/rules a bit more consistent in a few places.
    Specifically, always use -p$@ rather than an explicit package name,
    and always specify it first, and use dh_shlibdeps -l uniformly rather
    than sometimes changing LD_LIBRARY_PATH directly
  * Document unit for Cache-Limit (bytes) (Closes: #234737)
  * Don't translate "Yes, do as I say!" in Chinese locales, because it can
    be difficult to input (Closes: #234886)

 -- Matt Zimmerman <mdz@debian.org>  Thu, 26 Feb 2004 17:08:14 -0800

apt (0.5.22) unstable; urgency=low

  * Updated French translation of man pages from Philippe Batailler
    <philippe.batailler@free.fr> (Closes: #203119)
  * Initialize StatusFile in debSystem (Closes: #229791)
  * Fix apt-get's suggests/recommends printing, which was skipping every
    other dependency due to both using GlobOr and incrementing the DepIterator
    (Closes: #229722)
  * Restore SIGINT/SIGQUIT handlers to their old values (rather than
    SIG_DFL) after invoking dpkg (Closes: #229854)
  * Updated Dutch translation of message catalog from cobaco
    <cobaco@linux.be> (Closes: #229601)
  * Catalan translation from Antoni Bella, Matt Bonner and Jordi Mallach
    (Closes: #230102)
  * Simplified Chinese translation of message catalog from "Carlos
    Z.F. Liu" <carlos_liu@yahoo.com> (Closes: #230960)
  * Replace SGML manpages with XML man pages from richard.bos@xs4all.nl
    (Closes: #230687)
  * Updated Spanish translation of man pages from Ruben Porras
    <nahoo82@telefonica.net> (Closes: #231539)
  * New Czech translation of message catalog from Miroslav Kure
    <kurem@upcase.inf.upol.cz> (Closes: #231921)

 -- Matt Zimmerman <mdz@debian.org>  Mon,  9 Feb 2004 12:44:54 -0800

apt (0.5.21) unstable; urgency=low

  * Patch from Eric Wong <normalperson@yhbt.net> to include apt18n.h after
    other headers to avoid breaking locale.h when setlocale() is defined
    as an empty macro.  This was not a problem on Debian, but broke
    compilation on Solaris. (Closes: #226509)
  * Updated French translation from Pierre Machard <pmachard@debian.org>
    (Closes: #226886)
  * Add colons to apt-get's "kept back"/"upgraded"/"downgraded" messages
    (Closes: #226813)
  * Fix typo in apt-cache(8) (Closes: #226351)
  * Clearer error message in place of "...has no available version, but
    exists in the database" (Closes: #212203)
  * Patch from Oliver Kurth <oku@masqmail.cx> to use AC_CACHE_VAL for
    GLIBC_VER to make cross-compilation easier (Closes: #221528)
  * Add example preferences file (Closes: #220799)
  * Updated Greek translation from Konstantinos Margaritis <markos@debian.org>
    (Closes: #227205)
  * Updated Spanish translation of man pages from Ruben Porras
    <nahoo82@telefonica.net> (Closes: #227729)

 -- Matt Zimmerman <mdz@debian.org>  Fri, 16 Jan 2004 10:54:39 -0800

apt (0.5.20) unstable; urgency=low

  * Fixed German translations of "Suggested" from Christian Garbs
    <debian@cgarbs.de> (Closes: #197960)
  * Add an "apt-cache madison" command with an output format similar to
    the katie tool of the same name (but less functionality)
  * Fix debSourcesIndex::Describe() to correctly say "Sources" rather than
    "Packages"

 -- Matt Zimmerman <mdz@debian.org>  Sat,  3 Jan 2004 23:42:50 -0800

apt (0.5.19) unstable; urgency=low

  * Fix Packages::Extensions support in apt-ftparchive generate
    (Closes: #225453)

 -- Matt Zimmerman <mdz@debian.org>  Sat,  3 Jan 2004 16:20:31 -0800

apt (0.5.18) unstable; urgency=low

  * New no_NO.po file from Tollef Fog Heen <tfheen@debian.org> to fix
    encoding problems (Closes: #225602)
  * Have "apt-ftparchive release" strip the leading path component from
    the checksum entries

 -- Matt Zimmerman <mdz@debian.org>  Fri,  2 Jan 2004 11:24:35 -0800

apt (0.5.17) unstable; urgency=low

  * Enable apt-ftparchive to generate Release files.  Hopefully this will
    make it easier for folks to secure their apt-able packages

 -- Matt Zimmerman <mdz@debian.org>  Fri, 26 Dec 2003 12:53:21 -0800

apt (0.5.16) unstable; urgency=low

  * po/de.po update from Michael Karcher <karcher@physik.fu-berlin.de>
    (Closes: #222560)
  * Update config.guess and config.sub from autotools-dev 20031007.1
  * Add knetbsd to buildlib/ostable (Closes: #212344)
  * Don't suggest apt-get -f install to correct broken build-deps; broken
    installed packages are rarely the cause (Closes: #220858)
  * Avoid clobbering configure.in if sed fails

 -- Matt Zimmerman <mdz@debian.org>  Wed, 24 Dec 2003 14:54:40 -0800

apt (0.5.15) unstable; urgency=low

  * Spanish man pages, patch from Ruben Porras <nahoo82@telefonica.net>
    (Closes: #195444)
    - apt.es.8 wasn't included in the patch, but was referenced.  Fetched
      version 1.3 from debian-doc cvs
    - Create doc/es/.cvsignore
  * Patch from Koblinger Egmont <egmont@uhulinux.hu> to fix
    pkgCache::PkgFileIterator::Label() to correctly refer to File->Label
    rather than File->Origin (Closes: #213311)
  * Add missing comma and space to German translation of "downgraded"
    (Closes: #213975)
  * Add missing comma in apt_preferences(5) (Closes: #215362)
  * Fix whitespace in French translation of "Yes, do as I say!", which
    made it tricky to type.  Thanks to Sylvain Pasche
    <sylvain.pasche@switzerland.org> (Closes: #217152)
  * Let apt-get build-dep try alternatives if the installed package
    doesn't meet version requirements (Closes: #214736)
  * Fix version display for recommends (Closes: #219900)
  * Use isatty rather than ttyname for checking if stdin is a terminal.
    isatty has the advantage of not requiring /proc under Linux, and thus
    Closes: #221728
  * Correctly implement -n as a synonym for --names-only (Closes: #224515)
  * Update apt-cache(8)
    - Document --installed
    - --recursive applies to both depends and rdepends
  * Japanese translation of documentation from Kurasawa Nozomu <nabetaro@slug.jp>
    (Closes: #186235)
  * Clarify documentation of --no-upgrade in apt-get(8) (Closes: #219743)
  * Clean up and simplify some of the suggests/recommends display in apt-get
  * Use cvs update -d in debian/rules cvs-build rather than just update
  * Pass --preserve-envvar PATH --preserve-envvar CCACHE_DIR to debuild.  apt
    takes a long time to build, and ccache helps

 -- Matt Zimmerman <mdz@debian.org>  Sat, 20 Dec 2003 16:34:30 -0800

apt (0.5.14) unstable; urgency=low

  * apt-get build-dep, when trying to skip over the remaining elements of
    an or-expression, would accidentally inherit the version requirements of a
    later item in the or-expression.  Fixed it.
  * Let apt-get build-dep try alternatives if the first dependency in an
    or-expression is not available
  * Add a Debug::BuildDeps to generate some trace output
  * Help apt-get build-dep produce more useful error messages
  * Process build-dependencies in forward rather than reverse order
  * Error out if an installed package is too new for a << or <=
    build-dependency
  * apt-get build-dep should now be able to handle almost any package with
    correct build-depends.  The primary exception is build-dependencies on
    virtual packages with more than one provider, and these are
    discouraged for automated processing (but still common,
    unfortunately).

 -- Matt Zimmerman <mdz@debian.org>  Tue, 23 Sep 2003 22:57:31 -0400

apt (0.5.13) unstable; urgency=medium

  * Document configuration file comment syntax in apt.conf(5)
    (Closes: #211262)
  * s/removed/installed/ in a comment in apt-get.cc
  * Move comment for ListParser::ParseDepends into the right place
  * Don't preserve ownership when copying config.guess and config.sub.
    This broke builds where the clean target was run with different
    privileges than the rest of the build (i.e., root) (Closes: #212183)
  * On second thought, don't copy config.guess and config.sub at all.  I'd
    rather they always match what is in CVS.

 -- Matt Zimmerman <mdz@debian.org>  Mon, 22 Sep 2003 10:28:17 -0400

apt (0.5.12) unstable; urgency=low

  * Exclude subdirectories named 'debian-installer' from the apt-cdrom
    search (Closes: #210485 -- release-critical)

 -- Matt Zimmerman <mdz@debian.org>  Thu, 11 Sep 2003 21:48:14 -0400

apt (0.5.11) unstable; urgency=low

  * Updated pt_BR translations from Andre Luis Lopes <andrelop@debian.org>
    (Closes: #208302)
  * In apt.conf(5), give the fully qualified name of Dir::Bin::Methods,
    rather than just "methods"
  * Add new nb and nn translations from Petter Reinholdtsen <pere@hungry.com>
  * Clean up reportbug script a bit, and extend it to distinguish between a
    configuration file not existing and the user declining to submit it with
    the report
  * Add #include <langinfo.h> to cmdline/apt-get.cc.  This apparently gets
    pulled in by something else with recent g++ and/or glibc, but is
    required when building on, e.g., stable
  * Patch from Koblinger Egmont <egmont@uhulinux.hu> to fix version
    comparisons with '~' (Closes: #205960)
  * Disable Russian translation until someone can review it
    (Closes: #207690)

 -- Matt Zimmerman <mdz@debian.org>  Wed, 10 Sep 2003 19:41:28 -0400

apt (0.5.10) unstable; urgency=low

  * Correct the section in apt_preferences(5) on interpreting priorities
    to show that zero is not a valid priority, and print a warning if such
    a pin is encountered in the preferences file (Closes: #204971)
  * Regenerate French man pages from sgml source (Closes: #205886)
  * Get self-tests compiling again, updated for latest library API
    and g++ 3.3
  * Add version comparison tests for #194327 and #205960
  * Fix error message in version test to output versions in the order in
    which they were compared when the reverse comparison fails
  * Reference the source package bug page rather than the one for the
    binary package 'apt' in the man pages (Closes: #205290)
  * Updated Polish po file from Marcin Owsiany <porridge@debian.org>
    (Closes: #205950)
  * Mention some of the available frontends in apt-get(8) (Closes: #205829)
  * Add apt-config to SEE ALSO section of apt-get (Closes: #205036)
  * Add missing "lang" attributes to refentry tags in French man pages
    (apt-cdrom, apt-extracttemplates, apt-sortpkgs)
  * Change upgraded/newly installed/not fully installed or removed
    messages to be consistent and somewhat shorter (some translations
    exceeded 80 characters even in the simplest case)
  * Make APT::Get::Show-Upgraded (aka apt-get -u) default to true.
  * Updates to Dutch translation from Bart Cornelis <cobaco@linux.be>
    (Closes: #207656)

 -- Matt Zimmerman <mdz@debian.org>  Sun, 31 Aug 2003 21:12:39 -0400

apt (0.5.9) unstable; urgency=low

  * Oh well, apt isn't going to make it into testing anytime soon due to
    new glibc and gcc deps, so we might as well fix more bugs
  * Fix typo in example ftp-archive.conf (Closes: #203295)
  * Mention default setting for --all-versions (Closes: #203298)
  * Patch from Otavio Salvador <otavio@debian.org> to have --version
    only print the version (and not usage as well) (Closes: #203418)
  * Patch from Otavio Salvador <otavio@debian.org> to switch from
    dh_installmanpages to dh_installman.  Fixes the problem where the
    pt_BR man page was installed in the wrong location (Closes: #194558)
  * Move the French apt-ftparchive man page into apt-utils where it
    belongs.  apt-utils Replaces: apt (<< 0.5.9)
  * Write records from "apt-cache show" using fwrite(3) rather than
    write(2), in case for some reason the entire record doesn't get
    written by a single write(2)
  * Add new French man pages to doc/fr/.cvsignore
  * Add freebsd to buildlib/ostable (Closes: #193430)
  * Avoid segfault if a package name is specified which consists
    entirely of characters which look like end tags ('+', '-')
    (Closes: #200425)
  * Patch from Otavio Salvador <otavio@debian.org> to avoid listing
    suggests/recommends for packages which are selected for installation
    at the same time as the package which suggests/recommends them
    (Closes: #200102)
  * Patch from Otavio Salvador <otavio@debian.org> to avoid listing
    suggests/recommends which are Provided by a package which is already
    installed (Closes: #200395)
  * Patch to update pt_BR man page for apt_preferences(5) from Andre Luis
    Lopes <andrelop@debian.org> (Closes: #202245)
  * Use nl_langinfo(YESEXPR) rather than comparing to the translated
    string "Y".  Closes: #200953 and should make the prompting generally
    more robust in the face of i18n.  In the particular case of #200953,
    it was being fooled because of signedness issues with toupper(3)
    (Closes: #194614)
  * apt Suggests: aptitude | synaptic | gnome-apt | wajig
    (Closes: #146667)
  * Clean up whitespace in translated strings in ru.po, which messed up
    indentation (some other translations probably have similar problems)
    (Closes: #194282)
  * Run ispell -h over the man page sources and fix a bunch of typos
  * Use debian/compat rather than DH_COMPAT
  * Update to debhelper compatibility level 3
    - remove ldconfig calls from debian/{postinst,postrm} as dh_makeshlibs
      will add them
    - echo 3 > debian/compat
    - Build-Depends: debhelper (>= 3)
  * Exclude '.#*' from cvs-build
  * Let the ftp method work with ftp servers which do not require a
    password (Closes: #199425)
  * Build-depend on debhelper >= 4.1.62, because we need the fix for
    #204731 in order for dh_installman to work correctly
    with our SGML man pages
  * Move dh_makeshlibs ahead of dh_installdeb so that its postinst
    fragments are properly substituted

 -- Matt Zimmerman <mdz@debian.org>  Sun, 10 Aug 2003 19:54:39 -0400

apt (0.5.8) unstable; urgency=medium

  * urgency=medium because the changes since 0.5.5.1 are pretty safe as
    far as core functionality, 0.5.5.1 survived unstable for 10 days, and
    I don't want to delay apt's progress into testing any further.  It's
    decidedly better than 0.5.4.
  * Clarify the meaning of the only-source option in apt-get(8)
    (Closes: #177258)
  * Updated French man pages from Philippe Batailler
    <philippe.batailler@free.fr> (Closes: #182194)
  * Give a warning if an illegal type abbreviation is used when looking up a
    configuration item (Closes: #168453)
  * Improve build-depends handling of virtual packages even further, so that
    it will now also try to satisfy build-depends on virtual packages if they
    are not installed.  Note that this only works if there is only one
    package providing the virtual package, as in other cases (Closes: #165404)
  * Update config.guess and config.sub from autotools-dev 20030717.1
  * Tweak SGML in apt-extracttemplates.1.sgml so that literal '>' doesn't end
    up in output
  * Document SrcDirectory in apt-ftparchive.1.sgml (Closes: #156370)
  * Support TMPDIR in apt-extracttemplates (Closes: #191656)
  * Fix ru.po to use a capital letter for the translation of 'Y' so that
    YnPrompt works correctly (Closes: #200953).  No other translations seem
    to have this problem
  * Regenerate POT file and sync .po files
  * Only try to clear stdin if it is a tty, to avoid looping if there is
    lots of stuff (perhaps an infinite amount) to read (Closes: #192228)

 -- Matt Zimmerman <mdz@debian.org>  Fri, 25 Jul 2003 20:21:53 -0400

apt (0.5.7) unstable; urgency=low

  * Update control file to match overrides (apt priority important,
    libapt-pkg-dev section libdevel)
  * Silence the essential packages check if we are only downloading
    archives and not changing the system (Closes: #190862)
  * Skip version check if a build-dependency is provided by an installed package
    (Closes: #126938)
  * Have apt-cache show exit with an error if it cannot find any of the
    specified packages (Closes: #101490)

 -- Matt Zimmerman <mdz@debian.org>  Mon, 21 Jul 2003 23:43:24 -0400

apt (0.5.6) unstable; urgency=low

  * Adam Heath <doogie@debian.org>
    - Fix segfault when handling /etc/apt/preferences.  Closes: #192409.
  * Matt Zimmerman <mdz@debian.org>
    - Clean up some string handling, patch from Peter Lundkvist
      <p.lundkvist@telia.com> (Closes: #192225)
    - Don't fall off the end of the buffer when comparing versions.
      Patch from Koblinger Egmont <egmont@uhulinux.hu> (Closes: #194327)
    - Minor fixes to apt-ftparchive(1) (Closes: #118156)
    - Fix typo in apt-ftparchive help text (Closes: #119072)
    - More typos in apt-ftparchive help text (Closes: #190936)
    - Update config.guess, config.sub to latest versions
    - Modify the description for apt-utils to reflect the fact that it is not
      (any longer) infrequently used (Closes: #138045)
    - Make setup script for dselect method more explicit about
      overwriting sources.list (Closes: #151727)
    - Fix typo in apt-cache(8) (Closes: #161243)
    - Remove duplicate 'showpkg' from synopsis on apt-cache(8)
      (Closes: #175611)
    - Document in apt-get(8) the meaning of the '*' in ShowList, which is that
      the package is being purged (Closes: #182369)
    - Fix extra "/" character in apt.conf(5) (Closes: #185545)
    - Fix typo in tar error message (Closes: #191424)
    - Clarify description of 'search' on apt-cache(8) (Closes: #192216)
    - Fix incorrect path for 'partial' directory on apt-get(8)
      (Closes: #192933)
    - Fixes to pt_BR translation from Andre Luis Lopes <andrelop@ig.com.br>
      (Closes: #196669)
    - Updated apt_preferences(5) man page with many corrections and
      clarifications from Thomas Hood <jdthood@yahoo.co.uk>
      (Closes: #193336)
    - Fix SGML validation errors in apt-cache.8.sgml introduced in 0.5.5 or so
    - Add a simple example to apt-ftparchive(1) (Closes: #95257)
    - Add bug script for collecting configuration info (Closes: #176482)

 -- Matt Zimmerman <mdz@debian.org>  Mon, 21 Jul 2003 01:59:43 -0400

apt (0.5.5.1) unstable; urgency=low

  * Move the target of the example docs from doc to binary.  Closes:
    #192331
  * Fix api breakage that broke apt-ftparchive and apt-cache dumpavail, by
    backing out change that incorretly attempted to handle Package sections
    larger than 32k.  Closes: #192373
  * Fix never-ending loop with apt-get install -V.  Closes: #192355.

 -- Adam Heath <doogie@debian.org>  Mon, 19 May 2003 12:30:16 -0500

apt (0.5.5) unstable; urgency=low

  * New deb version compare function, that has no integer limits, and
    supports pre-versions using ~.  Code ported from dpkg.
  * Fix handling of [!arch] for build-dependencies. Closes: #88798, #149595
  * Fix handling of build-deps on unknown packages. Closes: #88664, #153307
  * "apt-get --arch-only build-dep" to install only architecture-
    dependent build dependencies. Bump minor shared lib number to reflect
    small change in BuildDepend API.
  * APT::Build-Essential configuration option (defaults to "build-essential")
    so that "apt-get build-dep" will ensure build essential packages are
    installed prior to installing other build-dependencies. Closes: #148879
  * LD_LIBRARY_PATH thing. Closes: #109430, #147529
  * /usr/doc reference in postinst. Closes: #126189
  * Doc updates. Closes: #120689
  * Possible apt-cache segfault. Closes: #120311, #118431, #117915, #135295,
          #131062, #136749
  * Print special message for EAI_AGAIN. Closes: #131397
  * libapt-pkg-dev needs to bring in the apt-inst library if linking
    is to work. Closes: #133943
  * Typos, Doc Stuff. Closes: #132772, #129970, #123642, #114892, #113786,
         #109591, #105920, #103678, #139752, #138186, #138054, #138050,
	 #139994, #142955, #151654, #151834, #147611, #154268, #173971
  * Fix possibility for tag file parsing to fail in some unlikely situations.
    Closes: #139328
  * Use std C++ names for some header files. Closes: #128741
  * Do not check for free space if --no-download. Closes: #117856
  * Actually implement or group handling for 'upgrade'. Closes: #133950
  * "Internal Error, Couldn't configure pre-depend" is not actually an
    internal error, it is a packaging error and now it says so, and
    pinpoints the problem dependency. Closes: #155621
  * Allows failure to write to a pipe for post-invoke stuff. Closes: #89830
  * Use usr/share/doc for dhelp. Closes: #115701
  * --print-uris works with 'update'. Closes: #57070
  * Options Dpkg::MaxArgs,Dpkg::MaxArgBytes to allow a much longer dpkg
    command line.
  * Fixed 2 little OR group bugs, thanks to Yann Dirson. Closes: #143995,
    #142298
  * Allow an uninstalled package to be marked for removal on an install
    line (meaning not to automatically install it), also fix some dodgy
    handling of protected packages. Closes: #92287, #116011
  * Fix errant prefix matching in version selection. Closes: #105968
  * Ensure that all files needed to run APT as a user are readable and
    ignore roots umask for these files. Closes: #108801
  * Support larger config spaces. Closes: #111914
  * 'apt-get update' no longer does 'Building Dependency Tree'.
  * When matching regexs allways print a message. Change regex activation
    charset. Closes: #147817
  * Don't die if lines in sources.list are too long. Closes: #146846
  * Show file name on apt-extracttemplate error messges. Closes: #151835
  * i18n gettext stuff, based on work from Michael Piefel: Closes: #95933
  * Some highly unlikely memory faults. Closes: #155842
  * C++ stuff for G++3.2. Closes: #162617, #165515,
  * apt-config dumps sends to stdout not stderr now.  Closes: #146294
  * Fix segfault in FindAny when /i is used, and there is no default.
    Closes: #165891
  * Add s390x to archtable.  Closese: #160992.
  * Update config.sub/config.guess in cvs, and add support to debian/rules
    to update them from /usr/share/misc if they exist.  Closes: #155014
  * Remove 'Sorry' from messages.  Closes: #148824.
  * Change wording of 'additional disk space usage' message.  Closes:
    #135021.
  * apt-extracttemplates now prepends the package name when extracting
    files.  Closes: #132776
  * Add -n synonym for --names-only for apt-cache.  Closes: #130689
  * Display both current version and new version in apt-get -s.  Closes:
    #92358
  * Add an options and timeout config item to ssh/rsh.  Closes: #90654
  * libapt-pkg-dev now depends on apt-utils.  Closes: #133942.
  * Change verbose logging output of apt-ftparchive to go to stderr,
    instead of stdout.  Also, errors that occur no longer go to stdout,
    but stderr.  Closes: #161592
  * Test for timegm in configure.  Closes: #165516.
  * s/st_mtime/mtime/ on our local stat structure in apt-ftparchive, to
    support compliation on platforms where st_mtime is a macro.  Closes:
    #165518
  * Check the currently mounted cdrom, to see if it's the one we are
    interested in.  Closes: #154602
  * Refer to reportbug instead of bug in the man pages. Closes: #173745
  * Link apt-inst to apt-pkg. Closes: #175055
  * New apt_preferences man page from Thomas Hood, Susan Kleinmann,
    and others.
  * Fix > 300 col screen segfault. Closes: #176052
  * Rebuild with gcc-3.2. Closes: #177752, #178008.
  * Fix build-dep handling of | dependencies.
    Closes: #98640, #145997, #158896, #172901
  * Double default value of APT::Cache-Limit, until such time as it
    can be made more dynamic.  Closes: #178623.
  * Report uris with '.gz' when there are errors.  Closes: #178435.
  * When installing build-deps, make sure the new version will
    satisfy build requirements. Closes: #178121
  * Split offline and guide documentation into apt-doc.  This was done so
    that binary-arch builds do not require documention deps.  Note, that 
    apt-doc is not installed on upgrades.
  * Use doc-base, instead of dhelp directly.  Closes: #110389
  * Change http message 'Waiting for file' to 'Waiting for headers'.
    Closes: #178537
  * Remove trailing lines on package lists in apt-get.  Closes: #178736.
  * Fix origin pins for file:// uris.  Closes: #189014.
  * Apply typo and syntax patch from bug to apt-cache.8.sgml.  Closes:
    #155194
  * s/dpkg-preconfig/dpkg-preconfigure/ in examples/configure-index.
    Closes: #153734.
  * Fix some typos in the apt-get manual.  Closes: #163932.
  * Apply patch from bug, to change frozen to testing, and then do it
    everywhere else.  Closes: #165085.
  * Update es.po.  Closes: #183111.
  * Add pt_BR translation of apt_preferences(5).  Also, build fr manpages.
    Closes: #183904.
  * Add a vcg command to apt-cache, similiar to dotty.  Closes: #150512.
  * Add option to apt-get to show versions of packages being
    upgraded/installed.
  * Be quiet in apt.post{inst,rm}.  Closes: #70685.
  * apt-get now prints out suggested and recommended packages.  Closes:
    #54982.
  * Insert some newlines in the cdrom change media message.  Closes:
    #154601.
  * Add a rdepends command to apt-cache.  Closes: #159864.
  * When building the dpkg command line, allow for 8192 chars to be used,
    instead of only 1024.
  * APT::Immediate-Configure had inverted semantics(false meant it was
    enabled).  Closes: #173619.
  * Fix status file parser so that if a record is larger than 32k, the
    buffer size will be doubled, and the read attempted again.  Closes:
    #174945.

 -- Adam Heath <doogie@debian.org>  Sun, 27 Apr 2003 01:23:12 -0500

apt (0.5.4) unstable; urgency=low

  * M68k config.guess patch. Closes: #88913
  * Bi-yearly test on OpenBSD and Solaris
  * Doc updates. Closes: #89121, #89854, #99671, #98353, #95823, #93057,
          #97520, #102867, #101071, #102421, #101565, #98272, #106914,
          #105606, #105377
  * Various cosmetic code updates. Closes: #89066, #89066, #89152
  * Add "pre-auto" as an option for DSelect::Clean (run autoclean after
    update).
  * More patches from Alfredo for Vendors and more SHA-1 stuff
  * Fix for AJ's 'desire to remove perl-5.005' and possibly other
    similar situations. Closes: #56708, #59432
  * no_proxy and ftp. Closes: #89671
  * Philippe Batailler's man page patches.
  * Fix for display bug. Closes: #92033, #93652, #98468
  * Use more than 16bits for the dep ID. Some people ran out..
    Closes: #103020, #97809, #102951, #99974, #107362, #107395, #107362,
            #106911, #107395, #108968
  * Reordered some things to make dante and FTP happier. Closes: #92757
  * James R. Van Zandt's guide.sgml updates. Closes: #90027
  * apt-ftparchive copes with no uncompressed package files + contents.
  * French man pages from philippe batailler - well sort of. They
    don't build yet..
  * run-parts. Closes: #94286
  * 'apt-cache policy' preferences debug tool.
  * Whatever. Closes: #89762
  * libstdc++ and HURD. Closes: #92025
  * More apt-utils verbage. Closes: #86954
  * Fliped comparision operator. Closes: #94618
  * Used the right copyright file. Closes: #65691
  * Randolph's G++3 patches.
  * Fixed no_proxy tokanizing. Closes: #100046
  * Strip Config-Version when copying status to available. Closes: #97520
  * Segfault with missing source files. Closes: #100325
  * EINTR check. Closes: #102293
  * Various changes to the locking metholodgy for --print-uris.
    Closes: #100590
  * Lame LD_LIBRARY_PATH thing. Closes: #98928
  * apt-cache search searchs provide names too now. Closes: #98695
  * Checksum and long lines problem. Closes: #106591
  * .aptignr and empty files are just a warning. Closes: #97364

 -- Jason Gunthorpe <jgg@debian.org>  Sat, 18 Aug 2001 17:21:59 -0500

apt (0.5.3) unstable; urgency=low

  * JoeyH's dpkg::preconfig not working. Closes: #88675
  * Fixed apt override disparity
  * Alfredo's SHA-1 and related patches

 -- Jason Gunthorpe <jgg@debian.org>  Sun,  4 Mar 2001 15:39:43 -0700

apt (0.5.2) unstable; urgency=low

  * Fixed mention of /usr/doc in the long description
  * JoeyH's downgrade bug -- don't use 0.5.1
  * Doc bug. Closes: #88538
  * Fault in building release strings. Closes: #88533

 -- Jason Gunthorpe <jgg@debian.org>  Sun,  4 Mar 2001 15:39:43 -0700

apt (0.5.1) unstable; urgency=low

  * Fixed #82894 again, or should be and.
  * Process the option string right. Closes: #86921
  * Don't eat the last command for pipes. Closes: #86923
  * Ignore .* for configuration directory processing. Closes: #86923
  * Alfredo's no_proxy patch
  * Documentation fixes. Closes: #87091
  * JoeyH's double slash bug. Closes: #87266
  * Unintitialized buffer and apt-ftparchive contents generation.
     Closes: #87612
  * Build-deps on virtual packages. Closes: #87639
  * Fixes glibc/libstdc++ symbol dependencies by including glibc and
    libstdc++ version info in the library soname and in the package
    provides. Closes: #87426
  * Updated soname version to 0.3.2
  * apt-extracttemplates moved from debconf into apt-utils
  * s390 archtable entry. Closes: #88232
  * Dan's segfault
  * Some instances where the status file can source a package in a
    non-sensical way. Closes: #87390
  * Work better if there are duplicate sources.list entries.
  * Fixed the resetting of Dir with "dir {};". Closes: #87323

 -- Randolph Chung <tausq@debian.org>  Sat, 3 Mar 2001 15:37:38 -0700

apt (0.5.0) unstable; urgency=low

  * Fixed an obscure bug with missing final double new lines in
    package files
  * Changed the apt-cdrom index copy routine to use the new section
    rewriter
  * Added a package file sorter, apt-sortpkgs
  * Parse obsolete Optional dependencies.
  * Added Ben's rsh method. Closes: #57794
  * Added IPv6 FTP support and better DNS rotation support.
  * Include the server IP in error messages when using a DNS rotation.
    Closes: #64895
  * Made most of the byte counters into doubles to prevent 32bit overflow.
    Closes: #65349
  * HTTP Authorization. Closes: #61158
  * Ability to parse and return source index build depends from Randolph.
  * new 'apt-get build-dep' command from Randolph. Closes: #63982
  * Added apt-ftparchive the all dancing all singing FTP archive
    maintinance program
  * Allow version specifications with =1.2.4-3 and /2.2 or /stable postfixes
    in apt-get.
  * Removed useless internal cruft including the xstatus file.
  * Fixed config parser bugs. Closes: #67848, #71108
  * Brain Damanged apt-get config options changed, does not change the command
    line interface, except to allow --enable-* to undo a configuration
    option:
      No-Remove -> Remove
      No-Download -> Download
      No-Upgrade -> Upgrade
  * Made this fix configable (DSelect::CheckDir) and default to disabled:
     * No remove prompt if the archives dir has not changed. Closes: #55709
    Because it is stupid in the case where no files were downloaded due to
    a resumed-aborted install, or a full cache! Closes: #65952
  * Obscure divide by zero problem. Closes: #64394
  * Update sizetable for mips. Closes: #62288
  * Fixed a bug with passive FTP connections
  * Has sizetable entry for sparc64. Closes: #64869
  * Escape special characters in the ::Label section of the cdroms.lst
  * Created apt-utils and python-apt packages
  * Due to the new policy engine, the available file may contain entries
    from the status file. These are generated if the package is not obsolete
    but the policy engine prohibits using the version from the package files.
    They can be identified by the lack of a Filename field.
  * The new policy engine. Closes: #66509, #66944, #45122, #45094, #40006,
    #36223, #33468, #22551
  * Fixed deb-src line for non-us. Closes: #71501, #71601
  * Fixes for G++ 2.96, s/friend/friend class/
  * Fixed mis doc of APT::Get::Fix-Missing. Closes: #69269
  * Confirmed fix for missing new line problem. Closes: #69386
  * Fixed up dhelp files. Closes: #71312
  * Added some notes about dselect and offline usage. Closes: #66473, #38316
  * Lock files on read only file systems are ignored w/ warning.
    Closes: #61701
  * apt-get update foo now gives an error! Closes: #42891
  * Added test for shlibs on hurd. Closes: #71499
  * Clarified apt-cache document. Closes: #71934
  * DocBook SGML man pages and some improvements in the text..
  * sigwinch thing. Closes: #72382
  * Caching can be turned off by setting the cache file names blank.
  * Ignores arches it does not know about when autocleaning. Closes: #72862
  * New function in apt-config to return dirs, files, bools and integers.
  * Fixed an odd litle bug in MarkInstall and fixed it up to handle
    complex cases involving OR groups and provides.
    68754 describes confusing messages which are the result of this..
    Closes: #63149, #69394, #68754, #77683, #66806, #81486, #78712
  * Speeling mistake and return code for the 'wicked' resolver error
    Closes: #72621, #75226, #77464
  * Solved unable to upgrade libc6 from potato to woody due to 3 package
    libc6 dependency loop problem.
  * Leading sources.list spaces. Closes: #76010
  * Removed a possible infinite loop while processing installations.
  * Man page updates. Closes: #75411, #75560, #64292, #78469
  * ReduceSourceList bug. Closes: #76027
  * --only-source option. Closes: #76320
  * Typos. Closes: #77812, #77999
  * Different status messages. Closes: #76652, #78353
  * /etc/apt/apt.conf.d/ directory for Joey and Matt and pipe protocol 2
  * OS detection an support for the new pseduo standard of os-arch for the
    Architecture string. Also uses regexing.. Closes: #39227, #72349
  * Various i18n stuff. Note that this still needs some i18n wizard
    to do the last gettextization right. Closes: #62386
  * Fixed a problem with some odd http servers/proxies that did not return
    the content size in the header. Closes: #79878, #44379
  * Little acquire bugs. Closes: #77029, #55820
  * _POSIX_THREADS may not be defined to anything, just defined..
    Closes: #78996
  * Spelling of Ignore-Hold correctly. Closes: #78042
  * Unlock the dpkg db if in download only mode. Closes: #84851
  * Brendan O'Dea's dselect admindir stuff. Closes: #62811
  * Patch from BenC. Closes: #80810
  * Single output of some names in lists. Closes: #80498, #43286
  * Nice message for people who can't read syserror output. Closes: #84734
  * OR search function. Closes: #82894
  * User's guide updates. Closes: #82469
  * The AJ/JoeyH var/state to var/lib transition patch. Closes: #59094
  * Various CD bugs, again thanks to Greenbush
    Closes: #80946, #76547, #71810, #70049, #69482
  * Using potato debhelper. Closes: #57977
  * I cannot self-terminate. Closes: #74928

 -- Jason Gunthorpe <jgg@debian.org>  Wed, 21 Feb 2001 00:39:15 -0500

apt (0.3.19) frozen unstable; urgency=low

  * Updates to apt-cdrom to support integrated non-us nicely, thanks to
    Paul Wade.
  * Fixed that apt-get/cdrom deadlock thing. Closes: #59853, #62945, #61976
  * Fixed hardcoded path. Closes: #59743
  * Fixed Jay's relative path bug
  * Allowed source only CDs. Closes: #58952
  * Space check is supressed if --print-uris is given. Closes: #58965
  * Clarified the documenation examples for non-us. Closes: #58646
  * Typo in the package description. Closes: #60230
  * Man Page typo. Closes: #60347
  * Typo in Algorithms.cc. Closes: #63577
  * Evil dotty function in apt-cache for generating dependency graphs
    with the as-yet-unpackaged GraphVis.
  * Appears to have been fixed in Janurary.. Closes: #57981
  * New config.guess/sub for the new archs. Closes: #60874
  * Fixed error reporting for certain kinds of resolution failures.
    Closes: #61327
  * Made autoclean respect 'q' settings. Closes: #63023
  * Fixed up the example sources.list. Closes: #63676
  * Added DPkg::FlushSTDIN to control the flushing of stdin before
    forking dpkg. Closes: #63991

 -- Ben Gertzfield <che@debian.org>  Fri, 12 May 2000 21:10:54 -0700

apt (0.3.18) frozen unstable; urgency=low

  * Changes in the postinst script. Closes: #56855, #57237
  * Fixed bashism. Closes: #57216, #57335
  * Doc updates. Closes: #57772, #57069, #57331, #57833, #57896

 -- Ben Gertzfield <che@debian.org>  Sun, 13 Feb 2000 01:52:31 -0800

apt (0.3.17) unstable; urgency=low

  * RFC 2732 usage for CDROM URIs and fixes to apt-cdrom
  * Fixed the configuration parser to not blow up if ; is in the config
    string
  * Applied visual patch to dselect install script . Closes #55214
  * Included the configure-index example
  * Minimal CD swaps
  * Library soname has increased
  * Fixed default sources.list to have correct URLs for potato when it
    becomes stable
  * Added a message about erasing sources.list to dselect setup script
    Closes: #55755
  * No remove prompt if the archives dir has not changed. Closes: #55709
  * Fixed inclusion of 2nd sample config file. Closes: #55374
  * Made file mtimes of 0 not confuse the methods If-Modifed-Since check.
    Closes: #55991

 -- Ben Gertzfield <che@debian.org>  Mon, 31 Jan 2000 12:12:40 -0800

apt (0.3.16) unstable; urgency=low

  * Made --no-download work. Closes: #52993
  * Now compiles on OpenBSD, Solaris and HP-UX
  * Clarify segfault errors
  * More debhelper fixes. Closes: #52662, #54566, #52090, #53531, #54769
  * Fix for Joel's discovery of glibc removal behavoir.
  * Fix for Ben Collins file: uri from slink upgrade.
  * Fixed resume code in FTP. Closes: #54323
  * Take more precautions to prevent the corruption Joey Hess saw.
  * Fixed --no-list-cleanup
  * RFC 2732 URI parsing ([] for hostnames).
  * Typo in apt-cache man page. Closes: #54949

 -- Ben Gertzfield <che@debian.org>  Fri, 14 Jan 2000 08:04:15 -0800

apt (0.3.15) unstable; urgency=low

  * Added DSelect::WaitAfterDownload Closes: #49549
  * Fixed cast error in byteswap macro and supporting code. Closes: #50093
  * Fixed buffer overflow for wide terminal sizes. Closes: #50295
  * Made -s and clean not do anything. Closes: #50238
  * Problem with Protected packages and the new OR code.
  * /usr/share/doc stuff. Closes: #51017, #50228, #51141
  * Remove doesn't require a package to be installable. Closes: #51175
  * FTP proxy touch ups in the mabn page. Closes: #51315, #51314

 -- Ben Gertzfield <che@debian.org>  Sat,  4 Dec 1999 21:17:24 -0800

apt (0.3.14) unstable; urgency=low

  * Fix Perl or group pre-depends thing Closes: #46091, #46096, #46233, #45901
  * Fix handling of dpkg's conversions from < -> <= Closes: #46094, #47088
  * Make unparsable priorities non-fatal Closes: #46266, #46267, #46293, #46298
  * Fix handling of '/' for the dist name. Closes: #43830, #45640, #45692
  * Fixed 'Method gave a blank filename' error from IMS queries onto CDs.
    Closes: #45034, #45695, #46537
  * Made OR group handling in the problem resolver more elaborate. Closes: #45646
  * Added APT::Clean-Installed option. Closes: #45973
  * Moves the free space check to after the calculated size is printed.
    Closes: #46639, #47498
  * mipsel arch Closes: #47614
  * Beautified URI printing to not include passwords Closes: #46857
  * Fixed little problem with --no-download Closes: #47557
  * Tweaked Dselect 'update' script to re-gen the avail file even in the
    event of a failure Closes: #47112
  * Retries for source archives too Closes: #47529
  * Unmounts CDROMs iff it mounted them Closes: #45299
  * Checks for the partial directories before doing downloads Closes: #47392
  * no_proxy environment variable (http only!) Closes: #43476
  * apt-cache showsrc Closes: #45799
  * De-Refs Single Pure virtual packages. Closes: #42437, #43555
  * Regexs for install. Closes: #35304, #38835
  * Dependency reports now show OR group relations
  * Re-Install feature. Cloes: #46961, #37393, #38919
  * Locks archive directory on clean (woops)
  * Remove is not 'sticky'. Closes: #48392
  * Slightly more accurate 'can not find package' message. Closes: #48311
  * --trivial-only and --no-remove. Closes: #48518
  * Increased the cache size. Closes: #47648
  * Comment woopsie. Closes: #48789
  * Removes existing links when linking sources. Closes: #48775
  * Problem resolver does not install all virtual packages. Closes: #48591, #49252
  * Clearer usage message about 'source' Closes: #48858
  * Immediate configure internal error Closes: #49062, #48884

 -- Ben Gertzfield <che@debian.org>  Sun,  7 Nov 1999 20:21:25 -0800

apt (0.3.13) unstable; urgency=low

  * Fix timestamp miss in FTP. Closes: #44363
  * Fix sorting of Kept packages. Closes: #44377
  * Fix Segfault for dselect-upgrade. Closes: #44436
  * Fix handling of '/' for the dist name. Closes #43830
  * Added APT::Get::Diff-Only and Tar-Only options. Closes #44384
  * Add commented-out deb-src URI to default sources.list file.

 -- Ben Gertzfield <che@debian.org>  Sun, 19 Sep 1999 18:54:20 -0700

apt (0.3.12) unstable; urgency=low

  * Fix for typo in the dhelp index. Closes: #40377
  * Multiple media swap support
  * Purge support. Closes: #33291, #40694
  * Better handling of - remove notation. Closes: #41024
  * Purge support. Closes: #33291, #40694
  * Error code on failed update. Closes: #41053
  * apt-cdrom adds entries for source directories. Closes: #41231
  * Sorts the output of any list. Closes: #41107
  * Fixes the looping problem. Closes: #41784, #42414, #44022
  * Fixes the CRC mechanism to lowercase all strings. Closes: #41839
  * More checks to keep the display sane. Particularly when fail-over is
    used with local mirrors and CD-Roms. Closes: #42127, #43130, #43668
  * PThread lockup problem on certain sparc/m68k. Closes: #40628
  * apt-cdrom understands .gz Package files too. Closes: #42779
  * Spelling error in dselect method description. Closes: #43251
  * Added security to the default source list. Closes: #43356

 -- Ben Gertzfield <che@debian.org>  Fri,  3 Sep 1999 09:04:28 -0700

apt (0.3.11) unstable; urgency=low

  * Fix for mis-parsed file: URIs. Closes: #40373, #40366, #40230
  * Fix for properly upgrading the system from perl 5.004 to 5.005

 -- Ben Gertzfield <che@debian.org>  Mon, 28 Jun 1999 21:06:44 -0700

apt (0.3.9) unstable; urgency=low

  * Spelling error in cachefile.cc. Closes: #39885
  * Trailing slash in dselect install if you try to use the
    default config file. Closes: #40011
  * Simulate works for autoclean. Closes: #39141
  * Fixed spelling errors. Closes: #39673
  * Changed url parsing a bit. Closes: #40070, #40069
  * Version 0.3.8 will be for slink/hamm (GNU libc 2).

 -- Ben Gertzfield <che@debian.org>  Thu, 24 Jun 1999 18:02:52 -0700

apt (0.3.7) unstable; urgency=low

  * Fixed missing text in the apt-get(8) page. Closes: #37596
  * Made --simulate and friends work with apt-get source. Closes: #37597, #37656
  * Fixed inclusion of man pages in the -doc/-dev package. Closes: #37633, #38651
  * Fixed handling of the -q option with not-entirely integer arguments
    Closes: #37499
  * Man page typo Closes: #37762
  * Fixed parsing of the Source: line. Closes: #37679
  * Dpkg/dpkg-hurd source bug. Closes: #38004, #38032
  * Added a check for an empty cache directory. Closes: #37963
  * Return a failure code if -d is given and packages fail to download.
    Closes: #38127
  * Arranged for an ftp proxy specifing an http server to work. See the
    important note in the sources.list man page.
  * Accounted for resumed files in the cps calculation. Closes: #36787
  * Deal with duplicate same version different packages. Closes: #30237
  * Added --no-download. Closes: #38095
  * Order of apt-cdrom dist detection. Closes: #38139
  * Fix apt-cdrom chop handling and missing lines. Closes: #37276
  * IPv6 http support
  * Suggests dpkg-dev for apt-get source. Closes: #38158
  * Fixed typo in apt-get help. Closes: #38712
  * Improved the error message in the case of broken held package. Closes: #38777
  * Fixed handling of MD5 failures
  * Documented list notation Closes: #39008
  * Change the 'b' to 'B'. Closes: #39007

 -- Ben Gertzfield <che@debian.org>  Sun, 20 Jun 1999 18:36:20 -0700

apt (0.3.6) unstable; urgency=low

  * Note that 0.3.5 never made it out the door..
  * Fix for apt-cdrom and unusual disk label locations. Closes: #35571
  * Made APT print numbers in decimal. Closes: #35617, #37319
  * Buffer munching fix for FTP. Closes: #35868
  * Typo in sample config file. Closes: #35907
  * Fixed whitespace in version compares. Closes: #35968, #36283, #37051
  * Changed installed size counter to only count unpacked packages.
    Closes: #36201
  * apt-get source support. Closes: #23934, #27190
  * Renames .debs that fail MD5 checking, provides automatic corruption
    recovery. Closes: #35931
  * Fixed autoconf verison. Closes: #37305
  * Random Segfaulting. Closes: #37312, #37530
  * Fixed apt-cache man page. Closes: #36904
  * Added a newline to apt-cache showpkg. Closes: #36903

 -- Ben Gertzfield <che@debian.org>  Wed, 12 May 1999 09:18:49 -0700

apt (0.3.4) unstable; urgency=low

  * Release for Ben while he is out of town.
  * Checked the size of partial files. Closes: #33705
  * apt-get should not print progress on non-tty. Closes: #34944
  * s/guide.text.gz/users-guide.txt.gz/ debian/control: Closes: #35207
  * Applied cdrom patches from Torsten.  Closes: #35140, #35141
  * smbmounted cdrom fix. Closes: #35470
  * Changed ie to eg.  Closes: #35196

 -- Adam Heath <doogie@debian.org>  Sun,  4 Apr 1999 18:26:44 -0500

apt (0.3.3) unstable; urgency=low

  * Fixes bug with file:/ URIs and multi-CD handling. Closes: #34923

 -- Ben Gertzfield <che@debian.org>  Tue, 23 Mar 1999 12:15:44 -0800

apt (0.3.2) unstable; urgency=low

  * Major release into unstable of v3
  * These bugs have been fixed, explanations are in the bug system, read
    the man pages as well..
    Closes: #21113, #22507, #22675, #22836, #22892, #32883, #33006, #34121,
    	    #23984, #24685, #24799, #25001, #25019, #34223, #34296, #34355,
	    #24021, #25022, #25026, #25104, #25176, #31557, #31691, #31853,
    	    #25458, #26019, #26433, #26592, #26670, #27100, #27100, #27601,
    	    #28184, #28391, #28778, #29293, #29351, #27841, #28172, #30260,
    	    #29382, #29441, #29903, #29920, #29983, #30027, #30076, #30112,
    	    #31009, #31155, #31381, #31883, #32140, #32395, #32584. #34465,
    	    #30383, #30441, #30472, #30643, #30827, #30324, #36425, #34596

 -- Ben Gertzfield <che@debian.org>  Mon, 15 Mar 1999 19:14:25 -0800

apt (0.3.1) experimental; urgency=low

  * Minor release of cvs version.
  * Added virtual package libapt-pkgx.x

 -- Mitch Blevins <mblevin@debian.org>  Wed, 10 Mar 1999 07:52:44 -0500

apt (0.3.0) experimental; urgency=low

  * New experimental version.

 -- Ben Gertzfield <che@debian.org>  Tue, 15 Dec 1998 12:53:21 -0800

apt (0.1.9) frozen unstable; urgency=low

  * Return to the wacky numbering for when we build 0.1.8 for hamm
  * Important bug related to APT on the Alpha fixed
  * apt-get dist-upgrade problems fixed
  * tiny patch for http method to fix an endless loop
  * nice fix from /usr/doc/lintian/ to remove rpath nastiness from
    libtool and add proper shared lib dependancies
  * now dh_shlibdeps is called with LD_LIBRARY_PATH=debian/tmp/usr/lib
    in case an old libpkg is installed while building APT to prevent
    spurious dependancies

 -- Ben Gertzfield <che@debian.org>  Thu,  5 Nov 1998 17:43:25 -0800

apt (0.1.7) unstable; urgency=low

  * New build with libstdc++2.9.
  * Various fixes; read the Changelog.

 -- Ben Gertzfield <che@debian.org>  Thu, 15 Oct 1998 18:29:18 -0700

apt (0.1.6) unstable; urgency=low

  * Various fixes in the FTP method for error checking. Fixes: #26188.
  * Spelling corrections in dselect method. Fixes: #25884
  * Fixes for compilation on alpha/ppc. Fixes: #25313, #26108.
  * No more bo releases: we're using a normal numbering system now.

 -- Ben Gertzfield <che@debian.org>  Tue,  8 Sep 1998 19:27:13 -0700

apt (0.1.5) unstable; urgency=low

  * Changed sources.list to point to 'unstable' by default, as
    'frozen' no longer exists!

 -- Ben Gertzfield <che@debian.org>  Thu, 23 Jul 1998 22:00:18 -0700

apt (0.1.3) unstable; urgency=low

  * New upstreamish version.
  * ftp method rewritten in C. Removes dependancies on all perl/perl
    related modules. This fixes many of the ftp method bugs.

 -- Ben Gertzfield <che@debian.org>  Thu, 16 Jul 1998 22:19:00 -0700

apt (0.1.1) unstable; urgency=low

  * Release for unstable.

 -- Ben Gertzfield <che@debian.org>  Tue, 30 Jun 1998 20:48:30 -0700

apt (0.1) unstable; urgency=low

  * Kludge to fix problem in libnet-perl with illegal anonymous
    FTP passwords.
  * Moved to unstable; apt is in a useable state now.
  * Fixed version numbering. From now on, numbering will be:
    0.1 (no actual release) -> 0.1.0bo (release for libc5) ->
    0.1.1 (release for unstable). Thanks, Manoj.

 -- Ben Gertzfield <che@debian.org>  Tue, 30 Jun 1998 20:40:58 -0700

apt (0.0.17-1) experimental; urgency=low

  * Fixed problem with libc6 version compare
  * Scott's away for a while, so I'll be packaging apt for the time
    being.

 -- Ben Gertzfield <che@debian.org>  Thu, 25 Jun 1998 19:02:03 -0700

apt (0.0.16-1) experimental; urgency=low

  * Modifications to make apt-get more friendly when backgrounded.
  * Updated documentation.
  * Updates to graphic widgets

 -- Scott K. Ellis <scott@debian.org>  Mon,  8 Jun 1998 11:22:02 -0400

apt (0.0.15-0.2bo) experimental; urgency=low

  * Bo compilation
  * Bob Hilliards crash

 -- Jason Gunthorpe <jgg@debian.org>  Sun, 31 May 1998 20:18:35 -0600

apt (0.0.15-0.1bo) experimental; urgency=low

  * Bo compilation
  * libstdc++272 patch

 -- Jason Gunthorpe <jgg@debian.org>  Sun, 31 May 1998 20:18:35 -0600

apt (0.0.15) experimental; urgency=low

  * Clean up source tarball (no user-visible changes)

 -- Scott K. Ellis <scott@debian.org>  Tue, 26 May 1998 12:23:53 -0400

apt (0.0.14) experimental; urgency=low

  * Updates in ordering code to make sure certain upgrades work correctly.
  * Made dselect/setup understand ftp as well as http

 -- Scott K. Ellis <scott@debian.org>  Wed, 20 May 1998 13:33:32 -0400

apt (0.0.13-bo1) experimental; urgency=low

  * Bo compilation

 -- Jason Gunthorpe <jgg@debian.org>  Mon, 18 May 1998 15:10:49 -0600

apt (0.0.13) experimental; urgency=low

  * Remove hardcoded egcc from debian/rules (#21575)
  * Fixes for ordering logic when system has a number of unpacked
    but unconfigured packages installed.
  * Spelling fix in dselect install method (#22556)

 -- Scott K. Ellis <scott@debian.org>  Sun, 17 May 1998 20:08:33 -0400

apt (0.0.12) experimental; urgency=low

  * Fixed problems with package cache corruption.
  * Made to depend on libc6 >= 2.0.7pre1 due to timezone problems with
    earlier versions.
  * Interface and documentation improvements.

 -- Scott K. Ellis <scott@debian.org>  Sat, 16 May 1998 23:17:32 -0400

apt (0.0.11) experimental; urgency=low

  * Change dependancies to pre-depends since breaking your packaging tools
    in the middle of an installation isn't very good.
  * Bug fixes to ftp method and general apt-get code

 -- Scott K. Ellis <scott@debian.org>  Fri, 15 May 1998 08:57:38 -0400

apt (0.0.10) experimental; urgency=low

  * Run "dpkg --configure -a" after an aborted dselect install
  * Fixed problem with install looping
  * Support for authenticating proxys: (note this isn't terribly secure)
    http_proxy="http://user:pass@firewall:port/"
  * Substitute $ARCH in sources.list
  * Fixes in the resumption code for ftp

 -- Scott K. Ellis <scott@debian.org>  Tue, 12 May 1998 09:14:41 -0400

apt (0.0.9) experimental; urgency=low

  * Added ftp support.
  * Various other less visible bug fixes.
  * Fixed problem with segfault when apt-get invoked in a non-existant
    directory (Bug #21863)
  * Bumped policy to 2.4.1

 -- Scott K. Ellis <scott@debian.org>  Fri,  1 May 1998 09:18:19 -0400

apt (0.0.8) experimental; urgency=low

  * Fixed generated available file (Bug #21836)
  * Added download ETA (Bug #21774).
  * Fixed hardcoded ARCH (Bug #21751).
  * Fixed check on http_proxy (Bug #21795).
  * Added download speed indicator.

 -- Scott K. Ellis <scott@debian.org>  Mon, 27 Apr 1998 10:58:32 -0400

apt (0.0.7) experimental; urgency=low

  * Remove libdeity and apt from package for now, since only apt-get and
    apt-cache are actually useful right now.
  * Clean up handling of package installation errors.
  * Added timeout to http transfers (#21269)
  * Updated setup for dselect/apt method.
  * Updated man pages
  * Long options (added in 0.0.6)

 -- Scott K. Ellis <scott@debian.org>  Tue, 21 Apr 1998 09:06:49 -0400

apt (0.0.6) experimental; urgency=low

  * Spelling changes.
  * Revamped download status display.
  * Call apt-get clean after successful install in dselect.
  * Added "apt-get clean" which deletes package files from /var/cache/apt

 -- Scott K. Ellis <scott@debian.org>  Thu,  9 Apr 1998 15:13:59 -0400

apt (0.0.5) experimental; urgency=low

  * Ignore signals while dpkg is running so we don't leave dpkg running in
    the background (#20804)
  * Check Packages as well as Packages.gz for file URIs (#20784)
  * Spelling cleanup (#20800)
  * Added -m option to permit upgrade to go on in the case of a bad mirror.
    This option may result in incomplete upgrades when used with -f.

 -- Scott K. Ellis <scott@debian.org>  Tue,  7 Apr 1998 12:40:29 -0400

apt (0.0.4) experimental; urgency=low

  * New usage guide.
  * Various documentation updates and cleanup.
  * Added '-f' option to apt-get attempt to fix broken dependancies.

 -- Scott K. Ellis <scott@debian.org>  Sat,  4 Apr 1998 14:36:00 -0500

apt (0.0.3) experimental; urgency=low

  * Added a shlibs.local file to prevent apt from depending on itself.
  * Updates to how apt-get handles bad states in installed packages.
  * Updated rules to make sure build works from a freshly checked out source
    archive.  Building from CVS needs libtool/automake/autoconf, builds from
    the distributed source package should have no such dependancy.

 -- Scott K. Ellis <scott@debian.org>  Fri,  3 Apr 1998 11:49:47 -0500

apt (0.0.2) unstable; urgency=low

  * Updates to apt-get and http binding for dselect method (apt).
  * Updating version number from 0.0.1, which was released only on IRC.

 -- Scott K. Ellis <scott@debian.org>  Fri,  3 Apr 1998 00:35:18 -0500

apt (0.0.1) unstable; urgency=low

  * Initial Release.

 -- Scott K. Ellis <scott@debian.org>  Tue, 31 Mar 1998 12:49:28 -0500<|MERGE_RESOLUTION|>--- conflicted
+++ resolved
@@ -1,22 +1,9 @@
-<<<<<<< HEAD
-apt (0.8.13.2ubuntu3) natty-proposed; urgency=low
-
-  * apt-pkg/deb/dpkgpm.cc:
-    - stop reporting of apport-package bug reports regarding
-      dpkg I/O errors (LP: #767776)
-
- -- Brian Murray <brian@ubuntu.com>  Wed, 20 Apr 2011 15:05:12 -0700
-
-apt (0.8.13.2ubuntu2) natty; urgency=low
+apt (0.8.14.1ubuntu1) oneiric; urgency=low
 
   [ Michael Vogt ]
-  * debian/apt.cron.daily:
-    - run unattended-upgrades even if there was a error during
-      the apt-get update (LP: #676295)
+  * merged from the debian-sid bzr branch
   
-=======
-apt (0.8.14.2) UNRELEASED; urgency=low
-
+  [ Julian Andres Klode ]
   * apt-pkg/depcache.cc:
     - Really release action groups only once (Closes: #622744)
     - Make purge work again for config-files (LP: #244598) (Closes: #150831)
@@ -28,7 +15,7 @@
   * doc/apt-key.8.xml:
     - Document apt-key net-update (LP: #192810)
 
- -- Julian Andres Klode <jak@debian.org>  Mon, 18 Apr 2011 10:54:11 +0200
+ -- Michael Vogt <michael.vogt@ubuntu.com>  Fri, 29 Apr 2011 17:55:20 +0200
 
 apt (0.8.14.1) unstable; urgency=low
 
@@ -39,29 +26,10 @@
 
 apt (0.8.14) unstable; urgency=low
 
->>>>>>> a63bbd7e
   [ Julian Andres Klode ]
   * apt-pkg/indexcopy.cc:
     - Use RealFileExists() instead of FileExists(), allows amongst other
       things a directory named Sources to exist on a CD-ROM (LP: #750694).
-<<<<<<< HEAD
-  
-  [ David Kalnischkies  ]
-  * apt-pkg/pkgcache.cc:
-    - use the native Architecture stored in the cache header instead of
-      loading it from configuration as suggested by Julian Andres Klode
-
- -- Michael Vogt <michael.vogt@ubuntu.com>  Thu, 07 Apr 2011 12:52:21 +0200
-
-apt (0.8.13.2ubuntu1) natty; urgency=low
-
-  * merge fixes from debian-sid, most notable the handling of
-    arch=all architectures in python-apt (LP: #733741)
-  * apt-pkg/aptconfiguration.cc:
-    - fix comparing for a empty string
-
- -- Michael Vogt <michael.vogt@ubuntu.com>  Tue, 05 Apr 2011 13:19:56 +0200
-=======
   * apt-pkg/acquire-item.cc:
     - Use Release files even if they cannot be verified (LP: #704595)
   * cmdline/apt-get.cc:
@@ -90,7 +58,42 @@
       loading it from configuration as suggested by Julian Andres Klode
 
  -- Julian Andres Klode <jak@debian.org>  Fri, 15 Apr 2011 14:28:15 +0200
->>>>>>> a63bbd7e
+
+apt (0.8.13.2ubuntu3) natty-proposed; urgency=low
+
+  * apt-pkg/deb/dpkgpm.cc:
+    - stop reporting of apport-package bug reports regarding
+      dpkg I/O errors (LP: #767776)
+
+ -- Brian Murray <brian@ubuntu.com>  Wed, 20 Apr 2011 15:05:12 -0700
+
+apt (0.8.13.2ubuntu2) natty; urgency=low
+
+  [ Michael Vogt ]
+  * debian/apt.cron.daily:
+    - run unattended-upgrades even if there was a error during
+      the apt-get update (LP: #676295)
+  
+  [ Julian Andres Klode ]
+  * apt-pkg/indexcopy.cc:
+    - Use RealFileExists() instead of FileExists(), allows amongst other
+      things a directory named Sources to exist on a CD-ROM (LP: #750694).
+  
+  [ David Kalnischkies  ]
+  * apt-pkg/pkgcache.cc:
+    - use the native Architecture stored in the cache header instead of
+      loading it from configuration as suggested by Julian Andres Klode
+
+ -- Michael Vogt <michael.vogt@ubuntu.com>  Thu, 07 Apr 2011 12:52:21 +0200
+
+apt (0.8.13.2ubuntu1) natty; urgency=low
+
+  * merge fixes from debian-sid, most notable the handling of
+    arch=all architectures in python-apt (LP: #733741)
+  * apt-pkg/aptconfiguration.cc:
+    - fix comparing for a empty string
+
+ -- Michael Vogt <michael.vogt@ubuntu.com>  Tue, 05 Apr 2011 13:19:56 +0200
 
 apt (0.8.13.2) unstable; urgency=low
 
