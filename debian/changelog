apt (0.8.15.5.6) UNRELEASED; urgency=low

  * apt-pkg/contrib/fileutl.{cc,h}:
    - add GetModificationTime() helper
  * apt-pkg/pkgcachegen.cc:
    - regenerate the cache if the sources.list changes to ensure
      that changes in the ordering there will be honored by apt
  * apt-pkg/sourcelist.{cc,h}:
    - add pkgSourceList::GetLastModifiedTime() helper
  * apt-pkg/pkgcachegen.{cc,h}:
    - use ref-to-ptr semantic in NewDepends() to ensure that the   
      libapt does not segfault if the cache is remapped in between
      (LP: #812862)
<<<<<<< HEAD
    - fix crash when P.Arch() was used but the cache got remapped
=======
  * test/integration/test-hashsum-verification:
    - add regression test for hashsum verification
  * apt-pkg/acquire-item.cc:
    - if no Release.gpg file is found, still load the hashes for
      verification (closes: #636314) and add test
>>>>>>> 3568a640

 -- Michael Vogt <mvo@debian.org>  Tue, 12 Jul 2011 11:54:47 +0200

apt (0.8.15.5) unstable; urgency=low

  [ David Kalnischkies ]
  * apt-pkg/deb/deblistparser.cc:
    - do not assume that the last char on a line is a \n (Closes: #633350)

 -- Michael Vogt <mvo@debian.org>  Thu, 28 Jul 2011 16:49:15 +0200

apt (0.8.15.4) unstable; urgency=low

  [ David Miller ]
  * apt-pkg/contrib/sha1.cc:
    - fix illegally casts of on-stack buffer to a type requiring more
      alignment than it has resulting in segfaults on sparc (Closes: #634696)

  [ Michael Vogt ]
  * apt-pkg/contrib/cdromutl.cc:
    - fix escape problem when looking for the mounted devices
  * apt-pkg/contrib/strutl.{h,cc}, test/libapt/strutil_test.cc:
    - add new DeEscapeString() similar to DeQuoteString but
      unescape character escapes like \0XX and \xXX (plus added
      test)
  * refresh po/*
  
 -- Michael Vogt <mvo@debian.org>  Tue, 26 Jul 2011 12:12:27 +0200

apt (0.8.15.3) unstable; urgency=low

  [ Michael Vogt ]
  * apt-pkg/acquire-item.cc:
    - improve error message for a expired Release file
  * apt-pkg/algorithms.cc:
    - Hold back packages that would enter "policy-broken" state on upgrade
      when doing a "apt-get upgrade"
  * cmdline/apt-get.cc:
    - fix missing download progress in apt-get download

  [ David Kalnischkies ]
  * apt-pkg/pkgcachegen.cc:
    - fallback to memory if file is not writeable even if access()
      told us the opposite before (e.g. in fakeroot 1.16) (Closes: #630591)
  * doc/sources.list.5.xml:
    - document available [options] for sources.list entries (Closes: 632441)
  * doc/apt.conf.5.xml:
    - document APT::Architectures list (Closes: #612102)
  * cmdline/apt-get.cc:
    - restore all important dependencies for garbage packages (LP: #806274)
    - do not require unused partial dirs in 'source' (Closes: #633510)
    - buildconflicts effect all architectures
    - implement MultiarchCross for build-dep and source (Closes: #632221)
  * apt-pkg/init.cc:
    - use CndSet in pkgInitConfig (Closes: #629617)
  * apt-pkg/depcache.cc:
    - change default of APT::AutoRemove::SuggestsImportant to true
  * cmdline/apt-key:
    - use a tmpfile instead of /etc/apt/secring.gpg (Closes: #632596)
  * debian/apt.postinst:
    - remove /etc/apt/secring.gpg if it is an empty file
  * doc/apt-cache.8.xml:
    - apply madison typofix from John Feuerstein, thanks! (Closes: #633455)
  * apt-pkg/policy.cc:
    - emit an error on unknown APT::Default-Release value (Closes: #407511)
  * apt-pkg/aptconfiguration.cc:
    - ensure that native architecture is if not specified otherwise the
      first architecture in the Architectures vector
  * apt-pkg/deb/deblistparser.cc:
    - Strip only :any and :native if MultiArch should be stripped as it is
      save to ignore them in non-MultiArch contexts but if the dependency
      is a specific architecture (and not the native) do not strip

 -- Michael Vogt <mvo@debian.org>  Mon, 25 Jul 2011 15:04:43 +0200

apt (0.8.15.2) unstable; urgency=high

  * fix from David Kalnischkies for the InRelease gpg verification 
    code (LP: #784473)

 -- Michael Vogt <mvo@debian.org>  Tue, 12 Jul 2011 11:54:47 +0200

apt (0.8.15.1) unstable; urgency=low

  [ David Kalnischkies ]
  * doc/makefile:
    - create doxygen directory to avoid depending on magic (Closes: #628799)
  * cmdline/apt-key:
    - explicitly state that net-update is not supported if no url is set
    - require to be root for add, rm, update and net-update
    - clarify update vs. net-update in different distros (Closes: #632043)
  * debian/apt.symbols:
    - forgot 'mips' in the list for all architecture dependent symbols
    - comment out gcc-4.5 specific symbols as gcc-4.6 is now default
    - the symbol for PrintStatus() is architecture dependent
  * apt-pkg/policy.cc:
    - do not segfault in pinning if a package with this name doesn't exist.
      Thanks to Ferdinand Thommes for the report!
    - Defaults is a vector of Pin not of PkgPin
    - ensure that only the first specific stanza for a package is used
    - save all stanzas which had no effect in Unmatched
    - allow package:architecure in Package:

 -- Michael Vogt <mvo@debian.org>  Thu, 30 Jun 2011 10:05:36 +0200

apt (0.8.15) unstable; urgency=low

  [ Julian Andres Klode ]
  * apt-pkg/depcache.cc:
    - Really release action groups only once (Closes: #622744)
    - Make purge work again for config-files (LP: #244598) (Closes: #150831)
  * apt-pkg/acquire-item.cc:
    - Reject files known to be invalid (LP: #346386) (Closes: #627642)
  * debian/apt.cron.daily:
    - Check power after wait, patch by manuel-soto (LP: #705269)
  * debian/control:
    - Move ${shlibs:Depends} to Pre-Depends, as we do not want APT
      unpacked if a library is too old and thus break upgrades
  * doc/apt-key.8.xml:
    - Document apt-key net-update (LP: #192810)

  [ Christian Perrier ]
  * Galician translation update (Miguel Anxo Bouzada). Closes: #626505
  * Italian translation update (Milo Casagrande). Closes: #627834
  * German documentation translation update (Chris Leick). Closes: #629949
  * Catalan translation update (Jordi Mallach). Closes: #630657

  [ David Kalnischkies ]
  * fix a bunch of cppcheck warnings/errors based on a patch by
    Niels Thykier, thanks! (Closes: #622805)
  * apt-pkg/depcache.cc:
    - really include 'rc' packages in the delete count by fixing a
      typo which exists since 1999 in the source… (LP: #761175)
    - if critical or-group can't be satisfied, exit directly.
  * apt-pkg/acquire-method.cc:
    - write directly to stdout instead of creating the message in
      memory first before writing to avoid hitting limits
    - fix order of CurrentURI and UsedMirror in Status() and Log()
  * apt-pkg/orderlist.cc:
    - let VisitRProvides report if the calls were successful
  * apt-pkg/deb/dpkgpm.cc:
    - replace obsolete usleep with nanosleep
    - remove invalid pkgcache.bin and rebuild it if possible
    - log reinstall commands in history.log
  * debian/apt{,-utils}.symbols:
    - update both experimental symbol-files to reflect 0.8.14 state
  * debian/rules:
    - remove unused embedded jquery by doxygen from libapt-pkg-doc
  * cmdline/apt-mark.cc:
    - reimplement apt-mark in c++
    - provide a 'showmanual' command (Closes: #582791)
    - provide a 'dpkg --set-selections' wrapper to set/release holds
  * cmdline/apt-get.cc:
    - deprecate mostly undocumented 'markauto' in favor of 'apt-mark'
  * cmdline/apt-cache.cc:
    - deprecate mostly undocumented 'showauto' in favor of 'apt-mark'
  * apt-pkg/pkgcache.cc:
    - really ignore :arch in FindPkg() in non-multiarch environment
  * doc/po/de.po:
    - undo the translation of the command 'dump' in manpage of apt-config
      as report by Burghard Grossmann on debian-l10n-german, thanks!
  * apt-pkg/deb/debmetaindex.cc:
    - do not download TranslationIndex if no Translation-* will be
      downloaded later on anyway (Closes: #624218)
  * test/versions.lst:
    - disable obscure version number tests with versions dpkg doesn't
      allow any more as they don't start with a number
  * apt-pkg/acquire-worker.cc:
    - print filename in the unmatching size warning (Closes: #623137)
  * apt-pkg/acquire-item.cc:
    - apply fix for poorly worded 'locate file' error message from
      Ben Finney, thanks! (Closes: #623171)
  * methods/http.cc:
    - add config option to ignore a closed stdin to be able to easily
      use the method as a simple standalone downloader
    - Location header in redirects should be absolute URI, but some
      servers just send an absolute path so still deal with it properly
    - dequote URL taken from Location in redirects as we will otherwise
      quote an already quoted string in the request later (Closes: #602412)
  * apt-pkg/contrib/netrc.cc:
    - replace non-posix gnu-extension strdupa with strdup
  * apt-pkg/packagemanager.cc:
    - ensure for Multi-Arch:same packages that they are unpacked in
      lock step even in immediate configuration (Closes: #618288)
  * apt-pkg/init.cc:
    - don't set deprecated APT::Acquire::Translation, thanks Jörg Sommer!
  * cmdline/apt-config.cc:
    - show Acquire::Languages and APT::Architectures settings
      in 'dump' (Closes: 626739)
  * apt-pkg/orderlist.cc:
    - ensure that an old version of a package with a provides can
      never satisfy a dependency of a newer version of this package

  [ Michael Vogt ]
  * methods/mirror.cc:
    - ignore lines starting with "#" in the mirror file
    - ignore non http urls in the mirrors
    - append the dist (e.g. sid, wheezy) as a query string when
      asking for a suitable mirror 
  * apt-pkg/deb/deblistparser.cc:
    - include all known languages when building the apt cache
      (LP: #794907)
  * apt-pkg/deb/debindexfile.cc:
    - remove some no longer valid checks for "TranslationsAvailable()"

  [ Kenneth Solbø Andersen ]
  * apt-pkg/deb/dpkgpm.cc:
    - set permissions of term.log to root.adm and 644 (LP: #404724)
  
  [ Chris Leick ]
  * various typo and syntax corrections in doc/*.xml

 -- Michael Vogt <mvo@debian.org>  Tue, 28 Jun 2011 18:00:48 +0200

apt (0.8.14.1) unstable; urgency=low

  * apt-pkg/acquire-item.cc:
    - Only try to rename existing Release files (Closes: #622912)

 -- Julian Andres Klode <jak@debian.org>  Sat, 16 Apr 2011 14:36:10 +0200

apt (0.8.14) unstable; urgency=low

  [ Julian Andres Klode ]
  * apt-pkg/indexcopy.cc:
    - Use RealFileExists() instead of FileExists(), allows amongst other
      things a directory named Sources to exist on a CD-ROM (LP: #750694).
  * apt-pkg/acquire-item.cc:
    - Use Release files even if they cannot be verified (LP: #704595)
  * cmdline/apt-get.cc:
    - Do not install recommends for build-dep (Closes: #454479) (LP: #245273)
  * apt-pkg/deb/deblistparser.cc:
    - Handle no space before "[" in build-dependencies (LP: #72344)
  * apt-pkg/policy.cc:
    - Allow pinning by glob() expressions, and regular expressions
      surrounded by slashes (the "/" character) (LP: #399474)
      (Closes: #121132)
  * debian/control:
    - Set Standards-Version to 3.9.2
  
  [ Michael Vogt ]
  * mirror method:
    - do not crash if the mirror file fails to download
  * apt-pkg/aptconfiguration.cc:
    - fix comparing for a empty string
  * debian/apt.cron.daily:
    - run unattended-upgrades even if there was a error during
      the apt-get update (LP: #676295)

  [ David Kalnischkies ]
  * apt-pkg/pkgcache.cc:
    - use the native Architecture stored in the cache header instead of
      loading it from configuration as suggested by Julian Andres Klode

 -- Julian Andres Klode <jak@debian.org>  Fri, 15 Apr 2011 14:28:15 +0200

apt (0.8.13.2) unstable; urgency=low

  [ David Kalnischkies ]
  * apt-pkg/deb/dpkgpm.cc:
    - skip --configure if all packages disappeared
  * apt-pkg/vendor.cc, apt-pkg/vendorlist.cc:
    - mark them as deprecated as they are unused
  * apt-pkg/deb/deblistparser.h:
    - enable StripMultiArch by default for ParseDepends
  * debian/apt.conf.autoremove:
    - adapt to new gnumach kernel package naming (Closes: #619337)
  * doc/apt_preferences.5.xml:
    - correct typo spotted by Charles Plessy (Closes: #619088)
    - document ButAutomaticUpgrades together with NotAutomatic
      as suggested by Charles Plessy (Closes: #619083)
  * apt-pkg/depcache.cc:
    - remove pseudo handling leftover from SetReInstall
    - do not change protected packages in autoinstall (Closes: #618848)
  * apt-pkg/pkgcachegen.cc:
    - make "all"->"native" an implementation detail of NewPackage
      rather than rewrite it in higher methods
  * apt-pkg/cacheiterator.h:
    - return "all" instead of native architecture without breaking the abi
      (too much) by extending enum instead of using bitflags (LP: #733741)
  * apt-pkg/aptconfiguration.cc:
    - use dpkg --print-foreign-architectures to get multiarch configuration
      if non is specified with APT::Architectures (Closes: #612958)
  * cmdline/apt-get.cc:
    - do not show simulation notice for non-root commands (Closes: #619072)
    - be able to disable resolver with APT::Get::CallResolver and disable
      auto installation with APT::Get::AutoSolving
  * apt-pkg/deb/deblistparser.cc:
    - create foo:any provides for all architectures for an allowed package

 -- Michael Vogt <mvo@debian.org>  Tue, 05 Apr 2011 09:40:28 +0200

apt (0.8.13.1) unstable; urgency=low

  * apt-pkg/acquire-item.cc: Use stat buffer if stat was
    successful, not if it failed (Closes: #620546)

 -- Julian Andres Klode <jak@debian.org>  Sat, 02 Apr 2011 20:55:35 +0200

apt (0.8.13) unstable; urgency=low

  [ Thorsten Spindler ]
  * methods/rsh.cc
    - fix rsh/ssh option parsing (LP: #678080), thanks to
      Ville Mattila 
  
  [ Michael Vogt ]
  * apt-pkg/acquire-item.cc:
    - mark pkgAcqIndexTrans as Index-File to avoid asking the
      user to insert the CD on each apt-get update
  * po/sl.po:
    - updated, thanks to Andrej Znidarsic
  * mirror method:
    - when downloading data, show the mirror being used
    - randomize mirror list after download in a host specific way
      to ensure that the load is evenly spreaded accross the mirrors
    - fix some missing "Fail-Ignore"

 -- Michael Vogt <mvo@debian.org>  Wed, 16 Mar 2011 08:04:42 +0100

apt (0.8.12) unstable; urgency=low

  [ Michael Vogt ]
  * apt-pkg/deb/debindexfile.cc:
    - ignore missing deb-src files in /var/lib/apt/lists, thanks
      to Thorsten Spindler (LP: #85590)
  * apt-pkg/contrib/fileutl.cc, apt-pkg/deb/dpkgpm.cc:
    - honor Dpkg::Chroot-Directory in the RunScripts*() methods
  * apt-pkg/contrib/cdromutl.{cc,h}, apt-pkg/cdrom.{cc,h}:
    - deal with missing FSTAB_DIR when using libudev to discover cdrom
    - add experimental APT::cdrom::CdromOnly option (on by default). 
      When this is set to false apt-cdrom will handle any removable
      deivce (like a usb-stick) as a "cdrom/dvd" source

  [ Christian Perrier ]
  * Fix error in French translation of manpages (apt_preferences(5)).
    Merci, Rémi Vanicat. Closes: #613689
  * Complete French manpage translation
  * Italian translation update (Milo Casagrande). Closes: #614395

  [ David Kalnischkies ]
  * ftparchive/multicompress.cc, apt-inst/deb/debfile.cc:
    - support xz compressor to create xz-compressed Indexes and be able
      to open data.tar.xz files
    - load the supported compressors from configuration
  * ftparchive/writer.cc:
    - ensure that Date and Valid-Until time strings are not localised
    - add options to disable specific checksums for Indexes
    - include xz-compressed Packages and Sources files in Release file
  * apt-pkg/aptconfiguration.cc:
    - support download of xz-compressed indexes files
    - support adding new compressors by configuration
  * apt-pkg/deb/debsrcrecords.cc:
    - support xz-compressed source v3 debian.tar files
    - support every compression we have a compressor configured
  * ftparchive/contents.cc:
    - remove ExtractArchive codecopy from apt-inst/deb/debfile.cc
  * apt-inst/deb/debfile.cc:
    - support data.tar's compressed with any configured compressor
  * cmdline/apt-get.cc:
    - reinstall dependencies of reinstalled "garbage" (Closes: #617257)

  [ Steve Langasek ]
  * apt-pkg/deb/dpkgpm.cc:
    - make sure that for multiarch packages, we are passing the full
      qualified package name to dpkg for removals. (Closes: #614298)
  * Remove the "pseudopackage" handling of Architecture: all packages for
    Multi-Arch; instead, Arch: all packages only satisfy dependencies for
    the native arch, except where the Arch: all package is declared
    Multi-Arch: foreign.  (Closes: #613584)

 -- Michael Vogt <mvo@debian.org>  Thu, 10 Mar 2011 14:46:48 +0100

apt (0.8.11.5) unstable; urgency=low

  [ Christian Perrier ]
  * Add missing dot in French translation of manpages. Merci, Olivier
    Humbert.
  * French translation update
  * French manpages translation update

  [ David Kalnischkies ]
  * apt-pkg/depcache.cc:
    - party revert fix in 0.8.11.2 which marked all packages as manual
      installed if the FromUser bit is set in the MarkInstall call.
      The default for this bit is true and aptitude depends on the old
      behavior so the package is only marked as manual if its not marked
      ("old" behavior) or if automatic installation is enabled - which
      aptitude disables always (see also #613775)

 -- David Kalnischkies <kalnischkies@gmail.com>  Thu, 17 Feb 2011 15:16:31 +0100

apt (0.8.11.4) unstable; urgency=low

  [ David Kalnischkies ]
  * apt-pkg/contrib/error.cc:
    - ensure that va_list is not invalid in second try
  * cmdline/apt-get.cc:
    - don't remove new dependencies of garbage packages (Closes: #613420)
  
  [ Michael Vogt ]
  * test/integration/*
    - fix dashish in the integration tests

 -- Michael Vogt <mvo@debian.org>  Wed, 16 Feb 2011 14:36:03 +0100

apt (0.8.11.3) unstable; urgency=low

  * apt-pkg/contrib/fileutl.cc:
    - really detect bigendian machines by including config.h,
      so we can really (Closes: #612986)
  * apt-pkg/contrib/mmap.cc:
    - Base has as 'valid' failure states 0 and -1 so add a simple
      validData method to check for failure states

 -- David Kalnischkies <kalnischkies@gmail.com>  Mon, 14 Feb 2011 16:58:03 +0100

apt (0.8.11.2) unstable; urgency=low

  [ Michael Vogt ]
  * merged lp:~evfool/apt/fix641673:
    - String-fix in the source and the translations for the grammatical 
      mistake reported in bug LP: #641673, thanks to Robert Roth
  * merged lp:~evfool/apt/fix418552:
    - Grammar fix for bug LP: #418552, thanks to Robert Roth
  
  [ David Kalnischkies ]
  * cmdline/apt-get.cc:
    - add --install-suggests option (Closes: #473089)
  * apt-pkg/depcache.cc:
    - mark a package which was requested to be installed on commandline
      always as manual regardless if it is already marked or not as the
      marker could be lost later by the removal of rdepends (Closes: #612557)
  * methods/rred.cc:
    - read patch into MMap only if we work on uncompressed patches
    - update size of dynamic MMap as we write in from the outside
  * apt-pkg/contrib/mmap.cc:
    - do not try to free the mapping if its is unset
  * apt-pkg/contrib/fileutl.cc:
    - reorder the loaded filesize bytes for big endian (Closes: #612986)
      Thanks to Jörg Sommer for the detailed analyse!

 -- Michael Vogt <mvo@debian.org>  Mon, 14 Feb 2011 12:07:18 +0100

apt (0.8.11.1) unstable; urgency=low

  [ Stefan Lippers-Hollmann ]
  * cmdline/apt-key:
    - fix root test which prevented setting of trustdb-name
      which lets gpg fail if it adds/remove keys from trusted.gpg
      as it tries to open the (maybe) not existent /root/.gnupg

  [ David Kalnischkies ]
  * debian/apt.symbols:
    - add more arch dependent symbols

 -- Michael Vogt <mvo@debian.org>  Wed, 09 Feb 2011 17:49:59 +0100

apt (0.8.11) unstable; urgency=low

  [ David Kalnischkies ]
  * apt-pkg/depcache.cc:
    - add SetCandidateRelease() to set a candidate version and
      the candidates of dependencies if needed to a specified
      release (Closes: #572709)
    - allow conflicts in the same group again (Closes: #612099)
  * cmdline/apt-get.cc:
    - if --print-uris is used don't setup downloader as we don't need
      progress, lock nor the directories it would create otherwise
    - show dependencies of essential packages which are going to remove
      only if they cause the remove of this essential (Closes: #601961)
    - keep not installed garbage packages uninstalled instead of showing
      in the autoremove section and installing those (Closes: #604222)
    - change pkg/release behavior to use the new SetCandidateRelease
      so installing packages from experimental or backports is easier
    - really do not show packages in the extra section if they were
      requested on the commandline, e.g. with a modifier (Closes: #184730)
    - always do removes first and set not installed remove packages
      on hold to prevent temporary installation later (Closes: #549968)
  * debian/control:
    - add Vcs-Browser now that loggerhead works again (Closes: #511168)
    - depend on debhelper 7 to raise compat level
    - depend on dpkg-dev (>= 1.15.8) to have c++ symbol mangling
  * apt-pkg/contrib/fileutl.cc:
    - add a RealFileExists method and check that your configuration files
      are real files to avoid endless loops if not (Closes: #604401)
    - ignore non-regular files in GetListOfFilesInDir (Closes: #594694)
  * apt-pkg/contrib/weakptr.h:
    - include stddefs.h to fix compile error (undefined NULL) with gcc-4.6
  * methods/https.cc:
    - fix CURLOPT_SSL_VERIFYHOST by really passing 2 to it if enabled
  * deb/dpkgpm.cc:
    - fix popen/fclose mismatch reported by cppcheck. Thanks to Petter
      Reinholdtsen for report and patch! (Closes: #607803)
  * doc/apt.conf.5.xml:
    - fix multipl{y,e} spelling error reported by Jakub Wilk (Closes: #607636)
  * apt-inst/contrib/extracttar.cc:
    - let apt-utils work with encoded tar headers if uid/gid are large.
      Thanks to Nobuhiro Hayashi for the patch! (Closes: #330162)
  * apt-pkg/cacheiterator.h:
    - do not segfault if cache is not build (Closes: #254770)
  * doc/apt-get.8.xml:
    - remove duplicated mentioning of --install-recommends
  * doc/sources.list.5.xml:
    - remove obsolete references to non-us (Closes: #594495)
    - a notice is printed for ignored files (Closes: #597615)
  * debian/rules:
    - use -- instead of deprecated -u for dh_gencontrol
    - remove shlibs.local creation and usage
    - show differences in the symbol files, but never fail
  * pre-build.sh:
    - remove as it is not needed for a working 'bzr bd'
  * debian/{apt,apt-utils}.symbols:
    - ship experimental unmangled c++ symbol files
  * methods/rred.cc:
    - operate optional on gzip compressed pdiffs
  * apt-pkg/acquire-item.cc:
    - don't uncompress downloaded pdiff files before feeding it to rred
    - try downloading clearsigned InRelease before trying Release.gpg
    - change the internal handling of Extensions in pkgAcqIndex
    - add a special uncompressed compression type to prefer those files
    - download and use i18n/Index to choose which Translations to download
  * cmdline/apt-key:
    - don't set trustdb-name as non-root so 'list' and 'finger'
      can be used without being root (Closes: #393005, #592107)
  * apt-pkg/deb/deblistparser.cc:
    - rewrite LoadReleaseInfo to cope with clearsigned Releasefiles
  * ftparchive/writer.cc:
    - add config option to search for more patterns in release command
    - include Index files by default in the Release file
  * methods/{gzip,bzip}.cc:
    - print a good error message if FileSize() is zero
  * apt-pkg/aptconfiguration.cc:
    - remove the inbuilt Translation files whitelist
  * cmdline/apt-cache.cc:
    - remove not implemented 'apt-cache add' command
  * doc/apt-cache.8.xml:
    - describe reality as apt-cache just queries and doesn't manipulate
      the caches. Thanks to Enrico Zini for spotting it! (Closes: #612009)
  * apt-pkg/algorithms.cc:
    - mark pseudo packages of installed all packages as configured
      in the simulation as we don't call configure for these packages
  * apt-pkg/pkgcachegen.cc:
    - in multiarch, let :all packages conflict with :any packages
      with a different version to be sure
  * apt-pkg/contrib/error.cc:
    - remove 400 char size limit of error messages (LP: #365611)

  [ Michael Vogt ]
  * methods/http.cc:
    - do not hang if Acquire::http::ProxyAutoDetect can not be
      executed or returns no data (LP: #654393)
  * debian/apt.conf.autoremove:
    - never autoremove the GNU/Hurd kernel (closes: #588423), thanks
      to Guillem Jover
  * apt-pkg/cdrom.cc, apt-pkg/init.cc, methods/cdrom.cc:
    - use /media/cdrom as default mountoint (closes: #611569)
  * cmdline/apt-get.cc:
    - add apt-get changelog (closes: #526990)
    - add apt-get download (closes: #82738)

  [ Martin Pitt ]
  * test/integration/test-compressed-indexes, test/test-indexes.sh:
    - Explicitly disable compressed indexes at the start. This ensures that we
      will actually test uncompressed indexes regardless of the internal
      default value of Acquire::GzipIndexes.

 -- Michael Vogt <mvo@debian.org>  Tue, 08 Feb 2011 12:58:12 +0100

apt (0.8.10.3) unstable; urgency=low

  [ Programs translations ]
  * po/es.po: Updated, plus fixes encoding issues and fixes two fuzzy
    strings, thanks to Javier Fernandez-Sanguino (closes: #610692)

 -- Michael Vogt <mvo@debian.org>  Tue, 25 Jan 2011 11:51:42 +0100

apt (0.8.10.2) unstable; urgency=low

  [ David Kalnischkies ]
  * ftparchive/apt-ftparchive.cc:
    - fix endless loop for multiple TranslationsWriters

 -- Michael Vogt <mvo@debian.org>  Tue, 25 Jan 2011 10:26:15 +0100

apt (0.8.10.1) unstable; urgency=low

  [ Christian Perrier ]
  * Fix encoding for Slovenian translation. PO file switched
    to UTF-8. Closes: #609957

  [ Julian Andres Klode ]
  * cmdline/apt-cache.cc: Create an error for apt-cache depends
    if packages could not found (LP: #647045)

  [ Programs translations ]
  * Spanish update by Javier Fernández-Sanguino Peña. Closes: #607145 

  [ Manpages translations ]
  * Correct a typo and an error in French manpages translation.
    Closes: # 607170

 -- Michael Vogt <mvo@debian.org>  Mon, 17 Jan 2011 13:41:04 +0100

apt (0.8.10) unstable; urgency=low

  [ Programs translations ]
  * Czech by Miroslav Kure. Closes: #605107

  [ Martin Pitt ]
  * test/integration/test-compressed-indexes, test/test-indexes.sh:
    - Explicitly disable compressed indexes at the start. This ensures that we
      will actually test uncompressed indexes regardless of the internal
      default value of Acquire::GzipIndexes.

  [ David Kalnischkies ]
  * apt-pkg/algorithms.cc:
    - mark all installed packages first without auto installation in
      a dist-upgrade to prefer upgrading packages instead of installing
      new packages in versioned or-groups (Closes: #605394)

 -- Michael Vogt <mvo@debian.org>  Tue, 30 Nov 2010 10:42:17 +0100

apt (0.8.9) unstable; urgency=low

  [ Christian Perrier ]
  * Fix "typos" in French manpages translations. Thanks to
    Cyril Brulebois for bashing me.
  * Drop useless untranslatable sections from apt.8

  [ Programs translations ]
  * Slovenian update by Andrej Žnidaršič and Rosetta Slovenian team
  * German update by Holger Wansing. Closes: #603619

  [ David Kalnischkies ]
  * apt-pkg/aptconfiguration.cc:
    - evaluate Acquire::Languages= before LANG= (Closes: #602573)
  * apt-pkg/orderlist.cc:
    - try fixing before removing even if the fix is hidden in
      a provides, hidden in the #590438 testcase
  * apt-pkg/algorithms.cc:
    - if the package was explicitly marked as ToRemove don't
      consider it as a candidate for FixByInstall
  * apt-pkg/depcache.cc:
    - don't install previously not installed providers in a try
      to statisfy a "Breaks: provides" dependency by upgrade
  * cmdline/acqprogress.cc:
    - don't ask the user for media change if quiet >= 2, stdout is not
      a tty and assume-yes, force-yes or trivial-only option is set to
      avoid cpu eating endless loops in unattended runs like apt.cron
      (Closes: #602354, LP: #665580)

 -- Michael Vogt <mvo@debian.org>  Thu, 18 Nov 2010 09:25:04 +0100

apt (0.8.8) unstable; urgency=low

  [ David Kalnischkies ]
  * apt-pkg/contrib/fileutl.cc:
    - Add a FileFd::FileSize() method to get the size of the underlying
      file and not the size of the content in the file as FileFd::Size()
      does - the sizes can differ since the direct gzip integration
  * methods/{gzip,bzip2}.cc:
    - use FileSize() to determine if the file is invalid (Closes: #600852)
  * apt-pkg/pkgcache.cc:
    - fallback always to a suitable description (Closes: #601016)

  [ Michael Vogt ]
  * apt-pkg/deb/dpkgpm.cc:
    - ensure that history.log gets closed to avoid leaking a FD
      (closes: #601649)

 -- Michael Vogt <mvo@debian.org>  Thu, 28 Oct 2010 21:22:21 +0200

apt (0.8.7) unstable; urgency=low

  [ Manpages translations ]
  * Typo fixed in French (extra "Z"). Thanks to Florentin Duneau.
  * Another typo fixed in French ("Anfin"). Thanks to bubulle
  * Wrong translation for "showauto" fixed. Thanks to Raphaël Hertzog
    Closes: #599265

  [ Michael Vogt ]
  * debian/apt.cron.daily:
    - source /etc/default/locale (if available) so that the
      apt-get update cron job fetches the right translated package
      descriptions
  * fix test failure on amd64
  * apt-pkg/deb/debsystem.cc:
    - fix issues with dir::state::status and dir::state::extended_states
      when alternative rootdirs are used

  [ Martin Pitt ]
  * apt-pkg/deb/debindexfile.cc:
    - Use FileFd::Size() instead of stat()ing the sources/binary/translations
      indexes directly, so that we have transparent handling of gzipped
      indexes.
  * apt-pkg/contrib/fileutl.cc:
    - Fix FileFd::Size() for gzipped files to give the size of the
      uncompressed data. This fixes cache building progress going way
      over 100%.

  [ David Kalnischkies ]
  * apt-pkg/deb/deblistparser.cc:
    - support ArmHardFloat port in CompleteArch, thanks to Sebastian
      Andrzej Siewior for the patch!
  * doc/apt.ent:
    - move some strings into apt-verbatim.ent to avoid showing them in
      apt-doc.pot as they are untranslatable anyway (e.g. manpage references)
  * doc/apt-verbatim.ent:
    - change the codenames to reflect the situation after squeeze release
  * doc/examples/apt-https-method-example.conf:
    - apply various typo fixes by Olly Betts, thanks! (Closes: #600249)

 -- Michael Vogt <mvo@debian.org>  Fri, 15 Oct 2010 18:16:10 +0200

apt (0.8.6) unstable; urgency=low

  [ Programs translations ]
  * Vietnamese update by Clytie Siddall (Closes: #598489)
  * Asturian update by Maacub (Closes: #599057)

  [ David Kalnischkies ]
  * cmdline/apt-cache.cc:
    - use the TranslatedDescription for searching and not the first
      available one as it is maybe not an expected language (Closes: #597925)
  * apt-pkg/contrib/strutl.cc:
    - add a space between number and unit as required by SI (Closes: #598352)
  * apt-pkg/depcache.cc:
    - do not check endpointer packages instead of only those which prevented
      NeverAutoRemove settings from having an effect (Closes: #598452)
    - do not remove packages which the user requested for installation
      explicitly while satisfying other install requests (Closes: #598669)
  * apt-pkg/packagemanager.cc:
    - Add a space between period and 'Please' and unfuzzy all translations
  * doc/po/de.po:
    - remove the duplicated "angefertigt" in translation-holder string

 -- Michael Vogt <mvo@debian.org>  Mon, 04 Oct 2010 11:52:19 +0200

apt (0.8.5) unstable; urgency=low

  [ Manpages translations ]
  * German (Chris Leick). Closes: #597163

  [ Michael Vogt ]
  * merged lp:~mvo/apt/conflicts-on-virtuals to better deal with
    conflicts/breaks against virtual packages (LP: #614993)

  [ David Kalnischkies ]
  * apt-pkg/policy.cc:
    - support 100-pinning in Release file with ButAutomaticUpgrades
      as requested by the backports crew (Closes: #596097)
  * apt-pkg/deb/deblistparser.cc:
    - overrule NotAutomatic in case of ButAutomaticUpgrades
  * debian/apt.cron.daily:
    - handle absolut directory paths correctly by loading directories
      directly instead of building the paths on our own (Closes: #596421)
  * debian/control:
    - build-depend on docbook-xml to ensure that the xml DTDs are always
      available on the buildds (Closes: #597145)
  * buildlib/debiandoc.mak, buildlib/po4a_manpage.mak:
    - ensure that the build fails if documentation building fails
  * doc/po/fr.po:
    - correct two syntax issues to ensure we can build fine

 -- Michael Vogt <mvo@debian.org>  Fri, 17 Sep 2010 22:05:06 +0200

apt (0.8.4) unstable; urgency=low

  [ Michael vogt ]
  * ftparchive/writer.cc:
    - write out {Files,Checksum-Sha1,Checksum-Sha256} only if
      available LP: #633967. Thanks to Colin Watson
  * apt-pkg/contrib/cdromutl.cc:
    - if apt-cdrom is used on writable media (like usb-sticks), do
      not use the root directory to identify the medium (as all 
      changes there change the ident id). Use the .disk directory 
      instead 

  [ David Kalnischkies ]
  * ftparchive/writer.cc:
    - null the valid string instead of the date if Valid-Until is not set
  * apt-pkg/acquire-item.cc:
    - use also unsigned Release files again (Closes: #596189)

  [ Christian Perrier ]
  * Fix missing space after dot in a message from apt-pkg
    Translations unfuzzied. Thanks to Holger Wansing.

 -- Michael Vogt <mvo@debian.org>  Fri, 10 Sep 2010 20:45:15 +0200

apt (0.8.3) unstable; urgency=low

  [ Programs translations ]
  * German (Holger Wansing). Closes: #596141

  [ Manpages translations ]
  * Japanese (KURASAWA Nozomu). Closes: #595862

  [ Michael Vogt ]
  * apt-pkg/indexcopy.cc:
    - only use trusted.gpg.d directory if it exists
    - do not replace /dev/null when running in APT::CDROM::NoAct
      mode (LP: #612666), thanks to Colin Watson

  [ David Kalnischkies ]
  * ftparchive/apt-ftparchive.cc:
    - ensure that BinDirectory as well as Tree settings get
      the correct default FileMode setting (Closes: #595922)

 -- Michael Vogt <mvo@debian.org>  Tue, 07 Sep 2010 15:28:41 +0200

apt (0.8.2) unstable; urgency=low

  [ Manpages translations ]
  * Spanish (Omar Campagne). Closes: #595557

  [ David Kalnischkies ]
  * apt-pkg/versionmatch.cc:
    - do not accept 'Pin: origin "' (missing closing ") as a valid
      way to pin a local archive: either "" or none…
  * apt-pkg/deb/dpkgpm.cc:
    - create Dir::Log if needed to support /var/log as tmpfs or similar,
      inspired by Thomas Bechtold, thanks! (Closes: #523919, LP: #220239)
  * apt-pkg/indexcopy.cc:
    - support really still the APT::GPGV::TrustedKeyring setting,
      as it breaks d-i badly otherwise (Closes: #595428)
  * cmdline/apt-key:
    - support also Dir::Etc::Trusted so that apt-key works in the same
      way as the library part which works with the trusted files
  * methods/{gzip,bzip2}.cc:
    - empty files can never be valid archives (Closes: #595691)

 -- Michael Vogt <mvo@debian.org>  Mon, 06 Sep 2010 18:10:06 +0200

apt (0.8.1) unstable; urgency=low

  [ Programs translations ]
  * Thai (Theppitak Karoonboonyanan). Closes: #592695
  * Russian (Yuri Kozlov). Closes: #594232
  * Slovak (Ivan Masár). Closes: #594255
  * Swedish (Daniel Nylander). Closes: #594241
  * Japanese (Kenshi Muto, Osamu Aoki). Closes: #594265
  * Italian (Milo Casagrande). Closes: #594238
  * Asturian (maacub). Closes: #594303
  * Simplified Chinese (Aron Xu). Closes: #594458
  * Bulgarian (Damyan Ivanov). Closes: #594627
  * Portuguese (Miguel Figueiredo). Closes: #594668
  * Korean (Changwoo Ryu). Closes: #594809
  * Norwegian Bokmål (Hans Nordhaug). Closes: #595182
  * Danish (Joe Hansen). Closes: #595176
  * Catalan (Agustí Grau). Closes: #595234

  [ Christian Perrier ]
  * Fix spelling error in cmdline/apt-get.cc. Thanks to Osamu Aoki
    Closes: #594211

  [ Manpages translations ]
  * Portuguese (Américo Monteiro)

  [ David Kalnischkies ]
  * cmdline/apt-cache.cc:
    - show in madison command again also source packages (LP: #614589)
    - remove useless GetInitialize method
  * cmdline/apt-get.cc:
    - remove direct calls of ReadMainList and use the wrapper instead
      to protect us from useless re-reads and two-times notice display
    - remove death code by removing unused GetInitialize
  * apt-pkg/depcache.cc:
    - now that apt-get purge works on 'rc' packages let the MarkDelete
      pass this purge forward to the non-pseudo package for pseudos
  * apt-pkg/contrib/fileutl.cc:
    - apply SilentlyIgnore also on files without an extension
  * apt-pkg/contrib/configuration.cc:
    - fix autoremove by using correct config-option name and
      don't make faulty assumptions in error handling (Closes: #594689)
  * apt-pkg/versionmatch.cc:
    - let the pin origin actually work as advertised in the manpage
      which means "" are optional and pinning a local archive does
      work - even if it is a non-flat archive (Closes: #594435)

 -- Michael Vogt <mvo@debian.org>  Fri, 03 Sep 2010 18:36:11 +0200

apt (0.8.0) unstable; urgency=low

  [ Michael Vogt ]
  * merge of the debian-expermental-ma branch
  * refresh po/pot files in doc/ and po/

  [ Programs translations ]
  * Swedish (Daniel Nylander). Closes: #592366
  * French (Christian Perrier)

  [ Manpages translations ]
  * French (Christian Perrier)

 -- Michael Vogt <mvo@debian.org>  Tue, 24 Aug 2010 16:32:19 +0200

apt (0.8.0~pre2) experimental; urgency=low

  [ David Kalnischkies ]
  * apt-pkg/contrib/strutl.cc:
    - fix error checking for vsnprintf in its safe variant
  * methods/bzip2.cc:
    - fix error checking for read in case of failing bzip2/lzma/whatever
  * debian/apt.cron.daily:
    - create backups for our extended_states file (Closes: #593430)
  * apt-pkg/init.cc:
    - set the default values for dir::etc::trusted options correctly
  * ftparchive/writer.cc:
    - init valid-until correctly to prevent garbage entering Release file
  * apt-pkg/deb/debsystem.cc:
    - set dir::state::status based at least on dir
  * apt-pkg/deb/dpkgpm.cc:
    - use the InstVer instead of the CurrentVer for the autobit transfer
  * methods/http.cc:
    - some http servers violate HTTP1.1 by not issuing a Reason-Phrase
      (or at least a space after the code) especially for 200, but lets
      be nice and ignore it as we don't need the reason in general
  * apt-pkg/acquire-item.cc:
    - don't use ReadOnlyGzip mode for PDiffs as this mode doesn't work
      in combination with the AddFd methods of our hashclasses

 -- Michael Vogt <mvo@debian.org>  Mon, 23 Aug 2010 19:09:08 +0200

apt (0.8.0~pre1) experimental; urgency=low

  [ Programs translations ]
  * Swedish translation update. Closes: #592366

  [ Michael Vogt ]
  * merge of the debian-expermental-ma branch
  * refresh po/pot files in doc/ and po/
  * apt-pkg/pkgcache.cc:
    - re-evaluate the architectures cache when the cache is (re)opened

  [ Colin Watson ]
  * apt-pkg/cdrom.cc:
    - fix off-by-one error in DropBinaryArch

  [ Julian Andres Klode ]
  * apt-pkg/contrib/fileutl.cc:
    - Add WriteAtomic mode.
    - Revert WriteEmpty to old behavior (LP: #613211)
  * apt-pkg, methods:
    - Convert users of WriteEmpty to WriteAtomic.
  * apt-pkg/depcache.cc:
    - Only try upgrade for Breaks if there is a newer version, otherwise
      handle it as Conflicts (by removing it) (helps for #591882).
  * debian/control:
    - Add dependency on gnupg to apt, apt-key uses it.

  [ David Kalnischkies ]
  * apt-pkg/algorithms.cc:
    - let the problem resolver install packages to fix or-groups
      as a needed remove nuked another or-member (helps for #591882)
    - change the debug outputs to display also arch of the
      package and version dependencies information
  * cmdline/apt-get.cc:
    - let APT::Get::Arch-Only in build-dep default to false again
      (Closes: #592628) Thanks Mohamed Amine IL Idrissi for report!
    - purge packages in 'rc' state, thanks Rogier! (Closes: #150831)
  * apt-pkg/pkgcache.cc:
    - fix LongDesc handling in LANG=C environment

 -- Michael Vogt <mvo@debian.org>  Fri, 13 Aug 2010 17:00:49 +0200

apt (0.7.26~exp12) experimental; urgency=low

  [ Michael Vogt ]
  * debian/control:
    - add dependency on zlib-dev for libapt-pkg-dev

  [ David Kalnischkies ]
  * apt-pkg/cacheset.cc:
    - [ABI BREAK] add an ErrorType option to CacheSetHelper
  * cmdline/apt-cache.cc:
    - use Notice instead of Error in the CacheSetHelper messages
      for compat reasons. Otherwise tools like sbuild blow up
    - return success in show if a virtual package was given
  * debian/control:
    - remove libcurl3-gnutls-dev alternative as the package is gone
    - increase needed version of libcurl4-gnutls-dev to >= 7.19.0
      as we use CURLOPT_{ISSUERCERT,CRLFILE} (Closes: #589642)

 -- Michael Vogt <mvo@debian.org>  Fri, 30 Jul 2010 11:55:48 +0200

apt (0.7.26~exp11) experimental; urgency=low

  [ Julian Andres Klode ]
  * apt-pkg/deb/dpkgpm.cc:
    - Write architecture information to history file.
    - Add to history whether a change was automatic or not.
  * apt-pkg/contrib/fileutl.cc:
    - Add FileFd::OpenDescriptor() (needed for python-apt's #383617).
  * cmdline/apt-get.cc:
    - Support large filesystems by using statvfs64() instead of statvfs()
      and statfs64() instead of statfs() (Closes: #590513).
  * apt-pkg/cdrom.cc:
    - Use link() instead of rename() for creating the CD database backup;
      otherwise there would be a short time without any database.

  [ David Kalnischkies ]
  * apt-pkg/depcache.cc:
    - handle "circular" conflicts for "all" packages correctly
  * cmdline/apt-cache.cc:
    - be able to omit dependency types in (r)depends (Closes: #319006)
    - show in (r)depends the canidate per default instead of newest
    - share the (r)depends code instead of codecopy
  * apt-pkg/cacheset.cc:
    - move them back to the library as they look stable now
    - add a 'newest' pseudo target release as in pkg/newest
  * apt-pkg/pkgcache.cc:
    - prefer non-virtual packages in FindPreferredPkg (Closes: #590041)
  * test/integration/*:
    - add with bug#590041 testcase a small test "framework"
  * apt-pkg/orderlist.cc:
    - try to install another or-group member in DepRemove before
      breaking the or group (Closes: #590438)
    - configure also the replacement before remove by adding Immediate flag
  
  [ Michael Vogt ]
  * apt-pkg/contrib/error.{cc,h}
    - docstring cleanup
    - add inline DumpError() to avoid subtle API break

 -- Michael Vogt <mvo@debian.org>  Thu, 29 Jul 2010 16:40:58 +0200

apt (0.7.26~exp10) experimental; urgency=low

  [ David Kalnischkies ]
  * apt-pkg/contrib/error.{cc,h}:
    - remove constness of va_list parameter to fix build on amd64 and co
      Thanks Eric Valette! (Closes: #588610)
  * apt-pkg/deb/debmetaindex.cc:
    - do not query each architecture for flat file archives
    - fix typo preventing display of architecture in Info()
  * methods/bzip2.cc:
    - add a copycat of the old gzip.cc as we need it for bzip2 and lzma

  [ Martin Pitt ]
  * debian/rules:
    - Make DEB_BUILD_OPTIONS=noopt actually work by passing the right
      CXXFLAGS.
  * apt-pkg/contrib/fileutl.{h,cc}:
    - Add support for reading of gzipped files with the new "ReadOnlyGzip"
      OpenMode. (Closes: #188407)
    - Link against zlib (in apt-pkg/makefile) and add zlib build dependency.
    - [ABI BREAK] This adds a new private member to FileFd, but its
      initialization is in the public header file.
  * configure.in:
    - Check for zlib library and headers.
  * apt-pkg/acquire-item.cc, apt-pkg/deb/debindexfile.cc,
    apt-pkg/deb/debrecords.cc, apt-pkg/deb/debsrcrecords.h,
    cmdline/apt-cache.cc:
    - Open Packages, Sources, and Translations indexes in "ReadOnlyGzip" mode.
  * apt-pkg/deb/debindexfile.cc:
    - If we do not find uncompressed package/source/translation indexes, look
      for gzip compressed ones.
  * apt-pkg/acquire-item.cc:
    - If the Acquire::GzipIndexes option is true and we download a gzipped
      index file, keep it as it is (and rename to .gz) instead of
      uncompressing it.
  * doc/apt.conf.5.xml:
    - Document the new Acquire::GzipIndexes option.
  * doc/po/apt-doc.pot, doc/po/de.po:
    - German translation of new Acquire::GzipIndexes option.
  * Add test/test-indexes.sh:
    - Test behaviour of index retrieval and usage, in particular with
      uncompressed and gzip compressed indexes.
  * methods/gzip.cc: With FileFd now being able to read gzipped files, there
    is no need for the gzip method any more to spawn an external gzip process.
    Rewrite it to use FileFd directly, which makes the code a lot simpler, and
    also using less memory and overhead.

 -- Michael Vogt <mvo@debian.org>  Mon, 12 Jul 2010 11:41:01 +0200

apt (0.7.26~exp9) experimental; urgency=low

  [ David Kalnischkies ]
  * doc/apt.conf.5.xml:
    - add and document APT::Cache-{Start,Grow,Limit} options for mmap control
  * apt-pkg/contrib/fileutl.cc:
    - do not fail von double close()

 -- Michael Vogt <mvo@debian.org>  Fri, 09 Jul 2010 21:51:55 +0200

apt (0.7.26~exp8) experimental; urgency=low

  [ David Kalnischkies ]
  * cmdline/cacheset.cc:
    - doesn't include it in the library for now as it is too volatile
    - get the candidate either from an already built depcache
      or use the policy which is a bit faster than depcache generation
    - get packages by task^ with FromTask()
    - only print errors if all tries to get a package by string failed
    - factor out code to get a single package FromName()
    - check in Grouped* first without modifier interpretation
  * cmdline/apt-get.cc:
    - use the cachsets in the install commands
    - make the specify order of packages irrelevant (Closes: #196021)
  * apt-pkg/orderlist.cc:
    - untouched packages are never missing
  * apt-pkg/packagemanager.cc:
    - packages that are not touched doesn't need to be unpacked
  * debian/control:
    - remove intltool's dependency as it is an ubuntu artefact
  * apt-pkg/depcache.cc:
    - SetCandidateVer for all pseudo packages
    - SetReInstall for the "all" package of a pseudo package
    - use the new MatchAgainstConfig for the DefaultRootSetFunc
    - always mark the all package if a pseudo package is marked for install
  * apt-pkg/contrib/error.{cc,h}:
    - complete rewrite but use the same API
    - add NOTICE and DEBUG as new types of a message
    - add a simple stack handling to be able to delay error handling
  * apt-pkg/aptconfiguration.cc:
    - show a deprecation notice for APT::Acquire::Translation
  * apt-pkg/contrib/configuration.{cc,h}:
    - add a wrapper to match strings against configurable regex patterns
  * apt-pkg/contrib/fileutl.cc:
    - show notice about ignored file instead of being always silent
    - add a Dir::Ignore-Files-Silently list option to control the notice
  * apt-pkg/policy.h:
    - add another round of const& madness as the previous round accidentally
      NOT overrides the virtual GetCandidateVer() method (Closes: #587725)
  * apt-pkg/pkgcachegen.{cc,h}:
    - make the used MMap moveable (and therefore dynamic resizeable) by
      applying (some) mad pointer magic (Closes: #195018)

  [ Michael Vogt ]
  * apt-pkg/deb/dpkgpm.cc:
    - make the apt/term.log output unbuffered (thanks to Matt Zimmerman)

  [ Julian Andres Klode ]
  * methods/ftp.h:
    - Handle different logins on the same server (Closes: #586904).
  * apt-pkg/deb/deblistparser.cc:
    - Handle architecture wildcards (Closes: #547724).
  * apt-pkg/versionmatch.cc:
    - Support matching pins by regular expressions or glob() like patterns,
      regular expressions have to be put between to slashes; for example,
      /.*/.
  * apt-pkg/contrib/fileutl.cc:
    - Make FileFd replace files atomically in WriteTemp mode (for cache, etc).
  * debian/control:
    - Set Standards-Version to 3.9.0

 -- Michael Vogt <mvo@debian.org>  Fri, 09 Jul 2010 19:16:20 +0200

apt (0.7.26~exp7) experimental; urgency=low

  * apt-pkg/cachefile.h:
    - make pkgPolicy public again, libapt-pkg-perl (and probably
      others) get unhappy without that

 -- Michael Vogt <mvo@debian.org>  Thu, 10 Jun 2010 15:33:24 +0200

apt (0.7.26~exp6) experimental; urgency=low

  [ Michael Vogt ]
  * merge the remaining Ubuntu change:
    - on gpg verification failure warn and restore the last known
      good state
    - on failure display the IP of the server (useful for servers
      that use round robin DNS)
    - support Original-Maintainer in RewritePackageOrder
    - enable cdrom autodetection via libudev by default
    - show message about Vcs in use when apt-get source is run for
      packages maintained in a Vcs
    - better support transitional packages with mark auto-installed. 
      when the transitional package is in "oldlibs" the new package
      is not marked auto installed (same is true for section
      metapackages)
    - provide new "deb mirror://archive.foo/mirrors.list sid main"
      method expects a list of mirrors (generated on the server e.g.
      via geoip) and will use that, including cycle on failure
    - write apport crash file on package failure (disabled by default
      on debian until apport is available)
    - support mirror failure reporting (disabled by default on debian)
  
  [ David Kalnischkies ]
  * apt-pkg/deb/dpkgpm.cc:
    - write Disappeared also to the history.log
    - forward manual-installed bit on package disappearance
  * apt-pkg/deb/debsystem.cc:
    - add better config item for extended_states file
  * apt-pkg/pkgcache.h:
    - switch {,Install-}Size to unsigned long long
  * apt-pkg/depcache.cc:
    - do the autoremove mark process also for required packages to handle
      these illegally depending on lower priority packages (Closes: #583517)
    - try harder to find the other pseudo versions for autoremove multiarch
    - correct "Dangerous iterator usage" pointed out by cppcheck
    - deal with long long, not with int to remove 2GB Limit (LP: #250909)
    - deprecate AddSize with Multiplier as it is unused and switch to
      boolean instead to handle the sizes more gracefully.
    - switch i{Download,Usr}Size from double to (un)signed long long
  * apt-pkg/aptconfiguration.cc:
    - remove duplicate architectures in getArchitectures()
  * apt-pkg/indexrecords.{cc,h}:
    - backport forgotten Valid-Until patch from the obsolete experimental
      branch to prevent replay attacks better, thanks to Thomas Viehmann
      for the initial patch! (Closes: #499897)
    - add a constant Exists check for MetaKeys
  * apt-pkg/acquire-item.cc:
    - do not try PDiff if it is not listed in the Meta file
    - sent Last-Modified header also for Translation files
  * apt-pkg/cacheiterator.h:
    - let pkgCache::Iterator inherent std::iterator
  * ftparchive/writer.h:
    - add a virtual destructor to FTWScanner class (for cppcheck)
  * apt-pkg/cacheset.{cc,h}:
    - add simple wrapper around std::set for cache structures
    - move regex magic from apt-get to new FromRegEx method
    - move cmdline parsing from apt-cache to new FromCommandLine method
    - support special release-modifier 'installed' and 'candidate'
  * apt-pkg/contrib/cmdline.cc:
    - fix segfault in SaveInConfig caused by writing over char[] sizes
  * apt-pkg/pkgcache.cc:
    - get the best matching arch package from a group with FindPreferredPkg
  * cmdline/apt-cache.cc:
    - make the search multiarch compatible by using GrpIterator instead
    - use pkgCacheFile and the new CacheSets all over the place
    - add --target-release option (Closes: #115520)
    - accept pkg/release and pkg=version in show and co. (Closes: #236270)
    - accept package versions in the unmet command
  * cmdline/apt-get.cc:
    - use unsigned long long instead of double to store values it gets
  * apt-pkg/cachefile.{cc,h}:
    - split Open() into submethods to be able to build only parts
    - make the OpProgress optional in the Cache buildprocess
    - store also the SourceList we use internally for export
  * doc/apt.conf.5.xml:
    - document the new Valid-Until related options
  * apt-pkg/contrib/strutl.cc:
    - split StrToTime() into HTTP1.1 and FTP date parser methods and
      use strptime() instead of some self-made scanf mangling
    - use the portable timegm shown in his manpage instead of a strange
      looking code copycat from wget
  * ftparchive/writer.cc:
    - add ValidTime option to generate a Valid-Until header in Release file
  * apt-pkg/policy.cc:
    - get the candidate right for a not-installed pseudo package if
      his non-pseudo friend is installed
  * apt-pkg/indexcopy.cc:
    - move the gpg codecopy to a new method and use it also in methods/gpgv.cc

 -- Michael Vogt <mvo@debian.org>  Thu, 10 Jun 2010 14:02:22 +0200

apt (0.7.26~exp5) experimental; urgency=low

  [ David Kalnischkies ]
  * cmdline/apt-get.cc:
    - rerun dpkg-source in source if --fix-broken is given (Closes: #576752)
    - don't suggest held packages as they are installed (Closes: #578135)
    - handle multiple --{tar,diff,dsc}-only options correctly
    - show at the end of the install process a list of disappeared packages
  * cmdline/apt-cache.cc:
    - use GroupCount for package names in stats and add a package struct line
  * methods/rred.cc:
    - use the patchfile modification time instead of the one from the
      "old" file - thanks to Philipp Weis for noticing! (Closes: #571541)
  * debian/rules:
    - remove targets referring to CVS or arch as they are useless
    - use $(CURDIR) instead of $(pwd)
    - use dpkg-buildflags if available for CXXFLAGS
  * README.arch:
    - remove the file completely as it has no use nowadays
  * apt-pkg/depcache.cc:
    - be doublesure that the killer query is empty before starting reinstall
  * methods/gpgv.cc:
    - remove the keyrings count limit by using vector magic
  * contrib/mmap.cc:
    - clarify "MMap reached size limit" error message, thanks Ivan Masár!
  * doc/apt.ent
    - add entities for the current oldstable/stable/testing codenames
  * doc/sources.list.5.xml:
    - use stable-codename instead of stable in the examples (Closes: #531492)
  * doc/apt_preferences.5.xml:
    - adapt some examples here to use current codenames as well
    - add "NotAutomatic: yes" handling, thanks Osamu Aoki (Closes: #490347)
  * debian/libapt-pkg-doc.doc-base.cache:
    - remove yet another reference to the removed cache.sgml
  * doc/apt-get.8.xml:
    - do not say explicit target_release_{name,version,codename}, it should
      be clear by itself and 'man' can break lines again (Closes: #566166)
    - remove the gnome-apt reference as it is removed from unstable
  * apt-pkg/deb/dpkgpm.cc:
    - add 'disappear' to the known processing states, thanks Jonathan Nieder
  * apt-pkg/packagemanager.h:
    - export info about disappeared packages with GetDisappearedPackages()

  [ Michael Vogt ]
  * methods/http.{cc,h}:
    - code cleanup, use enums instead of magic ints
  
  [ Jari Aalto ]
  * debian/rules:
    - spell out some less known options to reduce manpage consultation-rate
    - Use POSIX command substitution: $(<command sequence>)
    - Remove EOL whitespace (Closes: #577804)

  [ Julian Andres Klode ]
  * apt-pkg/acquire-item.cc:
    - Fix pkgAcqFile::Custom600Headers() to always return something.
  

  [ Christian Perrier ]
  * Slovak translation update. Closes: #581159
  * Italian translation update. Closes: #581742
  * Swedish translation update. Closes: #592366

 -- Michael Vogt <mvo@debian.org>  Tue, 25 May 2010 16:01:42 +0200

apt (0.7.26~exp4) experimental; urgency=low

  [ David Kalnischkies ]
  * apt-pkg/depcache.cc:
    - rewrite the pseudo package reinstaller to be more intelligent
      in his package choices
  * apt-pkg/packagemanager.cc:
    - don't try to "unpack" pseudo packages twice
  * apt-pkg/contrib/fileutl.cc:
    - add a parent-guarded "mkdir -p" as CreateDirectory()
  * apt-pkg/acquire.{cc,h}:
    - add a delayed constructor with Setup() for success reporting
    - check for and create directories in Setup if needed instead of
      error out unfriendly in the Constructor (Closes: #523920, #525783)
    - optional handle a lock file in Setup()
  * apt-pkg/acquire-item.cc:
    - Acquire::ForceHash to force method for expected hash
  * cmdline/apt-get.cc:
    - remove the lock file handling and let Acquire take care of it instead
    - display MD5Sum in --print-uris if not forced to use another method
      instead of displaying the strongest available (Closes: #576420)
    - regex for package names executed on Grp- not PkgIterator
    - show non-candidates as fallback for virtual packages (Closes: #578385)
    - set also "all" to this version for pseudo packages in TryToChangeVer
  * apt-pkg/deb/dpkgpm.cc:
    - remove Chroot-Directory from files passed to install commands.
      Thanks to Kel Modderman for report & patch! (Closes: #577226)
  * ftparchive/writer.cc:
    - remove 999 chars Files and Checksums rewrite limit (Closes: #577759)
  * cmdline/apt-cache.cc:
    - align Installed and Candidate Version in policy so they can be compared
      easier, thanks Ralf Gesellensetter for the pointer! (Closes: #578657)
  * doc/apt.ent:
    - Add a note about APT_CONFIG in the -c description (Closes: #578267)
  * doc/po/de.po:
    - correct typos in german apt_preferences manpage, thanks Chris Leick!
  * apt-pkg/sourcelist.cc:
    - be less strict and accept [option=value] as well
  * apt-pkg/contrib/configuration.cc:
    - error out if #clear directive has no argument
  * doc/files.sgml:
    - sync documentation with status quo, regarding files/directories in
      use, extended_states and uri schemes.
  * doc/cache.sgml:
    - drop the file in favor of inplace documentation with doxygen
  * apt-pkg/pkgcache.h:
    - enhance the Groups ABI by providing a ID as the other structs does
    - check also the size of the Group struct then checking for the others

  [ Jari Aalto ]
  * cmdline/apt-get.cc:
    - replace backticks with single quotes around fix-broken command
      in the broken packages message. (Closes: #577168)
  * dselect/install:
    - modernize if-statements not to use 'x' (Closes: #577117)
    - replace backticks with POSIX $() (Closes: #577116)

  [ Michael Vogt ]
  * [ Abi break ] apt-pkg/acquire-item.{cc,h}:
    - add "IsIndexFile" to constructor of pkgAcqFile so that it sends
      the right cache control headers
  * cmdline/apt-get.cc:
    - fix crash when pkg.VersionList() is empty
  * apt-pkg/depcache.cc:
    - fix incorrect std::cout usage for debug output
  * test/libapt/getlanguages_test.cc:
    - Add test for Esperanto that has nocounty associated with them
      (LP: #560956)
  * apt-pkg/deb/debrecords.cc:
    - fix max tag buffer size (LP: #545336, closes: #578959)
  * debian/rules:
    - install html doxygen in libapt-pkg-doc 
  * debian/control:
    - build-depend on doxygen

  [ Julian Andres Klode ]
  * apt-pkg/contrib/weakptr.h:
    - add a class WeakPointable which allows one to register weak pointers to
      an object which will be set to NULL when the object is deallocated.
  * [ABI break] apt-pkg/acquire{-worker,-item,}.h:
    - subclass pkgAcquire::{Worker,Item,ItemDesc} from WeakPointable.
  * apt-pkg/pkgcache.cc:
    - Merge fix from David to correct handling in single-arch environments.
  * cmdline/apt-cache.cc:
    - Add a showauto command to apt-cache.
  * cmdline/apt-get.cc:
    - Add apt-get markauto and unmarkauto commands.

 -- Michael Vogt <mvo@debian.org>  Thu, 06 May 2010 09:32:54 +0200

apt (0.7.26~exp3) experimental; urgency=low

  [ Christian Perrier ]
  * German translation update. Closes: #571037
  * Spanish manpages translation update. Closes: #573293
  * Dutch translation update. Closes: #573946
  * Polish manpages translation update. Closes: #574558
  * Add "manpages-pl (<< 20060617-3~)" to avoid file conflicts with
    that package that was providing some manpages for APT utilities.

  [ David Kalnischkies ]
  * [BREAK] merge MultiArch-ABI. We don't support MultiArch,
    but we support the usage of the new ABI so libapt users
    can start to prepare for MultiArch (Closes: #536029)
  * Ignore :qualifiers after package name in build dependencies
    in the library by default, but try to honour them in apt-get
    as we have some sort of MultiArch support ready (Closes: #558103)
  * add translation of the manpages to PT (portuguese)
    Thanks to Américo Monteiro!
  * Switch to dpkg-source 3.0 (native) format
  * apt-pkg/depcache.cc:
    - remove Auto-Installed information from extended_states
      together with the package itself (Closes: #572364)
  * cmdline/apt-mark:
    - don't crash if no arguments are given (Closes: #570962)
  * debian/control:
    - remove some years old and obsolete Replaces
    - add automake/conf build-depends/conflicts as recommend by
      the autotools-dev README (Closes: #572615)
  * apt-pkg/contrib/mmap.{h,cc}:
    - add char[] fallback for filesystems without shared writable
      mmap() like JFFS2. Thanks to Marius Vollmer for writing
      and to Loïc Minier for pointing to the patch! (Closes: #314334)
  * doc/apt_preferences.5.xml:
    - fix two typos and be more verbose in the novice warning.
      Thanks to Osamu Aoki for pointing it out! (Closes: #567669)
    - fix a=sid vs. n=sid typo, thanks Ansgar Burchardt!
    - origin can be used to match a hostname (Closes: #352667)
    - remove wrong pin-priority is optional remark (Closes: #574944)
  * apt-pkg/deb/dpkgpm.cc:
    - fix error message construction in OpenLog()
    - if available store the Commandline in the history
  * cmdline/apt-get.cc:
    - add a --only-upgrade flag to install command (Closes: #572259)
    - fix memory leaks in error conditions in DoSource()
    - try version match in FindSrc first exact than fuzzy (LP: #551178)
  * apt-pkg/contrib/cmndline.cc:
    - save Commandline in Commandline::AsString for logging
  * apt-pkg/deb/debversion.cc:
    - consider absent of debian revision equivalent to 0 (Closes: #573592)
  * doc/makefile, doc/*:
    - generate subdirectories for building the manpages in on the fly
      depending on the po files we have.
  * apt-pkg/pkgcachegen.cc:
    - merge versions correctly even if multiple different versions
      with the same version number are available.
      Thanks to Magnus Holmgren for the patch! (Closes: #351056)
  * ftparchive/writer.cc:
    - write LongDescriptions if they shouldn't be included in Packages
      file into i18n/Translation-en by default.
  * doc/po/de.po:
    - correct a few typos in the german manpage translation.
      Thanks to Chris Leick and Georg Koppen! (Closes: #574962)
  * apt-pkg/contrib/strutl.cc:
    - convert all toupper calls to tolower_ascii for a little speedup

  [ Jean-Baptiste Lallement ]
  * apt-pkg/contrib/strutl.cc:
    - always escape '%' (LP: #130289) (Closes: #500560)
    - unescape '%' sequence only if followed by 2 hex digit
    - username/password are urlencoded in proxy string (RFC 3986)

  [ Julian Andres Klode ]
  * cmdline/apt-cache.cc:
    - Change behavior of showsrc to match the one of show (Closes: #512046).
  * cmdline/apt-key:
    - Honor Apt::GPGV::TrustedKeyring (Closes: #316390)
  * cmdline/apt-mark:
    - Use the new python-apt API (and conflict with python-apt << 0.7.93.2).
  * apt-inst/contrib/arfile.h:
    - Add public ARArchive::Members() which returns the list of members.
  * apt-pkg/policy.cc:
    - Always return a candidate if there is at least one version pinned > 0
      (Closes: #512318)
  * ftparchive/apt-ftparchive.cc:
    - Read default configuration (Closes: #383257)
  * debian/rules:
    - Fix the libraries name to be e.g. libapt-pkg4.9 instead of
      libapt-pkg-4.9.

  [ Michael Vogt ]
  * apt-pkg/deb/dpkgpm.cc:
    - fix backgrounding when dpkg runs (closes: #486222)
  * cmdline/apt-mark:
    - show error on incorrect aguments (LP: #517917), thanks to
      Torsten Spindler
  * cmdline/apt-get.cc:
    - if apt-get source foo=version or foo/distro can not be found,
      error out (LP: #502641)
  * apt-pkg/packagemanager.cc:
    - better debug output 
  * doc/examples/configure-index:
    - add missing Debug::pkgPackageManager option

 -- Michael Vogt <mvo@debian.org>  Thu, 01 Apr 2010 17:30:43 +0200

apt (0.7.26~exp2) experimental; urgency=low

  * fix crash when LANGUAGE is not set

 -- Michael Vogt <mvo@debian.org>  Thu, 18 Feb 2010 22:07:23 +0100

apt (0.7.26~exp1) experimental; urgency=low

  [ David Kalnischkies ]
  * [BREAK] add possibility to download and use multiply
    Translation files, configurable with Acquire::Translation
    (Closes: #444222, #448216, #550564)
  * Ignore :qualifiers after package name in build dependencies
    for now as long we don't understand them (Closes: #558103)
  * apt-pkg/contrib/mmap.{cc,h}:
    - extend it to have a growable flag - unused now but maybe...
  * apt-pkg/pkgcache.h:
    - use long instead of short for {Ver,Desc}File size,
      patch from Víctor Manuel Jáquez Leal, thanks! (Closes: #538917)
  * apt-pkg/acquire-item.cc:
    - allow also to skip the last patch if target is reached,
      thanks Bernhard R. Link! (Closes: #545699)
  * ftparchive/writer.{cc,h}:
    - add --arch option for packages and contents commands
    - if an arch is given accept only *_all.deb and *_arch.deb instead
      of *.deb. Thanks Stephan Bosch for the patch! (Closes: #319710)
    - add APT::FTPArchive::AlwaysStat to disable the too aggressive
      caching if versions are build multiply times (not recommend)
      Patch by Christoph Goehre, thanks! (Closes: #463260)
  * apt-pkg/deb/dpkgpm.cc:
    - stdin redirected to /dev/null takes all CPU (Closes: #569488)
      Thanks to Aurelien Jarno for providing (again) a patch!
  * buildlib/apti18n.h.in, po/makefile:
    - add ngettext support with P_()
  * aptconfiguration.cc:
    - include all existing Translation files in the Cache (Closes: 564137)
  * debian/control:
    - update with no changes to debian policy 3.8.4
  * doc/apt_preferences.5.xml:
    - explicitly warn against careless use (Closes: #567669)
  * debian/rules:
    - remove creation of empty dir /usr/share/apt
  * doc/apt-cdrom.8.xml:
    - fix typo spotted by lintian: proc(c)eed

  [ Ivan Masár ]
  * Slovak translation update. Closes: #568294
  
  [ Michael Vogt ]
  * [BREAK] merged lp:~mvo/apt/history
    - this writes a /var/log/apt/history tagfile that contains details
      from the transaction (complements term.log)
  * methods/http.cc:
    - add cache-control headers even if no cache is given to allow
      adding options for intercepting proxies
    - add Acquire::http::ProxyAutoDetect configuration that 
      can be used to call a external helper to figure out the 
      proxy configuration and return it to apt via stdout
      (this is a step towards WPAD and zeroconf/avahi support)
  * abicheck/
    - add new abitest tester using the ABI Compliance Checker from
      http://ispras.linuxfoundation.org/index.php/ABI_compliance_checker

  [ Robert Collins ]
  * Change the package index Info methods to allow apt-cache policy to be
    useful when using several different archives on the same host.
    (Closes: #329814, LP: #22354)

 -- Michael Vogt <mvo@debian.org>  Thu, 18 Feb 2010 16:11:39 +0100

apt (0.7.25.3) unstable; urgency=low

  [ Christian Perrier ]
  * Italian translation update. Closes: #567532

  [ David Kalnischkies ]
  * apt-pkg/contrib/macros.h:
    - install the header system.h with a new name to be able to use
      it in other headers (Closes: #567662)
  * cmdline/acqprogress.cc:
    - Set Mode to Medium so that the correct prefix is used.
      Thanks Stefan Haller for the patch! (Closes: #567304 LP: #275243)
  * ftparchive/writer.cc:
    - generate sha1 and sha256 checksums for dsc (Closes: #567343)
  * cmdline/apt-get.cc:
    - don't mark as manually if in download only (Closes: #468180)

 -- Michael Vogt <mvo@debian.org>  Mon, 01 Feb 2010 18:41:15 +0100

apt (0.7.25.2) unstable; urgency=low

  [ Michael Vogt ]
  * apt-pkg/contrib/cdromutl.cc:
    - fix UnmountCdrom() fails, give it a bit more time and try
      the umount again
  * apt-pkg/cdrom.cc:
    - fix crash in pkgUdevCdromDevices
  * methods/cdrom.cc:
    - fixes in multi cdrom setup code (closes: #549312)
    - add new "Acquire::cdrom::AutoDetect" config that enables/disables
      the dlopen of libudev for automatic cdrom detection. Off by default
      currently, feedback/testing welcome
  * cmdline/apt-cdrom.cc:
    - add new --auto-detect option that uses libudev to figure out
      the cdrom/mount-point
  * cmdline/apt-mark:
    - merge fix from Gene Cash that supports markauto for
      packages that are not in the extended_states file yet
      (closes: #534920)
  * ftparchive/writer.{cc,h}:
    - merge crash fix for apt-ftparchive on hurd, thanks to
      Samuel Thibault for the patch (closes: #566664)

  [ David Kalnischkies ]
  * apt-pkg/contrib/fileutl.cc:
    - Fix the newly introduced method GetListOfFilesInDir to not
      accept every file if no extension is enforced
      (= restore old behaviour). (Closes: #565213)
  * apt-pkg/policy.cc:
    - accept also partfiles with "pref" file extension as valid
  * apt-pkg/contrib/configuration.cc:
    - accept also partfiles with "conf" file extension as valid
  * doc/apt.conf.5.xml:
    - reorder description and split out syntax
    - add partfile name convention (Closes: #558348)
  * doc/apt_preferences.conf.5.xml:
    - describe partfile name convention also here
  * apt-pkg/deb/dpkgpm.cc:
    - don't segfault if term.log file can't be opened.
      Thanks Sam Brightman for the patch! (Closes: #475770)
  * doc/*:
    - replace the per language addendum with a global addendum
    - add a explanation why translations include (maybe) english
      parts to the new global addendum (Closes: #561636)
  * apt-pkg/contrib/strutl.cc:
    - fix malloc asseration fail with ja_JP.eucJP locale in
      apt-cache search. Thanks Kusanagi Kouichi! (Closes: #548884)

  [ Christian Perrier ]
  * French translation update

 -- Michael Vogt <mvo@debian.org>  Wed, 27 Jan 2010 16:16:10 +0100

apt (0.7.25.1) unstable; urgency=low

  [ Christian Perrier ]
  * French manpage translation update
  * Russian translation update by Yuri Kozlov
    Closes: #564171

  [Chris Leick]
  * spot & fix various typos in all manpages
  * German manpage translation update

  [ David Kalnischkies ]
  * cmdline/apt-cache.cc:
    - remove translatable marker from the "%4i %s\n" string
  * buildlib/po4a_manpage.mak:
    - instruct debiandoc to build files with utf-8 encoding
  * buildlib/tools.m4:
    - fix some warning from the buildtools
  * apt-pkg/acquire-item.cc:
    - add configuration PDiffs::Limit-options to not download
      too many or too big patches (Closes: #554349)
  * debian/control:
    - let all packages depend on ${misc:Depends}
  * share/*-archive.gpg:
    - remove the horrible outdated files. We already depend on
      the keyring so we don't need to ship our own version
  * cmdline/apt-key:
    - errors out if wget is not installed (Closes: #545754)
    - add --keyring option as we have now possibly many
  * methods/gpgv.cc:
    - pass all keyrings (TrustedParts) to gpgv instead of
      using only one trusted.gpg keyring (Closes: #304846)
  * methods/https.cc:
    - finally merge the rest of the patchset from Arnaud Ebalard
      with the CRL and Issuers options, thanks! (Closes: #485963)
  * apt-pkg/deb/debindexfile.cc, apt-pkg/pkgcachegen.cc:
    - add debug option Debug::pkgCacheGen

  [ Michael Vogt ]
  * cmdline/apt-get.cc:
    - merge fix for apt-get source pkg=version regression
      (closes: #561971)
  * po/ru.po:
    - merged updated ru.po, thanks to Yuri Kozlov (closes: #564171)

 -- Michael Vogt <mvo@debian.org>  Sat, 09 Jan 2010 21:52:36 +0100

apt (0.7.25) unstable; urgency=low

  [ Christian Perrier ]
  * Fix apt-ftparchive(1) wrt description of the "-o" option.
    Thanks to Dann Frazier for the patch. Closes: #273100
  * po/LINGUAS. Re-disable Hebrew. Closes: #534992
  * po/LINGUAS. Enable Asturian and Lithuanian
  * Fix typo in apt-cache.8.xml: nessasarily
  * Fix "with with" in apt-get.8.xml
  * Fix some of the typos mentioned by the german team
    Closes: #479997
  * Polish translation update by Wiktor Wandachowicz
    Closes: #548571
  * German translation update by Holger Wansing
    Closes: #551534
  * Italian translation update by Milo Casagrande
    Closes: #555797
  * Simplified Chinese translation update by Aron Xu 
    Closes: #558737
  * Slovak translation update by Ivan Masár
    Closes: #559277
  
  [ Michael Vogt ]
  * apt-pkg/packagemanager.cc:
    - add output about pre-depends configuring when debug::pkgPackageManager
      is used
  * methods/https.cc:
    - fix incorrect use of CURLOPT_TIMEOUT, closes: #497983, LP: #354972
      thanks to Brian Thomason for the patch
  * merge lp:~mvo/apt/netrc branch, this adds support for a
    /etc/apt/auth.conf that can be used to store username/passwords
    in a "netrc" style file (with the extension that it supports "/"
    in a machine definition). Based on the maemo git branch (Closes: #518473)
    (thanks also to Jussi Hakala and Julian Andres Klode)
  * apt-pkg/deb/dpkgpm.cc:
    - add "purge" to list of known actions
  * apt-pkg/init.h:
    - add compatibility with old ABI name until the next ABI break
  * merge segfault fix from Mario Sanchez Prada, many thanks
    (closes: #561109)

  [ Brian Murray ]
  * apt-pkg/depcache.cc, apt-pkg/indexcopy.cc:
    - typo fix (LP: #462328)
  
  [ Loïc Minier ]
  * cmdline/apt-key:
    - Emit a warning if removed keys keyring is missing and skip associated
      checks (LP: #218971)

  [ David Kalnischkies ]
  * apt-pkg/packagemanager.cc:
    - better debug output for ImmediateAdd with depth and why
    - improve the message shown for failing immediate configuration
  * doc/guide.it.sgml: moved to doc/it/guide.it.sgml
  * doc/po4a.conf: activate translation of guide.sgml and offline.sgml
  * doc/apt.conf.5.xml:
    - provide a few more details about APT::Immediate-Configure
    - briefly document the behaviour of the new https options
  * doc/sources.list.5.xml:
    - add note about additional apt-transport-methods
  * doc/apt-mark.8.xml:
    - correct showauto synopsis, thanks Andrew Schulman (Closes: #551440)
  * cmdline/apt-get.cc:
    - source should display his final pkg pick (Closes: #249383, #550952)
    - source doesn't need the complete version for match (Closes: #245250)
    - source ignores versions/releases if not available (Closes: #377424)
    - only warn if (free) space overflows (Closes: #522238)
    - add --debian-only as alias for --diff-only
  * methods/connect.cc:
    - display also strerror of "wicked" getaddrinfo errors
    - add AI_ADDRCONFIG to ai_flags as suggested by Aurelien Jarno
      in response to Bernhard R. Link, thanks! (Closes: #505020)
  * buildlib/configure.mak, buildlib/config.{sub,guess}:
    - remove (outdated) config.{sub,guess} and use the ones provided
      by the new added build-dependency autotools-dev instead
  * configure.in, buildlib/{xml,yodl,sgml}_manpage.mak:
    - remove the now obsolete manpage buildsystems
  * doc/{pl,pt_BR,es,it}/*.{sgml,xml}:
    - convert all remaining translation to the po4a system
  * debian/control:
    - drop build-dependency on docbook-utils and xmlto
    - add build-dependency on autotools-dev
    - bump policy to 3.8.3 as we have no outdated manpages anymore
  * debian/NEWS:
    - fix a typo in 0.7.24: Allready -> Already (Closes: #557674)
  * ftparchive/writer.{cc,h}:
    - add APT::FTPArchive::LongDescription to be able to disable them
  * apt-pkg/deb/debsrcrecords.cc:
    - use "diff" filetype for .debian.tar.* files (Closes: #554898)
  * methods/rred.cc:
    - rewrite to be able to handle even big patch files
    - adopt optional mmap+iovec patch from Morten Hustveit
      (Closes: #463354) which should speed up a bit. Thanks!
  * methods/http{,s}.cc
    - add config setting for User-Agent to the Acquire group,
      thanks Timothy J. Miller! (Closes: #355782)
    - add https options which default to http ones (Closes: #557085)
  * debian/apt.cron.daily:
    - check cache size even if we do nothing else otherwise, thanks
      Francesco Poli for patch(s) and patience! (Closes: #459344)
  * ftparchive/*:
    - fix a few typos in strings, comments and manpage,
      thanks Karl Goetz! (Closes: #558757)

  [ Carl Chenet ]
  * cmdline/apt-mark:
    - print an error if a new state file can't be created
      (Closes: #521289) and
    - exit nicely if python-apt is not installed (Closes: #521284)

  [ Chris Leick ]
  * doc/de: German translation of manpages (Closes: #552606)
  * doc/ various manpages:
    - correct various errors, typos and oddities (Closes: #552535)
  * doc/apt-secure.8.xml:
    - replace literal with emphasis tags in Archive configuration
  * doc/apt-ftparchive.1.xml:
    - remove informalexample tag which hides the programlisting
  * doc/apt-get.8.xml:
    - change equivalent "for" to "to the" (purge command)
    - clarify --fix-broken sentence about specifying packages

  [ Eugene V. Lyubimkin ]
  * apt-pkg/contib/strutl.h
    - Avoid extra inner copy in APT_MKSTRCMP and APT_MKSTRCMP2.
  * build infrastructure:
    - Bumped libapt version, excluded eglibc from SONAME. (Closes: #448249)

  [ Julian Andres Klode ]
  * doc/apt.conf.5.xml:
    - Deprecate unquoted values, string concatenation and explain what should
      not be written inside a value (quotes,backslash).
    - Restrict option names to alphanumerical characters and "/-:._+".
    - Deprecate #include, we have apt.conf.d nowadays which should be
      sufficient.
  * ftparchive/apt-ftparchive.cc:
    - Call setlocale() so translations are actually used.
  * debian/apt.conf.autoremove:
    - Add kfreebsd-image-* to the list (Closes: #558803)

 -- Michael Vogt <mvo@debian.org>  Tue, 15 Dec 2009 09:21:55 +0100

apt (0.7.24) unstable; urgency=low

  [ Nicolas François ]
  * Cleaned up the first patch draft from KURASAWA Nozomu to finally
    get po4a support for translating the man pages.
    Many thanks to both for this excellent work! (Closes: #441608)
  * doc/ja/*, doc/po/ja.po:
    - remove the old ja man page translation and replace it with
      the new po4a-powered translation by KURASAWA Nozomu.
  * doc/*.?.xml (manpages):
    - add contrib to author tags and also add refmiscinfo to fix warnings
  * doc/style.txt, buildlib/defaults.mak, buildlib/manpage.mak:
    - fix a few typos in the comments of this files

  [ Michael Vogt ]
  * apt-pkg/deb/dpkgpm.cc:
    - when tcgetattr() returns non-zero skip all pty magic 
      (thanks to Simon Richter, closes: #509866)
  * apt-inst/contrib/arfile.cc:
    - show propper error message for Invalid archive members

  [ David Kalnischkies ]
  * doc/Doxyfile.in:
    - update file with doxygen 1.6.1 (current unstable)
    - activate DOT_MULTI_TARGETS, it is default on since doxygen 1.5.9
  * buildlib/po4a_manpage.mak, doc/makefile, configure:
    - simplify the makefiles needed for po4a manpages
  * apt-pkg/contrib/configuration.cc:
    - add a helper to easily get a vector of strings from the config
  * apt-pkg/contrib/strutl.cc:
    - replace unknown multibytes with ? in UTF8ToCharset (Closes: #545208)
  * doc/apt-get.8.xml:
    - fix two little typos in the --simulate description. (Closes: #545059)
  * apt-pkg/aptconfiguration.cc, doc/apt.conf.5.xml:
    - add an order subgroup to the compression types to simplify reordering
      a bit and improve the documentation for this option group.
  * doc/apt.conf.5.xml:
    - document the Acquire::http::Dl-Limit option
    - try to be crystal clear about the usage of :: and {} (Closes: #503481)
  * doc/apt-cache.8.xml:
    - clarify the note for the pkgnames command (Closes: #547599)
  * doc/apt.ent, all man pages:
    - move the description of files to globally usable entities
  * doc/apt_preferences.5.xml:
    - document the new preferences.d folder (Closes: #544017)
  * methods/rred.cc:
    - add at the top without failing (by Bernhard R. Link, Closes: #545694)
  * buildlib/sizetable:
    - add amd64 for cross building (by Mikhail Gusarov, Closes: #513058)
  * debian/prerm:
    - remove file as nobody will upgrade from 0.4.10 anymore
  * debian/control:
    - remove gnome-apt suggestion as it was removed from debian
  * apt-pkg/deb/dpkgpm.cc, apt-pkg/packagemanager.cc, apt-pkg/orderlist.cc:
    - add and document _experimental_ options to make (aggressive)
      use of dpkg's trigger and configuration handling (Closes: #473461)
  * cmdline/apt-get.cc:
    - ignore versions that are not candidates when selecting a package
      instead of a virtual one (by Marius Vollmer, Closes: #547788)

  [ Christian Perrier ]
  * doc/fr/*, doc/po/fr.po:
    - remove the old fr man page translation and replace it with
      the new po4a-powered translation
  * doc/de: dropped (translation is too incomplete to be useful in
      the transition to the po4a-powered translations)

 -- Michael Vogt <mvo@debian.org>  Fri, 25 Sep 2009 19:57:25 +0200

apt (0.7.23.1) unstable; urgency=low

  [ Michael Vogt ]
  * apt-pkg/pkgcache.cc:
    - do not set internel "needs-configure" state for packages in 
      triggers-pending state. dpkg will deal with the trigger and
      it if does it before we trigger it, dpkg will error out
      (LP: #414631)
  * apt-pkg/acquire-item.cc:
    - do not segfault on invalid items (closes: #544080)

 -- Michael Vogt <mvo@debian.org>  Fri, 28 Aug 2009 21:53:20 +0200

apt (0.7.23) unstable; urgency=low

  [ Eugene V. Lyubimkin ]
  * methods/{http,https,ftp}, doc/apt.conf.5.xml:
    - Changed and unified the code that determines which proxy to use. Now
      'Acquire::{http,ftp}::Proxy[::<host>]' options have the highest priority,
      and '{http,ftp}_proxy' environment variables are used only if options
      mentioned above are not specified.
      (Closes: #445985, #157759, #320184, #365880, #479617)
  
  [ David Kalnischkies ]
  * cmdline/apt-get.cc:
    - add APT::Get::HideAutoRemove=small to display only a short line
      instead of the full package list. (Closes: #537450)
    - ShowBroken() in build-dep (by Mike O'Connor, Closes: #145916)
    - check for statfs.f_type (by Robert Millan, Closes: #509313)
    - correct the order of picked package binary vs source in source
    - use SourceVersion instead of the BinaryVersion to get the source
      Patch by Matt Kraai, thanks! (Closes: #382826)
    - add pkg/archive and codename in source (Closes: #414105, #441178)
  * apt-pkg/contrib/strutl.cc:
    - enable thousand separator according to the current locale
      (by Luca Bruno, Closes: #223712)
  * doc/apt.conf.5.xml:
    - mention the apt.conf.d dir (by Vincent McIntyre, Closes: #520831)
  * apt-inst/contrib/arfile.cc:
    - use sizeof instead strlen (by Marius Vollmer, Closes: #504325)
  * doc/apt-mark.8.xml:
    - improve manpage based on patch by Carl Chenet (Closes: #510286)
  * apt-pkg/acquire-item.cc:
    - use configsettings for dynamic compression type use and order.
      Based on a patch by Jyrki Muukkonen, thanks! (LP: #71746)
  * apt-pkg/aptconfiguration.cc:
    - add default configuration for compression types and add lzma
      support. Order is now bzip2, lzma, gzip, none (Closes: #510526)
  * ftparchive/writer.cc:
    - add lzma support also here, patch for this (and inspiration for
      the one above) by Robert Millan, thanks!
  * apt-pkg/depcache.cc:
    - restore the --ignore-hold effect in the Is{Delete,Install}Ok hooks
  * doc/apt-get.8.xml:
    - update the source description to reflect what it actually does
      and how it can be used. (Closes: #413021)
  * methods/http.cc:
    - allow empty Reason-Phase in Status-Line to please squid,
      thanks Modestas Vainius for noticing! (Closes: #531157, LP: #411435)

  [ George Danchev ]
  * cmdline/apt-cache.cc:
    - fix a memory leak in the xvcg method (Closes: #511557)
  * apt-pkg/indexcopy.cc:
    - fix a memory leak then the Release file not exists (Closes: #511556)

 -- Michael Vogt <mvo@debian.org>  Thu, 27 Aug 2009 14:44:39 +0200

apt (0.7.22.2) unstable; urgency=low

  * debian/apt.cron.daily:
    - Make sure that VERBOSE is always set (Closes: #539366)
    - Script can be disabled by APT::Periodic::Enable=0 (Closes: #485476)
    - Support using debdelta to download packages (Closes: #532079)

 -- Julian Andres Klode <jak@debian.org>  Thu, 06 Aug 2009 12:17:19 +0200

apt (0.7.22.1) unstable; urgency=low

  [ Michael Vogt ]
  * cmdline/apt-get.cc:
    - honor APT::Get::Only-Source properly in FindSrc() (thanks to
      Martin Pitt for reporting the problem), also Closes: #535362.

  [ Julian Andres Klode ]
  * apt-pkg/contrib/mmap.cc:
    - Fix FTBFS on GNU/kFreeBSD by disabling DynamicMMap::Grow() on
      non-Linux architectures as it uses mremap (Closes: #539742).
  * apt-pkg/sourcelist.cc:
    - Only warn about missing sources.list if there is no sources.list.d
      and vice versa as only one of them is needed (Closes: #539731).
  * debian/control:
    - Add myself to Uploaders.
    - Increase Standards-Version to 3.8.2.0.

 -- Julian Andres Klode <jak@debian.org>  Mon, 03 Aug 2009 12:48:31 +0200

apt (0.7.22) unstable; urgency=low

  [ Christian Perrier ]
  * Documentation translations:
    - Fix a typo in apt-get(8) French translation. Closes: #525043
      Thanks to Guillaume Delacour for spotting it.
    - Updated apt.conf(5) manpgae French translation.
      Thanks to Aurélien Couderc.
  * Translations:
    - fr.po
    - sk.po. Closes: #525857 
    - ru.po. Closes: #526816
    - eu.po. Closes: #528985
    - zh_CN.po. Closes: #531390
    - fr.po
    - it.po. Closes: #531758
    - ca.po. Closes: #531921
    - de.po. Closes: #536430
  * Added translations
    - ast.po (Asturian by Marcos Alvareez Costales).
      Closes: #529007, #529730, #535328
  
  [ David Kalnischkies ]
  * [ABI break] support '#' in apt.conf and /etc/apt/preferences
    (closes: #189866)
  * [ABI break] Allow pinning by codename (closes: #97564)
  * support running "--simulate" as user
  * add depth information to the debug output and show what depends
    type triggers a autoinst (closes: #458389)
  * add Debug::pkgDepCache::Marker with more detailed debug output 
    (closes: #87520)
  * add Debug::pkgProblemResolver::ShowScores and make the scores
    adjustable
  * do not write state file in simulate mode (closes: #433007)
  * add hook for MarkInstall and MarkDelete (closes: #470035)
  * fix typo in apt-pkg/acquire.cc which prevents Dl-Limit to work
    correctly when downloading from multiple sites (Closes: #534752)
  * add the various foldmarkers in apt-pkg & cmdline (no code change)
  * versions with a pin of -1 shouldn't be a candidate (Closes: #355237)
  * prefer mmap as memory allocator in MMap instead of a static char
    array which can (at least in theory) grow dynamic
  * eliminate (hopefully all) segfaults in pkgcachegen.cc and mmap.cc
    which can arise if cache doesn't fit into the mmap (Closes: #535218)
  * display warnings instead of errors if the parts dirs doesn't exist

  [ Michael Vogt ]
  * honor the dpkg hold state in new Marker hooks (closes: #64141)
  * debian/apt.cron.daily:
    - if the timestamp is too far in the future, delete it
  * apt-pkg/acquire.cc:
    - make the max pipeline depth of the acquire queue configurable
      via Acquire::Max-Pipeline-Depth
  * apt-pkg/deb/dpkgpm.cc:
    - add Dpkg::UseIoNice boolean option to run dpkg with ionice -c3
      (off by default)
    - send "dpkg-exec" message on the status fd when dpkg is run
    - provide DPkg::Chroot-Directory config option (useful for testing)
    - fix potential hang when in a background process group
  * apt-pkg/algorithms.cc:
    - consider recommends when making the scores for the problem 
      resolver
  * apt-pkg/acquire-worker.cc:
    - show error details of failed methods
  * apt-pkg/contrib/fileutl.cc:
    - if a process aborts with signal, show signal number
  * methods/http.cc:
    - ignore SIGPIPE, we deal with EPIPE from write in 
      HttpMethod::ServerDie() (LP: #385144)
  * Only run Download-Upgradable and Unattended-Upgrades if the initial
    update was successful Closes: #341970
  * apt-pkg/indexcopy.cc:
    - support having CDs with no Packages file (just a Packages.gz)
      by not forcing a verification on non-existing files
     (LP: #255545)
    - remove the gettext from a string that consists entirely 
      of variables (LP: #56792)
  * apt-pkg/cacheiterators.h:
    - add missing checks for Owner == 0 in end()
  * apt-pkg/indexrecords.cc:
    - fix some i18n issues
  * apt-pkg/contrib/strutl.h:
    - add new strprintf() function to make i18n strings easier
    - fix compiler warning
  * apt-pkg/deb/debsystem.cc:
    - make strings i18n able 
  * fix problematic use of tolower() when calculating the version 
    hash by using locale independent tolower_ascii() function. 
    Thanks to M. Vefa Bicakci (LP: #80248)
  * build fixes for g++-4.4
  * cmdline/apt-mark:
    - add "showauto" option to show automatically installed packages
  * document --install-recommends and --no-install-recommends
    (thanks to Dereck Wonnacott, LP: #126180)
  * doc/apt.conf.5.xml:
    - merged patch from Aurélien Couderc to improve the text
      (thanks!)
  * [ABI] merged the libudev-dlopen branch, this allows to pass
    "apt-udev-auto" to Acquire::Cdrom::mount and the cdrom method will  
    dynamically find/mount the cdrom device (if libhal is available)

  [ Julian Andres Klode ]
  * apt-pkg/contrib/configuration.cc: Fix a small memory leak in
    ReadConfigFile.
  * Introduce support for the Enhances field. (Closes: #137583) 
  * Support /etc/apt/preferences.d, by adding ReadPinDir() (Closes: #535512)
  * configure-index: document Dir::Etc::SourceParts and some other options
    (Closes: #459605)
  * Remove Eugene V. Lyubimkin from uploaders as requested.
  * apt-pkg/contrib/hashes.cc, apt-pkg/contrib/md5.cc:
    - Support reading until EOF if Size=0 to match behaviour of
      SHA1Summation and SHA256Summation

  [ Osamu Aoki ]
  * Updated cron script to support backups by hardlinks and 
    verbose levels.  All features turned off by default. 
  * Added more error handlings.  Closes: #438803, #462734, #454989
  * Documented all cron script related configuration items in 
    configure-index.

  [ Dereck Wonnacott ]
  * apt-ftparchive might write corrupt Release files (LP: #46439)
  * Apply --important option to apt-cache depends (LP: #16947) 

  [ Otavio Salvador ]
  * Apply patch from Sami Liedes <sliedes@cc.hut.fi> to reduce the
    number of times we call progress bar updating and debugging
    configuration settings.
  * Apply patch from Sami Liedes <sliedes@cc.hut.fi> to avoid unecessary
    temporary allocations.

 -- Michael Vogt <mvo@debian.org>  Wed, 29 Jul 2009 19:16:22 +0200

apt (0.7.21) unstable; urgency=low

  [ Christian Perrier ]
  * Translations:
    - bg.po. Closes: #513211
    - zh_TW.po. Closes: #513311
    - nb.po. Closes: #513843
    - fr.po. Closes: #520430
    - sv.po. Closes: #518070
    - sk.po. Closes: #520403
    - it.po. Closes: #522222
    - sk.po. Closes: #520403
  
  [ Jamie Strandboge ]
  * apt.cron.daily: catch invalid dates due to DST time changes
    in the stamp files

  [ Michael Vogt ]
  * methods/gpgv.cc:
    - properly check for expired and revoked keys (closes: #433091)
  * apt-pkg/contrib/strutl.cc:
    - fix TimeToStr i18n (LP: #289807)
  * [ABI break] merge support for http redirects, thanks to
    Jeff Licquia and Anthony Towns
  * [ABI break] use int for the package IDs (thanks to Steve Cotton)
  * apt-pkg/pkgcache.cc:
    - do not run "dpkg --configure pkg" if pkg is in trigger-awaited
      state (LP: #322955)
  * methods/https.cc:
    - add Acquire::https::AllowRedirect support
  * Clarify the --help for 'purge' (LP: #243948)
  * cmdline/apt-get.cc
    - fix "apt-get source pkg" if there is a binary package and
      a source package of the same name but from different 
      packages (LP: #330103)

  [ Colin Watson ]
  * cmdline/acqprogress.cc:
    - Call pkgAcquireStatus::Pulse even if quiet, so that we still get
      dlstatus messages on the status-fd (LP: #290234).

 -- Michael Vogt <mvo@debian.org>  Tue, 14 Apr 2009 14:12:51 +0200

apt (0.7.20.2) unstable; urgency=medium

  [ Eugene V. Lyubimkin ]
  * Urgency set to medium due to RC bug fix.
  * doc/apt.ent, apt-get.8.xml:
    - Fix invalid XML entities. (Closes: #514402)

 -- Eugene V. Lyubimkin <jackyf.devel@gmail.com>  Sat, 07 Feb 2009 16:48:21 +0200

apt (0.7.20.1) unstable; urgency=low

  [ Michael Vogt ]
  * apt-pkg/pkgcachegen.cc:
    - fix apt-cache search for localized description 
      (closes: #512110)
  
  [ Christian Perrier ]
  * Translations:
    - fr.po: fix spelling error to "défectueux". Thanks to Thomas Péteul.

 -- Michael Vogt <mvo@debian.org>  Tue, 20 Jan 2009 09:35:05 +0100

apt (0.7.20) unstable; urgency=low

  [ Eugene V. Lyubimkin ]
  * debian/changelog:
    - Fixed place of 'merged install-recommends and install-task branches'
      from 0.6.46.1 to 0.7.0. (Closes: #439866)
  * buildlib/config.{sub,guess}:
    - Renewed. This fixes lintian errors.
  * doc/apt.conf.5.xml, debian/apt-transport-https:
    - Documented briefly 'Acquire::https' group of options. (Closes: #507398)
    - Applied patch from Daniel Burrows to document 'Debug' group of options.
      (Closes: #457265)
    - Mentioned 'APT::Periodic' and 'APT::Archives' groups of options.
      (Closes: #438559)
    - Mentioned '/* ... */' comments. (Closes: #507601)
  * doc/examples/sources.list:
    - Removed obsolete commented non-us deb-src entry, replaced it with
      'deb-src security.debian.org' one. (Closes: #411298)
  * apt-pkg/contrib/mmap.cc:
    - Added instruction how to work around MMap error in MMap error message.
      (Closes: #385674, 436028)
  * COPYING:
    - Actualized. Removed obsolete Qt section, added GPLv2 clause.
      (Closes: #440049, #509337)

  [ Michael Vogt ]
  * add option to "apt-get build-dep" to mark the needed 
    build-dep packages as automatic installed. 
    This is controlled via the value of
    APT::Get::Build-Dep-Automatic and is set "false" by default.  
    Thanks to Aaron Haviland, closes: #448743
  * apt-inst/contrib/arfile.cc:
    - support members ending with '/' as well (thanks to Michal Cihr,
      closes: #500988)

  [ Christian Perrier ]
  * Translations:
    - Finnish updated. Closes: #508449 
    - Galician updated. Closes: #509151
    - Catalan updated. Closes: #509375
    - Vietnamese updated. Closes: #509422
    - Traditional Chinese added. Closes: #510664
    - French corrected (remove awful use of first person) 

 -- Michael Vogt <mvo@debian.org>  Mon, 05 Jan 2009 08:59:20 +0100

apt (0.7.19) unstable; urgency=low

  [ Eugene V. Lyubimkin ]
  * doc/sources.list.5.xml:
    - Mentioned allowed characters in file names in /etc/apt/sources.list.d.
      Thanks to Matthias Urlichs. (Closes: #426913)
  * doc/apt-get.8.xml:
    - Explicitly say that 'dist-upgrade' command may remove packages.
    - Included '-v'/'--version' as a command to synopsis.
  * cmdline/apt-cache.cc:
    - Advanced built-in help. Patch by Andre Felipe Machado. (Closes: #286061)
    - Fixed typo 'GraphVis' -> 'GraphViz'. (Closes: #349038)
    - Removed asking to file a release-critical bug against a package if there
      is a request to install only one package and it is not installable.
      (Closes: #419521)

  [ Michael Vogt ]
    - fix SIGHUP handling (closes: #463030)

  [ Christian Perrier ]
  * Translations:
    - French updated
    - Bulgarian updated. Closes: #505476
    - Slovak updated. Closes: #505483
    - Swedish updated. Closes: #505491
    - Japanese updated. Closes: #505495
    - Korean updated. Closes: #505506
    - Catalan updated. Closes: #505513
    - British English updated. Closes: #505539
    - Italian updated. Closes: #505518, #505683
    - Polish updated. Closes: #505569
    - German updated. Closes: #505614
    - Spanish updated. Closes: #505757
    - Romanian updated. Closes: #505762
    - Simplified Chinese updated. Closes: #505727
    - Portuguese updated. Closes: #505902
    - Czech updated. Closes: #505909
    - Norwegian Bokmål updated. Closes: #505934
    - Brazilian Portuguese updated. Closes: #505949
    - Basque updated. Closes: #506085
    - Russian updated. Closes: #506452 
    - Marathi updated. 
    - Ukrainian updated. Closes: #506545 

 -- Michael Vogt <mvo@debian.org>  Mon, 24 Nov 2008 10:33:54 +0100

apt (0.7.18) unstable; urgency=low

  [ Christian Perrier ]
  * Translations:
    - French updated
    - Thai updated. Closes: #505067

  [ Eugene V. Lyubimkin ]
  * doc/examples/configure-index:
    - Removed obsoleted header line. (Closes: #417638)
    - Changed 'linux-kernel' to 'linux-image'.
  * doc/sources.list.5.xml:
    - Fixed typo and grammar in 'sources.list.d' section. Thanks to
      Timothy G Abbott <tabbott@MIT.EDU>. (Closes: #478098)
  * doc/apt-get.8.xml:
    - Advanced descriptions for 'remove' and 'purge' options.
      (Closes: #274283)
  * debian/rules:
    - Target 'apt' need to depend on 'build-doc'. Thanks for Peter Green.
      Fixes FTBFS. (Closes: #504181)

  [ Michael Vogt ]
  * fix depend on libdb4.4 (closes: #501253)

 -- Michael Vogt <mvo@debian.org>  Fri, 07 Nov 2008 22:13:39 +0100

apt (0.7.17) unstable; urgency=low

  [ Eugene V. Lyubimkin ]
  * debian/control:
    - 'Vcs-Bzr' field is official, used it.
    - Bumped 'Standards-Version' to 3.8.0, no changes needed.
    - Actualized 'Uploaders' field.
  * doc/:
    - Substituded 'apt-archive' with 'apt-ftparchive' in docs.
      Patch based on work of Andre Felipe Machado. (Closes: #350865)
    - Mentioned '/<release>' and '=<version>' for 'apt-get install' and
      '=<version>' for 'apt-get source' in apt-get manpage. Patch based on
      work of Andre Felipe Machado. (Closes: #399673)
    - Mentioned more short options in the apt-get manpage. Documented 'xvcg'
      option in the apt-cache manpage. The part of patch by Andre Felipe
      Machado. (Closes: #176106, #355945)
    - Documented that 'apt-get install' command should be used for upgrading
      some of installed packages. Based on patch by Nori Heikkinen and
      Andre Felipe Machado. (Closes: #267087)
    - Mentioned 'apt_preferences(5)' in apt manpage. (Closes: #274295)
    - Documented 'APT::Default-Release' in apt.conf manpage. (Closes: #430399)
    - APT::Install-Recommends is now true by default, mentioned this in
      configure-index example. (Closes: #463268)
    - Added 'APT::Get::AllowUnauthenticated' to configure-index example.
      (Closes: #320225)
    - Documented '--no-install-recommends' option in apt-get manpage.
      (Closes: #462962)
    - Documented 'Acquire::PDiffs' in apt.conf manpage. (Closes: #376029)
    - Added 'copy', 'rsh', 'ssh' to the list of recognized URI schemes in
      sources.list manpage, as they are already described under in the manpage.
    - Removed notice that ssh/rsh access cannot use password authentication
      from sources.list manpage. Thanks to Steffen Joeris. (Closes: #434894)
    - Added '(x)' to some referrings to manpages in apt-get manpage. Patch by
      Andre Felipe Machado. (Closes: #309893)
    - Added 'dist-upgrade' apt-get synopsis in apt-get manpage.
      (Closes: #323866)

 -- Michael Vogt <mvo@debian.org>  Wed, 05 Nov 2008 13:14:56 +0100

apt (0.7.17~exp4) experimental; urgency=low

  * debian/rules:
    - Fixed lintian warnings "debian/rules ignores make errors".
  * debian/control:
    - Substituted outdated "Source-Version" fields with "binary:Version".
    - Added 'python-apt' to Suggests, as apt-mark need it for work.
    - Drop Debian revision from 'doc-base' build dependency, this fixes
      appropriate lintian warning.
  * debian/libapt-pkg-doc.doc-base.*:
    - Changed section: from old 'Devel' to 'Debian'. This fixes appropriate
      lintian warnings.
  * debian/{postrm,prerm,preinst}:
    - Added 'set -e', fixes lintian warnings
      'maintainer-script-ignores-error'.
  * dselect/makefile:
    - Removed unneeded 'LOCAL' entry. This allows cleaning rule to run smoothly.
  * share/lintian-overrides:
    - Added with override of 'apt must depend on python'. Script 'apt-mark'
      needs apt-python for working and checks this on fly. We don't want
      python in most cases.
  * cmdline/apt-key:
    - Added 'unset GREP_OPTIONS' to the script. This prevents 'apt-key update'
      failure when GREP_OPTIONS contains options that modify grep output.
      (Closes: #428752)

 -- Eugene V. Lyubimkin <jackyf.devel@gmail.com>  Fri, 31 Oct 2008 23:45:17 +0300

apt (0.7.17~exp3) experimental; urgency=low

  * apt-pkg/acquire-item.cc:
    - fix a merge mistake that prevents the fallback to the 
      uncompressed 'Packages' to work correctly (closes: #409284)

 -- Michael Vogt <mvo@debian.org>  Wed, 29 Oct 2008 09:36:24 +0100

apt (0.7.17~exp2) experimental; urgency=low

  [ Eugene V. Lyubimkin ]
  * apt-pkg/acquire-item.cc:
    - Added fallback to uncompressed 'Packages' if neither 'bz2' nor 'gz'
      available. (Closes: #409284)
  * apt-pkg/algorithm.cc:
    - Strip username and password from source URL in error message.
      (Closes: #425150)
  
  [ Michael Vogt ]
  * fix various -Wall warnings

 -- Michael Vogt <mvo@debian.org>  Tue, 28 Oct 2008 18:06:38 +0100

apt (0.7.17~exp1) experimental; urgency=low

  [ Luca Bruno ]
  * Fix typos:
    - apt-pkg/depcache.cc
  * Fix compilation warnings:
    - apt-pkg/acquire.cc
    - apt-pkg/versionmatch.cc
  * Compilation fixes and portability improvement for compiling APT against non-GNU libc
    (thanks to Martin Koeppe, closes: #392063):
    - buildlib/apti18n.h.in:
      + textdomain() and bindtextdomain() must not be visible when --disable-nls
    - buildlib/inttypes.h.in: undefine standard int*_t types
    - Append INTLLIBS to SLIBS:
      + cmdline/makefile
      + ftparchive/makefile
      + methods/makefile
  * doc/apt.conf.5.xml:
    - clarify whether configuration items of apt.conf are case-sensitive
      (thanks to Vincent McIntyre, closes: #345901)

 -- Luca Bruno <lethalman88@gmail.com>  Sat, 11 Oct 2008 09:17:46 +0200

apt (0.7.16) unstable; urgency=low

  [ Luca Bruno ]
  * doc/apt-cache.8.xml:
    - search command uses POSIX regex, and searches for virtual packages too
      (closes: #277536)
  * doc/offline.sgml: clarify remote and target hosts
    (thanks to Nikolaus Schulz, closes: #175940)
  * Fix several typos in docs, translations and debian/changelog
    (thanks to timeless, Nicolas Bonifas and Josh Triplett,
    closes: #368665, #298821, #411532, #431636, #461458)
  * Document apt-key finger and adv commands
    (thanks to Stefan Schmidt, closes: #350575)
  * Better documentation for apt-get --option
    (thanks to Tomas Pospisek, closes: #386579)
  * Retitle the apt-mark.8 manpage (thanks to Justin Pryzby, closes: #471276)
  * Better documentation on using both APT::Default-Release and
    /etc/apt/preferences (thanks to Ingo Saitz, closes: #145575)
  
  [ Michael Vogt ]
  * doc/apt-cache.8.xml:
    - add missing citerefentry

 -- Michael Vogt <mvo@debian.org>  Fri, 10 Oct 2008 23:44:50 +0200

apt (0.7.15) unstable; urgency=low

  * Upload to unstable

 -- Michael Vogt <mvo@debian.org>  Sun, 05 Oct 2008 13:23:47 +0200

apt (0.7.15~exp3) experimental; urgency=low

  [Daniel Burrows]
  * apt-pkg/deb/dpkgpm.cc:
    - Store the trigger state descriptions in a way that does not break
      the ABI.  The approach taken makes the search for a string O(n) rather
      than O(lg(n)), but since n == 4, I do not consider this a major
      concern.  If it becomes a concern, we can sort the static array and
      use std::equal_range().  (Closes: #499322)

  [ Michael Vogt ]
  * apt-pkg/packagemanager.cc, apt-pkg/deb/dpkgpm.cc:
    - move the state file writting into the Go() implementation
      of dpkgpm (closes: #498799)
  * apt-pkg/algorithms.cc:
    - fix simulation performance drop (thanks to Ferenc Wagner
      for reporting the issue)

 -- Michael Vogt <mvo@debian.org>  Wed, 01 Oct 2008 18:09:49 +0200

apt (0.7.15~exp2) experimental; urgency=low

  [ Michael Vogt ]
  * apt-pkg/pkgcachegen.cc:
    - do not add multiple identical descriptions for the same 
      language (closes: #400768)

  [ Program translations ]
  * Catalan updated. Closes: #499462

 -- Michael Vogt <mvo@debian.org>  Tue, 23 Sep 2008 07:29:59 +0200

apt (0.7.15~exp1) experimental; urgency=low

  [ Christian Perrier ]
  * Fix typo in cron.daily script. Closes: #486179

  [ Program translations ]
  * Traditional Chinese updated. Closes: #488526
  * German corrected and completed. Closes: #490532, #480002, #498018
  * French completed
  * Bulgarian updated. Closes: #492473
  * Slovak updated. Closes: #492475
  * Galician updated. Closes: #492794
  * Japanese updated. Closes: #492975
  * Fix missing space in Greek translation. Closes: #493922
  * Greek updated.
  * Brazilian Portuguese updated.
  * Basque updated. Closes: #496754
  * Romanian updated. Closes: #492773, #488361
  * Portuguese updated. Closes: #491790
  * Simplified Chinese updated. Closes: #489344
  * Norwegian Bokmål updated. Closes: #480022
  * Czech updated. Closes: #479628, #497277
  * Korean updated. Closes: #464515
  * Spanish updated. Closes: #457706
  * Lithuanian added. Closes: #493328
  * Swedish updated. Closes: #497496
  * Vietnamese updated. Closes: #497893
  * Portuguese updated. Closes: #498411
  * Greek updated. Closes: #498687
  * Polish updated.

  [ Michael Vogt ]
  * merge patch that enforces stricter https server certificate
    checking (thanks to Arnaud Ebalard, closes: #485960)
  * allow per-mirror specific https settings
    (thanks to Arnaud Ebalard, closes: #485965)
  * add doc/examples/apt-https-method-example.cof
    (thanks to Arnaud Ebalard, closes: #485964)
  * apt-pkg/depcache.cc:
    - when checking for new important deps, skip critical ones
      (closes: #485943)
  * improve apt progress reporting, display trigger actions
  * add DPkg::NoTriggers option so that applications that call
    apt/aptitude (like the installer) defer trigger processing
    (thanks to Joey Hess)
  * doc/makefile:
    - add examples/apt-https-method-example.conf
  
 -- Michael Vogt <mvo@debian.org>  Tue, 16 Sep 2008 21:27:03 +0200

apt (0.7.14) unstable; urgency=low

  [ Christian Perrier ]
  * Mark a message from dselect backend as translatable
    Thanks to Frédéric Bothamy for the patch
    Closes: #322470

  [ Program translations ]
  * Simplified Chinese updated. Closes: #473360
  * Catalan fixes. Closes: #387141
  * Typo fix in Greek translation. Closes: #479122
  * French updated.
  * Thai updated. Closes: #479313
  * Italian updated. Closes: #479326
  * Polish updated. Closes: #479342
  * Bulgarian updated. Closes: #479379
  * Finnish updated. Closes: #479403
  * Korean updated. Closes: #479426
  * Basque updated. Closes: #479452
  * Vietnamese updated. Closes: #479748
  * Russian updated. Closes: #479777, #499029
  * Galician updated. Closes: #479792
  * Portuguese updated. Closes: #479847
  * Swedish updated. Closes: #479871
  * Dutch updated. Closes: #480125
  * Kurdish added. Closes: #480150
  * Brazilian Portuguese updated. Closes: #480561
  * Hungarian updated. Closes: #480662

  [ Otavio Salvador ]
  * Apply patch to avoid truncating of arbitrary files. Thanks to Bryan
    Donlan <bdonlan@fushizen.net> for the patch. Closes: #482476
  * Avoid using dbus if dbus-daemon isn't running. Closes: #438803
  
  [ Michael Vogt ]
  * debian/apt.cron.daily:
    - apply patch based on the ideas of Francesco Poli for better 
      behavior when the cache can not be locked (closes: #459344)

 -- Michael Vogt <mvo@debian.org>  Wed, 28 May 2008 15:19:12 +0200

apt (0.7.13) unstable; urgency=low

  [ Otavio Salvador ]
  * Add missing build-depends back from build-depends-indep field.
    Closes: #478231
  * Make cron script quiet if cache is locked. Thanks to Ted Percival
    <ted@midg3t.net> for the patch. Closes: #459344
  * Add timeout support for https. Thanks to Andrew Martens
    <andrew.martens@strangeloopnetworks.com> for the patch.

  [ Goswin von Brederlow ]
  * Add support for --no-download on apt-get update. Closes: #478517
  
  [ Program translations ]
    - Vietnamese updated. Closes: #479008
    
 -- Otavio Salvador <otavio@debian.org>  Fri, 02 May 2008 14:46:00 -0300

apt (0.7.12) unstable; urgency=low

  [ Michael Vogt ]
  * cmdline/apt-key:
    - add support for a master-keyring that contains signing keys
      that can be used to sign the archive signing keys. This should
      make key-rollover easier.
  * apt-pkg/deb/dpkgpm.cc:
    - merged patch from Kees Cook to fix anoying upper-case display
      on amd64 in sbuild
  * apt-pkg/algorithms.cc: 
    - add APT::Update::Post-Invoke-Success script slot
    - Make the breaks handling use the kill list. This means, that a
      Breaks: Pkg (<< version) may put Pkg onto the remove list.
  * apt-pkg/deb/debmetaindex.cc:
    - add missing "Release" file uri when apt-get update --print-uris
      is run
  * methods/connect.cc:
    - remember hosts with Resolve failures or connect Timeouts
  * cmdline/apt-get.cc:
    - fix incorrect help output for -f (LP: #57487)
    - do two passes when installing tasks, first ignoring dependencies,
      then resolving them and run the problemResolver at the end
      so that it can correct any missing dependencies
  * debian/apt.cron.daily:
    - sleep random amount of time (default within 0-30min) before
      starting the upate to hit the mirrors less hard
  * doc/apt_preferences.5.xml:
    - fix typo
  * added debian/README.source

  [ Christian Perrier ]
  * Fix typos in manpages. Thanks to Daniel Leidert for the fixes
    Closes: #444922
  * Fix syntax/copitalisation in some messages. Thanks to Jens Seidel
    for pointing this and providing the patch.
    Closes: #466845
  * Fix Polish offline translation. Thanks to Robert Luberda for the patch
    and apologies for applying it very lately. Closes: #337758
  * Fix typo in offline.sgml. Closes: #412900

  [ Program translations ]
    - German updated. Closes: #466842
    - Swedish updated.
    - Polish updated. Closes: #469581
    - Slovak updated. Closes: #471341
    - French updated.
    - Bulgarian updated. Closes: #448492
    - Galician updated. Closes: #476839
  
  [ Daniel Burrows ]
  * apt-pkg/depcache.cc:
    - Patch MarkInstall to follow currently satisfied Recommends even
      if they aren't "new", so that we automatically force upgrades
      when the version of a Recommends has been tightened.  (Closes: #470115)
    - Enable more complete debugging information when Debug::pkgAutoRemove
      is set.
  * apt-pkg/contrib/configuration.cc
    - Lift the 1024-byte limit on lines in configuration files.
      (Closes: #473710, #473874)
  * apt-pkg/contrib/strutl.cc:
    - Lift the 64000-byte limit on individual messages parsed by ReadMessages.
      (Closes: #474065)
  * debian/rules:
    - Add missing Build-Depends-Indep on xsltproc, docbook-xsl, and xmlto.

 -- Daniel Burrows <dburrows@debian.org>  Sat, 26 Apr 2008 12:24:35 -0700

apt (0.7.11) unstable; urgency=critical
  
  [ Raise urgency to critical since it fixes a critical but for Debian
    Installer Lenny Beta1 release ]

  [ Program translations ]
    - Vietnamese updated. Closes: #460825
    - Basque updated. Closes: #461166
    - Galician updated. Closes: #461468
    - Portuguese updated. Closes: #464575
    - Korean updated. Closes: #448430
    - Simplified Chinese updated. Closes: #465866

  [ Otavio Salvador ]
  * Applied patch from Robert Millan <rmh@aybabtu.com> to fix the error
    message when gpgv isn't installed, closes: #452640.
  * Fix regression about APT::Get::List-Cleanup setting being ignored,
    closes: #466052.

 -- Otavio Salvador <otavio@debian.org>  Thu, 17 Jan 2008 22:36:46 -0200

apt (0.7.10) unstable; urgency=low

  [ Otavio Salvador ]
  * Applied patch from Mike O'Connor <stew@vireo.org> to add a manpage to
    apt-mark, closes: #430207.
  * Applied patch from Andrei Popescu <andreimpopescu@gmail.com> to add a
    note about some frontends in apt.8 manpage, closes: #438545.
  * Applied patch from Aurelien Jarno <aurel32@debian.org> to avoid CPU
    getting crazy when /dev/null is redirected to stdin (which breaks
    buildds), closes: #452858.
  * Applied patch from Aurelien Jarno <aurel32@debian.org> to fix building
    with newest dpkg-shlibdeps changing the packaging building order and a
    patch from Robert Millan <rmh@aybabtu.com> to fix parallel building,
    closes: #452862.
  * Applied patch from Alexander Winston <alexander.winston@comcast.net>
    to use 'min' as symbol for minute, closes: #219034.
  * Applied patch from Amos Waterland <apw@us.ibm.com> to allow apt to
    work properly in initramfs, closes: #448316.
  * Applied patch from Robert Millan <rmh@aybabtu.com> to make apt-key and
    apt-get to ignore time conflicts, closes: #451328.
  * Applied patch from Peter Eisentraut <peter_e@gmx.net> to fix a
    grammatical error ("manual installed" -> "manually installed"),
    closes: #438136.
  * Fix cron.daily job to not call fail if apt isn't installed, closes:
    #443286.
  * Fix compilation warnings in apt-pkg/cdrom.cc and
    apt-pkg/contrib/configuration.cc.
  * Fix typo in debian/copyright file ("licened" instead of "licensed"),
    closes: #458966.

  [ Program translations ]
    - Basque updated. Closes: #453088
    - Vietnamese updated. Closes: #453774, #459013
    - Japanese updated. Closes: #456909
    - Simplified Chinese updated. Closes: #458039
    - French updated.
    - Norwegian Bokmål updated. Closes: #457917

  [ Michael Vogt ]
  * debian/rules
    - fix https install location
  * debian/apt.conf.daily:
    - print warning if the cache can not be locked (closes: #454561),
      thanks to Bastian Kleineidam
  * methods/gpgv.cc:
    - remove cruft code that caused timestamp/I-M-S issues
  * ftparchive/contents.cc:
    - fix error output
  * apt-pkg/acquire-item.{cc,h}:
    - make the authentication download code more robust against
      servers/proxies with broken If-Range implementations
  * apt-pkg/packagemanager.{cc,h}:
    - propergate the Immediate flag to make hitting the 
      "E: Internal Error, Could not perform immediate configuration (2)"
      harder
  * debian/control:
    - build against libdb-dev (instead of libdb4.4-dev)
  * merged the apt--DoListUpdate branch, this provides a common interface
    for "apt-get update" like operations for the frontends and also provides
    hooks to run stuff in APT::Update::{Pre,Post}-Invoke

  [ Chris Cheney ]
  * ftparchive/contents.cc:
    - support lzma data members
  * ftparchive/multicompress.cc:
    - support lzma output
  
  [ Daniel Burrows ]
  * apt-pkg/contrib/configuration.cc:
    - if RootDir is set, then FindFile and FindDir will return paths
      relative to the directory stored in RootDir, closes: #456457.

  [ Christian Perrier ]
  * Fix wording for "After unpacking...". Thanks to Michael Gilbert
    for the patch. Closes: #260825

 -- Michael Vogt <mvo@debian.org>  Mon, 07 Jan 2008 21:40:47 +0100

apt (0.7.9) unstable; urgency=low

  [ Christian Perrier ]
  * Add several languages to LINGUAS and, therefore, really ship the relevant
    translation:
    Arabic, Dzongkha, Khmer, Marathi, Nepali, Thai
    Thanks to Theppitak Karoonboonyanan for checking this out. Closes: #448321

  [ Program translations ]
    - Korean updated. Closes: #448430
    - Galician updated. Closes: #448497
    - Swedish updated.

  [ Otavio Salvador ]
  * Fix configure script to check for CURL library and headers presense.
  * Applied patch from Brian M. Carlson <sandals@crustytoothpaste.ath.cx>
    to add backward support for arches that lacks pselect support,
    closes: #448406.
  * Umount CD-ROM when calling apt-cdrom ident, except when called with
    -m, closes: #448521.

 -- Otavio Salvador <otavio@debian.org>  Wed, 31 Oct 2007 13:37:26 -0200

apt (0.7.8) unstable; urgency=low

  * Applied patch from Daniel Leidert <daniel.leidert@wgdd.de> to fix
    APT::Acquire::Translation "none" support, closes: #437523.
  * Applied patch from Daniel Burrows <dburrows@debian.org> to add support
    for the Homepage field (ABI break), closes: #447970.
  * Applied patch from Frans Pop <elendil@planet.nl> to fix a trailing
    space after cd label, closes: #448187.

 -- Otavio Salvador <otavio@debian.org>  Fri, 26 Oct 2007 18:20:13 -0200

apt (0.7.7) unstable; urgency=low

  [ Michael Vogt ]
  * apt-inst/contrib/extracttar.cc:
    - fix fd leak for zero size files (thanks to Bill Broadley for
      reporting this bug)
  * apt-pkg/acquire-item.cc:
    - remove zero size files on I-M-S hit
  * methods/https.cc:
    - only send LastModified if we actually have a file
    - send range request with if-range 
    - delete failed downloads
    - delete zero size I-M-S hits
  * apt-pkg/deb/dpkgpm.{cc,h}:
    - merged dpkg-log branch, this lets you specify a 
      Dir::Log::Terminal file to log dpkg output to
      (ABI break)
    - fix parse error when dpkg sends unexpected data
  * merged apt--sha256 branch to fully support the new
    sha256 checksums in the Packages and Release files
    (ABI break)
  * apt-pkg/pkgcachegen.cc:
    - increase default mmap size
  * tests/local-repo:
    - added local repository testcase
  * apt-pkg/acquire.cc:
    - increase MaxPipeDepth for the internal worker<->method
      communication to 1000 for the debtorrent backend
  * make apt build with g++ 4.3
  * fix missing SetExecClose() call when the status-fd is used
  * debian/apt.cron.daily:
    - move unattended-upgrade before apt-get autoclean
  * fix "purge" commandline argument, closes: #133421
    (thanks to Julien Danjou for the patch)
  * cmdline/apt-get.cc:
    - do not change the auto-installed information if a package
      is reinstalled
  * apt-pkg/acquire-item.cc:
    - fix crash in diff acquire code
  * cmdline/apt-mark:
    - Fix chmoding after have renamed the extended-states file (LP: #140019)
      (thanks to Laurent Bigonville)
  * apt-pkg/depcache.cc:
    - set "APT::Install-Recommends" to true by default (OMG!)
  * debian/apt.cron.daily:
    - only run the cron job if apt-get check succeeds (LP: #131719)
  
  [ Program translations ]
    - French updated
    - Basque updated. Closes: #436425
    - Fix the zh_CN translator's name in debian/changelog for 0.7.2
      Closes: #423272
    - Vietnamese updated. Closes: #440611
    - Danish updated. Closes: #441102
    - Thai added. Closes: #442833
    - Swedish updated.
    - Galician updated. Closes: #446626

  [ Otavio Salvador ]
  * Add hash support to copy method. Thanks Anders Kaseorg by the patch
    (closes: #436055)
  * Reset curl options and timestamp between downloaded files. Thanks to
    Ryan Murray <rmurray@debian.org> for the patch (closes: #437150)
  * Add support to apt-key to export keys to stdout. Thanks to "Dwayne
    C. Litzenberger" <dlitz@dlitz.net> for the patch (closes: #441942)
  * Fix compilation warnings:
    - apt-pkg/indexfile.cc: conversion from string constant to 'char*';
    - apt-pkg/acquire-item.cc: likewise;
    - apt-pkg/cdrom.cc: '%lu' expects 'long unsigned int', but argument
      has type 'size_t';
    - apt-pkg/deb/dpkgpm.cc: initialization order and conversion from
      string constant to 'char*';
    - methods/gpgv.cc: conversion from string constant to 'char*';
    - methods/ftp.cc: likewise;
    - cmdline/apt-extracttemplates.cc: likewise;
    - apt-pkg/deb/debmetaindex.cc: comparison with string literal results
      in unspecified behaviour;
  * cmdline/apt-get.cc: adds 'autoremove' as a valid comment to usage
    statement of apt-get (closes: #445468).
  * cmdline/apt-get.cc: really applies Julien Danjou <acid@debian.org>
    patch to add 'purge' command line argument (closes: #133421).

  [ Ian Jackson ]
  * dpkg-triggers: Deal properly with new package states.

  [ Colin Watson ]
  * apt-pkg/contrib/mmap.cc:
    - don't fail if msync() returns > 0
 
 -- Michael Vogt <mvo@debian.org>  Tue, 23 Oct 2007 14:58:03 +0200

apt (0.7.6) unstable; urgency=low

  * Applied patch from Aurelien Jarno <aurel32@debian.org> to fix wrong
    directory downloading on non-linux architectures (closes: #435597)

 -- Otavio Salvador <otavio@debian.org>  Wed, 01 Aug 2007 19:49:51 -0300

apt (0.7.5) unstable; urgency=low

  [ Otavio Salvador ]
  * Applied patch from Guillem Jover <guillem@debian.org> to use
    dpkg-architecture to get the host architecture (closes: #407187)
  * Applied patch from Guillem Jover <guillem@debian.org> to add
    support to add lzma support (closes: #408201)

  [ Michael Vogt ]
  * apt-pkg/depcache.cc:
    - support a list of sections for:
      APT::Install-Recommends-Sections
      APT::Never-MarkAuto-Sections
  * methods/makefile:
    - install lzma symlink method (for full lzma support)
  * debian/control:
    - suggest "lzma"

 -- Otavio Salvador <otavio@ossystems.com.br>  Wed, 25 Jul 2007 20:16:46 -0300

apt (0.7.4) unstable; urgency=low

  [ Michael Vogt ]
  * cmdline/apt-get.cc:
    - fix in the task-install code regexp (thanks to Adam Conrad and
      Colin Watson)
    - support task removal too: apt-get remove taskname^
      (thanks to Matt Zimmerman reporting this problem)

  [ Otavio Salvador ]
  * Fix a typo on 0.7.3 changelog entry about g++ (7.3 to 4.3)
  * Fix compilation warnings:
    - apt-pkg/contrib/configuration.cc: wrong argument type;
    - apt-pkg/deb/dpkgpm.cc: wrong signess;
    - apt-pkg-acquire-item.cc: wrong signess and orderned initializers;
    - methods/https.cc:
      - type conversion;
      - unused variable;
      - changed SetupProxy() method to void;
  * Simplified HttpMethod::Fetch on http.cc removing Tail variable;
  * Fix pipeline handling on http.cc (closes: #413324)
  * Fix building to properly support binNMUs. Thanks to Daniel Schepler
    <schepler@math.unipd.it> by the patch (closes: #359634)
  * Fix example for Install-{Recommends,Suggests} options on
    configure-index example file. Thanks to Peter Eisentraut
    <peter_e@gmx.net> by the patch (closes: #432223)

  [ Christian Perrier ]
  * Basque translation update. Closes: ##423766
  * Unfuzzy formerly complete translations
  * French translation update
  * Re-generate PO(T) files
  * Spanish translation update
  * Swedish translation update

 -- Otavio Salvador <otavio@debian.org>  Tue, 24 Jul 2007 09:55:50 -0300

apt (0.7.3) unstable; urgency=low

  * fixed compile errors with g++ 4.3 (thanks to 
    Daniel Burrows, closes: #429378)
  * fixes in the auto-mark code (thanks to Daniel
    Burrows)
  * fix FTBFS by changing build-depends to
    libcurl4-gnutls-dev (closes: #428363)
  * cmdline/apt-get.cc:
    - fix InstallTask code when a pkgRecord ends 
      with a single '\n' (thanks to Soren Hansen for reporting)
  * merged from Christian Perrier:
        * vi.po: completed to 532t, again. Closes: #429899
        * gl.po: completed to 532t. Closes: #429506
        * vi.po: completed to 532t. Closes: #428672
        * Update all PO and the POT. Gives 514t14f4u for formerly
          complete translations
        * fr.po: completed to 532t
        * ku.po, uk.po, LINGUAS: reintegrate those translations
          which disappeared from the BZR repositories

 -- Michael Vogt <mvo@debian.org>  Sun, 01 Jul 2007 12:31:29 +0200

apt (0.7.2-0.1) unstable; urgency=low

  * Non-maintainer upload.
  * Build-depend on libcurl4-gnutls-dev instead of the obsolete
    libcurl3-gnutls-dev.  Closes: #428363.

 -- Steve Langasek <vorlon@debian.org>  Thu, 28 Jun 2007 18:46:53 -0700

apt (0.7.2) unstable; urgency=low
  
  * merged the debian/experimental changes back
    into the debian/sid branch
  * merged from Christian Perrier:
    * mr.po: New Marathi translation  Closes: #416806
    * zh_CN.po: Updated by Kov Chai  Closes: #416822
    * tl.po: Updated by Eric Pareja   Closes: #416638
    * gl.po: Updated by Jacobo Tarrio
	     Closes: #412828
    * da.po: Updated by Claus Hindsgaul
	     Closes: #409483
    * fr.po: Remove a non-breakable space for usability
	     issues. Closes: #408877
    * ru.po: Updated Russian translation. Closes: #405476
    * *.po: Unfuzzy after upstream typo corrections
  * buildlib/archtable:
    - added support for sh3/sh4 (closes: #424870)
    - added support for m32r (closes: #394096)
  * buildlib/systemtable:
    - added support for lpia
  * configure.in:
    - check systemtable for architecture mapping too
  * fix error in AutocleanInterval, closes: #319339
    (thanks to Israel G. Lugo for the patch)
  * add "purge" commandline argument, closes: #133421)
    (thanks to Julien Danjou for the patch)
  * add "purge" commandline argument, closes: #133421)
    (thanks to Julien Danjou for the patch)
  * fix FTBFS with gcc 4.3, closes: #417090
    (thanks to Martin Michlmayr for the patch)
  * add --dsc-only option, thanks to K. Richard Pixley
  * Removed the more leftover #pragma interface/implementation
    closes: #306937 (thanks to Andreas Henriksson for the patch)
  
 -- Michael Vogt <mvo@debian.org>  Wed, 06 Jun 2007 23:19:50 +0200

apt (0.7.1) experimental; urgency=low

  * ABI library name change because it's built against
    new glibc
  * implement SourceVer() in pkgRecords 
     (thanks to Daniel Burrows for the patch!)
  * apt-pkg/algorithm.cc:
    - use clog for all debugging
    - only increase the score of installed applications if they 
      are not obsolete 
    - fix resolver bug on removal triggered by weak-dependencies 
      with or-groups
  * methods/http.cc:
    - send apt version in User-Agent
  * apt-pkg/deb/debrecords.cc:
    - fix SHA1Hash() return value
  * apt-pkg/cdrom.cc:
    - only unmount if APT::CDROM::NoMount is false
  * methods/cdrom.cc:  
    - only umount if it was mounted by the method before
  * po/gl.po:
    - fix error translation that causes trouble to lsb_release
  * apt-pkg/acquire-item.cc:
    - if decompression of a index fails, delete the index 
  * apt-pkg/acquire.{cc,h}:
    - deal better with duplicated sources.list entries (avoid
      double queuing of  URLs) - this fixes hangs in bzip/gzip
  * merged from Christian Perrier:
    * mr.po: New Marathi translation  Closes: #416806
    * zh_CN.po: Updated by Eric Pareja  Closes: #416822
    * tl.po: Updated by Eric Pareja   Closes: #416638
    * gl.po: Updated by Jacobo Tarrio
             Closes: #412828
    * da.po: Updated by Claus Hindsgaul
             Closes: #409483
    * fr.po: Remove a non-breakable space for usability
             issues. Closes: #408877
    * ru.po: Updated Russian translation. Closes: #405476
    * *.po: Unfuzzy after upstream typo corrections
    * vi.po: Updated to 515t. Closes: #426976
    * eu.po: Updated to 515t. Closes: #423766
    * pt.po: 515t. Closes: #423111
    * fr.po: Updated by Christian Perrier
    * Update all PO and the POT. Gives 513t2f for formerly
      complete translations
  * apt-pkg/policy.cc:
    - allow multiple packages (thanks to David Foerster)

 -- Michael Vogt <mvo@debian.org>  Wed,  2 May 2007 13:43:44 +0200

apt (0.7.0) experimental; urgency=low

  * Package that contains all the new features
  * Removed all #pragma interface/implementation
  * Branch that contains all the new features:
  * translated package descriptions
  * task install support
  * automatic dependency removal (thanks to Daniel Burrows)
  * merged support for the new dpkg "Breaks" field 
    (thanks to Ian Jackson)
  * handle network failures more gracefully on "update"
  * support for unattended-upgrades (via unattended-upgrades
    package)
  * added apt-transport-https method
  * merged "install-recommends" branch (ABI break): 
    - new "--install-recommends"
    - install new recommends on "upgrade" if --install-recommends is 
      given
    - new "--fix-policy" option to install all packages with unmet
      important dependencies (usefull with --install-recommends to
      see what not-installed recommends are on the system)
    - fix of recommended packages display (only show CandidateVersion
      fix or-group handling)
  * merged "install-task" branch (use with "apt-get install taskname^")

 -- Michael Vogt <mvo@debian.org>  Fri, 12 Jan 2007 20:48:07 +0100

apt (0.6.46.4-0.1) unstable; urgency=emergency
  
  * NMU
  * Fix broken use of awk in apt-key that caused removal of the wrong keys
    from the keyring. Closes: #412572

 -- Joey Hess <joeyh@debian.org>  Mon, 26 Feb 2007 16:00:22 -0500

apt (0.6.46.4) unstable; urgency=high

  * ack NMU (closes: #401017)
  * added apt-secure.8 to "See also" section
  * apt-pkg/deb/dpkgpm.cc:
    - added "Dpkg::StopOnError" variable that controls if apt
      will abort on errors from dpkg
  * apt-pkg/deb/debsrcrecords.{cc,h}:
    - make the Buffer grow dynmaically (closes: #400874)
  * Merged from Christian Perrier bzr branch:
    - uk.po: New Ukrainian translation: 483t28f3u
    - el.po: Update to 503t9f2u
    - de.po: Updates and corrections.
  * apt-pkg/contrib/progress.cc:
    - OpProgress::CheckChange optimized, thanks to Paul Brook
      (closes: #398381)
  * apt-pkg/contrib/sha256.cc:
    - fix building with noopt

 -- Michael Vogt <mvo@debian.org>  Thu,  7 Dec 2006 10:49:50 +0100

apt (0.6.46.3-0.2) unstable; urgency=high

  * Non-maintainer upload with permission of Michael Vogt.
  * Fix FTBFS on most arches (regression from the fix of #400874)

 -- Andreas Barth <aba@not.so.argh.org>  Tue,  5 Dec 2006 15:51:22 +0000 
  
apt (0.6.46.3-0.1) unstable; urgency=high

  * Non-maintainer upload with permission of Michael Vogt.
  * Fix segfault at apt-get source. Closes: #400874
  * Add apt-key update in postinst, so that debian-archive-keyring doesn't
    need to depend on apt >= 0.6. Closes: #401114
  * Don't double-queue pdiff files. Closes: #401017
  
 -- Andreas Barth <aba@not.so.argh.org>  Tue,  5 Dec 2006 10:34:56 +0000

apt (0.6.46.3) unstable; urgency=low

  * apt-pkg/deb/dpkgpm.cc:
    - make progress reporting robust against multiline error
      messages 

  * Merged from Christian Perrier bzr branch:
    - ca.po: Updated to 514t
    - be.po: Updated to 514t
    - it.po: Updated to 514t
    - hu.po: Updated to 514t
    - zh_TW.po: Updated to 514t
    - ar.po: Updated to 293t221u.
    - ru.po: Updated to 514t. Closes: #392466
    - nb.po: Updated to 514t. Closes: #392466
    - pt.po: Updated to 514t. Closes: #393199
    - fr.po: One spelling error corrected: s/accÃ¨der/accÃ©der
    - km.po: Updated to 514t.
    - ko.po: Updated to 514t.
    - bg.po: Updated to 514t.
    - de.po: Updated to 514t.
    - en_GB.po: Updated to 514t.

 -- Michael Vogt <mvo@debian.org>  Thu,  2 Nov 2006 11:37:58 +0100

apt (0.6.46.2) unstable; urgency=low

  * debian/control:
    - depend on debian-archive-keyring to offer clean upgrade path 
      (closes: #386800)
  * Merged from Christian Perrier bzr branch:
    - es.po: Updated to 514t. Closes: #391661
    - da.po: Updated to 514t. Closes: #391424
    - cs.po: Updated. Closes: #391064
    - es.po: Updated to 514t. Closes: #391661
    - da.po: Updated to 514t. Closes: #391424

 -- Michael Vogt <mvo@debian.org>  Wed, 11 Oct 2006 09:03:15 +0200

apt (0.6.46.1) unstable; urgency=low

  * methods/gzip.cc:
    - deal with empty files 
  * Applied patch from Daniel Schepler to make apt bin-NMU able.
    (closes: bug#359634)
  * rebuild against current g++ because of:
    http://gcc.gnu.org/bugzilla/show_bug.cgi?id=29289
    (closes: #390189)
  * fix broken i18n in the dpkg progress reporting, thanks to 
    Frans Pop and Steinar Gunderson. (closes: #389261)
  * Merged from Christian Perrier bzr branch:
    * fi.po: Updated to 514t. Closes: #390149
    * eu.po: Updated to 514t. Closes: #389725
    * vi.po: Updated to 514t. Closes: #388555
  * make the internal buffer in pkgTagFile grow dynamically
    (closes: #388708)
  
 -- Michael Vogt <mvo@debian.org>  Mon,  2 Oct 2006 20:42:20 +0200

apt (0.6.46) unstable; urgency=low

  * debian/control:
    - switched to libdb4.4 for building (closes: #381019)
  * cmdline/apt-get.cc:
    - show only the recommends/suggests for the candidate-version, not for all
      versions of the package (closes: #257054)
    - properly handle recommends/suggests or-groups when printing the list of
      suggested/recommends packages (closes: #311619)
  * methods/http.cc:
    - check more careful for incorrect proxy settings (closes: #378868)
  * methods/gzip.cc:
    - don't hang when /var is full (closes: #341537), thanks to
      Luis Rodrigo Gallardo Cruz for the patch
  * doc/examples/sources.list:
    - removed non-us.debian.org from the example (closes: #380030,#316196)
  * Merged from Christian Perrier bzr branch:
    * ro.po: Updated to 514t. Closes: #388402
    * dz.po: Updated to 514t. Closes: #388184
    * it.po: Fixed typos. Closes: #387812
    * ku.po: New kurdish translation. Closes: #387766
    * sk.po: Updated to 514t. Closes: #386851
    * ja.po: Updated to 514t. Closes: #386537
    * gl.po: Updated to 514t. Closes: #386397
    * fr.po: Updated to 516t.
    * fi.po: Updated to 512t. Closes: #382702
  * share/archive-archive.gpg:
    - removed the outdated amd64 and debian-2004 keys
  * apt-pkg/tagfile.cc:
    - applied patch from Jeroen van Wolffelaar to make the tags
      caseinsensitive (closes: #384182)
    - reverted MMap use in the tagfile because it does not work 
      across pipes (closes: #383487) 
  
 -- Michael Vogt <mvo@debian.org>  Thu, 21 Sep 2006 10:25:03 +0200

apt (0.6.45) unstable; urgency=low

  * apt-pkg/contrib/sha256.cc:
    - fixed the sha256 generation (closes: #378183)
  * ftparchive/cachedb.cc:
    - applied patch from Anthony Towns to fix Clean() function
      (closes: #379576)
  * doc/apt-get.8.xml:
    - fix path to the apt user build (Closes: #375640)
  * doc/apt-cache.8.xml:
    - typo (Closes: #376408)
  * apt-pkg/deb/dpkgpm.cc:
    - make progress reporting more robust against multiline error
      messages (first half of a fix for #374195)
  * doc/examples/configure-index:
    - document Debug::pkgAcquire::Auth     
  * methods/gpgv.cc:
    - deal with gpg error "NODATA". Closes: #296103, Thanks to 
      Luis Rodrigo Gallardo Cruz for the patch
  * apt-inst/contrib/extracttar.cc:
    - fix for string mangling, closes: #373864
  * apt-pkg/acquire-item.cc:
    - check for bzip2 in /bin (closes: #377391)
  * apt-pkg/tagfile.cc:
    - make it work on non-mapable files again, thanks 
      to James Troup for confirming the fix (closes: #376777)
  * Merged from Christian Perrier bzr branch:
    * ko.po: Updated to 512t. Closes: #378901
    * hu.po: Updated to 512t. Closes: #376330
    * km.po: New Khmer translation: 506t6f. Closes: #375068
    * ne.po: New Nepali translation: 512t. Closes: #373729
    * vi.po: Updated to 512t. Closes: #368038
    * zh_TW.po: Remove an extra %s in one string. Closes: #370551
    * dz.po: New Dzongkha translation: 512t
    * ro.po: Updated to 512t
    * eu.po: Updated
    * eu.po: Updated
  * fix apt-get dist-upgrade
  * fix warning if no /var/lib/apt/extended_states is present
  * don't download Translations for deb-src sources.list lines
  * apt-pkg/tagfile.cc:
    - support not-mmapable files again

 -- Michael Vogt <mvo@debian.org>  Thu, 27 Jul 2006 00:52:05 +0200

apt (0.6.44.2exp1) experimental; urgency=low

  * added support for i18n of the package descriptions
  * added support for aptitude like auto-install tracking (a HUGE
    HUGE thanks to Daniel Burrows who made this possible) 
  * synced with the http://people.debian.org/~mvo/bzr/apt/debian-sid branch
  * build from http://people.debian.org/~mvo/bzr/apt/debian-experimental

 -- Michael Vogt <mvo@debian.org>  Mon,  3 Jul 2006 21:50:31 +0200

apt (0.6.44.2) unstable; urgency=low

  * apt-pkg/depcache.cc:
    - added Debug::pkgDepCache::AutoInstall (thanks to infinity)
  * apt-pkg/acquire-item.cc:
    - fix missing chmod() in the new aquire code 
      (thanks to Bastian Blank, Closes: #367425)
  * merged from 
    http://www.perrier.eu.org/debian/packages/d-i/level4/apt-main:
    * sk.po: Completed to 512t
    * eu.po: Completed to 512t
    * fr.po: Completed to 512t
    * sv.po: Completed to 512t
    * Update all PO and the POT. Gives 506t6f for formerly
      complete translations

 -- Michael Vogt <mvo@debian.org>  Wed, 14 Jun 2006 12:00:57 +0200

apt (0.6.44.1-0.1) unstable; urgency=low

  * Non-maintainer upload.
  * Don't give an error when parsing empty Packages/Sources files.
    (Closes: #366931, #367086, #370160)

 -- Steinar H. Gunderson <sesse@debian.org>  Fri,  9 Jun 2006 00:52:21 +0200

apt (0.6.44.1) unstable; urgency=low

  * apt-pkg/acquire-item.cc:
    - fix reversed logic of the "Acquire::PDiffs" option
  * merged from 
    http://www.perrier.eu.org/debian/packages/d-i/level4/apt-main:
    - po/LINGUAS: added "bg" Closes: #360262
    - po/gl.po: Galician translation update. Closes: #366849
    - po/hu.po: Hungarian translation update. Closes: #365448
    - po/cs.po: Czech translation updated. Closes: #367244
  * apt-pkg/contrib/sha256.cc:
    - applied patch to fix unaligned access problem. Closes: #367417
      (thanks to David Mosberger)

 -- Michael Vogt <mvo@debian.org>  Tue, 16 May 2006 21:51:16 +0200

apt (0.6.44) unstable; urgency=low

  * apt-pkg/acquire.cc: don't show ETA if it is 0 or absurdely large
  * apt-pkg/contrib/sha256.{cc,h},hashes.{cc,h}: support for sha256 
    (thanks to Anthony Towns)
  * ftparchive/cachedb.{cc,h},writer.{cc,h}: optimizations 
    (thanks to Anthony Towns)
  * apt pdiff support from experimental merged
  * apt-pkg/deb/dpkgpm.cc: wording fixes (thanks to Matt Zimmerman)
  * apt-pkg/deb/dpkgpm.cc: 
    - wording fixes (thanks to Matt Zimmerman)
    - fix error in dpkg interaction (closes: #364513, thanks to Martin Dickopp)
  * apt-pkg/tagfile.{cc,h}:
    - use MMap to read the entries (thanks to Zephaniah E. Hull for the
      patch) Closes: #350025
  * Merge from http://www.perrier.eu.org/debian/packages/d-i/level4/apt-main:
  	* bg.po: Added, complete to 512t. Closes: #360262
  * doc/apt-ftparchive.1.xml:
    - fix documentation for "SrcPackages" -> "Sources" 
      (thanks to Bart Martens for the patch, closes: #307756)
  * debian/libapt-pkg-doc.doc-base.cache:
    - remove broken charackter from description (closes: #361129)
  * apt-inst/deb/dpkgdb.cc, methods/gpgv.cc: 
    - i18n fixes (closes: #349298)
  * debian/postinst: dont fail on not available
    /usr/share/doc/apt/examples/sources.list (closes: #361130)
  * methods/ftp.cc:
    - unlink empty file in partial if the download failed because
      the file is missing on the server (closes: #316337)
  * apt-pkg/deb/debversion.cc:
    - treats a version string with explicit zero epoch equal
      than the same without epoch (Policy 5.6.12, closes: #363358)
      Thanks to Lionel Elie Mamane for the patch
  
 -- Michael Vogt <mvo@debian.org>  Mon,  8 May 2006 22:28:53 +0200

apt (0.6.43.3) unstable; urgency=low

  * Merge bubulle@debian.org--2005/apt--main--0 up to patch-186:
    * ca.po: Completed to 512t. Closes: #351592
    * eu.po: Completed to 512t. Closes: #350483
    * ja.po: Completed to 512t. Closes: #349806
    * pl.po: Completed to 512t. Closes: #349514
    * sk.po: Completed to 512t. Closes: #349474
    * gl.po: Completed to 512 strings Closes: #349407
    * sv.po: Completed to 512 strings Closes: #349210
    * ru.po: Completed to 512 strings Closes: #349154
    * da.po: Completed to 512 strings Closes: #349084
    * fr.po: Completed to 512 strings
    * vi.po: Completed to 511 strings  Closes: #348968
    * zh_CN.po: Completed to 512t. Closes: #353936
    * it.po: Completed to 512t. Closes: #352803
    * pt_BR.po: Completed to 512t. Closes: #352419
    * LINGUAS: Add Welsh
    * *.po: Updated from sources (512 strings)
  * apt-pkg/deb/deblistparser.cc:
    - don't explode on a DepCompareOp in a Provides line, but warn about
      it and ignore it otherwise (thanks to James Troup for reporting it)
  * cmdline/apt-get.cc:
    - don't lock the lists directory in DoInstall, breaks --print-uri 
      (thanks to James Troup for reporting it)
  * debian/apt.dirs: create /etc/apt/sources.list.d 
  * make apt-cache madison work without deb-src entries (#352583)
  * cmdline/apt-get.cc: only run the list-cleaner if a update was 
    successfull

 -- Michael Vogt <mvo@debian.org>  Wed, 22 Feb 2006 10:13:04 +0100

apt (0.6.43.2) unstable; urgency=low

  * Merge bubulle@debian.org--2005/apt--main--0 up to patch-166:
    - en_GB.po, de.po: fix spaces errors in "Ign " translations Closes: #347258
    - makefile: make update-po a pre-requisite of clean target so
    	        that POT and PO files are always up-to-date
    - sv.po: Completed to 511t. Closes: #346450
    - sk.po: Completed to 511t. Closes: #346369
    - fr.po: Completed to 511t
    - *.po: Updated from sources (511 strings)
    - el.po: Completed to 511 strings Closes: #344642
    - da.po: Completed to 511 strings Closes: #348574
    - es.po: Updated to 510t1f Closes: #348158
    - gl.po: Completed to 511 strings Closes: #347729
    - it.po: Yet another update Closes: #347435
  * added debian-archive-keyring to the Recommends (closes: #347970)
  * fixed message in apt-key to install debian-archive-keyring 
  * typos fixed in apt-cache.8 (closes: #348348, #347349)
  * add patch to fix http download corruption problem (thanks to
    Petr Vandrovec, closes: #280844, #290694)

 -- Michael Vogt <mvo@debian.org>  Thu, 19 Jan 2006 00:06:33 +0100

apt (0.6.43.1) unstable; urgency=low

  * Merge bubulle@debian.org--2005/apt--main--0 up to patch-148:
    * fr.po: Completed to 510 strings
    * it.po: Completed to 510t
    * en_GB.po: Completed to 510t
    * cs.po: Completed to 510t
    * zh_CN.po: Completed to 510t
    * el.po: Updated to 510t
    * vi.po: Updated to 383t93f34u
    * tl.po: Completed to 510 strings (Closes: #344306)
    * sv.po: Completed to 510 strings (Closes: #344056)
    * LINGUAS: disabled Hebrew translation. (Closes: #313283)
    * eu.po: Completed to 510 strings (Closes: #342091)
  * apt-get source won't download already downloaded files again
    (closes: #79277)
  * share/debian-archive.gpg: new 2006 ftp-archive signing key added
    (#345891)
  * redownload the Release file if IMS-Hit and gpg failure
  * deal with multiple signatures on a Release file

 -- Michael Vogt <mvo@debian.org>  Fri,  6 Jan 2006 01:17:08 +0100

apt (0.6.43) unstable; urgency=medium

  * Merge bubulle@debian.org--2005/apt--main--0 up to patch-132:  
    * zh_CN.po: Completed to 510 strings(Closes: #338267)
    * gl.po: Completed to 510 strings (Closes: #338356)
  * added support for "/etc/apt/sources.list.d" directory 
    (closes: #66325)
  * make pkgDirStream (a bit) more complete
  * fix bug in pkgCache::VerIterator::end() (thanks to Daniel Burrows)
    (closes: #339533)
  * pkgAcqFile is more flexible now (closes: #57091)
  * support a download rate limit for http (closes: #146877)
  * included lots of the speedup changes from #319377
  * add stdint.h to contrib/md5.h (closes: #340448)
  * ABI change, library name changed (closes: #339147)
  * Fix GNU/kFreeBSD crash on non-existing server file (closes: #317718)
  * switch to libdb4.3 in build-depends
  
 -- Michael Vogt <mvo@debian.org>  Tue, 29 Nov 2005 00:17:07 +0100

apt (0.6.42.3) unstable; urgency=low

  * Merge bubulle@debian.org--2005/apt--main--0 up to patch-129:
    - patch-118: Russian translation update by Yuri Kozlov (closes: #335164)
    - patch-119: add update-po as a pre-req for binary (closes: #329910)
    - patch-121: Complete French translation
    - patch-125: Fixed localization of y/n questions in German translation 
                 (closes: #337078)
    - patch-126: Swedish translation update (closes: #337163)
    - patch-127: Complete Tagalog translation (closes: #337306)
    - patch-128: Danish translation update (closes: #337949)
    - patch-129: Basque translation update (closes: #338101)
  * cmdline/apt-get.cc:
    - bufix in FindSrc  (closes: #335213, #337910)
  * added armeb to archtable (closes: #333599)
  * with --allow-unauthenticated use the old fallback behaviour for
    sources (closes: #335112)
   
 -- Michael Vogt <mvo@debian.org>  Wed,  9 Nov 2005 07:22:31 +0100

apt (0.6.42.2) unstable; urgency=high

  * NMU (approved by maintainer)
  * Add AMD64 archive signing key to debian-archive.gpg (closes: #336500).
  * Add big-endian arm (armeb) support (closes: #333599).
  * Priority high to get the AMD key into testing ASAP.

 -- Frans Pop <fjp@debian.org>  Sun, 30 Oct 2005 21:29:11 +0100
 
apt (0.6.42.1) unstable; urgency=low

  * fix a incorrect example in the apt_prefrences man page
    (thanks to Filipus Klutiero, closes: #282918)
  * apt-pkg/pkgrecords.cc:
    - revert patch from last version, it causes trouble on alpha 
      and ia64 (closes: #335102, #335103)
  * cmdline/apt-get.cc:
    - be extra carefull in FindSrc (closes: #335213)

 -- Michael Vogt <mvo@debian.org>  Sat, 22 Oct 2005 23:44:35 +0200

apt (0.6.42) unstable; urgency=low

  * apt-pkg/cdrom.cc:
    - unmount the cdrom when apt failed to locate any package files
  * allow cdrom failures and fallback to other sources in that case
    (closes: #44135)
  * better error text when dpkg-source fails 
  * Merge bubulle@debian.org--2005/apt--main--0 up to patch-115:
    - patch-99: Added Galician translation
    - patch-100: Completed Danish translation (Closes: #325686)
    - patch-104: French translation completed
    - patch-109: Italian translation completed
    - patch-112: Swedish translation update 
    - patch-115: Basque translation completed (Closes: #333299)
  * applied french man-page update (thanks to Philippe Batailler)
    (closes: #316638, #327456)
  * fix leak in the mmap code, thanks to Daniel Burrows for the
    patch (closes: #250583)
  * support for apt-get [build-dep|source] -t (closes: #152129)
  * added "APT::Authentication::TrustCDROM" option to make the life
    for the installer people easier (closes: #334656)
  * fix crash in apt-ftparchive (thanks to Bastian Blank for the patch)
    (closes: #334671)
  * apt-pkg/contrib/md5.cc:
    - fix a alignment problem on sparc64 that gives random bus errors
      (thanks to Fabbione for providing a test-case)
  * init the default ScreenWidth to 79 columns by default 
    (Closes: #324921)
  * cmdline/apt-cdrom.cc: 
    - fix some missing gettext() calls (closes: #334539)
  * doc/apt-cache.8.xml: fix typo (closes: #334714)

 -- Michael Vogt <mvo@debian.org>  Wed, 19 Oct 2005 22:02:09 +0200

apt (0.6.41) unstable; urgency=low

  * improved the support for "error" and "conffile" reporting from
    dpkg, added the format to README.progress-reporting
  * added README.progress-reporting to the apt-doc package
  * improved the network timeout handling, if a index file from a 
    sources.list times out or EAI_AGAIN is returned from getaddrinfo, 
    don't try to get the other files from that entry
  * Support architecture-specific extra overrides
    (closes: #225947). Thanks to  Anthony Towns for idea and
    the patch, thanks to Colin Watson for testing it.
  * Javier Fernandez-Sanguino Pen~a:
    - Added a first version of an apt-secure.8 manpage, and modified
      apt-key and apt.end accordingly. Also added the 'update'
      argument to apt-key which was previously not documented 
      (Closes: #322120)
  * Andreas Pakulat:
    - added example apt-ftparchive.conf file to doc/examples 
      (closes: #322483)
  * Fix a incorrect example in the man-page (closes: #282918)
  * Fix a bug for very long lines in the apt-cdrom code (closes: #280356)
  * Fix a manual page bug (closes: #316314)
  * Do md5sum checking for file and cdrom method (closes: #319142)
  * Change pkgPolicy::Pin from private to protected to let subclasses
    access it too (closes: #321799)
  * add default constructor for PrvIterator (closes: #322267)
  * Reread status configuration on debSystem::Initialize() 
    (needed for apt-proxy, thanks to Otavio for this patch)
  
 -- Michael Vogt <mvo@debian.org>  Mon,  5 Sep 2005 22:59:03 +0200

apt (0.6.40.1) unstable; urgency=low

  * bugfix in the parsing code for the apt<->dpkg communication. apt 
    crashed when dpkg sends the same state more than once under certain
    conditions
  * 0.6.40 breaks the ABI but I accidentally didn't change the soname :/

 -- Michael Vogt <mvo@debian.org>  Fri,  5 Aug 2005 13:24:58 +0200

apt (0.6.40) unstable; urgency=low

  * Patch from Jordi Mallach to mark some additional strings for translation
  * Updated Catalan translation from Jordi Mallach
  * Merge from bubulle@debian.org--2005/apt--main--0:
    - Update pot and merge with *.po
    - Updated French translation, including apt-key.fr.8
  * Restore changelog entries from the 0.6.x series that went to Debian
    experimental
  * Merge michael.vogt@ubuntu.com--2005/apt--progress-reporting--0
    - Provide an interface for progress reporting which can be used by
      (e.g.) base-config

 -- Matt Zimmerman <mdz@debian.org>  Thu, 28 Jul 2005 11:57:32 -0700

apt (0.6.39) unstable; urgency=low

  * Welsh translation update: daf@muse.19inch.net--2005/apt--main--0--patch-6
  * Merge mvo's changes from 0.6.36ubuntu1:
    michael.vogt@ubuntu.com--2005/apt--mvo--0--patch-32
  * Merge aggregated translation updates:
    bubulle@debian.org--2005/apt--main--0
  * Update priority of apt-utils to important, to match the override file
  * Install only one keyring on each branch (Closes: #316119)

 -- Matt Zimmerman <mdz@debian.org>  Tue, 28 Jun 2005 11:51:09 -0700

apt (0.6.38) unstable; urgency=low

  * Merge michael.vogt@ubuntu.com--2005/apt--fixes--0--patch-6, a workaround
    for the French man pages' failure to build
  * Branch Debian and Ubuntu
    - apt.postinst, apt-key: use the appropriate keyring
    - debian/rules: install all keyrings
  * Add the current Debian archive signing key (4F368D5D) to
    debian-archive.gpg
  * make pinning on the "component" work again (using the section of the 
    archive, we don't use per-section Release files anymore with apt-0.6)
    (closes ubuntu #9935)
  
 -- Matt Zimmerman <mdz@debian.org>  Sat, 25 Jun 2005 09:51:00 -0700

apt (0.6.37) breezy; urgency=low

  * Merge bubulle@debian.org--2005/apt--main--0 up to patch-81
    - patch-66: Italian update
    - patch-71: French update
    - patch-73: Basque update
    - patch-74: Hebrew update
    - patch-76: Correct Hebrew translation (Closes: #306658)
    - patch-77: French man page update
    - patch-79: Correct syntax errors in Hebrew translation
    - patch-81: Portuguese update
  * Fix build of French man pages (now using XML, not SGML)
  * Add Welsh translation from Dafydd Harries
    (daf@muse.19inch.net--2005/apt--main--0--patch-1)
  * Change debian/bugscript to use #!/bin/bash (Closes: #313402)
  * Fix a incorrect example in the man-page (closes: #282918)

 -- Matt Zimmerman <mdz@ubuntu.com>  Tue, 24 May 2005 14:38:25 -0700

apt (0.6.36ubuntu1) breezy; urgency=low

  * make it possible to write a cache-control: no-cache header even if
    no proxy is set to support transparent proxies (closes ubuntu: #10773)

  * Merge otavio@debian.org--2005/apt--fixes--0.6:
    - Fix comment about the need of xmlto while building from Arch;
    - Fix StatStore struct on cachedb.h to use time_t and then fix a compile
      warning;
    - Lock database at start of DoInstall routine to avoid concurrent
      runs of install/remove and update commands (Closes: #194467)
    - Fix warnings while compiling with GCC 4.0 compiler  

 -- Michael Vogt <michael.vogt@ubuntu.com>  Mon, 23 May 2005 11:57:53 +0200

apt (0.6.36) experimental; urgency=low

  * Merge apt--mvo--0:
    - apt-pkg/acquire-item.cc:
      added "Acquire::BrokenProxy" that will force apt to always 
      re-get the Release.gpg file (for broken proxies)
    - debian/apt.cron.daily:
      MinAge is defaulting to 2 days now to prevent over-aggresive removal 
    - apt-pkg/cdrom.cc:
      honor "Acquire::gpgv::Options" when verifying the signature (Ubuntu #8496)
 
 -- Michael Vogt <mvo@debian.org>  Thu, 31 Mar 2005 20:37:11 +0200

apt (0.6.35) hoary; urgency=low

  * Merge apt--mvo--0 (incorporates 0.6.34ubuntu1):
    - Implement MaxSize and MaxAge in apt.cron.daily, to prevent the cache
      from growing too large (Ubuntu #6761)
    - some comments about the pkgAcqMetaSig::Custom600Headers() added
    - use gpg --with-colons
    - commented the ftp no_proxy unseting in methods/ftp.cc
    - added support for "Acquire::gpgv::options" in methods/gpgv.cc
  * Merge bubulle@debian.org--2005/apt--main--0
    - Make capitalization more consistent
    - Un-fuzzy translations resulting from capitalization changes
    - Italian translation update

 -- Matt Zimmerman <mdz@ubuntu.com>  Mon,  7 Mar 2005 20:08:33 -0800

apt (0.6.34) hoary; urgency=low

  * Add missing semicolon to configure-index (Closes: #295773)
  * Update build-depends on gettext to 0.12 (Closes: #295077)
  * Merge from bubulle@debian.org--2005/apt--main--0 to get
    translation updates

 -- Matt Zimmerman <mdz@ubuntu.com>  Fri,  4 Mar 2005 16:13:15 -0800

apt (0.6.33) hoary; urgency=low

  * Merge michael.vogt@ubuntu.com--2005/apt--mvo--0 (through patch-6)
    - patch-1: cosmetic changes (whitespace, "Apt::GPGV->APT::GPGV")
    - patch-2: (doc) documentation for gpgv
    - patch-3: (doc) new config variables added configure-index
    - patch-4: pkgAcquire::Run() pulse intervall can be configured
    - patch-5: fix for apt-get update removing Release.gpg files (#6865)
    - patch-6: change the path scoring in apt-cdrom, prefer pathes without
      symlinks

 -- Matt Zimmerman <mdz@ubuntu.com>  Sat, 26 Feb 2005 15:21:17 -0800

apt (0.6.32) hoary; urgency=low

  * Merge michael.vogt@ubuntu.com--2005/apt--mvo--0 (patch-1)
    - Implement Acquire::gpgv::options (Ubuntu bug#6283)

 -- Matt Zimmerman <mdz@ubuntu.com>  Tue,  8 Feb 2005 19:31:15 -0800

apt (0.6.31) hoary; urgency=low

  * Matt Zimmerman
    - Remove debugging output from apt.cron.daily (no one noticed?)
    - Apply patch from Anthony Towns to allow SHA1Summation to process a file
      descriptor until EOF, rather than requiring that the length of input be
      specified (Closes: #291338)
    - Fix build/install of Polish offline documentation, based on patch from
      Christian Perrier (Closes: #270404)
  * Michael Vogt
    - apt-cdrom.cc seperated into frontend (cmdline/apt-cdrom.cc and library
      apt-pkg/cdrom.{cc,h}) (Ubuntu #5668)

 -- Matt Zimmerman <mdz@ubuntu.com>  Fri,  4 Feb 2005 10:23:01 -0800

apt (0.6.30) unstable; urgency=low

  * Add ppc64 to buildlib/archtable
  * Merge michael.vogt@canonical.com--2004/apt--status-fd--0
    - Support preserving dpkg status file descriptor, to support
      better integration with synaptic
  
 -- Matt Zimmerman <mdz@ubuntu.com>  Wed, 19 Jan 2005 00:26:01 -0800

apt (0.6.29) hoary; urgency=low

  * Merge apt--mvo--0 (0.6.27ubuntu4)
  

 -- Matt Zimmerman <mdz@canonical.com>  Tue, 28 Dec 2004 17:18:02 -0800

apt (0.6.28) hoary; urgency=low

  * Merge apt--mvo--0
  * Rebuild source to get rid of arch metadata and temporary files in
    0.6.27ubuntu3

 -- Matt Zimmerman <mdz@canonical.com>  Thu, 23 Dec 2004 18:53:16 -0800

apt (0.6.27ubuntu4) hoary; urgency=low

  * remove old sig-file in partial/ before starting to fetch a new sig-file
    (see ubuntu #4769 for the rational)
  * added apt-key update method (uses ubuntu-keyring)
  * documented the "--allow-unauthenticated" switch
  * added DEB_BUILD_PROG_OPTS to debian/rules (additonal options can be 
    passed to DEB_BUILD_PROG like "-S")

 -- Michael Vogt <mvo@debian.org>  Thu, 23 Dec 2004 11:12:51 +0100

apt (0.6.27ubuntu3) hoary; urgency=low

  * added a exact dependency from libapt-pkg-dev to the apt version it was
    build with

 -- Michael Vogt <mvo@debian.org>  Wed, 15 Dec 2004 09:56:32 +0100

apt (0.6.27ubuntu2) hoary; urgency=low

  * fixed a bug in the rule file that happend during the big 0.5->0.6 merge

 -- Michael Vogt <mvo@debian.org>  Tue, 14 Dec 2004 12:14:25 +0100

apt (0.6.27ubuntu1) hoary; urgency=low

  * chmod 755 /usr/bin/apt-key
  * don't display a error when a apt-get update don't find a 
    Packages.bz2/Sources.bz2 file

 -- Michael Vogt <mvo@debian.org>  Mon, 13 Dec 2004 18:40:21 +0100

apt (0.6.27) hoary; urgency=low

  * Merge apt--authentication--0 branch
    - Implement gpg authentication for package repositories (Closes: #203741)
    - Also includes Michael Vogt's fixes
  * Merge apt--misc-abi-changes--0 branch
    - Use pid_t throughout to hold process IDs (Closes: #226701)
    - Import patch from Debian bug #195510: (Closes: #195510)
      - Make Simulate::Describe and Simulate::ShortBreaks private member
        functions
      - Add a parameter (Candidate) to Describe to control whether the
        candidate version is displayed
      - Pass an appropriate value for Candidate everywhere Describe is called

 -- Matt Zimmerman <mdz@canonical.com>  Mon, 13 Dec 2004 01:03:11 -0800

apt (0.6.25) experimental; urgency=low

  * Fix handling of two-part sources for sources.list deb-src entries in
    the same way that deb entries were fixed

 -- Matt Zimmerman <mdz@debian.org>  Wed,  9 Jun 2004 05:29:50 -0700

apt (0.6.24) experimental; urgency=low

  * YnPrompt fixes were inadvertently left out, include them (Closes:
    #249251)

 -- Matt Zimmerman <mdz@debian.org>  Sun, 16 May 2004 14:18:53 -0700

apt (0.6.23) experimental; urgency=low

  * Remove obsolete pkgIterator::TargetVer() (Closes: #230159)
  * Reverse test in CheckAuth to match new prompt (Closes: #248211)

 -- Matt Zimmerman <mdz@debian.org>  Sun,  9 May 2004 21:01:58 -0700

apt (0.6.22) experimental; urgency=low

  * Merge 0.5.25
  * Make the unauthenticated packages prompt more intuitive (yes to
    continue, default no), but require --force-yes in addition to
    --assume-yes in order to override

 -- Matt Zimmerman <mdz@debian.org>  Fri, 19 Mar 2004 13:55:35 -0800

apt (0.6.21) experimental; urgency=low

  * Merge 0.5.24

 -- Matt Zimmerman <mdz@debian.org>  Tue, 16 Mar 2004 22:52:34 -0800

apt (0.6.20) experimental; urgency=low

  * Merge 0.5.23

 -- Matt Zimmerman <mdz@debian.org>  Thu, 26 Feb 2004 17:17:02 -0800

apt (0.6.19) experimental; urgency=low

  * Merge 0.5.22
  * Convert apt-key(8) to docbook XML

 -- Matt Zimmerman <mdz@debian.org>  Mon,  9 Feb 2004 15:44:49 -0800

apt (0.6.18) experimental; urgency=low

  * Add new Debian Archive Automatic Signing Key to the default keyring
    (existing keyrings are not updated; do that yourself)

 -- Matt Zimmerman <mdz@debian.org>  Sat, 17 Jan 2004 17:04:30 -0800

apt (0.6.17) experimental; urgency=low

  * Merge 0.5.21
  * Handle more IMS stuff correctly

 -- Matt Zimmerman <mdz@debian.org>  Fri, 16 Jan 2004 10:54:25 -0800

apt (0.6.16) experimental; urgency=low

  * Fix some cases where the .gpg file could be left in place when it is
    invalid

 -- Matt Zimmerman <mdz@debian.org>  Fri,  9 Jan 2004 09:22:15 -0800

apt (0.6.15) experimental; urgency=low

  * s/Debug::Acquire::gpg/&v/
  * Honor the [vendor] syntax in sources.list again (though it is not
    presently used for anything)
  * Don't ship vendors.list(5) since it isn't used yet
  * Revert change from 0.6.10; it was right in the first place and the
    problem was apparently something else.  Archive = Suite.

 -- Matt Zimmerman <mdz@debian.org>  Mon,  5 Jan 2004 17:43:01 -0800

apt (0.6.14) experimental; urgency=low

  * Merge 0.5.20

 -- Matt Zimmerman <mdz@debian.org>  Sun,  4 Jan 2004 11:09:21 -0800

apt (0.6.13) experimental; urgency=low

  * Merge 0.5.19

 -- Matt Zimmerman <mdz@debian.org>  Sat,  3 Jan 2004 16:22:31 -0800

apt (0.6.12) experimental; urgency=low

  * Have pkgAcquireIndex calculate an MD5 sum if one is not provided by
    the method (as with file: and copy:).  Local repositories
  * Fix warning about dist name mismatch to actually print what it was
    expecting
  * Don't expect any particular distribution name for two-part
    sources.list entries
  * Merge 0.5.18

 -- Matt Zimmerman <mdz@debian.org>  Fri,  2 Jan 2004 13:59:00 -0800

apt (0.6.11) experimental; urgency=low

  * Support IMS requests of Release.gpg and Release
  * This required API changes, bump the libapt-pkg version
  * Copy local Release files into Dir::State::Lists
  * Set IndexFile attribute when retrieving Release and Release.gpg so
    that the appropriate Cache-Control headers are sent

 -- Matt Zimmerman <mdz@debian.org>  Fri,  2 Jan 2004 10:46:17 -0800

apt (0.6.10) experimental; urgency=low

  * Use "Codename" (woody, sarge, etc.) to supply the value of the
    "Archive" package file attribute, used to match "release a=" type
    pins, rather than "Suite" (stable, testing, etc.)

 -- Matt Zimmerman <mdz@debian.org>  Thu,  1 Jan 2004 16:56:47 -0800

apt (0.6.9) experimental; urgency=low

  * Another tagfile workaround

 -- Matt Zimmerman <mdz@debian.org>  Thu,  1 Jan 2004 13:56:08 -0800

apt (0.6.8) experimental; urgency=low

  * Add a config option and corresponding command line option
    (--allow-unauthenticated) to apt-get, to make buildd operators happy
    (Closes: #225648)

 -- Matt Zimmerman <mdz@debian.org>  Wed, 31 Dec 2003 08:28:04 -0800

apt (0.6.7) experimental; urgency=low

  * Forgot to revert part of the changes to tagfile in 0.6.4.  Hopefully
    will fix segfaults for some folks.

 -- Matt Zimmerman <mdz@debian.org>  Wed, 31 Dec 2003 08:01:28 -0800

apt (0.6.6) experimental; urgency=low

  * Restore the ugly hack I removed from indexRecords::Load which set the
    pkgTagFile buffer size to (file size)+256.  This is concealing a bug,
    but I can't fix it right now.  This should fix the segfaults that
    folks are seeing with 0.6.[45].

 -- Matt Zimmerman <mdz@debian.org>  Mon, 29 Dec 2003 18:11:13 -0800

apt (0.6.5) experimental; urgency=low

  * Move the authentication check into a separate function in apt-get
  * Fix display of unauthenticated packages when they are in the cache
    (Closes: #225336)

 -- Matt Zimmerman <mdz@debian.org>  Sun, 28 Dec 2003 16:47:57 -0800

apt (0.6.4) experimental; urgency=low

  * Use the top-level Release file in LoadReleaseInfo, rather than looking
    for the per-section ones (which aren't downloaded anymore).  This
    unbreaks release pinning, including the NotAutomatic bit used by
    project/experimental
  * Use FileFd::Size() rather than a separate stat() call in
    LoadReleaseInfo
  * Fix pkgTagFile to leave a little extra room at the end of the buffer
    to append the record separator if it isn't present
  * Change LoadReleaseInfo to use "Suite" rather than "Archive", to match
    the Debian archive's dist-level Release files

 -- Matt Zimmerman <mdz@debian.org>  Sun, 28 Dec 2003 15:55:55 -0800

apt (0.6.3) experimental; urgency=low

  * Fix MetaIndexURI for flat ("foo/") sources

 -- Matt Zimmerman <mdz@debian.org>  Sun, 28 Dec 2003 12:11:56 -0800

apt (0.6.2) experimental; urgency=low

  * Add space between package names when multiple unauthenticated packages
    are being installed (Closes: #225212)
  * Provide apt-key with a secret keyring and a trustdb, even though we
    would never use them, because it blows up if it doesn't have them
  * Fix typo in apt-key(8) (standard input is '-', not '/')

 -- Matt Zimmerman <mdz@debian.org>  Sat, 27 Dec 2003 13:01:40 -0800

apt (0.6.1) experimental; urgency=low

  * Merge apt 0.5.17
  * Rearrange Release file authentication code to be more clear
  * If Release is present, but Release.gpg is not, don't forget to still
    queue Packages files
  * Convert distribution "../project/experimental" to "experimental" for
    comparison purposes
  * Make a number of Release file errors into warnings; for now, it is OK
    not to have a codename, for example.  We mostly care about checksums
    for now

 -- Matt Zimmerman <mdz@debian.org>  Fri, 26 Dec 2003 15:12:47 -0800

apt (0.6.0) experimental; urgency=low

  * Signature verification support patch ("apt-secure") from Colin Walters
    <walters@debian.org> and Isaac Jones <ijones@syntaxpolice.org>.  This
    implements:
     - Release signature verification (Release.gpg)
     - Packages, Sources md5sum verification against Release
     - Closes: #203741
  * Make some modifications to signature verification support:
    - Release.gpg is always retrieved and verified if present, rather than
      requiring that sources be configured as secure
    - Print a hint about installing gnupg if exec(gpgv) fails
    - Remove obsolete pkgAcqIndexRel
    - Move vendors.list stuff into a separate module (vendorlist.{h,cc})
    - If any files about to be retrieved are not authenticated, issue a
      warning to the user and require confirmation
    - Fix a heap corruption bug in pkgSrcRecords::pkgSrcRecords()
  * Suggests: gnupg
  * Install a keyring in /usr/share/apt/debian-archive.gpg containing an
    initial set of Debian archive signing keys to seed /etc/apt/trusted.gpg
  * Add a new tool, apt-key(8) used to manage the keyring

 -- Matt Zimmerman <mdz@debian.org>  Fri, 26 Dec 2003 08:27:19 -0800

apt (0.5.32) hoary; urgency=low

  * Call setlocale in the methods, so that the messages are properly
    localised (Closes: #282700)
  * Implement support for bzip2-compressed debs (data.tar.bz2)

 -- Matt Zimmerman <mdz@canonical.com>  Sat, 11 Dec 2004 09:05:52 -0800

apt (0.5.31) unstable; urgency=low

  * New Romanian translation from Sorin Batariuc <sorin@bonbon.net>
    (Closes: #281458)
  * Merge changes from Hoary (0.5.30,0.5.30ubuntu2]
  * Fix the example in apt_preferences(5) to match the text
    (Closes: #222267)
  * Add APT::Periodic::Autoclean setting, to allow "apt-get autoclean" to
    be run periodically.  This is useful with
    APT::Periodic::Download-Upgradeable-Packages, and defaults to the same
    value, so that the cache size is bounded

 -- Matt Zimmerman <mdz@debian.org>  Tue, 23 Nov 2004 12:53:04 -0800

apt (0.5.30ubuntu2) hoary; urgency=low

  * bzip2 is now "Suggested" and it will detect if bzip2 is installed 
    and only then trying to get Packages.bz2

 -- Michael Vogt <mvo@debian.org>  Fri, 19 Nov 2004 12:00:39 +0100

apt (0.5.30ubuntu1) hoary; urgency=low

  * Need to Depend: bzip2 or Packages.bz2 fail.

 -- LaMont Jones <lamont@canonical.com>  Thu, 18 Nov 2004 12:51:05 -0700

apt (0.5.30) hoary; urgency=low

  * Patch from Michael Vogt to enable Packages.bz2 use, with a fallback to
    Packages.gz if it is not present (Closes: #37525)

 -- Matt Zimmerman <mdz@debian.org>  Mon, 15 Nov 2004 12:57:28 -0800

apt (0.5.29) unstable; urgency=low

  * Don't hardcode paths in apt.cron.daily
  * Add to apt.cron.daily the capability to pre-download upgradeable
    packages
  * Place timestamp files in /var/lib/apt/periodic, rather than
    /var/lib/apt itself
  * Standardize debhelper files a bit
    - Create all directories in debian/dirs rather than creating some on
      the dh_installdirs command line
    - Rename debian/dirs to debian/apt.dirs, debian/examples to
      debian/apt.examples

 -- Matt Zimmerman <mdz@debian.org>  Sat, 13 Nov 2004 17:58:07 -0800

apt (0.5.28) hoary; urgency=low

  * Translation updates:
    - Updated Hungarian from Kelemen Gábor <kelemeng@gnome.hu> (Closes: #263436)
    - Updated Greek from George Papamichelakis (Closes: #265004)
    - Updated Simplified Chinese from Tchaikov (Closes: #265190)
    - Updated French by Christian Perrier (Closes: #265816)
    - Updated Japanese by Kenshi Muto (Closes: #265630)
    - Updated Catalan from Jordi Mallach
    - Updated Dutch from Bart Cornelis (Closes: #268258, #278697)
    - Updated Portuguese from Miguel Figueiredo (Closes: #268265)
    - Updated Polish from Robert Luberda <robert@debian.org> (Closes: #268451)
    - Updated Danish from Claus Hindsgaul (Closes: #269417)
    - Updated Norwegian Nynorsk from Håvard Korsvoll <korsvoll@skulelinux.no>
      (Closes: #269965)
    - Updated Russian from Yuri Kozlov <yuray@id.ru> (Closes: #271104)
    - Updated Italian from Samuele Giovanni Tonon <samu@debian.org>
      (Closes: #275083)
    - Updated Brazilian Portuguese from Andre Luis Lopes (Closes: #273944)
    - Updated Slovak from Peter Mann (Closes: #279481)
  * APT::Get::APT::Get::No-List-Cleanup -> APT::Get::List-Cleanup in apt-get.cc
    (Closes: #267266)
  * Merge Ubuntu changes:
    - Set default Dpkg::MaxArgs to 1024, and Dpkg::MaxArgBytes to 32k.
      Needed to work around ordering bugs when installing a large number of
      packages
    - Patch from Michael Vogt to add an optional cron job which
      can run apt-get update periodically
  * Add arch-build target to debian/rules

 -- Matt Zimmerman <mdz@debian.org>  Sat, 13 Nov 2004 15:52:20 -0800

apt (0.5.27) unstable; urgency=high

  * Sneak in a bunch of updated translations before the freeze
    (no code changes)
  * Translation updates:
    - New Finnish translation from Tapio Lehtonen <tale@debian.org>
      (Closes: #258999)
    - New Bosnian translation from Safir Šećerović <sapphire@linux.org.ba>
      (Closes: #254201)
    - Fix Italian incontrario (Closes: #217277)
    - Updated Spanish from Ruben Porras (Closes: #260483)
    - Updated Danish from Claus Hindsgaul (Closes: #260569)
    - Updated Slovak from Peter Mann (Closes: #260627)
    - Updated Portuguese from Miguel Figueiredo (Closes: #261423)
  * Bring configure-index up to date with documented options, patch from
    Uwe Zeisberger <zeisberg@informatik.uni-freiburg.de> (Closes: #259540)
  * Note in apt.conf(5) that configure-index does not contain strictly
    default values, but also examples
  * Add Polish translation of offline.sgml (Closes: #259229)

 -- Matt Zimmerman <mdz@debian.org>  Thu, 29 Jul 2004 09:30:12 -0700

apt (0.5.26) unstable; urgency=low

  * Translation updates:
    - Spanish update from Ruben Porras <nahoo82@telefonica.net> (Closes: #248214)
    - Sync Spanish apt(8) (Closes: #249241)
    - French update from Christian Perrier <bubulle@debian.org> (Closes: #248614)
    - New Slovak translation from Peter Mann <Peter.Mann@tuke.sk> (Closes: #251676)
    - Czech update from Miroslav Kure <kurem@upcase.inf.upol.cz> (Closes: #251682)
    - pt_BR update from Andre Luis Lopes <andrelop@debian.org> (Closes: #251961)
    - German translation of apt(8) from Helge Kreutzmann <kreutzm@itp.uni-hannover.de>
      (Closes: #249453)
    - pt update from Miguel Figueiredo <elmig@debianpt.org> (Closes: #252700)
    - New Hebrew translation from Lior Kaplan <webmaster@guides.co.il>
      (Closes: #253182)
    - New Basque translation from Piarres Beobide Egaña <pi@beobide.net>
      (Vasco - Euskara - difficult language, Closes: #254407) and already a
      correction (Closes: #255760)
    - Updated Brazilian Portuguese translation from
      Guilherme de S. Pastore <gpastore@colband.com.br> (Closes: #256396)
    - Updated Greek translation (complete now) from
      George Papamichelakis <george@step.gr> (Closes: #256797)
    - New Korean translation from Changwoo Ryu <cwryu@debian.org>
      (Closes: #257143)
    - German translation now available in two flavours: with Unicode usage and
      without (related to #228486, #235759)
  * Update apt-get(8) to reflect the fact that APT::Get::Only-Source will
    affect apt-get build-dep as well as apt-get source
  * Remove aborted remnants of a different method of implementing DEB_BUILD_OPTIONS
    from debian/rules
  * Fix typo in error message when encountering unknown type in source list
    (Closes: #253217)
  * Update k*bsd-gnu arch names in buildlib/ostable (Closes: #253532)
  * Add amd64 to buildlib/archtable (Closes: #240896)
  * Have configure output a more useful error message if the architecture
    isn't in archtable

 -- Matt Zimmerman <mdz@debian.org>  Thu,  8 Jul 2004 15:53:28 -0700

apt (0.5.25) unstable; urgency=low

  * Patch from Jason Gunthorpe to remove arbitrary length limit on Binary
    field in SourcesWriter::DoPackage
  * Fix typo in apt-cache(8) (Closes: #238578)
  * Fix obsolete reference to bug(1) in stub apt(8) man page
    (Closes: #245923)
  * Fix typo in configure-index (RecruseDepends -> RecurseDepends)
    (Closes: #246550)
  * Support DEB_BUILD_OPTIONS=noopt in debian/rules
    (Closes: #244293)
  * Increase length of line buffer in ReadConfigFile to 1024 chars;
    detect if a line is longer than that and error out
    (Closes: #244835)
  * Suppress a signed/unsigned warning in apt-cache.cc:DisplayRecord
  * Build apt-ftparchive with libdb4.2 rather than libdb2
    - Patch from Clint Adams to do most of the work
    - Build-Depends: s/libdb2-dev/libdb4.2-dev/
    - Add AC_PREREQ(2.50) to configure.in
    - Use db_strerror(err) rather than GlobalError::Errno (which uses strerror)
    - Add note to NEWS.Debian about upgrading old databases
  * Attempt to fix problems with chunked encoding by stripping only a single CR
    (Closes: #152711)
  * Modify debian/rules cvs-build to use cvs export, to avoid picking up
    junk files from the working directory
  * Add lang=fr attribute to refentry section of
    apt-extracttemplates.fr.1.sgml and apt-sortpkgs.fr.1.sgml so they are
    correctly built
  * Remove extraneous '\' characters from <command> tags in
    apt_preferences.fr.5.sgml
  * Translation updates:
    - Updated Swedish translation from Peter Karlsson <peter@softwolves.pp.se>
      (Closes: #238943)
    - New Slovenian translation from Jure Čuhalev <gandalf@owca.info>
      (closes: #239785)
    - New Portuguese translation from Miguel Figueiredo <elmig@debianpt.org>
      (closes: #240074)
    - Updated Spanish translation from Ruben Porras <nahoo82@telefonica.net>
    - Updated Spanish translation of man pages from Ruben Porras
      <nahoo82@telefonica.net>
    - Updated Simplified Chinese translation from "Carlos Z.F. Liu" <carlos_liu@yahoo.com>
      (Closes: #241971)
    - Updated Russian translation from Dmitry Astapov <adept@despammed.com>
      (Closes: #243959)
    - Updated Polish translation from Marcin Owsiany <porridge@debian.org>
      (Closes: #242388)
    - Updated Czech translation from Miroslav Kure <kurem@upcase.inf.upol.cz>
      (Closes: #244369)
    - Updated Japanese translation from Kenshi Muto <kmuto@debian.org>
      (Closes: #244176)
    - Run make -C po update-po to update .po files
    - Updated French translation from Christian Perrier <bubulle@debian.org>
      (Closes: #246925)
    - Updated Danish translation from Claus Hindsgaul <claus_h@image.dk>
      (Closes: #247311)

 -- Matt Zimmerman <mdz@debian.org>  Sat,  8 May 2004 12:52:20 -0700

apt (0.5.24) unstable; urgency=low

  * Updated Czech translation from Miroslav Kure <kurem@upcase.inf.upol.cz>
    (Closes: #235822)
  * Updated French translation from Christian Perrier <bubulle@debian.org>
    (Closes: #237403)
  * Updates to XML man pages from richard.bos@xs4all.nl
  * Updated Danish translation from Claus Hindsgaul <claus_h@image.dk>
    (Closes: #237771)
  * Updated Greek translation from Konstantinos Margaritis
    <markos@debian.org>
    (Closes: #237806)
  * Updated Spanish translation from Ruben Porras <nahoo82@telefonica.net>
    (Closes: #237863)
  * Updated pt_BR translation from Andre Luis Lopes <andrelop@debian.org>
    (Closes: #237960)
  * Regenerate .pot file (Closes: #237892)
  * Updated Polish translation from Marcin Owsiany <porridge@debian.org>
    (Closes: #238333)
  * In pkgAcquire::Shutdown(), set the status of fetching items to
    StatError to avoid a sometimes large batch of error messages
    (Closes: #234685)
  * Implement an ugly workaround for the 10000-character limit on the
    Binaries field in debSrcRecordParser, until such time as some things
    can be converted over to use STL data types (ABI change) (Closes: #236688)
  * Increase default tagfile buffer from 32k to 128k; this arbitrary limit
    should also be removed someday (Closes: #174945)
  * Checked against Standards-Version 3.6.1 (no changes)

 -- Matt Zimmerman <mdz@debian.org>  Tue, 16 Mar 2004 22:47:55 -0800

apt (0.5.23) unstable; urgency=low

  * Cosmetic updates to XML man pages from Richard Bos <radoeka@xs4all.nl>
  * Use the 'binary' target rather than 'all' so that the ssh and bzip2
    symlinks are created correctly (thanks to Adam Heath)
    (Closes: #214842)
  * Updated Simplified Chinese translation of message catalog from Tchaikov
    <chaisave@263.net> (Closes: #234186)
  * Change default for Acquire::http::max-age to 0 to prevent index files
    being out of sync with each other (important with Release.gpg)
  * Add an assert() to make sure that we don't overflow a fixed-size
    buffer in the very unlikely event that someone adds 10 packaging
    systems to apt (Closes: #233678)
  * Fix whitespace in French translation of "Yes, do as I say!", which
    made it tricky to type, again.  Thanks to Sylvain Pasche
    <sylvain.pasche@switzerland.org> (Closes: #234494)
  * Print a slightly clearer error message if no packaging systems are
    available (Closes: #233681)
  * Point to Build-Depends in COMPILING (Closes: #233669)
  * Make debian/rules a bit more consistent in a few places.
    Specifically, always use -p$@ rather than an explicit package name,
    and always specify it first, and use dh_shlibdeps -l uniformly rather
    than sometimes changing LD_LIBRARY_PATH directly
  * Document unit for Cache-Limit (bytes) (Closes: #234737)
  * Don't translate "Yes, do as I say!" in Chinese locales, because it can
    be difficult to input (Closes: #234886)

 -- Matt Zimmerman <mdz@debian.org>  Thu, 26 Feb 2004 17:08:14 -0800

apt (0.5.22) unstable; urgency=low

  * Updated French translation of man pages from Philippe Batailler
    <philippe.batailler@free.fr> (Closes: #203119)
  * Initialize StatusFile in debSystem (Closes: #229791)
  * Fix apt-get's suggests/recommends printing, which was skipping every
    other dependency due to both using GlobOr and incrementing the DepIterator
    (Closes: #229722)
  * Restore SIGINT/SIGQUIT handlers to their old values (rather than
    SIG_DFL) after invoking dpkg (Closes: #229854)
  * Updated Dutch translation of message catalog from cobaco
    <cobaco@linux.be> (Closes: #229601)
  * Catalan translation from Antoni Bella, Matt Bonner and Jordi Mallach
    (Closes: #230102)
  * Simplified Chinese translation of message catalog from "Carlos
    Z.F. Liu" <carlos_liu@yahoo.com> (Closes: #230960)
  * Replace SGML manpages with XML man pages from richard.bos@xs4all.nl
    (Closes: #230687)
  * Updated Spanish translation of man pages from Ruben Porras
    <nahoo82@telefonica.net> (Closes: #231539)
  * New Czech translation of message catalog from Miroslav Kure
    <kurem@upcase.inf.upol.cz> (Closes: #231921)

 -- Matt Zimmerman <mdz@debian.org>  Mon,  9 Feb 2004 12:44:54 -0800

apt (0.5.21) unstable; urgency=low

  * Patch from Eric Wong <normalperson@yhbt.net> to include apt18n.h after
    other headers to avoid breaking locale.h when setlocale() is defined
    as an empty macro.  This was not a problem on Debian, but broke
    compilation on Solaris. (Closes: #226509)
  * Updated French translation from Pierre Machard <pmachard@debian.org>
    (Closes: #226886)
  * Add colons to apt-get's "kept back"/"upgraded"/"downgraded" messages
    (Closes: #226813)
  * Fix typo in apt-cache(8) (Closes: #226351)
  * Clearer error message in place of "...has no available version, but
    exists in the database" (Closes: #212203)
  * Patch from Oliver Kurth <oku@masqmail.cx> to use AC_CACHE_VAL for
    GLIBC_VER to make cross-compilation easier (Closes: #221528)
  * Add example preferences file (Closes: #220799)
  * Updated Greek translation from Konstantinos Margaritis <markos@debian.org>
    (Closes: #227205)
  * Updated Spanish translation of man pages from Ruben Porras
    <nahoo82@telefonica.net> (Closes: #227729)

 -- Matt Zimmerman <mdz@debian.org>  Fri, 16 Jan 2004 10:54:39 -0800

apt (0.5.20) unstable; urgency=low

  * Fixed German translations of "Suggested" from Christian Garbs
    <debian@cgarbs.de> (Closes: #197960)
  * Add an "apt-cache madison" command with an output format similar to
    the katie tool of the same name (but less functionality)
  * Fix debSourcesIndex::Describe() to correctly say "Sources" rather than
    "Packages"

 -- Matt Zimmerman <mdz@debian.org>  Sat,  3 Jan 2004 23:42:50 -0800

apt (0.5.19) unstable; urgency=low

  * Fix Packages::Extensions support in apt-ftparchive generate
    (Closes: #225453)

 -- Matt Zimmerman <mdz@debian.org>  Sat,  3 Jan 2004 16:20:31 -0800

apt (0.5.18) unstable; urgency=low

  * New no_NO.po file from Tollef Fog Heen <tfheen@debian.org> to fix
    encoding problems (Closes: #225602)
  * Have "apt-ftparchive release" strip the leading path component from
    the checksum entries

 -- Matt Zimmerman <mdz@debian.org>  Fri,  2 Jan 2004 11:24:35 -0800

apt (0.5.17) unstable; urgency=low

  * Enable apt-ftparchive to generate Release files.  Hopefully this will
    make it easier for folks to secure their apt-able packages

 -- Matt Zimmerman <mdz@debian.org>  Fri, 26 Dec 2003 12:53:21 -0800

apt (0.5.16) unstable; urgency=low

  * po/de.po update from Michael Karcher <karcher@physik.fu-berlin.de>
    (Closes: #222560)
  * Update config.guess and config.sub from autotools-dev 20031007.1
  * Add knetbsd to buildlib/ostable (Closes: #212344)
  * Don't suggest apt-get -f install to correct broken build-deps; broken
    installed packages are rarely the cause (Closes: #220858)
  * Avoid clobbering configure.in if sed fails

 -- Matt Zimmerman <mdz@debian.org>  Wed, 24 Dec 2003 14:54:40 -0800

apt (0.5.15) unstable; urgency=low

  * Spanish man pages, patch from Ruben Porras <nahoo82@telefonica.net>
    (Closes: #195444)
    - apt.es.8 wasn't included in the patch, but was referenced.  Fetched
      version 1.3 from debian-doc cvs
    - Create doc/es/.cvsignore
  * Patch from Koblinger Egmont <egmont@uhulinux.hu> to fix
    pkgCache::PkgFileIterator::Label() to correctly refer to File->Label
    rather than File->Origin (Closes: #213311)
  * Add missing comma and space to German translation of "downgraded"
    (Closes: #213975)
  * Add missing comma in apt_preferences(5) (Closes: #215362)
  * Fix whitespace in French translation of "Yes, do as I say!", which
    made it tricky to type.  Thanks to Sylvain Pasche
    <sylvain.pasche@switzerland.org> (Closes: #217152)
  * Let apt-get build-dep try alternatives if the installed package
    doesn't meet version requirements (Closes: #214736)
  * Fix version display for recommends (Closes: #219900)
  * Use isatty rather than ttyname for checking if stdin is a terminal.
    isatty has the advantage of not requiring /proc under Linux, and thus
    Closes: #221728
  * Correctly implement -n as a synonym for --names-only (Closes: #224515)
  * Update apt-cache(8)
    - Document --installed
    - --recursive applies to both depends and rdepends
  * Japanese translation of documentation from Kurasawa Nozomu <nabetaro@slug.jp>
    (Closes: #186235)
  * Clarify documentation of --no-upgrade in apt-get(8) (Closes: #219743)
  * Clean up and simplify some of the suggests/recommends display in apt-get
  * Use cvs update -d in debian/rules cvs-build rather than just update
  * Pass --preserve-envvar PATH --preserve-envvar CCACHE_DIR to debuild.  apt
    takes a long time to build, and ccache helps

 -- Matt Zimmerman <mdz@debian.org>  Sat, 20 Dec 2003 16:34:30 -0800

apt (0.5.14) unstable; urgency=low

  * apt-get build-dep, when trying to skip over the remaining elements of
    an or-expression, would accidentally inherit the version requirements of a
    later item in the or-expression.  Fixed it.
  * Let apt-get build-dep try alternatives if the first dependency in an
    or-expression is not available
  * Add a Debug::BuildDeps to generate some trace output
  * Help apt-get build-dep produce more useful error messages
  * Process build-dependencies in forward rather than reverse order
  * Error out if an installed package is too new for a << or <=
    build-dependency
  * apt-get build-dep should now be able to handle almost any package with
    correct build-depends.  The primary exception is build-dependencies on
    virtual packages with more than one provider, and these are
    discouraged for automated processing (but still common,
    unfortunately).

 -- Matt Zimmerman <mdz@debian.org>  Tue, 23 Sep 2003 22:57:31 -0400

apt (0.5.13) unstable; urgency=medium

  * Document configuration file comment syntax in apt.conf(5)
    (Closes: #211262)
  * s/removed/installed/ in a comment in apt-get.cc
  * Move comment for ListParser::ParseDepends into the right place
  * Don't preserve ownership when copying config.guess and config.sub.
    This broke builds where the clean target was run with different
    privileges than the rest of the build (i.e., root) (Closes: #212183)
  * On second thought, don't copy config.guess and config.sub at all.  I'd
    rather they always match what is in CVS.

 -- Matt Zimmerman <mdz@debian.org>  Mon, 22 Sep 2003 10:28:17 -0400

apt (0.5.12) unstable; urgency=low

  * Exclude subdirectories named 'debian-installer' from the apt-cdrom
    search (Closes: #210485 -- release-critical)

 -- Matt Zimmerman <mdz@debian.org>  Thu, 11 Sep 2003 21:48:14 -0400

apt (0.5.11) unstable; urgency=low

  * Updated pt_BR translations from Andre Luis Lopes <andrelop@debian.org>
    (Closes: #208302)
  * In apt.conf(5), give the fully qualified name of Dir::Bin::Methods,
    rather than just "methods"
  * Add new nb and nn translations from Petter Reinholdtsen <pere@hungry.com>
  * Clean up reportbug script a bit, and extend it to distinguish between a
    configuration file not existing and the user declining to submit it with
    the report
  * Add #include <langinfo.h> to cmdline/apt-get.cc.  This apparently gets
    pulled in by something else with recent g++ and/or glibc, but is
    required when building on, e.g., stable
  * Patch from Koblinger Egmont <egmont@uhulinux.hu> to fix version
    comparisons with '~' (Closes: #205960)
  * Disable Russian translation until someone can review it
    (Closes: #207690)

 -- Matt Zimmerman <mdz@debian.org>  Wed, 10 Sep 2003 19:41:28 -0400

apt (0.5.10) unstable; urgency=low

  * Correct the section in apt_preferences(5) on interpreting priorities
    to show that zero is not a valid priority, and print a warning if such
    a pin is encountered in the preferences file (Closes: #204971)
  * Regenerate French man pages from sgml source (Closes: #205886)
  * Get self-tests compiling again, updated for latest library API
    and g++ 3.3
  * Add version comparison tests for #194327 and #205960
  * Fix error message in version test to output versions in the order in
    which they were compared when the reverse comparison fails
  * Reference the source package bug page rather than the one for the
    binary package 'apt' in the man pages (Closes: #205290)
  * Updated Polish po file from Marcin Owsiany <porridge@debian.org>
    (Closes: #205950)
  * Mention some of the available frontends in apt-get(8) (Closes: #205829)
  * Add apt-config to SEE ALSO section of apt-get (Closes: #205036)
  * Add missing "lang" attributes to refentry tags in French man pages
    (apt-cdrom, apt-extracttemplates, apt-sortpkgs)
  * Change upgraded/newly installed/not fully installed or removed
    messages to be consistent and somewhat shorter (some translations
    exceeded 80 characters even in the simplest case)
  * Make APT::Get::Show-Upgraded (aka apt-get -u) default to true.
  * Updates to Dutch translation from Bart Cornelis <cobaco@linux.be>
    (Closes: #207656)

 -- Matt Zimmerman <mdz@debian.org>  Sun, 31 Aug 2003 21:12:39 -0400

apt (0.5.9) unstable; urgency=low

  * Oh well, apt isn't going to make it into testing anytime soon due to
    new glibc and gcc deps, so we might as well fix more bugs
  * Fix typo in example ftp-archive.conf (Closes: #203295)
  * Mention default setting for --all-versions (Closes: #203298)
  * Patch from Otavio Salvador <otavio@debian.org> to have --version
    only print the version (and not usage as well) (Closes: #203418)
  * Patch from Otavio Salvador <otavio@debian.org> to switch from
    dh_installmanpages to dh_installman.  Fixes the problem where the
    pt_BR man page was installed in the wrong location (Closes: #194558)
  * Move the French apt-ftparchive man page into apt-utils where it
    belongs.  apt-utils Replaces: apt (<< 0.5.9)
  * Write records from "apt-cache show" using fwrite(3) rather than
    write(2), in case for some reason the entire record doesn't get
    written by a single write(2)
  * Add new French man pages to doc/fr/.cvsignore
  * Add freebsd to buildlib/ostable (Closes: #193430)
  * Avoid segfault if a package name is specified which consists
    entirely of characters which look like end tags ('+', '-')
    (Closes: #200425)
  * Patch from Otavio Salvador <otavio@debian.org> to avoid listing
    suggests/recommends for packages which are selected for installation
    at the same time as the package which suggests/recommends them
    (Closes: #200102)
  * Patch from Otavio Salvador <otavio@debian.org> to avoid listing
    suggests/recommends which are Provided by a package which is already
    installed (Closes: #200395)
  * Patch to update pt_BR man page for apt_preferences(5) from Andre Luis
    Lopes <andrelop@debian.org> (Closes: #202245)
  * Use nl_langinfo(YESEXPR) rather than comparing to the translated
    string "Y".  Closes: #200953 and should make the prompting generally
    more robust in the face of i18n.  In the particular case of #200953,
    it was being fooled because of signedness issues with toupper(3)
    (Closes: #194614)
  * apt Suggests: aptitude | synaptic | gnome-apt | wajig
    (Closes: #146667)
  * Clean up whitespace in translated strings in ru.po, which messed up
    indentation (some other translations probably have similar problems)
    (Closes: #194282)
  * Run ispell -h over the man page sources and fix a bunch of typos
  * Use debian/compat rather than DH_COMPAT
  * Update to debhelper compatibility level 3
    - remove ldconfig calls from debian/{postinst,postrm} as dh_makeshlibs
      will add them
    - echo 3 > debian/compat
    - Build-Depends: debhelper (>= 3)
  * Exclude '.#*' from cvs-build
  * Let the ftp method work with ftp servers which do not require a
    password (Closes: #199425)
  * Build-depend on debhelper >= 4.1.62, because we need the fix for
    #204731 in order for dh_installman to work correctly
    with our SGML man pages
  * Move dh_makeshlibs ahead of dh_installdeb so that its postinst
    fragments are properly substituted

 -- Matt Zimmerman <mdz@debian.org>  Sun, 10 Aug 2003 19:54:39 -0400

apt (0.5.8) unstable; urgency=medium

  * urgency=medium because the changes since 0.5.5.1 are pretty safe as
    far as core functionality, 0.5.5.1 survived unstable for 10 days, and
    I don't want to delay apt's progress into testing any further.  It's
    decidedly better than 0.5.4.
  * Clarify the meaning of the only-source option in apt-get(8)
    (Closes: #177258)
  * Updated French man pages from Philippe Batailler
    <philippe.batailler@free.fr> (Closes: #182194)
  * Give a warning if an illegal type abbreviation is used when looking up a
    configuration item (Closes: #168453)
  * Improve build-depends handling of virtual packages even further, so that
    it will now also try to satisfy build-depends on virtual packages if they
    are not installed.  Note that this only works if there is only one
    package providing the virtual package, as in other cases (Closes: #165404)
  * Update config.guess and config.sub from autotools-dev 20030717.1
  * Tweak SGML in apt-extracttemplates.1.sgml so that literal '>' doesn't end
    up in output
  * Document SrcDirectory in apt-ftparchive.1.sgml (Closes: #156370)
  * Support TMPDIR in apt-extracttemplates (Closes: #191656)
  * Fix ru.po to use a capital letter for the translation of 'Y' so that
    YnPrompt works correctly (Closes: #200953).  No other translations seem
    to have this problem
  * Regenerate POT file and sync .po files
  * Only try to clear stdin if it is a tty, to avoid looping if there is
    lots of stuff (perhaps an infinite amount) to read (Closes: #192228)

 -- Matt Zimmerman <mdz@debian.org>  Fri, 25 Jul 2003 20:21:53 -0400

apt (0.5.7) unstable; urgency=low

  * Update control file to match overrides (apt priority important,
    libapt-pkg-dev section libdevel)
  * Silence the essential packages check if we are only downloading
    archives and not changing the system (Closes: #190862)
  * Skip version check if a build-dependency is provided by an installed package
    (Closes: #126938)
  * Have apt-cache show exit with an error if it cannot find any of the
    specified packages (Closes: #101490)

 -- Matt Zimmerman <mdz@debian.org>  Mon, 21 Jul 2003 23:43:24 -0400

apt (0.5.6) unstable; urgency=low

  * Adam Heath <doogie@debian.org>
    - Fix segfault when handling /etc/apt/preferences.  Closes: #192409.
  * Matt Zimmerman <mdz@debian.org>
    - Clean up some string handling, patch from Peter Lundkvist
      <p.lundkvist@telia.com> (Closes: #192225)
    - Don't fall off the end of the buffer when comparing versions.
      Patch from Koblinger Egmont <egmont@uhulinux.hu> (Closes: #194327)
    - Minor fixes to apt-ftparchive(1) (Closes: #118156)
    - Fix typo in apt-ftparchive help text (Closes: #119072)
    - More typos in apt-ftparchive help text (Closes: #190936)
    - Update config.guess, config.sub to latest versions
    - Modify the description for apt-utils to reflect the fact that it is not
      (any longer) infrequently used (Closes: #138045)
    - Make setup script for dselect method more explicit about
      overwriting sources.list (Closes: #151727)
    - Fix typo in apt-cache(8) (Closes: #161243)
    - Remove duplicate 'showpkg' from synopsis on apt-cache(8)
      (Closes: #175611)
    - Document in apt-get(8) the meaning of the '*' in ShowList, which is that
      the package is being purged (Closes: #182369)
    - Fix extra "/" character in apt.conf(5) (Closes: #185545)
    - Fix typo in tar error message (Closes: #191424)
    - Clarify description of 'search' on apt-cache(8) (Closes: #192216)
    - Fix incorrect path for 'partial' directory on apt-get(8)
      (Closes: #192933)
    - Fixes to pt_BR translation from Andre Luis Lopes <andrelop@ig.com.br>
      (Closes: #196669)
    - Updated apt_preferences(5) man page with many corrections and
      clarifications from Thomas Hood <jdthood@yahoo.co.uk>
      (Closes: #193336)
    - Fix SGML validation errors in apt-cache.8.sgml introduced in 0.5.5 or so
    - Add a simple example to apt-ftparchive(1) (Closes: #95257)
    - Add bug script for collecting configuration info (Closes: #176482)

 -- Matt Zimmerman <mdz@debian.org>  Mon, 21 Jul 2003 01:59:43 -0400

apt (0.5.5.1) unstable; urgency=low

  * Move the target of the example docs from doc to binary.  Closes:
    #192331
  * Fix api breakage that broke apt-ftparchive and apt-cache dumpavail, by
    backing out change that incorretly attempted to handle Package sections
    larger than 32k.  Closes: #192373
  * Fix never-ending loop with apt-get install -V.  Closes: #192355.

 -- Adam Heath <doogie@debian.org>  Mon, 19 May 2003 12:30:16 -0500

apt (0.5.5) unstable; urgency=low

  * New deb version compare function, that has no integer limits, and
    supports pre-versions using ~.  Code ported from dpkg.
  * Fix handling of [!arch] for build-dependencies. Closes: #88798, #149595
  * Fix handling of build-deps on unknown packages. Closes: #88664, #153307
  * "apt-get --arch-only build-dep" to install only architecture-
    dependent build dependencies. Bump minor shared lib number to reflect
    small change in BuildDepend API.
  * APT::Build-Essential configuration option (defaults to "build-essential")
    so that "apt-get build-dep" will ensure build essential packages are
    installed prior to installing other build-dependencies. Closes: #148879
  * LD_LIBRARY_PATH thing. Closes: #109430, #147529
  * /usr/doc reference in postinst. Closes: #126189
  * Doc updates. Closes: #120689
  * Possible apt-cache segfault. Closes: #120311, #118431, #117915, #135295,
          #131062, #136749
  * Print special message for EAI_AGAIN. Closes: #131397
  * libapt-pkg-dev needs to bring in the apt-inst library if linking
    is to work. Closes: #133943
  * Typos, Doc Stuff. Closes: #132772, #129970, #123642, #114892, #113786,
         #109591, #105920, #103678, #139752, #138186, #138054, #138050,
	 #139994, #142955, #151654, #151834, #147611, #154268, #173971
  * Fix possibility for tag file parsing to fail in some unlikely situations.
    Closes: #139328
  * Use std C++ names for some header files. Closes: #128741
  * Do not check for free space if --no-download. Closes: #117856
  * Actually implement or group handling for 'upgrade'. Closes: #133950
  * "Internal Error, Couldn't configure pre-depend" is not actually an
    internal error, it is a packaging error and now it says so, and
    pinpoints the problem dependency. Closes: #155621
  * Allows failure to write to a pipe for post-invoke stuff. Closes: #89830
  * Use usr/share/doc for dhelp. Closes: #115701
  * --print-uris works with 'update'. Closes: #57070
  * Options Dpkg::MaxArgs,Dpkg::MaxArgBytes to allow a much longer dpkg
    command line.
  * Fixed 2 little OR group bugs, thanks to Yann Dirson. Closes: #143995,
    #142298
  * Allow an uninstalled package to be marked for removal on an install
    line (meaning not to automatically install it), also fix some dodgy
    handling of protected packages. Closes: #92287, #116011
  * Fix errant prefix matching in version selection. Closes: #105968
  * Ensure that all files needed to run APT as a user are readable and
    ignore roots umask for these files. Closes: #108801
  * Support larger config spaces. Closes: #111914
  * 'apt-get update' no longer does 'Building Dependency Tree'.
  * When matching regexs allways print a message. Change regex activation
    charset. Closes: #147817
  * Don't die if lines in sources.list are too long. Closes: #146846
  * Show file name on apt-extracttemplate error messges. Closes: #151835
  * i18n gettext stuff, based on work from Michael Piefel: Closes: #95933
  * Some highly unlikely memory faults. Closes: #155842
  * C++ stuff for G++3.2. Closes: #162617, #165515,
  * apt-config dumps sends to stdout not stderr now.  Closes: #146294
  * Fix segfault in FindAny when /i is used, and there is no default.
    Closes: #165891
  * Add s390x to archtable.  Closese: #160992.
  * Update config.sub/config.guess in cvs, and add support to debian/rules
    to update them from /usr/share/misc if they exist.  Closes: #155014
  * Remove 'Sorry' from messages.  Closes: #148824.
  * Change wording of 'additional disk space usage' message.  Closes:
    #135021.
  * apt-extracttemplates now prepends the package name when extracting
    files.  Closes: #132776
  * Add -n synonym for --names-only for apt-cache.  Closes: #130689
  * Display both current version and new version in apt-get -s.  Closes:
    #92358
  * Add an options and timeout config item to ssh/rsh.  Closes: #90654
  * libapt-pkg-dev now depends on apt-utils.  Closes: #133942.
  * Change verbose logging output of apt-ftparchive to go to stderr,
    instead of stdout.  Also, errors that occur no longer go to stdout,
    but stderr.  Closes: #161592
  * Test for timegm in configure.  Closes: #165516.
  * s/st_mtime/mtime/ on our local stat structure in apt-ftparchive, to
    support compliation on platforms where st_mtime is a macro.  Closes:
    #165518
  * Check the currently mounted cdrom, to see if it's the one we are
    interested in.  Closes: #154602
  * Refer to reportbug instead of bug in the man pages. Closes: #173745
  * Link apt-inst to apt-pkg. Closes: #175055
  * New apt_preferences man page from Thomas Hood, Susan Kleinmann,
    and others.
  * Fix > 300 col screen segfault. Closes: #176052
  * Rebuild with gcc-3.2. Closes: #177752, #178008.
  * Fix build-dep handling of | dependencies.
    Closes: #98640, #145997, #158896, #172901
  * Double default value of APT::Cache-Limit, until such time as it
    can be made more dynamic.  Closes: #178623.
  * Report uris with '.gz' when there are errors.  Closes: #178435.
  * When installing build-deps, make sure the new version will
    satisfy build requirements. Closes: #178121
  * Split offline and guide documentation into apt-doc.  This was done so
    that binary-arch builds do not require documention deps.  Note, that 
    apt-doc is not installed on upgrades.
  * Use doc-base, instead of dhelp directly.  Closes: #110389
  * Change http message 'Waiting for file' to 'Waiting for headers'.
    Closes: #178537
  * Remove trailing lines on package lists in apt-get.  Closes: #178736.
  * Fix origin pins for file:// uris.  Closes: #189014.
  * Apply typo and syntax patch from bug to apt-cache.8.sgml.  Closes:
    #155194
  * s/dpkg-preconfig/dpkg-preconfigure/ in examples/configure-index.
    Closes: #153734.
  * Fix some typos in the apt-get manual.  Closes: #163932.
  * Apply patch from bug, to change frozen to testing, and then do it
    everywhere else.  Closes: #165085.
  * Update es.po.  Closes: #183111.
  * Add pt_BR translation of apt_preferences(5).  Also, build fr manpages.
    Closes: #183904.
  * Add a vcg command to apt-cache, similiar to dotty.  Closes: #150512.
  * Add option to apt-get to show versions of packages being
    upgraded/installed.
  * Be quiet in apt.post{inst,rm}.  Closes: #70685.
  * apt-get now prints out suggested and recommended packages.  Closes:
    #54982.
  * Insert some newlines in the cdrom change media message.  Closes:
    #154601.
  * Add a rdepends command to apt-cache.  Closes: #159864.
  * When building the dpkg command line, allow for 8192 chars to be used,
    instead of only 1024.
  * APT::Immediate-Configure had inverted semantics(false meant it was
    enabled).  Closes: #173619.
  * Fix status file parser so that if a record is larger than 32k, the
    buffer size will be doubled, and the read attempted again.  Closes:
    #174945.

 -- Adam Heath <doogie@debian.org>  Sun, 27 Apr 2003 01:23:12 -0500

apt (0.5.4) unstable; urgency=low

  * M68k config.guess patch. Closes: #88913
  * Bi-yearly test on OpenBSD and Solaris
  * Doc updates. Closes: #89121, #89854, #99671, #98353, #95823, #93057,
          #97520, #102867, #101071, #102421, #101565, #98272, #106914,
          #105606, #105377
  * Various cosmetic code updates. Closes: #89066, #89066, #89152
  * Add "pre-auto" as an option for DSelect::Clean (run autoclean after
    update).
  * More patches from Alfredo for Vendors and more SHA-1 stuff
  * Fix for AJ's 'desire to remove perl-5.005' and possibly other
    similar situations. Closes: #56708, #59432
  * no_proxy and ftp. Closes: #89671
  * Philippe Batailler's man page patches.
  * Fix for display bug. Closes: #92033, #93652, #98468
  * Use more than 16bits for the dep ID. Some people ran out..
    Closes: #103020, #97809, #102951, #99974, #107362, #107395, #107362,
            #106911, #107395, #108968
  * Reordered some things to make dante and FTP happier. Closes: #92757
  * James R. Van Zandt's guide.sgml updates. Closes: #90027
  * apt-ftparchive copes with no uncompressed package files + contents.
  * French man pages from philippe batailler - well sort of. They
    don't build yet..
  * run-parts. Closes: #94286
  * 'apt-cache policy' preferences debug tool.
  * Whatever. Closes: #89762
  * libstdc++ and HURD. Closes: #92025
  * More apt-utils verbage. Closes: #86954
  * Fliped comparision operator. Closes: #94618
  * Used the right copyright file. Closes: #65691
  * Randolph's G++3 patches.
  * Fixed no_proxy tokanizing. Closes: #100046
  * Strip Config-Version when copying status to available. Closes: #97520
  * Segfault with missing source files. Closes: #100325
  * EINTR check. Closes: #102293
  * Various changes to the locking metholodgy for --print-uris.
    Closes: #100590
  * Lame LD_LIBRARY_PATH thing. Closes: #98928
  * apt-cache search searchs provide names too now. Closes: #98695
  * Checksum and long lines problem. Closes: #106591
  * .aptignr and empty files are just a warning. Closes: #97364

 -- Jason Gunthorpe <jgg@debian.org>  Sat, 18 Aug 2001 17:21:59 -0500

apt (0.5.3) unstable; urgency=low

  * JoeyH's dpkg::preconfig not working. Closes: #88675
  * Fixed apt override disparity
  * Alfredo's SHA-1 and related patches

 -- Jason Gunthorpe <jgg@debian.org>  Sun,  4 Mar 2001 15:39:43 -0700

apt (0.5.2) unstable; urgency=low

  * Fixed mention of /usr/doc in the long description
  * JoeyH's downgrade bug -- don't use 0.5.1
  * Doc bug. Closes: #88538
  * Fault in building release strings. Closes: #88533

 -- Jason Gunthorpe <jgg@debian.org>  Sun,  4 Mar 2001 15:39:43 -0700

apt (0.5.1) unstable; urgency=low

  * Fixed #82894 again, or should be and.
  * Process the option string right. Closes: #86921
  * Don't eat the last command for pipes. Closes: #86923
  * Ignore .* for configuration directory processing. Closes: #86923
  * Alfredo's no_proxy patch
  * Documentation fixes. Closes: #87091
  * JoeyH's double slash bug. Closes: #87266
  * Unintitialized buffer and apt-ftparchive contents generation.
     Closes: #87612
  * Build-deps on virtual packages. Closes: #87639
  * Fixes glibc/libstdc++ symbol dependencies by including glibc and
    libstdc++ version info in the library soname and in the package
    provides. Closes: #87426
  * Updated soname version to 0.3.2
  * apt-extracttemplates moved from debconf into apt-utils
  * s390 archtable entry. Closes: #88232
  * Dan's segfault
  * Some instances where the status file can source a package in a
    non-sensical way. Closes: #87390
  * Work better if there are duplicate sources.list entries.
  * Fixed the resetting of Dir with "dir {};". Closes: #87323

 -- Randolph Chung <tausq@debian.org>  Sat, 3 Mar 2001 15:37:38 -0700

apt (0.5.0) unstable; urgency=low

  * Fixed an obscure bug with missing final double new lines in
    package files
  * Changed the apt-cdrom index copy routine to use the new section
    rewriter
  * Added a package file sorter, apt-sortpkgs
  * Parse obsolete Optional dependencies.
  * Added Ben's rsh method. Closes: #57794
  * Added IPv6 FTP support and better DNS rotation support.
  * Include the server IP in error messages when using a DNS rotation.
    Closes: #64895
  * Made most of the byte counters into doubles to prevent 32bit overflow.
    Closes: #65349
  * HTTP Authorization. Closes: #61158
  * Ability to parse and return source index build depends from Randolph.
  * new 'apt-get build-dep' command from Randolph. Closes: #63982
  * Added apt-ftparchive the all dancing all singing FTP archive
    maintinance program
  * Allow version specifications with =1.2.4-3 and /2.2 or /stable postfixes
    in apt-get.
  * Removed useless internal cruft including the xstatus file.
  * Fixed config parser bugs. Closes: #67848, #71108
  * Brain Damanged apt-get config options changed, does not change the command
    line interface, except to allow --enable-* to undo a configuration
    option:
      No-Remove -> Remove
      No-Download -> Download
      No-Upgrade -> Upgrade
  * Made this fix configable (DSelect::CheckDir) and default to disabled:
     * No remove prompt if the archives dir has not changed. Closes: #55709
    Because it is stupid in the case where no files were downloaded due to
    a resumed-aborted install, or a full cache! Closes: #65952
  * Obscure divide by zero problem. Closes: #64394
  * Update sizetable for mips. Closes: #62288
  * Fixed a bug with passive FTP connections
  * Has sizetable entry for sparc64. Closes: #64869
  * Escape special characters in the ::Label section of the cdroms.lst
  * Created apt-utils and python-apt packages
  * Due to the new policy engine, the available file may contain entries
    from the status file. These are generated if the package is not obsolete
    but the policy engine prohibits using the version from the package files.
    They can be identified by the lack of a Filename field.
  * The new policy engine. Closes: #66509, #66944, #45122, #45094, #40006,
    #36223, #33468, #22551
  * Fixed deb-src line for non-us. Closes: #71501, #71601
  * Fixes for G++ 2.96, s/friend/friend class/
  * Fixed mis doc of APT::Get::Fix-Missing. Closes: #69269
  * Confirmed fix for missing new line problem. Closes: #69386
  * Fixed up dhelp files. Closes: #71312
  * Added some notes about dselect and offline usage. Closes: #66473, #38316
  * Lock files on read only file systems are ignored w/ warning.
    Closes: #61701
  * apt-get update foo now gives an error! Closes: #42891
  * Added test for shlibs on hurd. Closes: #71499
  * Clarified apt-cache document. Closes: #71934
  * DocBook SGML man pages and some improvements in the text..
  * sigwinch thing. Closes: #72382
  * Caching can be turned off by setting the cache file names blank.
  * Ignores arches it does not know about when autocleaning. Closes: #72862
  * New function in apt-config to return dirs, files, bools and integers.
  * Fixed an odd litle bug in MarkInstall and fixed it up to handle
    complex cases involving OR groups and provides.
    68754 describes confusing messages which are the result of this..
    Closes: #63149, #69394, #68754, #77683, #66806, #81486, #78712
  * Speeling mistake and return code for the 'wicked' resolver error
    Closes: #72621, #75226, #77464
  * Solved unable to upgrade libc6 from potato to woody due to 3 package
    libc6 dependency loop problem.
  * Leading sources.list spaces. Closes: #76010
  * Removed a possible infinite loop while processing installations.
  * Man page updates. Closes: #75411, #75560, #64292, #78469
  * ReduceSourceList bug. Closes: #76027
  * --only-source option. Closes: #76320
  * Typos. Closes: #77812, #77999
  * Different status messages. Closes: #76652, #78353
  * /etc/apt/apt.conf.d/ directory for Joey and Matt and pipe protocol 2
  * OS detection an support for the new pseduo standard of os-arch for the
    Architecture string. Also uses regexing.. Closes: #39227, #72349
  * Various i18n stuff. Note that this still needs some i18n wizard
    to do the last gettextization right. Closes: #62386
  * Fixed a problem with some odd http servers/proxies that did not return
    the content size in the header. Closes: #79878, #44379
  * Little acquire bugs. Closes: #77029, #55820
  * _POSIX_THREADS may not be defined to anything, just defined..
    Closes: #78996
  * Spelling of Ignore-Hold correctly. Closes: #78042
  * Unlock the dpkg db if in download only mode. Closes: #84851
  * Brendan O'Dea's dselect admindir stuff. Closes: #62811
  * Patch from BenC. Closes: #80810
  * Single output of some names in lists. Closes: #80498, #43286
  * Nice message for people who can't read syserror output. Closes: #84734
  * OR search function. Closes: #82894
  * User's guide updates. Closes: #82469
  * The AJ/JoeyH var/state to var/lib transition patch. Closes: #59094
  * Various CD bugs, again thanks to Greenbush
    Closes: #80946, #76547, #71810, #70049, #69482
  * Using potato debhelper. Closes: #57977
  * I cannot self-terminate. Closes: #74928

 -- Jason Gunthorpe <jgg@debian.org>  Wed, 21 Feb 2001 00:39:15 -0500

apt (0.3.19) frozen unstable; urgency=low

  * Updates to apt-cdrom to support integrated non-us nicely, thanks to
    Paul Wade.
  * Fixed that apt-get/cdrom deadlock thing. Closes: #59853, #62945, #61976
  * Fixed hardcoded path. Closes: #59743
  * Fixed Jay's relative path bug
  * Allowed source only CDs. Closes: #58952
  * Space check is supressed if --print-uris is given. Closes: #58965
  * Clarified the documenation examples for non-us. Closes: #58646
  * Typo in the package description. Closes: #60230
  * Man Page typo. Closes: #60347
  * Typo in Algorithms.cc. Closes: #63577
  * Evil dotty function in apt-cache for generating dependency graphs
    with the as-yet-unpackaged GraphVis.
  * Appears to have been fixed in Janurary.. Closes: #57981
  * New config.guess/sub for the new archs. Closes: #60874
  * Fixed error reporting for certain kinds of resolution failures.
    Closes: #61327
  * Made autoclean respect 'q' settings. Closes: #63023
  * Fixed up the example sources.list. Closes: #63676
  * Added DPkg::FlushSTDIN to control the flushing of stdin before
    forking dpkg. Closes: #63991

 -- Ben Gertzfield <che@debian.org>  Fri, 12 May 2000 21:10:54 -0700

apt (0.3.18) frozen unstable; urgency=low

  * Changes in the postinst script. Closes: #56855, #57237
  * Fixed bashism. Closes: #57216, #57335
  * Doc updates. Closes: #57772, #57069, #57331, #57833, #57896

 -- Ben Gertzfield <che@debian.org>  Sun, 13 Feb 2000 01:52:31 -0800

apt (0.3.17) unstable; urgency=low

  * RFC 2732 usage for CDROM URIs and fixes to apt-cdrom
  * Fixed the configuration parser to not blow up if ; is in the config
    string
  * Applied visual patch to dselect install script . Closes #55214
  * Included the configure-index example
  * Minimal CD swaps
  * Library soname has increased
  * Fixed default sources.list to have correct URLs for potato when it
    becomes stable
  * Added a message about erasing sources.list to dselect setup script
    Closes: #55755
  * No remove prompt if the archives dir has not changed. Closes: #55709
  * Fixed inclusion of 2nd sample config file. Closes: #55374
  * Made file mtimes of 0 not confuse the methods If-Modifed-Since check.
    Closes: #55991

 -- Ben Gertzfield <che@debian.org>  Mon, 31 Jan 2000 12:12:40 -0800

apt (0.3.16) unstable; urgency=low

  * Made --no-download work. Closes: #52993
  * Now compiles on OpenBSD, Solaris and HP-UX
  * Clarify segfault errors
  * More debhelper fixes. Closes: #52662, #54566, #52090, #53531, #54769
  * Fix for Joel's discovery of glibc removal behavoir.
  * Fix for Ben Collins file: uri from slink upgrade.
  * Fixed resume code in FTP. Closes: #54323
  * Take more precautions to prevent the corruption Joey Hess saw.
  * Fixed --no-list-cleanup
  * RFC 2732 URI parsing ([] for hostnames).
  * Typo in apt-cache man page. Closes: #54949

 -- Ben Gertzfield <che@debian.org>  Fri, 14 Jan 2000 08:04:15 -0800

apt (0.3.15) unstable; urgency=low

  * Added DSelect::WaitAfterDownload Closes: #49549
  * Fixed cast error in byteswap macro and supporting code. Closes: #50093
  * Fixed buffer overflow for wide terminal sizes. Closes: #50295
  * Made -s and clean not do anything. Closes: #50238
  * Problem with Protected packages and the new OR code.
  * /usr/share/doc stuff. Closes: #51017, #50228, #51141
  * Remove doesn't require a package to be installable. Closes: #51175
  * FTP proxy touch ups in the mabn page. Closes: #51315, #51314

 -- Ben Gertzfield <che@debian.org>  Sat,  4 Dec 1999 21:17:24 -0800

apt (0.3.14) unstable; urgency=low

  * Fix Perl or group pre-depends thing Closes: #46091, #46096, #46233, #45901
  * Fix handling of dpkg's conversions from < -> <= Closes: #46094, #47088
  * Make unparsable priorities non-fatal Closes: #46266, #46267, #46293, #46298
  * Fix handling of '/' for the dist name. Closes: #43830, #45640, #45692
  * Fixed 'Method gave a blank filename' error from IMS queries onto CDs.
    Closes: #45034, #45695, #46537
  * Made OR group handling in the problem resolver more elaborate. Closes: #45646
  * Added APT::Clean-Installed option. Closes: #45973
  * Moves the free space check to after the calculated size is printed.
    Closes: #46639, #47498
  * mipsel arch Closes: #47614
  * Beautified URI printing to not include passwords Closes: #46857
  * Fixed little problem with --no-download Closes: #47557
  * Tweaked Dselect 'update' script to re-gen the avail file even in the
    event of a failure Closes: #47112
  * Retries for source archives too Closes: #47529
  * Unmounts CDROMs iff it mounted them Closes: #45299
  * Checks for the partial directories before doing downloads Closes: #47392
  * no_proxy environment variable (http only!) Closes: #43476
  * apt-cache showsrc Closes: #45799
  * De-Refs Single Pure virtual packages. Closes: #42437, #43555
  * Regexs for install. Closes: #35304, #38835
  * Dependency reports now show OR group relations
  * Re-Install feature. Cloes: #46961, #37393, #38919
  * Locks archive directory on clean (woops)
  * Remove is not 'sticky'. Closes: #48392
  * Slightly more accurate 'can not find package' message. Closes: #48311
  * --trivial-only and --no-remove. Closes: #48518
  * Increased the cache size. Closes: #47648
  * Comment woopsie. Closes: #48789
  * Removes existing links when linking sources. Closes: #48775
  * Problem resolver does not install all virtual packages. Closes: #48591, #49252
  * Clearer usage message about 'source' Closes: #48858
  * Immediate configure internal error Closes: #49062, #48884

 -- Ben Gertzfield <che@debian.org>  Sun,  7 Nov 1999 20:21:25 -0800

apt (0.3.13) unstable; urgency=low

  * Fix timestamp miss in FTP. Closes: #44363
  * Fix sorting of Kept packages. Closes: #44377
  * Fix Segfault for dselect-upgrade. Closes: #44436
  * Fix handling of '/' for the dist name. Closes #43830
  * Added APT::Get::Diff-Only and Tar-Only options. Closes #44384
  * Add commented-out deb-src URI to default sources.list file.

 -- Ben Gertzfield <che@debian.org>  Sun, 19 Sep 1999 18:54:20 -0700

apt (0.3.12) unstable; urgency=low

  * Fix for typo in the dhelp index. Closes: #40377
  * Multiple media swap support
  * Purge support. Closes: #33291, #40694
  * Better handling of - remove notation. Closes: #41024
  * Purge support. Closes: #33291, #40694
  * Error code on failed update. Closes: #41053
  * apt-cdrom adds entries for source directories. Closes: #41231
  * Sorts the output of any list. Closes: #41107
  * Fixes the looping problem. Closes: #41784, #42414, #44022
  * Fixes the CRC mechanism to lowercase all strings. Closes: #41839
  * More checks to keep the display sane. Particularly when fail-over is
    used with local mirrors and CD-Roms. Closes: #42127, #43130, #43668
  * PThread lockup problem on certain sparc/m68k. Closes: #40628
  * apt-cdrom understands .gz Package files too. Closes: #42779
  * Spelling error in dselect method description. Closes: #43251
  * Added security to the default source list. Closes: #43356

 -- Ben Gertzfield <che@debian.org>  Fri,  3 Sep 1999 09:04:28 -0700

apt (0.3.11) unstable; urgency=low

  * Fix for mis-parsed file: URIs. Closes: #40373, #40366, #40230
  * Fix for properly upgrading the system from perl 5.004 to 5.005

 -- Ben Gertzfield <che@debian.org>  Mon, 28 Jun 1999 21:06:44 -0700

apt (0.3.9) unstable; urgency=low

  * Spelling error in cachefile.cc. Closes: #39885
  * Trailing slash in dselect install if you try to use the
    default config file. Closes: #40011
  * Simulate works for autoclean. Closes: #39141
  * Fixed spelling errors. Closes: #39673
  * Changed url parsing a bit. Closes: #40070, #40069
  * Version 0.3.8 will be for slink/hamm (GNU libc 2).

 -- Ben Gertzfield <che@debian.org>  Thu, 24 Jun 1999 18:02:52 -0700

apt (0.3.7) unstable; urgency=low

  * Fixed missing text in the apt-get(8) page. Closes: #37596
  * Made --simulate and friends work with apt-get source. Closes: #37597, #37656
  * Fixed inclusion of man pages in the -doc/-dev package. Closes: #37633, #38651
  * Fixed handling of the -q option with not-entirely integer arguments
    Closes: #37499
  * Man page typo Closes: #37762
  * Fixed parsing of the Source: line. Closes: #37679
  * Dpkg/dpkg-hurd source bug. Closes: #38004, #38032
  * Added a check for an empty cache directory. Closes: #37963
  * Return a failure code if -d is given and packages fail to download.
    Closes: #38127
  * Arranged for an ftp proxy specifing an http server to work. See the
    important note in the sources.list man page.
  * Accounted for resumed files in the cps calculation. Closes: #36787
  * Deal with duplicate same version different packages. Closes: #30237
  * Added --no-download. Closes: #38095
  * Order of apt-cdrom dist detection. Closes: #38139
  * Fix apt-cdrom chop handling and missing lines. Closes: #37276
  * IPv6 http support
  * Suggests dpkg-dev for apt-get source. Closes: #38158
  * Fixed typo in apt-get help. Closes: #38712
  * Improved the error message in the case of broken held package. Closes: #38777
  * Fixed handling of MD5 failures
  * Documented list notation Closes: #39008
  * Change the 'b' to 'B'. Closes: #39007

 -- Ben Gertzfield <che@debian.org>  Sun, 20 Jun 1999 18:36:20 -0700

apt (0.3.6) unstable; urgency=low

  * Note that 0.3.5 never made it out the door..
  * Fix for apt-cdrom and unusual disk label locations. Closes: #35571
  * Made APT print numbers in decimal. Closes: #35617, #37319
  * Buffer munching fix for FTP. Closes: #35868
  * Typo in sample config file. Closes: #35907
  * Fixed whitespace in version compares. Closes: #35968, #36283, #37051
  * Changed installed size counter to only count unpacked packages.
    Closes: #36201
  * apt-get source support. Closes: #23934, #27190
  * Renames .debs that fail MD5 checking, provides automatic corruption
    recovery. Closes: #35931
  * Fixed autoconf verison. Closes: #37305
  * Random Segfaulting. Closes: #37312, #37530
  * Fixed apt-cache man page. Closes: #36904
  * Added a newline to apt-cache showpkg. Closes: #36903

 -- Ben Gertzfield <che@debian.org>  Wed, 12 May 1999 09:18:49 -0700

apt (0.3.4) unstable; urgency=low

  * Release for Ben while he is out of town.
  * Checked the size of partial files. Closes: #33705
  * apt-get should not print progress on non-tty. Closes: #34944
  * s/guide.text.gz/users-guide.txt.gz/ debian/control: Closes: #35207
  * Applied cdrom patches from Torsten.  Closes: #35140, #35141
  * smbmounted cdrom fix. Closes: #35470
  * Changed ie to eg.  Closes: #35196

 -- Adam Heath <doogie@debian.org>  Sun,  4 Apr 1999 18:26:44 -0500

apt (0.3.3) unstable; urgency=low

  * Fixes bug with file:/ URIs and multi-CD handling. Closes: #34923

 -- Ben Gertzfield <che@debian.org>  Tue, 23 Mar 1999 12:15:44 -0800

apt (0.3.2) unstable; urgency=low

  * Major release into unstable of v3
  * These bugs have been fixed, explanations are in the bug system, read
    the man pages as well..
    Closes: #21113, #22507, #22675, #22836, #22892, #32883, #33006, #34121,
    	    #23984, #24685, #24799, #25001, #25019, #34223, #34296, #34355,
	    #24021, #25022, #25026, #25104, #25176, #31557, #31691, #31853,
    	    #25458, #26019, #26433, #26592, #26670, #27100, #27100, #27601,
    	    #28184, #28391, #28778, #29293, #29351, #27841, #28172, #30260,
    	    #29382, #29441, #29903, #29920, #29983, #30027, #30076, #30112,
    	    #31009, #31155, #31381, #31883, #32140, #32395, #32584. #34465,
    	    #30383, #30441, #30472, #30643, #30827, #30324, #36425, #34596

 -- Ben Gertzfield <che@debian.org>  Mon, 15 Mar 1999 19:14:25 -0800

apt (0.3.1) experimental; urgency=low

  * Minor release of cvs version.
  * Added virtual package libapt-pkgx.x

 -- Mitch Blevins <mblevin@debian.org>  Wed, 10 Mar 1999 07:52:44 -0500

apt (0.3.0) experimental; urgency=low

  * New experimental version.

 -- Ben Gertzfield <che@debian.org>  Tue, 15 Dec 1998 12:53:21 -0800

apt (0.1.9) frozen unstable; urgency=low

  * Return to the wacky numbering for when we build 0.1.8 for hamm
  * Important bug related to APT on the Alpha fixed
  * apt-get dist-upgrade problems fixed
  * tiny patch for http method to fix an endless loop
  * nice fix from /usr/doc/lintian/ to remove rpath nastiness from
    libtool and add proper shared lib dependancies
  * now dh_shlibdeps is called with LD_LIBRARY_PATH=debian/tmp/usr/lib
    in case an old libpkg is installed while building APT to prevent
    spurious dependancies

 -- Ben Gertzfield <che@debian.org>  Thu,  5 Nov 1998 17:43:25 -0800

apt (0.1.7) unstable; urgency=low

  * New build with libstdc++2.9.
  * Various fixes; read the Changelog.

 -- Ben Gertzfield <che@debian.org>  Thu, 15 Oct 1998 18:29:18 -0700

apt (0.1.6) unstable; urgency=low

  * Various fixes in the FTP method for error checking. Fixes: #26188.
  * Spelling corrections in dselect method. Fixes: #25884
  * Fixes for compilation on alpha/ppc. Fixes: #25313, #26108.
  * No more bo releases: we're using a normal numbering system now.

 -- Ben Gertzfield <che@debian.org>  Tue,  8 Sep 1998 19:27:13 -0700

apt (0.1.5) unstable; urgency=low

  * Changed sources.list to point to 'unstable' by default, as
    'frozen' no longer exists!

 -- Ben Gertzfield <che@debian.org>  Thu, 23 Jul 1998 22:00:18 -0700

apt (0.1.3) unstable; urgency=low

  * New upstreamish version.
  * ftp method rewritten in C. Removes dependancies on all perl/perl
    related modules. This fixes many of the ftp method bugs.

 -- Ben Gertzfield <che@debian.org>  Thu, 16 Jul 1998 22:19:00 -0700

apt (0.1.1) unstable; urgency=low

  * Release for unstable.

 -- Ben Gertzfield <che@debian.org>  Tue, 30 Jun 1998 20:48:30 -0700

apt (0.1) unstable; urgency=low

  * Kludge to fix problem in libnet-perl with illegal anonymous
    FTP passwords.
  * Moved to unstable; apt is in a useable state now.
  * Fixed version numbering. From now on, numbering will be:
    0.1 (no actual release) -> 0.1.0bo (release for libc5) ->
    0.1.1 (release for unstable). Thanks, Manoj.

 -- Ben Gertzfield <che@debian.org>  Tue, 30 Jun 1998 20:40:58 -0700

apt (0.0.17-1) experimental; urgency=low

  * Fixed problem with libc6 version compare
  * Scott's away for a while, so I'll be packaging apt for the time
    being.

 -- Ben Gertzfield <che@debian.org>  Thu, 25 Jun 1998 19:02:03 -0700

apt (0.0.16-1) experimental; urgency=low

  * Modifications to make apt-get more friendly when backgrounded.
  * Updated documentation.
  * Updates to graphic widgets

 -- Scott K. Ellis <scott@debian.org>  Mon,  8 Jun 1998 11:22:02 -0400

apt (0.0.15-0.2bo) experimental; urgency=low

  * Bo compilation
  * Bob Hilliards crash

 -- Jason Gunthorpe <jgg@debian.org>  Sun, 31 May 1998 20:18:35 -0600

apt (0.0.15-0.1bo) experimental; urgency=low

  * Bo compilation
  * libstdc++272 patch

 -- Jason Gunthorpe <jgg@debian.org>  Sun, 31 May 1998 20:18:35 -0600

apt (0.0.15) experimental; urgency=low

  * Clean up source tarball (no user-visible changes)

 -- Scott K. Ellis <scott@debian.org>  Tue, 26 May 1998 12:23:53 -0400

apt (0.0.14) experimental; urgency=low

  * Updates in ordering code to make sure certain upgrades work correctly.
  * Made dselect/setup understand ftp as well as http

 -- Scott K. Ellis <scott@debian.org>  Wed, 20 May 1998 13:33:32 -0400

apt (0.0.13-bo1) experimental; urgency=low

  * Bo compilation

 -- Jason Gunthorpe <jgg@debian.org>  Mon, 18 May 1998 15:10:49 -0600

apt (0.0.13) experimental; urgency=low

  * Remove hardcoded egcc from debian/rules (#21575)
  * Fixes for ordering logic when system has a number of unpacked
    but unconfigured packages installed.
  * Spelling fix in dselect install method (#22556)

 -- Scott K. Ellis <scott@debian.org>  Sun, 17 May 1998 20:08:33 -0400

apt (0.0.12) experimental; urgency=low

  * Fixed problems with package cache corruption.
  * Made to depend on libc6 >= 2.0.7pre1 due to timezone problems with
    earlier versions.
  * Interface and documentation improvements.

 -- Scott K. Ellis <scott@debian.org>  Sat, 16 May 1998 23:17:32 -0400

apt (0.0.11) experimental; urgency=low

  * Change dependancies to pre-depends since breaking your packaging tools
    in the middle of an installation isn't very good.
  * Bug fixes to ftp method and general apt-get code

 -- Scott K. Ellis <scott@debian.org>  Fri, 15 May 1998 08:57:38 -0400

apt (0.0.10) experimental; urgency=low

  * Run "dpkg --configure -a" after an aborted dselect install
  * Fixed problem with install looping
  * Support for authenticating proxys: (note this isn't terribly secure)
    http_proxy="http://user:pass@firewall:port/"
  * Substitute $ARCH in sources.list
  * Fixes in the resumption code for ftp

 -- Scott K. Ellis <scott@debian.org>  Tue, 12 May 1998 09:14:41 -0400

apt (0.0.9) experimental; urgency=low

  * Added ftp support.
  * Various other less visible bug fixes.
  * Fixed problem with segfault when apt-get invoked in a non-existant
    directory (Bug #21863)
  * Bumped policy to 2.4.1

 -- Scott K. Ellis <scott@debian.org>  Fri,  1 May 1998 09:18:19 -0400

apt (0.0.8) experimental; urgency=low

  * Fixed generated available file (Bug #21836)
  * Added download ETA (Bug #21774).
  * Fixed hardcoded ARCH (Bug #21751).
  * Fixed check on http_proxy (Bug #21795).
  * Added download speed indicator.

 -- Scott K. Ellis <scott@debian.org>  Mon, 27 Apr 1998 10:58:32 -0400

apt (0.0.7) experimental; urgency=low

  * Remove libdeity and apt from package for now, since only apt-get and
    apt-cache are actually useful right now.
  * Clean up handling of package installation errors.
  * Added timeout to http transfers (#21269)
  * Updated setup for dselect/apt method.
  * Updated man pages
  * Long options (added in 0.0.6)

 -- Scott K. Ellis <scott@debian.org>  Tue, 21 Apr 1998 09:06:49 -0400

apt (0.0.6) experimental; urgency=low

  * Spelling changes.
  * Revamped download status display.
  * Call apt-get clean after successful install in dselect.
  * Added "apt-get clean" which deletes package files from /var/cache/apt

 -- Scott K. Ellis <scott@debian.org>  Thu,  9 Apr 1998 15:13:59 -0400

apt (0.0.5) experimental; urgency=low

  * Ignore signals while dpkg is running so we don't leave dpkg running in
    the background (#20804)
  * Check Packages as well as Packages.gz for file URIs (#20784)
  * Spelling cleanup (#20800)
  * Added -m option to permit upgrade to go on in the case of a bad mirror.
    This option may result in incomplete upgrades when used with -f.

 -- Scott K. Ellis <scott@debian.org>  Tue,  7 Apr 1998 12:40:29 -0400

apt (0.0.4) experimental; urgency=low

  * New usage guide.
  * Various documentation updates and cleanup.
  * Added '-f' option to apt-get attempt to fix broken dependancies.

 -- Scott K. Ellis <scott@debian.org>  Sat,  4 Apr 1998 14:36:00 -0500

apt (0.0.3) experimental; urgency=low

  * Added a shlibs.local file to prevent apt from depending on itself.
  * Updates to how apt-get handles bad states in installed packages.
  * Updated rules to make sure build works from a freshly checked out source
    archive.  Building from CVS needs libtool/automake/autoconf, builds from
    the distributed source package should have no such dependancy.

 -- Scott K. Ellis <scott@debian.org>  Fri,  3 Apr 1998 11:49:47 -0500

apt (0.0.2) unstable; urgency=low

  * Updates to apt-get and http binding for dselect method (apt).
  * Updating version number from 0.0.1, which was released only on IRC.

 -- Scott K. Ellis <scott@debian.org>  Fri,  3 Apr 1998 00:35:18 -0500

apt (0.0.1) unstable; urgency=low

  * Initial Release.

 -- Scott K. Ellis <scott@debian.org>  Tue, 31 Mar 1998 12:49:28 -0500<|MERGE_RESOLUTION|>--- conflicted
+++ resolved
@@ -11,15 +11,12 @@
     - use ref-to-ptr semantic in NewDepends() to ensure that the   
       libapt does not segfault if the cache is remapped in between
       (LP: #812862)
-<<<<<<< HEAD
     - fix crash when P.Arch() was used but the cache got remapped
-=======
   * test/integration/test-hashsum-verification:
     - add regression test for hashsum verification
   * apt-pkg/acquire-item.cc:
     - if no Release.gpg file is found, still load the hashes for
       verification (closes: #636314) and add test
->>>>>>> 3568a640
 
  -- Michael Vogt <mvo@debian.org>  Tue, 12 Jul 2011 11:54:47 +0200
 
