--- conflicted
+++ resolved
@@ -1,3 +1,11 @@
+apt (0.7.26~exp9) UNRELEASEDexperimental; urgency=low
+
+  [ David Kalnischkies ]
+  * doc/apt.conf.5.xml:
+    - add and document APT::Cache-{Start,Grow,Limit} options for mmap control
+
+ -- Michael Vogt <mvo@debian.org>  Fri, 09 Jul 2010 21:51:55 +0200
+
 apt (0.7.26~exp8) experimental; urgency=low
 
   [ David Kalnischkies ]
@@ -40,8 +48,6 @@
   * apt-pkg/pkgcachegen.{cc,h}:
     - make the used MMap moveable (and therefore dynamic resizeable) by
       applying (some) mad pointer magic (Closes: #195018)
-  * doc/apt.conf.5.xml:
-    - add and document APT::Cache-{Start,Grow,Limit} options for mmap control
 
   [ Michael Vogt ]
   * apt-pkg/deb/dpkgpm.cc:
@@ -61,11 +67,7 @@
   * debian/control:
     - Set Standards-Version to 3.9.0
 
-<<<<<<< HEAD
  -- Michael Vogt <mvo@debian.org>  Fri, 09 Jul 2010 19:16:20 +0200
-=======
- -- David Kalnischkies <kalnischkies@gmail.com>  Fri, 09 Jul 2010 16:55:53 +0200
->>>>>>> 62d073d9
 
 apt (0.7.26~exp7) experimental; urgency=low
 
