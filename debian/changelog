<<<<<<< HEAD
apt (0.8.16~exp5) UNRELEASED; urgency=low

  * apt-pkg/makefile:
    - install sha256.h compat header
  * apt-pkg/pkgcachegen.{cc,h}:
    - use ref-to-ptr semantic in NewDepends() to ensure that the   
      libapt does not segfault if the cache is remapped in between
      (LP: #812862)

 -- Michael Vogt <michael.vogt@ubuntu.com>  Fri, 29 Jul 2011 13:44:01 +0200

apt (0.8.16~exp4) experimental; urgency=low

  [ Julian Andres Klode ]
  * apt-pkg/pkgcache.h:
    - [ABI break] Add pkgCache::Header::CacheFileSize, storing the cache size
  * apt-pkg/pkgcachegen.cc:
    - Write the file size to the cache
  * apt-pkg/pkgcache.cc:
    - Check that cache is at least CacheFileSize bytes large (LP: #16467)
  
  [ Michael Vogt ]
  * merged latest fixes from debian-sid
  * apt-pkg/cdrom.{cc,h}:
    - cleanup old ABI break avoidance hacks
  * [ABI break] apt-pkg/acquire-item.{cc,h}:
    - cleanup around OptionalIndexTarget and SubIndexTarget
  * [ABI break] merged patch from Jonathan Thomas to have a new
    RecordField() function in the pkgRecorder parser. Many thanks
    Thomas
  * [ABI break] merge patch from Jonathan Thomas to speed up the
    depcache by caching the install-recommends and install-suggests
    values
  * apt-pkg/contrib/fileutl.{cc,h}:
    - add GetModificationTime() helper
  * apt-pkg/pkgcachegen.cc:
    - regenerate the cache if the sources.list changes to ensure
      that changes in the ordering there will be honored by apt
  * apt-pkg/sourcelist.{cc,h}:
    - add pkgSourceList::GetLastModifiedTime() helper

 -- Michael Vogt <mvo@debian.org>  Thu, 28 Jul 2011 16:57:08 +0200

apt (0.8.16~exp3) experimental; urgency=low

  [ David Kalnischkies ]
  * apt-pkg/pkgcache.h:
    - readd All{Foreign,Allowed} as suggested by Julian to
      remain strictly API compatible
  * apt-pkg/acquire*.{cc,h}:
    - try even harder to support really big files in the fetcher by
      converting (hopefully) everything to 'long long' (Closes: #632271)
  * ftparchive/writer.cc:
    - generate all checksums in one run over the file for Release
  * cmdline/apt-get.cc:
    - add an --assume-no option for testing to say 'no' to everything
  * apt-pkg/deb/debmetaindex.cc:
    - add trusted=yes option to mark unsigned (local) repository as trusted
      based on a patch from Ansgar Burchardt, thanks a lot! (Closes: #596498)

  [ Michael Vogt ]
  * merge fixes from the debian/unstable upload
  * merge lp:~mvo/apt/sha512-template to get fixes for the 
    sha1/md5 verifiation (closes: #632520)

 -- Michael Vogt <mvo@debian.org>  Fri, 15 Jul 2011 09:56:17 +0200

apt (0.8.16~exp2) experimental; urgency=low

  [ David Kalnischkies ]
  * [ABI-Break] Implement EDSP in libapt-pkg so that all front-ends which
    use the internal resolver can now be used also with external
    ones as the usage is hidden in between the old API
  * provide two edsp solvers in apt-utils:
    - 'dump' to quickly output a complete scenario and
    - 'apt' to use the internal as an external resolver
  * apt-pkg/pkgcache.h:
    - clean up mess with the "all" handling in MultiArch to
      fix LP: #733741 cleanly for everyone now
  * apt-pkg/depcache.cc:
    - use a boolean instead of an int for Add/Remove in AddStates
      similar to how it works with AddSizes
    - let the Mark methods return if their marking was successful
    - if a Breaks can't be upgraded, remove it. If it or a Conflict
      can't be removed the installation of the breaker fails.
  * cmdline/apt-get.cc:
    - do not discard the error messages from the resolver and instead
      only show the general 'Broken packages' message if nothing else

  [ Stefano Zacchiroli ]
  * doc/external-dependency-solver-protocol.txt:
    - describe EDSP and the configuration interface around it
  
  [ Michael Vogt ]
  * [ABI-Break] merge lp:~mvo/apt/sha512-template to add support for sha512
  * [ABI-Break] merge lp:~mvo/apt/dpointer to support easier extending
    without breaking the ABI
  * increase ABI version and update package names

 -- Michael Vogt <mvo@debian.org>  Wed, 29 Jun 2011 13:57:28 +0200

apt (0.8.16~exp1) experimental; urgency=low

  * merged with the debian/unstable upload

 -- Michael Vogt <mvo@debian.org>  Wed, 29 Jun 2011 12:40:31 +0200

apt (0.8.15.5) UNRELEASED; urgency=low
=======
apt (0.8.15.5) unstable; urgency=low
>>>>>>> fc15861a

  [ David Kalnischkies ]
  * apt-pkg/deb/deblistparser.cc:
    - do not assume that the last char on a line is a \n (Closes: #633350)

 -- Michael Vogt <mvo@debian.org>  Thu, 28 Jul 2011 16:49:15 +0200

apt (0.8.15.4ubuntu1) oneiric; urgency=low

  * merged from debian-sid

 -- Michael Vogt <michael.vogt@ubuntu.com>  Tue, 26 Jul 2011 13:19:49 +0200

apt (0.8.15.4) unstable; urgency=low

  [ David Miller ]
  * apt-pkg/contrib/sha1.cc:
    - fix illegally casts of on-stack buffer to a type requiring more
      alignment than it has resulting in segfaults on sparc (Closes: #634696)

  [ Michael Vogt ]
  * apt-pkg/contrib/cdromutl.cc:
    - fix escape problem when looking for the mounted devices
  * apt-pkg/contrib/strutl.{h,cc}, test/libapt/strutil_test.cc:
    - add new DeEscapeString() similar to DeQuoteString but
      unescape character escapes like \0XX and \xXX (plus added
      test)
  * refresh po/*
  
 -- Michael Vogt <mvo@debian.org>  Tue, 26 Jul 2011 12:12:27 +0200

apt (0.8.15.3) unstable; urgency=low

  [ Michael Vogt ]
  * apt-pkg/acquire-item.cc:
    - improve error message for a expired Release file
  * apt-pkg/algorithms.cc:
    - Hold back packages that would enter "policy-broken" state on upgrade
      when doing a "apt-get upgrade"
  * cmdline/apt-get.cc:
    - fix missing download progress in apt-get download

  [ David Kalnischkies ]
  * apt-pkg/pkgcachegen.cc:
    - fallback to memory if file is not writeable even if access()
      told us the opposite before (e.g. in fakeroot 1.16) (Closes: #630591)
  * doc/sources.list.5.xml:
    - document available [options] for sources.list entries (Closes: 632441)
  * doc/apt.conf.5.xml:
    - document APT::Architectures list (Closes: #612102)
  * cmdline/apt-get.cc:
    - restore all important dependencies for garbage packages (LP: #806274)
    - do not require unused partial dirs in 'source' (Closes: #633510)
    - buildconflicts effect all architectures
    - implement MultiarchCross for build-dep and source (Closes: #632221)
  * apt-pkg/init.cc:
    - use CndSet in pkgInitConfig (Closes: #629617)
  * apt-pkg/depcache.cc:
    - change default of APT::AutoRemove::SuggestsImportant to true
  * cmdline/apt-key:
    - use a tmpfile instead of /etc/apt/secring.gpg (Closes: #632596)
  * debian/apt.postinst:
    - remove /etc/apt/secring.gpg if it is an empty file
  * doc/apt-cache.8.xml:
    - apply madison typofix from John Feuerstein, thanks! (Closes: #633455)
  * apt-pkg/policy.cc:
    - emit an error on unknown APT::Default-Release value (Closes: #407511)
  * apt-pkg/aptconfiguration.cc:
    - ensure that native architecture is if not specified otherwise the
      first architecture in the Architectures vector
  * apt-pkg/deb/deblistparser.cc:
    - Strip only :any and :native if MultiArch should be stripped as it is
      save to ignore them in non-MultiArch contexts but if the dependency
      is a specific architecture (and not the native) do not strip

 -- Michael Vogt <mvo@debian.org>  Mon, 25 Jul 2011 15:04:43 +0200

apt (0.8.15.2ubuntu2) oneiric; urgency=low

  * cmdline/apt-get.cc:
    - fix missing download progress in apt-get download

 -- Michael Vogt <michael.vogt@ubuntu.com>  Fri, 22 Jul 2011 13:20:49 +0200

apt (0.8.15.2ubuntu1) oneiric; urgency=low

  [ Michael Vogt ]
  * apt-pkg/acquire-item.cc:
    - improve error message for a expired Release file
  * apt-pkg/algorithms.cc:
    - Hold back packages that would enter "policy-broken" state on upgrade
      when doing a "apt-get upgrade"

  [ David Kalnischkies ]
  * apt-pkg/pkgcachegen.cc:
    - fallback to memory if file is not writeable even if access()
      told us the opposite before (e.g. in fakeroot 1.16) (Closes: #630591)
  * doc/sources.list.5.xml:
    - document available [options] for sources.list entries (Closes: 632441)
  * doc/apt.conf.5.xml:
    - document APT::Architectures list (Closes: #612102)
  * cmdline/apt-get.cc:
    - restore all important dependencies for garbage packages (LP: #806274)
  * apt-pkg/init.cc:
    - use CndSet in pkgInitConfig (Closes: #629617)
  * apt-pkg/depcache.cc:
    - change default of APT::AutoRemove::SuggestsImportant to true

 -- Michael Vogt <michael.vogt@ubuntu.com>  Fri, 15 Jul 2011 10:16:45 +0200

apt (0.8.15.2) unstable; urgency=high

  * fix from David Kalnischkies for the InRelease gpg verification 
    code (LP: #784473)

 -- Michael Vogt <mvo@debian.org>  Tue, 12 Jul 2011 11:54:47 +0200

apt (0.8.15.1ubuntu2) oneiric; urgency=low

  [ Brian Murray ]
  * apt-pkg/deb/dpkgpm.cc:
   - do not report errors encountered when decompressing packages
  
  [ Michael Vogt ]
  * fix from David Kalnischkies for the InRelease gpg verification 
    code (LP: #784473)

 -- Michael Vogt <michael.vogt@ubuntu.com>  Wed, 13 Jul 2011 14:42:02 +0200

apt (0.8.15.1ubuntu1) oneiric; urgency=low

  * merge from debian/sid

 -- Michael Vogt <michael.vogt@ubuntu.com>  Thu, 30 Jun 2011 09:16:12 +0100

apt (0.8.15.1) unstable; urgency=low

  [ David Kalnischkies ]
  * doc/makefile:
    - create doxygen directory to avoid depending on magic (Closes: #628799)
  * cmdline/apt-key:
    - explicitly state that net-update is not supported if no url is set
    - require to be root for add, rm, update and net-update
    - clarify update vs. net-update in different distros (Closes: #632043)
  * debian/apt.symbols:
    - forgot 'mips' in the list for all architecture dependent symbols
    - comment out gcc-4.5 specific symbols as gcc-4.6 is now default
    - the symbol for PrintStatus() is architecture dependent
  * apt-pkg/policy.cc:
    - do not segfault in pinning if a package with this name doesn't exist.
      Thanks to Ferdinand Thommes for the report!
    - Defaults is a vector of Pin not of PkgPin
    - ensure that only the first specific stanza for a package is used
    - save all stanzas which had no effect in Unmatched
    - allow package:architecure in Package:

 -- Michael Vogt <mvo@debian.org>  Thu, 30 Jun 2011 10:05:36 +0200

apt (0.8.15ubuntu1) oneiric; urgency=low

  * merged from debian-unstable, remainging changes:  
    - use ubuntu keyring and ubuntu archive keyring in apt-key
    - run update-apt-xapian-index in apt.cron
    - support apt-key net-update and verify keys against master-keyring
    - run apt-key net-update in cron.daily
    - different example sources.list

 -- Michael Vogt <michael.vogt@ubuntu.com>  Wed, 29 Jun 2011 09:03:39 +0100

apt (0.8.15) unstable; urgency=low

  [ Julian Andres Klode ]
  * apt-pkg/depcache.cc:
    - Really release action groups only once (Closes: #622744)
    - Make purge work again for config-files (LP: #244598) (Closes: #150831)
  * apt-pkg/acquire-item.cc:
    - Reject files known to be invalid (LP: #346386) (Closes: #627642)
  * debian/apt.cron.daily:
    - Check power after wait, patch by manuel-soto (LP: #705269)
  * debian/control:
    - Move ${shlibs:Depends} to Pre-Depends, as we do not want APT
      unpacked if a library is too old and thus break upgrades
  * doc/apt-key.8.xml:
    - Document apt-key net-update (LP: #192810)

  [ Christian Perrier ]
  * Galician translation update (Miguel Anxo Bouzada). Closes: #626505
  * Italian translation update (Milo Casagrande). Closes: #627834
  * German documentation translation update (Chris Leick). Closes: #629949
  * Catalan translation update (Jordi Mallach). Closes: #630657

  [ David Kalnischkies ]
  * fix a bunch of cppcheck warnings/errors based on a patch by
    Niels Thykier, thanks! (Closes: #622805)
  * apt-pkg/depcache.cc:
    - really include 'rc' packages in the delete count by fixing a
      typo which exists since 1999 in the source… (LP: #761175)
    - if critical or-group can't be satisfied, exit directly.
  * apt-pkg/acquire-method.cc:
    - write directly to stdout instead of creating the message in
      memory first before writing to avoid hitting limits
    - fix order of CurrentURI and UsedMirror in Status() and Log()
  * apt-pkg/orderlist.cc:
    - let VisitRProvides report if the calls were successful
  * apt-pkg/deb/dpkgpm.cc:
    - replace obsolete usleep with nanosleep
    - remove invalid pkgcache.bin and rebuild it if possible
    - log reinstall commands in history.log
  * debian/apt{,-utils}.symbols:
    - update both experimental symbol-files to reflect 0.8.14 state
  * debian/rules:
    - remove unused embedded jquery by doxygen from libapt-pkg-doc
  * cmdline/apt-mark.cc:
    - reimplement apt-mark in c++
    - provide a 'showmanual' command (Closes: #582791)
    - provide a 'dpkg --set-selections' wrapper to set/release holds
  * cmdline/apt-get.cc:
    - deprecate mostly undocumented 'markauto' in favor of 'apt-mark'
  * cmdline/apt-cache.cc:
    - deprecate mostly undocumented 'showauto' in favor of 'apt-mark'
  * apt-pkg/pkgcache.cc:
    - really ignore :arch in FindPkg() in non-multiarch environment
  * doc/po/de.po:
    - undo the translation of the command 'dump' in manpage of apt-config
      as report by Burghard Grossmann on debian-l10n-german, thanks!
  * apt-pkg/deb/debmetaindex.cc:
    - do not download TranslationIndex if no Translation-* will be
      downloaded later on anyway (Closes: #624218)
  * test/versions.lst:
    - disable obscure version number tests with versions dpkg doesn't
      allow any more as they don't start with a number
  * apt-pkg/acquire-worker.cc:
    - print filename in the unmatching size warning (Closes: #623137)
  * apt-pkg/acquire-item.cc:
    - apply fix for poorly worded 'locate file' error message from
      Ben Finney, thanks! (Closes: #623171)
  * methods/http.cc:
    - add config option to ignore a closed stdin to be able to easily
      use the method as a simple standalone downloader
    - Location header in redirects should be absolute URI, but some
      servers just send an absolute path so still deal with it properly
    - dequote URL taken from Location in redirects as we will otherwise
      quote an already quoted string in the request later (Closes: #602412)
  * apt-pkg/contrib/netrc.cc:
    - replace non-posix gnu-extension strdupa with strdup
  * apt-pkg/packagemanager.cc:
    - ensure for Multi-Arch:same packages that they are unpacked in
      lock step even in immediate configuration (Closes: #618288)
  * apt-pkg/init.cc:
    - don't set deprecated APT::Acquire::Translation, thanks Jörg Sommer!
  * cmdline/apt-config.cc:
    - show Acquire::Languages and APT::Architectures settings
      in 'dump' (Closes: 626739)
  * apt-pkg/orderlist.cc:
    - ensure that an old version of a package with a provides can
      never satisfy a dependency of a newer version of this package

  [ Michael Vogt ]
  * methods/mirror.cc:
    - ignore lines starting with "#" in the mirror file
    - ignore non http urls in the mirrors
    - append the dist (e.g. sid, wheezy) as a query string when
      asking for a suitable mirror 
  * apt-pkg/deb/deblistparser.cc:
    - include all known languages when building the apt cache
      (LP: #794907)
  * apt-pkg/deb/debindexfile.cc:
    - remove some no longer valid checks for "TranslationsAvailable()"

  [ Kenneth Solbø Andersen ]
  * apt-pkg/deb/dpkgpm.cc:
    - set permissions of term.log to root.adm and 644 (LP: #404724)
  
  [ Chris Leick ]
  * various typo and syntax corrections in doc/*.xml

 -- Michael Vogt <mvo@debian.org>  Tue, 28 Jun 2011 18:00:48 +0200

apt (0.8.15~exp3) experimental; urgency=low

  * debian/control:
    - add Breaks: 0.8.15~exp3) for libapt-pkg4.10 and 
     libapt-inst1.2 (thanks to Jonathan Nieder, closes: #630214)
    - use depends for the ${shlibs:Depends} to make the breaks work

 -- Michael Vogt <mvo@debian.org>  Fri, 17 Jun 2011 21:51:41 +0200

apt (0.8.15~exp2) experimental; urgency=low

  * debian/control:
    - fix incorrect Replaces (closes: #630204) for libapt-inst1.2

 -- Michael Vogt <mvo@debian.org>  Wed, 15 Jun 2011 16:51:14 +0200

apt (0.8.15~exp1) experimental; urgency=low

  [ Julian Andres Klode ]
  * apt-pkg/depcache.cc:
    - Really release action groups only once (Closes: #622744)
    - Make purge work again for config-files (LP: #244598) (Closes: #150831)
  * apt-pkg/acquire-item.cc:
    - Reject files known to be invalid (LP: #346386) (Closes: #627642)
  * debian/apt.cron.daily:
    - Check power after wait, patch by manuel-soto (LP: #705269)
  * debian/control:
    - Move ${shlibs:Depends} to Pre-Depends, as we do not want APT
      unpacked if a library is too old and thus break upgrades
  * doc/apt-key.8.xml:
    - Document apt-key net-update (LP: #192810)

  [ Christian Perrier ]
  * Galician translation update (Miguel Anxo Bouzada). Closes: #626505
  * Italian translation update (Milo Casagrande). Closes: #627834
  * German documentation translation update (Chris Leick). Closes: #629949

  [ David Kalnischkies ]
  * fix a bunch of cppcheck warnings/errors based on a patch by
    Niels Thykier, thanks! (Closes: #622805)
  * apt-pkg/depcache.cc:
    - really include 'rc' packages in the delete count by fixing a
      typo which exists since 1999 in the source… (LP: #761175)
    - if critical or-group can't be satisfied, exit directly.
  * apt-pkg/acquire-method.cc:
    - write directly to stdout instead of creating the message in
      memory first before writing to avoid hitting limits
    - fix order of CurrentURI and UsedMirror in Status() and Log()
  * apt-pkg/orderlist.cc:
    - let VisitRProvides report if the calls were successful
  * apt-pkg/deb/dpkgpm.cc:
    - replace obsolete usleep with nanosleep
  * debian/apt{,-utils}.symbols:
    - update both experimental symbol-files to reflect 0.8.14 state
  * debian/rules:
    - remove unused embedded jquery by doxygen from libapt-pkg-doc
  * cmdline/apt-mark.cc:
    - reimplement apt-mark in c++
    - provide a 'showmanual' command (Closes: #582791)
    - provide a 'dpkg --set-selections' wrapper to set/release holds
  * cmdline/apt-get.cc:
    - deprecate mostly undocumented 'markauto' in favor of 'apt-mark'
  * cmdline/apt-cache.cc:
    - deprecate mostly undocumented 'showauto' in favor of 'apt-mark'
  * apt-pkg/pkgcache.cc:
    - really ignore :arch in FindPkg() in non-multiarch environment
  * doc/po/de.po:
    - undo the translation of the command 'dump' in manpage of apt-config
      as report by Burghard Grossmann on debian-l10n-german, thanks!
  * apt-pkg/deb/debmetaindex.cc:
    - do not download TranslationIndex if no Translation-* will be
      downloaded later on anyway (Closes: #624218)
  * test/versions.lst:
    - disable obscure version number tests with versions dpkg doesn't
      allow any more as they don't start with a number
  * apt-pkg/acquire-worker.cc:
    - print filename in the unmatching size warning (Closes: #623137)
  * apt-pkg/acquire-item.cc:
    - apply fix for poorly worded 'locate file' error message from
      Ben Finney, thanks! (Closes: #623171)
  * methods/http.cc:
    - add config option to ignore a closed stdin to be able to easily
      use the method as a simple standalone downloader
    - Location header in redirects should be absolute URI, but some
      servers just send an absolute path so still deal with it properly
    - dequote URL taken from Location in redirects as we will otherwise
      quote an already quoted string in the request later (Closes: #602412)
  * apt-pkg/contrib/netrc.cc:
    - replace non-posix gnu-extension strdupa with strdup
  * apt-pkg/packagemanager.cc:
    - ensure for Multi-Arch:same packages that they are unpacked in
      lock step even in immediate configuration (Closes: #618288)

  [ Michael Vogt ]
  * methods/mirror.cc:
    - ignore lines starting with "#" in the mirror file
    - ignore non http urls in the mirrors
    - append the dist (e.g. sid, wheezy) as a query string when
      asking for a suitable mirror 
  * debian/control:
    - add libapt-pkg4.10 and libapt-inst1.2 library packages

 -- Michael Vogt <mvo@debian.org>  Fri, 10 Jun 2011 15:32:07 +0200

apt (0.8.14.2) UNRELEASED; urgency=low

  [ Julian Andres Klode ]
  * apt-pkg/depcache.cc:
    - Really release action groups only once (Closes: #622744)
    - Make purge work again for config-files (LP: #244598) (Closes: #150831)
  * debian/apt.cron.daily:
    - Check power after wait, patch by manuel-soto (LP: #705269)
  * debian/control:
    - Move ${shlibs:Depends} to Pre-Depends, as we do not want APT
      unpacked if a library is too old and thus break upgrades
  * doc/apt-key.8.xml:
    - Document apt-key net-update (LP: #192810)

  [ Christian Perrier ]
  * Galician translation update (Miguel Anxo Bouzada). Closes: #626505

  [ David Kalnischkies ]
  * fix a bunch of cppcheck warnings/errors based on a patch by
    Niels Thykier, thanks! (Closes: #622805)
  * apt-pkg/depcache.cc:
    - really include 'rc' packages in the delete count by fixing a
      typo which exists since 1999 in the source… (LP: #761175)
    - if critical or-group can't be satisfied, exit directly.
  * apt-pkg/acquire-method.cc:
    - write directly to stdout instead of creating the message in
      memory first before writing to avoid hitting limits
    - fix order of CurrentURI and UsedMirror in Status() and Log()
  * apt-pkg/orderlist.cc:
    - let VisitRProvides report if the calls were successful
  * apt-pkg/deb/dpkgpm.cc:
    - replace obsolete usleep with nanosleep
  * debian/apt{,-utils}.symbols:
    - update both experimental symbol-files to reflect 0.8.14 state
  * debian/rules:
    - remove unused embedded jquery by doxygen from libapt-pkg-doc
  * cmdline/apt-mark.cc:
    - reimplement apt-mark in c++
    - provide a 'showmanual' command (Closes: #582791)
    - provide a 'dpkg --set-selections' wrapper to set/release holds
  * cmdline/apt-get.cc:
    - deprecate mostly undocumented 'markauto' in favor of 'apt-mark'
  * cmdline/apt-cache.cc:
    - deprecate mostly undocumented 'showauto' in favor of 'apt-mark'
  * apt-pkg/pkgcache.cc:
    - really ignore :arch in FindPkg() in non-multiarch environment
  * doc/po/de.po:
    - undo the translation of the command 'dump' in manpage of apt-config
      as report by Burghard Grossmann on debian-l10n-german, thanks!
  * apt-pkg/deb/debmetaindex.cc:
    - do not download TranslationIndex if no Translation-* will be
      downloaded later on anyway (Closes: #624218)
  * test/versions.lst:
    - disable obscure version number tests with versions dpkg doesn't
      allow any more as they don't start with a number
  * apt-pkg/acquire-worker.cc:
    - print filename in the unmatching size warning (Closes: #623137)
  * apt-pkg/acquire-item.cc:
    - apply fix for poorly worded 'locate file' error message from
      Ben Finney, thanks! (Closes: #623171)
  * methods/http.cc:
    - add config option to ignore a closed stdin to be able to easily
      use the method as a simple standalone downloader
    - Location header in redirects should be absolute URI, but some
      servers just send an absolute path so still deal with it properly
    - dequote URL taken from Location in redirects as we will otherwise
      quote an already quoted string in the request later (Closes: #602412)
  * apt-pkg/contrib/netrc.cc:
    - replace non-posix gnu-extension strdupa with strdup
  * apt-pkg/packagemanager.cc:
    - ensure for Multi-Arch:same packages that they are unpacked in
      lock step even in immediate configuration (Closes: #618288)

 -- Michael Vogt <mvo@debian.org>  Mon, 16 May 2011 14:57:52 +0200

apt (0.8.14.1ubuntu8) UNRELEASED; urgency=low

  [ Michael Vogt ]
  * debian/apt.conf.changelog:
    - add missing ";", thanks to Julian Andres Klode

  [ Brian Murray ]
  * apt-pkg/deb/dpkgpm.cc:
    - updated allocate memory string
    - cannot access archive string is lowercase
  * apt-pkg/deb/dpkgpm.cc:
    - resolve issue where AptOrdering is included in DpkgTerminalLog in apport
      attachments

 -- Brian Murray <brian@ubuntu.com>  Wed, 15 Jun 2011 14:00:43 -0700

apt (0.8.14.1ubuntu7) oneiric; urgency=low

  [ Michael Vogt ]
  * apt-pkg/deb/deblistparser.cc:
    - include all known languages when building the apt cache
      (LP: #794907)
  * apt-pkg/deb/debindexfile.cc:
    - remove some no longer valid checks for "TranslationsAvailable()"

 -- Michael Vogt <michael.vogt@ubuntu.com>  Thu, 09 Jun 2011 13:56:25 +0200

apt (0.8.14.1ubuntu6) oneiric; urgency=low

  [ Brian Murray ]
  * apt-pkg/deb/dpkgpm.cc:
    - prevent reporting of package installation failures due to inaccessible
      local files (LP: #791102, #790040)
    - include /var/log/apt/history.log in apport-package reports so we know
      the context for the package management request
    
  [ Michael Vogt ]
  * methods/mirror.cc:
    - ignore lines starting with "#" in the mirror file
    - ignore non http urls in the mirrors
    - append the dist (e.g. sid, wheezy) as a query string when
      asking for a suitable mirror 

 -- Michael Vogt <michael.vogt@ubuntu.com>  Tue, 07 Jun 2011 15:55:07 +0200

apt (0.8.14.1ubuntu5) oneiric; urgency=low

  * apt-pkg/acquire-item.cc:
    - do not reject empty Packages files when checking them for
      correctness

 -- Michael Vogt <michael.vogt@ubuntu.com>  Tue, 31 May 2011 10:41:30 +0200

apt (0.8.14.1ubuntu4) oneiric; urgency=low

  [ Julian Andres Klode ]
  * apt-pkg/acquire-item.cc:
    - Reject files known to be invalid (LP: #346386) (Closes: #627642)

 -- Michael Vogt <michael.vogt@ubuntu.com>  Mon, 30 May 2011 17:12:27 +0200

apt (0.8.14.1ubuntu3) oneiric; urgency=low

  * Rebuild with recent binutils. LP: #774175.

 -- Matthias Klose <doko@ubuntu.com>  Mon, 23 May 2011 19:15:34 +0200

apt (0.8.14.1ubuntu2) oneiric; urgency=low

  * debian/rules:
    - build in verbose mode by default (thanks to Matthias Klose)
  * debian/control:
    - add  temporary build-dependency on gcc-4.6 (>= 4.6.0-6ubuntu2)

 -- Michael Vogt <michael.vogt@ubuntu.com>  Tue, 03 May 2011 13:58:10 +0200

apt (0.8.14.1ubuntu1) oneiric; urgency=low

  [ Michael Vogt ]
  * merged from the debian-sid bzr branch
  
  [ Julian Andres Klode ]
  * apt-pkg/depcache.cc:
    - Really release action groups only once (Closes: #622744)
    - Make purge work again for config-files (LP: #244598) (Closes: #150831)
  * debian/apt.cron.daily:
    - Check power after wait, patch by manuel-soto (LP: #705269)
  * debian/control:
    - Move ${shlibs:Depends} to Pre-Depends, as we do not want APT
      unpacked if a library is too old and thus break upgrades
  * doc/apt-key.8.xml:
    - Document apt-key net-update (LP: #192810)

 -- Michael Vogt <michael.vogt@ubuntu.com>  Fri, 29 Apr 2011 17:55:20 +0200

apt (0.8.14.1) unstable; urgency=low

  * apt-pkg/acquire-item.cc:
    - Only try to rename existing Release files (Closes: #622912)

 -- Julian Andres Klode <jak@debian.org>  Sat, 16 Apr 2011 14:36:10 +0200

apt (0.8.14) unstable; urgency=low

  [ Julian Andres Klode ]
  * apt-pkg/indexcopy.cc:
    - Use RealFileExists() instead of FileExists(), allows amongst other
      things a directory named Sources to exist on a CD-ROM (LP: #750694).
  * apt-pkg/acquire-item.cc:
    - Use Release files even if they cannot be verified (LP: #704595)
  * cmdline/apt-get.cc:
    - Do not install recommends for build-dep (Closes: #454479) (LP: #245273)
  * apt-pkg/deb/deblistparser.cc:
    - Handle no space before "[" in build-dependencies (LP: #72344)
  * apt-pkg/policy.cc:
    - Allow pinning by glob() expressions, and regular expressions
      surrounded by slashes (the "/" character) (LP: #399474)
      (Closes: #121132)
  * debian/control:
    - Set Standards-Version to 3.9.2
  
  [ Michael Vogt ]
  * mirror method:
    - do not crash if the mirror file fails to download
  * apt-pkg/aptconfiguration.cc:
    - fix comparing for a empty string
  * debian/apt.cron.daily:
    - run unattended-upgrades even if there was a error during
      the apt-get update (LP: #676295)

  [ David Kalnischkies ]
  * apt-pkg/pkgcache.cc:
    - use the native Architecture stored in the cache header instead of
      loading it from configuration as suggested by Julian Andres Klode

 -- Julian Andres Klode <jak@debian.org>  Fri, 15 Apr 2011 14:28:15 +0200

apt (0.8.13.2ubuntu3) natty-proposed; urgency=low

  * apt-pkg/deb/dpkgpm.cc:
    - stop reporting of apport-package bug reports regarding
      dpkg I/O errors (LP: #767776)

 -- Brian Murray <brian@ubuntu.com>  Wed, 20 Apr 2011 15:05:12 -0700

apt (0.8.13.2ubuntu2) natty; urgency=low

  [ Michael Vogt ]
  * debian/apt.cron.daily:
    - run unattended-upgrades even if there was a error during
      the apt-get update (LP: #676295)
  
  [ Julian Andres Klode ]
  * apt-pkg/indexcopy.cc:
    - Use RealFileExists() instead of FileExists(), allows amongst other
      things a directory named Sources to exist on a CD-ROM (LP: #750694).
  
  [ David Kalnischkies  ]
  * apt-pkg/pkgcache.cc:
    - use the native Architecture stored in the cache header instead of
      loading it from configuration as suggested by Julian Andres Klode

 -- Michael Vogt <michael.vogt@ubuntu.com>  Thu, 07 Apr 2011 12:52:21 +0200

apt (0.8.13.2ubuntu1) natty; urgency=low

  * merge fixes from debian-sid, most notable the handling of
    arch=all architectures in python-apt (LP: #733741)
  * apt-pkg/aptconfiguration.cc:
    - fix comparing for a empty string

 -- Michael Vogt <michael.vogt@ubuntu.com>  Tue, 05 Apr 2011 13:19:56 +0200

apt (0.8.13.2) unstable; urgency=low

  [ David Kalnischkies ]
  * apt-pkg/deb/dpkgpm.cc:
    - skip --configure if all packages disappeared
  * apt-pkg/vendor.cc, apt-pkg/vendorlist.cc:
    - mark them as deprecated as they are unused
  * apt-pkg/deb/deblistparser.h:
    - enable StripMultiArch by default for ParseDepends
  * debian/apt.conf.autoremove:
    - adapt to new gnumach kernel package naming (Closes: #619337)
  * doc/apt_preferences.5.xml:
    - correct typo spotted by Charles Plessy (Closes: #619088)
    - document ButAutomaticUpgrades together with NotAutomatic
      as suggested by Charles Plessy (Closes: #619083)
  * apt-pkg/depcache.cc:
    - remove pseudo handling leftover from SetReInstall
    - do not change protected packages in autoinstall (Closes: #618848)
  * apt-pkg/pkgcachegen.cc:
    - make "all"->"native" an implementation detail of NewPackage
      rather than rewrite it in higher methods
  * apt-pkg/cacheiterator.h:
    - return "all" instead of native architecture without breaking the abi
      (too much) by extending enum instead of using bitflags (LP: #733741)
  * apt-pkg/aptconfiguration.cc:
    - use dpkg --print-foreign-architectures to get multiarch configuration
      if non is specified with APT::Architectures (Closes: #612958)
  * cmdline/apt-get.cc:
    - do not show simulation notice for non-root commands (Closes: #619072)
    - be able to disable resolver with APT::Get::CallResolver and disable
      auto installation with APT::Get::AutoSolving
  * apt-pkg/deb/deblistparser.cc:
    - create foo:any provides for all architectures for an allowed package

 -- Michael Vogt <mvo@debian.org>  Tue, 05 Apr 2011 09:40:28 +0200

apt (0.8.13.1ubuntu1) natty; urgency=low

  * merged fixes from the debian-sid (LP: #744832)
  
 -- Michael Vogt <michael.vogt@ubuntu.com>  Mon, 04 Apr 2011 14:40:51 +0200

apt (0.8.13.1) unstable; urgency=low

  * apt-pkg/acquire-item.cc: Use stat buffer if stat was
    successful, not if it failed (Closes: #620546)

 -- Julian Andres Klode <jak@debian.org>  Sat, 02 Apr 2011 20:55:35 +0200

apt (0.8.13ubuntu2) natty; urgency=low

  * po/makefile:
    - add hack to run MSGMERGE again if it segfaults. this is to help
      powerpc to bootstrap
  * mirror method:
    - merge fix from Matt Zimmerman, many thanks (LP: #741098)
    - do not crash if the mirror file fails to download

 -- Michael Vogt <michael.vogt@ubuntu.com>  Thu, 24 Mar 2011 18:01:38 +0100

apt (0.8.13ubuntu1) natty; urgency=low

  * merged from debian/sid, this adds important fixes in the
    apt mirror method

 -- Michael Vogt <michael.vogt@ubuntu.com>  Wed, 16 Mar 2011 08:23:19 +0100

apt (0.8.13) unstable; urgency=low

  [ Thorsten Spindler ]
  * methods/rsh.cc
    - fix rsh/ssh option parsing (LP: #678080), thanks to
      Ville Mattila 
  
  [ Michael Vogt ]
  * apt-pkg/acquire-item.cc:
    - mark pkgAcqIndexTrans as Index-File to avoid asking the
      user to insert the CD on each apt-get update
  * po/sl.po:
    - updated, thanks to Andrej Znidarsic
  * mirror method:
    - when downloading data, show the mirror being used
    - randomize mirror list after download in a host specific way
      to ensure that the load is evenly spreaded accross the mirrors
    - fix some missing "Fail-Ignore"

 -- Michael Vogt <mvo@debian.org>  Wed, 16 Mar 2011 08:04:42 +0100

apt (0.8.12ubuntu2) unstable; urgency=low

  [ Thorsten Spindler ]
  * methods/rsh.cc
    - fix rsh/ssh option parsing (LP: #678080), thanks to
      Ville Mattila 
  
  [ Michael Vogt ]
  * apt-pkg/acquire-item.cc:
    - mark pkgAcqIndexTrans as Index-File to avoid asking the
      user to insert the CD on each apt-get update
  * methods/mirror.cc:
    - improve debug output and fix bug in TryNextMirror

 -- Michael Vogt <michael.vogt@ubuntu.com>  Thu, 10 Mar 2011 15:56:54 +0100

apt (0.8.12ubuntu1) natty; urgency=low

  * merged from debian/sid, this adds important fixes in the udev based
    cdrom handling and multiarch handling

 -- Michael Vogt <michael.vogt@ubuntu.com>  Thu, 10 Mar 2011 16:12:22 +0100

apt (0.8.12) unstable; urgency=low

  [ Michael Vogt ]
  * apt-pkg/deb/debindexfile.cc:
    - ignore missing deb-src files in /var/lib/apt/lists, thanks
      to Thorsten Spindler (LP: #85590)
  * apt-pkg/contrib/fileutl.cc, apt-pkg/deb/dpkgpm.cc:
    - honor Dpkg::Chroot-Directory in the RunScripts*() methods
  * apt-pkg/contrib/cdromutl.{cc,h}, apt-pkg/cdrom.{cc,h}:
    - deal with missing FSTAB_DIR when using libudev to discover cdrom
    - add experimental APT::cdrom::CdromOnly option (on by default). 
      When this is set to false apt-cdrom will handle any removable
      deivce (like a usb-stick) as a "cdrom/dvd" source

  [ Christian Perrier ]
  * Fix error in French translation of manpages (apt_preferences(5)).
    Merci, Rémi Vanicat. Closes: #613689
  * Complete French manpage translation
  * Italian translation update (Milo Casagrande). Closes: #614395

  [ David Kalnischkies ]
  * ftparchive/multicompress.cc, apt-inst/deb/debfile.cc:
    - support xz compressor to create xz-compressed Indexes and be able
      to open data.tar.xz files
    - load the supported compressors from configuration
  * ftparchive/writer.cc:
    - ensure that Date and Valid-Until time strings are not localised
    - add options to disable specific checksums for Indexes
    - include xz-compressed Packages and Sources files in Release file
  * apt-pkg/aptconfiguration.cc:
    - support download of xz-compressed indexes files
    - support adding new compressors by configuration
  * apt-pkg/deb/debsrcrecords.cc:
    - support xz-compressed source v3 debian.tar files
    - support every compression we have a compressor configured
  * ftparchive/contents.cc:
    - remove ExtractArchive codecopy from apt-inst/deb/debfile.cc
  * apt-inst/deb/debfile.cc:
    - support data.tar's compressed with any configured compressor
  * cmdline/apt-get.cc:
    - reinstall dependencies of reinstalled "garbage" (Closes: #617257)

  [ Steve Langasek ]
  * apt-pkg/deb/dpkgpm.cc:
    - make sure that for multiarch packages, we are passing the full
      qualified package name to dpkg for removals. (Closes: #614298)
  * Remove the "pseudopackage" handling of Architecture: all packages for
    Multi-Arch; instead, Arch: all packages only satisfy dependencies for
    the native arch, except where the Arch: all package is declared
    Multi-Arch: foreign.  (Closes: #613584)

 -- Michael Vogt <mvo@debian.org>  Thu, 10 Mar 2011 14:46:48 +0100

apt (0.8.11.5ubuntu2) natty; urgency=low

  [ Michael Vogt ]
  * apt-pkg/deb/debindexfile.cc:
    - ignore missing deb-src files in /var/lib/apt/lists, thanks
      to Thorsten Spindler (LP: #85590)
  * apt-pkg/contrib/fileutl.cc, apt-pkg/deb/dpkgpm.cc:
    - honor Dpkg::Chroot-Directory in the RunScripts*() methods

 -- Michael Vogt <michael.vogt@ubuntu.com>  Thu, 03 Mar 2011 17:39:30 +0100

apt (0.8.11.5ubuntu1) natty; urgency=low

  * Merged from debian/sid

 -- Michael Vogt <michael.vogt@ubuntu.com>  Fri, 18 Feb 2011 12:01:19 +0100

apt (0.8.11.5) unstable; urgency=low

  [ Christian Perrier ]
  * Add missing dot in French translation of manpages. Merci, Olivier
    Humbert.
  * French translation update
  * French manpages translation update

  [ David Kalnischkies ]
  * apt-pkg/depcache.cc:
    - party revert fix in 0.8.11.2 which marked all packages as manual
      installed if the FromUser bit is set in the MarkInstall call.
      The default for this bit is true and aptitude depends on the old
      behavior so the package is only marked as manual if its not marked
      ("old" behavior) or if automatic installation is enabled - which
      aptitude disables always (see also #613775)

 -- David Kalnischkies <kalnischkies@gmail.com>  Thu, 17 Feb 2011 15:16:31 +0100

apt (0.8.11.4) unstable; urgency=low

  [ David Kalnischkies ]
  * apt-pkg/contrib/error.cc:
    - ensure that va_list is not invalid in second try
  * cmdline/apt-get.cc:
    - don't remove new dependencies of garbage packages (Closes: #613420)
  
  [ Michael Vogt ]
  * test/integration/*
    - fix dashish in the integration tests

 -- Michael Vogt <mvo@debian.org>  Wed, 16 Feb 2011 14:36:03 +0100

apt (0.8.11.3) unstable; urgency=low

  * apt-pkg/contrib/fileutl.cc:
    - really detect bigendian machines by including config.h,
      so we can really (Closes: #612986)
  * apt-pkg/contrib/mmap.cc:
    - Base has as 'valid' failure states 0 and -1 so add a simple
      validData method to check for failure states

 -- David Kalnischkies <kalnischkies@gmail.com>  Mon, 14 Feb 2011 16:58:03 +0100

apt (0.8.11.2) unstable; urgency=low

  [ Michael Vogt ]
  * merged lp:~evfool/apt/fix641673:
    - String-fix in the source and the translations for the grammatical 
      mistake reported in bug LP: #641673, thanks to Robert Roth
  * merged lp:~evfool/apt/fix418552:
    - Grammar fix for bug LP: #418552, thanks to Robert Roth
  
  [ David Kalnischkies ]
  * cmdline/apt-get.cc:
    - add --install-suggests option (Closes: #473089)
  * apt-pkg/depcache.cc:
    - mark a package which was requested to be installed on commandline
      always as manual regardless if it is already marked or not as the
      marker could be lost later by the removal of rdepends (Closes: #612557)
  * methods/rred.cc:
    - read patch into MMap only if we work on uncompressed patches
    - update size of dynamic MMap as we write in from the outside
  * apt-pkg/contrib/mmap.cc:
    - do not try to free the mapping if its is unset
  * apt-pkg/contrib/fileutl.cc:
    - reorder the loaded filesize bytes for big endian (Closes: #612986)
      Thanks to Jörg Sommer for the detailed analyse!

 -- Michael Vogt <mvo@debian.org>  Mon, 14 Feb 2011 12:07:18 +0100

apt (0.8.11.1) unstable; urgency=low

  [ Stefan Lippers-Hollmann ]
  * cmdline/apt-key:
    - fix root test which prevented setting of trustdb-name
      which lets gpg fail if it adds/remove keys from trusted.gpg
      as it tries to open the (maybe) not existent /root/.gnupg

  [ David Kalnischkies ]
  * debian/apt.symbols:
    - add more arch dependent symbols

 -- Michael Vogt <mvo@debian.org>  Wed, 09 Feb 2011 17:49:59 +0100

apt (0.8.11) unstable; urgency=low

  [ David Kalnischkies ]
  * apt-pkg/depcache.cc:
    - add SetCandidateRelease() to set a candidate version and
      the candidates of dependencies if needed to a specified
      release (Closes: #572709)
    - allow conflicts in the same group again (Closes: #612099)
  * cmdline/apt-get.cc:
    - if --print-uris is used don't setup downloader as we don't need
      progress, lock nor the directories it would create otherwise
    - show dependencies of essential packages which are going to remove
      only if they cause the remove of this essential (Closes: #601961)
    - keep not installed garbage packages uninstalled instead of showing
      in the autoremove section and installing those (Closes: #604222)
    - change pkg/release behavior to use the new SetCandidateRelease
      so installing packages from experimental or backports is easier
    - really do not show packages in the extra section if they were
      requested on the commandline, e.g. with a modifier (Closes: #184730)
    - always do removes first and set not installed remove packages
      on hold to prevent temporary installation later (Closes: #549968)
  * debian/control:
    - add Vcs-Browser now that loggerhead works again (Closes: #511168)
    - depend on debhelper 7 to raise compat level
    - depend on dpkg-dev (>= 1.15.8) to have c++ symbol mangling
  * apt-pkg/contrib/fileutl.cc:
    - add a RealFileExists method and check that your configuration files
      are real files to avoid endless loops if not (Closes: #604401)
    - ignore non-regular files in GetListOfFilesInDir (Closes: #594694)
  * apt-pkg/contrib/weakptr.h:
    - include stddefs.h to fix compile error (undefined NULL) with gcc-4.6
  * methods/https.cc:
    - fix CURLOPT_SSL_VERIFYHOST by really passing 2 to it if enabled
  * deb/dpkgpm.cc:
    - fix popen/fclose mismatch reported by cppcheck. Thanks to Petter
      Reinholdtsen for report and patch! (Closes: #607803)
  * doc/apt.conf.5.xml:
    - fix multipl{y,e} spelling error reported by Jakub Wilk (Closes: #607636)
  * apt-inst/contrib/extracttar.cc:
    - let apt-utils work with encoded tar headers if uid/gid are large.
      Thanks to Nobuhiro Hayashi for the patch! (Closes: #330162)
  * apt-pkg/cacheiterator.h:
    - do not segfault if cache is not build (Closes: #254770)
  * doc/apt-get.8.xml:
    - remove duplicated mentioning of --install-recommends
  * doc/sources.list.5.xml:
    - remove obsolete references to non-us (Closes: #594495)
    - a notice is printed for ignored files (Closes: #597615)
  * debian/rules:
    - use -- instead of deprecated -u for dh_gencontrol
    - remove shlibs.local creation and usage
    - show differences in the symbol files, but never fail
  * pre-build.sh:
    - remove as it is not needed for a working 'bzr bd'
  * debian/{apt,apt-utils}.symbols:
    - ship experimental unmangled c++ symbol files
  * methods/rred.cc:
    - operate optional on gzip compressed pdiffs
  * apt-pkg/acquire-item.cc:
    - don't uncompress downloaded pdiff files before feeding it to rred
    - try downloading clearsigned InRelease before trying Release.gpg
    - change the internal handling of Extensions in pkgAcqIndex
    - add a special uncompressed compression type to prefer those files
    - download and use i18n/Index to choose which Translations to download
  * cmdline/apt-key:
    - don't set trustdb-name as non-root so 'list' and 'finger'
      can be used without being root (Closes: #393005, #592107)
  * apt-pkg/deb/deblistparser.cc:
    - rewrite LoadReleaseInfo to cope with clearsigned Releasefiles
  * ftparchive/writer.cc:
    - add config option to search for more patterns in release command
    - include Index files by default in the Release file
  * methods/{gzip,bzip}.cc:
    - print a good error message if FileSize() is zero
  * apt-pkg/aptconfiguration.cc:
    - remove the inbuilt Translation files whitelist
  * cmdline/apt-cache.cc:
    - remove not implemented 'apt-cache add' command
  * doc/apt-cache.8.xml:
    - describe reality as apt-cache just queries and doesn't manipulate
      the caches. Thanks to Enrico Zini for spotting it! (Closes: #612009)
  * apt-pkg/algorithms.cc:
    - mark pseudo packages of installed all packages as configured
      in the simulation as we don't call configure for these packages
  * apt-pkg/pkgcachegen.cc:
    - in multiarch, let :all packages conflict with :any packages
      with a different version to be sure
  * apt-pkg/contrib/error.cc:
    - remove 400 char size limit of error messages (LP: #365611)

  [ Michael Vogt ]
  * methods/http.cc:
    - do not hang if Acquire::http::ProxyAutoDetect can not be
      executed or returns no data (LP: #654393)
  * debian/apt.conf.autoremove:
    - never autoremove the GNU/Hurd kernel (closes: #588423), thanks
      to Guillem Jover
  * apt-pkg/cdrom.cc, apt-pkg/init.cc, methods/cdrom.cc:
    - use /media/cdrom as default mountoint (closes: #611569)
  * cmdline/apt-get.cc:
    - add apt-get changelog (closes: #526990)
    - add apt-get download (closes: #82738)

  [ Martin Pitt ]
  * test/integration/test-compressed-indexes, test/test-indexes.sh:
    - Explicitly disable compressed indexes at the start. This ensures that we
      will actually test uncompressed indexes regardless of the internal
      default value of Acquire::GzipIndexes.

 -- Michael Vogt <mvo@debian.org>  Tue, 08 Feb 2011 12:58:12 +0100

apt (0.8.10.3) unstable; urgency=low

  [ Programs translations ]
  * po/es.po: Updated, plus fixes encoding issues and fixes two fuzzy
    strings, thanks to Javier Fernandez-Sanguino (closes: #610692)

 -- Michael Vogt <mvo@debian.org>  Tue, 25 Jan 2011 11:51:42 +0100

apt (0.8.10.2) unstable; urgency=low

  [ David Kalnischkies ]
  * ftparchive/apt-ftparchive.cc:
    - fix endless loop for multiple TranslationsWriters

 -- Michael Vogt <mvo@debian.org>  Tue, 25 Jan 2011 10:26:15 +0100

apt (0.8.10.1) unstable; urgency=low

  [ Christian Perrier ]
  * Fix encoding for Slovenian translation. PO file switched
    to UTF-8. Closes: #609957

  [ Julian Andres Klode ]
  * cmdline/apt-cache.cc: Create an error for apt-cache depends
    if packages could not found (LP: #647045)

  [ Programs translations ]
  * Spanish update by Javier Fernández-Sanguino Peña. Closes: #607145 

  [ Manpages translations ]
  * Correct a typo and an error in French manpages translation.
    Closes: # 607170

 -- Michael Vogt <mvo@debian.org>  Mon, 17 Jan 2011 13:41:04 +0100

apt (0.8.10ubuntu2) UNRELEASED; urgency=low

  * apt-pkg/deb/dpkgpm.cc:
    - ignore lzma "Cannot allocate memory" errors, thanks to Brian
      Murray
    - add i18n support for the "short read in buffer_copy %s" handling
      from dpkg

 -- Michael Vogt <michael.vogt@ubuntu.com>  Tue, 11 Jan 2011 18:26:05 +0100

apt (0.8.10ubuntu1) natty; urgency=low

  [ Julian Andres Klode ]
  * cmdline/apt-cache.cc: Create an error for apt-cache depends
    if packages could not found (LP: #647045)
  
  [ Michael Vogt ]
  * merged from debian-sid

 -- Michael Vogt <michael.vogt@ubuntu.com>  Tue, 07 Dec 2010 15:53:49 +0100

apt (0.8.10) unstable; urgency=low

  [ Programs translations ]
  * Czech by Miroslav Kure. Closes: #605107

  [ Martin Pitt ]
  * test/integration/test-compressed-indexes, test/test-indexes.sh:
    - Explicitly disable compressed indexes at the start. This ensures that we
      will actually test uncompressed indexes regardless of the internal
      default value of Acquire::GzipIndexes.

  [ David Kalnischkies ]
  * apt-pkg/algorithms.cc:
    - mark all installed packages first without auto installation in
      a dist-upgrade to prefer upgrading packages instead of installing
      new packages in versioned or-groups (Closes: #605394)

 -- Michael Vogt <mvo@debian.org>  Tue, 30 Nov 2010 10:42:17 +0100

apt (0.8.9ubuntu4) natty; urgency=low

  [ Michael Vogt ]
  * cmdline/apt-key:
    - set timeout of wget for net-update to 90 seconds (thanks to \sh)

  [ Martin Pitt ]
  * Revert r1819 and r1820 to disable compressed indexes by default again.
    Testing has brought up a few places where this seriously degrades
    performance, mostly in applications which iterate through all available
    package records, like update-apt-xapian-index or synaptic. See
    https://bugs.launchpad.net/ubuntu/+bugs?field.tag=apt-compressed-indexes

 -- Martin Pitt <martin.pitt@ubuntu.com>  Thu, 25 Nov 2010 08:50:37 +0100

apt (0.8.9ubuntu3) natty; urgency=low

  * methods/http.cc:
    - do not hang if Acquire::http::ProxyAutoDetect can not be
      executed or returns no data (LP: #654393)

 -- Michael Vogt <michael.vogt@ubuntu.com>  Mon, 22 Nov 2010 10:42:50 +0100

apt (0.8.9ubuntu2) natty; urgency=low

  * drop apt-changelog, apt-get changelog implements all the 
    features it provides

 -- Michael Vogt <michael.vogt@ubuntu.com>  Thu, 18 Nov 2010 15:22:40 +0100

apt (0.8.9ubuntu1) natty; urgency=low

  * re-merged from the debian-sid bzr branch
  * merged lp:~mvo/apt/mvo, this brings two new commands:
    - apt-get download binary-pkgname to download a deb
    - apt-get changelog binary-pkgname to display the changelog
  * cmdline/apt-get.cc:
    - if the changelog download failed, do not show the generic error
      but point to launchpad instead

 -- Michael Vogt <michael.vogt@ubuntu.com>  Thu, 18 Nov 2010 15:02:14 +0100

apt (0.8.9) unstable; urgency=low

  [ Christian Perrier ]
  * Fix "typos" in French manpages translations. Thanks to
    Cyril Brulebois for bashing me.
  * Drop useless untranslatable sections from apt.8

  [ Programs translations ]
  * Slovenian update by Andrej Žnidaršič and Rosetta Slovenian team
  * German update by Holger Wansing. Closes: #603619

  [ David Kalnischkies ]
  * apt-pkg/aptconfiguration.cc:
    - evaluate Acquire::Languages= before LANG= (Closes: #602573)
  * apt-pkg/orderlist.cc:
    - try fixing before removing even if the fix is hidden in
      a provides, hidden in the #590438 testcase
  * apt-pkg/algorithms.cc:
    - if the package was explicitly marked as ToRemove don't
      consider it as a candidate for FixByInstall
  * apt-pkg/depcache.cc:
    - don't install previously not installed providers in a try
      to statisfy a "Breaks: provides" dependency by upgrade
  * cmdline/acqprogress.cc:
    - don't ask the user for media change if quiet >= 2, stdout is not
      a tty and assume-yes, force-yes or trivial-only option is set to
      avoid cpu eating endless loops in unattended runs like apt.cron
      (Closes: #602354, LP: #665580)

 -- Michael Vogt <mvo@debian.org>  Thu, 18 Nov 2010 09:25:04 +0100

apt (0.8.8ubuntu3) natty; urgency=low

  * cmdline/apt-changelog: Filter out multiple results for a source package,
    just take the latest one.
  * cmdline/apt-changelog: Read server name from configuration
    APT::Changelog::Server instead of hardcoding it. This allows local users
    to point to a local changelog mirror, or make this script work for Debian.
  * Add debian/apt.conf.changelog: Configuration for apt-changelog with the
    server for Ubuntu (changelogs.ubuntu.com). Install it in debian/rules.
  * doc/apt-changelog.1.xml: Document the new option.
  * test/integration/test-compressed-indexes, test/test-indexes.sh:
    - Explicitly disable compressed indexes at the start. This ensures that we
      will actually test uncompressed indexes regardless of the internal
      default value of Acquire::GzipIndexes.
  * apt-pkg/acquire-item.cc: Set Acquire::GzipIndexes to "true" by default, to
    store compressed indexes. This feature is now mature enough for general
    consumption. Update doc/apt.conf.5.xml accordingly.
  * apt-pkg/aptconfiguration.cc: Have Acquire::CompressionTypes::Order default
    to preferring "gz", so that compressed indexes will actually work.

 -- Martin Pitt <martin.pitt@ubuntu.com>  Mon, 15 Nov 2010 12:14:15 +0100

apt (0.8.8ubuntu2) natty; urgency=low

  * Add cmdline/apt-changelog: Script to fetch package changelog from
    changelogs.ubuntu.com. Install it in cmdline/makefile and debian/rules.
  * Add doc/apt-changelog.1.xml, and install it in debian/rules.

 -- Martin Pitt <martin.pitt@ubuntu.com>  Tue, 09 Nov 2010 11:32:27 +0100

apt (0.8.8ubuntu1) natty; urgency=low

  * merged from debian-unstable, remainging changes:
    - use ubuntu keyring and ubuntu archive keyring in apt-key
    - run update-apt-xapian-index in apt.cron
    - support apt-key net-update and verify keys against master-keyring
    - run apt-key net-update in cron.daily
    - different example sources.list

 -- Michael Vogt <michael.vogt@ubuntu.com>  Fri, 29 Oct 2010 10:07:09 -0400

apt (0.8.8) unstable; urgency=low

  [ David Kalnischkies ]
  * apt-pkg/contrib/fileutl.cc:
    - Add a FileFd::FileSize() method to get the size of the underlying
      file and not the size of the content in the file as FileFd::Size()
      does - the sizes can differ since the direct gzip integration
  * methods/{gzip,bzip2}.cc:
    - use FileSize() to determine if the file is invalid (Closes: #600852)
  * apt-pkg/pkgcache.cc:
    - fallback always to a suitable description (Closes: #601016)

  [ Michael Vogt ]
  * apt-pkg/deb/dpkgpm.cc:
    - ensure that history.log gets closed to avoid leaking a FD
      (closes: #601649)

 -- Michael Vogt <mvo@debian.org>  Thu, 28 Oct 2010 21:22:21 +0200

apt (0.8.7ubuntu1) natty; urgency=low

  * merged from debian-unstable, remainging changes:
    - use ubuntu keyring and ubuntu archive keyring in apt-key
    - run update-apt-xapian-index in apt.cron
    - support apt-key net-update and verify keys against master-keyring
    - run apt-key net-update in cron.daily
    - different example sources.list

 -- Michael Vogt <michael.vogt@ubuntu.com>  Fri, 15 Oct 2010 18:31:17 +0200

apt (0.8.7) unstable; urgency=low

  [ Manpages translations ]
  * Typo fixed in French (extra "Z"). Thanks to Florentin Duneau.
  * Another typo fixed in French ("Anfin"). Thanks to bubulle
  * Wrong translation for "showauto" fixed. Thanks to Raphaël Hertzog
    Closes: #599265

  [ Michael Vogt ]
  * debian/apt.cron.daily:
    - source /etc/default/locale (if available) so that the
      apt-get update cron job fetches the right translated package
      descriptions
  * fix test failure on amd64
  * apt-pkg/deb/debsystem.cc:
    - fix issues with dir::state::status and dir::state::extended_states
      when alternative rootdirs are used

  [ Martin Pitt ]
  * apt-pkg/deb/debindexfile.cc:
    - Use FileFd::Size() instead of stat()ing the sources/binary/translations
      indexes directly, so that we have transparent handling of gzipped
      indexes.
  * apt-pkg/contrib/fileutl.cc:
    - Fix FileFd::Size() for gzipped files to give the size of the
      uncompressed data. This fixes cache building progress going way
      over 100%.

  [ David Kalnischkies ]
  * apt-pkg/deb/deblistparser.cc:
    - support ArmHardFloat port in CompleteArch, thanks to Sebastian
      Andrzej Siewior for the patch!
  * doc/apt.ent:
    - move some strings into apt-verbatim.ent to avoid showing them in
      apt-doc.pot as they are untranslatable anyway (e.g. manpage references)
  * doc/apt-verbatim.ent:
    - change the codenames to reflect the situation after squeeze release
  * doc/examples/apt-https-method-example.conf:
    - apply various typo fixes by Olly Betts, thanks! (Closes: #600249)

 -- Michael Vogt <mvo@debian.org>  Fri, 15 Oct 2010 18:16:10 +0200

apt (0.8.6) unstable; urgency=low

  [ Programs translations ]
  * Vietnamese update by Clytie Siddall (Closes: #598489)
  * Asturian update by Maacub (Closes: #599057)

  [ David Kalnischkies ]
  * cmdline/apt-cache.cc:
    - use the TranslatedDescription for searching and not the first
      available one as it is maybe not an expected language (Closes: #597925)
  * apt-pkg/contrib/strutl.cc:
    - add a space between number and unit as required by SI (Closes: #598352)
  * apt-pkg/depcache.cc:
    - do not check endpointer packages instead of only those which prevented
      NeverAutoRemove settings from having an effect (Closes: #598452)
    - do not remove packages which the user requested for installation
      explicitly while satisfying other install requests (Closes: #598669)
  * apt-pkg/packagemanager.cc:
    - Add a space between period and 'Please' and unfuzzy all translations
  * doc/po/de.po:
    - remove the duplicated "angefertigt" in translation-holder string

 -- Michael Vogt <mvo@debian.org>  Mon, 04 Oct 2010 11:52:19 +0200

apt (0.8.5) unstable; urgency=low

  [ Manpages translations ]
  * German (Chris Leick). Closes: #597163

  [ Michael Vogt ]
  * merged lp:~mvo/apt/conflicts-on-virtuals to better deal with
    conflicts/breaks against virtual packages (LP: #614993)

  [ David Kalnischkies ]
  * apt-pkg/policy.cc:
    - support 100-pinning in Release file with ButAutomaticUpgrades
      as requested by the backports crew (Closes: #596097)
  * apt-pkg/deb/deblistparser.cc:
    - overrule NotAutomatic in case of ButAutomaticUpgrades
  * debian/apt.cron.daily:
    - handle absolut directory paths correctly by loading directories
      directly instead of building the paths on our own (Closes: #596421)
  * debian/control:
    - build-depend on docbook-xml to ensure that the xml DTDs are always
      available on the buildds (Closes: #597145)
  * buildlib/debiandoc.mak, buildlib/po4a_manpage.mak:
    - ensure that the build fails if documentation building fails
  * doc/po/fr.po:
    - correct two syntax issues to ensure we can build fine

 -- Michael Vogt <mvo@debian.org>  Fri, 17 Sep 2010 22:05:06 +0200

apt (0.8.4) unstable; urgency=low

  [ Michael vogt ]
  * ftparchive/writer.cc:
    - write out {Files,Checksum-Sha1,Checksum-Sha256} only if
      available LP: #633967. Thanks to Colin Watson
  * apt-pkg/contrib/cdromutl.cc:
    - if apt-cdrom is used on writable media (like usb-sticks), do
      not use the root directory to identify the medium (as all 
      changes there change the ident id). Use the .disk directory 
      instead 

  [ David Kalnischkies ]
  * ftparchive/writer.cc:
    - null the valid string instead of the date if Valid-Until is not set
  * apt-pkg/acquire-item.cc:
    - use also unsigned Release files again (Closes: #596189)

  [ Christian Perrier ]
  * Fix missing space after dot in a message from apt-pkg
    Translations unfuzzied. Thanks to Holger Wansing.

 -- Michael Vogt <mvo@debian.org>  Fri, 10 Sep 2010 20:45:15 +0200

apt (0.8.3ubuntu7) maverick; urgency=low

  [ David Kalnischkies ]
  * apt-pkg/depcache.cc:
    - do not remove packages which the user requested for installation
      explicitly while satisfying other install requests (Closes: #598669)
    Test case: debootstrap, install exim4, run "apt-get install postfix"
    This will result in exim4-heavy instead of postfix

 -- Michael Vogt <michael.vogt@ubuntu.com>  Tue, 05 Oct 2010 14:13:38 +0200

apt (0.8.3ubuntu6) maverick; urgency=low

  [ Michael Vogt ]
  * debian/apt.cron.daily:
    - source /etc/default/locale (if available) so that the 
      apt-get update cron job fetches the right translated package
      descriptions (LP: #652951)

  [ David Kalnischkies ]
  * apt-pkg/depcache.cc:
    - do not check endpointer packages instead of only those which prevented
      NeverAutoRemove settings from having an effect (Closes: #598452)
  * cmdline/apt-cache.cc:
    - use the TranslatedDescription for searching and not the first
      available one as it is maybe not an expected language (Closes: #597925)

 -- Michael Vogt <michael.vogt@ubuntu.com>  Fri, 01 Oct 2010 15:25:00 +0200

apt (0.8.3ubuntu5) maverick; urgency=low

  * debian/apt.dirs:
    - add missing /usr/share/apt so that the keyring is installed
      into the right place (LP: #620576)

 -- Michael Vogt <michael.vogt@ubuntu.com>  Wed, 22 Sep 2010 18:34:18 +0200

apt (0.8.3ubuntu4) maverick; urgency=low

  * merged lp:~mvo/apt/conflicts-on-virtuals to better deal
    with conflicts/breaks against virtual packages (LP: #614993)

 -- Michael Vogt <michael.vogt@ubuntu.com>  Wed, 15 Sep 2010 19:48:26 +0200

apt (0.8.3ubuntu3) maverick; urgency=low

  * merged fixes from debian-sid
  
  [ Michael Vogt ]
  * apt-pkg/contrib/cdromutl.cc:
    - if apt-cdrom is used on writable media (like usb-sticks), do
      not use the root directory to identify the medium (as all 
      changes there change the ident id). Use the .disk directory 
      instead 

  [ David Kalnischkies ]
  * ftparchive/writer.cc:
    - null the valid string instead of the date if Valid-Until is not set
  * apt-pkg/acquire-item.cc:
    - use also unsigned Release files again (Closes: #596189)

  [ Christian Perrier ]
  * Fix missing space after dot in a message from apt-pkg
    Translations unfuzzied. Thanks to Holger Wansing.

 -- Michael Vogt <michael.vogt@ubuntu.com>  Fri, 10 Sep 2010 21:45:49 +0200

apt (0.8.3ubuntu2) maverick; urgency=low

  * ftparchive/writer.cc:
    - write out {Files,Checksum-Sha1,Checksum-Sha256} only if
      available LP: #633967. Thanks to Colin Watson

 -- Michael Vogt <michael.vogt@ubuntu.com>  Thu, 09 Sep 2010 15:30:19 +0200

apt (0.8.3ubuntu1) maverick; urgency=low

  * merged fixes from debian-sid
  * debian/rules:
    - put ubuntu-archive.gpg back into the package (LP: #620576)
  * apt-pkg/init.cc:
    - ignore ".distUpgrade" and ".save" files in sources.list.d
      (LP: #631770)

 -- Michael Vogt <michael.vogt@ubuntu.com>  Tue, 07 Sep 2010 09:27:24 +0200

apt (0.8.3) unstable; urgency=low

  [ Programs translations ]
  * German (Holger Wansing). Closes: #596141

  [ Manpages translations ]
  * Japanese (KURASAWA Nozomu). Closes: #595862

  [ Michael Vogt ]
  * apt-pkg/indexcopy.cc:
    - only use trusted.gpg.d directory if it exists
    - do not replace /dev/null when running in APT::CDROM::NoAct
      mode (LP: #612666), thanks to Colin Watson

  [ David Kalnischkies ]
  * ftparchive/apt-ftparchive.cc:
    - ensure that BinDirectory as well as Tree settings get
      the correct default FileMode setting (Closes: #595922)

 -- Michael Vogt <mvo@debian.org>  Tue, 07 Sep 2010 15:28:41 +0200

apt (0.8.2) unstable; urgency=low

  [ Manpages translations ]
  * Spanish (Omar Campagne). Closes: #595557

  [ David Kalnischkies ]
  * apt-pkg/versionmatch.cc:
    - do not accept 'Pin: origin "' (missing closing ") as a valid
      way to pin a local archive: either "" or none…
  * apt-pkg/deb/dpkgpm.cc:
    - create Dir::Log if needed to support /var/log as tmpfs or similar,
      inspired by Thomas Bechtold, thanks! (Closes: #523919, LP: #220239)
  * apt-pkg/indexcopy.cc:
    - support really still the APT::GPGV::TrustedKeyring setting,
      as it breaks d-i badly otherwise (Closes: #595428)
  * cmdline/apt-key:
    - support also Dir::Etc::Trusted so that apt-key works in the same
      way as the library part which works with the trusted files
  * methods/{gzip,bzip2}.cc:
    - empty files can never be valid archives (Closes: #595691)

 -- Michael Vogt <mvo@debian.org>  Mon, 06 Sep 2010 18:10:06 +0200

apt (0.8.1) unstable; urgency=low

  [ Programs translations ]
  * Thai (Theppitak Karoonboonyanan). Closes: #592695
  * Russian (Yuri Kozlov). Closes: #594232
  * Slovak (Ivan Masár). Closes: #594255
  * Swedish (Daniel Nylander). Closes: #594241
  * Japanese (Kenshi Muto, Osamu Aoki). Closes: #594265
  * Italian (Milo Casagrande). Closes: #594238
  * Asturian (maacub). Closes: #594303
  * Simplified Chinese (Aron Xu). Closes: #594458
  * Bulgarian (Damyan Ivanov). Closes: #594627
  * Portuguese (Miguel Figueiredo). Closes: #594668
  * Korean (Changwoo Ryu). Closes: #594809
  * Norwegian Bokmål (Hans Nordhaug). Closes: #595182
  * Danish (Joe Hansen). Closes: #595176
  * Catalan (Agustí Grau). Closes: #595234

  [ Christian Perrier ]
  * Fix spelling error in cmdline/apt-get.cc. Thanks to Osamu Aoki
    Closes: #594211

  [ Manpages translations ]
  * Portuguese (Américo Monteiro)

  [ David Kalnischkies ]
  * cmdline/apt-cache.cc:
    - show in madison command again also source packages (LP: #614589)
    - remove useless GetInitialize method
  * cmdline/apt-get.cc:
    - remove direct calls of ReadMainList and use the wrapper instead
      to protect us from useless re-reads and two-times notice display
    - remove death code by removing unused GetInitialize
  * apt-pkg/depcache.cc:
    - now that apt-get purge works on 'rc' packages let the MarkDelete
      pass this purge forward to the non-pseudo package for pseudos
  * apt-pkg/contrib/fileutl.cc:
    - apply SilentlyIgnore also on files without an extension
  * apt-pkg/contrib/configuration.cc:
    - fix autoremove by using correct config-option name and
      don't make faulty assumptions in error handling (Closes: #594689)
  * apt-pkg/versionmatch.cc:
    - let the pin origin actually work as advertised in the manpage
      which means "" are optional and pinning a local archive does
      work - even if it is a non-flat archive (Closes: #594435)

 -- Michael Vogt <mvo@debian.org>  Fri, 03 Sep 2010 18:36:11 +0200

apt (0.8.0ubuntu3) maverick; urgency=low

  * merged fixes from the debian-sid bzr branch:
  
  [ Programs translations ]
  * Simplified Chinese (Aron Xu). Closes: #594458
  * Bulgarian (Damyan Ivanov). Closes: #594627
  * Portuguese (Miguel Figueiredo). Closes: #594668
  * Korean (Changwoo Ryu). Closes: #594809

  [ Manpages translations ]
  * Portuguese (Américo Monteiro)

  [ David Kalnischkies ]
  * cmdline/apt-cache.cc:
    - remove useless GetInitialize method
  * cmdline/apt-get.cc:
    - remove direct calls of ReadMainList and use the wrapper instead
      to protect us from useless re-reads and two-times notice display
    - remove death code by removing unused GetInitialize
  * apt-pkg/depcache.cc:
    - now that apt-get purge works on 'rc' packages let the MarkDelete
      pass this purge forward to the non-pseudo package for pseudos
  * apt-pkg/contrib/fileutl.cc:
    - apply SilentlyIgnore also on files without an extension
  * apt-pkg/contrib/configuration.cc:
    - fix autoremove by using correct config-option name and
      don't make faulty assumptions in error handling (Closes: #594689)
  * apt-pkg/versionmatch.cc:
    - let the pin origin actually work as advertised in the manpage
      which means "" are optional and pinning a local archive does
      work - even if it is a non-flat archive (Closes: #594435)

 -- Michael Vogt <michael.vogt@ubuntu.com>  Fri, 03 Sep 2010 17:05:53 +0200

apt (0.8.0ubuntu2) maverick; urgency=low

  * merged fixes from the debian-sid bzr branch:
  
  [ Programs translations ]
  * Thai (Theppitak Karoonboonyanan). Closes: #592695
  * Russian (Yuri Kozlov). Closes: #594232
  * Slovak (Ivan Masár). Closes: #594255
  * Swedish (Daniel Nylander). Closes: #594241
  * Japanese (Kenshi Muto, Osamu Aoki). Closes: #594265
  * Italian (Milo Casagrande). Closes: #594238
  * Asturian (maacub). Closes: #594303

  [ Christian Perrier ]
  * Fix spelling error in cmdline/apt-get.cc. Thanks to Osamu Aoki
    Closes: #594211

  [ David Kalnischkies ]
  * show in madison command again also source packages (LP: #614589)

 -- Michael Vogt <michael.vogt@ubuntu.com>  Thu, 26 Aug 2010 18:56:23 +0200

apt (0.8.0ubuntu1) maverick; urgency=low

  * merged from debian/unstable

 -- Michael Vogt <michael.vogt@ubuntu.com>  Tue, 24 Aug 2010 21:39:06 +0200

apt (0.8.0) unstable; urgency=low

  [ Michael Vogt ]
  * merge of the debian-expermental-ma branch
  * refresh po/pot files in doc/ and po/

  [ Programs translations ]
  * Swedish (Daniel Nylander). Closes: #592366
  * French (Christian Perrier)

  [ Manpages translations ]
  * French (Christian Perrier)

 -- Michael Vogt <mvo@debian.org>  Tue, 24 Aug 2010 16:32:19 +0200

apt (0.8.0~pre2) experimental; urgency=low

  [ David Kalnischkies ]
  * apt-pkg/contrib/strutl.cc:
    - fix error checking for vsnprintf in its safe variant
  * methods/bzip2.cc:
    - fix error checking for read in case of failing bzip2/lzma/whatever
  * debian/apt.cron.daily:
    - create backups for our extended_states file (Closes: #593430)
  * apt-pkg/init.cc:
    - set the default values for dir::etc::trusted options correctly
  * ftparchive/writer.cc:
    - init valid-until correctly to prevent garbage entering Release file
  * apt-pkg/deb/debsystem.cc:
    - set dir::state::status based at least on dir
  * apt-pkg/deb/dpkgpm.cc:
    - use the InstVer instead of the CurrentVer for the autobit transfer
  * methods/http.cc:
    - some http servers violate HTTP1.1 by not issuing a Reason-Phrase
      (or at least a space after the code) especially for 200, but lets
      be nice and ignore it as we don't need the reason in general
  * apt-pkg/acquire-item.cc:
    - don't use ReadOnlyGzip mode for PDiffs as this mode doesn't work
      in combination with the AddFd methods of our hashclasses

 -- Michael Vogt <mvo@debian.org>  Mon, 23 Aug 2010 19:09:08 +0200

apt (0.8.0~pre1ubuntu2) maverick; urgency=low

  * apt-pkg/deb/dpkgpm.cc:
    - enable apport reports again (got lost in the previous merge),
      thanks to Matt Zimmerman

 -- Michael Vogt <michael.vogt@ubuntu.com>  Mon, 23 Aug 2010 13:53:09 +0200

apt (0.8.0~pre1ubuntu1) maverick; urgency=low

  * merged fixes from debian/experimental

 -- Michael Vogt <michael.vogt@ubuntu.com>  Fri, 13 Aug 2010 17:49:40 +0200

apt (0.8.0~pre1) experimental; urgency=low

  [ Programs translations ]
  * Swedish translation update. Closes: #592366

  [ Michael Vogt ]
  * merge of the debian-expermental-ma branch
  * refresh po/pot files in doc/ and po/
  * apt-pkg/pkgcache.cc:
    - re-evaluate the architectures cache when the cache is (re)opened

  [ Colin Watson ]
  * apt-pkg/cdrom.cc:
    - fix off-by-one error in DropBinaryArch

  [ Julian Andres Klode ]
  * apt-pkg/contrib/fileutl.cc:
    - Add WriteAtomic mode.
    - Revert WriteEmpty to old behavior (LP: #613211)
  * apt-pkg, methods:
    - Convert users of WriteEmpty to WriteAtomic.
  * apt-pkg/depcache.cc:
    - Only try upgrade for Breaks if there is a newer version, otherwise
      handle it as Conflicts (by removing it) (helps for #591882).
  * debian/control:
    - Add dependency on gnupg to apt, apt-key uses it.

  [ David Kalnischkies ]
  * apt-pkg/algorithms.cc:
    - let the problem resolver install packages to fix or-groups
      as a needed remove nuked another or-member (helps for #591882)
    - change the debug outputs to display also arch of the
      package and version dependencies information
  * cmdline/apt-get.cc:
    - let APT::Get::Arch-Only in build-dep default to false again
      (Closes: #592628) Thanks Mohamed Amine IL Idrissi for report!
    - purge packages in 'rc' state, thanks Rogier! (Closes: #150831)
  * apt-pkg/pkgcache.cc:
    - fix LongDesc handling in LANG=C environment

 -- Michael Vogt <mvo@debian.org>  Fri, 13 Aug 2010 17:00:49 +0200

apt (0.7.26~exp12ubuntu4) maverick; urgency=low

  [ Julian Andres Klode ]
  * apt-pkg/contrib/fileutl.cc:
    - Add WriteAtomic mode.
    - Revert WriteEmpty to old behavior (LP: #613211)
  * apt-pkg, methods:
    - Convert users of WriteEmpty to WriteAtomic.
  * apt-pkg/depcache.cc:
    - Only try upgrade for Breaks if there is a newer version, otherwise
      handle it as Conflicts (by removing it) (helps for #591882).
  
  [ Michael Vogt ]
  * debian/control:
    - Add recommends on gnupg to apt, apt-key uses it.
      (changed from debian)

 -- Michael Vogt <michael.vogt@ubuntu.com>  Wed, 11 Aug 2010 12:01:30 +0200

apt (0.7.26~exp12ubuntu3) maverick; urgency=low

  [ Colin Watson ]
  * apt-pkg/cdrom.cc:
    - fix off-by-one error in DropBinaryArch

 -- Michael Vogt <michael.vogt@ubuntu.com>  Mon, 02 Aug 2010 21:04:18 +0200

apt (0.7.26~exp12ubuntu2) maverick; urgency=low

  * debian/apt.postinst:
    - do not fail if ubuntu-keyring is not installed

 -- Michael Vogt <michael.vogt@ubuntu.com>  Mon, 02 Aug 2010 11:47:59 +0200

apt (0.7.26~exp12ubuntu1) maverick; urgency=low

  * ABI break upload
  * merged from debian/experimental, remaining changes:
    - use ubuntu keyring and ubuntu archive keyring in apt-key
    - run update-apt-xapian-index in apt.cron
    - support apt-key net-update and verify keys against master-keyring
    - run apt-key net-update in cron.daily
    - different example sources.list
  * debian/apt.postinst
    - drop set_apt_proxy_from_gconf(), no longer needed in maverick
  * apt-pkg/pkgcache.cc:
    - re-evaluate the architectures cache when the cache is (re)opened

 -- Michael Vogt <michael.vogt@ubuntu.com>  Fri, 30 Jul 2010 19:32:15 +0200

apt (0.7.26~exp12) experimental; urgency=low

  [ Michael Vogt ]
  * debian/control:
    - add dependency on zlib-dev for libapt-pkg-dev

  [ David Kalnischkies ]
  * apt-pkg/cacheset.cc:
    - [ABI BREAK] add an ErrorType option to CacheSetHelper
  * cmdline/apt-cache.cc:
    - use Notice instead of Error in the CacheSetHelper messages
      for compat reasons. Otherwise tools like sbuild blow up
    - return success in show if a virtual package was given
  * debian/control:
    - remove libcurl3-gnutls-dev alternative as the package is gone
    - increase needed version of libcurl4-gnutls-dev to >= 7.19.0
      as we use CURLOPT_{ISSUERCERT,CRLFILE} (Closes: #589642)

 -- Michael Vogt <mvo@debian.org>  Fri, 30 Jul 2010 11:55:48 +0200

apt (0.7.26~exp11) experimental; urgency=low

  [ Julian Andres Klode ]
  * apt-pkg/deb/dpkgpm.cc:
    - Write architecture information to history file.
    - Add to history whether a change was automatic or not.
  * apt-pkg/contrib/fileutl.cc:
    - Add FileFd::OpenDescriptor() (needed for python-apt's #383617).
  * cmdline/apt-get.cc:
    - Support large filesystems by using statvfs64() instead of statvfs()
      and statfs64() instead of statfs() (Closes: #590513).
  * apt-pkg/cdrom.cc:
    - Use link() instead of rename() for creating the CD database backup;
      otherwise there would be a short time without any database.

  [ David Kalnischkies ]
  * apt-pkg/depcache.cc:
    - handle "circular" conflicts for "all" packages correctly
  * cmdline/apt-cache.cc:
    - be able to omit dependency types in (r)depends (Closes: #319006)
    - show in (r)depends the canidate per default instead of newest
    - share the (r)depends code instead of codecopy
  * apt-pkg/cacheset.cc:
    - move them back to the library as they look stable now
    - add a 'newest' pseudo target release as in pkg/newest
  * apt-pkg/pkgcache.cc:
    - prefer non-virtual packages in FindPreferredPkg (Closes: #590041)
  * test/integration/*:
    - add with bug#590041 testcase a small test "framework"
  * apt-pkg/orderlist.cc:
    - try to install another or-group member in DepRemove before
      breaking the or group (Closes: #590438)
    - configure also the replacement before remove by adding Immediate flag
  
  [ Michael Vogt ]
  * apt-pkg/contrib/error.{cc,h}
    - docstring cleanup
    - add inline DumpError() to avoid subtle API break

 -- Michael Vogt <mvo@debian.org>  Thu, 29 Jul 2010 16:40:58 +0200

apt (0.7.26~exp10) experimental; urgency=low

  [ David Kalnischkies ]
  * apt-pkg/contrib/error.{cc,h}:
    - remove constness of va_list parameter to fix build on amd64 and co
      Thanks Eric Valette! (Closes: #588610)
  * apt-pkg/deb/debmetaindex.cc:
    - do not query each architecture for flat file archives
    - fix typo preventing display of architecture in Info()
  * methods/bzip2.cc:
    - add a copycat of the old gzip.cc as we need it for bzip2 and lzma

  [ Martin Pitt ]
  * debian/rules:
    - Make DEB_BUILD_OPTIONS=noopt actually work by passing the right
      CXXFLAGS.
  * apt-pkg/contrib/fileutl.{h,cc}:
    - Add support for reading of gzipped files with the new "ReadOnlyGzip"
      OpenMode. (Closes: #188407)
    - Link against zlib (in apt-pkg/makefile) and add zlib build dependency.
    - [ABI BREAK] This adds a new private member to FileFd, but its
      initialization is in the public header file.
  * configure.in:
    - Check for zlib library and headers.
  * apt-pkg/acquire-item.cc, apt-pkg/deb/debindexfile.cc,
    apt-pkg/deb/debrecords.cc, apt-pkg/deb/debsrcrecords.h,
    cmdline/apt-cache.cc:
    - Open Packages, Sources, and Translations indexes in "ReadOnlyGzip" mode.
  * apt-pkg/deb/debindexfile.cc:
    - If we do not find uncompressed package/source/translation indexes, look
      for gzip compressed ones.
  * apt-pkg/acquire-item.cc:
    - If the Acquire::GzipIndexes option is true and we download a gzipped
      index file, keep it as it is (and rename to .gz) instead of
      uncompressing it.
  * doc/apt.conf.5.xml:
    - Document the new Acquire::GzipIndexes option.
  * doc/po/apt-doc.pot, doc/po/de.po:
    - German translation of new Acquire::GzipIndexes option.
  * Add test/test-indexes.sh:
    - Test behaviour of index retrieval and usage, in particular with
      uncompressed and gzip compressed indexes.
  * methods/gzip.cc: With FileFd now being able to read gzipped files, there
    is no need for the gzip method any more to spawn an external gzip process.
    Rewrite it to use FileFd directly, which makes the code a lot simpler, and
    also using less memory and overhead.

 -- Michael Vogt <mvo@debian.org>  Mon, 12 Jul 2010 11:41:01 +0200

apt (0.7.26~exp9) experimental; urgency=low

  [ David Kalnischkies ]
  * doc/apt.conf.5.xml:
    - add and document APT::Cache-{Start,Grow,Limit} options for mmap control
  * apt-pkg/contrib/fileutl.cc:
    - do not fail von double close()

 -- Michael Vogt <mvo@debian.org>  Fri, 09 Jul 2010 21:51:55 +0200

apt (0.7.26~exp8) experimental; urgency=low

  [ David Kalnischkies ]
  * cmdline/cacheset.cc:
    - doesn't include it in the library for now as it is too volatile
    - get the candidate either from an already built depcache
      or use the policy which is a bit faster than depcache generation
    - get packages by task^ with FromTask()
    - only print errors if all tries to get a package by string failed
    - factor out code to get a single package FromName()
    - check in Grouped* first without modifier interpretation
  * cmdline/apt-get.cc:
    - use the cachsets in the install commands
    - make the specify order of packages irrelevant (Closes: #196021)
  * apt-pkg/orderlist.cc:
    - untouched packages are never missing
  * apt-pkg/packagemanager.cc:
    - packages that are not touched doesn't need to be unpacked
  * debian/control:
    - remove intltool's dependency as it is an ubuntu artefact
  * apt-pkg/depcache.cc:
    - SetCandidateVer for all pseudo packages
    - SetReInstall for the "all" package of a pseudo package
    - use the new MatchAgainstConfig for the DefaultRootSetFunc
    - always mark the all package if a pseudo package is marked for install
  * apt-pkg/contrib/error.{cc,h}:
    - complete rewrite but use the same API
    - add NOTICE and DEBUG as new types of a message
    - add a simple stack handling to be able to delay error handling
  * apt-pkg/aptconfiguration.cc:
    - show a deprecation notice for APT::Acquire::Translation
  * apt-pkg/contrib/configuration.{cc,h}:
    - add a wrapper to match strings against configurable regex patterns
  * apt-pkg/contrib/fileutl.cc:
    - show notice about ignored file instead of being always silent
    - add a Dir::Ignore-Files-Silently list option to control the notice
  * apt-pkg/policy.h:
    - add another round of const& madness as the previous round accidentally
      NOT overrides the virtual GetCandidateVer() method (Closes: #587725)
  * apt-pkg/pkgcachegen.{cc,h}:
    - make the used MMap moveable (and therefore dynamic resizeable) by
      applying (some) mad pointer magic (Closes: #195018)

  [ Michael Vogt ]
  * apt-pkg/deb/dpkgpm.cc:
    - make the apt/term.log output unbuffered (thanks to Matt Zimmerman)

  [ Julian Andres Klode ]
  * methods/ftp.h:
    - Handle different logins on the same server (Closes: #586904).
  * apt-pkg/deb/deblistparser.cc:
    - Handle architecture wildcards (Closes: #547724).
  * apt-pkg/versionmatch.cc:
    - Support matching pins by regular expressions or glob() like patterns,
      regular expressions have to be put between to slashes; for example,
      /.*/.
  * apt-pkg/contrib/fileutl.cc:
    - Make FileFd replace files atomically in WriteTemp mode (for cache, etc).
  * debian/control:
    - Set Standards-Version to 3.9.0

 -- Michael Vogt <mvo@debian.org>  Fri, 09 Jul 2010 19:16:20 +0200

apt (0.7.26~exp7) experimental; urgency=low

  * apt-pkg/cachefile.h:
    - make pkgPolicy public again, libapt-pkg-perl (and probably
      others) get unhappy without that

 -- Michael Vogt <mvo@debian.org>  Thu, 10 Jun 2010 15:33:24 +0200

apt (0.7.26~exp6) experimental; urgency=low

  [ Michael Vogt ]
  * merge the remaining Ubuntu change:
    - on gpg verification failure warn and restore the last known
      good state
    - on failure display the IP of the server (useful for servers
      that use round robin DNS)
    - support Original-Maintainer in RewritePackageOrder
    - enable cdrom autodetection via libudev by default
    - show message about Vcs in use when apt-get source is run for
      packages maintained in a Vcs
    - better support transitional packages with mark auto-installed. 
      when the transitional package is in "oldlibs" the new package
      is not marked auto installed (same is true for section
      metapackages)
    - provide new "deb mirror://archive.foo/mirrors.list sid main"
      method expects a list of mirrors (generated on the server e.g.
      via geoip) and will use that, including cycle on failure
    - write apport crash file on package failure (disabled by default
      on debian until apport is available)
    - support mirror failure reporting (disabled by default on debian)
  
  [ David Kalnischkies ]
  * apt-pkg/deb/dpkgpm.cc:
    - write Disappeared also to the history.log
    - forward manual-installed bit on package disappearance
  * apt-pkg/deb/debsystem.cc:
    - add better config item for extended_states file
  * apt-pkg/pkgcache.h:
    - switch {,Install-}Size to unsigned long long
  * apt-pkg/depcache.cc:
    - do the autoremove mark process also for required packages to handle
      these illegally depending on lower priority packages (Closes: #583517)
    - try harder to find the other pseudo versions for autoremove multiarch
    - correct "Dangerous iterator usage" pointed out by cppcheck
    - deal with long long, not with int to remove 2GB Limit (LP: #250909)
    - deprecate AddSize with Multiplier as it is unused and switch to
      boolean instead to handle the sizes more gracefully.
    - switch i{Download,Usr}Size from double to (un)signed long long
  * apt-pkg/aptconfiguration.cc:
    - remove duplicate architectures in getArchitectures()
  * apt-pkg/indexrecords.{cc,h}:
    - backport forgotten Valid-Until patch from the obsolete experimental
      branch to prevent replay attacks better, thanks to Thomas Viehmann
      for the initial patch! (Closes: #499897)
    - add a constant Exists check for MetaKeys
  * apt-pkg/acquire-item.cc:
    - do not try PDiff if it is not listed in the Meta file
    - sent Last-Modified header also for Translation files
  * apt-pkg/cacheiterator.h:
    - let pkgCache::Iterator inherent std::iterator
  * ftparchive/writer.h:
    - add a virtual destructor to FTWScanner class (for cppcheck)
  * apt-pkg/cacheset.{cc,h}:
    - add simple wrapper around std::set for cache structures
    - move regex magic from apt-get to new FromRegEx method
    - move cmdline parsing from apt-cache to new FromCommandLine method
    - support special release-modifier 'installed' and 'candidate'
  * apt-pkg/contrib/cmdline.cc:
    - fix segfault in SaveInConfig caused by writing over char[] sizes
  * apt-pkg/pkgcache.cc:
    - get the best matching arch package from a group with FindPreferredPkg
  * cmdline/apt-cache.cc:
    - make the search multiarch compatible by using GrpIterator instead
    - use pkgCacheFile and the new CacheSets all over the place
    - add --target-release option (Closes: #115520)
    - accept pkg/release and pkg=version in show and co. (Closes: #236270)
    - accept package versions in the unmet command
  * cmdline/apt-get.cc:
    - use unsigned long long instead of double to store values it gets
  * apt-pkg/cachefile.{cc,h}:
    - split Open() into submethods to be able to build only parts
    - make the OpProgress optional in the Cache buildprocess
    - store also the SourceList we use internally for export
  * doc/apt.conf.5.xml:
    - document the new Valid-Until related options
  * apt-pkg/contrib/strutl.cc:
    - split StrToTime() into HTTP1.1 and FTP date parser methods and
      use strptime() instead of some self-made scanf mangling
    - use the portable timegm shown in his manpage instead of a strange
      looking code copycat from wget
  * ftparchive/writer.cc:
    - add ValidTime option to generate a Valid-Until header in Release file
  * apt-pkg/policy.cc:
    - get the candidate right for a not-installed pseudo package if
      his non-pseudo friend is installed
  * apt-pkg/indexcopy.cc:
    - move the gpg codecopy to a new method and use it also in methods/gpgv.cc

 -- Michael Vogt <mvo@debian.org>  Thu, 10 Jun 2010 14:02:22 +0200

apt (0.7.26~exp5) experimental; urgency=low

  [ David Kalnischkies ]
  * cmdline/apt-get.cc:
    - rerun dpkg-source in source if --fix-broken is given (Closes: #576752)
    - don't suggest held packages as they are installed (Closes: #578135)
    - handle multiple --{tar,diff,dsc}-only options correctly
    - show at the end of the install process a list of disappeared packages
  * cmdline/apt-cache.cc:
    - use GroupCount for package names in stats and add a package struct line
  * methods/rred.cc:
    - use the patchfile modification time instead of the one from the
      "old" file - thanks to Philipp Weis for noticing! (Closes: #571541)
  * debian/rules:
    - remove targets referring to CVS or arch as they are useless
    - use $(CURDIR) instead of $(pwd)
    - use dpkg-buildflags if available for CXXFLAGS
  * README.arch:
    - remove the file completely as it has no use nowadays
  * apt-pkg/depcache.cc:
    - be doublesure that the killer query is empty before starting reinstall
  * methods/gpgv.cc:
    - remove the keyrings count limit by using vector magic
  * contrib/mmap.cc:
    - clarify "MMap reached size limit" error message, thanks Ivan Masár!
  * doc/apt.ent
    - add entities for the current oldstable/stable/testing codenames
  * doc/sources.list.5.xml:
    - use stable-codename instead of stable in the examples (Closes: #531492)
  * doc/apt_preferences.5.xml:
    - adapt some examples here to use current codenames as well
    - add "NotAutomatic: yes" handling, thanks Osamu Aoki (Closes: #490347)
  * debian/libapt-pkg-doc.doc-base.cache:
    - remove yet another reference to the removed cache.sgml
  * doc/apt-get.8.xml:
    - do not say explicit target_release_{name,version,codename}, it should
      be clear by itself and 'man' can break lines again (Closes: #566166)
    - remove the gnome-apt reference as it is removed from unstable
  * apt-pkg/deb/dpkgpm.cc:
    - add 'disappear' to the known processing states, thanks Jonathan Nieder
  * apt-pkg/packagemanager.h:
    - export info about disappeared packages with GetDisappearedPackages()

  [ Michael Vogt ]
  * methods/http.{cc,h}:
    - code cleanup, use enums instead of magic ints
  
  [ Jari Aalto ]
  * debian/rules:
    - spell out some less known options to reduce manpage consultation-rate
    - Use POSIX command substitution: $(<command sequence>)
    - Remove EOL whitespace (Closes: #577804)

  [ Julian Andres Klode ]
  * apt-pkg/acquire-item.cc:
    - Fix pkgAcqFile::Custom600Headers() to always return something.
  

  [ Christian Perrier ]
  * Slovak translation update. Closes: #581159
  * Italian translation update. Closes: #581742
  * Swedish translation update. Closes: #592366

 -- Michael Vogt <mvo@debian.org>  Tue, 25 May 2010 16:01:42 +0200

apt (0.7.26~exp4) experimental; urgency=low

  [ David Kalnischkies ]
  * apt-pkg/depcache.cc:
    - rewrite the pseudo package reinstaller to be more intelligent
      in his package choices
  * apt-pkg/packagemanager.cc:
    - don't try to "unpack" pseudo packages twice
  * apt-pkg/contrib/fileutl.cc:
    - add a parent-guarded "mkdir -p" as CreateDirectory()
  * apt-pkg/acquire.{cc,h}:
    - add a delayed constructor with Setup() for success reporting
    - check for and create directories in Setup if needed instead of
      error out unfriendly in the Constructor (Closes: #523920, #525783)
    - optional handle a lock file in Setup()
  * apt-pkg/acquire-item.cc:
    - Acquire::ForceHash to force method for expected hash
  * cmdline/apt-get.cc:
    - remove the lock file handling and let Acquire take care of it instead
    - display MD5Sum in --print-uris if not forced to use another method
      instead of displaying the strongest available (Closes: #576420)
    - regex for package names executed on Grp- not PkgIterator
    - show non-candidates as fallback for virtual packages (Closes: #578385)
    - set also "all" to this version for pseudo packages in TryToChangeVer
  * apt-pkg/deb/dpkgpm.cc:
    - remove Chroot-Directory from files passed to install commands.
      Thanks to Kel Modderman for report & patch! (Closes: #577226)
  * ftparchive/writer.cc:
    - remove 999 chars Files and Checksums rewrite limit (Closes: #577759)
  * cmdline/apt-cache.cc:
    - align Installed and Candidate Version in policy so they can be compared
      easier, thanks Ralf Gesellensetter for the pointer! (Closes: #578657)
  * doc/apt.ent:
    - Add a note about APT_CONFIG in the -c description (Closes: #578267)
  * doc/po/de.po:
    - correct typos in german apt_preferences manpage, thanks Chris Leick!
  * apt-pkg/sourcelist.cc:
    - be less strict and accept [option=value] as well
  * apt-pkg/contrib/configuration.cc:
    - error out if #clear directive has no argument
  * doc/files.sgml:
    - sync documentation with status quo, regarding files/directories in
      use, extended_states and uri schemes.
  * doc/cache.sgml:
    - drop the file in favor of inplace documentation with doxygen
  * apt-pkg/pkgcache.h:
    - enhance the Groups ABI by providing a ID as the other structs does
    - check also the size of the Group struct then checking for the others

  [ Jari Aalto ]
  * cmdline/apt-get.cc:
    - replace backticks with single quotes around fix-broken command
      in the broken packages message. (Closes: #577168)
  * dselect/install:
    - modernize if-statements not to use 'x' (Closes: #577117)
    - replace backticks with POSIX $() (Closes: #577116)

  [ Michael Vogt ]
  * [ Abi break ] apt-pkg/acquire-item.{cc,h}:
    - add "IsIndexFile" to constructor of pkgAcqFile so that it sends
      the right cache control headers
  * cmdline/apt-get.cc:
    - fix crash when pkg.VersionList() is empty
  * apt-pkg/depcache.cc:
    - fix incorrect std::cout usage for debug output
  * test/libapt/getlanguages_test.cc:
    - Add test for Esperanto that has nocounty associated with them
      (LP: #560956)
  * apt-pkg/deb/debrecords.cc:
    - fix max tag buffer size (LP: #545336, closes: #578959)
  * debian/rules:
    - install html doxygen in libapt-pkg-doc 
  * debian/control:
    - build-depend on doxygen

  [ Julian Andres Klode ]
  * apt-pkg/contrib/weakptr.h:
    - add a class WeakPointable which allows one to register weak pointers to
      an object which will be set to NULL when the object is deallocated.
  * [ABI break] apt-pkg/acquire{-worker,-item,}.h:
    - subclass pkgAcquire::{Worker,Item,ItemDesc} from WeakPointable.
  * apt-pkg/pkgcache.cc:
    - Merge fix from David to correct handling in single-arch environments.
  * cmdline/apt-cache.cc:
    - Add a showauto command to apt-cache.
  * cmdline/apt-get.cc:
    - Add apt-get markauto and unmarkauto commands.

 -- Michael Vogt <mvo@debian.org>  Thu, 06 May 2010 09:32:54 +0200

apt (0.7.26~exp3) experimental; urgency=low

  [ Christian Perrier ]
  * German translation update. Closes: #571037
  * Spanish manpages translation update. Closes: #573293
  * Dutch translation update. Closes: #573946
  * Polish manpages translation update. Closes: #574558
  * Add "manpages-pl (<< 20060617-3~)" to avoid file conflicts with
    that package that was providing some manpages for APT utilities.

  [ David Kalnischkies ]
  * [BREAK] merge MultiArch-ABI. We don't support MultiArch,
    but we support the usage of the new ABI so libapt users
    can start to prepare for MultiArch (Closes: #536029)
  * Ignore :qualifiers after package name in build dependencies
    in the library by default, but try to honour them in apt-get
    as we have some sort of MultiArch support ready (Closes: #558103)
  * add translation of the manpages to PT (portuguese)
    Thanks to Américo Monteiro!
  * Switch to dpkg-source 3.0 (native) format
  * apt-pkg/depcache.cc:
    - remove Auto-Installed information from extended_states
      together with the package itself (Closes: #572364)
  * cmdline/apt-mark:
    - don't crash if no arguments are given (Closes: #570962)
  * debian/control:
    - remove some years old and obsolete Replaces
    - add automake/conf build-depends/conflicts as recommend by
      the autotools-dev README (Closes: #572615)
  * apt-pkg/contrib/mmap.{h,cc}:
    - add char[] fallback for filesystems without shared writable
      mmap() like JFFS2. Thanks to Marius Vollmer for writing
      and to Loïc Minier for pointing to the patch! (Closes: #314334)
  * doc/apt_preferences.5.xml:
    - fix two typos and be more verbose in the novice warning.
      Thanks to Osamu Aoki for pointing it out! (Closes: #567669)
    - fix a=sid vs. n=sid typo, thanks Ansgar Burchardt!
    - origin can be used to match a hostname (Closes: #352667)
    - remove wrong pin-priority is optional remark (Closes: #574944)
  * apt-pkg/deb/dpkgpm.cc:
    - fix error message construction in OpenLog()
    - if available store the Commandline in the history
  * cmdline/apt-get.cc:
    - add a --only-upgrade flag to install command (Closes: #572259)
    - fix memory leaks in error conditions in DoSource()
    - try version match in FindSrc first exact than fuzzy (LP: #551178)
  * apt-pkg/contrib/cmndline.cc:
    - save Commandline in Commandline::AsString for logging
  * apt-pkg/deb/debversion.cc:
    - consider absent of debian revision equivalent to 0 (Closes: #573592)
  * doc/makefile, doc/*:
    - generate subdirectories for building the manpages in on the fly
      depending on the po files we have.
  * apt-pkg/pkgcachegen.cc:
    - merge versions correctly even if multiple different versions
      with the same version number are available.
      Thanks to Magnus Holmgren for the patch! (Closes: #351056)
  * ftparchive/writer.cc:
    - write LongDescriptions if they shouldn't be included in Packages
      file into i18n/Translation-en by default.
  * doc/po/de.po:
    - correct a few typos in the german manpage translation.
      Thanks to Chris Leick and Georg Koppen! (Closes: #574962)
  * apt-pkg/contrib/strutl.cc:
    - convert all toupper calls to tolower_ascii for a little speedup

  [ Jean-Baptiste Lallement ]
  * apt-pkg/contrib/strutl.cc:
    - always escape '%' (LP: #130289) (Closes: #500560)
    - unescape '%' sequence only if followed by 2 hex digit
    - username/password are urlencoded in proxy string (RFC 3986)

  [ Julian Andres Klode ]
  * cmdline/apt-cache.cc:
    - Change behavior of showsrc to match the one of show (Closes: #512046).
  * cmdline/apt-key:
    - Honor Apt::GPGV::TrustedKeyring (Closes: #316390)
  * cmdline/apt-mark:
    - Use the new python-apt API (and conflict with python-apt << 0.7.93.2).
  * apt-inst/contrib/arfile.h:
    - Add public ARArchive::Members() which returns the list of members.
  * apt-pkg/policy.cc:
    - Always return a candidate if there is at least one version pinned > 0
      (Closes: #512318)
  * ftparchive/apt-ftparchive.cc:
    - Read default configuration (Closes: #383257)
  * debian/rules:
    - Fix the libraries name to be e.g. libapt-pkg4.9 instead of
      libapt-pkg-4.9.

  [ Michael Vogt ]
  * apt-pkg/deb/dpkgpm.cc:
    - fix backgrounding when dpkg runs (closes: #486222)
  * cmdline/apt-mark:
    - show error on incorrect aguments (LP: #517917), thanks to
      Torsten Spindler
  * cmdline/apt-get.cc:
    - if apt-get source foo=version or foo/distro can not be found,
      error out (LP: #502641)
  * apt-pkg/packagemanager.cc:
    - better debug output 
  * doc/examples/configure-index:
    - add missing Debug::pkgPackageManager option

 -- Michael Vogt <mvo@debian.org>  Thu, 01 Apr 2010 17:30:43 +0200

apt (0.7.26~exp2) experimental; urgency=low

  * fix crash when LANGUAGE is not set

 -- Michael Vogt <mvo@debian.org>  Thu, 18 Feb 2010 22:07:23 +0100

apt (0.7.26~exp1) experimental; urgency=low

  [ David Kalnischkies ]
  * [BREAK] add possibility to download and use multiply
    Translation files, configurable with Acquire::Translation
    (Closes: #444222, #448216, #550564)
  * Ignore :qualifiers after package name in build dependencies
    for now as long we don't understand them (Closes: #558103)
  * apt-pkg/contrib/mmap.{cc,h}:
    - extend it to have a growable flag - unused now but maybe...
  * apt-pkg/pkgcache.h:
    - use long instead of short for {Ver,Desc}File size,
      patch from Víctor Manuel Jáquez Leal, thanks! (Closes: #538917)
  * apt-pkg/acquire-item.cc:
    - allow also to skip the last patch if target is reached,
      thanks Bernhard R. Link! (Closes: #545699)
  * ftparchive/writer.{cc,h}:
    - add --arch option for packages and contents commands
    - if an arch is given accept only *_all.deb and *_arch.deb instead
      of *.deb. Thanks Stephan Bosch for the patch! (Closes: #319710)
    - add APT::FTPArchive::AlwaysStat to disable the too aggressive
      caching if versions are build multiply times (not recommend)
      Patch by Christoph Goehre, thanks! (Closes: #463260)
  * apt-pkg/deb/dpkgpm.cc:
    - stdin redirected to /dev/null takes all CPU (Closes: #569488)
      Thanks to Aurelien Jarno for providing (again) a patch!
  * buildlib/apti18n.h.in, po/makefile:
    - add ngettext support with P_()
  * aptconfiguration.cc:
    - include all existing Translation files in the Cache (Closes: 564137)
  * debian/control:
    - update with no changes to debian policy 3.8.4
  * doc/apt_preferences.5.xml:
    - explicitly warn against careless use (Closes: #567669)
  * debian/rules:
    - remove creation of empty dir /usr/share/apt
  * doc/apt-cdrom.8.xml:
    - fix typo spotted by lintian: proc(c)eed

  [ Ivan Masár ]
  * Slovak translation update. Closes: #568294
  
  [ Michael Vogt ]
  * [BREAK] merged lp:~mvo/apt/history
    - this writes a /var/log/apt/history tagfile that contains details
      from the transaction (complements term.log)
  * methods/http.cc:
    - add cache-control headers even if no cache is given to allow
      adding options for intercepting proxies
    - add Acquire::http::ProxyAutoDetect configuration that 
      can be used to call a external helper to figure out the 
      proxy configuration and return it to apt via stdout
      (this is a step towards WPAD and zeroconf/avahi support)
  * abicheck/
    - add new abitest tester using the ABI Compliance Checker from
      http://ispras.linuxfoundation.org/index.php/ABI_compliance_checker

  [ Robert Collins ]
  * Change the package index Info methods to allow apt-cache policy to be
    useful when using several different archives on the same host.
    (Closes: #329814, LP: #22354)

 -- Michael Vogt <mvo@debian.org>  Thu, 18 Feb 2010 16:11:39 +0100

apt (0.7.25.3ubuntu10) maverick; urgency=low

  [ Michael Vogt ]
  * debian/apt.conf.ubuntu:
    - no longer install (empty) apt.conf.d/01ubuntu
  * apt-pkg/deb/dpkgpm.cc:
    - make the apt/term.log output unbuffered (thanks to Matt Zimmerman)
    - fix FTBFS (LP: #600155)

  [ Matthias G. ]
  * apt-pkg/deb/dpkgpm.cc: 
    - Fix segmentation fault when /var/log/apt ist missing. LP: #535509

 -- Michael Vogt <michael.vogt@ubuntu.com>  Thu, 08 Jul 2010 09:37:03 +0200

apt (0.7.25.3ubuntu9) lucid-proposed; urgency=low

  * debian/apt.postinst:
    - do not fail if getent returns nothing useful (LP: #579647)
      thanks to Jean-Baptiste Lallement

 -- Michael Vogt <michael.vogt@ubuntu.com>  Fri, 14 May 2010 09:40:50 +0200

apt (0.7.25.3ubuntu8) lucid-proposed; urgency=low

  [ Loïc Minier ]
  * Use https:// in Vcs-Bzr URL.

  [ Michael Vogt ]
  * apt-pkg/deb/debrecords.cc:
    - fix max tag buffer size (LP: #545336, closes: #578959)
  * apt-pkg/indexfile.cc:
    - If no "_" is found in the language code, try to find a "."
      This is required for languages like Esperanto that have no
      county associated with them (LP: #560956)
      Thanks to "Aisano" for the fix

 -- Michael Vogt <michael.vogt@ubuntu.com>  Wed, 05 May 2010 10:33:46 +0200

apt (0.7.25.3ubuntu7) lucid; urgency=low

  Cherry pick fixes from the lp:~mvo/apt/mvo branch:

  [ Evan Dandrea ]
  * Remember hosts with general failures for
    https://wiki.ubuntu.com/NetworklessInstallationFixes (LP: #556831).
  
  [ Michael Vogt ]
  * improve debug output for Debug::pkgPackageManager

 -- Michael Vogt <michael.vogt@ubuntu.com>  Wed, 14 Apr 2010 20:30:03 +0200

apt (0.7.25.3ubuntu6) lucid; urgency=low

  * cmdline/apt-get.cc:
    - fix crash when pkg.VersionList() is empty (LP: #556056)

 -- Michael Vogt <michael.vogt@ubuntu.com>  Thu, 08 Apr 2010 21:13:25 +0200

apt (0.7.25.3ubuntu5) lucid; urgency=low

  [ David Kalnischkies ]
  * cmdline/apt-get.cc:
    - try version match in FindSrc first exact than fuzzy (LP: #551178)

  [ Jean-Baptiste Lallement ]
  * apt-pkg/contrib/strutl.cc:
    - always escape '%' (LP: #130289) (Closes: #500560)
    - unescape '%' sequence only if followed by 2 hex digit
    - username/password are urlencoded in proxy string (RFC 3986)

 -- Michael Vogt <michael.vogt@ubuntu.com>  Wed, 31 Mar 2010 21:59:42 +0200

apt (0.7.25.3ubuntu4) lucid; urgency=low

  [ David Kalnischkies ]
  * apt-pkg/deb/debversion.cc:
    - consider absent of debian revision equivalent to 0 (Closes: #573592)
      LP: #540228
  * cmdline/apt-get.cc, apt-pkg/cdrom.cc:
   - fix memory leaks in error conditions in DoSource()
  * apt-pkg/deb/dpkgpm.cc:
   - fix error message construction in OpenLog()
  
 -- Michael Vogt <michael.vogt@ubuntu.com>  Fri, 26 Mar 2010 16:57:49 +0100

apt (0.7.25.3ubuntu3) lucid; urgency=low

  * apt-pkg/indexfile.cc:
    - remove "cs" from languages that need the full langcode when
      downloading translations (thanks to Steve Langasek)

 -- Michael Vogt <michael.vogt@ubuntu.com>  Mon, 15 Mar 2010 09:42:39 +0100

apt (0.7.25.3ubuntu2) lucid; urgency=low

  [ Michael Vogt ]
  * abicheck/
    - add new abitest tester using the ABI Compliance Checker from
      http://ispras.linuxfoundation.org/index.php/ABI_compliance_checker
  * debian/apt.conf.autoremove:
    - add "oldlibs" to the APT::Never-MarkAuto-Sections as its used
      for transitional packages
  * apt-pkg/deb/dpkgpm.cc:
    - fix backgrounding when dpkg runs (closes: #486222)
  * cmdline/apt-mark:
    - show error on incorrect aguments (LP: #517917), thanks to
      Torsten Spindler
  * cmdline/apt-get.cc:
    - if apt-get source foo=version or foo/distro can not be found,
      error out (LP: #502641)
  * apt-pkg/indexfile.cc:
    - deal correctly with three letter langcodes (LP: #391409)
  * debian/apt.cron.daily:
    - do not look into admin users gconf anymore for the http proxy
      the user now needs to use the "Apply system-wide" UI in the
      gnome-control-center to set it
  * debian/apt.postinst:
    - add set_apt_proxy_from_gconf() and run that once on upgrade if
      there is no proxy configured already system-wide (LP: #432631)
      From that point on gnome-control-center will have to warn if
      the user makes changes to the proxy settings and does not apply
      them system wide

  [ Robert Collins ]
  * Change the package index Info methods to allow apt-cache policy to be
    useful when using several different archives on the same host.
    (Closes: #329814, LP: #22354)

 -- Michael Vogt <michael.vogt@ubuntu.com>  Fri, 12 Mar 2010 23:10:52 +0100

apt (0.7.25.3ubuntu1) lucid; urgency=low

  [ Michael Vogt ]
  * merged with the debian-sid branch
  * methods/http.cc:
    - add Acquire::http::ProxyAutoDetect configuration that 
      can be used to call a external helper to figure out the 
      proxy configuration and return it to apt via stdout
      (this is a step towards WPAD and zeroconf/avahi support)
  
  [ Ivan Masár ]
  * Slovak translation update. Closes: #568294

 -- Michael Vogt <michael.vogt@ubuntu.com>  Wed, 17 Feb 2010 23:33:32 +0100

apt (0.7.25.3) unstable; urgency=low

  [ Christian Perrier ]
  * Italian translation update. Closes: #567532

  [ David Kalnischkies ]
  * apt-pkg/contrib/macros.h:
    - install the header system.h with a new name to be able to use
      it in other headers (Closes: #567662)
  * cmdline/acqprogress.cc:
    - Set Mode to Medium so that the correct prefix is used.
      Thanks Stefan Haller for the patch! (Closes: #567304 LP: #275243)
  * ftparchive/writer.cc:
    - generate sha1 and sha256 checksums for dsc (Closes: #567343)
  * cmdline/apt-get.cc:
    - don't mark as manually if in download only (Closes: #468180)

 -- Michael Vogt <mvo@debian.org>  Mon, 01 Feb 2010 18:41:15 +0100

apt (0.7.25.2) unstable; urgency=low

  [ Michael Vogt ]
  * apt-pkg/contrib/cdromutl.cc:
    - fix UnmountCdrom() fails, give it a bit more time and try
      the umount again
  * apt-pkg/cdrom.cc:
    - fix crash in pkgUdevCdromDevices
  * methods/cdrom.cc:
    - fixes in multi cdrom setup code (closes: #549312)
    - add new "Acquire::cdrom::AutoDetect" config that enables/disables
      the dlopen of libudev for automatic cdrom detection. Off by default
      currently, feedback/testing welcome
  * cmdline/apt-cdrom.cc:
    - add new --auto-detect option that uses libudev to figure out
      the cdrom/mount-point
  * cmdline/apt-mark:
    - merge fix from Gene Cash that supports markauto for
      packages that are not in the extended_states file yet
      (closes: #534920)
  * ftparchive/writer.{cc,h}:
    - merge crash fix for apt-ftparchive on hurd, thanks to
      Samuel Thibault for the patch (closes: #566664)

  [ David Kalnischkies ]
  * apt-pkg/contrib/fileutl.cc:
    - Fix the newly introduced method GetListOfFilesInDir to not
      accept every file if no extension is enforced
      (= restore old behaviour). (Closes: #565213)
  * apt-pkg/policy.cc:
    - accept also partfiles with "pref" file extension as valid
  * apt-pkg/contrib/configuration.cc:
    - accept also partfiles with "conf" file extension as valid
  * doc/apt.conf.5.xml:
    - reorder description and split out syntax
    - add partfile name convention (Closes: #558348)
  * doc/apt_preferences.conf.5.xml:
    - describe partfile name convention also here
  * apt-pkg/deb/dpkgpm.cc:
    - don't segfault if term.log file can't be opened.
      Thanks Sam Brightman for the patch! (Closes: #475770)
  * doc/*:
    - replace the per language addendum with a global addendum
    - add a explanation why translations include (maybe) english
      parts to the new global addendum (Closes: #561636)
  * apt-pkg/contrib/strutl.cc:
    - fix malloc asseration fail with ja_JP.eucJP locale in
      apt-cache search. Thanks Kusanagi Kouichi! (Closes: #548884)

  [ Christian Perrier ]
  * French translation update

 -- Michael Vogt <mvo@debian.org>  Wed, 27 Jan 2010 16:16:10 +0100

apt (0.7.25.1) unstable; urgency=low

  [ Christian Perrier ]
  * French manpage translation update
  * Russian translation update by Yuri Kozlov
    Closes: #564171

  [Chris Leick]
  * spot & fix various typos in all manpages
  * German manpage translation update

  [ David Kalnischkies ]
  * cmdline/apt-cache.cc:
    - remove translatable marker from the "%4i %s\n" string
  * buildlib/po4a_manpage.mak:
    - instruct debiandoc to build files with utf-8 encoding
  * buildlib/tools.m4:
    - fix some warning from the buildtools
  * apt-pkg/acquire-item.cc:
    - add configuration PDiffs::Limit-options to not download
      too many or too big patches (Closes: #554349)
  * debian/control:
    - let all packages depend on ${misc:Depends}
  * share/*-archive.gpg:
    - remove the horrible outdated files. We already depend on
      the keyring so we don't need to ship our own version
  * cmdline/apt-key:
    - errors out if wget is not installed (Closes: #545754)
    - add --keyring option as we have now possibly many
  * methods/gpgv.cc:
    - pass all keyrings (TrustedParts) to gpgv instead of
      using only one trusted.gpg keyring (Closes: #304846)
  * methods/https.cc:
    - finally merge the rest of the patchset from Arnaud Ebalard
      with the CRL and Issuers options, thanks! (Closes: #485963)
  * apt-pkg/deb/debindexfile.cc, apt-pkg/pkgcachegen.cc:
    - add debug option Debug::pkgCacheGen

  [ Michael Vogt ]
  * cmdline/apt-get.cc:
    - merge fix for apt-get source pkg=version regression
      (closes: #561971)
  * po/ru.po:
    - merged updated ru.po, thanks to Yuri Kozlov (closes: #564171)

 -- Michael Vogt <mvo@debian.org>  Sat, 09 Jan 2010 21:52:36 +0100

apt (0.7.25ubuntu4) lucid; urgency=low

  * cmdline/apt-cdrom.cc:
    - make Acquire::cdrom::AutoDetect default, this can be
      turned off with "--no-auto-detect"
  * methods/http.cc:
    - add cache-control headers even if no cache is given to allow
      adding options for intercepting proxies

 -- Michael Vogt <michael.vogt@ubuntu.com>  Tue, 02 Feb 2010 16:58:59 -0800

apt (0.7.25ubuntu3) lucid; urgency=low

  * cmdline/apt-get.cc:
    - don't mark as manually if in download only (Closes: #468180)

 -- Michael Vogt <mvo@debian.org>  Mon, 01 Feb 2010 18:41:15 +0100

apt (0.7.25ubuntu2) lucid; urgency=low

  * Change history branch so that it does not break the 
    apt ABI for the pkgPackageManager interface
    (can be reverted on the next ABI break)

 -- Michael Vogt <michael.vogt@ubuntu.com>  Wed, 23 Dec 2009 10:14:16 +0100

apt (0.7.25ubuntu1) lucid; urgency=low

  * Merged from the mvo branch
  * merged from the lp:~mvo/apt/history branch

 -- Michael Vogt <michael.vogt@ubuntu.com>  Tue, 22 Dec 2009 09:44:08 +0100

apt (0.7.25) unstable; urgency=low

  [ Christian Perrier ]
  * Fix apt-ftparchive(1) wrt description of the "-o" option.
    Thanks to Dann Frazier for the patch. Closes: #273100
  * po/LINGUAS. Re-disable Hebrew. Closes: #534992
  * po/LINGUAS. Enable Asturian and Lithuanian
  * Fix typo in apt-cache.8.xml: nessasarily
  * Fix "with with" in apt-get.8.xml
  * Fix some of the typos mentioned by the german team
    Closes: #479997
  * Polish translation update by Wiktor Wandachowicz
    Closes: #548571
  * German translation update by Holger Wansing
    Closes: #551534
  * Italian translation update by Milo Casagrande
    Closes: #555797
  * Simplified Chinese translation update by Aron Xu 
    Closes: #558737
  * Slovak translation update by Ivan Masár
    Closes: #559277
  
  [ Michael Vogt ]
  * apt-pkg/packagemanager.cc:
    - add output about pre-depends configuring when debug::pkgPackageManager
      is used
  * methods/https.cc:
    - fix incorrect use of CURLOPT_TIMEOUT, closes: #497983, LP: #354972
      thanks to Brian Thomason for the patch
  * merge lp:~mvo/apt/netrc branch, this adds support for a
    /etc/apt/auth.conf that can be used to store username/passwords
    in a "netrc" style file (with the extension that it supports "/"
    in a machine definition). Based on the maemo git branch (Closes: #518473)
    (thanks also to Jussi Hakala and Julian Andres Klode)
  * apt-pkg/deb/dpkgpm.cc:
    - add "purge" to list of known actions
  * apt-pkg/init.h:
    - add compatibility with old ABI name until the next ABI break
  * merge segfault fix from Mario Sanchez Prada, many thanks
    (closes: #561109)

  [ Brian Murray ]
  * apt-pkg/depcache.cc, apt-pkg/indexcopy.cc:
    - typo fix (LP: #462328)
  
  [ Loïc Minier ]
  * cmdline/apt-key:
    - Emit a warning if removed keys keyring is missing and skip associated
      checks (LP: #218971)

  [ David Kalnischkies ]
  * apt-pkg/packagemanager.cc:
    - better debug output for ImmediateAdd with depth and why
    - improve the message shown for failing immediate configuration
  * doc/guide.it.sgml: moved to doc/it/guide.it.sgml
  * doc/po4a.conf: activate translation of guide.sgml and offline.sgml
  * doc/apt.conf.5.xml:
    - provide a few more details about APT::Immediate-Configure
    - briefly document the behaviour of the new https options
  * doc/sources.list.5.xml:
    - add note about additional apt-transport-methods
  * doc/apt-mark.8.xml:
    - correct showauto synopsis, thanks Andrew Schulman (Closes: #551440)
  * cmdline/apt-get.cc:
    - source should display his final pkg pick (Closes: #249383, #550952)
    - source doesn't need the complete version for match (Closes: #245250)
    - source ignores versions/releases if not available (Closes: #377424)
    - only warn if (free) space overflows (Closes: #522238)
    - add --debian-only as alias for --diff-only
  * methods/connect.cc:
    - display also strerror of "wicked" getaddrinfo errors
    - add AI_ADDRCONFIG to ai_flags as suggested by Aurelien Jarno
      in response to Bernhard R. Link, thanks! (Closes: #505020)
  * buildlib/configure.mak, buildlib/config.{sub,guess}:
    - remove (outdated) config.{sub,guess} and use the ones provided
      by the new added build-dependency autotools-dev instead
  * configure.in, buildlib/{xml,yodl,sgml}_manpage.mak:
    - remove the now obsolete manpage buildsystems
  * doc/{pl,pt_BR,es,it}/*.{sgml,xml}:
    - convert all remaining translation to the po4a system
  * debian/control:
    - drop build-dependency on docbook-utils and xmlto
    - add build-dependency on autotools-dev
    - bump policy to 3.8.3 as we have no outdated manpages anymore
  * debian/NEWS:
    - fix a typo in 0.7.24: Allready -> Already (Closes: #557674)
  * ftparchive/writer.{cc,h}:
    - add APT::FTPArchive::LongDescription to be able to disable them
  * apt-pkg/deb/debsrcrecords.cc:
    - use "diff" filetype for .debian.tar.* files (Closes: #554898)
  * methods/rred.cc:
    - rewrite to be able to handle even big patch files
    - adopt optional mmap+iovec patch from Morten Hustveit
      (Closes: #463354) which should speed up a bit. Thanks!
  * methods/http{,s}.cc
    - add config setting for User-Agent to the Acquire group,
      thanks Timothy J. Miller! (Closes: #355782)
    - add https options which default to http ones (Closes: #557085)
  * debian/apt.cron.daily:
    - check cache size even if we do nothing else otherwise, thanks
      Francesco Poli for patch(s) and patience! (Closes: #459344)
  * ftparchive/*:
    - fix a few typos in strings, comments and manpage,
      thanks Karl Goetz! (Closes: #558757)

  [ Carl Chenet ]
  * cmdline/apt-mark:
    - print an error if a new state file can't be created
      (Closes: #521289) and
    - exit nicely if python-apt is not installed (Closes: #521284)

  [ Chris Leick ]
  * doc/de: German translation of manpages (Closes: #552606)
  * doc/ various manpages:
    - correct various errors, typos and oddities (Closes: #552535)
  * doc/apt-secure.8.xml:
    - replace literal with emphasis tags in Archive configuration
  * doc/apt-ftparchive.1.xml:
    - remove informalexample tag which hides the programlisting
  * doc/apt-get.8.xml:
    - change equivalent "for" to "to the" (purge command)
    - clarify --fix-broken sentence about specifying packages

  [ Eugene V. Lyubimkin ]
  * apt-pkg/contib/strutl.h
    - Avoid extra inner copy in APT_MKSTRCMP and APT_MKSTRCMP2.
  * build infrastructure:
    - Bumped libapt version, excluded eglibc from SONAME. (Closes: #448249)

  [ Julian Andres Klode ]
  * doc/apt.conf.5.xml:
    - Deprecate unquoted values, string concatenation and explain what should
      not be written inside a value (quotes,backslash).
    - Restrict option names to alphanumerical characters and "/-:._+".
    - Deprecate #include, we have apt.conf.d nowadays which should be
      sufficient.
  * ftparchive/apt-ftparchive.cc:
    - Call setlocale() so translations are actually used.
  * debian/apt.conf.autoremove:
    - Add kfreebsd-image-* to the list (Closes: #558803)

 -- Michael Vogt <mvo@debian.org>  Tue, 15 Dec 2009 09:21:55 +0100

apt (0.7.24ubuntu1) lucid; urgency=low

  [ Michael Vogt ]
  * apt-pkg/deb/dpkgpm.cc:
    - include df -l output in the apport log as well (thanks to
      tjaalton)
  * apt-pkg/packagemanager.cc:
    - add output about pre-depends configuring when debug::pkgPackageManager
      is used
  * methods/https.cc:
    - fix incorrect use of CURLOPT_TIMEOUT, closes: #497983, LP: #354972
      thanks to Brian Thomason for the patch
  * merge lp:~mvo/apt/netrc branch, this adds support for a
    /etc/apt/auth.conf that can be used to store username/passwords
    in a "netrc" style file (with the extension that it supports "/"
    in a machine definition). Based on the maemo git branch.

  [ Brian Murray ]
  * apt-pkg/depcache.cc, apt-pkg/indexcopy.cc:
    - typo fix (LP: #462328)
  
 -- Michael Vogt <michael.vogt@ubuntu.com>  Mon, 14 Dec 2009 09:27:26 +0100

apt (0.7.24) unstable; urgency=low

  [ Nicolas François ]
  * Cleaned up the first patch draft from KURASAWA Nozomu to finally
    get po4a support for translating the man pages.
    Many thanks to both for this excellent work! (Closes: #441608)
  * doc/ja/*, doc/po/ja.po:
    - remove the old ja man page translation and replace it with
      the new po4a-powered translation by KURASAWA Nozomu.
  * doc/*.?.xml (manpages):
    - add contrib to author tags and also add refmiscinfo to fix warnings
  * doc/style.txt, buildlib/defaults.mak, buildlib/manpage.mak:
    - fix a few typos in the comments of this files

  [ Michael Vogt ]
  * apt-pkg/deb/dpkgpm.cc:
    - when tcgetattr() returns non-zero skip all pty magic 
      (thanks to Simon Richter, closes: #509866)
  * apt-inst/contrib/arfile.cc:
    - show propper error message for Invalid archive members

  [ David Kalnischkies ]
  * doc/Doxyfile.in:
    - update file with doxygen 1.6.1 (current unstable)
    - activate DOT_MULTI_TARGETS, it is default on since doxygen 1.5.9
  * buildlib/po4a_manpage.mak, doc/makefile, configure:
    - simplify the makefiles needed for po4a manpages
  * apt-pkg/contrib/configuration.cc:
    - add a helper to easily get a vector of strings from the config
  * apt-pkg/contrib/strutl.cc:
    - replace unknown multibytes with ? in UTF8ToCharset (Closes: #545208)
  * doc/apt-get.8.xml:
    - fix two little typos in the --simulate description. (Closes: #545059)
  * apt-pkg/aptconfiguration.cc, doc/apt.conf.5.xml:
    - add an order subgroup to the compression types to simplify reordering
      a bit and improve the documentation for this option group.
  * doc/apt.conf.5.xml:
    - document the Acquire::http::Dl-Limit option
    - try to be crystal clear about the usage of :: and {} (Closes: #503481)
  * doc/apt-cache.8.xml:
    - clarify the note for the pkgnames command (Closes: #547599)
  * doc/apt.ent, all man pages:
    - move the description of files to globally usable entities
  * doc/apt_preferences.5.xml:
    - document the new preferences.d folder (Closes: #544017)
  * methods/rred.cc:
    - add at the top without failing (by Bernhard R. Link, Closes: #545694)
  * buildlib/sizetable:
    - add amd64 for cross building (by Mikhail Gusarov, Closes: #513058)
  * debian/prerm:
    - remove file as nobody will upgrade from 0.4.10 anymore
  * debian/control:
    - remove gnome-apt suggestion as it was removed from debian
  * apt-pkg/deb/dpkgpm.cc, apt-pkg/packagemanager.cc, apt-pkg/orderlist.cc:
    - add and document _experimental_ options to make (aggressive)
      use of dpkg's trigger and configuration handling (Closes: #473461)
  * cmdline/apt-get.cc:
    - ignore versions that are not candidates when selecting a package
      instead of a virtual one (by Marius Vollmer, Closes: #547788)

  [ Christian Perrier ]
  * doc/fr/*, doc/po/fr.po:
    - remove the old fr man page translation and replace it with
      the new po4a-powered translation
  * doc/de: dropped (translation is too incomplete to be useful in
      the transition to the po4a-powered translations)

 -- Michael Vogt <mvo@debian.org>  Fri, 25 Sep 2009 19:57:25 +0200

apt (0.7.23.1ubuntu2) karmic; urgency=low

  [ Michael Vogt ]
  * debian/control:
    - fix Vcr-Bzr header

  [ Kees Cook ]
  * debian/apt.cron.daily:
    - fix quotes for use with "eval", thanks to Lars Ljung (LP: #449535).

 -- Michael Vogt <michael.vogt@ubuntu.com>  Thu, 15 Oct 2009 19:05:19 +0200

apt (0.7.23.1ubuntu1) karmic; urgency=low

  [ Matt Zimmerman ]
  * apt-pkg/deb/dpkgpm.cc:
    - Suppress apport reports on dpkg short reads (these I/O errors are not 
      generally indicative of a bug in the packaging)

  [ Loïc Minier ]
  * cmdline/apt-key:
    - Emit a warning if removed keys keyring is missing and skip associated
      checks (LP: #218971)

  [ Brian Murray ]
  * cmdline/apt-get.cc:
    - typo fix (LP: #370094)

  [ Michael Vogt ]
  * apt-pkg/deb/dpkgpm.cc:
    - when tcgetattr() returns non-zero skip all pty magic 
      (thanks to Simon Richter, closes: #509866)
  * apt-inst/contrib/arfile.cc:
    - show propper error message for Invalid archive members
  * apt-pkg/acquire-worker.cc:
    - show error details of failed methods
  * apt-pkg/contrib/fileutl.cc:
    - if a process aborts with signal, show signal number
  * methods/http.cc:
    - ignore SIGPIPE, we deal with EPIPE from write in 
      HttpMethod::ServerDie() (LP: #385144)
  * debian/apt.cron.daily:
    - if the timestamp is too far in the future, delete it 
      (LP: #135262)
  
  [ Merge ]
  * merged from debian, reverted the libdlopen-udev branch
    because its too late in the release process for this now
  * not merged the proxy behaviour change from 0.7.23 (that will
    be part of lucid)

 -- Michael Vogt <michael.vogt@ubuntu.com>  Wed, 23 Sep 2009 18:15:10 +0200

apt (0.7.23.1) unstable; urgency=low

  [ Michael Vogt ]
  * apt-pkg/pkgcache.cc:
    - do not set internel "needs-configure" state for packages in 
      triggers-pending state. dpkg will deal with the trigger and
      it if does it before we trigger it, dpkg will error out
      (LP: #414631)
  * apt-pkg/acquire-item.cc:
    - do not segfault on invalid items (closes: #544080)

 -- Michael Vogt <mvo@debian.org>  Fri, 28 Aug 2009 21:53:20 +0200

apt (0.7.23) unstable; urgency=low

  [ Eugene V. Lyubimkin ]
  * methods/{http,https,ftp}, doc/apt.conf.5.xml:
    - Changed and unified the code that determines which proxy to use. Now
      'Acquire::{http,ftp}::Proxy[::<host>]' options have the highest priority,
      and '{http,ftp}_proxy' environment variables are used only if options
      mentioned above are not specified.
      (Closes: #445985, #157759, #320184, #365880, #479617)
  
  [ David Kalnischkies ]
  * cmdline/apt-get.cc:
    - add APT::Get::HideAutoRemove=small to display only a short line
      instead of the full package list. (Closes: #537450)
    - ShowBroken() in build-dep (by Mike O'Connor, Closes: #145916)
    - check for statfs.f_type (by Robert Millan, Closes: #509313)
    - correct the order of picked package binary vs source in source
    - use SourceVersion instead of the BinaryVersion to get the source
      Patch by Matt Kraai, thanks! (Closes: #382826)
    - add pkg/archive and codename in source (Closes: #414105, #441178)
  * apt-pkg/contrib/strutl.cc:
    - enable thousand separator according to the current locale
      (by Luca Bruno, Closes: #223712)
  * doc/apt.conf.5.xml:
    - mention the apt.conf.d dir (by Vincent McIntyre, Closes: #520831)
  * apt-inst/contrib/arfile.cc:
    - use sizeof instead strlen (by Marius Vollmer, Closes: #504325)
  * doc/apt-mark.8.xml:
    - improve manpage based on patch by Carl Chenet (Closes: #510286)
  * apt-pkg/acquire-item.cc:
    - use configsettings for dynamic compression type use and order.
      Based on a patch by Jyrki Muukkonen, thanks! (LP: #71746)
  * apt-pkg/aptconfiguration.cc:
    - add default configuration for compression types and add lzma
      support. Order is now bzip2, lzma, gzip, none (Closes: #510526)
  * ftparchive/writer.cc:
    - add lzma support also here, patch for this (and inspiration for
      the one above) by Robert Millan, thanks!
  * apt-pkg/depcache.cc:
    - restore the --ignore-hold effect in the Is{Delete,Install}Ok hooks
  * doc/apt-get.8.xml:
    - update the source description to reflect what it actually does
      and how it can be used. (Closes: #413021)
  * methods/http.cc:
    - allow empty Reason-Phase in Status-Line to please squid,
      thanks Modestas Vainius for noticing! (Closes: #531157, LP: #411435)

  [ George Danchev ]
  * cmdline/apt-cache.cc:
    - fix a memory leak in the xvcg method (Closes: #511557)
  * apt-pkg/indexcopy.cc:
    - fix a memory leak then the Release file not exists (Closes: #511556)

 -- Michael Vogt <mvo@debian.org>  Thu, 27 Aug 2009 14:44:39 +0200

apt (0.7.22.2) unstable; urgency=low

  * debian/apt.cron.daily:
    - Make sure that VERBOSE is always set (Closes: #539366)
    - Script can be disabled by APT::Periodic::Enable=0 (Closes: #485476)
    - Support using debdelta to download packages (Closes: #532079)

 -- Julian Andres Klode <jak@debian.org>  Thu, 06 Aug 2009 12:17:19 +0200

apt (0.7.22.1) unstable; urgency=low

  [ Michael Vogt ]
  * cmdline/apt-get.cc:
    - honor APT::Get::Only-Source properly in FindSrc() (thanks to
      Martin Pitt for reporting the problem), also Closes: #535362.

  [ Julian Andres Klode ]
  * apt-pkg/contrib/mmap.cc:
    - Fix FTBFS on GNU/kFreeBSD by disabling DynamicMMap::Grow() on
      non-Linux architectures as it uses mremap (Closes: #539742).
  * apt-pkg/sourcelist.cc:
    - Only warn about missing sources.list if there is no sources.list.d
      and vice versa as only one of them is needed (Closes: #539731).
  * debian/control:
    - Add myself to Uploaders.
    - Increase Standards-Version to 3.8.2.0.

 -- Julian Andres Klode <jak@debian.org>  Mon, 03 Aug 2009 12:48:31 +0200

apt (0.7.22) unstable; urgency=low

  [ Christian Perrier ]
  * Documentation translations:
    - Fix a typo in apt-get(8) French translation. Closes: #525043
      Thanks to Guillaume Delacour for spotting it.
    - Updated apt.conf(5) manpgae French translation.
      Thanks to Aurélien Couderc.
  * Translations:
    - fr.po
    - sk.po. Closes: #525857 
    - ru.po. Closes: #526816
    - eu.po. Closes: #528985
    - zh_CN.po. Closes: #531390
    - fr.po
    - it.po. Closes: #531758
    - ca.po. Closes: #531921
    - de.po. Closes: #536430
  * Added translations
    - ast.po (Asturian by Marcos Alvareez Costales).
      Closes: #529007, #529730, #535328
  
  [ David Kalnischkies ]
  * [ABI break] support '#' in apt.conf and /etc/apt/preferences
    (closes: #189866)
  * [ABI break] Allow pinning by codename (closes: #97564)
  * support running "--simulate" as user
  * add depth information to the debug output and show what depends
    type triggers a autoinst (closes: #458389)
  * add Debug::pkgDepCache::Marker with more detailed debug output 
    (closes: #87520)
  * add Debug::pkgProblemResolver::ShowScores and make the scores
    adjustable
  * do not write state file in simulate mode (closes: #433007)
  * add hook for MarkInstall and MarkDelete (closes: #470035)
  * fix typo in apt-pkg/acquire.cc which prevents Dl-Limit to work
    correctly when downloading from multiple sites (Closes: #534752)
  * add the various foldmarkers in apt-pkg & cmdline (no code change)
  * versions with a pin of -1 shouldn't be a candidate (Closes: #355237)
  * prefer mmap as memory allocator in MMap instead of a static char
    array which can (at least in theory) grow dynamic
  * eliminate (hopefully all) segfaults in pkgcachegen.cc and mmap.cc
    which can arise if cache doesn't fit into the mmap (Closes: #535218)
  * display warnings instead of errors if the parts dirs doesn't exist

  [ Michael Vogt ]
  * honor the dpkg hold state in new Marker hooks (closes: #64141)
  * debian/apt.cron.daily:
    - if the timestamp is too far in the future, delete it
  * apt-pkg/acquire.cc:
    - make the max pipeline depth of the acquire queue configurable
      via Acquire::Max-Pipeline-Depth
  * apt-pkg/deb/dpkgpm.cc:
    - add Dpkg::UseIoNice boolean option to run dpkg with ionice -c3
      (off by default)
    - send "dpkg-exec" message on the status fd when dpkg is run
    - provide DPkg::Chroot-Directory config option (useful for testing)
    - fix potential hang when in a background process group
  * apt-pkg/algorithms.cc:
    - consider recommends when making the scores for the problem 
      resolver
  * apt-pkg/acquire-worker.cc:
    - show error details of failed methods
  * apt-pkg/contrib/fileutl.cc:
    - if a process aborts with signal, show signal number
  * methods/http.cc:
    - ignore SIGPIPE, we deal with EPIPE from write in 
      HttpMethod::ServerDie() (LP: #385144)
  * Only run Download-Upgradable and Unattended-Upgrades if the initial
    update was successful Closes: #341970
  * apt-pkg/indexcopy.cc:
    - support having CDs with no Packages file (just a Packages.gz)
      by not forcing a verification on non-existing files
     (LP: #255545)
    - remove the gettext from a string that consists entirely 
      of variables (LP: #56792)
  * apt-pkg/cacheiterators.h:
    - add missing checks for Owner == 0 in end()
  * apt-pkg/indexrecords.cc:
    - fix some i18n issues
  * apt-pkg/contrib/strutl.h:
    - add new strprintf() function to make i18n strings easier
    - fix compiler warning
  * apt-pkg/deb/debsystem.cc:
    - make strings i18n able 
  * fix problematic use of tolower() when calculating the version 
    hash by using locale independent tolower_ascii() function. 
    Thanks to M. Vefa Bicakci (LP: #80248)
  * build fixes for g++-4.4
  * cmdline/apt-mark:
    - add "showauto" option to show automatically installed packages
  * document --install-recommends and --no-install-recommends
    (thanks to Dereck Wonnacott, LP: #126180)
  * doc/apt.conf.5.xml:
    - merged patch from Aurélien Couderc to improve the text
      (thanks!)
  * [ABI] merged the libudev-dlopen branch, this allows to pass
    "apt-udev-auto" to Acquire::Cdrom::mount and the cdrom method will  
    dynamically find/mount the cdrom device (if libhal is available)

  [ Julian Andres Klode ]
  * apt-pkg/contrib/configuration.cc: Fix a small memory leak in
    ReadConfigFile.
  * Introduce support for the Enhances field. (Closes: #137583) 
  * Support /etc/apt/preferences.d, by adding ReadPinDir() (Closes: #535512)
  * configure-index: document Dir::Etc::SourceParts and some other options
    (Closes: #459605)
  * Remove Eugene V. Lyubimkin from uploaders as requested.
  * apt-pkg/contrib/hashes.cc, apt-pkg/contrib/md5.cc:
    - Support reading until EOF if Size=0 to match behaviour of
      SHA1Summation and SHA256Summation

  [ Osamu Aoki ]
  * Updated cron script to support backups by hardlinks and 
    verbose levels.  All features turned off by default. 
  * Added more error handlings.  Closes: #438803, #462734, #454989
  * Documented all cron script related configuration items in 
    configure-index.

  [ Dereck Wonnacott ]
  * apt-ftparchive might write corrupt Release files (LP: #46439)
  * Apply --important option to apt-cache depends (LP: #16947) 

  [ Otavio Salvador ]
  * Apply patch from Sami Liedes <sliedes@cc.hut.fi> to reduce the
    number of times we call progress bar updating and debugging
    configuration settings.
  * Apply patch from Sami Liedes <sliedes@cc.hut.fi> to avoid unecessary
    temporary allocations.

 -- Michael Vogt <mvo@debian.org>  Wed, 29 Jul 2009 19:16:22 +0200

apt (0.7.21ubuntu1) karmic; urgency=low

  * merged from the debian-sid bzr branch
  
  [ Christian Perrier ]
  * Documentation translations:
    - Fix a typo in apt-get(8) French translation. Closes: #525043
      Thanks to Guillaume Delacour for spotting it.
  * Translations:
    - fr.po
    - sk.po. Closes: #525857
    - ru.po. Closes: #526816
    - eu.po. Closes: #528985
    - zh_CN.po. Closes: #531390
    - fr.po
    - it.po. Closes: #531758
    - ca.po. Closes: #531921
  * Added translations
    - ast.po (Asturian by Marcos Alvareez Costales).
      Closes: #529007, #529730

  [ Michael Vogt ]
  * apt-pkg/acquire.cc:
    - make the (internal) max pipeline depth of the acquire queue
      configurable via Acquire::Max-Pipeline-Depth

 -- Michael Vogt <michael.vogt@ubuntu.com>  Tue, 09 Jun 2009 15:49:07 +0200

apt (0.7.21) unstable; urgency=low

  [ Christian Perrier ]
  * Translations:
    - bg.po. Closes: #513211
    - zh_TW.po. Closes: #513311
    - nb.po. Closes: #513843
    - fr.po. Closes: #520430
    - sv.po. Closes: #518070
    - sk.po. Closes: #520403
    - it.po. Closes: #522222
    - sk.po. Closes: #520403
  
  [ Jamie Strandboge ]
  * apt.cron.daily: catch invalid dates due to DST time changes
    in the stamp files

  [ Michael Vogt ]
  * methods/gpgv.cc:
    - properly check for expired and revoked keys (closes: #433091)
  * apt-pkg/contrib/strutl.cc:
    - fix TimeToStr i18n (LP: #289807)
  * [ABI break] merge support for http redirects, thanks to
    Jeff Licquia and Anthony Towns
  * [ABI break] use int for the package IDs (thanks to Steve Cotton)
  * apt-pkg/pkgcache.cc:
    - do not run "dpkg --configure pkg" if pkg is in trigger-awaited
      state (LP: #322955)
  * methods/https.cc:
    - add Acquire::https::AllowRedirect support
  * Clarify the --help for 'purge' (LP: #243948)
  * cmdline/apt-get.cc
    - fix "apt-get source pkg" if there is a binary package and
      a source package of the same name but from different 
      packages (LP: #330103)

  [ Colin Watson ]
  * cmdline/acqprogress.cc:
    - Call pkgAcquireStatus::Pulse even if quiet, so that we still get
      dlstatus messages on the status-fd (LP: #290234).

 -- Michael Vogt <mvo@debian.org>  Tue, 14 Apr 2009 14:12:51 +0200

apt (0.7.20.2ubuntu7) karmic; urgency=low

  * fix problematic use of tolower() when calculating the version 
    hash by using locale independant tolower_ascii() function. 
    Thanks to M. Vefa Bicakci (LP: #80248)
  * build fixes for g++-4.4
  * include dmesg output in apport package failures
  * include apt ordering into apport package failures

 -- Michael Vogt <michael.vogt@ubuntu.com>  Fri, 24 Apr 2009 10:14:01 +0200

apt (0.7.20.2ubuntu6) jaunty; urgency=low

  [ Jamie Strandboge ]
  * apt.cron.daily: catch invalid dates due to DST time changes
    in the stamp files (LP: #354793)

  [ Michael Vogt ]
  * methods/gpgv.cc:
    - properly check for expired and revoked keys (closes: #433091)
      LP: #356012

 -- Michael Vogt <michael.vogt@ubuntu.com>  Wed, 08 Apr 2009 22:39:50 +0200

apt (0.7.20.2ubuntu5) jaunty; urgency=low

  [ Colin Watson ]
  * cmdline/acqprogress.cc:
    - Call pkgAcquireStatus::Pulse even if quiet, so that we still get
      dlstatus messages on the status-fd (LP: #290234).
  
  [ Michael Vogt ]
  * debian/apt.cron.daily:
    - do not clutter cron mail with bogus gconftool messages 
      (LP: #223502)
    - merge fix for cache locking from debian (closes: #459344)
    - run update-apt-xapian-index (with ionice) to ensure that
      the index is up-to-date when synaptic is run (LP: #288797)

 -- Michael Vogt <michael.vogt@ubuntu.com>  Mon, 30 Mar 2009 13:22:28 +0200

apt (0.7.20.2ubuntu4) jaunty; urgency=low

  * ftparchive/cachedb.cc:
    - when apt-ftparchive clean is used, compact the database
      at the end (thanks to cprov)

 -- Michael Vogt <michael.vogt@ubuntu.com>  Thu, 26 Mar 2009 13:43:59 +0100

apt (0.7.20.2ubuntu3) jaunty; urgency=low

  * methods/mirror.cc:
    - when download the mirror file and the server is down,
      return a propper error message (LP: #278635)

 -- Michael Vogt <michael.vogt@ubuntu.com>  Thu, 19 Mar 2009 15:42:15 +0100

apt (0.7.20.2ubuntu2) jaunty; urgency=low

  * apt-pkg/deb/dpkgpm.cc:
    - revert termios patch (LP: #338514)
  * cmdline/apt-get.cc
    - fix "apt-get source pkg" if there is a binary package and
      a source package of the same name but from different 
      packages (LP: #330103)

 -- Michael Vogt <michael.vogt@ubuntu.com>  Mon, 09 Mar 2009 16:33:28 +0100

apt (0.7.20.2ubuntu1) jaunty; urgency=low

  [ Christian Perrier ]
  * Translations:
    - bg.po. Closes: #513211
    - zh_TW.po. Closes: #513311
    - nb.po. Closes: #513843
  
  [ Michael Vogt ]
  * merged from the debian-sid branch
  * [ABI break] merge support for http redirects, thanks to
    Jeff Licquia and Anthony Towns
  * [ABI break] use int for the package IDs (thanks to Steve Cotton)
  * apt-pkg/contrib/strutl.cc:
    - fix TimeToStr i18n (LP: #289807)
  * debian/apt.conf.autoremove:
    - readd "linux-image" (and friends) to the auto-remove
     blacklist
  * fix some i18n issues (thanks to  Gabor Kelemen)
    LP: #263089
  * apt-pkg/deb/dpkgpm.cc:
    - filter "ENOMEM" errors when creating apport reports 
  * cmdline/apt-get.cc:
    - fix "apt-get source pkg=ver" if binary name != source name
      (LP: #202219)
  * apt-pkg/indexrecords.cc:
    - fix some i18n issues
  * apt-pkg/contrib/strutl.h:
    - add new strprintf() function to make i18n strings easier
  * apt-pkg/dev/debsystem.cc:
    - add missing apti18n.h header
  * cmdline/apt-get.cc:
    - default to "false" for the "APT::Get::Build-Dep-Automatic"
      option (follow debian here)
  * apt-pkg/pkgcache.cc:
    - do not run "dpkg --configure pkg" if pkg is in trigger-awaited
      state (LP: #322955)
  * methods/https.cc:
    - add Acquire::https::AllowRedirect support
    - do not unlink files in partial/ (thanks to robbiew)

  [ Dereck Wonnacott ]
  * Clarify the --help for 'purge' (LP: #243948)

  [ Ian Weisser ]
  * /apt-pkg/deb/debsystem.cc:
    - add 'sudo' to the error message to "run 'dpkg --configure -a'"
      (LP: #52697)

 -- Michael Vogt <michael.vogt@ubuntu.com>  Mon, 09 Feb 2009 14:21:05 +0100

apt (0.7.20.2) unstable; urgency=medium

  [ Eugene V. Lyubimkin ]
  * Urgency set to medium due to RC bug fix.
  * doc/apt.ent, apt-get.8.xml:
    - Fix invalid XML entities. (Closes: #514402)

 -- Eugene V. Lyubimkin <jackyf.devel@gmail.com>  Sat, 07 Feb 2009 16:48:21 +0200

apt (0.7.20.1) unstable; urgency=low

  [ Michael Vogt ]
  * apt-pkg/pkgcachegen.cc:
    - fix apt-cache search for localized description 
      (closes: #512110)
  
  [ Christian Perrier ]
  * Translations:
    - fr.po: fix spelling error to "défectueux". Thanks to Thomas Péteul.

 -- Michael Vogt <mvo@debian.org>  Tue, 20 Jan 2009 09:35:05 +0100

apt (0.7.20) unstable; urgency=low

  [ Eugene V. Lyubimkin ]
  * debian/changelog:
    - Fixed place of 'merged install-recommends and install-task branches'
      from 0.6.46.1 to 0.7.0. (Closes: #439866)
  * buildlib/config.{sub,guess}:
    - Renewed. This fixes lintian errors.
  * doc/apt.conf.5.xml, debian/apt-transport-https:
    - Documented briefly 'Acquire::https' group of options. (Closes: #507398)
    - Applied patch from Daniel Burrows to document 'Debug' group of options.
      (Closes: #457265)
    - Mentioned 'APT::Periodic' and 'APT::Archives' groups of options.
      (Closes: #438559)
    - Mentioned '/* ... */' comments. (Closes: #507601)
  * doc/examples/sources.list:
    - Removed obsolete commented non-us deb-src entry, replaced it with
      'deb-src security.debian.org' one. (Closes: #411298)
  * apt-pkg/contrib/mmap.cc:
    - Added instruction how to work around MMap error in MMap error message.
      (Closes: #385674, 436028)
  * COPYING:
    - Actualized. Removed obsolete Qt section, added GPLv2 clause.
      (Closes: #440049, #509337)

  [ Michael Vogt ]
  * add option to "apt-get build-dep" to mark the needed 
    build-dep packages as automatic installed. 
    This is controlled via the value of
    APT::Get::Build-Dep-Automatic and is set "false" by default.  
    Thanks to Aaron Haviland, closes: #448743
  * apt-inst/contrib/arfile.cc:
    - support members ending with '/' as well (thanks to Michal Cihr,
      closes: #500988)

  [ Christian Perrier ]
  * Translations:
    - Finnish updated. Closes: #508449 
    - Galician updated. Closes: #509151
    - Catalan updated. Closes: #509375
    - Vietnamese updated. Closes: #509422
    - Traditional Chinese added. Closes: #510664
    - French corrected (remove awful use of first person) 

 -- Michael Vogt <mvo@debian.org>  Mon, 05 Jan 2009 08:59:20 +0100

apt (0.7.19ubuntu1) jaunty; urgency=low

  * merge from debian

 -- Michael Vogt <michael.vogt@ubuntu.com>  Mon, 24 Nov 2008 10:52:20 +0100

apt (0.7.19) unstable; urgency=low

  [ Eugene V. Lyubimkin ]
  * doc/sources.list.5.xml:
    - Mentioned allowed characters in file names in /etc/apt/sources.list.d.
      Thanks to Matthias Urlichs. (Closes: #426913)
  * doc/apt-get.8.xml:
    - Explicitly say that 'dist-upgrade' command may remove packages.
    - Included '-v'/'--version' as a command to synopsis.
  * cmdline/apt-cache.cc:
    - Advanced built-in help. Patch by Andre Felipe Machado. (Closes: #286061)
    - Fixed typo 'GraphVis' -> 'GraphViz'. (Closes: #349038)
    - Removed asking to file a release-critical bug against a package if there
      is a request to install only one package and it is not installable.
      (Closes: #419521)

  [ Michael Vogt ]
    - fix SIGHUP handling (closes: #463030)

  [ Christian Perrier ]
  * Translations:
    - French updated
    - Bulgarian updated. Closes: #505476
    - Slovak updated. Closes: #505483
    - Swedish updated. Closes: #505491
    - Japanese updated. Closes: #505495
    - Korean updated. Closes: #505506
    - Catalan updated. Closes: #505513
    - British English updated. Closes: #505539
    - Italian updated. Closes: #505518, #505683
    - Polish updated. Closes: #505569
    - German updated. Closes: #505614
    - Spanish updated. Closes: #505757
    - Romanian updated. Closes: #505762
    - Simplified Chinese updated. Closes: #505727
    - Portuguese updated. Closes: #505902
    - Czech updated. Closes: #505909
    - Norwegian Bokmål updated. Closes: #505934
    - Brazilian Portuguese updated. Closes: #505949
    - Basque updated. Closes: #506085
    - Russian updated. Closes: #506452 
    - Marathi updated. 
    - Ukrainian updated. Closes: #506545 

 -- Michael Vogt <mvo@debian.org>  Mon, 24 Nov 2008 10:33:54 +0100

apt (0.7.18) unstable; urgency=low

  [ Christian Perrier ]
  * Translations:
    - French updated
    - Thai updated. Closes: #505067

  [ Eugene V. Lyubimkin ]
  * doc/examples/configure-index:
    - Removed obsoleted header line. (Closes: #417638)
    - Changed 'linux-kernel' to 'linux-image'.
  * doc/sources.list.5.xml:
    - Fixed typo and grammar in 'sources.list.d' section. Thanks to
      Timothy G Abbott <tabbott@MIT.EDU>. (Closes: #478098)
  * doc/apt-get.8.xml:
    - Advanced descriptions for 'remove' and 'purge' options.
      (Closes: #274283)
  * debian/rules:
    - Target 'apt' need to depend on 'build-doc'. Thanks for Peter Green.
      Fixes FTBFS. (Closes: #504181)

  [ Michael Vogt ]
  * fix depend on libdb4.4 (closes: #501253)

 -- Michael Vogt <mvo@debian.org>  Fri, 07 Nov 2008 22:13:39 +0100

apt (0.7.17) unstable; urgency=low

  [ Eugene V. Lyubimkin ]
  * debian/control:
    - 'Vcs-Bzr' field is official, used it.
    - Bumped 'Standards-Version' to 3.8.0, no changes needed.
    - Actualized 'Uploaders' field.
  * doc/:
    - Substituded 'apt-archive' with 'apt-ftparchive' in docs.
      Patch based on work of Andre Felipe Machado. (Closes: #350865)
    - Mentioned '/<release>' and '=<version>' for 'apt-get install' and
      '=<version>' for 'apt-get source' in apt-get manpage. Patch based on
      work of Andre Felipe Machado. (Closes: #399673)
    - Mentioned more short options in the apt-get manpage. Documented 'xvcg'
      option in the apt-cache manpage. The part of patch by Andre Felipe
      Machado. (Closes: #176106, #355945)
    - Documented that 'apt-get install' command should be used for upgrading
      some of installed packages. Based on patch by Nori Heikkinen and
      Andre Felipe Machado. (Closes: #267087)
    - Mentioned 'apt_preferences(5)' in apt manpage. (Closes: #274295)
    - Documented 'APT::Default-Release' in apt.conf manpage. (Closes: #430399)
    - APT::Install-Recommends is now true by default, mentioned this in
      configure-index example. (Closes: #463268)
    - Added 'APT::Get::AllowUnauthenticated' to configure-index example.
      (Closes: #320225)
    - Documented '--no-install-recommends' option in apt-get manpage.
      (Closes: #462962)
    - Documented 'Acquire::PDiffs' in apt.conf manpage. (Closes: #376029)
    - Added 'copy', 'rsh', 'ssh' to the list of recognized URI schemes in
      sources.list manpage, as they are already described under in the manpage.
    - Removed notice that ssh/rsh access cannot use password authentication
      from sources.list manpage. Thanks to Steffen Joeris. (Closes: #434894)
    - Added '(x)' to some referrings to manpages in apt-get manpage. Patch by
      Andre Felipe Machado. (Closes: #309893)
    - Added 'dist-upgrade' apt-get synopsis in apt-get manpage.
      (Closes: #323866)

 -- Michael Vogt <mvo@debian.org>  Wed, 05 Nov 2008 13:14:56 +0100

apt (0.7.17~exp4) experimental; urgency=low

  * debian/rules:
    - Fixed lintian warnings "debian/rules ignores make errors".
  * debian/control:
    - Substituted outdated "Source-Version" fields with "binary:Version".
    - Added 'python-apt' to Suggests, as apt-mark need it for work.
    - Drop Debian revision from 'doc-base' build dependency, this fixes
      appropriate lintian warning.
  * debian/libapt-pkg-doc.doc-base.*:
    - Changed section: from old 'Devel' to 'Debian'. This fixes appropriate
      lintian warnings.
  * debian/{postrm,prerm,preinst}:
    - Added 'set -e', fixes lintian warnings
      'maintainer-script-ignores-error'.
  * dselect/makefile:
    - Removed unneeded 'LOCAL' entry. This allows cleaning rule to run smoothly.
  * share/lintian-overrides:
    - Added with override of 'apt must depend on python'. Script 'apt-mark'
      needs apt-python for working and checks this on fly. We don't want
      python in most cases.
  * cmdline/apt-key:
    - Added 'unset GREP_OPTIONS' to the script. This prevents 'apt-key update'
      failure when GREP_OPTIONS contains options that modify grep output.
      (Closes: #428752)

 -- Eugene V. Lyubimkin <jackyf.devel@gmail.com>  Fri, 31 Oct 2008 23:45:17 +0300

apt (0.7.17~exp3) experimental; urgency=low

  * apt-pkg/acquire-item.cc:
    - fix a merge mistake that prevents the fallback to the 
      uncompressed 'Packages' to work correctly (closes: #409284)

 -- Michael Vogt <mvo@debian.org>  Wed, 29 Oct 2008 09:36:24 +0100

apt (0.7.17~exp2) experimental; urgency=low

  [ Eugene V. Lyubimkin ]
  * apt-pkg/acquire-item.cc:
    - Added fallback to uncompressed 'Packages' if neither 'bz2' nor 'gz'
      available. (Closes: #409284)
  * apt-pkg/algorithm.cc:
    - Strip username and password from source URL in error message.
      (Closes: #425150)
  
  [ Michael Vogt ]
  * fix various -Wall warnings

 -- Michael Vogt <mvo@debian.org>  Tue, 28 Oct 2008 18:06:38 +0100

apt (0.7.17~exp1) experimental; urgency=low

  [ Luca Bruno ]
  * Fix typos:
    - apt-pkg/depcache.cc
  * Fix compilation warnings:
    - apt-pkg/acquire.cc
    - apt-pkg/versionmatch.cc
  * Compilation fixes and portability improvement for compiling APT against non-GNU libc
    (thanks to Martin Koeppe, closes: #392063):
    - buildlib/apti18n.h.in:
      + textdomain() and bindtextdomain() must not be visible when --disable-nls
    - buildlib/inttypes.h.in: undefine standard int*_t types
    - Append INTLLIBS to SLIBS:
      + cmdline/makefile
      + ftparchive/makefile
      + methods/makefile
  * doc/apt.conf.5.xml:
    - clarify whether configuration items of apt.conf are case-sensitive
      (thanks to Vincent McIntyre, closes: #345901)

 -- Luca Bruno <lethalman88@gmail.com>  Sat, 11 Oct 2008 09:17:46 +0200

apt (0.7.16) unstable; urgency=low

  [ Luca Bruno ]
  * doc/apt-cache.8.xml:
    - search command uses POSIX regex, and searches for virtual packages too
      (closes: #277536)
  * doc/offline.sgml: clarify remote and target hosts
    (thanks to Nikolaus Schulz, closes: #175940)
  * Fix several typos in docs, translations and debian/changelog
    (thanks to timeless, Nicolas Bonifas and Josh Triplett,
    closes: #368665, #298821, #411532, #431636, #461458)
  * Document apt-key finger and adv commands
    (thanks to Stefan Schmidt, closes: #350575)
  * Better documentation for apt-get --option
    (thanks to Tomas Pospisek, closes: #386579)
  * Retitle the apt-mark.8 manpage (thanks to Justin Pryzby, closes: #471276)
  * Better documentation on using both APT::Default-Release and
    /etc/apt/preferences (thanks to Ingo Saitz, closes: #145575)
  
  [ Michael Vogt ]
  * doc/apt-cache.8.xml:
    - add missing citerefentry

 -- Michael Vogt <mvo@debian.org>  Fri, 10 Oct 2008 23:44:50 +0200

apt (0.7.15) unstable; urgency=low

  * Upload to unstable

 -- Michael Vogt <mvo@debian.org>  Sun, 05 Oct 2008 13:23:47 +0200

apt (0.7.15~exp3) experimental; urgency=low

  [Daniel Burrows]
  * apt-pkg/deb/dpkgpm.cc:
    - Store the trigger state descriptions in a way that does not break
      the ABI.  The approach taken makes the search for a string O(n) rather
      than O(lg(n)), but since n == 4, I do not consider this a major
      concern.  If it becomes a concern, we can sort the static array and
      use std::equal_range().  (Closes: #499322)

  [ Michael Vogt ]
  * apt-pkg/packagemanager.cc, apt-pkg/deb/dpkgpm.cc:
    - move the state file writting into the Go() implementation
      of dpkgpm (closes: #498799)
  * apt-pkg/algorithms.cc:
    - fix simulation performance drop (thanks to Ferenc Wagner
      for reporting the issue)

 -- Michael Vogt <mvo@debian.org>  Wed, 01 Oct 2008 18:09:49 +0200

apt (0.7.15~exp2) experimental; urgency=low

  [ Michael Vogt ]
  * apt-pkg/pkgcachegen.cc:
    - do not add multiple identical descriptions for the same 
      language (closes: #400768)

  [ Program translations ]
  * Catalan updated. Closes: #499462

 -- Michael Vogt <mvo@debian.org>  Tue, 23 Sep 2008 07:29:59 +0200

apt (0.7.15~exp1) experimental; urgency=low

  [ Christian Perrier ]
  * Fix typo in cron.daily script. Closes: #486179

  [ Program translations ]
  * Traditional Chinese updated. Closes: #488526
  * German corrected and completed. Closes: #490532, #480002, #498018
  * French completed
  * Bulgarian updated. Closes: #492473
  * Slovak updated. Closes: #492475
  * Galician updated. Closes: #492794
  * Japanese updated. Closes: #492975
  * Fix missing space in Greek translation. Closes: #493922
  * Greek updated.
  * Brazilian Portuguese updated.
  * Basque updated. Closes: #496754
  * Romanian updated. Closes: #492773, #488361
  * Portuguese updated. Closes: #491790
  * Simplified Chinese updated. Closes: #489344
  * Norwegian Bokmål updated. Closes: #480022
  * Czech updated. Closes: #479628, #497277
  * Korean updated. Closes: #464515
  * Spanish updated. Closes: #457706
  * Lithuanian added. Closes: #493328
  * Swedish updated. Closes: #497496
  * Vietnamese updated. Closes: #497893
  * Portuguese updated. Closes: #498411
  * Greek updated. Closes: #498687
  * Polish updated.

  [ Michael Vogt ]
  * merge patch that enforces stricter https server certificate
    checking (thanks to Arnaud Ebalard, closes: #485960)
  * allow per-mirror specific https settings
    (thanks to Arnaud Ebalard, closes: #485965)
  * add doc/examples/apt-https-method-example.cof
    (thanks to Arnaud Ebalard, closes: #485964)
  * apt-pkg/depcache.cc:
    - when checking for new important deps, skip critical ones
      (closes: #485943)
  * improve apt progress reporting, display trigger actions
  * add DPkg::NoTriggers option so that applications that call
    apt/aptitude (like the installer) defer trigger processing
    (thanks to Joey Hess)
  * doc/makefile:
    - add examples/apt-https-method-example.conf
  
 -- Michael Vogt <mvo@debian.org>  Tue, 16 Sep 2008 21:27:03 +0200

apt (0.7.14ubuntu7) jaunty; urgency=low

  * cmdline/apt-cache.cc:
    - remove the gettext from a string that consists entirely 
      of variables (LP: #56792)
  * apt-pkg/deb/dpkgpm.cc:
    - fix potential hang when in a backgroud process group

 -- Michael Vogt <michael.vogt@ubuntu.com>  Tue, 28 Oct 2008 21:09:12 +0100

apt (0.7.14ubuntu6) intrepid; urgency=low

  * debian/apt.conf.autoremove:
    - remove "linux-image" (and friends) from the auto-remove
      blacklist. we have the kernel fallback infrastructure now
      in intrepid (thanks to BenC)
  * apt-pkg/indexcopy.cc:
    - support having CDs with no Packages file (just a Packages.gz)
      by not forcing a verification on non-existing files
     (LP: #255545)
  * apt-pkg/deb/dpkgpm.cc:
    - improve the filtering for duplicated apport reports (thanks
      to seb128 for pointing that problem out)
    - do not report disk full errors from dpkg via apport

 -- Michael Vogt <michael.vogt@ubuntu.com>  Thu, 07 Aug 2008 16:28:05 +0200

apt (0.7.14ubuntu5) intrepid; urgency=low

  * fix various -Wall warnings
  * make "apt-get build-dep" installed packages marked automatic
    by default. This can be changed by setting the value of
    APT::Get::Build-Dep-Automatic to false (thanks to Aaron 
    Haviland, closes: #44874, LP: #248268)

 -- Michael Vogt <michael.vogt@ubuntu.com>  Wed, 06 Aug 2008 14:00:51 +0200

apt (0.7.14ubuntu4) intrepid; urgency=low

  [ Michael Vogt ]
  * apt-pkg/deb/dpkgpm.cc:
    - fix uninitialized variable that caused no apport reports
      to be written sometimes (thanks to Matt Zimmerman)
  * merge patch that enforces stricter https server certificate
    checking (thanks to Arnaud Ebalard, closes: #485960)
  * allow per-mirror specific https settings
    (thanks to Arnaud Ebalard, closes: #485965)
  * add doc/examples/apt-https-method-example.cof
    (thanks to Arnaud Ebalard, closes: #485964)
  * add DPkg::NoTriggers option so that applications that call
    apt/aptitude (like the installer) defer trigger processing
    (thanks to Joey Hess) 
  * document --install-recommends and --no-install-recommends
    (thanks to Dereck Wonnacott, LP: #126180)
  
  [ Dereck Wonnacott ]
  * apt-ftparchive might write corrupt Release files (LP: #46439)
  * Apply --important option to apt-cache depends (LP: #16947) 

 -- Michael Vogt <michael.vogt@ubuntu.com>  Tue, 05 Aug 2008 10:10:49 +0200

apt (0.7.14ubuntu3) intrepid; urgency=low

  [ Otavio Salvador ]
  * Apply patch to avoid truncating of arbitrary files. Thanks to Bryan
    Donlan <bdonlan@fushizen.net> for the patch. Closes: #482476
  * Avoid using dbus if dbus-daemon isn't running. Closes: #438803

  [ Michael Vogt ]
  * apt-pkg/deb/dpkgpm.cc:
    - improve apt progress reporting, display trigger actions
  * apt-pkg/depcache.cc:
    - when checking for new important deps, skip critical ones
      (LP: #236360)
  
 -- Michael Vogt <michael.vogt@ubuntu.com>  Tue, 03 Jun 2008 17:27:07 +0200

apt (0.7.14ubuntu2) intrepid; urgency=low

  * debian/control:
    - fix FTBFS by adding missing intltool dependency 

 -- Michael Vogt <michael.vogt@ubuntu.com>  Fri, 09 May 2008 13:50:22 +0200

apt (0.7.14) unstable; urgency=low

  [ Christian Perrier ]
  * Mark a message from dselect backend as translatable
    Thanks to Frédéric Bothamy for the patch
    Closes: #322470

  [ Program translations ]
  * Simplified Chinese updated. Closes: #473360
  * Catalan fixes. Closes: #387141
  * Typo fix in Greek translation. Closes: #479122
  * French updated.
  * Thai updated. Closes: #479313
  * Italian updated. Closes: #479326
  * Polish updated. Closes: #479342
  * Bulgarian updated. Closes: #479379
  * Finnish updated. Closes: #479403
  * Korean updated. Closes: #479426
  * Basque updated. Closes: #479452
  * Vietnamese updated. Closes: #479748
  * Russian updated. Closes: #479777, #499029
  * Galician updated. Closes: #479792
  * Portuguese updated. Closes: #479847
  * Swedish updated. Closes: #479871
  * Dutch updated. Closes: #480125
  * Kurdish added. Closes: #480150
  * Brazilian Portuguese updated. Closes: #480561
  * Hungarian updated. Closes: #480662

  [ Otavio Salvador ]
  * Apply patch to avoid truncating of arbitrary files. Thanks to Bryan
    Donlan <bdonlan@fushizen.net> for the patch. Closes: #482476
  * Avoid using dbus if dbus-daemon isn't running. Closes: #438803
  
  [ Michael Vogt ]
  * debian/apt.cron.daily:
    - apply patch based on the ideas of Francesco Poli for better 
      behavior when the cache can not be locked (closes: #459344)

 -- Michael Vogt <mvo@debian.org>  Wed, 28 May 2008 15:19:12 +0200

apt (0.7.13) unstable; urgency=low

  [ Otavio Salvador ]
  * Add missing build-depends back from build-depends-indep field.
    Closes: #478231
  * Make cron script quiet if cache is locked. Thanks to Ted Percival
    <ted@midg3t.net> for the patch. Closes: #459344
  * Add timeout support for https. Thanks to Andrew Martens
    <andrew.martens@strangeloopnetworks.com> for the patch.

  [ Goswin von Brederlow ]
  * Add support for --no-download on apt-get update. Closes: #478517
  
  [ Program translations ]
    - Vietnamese updated. Closes: #479008
    
 -- Otavio Salvador <otavio@debian.org>  Fri, 02 May 2008 14:46:00 -0300

apt (0.7.12) unstable; urgency=low

  [ Michael Vogt ]
  * cmdline/apt-key:
    - add support for a master-keyring that contains signing keys
      that can be used to sign the archive signing keys. This should
      make key-rollover easier.
  * apt-pkg/deb/dpkgpm.cc:
    - merged patch from Kees Cook to fix anoying upper-case display
      on amd64 in sbuild
  * apt-pkg/algorithms.cc: 
    - add APT::Update::Post-Invoke-Success script slot
    - Make the breaks handling use the kill list. This means, that a
      Breaks: Pkg (<< version) may put Pkg onto the remove list.
  * apt-pkg/deb/debmetaindex.cc:
    - add missing "Release" file uri when apt-get update --print-uris
      is run
  * methods/connect.cc:
    - remember hosts with Resolve failures or connect Timeouts
  * cmdline/apt-get.cc:
    - fix incorrect help output for -f (LP: #57487)
    - do two passes when installing tasks, first ignoring dependencies,
      then resolving them and run the problemResolver at the end
      so that it can correct any missing dependencies
  * debian/apt.cron.daily:
    - sleep random amount of time (default within 0-30min) before
      starting the upate to hit the mirrors less hard
  * doc/apt_preferences.5.xml:
    - fix typo
  * added debian/README.source

  [ Christian Perrier ]
  * Fix typos in manpages. Thanks to Daniel Leidert for the fixes
    Closes: #444922
  * Fix syntax/copitalisation in some messages. Thanks to Jens Seidel
    for pointing this and providing the patch.
    Closes: #466845
  * Fix Polish offline translation. Thanks to Robert Luberda for the patch
    and apologies for applying it very lately. Closes: #337758
  * Fix typo in offline.sgml. Closes: #412900

  [ Program translations ]
    - German updated. Closes: #466842
    - Swedish updated.
    - Polish updated. Closes: #469581
    - Slovak updated. Closes: #471341
    - French updated.
    - Bulgarian updated. Closes: #448492
    - Galician updated. Closes: #476839
  
  [ Daniel Burrows ]
  * apt-pkg/depcache.cc:
    - Patch MarkInstall to follow currently satisfied Recommends even
      if they aren't "new", so that we automatically force upgrades
      when the version of a Recommends has been tightened.  (Closes: #470115)
    - Enable more complete debugging information when Debug::pkgAutoRemove
      is set.
  * apt-pkg/contrib/configuration.cc
    - Lift the 1024-byte limit on lines in configuration files.
      (Closes: #473710, #473874)
  * apt-pkg/contrib/strutl.cc:
    - Lift the 64000-byte limit on individual messages parsed by ReadMessages.
      (Closes: #474065)
  * debian/rules:
    - Add missing Build-Depends-Indep on xsltproc, docbook-xsl, and xmlto.

 -- Daniel Burrows <dburrows@debian.org>  Sat, 26 Apr 2008 12:24:35 -0700

apt (0.7.11) unstable; urgency=critical
  
  [ Raise urgency to critical since it fixes a critical but for Debian
    Installer Lenny Beta1 release ]

  [ Program translations ]
    - Vietnamese updated. Closes: #460825
    - Basque updated. Closes: #461166
    - Galician updated. Closes: #461468
    - Portuguese updated. Closes: #464575
    - Korean updated. Closes: #448430
    - Simplified Chinese updated. Closes: #465866

  [ Otavio Salvador ]
  * Applied patch from Robert Millan <rmh@aybabtu.com> to fix the error
    message when gpgv isn't installed, closes: #452640.
  * Fix regression about APT::Get::List-Cleanup setting being ignored,
    closes: #466052.

 -- Otavio Salvador <otavio@debian.org>  Thu, 17 Jan 2008 22:36:46 -0200

apt (0.7.10) unstable; urgency=low

  [ Otavio Salvador ]
  * Applied patch from Mike O'Connor <stew@vireo.org> to add a manpage to
    apt-mark, closes: #430207.
  * Applied patch from Andrei Popescu <andreimpopescu@gmail.com> to add a
    note about some frontends in apt.8 manpage, closes: #438545.
  * Applied patch from Aurelien Jarno <aurel32@debian.org> to avoid CPU
    getting crazy when /dev/null is redirected to stdin (which breaks
    buildds), closes: #452858.
  * Applied patch from Aurelien Jarno <aurel32@debian.org> to fix building
    with newest dpkg-shlibdeps changing the packaging building order and a
    patch from Robert Millan <rmh@aybabtu.com> to fix parallel building,
    closes: #452862.
  * Applied patch from Alexander Winston <alexander.winston@comcast.net>
    to use 'min' as symbol for minute, closes: #219034.
  * Applied patch from Amos Waterland <apw@us.ibm.com> to allow apt to
    work properly in initramfs, closes: #448316.
  * Applied patch from Robert Millan <rmh@aybabtu.com> to make apt-key and
    apt-get to ignore time conflicts, closes: #451328.
  * Applied patch from Peter Eisentraut <peter_e@gmx.net> to fix a
    grammatical error ("manual installed" -> "manually installed"),
    closes: #438136.
  * Fix cron.daily job to not call fail if apt isn't installed, closes:
    #443286.
  * Fix compilation warnings in apt-pkg/cdrom.cc and
    apt-pkg/contrib/configuration.cc.
  * Fix typo in debian/copyright file ("licened" instead of "licensed"),
    closes: #458966.

  [ Program translations ]
    - Basque updated. Closes: #453088
    - Vietnamese updated. Closes: #453774, #459013
    - Japanese updated. Closes: #456909
    - Simplified Chinese updated. Closes: #458039
    - French updated.
    - Norwegian Bokmål updated. Closes: #457917

  [ Michael Vogt ]
  * debian/rules
    - fix https install location
  * debian/apt.conf.daily:
    - print warning if the cache can not be locked (closes: #454561),
      thanks to Bastian Kleineidam
  * methods/gpgv.cc:
    - remove cruft code that caused timestamp/I-M-S issues
  * ftparchive/contents.cc:
    - fix error output
  * apt-pkg/acquire-item.{cc,h}:
    - make the authentication download code more robust against
      servers/proxies with broken If-Range implementations
  * apt-pkg/packagemanager.{cc,h}:
    - propergate the Immediate flag to make hitting the 
      "E: Internal Error, Could not perform immediate configuration (2)"
      harder
  * debian/control:
    - build against libdb-dev (instead of libdb4.4-dev)
  * merged the apt--DoListUpdate branch, this provides a common interface
    for "apt-get update" like operations for the frontends and also provides
    hooks to run stuff in APT::Update::{Pre,Post}-Invoke

  [ Chris Cheney ]
  * ftparchive/contents.cc:
    - support lzma data members
  * ftparchive/multicompress.cc:
    - support lzma output
  
  [ Daniel Burrows ]
  * apt-pkg/contrib/configuration.cc:
    - if RootDir is set, then FindFile and FindDir will return paths
      relative to the directory stored in RootDir, closes: #456457.

  [ Christian Perrier ]
  * Fix wording for "After unpacking...". Thanks to Michael Gilbert
    for the patch. Closes: #260825

 -- Michael Vogt <mvo@debian.org>  Mon, 07 Jan 2008 21:40:47 +0100

apt (0.7.9ubuntu17) hardy-proposed; urgency=low

  * apt-pkg/acquire-item.cc:
    - fix signaure removal on transient network failures LP: #220627
      (thanks to Scott James Remnant)

 -- Michael Vogt <michael.vogt@ubuntu.com>  Tue, 22 Apr 2008 16:32:49 +0200

apt (0.7.9ubuntu16) hardy; urgency=low

  * cmdline/apt-key:
    - only check against master-keys in net-update to not break
      custom CDs (thanks to Colin Watson)

 -- Michael Vogt <michael.vogt@ubuntu.com>  Tue, 08 Apr 2008 14:17:14 +0200

apt (0.7.9ubuntu15) hardy; urgency=low

  * cmdline/apt-get.cc:
    - do two passes when installing tasks, first ignoring dependencies,
      then resolving them and run the problemResolver at the end
      so that it can correct any missing dependencies. This should
      fix livecd building for kubuntu (thanks to Jonathan Riddell 
      for reporting the problem)

 -- Michael Vogt <michael.vogt@ubuntu.com>  Thu, 13 Mar 2008 23:25:45 +0100

apt (0.7.9ubuntu14) hardy; urgency=low

  * cmdline/apt-get.cc:
    - fix incorrect help output for -f (LP: #57487)
    - run the problemResolver after a task was installed
      so that it can correct any missing dependencies
  * typo fixes (LP: #107960)

 -- Michael Vogt <michael.vogt@ubuntu.com>  Tue, 11 Mar 2008 21:46:07 +0100

apt (0.7.9ubuntu13) hardy; urgency=low

  [ Lionel Porcheron ]
  * debian/apt.cron.daily:
    - only call gconftool if gcontool is installed (LP: #194281)

  [ Michael Vogt ]
  * doc/apt_preferences.5.xml:
    - fix typo (LP: #150900)
  * doc/example/sources.list:
    - updated for hardy (LP: #195879)
  * debian/apt.cron.daily:
    - sleep random amount of time (default within 0-30min) before
      starting the upate to hit the mirrors less hard

 -- Michael Vogt <michael.vogt@ubuntu.com>  Tue, 04 Mar 2008 15:35:09 +0100

apt (0.7.9ubuntu12) hardy; urgency=low

  * debian/apt.cron.daily:
    - use admin user proxy settings
  * cmdline/apt-get.cc:
    - fix task installation (thanks to Colin Watson)

 -- Michael Vogt <michael.vogt@ubuntu.com>  Thu, 21 Feb 2008 15:07:44 +0100

apt (0.7.9ubuntu11) hardy; urgency=low

  * apt-pkg/algorithms.cc: 
    - add APT::Update::Post-Invoke-Success script slot
      (LP: #188127)

 -- Michael Vogt <michael.vogt@ubuntu.com>  Thu, 10 Jan 2008 12:06:12 +0100

apt (0.7.9ubuntu10) hardy; urgency=low

  * cmdline/apt-key:
    - add "net-update" command that fetches the 
      ubuntu-archive-keyring.gpg and add keys from it that are 
      signed by the ubuntu-master-keyring.gpg 
      (apt-archive-key-signatures spec)
  * debian/apt.cron.daily:
    - add apt-key net-update to the nightly cron job

 -- Michael Vogt <michael.vogt@ubuntu.com>  Wed, 13 Feb 2008 15:50:28 +0100

apt (0.7.9ubuntu9) hardy; urgency=low

  * fix FTBFS due to incorrect intltool build-depends

 -- Michael Vogt <michael.vogt@ubuntu.com>  Mon, 11 Feb 2008 16:04:37 +0100

apt (0.7.9ubuntu8) hardy; urgency=low

  * share/apt-auth-failure.note:
    - show update-notifier note if the nightly update fails with a
      authentication failure (apt-authentication-reliability spec)

 -- Michael Vogt <michael.vogt@ubuntu.com>  Mon, 11 Feb 2008 14:04:56 +0100

apt (0.7.9ubuntu7) hardy; urgency=low

  * methods/connect.cc:
    - remember hosts with Resolve failures or connect Timeouts
      see https://wiki.ubuntu.com/NetworklessInstallationFixes
  * cmdlines/apt-key:
    - fix bug in the new apt-key update code that imports only
      keys signed with the master key (thanks to cjwatson)

 -- Michael Vogt <michael.vogt@ubuntu.com>  Fri, 08 Feb 2008 11:38:35 +0100

apt (0.7.9ubuntu6) hardy; urgency=low

  * cmdline/apt-key:
    - add support for a master-keyring that contains signing keys
      that can be used to sign the archive signing keys. This should
      make key-rollover easier.
  * apt-pkg/deb/dpkgpm.cc:
    - merged patch from Kees Cook to fix anoying upper-case display
      on amd64 in sbuild
  * apt-pkg/algorithms.cc: 
    - add APT::Update::Post-Invoke-Success script slot
    - Make the breaks handling use the kill list. This means, that a
      Breaks: Pkg (<< version) may put Pkg onto the remove list.
  * apt-pkg/deb/dpkgpm.cc:
    - add APT::Apport::MaxReports to limit the maximum number
      of reports generated in a single run (default to 3)
  * apt-pkg/deb/debmetaindex.cc:
    - add missing "Release" file uri when apt-get update --print-uris
      is run

 -- Michael Vogt <michael.vogt@ubuntu.com>  Mon, 04 Feb 2008 14:28:02 +0100

apt (0.7.9ubuntu5) hardy; urgency=low

  * Merged apt-authentication-reliabilty branch. This means
    that apt will refuse to update and use the old lists if
    the authentication of a repository that used to be 
    authenticated fails. See
    https://wiki.ubuntu.com/AptAuthenticationReliability
    for more details.

 -- Michael Vogt <michael.vogt@ubuntu.com>  Wed, 16 Jan 2008 10:36:10 +0100

apt (0.7.9ubuntu4) hardy; urgency=low

  * apt-pkg/algorithms.cc:
    - Since APT::Get::List-Cleanup and APT::List-Cleanup both default to
      true, the effect of the compatibility code was to require both of them
      to be set to false in order to disable list cleanup; this broke the
      installer. Instead, disable list cleanup if either of them is set to
      false.

 -- Colin Watson <cjwatson@ubuntu.com>  Wed, 09 Jan 2008 22:34:37 +0000

apt (0.7.9ubuntu3) hardy; urgency=low

  * merged the apt--DoListUpdate branch, this provides a common interface
    for "apt-get update" like operations for the frontends and also provides
    hooks to run stuff in APT::Update::{Pre,Post}-Invoke

 -- Michael Vogt <michael.vogt@ubuntu.com>  Mon, 07 Jan 2008 19:02:11 +0100

apt (0.7.9ubuntu2) hardy; urgency=low

  [ Otavio Salvador ]
  * Applied patch from Aurelien Jarno <aurel32@debian.org> to fix building
    with newest dpkg-shlibdeps changing the packaging building order and a
    patch from Robert Millan <rmh@aybabtu.com> to fix parallel building,
    closes: #452862.
  * Applied patch from Alexander Winston <alexander.winston@comcast.net>
    to use 'min' as symbol for minute, closes: #219034.
  * Applied patch from Amos Waterland <apw@us.ibm.com> to allow apt to
    work properly in initramfs, closes: #448316.
  * Applied patch from Robert Millan <rmh@aybabtu.com> to make apt-key and
    apt-get to ignore time conflicts, closes: #451328.
  * Applied patch from Peter Eisentraut <peter_e@gmx.net> to fix a
    grammatical error ("manual installed" -> "manually installed"),
    closes: #438136.
  * Fix cron.daily job to not call fail if apt isn't installed, closes:
    #443286.
  
  [ Daniel Burrows ]
  * apt-pkg/contrib/configuration.cc:
    - if RootDir is set, then FindFile and FindDir will return paths
      relative to the directory stored in RootDir, closes: #456457.

  [ Christian Perrier ]
  * Fix wording for "After unpacking...". Thans to Michael Gilbert
    for the patch. Closes: #260825

  [ Program translations ]
    - Vietnamese updated. Closes: #453774
    - Japanese updated. Closes: #456909
    - French updated.

  [ Michael Vogt ]
  * apt-pkg/packagemanager.{cc,h}:
    - propergate the Immediate flag to make hitting the 
      "E: Internal Error, Could not perform immediate configuration (2)"
      harder. (LP: #179247)
  * debian/apt.conf.daily:
    - print warning if the cache can not be locked (closes: #454561),
      thanks to Bastian Kleineidam
  * debian/control:
    - build against libdb-dev (instead of libdb4.4-dev)

 -- Michael Vogt <michael.vogt@ubuntu.com>  Thu, 03 Jan 2008 11:31:45 +0100

apt (0.7.9ubuntu1) hardy; urgency=low

  * merged from http://bzr.debian.org/apt/apt/debian-sid/, remaining
    changes:
    - mirror download method (pending merge with debian)
    - no pdiff download by default (unsuitable for ubuntu)
    - no recommends-by-default yet
    - add "Original-Maintainer" field to tagfile
    - show warning on apt-get source if the package is maintained
      in a VCS (pedinging merge with debian)
    - use ubuntu-archive keyring instead of debians one
    - support metapackages section for autoremoval
    - debian maintainer field change
    - send ubuntu string in user-agent
  
  * Changes from the debian-sid bzr branch (but not uploaded to debian
    yet):
  
  [ Otavio Salvador ]
  * Applied patch from Mike O'Connor <stew@vireo.org> to add a manpage to
    apt-mark, closes: #430207.
  * Applied patch from Andrei Popescu <andreimpopescu@gmail.com> to add a
    note about some frontends in apt.8 manpage, closes: #438545.
  * Applied patch from Aurelien Jarno <aurel32@debian.org> to avoid CPU
    getting crazy when /dev/null is redirected to stdin (which breaks
    buildds), closes: #452858.

  [ Program translations ]
    - Basque updated. Closes: #453088

  [ Michael Vogt ]
  * debian/rules
    - fix https install location
  * methods/gpgv.cc:
    - remove cruft code that caused timestamp/I-M-S issues
  * ftparchive/contents.cc:
    - fix error output
  * methods/mirror.{cc,h}:
    - only update mirror list on IndexFile updates 
  * apt-pkg/acquire-item.{cc,h}:
    - make the authentication download code more robust against
      servers/proxies with broken If-Range implementations
  * debian/control:
    - build against libdb-dev (instead of libdb4.4-dev)
  * merged the apt--DoListUpdate branch, this provides a common interface
    for "apt-get update" like operations for the frontends and also provides
    hooks to run stuff in APT::Update::{Pre,Post}-Invoke

  [ Chris Cheney ]
  * ftparchive/contents.cc:
    - support lzma data members
  * ftparchive/multicompress.cc:
    - support lzma output

 -- Michael Vogt <michael.vogt@ubuntu.com>  Thu, 13 Dec 2007 14:46:27 +0100

apt (0.7.9) unstable; urgency=low

  [ Christian Perrier ]
  * Add several languages to LINGUAS and, therefore, really ship the relevant
    translation:
    Arabic, Dzongkha, Khmer, Marathi, Nepali, Thai
    Thanks to Theppitak Karoonboonyanan for checking this out. Closes: #448321

  [ Program translations ]
    - Korean updated. Closes: #448430
    - Galician updated. Closes: #448497
    - Swedish updated.

  [ Otavio Salvador ]
  * Fix configure script to check for CURL library and headers presense.
  * Applied patch from Brian M. Carlson <sandals@crustytoothpaste.ath.cx>
    to add backward support for arches that lacks pselect support,
    closes: #448406.
  * Umount CD-ROM when calling apt-cdrom ident, except when called with
    -m, closes: #448521.

 -- Otavio Salvador <otavio@debian.org>  Wed, 31 Oct 2007 13:37:26 -0200

apt (0.7.8) unstable; urgency=low

  * Applied patch from Daniel Leidert <daniel.leidert@wgdd.de> to fix
    APT::Acquire::Translation "none" support, closes: #437523.
  * Applied patch from Daniel Burrows <dburrows@debian.org> to add support
    for the Homepage field (ABI break), closes: #447970.
  * Applied patch from Frans Pop <elendil@planet.nl> to fix a trailing
    space after cd label, closes: #448187.

 -- Otavio Salvador <otavio@debian.org>  Fri, 26 Oct 2007 18:20:13 -0200

apt (0.7.7) unstable; urgency=low

  [ Michael Vogt ]
  * apt-inst/contrib/extracttar.cc:
    - fix fd leak for zero size files (thanks to Bill Broadley for
      reporting this bug)
  * apt-pkg/acquire-item.cc:
    - remove zero size files on I-M-S hit
  * methods/https.cc:
    - only send LastModified if we actually have a file
    - send range request with if-range 
    - delete failed downloads
    - delete zero size I-M-S hits
  * apt-pkg/deb/dpkgpm.{cc,h}:
    - merged dpkg-log branch, this lets you specify a 
      Dir::Log::Terminal file to log dpkg output to
      (ABI break)
    - fix parse error when dpkg sends unexpected data
  * merged apt--sha256 branch to fully support the new
    sha256 checksums in the Packages and Release files
    (ABI break)
  * apt-pkg/pkgcachegen.cc:
    - increase default mmap size
  * tests/local-repo:
    - added local repository testcase
  * apt-pkg/acquire.cc:
    - increase MaxPipeDepth for the internal worker<->method
      communication to 1000 for the debtorrent backend
  * make apt build with g++ 4.3
  * fix missing SetExecClose() call when the status-fd is used
  * debian/apt.cron.daily:
    - move unattended-upgrade before apt-get autoclean
  * fix "purge" commandline argument, closes: #133421
    (thanks to Julien Danjou for the patch)
  * cmdline/apt-get.cc:
    - do not change the auto-installed information if a package
      is reinstalled
  * apt-pkg/acquire-item.cc:
    - fix crash in diff acquire code
  * cmdline/apt-mark:
    - Fix chmoding after have renamed the extended-states file (LP: #140019)
      (thanks to Laurent Bigonville)
  * apt-pkg/depcache.cc:
    - set "APT::Install-Recommends" to true by default (OMG!)
  * debian/apt.cron.daily:
    - only run the cron job if apt-get check succeeds (LP: #131719)
  
  [ Program translations ]
    - French updated
    - Basque updated. Closes: #436425
    - Fix the zh_CN translator's name in debian/changelog for 0.7.2
      Closes: #423272
    - Vietnamese updated. Closes: #440611
    - Danish updated. Closes: #441102
    - Thai added. Closes: #442833
    - Swedish updated.
    - Galician updated. Closes: #446626

  [ Otavio Salvador ]
  * Add hash support to copy method. Thanks Anders Kaseorg by the patch
    (closes: #436055)
  * Reset curl options and timestamp between downloaded files. Thanks to
    Ryan Murray <rmurray@debian.org> for the patch (closes: #437150)
  * Add support to apt-key to export keys to stdout. Thanks to "Dwayne
    C. Litzenberger" <dlitz@dlitz.net> for the patch (closes: #441942)
  * Fix compilation warnings:
    - apt-pkg/indexfile.cc: conversion from string constant to 'char*';
    - apt-pkg/acquire-item.cc: likewise;
    - apt-pkg/cdrom.cc: '%lu' expects 'long unsigned int', but argument
      has type 'size_t';
    - apt-pkg/deb/dpkgpm.cc: initialization order and conversion from
      string constant to 'char*';
    - methods/gpgv.cc: conversion from string constant to 'char*';
    - methods/ftp.cc: likewise;
    - cmdline/apt-extracttemplates.cc: likewise;
    - apt-pkg/deb/debmetaindex.cc: comparison with string literal results
      in unspecified behaviour;
  * cmdline/apt-get.cc: adds 'autoremove' as a valid comment to usage
    statement of apt-get (closes: #445468).
  * cmdline/apt-get.cc: really applies Julien Danjou <acid@debian.org>
    patch to add 'purge' command line argument (closes: #133421).

  [ Ian Jackson ]
  * dpkg-triggers: Deal properly with new package states.

  [ Colin Watson ]
  * apt-pkg/contrib/mmap.cc:
    - don't fail if msync() returns > 0
 
 -- Michael Vogt <mvo@debian.org>  Tue, 23 Oct 2007 14:58:03 +0200

apt (0.7.6ubuntu14.1) gutsy-proposed; urgency=low

  [ Michael Vogt ]
  * apt-pkg/deb/dpkgpm.{cc,h}:
    - give up timeslice on EIO error in read from master terminal
  * debian/apt.cron.daily:
    - only run the cron job if apt-get check succeeds (LP: #131719)

  [ Martin Emrich ]  
  * apt-pkg/deb/dpkgpm.{cc,h}:
    - rewrite dpkgpm.cc to use pselect() instead of select()
      to block signals during select() (LP: #134858)
 
 -- Michael Vogt <michael.vogt@ubuntu.com>  Sat, 20 Oct 2007 07:51:12 +0200

apt (0.7.6ubuntu14) gutsy; urgency=low

  * apt-pkg/deb/dpkgpm.cc:
    - fix resource leak (LP: #148806) 

 -- Michael Vogt <michael.vogt@ubuntu.com>  Mon, 15 Oct 2007 20:57:44 +0200

apt (0.7.6ubuntu13) gutsy; urgency=low

  * apt-pkg/deb/dpkgpm.cc:
    - fix crash in WriteApportReport (LP: #144537)
  * apt-pkg/acquire-item.cc
    - fix disappearing local Packages.gz file (LP: #131166)
  * methods/https.cc:
    - fix off-by-one error I-M-S handling
    - cleanup after I-M-S hit

 -- Michael Vogt <michael.vogt@ubuntu.com>  Tue, 09 Oct 2007 01:48:26 +0200

apt (0.7.6ubuntu12) gutsy; urgency=low

  [ Michael Vogt ]
  * cmdline/apt-mark:
    - Fix chmoding after have renamed the extended-states file
      (thanks to Laurent Bigonville, LP: #140019)
  * apt-pkg/deb/debmetaindex.cc: comparison with string literal results
      in unspecified behaviour;
  * Reset curl options and timestamp between downloaded files. Thanks to
    Ryan Murray <rmurray@debian.org> for the patch

  [Paul Sladen]
  * Have 'cron.daily/apt' send D-Bus doesn't exist error messages
    to the bit bucket.  Thanks to 'dasdda'.  (LP: #115397)

 -- Michael Vogt <michael.vogt@ubuntu.com>  Wed, 03 Oct 2007 02:17:45 +0200

apt (0.7.6ubuntu11) gutsy; urgency=low

  * apt-pkg/contrib/mmap.cc:
    - don't fail if msync() returns > 0 (LP: #144001)

 -- Colin Watson <cjwatson@ubuntu.com>  Sat, 22 Sep 2007 21:39:29 +0100

apt (0.7.6ubuntu10) gutsy; urgency=low

  * apt-pkg/deb/dpkgpm.cc:
    - fix parse error when dpkg sends unexpected data

 -- Michael Vogt <michael.vogt@ubuntu.com>  Tue, 18 Sep 2007 17:25:09 +0100

apt (0.7.6ubuntu9) gutsy; urgency=low

  * apt-pkg/deb/dpkgpm.cc:
    - fix progress reporting precent calculation (LP: #137798)
  * make apt build with g++ 4.3
  * fix missing SetExecClose() call when the status-fd is used
    (LP: #136767)
  * debian/apt.cron.daily:
    - move unattended-upgrade before apt-get autoclean
  * fix "purge" commandline argument, closes LP: #125733
    (thanks to Julien Danjou for the patch)
  * cmdline/apt-get.cc:
    - do not change the auto-installed information if a package
      is reinstalled (LP: #139448)
  
 -- Michael Vogt <michael.vogt@ubuntu.com>  Tue, 11 Sep 2007 20:55:00 +0200

apt (0.7.6ubuntu8) gutsy; urgency=low

  * apt-pkg/deb/dpkgpm.{cc,h}:
    - fix bug in dpkg log writing when a signal is caught during
      select() (LP: #134858)
    - write end marker in the log as well

 -- Michael Vogt <michael.vogt@ubuntu.com>  Wed, 05 Sep 2007 15:03:46 +0200

apt (0.7.6ubuntu7) gutsy; urgency=low

  * reupload to fix FTBFS

 -- Michael Vogt <michael.vogt@ubuntu.com>  Thu, 16 Aug 2007 19:44:20 +0200

apt (0.7.6ubuntu6) gutsy; urgency=low

  * dpkg-triggers: Deal properly with new package states.

 -- Ian Jackson <iwj@ubuntu.com>  Wed, 15 Aug 2007 20:44:37 +0100

apt (0.7.6ubuntu5) UNRELEASED; urgency=low

  * apt-pkg/acquire-item.cc:
    - fix file removal on local repo i-m-s hit (LP: #131166)
  * tests/local-repo:
    - added regression test for this bug

 -- Michael Vogt <michael.vogt@ubuntu.com>  Thu, 09 Aug 2007 12:34:07 +0200

apt (0.7.6ubuntu4) gutsy; urgency=low

  * cmdline/apt-get.cc:
    - remove YnPrompt when a XS-Vcs- tag is found, improve the
      notice (LP: #129575)
  * methods/copy.cc:
    - take hashes here too
  * apt-pkg/acquire-worker.cc:
    - only pass on computed hash if we recived one from the method

 -- Michael Vogt <michael.vogt@ubuntu.com>  Wed, 08 Aug 2007 19:30:29 +0200

apt (0.7.6ubuntu3) gutsy; urgency=low

  * apt-pkg/deb/dpkgpm.cc:
    - fix packagename extraction when writting apport reports
  * apt-pkg/pkgcachegen.cc:
    - increase default mmap size (LP: #125640)

 -- Michael Vogt <michael.vogt@ubuntu.com>  Tue, 07 Aug 2007 09:52:00 +0200

apt (0.7.6ubuntu2) gutsy; urgency=low

  * doc/examples/sources.list:
    - change example source to gutsy
  * apt-pkg/deb/dpkgpm.cc:
    - do not break if no /dev/pts is available

 -- Michael Vogt <michael.vogt@ubuntu.com>  Mon, 06 Aug 2007 15:17:57 +0200

apt (0.7.6ubuntu1) gutsy; urgency=low

  [ Michael Vogt ]
  * apt-inst/contrib/extracttar.cc:
    - fix fd leak for zero size files (thanks to Bill Broadley for
      reporting this bug)
  * apt-pkg/acquire-item.cc:
    - remove zero size files on I-M-S hit
  * methods/https.cc:
    - only send LastModified if we actually have a file
    - send range request with if-range 
    - delete failed downloads
    (thanks to Thom May for his help here)
    - delete zero size I-M-S hits
  * apt-pkg/deb/dpkgpm.{cc,h}:
    - merged dpkg-log branch, this lets you specify a 
      Dir::Log::Terminal file to log dpkg output to
    (ABI break)
    - when writting apport reports, attach the dpkg
      terminal log too
  * merged apt--sha256 branch to fully support the new
    sha256 checksums in the Packages and Release files
    (ABI break)
  * apt-pkg/pkgcachegen.cc:
    - increase default mmap size
  * tests/local-repo:
    - added local repository testcase
  * make apt build with g++ 4.3
  * fix missing SetExecClose() call when the status-fd is used
  * debian/apt.cron.daily:
    - move unattended-upgrade before apt-get autoclean
  * fix "purge" commandline argument, closes: #133421
    (thanks to Julien Danjou for the patch)
  * cmdline/apt-get.cc:
    - do not change the auto-installed information if a package
      is reinstalled
  * cmdline/apt-mark:
    - Fix chmoding after have renamed the extended-states file (LP: #140019)
      (thanks to Laurent Bigonville)

  [ Ian Jackson ]
  * dpkg-triggers: Deal properly with new package states.

 -- Michael Vogt <michael.vogt@ubuntu.com>  Thu, 02 Aug 2007 11:55:54 +0200

apt (0.7.6) unstable; urgency=low

  * Applied patch from Aurelien Jarno <aurel32@debian.org> to fix wrong
    directory downloading on non-linux architectures (closes: #435597)

 -- Otavio Salvador <otavio@debian.org>  Wed, 01 Aug 2007 19:49:51 -0300

apt (0.7.5) unstable; urgency=low

  [ Otavio Salvador ]
  * Applied patch from Guillem Jover <guillem@debian.org> to use
    dpkg-architecture to get the host architecture (closes: #407187)
  * Applied patch from Guillem Jover <guillem@debian.org> to add
    support to add lzma support (closes: #408201)

  [ Michael Vogt ]
  * apt-pkg/depcache.cc:
    - support a list of sections for:
      APT::Install-Recommends-Sections
      APT::Never-MarkAuto-Sections
  * methods/makefile:
    - install lzma symlink method (for full lzma support)
  * debian/control:
    - suggest "lzma"

 -- Otavio Salvador <otavio@ossystems.com.br>  Wed, 25 Jul 2007 20:16:46 -0300

apt (0.7.4ubuntu1) gutsy; urgency=low

  * debian/apt.conf.ubuntu, apt.conf.autoremove:
    - Change metapackages to {restricted,universe,multiverse}/metapackages 
      in Install-Recommends-Sections and Never-MarkAuto-Sections

 -- Michael Vogt <michael.vogt@ubuntu.com>  Thu, 26 Jul 2007 10:42:29 +0200

apt (0.7.4) unstable; urgency=low

  [ Michael Vogt ]
  * cmdline/apt-get.cc:
    - fix in the task-install code regexp (thanks to Adam Conrad and
      Colin Watson)
    - support task removal too: apt-get remove taskname^
      (thanks to Matt Zimmerman reporting this problem)

  [ Otavio Salvador ]
  * Fix a typo on 0.7.3 changelog entry about g++ (7.3 to 4.3)
  * Fix compilation warnings:
    - apt-pkg/contrib/configuration.cc: wrong argument type;
    - apt-pkg/deb/dpkgpm.cc: wrong signess;
    - apt-pkg-acquire-item.cc: wrong signess and orderned initializers;
    - methods/https.cc:
      - type conversion;
      - unused variable;
      - changed SetupProxy() method to void;
  * Simplified HttpMethod::Fetch on http.cc removing Tail variable;
  * Fix pipeline handling on http.cc (closes: #413324)
  * Fix building to properly support binNMUs. Thanks to Daniel Schepler
    <schepler@math.unipd.it> by the patch (closes: #359634)
  * Fix example for Install-{Recommends,Suggests} options on
    configure-index example file. Thanks to Peter Eisentraut
    <peter_e@gmx.net> by the patch (closes: #432223)

  [ Christian Perrier ]
  * Basque translation update. Closes: ##423766
  * Unfuzzy formerly complete translations
  * French translation update
  * Re-generate PO(T) files
  * Spanish translation update
  * Swedish translation update

 -- Otavio Salvador <otavio@debian.org>  Tue, 24 Jul 2007 09:55:50 -0300

apt (0.7.3) unstable; urgency=low

  * fixed compile errors with g++ 4.3 (thanks to 
    Daniel Burrows, closes: #429378)
  * fixes in the auto-mark code (thanks to Daniel
    Burrows)
  * fix FTBFS by changing build-depends to
    libcurl4-gnutls-dev (closes: #428363)
  * cmdline/apt-get.cc:
    - fix InstallTask code when a pkgRecord ends 
      with a single '\n' (thanks to Soren Hansen for reporting)
  * merged from Christian Perrier:
        * vi.po: completed to 532t, again. Closes: #429899
        * gl.po: completed to 532t. Closes: #429506
        * vi.po: completed to 532t. Closes: #428672
        * Update all PO and the POT. Gives 514t14f4u for formerly
          complete translations
        * fr.po: completed to 532t
        * ku.po, uk.po, LINGUAS: reintegrate those translations
          which disappeared from the BZR repositories

 -- Michael Vogt <mvo@debian.org>  Sun, 01 Jul 2007 12:31:29 +0200

apt (0.7.2ubuntu7) gutsy; urgency=low

  * fix build-dependencies 
  * fixes in the auto-mark code (thanks to Daniel
    Burrows)

 -- Michael Vogt <michael.vogt@ubuntu.com>  Mon,  9 Jul 2007 19:02:54 +0200

apt (0.7.2ubuntu6) gutsy; urgency=low

  [ Michael Vogt]
  * cmdline/apt-get.cc:
    - make the XS-Vcs-$foo warning more copy'n'paste
      friendly (thanks to Matt Zimmerman)
    - ignore the Vcs-Browser tag (Fixes LP: #121770)
  * debian/apt.conf.autoremove:
    - added "linux-ubuntu-modules" to APT::NeverAutoRemove

  [ Sarah Hobbs ]
  * Change metapackages to *metapackages in Install-Recommends-Section
    and Never-MarkAuto-Section of debian/apt.conf.autoremove, so that
    the Recommends of metapackages in universe and multiverse will get
    installed.
  * Also make this change in doc/examples/configure-index.
  * Added a Build Dependancies of automake, docbook-xsl, xsltproc, xmlto,
    docbook to fix FTBFS.
  * Added in previous changelog entries, as those who uploaded did not
    actually commit to Bzr.

 -- Sarah Hobbs <hobbsee@ubuntu.com>  Mon, 09 Jul 2007 01:15:57 +1000

apt (0.7.2ubuntu5) gutsy; urgency=low

  * Rerun autoconf to fix the FTBFS.

 -- Michael Bienia <geser@ubuntu.com>  Fri, 06 Jul 2007 19:17:33 +0200

apt (0.7.2ubuntu4) gutsy; urgency=low

  * Rebuild for the libcurl4 -> libcurl3 transition mess.

 -- Steve Kowalik <stevenk@ubuntu.com>  Fri,  6 Jul 2007 12:44:05 +1000

apt (0.7.2ubuntu3) gutsy; urgency=low

  * cmdline/apt-get.cc:
    - fix InstallTask code when a pkgRecord ends 
      with a single '\n' (thanks to Soren Hansen for reporting)

 -- Michael Vogt <michael.vogt@ubuntu.com>  Wed, 27 Jun 2007 13:33:38 +0200

apt (0.7.2ubuntu2) gutsy; urgency=low

  * fixed compile errors with g++ 4.3 (thanks to 
    Daniel Burrows, closes: #429378)
  * fix FTFBFS by changing build-depends to
    libcurl4-gnutls-dev (closes: #428363)

 -- Michael Vogt <michael.vogt@ubuntu.com>  Tue, 19 Jun 2007 13:47:03 +0200

apt (0.7.2ubuntu1) gutsy; urgency=low

  * apt-pkg/deb/dpkgpm.cc:
    - apport integration added, this means that a apport
      report is written on dpkg failures
  * cmdline/apt-get.cc:
    - merged http://people.ubuntu.com/~mvo/bzr/apt/xs-vcs-bzr/
      this will warn when Vcs- headers are found on apt-get source
      (Fixes LP:#115959)
  * merged from debian/unstable, remaining changes:
    - maintainer field changed
    - merged the apt--mirror branch 
      http://people.ubuntu.com/~mvo/bzr/apt/apt--mirror/
    - apport reporting on package install/upgrade/remove failure
    - support for "Originial-Maintainer" field
    - merged apt--xs-vcs-bzr branch
      (http://people.ubuntu.com/~mvo/bzr/apt/xs-vcs-bzr/)
    - use ubuntu archive keyring by default
    - debian/apt.conf.autoremove
      + install recommands for section "metapackages"
      + do not mark direct dependencies of "metapackages" as autoremoved

 -- Michael Vogt <michael.vogt@ubuntu.com>  Thu, 14 Jun 2007 10:38:36 +0200

apt (0.7.2-0.1) unstable; urgency=low

  * Non-maintainer upload.
  * Build-depend on libcurl4-gnutls-dev instead of the obsolete
    libcurl3-gnutls-dev.  Closes: #428363.

 -- Steve Langasek <vorlon@debian.org>  Thu, 28 Jun 2007 18:46:53 -0700

apt (0.7.2) unstable; urgency=low
  
  * merged the debian/experimental changes back
    into the debian/sid branch
  * merged from Christian Perrier:
    * mr.po: New Marathi translation  Closes: #416806
    * zh_CN.po: Updated by Kov Chai  Closes: #416822
    * tl.po: Updated by Eric Pareja   Closes: #416638
    * gl.po: Updated by Jacobo Tarrio
	     Closes: #412828
    * da.po: Updated by Claus Hindsgaul
	     Closes: #409483
    * fr.po: Remove a non-breakable space for usability
	     issues. Closes: #408877
    * ru.po: Updated Russian translation. Closes: #405476
    * *.po: Unfuzzy after upstream typo corrections
  * buildlib/archtable:
    - added support for sh3/sh4 (closes: #424870)
    - added support for m32r (closes: #394096)
  * buildlib/systemtable:
    - added support for lpia
  * configure.in:
    - check systemtable for architecture mapping too
  * fix error in AutocleanInterval, closes: #319339
    (thanks to Israel G. Lugo for the patch)
  * add "purge" commandline argument, closes: #133421)
    (thanks to Julien Danjou for the patch)
  * add "purge" commandline argument, closes: #133421)
    (thanks to Julien Danjou for the patch)
  * fix FTBFS with gcc 4.3, closes: #417090
    (thanks to Martin Michlmayr for the patch)
  * add --dsc-only option, thanks to K. Richard Pixley
  * Removed the more leftover #pragma interface/implementation
    closes: #306937 (thanks to Andreas Henriksson for the patch)
  
 -- Michael Vogt <mvo@debian.org>  Wed, 06 Jun 2007 23:19:50 +0200

apt (0.7.1) experimental; urgency=low

  * ABI library name change because it's built against
    new glibc
  * implement SourceVer() in pkgRecords 
     (thanks to Daniel Burrows for the patch!)
  * apt-pkg/algorithm.cc:
    - use clog for all debugging
    - only increase the score of installed applications if they 
      are not obsolete 
    - fix resolver bug on removal triggered by weak-dependencies 
      with or-groups
  * methods/http.cc:
    - send apt version in User-Agent
  * apt-pkg/deb/debrecords.cc:
    - fix SHA1Hash() return value
  * apt-pkg/cdrom.cc:
    - only unmount if APT::CDROM::NoMount is false
  * methods/cdrom.cc:  
    - only umount if it was mounted by the method before
  * po/gl.po:
    - fix error translation that causes trouble to lsb_release
  * apt-pkg/acquire-item.cc:
    - if decompression of a index fails, delete the index 
  * apt-pkg/acquire.{cc,h}:
    - deal better with duplicated sources.list entries (avoid
      double queuing of  URLs) - this fixes hangs in bzip/gzip
  * merged from Christian Perrier:
    * mr.po: New Marathi translation  Closes: #416806
    * zh_CN.po: Updated by Eric Pareja  Closes: #416822
    * tl.po: Updated by Eric Pareja   Closes: #416638
    * gl.po: Updated by Jacobo Tarrio
             Closes: #412828
    * da.po: Updated by Claus Hindsgaul
             Closes: #409483
    * fr.po: Remove a non-breakable space for usability
             issues. Closes: #408877
    * ru.po: Updated Russian translation. Closes: #405476
    * *.po: Unfuzzy after upstream typo corrections
    * vi.po: Updated to 515t. Closes: #426976
    * eu.po: Updated to 515t. Closes: #423766
    * pt.po: 515t. Closes: #423111
    * fr.po: Updated by Christian Perrier
    * Update all PO and the POT. Gives 513t2f for formerly
      complete translations
  * apt-pkg/policy.cc:
    - allow multiple packages (thanks to David Foerster)

 -- Michael Vogt <mvo@debian.org>  Wed,  2 May 2007 13:43:44 +0200

apt (0.7.0) experimental; urgency=low

  * Package that contains all the new features
  * Removed all #pragma interface/implementation
  * Branch that contains all the new features:
  * translated package descriptions
  * task install support
  * automatic dependency removal (thanks to Daniel Burrows)
  * merged support for the new dpkg "Breaks" field 
    (thanks to Ian Jackson)
  * handle network failures more gracefully on "update"
  * support for unattended-upgrades (via unattended-upgrades
    package)
  * added apt-transport-https method
  * merged "install-recommends" branch (ABI break): 
    - new "--install-recommends"
    - install new recommends on "upgrade" if --install-recommends is 
      given
    - new "--fix-policy" option to install all packages with unmet
      important dependencies (usefull with --install-recommends to
      see what not-installed recommends are on the system)
    - fix of recommended packages display (only show CandidateVersion
      fix or-group handling)
  * merged "install-task" branch (use with "apt-get install taskname^")

 -- Michael Vogt <mvo@debian.org>  Fri, 12 Jan 2007 20:48:07 +0100

apt (0.6.46.4ubuntu10) feisty; urgency=low

  * apt-pkg/depcache.cc:
    - added "APT::Never-MarkAuto-Section" and consider dependencies 
      of packages in this section manual (LP#59893)
    - ensure proper permissions in the extended_state file (LP#67037)
  * debian/apt.conf.ubuntu:
    - added APT::Never-MarkAuto-Section "metapackages" (LP#59893)
  * cmdline/apt-get.cc:
    - "apt-get install foo" on a already installed package foo will
      clean the automatic installed flag (LP#72007)
    - do not show packages already marked for removal as auto-installed
      (LP#64493)
    - applied patch to (optionally) hide the auto-remove information
      (thanks to Frode M. Døving) (LP#69148)

 -- Michael Vogt <michael.vogt@ubuntu.com>  Wed, 14 Mar 2007 13:32:32 +0100

apt (0.6.46.4ubuntu9) feisty; urgency=low

  * debian/control:
    - set XS-Vcs-Bzr header
    - Set Ubuntu maintainer address
  * apt-pkg/cdrom.cc:
    - only unmount if APT::CDROM::NoMount is false
    - only umount if it was mounted by the method before
  * cmdline/apt-get.cc:
    - fix version output in autoremove list (LP#68941)
  * apt-pkg/packagemanager.cc:
    - do not spin 100% cpu in FixMissing() (LP#84476)
  * apt-pkg/indexfile.cc:
    - fix problem overwriting APT::Acquire::Translation
  * doc/examples/configure-index:
    - document APT::Acquire::Translation
  
 -- Michael Vogt <michael.vogt@ubuntu.com>  Tue, 13 Mar 2007 15:24:39 +0100

apt (0.6.46.4ubuntu8) feisty; urgency=low

  * fix segfault in the pkgRecords destructor
  * Bump ABI version
  * debian/control:
    - make the libcurl3-gnutls-dev versionized (LP#86614)

 -- Michael Vogt <michael.vogt@ubuntu.com>  Mon, 26 Feb 2007 14:26:33 +0100

apt (0.6.46.4ubuntu7) feisty; urgency=low

  * Merged the apt--mirror branch. This means that a new 'mirror' 
    method is available that will allow dynamic mirror updates.
    The sources.list entry looks something like this:
    "deb mirror://mirrors.lp.net/get_mirror feisty main restricted"

    It also supports error reporting to a configurable url for mirror
    problems/failures.
  * Bump ABI version

 -- Michael Vogt <michael.vogt@ubuntu.com>  Tue,  6 Feb 2007 11:38:06 +0100

apt (0.6.46.4ubuntu6) feisty; urgency=low

  * methods/http.cc:
    - send apt version in User-Agent
  * apt-pkg/deb/debrecords.cc:
    - fix SHA1Hash() return value
  * apt-pkg/algorithms.cc:
    - fix resolver bug on removal triggered by weak-dependencies 
      with or-groups
    - fix segfault (lp: #76530)

 -- Michael Vogt <michael.vogt@ubuntu.com>  Wed, 20 Dec 2006 11:04:36 +0100

apt (0.6.46.4ubuntu5) feisty; urgency=low

  * added apt-transport-https package to provide a optional
    https transport (apt-https spec)

 -- Michael Vogt <michael.vogt@ubuntu.com>  Tue, 19 Dec 2006 16:23:43 +0100

apt (0.6.46.4ubuntu4) feisty; urgency=low
  
  * apt-pkg/algorithms.cc:
    - only increase the score of installed applications if they 
      are not obsolete 

 -- Michael Vogt <michael.vogt@ubuntu.com>  Mon, 18 Dec 2006 19:39:05 +0100

apt (0.6.46.4ubuntu3) feisty; urgency=low

  * apt-pkg/algorithm.cc:
    - use clog for all debugging
  * apt-pkg/depcache.cc:
    - never mark Required package for autoremoval (lp: #75882)

 -- Michael Vogt <michael.vogt@ubuntu.com>  Mon, 18 Dec 2006 11:56:05 +0100

apt (0.6.46.4ubuntu2) feisty; urgency=low

  * apt-pkg/algorithms.cc: add missing call to MarkKeep
    so that dist-upgrade isn't broken by unsatisfiable Breaks.
    (thanks to Ian Jackson)

 -- Michael Vogt <michael.vogt@ubuntu.com>  Thu,  7 Dec 2006 23:07:24 +0100

apt (0.6.46.4ubuntu1) feisty; urgency=low

  * merged with debian

 -- Michael Vogt <michael.vogt@ubuntu.com>  Thu,  7 Dec 2006 12:13:14 +0100

apt (0.6.46.4-0.1) unstable; urgency=emergency
  
  * NMU
  * Fix broken use of awk in apt-key that caused removal of the wrong keys
    from the keyring. Closes: #412572

 -- Joey Hess <joeyh@debian.org>  Mon, 26 Feb 2007 16:00:22 -0500

apt (0.6.46.4) unstable; urgency=high

  * ack NMU (closes: #401017)
  * added apt-secure.8 to "See also" section
  * apt-pkg/deb/dpkgpm.cc:
    - added "Dpkg::StopOnError" variable that controls if apt
      will abort on errors from dpkg
  * apt-pkg/deb/debsrcrecords.{cc,h}:
    - make the Buffer grow dynmaically (closes: #400874)
  * Merged from Christian Perrier bzr branch:
    - uk.po: New Ukrainian translation: 483t28f3u
    - el.po: Update to 503t9f2u
    - de.po: Updates and corrections.
  * apt-pkg/contrib/progress.cc:
    - OpProgress::CheckChange optimized, thanks to Paul Brook
      (closes: #398381)
  * apt-pkg/contrib/sha256.cc:
    - fix building with noopt

 -- Michael Vogt <mvo@debian.org>  Thu,  7 Dec 2006 10:49:50 +0100

apt (0.6.46.3ubuntu2) feisty; urgency=low

  * apt-pkg/algorithms.cc: add missing call to MarkKeep
    so that dist-upgrade isn't broken by unsatisfiable Breaks.

 -- Ian Jackson <iwj@ubuntu.com>  Thu,  7 Dec 2006 15:46:52 +0000

apt (0.6.46.3ubuntu1) feisty; urgency=low

  * doc/apt-get.8.xml:
    - documented autoremove, thanks to Vladimír Lapá%GÄ%@ek 
      (lp: #62919)
  * fix broken i18n in the dpkg progress reporting, thanks to 
    Frans Pop and Steinar Gunderson. (closes: #389261)
  * po/en_GB.po:
    - typo (lp: #61270)
  * add apt-secure.8 to "See also" section

 -- Michael Vogt <michael.vogt@ubuntu.com>  Thu, 23 Nov 2006 07:24:12 +0100

apt (0.6.46.3-0.2) unstable; urgency=high

  * Non-maintainer upload with permission of Michael Vogt.
  * Fix FTBFS on most arches (regression from the fix of #400874)

 -- Andreas Barth <aba@not.so.argh.org>  Tue,  5 Dec 2006 15:51:22 +0000 
  
apt (0.6.46.3-0.1) unstable; urgency=high

  * Non-maintainer upload with permission of Michael Vogt.
  * Fix segfault at apt-get source. Closes: #400874
  * Add apt-key update in postinst, so that debian-archive-keyring doesn't
    need to depend on apt >= 0.6. Closes: #401114
  * Don't double-queue pdiff files. Closes: #401017
  
 -- Andreas Barth <aba@not.so.argh.org>  Tue,  5 Dec 2006 10:34:56 +0000

apt (0.6.46.3) unstable; urgency=low

  * apt-pkg/deb/dpkgpm.cc:
    - make progress reporting robust against multiline error
      messages 

  * Merged from Christian Perrier bzr branch:
    - ca.po: Updated to 514t
    - be.po: Updated to 514t
    - it.po: Updated to 514t
    - hu.po: Updated to 514t
    - zh_TW.po: Updated to 514t
    - ar.po: Updated to 293t221u.
    - ru.po: Updated to 514t. Closes: #392466
    - nb.po: Updated to 514t. Closes: #392466
    - pt.po: Updated to 514t. Closes: #393199
    - fr.po: One spelling error corrected: s/accÃ¨der/accÃ©der
    - km.po: Updated to 514t.
    - ko.po: Updated to 514t.
    - bg.po: Updated to 514t.
    - de.po: Updated to 514t.
    - en_GB.po: Updated to 514t.

 -- Michael Vogt <mvo@debian.org>  Thu,  2 Nov 2006 11:37:58 +0100

apt (0.6.46.2) unstable; urgency=low

  * debian/control:
    - depend on debian-archive-keyring to offer clean upgrade path 
      (closes: #386800)
  * Merged from Christian Perrier bzr branch:
    - es.po: Updated to 514t. Closes: #391661
    - da.po: Updated to 514t. Closes: #391424
    - cs.po: Updated. Closes: #391064
    - es.po: Updated to 514t. Closes: #391661
    - da.po: Updated to 514t. Closes: #391424

 -- Michael Vogt <mvo@debian.org>  Wed, 11 Oct 2006 09:03:15 +0200

apt (0.6.46.1) unstable; urgency=low

  * methods/gzip.cc:
    - deal with empty files 
  * Applied patch from Daniel Schepler to make apt bin-NMU able.
    (closes: bug#359634)
  * rebuild against current g++ because of:
    http://gcc.gnu.org/bugzilla/show_bug.cgi?id=29289
    (closes: #390189)
  * fix broken i18n in the dpkg progress reporting, thanks to 
    Frans Pop and Steinar Gunderson. (closes: #389261)
  * Merged from Christian Perrier bzr branch:
    * fi.po: Updated to 514t. Closes: #390149
    * eu.po: Updated to 514t. Closes: #389725
    * vi.po: Updated to 514t. Closes: #388555
  * make the internal buffer in pkgTagFile grow dynamically
    (closes: #388708)
  
 -- Michael Vogt <mvo@debian.org>  Mon,  2 Oct 2006 20:42:20 +0200

apt (0.6.46) unstable; urgency=low

  * debian/control:
    - switched to libdb4.4 for building (closes: #381019)
  * cmdline/apt-get.cc:
    - show only the recommends/suggests for the candidate-version, not for all
      versions of the package (closes: #257054)
    - properly handle recommends/suggests or-groups when printing the list of
      suggested/recommends packages (closes: #311619)
  * methods/http.cc:
    - check more careful for incorrect proxy settings (closes: #378868)
  * methods/gzip.cc:
    - don't hang when /var is full (closes: #341537), thanks to
      Luis Rodrigo Gallardo Cruz for the patch
  * doc/examples/sources.list:
    - removed non-us.debian.org from the example (closes: #380030,#316196)
  * Merged from Christian Perrier bzr branch:
    * ro.po: Updated to 514t. Closes: #388402
    * dz.po: Updated to 514t. Closes: #388184
    * it.po: Fixed typos. Closes: #387812
    * ku.po: New kurdish translation. Closes: #387766
    * sk.po: Updated to 514t. Closes: #386851
    * ja.po: Updated to 514t. Closes: #386537
    * gl.po: Updated to 514t. Closes: #386397
    * fr.po: Updated to 516t.
    * fi.po: Updated to 512t. Closes: #382702
  * share/archive-archive.gpg:
    - removed the outdated amd64 and debian-2004 keys
  * apt-pkg/tagfile.cc:
    - applied patch from Jeroen van Wolffelaar to make the tags
      caseinsensitive (closes: #384182)
    - reverted MMap use in the tagfile because it does not work 
      across pipes (closes: #383487) 
  
 -- Michael Vogt <mvo@debian.org>  Thu, 21 Sep 2006 10:25:03 +0200

apt (0.6.45ubuntu14) edgy; urgency=low

  * cmdline/apt-get.cc:
    - fix in the TryInstallTask() code to make sure that all package
      there are marked manual install (lp: #61684)

 -- Michael Vogt <michael.vogt@ubuntu.com>  Thu, 28 Sep 2006 00:34:20 +0200

apt (0.6.45ubuntu13) edgy; urgency=low

  * no-changes upload to make apt rebuild against latest g++ and
    fix synaptic FTBFS (see bug: #62461 for details)

 -- Michael Vogt <michael.vogt@ubuntu.com>  Tue, 26 Sep 2006 22:33:10 +0200

apt (0.6.45ubuntu12) edgy; urgency=low

  * apt-pkg/depcache.cc:
    - fix in the sweep() code, set garbage flag for packages scheduled 
      for removal too
    - do not change the autoFlag in MarkKeep(), this can lead to suprising
      side effects

 -- Michael Vogt <michael.vogt@ubuntu.com>  Thu, 21 Sep 2006 00:58:24 +0200

apt (0.6.45ubuntu11) edgy; urgency=low

  * removed "installtask" and change it so that tasknames can be given
    with "apt-get install taskname^"
  * improve the writeStateFile() code

 -- Michael Vogt <michael.vogt@ubuntu.com>  Wed, 20 Sep 2006 14:14:24 +0200

apt (0.6.45ubuntu10) edgy; urgency=low

  * methods/http.cc:
    - check more careful for incorrect proxy settings (closes: #378868)
  * methods/gzip.cc:
    - don't hang when /var is full (closes: #341537), thanks to
      Luis Rodrigo Gallardo Cruz for the patch
  * doc/examples/sources.list:
    - removed non-us.debian.org from the example (closes: #380030,#316196)
  * Merged from Christian Perrier bzr branch:
    * ro.po: Updated to 514t. Closes: #388402
    * dz.po: Updated to 514t. Closes: #388184
    * it.po: Fixed typos. Closes: #387812
    * ku.po: New kurdish translation. Closes: #387766
    * sk.po: Updated to 514t. Closes: #386851
    * ja.po: Updated to 514t. Closes: #386537
    * gl.po: Updated to 514t. Closes: #386397
    * fr.po: Updated to 516t.
    * fi.po: Updated to 512t. Closes: #382702
  * share/archive-archive.gpg:
    - removed the outdated amd64 and debian-2004 keys
  * apt-pkg/tagfile.cc:
    - applied patch from Jeroen van Wolffelaar to make the tags
      caseinsensitive (closes: #384182)
    - reverted MMap use in the tagfile because it does not work 
      across pipes (closes: #383487) 
  * added "installtask" command
  * added new ubuntu specific rewrite rule for "Original-Maintainer"
  
 -- Michael Vogt <michael.vogt@ubuntu.com>  Tue, 19 Sep 2006 15:07:51 +0200

apt (0.6.45ubuntu9) edgy; urgency=low

  * cmdline/apt-get.cc:
    - if --no-remove is given, do not run the AutoRemove code 

 -- Michael Vogt <michael.vogt@ubuntu.com>  Wed, 13 Sep 2006 11:54:20 +0200

apt (0.6.45ubuntu8) edgy; urgency=low

  * apt-pkg/algorithm.cc:
    - fix pkgProblemResolver.InstallProtect() to preserve the auto-install
      information (lp: #59457)
  * cmdline/apt-get.cc:
    - fix typo in autoremove information (lp: #59420)
  * install apt-mark to modify the automatically install information for
    packages

 -- Michael Vogt <michael.vogt@ubuntu.com>  Fri,  8 Sep 2006 20:07:22 +0200

apt (0.6.45ubuntu7) edgy; urgency=low

  * apt-pkg/depcache.cc:
    - fix a bug in the install-recommends-section code

 -- Michael Vogt <michael.vogt@ubuntu.com>  Thu,  7 Sep 2006 18:22:38 +0200

apt (0.6.45ubuntu6) edgy; urgency=low

  [Michael Vogt]
  * cmdline/apt-get.cc:
    - always show auto-removable packages and give a hint how to remove 
      them
  * debian/apt.conf.ubuntu:
    - exlucde linux-image and linux-restricted-modules from ever being 
      auto-removed
    - added "metapackages" as the section we want to install recommends
      by default
  * apt-pkg/depcache.cc:
    - added support to turn install-recommends selectively on/off by
      section
  [Ian Jackson]
  * Tests pass without code changes!  Except that we need this:
  * Bump cache file major version to force rebuild so that Breaks
    dependencies are included.
  * Don't depend on or suggest any particular dpkg or dpkg-dev versions;
    --auto-deconfigure is very very old and dpkg-dev's Breaks support
    is more or less orthogonal.
  * Initial draft of `Breaks' implementation.  Appears to compile,
    but as yet *completely untested*.

 -- Michael Vogt <michael.vogt@ubuntu.com>  Thu,  7 Sep 2006 11:50:52 +0200

apt (0.6.45ubuntu5) edgy; urgency=low

  * apt-pkg/pkgcachegen.cc:
    - increase the APT::Cache-Limit to deal with the increased demand due
      to the translated descriptions
  * apt-pkg/deb/dpkgpm.cc:
    - pass "--auto-deconfigure" to dpkg on install to support the
      new "breaks" in dpkg

 -- Michael Vogt <michael.vogt@ubuntu.com>  Tue, 15 Aug 2006 12:06:26 +0200

apt (0.6.45ubuntu4) edgy; urgency=low

  * cmdline/apt-get.cc:
    - fix in the new --fix-polciy code

 -- Michael Vogt <michael.vogt@ubuntu.com>  Mon, 14 Aug 2006 21:08:11 +0200

apt (0.6.45ubuntu3) edgy; urgency=low

  * ABI break
  * merged latest apt--install-recommends (closes: #559000)
  * added "--fix-policy" option to can be used as "--fix-broken" and
    will install missing weak depends (recommends, and/or suggests 
    depending on the settings)
  * merged the apt--ddtp branch

 -- Michael Vogt <michael.vogt@ubuntu.com>  Fri, 11 Aug 2006 12:53:23 +0200

apt (0.6.45ubuntu2) edgy; urgency=low

  * debian/control:
    - switched to libdb4.4 for building (closes: #381019)
  * cmdline/apt-get.cc:
    - show only the recommends/suggests for the candidate-version, not for all
      versions of the package (closes: #257054)
    - properly handle recommends/suggests or-groups when printing the list of
      suggested/recommends packages (closes: #311619)
  * merged "apt--install-recommends" branch:
    - added "{no-}install-recommends" commandline option
    - added APT::Install-{Recommends,Suggests} option
    - currently Install-Recommends defaults to "False" 

 -- Michael Vogt <michael.vogt@ubuntu.com>  Wed,  9 Aug 2006 23:38:46 +0200

apt (0.6.45ubuntu1) edgy; urgency=low

  * merged with debian/unstable

 -- Michael Vogt <michael.vogt@ubuntu.com>  Tue,  1 Aug 2006 15:43:22 +0200

apt (0.6.45) unstable; urgency=low

  * apt-pkg/contrib/sha256.cc:
    - fixed the sha256 generation (closes: #378183)
  * ftparchive/cachedb.cc:
    - applied patch from Anthony Towns to fix Clean() function
      (closes: #379576)
  * doc/apt-get.8.xml:
    - fix path to the apt user build (Closes: #375640)
  * doc/apt-cache.8.xml:
    - typo (Closes: #376408)
  * apt-pkg/deb/dpkgpm.cc:
    - make progress reporting more robust against multiline error
      messages (first half of a fix for #374195)
  * doc/examples/configure-index:
    - document Debug::pkgAcquire::Auth     
  * methods/gpgv.cc:
    - deal with gpg error "NODATA". Closes: #296103, Thanks to 
      Luis Rodrigo Gallardo Cruz for the patch
  * apt-inst/contrib/extracttar.cc:
    - fix for string mangling, closes: #373864
  * apt-pkg/acquire-item.cc:
    - check for bzip2 in /bin (closes: #377391)
  * apt-pkg/tagfile.cc:
    - make it work on non-mapable files again, thanks 
      to James Troup for confirming the fix (closes: #376777)
  * Merged from Christian Perrier bzr branch:
    * ko.po: Updated to 512t. Closes: #378901
    * hu.po: Updated to 512t. Closes: #376330
    * km.po: New Khmer translation: 506t6f. Closes: #375068
    * ne.po: New Nepali translation: 512t. Closes: #373729
    * vi.po: Updated to 512t. Closes: #368038
    * zh_TW.po: Remove an extra %s in one string. Closes: #370551
    * dz.po: New Dzongkha translation: 512t
    * ro.po: Updated to 512t
    * eu.po: Updated
    * eu.po: Updated
  * fix apt-get dist-upgrade
  * fix warning if no /var/lib/apt/extended_states is present
  * don't download Translations for deb-src sources.list lines
  * apt-pkg/tagfile.cc:
    - support not-mmapable files again

 -- Michael Vogt <mvo@debian.org>  Thu, 27 Jul 2006 00:52:05 +0200

apt (0.6.44.2ubuntu4) edgy; urgency=low

  * Make apt-get dselect-upgrade happy again

 -- Michael Vogt <michael.vogt@ubuntu.com>  Fri, 21 Jul 2006 11:03:02 +0200

apt (0.6.44.2ubuntu3) edgy; urgency=low

  * Close extended_states file after writing it.

 -- Colin Watson <cjwatson@ubuntu.com>  Tue, 18 Jul 2006 00:12:13 +0100

apt (0.6.44.2ubuntu2) edgy; urgency=low

  * create a empty extended_states file if none exists already

 -- Michael Vogt <michael.vogt@ubuntu.com>  Tue,  4 Jul 2006 09:23:03 +0200

apt (0.6.44.2ubuntu1) edgy; urgency=low

  * merged with debian/unstable
  * merged the "auto-mark" branch to support aptitude like
    marking of automatically installed dependencies and added
    "apt-get remove --auto-remove" to remove unused auto-installed
    packages again
  * changed library version from 3.11 to 3.50 to make it clearly 
    different from the debian version (we are ABI incompatible because
    of the auto-mark patch)

 -- Michael Vogt <michael.vogt@ubuntu.com>  Mon,  3 Jul 2006 18:30:46 +0200

apt (0.6.44.2exp1) experimental; urgency=low

  * added support for i18n of the package descriptions
  * added support for aptitude like auto-install tracking (a HUGE
    HUGE thanks to Daniel Burrows who made this possible) 
  * synced with the http://people.debian.org/~mvo/bzr/apt/debian-sid branch
  * build from http://people.debian.org/~mvo/bzr/apt/debian-experimental

 -- Michael Vogt <mvo@debian.org>  Mon,  3 Jul 2006 21:50:31 +0200

apt (0.6.44.2) unstable; urgency=low

  * apt-pkg/depcache.cc:
    - added Debug::pkgDepCache::AutoInstall (thanks to infinity)
  * apt-pkg/acquire-item.cc:
    - fix missing chmod() in the new aquire code 
      (thanks to Bastian Blank, Closes: #367425)
  * merged from 
    http://www.perrier.eu.org/debian/packages/d-i/level4/apt-main:
    * sk.po: Completed to 512t
    * eu.po: Completed to 512t
    * fr.po: Completed to 512t
    * sv.po: Completed to 512t
    * Update all PO and the POT. Gives 506t6f for formerly
      complete translations

 -- Michael Vogt <mvo@debian.org>  Wed, 14 Jun 2006 12:00:57 +0200

apt (0.6.44.1-0.1) unstable; urgency=low

  * Non-maintainer upload.
  * Don't give an error when parsing empty Packages/Sources files.
    (Closes: #366931, #367086, #370160)

 -- Steinar H. Gunderson <sesse@debian.org>  Fri,  9 Jun 2006 00:52:21 +0200

apt (0.6.44.1) unstable; urgency=low

  * apt-pkg/acquire-item.cc:
    - fix reversed logic of the "Acquire::PDiffs" option
  * merged from 
    http://www.perrier.eu.org/debian/packages/d-i/level4/apt-main:
    - po/LINGUAS: added "bg" Closes: #360262
    - po/gl.po: Galician translation update. Closes: #366849
    - po/hu.po: Hungarian translation update. Closes: #365448
    - po/cs.po: Czech translation updated. Closes: #367244
  * apt-pkg/contrib/sha256.cc:
    - applied patch to fix unaligned access problem. Closes: #367417
      (thanks to David Mosberger)

 -- Michael Vogt <mvo@debian.org>  Tue, 16 May 2006 21:51:16 +0200

apt (0.6.44) unstable; urgency=low

  * apt-pkg/acquire.cc: don't show ETA if it is 0 or absurdely large
  * apt-pkg/contrib/sha256.{cc,h},hashes.{cc,h}: support for sha256 
    (thanks to Anthony Towns)
  * ftparchive/cachedb.{cc,h},writer.{cc,h}: optimizations 
    (thanks to Anthony Towns)
  * apt pdiff support from experimental merged
  * apt-pkg/deb/dpkgpm.cc: wording fixes (thanks to Matt Zimmerman)
  * apt-pkg/deb/dpkgpm.cc: 
    - wording fixes (thanks to Matt Zimmerman)
    - fix error in dpkg interaction (closes: #364513, thanks to Martin Dickopp)
  * apt-pkg/tagfile.{cc,h}:
    - use MMap to read the entries (thanks to Zephaniah E. Hull for the
      patch) Closes: #350025
  * Merge from http://www.perrier.eu.org/debian/packages/d-i/level4/apt-main:
  	* bg.po: Added, complete to 512t. Closes: #360262
  * doc/apt-ftparchive.1.xml:
    - fix documentation for "SrcPackages" -> "Sources" 
      (thanks to Bart Martens for the patch, closes: #307756)
  * debian/libapt-pkg-doc.doc-base.cache:
    - remove broken charackter from description (closes: #361129)
  * apt-inst/deb/dpkgdb.cc, methods/gpgv.cc: 
    - i18n fixes (closes: #349298)
  * debian/postinst: dont fail on not available
    /usr/share/doc/apt/examples/sources.list (closes: #361130)
  * methods/ftp.cc:
    - unlink empty file in partial if the download failed because
      the file is missing on the server (closes: #316337)
  * apt-pkg/deb/debversion.cc:
    - treats a version string with explicit zero epoch equal
      than the same without epoch (Policy 5.6.12, closes: #363358)
      Thanks to Lionel Elie Mamane for the patch
  
 -- Michael Vogt <mvo@debian.org>  Mon,  8 May 2006 22:28:53 +0200

apt (0.6.43.3ubuntu3) dapper; urgency=low

  * methods/http.cc:
    - fix the user-agent string

 -- Michael Vogt <michael.vogt@ubuntu.com>  Fri, 26 May 2006 18:09:32 +0200

apt (0.6.43.3ubuntu2) dapper; urgency=low

  * apt-pkg/deb/dpkgpm.cc: wording fixes (thanks to Matt Zimmerman)

 -- Michael Vogt <michael.vogt@ubuntu.com>  Tue, 18 Apr 2006 13:24:40 +0200

apt (0.6.43.3ubuntu1) dapper; urgency=low

  * apt-pkg/acquire.cc: don't show ETA if it is 0 or absurdely large in 
    the status-fd (ubuntu #28954)

 -- Michael Vogt <michael.vogt@ubuntu.com>  Tue, 28 Mar 2006 20:34:46 +0200

apt (0.6.43.3) unstable; urgency=low

  * Merge bubulle@debian.org--2005/apt--main--0 up to patch-186:
    * ca.po: Completed to 512t. Closes: #351592
    * eu.po: Completed to 512t. Closes: #350483
    * ja.po: Completed to 512t. Closes: #349806
    * pl.po: Completed to 512t. Closes: #349514
    * sk.po: Completed to 512t. Closes: #349474
    * gl.po: Completed to 512 strings Closes: #349407
    * sv.po: Completed to 512 strings Closes: #349210
    * ru.po: Completed to 512 strings Closes: #349154
    * da.po: Completed to 512 strings Closes: #349084
    * fr.po: Completed to 512 strings
    * vi.po: Completed to 511 strings  Closes: #348968
    * zh_CN.po: Completed to 512t. Closes: #353936
    * it.po: Completed to 512t. Closes: #352803
    * pt_BR.po: Completed to 512t. Closes: #352419
    * LINGUAS: Add Welsh
    * *.po: Updated from sources (512 strings)
  * apt-pkg/deb/deblistparser.cc:
    - don't explode on a DepCompareOp in a Provides line, but warn about
      it and ignore it otherwise (thanks to James Troup for reporting it)
  * cmdline/apt-get.cc:
    - don't lock the lists directory in DoInstall, breaks --print-uri 
      (thanks to James Troup for reporting it)
  * debian/apt.dirs: create /etc/apt/sources.list.d 
  * make apt-cache madison work without deb-src entries (#352583)
  * cmdline/apt-get.cc: only run the list-cleaner if a update was 
    successfull

 -- Michael Vogt <mvo@debian.org>  Wed, 22 Feb 2006 10:13:04 +0100

apt (0.6.43.2ubuntu1) dapper; urgency=low

  * Merge bubulle@debian.org--2005/apt--main--0 up to patch-182:
  * ca.po: Completed to 512t. Closes: #351592
    * eu.po: Completed to 512t. Closes: #350483
    * ja.po: Completed to 512t. Closes: #349806
    * pl.po: Completed to 512t. Closes: #349514
    * sk.po: Completed to 512t. Closes: #349474
    * gl.po: Completed to 512 strings Closes: #349407
    * vi.po: Completed to 512 strings
    * sv.po: Completed to 512 strings Closes: #349210
    * ru.po: Completed to 512 strings Closes: #349154
    * da.po: Completed to 512 strings Closes: #349084
    * fr.po: Completed to 512 strings
    * LINGUAS: Add Welsh
    * *.po: Updated from sources (512 strings)
    * vi.po: Completed to 511 strings  Closes: #348968
  * apt-pkg/deb/deblistparser.cc:
    - don't explode on a DepCompareOp in a Provides line, but warn about
      it and ignore it otherwise (thanks to James Troup for reporting it)
  * cmdline/apt-get.cc:
    - don't lock the lists directory in DoInstall, breaks --print-uri 
      (thanks to James Troup for reporting it)
  * debian/apt.dirs: create /etc/apt/sources.list.d 
  * make apt-cache madison work without deb-src entries (#352583)
  * cmdline/apt-get.cc: only run the list-cleaner if a update was 
    successfull
  * apt-get update errors are only warnings nowdays
  * be more careful with the signature file on network failures

 -- Michael Vogt <michael.vogt@ubuntu.com>  Mon, 20 Feb 2006 22:27:48 +0100

apt (0.6.43.2) unstable; urgency=low

  * Merge bubulle@debian.org--2005/apt--main--0 up to patch-166:
    - en_GB.po, de.po: fix spaces errors in "Ign " translations Closes: #347258
    - makefile: make update-po a pre-requisite of clean target so
    	        that POT and PO files are always up-to-date
    - sv.po: Completed to 511t. Closes: #346450
    - sk.po: Completed to 511t. Closes: #346369
    - fr.po: Completed to 511t
    - *.po: Updated from sources (511 strings)
    - el.po: Completed to 511 strings Closes: #344642
    - da.po: Completed to 511 strings Closes: #348574
    - es.po: Updated to 510t1f Closes: #348158
    - gl.po: Completed to 511 strings Closes: #347729
    - it.po: Yet another update Closes: #347435
  * added debian-archive-keyring to the Recommends (closes: #347970)
  * fixed message in apt-key to install debian-archive-keyring 
  * typos fixed in apt-cache.8 (closes: #348348, #347349)
  * add patch to fix http download corruption problem (thanks to
    Petr Vandrovec, closes: #280844, #290694)

 -- Michael Vogt <mvo@debian.org>  Thu, 19 Jan 2006 00:06:33 +0100

apt (0.6.43.1ubuntu1) dapper; urgency=low

  * Merge bubulle@debian.org--2005/apt--main--0 up to patch-159:
    - en_GB.po, de.po: fix spaces errors in "Ign " translations
      Closes: #347258
    - makefile: make update-po a pre-requisite of clean target so
	        that POT and PO files are always up-to-date
    - sv.po: Completed to 511t. Closes: #346450
    - sk.po: Completed to 511t. Closes: #346369
    - fr.po: Completed to 511t
    - *.po: Updated from sources (511 strings)
  * add patch to fix http download corruption problem (thanks to
    Petr Vandrovec, closes: #280844, #290694)
  * added APT::Periodic::Unattended-Upgrade (requires the package
    "unattended-upgrade")

 -- Michael Vogt <michael.vogt@ubuntu.com>  Tue, 10 Jan 2006 17:09:31 +0100

apt (0.6.43.1) unstable; urgency=low

  * Merge bubulle@debian.org--2005/apt--main--0 up to patch-148:
    * fr.po: Completed to 510 strings
    * it.po: Completed to 510t
    * en_GB.po: Completed to 510t
    * cs.po: Completed to 510t
    * zh_CN.po: Completed to 510t
    * el.po: Updated to 510t
    * vi.po: Updated to 383t93f34u
    * tl.po: Completed to 510 strings (Closes: #344306)
    * sv.po: Completed to 510 strings (Closes: #344056)
    * LINGUAS: disabled Hebrew translation. (Closes: #313283)
    * eu.po: Completed to 510 strings (Closes: #342091)
  * apt-get source won't download already downloaded files again
    (closes: #79277)
  * share/debian-archive.gpg: new 2006 ftp-archive signing key added
    (#345891)
  * redownload the Release file if IMS-Hit and gpg failure
  * deal with multiple signatures on a Release file

 -- Michael Vogt <mvo@debian.org>  Fri,  6 Jan 2006 01:17:08 +0100

apt (0.6.43ubuntu2) dapper; urgency=low

  * merged some missing bits that wheren't merged by baz in the previous
    upload (*grumble*)

 -- Michael Vogt <michael.vogt@ubuntu.com>  Thu,  8 Dec 2005 18:35:58 +0100

apt (0.6.43ubuntu1) dapper; urgency=low

  * merged with debian

 -- Michael Vogt <michael.vogt@ubuntu.com>  Fri, 25 Nov 2005 11:36:29 +0100

apt (0.6.43) unstable; urgency=medium

  * Merge bubulle@debian.org--2005/apt--main--0 up to patch-132:  
    * zh_CN.po: Completed to 510 strings(Closes: #338267)
    * gl.po: Completed to 510 strings (Closes: #338356)
  * added support for "/etc/apt/sources.list.d" directory 
    (closes: #66325)
  * make pkgDirStream (a bit) more complete
  * fix bug in pkgCache::VerIterator::end() (thanks to Daniel Burrows)
    (closes: #339533)
  * pkgAcqFile is more flexible now (closes: #57091)
  * support a download rate limit for http (closes: #146877)
  * included lots of the speedup changes from #319377
  * add stdint.h to contrib/md5.h (closes: #340448)
  * ABI change, library name changed (closes: #339147)
  * Fix GNU/kFreeBSD crash on non-existing server file (closes: #317718)
  * switch to libdb4.3 in build-depends
  
 -- Michael Vogt <mvo@debian.org>  Tue, 29 Nov 2005 00:17:07 +0100

apt (0.6.42.3ubuntu2) dapper; urgency=low

  * Merge bubulle@debian.org--2005/apt--main--0 up to patch-131:  
    * zh_CN.po: Completed to 507 strings(Closes: #338267)
    * gl.po: Completed to 510 strings (Closes: #338356)
  * added support for "/etc/apt/sources.list.d" directory 
    (closes: #66325)
  
 -- Michael Vogt <michael.vogt@ubuntu.com>  Mon, 14 Nov 2005 15:30:12 +0100

apt (0.6.42.3ubuntu1) dapper; urgency=low

  * synced with debian

 -- Michael Vogt <michael.vogt@ubuntu.com>  Thu, 10 Nov 2005 05:05:56 +0100

apt (0.6.42.3) unstable; urgency=low

  * Merge bubulle@debian.org--2005/apt--main--0 up to patch-129:
    - patch-118: Russian translation update by Yuri Kozlov (closes: #335164)
    - patch-119: add update-po as a pre-req for binary (closes: #329910)
    - patch-121: Complete French translation
    - patch-125: Fixed localization of y/n questions in German translation 
                 (closes: #337078)
    - patch-126: Swedish translation update (closes: #337163)
    - patch-127: Complete Tagalog translation (closes: #337306)
    - patch-128: Danish translation update (closes: #337949)
    - patch-129: Basque translation update (closes: #338101)
  * cmdline/apt-get.cc:
    - bufix in FindSrc  (closes: #335213, #337910)
  * added armeb to archtable (closes: #333599)
  * with --allow-unauthenticated use the old fallback behaviour for
    sources (closes: #335112)
   
 -- Michael Vogt <mvo@debian.org>  Wed,  9 Nov 2005 07:22:31 +0100

apt (0.6.42.2) unstable; urgency=high

  * NMU (approved by maintainer)
  * Add AMD64 archive signing key to debian-archive.gpg (closes: #336500).
  * Add big-endian arm (armeb) support (closes: #333599).
  * Priority high to get the AMD key into testing ASAP.

 -- Frans Pop <fjp@debian.org>  Sun, 30 Oct 2005 21:29:11 +0100
 
apt (0.6.42.1) unstable; urgency=low

  * fix a incorrect example in the apt_prefrences man page
    (thanks to Filipus Klutiero, closes: #282918)
  * apt-pkg/pkgrecords.cc:
    - revert patch from last version, it causes trouble on alpha 
      and ia64 (closes: #335102, #335103)
  * cmdline/apt-get.cc:
    - be extra carefull in FindSrc (closes: #335213)

 -- Michael Vogt <mvo@debian.org>  Sat, 22 Oct 2005 23:44:35 +0200

apt (0.6.42) unstable; urgency=low

  * apt-pkg/cdrom.cc:
    - unmount the cdrom when apt failed to locate any package files
  * allow cdrom failures and fallback to other sources in that case
    (closes: #44135)
  * better error text when dpkg-source fails 
  * Merge bubulle@debian.org--2005/apt--main--0 up to patch-115:
    - patch-99: Added Galician translation
    - patch-100: Completed Danish translation (Closes: #325686)
    - patch-104: French translation completed
    - patch-109: Italian translation completed
    - patch-112: Swedish translation update 
    - patch-115: Basque translation completed (Closes: #333299)
  * applied french man-page update (thanks to Philippe Batailler)
    (closes: #316638, #327456)
  * fix leak in the mmap code, thanks to Daniel Burrows for the
    patch (closes: #250583)
  * support for apt-get [build-dep|source] -t (closes: #152129)
  * added "APT::Authentication::TrustCDROM" option to make the life
    for the installer people easier (closes: #334656)
  * fix crash in apt-ftparchive (thanks to Bastian Blank for the patch)
    (closes: #334671)
  * apt-pkg/contrib/md5.cc:
    - fix a alignment problem on sparc64 that gives random bus errors
      (thanks to Fabbione for providing a test-case)
  * init the default ScreenWidth to 79 columns by default 
    (Closes: #324921)
  * cmdline/apt-cdrom.cc: 
    - fix some missing gettext() calls (closes: #334539)
  * doc/apt-cache.8.xml: fix typo (closes: #334714)

 -- Michael Vogt <mvo@debian.org>  Wed, 19 Oct 2005 22:02:09 +0200

apt (0.6.41) unstable; urgency=low

  * improved the support for "error" and "conffile" reporting from
    dpkg, added the format to README.progress-reporting
  * added README.progress-reporting to the apt-doc package
  * improved the network timeout handling, if a index file from a 
    sources.list times out or EAI_AGAIN is returned from getaddrinfo, 
    don't try to get the other files from that entry
  * Support architecture-specific extra overrides
    (closes: #225947). Thanks to  Anthony Towns for idea and
    the patch, thanks to Colin Watson for testing it.
  * Javier Fernandez-Sanguino Pen~a:
    - Added a first version of an apt-secure.8 manpage, and modified
      apt-key and apt.end accordingly. Also added the 'update'
      argument to apt-key which was previously not documented 
      (Closes: #322120)
  * Andreas Pakulat:
    - added example apt-ftparchive.conf file to doc/examples 
      (closes: #322483)
  * Fix a incorrect example in the man-page (closes: #282918)
  * Fix a bug for very long lines in the apt-cdrom code (closes: #280356)
  * Fix a manual page bug (closes: #316314)
  * Do md5sum checking for file and cdrom method (closes: #319142)
  * Change pkgPolicy::Pin from private to protected to let subclasses
    access it too (closes: #321799)
  * add default constructor for PrvIterator (closes: #322267)
  * Reread status configuration on debSystem::Initialize() 
    (needed for apt-proxy, thanks to Otavio for this patch)
  
 -- Michael Vogt <mvo@debian.org>  Mon,  5 Sep 2005 22:59:03 +0200

apt (0.6.40.1ubuntu8) breezy; urgency=low

  * Cherry picked michael.vogt@ubuntu.com--2005/apt--mvo--0--patch-62:
    - fix for a bad memory/file leak in the mmap code (ubuntu #15603)
  * po/de.po, po/fr.po: 
    - updated the translations
  * po/makefile:
    - create a single pot file in each domain dir to make rosetta happy

 -- Michael Vogt <michael.vogt@ubuntu.com>  Wed, 28 Sep 2005 10:16:06 +0200

apt (0.6.40.1ubuntu7) breezy; urgency=low

  * updated the pot/po files , no code changes

 -- Michael Vogt <michael.vogt@ubuntu.com>  Tue, 27 Sep 2005 18:38:16 +0200

apt (0.6.40.1ubuntu6) breezy; urgency=low

  * Cherry picked michael.vogt@ubuntu.com--2005/apt--mvo--0--patch-56:
    - make it possible for apt to handle a failed MediaChange event and
      fall back to other sources (ubuntu #13713)

 -- Michael Vogt <michael.vogt@ubuntu.com>  Tue, 13 Sep 2005 22:09:50 +0200

apt (0.6.40.1ubuntu5) breezy; urgency=low

  * Cherry picked michael.vogt@ubuntu.com--2005/apt--mvo--0--patch-{50,51}.
    This adds media-change reporting to the apt status-fd (ubuntu #15213)
  * Cherry picked michael.vogt@ubuntu.com--2005/apt--mvo--0--patch-55:
    apt-pkg/cdrom.cc:
    - unmount the cdrom when apt failed to locate any package files

 -- Michael Vogt <michael.vogt@ubuntu.com>  Mon, 12 Sep 2005 15:44:26 +0200

apt (0.6.40.1ubuntu4) breezy; urgency=low

  * debian/apt.cron.daily:
    - fix a embarrassing typo
  
 -- Michael Vogt <michael.vogt@ubuntu.com>  Wed,  7 Sep 2005 10:10:37 +0200

apt (0.6.40.1ubuntu3) breezy; urgency=low

  * debian/apt.cron.daily:
    - use the ctime as well when figuring what packages need to
      be removed. This fixes the problem that packages copied with    
      "cp -a" (e.g. from the installer) have old mtimes (ubuntu #14504)

 -- Michael Vogt <michael.vogt@ubuntu.com>  Tue,  6 Sep 2005 18:30:46 +0200

apt (0.6.40.1ubuntu2) breezy; urgency=low

  * improved the support for "error" and "conffile" reporting from
    dpkg, added the format to README.progress-reporting
  * added README.progress-reporting to the apt-doc package
  * Do md5sum checking for file and cdrom method (closes: #319142)
  * Change pkgPolicy::Pin from private to protected to let subclasses
    access it too (closes: #321799)
  * methods/connect.cc:
    - send failure reason for EAI_AGAIN (TmpResolveFailure) to acuire-item
  * apt-pkg/acquire-item.cc:
    - fail early if a FailReason is TmpResolveFailure (avoids hangs during
      the install when no network is available)
  * merged michael.vogt@ubuntu.com--2005/apt--trust-cdrom--0

 -- Michael Vogt <michael.vogt@ubuntu.com>  Tue, 23 Aug 2005 19:44:55 +0200

apt (0.6.40.1ubuntu1) breezy; urgency=low

  * Synchronize with Debian

 -- Michael Vogt <michael.vogt@ubuntu.com>  Fri,  5 Aug 2005 14:20:56 +0200

apt (0.6.40.1) unstable; urgency=low

  * bugfix in the parsing code for the apt<->dpkg communication. apt 
    crashed when dpkg sends the same state more than once under certain
    conditions
  * 0.6.40 breaks the ABI but I accidentally didn't change the soname :/

 -- Michael Vogt <mvo@debian.org>  Fri,  5 Aug 2005 13:24:58 +0200

apt (0.6.40ubuntu1) breezy; urgency=low

  * Synchronize with Debian

 -- Matt Zimmerman <mdz@ubuntu.com>  Thu,  4 Aug 2005 15:53:22 -0700

apt (0.6.40) unstable; urgency=low

  * Patch from Jordi Mallach to mark some additional strings for translation
  * Updated Catalan translation from Jordi Mallach
  * Merge from bubulle@debian.org--2005/apt--main--0:
    - Update pot and merge with *.po
    - Updated French translation, including apt-key.fr.8
  * Restore changelog entries from the 0.6.x series that went to Debian
    experimental
  * Merge michael.vogt@ubuntu.com--2005/apt--progress-reporting--0
    - Provide an interface for progress reporting which can be used by
      (e.g.) base-config

 -- Matt Zimmerman <mdz@debian.org>  Thu, 28 Jul 2005 11:57:32 -0700

apt (0.6.39ubuntu4) breezy; urgency=low

  * Fix keyring paths in apt-key, apt.postinst (I swear I remember doing this
    before...)

 -- Matt Zimmerman <mdz@ubuntu.com>  Wed, 29 Jun 2005 08:39:17 -0700

apt (0.6.39ubuntu3) breezy; urgency=low

  * Fix keyring locations for Ubuntu in apt-key too.

 -- Colin Watson <cjwatson@ubuntu.com>  Wed, 29 Jun 2005 14:45:36 +0100

apt (0.6.39ubuntu2) breezy; urgency=low

  * Install ubuntu-archive.gpg rather than debian-archive.gpg as
    /etc/apt/trusted.gpg.

 -- Colin Watson <cjwatson@ubuntu.com>  Wed, 29 Jun 2005 11:53:34 +0100

apt (0.6.39ubuntu1) breezy; urgency=low

  * Michael Vogt
    - Change debian/bugscript to use #!/bin/bash (Closes: #313402)
    - Fix a incorrect example in the man-page (closes: #282918)
    - Support architecture-specific extra overrides
      (closes: #225947). Thanks to  Anthony Towns for idea and
      the patch, thanks to Colin Watson for testing it.
    - better report network timeouts from the methods to the acuire code,
      only timeout once per sources.list line

 -- Matt Zimmerman <mdz@ubuntu.com>  Tue, 28 Jun 2005 11:52:24 -0700

apt (0.6.39) unstable; urgency=low

  * Welsh translation update: daf@muse.19inch.net--2005/apt--main--0--patch-6
  * Merge mvo's changes from 0.6.36ubuntu1:
    michael.vogt@ubuntu.com--2005/apt--mvo--0--patch-32
  * Merge aggregated translation updates:
    bubulle@debian.org--2005/apt--main--0
  * Update priority of apt-utils to important, to match the override file
  * Install only one keyring on each branch (Closes: #316119)

 -- Matt Zimmerman <mdz@debian.org>  Tue, 28 Jun 2005 11:51:09 -0700

apt (0.6.38ubuntu1) breezy; urgency=low

  * First release from Ubuntu branch
  * Merge with --main--0, switch back to Ubuntu keyring

 -- Matt Zimmerman <mdz@ubuntu.com>  Sat, 25 Jun 2005 16:52:41 -0700

apt (0.6.38) unstable; urgency=low

  * Merge michael.vogt@ubuntu.com--2005/apt--fixes--0--patch-6, a workaround
    for the French man pages' failure to build
  * Branch Debian and Ubuntu
    - apt.postinst, apt-key: use the appropriate keyring
    - debian/rules: install all keyrings
  * Add the current Debian archive signing key (4F368D5D) to
    debian-archive.gpg
  * make pinning on the "component" work again (using the section of the 
    archive, we don't use per-section Release files anymore with apt-0.6)
    (closes ubuntu #9935)
  
 -- Matt Zimmerman <mdz@debian.org>  Sat, 25 Jun 2005 09:51:00 -0700

apt (0.6.37) breezy; urgency=low

  * Merge bubulle@debian.org--2005/apt--main--0 up to patch-81
    - patch-66: Italian update
    - patch-71: French update
    - patch-73: Basque update
    - patch-74: Hebrew update
    - patch-76: Correct Hebrew translation (Closes: #306658)
    - patch-77: French man page update
    - patch-79: Correct syntax errors in Hebrew translation
    - patch-81: Portuguese update
  * Fix build of French man pages (now using XML, not SGML)
  * Add Welsh translation from Dafydd Harries
    (daf@muse.19inch.net--2005/apt--main--0--patch-1)
  * Change debian/bugscript to use #!/bin/bash (Closes: #313402)
  * Fix a incorrect example in the man-page (closes: #282918)

 -- Matt Zimmerman <mdz@ubuntu.com>  Tue, 24 May 2005 14:38:25 -0700

apt (0.6.36ubuntu1) breezy; urgency=low

  * make it possible to write a cache-control: no-cache header even if
    no proxy is set to support transparent proxies (closes ubuntu: #10773)

  * Merge otavio@debian.org--2005/apt--fixes--0.6:
    - Fix comment about the need of xmlto while building from Arch;
    - Fix StatStore struct on cachedb.h to use time_t and then fix a compile
      warning;
    - Lock database at start of DoInstall routine to avoid concurrent
      runs of install/remove and update commands (Closes: #194467)
    - Fix warnings while compiling with GCC 4.0 compiler  

 -- Michael Vogt <michael.vogt@ubuntu.com>  Mon, 23 May 2005 11:57:53 +0200

apt (0.6.36) experimental; urgency=low

  * Merge apt--mvo--0:
    - apt-pkg/acquire-item.cc:
      added "Acquire::BrokenProxy" that will force apt to always 
      re-get the Release.gpg file (for broken proxies)
    - debian/apt.cron.daily:
      MinAge is defaulting to 2 days now to prevent over-aggresive removal 
    - apt-pkg/cdrom.cc:
      honor "Acquire::gpgv::Options" when verifying the signature (Ubuntu #8496)
 
 -- Michael Vogt <mvo@debian.org>  Thu, 31 Mar 2005 20:37:11 +0200

apt (0.6.35) hoary; urgency=low

  * Merge apt--mvo--0 (incorporates 0.6.34ubuntu1):
    - Implement MaxSize and MaxAge in apt.cron.daily, to prevent the cache
      from growing too large (Ubuntu #6761)
    - some comments about the pkgAcqMetaSig::Custom600Headers() added
    - use gpg --with-colons
    - commented the ftp no_proxy unseting in methods/ftp.cc
    - added support for "Acquire::gpgv::options" in methods/gpgv.cc
  * Merge bubulle@debian.org--2005/apt--main--0
    - Make capitalization more consistent
    - Un-fuzzy translations resulting from capitalization changes
    - Italian translation update

 -- Matt Zimmerman <mdz@ubuntu.com>  Mon,  7 Mar 2005 20:08:33 -0800

apt (0.6.34) hoary; urgency=low

  * Add missing semicolon to configure-index (Closes: #295773)
  * Update build-depends on gettext to 0.12 (Closes: #295077)
  * Merge from bubulle@debian.org--2005/apt--main--0 to get
    translation updates

 -- Matt Zimmerman <mdz@ubuntu.com>  Fri,  4 Mar 2005 16:13:15 -0800

apt (0.6.33) hoary; urgency=low

  * Merge michael.vogt@ubuntu.com--2005/apt--mvo--0 (through patch-6)
    - patch-1: cosmetic changes (whitespace, "Apt::GPGV->APT::GPGV")
    - patch-2: (doc) documentation for gpgv
    - patch-3: (doc) new config variables added configure-index
    - patch-4: pkgAcquire::Run() pulse intervall can be configured
    - patch-5: fix for apt-get update removing Release.gpg files (#6865)
    - patch-6: change the path scoring in apt-cdrom, prefer pathes without
      symlinks

 -- Matt Zimmerman <mdz@ubuntu.com>  Sat, 26 Feb 2005 15:21:17 -0800

apt (0.6.32) hoary; urgency=low

  * Merge michael.vogt@ubuntu.com--2005/apt--mvo--0 (patch-1)
    - Implement Acquire::gpgv::options (Ubuntu bug#6283)

 -- Matt Zimmerman <mdz@ubuntu.com>  Tue,  8 Feb 2005 19:31:15 -0800

apt (0.6.31) hoary; urgency=low

  * Matt Zimmerman
    - Remove debugging output from apt.cron.daily (no one noticed?)
    - Apply patch from Anthony Towns to allow SHA1Summation to process a file
      descriptor until EOF, rather than requiring that the length of input be
      specified (Closes: #291338)
    - Fix build/install of Polish offline documentation, based on patch from
      Christian Perrier (Closes: #270404)
  * Michael Vogt
    - apt-cdrom.cc seperated into frontend (cmdline/apt-cdrom.cc and library
      apt-pkg/cdrom.{cc,h}) (Ubuntu #5668)

 -- Matt Zimmerman <mdz@ubuntu.com>  Fri,  4 Feb 2005 10:23:01 -0800

apt (0.6.30) unstable; urgency=low

  * Add ppc64 to buildlib/archtable
  * Merge michael.vogt@canonical.com--2004/apt--status-fd--0
    - Support preserving dpkg status file descriptor, to support
      better integration with synaptic
  
 -- Matt Zimmerman <mdz@ubuntu.com>  Wed, 19 Jan 2005 00:26:01 -0800

apt (0.6.29) hoary; urgency=low

  * Merge apt--mvo--0 (0.6.27ubuntu4)
  

 -- Matt Zimmerman <mdz@canonical.com>  Tue, 28 Dec 2004 17:18:02 -0800

apt (0.6.28) hoary; urgency=low

  * Merge apt--mvo--0
  * Rebuild source to get rid of arch metadata and temporary files in
    0.6.27ubuntu3

 -- Matt Zimmerman <mdz@canonical.com>  Thu, 23 Dec 2004 18:53:16 -0800

apt (0.6.27ubuntu4) hoary; urgency=low

  * remove old sig-file in partial/ before starting to fetch a new sig-file
    (see ubuntu #4769 for the rational)
  * added apt-key update method (uses ubuntu-keyring)
  * documented the "--allow-unauthenticated" switch
  * added DEB_BUILD_PROG_OPTS to debian/rules (additonal options can be 
    passed to DEB_BUILD_PROG like "-S")

 -- Michael Vogt <mvo@debian.org>  Thu, 23 Dec 2004 11:12:51 +0100

apt (0.6.27ubuntu3) hoary; urgency=low

  * added a exact dependency from libapt-pkg-dev to the apt version it was
    build with

 -- Michael Vogt <mvo@debian.org>  Wed, 15 Dec 2004 09:56:32 +0100

apt (0.6.27ubuntu2) hoary; urgency=low

  * fixed a bug in the rule file that happend during the big 0.5->0.6 merge

 -- Michael Vogt <mvo@debian.org>  Tue, 14 Dec 2004 12:14:25 +0100

apt (0.6.27ubuntu1) hoary; urgency=low

  * chmod 755 /usr/bin/apt-key
  * don't display a error when a apt-get update don't find a 
    Packages.bz2/Sources.bz2 file

 -- Michael Vogt <mvo@debian.org>  Mon, 13 Dec 2004 18:40:21 +0100

apt (0.6.27) hoary; urgency=low

  * Merge apt--authentication--0 branch
    - Implement gpg authentication for package repositories (Closes: #203741)
    - Also includes Michael Vogt's fixes
  * Merge apt--misc-abi-changes--0 branch
    - Use pid_t throughout to hold process IDs (Closes: #226701)
    - Import patch from Debian bug #195510: (Closes: #195510)
      - Make Simulate::Describe and Simulate::ShortBreaks private member
        functions
      - Add a parameter (Candidate) to Describe to control whether the
        candidate version is displayed
      - Pass an appropriate value for Candidate everywhere Describe is called

 -- Matt Zimmerman <mdz@canonical.com>  Mon, 13 Dec 2004 01:03:11 -0800

apt (0.6.25) experimental; urgency=low

  * Fix handling of two-part sources for sources.list deb-src entries in
    the same way that deb entries were fixed

 -- Matt Zimmerman <mdz@debian.org>  Wed,  9 Jun 2004 05:29:50 -0700

apt (0.6.24) experimental; urgency=low

  * YnPrompt fixes were inadvertently left out, include them (Closes:
    #249251)

 -- Matt Zimmerman <mdz@debian.org>  Sun, 16 May 2004 14:18:53 -0700

apt (0.6.23) experimental; urgency=low

  * Remove obsolete pkgIterator::TargetVer() (Closes: #230159)
  * Reverse test in CheckAuth to match new prompt (Closes: #248211)

 -- Matt Zimmerman <mdz@debian.org>  Sun,  9 May 2004 21:01:58 -0700

apt (0.6.22) experimental; urgency=low

  * Merge 0.5.25
  * Make the unauthenticated packages prompt more intuitive (yes to
    continue, default no), but require --force-yes in addition to
    --assume-yes in order to override

 -- Matt Zimmerman <mdz@debian.org>  Fri, 19 Mar 2004 13:55:35 -0800

apt (0.6.21) experimental; urgency=low

  * Merge 0.5.24

 -- Matt Zimmerman <mdz@debian.org>  Tue, 16 Mar 2004 22:52:34 -0800

apt (0.6.20) experimental; urgency=low

  * Merge 0.5.23

 -- Matt Zimmerman <mdz@debian.org>  Thu, 26 Feb 2004 17:17:02 -0800

apt (0.6.19) experimental; urgency=low

  * Merge 0.5.22
  * Convert apt-key(8) to docbook XML

 -- Matt Zimmerman <mdz@debian.org>  Mon,  9 Feb 2004 15:44:49 -0800

apt (0.6.18) experimental; urgency=low

  * Add new Debian Archive Automatic Signing Key to the default keyring
    (existing keyrings are not updated; do that yourself)

 -- Matt Zimmerman <mdz@debian.org>  Sat, 17 Jan 2004 17:04:30 -0800

apt (0.6.17) experimental; urgency=low

  * Merge 0.5.21
  * Handle more IMS stuff correctly

 -- Matt Zimmerman <mdz@debian.org>  Fri, 16 Jan 2004 10:54:25 -0800

apt (0.6.16) experimental; urgency=low

  * Fix some cases where the .gpg file could be left in place when it is
    invalid

 -- Matt Zimmerman <mdz@debian.org>  Fri,  9 Jan 2004 09:22:15 -0800

apt (0.6.15) experimental; urgency=low

  * s/Debug::Acquire::gpg/&v/
  * Honor the [vendor] syntax in sources.list again (though it is not
    presently used for anything)
  * Don't ship vendors.list(5) since it isn't used yet
  * Revert change from 0.6.10; it was right in the first place and the
    problem was apparently something else.  Archive = Suite.

 -- Matt Zimmerman <mdz@debian.org>  Mon,  5 Jan 2004 17:43:01 -0800

apt (0.6.14) experimental; urgency=low

  * Merge 0.5.20

 -- Matt Zimmerman <mdz@debian.org>  Sun,  4 Jan 2004 11:09:21 -0800

apt (0.6.13) experimental; urgency=low

  * Merge 0.5.19

 -- Matt Zimmerman <mdz@debian.org>  Sat,  3 Jan 2004 16:22:31 -0800

apt (0.6.12) experimental; urgency=low

  * Have pkgAcquireIndex calculate an MD5 sum if one is not provided by
    the method (as with file: and copy:).  Local repositories
  * Fix warning about dist name mismatch to actually print what it was
    expecting
  * Don't expect any particular distribution name for two-part
    sources.list entries
  * Merge 0.5.18

 -- Matt Zimmerman <mdz@debian.org>  Fri,  2 Jan 2004 13:59:00 -0800

apt (0.6.11) experimental; urgency=low

  * Support IMS requests of Release.gpg and Release
  * This required API changes, bump the libapt-pkg version
  * Copy local Release files into Dir::State::Lists
  * Set IndexFile attribute when retrieving Release and Release.gpg so
    that the appropriate Cache-Control headers are sent

 -- Matt Zimmerman <mdz@debian.org>  Fri,  2 Jan 2004 10:46:17 -0800

apt (0.6.10) experimental; urgency=low

  * Use "Codename" (woody, sarge, etc.) to supply the value of the
    "Archive" package file attribute, used to match "release a=" type
    pins, rather than "Suite" (stable, testing, etc.)

 -- Matt Zimmerman <mdz@debian.org>  Thu,  1 Jan 2004 16:56:47 -0800

apt (0.6.9) experimental; urgency=low

  * Another tagfile workaround

 -- Matt Zimmerman <mdz@debian.org>  Thu,  1 Jan 2004 13:56:08 -0800

apt (0.6.8) experimental; urgency=low

  * Add a config option and corresponding command line option
    (--allow-unauthenticated) to apt-get, to make buildd operators happy
    (Closes: #225648)

 -- Matt Zimmerman <mdz@debian.org>  Wed, 31 Dec 2003 08:28:04 -0800

apt (0.6.7) experimental; urgency=low

  * Forgot to revert part of the changes to tagfile in 0.6.4.  Hopefully
    will fix segfaults for some folks.

 -- Matt Zimmerman <mdz@debian.org>  Wed, 31 Dec 2003 08:01:28 -0800

apt (0.6.6) experimental; urgency=low

  * Restore the ugly hack I removed from indexRecords::Load which set the
    pkgTagFile buffer size to (file size)+256.  This is concealing a bug,
    but I can't fix it right now.  This should fix the segfaults that
    folks are seeing with 0.6.[45].

 -- Matt Zimmerman <mdz@debian.org>  Mon, 29 Dec 2003 18:11:13 -0800

apt (0.6.5) experimental; urgency=low

  * Move the authentication check into a separate function in apt-get
  * Fix display of unauthenticated packages when they are in the cache
    (Closes: #225336)

 -- Matt Zimmerman <mdz@debian.org>  Sun, 28 Dec 2003 16:47:57 -0800

apt (0.6.4) experimental; urgency=low

  * Use the top-level Release file in LoadReleaseInfo, rather than looking
    for the per-section ones (which aren't downloaded anymore).  This
    unbreaks release pinning, including the NotAutomatic bit used by
    project/experimental
  * Use FileFd::Size() rather than a separate stat() call in
    LoadReleaseInfo
  * Fix pkgTagFile to leave a little extra room at the end of the buffer
    to append the record separator if it isn't present
  * Change LoadReleaseInfo to use "Suite" rather than "Archive", to match
    the Debian archive's dist-level Release files

 -- Matt Zimmerman <mdz@debian.org>  Sun, 28 Dec 2003 15:55:55 -0800

apt (0.6.3) experimental; urgency=low

  * Fix MetaIndexURI for flat ("foo/") sources

 -- Matt Zimmerman <mdz@debian.org>  Sun, 28 Dec 2003 12:11:56 -0800

apt (0.6.2) experimental; urgency=low

  * Add space between package names when multiple unauthenticated packages
    are being installed (Closes: #225212)
  * Provide apt-key with a secret keyring and a trustdb, even though we
    would never use them, because it blows up if it doesn't have them
  * Fix typo in apt-key(8) (standard input is '-', not '/')

 -- Matt Zimmerman <mdz@debian.org>  Sat, 27 Dec 2003 13:01:40 -0800

apt (0.6.1) experimental; urgency=low

  * Merge apt 0.5.17
  * Rearrange Release file authentication code to be more clear
  * If Release is present, but Release.gpg is not, don't forget to still
    queue Packages files
  * Convert distribution "../project/experimental" to "experimental" for
    comparison purposes
  * Make a number of Release file errors into warnings; for now, it is OK
    not to have a codename, for example.  We mostly care about checksums
    for now

 -- Matt Zimmerman <mdz@debian.org>  Fri, 26 Dec 2003 15:12:47 -0800

apt (0.6.0) experimental; urgency=low

  * Signature verification support patch ("apt-secure") from Colin Walters
    <walters@debian.org> and Isaac Jones <ijones@syntaxpolice.org>.  This
    implements:
     - Release signature verification (Release.gpg)
     - Packages, Sources md5sum verification against Release
     - Closes: #203741
  * Make some modifications to signature verification support:
    - Release.gpg is always retrieved and verified if present, rather than
      requiring that sources be configured as secure
    - Print a hint about installing gnupg if exec(gpgv) fails
    - Remove obsolete pkgAcqIndexRel
    - Move vendors.list stuff into a separate module (vendorlist.{h,cc})
    - If any files about to be retrieved are not authenticated, issue a
      warning to the user and require confirmation
    - Fix a heap corruption bug in pkgSrcRecords::pkgSrcRecords()
  * Suggests: gnupg
  * Install a keyring in /usr/share/apt/debian-archive.gpg containing an
    initial set of Debian archive signing keys to seed /etc/apt/trusted.gpg
  * Add a new tool, apt-key(8) used to manage the keyring

 -- Matt Zimmerman <mdz@debian.org>  Fri, 26 Dec 2003 08:27:19 -0800

apt (0.5.32) hoary; urgency=low

  * Call setlocale in the methods, so that the messages are properly
    localised (Closes: #282700)
  * Implement support for bzip2-compressed debs (data.tar.bz2)

 -- Matt Zimmerman <mdz@canonical.com>  Sat, 11 Dec 2004 09:05:52 -0800

apt (0.5.31) unstable; urgency=low

  * New Romanian translation from Sorin Batariuc <sorin@bonbon.net>
    (Closes: #281458)
  * Merge changes from Hoary (0.5.30,0.5.30ubuntu2]
  * Fix the example in apt_preferences(5) to match the text
    (Closes: #222267)
  * Add APT::Periodic::Autoclean setting, to allow "apt-get autoclean" to
    be run periodically.  This is useful with
    APT::Periodic::Download-Upgradeable-Packages, and defaults to the same
    value, so that the cache size is bounded

 -- Matt Zimmerman <mdz@debian.org>  Tue, 23 Nov 2004 12:53:04 -0800

apt (0.5.30ubuntu2) hoary; urgency=low

  * bzip2 is now "Suggested" and it will detect if bzip2 is installed 
    and only then trying to get Packages.bz2

 -- Michael Vogt <mvo@debian.org>  Fri, 19 Nov 2004 12:00:39 +0100

apt (0.5.30ubuntu1) hoary; urgency=low

  * Need to Depend: bzip2 or Packages.bz2 fail.

 -- LaMont Jones <lamont@canonical.com>  Thu, 18 Nov 2004 12:51:05 -0700

apt (0.5.30) hoary; urgency=low

  * Patch from Michael Vogt to enable Packages.bz2 use, with a fallback to
    Packages.gz if it is not present (Closes: #37525)

 -- Matt Zimmerman <mdz@debian.org>  Mon, 15 Nov 2004 12:57:28 -0800

apt (0.5.29) unstable; urgency=low

  * Don't hardcode paths in apt.cron.daily
  * Add to apt.cron.daily the capability to pre-download upgradeable
    packages
  * Place timestamp files in /var/lib/apt/periodic, rather than
    /var/lib/apt itself
  * Standardize debhelper files a bit
    - Create all directories in debian/dirs rather than creating some on
      the dh_installdirs command line
    - Rename debian/dirs to debian/apt.dirs, debian/examples to
      debian/apt.examples

 -- Matt Zimmerman <mdz@debian.org>  Sat, 13 Nov 2004 17:58:07 -0800

apt (0.5.28) hoary; urgency=low

  * Translation updates:
    - Updated Hungarian from Kelemen Gábor <kelemeng@gnome.hu> (Closes: #263436)
    - Updated Greek from George Papamichelakis (Closes: #265004)
    - Updated Simplified Chinese from Tchaikov (Closes: #265190)
    - Updated French by Christian Perrier (Closes: #265816)
    - Updated Japanese by Kenshi Muto (Closes: #265630)
    - Updated Catalan from Jordi Mallach
    - Updated Dutch from Bart Cornelis (Closes: #268258, #278697)
    - Updated Portuguese from Miguel Figueiredo (Closes: #268265)
    - Updated Polish from Robert Luberda <robert@debian.org> (Closes: #268451)
    - Updated Danish from Claus Hindsgaul (Closes: #269417)
    - Updated Norwegian Nynorsk from Håvard Korsvoll <korsvoll@skulelinux.no>
      (Closes: #269965)
    - Updated Russian from Yuri Kozlov <yuray@id.ru> (Closes: #271104)
    - Updated Italian from Samuele Giovanni Tonon <samu@debian.org>
      (Closes: #275083)
    - Updated Brazilian Portuguese from Andre Luis Lopes (Closes: #273944)
    - Updated Slovak from Peter Mann (Closes: #279481)
  * APT::Get::APT::Get::No-List-Cleanup -> APT::Get::List-Cleanup in apt-get.cc
    (Closes: #267266)
  * Merge Ubuntu changes:
    - Set default Dpkg::MaxArgs to 1024, and Dpkg::MaxArgBytes to 32k.
      Needed to work around ordering bugs when installing a large number of
      packages
    - Patch from Michael Vogt to add an optional cron job which
      can run apt-get update periodically
  * Add arch-build target to debian/rules

 -- Matt Zimmerman <mdz@debian.org>  Sat, 13 Nov 2004 15:52:20 -0800

apt (0.5.27) unstable; urgency=high

  * Sneak in a bunch of updated translations before the freeze
    (no code changes)
  * Translation updates:
    - New Finnish translation from Tapio Lehtonen <tale@debian.org>
      (Closes: #258999)
    - New Bosnian translation from Safir Šećerović <sapphire@linux.org.ba>
      (Closes: #254201)
    - Fix Italian incontrario (Closes: #217277)
    - Updated Spanish from Ruben Porras (Closes: #260483)
    - Updated Danish from Claus Hindsgaul (Closes: #260569)
    - Updated Slovak from Peter Mann (Closes: #260627)
    - Updated Portuguese from Miguel Figueiredo (Closes: #261423)
  * Bring configure-index up to date with documented options, patch from
    Uwe Zeisberger <zeisberg@informatik.uni-freiburg.de> (Closes: #259540)
  * Note in apt.conf(5) that configure-index does not contain strictly
    default values, but also examples
  * Add Polish translation of offline.sgml (Closes: #259229)

 -- Matt Zimmerman <mdz@debian.org>  Thu, 29 Jul 2004 09:30:12 -0700

apt (0.5.26) unstable; urgency=low

  * Translation updates:
    - Spanish update from Ruben Porras <nahoo82@telefonica.net> (Closes: #248214)
    - Sync Spanish apt(8) (Closes: #249241)
    - French update from Christian Perrier <bubulle@debian.org> (Closes: #248614)
    - New Slovak translation from Peter Mann <Peter.Mann@tuke.sk> (Closes: #251676)
    - Czech update from Miroslav Kure <kurem@upcase.inf.upol.cz> (Closes: #251682)
    - pt_BR update from Andre Luis Lopes <andrelop@debian.org> (Closes: #251961)
    - German translation of apt(8) from Helge Kreutzmann <kreutzm@itp.uni-hannover.de>
      (Closes: #249453)
    - pt update from Miguel Figueiredo <elmig@debianpt.org> (Closes: #252700)
    - New Hebrew translation from Lior Kaplan <webmaster@guides.co.il>
      (Closes: #253182)
    - New Basque translation from Piarres Beobide Egaña <pi@beobide.net>
      (Vasco - Euskara - difficult language, Closes: #254407) and already a
      correction (Closes: #255760)
    - Updated Brazilian Portuguese translation from
      Guilherme de S. Pastore <gpastore@colband.com.br> (Closes: #256396)
    - Updated Greek translation (complete now) from
      George Papamichelakis <george@step.gr> (Closes: #256797)
    - New Korean translation from Changwoo Ryu <cwryu@debian.org>
      (Closes: #257143)
    - German translation now available in two flavours: with Unicode usage and
      without (related to #228486, #235759)
  * Update apt-get(8) to reflect the fact that APT::Get::Only-Source will
    affect apt-get build-dep as well as apt-get source
  * Remove aborted remnants of a different method of implementing DEB_BUILD_OPTIONS
    from debian/rules
  * Fix typo in error message when encountering unknown type in source list
    (Closes: #253217)
  * Update k*bsd-gnu arch names in buildlib/ostable (Closes: #253532)
  * Add amd64 to buildlib/archtable (Closes: #240896)
  * Have configure output a more useful error message if the architecture
    isn't in archtable

 -- Matt Zimmerman <mdz@debian.org>  Thu,  8 Jul 2004 15:53:28 -0700

apt (0.5.25) unstable; urgency=low

  * Patch from Jason Gunthorpe to remove arbitrary length limit on Binary
    field in SourcesWriter::DoPackage
  * Fix typo in apt-cache(8) (Closes: #238578)
  * Fix obsolete reference to bug(1) in stub apt(8) man page
    (Closes: #245923)
  * Fix typo in configure-index (RecruseDepends -> RecurseDepends)
    (Closes: #246550)
  * Support DEB_BUILD_OPTIONS=noopt in debian/rules
    (Closes: #244293)
  * Increase length of line buffer in ReadConfigFile to 1024 chars;
    detect if a line is longer than that and error out
    (Closes: #244835)
  * Suppress a signed/unsigned warning in apt-cache.cc:DisplayRecord
  * Build apt-ftparchive with libdb4.2 rather than libdb2
    - Patch from Clint Adams to do most of the work
    - Build-Depends: s/libdb2-dev/libdb4.2-dev/
    - Add AC_PREREQ(2.50) to configure.in
    - Use db_strerror(err) rather than GlobalError::Errno (which uses strerror)
    - Add note to NEWS.Debian about upgrading old databases
  * Attempt to fix problems with chunked encoding by stripping only a single CR
    (Closes: #152711)
  * Modify debian/rules cvs-build to use cvs export, to avoid picking up
    junk files from the working directory
  * Add lang=fr attribute to refentry section of
    apt-extracttemplates.fr.1.sgml and apt-sortpkgs.fr.1.sgml so they are
    correctly built
  * Remove extraneous '\' characters from <command> tags in
    apt_preferences.fr.5.sgml
  * Translation updates:
    - Updated Swedish translation from Peter Karlsson <peter@softwolves.pp.se>
      (Closes: #238943)
    - New Slovenian translation from Jure Čuhalev <gandalf@owca.info>
      (closes: #239785)
    - New Portuguese translation from Miguel Figueiredo <elmig@debianpt.org>
      (closes: #240074)
    - Updated Spanish translation from Ruben Porras <nahoo82@telefonica.net>
    - Updated Spanish translation of man pages from Ruben Porras
      <nahoo82@telefonica.net>
    - Updated Simplified Chinese translation from "Carlos Z.F. Liu" <carlos_liu@yahoo.com>
      (Closes: #241971)
    - Updated Russian translation from Dmitry Astapov <adept@despammed.com>
      (Closes: #243959)
    - Updated Polish translation from Marcin Owsiany <porridge@debian.org>
      (Closes: #242388)
    - Updated Czech translation from Miroslav Kure <kurem@upcase.inf.upol.cz>
      (Closes: #244369)
    - Updated Japanese translation from Kenshi Muto <kmuto@debian.org>
      (Closes: #244176)
    - Run make -C po update-po to update .po files
    - Updated French translation from Christian Perrier <bubulle@debian.org>
      (Closes: #246925)
    - Updated Danish translation from Claus Hindsgaul <claus_h@image.dk>
      (Closes: #247311)

 -- Matt Zimmerman <mdz@debian.org>  Sat,  8 May 2004 12:52:20 -0700

apt (0.5.24) unstable; urgency=low

  * Updated Czech translation from Miroslav Kure <kurem@upcase.inf.upol.cz>
    (Closes: #235822)
  * Updated French translation from Christian Perrier <bubulle@debian.org>
    (Closes: #237403)
  * Updates to XML man pages from richard.bos@xs4all.nl
  * Updated Danish translation from Claus Hindsgaul <claus_h@image.dk>
    (Closes: #237771)
  * Updated Greek translation from Konstantinos Margaritis
    <markos@debian.org>
    (Closes: #237806)
  * Updated Spanish translation from Ruben Porras <nahoo82@telefonica.net>
    (Closes: #237863)
  * Updated pt_BR translation from Andre Luis Lopes <andrelop@debian.org>
    (Closes: #237960)
  * Regenerate .pot file (Closes: #237892)
  * Updated Polish translation from Marcin Owsiany <porridge@debian.org>
    (Closes: #238333)
  * In pkgAcquire::Shutdown(), set the status of fetching items to
    StatError to avoid a sometimes large batch of error messages
    (Closes: #234685)
  * Implement an ugly workaround for the 10000-character limit on the
    Binaries field in debSrcRecordParser, until such time as some things
    can be converted over to use STL data types (ABI change) (Closes: #236688)
  * Increase default tagfile buffer from 32k to 128k; this arbitrary limit
    should also be removed someday (Closes: #174945)
  * Checked against Standards-Version 3.6.1 (no changes)

 -- Matt Zimmerman <mdz@debian.org>  Tue, 16 Mar 2004 22:47:55 -0800

apt (0.5.23) unstable; urgency=low

  * Cosmetic updates to XML man pages from Richard Bos <radoeka@xs4all.nl>
  * Use the 'binary' target rather than 'all' so that the ssh and bzip2
    symlinks are created correctly (thanks to Adam Heath)
    (Closes: #214842)
  * Updated Simplified Chinese translation of message catalog from Tchaikov
    <chaisave@263.net> (Closes: #234186)
  * Change default for Acquire::http::max-age to 0 to prevent index files
    being out of sync with each other (important with Release.gpg)
  * Add an assert() to make sure that we don't overflow a fixed-size
    buffer in the very unlikely event that someone adds 10 packaging
    systems to apt (Closes: #233678)
  * Fix whitespace in French translation of "Yes, do as I say!", which
    made it tricky to type, again.  Thanks to Sylvain Pasche
    <sylvain.pasche@switzerland.org> (Closes: #234494)
  * Print a slightly clearer error message if no packaging systems are
    available (Closes: #233681)
  * Point to Build-Depends in COMPILING (Closes: #233669)
  * Make debian/rules a bit more consistent in a few places.
    Specifically, always use -p$@ rather than an explicit package name,
    and always specify it first, and use dh_shlibdeps -l uniformly rather
    than sometimes changing LD_LIBRARY_PATH directly
  * Document unit for Cache-Limit (bytes) (Closes: #234737)
  * Don't translate "Yes, do as I say!" in Chinese locales, because it can
    be difficult to input (Closes: #234886)

 -- Matt Zimmerman <mdz@debian.org>  Thu, 26 Feb 2004 17:08:14 -0800

apt (0.5.22) unstable; urgency=low

  * Updated French translation of man pages from Philippe Batailler
    <philippe.batailler@free.fr> (Closes: #203119)
  * Initialize StatusFile in debSystem (Closes: #229791)
  * Fix apt-get's suggests/recommends printing, which was skipping every
    other dependency due to both using GlobOr and incrementing the DepIterator
    (Closes: #229722)
  * Restore SIGINT/SIGQUIT handlers to their old values (rather than
    SIG_DFL) after invoking dpkg (Closes: #229854)
  * Updated Dutch translation of message catalog from cobaco
    <cobaco@linux.be> (Closes: #229601)
  * Catalan translation from Antoni Bella, Matt Bonner and Jordi Mallach
    (Closes: #230102)
  * Simplified Chinese translation of message catalog from "Carlos
    Z.F. Liu" <carlos_liu@yahoo.com> (Closes: #230960)
  * Replace SGML manpages with XML man pages from richard.bos@xs4all.nl
    (Closes: #230687)
  * Updated Spanish translation of man pages from Ruben Porras
    <nahoo82@telefonica.net> (Closes: #231539)
  * New Czech translation of message catalog from Miroslav Kure
    <kurem@upcase.inf.upol.cz> (Closes: #231921)

 -- Matt Zimmerman <mdz@debian.org>  Mon,  9 Feb 2004 12:44:54 -0800

apt (0.5.21) unstable; urgency=low

  * Patch from Eric Wong <normalperson@yhbt.net> to include apt18n.h after
    other headers to avoid breaking locale.h when setlocale() is defined
    as an empty macro.  This was not a problem on Debian, but broke
    compilation on Solaris. (Closes: #226509)
  * Updated French translation from Pierre Machard <pmachard@debian.org>
    (Closes: #226886)
  * Add colons to apt-get's "kept back"/"upgraded"/"downgraded" messages
    (Closes: #226813)
  * Fix typo in apt-cache(8) (Closes: #226351)
  * Clearer error message in place of "...has no available version, but
    exists in the database" (Closes: #212203)
  * Patch from Oliver Kurth <oku@masqmail.cx> to use AC_CACHE_VAL for
    GLIBC_VER to make cross-compilation easier (Closes: #221528)
  * Add example preferences file (Closes: #220799)
  * Updated Greek translation from Konstantinos Margaritis <markos@debian.org>
    (Closes: #227205)
  * Updated Spanish translation of man pages from Ruben Porras
    <nahoo82@telefonica.net> (Closes: #227729)

 -- Matt Zimmerman <mdz@debian.org>  Fri, 16 Jan 2004 10:54:39 -0800

apt (0.5.20) unstable; urgency=low

  * Fixed German translations of "Suggested" from Christian Garbs
    <debian@cgarbs.de> (Closes: #197960)
  * Add an "apt-cache madison" command with an output format similar to
    the katie tool of the same name (but less functionality)
  * Fix debSourcesIndex::Describe() to correctly say "Sources" rather than
    "Packages"

 -- Matt Zimmerman <mdz@debian.org>  Sat,  3 Jan 2004 23:42:50 -0800

apt (0.5.19) unstable; urgency=low

  * Fix Packages::Extensions support in apt-ftparchive generate
    (Closes: #225453)

 -- Matt Zimmerman <mdz@debian.org>  Sat,  3 Jan 2004 16:20:31 -0800

apt (0.5.18) unstable; urgency=low

  * New no_NO.po file from Tollef Fog Heen <tfheen@debian.org> to fix
    encoding problems (Closes: #225602)
  * Have "apt-ftparchive release" strip the leading path component from
    the checksum entries

 -- Matt Zimmerman <mdz@debian.org>  Fri,  2 Jan 2004 11:24:35 -0800

apt (0.5.17) unstable; urgency=low

  * Enable apt-ftparchive to generate Release files.  Hopefully this will
    make it easier for folks to secure their apt-able packages

 -- Matt Zimmerman <mdz@debian.org>  Fri, 26 Dec 2003 12:53:21 -0800

apt (0.5.16) unstable; urgency=low

  * po/de.po update from Michael Karcher <karcher@physik.fu-berlin.de>
    (Closes: #222560)
  * Update config.guess and config.sub from autotools-dev 20031007.1
  * Add knetbsd to buildlib/ostable (Closes: #212344)
  * Don't suggest apt-get -f install to correct broken build-deps; broken
    installed packages are rarely the cause (Closes: #220858)
  * Avoid clobbering configure.in if sed fails

 -- Matt Zimmerman <mdz@debian.org>  Wed, 24 Dec 2003 14:54:40 -0800

apt (0.5.15) unstable; urgency=low

  * Spanish man pages, patch from Ruben Porras <nahoo82@telefonica.net>
    (Closes: #195444)
    - apt.es.8 wasn't included in the patch, but was referenced.  Fetched
      version 1.3 from debian-doc cvs
    - Create doc/es/.cvsignore
  * Patch from Koblinger Egmont <egmont@uhulinux.hu> to fix
    pkgCache::PkgFileIterator::Label() to correctly refer to File->Label
    rather than File->Origin (Closes: #213311)
  * Add missing comma and space to German translation of "downgraded"
    (Closes: #213975)
  * Add missing comma in apt_preferences(5) (Closes: #215362)
  * Fix whitespace in French translation of "Yes, do as I say!", which
    made it tricky to type.  Thanks to Sylvain Pasche
    <sylvain.pasche@switzerland.org> (Closes: #217152)
  * Let apt-get build-dep try alternatives if the installed package
    doesn't meet version requirements (Closes: #214736)
  * Fix version display for recommends (Closes: #219900)
  * Use isatty rather than ttyname for checking if stdin is a terminal.
    isatty has the advantage of not requiring /proc under Linux, and thus
    Closes: #221728
  * Correctly implement -n as a synonym for --names-only (Closes: #224515)
  * Update apt-cache(8)
    - Document --installed
    - --recursive applies to both depends and rdepends
  * Japanese translation of documentation from Kurasawa Nozomu <nabetaro@slug.jp>
    (Closes: #186235)
  * Clarify documentation of --no-upgrade in apt-get(8) (Closes: #219743)
  * Clean up and simplify some of the suggests/recommends display in apt-get
  * Use cvs update -d in debian/rules cvs-build rather than just update
  * Pass --preserve-envvar PATH --preserve-envvar CCACHE_DIR to debuild.  apt
    takes a long time to build, and ccache helps

 -- Matt Zimmerman <mdz@debian.org>  Sat, 20 Dec 2003 16:34:30 -0800

apt (0.5.14) unstable; urgency=low

  * apt-get build-dep, when trying to skip over the remaining elements of
    an or-expression, would accidentally inherit the version requirements of a
    later item in the or-expression.  Fixed it.
  * Let apt-get build-dep try alternatives if the first dependency in an
    or-expression is not available
  * Add a Debug::BuildDeps to generate some trace output
  * Help apt-get build-dep produce more useful error messages
  * Process build-dependencies in forward rather than reverse order
  * Error out if an installed package is too new for a << or <=
    build-dependency
  * apt-get build-dep should now be able to handle almost any package with
    correct build-depends.  The primary exception is build-dependencies on
    virtual packages with more than one provider, and these are
    discouraged for automated processing (but still common,
    unfortunately).

 -- Matt Zimmerman <mdz@debian.org>  Tue, 23 Sep 2003 22:57:31 -0400

apt (0.5.13) unstable; urgency=medium

  * Document configuration file comment syntax in apt.conf(5)
    (Closes: #211262)
  * s/removed/installed/ in a comment in apt-get.cc
  * Move comment for ListParser::ParseDepends into the right place
  * Don't preserve ownership when copying config.guess and config.sub.
    This broke builds where the clean target was run with different
    privileges than the rest of the build (i.e., root) (Closes: #212183)
  * On second thought, don't copy config.guess and config.sub at all.  I'd
    rather they always match what is in CVS.

 -- Matt Zimmerman <mdz@debian.org>  Mon, 22 Sep 2003 10:28:17 -0400

apt (0.5.12) unstable; urgency=low

  * Exclude subdirectories named 'debian-installer' from the apt-cdrom
    search (Closes: #210485 -- release-critical)

 -- Matt Zimmerman <mdz@debian.org>  Thu, 11 Sep 2003 21:48:14 -0400

apt (0.5.11) unstable; urgency=low

  * Updated pt_BR translations from Andre Luis Lopes <andrelop@debian.org>
    (Closes: #208302)
  * In apt.conf(5), give the fully qualified name of Dir::Bin::Methods,
    rather than just "methods"
  * Add new nb and nn translations from Petter Reinholdtsen <pere@hungry.com>
  * Clean up reportbug script a bit, and extend it to distinguish between a
    configuration file not existing and the user declining to submit it with
    the report
  * Add #include <langinfo.h> to cmdline/apt-get.cc.  This apparently gets
    pulled in by something else with recent g++ and/or glibc, but is
    required when building on, e.g., stable
  * Patch from Koblinger Egmont <egmont@uhulinux.hu> to fix version
    comparisons with '~' (Closes: #205960)
  * Disable Russian translation until someone can review it
    (Closes: #207690)

 -- Matt Zimmerman <mdz@debian.org>  Wed, 10 Sep 2003 19:41:28 -0400

apt (0.5.10) unstable; urgency=low

  * Correct the section in apt_preferences(5) on interpreting priorities
    to show that zero is not a valid priority, and print a warning if such
    a pin is encountered in the preferences file (Closes: #204971)
  * Regenerate French man pages from sgml source (Closes: #205886)
  * Get self-tests compiling again, updated for latest library API
    and g++ 3.3
  * Add version comparison tests for #194327 and #205960
  * Fix error message in version test to output versions in the order in
    which they were compared when the reverse comparison fails
  * Reference the source package bug page rather than the one for the
    binary package 'apt' in the man pages (Closes: #205290)
  * Updated Polish po file from Marcin Owsiany <porridge@debian.org>
    (Closes: #205950)
  * Mention some of the available frontends in apt-get(8) (Closes: #205829)
  * Add apt-config to SEE ALSO section of apt-get (Closes: #205036)
  * Add missing "lang" attributes to refentry tags in French man pages
    (apt-cdrom, apt-extracttemplates, apt-sortpkgs)
  * Change upgraded/newly installed/not fully installed or removed
    messages to be consistent and somewhat shorter (some translations
    exceeded 80 characters even in the simplest case)
  * Make APT::Get::Show-Upgraded (aka apt-get -u) default to true.
  * Updates to Dutch translation from Bart Cornelis <cobaco@linux.be>
    (Closes: #207656)

 -- Matt Zimmerman <mdz@debian.org>  Sun, 31 Aug 2003 21:12:39 -0400

apt (0.5.9) unstable; urgency=low

  * Oh well, apt isn't going to make it into testing anytime soon due to
    new glibc and gcc deps, so we might as well fix more bugs
  * Fix typo in example ftp-archive.conf (Closes: #203295)
  * Mention default setting for --all-versions (Closes: #203298)
  * Patch from Otavio Salvador <otavio@debian.org> to have --version
    only print the version (and not usage as well) (Closes: #203418)
  * Patch from Otavio Salvador <otavio@debian.org> to switch from
    dh_installmanpages to dh_installman.  Fixes the problem where the
    pt_BR man page was installed in the wrong location (Closes: #194558)
  * Move the French apt-ftparchive man page into apt-utils where it
    belongs.  apt-utils Replaces: apt (<< 0.5.9)
  * Write records from "apt-cache show" using fwrite(3) rather than
    write(2), in case for some reason the entire record doesn't get
    written by a single write(2)
  * Add new French man pages to doc/fr/.cvsignore
  * Add freebsd to buildlib/ostable (Closes: #193430)
  * Avoid segfault if a package name is specified which consists
    entirely of characters which look like end tags ('+', '-')
    (Closes: #200425)
  * Patch from Otavio Salvador <otavio@debian.org> to avoid listing
    suggests/recommends for packages which are selected for installation
    at the same time as the package which suggests/recommends them
    (Closes: #200102)
  * Patch from Otavio Salvador <otavio@debian.org> to avoid listing
    suggests/recommends which are Provided by a package which is already
    installed (Closes: #200395)
  * Patch to update pt_BR man page for apt_preferences(5) from Andre Luis
    Lopes <andrelop@debian.org> (Closes: #202245)
  * Use nl_langinfo(YESEXPR) rather than comparing to the translated
    string "Y".  Closes: #200953 and should make the prompting generally
    more robust in the face of i18n.  In the particular case of #200953,
    it was being fooled because of signedness issues with toupper(3)
    (Closes: #194614)
  * apt Suggests: aptitude | synaptic | gnome-apt | wajig
    (Closes: #146667)
  * Clean up whitespace in translated strings in ru.po, which messed up
    indentation (some other translations probably have similar problems)
    (Closes: #194282)
  * Run ispell -h over the man page sources and fix a bunch of typos
  * Use debian/compat rather than DH_COMPAT
  * Update to debhelper compatibility level 3
    - remove ldconfig calls from debian/{postinst,postrm} as dh_makeshlibs
      will add them
    - echo 3 > debian/compat
    - Build-Depends: debhelper (>= 3)
  * Exclude '.#*' from cvs-build
  * Let the ftp method work with ftp servers which do not require a
    password (Closes: #199425)
  * Build-depend on debhelper >= 4.1.62, because we need the fix for
    #204731 in order for dh_installman to work correctly
    with our SGML man pages
  * Move dh_makeshlibs ahead of dh_installdeb so that its postinst
    fragments are properly substituted

 -- Matt Zimmerman <mdz@debian.org>  Sun, 10 Aug 2003 19:54:39 -0400

apt (0.5.8) unstable; urgency=medium

  * urgency=medium because the changes since 0.5.5.1 are pretty safe as
    far as core functionality, 0.5.5.1 survived unstable for 10 days, and
    I don't want to delay apt's progress into testing any further.  It's
    decidedly better than 0.5.4.
  * Clarify the meaning of the only-source option in apt-get(8)
    (Closes: #177258)
  * Updated French man pages from Philippe Batailler
    <philippe.batailler@free.fr> (Closes: #182194)
  * Give a warning if an illegal type abbreviation is used when looking up a
    configuration item (Closes: #168453)
  * Improve build-depends handling of virtual packages even further, so that
    it will now also try to satisfy build-depends on virtual packages if they
    are not installed.  Note that this only works if there is only one
    package providing the virtual package, as in other cases (Closes: #165404)
  * Update config.guess and config.sub from autotools-dev 20030717.1
  * Tweak SGML in apt-extracttemplates.1.sgml so that literal '>' doesn't end
    up in output
  * Document SrcDirectory in apt-ftparchive.1.sgml (Closes: #156370)
  * Support TMPDIR in apt-extracttemplates (Closes: #191656)
  * Fix ru.po to use a capital letter for the translation of 'Y' so that
    YnPrompt works correctly (Closes: #200953).  No other translations seem
    to have this problem
  * Regenerate POT file and sync .po files
  * Only try to clear stdin if it is a tty, to avoid looping if there is
    lots of stuff (perhaps an infinite amount) to read (Closes: #192228)

 -- Matt Zimmerman <mdz@debian.org>  Fri, 25 Jul 2003 20:21:53 -0400

apt (0.5.7) unstable; urgency=low

  * Update control file to match overrides (apt priority important,
    libapt-pkg-dev section libdevel)
  * Silence the essential packages check if we are only downloading
    archives and not changing the system (Closes: #190862)
  * Skip version check if a build-dependency is provided by an installed package
    (Closes: #126938)
  * Have apt-cache show exit with an error if it cannot find any of the
    specified packages (Closes: #101490)

 -- Matt Zimmerman <mdz@debian.org>  Mon, 21 Jul 2003 23:43:24 -0400

apt (0.5.6) unstable; urgency=low

  * Adam Heath <doogie@debian.org>
    - Fix segfault when handling /etc/apt/preferences.  Closes: #192409.
  * Matt Zimmerman <mdz@debian.org>
    - Clean up some string handling, patch from Peter Lundkvist
      <p.lundkvist@telia.com> (Closes: #192225)
    - Don't fall off the end of the buffer when comparing versions.
      Patch from Koblinger Egmont <egmont@uhulinux.hu> (Closes: #194327)
    - Minor fixes to apt-ftparchive(1) (Closes: #118156)
    - Fix typo in apt-ftparchive help text (Closes: #119072)
    - More typos in apt-ftparchive help text (Closes: #190936)
    - Update config.guess, config.sub to latest versions
    - Modify the description for apt-utils to reflect the fact that it is not
      (any longer) infrequently used (Closes: #138045)
    - Make setup script for dselect method more explicit about
      overwriting sources.list (Closes: #151727)
    - Fix typo in apt-cache(8) (Closes: #161243)
    - Remove duplicate 'showpkg' from synopsis on apt-cache(8)
      (Closes: #175611)
    - Document in apt-get(8) the meaning of the '*' in ShowList, which is that
      the package is being purged (Closes: #182369)
    - Fix extra "/" character in apt.conf(5) (Closes: #185545)
    - Fix typo in tar error message (Closes: #191424)
    - Clarify description of 'search' on apt-cache(8) (Closes: #192216)
    - Fix incorrect path for 'partial' directory on apt-get(8)
      (Closes: #192933)
    - Fixes to pt_BR translation from Andre Luis Lopes <andrelop@ig.com.br>
      (Closes: #196669)
    - Updated apt_preferences(5) man page with many corrections and
      clarifications from Thomas Hood <jdthood@yahoo.co.uk>
      (Closes: #193336)
    - Fix SGML validation errors in apt-cache.8.sgml introduced in 0.5.5 or so
    - Add a simple example to apt-ftparchive(1) (Closes: #95257)
    - Add bug script for collecting configuration info (Closes: #176482)

 -- Matt Zimmerman <mdz@debian.org>  Mon, 21 Jul 2003 01:59:43 -0400

apt (0.5.5.1) unstable; urgency=low

  * Move the target of the example docs from doc to binary.  Closes:
    #192331
  * Fix api breakage that broke apt-ftparchive and apt-cache dumpavail, by
    backing out change that incorretly attempted to handle Package sections
    larger than 32k.  Closes: #192373
  * Fix never-ending loop with apt-get install -V.  Closes: #192355.

 -- Adam Heath <doogie@debian.org>  Mon, 19 May 2003 12:30:16 -0500

apt (0.5.5) unstable; urgency=low

  * New deb version compare function, that has no integer limits, and
    supports pre-versions using ~.  Code ported from dpkg.
  * Fix handling of [!arch] for build-dependencies. Closes: #88798, #149595
  * Fix handling of build-deps on unknown packages. Closes: #88664, #153307
  * "apt-get --arch-only build-dep" to install only architecture-
    dependent build dependencies. Bump minor shared lib number to reflect
    small change in BuildDepend API.
  * APT::Build-Essential configuration option (defaults to "build-essential")
    so that "apt-get build-dep" will ensure build essential packages are
    installed prior to installing other build-dependencies. Closes: #148879
  * LD_LIBRARY_PATH thing. Closes: #109430, #147529
  * /usr/doc reference in postinst. Closes: #126189
  * Doc updates. Closes: #120689
  * Possible apt-cache segfault. Closes: #120311, #118431, #117915, #135295,
          #131062, #136749
  * Print special message for EAI_AGAIN. Closes: #131397
  * libapt-pkg-dev needs to bring in the apt-inst library if linking
    is to work. Closes: #133943
  * Typos, Doc Stuff. Closes: #132772, #129970, #123642, #114892, #113786,
         #109591, #105920, #103678, #139752, #138186, #138054, #138050,
	 #139994, #142955, #151654, #151834, #147611, #154268, #173971
  * Fix possibility for tag file parsing to fail in some unlikely situations.
    Closes: #139328
  * Use std C++ names for some header files. Closes: #128741
  * Do not check for free space if --no-download. Closes: #117856
  * Actually implement or group handling for 'upgrade'. Closes: #133950
  * "Internal Error, Couldn't configure pre-depend" is not actually an
    internal error, it is a packaging error and now it says so, and
    pinpoints the problem dependency. Closes: #155621
  * Allows failure to write to a pipe for post-invoke stuff. Closes: #89830
  * Use usr/share/doc for dhelp. Closes: #115701
  * --print-uris works with 'update'. Closes: #57070
  * Options Dpkg::MaxArgs,Dpkg::MaxArgBytes to allow a much longer dpkg
    command line.
  * Fixed 2 little OR group bugs, thanks to Yann Dirson. Closes: #143995,
    #142298
  * Allow an uninstalled package to be marked for removal on an install
    line (meaning not to automatically install it), also fix some dodgy
    handling of protected packages. Closes: #92287, #116011
  * Fix errant prefix matching in version selection. Closes: #105968
  * Ensure that all files needed to run APT as a user are readable and
    ignore roots umask for these files. Closes: #108801
  * Support larger config spaces. Closes: #111914
  * 'apt-get update' no longer does 'Building Dependency Tree'.
  * When matching regexs allways print a message. Change regex activation
    charset. Closes: #147817
  * Don't die if lines in sources.list are too long. Closes: #146846
  * Show file name on apt-extracttemplate error messges. Closes: #151835
  * i18n gettext stuff, based on work from Michael Piefel: Closes: #95933
  * Some highly unlikely memory faults. Closes: #155842
  * C++ stuff for G++3.2. Closes: #162617, #165515,
  * apt-config dumps sends to stdout not stderr now.  Closes: #146294
  * Fix segfault in FindAny when /i is used, and there is no default.
    Closes: #165891
  * Add s390x to archtable.  Closese: #160992.
  * Update config.sub/config.guess in cvs, and add support to debian/rules
    to update them from /usr/share/misc if they exist.  Closes: #155014
  * Remove 'Sorry' from messages.  Closes: #148824.
  * Change wording of 'additional disk space usage' message.  Closes:
    #135021.
  * apt-extracttemplates now prepends the package name when extracting
    files.  Closes: #132776
  * Add -n synonym for --names-only for apt-cache.  Closes: #130689
  * Display both current version and new version in apt-get -s.  Closes:
    #92358
  * Add an options and timeout config item to ssh/rsh.  Closes: #90654
  * libapt-pkg-dev now depends on apt-utils.  Closes: #133942.
  * Change verbose logging output of apt-ftparchive to go to stderr,
    instead of stdout.  Also, errors that occur no longer go to stdout,
    but stderr.  Closes: #161592
  * Test for timegm in configure.  Closes: #165516.
  * s/st_mtime/mtime/ on our local stat structure in apt-ftparchive, to
    support compliation on platforms where st_mtime is a macro.  Closes:
    #165518
  * Check the currently mounted cdrom, to see if it's the one we are
    interested in.  Closes: #154602
  * Refer to reportbug instead of bug in the man pages. Closes: #173745
  * Link apt-inst to apt-pkg. Closes: #175055
  * New apt_preferences man page from Thomas Hood, Susan Kleinmann,
    and others.
  * Fix > 300 col screen segfault. Closes: #176052
  * Rebuild with gcc-3.2. Closes: #177752, #178008.
  * Fix build-dep handling of | dependencies.
    Closes: #98640, #145997, #158896, #172901
  * Double default value of APT::Cache-Limit, until such time as it
    can be made more dynamic.  Closes: #178623.
  * Report uris with '.gz' when there are errors.  Closes: #178435.
  * When installing build-deps, make sure the new version will
    satisfy build requirements. Closes: #178121
  * Split offline and guide documentation into apt-doc.  This was done so
    that binary-arch builds do not require documention deps.  Note, that 
    apt-doc is not installed on upgrades.
  * Use doc-base, instead of dhelp directly.  Closes: #110389
  * Change http message 'Waiting for file' to 'Waiting for headers'.
    Closes: #178537
  * Remove trailing lines on package lists in apt-get.  Closes: #178736.
  * Fix origin pins for file:// uris.  Closes: #189014.
  * Apply typo and syntax patch from bug to apt-cache.8.sgml.  Closes:
    #155194
  * s/dpkg-preconfig/dpkg-preconfigure/ in examples/configure-index.
    Closes: #153734.
  * Fix some typos in the apt-get manual.  Closes: #163932.
  * Apply patch from bug, to change frozen to testing, and then do it
    everywhere else.  Closes: #165085.
  * Update es.po.  Closes: #183111.
  * Add pt_BR translation of apt_preferences(5).  Also, build fr manpages.
    Closes: #183904.
  * Add a vcg command to apt-cache, similiar to dotty.  Closes: #150512.
  * Add option to apt-get to show versions of packages being
    upgraded/installed.
  * Be quiet in apt.post{inst,rm}.  Closes: #70685.
  * apt-get now prints out suggested and recommended packages.  Closes:
    #54982.
  * Insert some newlines in the cdrom change media message.  Closes:
    #154601.
  * Add a rdepends command to apt-cache.  Closes: #159864.
  * When building the dpkg command line, allow for 8192 chars to be used,
    instead of only 1024.
  * APT::Immediate-Configure had inverted semantics(false meant it was
    enabled).  Closes: #173619.
  * Fix status file parser so that if a record is larger than 32k, the
    buffer size will be doubled, and the read attempted again.  Closes:
    #174945.

 -- Adam Heath <doogie@debian.org>  Sun, 27 Apr 2003 01:23:12 -0500

apt (0.5.4) unstable; urgency=low

  * M68k config.guess patch. Closes: #88913
  * Bi-yearly test on OpenBSD and Solaris
  * Doc updates. Closes: #89121, #89854, #99671, #98353, #95823, #93057,
          #97520, #102867, #101071, #102421, #101565, #98272, #106914,
          #105606, #105377
  * Various cosmetic code updates. Closes: #89066, #89066, #89152
  * Add "pre-auto" as an option for DSelect::Clean (run autoclean after
    update).
  * More patches from Alfredo for Vendors and more SHA-1 stuff
  * Fix for AJ's 'desire to remove perl-5.005' and possibly other
    similar situations. Closes: #56708, #59432
  * no_proxy and ftp. Closes: #89671
  * Philippe Batailler's man page patches.
  * Fix for display bug. Closes: #92033, #93652, #98468
  * Use more than 16bits for the dep ID. Some people ran out..
    Closes: #103020, #97809, #102951, #99974, #107362, #107395, #107362,
            #106911, #107395, #108968
  * Reordered some things to make dante and FTP happier. Closes: #92757
  * James R. Van Zandt's guide.sgml updates. Closes: #90027
  * apt-ftparchive copes with no uncompressed package files + contents.
  * French man pages from philippe batailler - well sort of. They
    don't build yet..
  * run-parts. Closes: #94286
  * 'apt-cache policy' preferences debug tool.
  * Whatever. Closes: #89762
  * libstdc++ and HURD. Closes: #92025
  * More apt-utils verbage. Closes: #86954
  * Fliped comparision operator. Closes: #94618
  * Used the right copyright file. Closes: #65691
  * Randolph's G++3 patches.
  * Fixed no_proxy tokanizing. Closes: #100046
  * Strip Config-Version when copying status to available. Closes: #97520
  * Segfault with missing source files. Closes: #100325
  * EINTR check. Closes: #102293
  * Various changes to the locking metholodgy for --print-uris.
    Closes: #100590
  * Lame LD_LIBRARY_PATH thing. Closes: #98928
  * apt-cache search searchs provide names too now. Closes: #98695
  * Checksum and long lines problem. Closes: #106591
  * .aptignr and empty files are just a warning. Closes: #97364

 -- Jason Gunthorpe <jgg@debian.org>  Sat, 18 Aug 2001 17:21:59 -0500

apt (0.5.3) unstable; urgency=low

  * JoeyH's dpkg::preconfig not working. Closes: #88675
  * Fixed apt override disparity
  * Alfredo's SHA-1 and related patches

 -- Jason Gunthorpe <jgg@debian.org>  Sun,  4 Mar 2001 15:39:43 -0700

apt (0.5.2) unstable; urgency=low

  * Fixed mention of /usr/doc in the long description
  * JoeyH's downgrade bug -- don't use 0.5.1
  * Doc bug. Closes: #88538
  * Fault in building release strings. Closes: #88533

 -- Jason Gunthorpe <jgg@debian.org>  Sun,  4 Mar 2001 15:39:43 -0700

apt (0.5.1) unstable; urgency=low

  * Fixed #82894 again, or should be and.
  * Process the option string right. Closes: #86921
  * Don't eat the last command for pipes. Closes: #86923
  * Ignore .* for configuration directory processing. Closes: #86923
  * Alfredo's no_proxy patch
  * Documentation fixes. Closes: #87091
  * JoeyH's double slash bug. Closes: #87266
  * Unintitialized buffer and apt-ftparchive contents generation.
     Closes: #87612
  * Build-deps on virtual packages. Closes: #87639
  * Fixes glibc/libstdc++ symbol dependencies by including glibc and
    libstdc++ version info in the library soname and in the package
    provides. Closes: #87426
  * Updated soname version to 0.3.2
  * apt-extracttemplates moved from debconf into apt-utils
  * s390 archtable entry. Closes: #88232
  * Dan's segfault
  * Some instances where the status file can source a package in a
    non-sensical way. Closes: #87390
  * Work better if there are duplicate sources.list entries.
  * Fixed the resetting of Dir with "dir {};". Closes: #87323

 -- Randolph Chung <tausq@debian.org>  Sat, 3 Mar 2001 15:37:38 -0700

apt (0.5.0) unstable; urgency=low

  * Fixed an obscure bug with missing final double new lines in
    package files
  * Changed the apt-cdrom index copy routine to use the new section
    rewriter
  * Added a package file sorter, apt-sortpkgs
  * Parse obsolete Optional dependencies.
  * Added Ben's rsh method. Closes: #57794
  * Added IPv6 FTP support and better DNS rotation support.
  * Include the server IP in error messages when using a DNS rotation.
    Closes: #64895
  * Made most of the byte counters into doubles to prevent 32bit overflow.
    Closes: #65349
  * HTTP Authorization. Closes: #61158
  * Ability to parse and return source index build depends from Randolph.
  * new 'apt-get build-dep' command from Randolph. Closes: #63982
  * Added apt-ftparchive the all dancing all singing FTP archive
    maintinance program
  * Allow version specifications with =1.2.4-3 and /2.2 or /stable postfixes
    in apt-get.
  * Removed useless internal cruft including the xstatus file.
  * Fixed config parser bugs. Closes: #67848, #71108
  * Brain Damanged apt-get config options changed, does not change the command
    line interface, except to allow --enable-* to undo a configuration
    option:
      No-Remove -> Remove
      No-Download -> Download
      No-Upgrade -> Upgrade
  * Made this fix configable (DSelect::CheckDir) and default to disabled:
     * No remove prompt if the archives dir has not changed. Closes: #55709
    Because it is stupid in the case where no files were downloaded due to
    a resumed-aborted install, or a full cache! Closes: #65952
  * Obscure divide by zero problem. Closes: #64394
  * Update sizetable for mips. Closes: #62288
  * Fixed a bug with passive FTP connections
  * Has sizetable entry for sparc64. Closes: #64869
  * Escape special characters in the ::Label section of the cdroms.lst
  * Created apt-utils and python-apt packages
  * Due to the new policy engine, the available file may contain entries
    from the status file. These are generated if the package is not obsolete
    but the policy engine prohibits using the version from the package files.
    They can be identified by the lack of a Filename field.
  * The new policy engine. Closes: #66509, #66944, #45122, #45094, #40006,
    #36223, #33468, #22551
  * Fixed deb-src line for non-us. Closes: #71501, #71601
  * Fixes for G++ 2.96, s/friend/friend class/
  * Fixed mis doc of APT::Get::Fix-Missing. Closes: #69269
  * Confirmed fix for missing new line problem. Closes: #69386
  * Fixed up dhelp files. Closes: #71312
  * Added some notes about dselect and offline usage. Closes: #66473, #38316
  * Lock files on read only file systems are ignored w/ warning.
    Closes: #61701
  * apt-get update foo now gives an error! Closes: #42891
  * Added test for shlibs on hurd. Closes: #71499
  * Clarified apt-cache document. Closes: #71934
  * DocBook SGML man pages and some improvements in the text..
  * sigwinch thing. Closes: #72382
  * Caching can be turned off by setting the cache file names blank.
  * Ignores arches it does not know about when autocleaning. Closes: #72862
  * New function in apt-config to return dirs, files, bools and integers.
  * Fixed an odd litle bug in MarkInstall and fixed it up to handle
    complex cases involving OR groups and provides.
    68754 describes confusing messages which are the result of this..
    Closes: #63149, #69394, #68754, #77683, #66806, #81486, #78712
  * Speeling mistake and return code for the 'wicked' resolver error
    Closes: #72621, #75226, #77464
  * Solved unable to upgrade libc6 from potato to woody due to 3 package
    libc6 dependency loop problem.
  * Leading sources.list spaces. Closes: #76010
  * Removed a possible infinite loop while processing installations.
  * Man page updates. Closes: #75411, #75560, #64292, #78469
  * ReduceSourceList bug. Closes: #76027
  * --only-source option. Closes: #76320
  * Typos. Closes: #77812, #77999
  * Different status messages. Closes: #76652, #78353
  * /etc/apt/apt.conf.d/ directory for Joey and Matt and pipe protocol 2
  * OS detection an support for the new pseduo standard of os-arch for the
    Architecture string. Also uses regexing.. Closes: #39227, #72349
  * Various i18n stuff. Note that this still needs some i18n wizard
    to do the last gettextization right. Closes: #62386
  * Fixed a problem with some odd http servers/proxies that did not return
    the content size in the header. Closes: #79878, #44379
  * Little acquire bugs. Closes: #77029, #55820
  * _POSIX_THREADS may not be defined to anything, just defined..
    Closes: #78996
  * Spelling of Ignore-Hold correctly. Closes: #78042
  * Unlock the dpkg db if in download only mode. Closes: #84851
  * Brendan O'Dea's dselect admindir stuff. Closes: #62811
  * Patch from BenC. Closes: #80810
  * Single output of some names in lists. Closes: #80498, #43286
  * Nice message for people who can't read syserror output. Closes: #84734
  * OR search function. Closes: #82894
  * User's guide updates. Closes: #82469
  * The AJ/JoeyH var/state to var/lib transition patch. Closes: #59094
  * Various CD bugs, again thanks to Greenbush
    Closes: #80946, #76547, #71810, #70049, #69482
  * Using potato debhelper. Closes: #57977
  * I cannot self-terminate. Closes: #74928

 -- Jason Gunthorpe <jgg@debian.org>  Wed, 21 Feb 2001 00:39:15 -0500

apt (0.3.19) frozen unstable; urgency=low

  * Updates to apt-cdrom to support integrated non-us nicely, thanks to
    Paul Wade.
  * Fixed that apt-get/cdrom deadlock thing. Closes: #59853, #62945, #61976
  * Fixed hardcoded path. Closes: #59743
  * Fixed Jay's relative path bug
  * Allowed source only CDs. Closes: #58952
  * Space check is supressed if --print-uris is given. Closes: #58965
  * Clarified the documenation examples for non-us. Closes: #58646
  * Typo in the package description. Closes: #60230
  * Man Page typo. Closes: #60347
  * Typo in Algorithms.cc. Closes: #63577
  * Evil dotty function in apt-cache for generating dependency graphs
    with the as-yet-unpackaged GraphVis.
  * Appears to have been fixed in Janurary.. Closes: #57981
  * New config.guess/sub for the new archs. Closes: #60874
  * Fixed error reporting for certain kinds of resolution failures.
    Closes: #61327
  * Made autoclean respect 'q' settings. Closes: #63023
  * Fixed up the example sources.list. Closes: #63676
  * Added DPkg::FlushSTDIN to control the flushing of stdin before
    forking dpkg. Closes: #63991

 -- Ben Gertzfield <che@debian.org>  Fri, 12 May 2000 21:10:54 -0700

apt (0.3.18) frozen unstable; urgency=low

  * Changes in the postinst script. Closes: #56855, #57237
  * Fixed bashism. Closes: #57216, #57335
  * Doc updates. Closes: #57772, #57069, #57331, #57833, #57896

 -- Ben Gertzfield <che@debian.org>  Sun, 13 Feb 2000 01:52:31 -0800

apt (0.3.17) unstable; urgency=low

  * RFC 2732 usage for CDROM URIs and fixes to apt-cdrom
  * Fixed the configuration parser to not blow up if ; is in the config
    string
  * Applied visual patch to dselect install script . Closes #55214
  * Included the configure-index example
  * Minimal CD swaps
  * Library soname has increased
  * Fixed default sources.list to have correct URLs for potato when it
    becomes stable
  * Added a message about erasing sources.list to dselect setup script
    Closes: #55755
  * No remove prompt if the archives dir has not changed. Closes: #55709
  * Fixed inclusion of 2nd sample config file. Closes: #55374
  * Made file mtimes of 0 not confuse the methods If-Modifed-Since check.
    Closes: #55991

 -- Ben Gertzfield <che@debian.org>  Mon, 31 Jan 2000 12:12:40 -0800

apt (0.3.16) unstable; urgency=low

  * Made --no-download work. Closes: #52993
  * Now compiles on OpenBSD, Solaris and HP-UX
  * Clarify segfault errors
  * More debhelper fixes. Closes: #52662, #54566, #52090, #53531, #54769
  * Fix for Joel's discovery of glibc removal behavoir.
  * Fix for Ben Collins file: uri from slink upgrade.
  * Fixed resume code in FTP. Closes: #54323
  * Take more precautions to prevent the corruption Joey Hess saw.
  * Fixed --no-list-cleanup
  * RFC 2732 URI parsing ([] for hostnames).
  * Typo in apt-cache man page. Closes: #54949

 -- Ben Gertzfield <che@debian.org>  Fri, 14 Jan 2000 08:04:15 -0800

apt (0.3.15) unstable; urgency=low

  * Added DSelect::WaitAfterDownload Closes: #49549
  * Fixed cast error in byteswap macro and supporting code. Closes: #50093
  * Fixed buffer overflow for wide terminal sizes. Closes: #50295
  * Made -s and clean not do anything. Closes: #50238
  * Problem with Protected packages and the new OR code.
  * /usr/share/doc stuff. Closes: #51017, #50228, #51141
  * Remove doesn't require a package to be installable. Closes: #51175
  * FTP proxy touch ups in the mabn page. Closes: #51315, #51314

 -- Ben Gertzfield <che@debian.org>  Sat,  4 Dec 1999 21:17:24 -0800

apt (0.3.14) unstable; urgency=low

  * Fix Perl or group pre-depends thing Closes: #46091, #46096, #46233, #45901
  * Fix handling of dpkg's conversions from < -> <= Closes: #46094, #47088
  * Make unparsable priorities non-fatal Closes: #46266, #46267, #46293, #46298
  * Fix handling of '/' for the dist name. Closes: #43830, #45640, #45692
  * Fixed 'Method gave a blank filename' error from IMS queries onto CDs.
    Closes: #45034, #45695, #46537
  * Made OR group handling in the problem resolver more elaborate. Closes: #45646
  * Added APT::Clean-Installed option. Closes: #45973
  * Moves the free space check to after the calculated size is printed.
    Closes: #46639, #47498
  * mipsel arch Closes: #47614
  * Beautified URI printing to not include passwords Closes: #46857
  * Fixed little problem with --no-download Closes: #47557
  * Tweaked Dselect 'update' script to re-gen the avail file even in the
    event of a failure Closes: #47112
  * Retries for source archives too Closes: #47529
  * Unmounts CDROMs iff it mounted them Closes: #45299
  * Checks for the partial directories before doing downloads Closes: #47392
  * no_proxy environment variable (http only!) Closes: #43476
  * apt-cache showsrc Closes: #45799
  * De-Refs Single Pure virtual packages. Closes: #42437, #43555
  * Regexs for install. Closes: #35304, #38835
  * Dependency reports now show OR group relations
  * Re-Install feature. Cloes: #46961, #37393, #38919
  * Locks archive directory on clean (woops)
  * Remove is not 'sticky'. Closes: #48392
  * Slightly more accurate 'can not find package' message. Closes: #48311
  * --trivial-only and --no-remove. Closes: #48518
  * Increased the cache size. Closes: #47648
  * Comment woopsie. Closes: #48789
  * Removes existing links when linking sources. Closes: #48775
  * Problem resolver does not install all virtual packages. Closes: #48591, #49252
  * Clearer usage message about 'source' Closes: #48858
  * Immediate configure internal error Closes: #49062, #48884

 -- Ben Gertzfield <che@debian.org>  Sun,  7 Nov 1999 20:21:25 -0800

apt (0.3.13) unstable; urgency=low

  * Fix timestamp miss in FTP. Closes: #44363
  * Fix sorting of Kept packages. Closes: #44377
  * Fix Segfault for dselect-upgrade. Closes: #44436
  * Fix handling of '/' for the dist name. Closes #43830
  * Added APT::Get::Diff-Only and Tar-Only options. Closes #44384
  * Add commented-out deb-src URI to default sources.list file.

 -- Ben Gertzfield <che@debian.org>  Sun, 19 Sep 1999 18:54:20 -0700

apt (0.3.12) unstable; urgency=low

  * Fix for typo in the dhelp index. Closes: #40377
  * Multiple media swap support
  * Purge support. Closes: #33291, #40694
  * Better handling of - remove notation. Closes: #41024
  * Purge support. Closes: #33291, #40694
  * Error code on failed update. Closes: #41053
  * apt-cdrom adds entries for source directories. Closes: #41231
  * Sorts the output of any list. Closes: #41107
  * Fixes the looping problem. Closes: #41784, #42414, #44022
  * Fixes the CRC mechanism to lowercase all strings. Closes: #41839
  * More checks to keep the display sane. Particularly when fail-over is
    used with local mirrors and CD-Roms. Closes: #42127, #43130, #43668
  * PThread lockup problem on certain sparc/m68k. Closes: #40628
  * apt-cdrom understands .gz Package files too. Closes: #42779
  * Spelling error in dselect method description. Closes: #43251
  * Added security to the default source list. Closes: #43356

 -- Ben Gertzfield <che@debian.org>  Fri,  3 Sep 1999 09:04:28 -0700

apt (0.3.11) unstable; urgency=low

  * Fix for mis-parsed file: URIs. Closes: #40373, #40366, #40230
  * Fix for properly upgrading the system from perl 5.004 to 5.005

 -- Ben Gertzfield <che@debian.org>  Mon, 28 Jun 1999 21:06:44 -0700

apt (0.3.9) unstable; urgency=low

  * Spelling error in cachefile.cc. Closes: #39885
  * Trailing slash in dselect install if you try to use the
    default config file. Closes: #40011
  * Simulate works for autoclean. Closes: #39141
  * Fixed spelling errors. Closes: #39673
  * Changed url parsing a bit. Closes: #40070, #40069
  * Version 0.3.8 will be for slink/hamm (GNU libc 2).

 -- Ben Gertzfield <che@debian.org>  Thu, 24 Jun 1999 18:02:52 -0700

apt (0.3.7) unstable; urgency=low

  * Fixed missing text in the apt-get(8) page. Closes: #37596
  * Made --simulate and friends work with apt-get source. Closes: #37597, #37656
  * Fixed inclusion of man pages in the -doc/-dev package. Closes: #37633, #38651
  * Fixed handling of the -q option with not-entirely integer arguments
    Closes: #37499
  * Man page typo Closes: #37762
  * Fixed parsing of the Source: line. Closes: #37679
  * Dpkg/dpkg-hurd source bug. Closes: #38004, #38032
  * Added a check for an empty cache directory. Closes: #37963
  * Return a failure code if -d is given and packages fail to download.
    Closes: #38127
  * Arranged for an ftp proxy specifing an http server to work. See the
    important note in the sources.list man page.
  * Accounted for resumed files in the cps calculation. Closes: #36787
  * Deal with duplicate same version different packages. Closes: #30237
  * Added --no-download. Closes: #38095
  * Order of apt-cdrom dist detection. Closes: #38139
  * Fix apt-cdrom chop handling and missing lines. Closes: #37276
  * IPv6 http support
  * Suggests dpkg-dev for apt-get source. Closes: #38158
  * Fixed typo in apt-get help. Closes: #38712
  * Improved the error message in the case of broken held package. Closes: #38777
  * Fixed handling of MD5 failures
  * Documented list notation Closes: #39008
  * Change the 'b' to 'B'. Closes: #39007

 -- Ben Gertzfield <che@debian.org>  Sun, 20 Jun 1999 18:36:20 -0700

apt (0.3.6) unstable; urgency=low

  * Note that 0.3.5 never made it out the door..
  * Fix for apt-cdrom and unusual disk label locations. Closes: #35571
  * Made APT print numbers in decimal. Closes: #35617, #37319
  * Buffer munching fix for FTP. Closes: #35868
  * Typo in sample config file. Closes: #35907
  * Fixed whitespace in version compares. Closes: #35968, #36283, #37051
  * Changed installed size counter to only count unpacked packages.
    Closes: #36201
  * apt-get source support. Closes: #23934, #27190
  * Renames .debs that fail MD5 checking, provides automatic corruption
    recovery. Closes: #35931
  * Fixed autoconf verison. Closes: #37305
  * Random Segfaulting. Closes: #37312, #37530
  * Fixed apt-cache man page. Closes: #36904
  * Added a newline to apt-cache showpkg. Closes: #36903

 -- Ben Gertzfield <che@debian.org>  Wed, 12 May 1999 09:18:49 -0700

apt (0.3.4) unstable; urgency=low

  * Release for Ben while he is out of town.
  * Checked the size of partial files. Closes: #33705
  * apt-get should not print progress on non-tty. Closes: #34944
  * s/guide.text.gz/users-guide.txt.gz/ debian/control: Closes: #35207
  * Applied cdrom patches from Torsten.  Closes: #35140, #35141
  * smbmounted cdrom fix. Closes: #35470
  * Changed ie to eg.  Closes: #35196

 -- Adam Heath <doogie@debian.org>  Sun,  4 Apr 1999 18:26:44 -0500

apt (0.3.3) unstable; urgency=low

  * Fixes bug with file:/ URIs and multi-CD handling. Closes: #34923

 -- Ben Gertzfield <che@debian.org>  Tue, 23 Mar 1999 12:15:44 -0800

apt (0.3.2) unstable; urgency=low

  * Major release into unstable of v3
  * These bugs have been fixed, explanations are in the bug system, read
    the man pages as well..
    Closes: #21113, #22507, #22675, #22836, #22892, #32883, #33006, #34121,
    	    #23984, #24685, #24799, #25001, #25019, #34223, #34296, #34355,
	    #24021, #25022, #25026, #25104, #25176, #31557, #31691, #31853,
    	    #25458, #26019, #26433, #26592, #26670, #27100, #27100, #27601,
    	    #28184, #28391, #28778, #29293, #29351, #27841, #28172, #30260,
    	    #29382, #29441, #29903, #29920, #29983, #30027, #30076, #30112,
    	    #31009, #31155, #31381, #31883, #32140, #32395, #32584. #34465,
    	    #30383, #30441, #30472, #30643, #30827, #30324, #36425, #34596

 -- Ben Gertzfield <che@debian.org>  Mon, 15 Mar 1999 19:14:25 -0800

apt (0.3.1) experimental; urgency=low

  * Minor release of cvs version.
  * Added virtual package libapt-pkgx.x

 -- Mitch Blevins <mblevin@debian.org>  Wed, 10 Mar 1999 07:52:44 -0500

apt (0.3.0) experimental; urgency=low

  * New experimental version.

 -- Ben Gertzfield <che@debian.org>  Tue, 15 Dec 1998 12:53:21 -0800

apt (0.1.9) frozen unstable; urgency=low

  * Return to the wacky numbering for when we build 0.1.8 for hamm
  * Important bug related to APT on the Alpha fixed
  * apt-get dist-upgrade problems fixed
  * tiny patch for http method to fix an endless loop
  * nice fix from /usr/doc/lintian/ to remove rpath nastiness from
    libtool and add proper shared lib dependancies
  * now dh_shlibdeps is called with LD_LIBRARY_PATH=debian/tmp/usr/lib
    in case an old libpkg is installed while building APT to prevent
    spurious dependancies

 -- Ben Gertzfield <che@debian.org>  Thu,  5 Nov 1998 17:43:25 -0800

apt (0.1.7) unstable; urgency=low

  * New build with libstdc++2.9.
  * Various fixes; read the Changelog.

 -- Ben Gertzfield <che@debian.org>  Thu, 15 Oct 1998 18:29:18 -0700

apt (0.1.6) unstable; urgency=low

  * Various fixes in the FTP method for error checking. Fixes: #26188.
  * Spelling corrections in dselect method. Fixes: #25884
  * Fixes for compilation on alpha/ppc. Fixes: #25313, #26108.
  * No more bo releases: we're using a normal numbering system now.

 -- Ben Gertzfield <che@debian.org>  Tue,  8 Sep 1998 19:27:13 -0700

apt (0.1.5) unstable; urgency=low

  * Changed sources.list to point to 'unstable' by default, as
    'frozen' no longer exists!

 -- Ben Gertzfield <che@debian.org>  Thu, 23 Jul 1998 22:00:18 -0700

apt (0.1.3) unstable; urgency=low

  * New upstreamish version.
  * ftp method rewritten in C. Removes dependancies on all perl/perl
    related modules. This fixes many of the ftp method bugs.

 -- Ben Gertzfield <che@debian.org>  Thu, 16 Jul 1998 22:19:00 -0700

apt (0.1.1) unstable; urgency=low

  * Release for unstable.

 -- Ben Gertzfield <che@debian.org>  Tue, 30 Jun 1998 20:48:30 -0700

apt (0.1) unstable; urgency=low

  * Kludge to fix problem in libnet-perl with illegal anonymous
    FTP passwords.
  * Moved to unstable; apt is in a useable state now.
  * Fixed version numbering. From now on, numbering will be:
    0.1 (no actual release) -> 0.1.0bo (release for libc5) ->
    0.1.1 (release for unstable). Thanks, Manoj.

 -- Ben Gertzfield <che@debian.org>  Tue, 30 Jun 1998 20:40:58 -0700

apt (0.0.17-1) experimental; urgency=low

  * Fixed problem with libc6 version compare
  * Scott's away for a while, so I'll be packaging apt for the time
    being.

 -- Ben Gertzfield <che@debian.org>  Thu, 25 Jun 1998 19:02:03 -0700

apt (0.0.16-1) experimental; urgency=low

  * Modifications to make apt-get more friendly when backgrounded.
  * Updated documentation.
  * Updates to graphic widgets

 -- Scott K. Ellis <scott@debian.org>  Mon,  8 Jun 1998 11:22:02 -0400

apt (0.0.15-0.2bo) experimental; urgency=low

  * Bo compilation
  * Bob Hilliards crash

 -- Jason Gunthorpe <jgg@debian.org>  Sun, 31 May 1998 20:18:35 -0600

apt (0.0.15-0.1bo) experimental; urgency=low

  * Bo compilation
  * libstdc++272 patch

 -- Jason Gunthorpe <jgg@debian.org>  Sun, 31 May 1998 20:18:35 -0600

apt (0.0.15) experimental; urgency=low

  * Clean up source tarball (no user-visible changes)

 -- Scott K. Ellis <scott@debian.org>  Tue, 26 May 1998 12:23:53 -0400

apt (0.0.14) experimental; urgency=low

  * Updates in ordering code to make sure certain upgrades work correctly.
  * Made dselect/setup understand ftp as well as http

 -- Scott K. Ellis <scott@debian.org>  Wed, 20 May 1998 13:33:32 -0400

apt (0.0.13-bo1) experimental; urgency=low

  * Bo compilation

 -- Jason Gunthorpe <jgg@debian.org>  Mon, 18 May 1998 15:10:49 -0600

apt (0.0.13) experimental; urgency=low

  * Remove hardcoded egcc from debian/rules (#21575)
  * Fixes for ordering logic when system has a number of unpacked
    but unconfigured packages installed.
  * Spelling fix in dselect install method (#22556)

 -- Scott K. Ellis <scott@debian.org>  Sun, 17 May 1998 20:08:33 -0400

apt (0.0.12) experimental; urgency=low

  * Fixed problems with package cache corruption.
  * Made to depend on libc6 >= 2.0.7pre1 due to timezone problems with
    earlier versions.
  * Interface and documentation improvements.

 -- Scott K. Ellis <scott@debian.org>  Sat, 16 May 1998 23:17:32 -0400

apt (0.0.11) experimental; urgency=low

  * Change dependancies to pre-depends since breaking your packaging tools
    in the middle of an installation isn't very good.
  * Bug fixes to ftp method and general apt-get code

 -- Scott K. Ellis <scott@debian.org>  Fri, 15 May 1998 08:57:38 -0400

apt (0.0.10) experimental; urgency=low

  * Run "dpkg --configure -a" after an aborted dselect install
  * Fixed problem with install looping
  * Support for authenticating proxys: (note this isn't terribly secure)
    http_proxy="http://user:pass@firewall:port/"
  * Substitute $ARCH in sources.list
  * Fixes in the resumption code for ftp

 -- Scott K. Ellis <scott@debian.org>  Tue, 12 May 1998 09:14:41 -0400

apt (0.0.9) experimental; urgency=low

  * Added ftp support.
  * Various other less visible bug fixes.
  * Fixed problem with segfault when apt-get invoked in a non-existant
    directory (Bug #21863)
  * Bumped policy to 2.4.1

 -- Scott K. Ellis <scott@debian.org>  Fri,  1 May 1998 09:18:19 -0400

apt (0.0.8) experimental; urgency=low

  * Fixed generated available file (Bug #21836)
  * Added download ETA (Bug #21774).
  * Fixed hardcoded ARCH (Bug #21751).
  * Fixed check on http_proxy (Bug #21795).
  * Added download speed indicator.

 -- Scott K. Ellis <scott@debian.org>  Mon, 27 Apr 1998 10:58:32 -0400

apt (0.0.7) experimental; urgency=low

  * Remove libdeity and apt from package for now, since only apt-get and
    apt-cache are actually useful right now.
  * Clean up handling of package installation errors.
  * Added timeout to http transfers (#21269)
  * Updated setup for dselect/apt method.
  * Updated man pages
  * Long options (added in 0.0.6)

 -- Scott K. Ellis <scott@debian.org>  Tue, 21 Apr 1998 09:06:49 -0400

apt (0.0.6) experimental; urgency=low

  * Spelling changes.
  * Revamped download status display.
  * Call apt-get clean after successful install in dselect.
  * Added "apt-get clean" which deletes package files from /var/cache/apt

 -- Scott K. Ellis <scott@debian.org>  Thu,  9 Apr 1998 15:13:59 -0400

apt (0.0.5) experimental; urgency=low

  * Ignore signals while dpkg is running so we don't leave dpkg running in
    the background (#20804)
  * Check Packages as well as Packages.gz for file URIs (#20784)
  * Spelling cleanup (#20800)
  * Added -m option to permit upgrade to go on in the case of a bad mirror.
    This option may result in incomplete upgrades when used with -f.

 -- Scott K. Ellis <scott@debian.org>  Tue,  7 Apr 1998 12:40:29 -0400

apt (0.0.4) experimental; urgency=low

  * New usage guide.
  * Various documentation updates and cleanup.
  * Added '-f' option to apt-get attempt to fix broken dependancies.

 -- Scott K. Ellis <scott@debian.org>  Sat,  4 Apr 1998 14:36:00 -0500

apt (0.0.3) experimental; urgency=low

  * Added a shlibs.local file to prevent apt from depending on itself.
  * Updates to how apt-get handles bad states in installed packages.
  * Updated rules to make sure build works from a freshly checked out source
    archive.  Building from CVS needs libtool/automake/autoconf, builds from
    the distributed source package should have no such dependancy.

 -- Scott K. Ellis <scott@debian.org>  Fri,  3 Apr 1998 11:49:47 -0500

apt (0.0.2) unstable; urgency=low

  * Updates to apt-get and http binding for dselect method (apt).
  * Updating version number from 0.0.1, which was released only on IRC.

 -- Scott K. Ellis <scott@debian.org>  Fri,  3 Apr 1998 00:35:18 -0500

apt (0.0.1) unstable; urgency=low

  * Initial Release.

 -- Scott K. Ellis <scott@debian.org>  Tue, 31 Mar 1998 12:49:28 -0500<|MERGE_RESOLUTION|>--- conflicted
+++ resolved
@@ -1,4 +1,3 @@
-<<<<<<< HEAD
 apt (0.8.16~exp5) UNRELEASED; urgency=low
 
   * apt-pkg/makefile:
@@ -106,10 +105,7 @@
 
  -- Michael Vogt <mvo@debian.org>  Wed, 29 Jun 2011 12:40:31 +0200
 
-apt (0.8.15.5) UNRELEASED; urgency=low
-=======
 apt (0.8.15.5) unstable; urgency=low
->>>>>>> fc15861a
 
   [ David Kalnischkies ]
   * apt-pkg/deb/deblistparser.cc:
