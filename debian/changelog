<<<<<<< HEAD
apt (0.7.2ubuntu1) gutsy; urgency=low

  * apt-pkg/deb/dpkgpm.cc:
    - apport integration added, this means that a apport
      report is written on dpkg failures
  * cmdline/apt-get.cc:
    - merged http://people.ubuntu.com/~mvo/bzr/apt/xs-vcs-bzr/
      this will warn when Vcs- headers are found on apt-get source
      (Fixes LP:#115959)
  * merged from debian/unstable, remaining changes:
    - maintainer field changed
    - merged the apt--mirror branch 
      http://people.ubuntu.com/~mvo/bzr/apt/apt--mirror/
    - apport reporting on package install/upgrade/remove failure
    - support for "Originial-Maintainer" field
    - merged apt--xs-vcs-bzr branch
      (http://people.ubuntu.com/~mvo/bzr/apt/xs-vcs-bzr/)
    - use ubuntu archive keyring by default
    - debian/apt.conf.autoremove
      + install recommands for section "metapackages"
      + do not mark direct dependencies of "metapackages" as autoremoved

 -- Michael Vogt <michael.vogt@ubuntu.com>  Thu, 14 Jun 2007 10:38:36 +0200
=======
apt (0.7.3) unstable; urgency=low

  * fixed compile errors with g++ 7.3 (thanks to 
    Daniel Burrows, closes: #429378)
  * fix FTFBFS by changing build-depends to
    libcurl4-gnutls-dev (closes: #428363)

 --
>>>>>>> a7955daa

apt (0.7.2) unstable; urgency=low
  
  * merged the debian/experimental changes back
    into the debian/sid branch
  * merged from Christian Perrier:
    * mr.po: New Marathi translation  Closes: #416806
    * zh_CN.po: Updated by Eric Pareja  Closes: #416822
    * tl.po: Updated by Eric Pareja   Closes: #416638
    * gl.po: Updated by Jacobo Tarrio
	     Closes: #412828
    * da.po: Updated by Claus Hindsgaul
	     Closes: #409483
    * fr.po: Remove a non-breakable space for usability
	     issues. Closes: #408877
    * ru.po: Updated Russian translation. Closes: #405476
    * *.po: Unfuzzy after upstream typo corrections
  * buildlib/archtable:
    - added support for sh3/sh4 (closes: #424870)
    - added support for m32r (closes: #394096)
  * buildlib/systemtable:
    - added support for lpia
  * configure.in:
    - check systemtable for architecture mapping too
  * fix error in AutocleanInterval, closes: #319339
    (thanks to Israel G. Lugo for the patch)
  * add "purge" commandline argument, closes: #133421)
    (thanks to Julien Danjou for the patch)
  * add "purge" commandline argument, closes: #133421)
    (thanks to Julien Danjou for the patch)
  * fix FTBFS with gcc 4.3, closes: #417090
    (thanks to Martin Michlmayr for the patch)
  * add --dsc-only option, thanks to K. Richard Pixley
  * Removed the more leftover #pragma interface/implementation
    closes: #306937 (thanks to Andreas Henriksson for the patch)
  
 -- Michael Vogt <mvo@debian.org>  Wed, 06 Jun 2007 23:19:50 +0200

apt (0.7.1) experimental; urgency=low

  * ABI library name change because its build against
    new glibc
  * implement SourceVer() in pkgRecords 
     (thanks to Daniel Burrows for the patch!)
  * apt-pkg/algorithm.cc:
    - use clog for all debugging
    - only increase the score of installed applications if they 
      are not obsolete 
    - fix resolver bug on removal triggered by weak-dependencies 
      with or-groups
  * methods/http.cc:
    - send apt version in User-Agent
  * apt-pkg/deb/debrecords.cc:
    - fix SHA1Hash() return value
  * apt-pkg/cdrom.cc:
    - only unmount if APT::CDROM::NoMount is false
  * methods/cdrom.cc:  
    - only umount if it was mounted by the method before
  * po/gl.po:
    - fix error in translation that causes trouble to lsb_release 
      (LP#79165)
  * apt-pkg/acquire-item.cc:
    - if decompression of a index fails, delete the index 
  * apt-pkg/acquire.{cc,h}:
    - deal better with duplicated sources.list entries (avoid
      double queuing of  URLs) - this fixes hangs in bzip/gzip
      (LP#102511)
  * Fix broken use of awk in apt-key that caused removal of the wrong keys
    from the keyring. Closes: #412572
  * merged from Christian Perrier:
    * mr.po: New Marathi translation  Closes: #416806
    * zh_CN.po: Updated by Eric Pareja  Closes: #416822
    * tl.po: Updated by Eric Pareja   Closes: #416638
    * gl.po: Updated by Jacobo Tarrio
             Closes: #412828
    * da.po: Updated by Claus Hindsgaul
             Closes: #409483
    * fr.po: Remove a non-breakable space for usability
             issues. Closes: #408877
    * ru.po: Updated Russian translation. Closes: #405476
    * *.po: Unfuzzy after upstream typo corrections
    * vi.po: Updated to 515t. Closes: #426976
    * eu.po: Updated to 515t. Closes: #423766
    * pt.po: 515t. Closes: #423111
    * fr.po: Updated by Christian Perrier
    * Update all PO and the POT. Gives 513t2f for formerly
      complete translations
  * apt-pkg/policy.cc:
    - allow multiple packages (thanks to David Foerster)

 -- Michael Vogt <michael.vogt@ubuntu.com>  Tue, 17 Apr 2007 15:53:37 +0200

apt (0.6.46.4ubuntu10) feisty; urgency=low

  * apt-pkg/depcache.cc:
    - added "APT::Never-MarkAuto-Section" and consider dependencies 
      of packages in this section manual (LP#59893)
    - ensure proper permissions in the extended_state file (LP#67037)
  * debian/apt.conf.ubuntu:
    - added APT::Never-MarkAuto-Section "metapackages" (LP#59893)
  * cmdline/apt-get.cc:
    - "apt-get install foo" on a already installed package foo will
      clean the automatic installed flag (LP#72007)
    - do not show packages already marked for removal as auto-installed
      (LP#64493)
    - applied patch to (optionally) hide the auto-remove information
      (thanks to Frode M. Døving) (LP#69148)

 -- Michael Vogt <michael.vogt@ubuntu.com>  Wed, 14 Mar 2007 13:32:32 +0100

apt (0.6.46.4ubuntu9) feisty; urgency=low

  * debian/control:
    - set XS-Vcs-Bzr header
    - Set Ubuntu maintainer address
  * apt-pkg/cdrom.cc:
    - only unmount if APT::CDROM::NoMount is false
    - only umount if it was mounted by the method before
  * cmdline/apt-get.cc:
    - fix version output in autoremove list (LP#68941)
  * apt-pkg/packagemanager.cc:
    - do not spin 100% cpu in FixMissing() (LP#84476)
  * apt-pkg/indexfile.cc:
    - fix problem overwriting APT::Acquire::Translation
  * doc/examples/configure-index:
    - document APT::Acquire::Translation
  
 -- Michael Vogt <michael.vogt@ubuntu.com>  Tue, 13 Mar 2007 15:24:39 +0100

apt (0.6.46.4ubuntu8) feisty; urgency=low

  * fix segfault in the pkgRecords destructor
  * Bump ABI version
  * debian/control:
    - make the libcurl3-gnutls-dev versionized (LP#86614)

 -- Michael Vogt <michael.vogt@ubuntu.com>  Mon, 26 Feb 2007 14:26:33 +0100

apt (0.6.46.4ubuntu7) feisty; urgency=low

  * Merged the apt--mirror branch. This means that a new 'mirror' 
    method is available that will allow dynamic mirror updates.
    The sources.list entry looks something like this:
    "deb mirror://mirrors.lp.net/get_mirror feisty main restricted"

    It also supports error reporting to a configurable url for mirror
    problems/failures.
  * Bump ABI version

 -- Michael Vogt <michael.vogt@ubuntu.com>  Tue,  6 Feb 2007 11:38:06 +0100

apt (0.6.46.4ubuntu6) feisty; urgency=low

  * methods/http.cc:
    - send apt version in User-Agent
  * apt-pkg/deb/debrecords.cc:
    - fix SHA1Hash() return value
  * apt-pkg/algorithms.cc:
    - fix resolver bug on removal triggered by weak-dependencies 
      with or-groups
    - fix segfault (lp: #76530)

 -- Michael Vogt <michael.vogt@ubuntu.com>  Wed, 20 Dec 2006 11:04:36 +0100

apt (0.6.46.4ubuntu5) feisty; urgency=low

  * added apt-transport-https package to provide a optional
    https transport (apt-https spec)

 -- Michael Vogt <michael.vogt@ubuntu.com>  Tue, 19 Dec 2006 16:23:43 +0100

apt (0.6.46.4ubuntu4) feisty; urgency=low
  
  * apt-pkg/algorithms.cc:
    - only increase the score of installed applications if they 
      are not obsolete 

 -- Michael Vogt <michael.vogt@ubuntu.com>  Mon, 18 Dec 2006 19:39:05 +0100

apt (0.7.0) experimental; urgency=low

  * Package that contains tall the new features
  * Removed all #pragma interface/implementation
  * Branch that contains tall the new features:
  * translated package descriptions
  * task install support
  * automatic dependency removal (thanks to Daniel Burrows)
  * merged support for the new dpkg "Breaks" field 
    (thanks to Ian Jackson)
  * handle network failures more gracefully on "update"
  * support for unattended-upgrades (via unattended-upgrades
    package)
  * added apt-transport-https method

 -- Michael Vogt <mvo@debian.org>  Fri, 12 Jan 2007 20:48:07 +0100

apt (0.6.46.4ubuntu3) feisty; urgency=low

  * apt-pkg/algorithm.cc:
    - use clog for all debugging
  * apt-pkg/depcache.cc:
    - never mark Required package for autoremoval (lp: #75882)

 -- Michael Vogt <michael.vogt@ubuntu.com>  Mon, 18 Dec 2006 11:56:05 +0100

apt (0.6.46.4ubuntu2) feisty; urgency=low

  * apt-pkg/algorithms.cc: add missing call to MarkKeep
    so that dist-upgrade isn't broken by unsatisfiable Breaks.
    (thanks to Ian Jackson)

 -- Michael Vogt <michael.vogt@ubuntu.com>  Thu,  7 Dec 2006 23:07:24 +0100

apt (0.6.46.4ubuntu1) feisty; urgency=low

  * merged with debian

 -- Michael Vogt <michael.vogt@ubuntu.com>  Thu,  7 Dec 2006 12:13:14 +0100

apt (0.6.46.4-0.1) unstable; urgency=emergency
  
  * NMU
  * Fix broken use of awk in apt-key that caused removal of the wrong keys
    from the keyring. Closes: #412572

 -- Joey Hess <joeyh@debian.org>  Mon, 26 Feb 2007 16:00:22 -0500

apt (0.6.46.4) unstable; urgency=high

  * ack NMU (closes: #401017)
  * added apt-secure.8 to "See also" section
  * apt-pkg/deb/dpkgpm.cc:
    - added "Dpkg::StopOnError" variable that controls if apt
      will abort on errors from dpkg
  * apt-pkg/deb/debsrcrecords.{cc,h}:
    - make the Buffer grow dynmaically (closes: #400874)
  * Merged from Christian Perrier bzr branch:
    - uk.po: New Ukrainian translation: 483t28f3u
    - el.po: Update to 503t9f2u
    - de.po: Updates and corrections.
  * apt-pkg/contrib/progress.cc:
    - OpProgress::CheckChange optimized, thanks to Paul Brook
      (closes: #398381)
  * apt-pkg/contrib/sha256.cc:
    - fix building with noopt

 -- Michael Vogt <mvo@debian.org>  Thu,  7 Dec 2006 10:49:50 +0100

apt (0.6.46.3-0.2) unstable; urgency=high

  * Non-maintainer upload with permission of Michael Vogt.
  * Fix FTBFS on most arches (regression from the fix of #400874)

 -- Andreas Barth <aba@not.so.argh.org>  Tue,  5 Dec 2006 15:51:22 +0000 
  
apt (0.6.46.3-0.1) unstable; urgency=high

  * Non-maintainer upload with permission of Michael Vogt.
  * Fix segfault at apt-get source. Closes: #400874
  * Add apt-key update in postinst, so that debian-archive-keyring doesn't
    need to depend on apt >= 0.6. Closes: #401114
  * Don't double-queue pdiff files. Closes: #401017
  
 -- Andreas Barth <aba@not.so.argh.org>  Tue,  5 Dec 2006 10:34:56 +0000

apt (0.6.46.3ubuntu2) feisty; urgency=low

  * apt-pkg/algorithms.cc: add missing call to MarkKeep
    so that dist-upgrade isn't broken by unsatisfiable Breaks.

 -- Ian Jackson <iwj@ubuntu.com>  Thu,  7 Dec 2006 15:46:52 +0000

apt (0.6.46.3ubuntu1) feisty; urgency=low

  * doc/apt-get.8.xml:
    - documented autoremove, thanks to Vladimír Lapá%GÄ%@ek 
      (lp: #62919)
  * fix broken i18n in the dpkg progress reporting, thanks to 
    Frans Pop and Steinar Gunderson. (closes: #389261)
  * po/en_GB.po:
    - typo (lp: #61270)
  * add apt-secure.8 to "See also" section

 -- Michael Vogt <michael.vogt@ubuntu.com>  Thu, 23 Nov 2006 07:24:12 +0100

apt (0.6.46.3) unstable; urgency=low

  * apt-pkg/deb/dpkgpm.cc:
    - make progress reporting robust against multiline error
      messages 

  * Merged from Christian Perrier bzr branch:
    - ca.po: Updated to 514t
    - be.po: Updated to 514t
    - it.po: Updated to 514t
    - hu.po: Updated to 514t
    - zh_TW.po: Updated to 514t
    - ar.po: Updated to 293t221u.
    - ru.po: Updated to 514t. Closes: #392466
    - nb.po: Updated to 514t. Closes: #392466
    - pt.po: Updated to 514t. Closes: #393199
    - fr.po: One spelling error corrected: s/accÃ¨der/accÃ©der
    - km.po: Updated to 514t.
    - ko.po: Updated to 514t.
    - bg.po: Updated to 514t.
    - de.po: Updated to 514t.
    - en_GB.po: Updated to 514t.

 -- Michael Vogt <mvo@debian.org>  Thu,  2 Nov 2006 11:37:58 +0100

apt (0.6.46.2) unstable; urgency=low

  * debian/control:
    - depend on debian-archive-keyring to offer clean upgrade path 
      (closes: #386800)
  * Merged from Christian Perrier bzr branch:
    - es.po: Updated to 514t. Closes: #391661
    - da.po: Updated to 514t. Closes: #391424
    - cs.po: Updated. Closes: #391064
    - es.po: Updated to 514t. Closes: #391661
    - da.po: Updated to 514t. Closes: #391424

 -- Michael Vogt <mvo@debian.org>  Wed, 11 Oct 2006 09:03:15 +0200

apt (0.6.46.1) unstable; urgency=low

  * merged "install-recommends" branch (ABI break): 
    - new "--install-recommends"
    - install new recommends on "upgrade" if --install-recommends is 
      given
    - new "--fix-policy" option to install all packages with unmet
      important dependencies (usefull with --install-recommends to
      see what not-installed recommends are on the system)
    - fix of recommended packages display (only show CandidateVersion
      fix or-group handling)
  * merged "install-task" branch (use with "apt-get install taskname^")
  * methods/gzip.cc:
    - deal with empty files 
  * Applied patch from Daniel Schepler to make apt bin-NMU able.
    (closes: bug#359634)
  * rebuild against current g++ because of:
    http://gcc.gnu.org/bugzilla/show_bug.cgi?id=29289
    (closes: #390189)
  * fix broken i18n in the dpkg progress reporting, thanks to 
    Frans Pop and Steinar Gunderson. (closes: #389261)
  * Merged from Christian Perrier bzr branch:
    * fi.po: Updated to 514t. Closes: #390149
    * eu.po: Updated to 514t. Closes: #389725
    * vi.po: Updated to 514t. Closes: #388555
  * make the internal buffer in pkgTagFile grow dynamically
    (closes: #388708)
  
 -- Michael Vogt <mvo@debian.org>  Mon,  2 Oct 2006 20:42:20 +0200

apt (0.6.46) unstable; urgency=low

  * debian/control:
    - switched to libdb4.4 for building (closes: #381019)
  * cmdline/apt-get.cc:
    - fix in the TryInstallTask() code to make sure that all package
      there are marked manual install (lp: #61684)

 -- Michael Vogt <michael.vogt@ubuntu.com>  Thu, 28 Sep 2006 00:34:20 +0200

apt (0.6.45ubuntu14) edgy; urgency=low

  * cmdline/apt-get.cc:
    - fix in the TryInstallTask() code to make sure that all package
      there are marked manual install (lp: #61684)

 -- Michael Vogt <michael.vogt@ubuntu.com>  Thu, 28 Sep 2006 00:34:20 +0200

apt (0.6.45ubuntu13) edgy; urgency=low

  * no-changes upload to make apt rebuild against latest g++ and
    fix synaptic FTBFS (see bug: #62461 for details)

 -- Michael Vogt <michael.vogt@ubuntu.com>  Tue, 26 Sep 2006 22:33:10 +0200

apt (0.6.45ubuntu12) edgy; urgency=low

  * apt-pkg/depcache.cc:
    - fix in the sweep() code, set garbage flag for packages scheduled 
      for removal too
    - do not change the autoFlag in MarkKeep(), this can lead to suprising
      side effects

 -- Michael Vogt <michael.vogt@ubuntu.com>  Thu, 21 Sep 2006 00:58:24 +0200

apt (0.6.45ubuntu11) edgy; urgency=low

  * removed "installtask" and change it so that tasknames can be given
    with "apt-get install taskname^"
  * improve the writeStateFile() code

 -- Michael Vogt <michael.vogt@ubuntu.com>  Wed, 20 Sep 2006 14:14:24 +0200

apt (0.6.45ubuntu10) edgy; urgency=low

  * methods/http.cc:
    - check more careful for incorrect proxy settings (closes: #378868)
  * methods/gzip.cc:
    - don't hang when /var is full (closes: #341537), thanks to
      Luis Rodrigo Gallardo Cruz for the patch
  * doc/examples/sources.list:
    - removed non-us.debian.org from the example (closes: #380030,#316196)
  * Merged from Christian Perrier bzr branch:
    * ro.po: Updated to 514t. Closes: #388402
    * dz.po: Updated to 514t. Closes: #388184
    * it.po: Fixed typos. Closes: #387812
    * ku.po: New kurdish translation. Closes: #387766
    * sk.po: Updated to 514t. Closes: #386851
    * ja.po: Updated to 514t. Closes: #386537
    * gl.po: Updated to 514t. Closes: #386397
    * fr.po: Updated to 516t.
    * fi.po: Updated to 512t. Closes: #382702
  * share/archive-archive.gpg:
    - removed the outdated amd64 and debian-2004 keys
  * apt-pkg/tagfile.cc:
    - applied patch from Jeroen van Wolffelaar to make the tags
      caseinsensitive (closes: #384182)
    - reverted MMap use in the tagfile because it does not work 
      across pipes (closes: #383487) 
  * added "installtask" command
  * added new ubuntu specific rewrite rule for "Original-Maintainer"
  
 -- Michael Vogt <michael.vogt@ubuntu.com>  Tue, 19 Sep 2006 15:07:51 +0200

apt (0.6.45ubuntu9) edgy; urgency=low

  * cmdline/apt-get.cc:
    - if --no-remove is given, do not run the AutoRemove code 

 -- Michael Vogt <michael.vogt@ubuntu.com>  Wed, 13 Sep 2006 11:54:20 +0200

apt (0.6.45ubuntu8) edgy; urgency=low

  * apt-pkg/algorithm.cc:
    - fix pkgProblemResolver.InstallProtect() to preserve the auto-install
      information (lp: #59457)
  * cmdline/apt-get.cc:
    - fix typo in autoremove information (lp: #59420)
  * install apt-mark to modify the automatically install information for
    packages

 -- Michael Vogt <michael.vogt@ubuntu.com>  Fri,  8 Sep 2006 20:07:22 +0200

apt (0.6.45ubuntu7) edgy; urgency=low

  * apt-pkg/depcache.cc:
    - fix a bug in the install-recommends-section code

 -- Michael Vogt <michael.vogt@ubuntu.com>  Thu,  7 Sep 2006 18:22:38 +0200

apt (0.6.45ubuntu6) edgy; urgency=low

  [Michael Vogt]
  * cmdline/apt-get.cc:
    - always show auto-removable packages and give a hint how to remove 
      them
  * debian/apt.conf.ubuntu:
    - exlucde linux-image and linux-restricted-modules from ever being 
      auto-removed
    - added "metapackages" as the section we want to install recommends
      by default
  * apt-pkg/depcache.cc:
    - added support to turn install-recommends selectively on/off by
      section
  [Ian Jackson]
  * Tests pass without code changes!  Except that we need this:
  * Bump cache file major version to force rebuild so that Breaks
    dependencies are included.
  * Don't depend on or suggest any particular dpkg or dpkg-dev versions;
    --auto-deconfigure is very very old and dpkg-dev's Breaks support
    is more or less orthogonal.
  * Initial draft of `Breaks' implementation.  Appears to compile,
    but as yet *completely untested*.

 -- Michael Vogt <michael.vogt@ubuntu.com>  Thu,  7 Sep 2006 11:50:52 +0200

apt (0.6.45ubuntu5) edgy; urgency=low

  * apt-pkg/pkgcachegen.cc:
    - increase the APT::Cache-Limit to deal with the increased demand due
      to the translated descriptions
  * apt-pkg/deb/dpkgpm.cc:
    - pass "--auto-deconfigure" to dpkg on install to support the
      new "breaks" in dpkg

 -- Michael Vogt <michael.vogt@ubuntu.com>  Tue, 15 Aug 2006 12:06:26 +0200

apt (0.6.45ubuntu4) edgy; urgency=low

  * cmdline/apt-get.cc:
    - fix in the new --fix-polciy code

 -- Michael Vogt <michael.vogt@ubuntu.com>  Mon, 14 Aug 2006 21:08:11 +0200

apt (0.6.45ubuntu3) edgy; urgency=low

  * ABI break
  * merged latest apt--install-recommends (closes: #559000)
  * added "--fix-policy" option to can be used as "--fix-broken" and
    will install missing weak depends (recommends, and/or suggests 
    depending on the settings)
  * merged the apt--ddtp branch

 -- Michael Vogt <michael.vogt@ubuntu.com>  Fri, 11 Aug 2006 12:53:23 +0200

apt (0.6.45ubuntu2) edgy; urgency=low

  * debian/control:
    - switched to libdb4.4 for building (closes: #381019)
  * cmdline/apt-get.cc:
    - show only the recommends/suggests for the candidate-version, not for all
      versions of the package (closes: #257054)
    - properly handle recommends/suggests or-groups when printing the list of
      suggested/recommends packages (closes: #311619)
  * merged "apt--install-recommends" branch:
    - added "{no-}install-recommends" commandline option
    - added APT::Install-{Recommends,Suggests} option
    - currently Install-Recommends defaults to "False" 

 -- Michael Vogt <michael.vogt@ubuntu.com>  Wed,  9 Aug 2006 23:38:46 +0200

apt (0.6.45ubuntu1) edgy; urgency=low

  * merged with debian/unstable

 -- Michael Vogt <michael.vogt@ubuntu.com>  Tue,  1 Aug 2006 15:43:22 +0200

apt (0.6.45) unstable; urgency=low

  * apt-pkg/contrib/sha256.cc:
    - fixed the sha256 generation (closes: #378183)
  * ftparchive/cachedb.cc:
    - applied patch from Anthony Towns to fix Clean() function
      (closes: #379576)
  * doc/apt-get.8.xml:
    - fix path to the apt user build (Closes: #375640)
  * doc/apt-cache.8.xml:
    - typo (Closes: #376408)
  * apt-pkg/deb/dpkgpm.cc:
    - make progress reporting more robust against multiline error
      messages (first half of a fix for #374195)
  * doc/examples/configure-index:
    - document Debug::pkgAcquire::Auth     
  * methods/gpgv.cc:
    - deal with gpg error "NODATA". Closes: #296103, Thanks to 
      Luis Rodrigo Gallardo Cruz for the patch
  * apt-inst/contrib/extracttar.cc:
    - fix for string mangling, closes: #373864
  * apt-pkg/acquire-item.cc:
    - check for bzip2 in /bin (closes: #377391)
  * apt-pkg/tagfile.cc:
    - make it work on non-mapable files again, thanks 
      to James Troup for confirming the fix (closes: #376777)
  * Merged from Christian Perrier bzr branch:
    * ko.po: Updated to 512t. Closes: #378901
    * hu.po: Updated to 512t. Closes: #376330
    * km.po: New Khmer translation: 506t6f. Closes: #375068
    * ne.po: New Nepali translation: 512t. Closes: #373729
    * vi.po: Updated to 512t. Closes: #368038
    * zh_TW.po: Remove an extra %s in one string. Closes: #370551
    * dz.po: New Dzongkha translation: 512t
    * ro.po: Updated to 512t
    * eu.po: Updated

 -- Michael Vogt <mvo@debian.org>  Thu, 27 Jul 2006 00:52:05 +0200

apt (0.6.44.2ubuntu4) edgy; urgency=low

  * Make apt-get dselect-upgrade happy again

 -- Michael Vogt <michael.vogt@ubuntu.com>  Fri, 21 Jul 2006 11:03:02 +0200

apt (0.6.44.2ubuntu3) edgy; urgency=low

  * Close extended_states file after writing it.

 -- Colin Watson <cjwatson@ubuntu.com>  Tue, 18 Jul 2006 00:12:13 +0100

apt (0.6.44.2ubuntu2) edgy; urgency=low

  * create a empty extended_states file if none exists already

 -- Michael Vogt <michael.vogt@ubuntu.com>  Tue,  4 Jul 2006 09:23:03 +0200

apt (0.6.44.2ubuntu1) edgy; urgency=low

  * merged with debian/unstable
  * merged the "auto-mark" branch to support aptitude like
    marking of automatically installed dependencies and added
    "apt-get remove --auto-remove" to remove unused auto-installed
    packages again
  * changed library version from 3.11 to 3.50 to make it clearly 
    different from the debian version (we are ABI incompatible because
    of the auto-mark patch)

 -- Michael Vogt <michael.vogt@ubuntu.com>  Mon,  3 Jul 2006 18:30:46 +0200

apt (0.6.44.2) unstable; urgency=low
  
   * apt-pkg/depcache.cc:
     - added Debug::pkgDepCache::AutoInstall (thanks to infinity)
   * apt-pkg/acquire-item.cc:
     - fix missing chmod() in the new aquire code
       (thanks to Bastian Blank, Closes: #367425)
   * merged from
     http://www.perrier.eu.org/debian/packages/d-i/level4/apt-main:
     * sk.po: Completed to 512t
     * eu.po: Completed to 512t
     * fr.po: Completed to 512t
     * sv.po: Completed to 512t
     * Update all PO and the POT. Gives 506t6f for formerly
       complete translations

 -- Michael Vogt <mvo@debian.org>  Wed, 14 Jun 2006 12:00:57 +0200 

apt (0.6.44.1-0.1) unstable; urgency=low

  * Non-maintainer upload.
  * Don't give an error when parsing empty Packages/Sources files.
    (Closes: #366931, #367086, #370160)

 -- Steinar H. Gunderson <sesse@debian.org>  Fri,  9 Jun 2006 00:52:21 +0200

apt (0.6.44.1) unstable; urgency=low

  * apt-pkg/acquire-item.cc:
    - fix reversed logic of the "Acquire::PDiffs" option
  * merged from 
    http://www.perrier.eu.org/debian/packages/d-i/level4/apt-main:
    - po/LINGUAS: added "bg" Closes: #360262
    - po/gl.po: Galician translation update. Closes: #366849
    - po/hu.po: Hungarian translation update. Closes: #365448
    - po/cs.po: Czech translation updated. Closes: #367244
  * apt-pkg/contrib/sha256.cc:
    - applied patch to fix unaligned access problem. Closes: #367417
      (thanks to David Mosberger)

 -- Michael Vogt <mvo@debian.org>  Tue, 16 May 2006 21:51:16 +0200

apt (0.6.44) unstable; urgency=low

  * apt-pkg/acquire.cc: don't show ETA if it is 0 or absurdely large
  * apt-pkg/contrib/sha256.{cc,h},hashes.{cc,h}: support for sha256 
    (thanks to Anthony Towns)
  * ftparchive/cachedb.{cc,h},writer.{cc,h}: optimizations 
    (thanks to Anthony Towns)
  * apt pdiff support from experimental merged
  * apt-pkg/deb/dpkgpm.cc: wording fixes (thanks to Matt Zimmerman)
  * apt-pkg/deb/dpkgpm.cc: 
    - wording fixes (thanks to Matt Zimmerman)
    - fix error in dpkg interaction (closes: #364513, thanks to Martin Dickopp)
  * apt-pkg/tagfile.{cc,h}:
    - use MMap to read the entries (thanks to Zephaniah E. Hull for the
      patch) Closes: #350025
  * Merge from http://www.perrier.eu.org/debian/packages/d-i/level4/apt-main:
  	* bg.po: Added, complete to 512t. Closes: #360262
  * doc/apt-ftparchive.1.xml:
    - fix documentation for "SrcPackages" -> "Sources" 
      (thanks to Bart Martens for the patch, closes: #307756)
  * debian/libapt-pkg-doc.doc-base.cache:
    - remove broken charackter from description (closes: #361129)
  * apt-inst/deb/dpkgdb.cc, methods/gpgv.cc: 
    - i18n fixes (closes: #349298)
  * debian/postinst: dont fail on not available
    /usr/share/doc/apt/examples/sources.list (closes: #361130)
  * methods/ftp.cc:
    - unlink empty file in partial if the download failed because
      the file is missing on the server (closes: #316337)
  * apt-pkg/deb/debversion.cc:
    - treats a version string with explicit zero epoch equal
      than the same without epoch (Policy 5.6.12, closes: #363358)
      Thanks to Lionel Elie Mamane for the patch
  
 -- Michael Vogt <mvo@debian.org>  Mon,  8 May 2006 22:28:53 +0200

apt (0.6.43.3ubuntu3) dapper; urgency=low

  * methods/http.cc:
    - fix the user-agent string

 -- Michael Vogt <michael.vogt@ubuntu.com>  Fri, 26 May 2006 18:09:32 +0200

apt (0.6.43.3ubuntu2) dapper; urgency=low

  * apt-pkg/deb/dpkgpm.cc: wording fixes (thanks to Matt Zimmerman)

 -- Michael Vogt <michael.vogt@ubuntu.com>  Tue, 18 Apr 2006 13:24:40 +0200

apt (0.6.43.3ubuntu1) dapper; urgency=low

  * apt-pkg/acquire.cc: don't show ETA if it is 0 or absurdely large in 
    the status-fd (ubuntu #28954)

 -- Michael Vogt <michael.vogt@ubuntu.com>  Tue, 28 Mar 2006 20:34:46 +0200

apt (0.6.43.3) unstable; urgency=low

  * Merge bubulle@debian.org--2005/apt--main--0 up to patch-186:
    * ca.po: Completed to 512t. Closes: #351592
    * eu.po: Completed to 512t. Closes: #350483
    * ja.po: Completed to 512t. Closes: #349806
    * pl.po: Completed to 512t. Closes: #349514
    * sk.po: Completed to 512t. Closes: #349474
    * gl.po: Completed to 512 strings Closes: #349407
    * vi.po: Completed to 512 strings
    * sv.po: Completed to 512 strings Closes: #349210
    * ru.po: Completed to 512 strings Closes: #349154
    * da.po: Completed to 512 strings Closes: #349084
    * fr.po: Completed to 512 strings
    * LINGUAS: Add Welsh
    * *.po: Updated from sources (512 strings)
    * vi.po: Completed to 511 strings  Closes: #348968
  * apt-pkg/deb/deblistparser.cc:
    - don't explode on a DepCompareOp in a Provides line, but warn about
      it and ignore it otherwise (thanks to James Troup for reporting it)
  * cmdline/apt-get.cc:
    - don't lock the lists directory in DoInstall, breaks --print-uri 
      (thanks to James Troup for reporting it)
  * debian/apt.dirs: create /etc/apt/sources.list.d 
  * make apt-cache madison work without deb-src entries (#352583)
  * cmdline/apt-get.cc: only run the list-cleaner if a update was 
    successfull
  * apt-get update errors are only warnings nowdays
  * be more careful with the signature file on network failures

 --  Michael Vogt <mvo@debian.org>  Wed, 22 Feb 2006 10:13:04 +0100

apt (0.6.43.2ubuntu1) dapper; urgency=low

  * Merge bubulle@debian.org--2005/apt--main--0 up to patch-182:
  * ca.po: Completed to 512t. Closes: #351592
    * eu.po: Completed to 512t. Closes: #350483
    * ja.po: Completed to 512t. Closes: #349806
    * pl.po: Completed to 512t. Closes: #349514
    * sk.po: Completed to 512t. Closes: #349474
    * gl.po: Completed to 512 strings Closes: #349407
    * vi.po: Completed to 512 strings
    * sv.po: Completed to 512 strings Closes: #349210
    * ru.po: Completed to 512 strings Closes: #349154
    * da.po: Completed to 512 strings Closes: #349084
    * fr.po: Completed to 512 strings
    * LINGUAS: Add Welsh
    * *.po: Updated from sources (512 strings)
    * vi.po: Completed to 511 strings  Closes: #348968
  * apt-pkg/deb/deblistparser.cc:
    - don't explode on a DepCompareOp in a Provides line, but warn about
      it and ignore it otherwise (thanks to James Troup for reporting it)
  * cmdline/apt-get.cc:
    - don't lock the lists directory in DoInstall, breaks --print-uri 
      (thanks to James Troup for reporting it)
  * debian/apt.dirs: create /etc/apt/sources.list.d 
  * make apt-cache madison work without deb-src entries (#352583)
  * cmdline/apt-get.cc: only run the list-cleaner if a update was 
    successfull
  * apt-get update errors are only warnings nowdays
  * be more careful with the signature file on network failures

 -- Michael Vogt <michael.vogt@ubuntu.com>  Mon, 20 Feb 2006 22:27:48 +0100

apt (0.6.43.2) unstable; urgency=low

  * Merge bubulle@debian.org--2005/apt--main--0 up to patch-166:
    - en_GB.po, de.po: fix spaces errors in "Ign " translations Closes: #347258
    - makefile: make update-po a pre-requisite of clean target so
    	        that POT and PO files are always up-to-date
    - sv.po: Completed to 511t. Closes: #346450
    - sk.po: Completed to 511t. Closes: #346369
    - fr.po: Completed to 511t
    - *.po: Updated from sources (511 strings)
    - el.po: Completed to 511 strings Closes: #344642
    - da.po: Completed to 511 strings Closes: #348574
    - es.po: Updated to 510t1f Closes: #348158
    - gl.po: Completed to 511 strings Closes: #347729
    - it.po: Yet another update Closes: #347435
  * added debian-archive-keyring to the Recommends (closes: #347970)
  * fixed message in apt-key to install debian-archive-keyring 
  * typos fixed in apt-cache.8 (closes: #348348, #347349)
  * add patch to fix http download corruption problem (thanks to
    Petr Vandrovec, closes: #280844, #290694)

 -- Michael Vogt <mvo@debian.org>  Thu, 19 Jan 2006 00:06:33 +0100

apt (0.6.43.1ubuntu1) dapper; urgency=low

  * Merge bubulle@debian.org--2005/apt--main--0 up to patch-159:
    - en_GB.po, de.po: fix spaces errors in "Ign " translations
      Closes: #347258
    - makefile: make update-po a pre-requisite of clean target so
	        that POT and PO files are always up-to-date
    - sv.po: Completed to 511t. Closes: #346450
    - sk.po: Completed to 511t. Closes: #346369
    - fr.po: Completed to 511t
    - *.po: Updated from sources (511 strings)
  * add patch to fix http download corruption problem (thanks to
    Petr Vandrovec, closes: #280844, #290694)
  * added APT::Periodic::Unattended-Upgrade (requires the package
    "unattended-upgrade")

 -- Michael Vogt <michael.vogt@ubuntu.com>  Tue, 10 Jan 2006 17:09:31 +0100

apt (0.6.43.1) unstable; urgency=low
  
  * Merge bubulle@debian.org--2005/apt--main--0 up to patch-148:
    * fr.po: Completed to 510 strings
    * it.po: Completed to 510t
    * en_GB.po: Completed to 510t
    * cs.po: Completed to 510t
    * zh_CN.po: Completed to 510t
    * el.po: Updated to 510t
    * vi.po: Updated to 383t93f34u
    * tl.po: Completed to 510 strings (Closes: #344306)
    * sv.po: Completed to 510 strings (Closes: #344056)
    * LINGUAS: disabled Hebrew translation. (Closes: #313283)
    * eu.po: Completed to 510 strings (Closes: #342091)
  * apt-get source won't download already downloaded files again
    (closes: #79277)
  * share/debian-archive.gpg: new 2006 ftp-archive signing key added
    (#345891)
  * redownload the Release file if IMS-Hit and gpg failure
  * deal with multiple signatures on a Release file

 -- Michael Vogt <mvo@debian.org>  Fri,  6 Jan 2006 01:17:08 +0100

apt (0.6.43ubuntu2) dapper; urgency=low

  * merged some missing bits that wheren't merged by baz in the previous
    upload (*grumble*)

 -- Michael Vogt <michael.vogt@ubuntu.com>  Thu,  8 Dec 2005 18:35:58 +0100

apt (0.6.43ubuntu1) dapper; urgency=low

  * merged with debian

 -- Michael Vogt <michael.vogt@ubuntu.com>  Fri, 25 Nov 2005 11:36:29 +0100

apt (0.6.43) unstable; urgency=medium

  * Merge bubulle@debian.org--2005/apt--main--0 up to patch-132:  
    * zh_CN.po: Completed to 510 strings(Closes: #338267)
    * gl.po: Completed to 510 strings (Closes: #338356)
  * added support for "/etc/apt/sources.list.d" directory 
    (closes: #66325)
  * make pkgDirStream (a bit) more complete
  * fix bug in pkgCache::VerIterator::end() (thanks to Daniel Burrows)
    (closes: #339533)
  * pkgAcqFile is more flexible now (closes: #57091)
  * support a download rate limit for http (closes: #146877)
  * included lots of the speedup changes from #319377
  * add stdint.h to contrib/md5.h (closes: #340448)
  * ABI change, library name changed (closes: #339147)
  * Fix GNU/kFreeBSD crash on non-existing server file (closes: #317718)
  * switch to libdb4.3 in build-depends
  
 -- Michael Vogt <mvo@debian.org>  Tue, 29 Nov 2005 00:17:07 +0100

apt (0.6.42.3ubuntu2) dapper; urgency=low

  * Merge bubulle@debian.org--2005/apt--main--0 up to patch-131:  
    * zh_CN.po: Completed to 507 strings(Closes: #338267)
    * gl.po: Completed to 510 strings (Closes: #338356)
  * added support for "/etc/apt/sources.list.d" directory 
    (closes: #66325)
  
 -- Michael Vogt <michael.vogt@ubuntu.com>  Mon, 14 Nov 2005 15:30:12 +0100

apt (0.6.42.3ubuntu1) dapper; urgency=low

  * synced with debian

 -- Michael Vogt <michael.vogt@ubuntu.com>  Thu, 10 Nov 2005 05:05:56 +0100

apt (0.6.42.3) unstable; urgency=low

  * Merge bubulle@debian.org--2005/apt--main--0 up to patch-129:
    - patch-118: Russian translation update by Yuri Kozlov (closes: #335164)
    - patch-119: add update-po as a pre-req for binary (closes: #329910)
    - patch-121: Complete French translation
    - patch-125: Fixed localization of y/n questions in German translation 
                 (closes: #337078)
    - patch-126: Swedish translation update (closes: #337163)
    - patch-127: Complete Tagalog translation (closes: #337306)
    - patch-128: Danish translation update (closes: #337949)
    - patch-129: Basque translation update (closes: #338101)
  * cmdline/apt-get.cc:
    - bufix in FindSrc  (closes: #335213, #337910)
  * added armeb to archtable (closes: #333599)
  * with --allow-unauthenticated use the old fallback behaviour for
    sources (closes: #335112)
   
 -- Michael Vogt <mvo@debian.org>  Wed,  9 Nov 2005 07:22:31 +0100

apt (0.6.42.2) unstable; urgency=high

  * NMU (approved by maintainer)
  * Add AMD64 archive signing key to debian-archive.gpg (closes: #336500).
  * Add big-endian arm (armeb) support (closes: #333599).
  * Priority high to get the AMD key into testing ASAP.

 -- Frans Pop <fjp@debian.org>  Sun, 30 Oct 2005 21:29:11 +0100
 
apt (0.6.42.1) unstable; urgency=low

  * fix a incorrect example in the apt_prefrences man page
    (thanks to Filipus Klutiero, closes: #282918)
  * apt-pkg/pkgrecords.cc:
    - revert patch from last version, it causes trouble on alpha 
      and ia64 (closes: #335102, #335103)
  * cmdline/apt-get.cc:
    - be extra carefull in FindSrc (closes: #335213)

 -- Michael Vogt <mvo@debian.org>  Sat, 22 Oct 2005 23:44:35 +0200

apt (0.6.42) unstable; urgency=low

  * apt-pkg/cdrom.cc:
    - unmount the cdrom when apt failed to locate any package files
  * allow cdrom failures and fallback to other sources in that case
    (closes: #44135)
  * better error text when dpkg-source fails
  * Merge bubulle@debian.org--2005/apt--main--0 up to patch-115:
    - patch-99: Added Galician translation
    - patch-100: Completed Danish translation (Closes: #325686)
    - patch-104: French translation completed
    - patch-109: Italian translation completed
    - patch-112: Swedish translation update
    - patch-115: Basque translation completed (Closes: #333299)
  * applied french man-page update (thanks to Philippe Batailler)
    (closes: #316638, #327456)
  * fix leak in the mmap code, thanks to Daniel Burrows for the
    patch (closes: #250583)
  * support for apt-get [build-dep|source] -t (closes: #152129)
  * added "APT::Authentication::TrustCDROM" option to make the life
    for the installer people easier (closes: #334656)
  * fix crash in apt-ftparchive (thanks to Bastian Blank for the patch)
    (closes: #334671)
  * apt-pkg/contrib/md5.cc:
    - fix a alignment problem on sparc64 that gives random bus errors
      (thanks to Fabbione for providing a test-case)
  * init the default ScreenWidth to 79 columns by default
    (Closes: #324921)
  * cmdline/apt-cdrom.cc:
    - fix some missing gettext() calls (closes: #334539)
  * doc/apt-cache.8.xml: fix typo (closes: #334714)

 -- Michael Vogt <mvo@debian.org>  Wed, 19 Oct 2005 22:02:09 +0200

apt (0.6.41) unstable; urgency=low

  * improved the support for "error" and "conffile" reporting from
    dpkg, added the format to README.progress-reporting
  * added README.progress-reporting to the apt-doc package
  * improved the network timeout handling, if a index file from a
    sources.list times out or EAI_AGAIN is returned from getaddrinfo,
    don't try to get the other files from that entry
  * Support architecture-specific extra overrides
    (closes: #225947). Thanks to  Anthony Towns for idea and
    the patch, thanks to Colin Watson for testing it.
  * Javier Fernandez-Sanguino Pen~a:
    - Added a first version of an apt-secure.8 manpage, and modified
      apt-key and apt.end accordingly. Also added the 'update'
      argument to apt-key which was previously not documented
      (Closes: #322120)
  * Andreas Pakulat:
    - added example apt-ftparchive.conf file to doc/examples
      (closes: #322483)
  * Fix a incorrect example in the man-page (closes: #282918)
  * Fix a bug for very long lines in the apt-cdrom code (closes: #280356)
  * Fix a manual page bug (closes: #316314)
  * Do md5sum checking for file and cdrom method (closes: #319142)
  * Change pkgPolicy::Pin from private to protected to let subclasses
    access it too (closes: #321799)
  * add default constructor for PrvIterator (closes: #322267)
  * Reread status configuration on debSystem::Initialize()
    (needed for apt-proxy, thanks to Otavio for this patch)

 -- Michael Vogt <mvo@debian.org>  Mon,  5 Sep 2005 22:59:03 +0200
  
apt (0.6.40.1ubuntu8) breezy; urgency=low

  * Cherry picked michael.vogt@ubuntu.com--2005/apt--mvo--0--patch-62:
    - fix for a bad memory/file leak in the mmap code (ubuntu #15603)
  * po/de.po, po/fr.po: 
    - updated the translations
  * po/makefile:
    - create a single pot file in each domain dir to make rosetta happy

 -- Michael Vogt <michael.vogt@ubuntu.com>  Wed, 28 Sep 2005 10:16:06 +0200

apt (0.6.40.1ubuntu7) breezy; urgency=low

  * updated the pot/po files , no code changes

 -- Michael Vogt <michael.vogt@ubuntu.com>  Tue, 27 Sep 2005 18:38:16 +0200

apt (0.6.40.1ubuntu6) breezy; urgency=low

  * Cherry picked michael.vogt@ubuntu.com--2005/apt--mvo--0--patch-56:
    - make it possible for apt to handle a failed MediaChange event and
      fall back to other sources (ubuntu #13713)

 -- Michael Vogt <michael.vogt@ubuntu.com>  Tue, 13 Sep 2005 22:09:50 +0200

apt (0.6.40.1ubuntu5) breezy; urgency=low

  * Cherry picked michael.vogt@ubuntu.com--2005/apt--mvo--0--patch-{50,51}.
    This adds media-change reporting to the apt status-fd (ubuntu #15213)
  * Cherry picked michael.vogt@ubuntu.com--2005/apt--mvo--0--patch-55:
    apt-pkg/cdrom.cc:
    - unmount the cdrom when apt failed to locate any package files

 -- Michael Vogt <michael.vogt@ubuntu.com>  Mon, 12 Sep 2005 15:44:26 +0200

apt (0.6.40.1ubuntu4) breezy; urgency=low

  * debian/apt.cron.daily:
    - fix a embarrassing typo
  
 -- Michael Vogt <michael.vogt@ubuntu.com>  Wed,  7 Sep 2005 10:10:37 +0200

apt (0.6.40.1ubuntu3) breezy; urgency=low

  * debian/apt.cron.daily:
    - use the ctime as well when figuring what packages need to
      be removed. This fixes the problem that packages copied with    
      "cp -a" (e.g. from the installer) have old mtimes (ubuntu #14504)

 -- Michael Vogt <michael.vogt@ubuntu.com>  Tue,  6 Sep 2005 18:30:46 +0200

apt (0.6.40.1ubuntu2) breezy; urgency=low

  * improved the support for "error" and "conffile" reporting from
    dpkg, added the format to README.progress-reporting
  * added README.progress-reporting to the apt-doc package
  * Do md5sum checking for file and cdrom method (closes: #319142)
  * Change pkgPolicy::Pin from private to protected to let subclasses
    access it too (closes: #321799)
  * methods/connect.cc:
    - send failure reason for EAI_AGAIN (TmpResolveFailure) to acuire-item
  * apt-pkg/acquire-item.cc:
    - fail early if a FailReason is TmpResolveFailure (avoids hangs during
      the install when no network is available)
  * merged michael.vogt@ubuntu.com--2005/apt--trust-cdrom--0

 -- Michael Vogt <michael.vogt@ubuntu.com>  Tue, 23 Aug 2005 19:44:55 +0200

apt (0.6.40.1ubuntu1) breezy; urgency=low

  * Synchronize with Debian

 -- Michael Vogt <michael.vogt@ubuntu.com>  Fri,  5 Aug 2005 14:20:56 +0200

apt (0.6.40.1) unstable; urgency=low

  * bugfix in the parsing code for the apt<->dpkg communication. apt 
    crashed when dpkg sends the same state more than once under certain
    conditions
  * 0.6.40 breaks the ABI but I accidentally didn't change the soname :/

 -- Michael Vogt <mvo@debian.org>  Fri,  5 Aug 2005 13:24:58 +0200

apt (0.6.40ubuntu1) breezy; urgency=low

  * Synchronize with Debian

 -- Matt Zimmerman <mdz@ubuntu.com>  Thu,  4 Aug 2005 15:53:22 -0700

apt (0.6.40) unstable; urgency=low

  * Patch from Jordi Mallach to mark some additional strings for translation
  * Updated Catalan translation from Jordi Mallach
  * Merge from bubulle@debian.org--2005/apt--main--0:
    - Update pot and merge with *.po
    - Updated French translation, including apt-key.fr.8
  * Restore changelog entries from the 0.6.x series that went to Debian
    experimental
  * Merge michael.vogt@ubuntu.com--2005/apt--progress-reporting--0
    - Provide an interface for progress reporting which can be used by
      (e.g.) base-config

 -- Matt Zimmerman <mdz@debian.org>  Thu, 28 Jul 2005 11:57:32 -0700

apt (0.6.39ubuntu4) breezy; urgency=low

  * Fix keyring paths in apt-key, apt.postinst (I swear I remember doing this
    before...)

 -- Matt Zimmerman <mdz@ubuntu.com>  Wed, 29 Jun 2005 08:39:17 -0700

apt (0.6.39ubuntu3) breezy; urgency=low

  * Fix keyring locations for Ubuntu in apt-key too.

 -- Colin Watson <cjwatson@ubuntu.com>  Wed, 29 Jun 2005 14:45:36 +0100

apt (0.6.39ubuntu2) breezy; urgency=low

  * Install ubuntu-archive.gpg rather than debian-archive.gpg as
    /etc/apt/trusted.gpg.

 -- Colin Watson <cjwatson@ubuntu.com>  Wed, 29 Jun 2005 11:53:34 +0100

apt (0.6.39ubuntu1) breezy; urgency=low

  * Michael Vogt
    - Change debian/bugscript to use #!/bin/bash (Closes: #313402)
    - Fix a incorrect example in the man-page (closes: #282918)
    - Support architecture-specific extra overrides
      (closes: #225947). Thanks to  Anthony Towns for idea and
      the patch, thanks to Colin Watson for testing it.
    - better report network timeouts from the methods to the acuire code,
      only timeout once per sources.list line

 -- Matt Zimmerman <mdz@ubuntu.com>  Tue, 28 Jun 2005 11:52:24 -0700

apt (0.6.39) unstable; urgency=low

  * Welsh translation update: daf@muse.19inch.net--2005/apt--main--0--patch-6
  * Merge mvo's changes from 0.6.36ubuntu1:
    michael.vogt@ubuntu.com--2005/apt--mvo--0--patch-32
  * Merge aggregated translation updates:
    bubulle@debian.org--2005/apt--main--0
  * Update priority of apt-utils to important, to match the override file
  * Install only one keyring on each branch (Closes: #316119)

 -- Matt Zimmerman <mdz@debian.org>  Tue, 28 Jun 2005 11:35:21 -0700

apt (0.6.38ubuntu1) breezy; urgency=low

  * First release from Ubuntu branch
  * Merge with --main--0, switch back to Ubuntu keyring

 -- Matt Zimmerman <mdz@ubuntu.com>  Sat, 25 Jun 2005 16:52:41 -0700

apt (0.6.38) unstable; urgency=low

  * Merge michael.vogt@ubuntu.com--2005/apt--fixes--0--patch-6, a workaround
    for the French man pages' failure to build
  * Branch Debian and Ubuntu
    - apt.postinst, apt-key: use the appropriate keyring
    - debian/rules: install all keyrings
  * Add the current Debian archive signing key (4F368D5D) to
    debian-archive.gpg
  * make pinning on the "component" work again (using the section of the 
    archive, we don't use per-section Release files anymore with apt-0.6)
    (closes ubuntu #9935)
  
 -- Matt Zimmerman <mdz@debian.org>  Sat, 25 Jun 2005 09:51:00 -0700

apt (0.6.37) breezy; urgency=low

  * Merge bubulle@debian.org--2005/apt--main--0 up to patch-81
    - patch-66: Italian update
    - patch-71: French update
    - patch-73: Basque update
    - patch-74: Hebrew update
    - patch-76: Correct Hebrew translation (Closes: #306658)
    - patch-77: French man page update
    - patch-79: Correct syntax errors in Hebrew translation
    - patch-81: Portuguese update
  * Fix build of French man pages (now using XML, not SGML)
  * Add Welsh translation from Dafydd Harries
    (daf@muse.19inch.net--2005/apt--main--0--patch-1)
  * Change debian/bugscript to use #!/bin/bash (Closes: #313402)
  * Fix a incorrect example in the man-page (closes: #282918)

 -- Matt Zimmerman <mdz@ubuntu.com>  Tue, 24 May 2005 14:38:25 -0700

apt (0.6.36ubuntu1) breezy; urgency=low

  * make it possible to write a cache-control: no-cache header even if
    no proxy is set to support transparent proxies (closes ubuntu: #10773)

  * Merge otavio@debian.org--2005/apt--fixes--0.6:
    - Fix comment about the need of xmlto while building from Arch;
    - Fix StatStore struct on cachedb.h to use time_t and then fix a compile
      warning;
    - Lock database at start of DoInstall routine to avoid concurrent
      runs of install/remove and update commands (Closes: #194467)
    - Fix warnings while compiling with GCC 4.0 compiler  

 -- Michael Vogt <michael.vogt@ubuntu.com>  Mon, 23 May 2005 11:57:53 +0200

apt (0.6.36) experimental; urgency=low

  * Merge apt--mvo--0:
    - apt-pkg/acquire-item.cc:
      added "Acquire::BrokenProxy" that will force apt to always 
      re-get the Release.gpg file (for broken proxies)
    - debian/apt.cron.daily:
      MinAge is defaulting to 2 days now to prevent over-aggresive removal 
    - apt-pkg/cdrom.cc:
      honor "Acquire::gpgv::Options" when verifying the signature (Ubuntu #8496)
 
 -- Michael Vogt <mvo@debian.org>  Thu, 31 Mar 2005 20:37:11 +0200

apt (0.6.35) hoary; urgency=low

  * Merge apt--mvo--0 (incorporates 0.6.34ubuntu1):
    - Implement MaxSize and MaxAge in apt.cron.daily, to prevent the cache
      from growing too large (Ubuntu #6761)
    - some comments about the pkgAcqMetaSig::Custom600Headers() added
    - use gpg --with-colons
    - commented the ftp no_proxy unseting in methods/ftp.cc
    - added support for "Acquire::gpgv::options" in methods/gpgv.cc
  * Merge bubulle@debian.org--2005/apt--main--0
    - Make capitalization more consistent
    - Un-fuzzy translations resulting from capitalization changes
    - Italian translation update

 -- Matt Zimmerman <mdz@ubuntu.com>  Mon,  7 Mar 2005 20:08:33 -0800

apt (0.6.34) hoary; urgency=low

  * Add missing semicolon to configure-index (Closes: #295773)
  * Update build-depends on gettext to 0.12 (Closes: #295077)
  * Merge from bubulle@debian.org--2005/apt--main--0 to get
    translation updates

 -- Matt Zimmerman <mdz@ubuntu.com>  Fri,  4 Mar 2005 16:13:15 -0800

apt (0.6.33) hoary; urgency=low

  * Merge michael.vogt@ubuntu.com--2005/apt--mvo--0 (through patch-6)
    - patch-1: cosmetic changes (whitespace, "Apt::GPGV->APT::GPGV")
    - patch-2: (doc) documentation for gpgv
    - patch-3: (doc) new config variables added configure-index
    - patch-4: pkgAcquire::Run() pulse intervall can be configured
    - patch-5: fix for apt-get update removing Release.gpg files (#6865)
    - patch-6: change the path scoring in apt-cdrom, prefer pathes without
      symlinks

 -- Matt Zimmerman <mdz@ubuntu.com>  Sat, 26 Feb 2005 15:21:17 -0800

apt (0.6.32) hoary; urgency=low

  * Merge michael.vogt@ubuntu.com--2005/apt--mvo--0 (patch-1)
    - Implement Acquire::gpgv::options (Ubuntu bug#6283)

 -- Matt Zimmerman <mdz@ubuntu.com>  Tue,  8 Feb 2005 19:31:15 -0800

apt (0.6.31) hoary; urgency=low

  * Matt Zimmerman
    - Remove debugging output from apt.cron.daily (no one noticed?)
    - Apply patch from Anthony Towns to allow SHA1Summation to process a file
      descriptor until EOF, rather than requiring that the length of input be
      specified (Closes: #291338)
    - Fix build/install of Polish offline documentation, based on patch from
      Christian Perrier (Closes: #270404)
  * Michael Vogt
    - apt-cdrom.cc seperated into frontend (cmdline/apt-cdrom.cc and library
      apt-pkg/cdrom.{cc,h}) (Ubuntu #5668)

 -- Matt Zimmerman <mdz@ubuntu.com>  Fri,  4 Feb 2005 10:23:01 -0800

apt (0.6.30) unstable; urgency=low

  * Add ppc64 to buildlib/archtable
  * Merge michael.vogt@canonical.com--2004/apt--status-fd--0
    - Support preserving dpkg status file descriptor, to support
      better integration with synaptic
  
 -- Matt Zimmerman <mdz@ubuntu.com>  Wed, 19 Jan 2005 00:26:01 -0800

apt (0.6.29) hoary; urgency=low

  * Merge apt--mvo--0 (0.6.27ubuntu4)
  

 -- Matt Zimmerman <mdz@canonical.com>  Tue, 28 Dec 2004 17:18:02 -0800

apt (0.6.28) hoary; urgency=low

  * Merge apt--mvo--0
  * Rebuild source to get rid of arch metadata and temporary files in
    0.6.27ubuntu3

 -- Matt Zimmerman <mdz@canonical.com>  Thu, 23 Dec 2004 18:53:16 -0800

apt (0.6.27ubuntu4) hoary; urgency=low

  * remove old sig-file in partial/ before starting to fetch a new sig-file
    (see ubuntu #4769 for the rational)
  * added apt-key update method (uses ubuntu-keyring)
  * documented the "--allow-unauthenticated" switch
  * added DEB_BUILD_PROG_OPTS to debian/rules (additonal options can be 
    passed to DEB_BUILD_PROG like "-S")

 -- Michael Vogt <mvo@debian.org>  Thu, 23 Dec 2004 11:12:51 +0100

apt (0.6.27ubuntu3) hoary; urgency=low

  * added a exact dependency from libapt-pkg-dev to the apt version it was
    build with

 -- Michael Vogt <mvo@debian.org>  Wed, 15 Dec 2004 09:56:32 +0100

apt (0.6.27ubuntu2) hoary; urgency=low

  * fixed a bug in the rule file that happend during the big 0.5->0.6 merge

 -- Michael Vogt <mvo@debian.org>  Tue, 14 Dec 2004 12:14:25 +0100

apt (0.6.27ubuntu1) hoary; urgency=low

  * chmod 755 /usr/bin/apt-key
  * don't display a error when a apt-get update don't find a 
    Packages.bz2/Sources.bz2 file

 -- Michael Vogt <mvo@debian.org>  Mon, 13 Dec 2004 18:40:21 +0100

apt (0.6.27) hoary; urgency=low

  * Merge apt--authentication--0 branch
    - Implement gpg authentication for package repositories (Closes: #203741)
    - Also includes Michael Vogt's fixes
  * Merge apt--misc-abi-changes--0 branch
    - Use pid_t throughout to hold process IDs (Closes: #226701)
    - Import patch from Debian bug #195510: (Closes: #195510)
      - Make Simulate::Describe and Simulate::ShortBreaks private member
        functions
      - Add a parameter (Candidate) to Describe to control whether the
        candidate version is displayed
      - Pass an appropriate value for Candidate everywhere Describe is called

 -- Matt Zimmerman <mdz@canonical.com>  Mon, 13 Dec 2004 01:03:11 -0800

apt (0.6.25) experimental; urgency=low

  * Fix handling of two-part sources for sources.list deb-src entries in
    the same way that deb entries were fixed

 -- Matt Zimmerman <mdz@debian.org>  Wed,  9 Jun 2004 05:29:50 -0700

apt (0.6.24) experimental; urgency=low

  * YnPrompt fixes were inadvertently left out, include them (Closes:
    #249251)

 -- Matt Zimmerman <mdz@debian.org>  Sun, 16 May 2004 14:18:53 -0700

apt (0.6.23) experimental; urgency=low

  * Remove obsolete pkgIterator::TargetVer() (Closes: #230159)
  * Reverse test in CheckAuth to match new prompt (Closes: #248211)

 -- Matt Zimmerman <mdz@debian.org>  Sun,  9 May 2004 21:01:58 -0700

apt (0.6.22) experimental; urgency=low

  * Merge 0.5.25
  * Make the unauthenticated packages prompt more intuitive (yes to
    continue, default no), but require --force-yes in addition to
    --assume-yes in order to override

 -- Matt Zimmerman <mdz@debian.org>  Fri, 19 Mar 2004 13:55:35 -0800

apt (0.6.21) experimental; urgency=low

  * Merge 0.5.24

 -- Matt Zimmerman <mdz@debian.org>  Tue, 16 Mar 2004 22:52:34 -0800

apt (0.6.20) experimental; urgency=low

  * Merge 0.5.23

 -- Matt Zimmerman <mdz@debian.org>  Thu, 26 Feb 2004 17:17:02 -0800

apt (0.6.19) experimental; urgency=low

  * Merge 0.5.22
  * Convert apt-key(8) to docbook XML

 -- Matt Zimmerman <mdz@debian.org>  Mon,  9 Feb 2004 15:44:49 -0800

apt (0.6.18) experimental; urgency=low

  * Add new Debian Archive Automatic Signing Key to the default keyring
    (existing keyrings are not updated; do that yourself)

 -- Matt Zimmerman <mdz@debian.org>  Sat, 17 Jan 2004 17:04:30 -0800

apt (0.6.17) experimental; urgency=low

  * Merge 0.5.21
  * Handle more IMS stuff correctly

 -- Matt Zimmerman <mdz@debian.org>  Fri, 16 Jan 2004 10:54:25 -0800

apt (0.6.16) experimental; urgency=low

  * Fix some cases where the .gpg file could be left in place when it is
    invalid

 -- Matt Zimmerman <mdz@debian.org>  Fri,  9 Jan 2004 09:22:15 -0800

apt (0.6.15) experimental; urgency=low

  * s/Debug::Acquire::gpg/&v/
  * Honor the [vendor] syntax in sources.list again (though it is not
    presently used for anything)
  * Don't ship vendors.list(5) since it isn't used yet
  * Revert change from 0.6.10; it was right in the first place and the
    problem was apparently something else.  Archive = Suite.

 -- Matt Zimmerman <mdz@debian.org>  Mon,  5 Jan 2004 17:43:01 -0800

apt (0.6.14) experimental; urgency=low

  * Merge 0.5.20

 -- Matt Zimmerman <mdz@debian.org>  Sun,  4 Jan 2004 11:09:21 -0800

apt (0.6.13) experimental; urgency=low

  * Merge 0.5.19

 -- Matt Zimmerman <mdz@debian.org>  Sat,  3 Jan 2004 16:22:31 -0800

apt (0.6.12) experimental; urgency=low

  * Have pkgAcquireIndex calculate an MD5 sum if one is not provided by
    the method (as with file: and copy:).  Local repositories
  * Fix warning about dist name mismatch to actually print what it was
    expecting
  * Don't expect any particular distribution name for two-part
    sources.list entries
  * Merge 0.5.18

 -- Matt Zimmerman <mdz@debian.org>  Fri,  2 Jan 2004 13:59:00 -0800

apt (0.6.11) experimental; urgency=low

  * Support IMS requests of Release.gpg and Release
  * This required API changes, bump the libapt-pkg version
  * Copy local Release files into Dir::State::Lists
  * Set IndexFile attribute when retrieving Release and Release.gpg so
    that the appropriate Cache-Control headers are sent

 -- Matt Zimmerman <mdz@debian.org>  Fri,  2 Jan 2004 10:46:17 -0800

apt (0.6.10) experimental; urgency=low

  * Use "Codename" (woody, sarge, etc.) to supply the value of the
    "Archive" package file attribute, used to match "release a=" type
    pins, rather than "Suite" (stable, testing, etc.)

 -- Matt Zimmerman <mdz@debian.org>  Thu,  1 Jan 2004 16:56:47 -0800

apt (0.6.9) experimental; urgency=low

  * Another tagfile workaround

 -- Matt Zimmerman <mdz@debian.org>  Thu,  1 Jan 2004 13:56:08 -0800

apt (0.6.8) experimental; urgency=low

  * Add a config option and corresponding command line option
    (--allow-unauthenticated) to apt-get, to make buildd operators happy
    (Closes: #225648)

 -- Matt Zimmerman <mdz@debian.org>  Wed, 31 Dec 2003 08:28:04 -0800

apt (0.6.7) experimental; urgency=low

  * Forgot to revert part of the changes to tagfile in 0.6.4.  Hopefully
    will fix segfaults for some folks.

 -- Matt Zimmerman <mdz@debian.org>  Wed, 31 Dec 2003 08:01:28 -0800

apt (0.6.6) experimental; urgency=low

  * Restore the ugly hack I removed from indexRecords::Load which set the
    pkgTagFile buffer size to (file size)+256.  This is concealing a bug,
    but I can't fix it right now.  This should fix the segfaults that
    folks are seeing with 0.6.[45].

 -- Matt Zimmerman <mdz@debian.org>  Mon, 29 Dec 2003 18:11:13 -0800

apt (0.6.5) experimental; urgency=low

  * Move the authentication check into a separate function in apt-get
  * Fix display of unauthenticated packages when they are in the cache
    (Closes: #225336)

 -- Matt Zimmerman <mdz@debian.org>  Sun, 28 Dec 2003 16:47:57 -0800

apt (0.6.4) experimental; urgency=low

  * Use the top-level Release file in LoadReleaseInfo, rather than looking
    for the per-section ones (which aren't downloaded anymore).  This
    unbreaks release pinning, including the NotAutomatic bit used by
    project/experimental
  * Use FileFd::Size() rather than a separate stat() call in
    LoadReleaseInfo
  * Fix pkgTagFile to leave a little extra room at the end of the buffer
    to append the record separator if it isn't present
  * Change LoadReleaseInfo to use "Suite" rather than "Archive", to match
    the Debian archive's dist-level Release files

 -- Matt Zimmerman <mdz@debian.org>  Sun, 28 Dec 2003 15:55:55 -0800

apt (0.6.3) experimental; urgency=low

  * Fix MetaIndexURI for flat ("foo/") sources

 -- Matt Zimmerman <mdz@debian.org>  Sun, 28 Dec 2003 12:11:56 -0800

apt (0.6.2) experimental; urgency=low

  * Add space between package names when multiple unauthenticated packages
    are being installed (Closes: #225212)
  * Provide apt-key with a secret keyring and a trustdb, even though we
    would never use them, because it blows up if it doesn't have them
  * Fix typo in apt-key(8) (standard input is '-', not '/')

 -- Matt Zimmerman <mdz@debian.org>  Sat, 27 Dec 2003 13:01:40 -0800

apt (0.6.1) experimental; urgency=low

  * Merge apt 0.5.17
  * Rearrange Release file authentication code to be more clear
  * If Release is present, but Release.gpg is not, don't forget to still
    queue Packages files
  * Convert distribution "../project/experimental" to "experimental" for
    comparison purposes
  * Make a number of Release file errors into warnings; for now, it is OK
    not to have a codename, for example.  We mostly care about checksums
    for now

 -- Matt Zimmerman <mdz@debian.org>  Fri, 26 Dec 2003 15:12:47 -0800

apt (0.6.0) experimental; urgency=low

  * Signature verification support patch ("apt-secure") from Colin Walters
    <walters@debian.org> and Isaac Jones <ijones@syntaxpolice.org>.  This
    implements:
     - Release signature verification (Release.gpg)
     - Packages, Sources md5sum verification against Release
     - Closes: #203741
  * Make some modifications to signature verification support:
    - Release.gpg is always retrieved and verified if present, rather than
      requiring that sources be configured as secure
    - Print a hint about installing gnupg if exec(gpgv) fails
    - Remove obsolete pkgAcqIndexRel
    - Move vendors.list stuff into a separate module (vendorlist.{h,cc})
    - If any files about to be retrieved are not authenticated, issue a
      warning to the user and require confirmation
    - Fix a heap corruption bug in pkgSrcRecords::pkgSrcRecords()
  * Suggests: gnupg
  * Install a keyring in /usr/share/apt/debian-archive.gpg containing an
    initial set of Debian archive signing keys to seed /etc/apt/trusted.gpg
  * Add a new tool, apt-key(8) used to manage the keyring

 -- Matt Zimmerman <mdz@debian.org>  Fri, 26 Dec 2003 08:27:19 -0800

apt (0.5.32) hoary; urgency=low

  * Call setlocale in the methods, so that the messages are properly
    localised (Closes: #282700)
  * Implement support for bzip2-compressed debs (data.tar.bz2)

 -- Matt Zimmerman <mdz@canonical.com>  Sat, 11 Dec 2004 09:05:52 -0800

apt (0.5.31) unstable; urgency=low

  * New Romanian translation from Sorin Batariuc <sorin@bonbon.net>
    (Closes: #281458)
  * Merge changes from Hoary (0.5.30,0.5.30ubuntu2]
  * Fix the example in apt_preferences(5) to match the text
    (Closes: #222267)
  * Add APT::Periodic::Autoclean setting, to allow "apt-get autoclean" to
    be run periodically.  This is useful with
    APT::Periodic::Download-Upgradeable-Packages, and defaults to the same
    value, so that the cache size is bounded

 -- Matt Zimmerman <mdz@debian.org>  Tue, 23 Nov 2004 12:53:04 -0800

apt (0.5.30ubuntu2) hoary; urgency=low

  * bzip2 is now "Suggested" and it will detect if bzip2 is installed 
    and only then trying to get Packages.bz2

 -- Michael Vogt <mvo@debian.org>  Fri, 19 Nov 2004 12:00:39 +0100

apt (0.5.30ubuntu1) hoary; urgency=low

  * Need to Depend: bzip2 or Packages.bz2 fail.

 -- LaMont Jones <lamont@canonical.com>  Thu, 18 Nov 2004 12:51:05 -0700

apt (0.5.30) hoary; urgency=low

  * Patch from Michael Vogt to enable Packages.bz2 use, with a fallback to
    Packages.gz if it is not present (Closes: #37525)

 -- Matt Zimmerman <mdz@debian.org>  Mon, 15 Nov 2004 12:57:28 -0800

apt (0.5.29) unstable; urgency=low

  * Don't hardcode paths in apt.cron.daily
  * Add to apt.cron.daily the capability to pre-download upgradeable
    packages
  * Place timestamp files in /var/lib/apt/periodic, rather than
    /var/lib/apt itself
  * Standardize debhelper files a bit
    - Create all directories in debian/dirs rather than creating some on
      the dh_installdirs command line
    - Rename debian/dirs to debian/apt.dirs, debian/examples to
      debian/apt.examples

 -- Matt Zimmerman <mdz@debian.org>  Sat, 13 Nov 2004 17:58:07 -0800

apt (0.5.28) hoary; urgency=low

  * Translation updates:
    - Updated Hungarian from Kelemen Gábor <kelemeng@gnome.hu> (Closes: #263436)
    - Updated Greek from George Papamichelakis (Closes: #265004)
    - Updated Simplified Chinese from Tchaikov (Closes: #265190)
    - Updated French by Christian Perrier (Closes: #265816)
    - Updated Japanese by Kenshi Muto (Closes: #265630)
    - Updated Catalan from Jordi Mallach
    - Updated Dutch from Bart Cornelis (Closes: #268258, #278697)
    - Updated Portuguese from Miguel Figueiredo (Closes: #268265)
    - Updated Polish from Robert Luberda <robert@debian.org> (Closes: #268451)
    - Updated Danish from Claus Hindsgaul (Closes: #269417)
    - Updated Norwegian Nynorsk from Håvard Korsvoll <korsvoll@skulelinux.no>
      (Closes: #269965)
    - Updated Russian from Yuri Kozlov <yuray@id.ru> (Closes: #271104)
    - Updated Italian from Samuele Giovanni Tonon <samu@debian.org>
      (Closes: #275083)
    - Updated Brazilian Portuguese from Andre Luis Lopes (Closes: #273944)
    - Updated Slovak from Peter Mann (Closes: #279481)
  * APT::Get::APT::Get::No-List-Cleanup -> APT::Get::List-Cleanup in apt-get.cc
    (Closes: #267266)
  * Merge Ubuntu changes:
    - Set default Dpkg::MaxArgs to 1024, and Dpkg::MaxArgBytes to 32k.
      Needed to work around ordering bugs when installing a large number of
      packages
    - Patch from Michael Vogt to add an optional cron job which
      can run apt-get update periodically
  * Add arch-build target to debian/rules

 -- Matt Zimmerman <mdz@debian.org>  Sat, 13 Nov 2004 15:52:20 -0800

apt (0.5.27) unstable; urgency=high

  * Sneak in a bunch of updated translations before the freeze
    (no code changes)
  * Translation updates:
    - New Finnish translation from Tapio Lehtonen <tale@debian.org>
      (Closes: #258999)
    - New Bosnian translation from Safir Šećerović <sapphire@linux.org.ba>
      (Closes: #254201)
    - Fix Italian incontrario (Closes: #217277)
    - Updated Spanish from Ruben Porras (Closes: #260483)
    - Updated Danish from Claus Hindsgaul (Closes: #260569)
    - Updated Slovak from Peter Mann (Closes: #260627)
    - Updated Portuguese from Miguel Figueiredo (Closes: #261423)
  * Bring configure-index up to date with documented options, patch from
    Uwe Zeisberger <zeisberg@informatik.uni-freiburg.de> (Closes: #259540)
  * Note in apt.conf(5) that configure-index does not contain strictly
    default values, but also examples
  * Add Polish translation of offline.sgml (Closes: #259229)

 -- Matt Zimmerman <mdz@debian.org>  Thu, 29 Jul 2004 09:30:12 -0700

apt (0.5.26) unstable; urgency=low

  * Translation updates:
    - Spanish update from Ruben Porras <nahoo82@telefonica.net> (Closes: #248214)
    - Sync Spanish apt(8) (Closes: #249241)
    - French update from Christian Perrier <bubulle@debian.org> (Closes: #248614)
    - New Slovak translation from Peter Mann <Peter.Mann@tuke.sk> (Closes: #251676)
    - Czech update from Miroslav Kure <kurem@upcase.inf.upol.cz> (Closes: #251682)
    - pt_BR update from Andre Luis Lopes <andrelop@debian.org> (Closes: #251961)
    - German translation of apt(8) from Helge Kreutzmann <kreutzm@itp.uni-hannover.de>
      (Closes: #249453)
    - pt update from Miguel Figueiredo <elmig@debianpt.org> (Closes: #252700)
    - New Hebrew translation from Lior Kaplan <webmaster@guides.co.il>
      (Closes: #253182)
    - New Basque translation from Piarres Beobide Egaña <pi@beobide.net>
      (Vasco - Euskara - difficult language, Closes: #254407) and already a
      correction (Closes: #255760)
    - Updated Brazilian Portuguese translation from
      Guilherme de S. Pastore <gpastore@colband.com.br> (Closes: #256396)
    - Updated Greek translation (complete now) from
      George Papamichelakis <george@step.gr> (Closes: #256797)
    - New Korean translation from Changwoo Ryu <cwryu@debian.org>
      (Closes: #257143)
    - German translation now available in two flavours: with Unicode usage and
      without (related to #228486, #235759)
  * Update apt-get(8) to reflect the fact that APT::Get::Only-Source will
    affect apt-get build-dep as well as apt-get source
  * Remove aborted remnants of a different method of implementing DEB_BUILD_OPTIONS
    from debian/rules
  * Fix typo in error message when encountering unknown type in source list
    (Closes: #253217)
  * Update k*bsd-gnu arch names in buildlib/ostable (Closes: #253532)
  * Add amd64 to buildlib/archtable (Closes: #240896)
  * Have configure output a more useful error message if the architecture
    isn't in archtable

 -- Matt Zimmerman <mdz@debian.org>  Thu,  8 Jul 2004 15:53:28 -0700

apt (0.5.25) unstable; urgency=low

  * Patch from Jason Gunthorpe to remove arbitrary length limit on Binary
    field in SourcesWriter::DoPackage
  * Fix typo in apt-cache(8) (Closes: #238578)
  * Fix obsolete reference to bug(1) in stub apt(8) man page
    (Closes: #245923)
  * Fix typo in configure-index (RecruseDepends -> RecurseDepends)
    (Closes: #246550)
  * Support DEB_BUILD_OPTIONS=noopt in debian/rules
    (Closes: #244293)
  * Increase length of line buffer in ReadConfigFile to 1024 chars;
    detect if a line is longer than that and error out
    (Closes: #244835)
  * Suppress a signed/unsigned warning in apt-cache.cc:DisplayRecord
  * Build apt-ftparchive with libdb4.2 rather than libdb2
    - Patch from Clint Adams to do most of the work
    - Build-Depends: s/libdb2-dev/libdb4.2-dev/
    - Add AC_PREREQ(2.50) to configure.in
    - Use db_strerror(err) rather than GlobalError::Errno (which uses strerror)
    - Add note to NEWS.Debian about upgrading old databases
  * Attempt to fix problems with chunked encoding by stripping only a single CR
    (Closes: #152711)
  * Modify debian/rules cvs-build to use cvs export, to avoid picking up
    junk files from the working directory
  * Add lang=fr attribute to refentry section of
    apt-extracttemplates.fr.1.sgml and apt-sortpkgs.fr.1.sgml so they are
    correctly built
  * Remove extraneous '\' characters from <command> tags in
    apt_preferences.fr.5.sgml
  * Translation updates:
    - Updated Swedish translation from Peter Karlsson <peter@softwolves.pp.se>
      (Closes: #238943)
    - New Slovenian translation from Jure Čuhalev <gandalf@owca.info>
      (closes: #239785)
    - New Portuguese translation from Miguel Figueiredo <elmig@debianpt.org>
      (closes: #240074)
    - Updated Spanish translation from Ruben Porras <nahoo82@telefonica.net>
    - Updated Spanish translation of man pages from Ruben Porras
      <nahoo82@telefonica.net>
    - Updated Simplified Chinese translation from "Carlos Z.F. Liu" <carlos_liu@yahoo.com>
      (Closes: #241971)
    - Updated Russian translation from Dmitry Astapov <adept@despammed.com>
      (Closes: #243959)
    - Updated Polish translation from Marcin Owsiany <porridge@debian.org>
      (Closes: #242388)
    - Updated Czech translation from Miroslav Kure <kurem@upcase.inf.upol.cz>
      (Closes: #244369)
    - Updated Japanese translation from Kenshi Muto <kmuto@debian.org>
      (Closes: #244176)
    - Run make -C po update-po to update .po files
    - Updated French translation from Christian Perrier <bubulle@debian.org>
      (Closes: #246925)
    - Updated Danish translation from Claus Hindsgaul <claus_h@image.dk>
      (Closes: #247311)

 -- Matt Zimmerman <mdz@debian.org>  Sat,  8 May 2004 12:52:20 -0700

apt (0.5.24) unstable; urgency=low

  * Updated Czech translation from Miroslav Kure <kurem@upcase.inf.upol.cz>
    (Closes: #235822)
  * Updated French translation from Christian Perrier <bubulle@debian.org>
    (Closes: #237403)
  * Updates to XML man pages from richard.bos@xs4all.nl
  * Updated Danish translation from Claus Hindsgaul <claus_h@image.dk>
    (Closes: #237771)
  * Updated Greek translation from Konstantinos Margaritis
    <markos@debian.org>
    (Closes: #237806)
  * Updated Spanish translation from Ruben Porras <nahoo82@telefonica.net>
    (Closes: #237863)
  * Updated pt_BR translation from Andre Luis Lopes <andrelop@debian.org>
    (Closes: #237960)
  * Regenerate .pot file (Closes: #237892)
  * Updated Polish translation from Marcin Owsiany <porridge@debian.org>
    (Closes: #238333)
  * In pkgAcquire::Shutdown(), set the status of fetching items to
    StatError to avoid a sometimes large batch of error messages
    (Closes: #234685)
  * Implement an ugly workaround for the 10000-character limit on the
    Binaries field in debSrcRecordParser, until such time as some things
    can be converted over to use STL data types (ABI change) (Closes: #236688)
  * Increase default tagfile buffer from 32k to 128k; this arbitrary limit
    should also be removed someday (Closes: #174945)
  * Checked against Standards-Version 3.6.1 (no changes)

 -- Matt Zimmerman <mdz@debian.org>  Tue, 16 Mar 2004 22:47:55 -0800

apt (0.5.23) unstable; urgency=low

  * Cosmetic updates to XML man pages from Richard Bos <radoeka@xs4all.nl>
  * Use the 'binary' target rather than 'all' so that the ssh and bzip2
    symlinks are created correctly (thanks to Adam Heath)
    (Closes: #214842)
  * Updated Simplified Chinese translation of message catalog from Tchaikov
    <chaisave@263.net> (Closes: #234186)
  * Change default for Acquire::http::max-age to 0 to prevent index files
    being out of sync with each other (important with Release.gpg)
  * Add an assert() to make sure that we don't overflow a fixed-size
    buffer in the very unlikely event that someone adds 10 packaging
    systems to apt (Closes: #233678)
  * Fix whitespace in French translation of "Yes, do as I say!", which
    made it tricky to type, again.  Thanks to Sylvain Pasche
    <sylvain.pasche@switzerland.org> (Closes: #234494)
  * Print a slightly clearer error message if no packaging systems are
    available (Closes: #233681)
  * Point to Build-Depends in COMPILING (Closes: #233669)
  * Make debian/rules a bit more consistent in a few places.
    Specifically, always use -p$@ rather than an explicit package name,
    and always specify it first, and use dh_shlibdeps -l uniformly rather
    than sometimes changing LD_LIBRARY_PATH directly
  * Document unit for Cache-Limit (bytes) (Closes: #234737)
  * Don't translate "Yes, do as I say!" in Chinese locales, because it can
    be difficult to input (Closes: #234886)

 -- Matt Zimmerman <mdz@debian.org>  Thu, 26 Feb 2004 17:08:14 -0800

apt (0.5.22) unstable; urgency=low

  * Updated French translation of man pages from Philippe Batailler
    <philippe.batailler@free.fr> (Closes: #203119)
  * Initialize StatusFile in debSystem (Closes: #229791)
  * Fix apt-get's suggests/recommends printing, which was skipping every
    other dependency due to both using GlobOr and incrementing the DepIterator
    (Closes: #229722)
  * Restore SIGINT/SIGQUIT handlers to their old values (rather than
    SIG_DFL) after invoking dpkg (Closes: #229854)
  * Updated Dutch translation of message catalog from cobaco
    <cobaco@linux.be> (Closes: #229601)
  * Catalan translation from Antoni Bella, Matt Bonner and Jordi Mallach
    (Closes: #230102)
  * Simplified Chinese translation of message catalog from "Carlos
    Z.F. Liu" <carlos_liu@yahoo.com> (Closes: #230960)
  * Replace SGML manpages with XML man pages from richard.bos@xs4all.nl
    (Closes: #230687)
  * Updated Spanish translation of man pages from Ruben Porras
    <nahoo82@telefonica.net> (Closes: #231539)
  * New Czech translation of message catalog from Miroslav Kure
    <kurem@upcase.inf.upol.cz> (Closes: #231921)

 -- Matt Zimmerman <mdz@debian.org>  Mon,  9 Feb 2004 12:44:54 -0800

apt (0.5.21) unstable; urgency=low

  * Patch from Eric Wong <normalperson@yhbt.net> to include apt18n.h after
    other headers to avoid breaking locale.h when setlocale() is defined
    as an empty macro.  This was not a problem on Debian, but broke
    compilation on Solaris. (Closes: #226509)
  * Updated French translation from Pierre Machard <pmachard@debian.org>
    (Closes: #226886)
  * Add colons to apt-get's "kept back"/"upgraded"/"downgraded" messages
    (Closes: #226813)
  * Fix typo in apt-cache(8) (Closes: #226351)
  * Clearer error message in place of "...has no available version, but
    exists in the database" (Closes: #212203)
  * Patch from Oliver Kurth <oku@masqmail.cx> to use AC_CACHE_VAL for
    GLIBC_VER to make cross-compilation easier (Closes: #221528)
  * Add example preferences file (Closes: #220799)
  * Updated Greek translation from Konstantinos Margaritis <markos@debian.org>
    (Closes: #227205)
  * Updated Spanish translation of man pages from Ruben Porras
    <nahoo82@telefonica.net> (Closes: #227729)

 -- Matt Zimmerman <mdz@debian.org>  Fri, 16 Jan 2004 10:54:39 -0800

apt (0.5.20) unstable; urgency=low

  * Fixed German translations of "Suggested" from Christian Garbs
    <debian@cgarbs.de> (Closes: #197960)
  * Add an "apt-cache madison" command with an output format similar to
    the katie tool of the same name (but less functionality)
  * Fix debSourcesIndex::Describe() to correctly say "Sources" rather than
    "Packages"

 -- Matt Zimmerman <mdz@debian.org>  Sat,  3 Jan 2004 23:42:50 -0800

apt (0.5.19) unstable; urgency=low

  * Fix Packages::Extensions support in apt-ftparchive generate
    (Closes: #225453)

 -- Matt Zimmerman <mdz@debian.org>  Sat,  3 Jan 2004 16:20:31 -0800

apt (0.5.18) unstable; urgency=low

  * New no_NO.po file from Tollef Fog Heen <tfheen@debian.org> to fix
    encoding problems (Closes: #225602)
  * Have "apt-ftparchive release" strip the leading path component from
    the checksum entries

 -- Matt Zimmerman <mdz@debian.org>  Fri,  2 Jan 2004 11:24:35 -0800

apt (0.5.17) unstable; urgency=low

  * Enable apt-ftparchive to generate Release files.  Hopefully this will
    make it easier for folks to secure their apt-able packages

 -- Matt Zimmerman <mdz@debian.org>  Fri, 26 Dec 2003 12:53:21 -0800

apt (0.5.16) unstable; urgency=low

  * po/de.po update from Michael Karcher <karcher@physik.fu-berlin.de>
    (Closes: #222560)
  * Update config.guess and config.sub from autotools-dev 20031007.1
  * Add knetbsd to buildlib/ostable (Closes: #212344)
  * Don't suggest apt-get -f install to correct broken build-deps; broken
    installed packages are rarely the cause (Closes: #220858)
  * Avoid clobbering configure.in if sed fails

 -- Matt Zimmerman <mdz@debian.org>  Wed, 24 Dec 2003 14:54:40 -0800

apt (0.5.15) unstable; urgency=low

  * Spanish man pages, patch from Ruben Porras <nahoo82@telefonica.net>
    (Closes: #195444)
    - apt.es.8 wasn't included in the patch, but was referenced.  Fetched
      version 1.3 from debian-doc cvs
    - Create doc/es/.cvsignore
  * Patch from Koblinger Egmont <egmont@uhulinux.hu> to fix
    pkgCache::PkgFileIterator::Label() to correctly refer to File->Label
    rather than File->Origin (Closes: #213311)
  * Add missing comma and space to German translation of "downgraded"
    (Closes: #213975)
  * Add missing comma in apt_preferences(5) (Closes: #215362)
  * Fix whitespace in French translation of "Yes, do as I say!", which
    made it tricky to type.  Thanks to Sylvain Pasche
    <sylvain.pasche@switzerland.org> (Closes: #217152)
  * Let apt-get build-dep try alternatives if the installed package
    doesn't meet version requirements (Closes: #214736)
  * Fix version display for recommends (Closes: #219900)
  * Use isatty rather than ttyname for checking if stdin is a terminal.
    isatty has the advantage of not requiring /proc under Linux, and thus
    Closes: #221728
  * Correctly implement -n as a synonym for --names-only (Closes: #224515)
  * Update apt-cache(8)
    - Document --installed
    - --recursive applies to both depends and rdepends
  * Japanese translation of documentation from Kurasawa Nozomu <nabetaro@slug.jp>
    (Closes: #186235)
  * Clarify documentation of --no-upgrade in apt-get(8) (Closes: #219743)
  * Clean up and simplify some of the suggests/recommends display in apt-get
  * Use cvs update -d in debian/rules cvs-build rather than just update
  * Pass --preserve-envvar PATH --preserve-envvar CCACHE_DIR to debuild.  apt
    takes a long time to build, and ccache helps

 -- Matt Zimmerman <mdz@debian.org>  Sat, 20 Dec 2003 16:34:30 -0800

apt (0.5.14) unstable; urgency=low

  * apt-get build-dep, when trying to skip over the remaining elements of
    an or-expression, would accidentally inherit the version requirements of a
    later item in the or-expression.  Fixed it.
  * Let apt-get build-dep try alternatives if the first dependency in an
    or-expression is not available
  * Add a Debug::BuildDeps to generate some trace output
  * Help apt-get build-dep produce more useful error messages
  * Process build-dependencies in forward rather than reverse order
  * Error out if an installed package is too new for a << or <=
    build-dependency
  * apt-get build-dep should now be able to handle almost any package with
    correct build-depends.  The primary exception is build-dependencies on
    virtual packages with more than one provider, and these are
    discouraged for automated processing (but still common,
    unfortunately).

 -- Matt Zimmerman <mdz@debian.org>  Tue, 23 Sep 2003 22:57:31 -0400

apt (0.5.13) unstable; urgency=medium

  * Document configuration file comment syntax in apt.conf(5)
    (Closes: #211262)
  * s/removed/installed/ in a comment in apt-get.cc
  * Move comment for ListParser::ParseDepends into the right place
  * Don't preserve ownership when copying config.guess and config.sub.
    This broke builds where the clean target was run with different
    privileges than the rest of the build (i.e., root) (Closes: #212183)
  * On second thought, don't copy config.guess and config.sub at all.  I'd
    rather they always match what is in CVS.

 -- Matt Zimmerman <mdz@debian.org>  Mon, 22 Sep 2003 10:28:17 -0400

apt (0.5.12) unstable; urgency=low

  * Exclude subdirectories named 'debian-installer' from the apt-cdrom
    search (Closes: #210485 -- release-critical)

 -- Matt Zimmerman <mdz@debian.org>  Thu, 11 Sep 2003 21:48:14 -0400

apt (0.5.11) unstable; urgency=low

  * Updated pt_BR translations from Andre Luis Lopes <andrelop@debian.org>
    (Closes: #208302)
  * In apt.conf(5), give the fully qualified name of Dir::Bin::Methods,
    rather than just "methods"
  * Add new nb and nn translations from Petter Reinholdtsen <pere@hungry.com>
  * Clean up reportbug script a bit, and extend it to distinguish between a
    configuration file not existing and the user declining to submit it with
    the report
  * Add #include <langinfo.h> to cmdline/apt-get.cc.  This apparently gets
    pulled in by something else with recent g++ and/or glibc, but is
    required when building on, e.g., stable
  * Patch from Koblinger Egmont <egmont@uhulinux.hu> to fix version
    comparisons with '~' (Closes: #205960)
  * Disable Russian translation until someone can review it
    (Closes: #207690)

 -- Matt Zimmerman <mdz@debian.org>  Wed, 10 Sep 2003 19:41:28 -0400

apt (0.5.10) unstable; urgency=low

  * Correct the section in apt_preferences(5) on interpreting priorities
    to show that zero is not a valid priority, and print a warning if such
    a pin is encountered in the preferences file (Closes: #204971)
  * Regenerate French man pages from sgml source (Closes: #205886)
  * Get self-tests compiling again, updated for latest library API
    and g++ 3.3
  * Add version comparison tests for #194327 and #205960
  * Fix error message in version test to output versions in the order in
    which they were compared when the reverse comparison fails
  * Reference the source package bug page rather than the one for the
    binary package 'apt' in the man pages (Closes: #205290)
  * Updated Polish po file from Marcin Owsiany <porridge@debian.org>
    (Closes: #205950)
  * Mention some of the available frontends in apt-get(8) (Closes: #205829)
  * Add apt-config to SEE ALSO section of apt-get (Closes: #205036)
  * Add missing "lang" attributes to refentry tags in French man pages
    (apt-cdrom, apt-extracttemplates, apt-sortpkgs)
  * Change upgraded/newly installed/not fully installed or removed
    messages to be consistent and somewhat shorter (some translations
    exceeded 80 characters even in the simplest case)
  * Make APT::Get::Show-Upgraded (aka apt-get -u) default to true.
  * Updates to Dutch translation from Bart Cornelis <cobaco@linux.be>
    (Closes: #207656)

 -- Matt Zimmerman <mdz@debian.org>  Sun, 31 Aug 2003 21:12:39 -0400

apt (0.5.9) unstable; urgency=low

  * Oh well, apt isn't going to make it into testing anytime soon due to
    new glibc and gcc deps, so we might as well fix more bugs
  * Fix typo in example ftp-archive.conf (Closes: #203295)
  * Mention default setting for --all-versions (Closes: #203298)
  * Patch from Otavio Salvador <otavio@debian.org> to have --version
    only print the version (and not usage as well) (Closes: #203418)
  * Patch from Otavio Salvador <otavio@debian.org> to switch from
    dh_installmanpages to dh_installman.  Fixes the problem where the
    pt_BR man page was installed in the wrong location (Closes: #194558)
  * Move the French apt-ftparchive man page into apt-utils where it
    belongs.  apt-utils Replaces: apt (<< 0.5.9)
  * Write records from "apt-cache show" using fwrite(3) rather than
    write(2), in case for some reason the entire record doesn't get
    written by a single write(2)
  * Add new French man pages to doc/fr/.cvsignore
  * Add freebsd to buildlib/ostable (Closes: #193430)
  * Avoid segfault if a package name is specified which consists
    entirely of characters which look like end tags ('+', '-')
    (Closes: #200425)
  * Patch from Otavio Salvador <otavio@debian.org> to avoid listing
    suggests/recommends for packages which are selected for installation
    at the same time as the package which suggests/recommends them
    (Closes: #200102)
  * Patch from Otavio Salvador <otavio@debian.org> to avoid listing
    suggests/recommends which are Provided by a package which is already
    installed (Closes: #200395)
  * Patch to update pt_BR man page for apt_preferences(5) from Andre Luis
    Lopes <andrelop@debian.org> (Closes: #202245)
  * Use nl_langinfo(YESEXPR) rather than comparing to the translated
    string "Y".  Closes: #200953 and should make the prompting generally
    more robust in the face of i18n.  In the particular case of #200953,
    it was being fooled because of signedness issues with toupper(3)
    (Closes: #194614)
  * apt Suggests: aptitude | synaptic | gnome-apt | wajig
    (Closes: #146667)
  * Clean up whitespace in translated strings in ru.po, which messed up
    indentation (some other translations probably have similar problems)
    (Closes: #194282)
  * Run ispell -h over the man page sources and fix a bunch of typos
  * Use debian/compat rather than DH_COMPAT
  * Update to debhelper compatibility level 3
    - remove ldconfig calls from debian/{postinst,postrm} as dh_makeshlibs
      will add them
    - echo 3 > debian/compat
    - Build-Depends: debhelper (>= 3)
  * Exclude '.#*' from cvs-build
  * Let the ftp method work with ftp servers which do not require a
    password (Closes: #199425)
  * Build-depend on debhelper >= 4.1.62, because we need the fix for
    #204731 in order for dh_installman to work correctly
    with our SGML man pages
  * Move dh_makeshlibs ahead of dh_installdeb so that its postinst
    fragments are properly substituted

 -- Matt Zimmerman <mdz@debian.org>  Sun, 10 Aug 2003 19:54:39 -0400

apt (0.5.8) unstable; urgency=medium

  * urgency=medium because the changes since 0.5.5.1 are pretty safe as
    far as core functionality, 0.5.5.1 survived unstable for 10 days, and
    I don't want to delay apt's progress into testing any further.  It's
    decidedly better than 0.5.4.
  * Clarify the meaning of the only-source option in apt-get(8)
    (Closes: #177258)
  * Updated French man pages from Philippe Batailler
    <philippe.batailler@free.fr> (Closes: #182194)
  * Give a warning if an illegal type abbreviation is used when looking up a
    configuration item (Closes: #168453)
  * Improve build-depends handling of virtual packages even further, so that
    it will now also try to satisfy build-depends on virtual packages if they
    are not installed.  Note that this only works if there is only one
    package providing the virtual package, as in other cases (Closes: #165404)
  * Update config.guess and config.sub from autotools-dev 20030717.1
  * Tweak SGML in apt-extracttemplates.1.sgml so that literal '>' doesn't end
    up in output
  * Document SrcDirectory in apt-ftparchive.1.sgml (Closes: #156370)
  * Support TMPDIR in apt-extracttemplates (Closes: #191656)
  * Fix ru.po to use a capital letter for the translation of 'Y' so that
    YnPrompt works correctly (Closes: #200953).  No other translations seem
    to have this problem
  * Regenerate POT file and sync .po files
  * Only try to clear stdin if it is a tty, to avoid looping if there is
    lots of stuff (perhaps an infinite amount) to read (Closes: #192228)

 -- Matt Zimmerman <mdz@debian.org>  Fri, 25 Jul 2003 20:21:53 -0400

apt (0.5.7) unstable; urgency=low

  * Update control file to match overrides (apt priority important,
    libapt-pkg-dev section libdevel)
  * Silence the essential packages check if we are only downloading
    archives and not changing the system (Closes: #190862)
  * Skip version check if a build-dependency is provided by an installed package
    (Closes: #126938)
  * Have apt-cache show exit with an error if it cannot find any of the
    specified packages (Closes: #101490)

 -- Matt Zimmerman <mdz@debian.org>  Mon, 21 Jul 2003 23:43:24 -0400

apt (0.5.6) unstable; urgency=low

  * Adam Heath <doogie@debian.org>
    - Fix segfault when handling /etc/apt/preferences.  Closes: #192409.
  * Matt Zimmerman <mdz@debian.org>
    - Clean up some string handling, patch from Peter Lundkvist
      <p.lundkvist@telia.com> (Closes: #192225)
    - Don't fall off the end of the buffer when comparing versions.
      Patch from Koblinger Egmont <egmont@uhulinux.hu> (Closes: #194327)
    - Minor fixes to apt-ftparchive(1) (Closes: #118156)
    - Fix typo in apt-ftparchive help text (Closes: #119072)
    - More typos in apt-ftparchive help text (Closes: #190936)
    - Update config.guess, config.sub to latest versions
    - Modify the description for apt-utils to reflect the fact that it is not
      (any longer) infrequently used (Closes: #138045)
    - Make setup script for dselect method more explicit about
      overwriting sources.list (Closes: #151727)
    - Fix typo in apt-cache(8) (Closes: #161243)
    - Remove duplicate 'showpkg' from synopsis on apt-cache(8)
      (Closes: #175611)
    - Document in apt-get(8) the meaning of the '*' in ShowList, which is that
      the package is being purged (Closes: #182369)
    - Fix extra "/" character in apt.conf(5) (Closes: #185545)
    - Fix typo in tar error message (Closes: #191424)
    - Clarify description of 'search' on apt-cache(8) (Closes: #192216)
    - Fix incorrect path for 'partial' directory on apt-get(8)
      (Closes: #192933)
    - Fixes to pt_BR translation from Andre Luis Lopes <andrelop@ig.com.br>
      (Closes: #196669)
    - Updated apt_preferences(5) man page with many corrections and
      clarifications from Thomas Hood <jdthood@yahoo.co.uk>
      (Closes: #193336)
    - Fix SGML validation errors in apt-cache.8.sgml introduced in 0.5.5 or so
    - Add a simple example to apt-ftparchive(1) (Closes: #95257)
    - Add bug script for collecting configuration info (Closes: #176482)

 -- Matt Zimmerman <mdz@debian.org>  Mon, 21 Jul 2003 01:59:43 -0400

apt (0.5.5.1) unstable; urgency=low

  * Move the target of the example docs from doc to binary.  Closes:
    #192331
  * Fix api breakage that broke apt-ftparchive and apt-cache dumpavail, by
    backing out change that incorretly attempted to handle Package sections
    larger than 32k.  Closes: #192373
  * Fix never-ending loop with apt-get install -V.  Closes: #192355.

 -- Adam Heath <doogie@debian.org>  Mon, 19 May 2003 12:30:16 -0500

apt (0.5.5) unstable; urgency=low

  * New deb version compare function, that has no integer limits, and
    supports pre-versions using ~.  Code ported from dpkg.
  * Fix handling of [!arch] for build-dependencies. Closes: #88798, #149595
  * Fix handling of build-deps on unknown packages. Closes: #88664, #153307
  * "apt-get --arch-only build-dep" to install only architecture-
    dependent build dependencies. Bump minor shared lib number to reflect
    small change in BuildDepend API.
  * APT::Build-Essential configuration option (defaults to "build-essential")
    so that "apt-get build-dep" will ensure build essential packages are
    installed prior to installing other build-dependencies. Closes: #148879
  * LD_LIBRARY_PATH thing. Closes: #109430, #147529
  * /usr/doc reference in postinst. Closes: #126189
  * Doc updates. Closes: #120689
  * Possible apt-cache segfault. Closes: #120311, #118431, #117915, #135295,
          #131062, #136749
  * Print special message for EAI_AGAIN. Closes: #131397
  * libapt-pkg-dev needs to bring in the apt-inst library if linking
    is to work. Closes: #133943
  * Typos, Doc Stuff. Closes: #132772, #129970, #123642, #114892, #113786,
         #109591, #105920, #103678, #139752, #138186, #138054, #138050,
	 #139994, #142955, #151654, #151834, #147611, #154268, #173971
  * Fix possibility for tag file parsing to fail in some unlikely situations.
    Closes: #139328
  * Use std C++ names for some header files. Closes: #128741
  * Do not check for free space if --no-download. Closes: #117856
  * Actually implement or group handling for 'upgrade'. Closes: #133950
  * "Internal Error, Couldn't configure pre-depend" is not actually an
    internal error, it is a packaging error and now it says so, and
    pinpoints the problem dependency. Closes: #155621
  * Allows failure to write to a pipe for post-invoke stuff. Closes: #89830
  * Use usr/share/doc for dhelp. Closes: #115701
  * --print-uris works with 'update'. Closes: #57070
  * Options Dpkg::MaxArgs,Dpkg::MaxArgBytes to allow a much longer dpkg
    command line.
  * Fixed 2 little OR group bugs, thanks to Yann Dirson. Closes: #143995,
    #142298
  * Allow an uninstalled package to be marked for removal on an install
    line (meaning not to automatically install it), also fix some dodgy
    handling of protected packages. Closes: #92287, #116011
  * Fix errant prefix matching in version selection. Closes: #105968
  * Ensure that all files needed to run APT as a user are readable and
    ignore roots umask for these files. Closes: #108801
  * Support larger config spaces. Closes: #111914
  * 'apt-get update' no longer does 'Building Dependency Tree'.
  * When matching regexs allways print a message. Change regex activation
    charset. Closes: #147817
  * Don't die if lines in sources.list are too long. Closes: #146846
  * Show file name on apt-extracttemplate error messges. Closes: #151835
  * i18n gettext stuff, based on work from Michael Piefel: Closes: #95933
  * Some highly unlikely memory faults. Closes: #155842
  * C++ stuff for G++3.2. Closes: #162617, #165515,
  * apt-config dumps sends to stdout not stderr now.  Closes: #146294
  * Fix segfault in FindAny when /i is used, and there is no default.
    Closes: #165891
  * Add s390x to archtable.  Closese: #160992.
  * Update config.sub/config.guess in cvs, and add support to debian/rules
    to update them from /usr/share/misc if they exist.  Closes: #155014
  * Remove 'Sorry' from messages.  Closes: #148824.
  * Change wording of 'additional disk space usage' message.  Closes:
    #135021.
  * apt-extracttemplates now prepends the package name when extracting
    files.  Closes: #132776
  * Add -n synonym for --names-only for apt-cache.  Closes: #130689
  * Display both current version and new version in apt-get -s.  Closes:
    #92358
  * Add an options and timeout config item to ssh/rsh.  Closes: #90654
  * libapt-pkg-dev now depends on apt-utils.  Closes: #133942.
  * Change verbose logging output of apt-ftparchive to go to stderr,
    instead of stdout.  Also, errors that occur no longer go to stdout,
    but stderr.  Closes: #161592
  * Test for timegm in configure.  Closes: #165516.
  * s/st_mtime/mtime/ on our local stat structure in apt-ftparchive, to
    support compliation on platforms where st_mtime is a macro.  Closes:
    #165518
  * Check the currently mounted cdrom, to see if it's the one we are
    interested in.  Closes: #154602
  * Refer to reportbug instead of bug in the man pages. Closes: #173745
  * Link apt-inst to apt-pkg. Closes: #175055
  * New apt_preferences man page from Thomas Hood, Susan Kleinmann,
    and others.
  * Fix > 300 col screen segfault. Closes: #176052
  * Rebuild with gcc-3.2. Closes: #177752, #178008.
  * Fix build-dep handling of | dependencies.
    Closes: #98640, #145997, #158896, #172901
  * Double default value of APT::Cache-Limit, until such time as it
    can be made more dynamic.  Closes: #178623.
  * Report uris with '.gz' when there are errors.  Closes: #178435.
  * When installing build-deps, make sure the new version will
    satisfy build requirements. Closes: #178121
  * Split offline and guide documentation into apt-doc.  This was done so
    that binary-arch builds do not require documention deps.  Note, that 
    apt-doc is not installed on upgrades.
  * Use doc-base, instead of dhelp directly.  Closes: #110389
  * Change http message 'Waiting for file' to 'Waiting for headers'.
    Closes: #178537
  * Remove trailing lines on package lists in apt-get.  Closes: #178736.
  * Fix origin pins for file:// uris.  Closes: #189014.
  * Apply typo and syntax patch from bug to apt-cache.8.sgml.  Closes:
    #155194
  * s/dpkg-preconfig/dpkg-preconfigure/ in examples/configure-index.
    Closes: #153734.
  * Fix some typos in the apt-get manual.  Closes: #163932.
  * Apply patch from bug, to change frozen to testing, and then do it
    everywhere else.  Closes: #165085.
  * Update es.po.  Closes: #183111.
  * Add pt_BR translation of apt_preferences(5).  Also, build fr manpages.
    Closes: #183904.
  * Add a vcg command to apt-cache, similiar to dotty.  Closes: #150512.
  * Add option to apt-get to show versions of packages being
    upgraded/installed.
  * Be quiet in apt.post{inst,rm}.  Closes: #70685.
  * apt-get now prints out suggested and recommended packages.  Closes:
    #54982.
  * Insert some newlines in the cdrom change media message.  Closes:
    #154601.
  * Add a rdepends command to apt-cache.  Closes: #159864.
  * When building the dpkg command line, allow for 8192 chars to be used,
    instead of only 1024.
  * APT::Immediate-Configure had inverted semantics(false meant it was
    enabled).  Closes: #173619.
  * Fix status file parser so that if a record is larger than 32k, the
    buffer size will be doubled, and the read attempted again.  Closes:
    #174945.

 -- Adam Heath <doogie@debian.org>  Sun, 27 Apr 2003 01:23:12 -0500

apt (0.5.4) unstable; urgency=low

  * M68k config.guess patch. Closes: #88913
  * Bi-yearly test on OpenBSD and Solaris
  * Doc updates. Closes: #89121, #89854, #99671, #98353, #95823, #93057,
          #97520, #102867, #101071, #102421, #101565, #98272, #106914,
          #105606, #105377
  * Various cosmetic code updates. Closes: #89066, #89066, #89152
  * Add "pre-auto" as an option for DSelect::Clean (run autoclean after
    update).
  * More patches from Alfredo for Vendors and more SHA-1 stuff
  * Fix for AJ's 'desire to remove perl-5.005' and possibly other
    similar situations. Closes: #56708, #59432
  * no_proxy and ftp. Closes: #89671
  * Philippe Batailler's man page patches.
  * Fix for display bug. Closes: #92033, #93652, #98468
  * Use more than 16bits for the dep ID. Some people ran out..
    Closes: #103020, #97809, #102951, #99974, #107362, #107395, #107362,
            #106911, #107395, #108968
  * Reordered some things to make dante and FTP happier. Closes: #92757
  * James R. Van Zandt's guide.sgml updates. Closes: #90027
  * apt-ftparchive copes with no uncompressed package files + contents.
  * French man pages from philippe batailler - well sort of. They
    don't build yet..
  * run-parts. Closes: #94286
  * 'apt-cache policy' preferences debug tool.
  * Whatever. Closes: #89762
  * libstdc++ and HURD. Closes: #92025
  * More apt-utils verbage. Closes: #86954
  * Fliped comparision operator. Closes: #94618
  * Used the right copyright file. Closes: #65691
  * Randolph's G++3 patches.
  * Fixed no_proxy tokanizing. Closes: #100046
  * Strip Config-Version when copying status to available. Closes: #97520
  * Segfault with missing source files. Closes: #100325
  * EINTR check. Closes: #102293
  * Various changes to the locking metholodgy for --print-uris.
    Closes: #100590
  * Lame LD_LIBRARY_PATH thing. Closes: #98928
  * apt-cache search searchs provide names too now. Closes: #98695
  * Checksum and long lines problem. Closes: #106591
  * .aptignr and empty files are just a warning. Closes: #97364

 -- Jason Gunthorpe <jgg@debian.org>  Sat, 18 Aug 2001 17:21:59 -0500

apt (0.5.3) unstable; urgency=low

  * JoeyH's dpkg::preconfig not working. Closes: #88675
  * Fixed apt override disparity
  * Alfredo's SHA-1 and related patches

 -- Jason Gunthorpe <jgg@debian.org>  Sun,  4 Mar 2001 15:39:43 -0700

apt (0.5.2) unstable; urgency=low

  * Fixed mention of /usr/doc in the long description
  * JoeyH's downgrade bug -- don't use 0.5.1
  * Doc bug. Closes: #88538
  * Fault in building release strings. Closes: #88533

 -- Jason Gunthorpe <jgg@debian.org>  Sun,  4 Mar 2001 15:39:43 -0700

apt (0.5.1) unstable; urgency=low

  * Fixed #82894 again, or should be and.
  * Process the option string right. Closes: #86921
  * Don't eat the last command for pipes. Closes: #86923
  * Ignore .* for configuration directory processing. Closes: #86923
  * Alfredo's no_proxy patch
  * Documentation fixes. Closes: #87091
  * JoeyH's double slash bug. Closes: #87266
  * Unintitialized buffer and apt-ftparchive contents generation.
     Closes: #87612
  * Build-deps on virtual packages. Closes: #87639
  * Fixes glibc/libstdc++ symbol dependencies by including glibc and
    libstdc++ version info in the library soname and in the package
    provides. Closes: #87426
  * Updated soname version to 0.3.2
  * apt-extracttemplates moved from debconf into apt-utils
  * s390 archtable entry. Closes: #88232
  * Dan's segfault
  * Some instances where the status file can source a package in a
    non-sensical way. Closes: #87390
  * Work better if there are duplicate sources.list entries.
  * Fixed the resetting of Dir with "dir {};". Closes: #87323

 -- Randolph Chung <tausq@debian.org>  Sat, 3 Mar 2001 15:37:38 -0700

apt (0.5.0) unstable; urgency=low

  * Fixed an obscure bug with missing final double new lines in
    package files
  * Changed the apt-cdrom index copy routine to use the new section
    rewriter
  * Added a package file sorter, apt-sortpkgs
  * Parse obsolete Optional dependencies.
  * Added Ben's rsh method. Closes: #57794
  * Added IPv6 FTP support and better DNS rotation support.
  * Include the server IP in error messages when using a DNS rotation.
    Closes: #64895
  * Made most of the byte counters into doubles to prevent 32bit overflow.
    Closes: #65349
  * HTTP Authorization. Closes: #61158
  * Ability to parse and return source index build depends from Randolph.
  * new 'apt-get build-dep' command from Randolph. Closes: #63982
  * Added apt-ftparchive the all dancing all singing FTP archive
    maintinance program
  * Allow version specifications with =1.2.4-3 and /2.2 or /stable postfixes
    in apt-get.
  * Removed useless internal cruft including the xstatus file.
  * Fixed config parser bugs. Closes: #67848, #71108
  * Brain Damanged apt-get config options changed, does not change the command
    line interface, except to allow --enable-* to undo a configuration
    option:
      No-Remove -> Remove
      No-Download -> Download
      No-Upgrade -> Upgrade
  * Made this fix configable (DSelect::CheckDir) and default to disabled:
     * No remove prompt if the archives dir has not changed. Closes: #55709
    Because it is stupid in the case where no files were downloaded due to
    a resumed-aborted install, or a full cache! Closes: #65952
  * Obscure divide by zero problem. Closes: #64394
  * Update sizetable for mips. Closes: #62288
  * Fixed a bug with passive FTP connections
  * Has sizetable entry for sparc64. Closes: #64869
  * Escape special characters in the ::Label section of the cdroms.lst
  * Created apt-utils and python-apt packages
  * Due to the new policy engine, the available file may contain entries
    from the status file. These are generated if the package is not obsolete
    but the policy engine prohibits using the version from the package files.
    They can be identified by the lack of a Filename field.
  * The new policy engine. Closes: #66509, #66944, #45122, #45094, #40006,
    #36223, #33468, #22551
  * Fixed deb-src line for non-us. Closes: #71501, #71601
  * Fixes for G++ 2.96, s/friend/friend class/
  * Fixed mis doc of APT::Get::Fix-Missing. Closes: #69269
  * Confirmed fix for missing new line problem. Closes: #69386
  * Fixed up dhelp files. Closes: #71312
  * Added some notes about dselect and offline usage. Closes: #66473, #38316
  * Lock files on read only file systems are ignored w/ warning.
    Closes: #61701
  * apt-get update foo now gives an error! Closes: #42891
  * Added test for shlibs on hurd. Closes: #71499
  * Clarified apt-cache document. Closes: #71934
  * DocBook SGML man pages and some improvements in the text..
  * sigwinch thing. Closes: #72382
  * Caching can be turned off by setting the cache file names blank.
  * Ignores arches it does not know about when autocleaning. Closes: #72862
  * New function in apt-config to return dirs, files, bools and integers.
  * Fixed an odd litle bug in MarkInstall and fixed it up to handle
    complex cases involving OR groups and provides.
    68754 describes confusing messages which are the result of this..
    Closes: #63149, #69394, #68754, #77683, #66806, #81486, #78712
  * Speeling mistake and return code for the 'wicked' resolver error
    Closes: #72621, #75226, #77464
  * Solved unable to upgrade libc6 from potato to woody due to 3 package
    libc6 dependency loop problem.
  * Leading sources.list spaces. Closes: #76010
  * Removed a possible infinite loop while processing installations.
  * Man page updates. Closes: #75411, #75560, #64292, #78469
  * ReduceSourceList bug. Closes: #76027
  * --only-source option. Closes: #76320
  * Typos. Closes: #77812, #77999
  * Different status messages. Closes: #76652, #78353
  * /etc/apt/apt.conf.d/ directory for Joey and Matt and pipe protocol 2
  * OS detection an support for the new pseduo standard of os-arch for the
    Architecture string. Also uses regexing.. Closes: #39227, #72349
  * Various i18n stuff. Note that this still needs some i18n wizard
    to do the last gettextization right. Closes: #62386
  * Fixed a problem with some odd http servers/proxies that did not return
    the content size in the header. Closes: #79878, #44379
  * Little acquire bugs. Closes: #77029, #55820
  * _POSIX_THREADS may not be defined to anything, just defined..
    Closes: #78996
  * Spelling of Ignore-Hold correctly. Closes: #78042
  * Unlock the dpkg db if in download only mode. Closes: #84851
  * Brendan O'Dea's dselect admindir stuff. Closes: #62811
  * Patch from BenC. Closes: #80810
  * Single output of some names in lists. Closes: #80498, #43286
  * Nice message for people who can't read syserror output. Closes: #84734
  * OR search function. Closes: #82894
  * User's guide updates. Closes: #82469
  * The AJ/JoeyH var/state to var/lib transition patch. Closes: #59094
  * Various CD bugs, again thanks to Greenbush
    Closes: #80946, #76547, #71810, #70049, #69482
  * Using potato debhelper. Closes: #57977
  * I cannot self-terminate. Closes: #74928

 -- Jason Gunthorpe <jgg@debian.org>  Wed, 21 Feb 2001 00:39:15 -0500

apt (0.3.19) frozen unstable; urgency=low

  * Updates to apt-cdrom to support integrated non-us nicely, thanks to
    Paul Wade.
  * Fixed that apt-get/cdrom deadlock thing. Closes: #59853, #62945, #61976
  * Fixed hardcoded path. Closes: #59743
  * Fixed Jay's relative path bug
  * Allowed source only CDs. Closes: #58952
  * Space check is supressed if --print-uris is given. Closes: #58965
  * Clarified the documenation examples for non-us. Closes: #58646
  * Typo in the package description. Closes: #60230
  * Man Page typo. Closes: #60347
  * Typo in Algorithms.cc. Closes: #63577
  * Evil dotty function in apt-cache for generating dependency graphs
    with the as-yet-unpackaged GraphVis.
  * Appears to have been fixed in Janurary.. Closes: #57981
  * New config.guess/sub for the new archs. Closes: #60874
  * Fixed error reporting for certain kinds of resolution failures.
    Closes: #61327
  * Made autoclean respect 'q' settings. Closes: #63023
  * Fixed up the example sources.list. Closes: #63676
  * Added DPkg::FlushSTDIN to control the flushing of stdin before
    forking dpkg. Closes: #63991

 -- Ben Gertzfield <che@debian.org>  Fri, 12 May 2000 21:10:54 -0700

apt (0.3.18) frozen unstable; urgency=low

  * Changes in the postinst script. Closes: #56855, #57237
  * Fixed bashism. Closes: #57216, #57335
  * Doc updates. Closes: #57772, #57069, #57331, #57833, #57896

 -- Ben Gertzfield <che@debian.org>  Sun, 13 Feb 2000 01:52:31 -0800

apt (0.3.17) unstable; urgency=low

  * RFC 2732 usage for CDROM URIs and fixes to apt-cdrom
  * Fixed the configuration parser to not blow up if ; is in the config
    string
  * Applied visual patch to dselect install script . Closes #55214
  * Included the configure-index example
  * Minimal CD swaps
  * Library soname has increased
  * Fixed default sources.list to have correct URLs for potato when it
    becomes stable
  * Added a message about erasing sources.list to dselect setup script
    Closes: #55755
  * No remove prompt if the archives dir has not changed. Closes: #55709
  * Fixed inclusion of 2nd sample config file. Closes: #55374
  * Made file mtimes of 0 not confuse the methods If-Modifed-Since check.
    Closes: #55991

 -- Ben Gertzfield <che@debian.org>  Mon, 31 Jan 2000 12:12:40 -0800

apt (0.3.16) unstable; urgency=low

  * Made --no-download work. Closes: #52993
  * Now compiles on OpenBSD, Solaris and HP-UX
  * Clarify segfault errors
  * More debhelper fixes. Closes: #52662, #54566, #52090, #53531, #54769
  * Fix for Joel's discovery of glibc removal behavoir.
  * Fix for Ben Collins file: uri from slink upgrade.
  * Fixed resume code in FTP. Closes: #54323
  * Take more precautions to prevent the corruption Joey Hess saw.
  * Fixed --no-list-cleanup
  * RFC 2732 URI parsing ([] for hostnames).
  * Typo in apt-cache man page. Closes: #54949

 -- Ben Gertzfield <che@debian.org>  Fri, 14 Jan 2000 08:04:15 -0800

apt (0.3.15) unstable; urgency=low

  * Added DSelect::WaitAfterDownload Closes: #49549
  * Fixed cast error in byteswap macro and supporting code. Closes: #50093
  * Fixed buffer overflow for wide terminal sizes. Closes: #50295
  * Made -s and clean not do anything. Closes: #50238
  * Problem with Protected packages and the new OR code.
  * /usr/share/doc stuff. Closes: #51017, #50228, #51141
  * Remove doesn't require a package to be installable. Closes: #51175
  * FTP proxy touch ups in the mabn page. Closes: #51315, #51314

 -- Ben Gertzfield <che@debian.org>  Sat,  4 Dec 1999 21:17:24 -0800

apt (0.3.14) unstable; urgency=low

  * Fix Perl or group pre-depends thing Closes: #46091, #46096, #46233, #45901
  * Fix handling of dpkg's conversions from < -> <= Closes: #46094, #47088
  * Make unparsable priorities non-fatal Closes: #46266, #46267, #46293, #46298
  * Fix handling of '/' for the dist name. Closes: #43830, #45640, #45692
  * Fixed 'Method gave a blank filename' error from IMS queries onto CDs.
    Closes: #45034, #45695, #46537
  * Made OR group handling in the problem resolver more elaborate. Closes: #45646
  * Added APT::Clean-Installed option. Closes: #45973
  * Moves the free space check to after the calculated size is printed.
    Closes: #46639, #47498
  * mipsel arch Closes: #47614
  * Beautified URI printing to not include passwords Closes: #46857
  * Fixed little problem with --no-download Closes: #47557
  * Tweaked Dselect 'update' script to re-gen the avail file even in the
    event of a failure Closes: #47112
  * Retries for source archives too Closes: #47529
  * Unmounts CDROMs iff it mounted them Closes: #45299
  * Checks for the partial directories before doing downloads Closes: #47392
  * no_proxy environment variable (http only!) Closes: #43476
  * apt-cache showsrc Closes: #45799
  * De-Refs Single Pure virtual packages. Closes: #42437, #43555
  * Regexs for install. Closes: #35304, #38835
  * Dependency reports now show OR group relations
  * Re-Install feature. Cloes: #46961, #37393, #38919
  * Locks archive directory on clean (woops)
  * Remove is not 'sticky'. Closes: #48392
  * Slightly more accurate 'can not find package' message. Closes: #48311
  * --trivial-only and --no-remove. Closes: #48518
  * Increased the cache size. Closes: #47648
  * Comment woopsie. Closes: #48789
  * Removes existing links when linking sources. Closes: #48775
  * Problem resolver does not install all virtual packages. Closes: #48591, #49252
  * Clearer usage message about 'source' Closes: #48858
  * Immediate configure internal error Closes: #49062, #48884

 -- Ben Gertzfield <che@debian.org>  Sun,  7 Nov 1999 20:21:25 -0800

apt (0.3.13) unstable; urgency=low

  * Fix timestamp miss in FTP. Closes: #44363
  * Fix sorting of Kept packages. Closes: #44377
  * Fix Segfault for dselect-upgrade. Closes: #44436
  * Fix handling of '/' for the dist name. Closes #43830
  * Added APT::Get::Diff-Only and Tar-Only options. Closes #44384
  * Add commented-out deb-src URI to default sources.list file.

 -- Ben Gertzfield <che@debian.org>  Sun, 19 Sep 1999 18:54:20 -0700

apt (0.3.12) unstable; urgency=low

  * Fix for typo in the dhelp index. Closes: #40377
  * Multiple media swap support
  * Purge support. Closes: #33291, #40694
  * Better handling of - remove notation. Closes: #41024
  * Purge support. Closes: #33291, #40694
  * Error code on failed update. Closes: #41053
  * apt-cdrom adds entries for source directories. Closes: #41231
  * Sorts the output of any list. Closes: #41107
  * Fixes the looping problem. Closes: #41784, #42414, #44022
  * Fixes the CRC mechanism to lowercase all strings. Closes: #41839
  * More checks to keep the display sane. Particularly when fail-over is
    used with local mirrors and CD-Roms. Closes: #42127, #43130, #43668
  * PThread lockup problem on certain sparc/m68k. Closes: #40628
  * apt-cdrom understands .gz Package files too. Closes: #42779
  * Spelling error in dselect method description. Closes: #43251
  * Added security to the default source list. Closes: #43356

 -- Ben Gertzfield <che@debian.org>  Fri,  3 Sep 1999 09:04:28 -0700

apt (0.3.11) unstable; urgency=low

  * Fix for mis-parsed file: URIs. Closes: #40373, #40366, #40230
  * Fix for properly upgrading the system from perl 5.004 to 5.005

 -- Ben Gertzfield <che@debian.org>  Mon, 28 Jun 1999 21:06:44 -0700

apt (0.3.9) unstable; urgency=low

  * Spelling error in cachefile.cc. Closes: #39885
  * Trailing slash in dselect install if you try to use the
    default config file. Closes: #40011
  * Simulate works for autoclean. Closes: #39141
  * Fixed spelling errors. Closes: #39673
  * Changed url parsing a bit. Closes: #40070, #40069
  * Version 0.3.8 will be for slink/hamm (GNU libc 2).

 -- Ben Gertzfield <che@debian.org>  Thu, 24 Jun 1999 18:02:52 -0700

apt (0.3.7) unstable; urgency=low

  * Fixed missing text in the apt-get(8) page. Closes: #37596
  * Made --simulate and friends work with apt-get source. Closes: #37597, #37656
  * Fixed inclusion of man pages in the -doc/-dev package. Closes: #37633, #38651
  * Fixed handling of the -q option with not-entirely integer arguments
    Closes: #37499
  * Man page typo Closes: #37762
  * Fixed parsing of the Source: line. Closes: #37679
  * Dpkg/dpkg-hurd source bug. Closes: #38004, #38032
  * Added a check for an empty cache directory. Closes: #37963
  * Return a failure code if -d is given and packages fail to download.
    Closes: #38127
  * Arranged for an ftp proxy specifing an http server to work. See the
    important note in the sources.list man page.
  * Accounted for resumed files in the cps calculation. Closes: #36787
  * Deal with duplicate same version different packages. Closes: #30237
  * Added --no-download. Closes: #38095
  * Order of apt-cdrom dist detection. Closes: #38139
  * Fix apt-cdrom chop handling and missing lines. Closes: #37276
  * IPv6 http support
  * Suggests dpkg-dev for apt-get source. Closes: #38158
  * Fixed typo in apt-get help. Closes: #38712
  * Improved the error message in the case of broken held package. Closes: #38777
  * Fixed handling of MD5 failures
  * Documented list notation Closes: #39008
  * Change the 'b' to 'B'. Closes: #39007

 -- Ben Gertzfield <che@debian.org>  Sun, 20 Jun 1999 18:36:20 -0700

apt (0.3.6) unstable; urgency=low

  * Note that 0.3.5 never made it out the door..
  * Fix for apt-cdrom and unusual disk label locations. Closes: #35571
  * Made APT print numbers in decimal. Closes: #35617, #37319
  * Buffer munching fix for FTP. Closes: #35868
  * Typo in sample config file. Closes: #35907
  * Fixed whitespace in version compares. Closes: #35968, #36283, #37051
  * Changed installed size counter to only count unpacked packages.
    Closes: #36201
  * apt-get source support. Closes: #23934, #27190
  * Renames .debs that fail MD5 checking, provides automatic corruption
    recovery. Closes: #35931
  * Fixed autoconf verison. Closes: #37305
  * Random Segfaulting. Closes: #37312, #37530
  * Fixed apt-cache man page. Closes: #36904
  * Added a newline to apt-cache showpkg. Closes: #36903

 -- Ben Gertzfield <che@debian.org>  Wed, 12 May 1999 09:18:49 -0700

apt (0.3.4) unstable; urgency=low

  * Release for Ben while he is out of town.
  * Checked the size of partial files. Closes: #33705
  * apt-get should not print progress on non-tty. Closes: #34944
  * s/guide.text.gz/users-guide.txt.gz/ debian/control: Closes: #35207
  * Applied cdrom patches from Torsten.  Closes: #35140, #35141
  * smbmounted cdrom fix. Closes: #35470
  * Changed ie to eg.  Closes: #35196

 -- Adam Heath <doogie@debian.org>  Sun,  4 Apr 1999 18:26:44 -0500

apt (0.3.3) unstable; urgency=low

  * Fixes bug with file:/ URIs and multi-CD handling. Closes: #34923

 -- Ben Gertzfield <che@debian.org>  Tue, 23 Mar 1999 12:15:44 -0800

apt (0.3.2) unstable; urgency=low

  * Major release into unstable of v3
  * These bugs have been fixed, explanations are in the bug system, read
    the man pages as well..
    Closes: #21113, #22507, #22675, #22836, #22892, #32883, #33006, #34121,
    	    #23984, #24685, #24799, #25001, #25019, #34223, #34296, #34355,
	    #24021, #25022, #25026, #25104, #25176, #31557, #31691, #31853,
    	    #25458, #26019, #26433, #26592, #26670, #27100, #27100, #27601,
    	    #28184, #28391, #28778, #29293, #29351, #27841, #28172, #30260,
    	    #29382, #29441, #29903, #29920, #29983, #30027, #30076, #30112,
    	    #31009, #31155, #31381, #31883, #32140, #32395, #32584. #34465,
    	    #30383, #30441, #30472, #30643, #30827, #30324, #36425, #34596

 -- Ben Gertzfield <che@debian.org>  Mon, 15 Mar 1999 19:14:25 -0800

apt (0.3.1) experimental; urgency=low

  * Minor release of cvs version.
  * Added virtual package libapt-pkgx.x

 -- Mitch Blevins <mblevin@debian.org>  Wed, 10 Mar 1999 07:52:44 -0500

apt (0.3.0) experimental; urgency=low

  * New experimental version.

 -- Ben Gertzfield <che@debian.org>  Tue, 15 Dec 1998 12:53:21 -0800

apt (0.1.9) frozen unstable; urgency=low

  * Return to the wacky numbering for when we build 0.1.8 for hamm
  * Important bug related to APT on the Alpha fixed
  * apt-get dist-upgrade problems fixed
  * tiny patch for http method to fix an endless loop
  * nice fix from /usr/doc/lintian/ to remove rpath nastiness from
    libtool and add proper shared lib dependancies
  * now dh_shlibdeps is called with LD_LIBRARY_PATH=debian/tmp/usr/lib
    in case an old libpkg is installed while building APT to prevent
    spurious dependancies

 -- Ben Gertzfield <che@debian.org>  Thu,  5 Nov 1998 17:43:25 -0800

apt (0.1.7) unstable; urgency=low

  * New build with libstdc++2.9.
  * Various fixes; read the Changelog.

 -- Ben Gertzfield <che@debian.org>  Thu, 15 Oct 1998 18:29:18 -0700

apt (0.1.6) unstable; urgency=low

  * Various fixes in the FTP method for error checking. Fixes: #26188.
  * Spelling corrections in dselect method. Fixes: #25884
  * Fixes for compilation on alpha/ppc. Fixes: #25313, #26108.
  * No more bo releases: we're using a normal numbering system now.

 -- Ben Gertzfield <che@debian.org>  Tue,  8 Sep 1998 19:27:13 -0700

apt (0.1.5) unstable; urgency=low

  * Changed sources.list to point to 'unstable' by default, as
    'frozen' no longer exists!

 -- Ben Gertzfield <che@debian.org>  Thu, 23 Jul 1998 22:00:18 -0700

apt (0.1.3) unstable; urgency=low

  * New upstreamish version.
  * ftp method rewritten in C. Removes dependancies on all perl/perl
    related modules. This fixes many of the ftp method bugs.

 -- Ben Gertzfield <che@debian.org>  Thu, 16 Jul 1998 22:19:00 -0700

apt (0.1.1) unstable; urgency=low

  * Release for unstable.

 -- Ben Gertzfield <che@debian.org>  Tue, 30 Jun 1998 20:48:30 -0700

apt (0.1) unstable; urgency=low

  * Kludge to fix problem in libnet-perl with illegal anonymous
    FTP passwords.
  * Moved to unstable; apt is in a useable state now.
  * Fixed version numbering. From now on, numbering will be:
    0.1 (no actual release) -> 0.1.0bo (release for libc5) ->
    0.1.1 (release for unstable). Thanks, Manoj.

 -- Ben Gertzfield <che@debian.org>  Tue, 30 Jun 1998 20:40:58 -0700

apt (0.0.17-1) experimental; urgency=low

  * Fixed problem with libc6 version compare
  * Scott's away for a while, so I'll be packaging apt for the time
    being.

 -- Ben Gertzfield <che@debian.org>  Thu, 25 Jun 1998 19:02:03 -0700

apt (0.0.16-1) experimental; urgency=low

  * Modifications to make apt-get more friendly when backgrounded.
  * Updated documentation.
  * Updates to graphic widgets

 -- Scott K. Ellis <scott@debian.org>  Mon,  8 Jun 1998 11:22:02 -0400

apt (0.0.15-0.2bo) experimental; urgency=low

  * Bo compilation
  * Bob Hilliards crash

 -- Jason Gunthorpe <jgg@debian.org>  Sun, 31 May 1998 20:18:35 -0600

apt (0.0.15-0.1bo) experimental; urgency=low

  * Bo compilation
  * libstdc++272 patch

 -- Jason Gunthorpe <jgg@debian.org>  Sun, 31 May 1998 20:18:35 -0600

apt (0.0.15) experimental; urgency=low

  * Clean up source tarball (no user-visible changes)

 -- Scott K. Ellis <scott@debian.org>  Tue, 26 May 1998 12:23:53 -0400

apt (0.0.14) experimental; urgency=low

  * Updates in ordering code to make sure certain upgrades work correctly.
  * Made dselect/setup understand ftp as well as http

 -- Scott K. Ellis <scott@debian.org>  Wed, 20 May 1998 13:33:32 -0400

apt (0.0.13-bo1) experimental; urgency=low

  * Bo compilation

 -- Jason Gunthorpe <jgg@debian.org>  Mon, 18 May 1998 15:10:49 -0600

apt (0.0.13) experimental; urgency=low

  * Remove hardcoded egcc from debian/rules (#21575)
  * Fixes for ordering logic when system has a number of unpacked
    but unconfigured packages installed.
  * Spelling fix in dselect install method (#22556)

 -- Scott K. Ellis <scott@debian.org>  Sun, 17 May 1998 20:08:33 -0400

apt (0.0.12) experimental; urgency=low

  * Fixed problems with package cache corruption.
  * Made to depend on libc6 >= 2.0.7pre1 due to timezone problems with
    earlier versions.
  * Interface and documentation improvements.

 -- Scott K. Ellis <scott@debian.org>  Sat, 16 May 1998 23:17:32 -0400

apt (0.0.11) experimental; urgency=low

  * Change dependancies to pre-depends since breaking your packaging tools
    in the middle of an installation isn't very good.
  * Bug fixes to ftp method and general apt-get code

 -- Scott K. Ellis <scott@debian.org>  Fri, 15 May 1998 08:57:38 -0400

apt (0.0.10) experimental; urgency=low

  * Run "dpkg --configure -a" after an aborted dselect install
  * Fixed problem with install looping
  * Support for authenticating proxys: (note this isn't terribly secure)
    http_proxy="http://user:pass@firewall:port/"
  * Substitute $ARCH in sources.list
  * Fixes in the resumption code for ftp

 -- Scott K. Ellis <scott@debian.org>  Tue, 12 May 1998 09:14:41 -0400

apt (0.0.9) experimental; urgency=low

  * Added ftp support.
  * Various other less visible bug fixes.
  * Fixed problem with segfault when apt-get invoked in a non-existant
    directory (Bug #21863)
  * Bumped policy to 2.4.1

 -- Scott K. Ellis <scott@debian.org>  Fri,  1 May 1998 09:18:19 -0400

apt (0.0.8) experimental; urgency=low

  * Fixed generated available file (Bug #21836)
  * Added download ETA (Bug #21774).
  * Fixed hardcoded ARCH (Bug #21751).
  * Fixed check on http_proxy (Bug #21795).
  * Added download speed indicator.

 -- Scott K. Ellis <scott@debian.org>  Mon, 27 Apr 1998 10:58:32 -0400

apt (0.0.7) experimental; urgency=low

  * Remove libdeity and apt from package for now, since only apt-get and
    apt-cache are actually useful right now.
  * Clean up handling of package installation errors.
  * Added timeout to http transfers (#21269)
  * Updated setup for dselect/apt method.
  * Updated man pages
  * Long options (added in 0.0.6)

 -- Scott K. Ellis <scott@debian.org>  Tue, 21 Apr 1998 09:06:49 -0400

apt (0.0.6) experimental; urgency=low

  * Spelling changes.
  * Revamped download status display.
  * Call apt-get clean after successful install in dselect.
  * Added "apt-get clean" which deletes package files from /var/cache/apt

 -- Scott K. Ellis <scott@debian.org>  Thu,  9 Apr 1998 15:13:59 -0400

apt (0.0.5) experimental; urgency=low

  * Ignore signals while dpkg is running so we don't leave dpkg running in
    the background (#20804)
  * Check Packages as well as Packages.gz for file URIs (#20784)
  * Spelling cleanup (#20800)
  * Added -m option to permit upgrade to go on in the case of a bad mirror.
    This option may result in incomplete upgrades when used with -f.

 -- Scott K. Ellis <scott@debian.org>  Tue,  7 Apr 1998 12:40:29 -0400

apt (0.0.4) experimental; urgency=low

  * New usage guide.
  * Various documentation updates and cleanup.
  * Added '-f' option to apt-get attempt to fix broken dependancies.

 -- Scott K. Ellis <scott@debian.org>  Sat,  4 Apr 1998 14:36:00 -0500

apt (0.0.3) experimental; urgency=low

  * Added a shlibs.local file to prevent apt from depending on itself.
  * Updates to how apt-get handles bad states in installed packages.
  * Updated rules to make sure build works from a freshly checked out source
    archive.  Building from CVS needs libtool/automake/autoconf, builds from
    the distributed source package should have no such dependancy.

 -- Scott K. Ellis <scott@debian.org>  Fri,  3 Apr 1998 11:49:47 -0500

apt (0.0.2) unstable; urgency=low

  * Updates to apt-get and http binding for dselect method (apt).
  * Updating version number from 0.0.1, which was released only on IRC.

 -- Scott K. Ellis <scott@debian.org>  Fri,  3 Apr 1998 00:35:18 -0500

apt (0.0.1) unstable; urgency=low

  * Initial Release.

 -- Scott K. Ellis <scott@debian.org>  Tue, 31 Mar 1998 12:49:28 -0500
<|MERGE_RESOLUTION|>--- conflicted
+++ resolved
@@ -1,4 +1,12 @@
-<<<<<<< HEAD
+apt (0.7.2ubuntu2) gutsy; urgency=low
+
+  * fixed compile errors with g++ 7.3 (thanks to 
+    Daniel Burrows, closes: #429378)
+  * fix FTFBFS by changing build-depends to
+    libcurl4-gnutls-dev (closes: #428363)
+
+ -- Michael Vogt <michael.vogt@ubuntu.com>  Tue, 19 Jun 2007 13:47:03 +0200
+
 apt (0.7.2ubuntu1) gutsy; urgency=low
 
   * apt-pkg/deb/dpkgpm.cc:
@@ -22,16 +30,6 @@
       + do not mark direct dependencies of "metapackages" as autoremoved
 
  -- Michael Vogt <michael.vogt@ubuntu.com>  Thu, 14 Jun 2007 10:38:36 +0200
-=======
-apt (0.7.3) unstable; urgency=low
-
-  * fixed compile errors with g++ 7.3 (thanks to 
-    Daniel Burrows, closes: #429378)
-  * fix FTFBFS by changing build-depends to
-    libcurl4-gnutls-dev (closes: #428363)
-
- --
->>>>>>> a7955daa
 
 apt (0.7.2) unstable; urgency=low
   
