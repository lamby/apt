--- conflicted
+++ resolved
@@ -1,4 +1,3 @@
-<<<<<<< HEAD
 apt (0.9.7) UNRELEASED; urgency=low
 
   * apt-pkg/contrib/mmap.cc:
@@ -8,7 +7,7 @@
     - Zero out the new memory allocated with realloc().
 
  -- Julian Andres Klode <jak@debian.org>  Sat, 16 Jun 2012 14:28:38 +0200
-=======
+
 apt (0.9.6.1) UNRELEASED; urgency=low
 
   [ Daniel Hartwig ]
@@ -36,7 +35,6 @@
       downloaded (Closes: #677887)
 
  -- David Kalnischkies <kalnischkies@gmail.com>  Thu, 14 Jun 2012 15:45:13 +0200
->>>>>>> 567785b9
 
 apt (0.9.6) unstable; urgency=low
 
