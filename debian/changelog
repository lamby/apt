apt (0.7.25ubuntu2) lucid; urgency=low

<<<<<<< HEAD
  * Change history branch so that it does not break the 
    apt ABI for the pkgPackageManager interface
    (can be reverted on the next ABI break)
=======
  * merged lp:~mvo/apt/history
    - this writes a /var/log/apt/history tagfile that contains details
      from the transaction (complements term.log)
  * cmdline/apt-get.cc:
    - fix apt-get source pkg=version regression (closes: #561971)
  * apt-pkg/contrib/cdromutl.cc:
    - fix UnmountCdrom() fails, give it a bit more time and try
      the umount again
  * methods/cdrom.cc:
    - fixes in multi cdrom setup code
    - add new "Acquire::cdrom::AutoDetect" variable that enables/disables
      the dlopen of libudev for automatic cdrom detection
>>>>>>> ff1e4b06

 -- Michael Vogt <michael.vogt@ubuntu.com>  Wed, 23 Dec 2009 10:14:16 +0100

apt (0.7.25ubuntu1) lucid; urgency=low

  * Merged from the mvo branch
  * merged from the lp:~mvo/apt/history branch

 -- Michael Vogt <michael.vogt@ubuntu.com>  Tue, 22 Dec 2009 09:44:08 +0100

apt (0.7.25) unstable; urgency=low

  [ Christian Perrier ]
  * Fix apt-ftparchive(1) wrt description of the "-o" option.
    Thanks to Dann Frazier for the patch. Closes: #273100
  * po/LINGUAS. Re-disable Hebrew. Closes: #534992
  * po/LINGUAS. Enable Asturian and Lithuanian
  * Fix typo in apt-cache.8.xml: nessasarily
  * Fix "with with" in apt-get.8.xml
  * Fix some of the typos mentioned by the german team
    Closes: #479997
  * Polish translation update by Wiktor Wandachowicz
    Closes: #548571
  * German translation update by Holger Wansing
    Closes: #551534
  * Italian translation update by Milo Casagrande
    Closes: #555797
  * Simplified Chinese translation update by Aron Xu 
    Closes: #558737
  * Slovak translation update by Ivan Masár
    Closes: #559277
  
  [ Michael Vogt ]
  * apt-pkg/packagemanager.cc:
    - add output about pre-depends configuring when debug::pkgPackageManager
      is used
  * methods/https.cc:
    - fix incorrect use of CURLOPT_TIMEOUT, closes: #497983, LP: #354972
      thanks to Brian Thomason for the patch
  * merge lp:~mvo/apt/netrc branch, this adds support for a
    /etc/apt/auth.conf that can be used to store username/passwords
    in a "netrc" style file (with the extension that it supports "/"
    in a machine definition). Based on the maemo git branch (Closes: #518473)
    (thanks also to Jussi Hakala and Julian Andres Klode)
  * apt-pkg/deb/dpkgpm.cc:
    - add "purge" to list of known actions
  * apt-pkg/init.h:
    - add compatibility with old ABI name until the next ABI break
  * merge segfault fix from Mario Sanchez Prada, many thanks
    (closes: #561109)

  [ Brian Murray ]
  * apt-pkg/depcache.cc, apt-pkg/indexcopy.cc:
    - typo fix (LP: #462328)
  
  [ Loïc Minier ]
  * cmdline/apt-key:
    - Emit a warning if removed keys keyring is missing and skip associated
      checks (LP: #218971)

  [ David Kalnischkies ]
  * apt-pkg/packagemanager.cc:
    - better debug output for ImmediateAdd with depth and why
    - improve the message shown for failing immediate configuration
  * doc/guide.it.sgml: moved to doc/it/guide.it.sgml
  * doc/po4a.conf: activate translation of guide.sgml and offline.sgml
  * doc/apt.conf.5.xml:
    - provide a few more details about APT::Immediate-Configure
    - briefly document the behaviour of the new https options
  * doc/sources.list.5.xml:
    - add note about additional apt-transport-methods
  * doc/apt-mark.8.xml:
    - correct showauto synopsis, thanks Andrew Schulman (Closes: #551440)
  * cmdline/apt-get.cc:
    - source should display his final pkg pick (Closes: #249383, #550952)
    - source doesn't need the complete version for match (Closes: #245250)
    - source ignores versions/releases if not available (Closes: #377424)
    - only warn if (free) space overflows (Closes: #522238)
    - add --debian-only as alias for --diff-only
  * methods/connect.cc:
    - display also strerror of "wicked" getaddrinfo errors
    - add AI_ADDRCONFIG to ai_flags as suggested by Aurelien Jarno
      in response to Bernhard R. Link, thanks! (Closes: #505020)
  * buildlib/configure.mak, buildlib/config.{sub,guess}:
    - remove (outdated) config.{sub,guess} and use the ones provided
      by the new added build-dependency autotools-dev instead
  * configure.in, buildlib/{xml,yodl,sgml}_manpage.mak:
    - remove the now obsolete manpage buildsystems
  * doc/{pl,pt_BR,es,it}/*.{sgml,xml}:
    - convert all remaining translation to the po4a system
  * debian/control:
    - drop build-dependency on docbook-utils and xmlto
    - add build-dependency on autotools-dev
    - bump policy to 3.8.3 as we have no outdated manpages anymore
  * debian/NEWS:
    - fix a typo in 0.7.24: Allready -> Already (Closes: #557674)
  * ftparchive/writer.{cc,h}:
    - add APT::FTPArchive::LongDescription to be able to disable them
  * apt-pkg/deb/debsrcrecords.cc:
    - use "diff" filetype for .debian.tar.* files (Closes: #554898)
  * methods/rred.cc:
    - rewrite to be able to handle even big patch files
    - adopt optional mmap+iovec patch from Morten Hustveit
      (Closes: #463354) which should speed up a bit. Thanks!
  * methods/http{,s}.cc
    - add config setting for User-Agent to the Acquire group,
      thanks Timothy J. Miller! (Closes: #355782)
    - add https options which default to http ones (Closes: #557085)
  * debian/apt.cron.daily:
    - check cache size even if we do nothing else otherwise, thanks
      Francesco Poli for patch(s) and patience! (Closes: #459344)
  * ftparchive/*:
    - fix a few typos in strings, comments and manpage,
      thanks Karl Goetz! (Closes: #558757)

  [ Carl Chenet ]
  * cmdline/apt-mark:
    - print an error if a new state file can't be created
      (Closes: #521289) and
    - exit nicely if python-apt is not installed (Closes: #521284)

  [ Chris Leick ]
  * doc/de: German translation of manpages (Closes: #552606)
  * doc/ various manpages:
    - correct various errors, typos and oddities (Closes: #552535)
  * doc/apt-secure.8.xml:
    - replace literal with emphasis tags in Archive configuration
  * doc/apt-ftparchive.1.xml:
    - remove informalexample tag which hides the programlisting
  * doc/apt-get.8.xml:
    - change equivalent "for" to "to the" (purge command)
    - clarify --fix-broken sentence about specifying packages

  [ Eugene V. Lyubimkin ]
  * apt-pkg/contib/strutl.h
    - Avoid extra inner copy in APT_MKSTRCMP and APT_MKSTRCMP2.
  * build infrastructure:
    - Bumped libapt version, excluded eglibc from SONAME. (Closes: #448249)

  [ Julian Andres Klode ]
  * doc/apt.conf.5.xml:
    - Deprecate unquoted values, string concatenation and explain what should
      not be written inside a value (quotes,backslash).
    - Restrict option names to alphanumerical characters and "/-:._+".
    - Deprecate #include, we have apt.conf.d nowadays which should be
      sufficient.
  * ftparchive/apt-ftparchive.cc:
    - Call setlocale() so translations are actually used.
  * debian/apt.conf.autoremove:
    - Add kfreebsd-image-* to the list (Closes: #558803)

 -- Michael Vogt <mvo@debian.org>  Tue, 15 Dec 2009 09:21:55 +0100

apt (0.7.24ubuntu1) lucid; urgency=low

  [ Michael Vogt ]
  * apt-pkg/deb/dpkgpm.cc:
    - include df -l output in the apport log as well (thanks to
      tjaalton)
  * apt-pkg/packagemanager.cc:
    - add output about pre-depends configuring when debug::pkgPackageManager
      is used
  * methods/https.cc:
    - fix incorrect use of CURLOPT_TIMEOUT, closes: #497983, LP: #354972
      thanks to Brian Thomason for the patch
  * merge lp:~mvo/apt/netrc branch, this adds support for a
    /etc/apt/auth.conf that can be used to store username/passwords
    in a "netrc" style file (with the extension that it supports "/"
    in a machine definition). Based on the maemo git branch.

  [ Brian Murray ]
  * apt-pkg/depcache.cc, apt-pkg/indexcopy.cc:
    - typo fix (LP: #462328)
  
 -- Michael Vogt <michael.vogt@ubuntu.com>  Mon, 14 Dec 2009 09:27:26 +0100

apt (0.7.24) unstable; urgency=low

  [ Nicolas François ]
  * Cleaned up the first patch draft from KURASAWA Nozomu to finally
    get po4a support for translating the man pages.
    Many thanks to both for this excellent work! (Closes: #441608)
  * doc/ja/*, doc/po/ja.po:
    - remove the old ja man page translation and replace it with
      the new po4a-powered translation by KURASAWA Nozomu.
  * doc/*.?.xml (manpages):
    - add contrib to author tags and also add refmiscinfo to fix warnings
  * doc/style.txt, buildlib/defaults.mak, buildlib/manpage.mak:
    - fix a few typos in the comments of this files

  [ Michael Vogt ]
  * apt-pkg/deb/dpkgpm.cc:
    - when tcgetattr() returns non-zero skip all pty magic 
      (thanks to Simon Richter, closes: #509866)
  * apt-inst/contrib/arfile.cc:
    - show propper error message for Invalid archive members

  [ David Kalnischkies ]
  * doc/Doxyfile.in:
    - update file with doxygen 1.6.1 (current unstable)
    - activate DOT_MULTI_TARGETS, it is default on since doxygen 1.5.9
  * buildlib/po4a_manpage.mak, doc/makefile, configure:
    - simplify the makefiles needed for po4a manpages
  * apt-pkg/contrib/configuration.cc:
    - add a helper to easily get a vector of strings from the config
  * apt-pkg/contrib/strutl.cc:
    - replace unknown multibytes with ? in UTF8ToCharset (Closes: #545208)
  * doc/apt-get.8.xml:
    - fix two little typos in the --simulate description. (Closes: #545059)
  * apt-pkg/aptconfiguration.cc, doc/apt.conf.5.xml:
    - add an order subgroup to the compression types to simplify reordering
      a bit and improve the documentation for this option group.
  * doc/apt.conf.5.xml:
    - document the Acquire::http::Dl-Limit option
    - try to be crystal clear about the usage of :: and {} (Closes: #503481)
  * doc/apt-cache.8.xml:
    - clarify the note for the pkgnames command (Closes: #547599)
  * doc/apt.ent, all man pages:
    - move the description of files to globally usable entities
  * doc/apt_preferences.5.xml:
    - document the new preferences.d folder (Closes: #544017)
  * methods/rred.cc:
    - add at the top without failing (by Bernhard R. Link, Closes: #545694)
  * buildlib/sizetable:
    - add amd64 for cross building (by Mikhail Gusarov, Closes: #513058)
  * debian/prerm:
    - remove file as nobody will upgrade from 0.4.10 anymore
  * debian/control:
    - remove gnome-apt suggestion as it was removed from debian
  * apt-pkg/deb/dpkgpm.cc, apt-pkg/packagemanager.cc, apt-pkg/orderlist.cc:
    - add and document _experimental_ options to make (aggressive)
      use of dpkg's trigger and configuration handling (Closes: #473461)
  * cmdline/apt-get.cc:
    - ignore versions that are not candidates when selecting a package
      instead of a virtual one (by Marius Vollmer, Closes: #547788)

  [ Christian Perrier ]
  * doc/fr/*, doc/po/fr.po:
    - remove the old fr man page translation and replace it with
      the new po4a-powered translation
  * doc/de: dropped (translation is too incomplete to be useful in
      the transition to the po4a-powered translations)

 -- Michael Vogt <mvo@debian.org>  Fri, 25 Sep 2009 19:57:25 +0200

apt (0.7.23.1ubuntu2) karmic; urgency=low

  [ Michael Vogt ]
  * debian/control:
    - fix Vcr-Bzr header

  [ Kees Cook ]
  * debian/apt.cron.daily:
    - fix quotes for use with "eval", thanks to Lars Ljung (LP: #449535).

 -- Michael Vogt <michael.vogt@ubuntu.com>  Thu, 15 Oct 2009 19:05:19 +0200

apt (0.7.23.1ubuntu1) karmic; urgency=low

  [ Matt Zimmerman ]
  * apt-pkg/deb/dpkgpm.cc:
    - Suppress apport reports on dpkg short reads (these I/O errors are not 
      generally indicative of a bug in the packaging)

  [ Loïc Minier ]
  * cmdline/apt-key:
    - Emit a warning if removed keys keyring is missing and skip associated
      checks (LP: #218971)

  [ Brian Murray ]
  * cmdline/apt-get.cc:
    - typo fix (LP: #370094)

  [ Michael Vogt ]
  * apt-pkg/deb/dpkgpm.cc:
    - when tcgetattr() returns non-zero skip all pty magic 
      (thanks to Simon Richter, closes: #509866)
  * apt-inst/contrib/arfile.cc:
    - show propper error message for Invalid archive members
  * apt-pkg/acquire-worker.cc:
    - show error details of failed methods
  * apt-pkg/contrib/fileutl.cc:
    - if a process aborts with signal, show signal number
  * methods/http.cc:
    - ignore SIGPIPE, we deal with EPIPE from write in 
      HttpMethod::ServerDie() (LP: #385144)
  * debian/apt.cron.daily:
    - if the timestamp is too far in the future, delete it 
      (LP: #135262)
  
  [ Merge ]
  * merged from debian, reverted the libdlopen-udev branch
    because its too late in the release process for this now
  * not merged the proxy behaviour change from 0.7.23 (that will
    be part of lucid)

 -- Michael Vogt <michael.vogt@ubuntu.com>  Wed, 23 Sep 2009 18:15:10 +0200

apt (0.7.23.1) unstable; urgency=low

  [ Michael Vogt ]
  * apt-pkg/pkgcache.cc:
    - do not set internel "needs-configure" state for packages in 
      triggers-pending state. dpkg will deal with the trigger and
      it if does it before we trigger it, dpkg will error out
      (LP: #414631)
  * apt-pkg/acquire-item.cc:
    - do not segfault on invalid items (closes: #544080)

 -- Michael Vogt <mvo@debian.org>  Fri, 28 Aug 2009 21:53:20 +0200

apt (0.7.23) unstable; urgency=low

  [ Eugene V. Lyubimkin ]
  * methods/{http,https,ftp}, doc/apt.conf.5.xml:
    - Changed and unified the code that determines which proxy to use. Now
      'Acquire::{http,ftp}::Proxy[::<host>]' options have the highest priority,
      and '{http,ftp}_proxy' environment variables are used only if options
      mentioned above are not specified.
      (Closes: #445985, #157759, #320184, #365880, #479617)
  
  [ David Kalnischkies ]
  * cmdline/apt-get.cc:
    - add APT::Get::HideAutoRemove=small to display only a short line
      instead of the full package list. (Closes: #537450)
    - ShowBroken() in build-dep (by Mike O'Connor, Closes: #145916)
    - check for statfs.f_type (by Robert Millan, Closes: #509313)
    - correct the order of picked package binary vs source in source
    - use SourceVersion instead of the BinaryVersion to get the source
      Patch by Matt Kraai, thanks! (Closes: #382826)
    - add pkg/archive and codename in source (Closes: #414105, #441178)
  * apt-pkg/contrib/strutl.cc:
    - enable thousand separator according to the current locale
      (by Luca Bruno, Closes: #223712)
  * doc/apt.conf.5.xml:
    - mention the apt.conf.d dir (by Vincent McIntyre, Closes: #520831)
  * apt-inst/contrib/arfile.cc:
    - use sizeof instead strlen (by Marius Vollmer, Closes: #504325)
  * doc/apt-mark.8.xml:
    - improve manpage based on patch by Carl Chenet (Closes: #510286)
  * apt-pkg/acquire-item.cc:
    - use configsettings for dynamic compression type use and order.
      Based on a patch by Jyrki Muukkonen, thanks! (LP: #71746)
  * apt-pkg/aptconfiguration.cc:
    - add default configuration for compression types and add lzma
      support. Order is now bzip2, lzma, gzip, none (Closes: #510526)
  * ftparchive/writer.cc:
    - add lzma support also here, patch for this (and inspiration for
      the one above) by Robert Millan, thanks!
  * apt-pkg/depcache.cc:
    - restore the --ignore-hold effect in the Is{Delete,Install}Ok hooks
  * doc/apt-get.8.xml:
    - update the source description to reflect what it actually does
      and how it can be used. (Closes: #413021)
  * methods/http.cc:
    - allow empty Reason-Phase in Status-Line to please squid,
      thanks Modestas Vainius for noticing! (Closes: #531157, LP: #411435)

  [ George Danchev ]
  * cmdline/apt-cache.cc:
    - fix a memory leak in the xvcg method (Closes: #511557)
  * apt-pkg/indexcopy.cc:
    - fix a memory leak then the Release file not exists (Closes: #511556)

 -- Michael Vogt <mvo@debian.org>  Thu, 27 Aug 2009 14:44:39 +0200

apt (0.7.22.2) unstable; urgency=low

  * debian/apt.cron.daily:
    - Make sure that VERBOSE is always set (Closes: #539366)
    - Script can be disabled by APT::Periodic::Enable=0 (Closes: #485476)
    - Support using debdelta to download packages (Closes: #532079)

 -- Julian Andres Klode <jak@debian.org>  Thu, 06 Aug 2009 12:17:19 +0200

apt (0.7.22.1) unstable; urgency=low

  [ Michael Vogt ]
  * cmdline/apt-get.cc:
    - honor APT::Get::Only-Source properly in FindSrc() (thanks to
      Martin Pitt for reporting the problem), also Closes: #535362.

  [ Julian Andres Klode ]
  * apt-pkg/contrib/mmap.cc:
    - Fix FTBFS on GNU/kFreeBSD by disabling DynamicMMap::Grow() on
      non-Linux architectures as it uses mremap (Closes: #539742).
  * apt-pkg/sourcelist.cc:
    - Only warn about missing sources.list if there is no sources.list.d
      and vice versa as only one of them is needed (Closes: #539731).
  * debian/control:
    - Add myself to Uploaders.
    - Increase Standards-Version to 3.8.2.0.

 -- Julian Andres Klode <jak@debian.org>  Mon, 03 Aug 2009 12:48:31 +0200

apt (0.7.22) unstable; urgency=low


  [ Christian Perrier ]
  * Documentation translations:
    - Fix a typo in apt-get(8) French translation. Closes: #525043
      Thanks to Guillaume Delacour for spotting it.
    - Updated apt.conf(5) manpgae French translation.
      Thanks to Aurélien Couderc.
  * Translations:
    - fr.po
    - sk.po. Closes: #525857
    - ru.po. Closes: #526816
    - eu.po. Closes: #528985
    - zh_CN.po. Closes: #531390
    - fr.po
    - it.po. Closes: #531758
    - ca.po. Closes: #531921
    - de.po. Closes: #536430
  * Added translations
    - ast.po (Asturian by Marcos Alvareez Costales).
      Closes: #529007, #529730, #535328
  
  [ David Kalnischkies ]
  * [ABI break] support '#' in apt.conf and /etc/apt/preferences
    (closes: #189866)
  * [ABI break] Allow pinning by codename (closes: #97564)
  * support running "--simulate" as user
  * add depth information to the debug output and show what depends
    type triggers a autoinst (closes: #458389)
  * add Debug::pkgDepCache::Marker with more detailed debug output 
    (closes: #87520)
  * add Debug::pkgProblemResolver::ShowScores and make the scores
    adjustable
  * do not write state file in simulate mode (closes: #433007)
  * add hook for MarkInstall and MarkDelete (closes: #470035)
  * fix typo in apt-pkg/acquire.cc which prevents Dl-Limit to work
    correctly when downloading from multiple sites (Closes: #534752)
  * add the various foldmarkers in apt-pkg & cmdline (no code change)
  * versions with a pin of -1 shouldn't be a candidate (Closes: #355237)
  * prefer mmap as memory allocator in MMap instead of a static char
    array which can (at least in theory) grow dynamic
  * eliminate (hopefully all) segfaults in pkgcachegen.cc and mmap.cc
    which can arise if cache doesn't fit into the mmap (Closes: #535218)
  * display warnings instead of errors if the parts dirs doesn't exist


  [ Michael Vogt ]
  * honor the dpkg hold state in new Marker hooks (closes: #64141)
  * debian/apt.cron.daily:
    - if the timestamp is too far in the future, delete it
  * apt-pkg/acquire.cc:
    - make the max pipeline depth of the acquire queue configurable
      via Acquire::Max-Pipeline-Depth
  * apt-pkg/deb/dpkgpm.cc:
    - add Dpkg::UseIoNice boolean option to run dpkg with ionice -c3
      (off by default)
    - send "dpkg-exec" message on the status fd when dpkg is run
    - provide DPkg::Chroot-Directory config option (useful for testing)
    - fix potential hang when in a background process group
  * apt-pkg/algorithms.cc:
    - consider recommends when making the scores for the problem 
      resolver
  * apt-pkg/acquire-worker.cc:
    - show error details of failed methods
  * apt-pkg/contrib/fileutl.cc:
    - if a process aborts with signal, show signal number
  * methods/http.cc:
    - ignore SIGPIPE, we deal with EPIPE from write in 
      HttpMethod::ServerDie() (LP: #385144)
  * Only run Download-Upgradable and Unattended-Upgrades if the initial
    update was successful Closes: #341970
  * apt-pkg/indexcopy.cc:
    - support having CDs with no Packages file (just a Packages.gz)
      by not forcing a verification on non-existing files
     (LP: #255545)
    - remove the gettext from a string that consists entirely 
      of variables (LP: #56792)
  * apt-pkg/cacheiterators.h:
    - add missing checks for Owner == 0 in end()
  * apt-pkg/indexrecords.cc:
    - fix some i18n issues
  * apt-pkg/contrib/strutl.h:
    - add new strprintf() function to make i18n strings easier
    - fix compiler warning
  * apt-pkg/deb/debsystem.cc:
    - make strings i18n able 
  * fix problematic use of tolower() when calculating the version 
    hash by using locale independent tolower_ascii() function. 
    Thanks to M. Vefa Bicakci (LP: #80248)
  * build fixes for g++-4.4
  * cmdline/apt-mark:
    - add "showauto" option to show automatically installed packages
  * document --install-recommends and --no-install-recommends
    (thanks to Dereck Wonnacott, LP: #126180)
  * doc/apt.conf.5.xml:
    - merged patch from Aurélien Couderc to improve the text
      (thanks!)
  * [ABI] merged the libudev-dlopen branch, this allows to pass
    "apt-udev-auto" to Acquire::Cdrom::mount and the cdrom method will  
    dynamically find/mount the cdrom device (if libhal is available)

  [ Julian Andres Klode ]
  * apt-pkg/contrib/configuration.cc: Fix a small memory leak in
    ReadConfigFile.
  * Introduce support for the Enhances field. (Closes: #137583) 
  * Support /etc/apt/preferences.d, by adding ReadPinDir() (Closes: #535512)
  * configure-index: document Dir::Etc::SourceParts and some other options
    (Closes: #459605)
  * Remove Eugene V. Lyubimkin from uploaders as requested.
  * apt-pkg/contrib/hashes.cc, apt-pkg/contrib/md5.cc:
    - Support reading until EOF if Size=0 to match behaviour of
      SHA1Summation and SHA256Summation

  [ Osamu Aoki ]
  * Updated cron script to support backups by hardlinks and 
    verbose levels.  All features turned off by default. 
  * Added more error handlings.  Closes: #438803, #462734, #454989
  * Documented all cron script related configuration items in 
    configure-index.

  [ Dereck Wonnacott ]
  * apt-ftparchive might write corrupt Release files (LP: #46439)
  * Apply --important option to apt-cache depends (LP: #16947) 

  [ Otavio Salvador ]
  * Apply patch from Sami Liedes <sliedes@cc.hut.fi> to reduce the
    number of times we call progress bar updating and debugging
    configuration settings.
  * Apply patch from Sami Liedes <sliedes@cc.hut.fi> to avoid unecessary
    temporary allocations.

 -- Michael Vogt <mvo@debian.org>  Wed, 29 Jul 2009 19:16:22 +0200

apt (0.7.21ubuntu1) karmic; urgency=low

  * merged from the debian-sid bzr branch
  
  [ Christian Perrier ]
  * Documentation translations:
    - Fix a typo in apt-get(8) French translation. Closes: #525043
      Thanks to Guillaume Delacour for spotting it.
  * Translations:
    - fr.po
    - sk.po. Closes: #525857
    - ru.po. Closes: #526816
    - eu.po. Closes: #528985
    - zh_CN.po. Closes: #531390
    - fr.po
    - it.po. Closes: #531758
    - ca.po. Closes: #531921
  * Added translations
    - ast.po (Asturian by Marcos Alvareez Costales).
      Closes: #529007, #529730

  [ Michael Vogt ]
  * apt-pkg/acquire.cc:
    - make the (internal) max pipeline depth of the acquire queue
      configurable via Acquire::Max-Pipeline-Depth

 -- Michael Vogt <michael.vogt@ubuntu.com>  Tue, 09 Jun 2009 15:49:07 +0200

apt (0.7.21) unstable; urgency=low

  [ Christian Perrier ]
  * Translations:
    - bg.po. Closes: #513211
    - zh_TW.po. Closes: #513311
    - nb.po. Closes: #513843
    - fr.po. Closes: #520430
    - sv.po. Closes: #518070
    - sk.po. Closes: #520403
    - it.po. Closes: #522222
    - sk.po. Closes: #520403

  [ Jamie Strandboge ]
  * apt.cron.daily: catch invalid dates due to DST time changes
    in the stamp files

  [ Michael Vogt ]
  * methods/gpgv.cc:
    - properly check for expired and revoked keys (closes: #433091)
  * apt-pkg/contrib/strutl.cc:
    - fix TimeToStr i18n (LP: #289807)
  * [ABI break] merge support for http redirects, thanks to
    Jeff Licquia and Anthony Towns
  * [ABI break] use int for the package IDs (thanks to Steve Cotton)
  * apt-pkg/pkgcache.cc:
    - do not run "dpkg --configure pkg" if pkg is in trigger-awaited
      state (LP: #322955)
  * methods/https.cc:
    - add Acquire::https::AllowRedirect support
  * Clarify the --help for 'purge' (LP: #243948)
  * cmdline/apt-get.cc
    - fix "apt-get source pkg" if there is a binary package and
      a source package of the same name but from different
      packages (LP: #330103)

  [ Colin Watson ]
  * cmdline/acqprogress.cc:
    - Call pkgAcquireStatus::Pulse even if quiet, so that we still get
      dlstatus messages on the status-fd (LP: #290234).

 -- Michael Vogt <mvo@debian.org>  Tue, 14 Apr 2009 14:12:51 +0200

apt (0.7.20.2ubuntu7) karmic; urgency=low

  * fix problematic use of tolower() when calculating the version 
    hash by using locale independant tolower_ascii() function. 
    Thanks to M. Vefa Bicakci (LP: #80248)
  * build fixes for g++-4.4
  * include dmesg output in apport package failures
  * include apt ordering into apport package failures

 -- Michael Vogt <michael.vogt@ubuntu.com>  Fri, 24 Apr 2009 10:14:01 +0200

apt (0.7.20.2ubuntu6) jaunty; urgency=low

  [ Jamie Strandboge ]
  * apt.cron.daily: catch invalid dates due to DST time changes
    in the stamp files (LP: #354793)

  [ Michael Vogt ]
  * methods/gpgv.cc:
    - properly check for expired and revoked keys (closes: #433091)
      LP: #356012

 -- Michael Vogt <michael.vogt@ubuntu.com>  Wed, 08 Apr 2009 22:39:50 +0200

apt (0.7.20.2ubuntu5) jaunty; urgency=low

  [ Colin Watson ]
  * cmdline/acqprogress.cc:
    - Call pkgAcquireStatus::Pulse even if quiet, so that we still get
      dlstatus messages on the status-fd (LP: #290234).
  
  [ Michael Vogt ]
  * debian/apt.cron.daily:
    - do not clutter cron mail with bogus gconftool messages 
      (LP: #223502)
    - merge fix for cache locking from debian (closes: #459344)
    - run update-apt-xapian-index (with ionice) to ensure that
      the index is up-to-date when synaptic is run (LP: #288797)

 -- Michael Vogt <michael.vogt@ubuntu.com>  Mon, 30 Mar 2009 13:22:28 +0200

apt (0.7.20.2ubuntu4) jaunty; urgency=low

  * ftparchive/cachedb.cc:
    - when apt-ftparchive clean is used, compact the database
      at the end (thanks to cprov)

 -- Michael Vogt <michael.vogt@ubuntu.com>  Thu, 26 Mar 2009 13:43:59 +0100

apt (0.7.20.2ubuntu3) jaunty; urgency=low

  * methods/mirror.cc:
    - when download the mirror file and the server is down,
      return a propper error message (LP: #278635)

 -- Michael Vogt <michael.vogt@ubuntu.com>  Thu, 19 Mar 2009 15:42:15 +0100

apt (0.7.20.2ubuntu2) jaunty; urgency=low

  * apt-pkg/deb/dpkgpm.cc:
    - revert termios patch (LP: #338514)
  * cmdline/apt-get.cc
    - fix "apt-get source pkg" if there is a binary package and
      a source package of the same name but from different 
      packages (LP: #330103)

 -- Michael Vogt <michael.vogt@ubuntu.com>  Mon, 09 Mar 2009 16:33:28 +0100

apt (0.7.20.2ubuntu1) jaunty; urgency=low

  [ Christian Perrier ]
  * Translations:
    - bg.po. Closes: #513211
    - zh_TW.po. Closes: #513311
    - nb.po. Closes: #513843
  
  [ Michael Vogt ]
  * merged from the debian-sid branch
  * [ABI break] merge support for http redirects, thanks to
    Jeff Licquia and Anthony Towns
  * [ABI break] use int for the package IDs (thanks to Steve Cotton)
  * apt-pkg/contrib/strutl.cc:
    - fix TimeToStr i18n (LP: #289807)
  * debian/apt.conf.autoremove:
    - readd "linux-image" (and friends) to the auto-remove
     blacklist
  * fix some i18n issues (thanks to  Gabor Kelemen)
    LP: #263089
  * apt-pkg/deb/dpkgpm.cc:
    - filter "ENOMEM" errors when creating apport reports 
  * cmdline/apt-get.cc:
    - fix "apt-get source pkg=ver" if binary name != source name
      (LP: #202219)
  * apt-pkg/indexrecords.cc:
    - fix some i18n issues
  * apt-pkg/contrib/strutl.h:
    - add new strprintf() function to make i18n strings easier
  * apt-pkg/dev/debsystem.cc:
    - add missing apti18n.h header
  * cmdline/apt-get.cc:
    - default to "false" for the "APT::Get::Build-Dep-Automatic"
      option (follow debian here)
  * apt-pkg/pkgcache.cc:
    - do not run "dpkg --configure pkg" if pkg is in trigger-awaited
      state (LP: #322955)
  * methods/https.cc:
    - add Acquire::https::AllowRedirect support
    - do not unlink files in partial/ (thanks to robbiew)

  [ Dereck Wonnacott ]
  * Clarify the --help for 'purge' (LP: #243948)

  [ Ian Weisser ]
  * /apt-pkg/deb/debsystem.cc:
    - add 'sudo' to the error message to "run 'dpkg --configure -a'"
      (LP: #52697)

 -- Michael Vogt <michael.vogt@ubuntu.com>  Mon, 09 Feb 2009 14:21:05 +0100

apt (0.7.20.2) unstable; urgency=medium

  [ Eugene V. Lyubimkin ]
  * Urgency set to medium due to RC bug fix.
  * doc/apt.ent, apt-get.8.xml:
    - Fix invalid XML entities. (Closes: #514402)

 -- Eugene V. Lyubimkin <jackyf.devel@gmail.com>  Sat, 07 Feb 2009 16:48:21 +0200

apt (0.7.20.1) unstable; urgency=low

  [ Michael Vogt ]
  * apt-pkg/pkgcachegen.cc:
    - fix apt-cache search for localized description 
      (closes: #512110)
  
  [ Christian Perrier ]
  * Translations:
    - fr.po: fix spelling error to "défectueux". Thanks to Thomas Péteul.

 -- Michael Vogt <mvo@debian.org>  Tue, 20 Jan 2009 09:35:05 +0100

apt (0.7.20) unstable; urgency=low

  [ Eugene V. Lyubimkin ]
  * debian/changelog:
    - Fixed place of 'merged install-recommends and install-task branches'
      from 0.6.46.1 to 0.7.0. (Closes: #439866)
  * buildlib/config.{sub,guess}:
    - Renewed. This fixes lintian errors.
  * doc/apt.conf.5.xml, debian/apt-transport-https:
    - Documented briefly 'Acquire::https' group of options. (Closes: #507398)
    - Applied patch from Daniel Burrows to document 'Debug' group of options.
      (Closes: #457265)
    - Mentioned 'APT::Periodic' and 'APT::Archives' groups of options.
      (Closes: #438559)
    - Mentioned '/* ... */' comments. (Closes: #507601)
  * doc/examples/sources.list:
    - Removed obsolete commented non-us deb-src entry, replaced it with
      'deb-src security.debian.org' one. (Closes: #411298)
  * apt-pkg/contrib/mmap.cc:
    - Added instruction how to work around MMap error in MMap error message.
      (Closes: #385674, 436028)
  * COPYING:
    - Actualized. Removed obsolete Qt section, added GPLv2 clause.
      (Closes: #440049, #509337)

  [ Michael Vogt ]
  * add option to "apt-get build-dep" to mark the needed
    build-dep packages as automatic installed.
    This is controlled via the value of
    APT::Get::Build-Dep-Automatic and is set "false" by default.
    Thanks to Aaron Haviland, closes: #448743
  * apt-inst/contrib/arfile.cc:
    - support members ending with '/' as well (thanks to Michal Cihr,
      closes: #500988)

  [ Christian Perrier ]
  * Translations:
    - Finnish updated. Closes: #508449
    - Galician updated. Closes: #509151
    - Catalan updated. Closes: #509375
    - Vietnamese updated. Closes: #509422
    - Traditional Chinese added. Closes: #510664
    - French corrected (remove awful use of first person)

 -- Michael Vogt <mvo@debian.org>  Mon, 05 Jan 2009 08:59:20 +0100

apt (0.7.19ubuntu1) jaunty; urgency=low

  * merge from debian

 -- Michael Vogt <michael.vogt@ubuntu.com>  Mon, 24 Nov 2008 10:52:20 +0100

apt (0.7.19) unstable; urgency=low

  [ Eugene V. Lyubimkin ]
  * doc/sources.list.5.xml:
    - Mentioned allowed characters in file names in /etc/apt/sources.list.d.
      Thanks to Matthias Urlichs. (Closes: #426913)
  * doc/apt-get.8.xml:
    - Explicitly say that 'dist-upgrade' command may remove packages.
    - Included '-v'/'--version' as a command to synopsis.
  * cmdline/apt-cache.cc:
    - Advanced built-in help. Patch by Andre Felipe Machado. (Closes: #286061)
    - Fixed typo 'GraphVis' -> 'GraphViz'. (Closes: #349038)
    - Removed asking to file a release-critical bug against a package if there
      is a request to install only one package and it is not installable.
      (Closes: #419521)

  [ Michael Vogt ]
  * doc/makefile:
    - add examples/apt-https-method-example.conf
    - fix SIGHUP handling (closes: #463030)

  [ Christian Perrier ]
  * Translations:
    - French updated
    - Bulgarian updated. Closes: #505476
    - Slovak updated. Closes: #505483
    - Swedish updated. Closes: #505491
    - Japanese updated. Closes: #505495
    - Korean updated. Closes: #505506
    - Catalan updated. Closes: #505513
    - British English updated. Closes: #505539
    - Italian updated. Closes: #505518, #505683
    - Polish updated. Closes: #505569
    - German updated. Closes: #505614
    - Spanish updated. Closes: #505757
    - Romanian updated. Closes: #505762
    - Simplified Chinese updated. Closes: #505727
    - Portuguese updated. Closes: #505902
    - Czech updated. Closes: #505909
    - Norwegian Bokmål updated. Closes: #505934
    - Brazilian Portuguese updated. Closes: #505949
    - Basque updated. Closes: #506085
    - Russian updated. Closes: #506452 
    - Marathi updated. 
    - Ukrainian updated. Closes: #506545 

 -- Michael Vogt <mvo@debian.org>  Mon, 24 Nov 2008 10:33:54 +0100

apt (0.7.18) unstable; urgency=low

  [ Christian Perrier ]
  * Translations:
    - French updated
    - Thai updated. Closes: #505067

  [ Eugene V. Lyubimkin ]
  * doc/examples/configure-index:
    - Removed obsoleted header line. (Closes: #417638)
    - Changed 'linux-kernel' to 'linux-image'.
  * doc/sources.list.5.xml:
    - Fixed typo and grammar in 'sources.list.d' section. Thanks to
      Timothy G Abbott <tabbott@MIT.EDU>. (Closes: #478098)
  * doc/apt-get.8.xml:
    - Advanced descriptions for 'remove' and 'purge' options.
      (Closes: #274283)
  * debian/rules:
    - Target 'apt' need to depend on 'build-doc'. Thanks for Peter Green.
      Fixes FTBFS. (Closes: #504181)

  [ Michael Vogt ]
  * fix depend on libdb4.4 (closes: #501253)

 -- Michael Vogt <mvo@debian.org>  Fri, 07 Nov 2008 22:13:39 +0100

apt (0.7.17) unstable; urgency=low

  [ Eugene V. Lyubimkin ]
  * debian/control:
    - 'Vcs-Bzr' field is official, used it.
    - Bumped 'Standards-Version' to 3.8.0, no changes needed.
    - Actualized 'Uploaders' field.
  * doc/:
    - Substituded 'apt-archive' with 'apt-ftparchive' in docs.
      Patch based on work of Andre Felipe Machado. (Closes: #350865)
    - Mentioned '/<release>' and '=<version>' for 'apt-get install' and
      '=<version>' for 'apt-get source' in apt-get manpage. Patch based on
      work of Andre Felipe Machado. (Closes: #399673)
    - Mentioned more short options in the apt-get manpage. Documented 'xvcg'
      option in the apt-cache manpage. The part of patch by Andre Felipe
      Machado. (Closes: #176106, #355945)
    - Documented that 'apt-get install' command should be used for upgrading
      some of installed packages. Based on patch by Nori Heikkinen and
      Andre Felipe Machado. (Closes: #267087)
    - Mentioned 'apt_preferences(5)' in apt manpage. (Closes: #274295)
    - Documented 'APT::Default-Release' in apt.conf manpage. (Closes: #430399)
    - APT::Install-Recommends is now true by default, mentioned this in
      configure-index example. (Closes: #463268)
    - Added 'APT::Get::AllowUnauthenticated' to configure-index example.
      (Closes: #320225)
    - Documented '--no-install-recommends' option in apt-get manpage.
      (Closes: #462962)
    - Documented 'Acquire::PDiffs' in apt.conf manpage. (Closes: #376029)
    - Added 'copy', 'rsh', 'ssh' to the list of recognized URI schemes in
      sources.list manpage, as they are already described under in the manpage.
    - Removed notice that ssh/rsh access cannot use password authentication
      from sources.list manpage. Thanks to Steffen Joeris. (Closes: #434894)
    - Added '(x)' to some referrings to manpages in apt-get manpage. Patch by
      Andre Felipe Machado. (Closes: #309893)
    - Added 'dist-upgrade' apt-get synopsis in apt-get manpage.
      (Closes: #323866)

 -- Michael Vogt <mvo@debian.org>  Wed, 05 Nov 2008 13:14:56 +0100

apt (0.7.17~exp4) experimental; urgency=low

  * debian/rules:
    - Fixed lintian warnings "debian/rules ignores make errors".
  * debian/control:
    - Substituted outdated "Source-Version" fields with "binary:Version".
    - Added 'python-apt' to Suggests, as apt-mark need it for work.
    - Drop Debian revision from 'doc-base' build dependency, this fixes
      appropriate lintian warning.
  * debian/libapt-pkg-doc.doc-base.*:
    - Changed section: from old 'Devel' to 'Debian'. This fixes appropriate
      lintian warnings.
  * debian/{postrm,prerm,preinst}:
    - Added 'set -e', fixes lintian warnings
      'maintainer-script-ignores-error'.
  * dselect/makefile:
    - Removed unneeded 'LOCAL' entry. This allows cleaning rule to run smoothly.
  * share/lintian-overrides:
    - Added with override of 'apt must depend on python'. Script 'apt-mark'
      needs apt-python for working and checks this on fly. We don't want
      python in most cases.
  * cmdline/apt-key:
    - Added 'unset GREP_OPTIONS' to the script. This prevents 'apt-key update'
      failure when GREP_OPTIONS contains options that modify grep output.
      (Closes: #428752)

 -- Eugene V. Lyubimkin <jackyf.devel@gmail.com>  Fri, 31 Oct 2008 23:45:17 +0300

apt (0.7.17~exp3) experimental; urgency=low

  * apt-pkg/acquire-item.cc:
    - fix a merge mistake that prevents the fallback to the 
      uncompressed 'Packages' to work correctly (closes: #409284)

 -- Michael Vogt <mvo@debian.org>  Wed, 29 Oct 2008 09:36:24 +0100

apt (0.7.17~exp2) experimental; urgency=low

  [ Eugene V. Lyubimkin ]
  * apt-pkg/acquire-item.cc:
    - Added fallback to uncompressed 'Packages' if neither 'bz2' nor 'gz'
      available. (Closes: #409284)
  * apt-pkg/algorithm.cc:
    - Strip username and password from source URL in error message.
      (Closes: #425150)
  
  [ Michael Vogt ]
  * fix various -Wall warnings

 -- Michael Vogt <mvo@debian.org>  Tue, 28 Oct 2008 18:06:38 +0100

apt (0.7.17~exp1) experimental; urgency=low

  [ Luca Bruno ]
  * Fix typos:
    - apt-pkg/depcache.cc
  * Fix compilation warnings:
    - apt-pkg/acquire.cc
    - apt-pkg/versionmatch.cc
  * Compilation fixes and portability improvement for compiling APT against non-GNU libc
    (thanks to Martin Koeppe, closes: #392063):
    - buildlib/apti18n.h.in:
      + textdomain() and bindtextdomain() must not be visible when --disable-nls
    - buildlib/inttypes.h.in: undefine standard int*_t types
    - Append INTLLIBS to SLIBS:
      + cmdline/makefile
      + ftparchive/makefile
      + methods/makefile
  * doc/apt.conf.5.xml:
    - clarify whether configuration items of apt.conf are case-sensitive
      (thanks to Vincent McIntyre, closes: #345901)

 -- Luca Bruno <lethalman88@gmail.com>  Sat, 11 Oct 2008 09:17:46 +0200

apt (0.7.16) unstable; urgency=low

  [ Luca Bruno ]
  * doc/apt-cache.8.xml:
    - search command uses POSIX regex, and searches for virtual packages too
      (closes: #277536)
  * doc/offline.sgml: clarify remote and target hosts
    (thanks to Nikolaus Schulz, closes: #175940)
  * Fix several typos in docs, translations and debian/changelog
    (thanks to timeless, Nicolas Bonifas and Josh Triplett,
    closes: #368665, #298821, #411532, #431636, #461458)
  * Document apt-key finger and adv commands
    (thanks to Stefan Schmidt, closes: #350575)
  * Better documentation for apt-get --option
    (thanks to Tomas Pospisek, closes: #386579)
  * Retitle the apt-mark.8 manpage (thanks to Justin Pryzby, closes: #471276)
  * Better documentation on using both APT::Default-Release and
    /etc/apt/preferences (thanks to Ingo Saitz, closes: #145575)
  
  [ Michael Vogt ]
  * doc/apt-cache.8.xml:
    - add missing citerefentry

 -- Michael Vogt <mvo@debian.org>  Fri, 10 Oct 2008 23:44:50 +0200

apt (0.7.15) unstable; urgency=low

  * Upload to unstable

 -- Michael Vogt <mvo@debian.org>  Sun, 05 Oct 2008 13:23:47 +0200

apt (0.7.15~exp3) experimental; urgency=low

  [Daniel Burrows]
  * apt-pkg/deb/dpkgpm.cc:
    - Store the trigger state descriptions in a way that does not break
      the ABI.  The approach taken makes the search for a string O(n) rather
      than O(lg(n)), but since n == 4, I do not consider this a major
      concern.  If it becomes a concern, we can sort the static array and
      use std::equal_range().  (Closes: #499322)

  [ Michael Vogt ]
  * apt-pkg/packagemanager.cc, apt-pkg/deb/dpkgpm.cc:
    - move the state file writting into the Go() implementation
      of dpkgpm (closes: #498799)
  * apt-pkg/algorithms.cc:
    - fix simulation performance drop (thanks to Ferenc Wagner
      for reporting the issue)

 -- Michael Vogt <mvo@debian.org>  Wed, 01 Oct 2008 18:09:49 +0200

apt (0.7.15~exp2) experimental; urgency=low

  [ Michael Vogt ]
  * apt-pkg/pkgcachegen.cc:
    - do not add multiple identical descriptions for the same 
      language (closes: #400768)

  [ Program translations ]
  * Catalan updated. Closes: #499462

 -- Michael Vogt <mvo@debian.org>  Tue, 23 Sep 2008 07:29:59 +0200

apt (0.7.15~exp1) experimental; urgency=low

  [ Christian Perrier ]
  * Fix typo in cron.daily script. Closes: #486179

  [ Program translations ]
  * Traditional Chinese updated. Closes: #488526
  * German corrected and completed. Closes: #490532, #480002, #498018
  * French completed
  * Bulgarian updated. Closes: #492473
  * Slovak updated. Closes: #492475
  * Galician updated. Closes: #492794
  * Japanese updated. Closes: #492975
  * Fix missing space in Greek translation. Closes: #493922
  * Greek updated.
  * Brazilian Portuguese updated.
  * Basque updated. Closes: #496754
  * Romanian updated. Closes: #492773, #488361
  * Portuguese updated. Closes: #491790
  * Simplified Chinese updated. Closes: #489344
  * Norwegian Bokmål updated. Closes: #480022
  * Czech updated. Closes: #479628, #497277
  * Korean updated. Closes: #464515
  * Spanish updated. Closes: #457706
  * Lithuanian added. Closes: #493328
  * Swedish updated. Closes: #497496
  * Vietnamese updated. Closes: #497893
  * Portuguese updated. Closes: #498411
  * Greek updated. Closes: #498687
  * Polish updated.

  [ Michael Vogt ]
  * merge patch that enforces stricter https server certificate
    checking (thanks to Arnaud Ebalard, closes: #485960)
  * allow per-mirror specific https settings
    (thanks to Arnaud Ebalard, closes: #485965)
  * add doc/examples/apt-https-method-example.cof
    (thanks to Arnaud Ebalard, closes: #485964)
  * apt-pkg/depcache.cc:
    - when checking for new important deps, skip critical ones
      (closes: #485943)
  * improve apt progress reporting, display trigger actions
  * add DPkg::NoTriggers option so that applications that call
    apt/aptitude (like the installer) defer trigger processing
    (thanks to Joey Hess)
  * doc/makefile:
    - add examples/apt-https-method-example.conf
  
 -- Michael Vogt <mvo@debian.org>  Tue, 16 Sep 2008 21:27:03 +0200

apt (0.7.14ubuntu7) jaunty; urgency=low

  * cmdline/apt-cache.cc:
    - remove the gettext from a string that consists entirely 
      of variables (LP: #56792)
  * apt-pkg/deb/dpkgpm.cc:
    - fix potential hang when in a backgroud process group

 -- Michael Vogt <michael.vogt@ubuntu.com>  Tue, 28 Oct 2008 21:09:12 +0100

apt (0.7.14ubuntu6) intrepid; urgency=low

  * debian/apt.conf.autoremove:
    - remove "linux-image" (and friends) from the auto-remove
      blacklist. we have the kernel fallback infrastructure now
      in intrepid (thanks to BenC)
  * apt-pkg/indexcopy.cc:
    - support having CDs with no Packages file (just a Packages.gz)
      by not forcing a verification on non-existing files
     (LP: #255545)
  * apt-pkg/deb/dpkgpm.cc:
    - improve the filtering for duplicated apport reports (thanks
      to seb128 for pointing that problem out)
    - do not report disk full errors from dpkg via apport

 -- Michael Vogt <michael.vogt@ubuntu.com>  Thu, 07 Aug 2008 16:28:05 +0200

apt (0.7.14ubuntu5) intrepid; urgency=low

  * fix various -Wall warnings
  * make "apt-get build-dep" installed packages marked automatic
    by default. This can be changed by setting the value of
    APT::Get::Build-Dep-Automatic to false (thanks to Aaron 
    Haviland, closes: #44874, LP: #248268)

 -- Michael Vogt <michael.vogt@ubuntu.com>  Wed, 06 Aug 2008 14:00:51 +0200

apt (0.7.14ubuntu4) intrepid; urgency=low

  [ Michael Vogt ]
  * apt-pkg/deb/dpkgpm.cc:
    - fix uninitialized variable that caused no apport reports
      to be written sometimes (thanks to Matt Zimmerman)
  * merge patch that enforces stricter https server certificate
    checking (thanks to Arnaud Ebalard, closes: #485960)
  * allow per-mirror specific https settings
    (thanks to Arnaud Ebalard, closes: #485965)
  * add doc/examples/apt-https-method-example.cof
    (thanks to Arnaud Ebalard, closes: #485964)
  * add DPkg::NoTriggers option so that applications that call
    apt/aptitude (like the installer) defer trigger processing
    (thanks to Joey Hess) 
  * document --install-recommends and --no-install-recommends
    (thanks to Dereck Wonnacott, LP: #126180)
  
  [ Dereck Wonnacott ]
  * apt-ftparchive might write corrupt Release files (LP: #46439)
  * Apply --important option to apt-cache depends (LP: #16947) 

 -- Michael Vogt <michael.vogt@ubuntu.com>  Tue, 05 Aug 2008 10:10:49 +0200

apt (0.7.14ubuntu3) intrepid; urgency=low

  [ Otavio Salvador ]
  * Apply patch to avoid truncating of arbitrary files. Thanks to Bryan
    Donlan <bdonlan@fushizen.net> for the patch. Closes: #482476
  * Avoid using dbus if dbus-daemon isn't running. Closes: #438803

  [ Michael Vogt ]
  * apt-pkg/deb/dpkgpm.cc:
    - improve apt progress reporting, display trigger actions
  * apt-pkg/depcache.cc:
    - when checking for new important deps, skip critical ones
      (LP: #236360)
  
 -- Michael Vogt <michael.vogt@ubuntu.com>  Tue, 03 Jun 2008 17:27:07 +0200

apt (0.7.14ubuntu2) intrepid; urgency=low

  * debian/control:
    - fix FTBFS by adding missing intltool dependency 

 -- Michael Vogt <michael.vogt@ubuntu.com>  Fri, 09 May 2008 13:50:22 +0200

apt (0.7.14ubuntu1) intrepid; urgency=low

  [ Michael Vogt ]
  * enable installation of recommends by default
  * debian/apt.conf.ubuntu:
    - remove APT::Install-Recommends-Sections (no longer needed)
  * merged from debian/sid, remaining changes:
    - authentication-reliable branch (to be merged into debian soon)
    - mirror:// uri branch (breaks ABI in debian, not merged yet)
    - apport failure reporting
    - show warning on apt-get source with 'Vcs-' header
    - proxy detection from gconf in apt.cron
  
apt (0.7.14) unstable; urgency=low

  [ Christian Perrier ]
  * Mark a message from dselect backend as translatable
    Thanks to Frédéric Bothamy for the patch
    Closes: #322470

  [ Program translations ]
  * Simplified Chinese updated. Closes: #473360
  * Catalan fixes. Closes: #387141
  * Typo fix in Greek translation. Closes: #479122
  * French updated.
  * Thai updated. Closes: #479313
  * Italian updated. Closes: #479326
  * Polish updated. Closes: #479342
  * Bulgarian updated. Closes: #479379
  * Finnish updated. Closes: #479403
  * Korean updated. Closes: #479426
  * Basque updated. Closes: #479452
  * Vietnamese updated. Closes: #479748
  * Russian updated. Closes: #479777, #499029
  * Galician updated. Closes: #479792
  * Portuguese updated. Closes: #479847
  * Swedish updated. Closes: #479871
  * Dutch updated. Closes: #480125
  * Kurdish added. Closes: #480150
  * Brazilian Portuguese updated. Closes: #480561
  * Hungarian updated. Closes: #480662

  [ Otavio Salvador ]
  * Apply patch to avoid truncating of arbitrary files. Thanks to Bryan
    Donlan <bdonlan@fushizen.net> for the patch. Closes: #482476
  * Avoid using dbus if dbus-daemon isn't running. Closes: #438803
  
  [ Michael Vogt ]
  * debian/apt.cron.daily:
    - apply patch based on the ideas of Francesco Poli for better 
      behavior when the cache can not be locked (closes: #459344)

 -- Michael Vogt <mvo@debian.org>  Wed, 28 May 2008 15:19:12 +0200

apt (0.7.13) unstable; urgency=low

  [ Otavio Salvador ]
  * Add missing build-depends back from build-depends-indep field.
    Closes: #478231
  * Make cron script quiet if cache is locked. Thanks to Ted Percival
    <ted@midg3t.net> for the patch. Closes: #459344
  * Add timeout support for https. Thanks to Andrew Martens
    <andrew.martens@strangeloopnetworks.com> for the patch.

  [ Goswin von Brederlow ]
  * Add support for --no-download on apt-get update. Closes: #478517
  
  [ Program translations ]
    - Vietnamese updated. Closes: #479008
    
 -- Otavio Salvador <otavio@debian.org>  Fri, 02 May 2008 14:46:00 -0300

apt (0.7.12) unstable; urgency=low

  [ Michael Vogt ]
  * cmdline/apt-key:
    - add support for a master-keyring that contains signing keys
      that can be used to sign the archive signing keys. This should
      make key-rollover easier.
  * apt-pkg/deb/dpkgpm.cc:
    - merged patch from Kees Cook to fix anoying upper-case display
      on amd64 in sbuild
  * apt-pkg/algorithms.cc:
    - add APT::Update::Post-Invoke-Success script slot
    - Make the breaks handling use the kill list. This means, that a
      Breaks: Pkg (<< version) may put Pkg onto the remove list.
  * apt-pkg/deb/debmetaindex.cc:
    - add missing "Release" file uri when apt-get update --print-uris
      is run
  * methods/connect.cc:
    - remember hosts with Resolve failures or connect Timeouts
  * cmdline/apt-get.cc:
    - fix incorrect help output for -f (LP: #57487)
    - do two passes when installing tasks, first ignoring dependencies,
      then resolving them and run the problemResolver at the end
      so that it can correct any missing dependencies
  * debian/apt.cron.daily:
    - sleep random amount of time (default within 0-30min) before
      starting the upate to hit the mirrors less hard
  * doc/apt_preferences.5.xml:
    - fix typo
  * added debian/README.source

  [ Christian Perrier ]
  * Fix typos in manpages. Thanks to Daniel Leidert for the fixes
    Closes: #444922
  * Fix syntax/copitalisation in some messages. Thanks to Jens Seidel
    for pointing this and providing the patch.
    Closes: #466845
  * Fix Polish offline translation. Thanks to Robert Luberda for the patch
    and apologies for applying it very lately. Closes: #337758
  * Fix typo in offline.sgml. Closes: #412900

  [ Program translations ]
    - German updated. Closes: #466842
    - Swedish updated.
    - Polish updated. Closes: #469581
    - Slovak updated. Closes: #471341
    - French updated.
    - Bulgarian updated. Closes: #448492
    - Galician updated. Closes: #476839

  [ Daniel Burrows ]
  * apt-pkg/depcache.cc:
    - Patch MarkInstall to follow currently satisfied Recommends even
      if they aren't "new", so that we automatically force upgrades
      when the version of a Recommends has been tightened.  (Closes: #470115)
    - Enable more complete debugging information when Debug::pkgAutoRemove
      is set.
  * apt-pkg/contrib/configuration.cc
    - Lift the 1024-byte limit on lines in configuration files.
      (Closes: #473710, #473874)
  * apt-pkg/contrib/strutl.cc:
    - Lift the 64000-byte limit on individual messages parsed by ReadMessages.
      (Closes: #474065)
  * debian/rules:
    - Add missing Build-Depends-Indep on xsltproc, docbook-xsl, and xmlto.

 -- Daniel Burrows <dburrows@debian.org>  Sat, 26 Apr 2008 12:24:35 -0700
  
apt (0.7.11) unstable; urgency=critical
  
  [ Raise urgency to critical since it fixes a critical but for Debian
    Installer Lenny Beta1 release ]

  [ Program translations ]
    - Vietnamese updated. Closes: #460825
    - Basque updated. Closes: #461166
    - Galician updated. Closes: #461468
    - Portuguese updated. Closes: #464575
    - Korean updated. Closes: #448430
    - Simplified Chinese updated. Closes: #465866

  [ Otavio Salvador ]
  * Applied patch from Robert Millan <rmh@aybabtu.com> to fix the error
    message when gpgv isn't installed, closes: #452640.
  * Fix regression about APT::Get::List-Cleanup setting being ignored,
    closes: #466052.

 -- Otavio Salvador <otavio@debian.org>  Thu, 17 Jan 2008 22:36:46 -0200

apt (0.7.10) unstable; urgency=low

  [ Otavio Salvador ]
  * Applied patch from Mike O'Connor <stew@vireo.org> to add a manpage to
    apt-mark, closes: #430207.
  * Applied patch from Andrei Popescu <andreimpopescu@gmail.com> to add a
    note about some frontends in apt.8 manpage, closes: #438545.
  * Applied patch from Aurelien Jarno <aurel32@debian.org> to avoid CPU
    getting crazy when /dev/null is redirected to stdin (which breaks
    buildds), closes: #452858.
  * Applied patch from Aurelien Jarno <aurel32@debian.org> to fix building
    with newest dpkg-shlibdeps changing the packaging building order and a
    patch from Robert Millan <rmh@aybabtu.com> to fix parallel building,
    closes: #452862.
  * Applied patch from Alexander Winston <alexander.winston@comcast.net>
    to use 'min' as symbol for minute, closes: #219034.
  * Applied patch from Amos Waterland <apw@us.ibm.com> to allow apt to
    work properly in initramfs, closes: #448316.
  * Applied patch from Robert Millan <rmh@aybabtu.com> to make apt-key and
    apt-get to ignore time conflicts, closes: #451328.
  * Applied patch from Peter Eisentraut <peter_e@gmx.net> to fix a
    grammatical error ("manual installed" -> "manually installed"),
    closes: #438136.
  * Fix cron.daily job to not call fail if apt isn't installed, closes:
    #443286.
  * Fix compilation warnings in apt-pkg/cdrom.cc and
    apt-pkg/contrib/configuration.cc.
  * Fix typo in debian/copyright file ("licened" instead of "licensed"),
    closes: #458966.

  [ Program translations ]
    - Basque updated. Closes: #453088
    - Vietnamese updated. Closes: #453774, #459013
    - Japanese updated. Closes: #456909
    - Simplified Chinese updated. Closes: #458039
    - French updated.
    - Norwegian Bokmål updated. Closes: #457917
  [ Michael Vogt ]
  * debian/rules
    - fix https install location
  * debian/apt.conf.daily:
    - print warning if the cache can not be locked (closes: #454561),
      thanks to Bastian Kleineidam
  * methods/gpgv.cc:
    - remove cruft code that caused timestamp/I-M-S issues
  * ftparchive/contents.cc:
    - fix error output
  * apt-pkg/acquire-item.{cc,h}:
    - make the authentication download code more robust against
      servers/proxies with broken If-Range implementations
  * apt-pkg/packagemanager.{cc,h}:
    - propergate the Immediate flag to make hitting the
      "E: Internal Error, Could not perform immediate configuration (2)"
      harder
  * debian/control:
    - build against libdb-dev (instead of libdb4.4-dev)
  * merged the apt--DoListUpdate branch, this provides a common interface
    for "apt-get update" like operations for the frontends and also provides
    hooks to run stuff in APT::Update::{Pre,Post}-Invoke

  [ Chris Cheney ]
  * ftparchive/contents.cc:
    - support lzma data members
  * ftparchive/multicompress.cc:
    - support lzma output

  [ Daniel Burrows ]
  * apt-pkg/contrib/configuration.cc:
    - if RootDir is set, then FindFile and FindDir will return paths
      relative to the directory stored in RootDir, closes: #456457.

  [ Christian Perrier ]
  * Fix wording for "After unpacking...". Thanks to Michael Gilbert
    for the patch. Closes: #260825
  
 -- Michael Vogt <michael.vogt@ubuntu.com>  Thu, 03 Jan 2008 11:31:45 +0100

apt (0.7.9ubuntu17) hardy-proposed; urgency=low

  * apt-pkg/acquire-item.cc:
    - fix signaure removal on transient network failures LP: #220627
      (thanks to Scott James Remnant)

 -- Michael Vogt <michael.vogt@ubuntu.com>  Tue, 22 Apr 2008 16:32:49 +0200

apt (0.7.9ubuntu16) hardy; urgency=low

  * cmdline/apt-key:
    - only check against master-keys in net-update to not break
      custom CDs (thanks to Colin Watson)

 -- Michael Vogt <michael.vogt@ubuntu.com>  Tue, 08 Apr 2008 14:17:14 +0200

apt (0.7.9ubuntu15) hardy; urgency=low

  * cmdline/apt-get.cc:
    - do two passes when installing tasks, first ignoring dependencies,
      then resolving them and run the problemResolver at the end
      so that it can correct any missing dependencies. This should
      fix livecd building for kubuntu (thanks to Jonathan Riddell 
      for reporting the problem)

 -- Michael Vogt <michael.vogt@ubuntu.com>  Thu, 13 Mar 2008 23:25:45 +0100

apt (0.7.9ubuntu14) hardy; urgency=low

  * cmdline/apt-get.cc:
    - fix incorrect help output for -f (LP: #57487)
    - run the problemResolver after a task was installed
      so that it can correct any missing dependencies
  * typo fixes (LP: #107960)

 -- Michael Vogt <michael.vogt@ubuntu.com>  Tue, 11 Mar 2008 21:46:07 +0100

apt (0.7.9ubuntu13) hardy; urgency=low

  [ Lionel Porcheron ]
  * debian/apt.cron.daily:
    - only call gconftool if gcontool is installed (LP: #194281)

  [ Michael Vogt ]
  * doc/apt_preferences.5.xml:
    - fix typo (LP: #150900)
  * doc/example/sources.list:
    - updated for hardy (LP: #195879)
  * debian/apt.cron.daily:
    - sleep random amount of time (default within 0-30min) before
      starting the upate to hit the mirrors less hard

 -- Michael Vogt <michael.vogt@ubuntu.com>  Tue, 04 Mar 2008 15:35:09 +0100

apt (0.7.9ubuntu12) hardy; urgency=low

  * debian/apt.cron.daily:
    - use admin user proxy settings
  * cmdline/apt-get.cc:
    - fix task installation (thanks to Colin Watson)

 -- Michael Vogt <michael.vogt@ubuntu.com>  Thu, 21 Feb 2008 15:07:44 +0100

apt (0.7.9ubuntu11) hardy; urgency=low

  * apt-pkg/algorithms.cc: 
    - add APT::Update::Post-Invoke-Success script slot
      (LP: #188127)

 -- Michael Vogt <michael.vogt@ubuntu.com>  Thu, 10 Jan 2008 12:06:12 +0100

apt (0.7.9ubuntu10) hardy; urgency=low

  * cmdline/apt-key:
    - add "net-update" command that fetches the 
      ubuntu-archive-keyring.gpg and add keys from it that are 
      signed by the ubuntu-master-keyring.gpg 
      (apt-archive-key-signatures spec)
  * debian/apt.cron.daily:
    - add apt-key net-update to the nightly cron job

 -- Michael Vogt <michael.vogt@ubuntu.com>  Wed, 13 Feb 2008 15:50:28 +0100

apt (0.7.9ubuntu9) hardy; urgency=low

  * fix FTBFS due to incorrect intltool build-depends

 -- Michael Vogt <michael.vogt@ubuntu.com>  Mon, 11 Feb 2008 16:04:37 +0100

apt (0.7.9ubuntu8) hardy; urgency=low

  * share/apt-auth-failure.note:
    - show update-notifier note if the nightly update fails with a
      authentication failure (apt-authentication-reliability spec)

 -- Michael Vogt <michael.vogt@ubuntu.com>  Mon, 11 Feb 2008 14:04:56 +0100

apt (0.7.9ubuntu7) hardy; urgency=low

  * methods/connect.cc:
    - remember hosts with Resolve failures or connect Timeouts
      see https://wiki.ubuntu.com/NetworklessInstallationFixes
  * cmdlines/apt-key:
    - fix bug in the new apt-key update code that imports only
      keys signed with the master key (thanks to cjwatson)

 -- Michael Vogt <michael.vogt@ubuntu.com>  Fri, 08 Feb 2008 11:38:35 +0100

apt (0.7.9ubuntu6) hardy; urgency=low

  * cmdline/apt-key:
    - add support for a master-keyring that contains signing keys
      that can be used to sign the archive signing keys. This should
      make key-rollover easier.
  * apt-pkg/deb/dpkgpm.cc:
    - merged patch from Kees Cook to fix anoying upper-case display
      on amd64 in sbuild
  * apt-pkg/algorithms.cc: 
    - add APT::Update::Post-Invoke-Success script slot
    - Make the breaks handling use the kill list. This means, that a
      Breaks: Pkg (<< version) may put Pkg onto the remove list.
  * apt-pkg/deb/dpkgpm.cc:
    - add APT::Apport::MaxReports to limit the maximum number
      of reports generated in a single run (default to 3)
  * apt-pkg/deb/debmetaindex.cc:
    - add missing "Release" file uri when apt-get update --print-uris
      is run

 -- Michael Vogt <michael.vogt@ubuntu.com>  Mon, 04 Feb 2008 14:28:02 +0100

apt (0.7.9ubuntu5) hardy; urgency=low

  * Merged apt-authentication-reliabilty branch. This means
    that apt will refuse to update and use the old lists if
    the authentication of a repository that used to be 
    authenticated fails. See
    https://wiki.ubuntu.com/AptAuthenticationReliability
    for more details.

 -- Michael Vogt <michael.vogt@ubuntu.com>  Wed, 16 Jan 2008 10:36:10 +0100

apt (0.7.9ubuntu4) hardy; urgency=low

  * apt-pkg/algorithms.cc:
    - Since APT::Get::List-Cleanup and APT::List-Cleanup both default to
      true, the effect of the compatibility code was to require both of them
      to be set to false in order to disable list cleanup; this broke the
      installer. Instead, disable list cleanup if either of them is set to
      false.

 -- Colin Watson <cjwatson@ubuntu.com>  Wed, 09 Jan 2008 22:34:37 +0000

apt (0.7.9ubuntu3) hardy; urgency=low

  * merged the apt--DoListUpdate branch, this provides a common interface
    for "apt-get update" like operations for the frontends and also provides
    hooks to run stuff in APT::Update::{Pre,Post}-Invoke

 -- Michael Vogt <michael.vogt@ubuntu.com>  Mon, 07 Jan 2008 19:02:11 +0100

apt (0.7.9ubuntu2) hardy; urgency=low

  [ Otavio Salvador ]
  * Applied patch from Aurelien Jarno <aurel32@debian.org> to fix building
    with newest dpkg-shlibdeps changing the packaging building order and a
    patch from Robert Millan <rmh@aybabtu.com> to fix parallel building,
    closes: #452862.
  * Applied patch from Alexander Winston <alexander.winston@comcast.net>
    to use 'min' as symbol for minute, closes: #219034.
  * Applied patch from Amos Waterland <apw@us.ibm.com> to allow apt to
    work properly in initramfs, closes: #448316.
  * Applied patch from Robert Millan <rmh@aybabtu.com> to make apt-key and
    apt-get to ignore time conflicts, closes: #451328.
  * Applied patch from Peter Eisentraut <peter_e@gmx.net> to fix a
    grammatical error ("manual installed" -> "manually installed"),
    closes: #438136.
  * Fix cron.daily job to not call fail if apt isn't installed, closes:
    #443286.
  
  [ Daniel Burrows ]
  * apt-pkg/contrib/configuration.cc:
    - if RootDir is set, then FindFile and FindDir will return paths
      relative to the directory stored in RootDir, closes: #456457.

  [ Christian Perrier ]
  * Fix wording for "After unpacking...". Thans to Michael Gilbert
    for the patch. Closes: #260825

  [ Program translations ]
    - Vietnamese updated. Closes: #453774
    - Japanese updated. Closes: #456909
    - French updated.

  [ Michael Vogt ]
  * apt-pkg/packagemanager.{cc,h}:
    - propergate the Immediate flag to make hitting the 
      "E: Internal Error, Could not perform immediate configuration (2)"
      harder. (LP: #179247)
  * debian/apt.conf.daily:
    - print warning if the cache can not be locked (closes: #454561),
      thanks to Bastian Kleineidam
  * debian/control:
    - build against libdb-dev (instead of libdb4.4-dev)

 -- Michael Vogt <michael.vogt@ubuntu.com>  Thu, 03 Jan 2008 11:31:45 +0100

apt (0.7.9ubuntu1) hardy; urgency=low

  * merged from http://bzr.debian.org/apt/apt/debian-sid/, remaining
    changes:
    - mirror download method (pending merge with debian)
    - no pdiff download by default (unsuitable for ubuntu)
    - no recommends-by-default yet
    - add "Original-Maintainer" field to tagfile
    - show warning on apt-get source if the package is maintained
      in a VCS (pedinging merge with debian)
    - use ubuntu-archive keyring instead of debians one
    - support metapackages section for autoremoval
    - debian maintainer field change
    - send ubuntu string in user-agent
  
  * Changes from the debian-sid bzr branch (but not uploaded to debian
    yet):
  
  [ Otavio Salvador ]
  * Applied patch from Mike O'Connor <stew@vireo.org> to add a manpage to
    apt-mark, closes: #430207.
  * Applied patch from Andrei Popescu <andreimpopescu@gmail.com> to add a
    note about some frontends in apt.8 manpage, closes: #438545.
  * Applied patch from Aurelien Jarno <aurel32@debian.org> to avoid CPU
    getting crazy when /dev/null is redirected to stdin (which breaks
    buildds), closes: #452858.

  [ Program translations ]
    - Basque updated. Closes: #453088

  [ Michael Vogt ]
  * debian/rules
    - fix https install location
  * methods/gpgv.cc:
    - remove cruft code that caused timestamp/I-M-S issues
  * ftparchive/contents.cc:
    - fix error output
  * methods/mirror.{cc,h}:
    - only update mirror list on IndexFile updates 
  * apt-pkg/acquire-item.{cc,h}:
    - make the authentication download code more robust against
      servers/proxies with broken If-Range implementations
  * debian/control:
    - build against libdb-dev (instead of libdb4.4-dev)
  * merged the apt--DoListUpdate branch, this provides a common interface
    for "apt-get update" like operations for the frontends and also provides
    hooks to run stuff in APT::Update::{Pre,Post}-Invoke

  [ Chris Cheney ]
  * ftparchive/contents.cc:
    - support lzma data members
  * ftparchive/multicompress.cc:
    - support lzma output

 -- Michael Vogt <michael.vogt@ubuntu.com>  Thu, 13 Dec 2007 14:46:27 +0100

apt (0.7.9) unstable; urgency=low

  [ Christian Perrier ]
  * Add several languages to LINGUAS and, therefore, really ship the relevant
    translation:
    Arabic, Dzongkha, Khmer, Marathi, Nepali, Thai
    Thanks to Theppitak Karoonboonyanan for checking this out. Closes: #448321

  [ Program translations ]
    - Korean updated. Closes: #448430
    - Galician updated. Closes: #448497
    - Swedish updated.

  [ Otavio Salvador ]
  * Fix configure script to check for CURL library and headers presense.
  * Applied patch from Brian M. Carlson <sandals@crustytoothpaste.ath.cx>
    to add backward support for arches that lacks pselect support,
    closes: #448406.
  * Umount CD-ROM when calling apt-cdrom ident, except when called with
    -m, closes: #448521.

 -- Otavio Salvador <otavio@debian.org>  Wed, 31 Oct 2007 13:37:26 -0200

apt (0.7.8) unstable; urgency=low

  * Applied patch from Daniel Leidert <daniel.leidert@wgdd.de> to fix
    APT::Acquire::Translation "none" support, closes: #437523.
  * Applied patch from Daniel Burrows <dburrows@debian.org> to add support
    for the Homepage field (ABI break), closes: #447970.
  * Applied patch from Frans Pop <elendil@planet.nl> to fix a trailing
    space after cd label, closes: #448187.

 -- Otavio Salvador <otavio@debian.org>  Fri, 26 Oct 2007 18:20:13 -0200

apt (0.7.7) unstable; urgency=low

  [ Michael Vogt ]
  * apt-inst/contrib/extracttar.cc:
    - fix fd leak for zero size files (thanks to Bill Broadley for
      reporting this bug)
  * apt-pkg/acquire-item.cc:
    - remove zero size files on I-M-S hit
  * methods/https.cc:
    - only send LastModified if we actually have a file
    - send range request with if-range 
    - delete failed downloads
    - delete zero size I-M-S hits
  * apt-pkg/deb/dpkgpm.{cc,h}:
    - merged dpkg-log branch, this lets you specify a 
      Dir::Log::Terminal file to log dpkg output to
      (ABI break)
    - fix parse error when dpkg sends unexpected data
  * merged apt--sha256 branch to fully support the new
    sha256 checksums in the Packages and Release files
    (ABI break)
  * apt-pkg/pkgcachegen.cc:
    - increase default mmap size
  * tests/local-repo:
    - added local repository testcase
  * apt-pkg/acquire.cc:
    - increase MaxPipeDepth for the internal worker<->method
      communication to 1000 for the debtorrent backend
  * make apt build with g++ 4.3
  * fix missing SetExecClose() call when the status-fd is used
  * debian/apt.cron.daily:
    - move unattended-upgrade before apt-get autoclean
  * fix "purge" commandline argument, closes: #133421
    (thanks to Julien Danjou for the patch)
  * cmdline/apt-get.cc:
    - do not change the auto-installed information if a package
      is reinstalled
  * apt-pkg/acquire-item.cc:
    - fix crash in diff acquire code
  * cmdline/apt-mark:
    - Fix chmoding after have renamed the extended-states file (LP: #140019)
      (thanks to Laurent Bigonville)
  * apt-pkg/depcache.cc:
    - set "APT::Install-Recommends" to true by default (OMG!)
  * debian/apt.cron.daily:
    - only run the cron job if apt-get check succeeds (LP: #131719)
  
  [ Program translations ]
    - French updated
    - Basque updated. Closes: #436425
    - Fix the zh_CN translator's name in debian/changelog for 0.7.2
      Closes: #423272
    - Vietnamese updated. Closes: #440611
    - Danish updated. Closes: #441102
    - Thai added. Closes: #442833
    - Swedish updated.
    - Galician updated. Closes: #446626

  [ Otavio Salvador ]
  * Add hash support to copy method. Thanks Anders Kaseorg by the patch
    (closes: #436055)
  * Reset curl options and timestamp between downloaded files. Thanks to
    Ryan Murray <rmurray@debian.org> for the patch (closes: #437150)
  * Add support to apt-key to export keys to stdout. Thanks to "Dwayne
    C. Litzenberger" <dlitz@dlitz.net> for the patch (closes: #441942)
  * Fix compilation warnings:
    - apt-pkg/indexfile.cc: conversion from string constant to 'char*';
    - apt-pkg/acquire-item.cc: likewise;
    - apt-pkg/cdrom.cc: '%lu' expects 'long unsigned int', but argument
      has type 'size_t';
    - apt-pkg/deb/dpkgpm.cc: initialization order and conversion from
      string constant to 'char*';
    - methods/gpgv.cc: conversion from string constant to 'char*';
    - methods/ftp.cc: likewise;
    - cmdline/apt-extracttemplates.cc: likewise;
    - apt-pkg/deb/debmetaindex.cc: comparison with string literal results
      in unspecified behaviour;
  * cmdline/apt-get.cc: adds 'autoremove' as a valid comment to usage
    statement of apt-get (closes: #445468).
  * cmdline/apt-get.cc: really applies Julien Danjou <acid@debian.org>
    patch to add 'purge' command line argument (closes: #133421).

  [ Ian Jackson ]
  * dpkg-triggers: Deal properly with new package states.

  [ Colin Watson ]
  * apt-pkg/contrib/mmap.cc:
    - don't fail if msync() returns > 0
 
 -- Michael Vogt <mvo@debian.org>  Tue, 23 Oct 2007 14:58:03 +0200

apt (0.7.6ubuntu14.1) gutsy-proposed; urgency=low

  [ Michael Vogt ]
  * apt-pkg/deb/dpkgpm.{cc,h}:
    - give up timeslice on EIO error in read from master terminal
  * debian/apt.cron.daily:
    - only run the cron job if apt-get check succeeds (LP: #131719)

  [ Martin Emrich ]  
  * apt-pkg/deb/dpkgpm.{cc,h}:
    - rewrite dpkgpm.cc to use pselect() instead of select()
      to block signals during select() (LP: #134858)
 
 -- Michael Vogt <michael.vogt@ubuntu.com>  Sat, 20 Oct 2007 07:51:12 +0200

apt (0.7.6ubuntu14) gutsy; urgency=low

  * apt-pkg/deb/dpkgpm.cc:
    - fix resource leak (LP: #148806) 

 -- Michael Vogt <michael.vogt@ubuntu.com>  Mon, 15 Oct 2007 20:57:44 +0200

apt (0.7.6ubuntu13) gutsy; urgency=low

  * apt-pkg/deb/dpkgpm.cc:
    - fix crash in WriteApportReport (LP: #144537)
  * apt-pkg/acquire-item.cc
    - fix disappearing local Packages.gz file (LP: #131166)
  * methods/https.cc:
    - fix off-by-one error I-M-S handling
    - cleanup after I-M-S hit

 -- Michael Vogt <michael.vogt@ubuntu.com>  Tue, 09 Oct 2007 01:48:26 +0200

apt (0.7.6ubuntu12) gutsy; urgency=low

  [ Michael Vogt ]
  * cmdline/apt-mark:
    - Fix chmoding after have renamed the extended-states file
      (thanks to Laurent Bigonville, LP: #140019)
  * apt-pkg/deb/debmetaindex.cc: comparison with string literal results
      in unspecified behaviour;
  * Reset curl options and timestamp between downloaded files. Thanks to
    Ryan Murray <rmurray@debian.org> for the patch

  [Paul Sladen]
  * Have 'cron.daily/apt' send D-Bus doesn't exist error messages
    to the bit bucket.  Thanks to 'dasdda'.  (LP: #115397)

 -- Michael Vogt <michael.vogt@ubuntu.com>  Wed, 03 Oct 2007 02:17:45 +0200

apt (0.7.6ubuntu11) gutsy; urgency=low

  * apt-pkg/contrib/mmap.cc:
    - don't fail if msync() returns > 0 (LP: #144001)

 -- Colin Watson <cjwatson@ubuntu.com>  Sat, 22 Sep 2007 21:39:29 +0100

apt (0.7.6ubuntu10) gutsy; urgency=low

  * apt-pkg/deb/dpkgpm.cc:
    - fix parse error when dpkg sends unexpected data

 -- Michael Vogt <michael.vogt@ubuntu.com>  Tue, 18 Sep 2007 17:25:09 +0100

apt (0.7.6ubuntu9) gutsy; urgency=low

  * apt-pkg/deb/dpkgpm.cc:
    - fix progress reporting precent calculation (LP: #137798)
  * make apt build with g++ 4.3
  * fix missing SetExecClose() call when the status-fd is used
    (LP: #136767)
  * debian/apt.cron.daily:
    - move unattended-upgrade before apt-get autoclean
  * fix "purge" commandline argument, closes LP: #125733
    (thanks to Julien Danjou for the patch)
  * cmdline/apt-get.cc:
    - do not change the auto-installed information if a package
      is reinstalled (LP: #139448)
  
 -- Michael Vogt <michael.vogt@ubuntu.com>  Tue, 11 Sep 2007 20:55:00 +0200

apt (0.7.6ubuntu8) gutsy; urgency=low

  * apt-pkg/deb/dpkgpm.{cc,h}:
    - fix bug in dpkg log writing when a signal is caught during
      select() (LP: #134858)
    - write end marker in the log as well

 -- Michael Vogt <michael.vogt@ubuntu.com>  Wed, 05 Sep 2007 15:03:46 +0200

apt (0.7.6ubuntu7) gutsy; urgency=low

  * reupload to fix FTBFS

 -- Michael Vogt <michael.vogt@ubuntu.com>  Thu, 16 Aug 2007 19:44:20 +0200

apt (0.7.6ubuntu6) gutsy; urgency=low

  * dpkg-triggers: Deal properly with new package states.

 -- Ian Jackson <iwj@ubuntu.com>  Wed, 15 Aug 2007 20:44:37 +0100

apt (0.7.6ubuntu5) UNRELEASED; urgency=low

  * apt-pkg/acquire-item.cc:
    - fix file removal on local repo i-m-s hit (LP: #131166)
  * tests/local-repo:
    - added regression test for this bug

 -- Michael Vogt <michael.vogt@ubuntu.com>  Thu, 09 Aug 2007 12:34:07 +0200

apt (0.7.6ubuntu4) gutsy; urgency=low

  * cmdline/apt-get.cc:
    - remove YnPrompt when a XS-Vcs- tag is found, improve the
      notice (LP: #129575)
  * methods/copy.cc:
    - take hashes here too
  * apt-pkg/acquire-worker.cc:
    - only pass on computed hash if we recived one from the method

 -- Michael Vogt <michael.vogt@ubuntu.com>  Wed, 08 Aug 2007 19:30:29 +0200

apt (0.7.6ubuntu3) gutsy; urgency=low

  * apt-pkg/deb/dpkgpm.cc:
    - fix packagename extraction when writting apport reports
  * apt-pkg/pkgcachegen.cc:
    - increase default mmap size (LP: #125640)

 -- Michael Vogt <michael.vogt@ubuntu.com>  Tue, 07 Aug 2007 09:52:00 +0200

apt (0.7.6ubuntu2) gutsy; urgency=low

  * doc/examples/sources.list:
    - change example source to gutsy
  * apt-pkg/deb/dpkgpm.cc:
    - do not break if no /dev/pts is available

 -- Michael Vogt <michael.vogt@ubuntu.com>  Mon, 06 Aug 2007 15:17:57 +0200

apt (0.7.6ubuntu1) gutsy; urgency=low

  [ Michael Vogt ]
  * apt-inst/contrib/extracttar.cc:
    - fix fd leak for zero size files (thanks to Bill Broadley for
      reporting this bug)
  * apt-pkg/acquire-item.cc:
    - remove zero size files on I-M-S hit
  * methods/https.cc:
    - only send LastModified if we actually have a file
    - send range request with if-range 
    - delete failed downloads
    (thanks to Thom May for his help here)
    - delete zero size I-M-S hits
  * apt-pkg/deb/dpkgpm.{cc,h}:
    - merged dpkg-log branch, this lets you specify a 
      Dir::Log::Terminal file to log dpkg output to
    (ABI break)
    - when writting apport reports, attach the dpkg
      terminal log too
  * merged apt--sha256 branch to fully support the new
    sha256 checksums in the Packages and Release files
    (ABI break)
  * apt-pkg/pkgcachegen.cc:
    - increase default mmap size
  * tests/local-repo:
    - added local repository testcase
  * make apt build with g++ 4.3
  * fix missing SetExecClose() call when the status-fd is used
  * debian/apt.cron.daily:
    - move unattended-upgrade before apt-get autoclean
  * fix "purge" commandline argument, closes: #133421
    (thanks to Julien Danjou for the patch)
  * cmdline/apt-get.cc:
    - do not change the auto-installed information if a package
      is reinstalled
  * cmdline/apt-mark:
    - Fix chmoding after have renamed the extended-states file (LP: #140019)
      (thanks to Laurent Bigonville)

  [ Ian Jackson ]
  * dpkg-triggers: Deal properly with new package states.

 -- Michael Vogt <michael.vogt@ubuntu.com>  Thu, 02 Aug 2007 11:55:54 +0200

apt (0.7.6) unstable; urgency=low

  * Applied patch from Aurelien Jarno <aurel32@debian.org> to fix wrong
    directory downloading on non-linux architectures (closes: #435597)

 -- Otavio Salvador <otavio@debian.org>  Wed, 01 Aug 2007 19:49:51 -0300

apt (0.7.5) unstable; urgency=low

  [ Otavio Salvador ]
  * Applied patch from Guillem Jover <guillem@debian.org> to use
    dpkg-architecture to get the host architecture (closes: #407187)
  * Applied patch from Guillem Jover <guillem@debian.org> to add
    support to add lzma support (closes: #408201)

  [ Michael Vogt ]
  * apt-pkg/depcache.cc:
    - support a list of sections for:
      APT::Install-Recommends-Sections
      APT::Never-MarkAuto-Sections
  * methods/makefile:
    - install lzma symlink method (for full lzma support)
  * debian/control:
    - suggest "lzma"

 -- Otavio Salvador <otavio@ossystems.com.br>  Wed, 25 Jul 2007 20:16:46 -0300

apt (0.7.4ubuntu1) gutsy; urgency=low

  * debian/apt.conf.ubuntu, apt.conf.autoremove:
    - Change metapackages to {restricted,universe,multiverse}/metapackages 
      in Install-Recommends-Sections and Never-MarkAuto-Sections

 -- Michael Vogt <michael.vogt@ubuntu.com>  Thu, 26 Jul 2007 10:42:29 +0200

apt (0.7.4) unstable; urgency=low

  [ Michael Vogt ]
  * cmdline/apt-get.cc:
    - fix in the task-install code regexp (thanks to Adam Conrad and
      Colin Watson)
    - support task removal too: apt-get remove taskname^
      (thanks to Matt Zimmerman reporting this problem)

  [ Otavio Salvador ]
  * Fix a typo on 0.7.3 changelog entry about g++ (7.3 to 4.3)
  * Fix compilation warnings:
    - apt-pkg/contrib/configuration.cc: wrong argument type;
    - apt-pkg/deb/dpkgpm.cc: wrong signess;
    - apt-pkg-acquire-item.cc: wrong signess and orderned initializers;
    - methods/https.cc:
      - type conversion;
      - unused variable;
      - changed SetupProxy() method to void;
  * Simplified HttpMethod::Fetch on http.cc removing Tail variable;
  * Fix pipeline handling on http.cc (closes: #413324)
  * Fix building to properly support binNMUs. Thanks to Daniel Schepler
    <schepler@math.unipd.it> by the patch (closes: #359634)
  * Fix example for Install-{Recommends,Suggests} options on
    configure-index example file. Thanks to Peter Eisentraut
    <peter_e@gmx.net> by the patch (closes: #432223)

  [ Christian Perrier ]
  * Basque translation update. Closes: ##423766
  * Unfuzzy formerly complete translations
  * French translation update
  * Re-generate PO(T) files
  * Spanish translation update
  * Swedish translation update

 -- Otavio Salvador <otavio@debian.org>  Tue, 24 Jul 2007 09:55:50 -0300

apt (0.7.3) unstable; urgency=low

  * fixed compile errors with g++ 4.3 (thanks to 
    Daniel Burrows, closes: #429378)
  * fixes in the auto-mark code (thanks to Daniel
    Burrows)
  * fix FTBFS by changing build-depends to
    libcurl4-gnutls-dev (closes: #428363)
  * cmdline/apt-get.cc:
    - fix InstallTask code when a pkgRecord ends 
      with a single '\n' (thanks to Soren Hansen for reporting)
  * merged from Christian Perrier:
        * vi.po: completed to 532t, again. Closes: #429899
        * gl.po: completed to 532t. Closes: #429506
        * vi.po: completed to 532t. Closes: #428672
        * Update all PO and the POT. Gives 514t14f4u for formerly
          complete translations
        * fr.po: completed to 532t
        * ku.po, uk.po, LINGUAS: reintegrate those translations
          which disappeared from the BZR repositories

 -- Michael Vogt <mvo@debian.org>  Sun, 01 Jul 2007 12:31:29 +0200
  
apt (0.7.2ubuntu7) gutsy; urgency=low

  * fix build-dependencies 
  * fixes in the auto-mark code (thanks to Daniel
    Burrows)

 -- Michael Vogt <michael.vogt@ubuntu.com>  Mon,  9 Jul 2007 19:02:54 +0200

apt (0.7.2ubuntu6) gutsy; urgency=low

  [ Michael Vogt]
  * cmdline/apt-get.cc:
    - make the XS-Vcs-$foo warning more copy'n'paste
      friendly (thanks to Matt Zimmerman)
    - ignore the Vcs-Browser tag (Fixes LP: #121770)
  * debian/apt.conf.autoremove:
    - added "linux-ubuntu-modules" to APT::NeverAutoRemove

  [ Sarah Hobbs ]
  * Change metapackages to *metapackages in Install-Recommends-Section
    and Never-MarkAuto-Section of debian/apt.conf.autoremove, so that
    the Recommends of metapackages in universe and multiverse will get
    installed.
  * Also make this change in doc/examples/configure-index.
  * Added a Build Dependancies of automake, docbook-xsl, xsltproc, xmlto,
    docbook to fix FTBFS.
  * Added in previous changelog entries, as those who uploaded did not
    actually commit to Bzr.

 -- Sarah Hobbs <hobbsee@ubuntu.com>  Mon, 09 Jul 2007 01:15:57 +1000

apt (0.7.2ubuntu5) gutsy; urgency=low

  * Rerun autoconf to fix the FTBFS.

 -- Michael Bienia <geser@ubuntu.com>  Fri, 06 Jul 2007 19:17:33 +0200

apt (0.7.2ubuntu4) gutsy; urgency=low

  * Rebuild for the libcurl4 -> libcurl3 transition mess.

 -- Steve Kowalik <stevenk@ubuntu.com>  Fri,  6 Jul 2007 12:44:05 +1000

apt (0.7.2ubuntu3) gutsy; urgency=low

  * cmdline/apt-get.cc:
    - fix InstallTask code when a pkgRecord ends 
      with a single '\n' (thanks to Soren Hansen for reporting)

 -- Michael Vogt <michael.vogt@ubuntu.com>  Wed, 27 Jun 2007 13:33:38 +0200

apt (0.7.2ubuntu2) gutsy; urgency=low

  * fixed compile errors with g++ 4.3 (thanks to 
    Daniel Burrows, closes: #429378)
  * fix FTFBFS by changing build-depends to
    libcurl4-gnutls-dev (closes: #428363)

 -- Michael Vogt <michael.vogt@ubuntu.com>  Tue, 19 Jun 2007 13:47:03 +0200

apt (0.7.2ubuntu1) gutsy; urgency=low

  * apt-pkg/deb/dpkgpm.cc:
    - apport integration added, this means that a apport
      report is written on dpkg failures
  * cmdline/apt-get.cc:
    - merged http://people.ubuntu.com/~mvo/bzr/apt/xs-vcs-bzr/
      this will warn when Vcs- headers are found on apt-get source
      (Fixes LP:#115959)
  * merged from debian/unstable, remaining changes:
    - maintainer field changed
    - merged the apt--mirror branch 
      http://people.ubuntu.com/~mvo/bzr/apt/apt--mirror/
    - apport reporting on package install/upgrade/remove failure
    - support for "Originial-Maintainer" field
    - merged apt--xs-vcs-bzr branch
      (http://people.ubuntu.com/~mvo/bzr/apt/xs-vcs-bzr/)
    - use ubuntu archive keyring by default
    - debian/apt.conf.autoremove
      + install recommands for section "metapackages"
      + do not mark direct dependencies of "metapackages" as autoremoved

 -- Michael Vogt <michael.vogt@ubuntu.com>  Thu, 14 Jun 2007 10:38:36 +0200

apt (0.7.2-0.1) unstable; urgency=low

  * Non-maintainer upload.
  * Build-depend on libcurl4-gnutls-dev instead of the obsolete
    libcurl3-gnutls-dev.  Closes: #428363.

 -- Steve Langasek <vorlon@debian.org>  Thu, 28 Jun 2007 18:46:53 -0700

apt (0.7.2) unstable; urgency=low
  
  * merged the debian/experimental changes back
    into the debian/sid branch
  * merged from Christian Perrier:
    * mr.po: New Marathi translation  Closes: #416806
    * zh_CN.po: Updated by Kov Chai  Closes: #416822
    * tl.po: Updated by Eric Pareja   Closes: #416638
    * gl.po: Updated by Jacobo Tarrio
	     Closes: #412828
    * da.po: Updated by Claus Hindsgaul
	     Closes: #409483
    * fr.po: Remove a non-breakable space for usability
	     issues. Closes: #408877
    * ru.po: Updated Russian translation. Closes: #405476
    * *.po: Unfuzzy after upstream typo corrections
  * buildlib/archtable:
    - added support for sh3/sh4 (closes: #424870)
    - added support for m32r (closes: #394096)
  * buildlib/systemtable:
    - added support for lpia
  * configure.in:
    - check systemtable for architecture mapping too
  * fix error in AutocleanInterval, closes: #319339
    (thanks to Israel G. Lugo for the patch)
  * add "purge" commandline argument, closes: #133421)
    (thanks to Julien Danjou for the patch)
  * add "purge" commandline argument, closes: #133421)
    (thanks to Julien Danjou for the patch)
  * fix FTBFS with gcc 4.3, closes: #417090
    (thanks to Martin Michlmayr for the patch)
  * add --dsc-only option, thanks to K. Richard Pixley
  * Removed the more leftover #pragma interface/implementation
    closes: #306937 (thanks to Andreas Henriksson for the patch)
  
 -- Michael Vogt <mvo@debian.org>  Wed, 06 Jun 2007 23:19:50 +0200

apt (0.7.1) experimental; urgency=low

  * ABI library name change because it's built against
    new glibc
  * implement SourceVer() in pkgRecords 
     (thanks to Daniel Burrows for the patch!)
  * apt-pkg/algorithm.cc:
    - use clog for all debugging
    - only increase the score of installed applications if they 
      are not obsolete 
    - fix resolver bug on removal triggered by weak-dependencies 
      with or-groups
  * methods/http.cc:
    - send apt version in User-Agent
  * apt-pkg/deb/debrecords.cc:
    - fix SHA1Hash() return value
  * apt-pkg/cdrom.cc:
    - only unmount if APT::CDROM::NoMount is false
  * methods/cdrom.cc:  
    - only umount if it was mounted by the method before
  * po/gl.po:
    - fix error in translation that causes trouble to lsb_release 
      (LP#79165)
  * apt-pkg/acquire-item.cc:
    - if decompression of a index fails, delete the index 
  * apt-pkg/acquire.{cc,h}:
    - deal better with duplicated sources.list entries (avoid
      double queuing of  URLs) - this fixes hangs in bzip/gzip
      (LP#102511)
  * Fix broken use of awk in apt-key that caused removal of the wrong keys
    from the keyring. Closes: #412572
  * merged from Christian Perrier:
    * mr.po: New Marathi translation  Closes: #416806
    * zh_CN.po: Updated by Eric Pareja  Closes: #416822
    * tl.po: Updated by Eric Pareja   Closes: #416638
    * gl.po: Updated by Jacobo Tarrio
             Closes: #412828
    * da.po: Updated by Claus Hindsgaul
             Closes: #409483
    * fr.po: Remove a non-breakable space for usability
             issues. Closes: #408877
    * ru.po: Updated Russian translation. Closes: #405476
    * *.po: Unfuzzy after upstream typo corrections
    * vi.po: Updated to 515t. Closes: #426976
    * eu.po: Updated to 515t. Closes: #423766
    * pt.po: 515t. Closes: #423111
    * fr.po: Updated by Christian Perrier
    * Update all PO and the POT. Gives 513t2f for formerly
      complete translations
  * apt-pkg/policy.cc:
    - allow multiple packages (thanks to David Foerster)

 -- Michael Vogt <mvo@debian.org>  Wed,  2 May 2007 13:43:44 +0200

apt (0.6.46.4ubuntu10) feisty; urgency=low

  * apt-pkg/depcache.cc:
    - added "APT::Never-MarkAuto-Section" and consider dependencies 
      of packages in this section manual (LP#59893)
    - ensure proper permissions in the extended_state file (LP#67037)
  * debian/apt.conf.ubuntu:
    - added APT::Never-MarkAuto-Section "metapackages" (LP#59893)
  * cmdline/apt-get.cc:
    - "apt-get install foo" on a already installed package foo will
      clean the automatic installed flag (LP#72007)
    - do not show packages already marked for removal as auto-installed
      (LP#64493)
    - applied patch to (optionally) hide the auto-remove information
      (thanks to Frode M. Døving) (LP#69148)

 -- Michael Vogt <michael.vogt@ubuntu.com>  Wed, 14 Mar 2007 13:32:32 +0100

apt (0.6.46.4ubuntu9) feisty; urgency=low

  * debian/control:
    - set XS-Vcs-Bzr header
    - Set Ubuntu maintainer address
  * apt-pkg/cdrom.cc:
    - only unmount if APT::CDROM::NoMount is false
    - only umount if it was mounted by the method before
  * cmdline/apt-get.cc:
    - fix version output in autoremove list (LP#68941)
  * apt-pkg/packagemanager.cc:
    - do not spin 100% cpu in FixMissing() (LP#84476)
  * apt-pkg/indexfile.cc:
    - fix problem overwriting APT::Acquire::Translation
  * doc/examples/configure-index:
    - document APT::Acquire::Translation
  
 -- Michael Vogt <michael.vogt@ubuntu.com>  Tue, 13 Mar 2007 15:24:39 +0100

apt (0.6.46.4ubuntu8) feisty; urgency=low

  * fix segfault in the pkgRecords destructor
  * Bump ABI version
  * debian/control:
    - make the libcurl3-gnutls-dev versionized (LP#86614)

 -- Michael Vogt <michael.vogt@ubuntu.com>  Mon, 26 Feb 2007 14:26:33 +0100

apt (0.6.46.4ubuntu7) feisty; urgency=low

  * Merged the apt--mirror branch. This means that a new 'mirror' 
    method is available that will allow dynamic mirror updates.
    The sources.list entry looks something like this:
    "deb mirror://mirrors.lp.net/get_mirror feisty main restricted"

    It also supports error reporting to a configurable url for mirror
    problems/failures.
  * Bump ABI version

 -- Michael Vogt <michael.vogt@ubuntu.com>  Tue,  6 Feb 2007 11:38:06 +0100

apt (0.6.46.4ubuntu6) feisty; urgency=low

  * methods/http.cc:
    - send apt version in User-Agent
  * apt-pkg/deb/debrecords.cc:
    - fix SHA1Hash() return value
  * apt-pkg/algorithms.cc:
    - fix resolver bug on removal triggered by weak-dependencies 
      with or-groups
    - fix segfault (lp: #76530)

 -- Michael Vogt <michael.vogt@ubuntu.com>  Wed, 20 Dec 2006 11:04:36 +0100

apt (0.6.46.4ubuntu5) feisty; urgency=low

  * added apt-transport-https package to provide a optional
    https transport (apt-https spec)

 -- Michael Vogt <michael.vogt@ubuntu.com>  Tue, 19 Dec 2006 16:23:43 +0100

apt (0.6.46.4ubuntu4) feisty; urgency=low
  
  * apt-pkg/algorithms.cc:
    - only increase the score of installed applications if they 
      are not obsolete 

 -- Michael Vogt <michael.vogt@ubuntu.com>  Mon, 18 Dec 2006 19:39:05 +0100

apt (0.7.0) experimental; urgency=low

  * Package that contains all the new features
  * Removed all #pragma interface/implementation
  * Branch that contains all the new features:
  * translated package descriptions
  * task install support
  * automatic dependency removal (thanks to Daniel Burrows)
  * merged support for the new dpkg "Breaks" field 
    (thanks to Ian Jackson)
  * handle network failures more gracefully on "update"
  * support for unattended-upgrades (via unattended-upgrades
    package)
  * added apt-transport-https method
  * merged "install-recommends" branch (ABI break): 
    - new "--install-recommends"
    - install new recommends on "upgrade" if --install-recommends is 
      given
    - new "--fix-policy" option to install all packages with unmet
      important dependencies (usefull with --install-recommends to
      see what not-installed recommends are on the system)
    - fix of recommended packages display (only show CandidateVersion
      fix or-group handling)
  * merged "install-task" branch (use with "apt-get install taskname^")

 -- Michael Vogt <mvo@debian.org>  Fri, 12 Jan 2007 20:48:07 +0100

apt (0.6.46.4ubuntu3) feisty; urgency=low

  * apt-pkg/algorithm.cc:
    - use clog for all debugging
  * apt-pkg/depcache.cc:
    - never mark Required package for autoremoval (lp: #75882)

 -- Michael Vogt <michael.vogt@ubuntu.com>  Mon, 18 Dec 2006 11:56:05 +0100

apt (0.6.46.4ubuntu2) feisty; urgency=low

  * apt-pkg/algorithms.cc: add missing call to MarkKeep
    so that dist-upgrade isn't broken by unsatisfiable Breaks.
    (thanks to Ian Jackson)

 -- Michael Vogt <michael.vogt@ubuntu.com>  Thu,  7 Dec 2006 23:07:24 +0100

apt (0.6.46.4ubuntu1) feisty; urgency=low

  * merged with debian

 -- Michael Vogt <michael.vogt@ubuntu.com>  Thu,  7 Dec 2006 12:13:14 +0100

apt (0.6.46.4-0.1) unstable; urgency=emergency
  
  * NMU
  * Fix broken use of awk in apt-key that caused removal of the wrong keys
    from the keyring. Closes: #412572

 -- Joey Hess <joeyh@debian.org>  Mon, 26 Feb 2007 16:00:22 -0500

apt (0.6.46.4) unstable; urgency=high

  * ack NMU (closes: #401017)
  * added apt-secure.8 to "See also" section
  * apt-pkg/deb/dpkgpm.cc:
    - added "Dpkg::StopOnError" variable that controls if apt
      will abort on errors from dpkg
  * apt-pkg/deb/debsrcrecords.{cc,h}:
    - make the Buffer grow dynmaically (closes: #400874)
  * Merged from Christian Perrier bzr branch:
    - uk.po: New Ukrainian translation: 483t28f3u
    - el.po: Update to 503t9f2u
    - de.po: Updates and corrections.
  * apt-pkg/contrib/progress.cc:
    - OpProgress::CheckChange optimized, thanks to Paul Brook
      (closes: #398381)
  * apt-pkg/contrib/sha256.cc:
    - fix building with noopt

 -- Michael Vogt <mvo@debian.org>  Thu,  7 Dec 2006 10:49:50 +0100

apt (0.6.46.3-0.2) unstable; urgency=high

  * Non-maintainer upload with permission of Michael Vogt.
  * Fix FTBFS on most arches (regression from the fix of #400874)

 -- Andreas Barth <aba@not.so.argh.org>  Tue,  5 Dec 2006 15:51:22 +0000 
  
apt (0.6.46.3-0.1) unstable; urgency=high

  * Non-maintainer upload with permission of Michael Vogt.
  * Fix segfault at apt-get source. Closes: #400874
  * Add apt-key update in postinst, so that debian-archive-keyring doesn't
    need to depend on apt >= 0.6. Closes: #401114
  * Don't double-queue pdiff files. Closes: #401017
  
 -- Andreas Barth <aba@not.so.argh.org>  Tue,  5 Dec 2006 10:34:56 +0000

apt (0.6.46.3ubuntu2) feisty; urgency=low

  * apt-pkg/algorithms.cc: add missing call to MarkKeep
    so that dist-upgrade isn't broken by unsatisfiable Breaks.

 -- Ian Jackson <iwj@ubuntu.com>  Thu,  7 Dec 2006 15:46:52 +0000

apt (0.6.46.3ubuntu1) feisty; urgency=low

  * doc/apt-get.8.xml:
    - documented autoremove, thanks to Vladimír Lapá%GÄ%@ek 
      (lp: #62919)
  * fix broken i18n in the dpkg progress reporting, thanks to 
    Frans Pop and Steinar Gunderson. (closes: #389261)
  * po/en_GB.po:
    - typo (lp: #61270)
  * add apt-secure.8 to "See also" section

 -- Michael Vogt <michael.vogt@ubuntu.com>  Thu, 23 Nov 2006 07:24:12 +0100

apt (0.6.46.3) unstable; urgency=low

  * apt-pkg/deb/dpkgpm.cc:
    - make progress reporting robust against multiline error
      messages 

  * Merged from Christian Perrier bzr branch:
    - ca.po: Updated to 514t
    - be.po: Updated to 514t
    - it.po: Updated to 514t
    - hu.po: Updated to 514t
    - zh_TW.po: Updated to 514t
    - ar.po: Updated to 293t221u.
    - ru.po: Updated to 514t. Closes: #392466
    - nb.po: Updated to 514t. Closes: #392466
    - pt.po: Updated to 514t. Closes: #393199
    - fr.po: One spelling error corrected: s/accÃ¨der/accÃ©der
    - km.po: Updated to 514t.
    - ko.po: Updated to 514t.
    - bg.po: Updated to 514t.
    - de.po: Updated to 514t.
    - en_GB.po: Updated to 514t.

 -- Michael Vogt <mvo@debian.org>  Thu,  2 Nov 2006 11:37:58 +0100

apt (0.6.46.2) unstable; urgency=low

  * debian/control:
    - depend on debian-archive-keyring to offer clean upgrade path 
      (closes: #386800)
  * Merged from Christian Perrier bzr branch:
    - es.po: Updated to 514t. Closes: #391661
    - da.po: Updated to 514t. Closes: #391424
    - cs.po: Updated. Closes: #391064
    - es.po: Updated to 514t. Closes: #391661
    - da.po: Updated to 514t. Closes: #391424

 -- Michael Vogt <mvo@debian.org>  Wed, 11 Oct 2006 09:03:15 +0200

apt (0.6.46.1) unstable; urgency=low

  * methods/gzip.cc:
    - deal with empty files 
  * Applied patch from Daniel Schepler to make apt bin-NMU able.
    (closes: bug#359634)
  * rebuild against current g++ because of:
    http://gcc.gnu.org/bugzilla/show_bug.cgi?id=29289
    (closes: #390189)
  * fix broken i18n in the dpkg progress reporting, thanks to 
    Frans Pop and Steinar Gunderson. (closes: #389261)
  * Merged from Christian Perrier bzr branch:
    * fi.po: Updated to 514t. Closes: #390149
    * eu.po: Updated to 514t. Closes: #389725
    * vi.po: Updated to 514t. Closes: #388555
  * make the internal buffer in pkgTagFile grow dynamically
    (closes: #388708)
  
 -- Michael Vogt <mvo@debian.org>  Mon,  2 Oct 2006 20:42:20 +0200

apt (0.6.46) unstable; urgency=low

  * debian/control:
    - switched to libdb4.4 for building (closes: #381019)
  * cmdline/apt-get.cc:
    - fix in the TryInstallTask() code to make sure that all package
      there are marked manual install (lp: #61684)

 -- Michael Vogt <michael.vogt@ubuntu.com>  Thu, 28 Sep 2006 00:34:20 +0200

apt (0.6.45ubuntu14) edgy; urgency=low

  * cmdline/apt-get.cc:
    - fix in the TryInstallTask() code to make sure that all package
      there are marked manual install (lp: #61684)

 -- Michael Vogt <michael.vogt@ubuntu.com>  Thu, 28 Sep 2006 00:34:20 +0200

apt (0.6.45ubuntu13) edgy; urgency=low

  * no-changes upload to make apt rebuild against latest g++ and
    fix synaptic FTBFS (see bug: #62461 for details)

 -- Michael Vogt <michael.vogt@ubuntu.com>  Tue, 26 Sep 2006 22:33:10 +0200

apt (0.6.45ubuntu12) edgy; urgency=low

  * apt-pkg/depcache.cc:
    - fix in the sweep() code, set garbage flag for packages scheduled 
      for removal too
    - do not change the autoFlag in MarkKeep(), this can lead to suprising
      side effects

 -- Michael Vogt <michael.vogt@ubuntu.com>  Thu, 21 Sep 2006 00:58:24 +0200

apt (0.6.45ubuntu11) edgy; urgency=low

  * removed "installtask" and change it so that tasknames can be given
    with "apt-get install taskname^"
  * improve the writeStateFile() code

 -- Michael Vogt <michael.vogt@ubuntu.com>  Wed, 20 Sep 2006 14:14:24 +0200

apt (0.6.45ubuntu10) edgy; urgency=low

  * methods/http.cc:
    - check more careful for incorrect proxy settings (closes: #378868)
  * methods/gzip.cc:
    - don't hang when /var is full (closes: #341537), thanks to
      Luis Rodrigo Gallardo Cruz for the patch
  * doc/examples/sources.list:
    - removed non-us.debian.org from the example (closes: #380030,#316196)
  * Merged from Christian Perrier bzr branch:
    * ro.po: Updated to 514t. Closes: #388402
    * dz.po: Updated to 514t. Closes: #388184
    * it.po: Fixed typos. Closes: #387812
    * ku.po: New kurdish translation. Closes: #387766
    * sk.po: Updated to 514t. Closes: #386851
    * ja.po: Updated to 514t. Closes: #386537
    * gl.po: Updated to 514t. Closes: #386397
    * fr.po: Updated to 516t.
    * fi.po: Updated to 512t. Closes: #382702
  * share/archive-archive.gpg:
    - removed the outdated amd64 and debian-2004 keys
  * apt-pkg/tagfile.cc:
    - applied patch from Jeroen van Wolffelaar to make the tags
      caseinsensitive (closes: #384182)
    - reverted MMap use in the tagfile because it does not work 
      across pipes (closes: #383487) 
  * added "installtask" command
  * added new ubuntu specific rewrite rule for "Original-Maintainer"
  
 -- Michael Vogt <michael.vogt@ubuntu.com>  Tue, 19 Sep 2006 15:07:51 +0200

apt (0.6.45ubuntu9) edgy; urgency=low

  * cmdline/apt-get.cc:
    - if --no-remove is given, do not run the AutoRemove code 

 -- Michael Vogt <michael.vogt@ubuntu.com>  Wed, 13 Sep 2006 11:54:20 +0200

apt (0.6.45ubuntu8) edgy; urgency=low

  * apt-pkg/algorithm.cc:
    - fix pkgProblemResolver.InstallProtect() to preserve the auto-install
      information (lp: #59457)
  * cmdline/apt-get.cc:
    - fix typo in autoremove information (lp: #59420)
  * install apt-mark to modify the automatically install information for
    packages

 -- Michael Vogt <michael.vogt@ubuntu.com>  Fri,  8 Sep 2006 20:07:22 +0200

apt (0.6.45ubuntu7) edgy; urgency=low

  * apt-pkg/depcache.cc:
    - fix a bug in the install-recommends-section code

 -- Michael Vogt <michael.vogt@ubuntu.com>  Thu,  7 Sep 2006 18:22:38 +0200

apt (0.6.45ubuntu6) edgy; urgency=low

  [Michael Vogt]
  * cmdline/apt-get.cc:
    - always show auto-removable packages and give a hint how to remove 
      them
  * debian/apt.conf.ubuntu:
    - exlucde linux-image and linux-restricted-modules from ever being 
      auto-removed
    - added "metapackages" as the section we want to install recommends
      by default
  * apt-pkg/depcache.cc:
    - added support to turn install-recommends selectively on/off by
      section
  [Ian Jackson]
  * Tests pass without code changes!  Except that we need this:
  * Bump cache file major version to force rebuild so that Breaks
    dependencies are included.
  * Don't depend on or suggest any particular dpkg or dpkg-dev versions;
    --auto-deconfigure is very very old and dpkg-dev's Breaks support
    is more or less orthogonal.
  * Initial draft of `Breaks' implementation.  Appears to compile,
    but as yet *completely untested*.

 -- Michael Vogt <michael.vogt@ubuntu.com>  Thu,  7 Sep 2006 11:50:52 +0200

apt (0.6.45ubuntu5) edgy; urgency=low

  * apt-pkg/pkgcachegen.cc:
    - increase the APT::Cache-Limit to deal with the increased demand due
      to the translated descriptions
  * apt-pkg/deb/dpkgpm.cc:
    - pass "--auto-deconfigure" to dpkg on install to support the
      new "breaks" in dpkg

 -- Michael Vogt <michael.vogt@ubuntu.com>  Tue, 15 Aug 2006 12:06:26 +0200

apt (0.6.45ubuntu4) edgy; urgency=low

  * cmdline/apt-get.cc:
    - fix in the new --fix-polciy code

 -- Michael Vogt <michael.vogt@ubuntu.com>  Mon, 14 Aug 2006 21:08:11 +0200

apt (0.6.45ubuntu3) edgy; urgency=low

  * ABI break
  * merged latest apt--install-recommends (closes: #559000)
  * added "--fix-policy" option to can be used as "--fix-broken" and
    will install missing weak depends (recommends, and/or suggests 
    depending on the settings)
  * merged the apt--ddtp branch

 -- Michael Vogt <michael.vogt@ubuntu.com>  Fri, 11 Aug 2006 12:53:23 +0200

apt (0.6.45ubuntu2) edgy; urgency=low

  * debian/control:
    - switched to libdb4.4 for building (closes: #381019)
  * cmdline/apt-get.cc:
    - show only the recommends/suggests for the candidate-version, not for all
      versions of the package (closes: #257054)
    - properly handle recommends/suggests or-groups when printing the list of
      suggested/recommends packages (closes: #311619)
  * merged "apt--install-recommends" branch:
    - added "{no-}install-recommends" commandline option
    - added APT::Install-{Recommends,Suggests} option
    - currently Install-Recommends defaults to "False" 

 -- Michael Vogt <michael.vogt@ubuntu.com>  Wed,  9 Aug 2006 23:38:46 +0200

apt (0.6.45ubuntu1) edgy; urgency=low

  * merged with debian/unstable

 -- Michael Vogt <michael.vogt@ubuntu.com>  Tue,  1 Aug 2006 15:43:22 +0200

apt (0.6.45) unstable; urgency=low

  * apt-pkg/contrib/sha256.cc:
    - fixed the sha256 generation (closes: #378183)
  * ftparchive/cachedb.cc:
    - applied patch from Anthony Towns to fix Clean() function
      (closes: #379576)
  * doc/apt-get.8.xml:
    - fix path to the apt user build (Closes: #375640)
  * doc/apt-cache.8.xml:
    - typo (Closes: #376408)
  * apt-pkg/deb/dpkgpm.cc:
    - make progress reporting more robust against multiline error
      messages (first half of a fix for #374195)
  * doc/examples/configure-index:
    - document Debug::pkgAcquire::Auth     
  * methods/gpgv.cc:
    - deal with gpg error "NODATA". Closes: #296103, Thanks to 
      Luis Rodrigo Gallardo Cruz for the patch
  * apt-inst/contrib/extracttar.cc:
    - fix for string mangling, closes: #373864
  * apt-pkg/acquire-item.cc:
    - check for bzip2 in /bin (closes: #377391)
  * apt-pkg/tagfile.cc:
    - make it work on non-mapable files again, thanks 
      to James Troup for confirming the fix (closes: #376777)
  * Merged from Christian Perrier bzr branch:
    * ko.po: Updated to 512t. Closes: #378901
    * hu.po: Updated to 512t. Closes: #376330
    * km.po: New Khmer translation: 506t6f. Closes: #375068
    * ne.po: New Nepali translation: 512t. Closes: #373729
    * vi.po: Updated to 512t. Closes: #368038
    * zh_TW.po: Remove an extra %s in one string. Closes: #370551
    * dz.po: New Dzongkha translation: 512t
    * ro.po: Updated to 512t
    * eu.po: Updated

 -- Michael Vogt <mvo@debian.org>  Thu, 27 Jul 2006 00:52:05 +0200

apt (0.6.44.2ubuntu4) edgy; urgency=low

  * Make apt-get dselect-upgrade happy again

 -- Michael Vogt <michael.vogt@ubuntu.com>  Fri, 21 Jul 2006 11:03:02 +0200

apt (0.6.44.2ubuntu3) edgy; urgency=low

  * Close extended_states file after writing it.

 -- Colin Watson <cjwatson@ubuntu.com>  Tue, 18 Jul 2006 00:12:13 +0100

apt (0.6.44.2ubuntu2) edgy; urgency=low

  * create a empty extended_states file if none exists already

 -- Michael Vogt <michael.vogt@ubuntu.com>  Tue,  4 Jul 2006 09:23:03 +0200

apt (0.6.44.2ubuntu1) edgy; urgency=low

  * merged with debian/unstable
  * merged the "auto-mark" branch to support aptitude like
    marking of automatically installed dependencies and added
    "apt-get remove --auto-remove" to remove unused auto-installed
    packages again
  * changed library version from 3.11 to 3.50 to make it clearly 
    different from the debian version (we are ABI incompatible because
    of the auto-mark patch)

 -- Michael Vogt <michael.vogt@ubuntu.com>  Mon,  3 Jul 2006 18:30:46 +0200

apt (0.6.44.2) unstable; urgency=low
  
   * apt-pkg/depcache.cc:
     - added Debug::pkgDepCache::AutoInstall (thanks to infinity)
   * apt-pkg/acquire-item.cc:
     - fix missing chmod() in the new aquire code
       (thanks to Bastian Blank, Closes: #367425)
   * merged from
     http://www.perrier.eu.org/debian/packages/d-i/level4/apt-main:
     * sk.po: Completed to 512t
     * eu.po: Completed to 512t
     * fr.po: Completed to 512t
     * sv.po: Completed to 512t
     * Update all PO and the POT. Gives 506t6f for formerly
       complete translations

 -- Michael Vogt <mvo@debian.org>  Wed, 14 Jun 2006 12:00:57 +0200 

apt (0.6.44.1-0.1) unstable; urgency=low

  * Non-maintainer upload.
  * Don't give an error when parsing empty Packages/Sources files.
    (Closes: #366931, #367086, #370160)

 -- Steinar H. Gunderson <sesse@debian.org>  Fri,  9 Jun 2006 00:52:21 +0200

apt (0.6.44.1) unstable; urgency=low

  * apt-pkg/acquire-item.cc:
    - fix reversed logic of the "Acquire::PDiffs" option
  * merged from 
    http://www.perrier.eu.org/debian/packages/d-i/level4/apt-main:
    - po/LINGUAS: added "bg" Closes: #360262
    - po/gl.po: Galician translation update. Closes: #366849
    - po/hu.po: Hungarian translation update. Closes: #365448
    - po/cs.po: Czech translation updated. Closes: #367244
  * apt-pkg/contrib/sha256.cc:
    - applied patch to fix unaligned access problem. Closes: #367417
      (thanks to David Mosberger)

 -- Michael Vogt <mvo@debian.org>  Tue, 16 May 2006 21:51:16 +0200

apt (0.6.44) unstable; urgency=low

  * apt-pkg/acquire.cc: don't show ETA if it is 0 or absurdely large
  * apt-pkg/contrib/sha256.{cc,h},hashes.{cc,h}: support for sha256 
    (thanks to Anthony Towns)
  * ftparchive/cachedb.{cc,h},writer.{cc,h}: optimizations 
    (thanks to Anthony Towns)
  * apt pdiff support from experimental merged
  * apt-pkg/deb/dpkgpm.cc: wording fixes (thanks to Matt Zimmerman)
  * apt-pkg/deb/dpkgpm.cc: 
    - wording fixes (thanks to Matt Zimmerman)
    - fix error in dpkg interaction (closes: #364513, thanks to Martin Dickopp)
  * apt-pkg/tagfile.{cc,h}:
    - use MMap to read the entries (thanks to Zephaniah E. Hull for the
      patch) Closes: #350025
  * Merge from http://www.perrier.eu.org/debian/packages/d-i/level4/apt-main:
  	* bg.po: Added, complete to 512t. Closes: #360262
  * doc/apt-ftparchive.1.xml:
    - fix documentation for "SrcPackages" -> "Sources" 
      (thanks to Bart Martens for the patch, closes: #307756)
  * debian/libapt-pkg-doc.doc-base.cache:
    - remove broken charackter from description (closes: #361129)
  * apt-inst/deb/dpkgdb.cc, methods/gpgv.cc: 
    - i18n fixes (closes: #349298)
  * debian/postinst: dont fail on not available
    /usr/share/doc/apt/examples/sources.list (closes: #361130)
  * methods/ftp.cc:
    - unlink empty file in partial if the download failed because
      the file is missing on the server (closes: #316337)
  * apt-pkg/deb/debversion.cc:
    - treats a version string with explicit zero epoch equal
      than the same without epoch (Policy 5.6.12, closes: #363358)
      Thanks to Lionel Elie Mamane for the patch
  
 -- Michael Vogt <mvo@debian.org>  Mon,  8 May 2006 22:28:53 +0200

apt (0.6.43.3ubuntu3) dapper; urgency=low

  * methods/http.cc:
    - fix the user-agent string

 -- Michael Vogt <michael.vogt@ubuntu.com>  Fri, 26 May 2006 18:09:32 +0200

apt (0.6.43.3ubuntu2) dapper; urgency=low

  * apt-pkg/deb/dpkgpm.cc: wording fixes (thanks to Matt Zimmerman)

 -- Michael Vogt <michael.vogt@ubuntu.com>  Tue, 18 Apr 2006 13:24:40 +0200

apt (0.6.43.3ubuntu1) dapper; urgency=low

  * apt-pkg/acquire.cc: don't show ETA if it is 0 or absurdely large in 
    the status-fd (ubuntu #28954)

 -- Michael Vogt <michael.vogt@ubuntu.com>  Tue, 28 Mar 2006 20:34:46 +0200

apt (0.6.43.3) unstable; urgency=low

  * Merge bubulle@debian.org--2005/apt--main--0 up to patch-186:
    * ca.po: Completed to 512t. Closes: #351592
    * eu.po: Completed to 512t. Closes: #350483
    * ja.po: Completed to 512t. Closes: #349806
    * pl.po: Completed to 512t. Closes: #349514
    * sk.po: Completed to 512t. Closes: #349474
    * gl.po: Completed to 512 strings Closes: #349407
    * vi.po: Completed to 512 strings
    * sv.po: Completed to 512 strings Closes: #349210
    * ru.po: Completed to 512 strings Closes: #349154
    * da.po: Completed to 512 strings Closes: #349084
    * fr.po: Completed to 512 strings
    * LINGUAS: Add Welsh
    * *.po: Updated from sources (512 strings)
    * vi.po: Completed to 511 strings  Closes: #348968
  * apt-pkg/deb/deblistparser.cc:
    - don't explode on a DepCompareOp in a Provides line, but warn about
      it and ignore it otherwise (thanks to James Troup for reporting it)
  * cmdline/apt-get.cc:
    - don't lock the lists directory in DoInstall, breaks --print-uri 
      (thanks to James Troup for reporting it)
  * debian/apt.dirs: create /etc/apt/sources.list.d 
  * make apt-cache madison work without deb-src entries (#352583)
  * cmdline/apt-get.cc: only run the list-cleaner if a update was 
    successfull
  * apt-get update errors are only warnings nowdays
  * be more careful with the signature file on network failures

 --  Michael Vogt <mvo@debian.org>  Wed, 22 Feb 2006 10:13:04 +0100

apt (0.6.43.2ubuntu1) dapper; urgency=low

  * Merge bubulle@debian.org--2005/apt--main--0 up to patch-182:
  * ca.po: Completed to 512t. Closes: #351592
    * eu.po: Completed to 512t. Closes: #350483
    * ja.po: Completed to 512t. Closes: #349806
    * pl.po: Completed to 512t. Closes: #349514
    * sk.po: Completed to 512t. Closes: #349474
    * gl.po: Completed to 512 strings Closes: #349407
    * vi.po: Completed to 512 strings
    * sv.po: Completed to 512 strings Closes: #349210
    * ru.po: Completed to 512 strings Closes: #349154
    * da.po: Completed to 512 strings Closes: #349084
    * fr.po: Completed to 512 strings
    * LINGUAS: Add Welsh
    * *.po: Updated from sources (512 strings)
    * vi.po: Completed to 511 strings  Closes: #348968
  * apt-pkg/deb/deblistparser.cc:
    - don't explode on a DepCompareOp in a Provides line, but warn about
      it and ignore it otherwise (thanks to James Troup for reporting it)
  * cmdline/apt-get.cc:
    - don't lock the lists directory in DoInstall, breaks --print-uri 
      (thanks to James Troup for reporting it)
  * debian/apt.dirs: create /etc/apt/sources.list.d 
  * make apt-cache madison work without deb-src entries (#352583)
  * cmdline/apt-get.cc: only run the list-cleaner if a update was 
    successfull
  * apt-get update errors are only warnings nowdays
  * be more careful with the signature file on network failures

 -- Michael Vogt <michael.vogt@ubuntu.com>  Mon, 20 Feb 2006 22:27:48 +0100

apt (0.6.43.2) unstable; urgency=low

  * Merge bubulle@debian.org--2005/apt--main--0 up to patch-166:
    - en_GB.po, de.po: fix spaces errors in "Ign " translations Closes: #347258
    - makefile: make update-po a pre-requisite of clean target so
    	        that POT and PO files are always up-to-date
    - sv.po: Completed to 511t. Closes: #346450
    - sk.po: Completed to 511t. Closes: #346369
    - fr.po: Completed to 511t
    - *.po: Updated from sources (511 strings)
    - el.po: Completed to 511 strings Closes: #344642
    - da.po: Completed to 511 strings Closes: #348574
    - es.po: Updated to 510t1f Closes: #348158
    - gl.po: Completed to 511 strings Closes: #347729
    - it.po: Yet another update Closes: #347435
  * added debian-archive-keyring to the Recommends (closes: #347970)
  * fixed message in apt-key to install debian-archive-keyring 
  * typos fixed in apt-cache.8 (closes: #348348, #347349)
  * add patch to fix http download corruption problem (thanks to
    Petr Vandrovec, closes: #280844, #290694)

 -- Michael Vogt <mvo@debian.org>  Thu, 19 Jan 2006 00:06:33 +0100

apt (0.6.43.1ubuntu1) dapper; urgency=low

  * Merge bubulle@debian.org--2005/apt--main--0 up to patch-159:
    - en_GB.po, de.po: fix spaces errors in "Ign " translations
      Closes: #347258
    - makefile: make update-po a pre-requisite of clean target so
	        that POT and PO files are always up-to-date
    - sv.po: Completed to 511t. Closes: #346450
    - sk.po: Completed to 511t. Closes: #346369
    - fr.po: Completed to 511t
    - *.po: Updated from sources (511 strings)
  * add patch to fix http download corruption problem (thanks to
    Petr Vandrovec, closes: #280844, #290694)
  * added APT::Periodic::Unattended-Upgrade (requires the package
    "unattended-upgrade")

 -- Michael Vogt <michael.vogt@ubuntu.com>  Tue, 10 Jan 2006 17:09:31 +0100

apt (0.6.43.1) unstable; urgency=low
  
  * Merge bubulle@debian.org--2005/apt--main--0 up to patch-148:
    * fr.po: Completed to 510 strings
    * it.po: Completed to 510t
    * en_GB.po: Completed to 510t
    * cs.po: Completed to 510t
    * zh_CN.po: Completed to 510t
    * el.po: Updated to 510t
    * vi.po: Updated to 383t93f34u
    * tl.po: Completed to 510 strings (Closes: #344306)
    * sv.po: Completed to 510 strings (Closes: #344056)
    * LINGUAS: disabled Hebrew translation. (Closes: #313283)
    * eu.po: Completed to 510 strings (Closes: #342091)
  * apt-get source won't download already downloaded files again
    (closes: #79277)
  * share/debian-archive.gpg: new 2006 ftp-archive signing key added
    (#345891)
  * redownload the Release file if IMS-Hit and gpg failure
  * deal with multiple signatures on a Release file

 -- Michael Vogt <mvo@debian.org>  Fri,  6 Jan 2006 01:17:08 +0100

apt (0.6.43ubuntu2) dapper; urgency=low

  * merged some missing bits that wheren't merged by baz in the previous
    upload (*grumble*)

 -- Michael Vogt <michael.vogt@ubuntu.com>  Thu,  8 Dec 2005 18:35:58 +0100

apt (0.6.43ubuntu1) dapper; urgency=low

  * merged with debian

 -- Michael Vogt <michael.vogt@ubuntu.com>  Fri, 25 Nov 2005 11:36:29 +0100

apt (0.6.43) unstable; urgency=medium

  * Merge bubulle@debian.org--2005/apt--main--0 up to patch-132:  
    * zh_CN.po: Completed to 510 strings(Closes: #338267)
    * gl.po: Completed to 510 strings (Closes: #338356)
  * added support for "/etc/apt/sources.list.d" directory 
    (closes: #66325)
  * make pkgDirStream (a bit) more complete
  * fix bug in pkgCache::VerIterator::end() (thanks to Daniel Burrows)
    (closes: #339533)
  * pkgAcqFile is more flexible now (closes: #57091)
  * support a download rate limit for http (closes: #146877)
  * included lots of the speedup changes from #319377
  * add stdint.h to contrib/md5.h (closes: #340448)
  * ABI change, library name changed (closes: #339147)
  * Fix GNU/kFreeBSD crash on non-existing server file (closes: #317718)
  * switch to libdb4.3 in build-depends
  
 -- Michael Vogt <mvo@debian.org>  Tue, 29 Nov 2005 00:17:07 +0100

apt (0.6.42.3ubuntu2) dapper; urgency=low

  * Merge bubulle@debian.org--2005/apt--main--0 up to patch-131:  
    * zh_CN.po: Completed to 507 strings(Closes: #338267)
    * gl.po: Completed to 510 strings (Closes: #338356)
  * added support for "/etc/apt/sources.list.d" directory 
    (closes: #66325)
  
 -- Michael Vogt <michael.vogt@ubuntu.com>  Mon, 14 Nov 2005 15:30:12 +0100

apt (0.6.42.3ubuntu1) dapper; urgency=low

  * synced with debian

 -- Michael Vogt <michael.vogt@ubuntu.com>  Thu, 10 Nov 2005 05:05:56 +0100

apt (0.6.42.3) unstable; urgency=low

  * Merge bubulle@debian.org--2005/apt--main--0 up to patch-129:
    - patch-118: Russian translation update by Yuri Kozlov (closes: #335164)
    - patch-119: add update-po as a pre-req for binary (closes: #329910)
    - patch-121: Complete French translation
    - patch-125: Fixed localization of y/n questions in German translation 
                 (closes: #337078)
    - patch-126: Swedish translation update (closes: #337163)
    - patch-127: Complete Tagalog translation (closes: #337306)
    - patch-128: Danish translation update (closes: #337949)
    - patch-129: Basque translation update (closes: #338101)
  * cmdline/apt-get.cc:
    - bufix in FindSrc  (closes: #335213, #337910)
  * added armeb to archtable (closes: #333599)
  * with --allow-unauthenticated use the old fallback behaviour for
    sources (closes: #335112)
   
 -- Michael Vogt <mvo@debian.org>  Wed,  9 Nov 2005 07:22:31 +0100

apt (0.6.42.2) unstable; urgency=high

  * NMU (approved by maintainer)
  * Add AMD64 archive signing key to debian-archive.gpg (closes: #336500).
  * Add big-endian arm (armeb) support (closes: #333599).
  * Priority high to get the AMD key into testing ASAP.

 -- Frans Pop <fjp@debian.org>  Sun, 30 Oct 2005 21:29:11 +0100
 
apt (0.6.42.1) unstable; urgency=low

  * fix a incorrect example in the apt_prefrences man page
    (thanks to Filipus Klutiero, closes: #282918)
  * apt-pkg/pkgrecords.cc:
    - revert patch from last version, it causes trouble on alpha 
      and ia64 (closes: #335102, #335103)
  * cmdline/apt-get.cc:
    - be extra carefull in FindSrc (closes: #335213)

 -- Michael Vogt <mvo@debian.org>  Sat, 22 Oct 2005 23:44:35 +0200

apt (0.6.42) unstable; urgency=low

  * apt-pkg/cdrom.cc:
    - unmount the cdrom when apt failed to locate any package files
  * allow cdrom failures and fallback to other sources in that case
    (closes: #44135)
  * better error text when dpkg-source fails
  * Merge bubulle@debian.org--2005/apt--main--0 up to patch-115:
    - patch-99: Added Galician translation
    - patch-100: Completed Danish translation (Closes: #325686)
    - patch-104: French translation completed
    - patch-109: Italian translation completed
    - patch-112: Swedish translation update
    - patch-115: Basque translation completed (Closes: #333299)
  * applied french man-page update (thanks to Philippe Batailler)
    (closes: #316638, #327456)
  * fix leak in the mmap code, thanks to Daniel Burrows for the
    patch (closes: #250583)
  * support for apt-get [build-dep|source] -t (closes: #152129)
  * added "APT::Authentication::TrustCDROM" option to make the life
    for the installer people easier (closes: #334656)
  * fix crash in apt-ftparchive (thanks to Bastian Blank for the patch)
    (closes: #334671)
  * apt-pkg/contrib/md5.cc:
    - fix a alignment problem on sparc64 that gives random bus errors
      (thanks to Fabbione for providing a test-case)
  * init the default ScreenWidth to 79 columns by default
    (Closes: #324921)
  * cmdline/apt-cdrom.cc:
    - fix some missing gettext() calls (closes: #334539)
  * doc/apt-cache.8.xml: fix typo (closes: #334714)

 -- Michael Vogt <mvo@debian.org>  Wed, 19 Oct 2005 22:02:09 +0200

apt (0.6.41) unstable; urgency=low

  * improved the support for "error" and "conffile" reporting from
    dpkg, added the format to README.progress-reporting
  * added README.progress-reporting to the apt-doc package
  * improved the network timeout handling, if a index file from a
    sources.list times out or EAI_AGAIN is returned from getaddrinfo,
    don't try to get the other files from that entry
  * Support architecture-specific extra overrides
    (closes: #225947). Thanks to  Anthony Towns for idea and
    the patch, thanks to Colin Watson for testing it.
  * Javier Fernandez-Sanguino Pen~a:
    - Added a first version of an apt-secure.8 manpage, and modified
      apt-key and apt.end accordingly. Also added the 'update'
      argument to apt-key which was previously not documented
      (Closes: #322120)
  * Andreas Pakulat:
    - added example apt-ftparchive.conf file to doc/examples
      (closes: #322483)
  * Fix a incorrect example in the man-page (closes: #282918)
  * Fix a bug for very long lines in the apt-cdrom code (closes: #280356)
  * Fix a manual page bug (closes: #316314)
  * Do md5sum checking for file and cdrom method (closes: #319142)
  * Change pkgPolicy::Pin from private to protected to let subclasses
    access it too (closes: #321799)
  * add default constructor for PrvIterator (closes: #322267)
  * Reread status configuration on debSystem::Initialize()
    (needed for apt-proxy, thanks to Otavio for this patch)

 -- Michael Vogt <mvo@debian.org>  Mon,  5 Sep 2005 22:59:03 +0200
  
apt (0.6.40.1ubuntu8) breezy; urgency=low

  * Cherry picked michael.vogt@ubuntu.com--2005/apt--mvo--0--patch-62:
    - fix for a bad memory/file leak in the mmap code (ubuntu #15603)
  * po/de.po, po/fr.po: 
    - updated the translations
  * po/makefile:
    - create a single pot file in each domain dir to make rosetta happy

 -- Michael Vogt <michael.vogt@ubuntu.com>  Wed, 28 Sep 2005 10:16:06 +0200

apt (0.6.40.1ubuntu7) breezy; urgency=low

  * updated the pot/po files , no code changes

 -- Michael Vogt <michael.vogt@ubuntu.com>  Tue, 27 Sep 2005 18:38:16 +0200

apt (0.6.40.1ubuntu6) breezy; urgency=low

  * Cherry picked michael.vogt@ubuntu.com--2005/apt--mvo--0--patch-56:
    - make it possible for apt to handle a failed MediaChange event and
      fall back to other sources (ubuntu #13713)

 -- Michael Vogt <michael.vogt@ubuntu.com>  Tue, 13 Sep 2005 22:09:50 +0200

apt (0.6.40.1ubuntu5) breezy; urgency=low

  * Cherry picked michael.vogt@ubuntu.com--2005/apt--mvo--0--patch-{50,51}.
    This adds media-change reporting to the apt status-fd (ubuntu #15213)
  * Cherry picked michael.vogt@ubuntu.com--2005/apt--mvo--0--patch-55:
    apt-pkg/cdrom.cc:
    - unmount the cdrom when apt failed to locate any package files

 -- Michael Vogt <michael.vogt@ubuntu.com>  Mon, 12 Sep 2005 15:44:26 +0200

apt (0.6.40.1ubuntu4) breezy; urgency=low

  * debian/apt.cron.daily:
    - fix a embarrassing typo
  
 -- Michael Vogt <michael.vogt@ubuntu.com>  Wed,  7 Sep 2005 10:10:37 +0200

apt (0.6.40.1ubuntu3) breezy; urgency=low

  * debian/apt.cron.daily:
    - use the ctime as well when figuring what packages need to
      be removed. This fixes the problem that packages copied with    
      "cp -a" (e.g. from the installer) have old mtimes (ubuntu #14504)

 -- Michael Vogt <michael.vogt@ubuntu.com>  Tue,  6 Sep 2005 18:30:46 +0200

apt (0.6.40.1ubuntu2) breezy; urgency=low

  * improved the support for "error" and "conffile" reporting from
    dpkg, added the format to README.progress-reporting
  * added README.progress-reporting to the apt-doc package
  * Do md5sum checking for file and cdrom method (closes: #319142)
  * Change pkgPolicy::Pin from private to protected to let subclasses
    access it too (closes: #321799)
  * methods/connect.cc:
    - send failure reason for EAI_AGAIN (TmpResolveFailure) to acuire-item
  * apt-pkg/acquire-item.cc:
    - fail early if a FailReason is TmpResolveFailure (avoids hangs during
      the install when no network is available)
  * merged michael.vogt@ubuntu.com--2005/apt--trust-cdrom--0

 -- Michael Vogt <michael.vogt@ubuntu.com>  Tue, 23 Aug 2005 19:44:55 +0200

apt (0.6.40.1ubuntu1) breezy; urgency=low

  * Synchronize with Debian

 -- Michael Vogt <michael.vogt@ubuntu.com>  Fri,  5 Aug 2005 14:20:56 +0200

apt (0.6.40.1) unstable; urgency=low

  * bugfix in the parsing code for the apt<->dpkg communication. apt 
    crashed when dpkg sends the same state more than once under certain
    conditions
  * 0.6.40 breaks the ABI but I accidentally didn't change the soname :/

 -- Michael Vogt <mvo@debian.org>  Fri,  5 Aug 2005 13:24:58 +0200

apt (0.6.40ubuntu1) breezy; urgency=low

  * Synchronize with Debian

 -- Matt Zimmerman <mdz@ubuntu.com>  Thu,  4 Aug 2005 15:53:22 -0700

apt (0.6.40) unstable; urgency=low

  * Patch from Jordi Mallach to mark some additional strings for translation
  * Updated Catalan translation from Jordi Mallach
  * Merge from bubulle@debian.org--2005/apt--main--0:
    - Update pot and merge with *.po
    - Updated French translation, including apt-key.fr.8
  * Restore changelog entries from the 0.6.x series that went to Debian
    experimental
  * Merge michael.vogt@ubuntu.com--2005/apt--progress-reporting--0
    - Provide an interface for progress reporting which can be used by
      (e.g.) base-config

 -- Matt Zimmerman <mdz@debian.org>  Thu, 28 Jul 2005 11:57:32 -0700

apt (0.6.39ubuntu4) breezy; urgency=low

  * Fix keyring paths in apt-key, apt.postinst (I swear I remember doing this
    before...)

 -- Matt Zimmerman <mdz@ubuntu.com>  Wed, 29 Jun 2005 08:39:17 -0700

apt (0.6.39ubuntu3) breezy; urgency=low

  * Fix keyring locations for Ubuntu in apt-key too.

 -- Colin Watson <cjwatson@ubuntu.com>  Wed, 29 Jun 2005 14:45:36 +0100

apt (0.6.39ubuntu2) breezy; urgency=low

  * Install ubuntu-archive.gpg rather than debian-archive.gpg as
    /etc/apt/trusted.gpg.

 -- Colin Watson <cjwatson@ubuntu.com>  Wed, 29 Jun 2005 11:53:34 +0100

apt (0.6.39ubuntu1) breezy; urgency=low

  * Michael Vogt
    - Change debian/bugscript to use #!/bin/bash (Closes: #313402)
    - Fix a incorrect example in the man-page (closes: #282918)
    - Support architecture-specific extra overrides
      (closes: #225947). Thanks to  Anthony Towns for idea and
      the patch, thanks to Colin Watson for testing it.
    - better report network timeouts from the methods to the acuire code,
      only timeout once per sources.list line

 -- Matt Zimmerman <mdz@ubuntu.com>  Tue, 28 Jun 2005 11:52:24 -0700

apt (0.6.39) unstable; urgency=low

  * Welsh translation update: daf@muse.19inch.net--2005/apt--main--0--patch-6
  * Merge mvo's changes from 0.6.36ubuntu1:
    michael.vogt@ubuntu.com--2005/apt--mvo--0--patch-32
  * Merge aggregated translation updates:
    bubulle@debian.org--2005/apt--main--0
  * Update priority of apt-utils to important, to match the override file
  * Install only one keyring on each branch (Closes: #316119)

 -- Matt Zimmerman <mdz@debian.org>  Tue, 28 Jun 2005 11:35:21 -0700

apt (0.6.38ubuntu1) breezy; urgency=low

  * First release from Ubuntu branch
  * Merge with --main--0, switch back to Ubuntu keyring

 -- Matt Zimmerman <mdz@ubuntu.com>  Sat, 25 Jun 2005 16:52:41 -0700

apt (0.6.38) unstable; urgency=low

  * Merge michael.vogt@ubuntu.com--2005/apt--fixes--0--patch-6, a workaround
    for the French man pages' failure to build
  * Branch Debian and Ubuntu
    - apt.postinst, apt-key: use the appropriate keyring
    - debian/rules: install all keyrings
  * Add the current Debian archive signing key (4F368D5D) to
    debian-archive.gpg
  * make pinning on the "component" work again (using the section of the 
    archive, we don't use per-section Release files anymore with apt-0.6)
    (closes ubuntu #9935)
  
 -- Matt Zimmerman <mdz@debian.org>  Sat, 25 Jun 2005 09:51:00 -0700

apt (0.6.37) breezy; urgency=low

  * Merge bubulle@debian.org--2005/apt--main--0 up to patch-81
    - patch-66: Italian update
    - patch-71: French update
    - patch-73: Basque update
    - patch-74: Hebrew update
    - patch-76: Correct Hebrew translation (Closes: #306658)
    - patch-77: French man page update
    - patch-79: Correct syntax errors in Hebrew translation
    - patch-81: Portuguese update
  * Fix build of French man pages (now using XML, not SGML)
  * Add Welsh translation from Dafydd Harries
    (daf@muse.19inch.net--2005/apt--main--0--patch-1)
  * Change debian/bugscript to use #!/bin/bash (Closes: #313402)
  * Fix a incorrect example in the man-page (closes: #282918)

 -- Matt Zimmerman <mdz@ubuntu.com>  Tue, 24 May 2005 14:38:25 -0700

apt (0.6.36ubuntu1) breezy; urgency=low

  * make it possible to write a cache-control: no-cache header even if
    no proxy is set to support transparent proxies (closes ubuntu: #10773)

  * Merge otavio@debian.org--2005/apt--fixes--0.6:
    - Fix comment about the need of xmlto while building from Arch;
    - Fix StatStore struct on cachedb.h to use time_t and then fix a compile
      warning;
    - Lock database at start of DoInstall routine to avoid concurrent
      runs of install/remove and update commands (Closes: #194467)
    - Fix warnings while compiling with GCC 4.0 compiler  

 -- Michael Vogt <michael.vogt@ubuntu.com>  Mon, 23 May 2005 11:57:53 +0200

apt (0.6.36) experimental; urgency=low

  * Merge apt--mvo--0:
    - apt-pkg/acquire-item.cc:
      added "Acquire::BrokenProxy" that will force apt to always 
      re-get the Release.gpg file (for broken proxies)
    - debian/apt.cron.daily:
      MinAge is defaulting to 2 days now to prevent over-aggresive removal 
    - apt-pkg/cdrom.cc:
      honor "Acquire::gpgv::Options" when verifying the signature (Ubuntu #8496)
 
 -- Michael Vogt <mvo@debian.org>  Thu, 31 Mar 2005 20:37:11 +0200

apt (0.6.35) hoary; urgency=low

  * Merge apt--mvo--0 (incorporates 0.6.34ubuntu1):
    - Implement MaxSize and MaxAge in apt.cron.daily, to prevent the cache
      from growing too large (Ubuntu #6761)
    - some comments about the pkgAcqMetaSig::Custom600Headers() added
    - use gpg --with-colons
    - commented the ftp no_proxy unseting in methods/ftp.cc
    - added support for "Acquire::gpgv::options" in methods/gpgv.cc
  * Merge bubulle@debian.org--2005/apt--main--0
    - Make capitalization more consistent
    - Un-fuzzy translations resulting from capitalization changes
    - Italian translation update

 -- Matt Zimmerman <mdz@ubuntu.com>  Mon,  7 Mar 2005 20:08:33 -0800

apt (0.6.34) hoary; urgency=low

  * Add missing semicolon to configure-index (Closes: #295773)
  * Update build-depends on gettext to 0.12 (Closes: #295077)
  * Merge from bubulle@debian.org--2005/apt--main--0 to get
    translation updates

 -- Matt Zimmerman <mdz@ubuntu.com>  Fri,  4 Mar 2005 16:13:15 -0800

apt (0.6.33) hoary; urgency=low

  * Merge michael.vogt@ubuntu.com--2005/apt--mvo--0 (through patch-6)
    - patch-1: cosmetic changes (whitespace, "Apt::GPGV->APT::GPGV")
    - patch-2: (doc) documentation for gpgv
    - patch-3: (doc) new config variables added configure-index
    - patch-4: pkgAcquire::Run() pulse intervall can be configured
    - patch-5: fix for apt-get update removing Release.gpg files (#6865)
    - patch-6: change the path scoring in apt-cdrom, prefer pathes without
      symlinks

 -- Matt Zimmerman <mdz@ubuntu.com>  Sat, 26 Feb 2005 15:21:17 -0800

apt (0.6.32) hoary; urgency=low

  * Merge michael.vogt@ubuntu.com--2005/apt--mvo--0 (patch-1)
    - Implement Acquire::gpgv::options (Ubuntu bug#6283)

 -- Matt Zimmerman <mdz@ubuntu.com>  Tue,  8 Feb 2005 19:31:15 -0800

apt (0.6.31) hoary; urgency=low

  * Matt Zimmerman
    - Remove debugging output from apt.cron.daily (no one noticed?)
    - Apply patch from Anthony Towns to allow SHA1Summation to process a file
      descriptor until EOF, rather than requiring that the length of input be
      specified (Closes: #291338)
    - Fix build/install of Polish offline documentation, based on patch from
      Christian Perrier (Closes: #270404)
  * Michael Vogt
    - apt-cdrom.cc seperated into frontend (cmdline/apt-cdrom.cc and library
      apt-pkg/cdrom.{cc,h}) (Ubuntu #5668)

 -- Matt Zimmerman <mdz@ubuntu.com>  Fri,  4 Feb 2005 10:23:01 -0800

apt (0.6.30) unstable; urgency=low

  * Add ppc64 to buildlib/archtable
  * Merge michael.vogt@canonical.com--2004/apt--status-fd--0
    - Support preserving dpkg status file descriptor, to support
      better integration with synaptic
  
 -- Matt Zimmerman <mdz@ubuntu.com>  Wed, 19 Jan 2005 00:26:01 -0800

apt (0.6.29) hoary; urgency=low

  * Merge apt--mvo--0 (0.6.27ubuntu4)
  

 -- Matt Zimmerman <mdz@canonical.com>  Tue, 28 Dec 2004 17:18:02 -0800

apt (0.6.28) hoary; urgency=low

  * Merge apt--mvo--0
  * Rebuild source to get rid of arch metadata and temporary files in
    0.6.27ubuntu3

 -- Matt Zimmerman <mdz@canonical.com>  Thu, 23 Dec 2004 18:53:16 -0800

apt (0.6.27ubuntu4) hoary; urgency=low

  * remove old sig-file in partial/ before starting to fetch a new sig-file
    (see ubuntu #4769 for the rational)
  * added apt-key update method (uses ubuntu-keyring)
  * documented the "--allow-unauthenticated" switch
  * added DEB_BUILD_PROG_OPTS to debian/rules (additonal options can be 
    passed to DEB_BUILD_PROG like "-S")

 -- Michael Vogt <mvo@debian.org>  Thu, 23 Dec 2004 11:12:51 +0100

apt (0.6.27ubuntu3) hoary; urgency=low

  * added a exact dependency from libapt-pkg-dev to the apt version it was
    build with

 -- Michael Vogt <mvo@debian.org>  Wed, 15 Dec 2004 09:56:32 +0100

apt (0.6.27ubuntu2) hoary; urgency=low

  * fixed a bug in the rule file that happend during the big 0.5->0.6 merge

 -- Michael Vogt <mvo@debian.org>  Tue, 14 Dec 2004 12:14:25 +0100

apt (0.6.27ubuntu1) hoary; urgency=low

  * chmod 755 /usr/bin/apt-key
  * don't display a error when a apt-get update don't find a 
    Packages.bz2/Sources.bz2 file

 -- Michael Vogt <mvo@debian.org>  Mon, 13 Dec 2004 18:40:21 +0100

apt (0.6.27) hoary; urgency=low

  * Merge apt--authentication--0 branch
    - Implement gpg authentication for package repositories (Closes: #203741)
    - Also includes Michael Vogt's fixes
  * Merge apt--misc-abi-changes--0 branch
    - Use pid_t throughout to hold process IDs (Closes: #226701)
    - Import patch from Debian bug #195510: (Closes: #195510)
      - Make Simulate::Describe and Simulate::ShortBreaks private member
        functions
      - Add a parameter (Candidate) to Describe to control whether the
        candidate version is displayed
      - Pass an appropriate value for Candidate everywhere Describe is called

 -- Matt Zimmerman <mdz@canonical.com>  Mon, 13 Dec 2004 01:03:11 -0800

apt (0.6.25) experimental; urgency=low

  * Fix handling of two-part sources for sources.list deb-src entries in
    the same way that deb entries were fixed

 -- Matt Zimmerman <mdz@debian.org>  Wed,  9 Jun 2004 05:29:50 -0700

apt (0.6.24) experimental; urgency=low

  * YnPrompt fixes were inadvertently left out, include them (Closes:
    #249251)

 -- Matt Zimmerman <mdz@debian.org>  Sun, 16 May 2004 14:18:53 -0700

apt (0.6.23) experimental; urgency=low

  * Remove obsolete pkgIterator::TargetVer() (Closes: #230159)
  * Reverse test in CheckAuth to match new prompt (Closes: #248211)

 -- Matt Zimmerman <mdz@debian.org>  Sun,  9 May 2004 21:01:58 -0700

apt (0.6.22) experimental; urgency=low

  * Merge 0.5.25
  * Make the unauthenticated packages prompt more intuitive (yes to
    continue, default no), but require --force-yes in addition to
    --assume-yes in order to override

 -- Matt Zimmerman <mdz@debian.org>  Fri, 19 Mar 2004 13:55:35 -0800

apt (0.6.21) experimental; urgency=low

  * Merge 0.5.24

 -- Matt Zimmerman <mdz@debian.org>  Tue, 16 Mar 2004 22:52:34 -0800

apt (0.6.20) experimental; urgency=low

  * Merge 0.5.23

 -- Matt Zimmerman <mdz@debian.org>  Thu, 26 Feb 2004 17:17:02 -0800

apt (0.6.19) experimental; urgency=low

  * Merge 0.5.22
  * Convert apt-key(8) to docbook XML

 -- Matt Zimmerman <mdz@debian.org>  Mon,  9 Feb 2004 15:44:49 -0800

apt (0.6.18) experimental; urgency=low

  * Add new Debian Archive Automatic Signing Key to the default keyring
    (existing keyrings are not updated; do that yourself)

 -- Matt Zimmerman <mdz@debian.org>  Sat, 17 Jan 2004 17:04:30 -0800

apt (0.6.17) experimental; urgency=low

  * Merge 0.5.21
  * Handle more IMS stuff correctly

 -- Matt Zimmerman <mdz@debian.org>  Fri, 16 Jan 2004 10:54:25 -0800

apt (0.6.16) experimental; urgency=low

  * Fix some cases where the .gpg file could be left in place when it is
    invalid

 -- Matt Zimmerman <mdz@debian.org>  Fri,  9 Jan 2004 09:22:15 -0800

apt (0.6.15) experimental; urgency=low

  * s/Debug::Acquire::gpg/&v/
  * Honor the [vendor] syntax in sources.list again (though it is not
    presently used for anything)
  * Don't ship vendors.list(5) since it isn't used yet
  * Revert change from 0.6.10; it was right in the first place and the
    problem was apparently something else.  Archive = Suite.

 -- Matt Zimmerman <mdz@debian.org>  Mon,  5 Jan 2004 17:43:01 -0800

apt (0.6.14) experimental; urgency=low

  * Merge 0.5.20

 -- Matt Zimmerman <mdz@debian.org>  Sun,  4 Jan 2004 11:09:21 -0800

apt (0.6.13) experimental; urgency=low

  * Merge 0.5.19

 -- Matt Zimmerman <mdz@debian.org>  Sat,  3 Jan 2004 16:22:31 -0800

apt (0.6.12) experimental; urgency=low

  * Have pkgAcquireIndex calculate an MD5 sum if one is not provided by
    the method (as with file: and copy:).  Local repositories
  * Fix warning about dist name mismatch to actually print what it was
    expecting
  * Don't expect any particular distribution name for two-part
    sources.list entries
  * Merge 0.5.18

 -- Matt Zimmerman <mdz@debian.org>  Fri,  2 Jan 2004 13:59:00 -0800

apt (0.6.11) experimental; urgency=low

  * Support IMS requests of Release.gpg and Release
  * This required API changes, bump the libapt-pkg version
  * Copy local Release files into Dir::State::Lists
  * Set IndexFile attribute when retrieving Release and Release.gpg so
    that the appropriate Cache-Control headers are sent

 -- Matt Zimmerman <mdz@debian.org>  Fri,  2 Jan 2004 10:46:17 -0800

apt (0.6.10) experimental; urgency=low

  * Use "Codename" (woody, sarge, etc.) to supply the value of the
    "Archive" package file attribute, used to match "release a=" type
    pins, rather than "Suite" (stable, testing, etc.)

 -- Matt Zimmerman <mdz@debian.org>  Thu,  1 Jan 2004 16:56:47 -0800

apt (0.6.9) experimental; urgency=low

  * Another tagfile workaround

 -- Matt Zimmerman <mdz@debian.org>  Thu,  1 Jan 2004 13:56:08 -0800

apt (0.6.8) experimental; urgency=low

  * Add a config option and corresponding command line option
    (--allow-unauthenticated) to apt-get, to make buildd operators happy
    (Closes: #225648)

 -- Matt Zimmerman <mdz@debian.org>  Wed, 31 Dec 2003 08:28:04 -0800

apt (0.6.7) experimental; urgency=low

  * Forgot to revert part of the changes to tagfile in 0.6.4.  Hopefully
    will fix segfaults for some folks.

 -- Matt Zimmerman <mdz@debian.org>  Wed, 31 Dec 2003 08:01:28 -0800

apt (0.6.6) experimental; urgency=low

  * Restore the ugly hack I removed from indexRecords::Load which set the
    pkgTagFile buffer size to (file size)+256.  This is concealing a bug,
    but I can't fix it right now.  This should fix the segfaults that
    folks are seeing with 0.6.[45].

 -- Matt Zimmerman <mdz@debian.org>  Mon, 29 Dec 2003 18:11:13 -0800

apt (0.6.5) experimental; urgency=low

  * Move the authentication check into a separate function in apt-get
  * Fix display of unauthenticated packages when they are in the cache
    (Closes: #225336)

 -- Matt Zimmerman <mdz@debian.org>  Sun, 28 Dec 2003 16:47:57 -0800

apt (0.6.4) experimental; urgency=low

  * Use the top-level Release file in LoadReleaseInfo, rather than looking
    for the per-section ones (which aren't downloaded anymore).  This
    unbreaks release pinning, including the NotAutomatic bit used by
    project/experimental
  * Use FileFd::Size() rather than a separate stat() call in
    LoadReleaseInfo
  * Fix pkgTagFile to leave a little extra room at the end of the buffer
    to append the record separator if it isn't present
  * Change LoadReleaseInfo to use "Suite" rather than "Archive", to match
    the Debian archive's dist-level Release files

 -- Matt Zimmerman <mdz@debian.org>  Sun, 28 Dec 2003 15:55:55 -0800

apt (0.6.3) experimental; urgency=low

  * Fix MetaIndexURI for flat ("foo/") sources

 -- Matt Zimmerman <mdz@debian.org>  Sun, 28 Dec 2003 12:11:56 -0800

apt (0.6.2) experimental; urgency=low

  * Add space between package names when multiple unauthenticated packages
    are being installed (Closes: #225212)
  * Provide apt-key with a secret keyring and a trustdb, even though we
    would never use them, because it blows up if it doesn't have them
  * Fix typo in apt-key(8) (standard input is '-', not '/')

 -- Matt Zimmerman <mdz@debian.org>  Sat, 27 Dec 2003 13:01:40 -0800

apt (0.6.1) experimental; urgency=low

  * Merge apt 0.5.17
  * Rearrange Release file authentication code to be more clear
  * If Release is present, but Release.gpg is not, don't forget to still
    queue Packages files
  * Convert distribution "../project/experimental" to "experimental" for
    comparison purposes
  * Make a number of Release file errors into warnings; for now, it is OK
    not to have a codename, for example.  We mostly care about checksums
    for now

 -- Matt Zimmerman <mdz@debian.org>  Fri, 26 Dec 2003 15:12:47 -0800

apt (0.6.0) experimental; urgency=low

  * Signature verification support patch ("apt-secure") from Colin Walters
    <walters@debian.org> and Isaac Jones <ijones@syntaxpolice.org>.  This
    implements:
     - Release signature verification (Release.gpg)
     - Packages, Sources md5sum verification against Release
     - Closes: #203741
  * Make some modifications to signature verification support:
    - Release.gpg is always retrieved and verified if present, rather than
      requiring that sources be configured as secure
    - Print a hint about installing gnupg if exec(gpgv) fails
    - Remove obsolete pkgAcqIndexRel
    - Move vendors.list stuff into a separate module (vendorlist.{h,cc})
    - If any files about to be retrieved are not authenticated, issue a
      warning to the user and require confirmation
    - Fix a heap corruption bug in pkgSrcRecords::pkgSrcRecords()
  * Suggests: gnupg
  * Install a keyring in /usr/share/apt/debian-archive.gpg containing an
    initial set of Debian archive signing keys to seed /etc/apt/trusted.gpg
  * Add a new tool, apt-key(8) used to manage the keyring

 -- Matt Zimmerman <mdz@debian.org>  Fri, 26 Dec 2003 08:27:19 -0800

apt (0.5.32) hoary; urgency=low

  * Call setlocale in the methods, so that the messages are properly
    localised (Closes: #282700)
  * Implement support for bzip2-compressed debs (data.tar.bz2)

 -- Matt Zimmerman <mdz@canonical.com>  Sat, 11 Dec 2004 09:05:52 -0800

apt (0.5.31) unstable; urgency=low

  * New Romanian translation from Sorin Batariuc <sorin@bonbon.net>
    (Closes: #281458)
  * Merge changes from Hoary (0.5.30,0.5.30ubuntu2]
  * Fix the example in apt_preferences(5) to match the text
    (Closes: #222267)
  * Add APT::Periodic::Autoclean setting, to allow "apt-get autoclean" to
    be run periodically.  This is useful with
    APT::Periodic::Download-Upgradeable-Packages, and defaults to the same
    value, so that the cache size is bounded

 -- Matt Zimmerman <mdz@debian.org>  Tue, 23 Nov 2004 12:53:04 -0800

apt (0.5.30ubuntu2) hoary; urgency=low

  * bzip2 is now "Suggested" and it will detect if bzip2 is installed 
    and only then trying to get Packages.bz2

 -- Michael Vogt <mvo@debian.org>  Fri, 19 Nov 2004 12:00:39 +0100

apt (0.5.30ubuntu1) hoary; urgency=low

  * Need to Depend: bzip2 or Packages.bz2 fail.

 -- LaMont Jones <lamont@canonical.com>  Thu, 18 Nov 2004 12:51:05 -0700

apt (0.5.30) hoary; urgency=low

  * Patch from Michael Vogt to enable Packages.bz2 use, with a fallback to
    Packages.gz if it is not present (Closes: #37525)

 -- Matt Zimmerman <mdz@debian.org>  Mon, 15 Nov 2004 12:57:28 -0800

apt (0.5.29) unstable; urgency=low

  * Don't hardcode paths in apt.cron.daily
  * Add to apt.cron.daily the capability to pre-download upgradeable
    packages
  * Place timestamp files in /var/lib/apt/periodic, rather than
    /var/lib/apt itself
  * Standardize debhelper files a bit
    - Create all directories in debian/dirs rather than creating some on
      the dh_installdirs command line
    - Rename debian/dirs to debian/apt.dirs, debian/examples to
      debian/apt.examples

 -- Matt Zimmerman <mdz@debian.org>  Sat, 13 Nov 2004 17:58:07 -0800

apt (0.5.28) hoary; urgency=low

  * Translation updates:
    - Updated Hungarian from Kelemen Gábor <kelemeng@gnome.hu> (Closes: #263436)
    - Updated Greek from George Papamichelakis (Closes: #265004)
    - Updated Simplified Chinese from Tchaikov (Closes: #265190)
    - Updated French by Christian Perrier (Closes: #265816)
    - Updated Japanese by Kenshi Muto (Closes: #265630)
    - Updated Catalan from Jordi Mallach
    - Updated Dutch from Bart Cornelis (Closes: #268258, #278697)
    - Updated Portuguese from Miguel Figueiredo (Closes: #268265)
    - Updated Polish from Robert Luberda <robert@debian.org> (Closes: #268451)
    - Updated Danish from Claus Hindsgaul (Closes: #269417)
    - Updated Norwegian Nynorsk from Håvard Korsvoll <korsvoll@skulelinux.no>
      (Closes: #269965)
    - Updated Russian from Yuri Kozlov <yuray@id.ru> (Closes: #271104)
    - Updated Italian from Samuele Giovanni Tonon <samu@debian.org>
      (Closes: #275083)
    - Updated Brazilian Portuguese from Andre Luis Lopes (Closes: #273944)
    - Updated Slovak from Peter Mann (Closes: #279481)
  * APT::Get::APT::Get::No-List-Cleanup -> APT::Get::List-Cleanup in apt-get.cc
    (Closes: #267266)
  * Merge Ubuntu changes:
    - Set default Dpkg::MaxArgs to 1024, and Dpkg::MaxArgBytes to 32k.
      Needed to work around ordering bugs when installing a large number of
      packages
    - Patch from Michael Vogt to add an optional cron job which
      can run apt-get update periodically
  * Add arch-build target to debian/rules

 -- Matt Zimmerman <mdz@debian.org>  Sat, 13 Nov 2004 15:52:20 -0800

apt (0.5.27) unstable; urgency=high

  * Sneak in a bunch of updated translations before the freeze
    (no code changes)
  * Translation updates:
    - New Finnish translation from Tapio Lehtonen <tale@debian.org>
      (Closes: #258999)
    - New Bosnian translation from Safir Šećerović <sapphire@linux.org.ba>
      (Closes: #254201)
    - Fix Italian incontrario (Closes: #217277)
    - Updated Spanish from Ruben Porras (Closes: #260483)
    - Updated Danish from Claus Hindsgaul (Closes: #260569)
    - Updated Slovak from Peter Mann (Closes: #260627)
    - Updated Portuguese from Miguel Figueiredo (Closes: #261423)
  * Bring configure-index up to date with documented options, patch from
    Uwe Zeisberger <zeisberg@informatik.uni-freiburg.de> (Closes: #259540)
  * Note in apt.conf(5) that configure-index does not contain strictly
    default values, but also examples
  * Add Polish translation of offline.sgml (Closes: #259229)

 -- Matt Zimmerman <mdz@debian.org>  Thu, 29 Jul 2004 09:30:12 -0700

apt (0.5.26) unstable; urgency=low

  * Translation updates:
    - Spanish update from Ruben Porras <nahoo82@telefonica.net> (Closes: #248214)
    - Sync Spanish apt(8) (Closes: #249241)
    - French update from Christian Perrier <bubulle@debian.org> (Closes: #248614)
    - New Slovak translation from Peter Mann <Peter.Mann@tuke.sk> (Closes: #251676)
    - Czech update from Miroslav Kure <kurem@upcase.inf.upol.cz> (Closes: #251682)
    - pt_BR update from Andre Luis Lopes <andrelop@debian.org> (Closes: #251961)
    - German translation of apt(8) from Helge Kreutzmann <kreutzm@itp.uni-hannover.de>
      (Closes: #249453)
    - pt update from Miguel Figueiredo <elmig@debianpt.org> (Closes: #252700)
    - New Hebrew translation from Lior Kaplan <webmaster@guides.co.il>
      (Closes: #253182)
    - New Basque translation from Piarres Beobide Egaña <pi@beobide.net>
      (Vasco - Euskara - difficult language, Closes: #254407) and already a
      correction (Closes: #255760)
    - Updated Brazilian Portuguese translation from
      Guilherme de S. Pastore <gpastore@colband.com.br> (Closes: #256396)
    - Updated Greek translation (complete now) from
      George Papamichelakis <george@step.gr> (Closes: #256797)
    - New Korean translation from Changwoo Ryu <cwryu@debian.org>
      (Closes: #257143)
    - German translation now available in two flavours: with Unicode usage and
      without (related to #228486, #235759)
  * Update apt-get(8) to reflect the fact that APT::Get::Only-Source will
    affect apt-get build-dep as well as apt-get source
  * Remove aborted remnants of a different method of implementing DEB_BUILD_OPTIONS
    from debian/rules
  * Fix typo in error message when encountering unknown type in source list
    (Closes: #253217)
  * Update k*bsd-gnu arch names in buildlib/ostable (Closes: #253532)
  * Add amd64 to buildlib/archtable (Closes: #240896)
  * Have configure output a more useful error message if the architecture
    isn't in archtable

 -- Matt Zimmerman <mdz@debian.org>  Thu,  8 Jul 2004 15:53:28 -0700

apt (0.5.25) unstable; urgency=low

  * Patch from Jason Gunthorpe to remove arbitrary length limit on Binary
    field in SourcesWriter::DoPackage
  * Fix typo in apt-cache(8) (Closes: #238578)
  * Fix obsolete reference to bug(1) in stub apt(8) man page
    (Closes: #245923)
  * Fix typo in configure-index (RecruseDepends -> RecurseDepends)
    (Closes: #246550)
  * Support DEB_BUILD_OPTIONS=noopt in debian/rules
    (Closes: #244293)
  * Increase length of line buffer in ReadConfigFile to 1024 chars;
    detect if a line is longer than that and error out
    (Closes: #244835)
  * Suppress a signed/unsigned warning in apt-cache.cc:DisplayRecord
  * Build apt-ftparchive with libdb4.2 rather than libdb2
    - Patch from Clint Adams to do most of the work
    - Build-Depends: s/libdb2-dev/libdb4.2-dev/
    - Add AC_PREREQ(2.50) to configure.in
    - Use db_strerror(err) rather than GlobalError::Errno (which uses strerror)
    - Add note to NEWS.Debian about upgrading old databases
  * Attempt to fix problems with chunked encoding by stripping only a single CR
    (Closes: #152711)
  * Modify debian/rules cvs-build to use cvs export, to avoid picking up
    junk files from the working directory
  * Add lang=fr attribute to refentry section of
    apt-extracttemplates.fr.1.sgml and apt-sortpkgs.fr.1.sgml so they are
    correctly built
  * Remove extraneous '\' characters from <command> tags in
    apt_preferences.fr.5.sgml
  * Translation updates:
    - Updated Swedish translation from Peter Karlsson <peter@softwolves.pp.se>
      (Closes: #238943)
    - New Slovenian translation from Jure Čuhalev <gandalf@owca.info>
      (closes: #239785)
    - New Portuguese translation from Miguel Figueiredo <elmig@debianpt.org>
      (closes: #240074)
    - Updated Spanish translation from Ruben Porras <nahoo82@telefonica.net>
    - Updated Spanish translation of man pages from Ruben Porras
      <nahoo82@telefonica.net>
    - Updated Simplified Chinese translation from "Carlos Z.F. Liu" <carlos_liu@yahoo.com>
      (Closes: #241971)
    - Updated Russian translation from Dmitry Astapov <adept@despammed.com>
      (Closes: #243959)
    - Updated Polish translation from Marcin Owsiany <porridge@debian.org>
      (Closes: #242388)
    - Updated Czech translation from Miroslav Kure <kurem@upcase.inf.upol.cz>
      (Closes: #244369)
    - Updated Japanese translation from Kenshi Muto <kmuto@debian.org>
      (Closes: #244176)
    - Run make -C po update-po to update .po files
    - Updated French translation from Christian Perrier <bubulle@debian.org>
      (Closes: #246925)
    - Updated Danish translation from Claus Hindsgaul <claus_h@image.dk>
      (Closes: #247311)

 -- Matt Zimmerman <mdz@debian.org>  Sat,  8 May 2004 12:52:20 -0700

apt (0.5.24) unstable; urgency=low

  * Updated Czech translation from Miroslav Kure <kurem@upcase.inf.upol.cz>
    (Closes: #235822)
  * Updated French translation from Christian Perrier <bubulle@debian.org>
    (Closes: #237403)
  * Updates to XML man pages from richard.bos@xs4all.nl
  * Updated Danish translation from Claus Hindsgaul <claus_h@image.dk>
    (Closes: #237771)
  * Updated Greek translation from Konstantinos Margaritis
    <markos@debian.org>
    (Closes: #237806)
  * Updated Spanish translation from Ruben Porras <nahoo82@telefonica.net>
    (Closes: #237863)
  * Updated pt_BR translation from Andre Luis Lopes <andrelop@debian.org>
    (Closes: #237960)
  * Regenerate .pot file (Closes: #237892)
  * Updated Polish translation from Marcin Owsiany <porridge@debian.org>
    (Closes: #238333)
  * In pkgAcquire::Shutdown(), set the status of fetching items to
    StatError to avoid a sometimes large batch of error messages
    (Closes: #234685)
  * Implement an ugly workaround for the 10000-character limit on the
    Binaries field in debSrcRecordParser, until such time as some things
    can be converted over to use STL data types (ABI change) (Closes: #236688)
  * Increase default tagfile buffer from 32k to 128k; this arbitrary limit
    should also be removed someday (Closes: #174945)
  * Checked against Standards-Version 3.6.1 (no changes)

 -- Matt Zimmerman <mdz@debian.org>  Tue, 16 Mar 2004 22:47:55 -0800

apt (0.5.23) unstable; urgency=low

  * Cosmetic updates to XML man pages from Richard Bos <radoeka@xs4all.nl>
  * Use the 'binary' target rather than 'all' so that the ssh and bzip2
    symlinks are created correctly (thanks to Adam Heath)
    (Closes: #214842)
  * Updated Simplified Chinese translation of message catalog from Tchaikov
    <chaisave@263.net> (Closes: #234186)
  * Change default for Acquire::http::max-age to 0 to prevent index files
    being out of sync with each other (important with Release.gpg)
  * Add an assert() to make sure that we don't overflow a fixed-size
    buffer in the very unlikely event that someone adds 10 packaging
    systems to apt (Closes: #233678)
  * Fix whitespace in French translation of "Yes, do as I say!", which
    made it tricky to type, again.  Thanks to Sylvain Pasche
    <sylvain.pasche@switzerland.org> (Closes: #234494)
  * Print a slightly clearer error message if no packaging systems are
    available (Closes: #233681)
  * Point to Build-Depends in COMPILING (Closes: #233669)
  * Make debian/rules a bit more consistent in a few places.
    Specifically, always use -p$@ rather than an explicit package name,
    and always specify it first, and use dh_shlibdeps -l uniformly rather
    than sometimes changing LD_LIBRARY_PATH directly
  * Document unit for Cache-Limit (bytes) (Closes: #234737)
  * Don't translate "Yes, do as I say!" in Chinese locales, because it can
    be difficult to input (Closes: #234886)

 -- Matt Zimmerman <mdz@debian.org>  Thu, 26 Feb 2004 17:08:14 -0800

apt (0.5.22) unstable; urgency=low

  * Updated French translation of man pages from Philippe Batailler
    <philippe.batailler@free.fr> (Closes: #203119)
  * Initialize StatusFile in debSystem (Closes: #229791)
  * Fix apt-get's suggests/recommends printing, which was skipping every
    other dependency due to both using GlobOr and incrementing the DepIterator
    (Closes: #229722)
  * Restore SIGINT/SIGQUIT handlers to their old values (rather than
    SIG_DFL) after invoking dpkg (Closes: #229854)
  * Updated Dutch translation of message catalog from cobaco
    <cobaco@linux.be> (Closes: #229601)
  * Catalan translation from Antoni Bella, Matt Bonner and Jordi Mallach
    (Closes: #230102)
  * Simplified Chinese translation of message catalog from "Carlos
    Z.F. Liu" <carlos_liu@yahoo.com> (Closes: #230960)
  * Replace SGML manpages with XML man pages from richard.bos@xs4all.nl
    (Closes: #230687)
  * Updated Spanish translation of man pages from Ruben Porras
    <nahoo82@telefonica.net> (Closes: #231539)
  * New Czech translation of message catalog from Miroslav Kure
    <kurem@upcase.inf.upol.cz> (Closes: #231921)

 -- Matt Zimmerman <mdz@debian.org>  Mon,  9 Feb 2004 12:44:54 -0800

apt (0.5.21) unstable; urgency=low

  * Patch from Eric Wong <normalperson@yhbt.net> to include apt18n.h after
    other headers to avoid breaking locale.h when setlocale() is defined
    as an empty macro.  This was not a problem on Debian, but broke
    compilation on Solaris. (Closes: #226509)
  * Updated French translation from Pierre Machard <pmachard@debian.org>
    (Closes: #226886)
  * Add colons to apt-get's "kept back"/"upgraded"/"downgraded" messages
    (Closes: #226813)
  * Fix typo in apt-cache(8) (Closes: #226351)
  * Clearer error message in place of "...has no available version, but
    exists in the database" (Closes: #212203)
  * Patch from Oliver Kurth <oku@masqmail.cx> to use AC_CACHE_VAL for
    GLIBC_VER to make cross-compilation easier (Closes: #221528)
  * Add example preferences file (Closes: #220799)
  * Updated Greek translation from Konstantinos Margaritis <markos@debian.org>
    (Closes: #227205)
  * Updated Spanish translation of man pages from Ruben Porras
    <nahoo82@telefonica.net> (Closes: #227729)

 -- Matt Zimmerman <mdz@debian.org>  Fri, 16 Jan 2004 10:54:39 -0800

apt (0.5.20) unstable; urgency=low

  * Fixed German translations of "Suggested" from Christian Garbs
    <debian@cgarbs.de> (Closes: #197960)
  * Add an "apt-cache madison" command with an output format similar to
    the katie tool of the same name (but less functionality)
  * Fix debSourcesIndex::Describe() to correctly say "Sources" rather than
    "Packages"

 -- Matt Zimmerman <mdz@debian.org>  Sat,  3 Jan 2004 23:42:50 -0800

apt (0.5.19) unstable; urgency=low

  * Fix Packages::Extensions support in apt-ftparchive generate
    (Closes: #225453)

 -- Matt Zimmerman <mdz@debian.org>  Sat,  3 Jan 2004 16:20:31 -0800

apt (0.5.18) unstable; urgency=low

  * New no_NO.po file from Tollef Fog Heen <tfheen@debian.org> to fix
    encoding problems (Closes: #225602)
  * Have "apt-ftparchive release" strip the leading path component from
    the checksum entries

 -- Matt Zimmerman <mdz@debian.org>  Fri,  2 Jan 2004 11:24:35 -0800

apt (0.5.17) unstable; urgency=low

  * Enable apt-ftparchive to generate Release files.  Hopefully this will
    make it easier for folks to secure their apt-able packages

 -- Matt Zimmerman <mdz@debian.org>  Fri, 26 Dec 2003 12:53:21 -0800

apt (0.5.16) unstable; urgency=low

  * po/de.po update from Michael Karcher <karcher@physik.fu-berlin.de>
    (Closes: #222560)
  * Update config.guess and config.sub from autotools-dev 20031007.1
  * Add knetbsd to buildlib/ostable (Closes: #212344)
  * Don't suggest apt-get -f install to correct broken build-deps; broken
    installed packages are rarely the cause (Closes: #220858)
  * Avoid clobbering configure.in if sed fails

 -- Matt Zimmerman <mdz@debian.org>  Wed, 24 Dec 2003 14:54:40 -0800

apt (0.5.15) unstable; urgency=low

  * Spanish man pages, patch from Ruben Porras <nahoo82@telefonica.net>
    (Closes: #195444)
    - apt.es.8 wasn't included in the patch, but was referenced.  Fetched
      version 1.3 from debian-doc cvs
    - Create doc/es/.cvsignore
  * Patch from Koblinger Egmont <egmont@uhulinux.hu> to fix
    pkgCache::PkgFileIterator::Label() to correctly refer to File->Label
    rather than File->Origin (Closes: #213311)
  * Add missing comma and space to German translation of "downgraded"
    (Closes: #213975)
  * Add missing comma in apt_preferences(5) (Closes: #215362)
  * Fix whitespace in French translation of "Yes, do as I say!", which
    made it tricky to type.  Thanks to Sylvain Pasche
    <sylvain.pasche@switzerland.org> (Closes: #217152)
  * Let apt-get build-dep try alternatives if the installed package
    doesn't meet version requirements (Closes: #214736)
  * Fix version display for recommends (Closes: #219900)
  * Use isatty rather than ttyname for checking if stdin is a terminal.
    isatty has the advantage of not requiring /proc under Linux, and thus
    Closes: #221728
  * Correctly implement -n as a synonym for --names-only (Closes: #224515)
  * Update apt-cache(8)
    - Document --installed
    - --recursive applies to both depends and rdepends
  * Japanese translation of documentation from Kurasawa Nozomu <nabetaro@slug.jp>
    (Closes: #186235)
  * Clarify documentation of --no-upgrade in apt-get(8) (Closes: #219743)
  * Clean up and simplify some of the suggests/recommends display in apt-get
  * Use cvs update -d in debian/rules cvs-build rather than just update
  * Pass --preserve-envvar PATH --preserve-envvar CCACHE_DIR to debuild.  apt
    takes a long time to build, and ccache helps

 -- Matt Zimmerman <mdz@debian.org>  Sat, 20 Dec 2003 16:34:30 -0800

apt (0.5.14) unstable; urgency=low

  * apt-get build-dep, when trying to skip over the remaining elements of
    an or-expression, would accidentally inherit the version requirements of a
    later item in the or-expression.  Fixed it.
  * Let apt-get build-dep try alternatives if the first dependency in an
    or-expression is not available
  * Add a Debug::BuildDeps to generate some trace output
  * Help apt-get build-dep produce more useful error messages
  * Process build-dependencies in forward rather than reverse order
  * Error out if an installed package is too new for a << or <=
    build-dependency
  * apt-get build-dep should now be able to handle almost any package with
    correct build-depends.  The primary exception is build-dependencies on
    virtual packages with more than one provider, and these are
    discouraged for automated processing (but still common,
    unfortunately).

 -- Matt Zimmerman <mdz@debian.org>  Tue, 23 Sep 2003 22:57:31 -0400

apt (0.5.13) unstable; urgency=medium

  * Document configuration file comment syntax in apt.conf(5)
    (Closes: #211262)
  * s/removed/installed/ in a comment in apt-get.cc
  * Move comment for ListParser::ParseDepends into the right place
  * Don't preserve ownership when copying config.guess and config.sub.
    This broke builds where the clean target was run with different
    privileges than the rest of the build (i.e., root) (Closes: #212183)
  * On second thought, don't copy config.guess and config.sub at all.  I'd
    rather they always match what is in CVS.

 -- Matt Zimmerman <mdz@debian.org>  Mon, 22 Sep 2003 10:28:17 -0400

apt (0.5.12) unstable; urgency=low

  * Exclude subdirectories named 'debian-installer' from the apt-cdrom
    search (Closes: #210485 -- release-critical)

 -- Matt Zimmerman <mdz@debian.org>  Thu, 11 Sep 2003 21:48:14 -0400

apt (0.5.11) unstable; urgency=low

  * Updated pt_BR translations from Andre Luis Lopes <andrelop@debian.org>
    (Closes: #208302)
  * In apt.conf(5), give the fully qualified name of Dir::Bin::Methods,
    rather than just "methods"
  * Add new nb and nn translations from Petter Reinholdtsen <pere@hungry.com>
  * Clean up reportbug script a bit, and extend it to distinguish between a
    configuration file not existing and the user declining to submit it with
    the report
  * Add #include <langinfo.h> to cmdline/apt-get.cc.  This apparently gets
    pulled in by something else with recent g++ and/or glibc, but is
    required when building on, e.g., stable
  * Patch from Koblinger Egmont <egmont@uhulinux.hu> to fix version
    comparisons with '~' (Closes: #205960)
  * Disable Russian translation until someone can review it
    (Closes: #207690)

 -- Matt Zimmerman <mdz@debian.org>  Wed, 10 Sep 2003 19:41:28 -0400

apt (0.5.10) unstable; urgency=low

  * Correct the section in apt_preferences(5) on interpreting priorities
    to show that zero is not a valid priority, and print a warning if such
    a pin is encountered in the preferences file (Closes: #204971)
  * Regenerate French man pages from sgml source (Closes: #205886)
  * Get self-tests compiling again, updated for latest library API
    and g++ 3.3
  * Add version comparison tests for #194327 and #205960
  * Fix error message in version test to output versions in the order in
    which they were compared when the reverse comparison fails
  * Reference the source package bug page rather than the one for the
    binary package 'apt' in the man pages (Closes: #205290)
  * Updated Polish po file from Marcin Owsiany <porridge@debian.org>
    (Closes: #205950)
  * Mention some of the available frontends in apt-get(8) (Closes: #205829)
  * Add apt-config to SEE ALSO section of apt-get (Closes: #205036)
  * Add missing "lang" attributes to refentry tags in French man pages
    (apt-cdrom, apt-extracttemplates, apt-sortpkgs)
  * Change upgraded/newly installed/not fully installed or removed
    messages to be consistent and somewhat shorter (some translations
    exceeded 80 characters even in the simplest case)
  * Make APT::Get::Show-Upgraded (aka apt-get -u) default to true.
  * Updates to Dutch translation from Bart Cornelis <cobaco@linux.be>
    (Closes: #207656)

 -- Matt Zimmerman <mdz@debian.org>  Sun, 31 Aug 2003 21:12:39 -0400

apt (0.5.9) unstable; urgency=low

  * Oh well, apt isn't going to make it into testing anytime soon due to
    new glibc and gcc deps, so we might as well fix more bugs
  * Fix typo in example ftp-archive.conf (Closes: #203295)
  * Mention default setting for --all-versions (Closes: #203298)
  * Patch from Otavio Salvador <otavio@debian.org> to have --version
    only print the version (and not usage as well) (Closes: #203418)
  * Patch from Otavio Salvador <otavio@debian.org> to switch from
    dh_installmanpages to dh_installman.  Fixes the problem where the
    pt_BR man page was installed in the wrong location (Closes: #194558)
  * Move the French apt-ftparchive man page into apt-utils where it
    belongs.  apt-utils Replaces: apt (<< 0.5.9)
  * Write records from "apt-cache show" using fwrite(3) rather than
    write(2), in case for some reason the entire record doesn't get
    written by a single write(2)
  * Add new French man pages to doc/fr/.cvsignore
  * Add freebsd to buildlib/ostable (Closes: #193430)
  * Avoid segfault if a package name is specified which consists
    entirely of characters which look like end tags ('+', '-')
    (Closes: #200425)
  * Patch from Otavio Salvador <otavio@debian.org> to avoid listing
    suggests/recommends for packages which are selected for installation
    at the same time as the package which suggests/recommends them
    (Closes: #200102)
  * Patch from Otavio Salvador <otavio@debian.org> to avoid listing
    suggests/recommends which are Provided by a package which is already
    installed (Closes: #200395)
  * Patch to update pt_BR man page for apt_preferences(5) from Andre Luis
    Lopes <andrelop@debian.org> (Closes: #202245)
  * Use nl_langinfo(YESEXPR) rather than comparing to the translated
    string "Y".  Closes: #200953 and should make the prompting generally
    more robust in the face of i18n.  In the particular case of #200953,
    it was being fooled because of signedness issues with toupper(3)
    (Closes: #194614)
  * apt Suggests: aptitude | synaptic | gnome-apt | wajig
    (Closes: #146667)
  * Clean up whitespace in translated strings in ru.po, which messed up
    indentation (some other translations probably have similar problems)
    (Closes: #194282)
  * Run ispell -h over the man page sources and fix a bunch of typos
  * Use debian/compat rather than DH_COMPAT
  * Update to debhelper compatibility level 3
    - remove ldconfig calls from debian/{postinst,postrm} as dh_makeshlibs
      will add them
    - echo 3 > debian/compat
    - Build-Depends: debhelper (>= 3)
  * Exclude '.#*' from cvs-build
  * Let the ftp method work with ftp servers which do not require a
    password (Closes: #199425)
  * Build-depend on debhelper >= 4.1.62, because we need the fix for
    #204731 in order for dh_installman to work correctly
    with our SGML man pages
  * Move dh_makeshlibs ahead of dh_installdeb so that its postinst
    fragments are properly substituted

 -- Matt Zimmerman <mdz@debian.org>  Sun, 10 Aug 2003 19:54:39 -0400

apt (0.5.8) unstable; urgency=medium

  * urgency=medium because the changes since 0.5.5.1 are pretty safe as
    far as core functionality, 0.5.5.1 survived unstable for 10 days, and
    I don't want to delay apt's progress into testing any further.  It's
    decidedly better than 0.5.4.
  * Clarify the meaning of the only-source option in apt-get(8)
    (Closes: #177258)
  * Updated French man pages from Philippe Batailler
    <philippe.batailler@free.fr> (Closes: #182194)
  * Give a warning if an illegal type abbreviation is used when looking up a
    configuration item (Closes: #168453)
  * Improve build-depends handling of virtual packages even further, so that
    it will now also try to satisfy build-depends on virtual packages if they
    are not installed.  Note that this only works if there is only one
    package providing the virtual package, as in other cases (Closes: #165404)
  * Update config.guess and config.sub from autotools-dev 20030717.1
  * Tweak SGML in apt-extracttemplates.1.sgml so that literal '>' doesn't end
    up in output
  * Document SrcDirectory in apt-ftparchive.1.sgml (Closes: #156370)
  * Support TMPDIR in apt-extracttemplates (Closes: #191656)
  * Fix ru.po to use a capital letter for the translation of 'Y' so that
    YnPrompt works correctly (Closes: #200953).  No other translations seem
    to have this problem
  * Regenerate POT file and sync .po files
  * Only try to clear stdin if it is a tty, to avoid looping if there is
    lots of stuff (perhaps an infinite amount) to read (Closes: #192228)

 -- Matt Zimmerman <mdz@debian.org>  Fri, 25 Jul 2003 20:21:53 -0400

apt (0.5.7) unstable; urgency=low

  * Update control file to match overrides (apt priority important,
    libapt-pkg-dev section libdevel)
  * Silence the essential packages check if we are only downloading
    archives and not changing the system (Closes: #190862)
  * Skip version check if a build-dependency is provided by an installed package
    (Closes: #126938)
  * Have apt-cache show exit with an error if it cannot find any of the
    specified packages (Closes: #101490)

 -- Matt Zimmerman <mdz@debian.org>  Mon, 21 Jul 2003 23:43:24 -0400

apt (0.5.6) unstable; urgency=low

  * Adam Heath <doogie@debian.org>
    - Fix segfault when handling /etc/apt/preferences.  Closes: #192409.
  * Matt Zimmerman <mdz@debian.org>
    - Clean up some string handling, patch from Peter Lundkvist
      <p.lundkvist@telia.com> (Closes: #192225)
    - Don't fall off the end of the buffer when comparing versions.
      Patch from Koblinger Egmont <egmont@uhulinux.hu> (Closes: #194327)
    - Minor fixes to apt-ftparchive(1) (Closes: #118156)
    - Fix typo in apt-ftparchive help text (Closes: #119072)
    - More typos in apt-ftparchive help text (Closes: #190936)
    - Update config.guess, config.sub to latest versions
    - Modify the description for apt-utils to reflect the fact that it is not
      (any longer) infrequently used (Closes: #138045)
    - Make setup script for dselect method more explicit about
      overwriting sources.list (Closes: #151727)
    - Fix typo in apt-cache(8) (Closes: #161243)
    - Remove duplicate 'showpkg' from synopsis on apt-cache(8)
      (Closes: #175611)
    - Document in apt-get(8) the meaning of the '*' in ShowList, which is that
      the package is being purged (Closes: #182369)
    - Fix extra "/" character in apt.conf(5) (Closes: #185545)
    - Fix typo in tar error message (Closes: #191424)
    - Clarify description of 'search' on apt-cache(8) (Closes: #192216)
    - Fix incorrect path for 'partial' directory on apt-get(8)
      (Closes: #192933)
    - Fixes to pt_BR translation from Andre Luis Lopes <andrelop@ig.com.br>
      (Closes: #196669)
    - Updated apt_preferences(5) man page with many corrections and
      clarifications from Thomas Hood <jdthood@yahoo.co.uk>
      (Closes: #193336)
    - Fix SGML validation errors in apt-cache.8.sgml introduced in 0.5.5 or so
    - Add a simple example to apt-ftparchive(1) (Closes: #95257)
    - Add bug script for collecting configuration info (Closes: #176482)

 -- Matt Zimmerman <mdz@debian.org>  Mon, 21 Jul 2003 01:59:43 -0400

apt (0.5.5.1) unstable; urgency=low

  * Move the target of the example docs from doc to binary.  Closes:
    #192331
  * Fix api breakage that broke apt-ftparchive and apt-cache dumpavail, by
    backing out change that incorretly attempted to handle Package sections
    larger than 32k.  Closes: #192373
  * Fix never-ending loop with apt-get install -V.  Closes: #192355.

 -- Adam Heath <doogie@debian.org>  Mon, 19 May 2003 12:30:16 -0500

apt (0.5.5) unstable; urgency=low

  * New deb version compare function, that has no integer limits, and
    supports pre-versions using ~.  Code ported from dpkg.
  * Fix handling of [!arch] for build-dependencies. Closes: #88798, #149595
  * Fix handling of build-deps on unknown packages. Closes: #88664, #153307
  * "apt-get --arch-only build-dep" to install only architecture-
    dependent build dependencies. Bump minor shared lib number to reflect
    small change in BuildDepend API.
  * APT::Build-Essential configuration option (defaults to "build-essential")
    so that "apt-get build-dep" will ensure build essential packages are
    installed prior to installing other build-dependencies. Closes: #148879
  * LD_LIBRARY_PATH thing. Closes: #109430, #147529
  * /usr/doc reference in postinst. Closes: #126189
  * Doc updates. Closes: #120689
  * Possible apt-cache segfault. Closes: #120311, #118431, #117915, #135295,
          #131062, #136749
  * Print special message for EAI_AGAIN. Closes: #131397
  * libapt-pkg-dev needs to bring in the apt-inst library if linking
    is to work. Closes: #133943
  * Typos, Doc Stuff. Closes: #132772, #129970, #123642, #114892, #113786,
         #109591, #105920, #103678, #139752, #138186, #138054, #138050,
	 #139994, #142955, #151654, #151834, #147611, #154268, #173971
  * Fix possibility for tag file parsing to fail in some unlikely situations.
    Closes: #139328
  * Use std C++ names for some header files. Closes: #128741
  * Do not check for free space if --no-download. Closes: #117856
  * Actually implement or group handling for 'upgrade'. Closes: #133950
  * "Internal Error, Couldn't configure pre-depend" is not actually an
    internal error, it is a packaging error and now it says so, and
    pinpoints the problem dependency. Closes: #155621
  * Allows failure to write to a pipe for post-invoke stuff. Closes: #89830
  * Use usr/share/doc for dhelp. Closes: #115701
  * --print-uris works with 'update'. Closes: #57070
  * Options Dpkg::MaxArgs,Dpkg::MaxArgBytes to allow a much longer dpkg
    command line.
  * Fixed 2 little OR group bugs, thanks to Yann Dirson. Closes: #143995,
    #142298
  * Allow an uninstalled package to be marked for removal on an install
    line (meaning not to automatically install it), also fix some dodgy
    handling of protected packages. Closes: #92287, #116011
  * Fix errant prefix matching in version selection. Closes: #105968
  * Ensure that all files needed to run APT as a user are readable and
    ignore roots umask for these files. Closes: #108801
  * Support larger config spaces. Closes: #111914
  * 'apt-get update' no longer does 'Building Dependency Tree'.
  * When matching regexs allways print a message. Change regex activation
    charset. Closes: #147817
  * Don't die if lines in sources.list are too long. Closes: #146846
  * Show file name on apt-extracttemplate error messges. Closes: #151835
  * i18n gettext stuff, based on work from Michael Piefel: Closes: #95933
  * Some highly unlikely memory faults. Closes: #155842
  * C++ stuff for G++3.2. Closes: #162617, #165515,
  * apt-config dumps sends to stdout not stderr now.  Closes: #146294
  * Fix segfault in FindAny when /i is used, and there is no default.
    Closes: #165891
  * Add s390x to archtable.  Closese: #160992.
  * Update config.sub/config.guess in cvs, and add support to debian/rules
    to update them from /usr/share/misc if they exist.  Closes: #155014
  * Remove 'Sorry' from messages.  Closes: #148824.
  * Change wording of 'additional disk space usage' message.  Closes:
    #135021.
  * apt-extracttemplates now prepends the package name when extracting
    files.  Closes: #132776
  * Add -n synonym for --names-only for apt-cache.  Closes: #130689
  * Display both current version and new version in apt-get -s.  Closes:
    #92358
  * Add an options and timeout config item to ssh/rsh.  Closes: #90654
  * libapt-pkg-dev now depends on apt-utils.  Closes: #133942.
  * Change verbose logging output of apt-ftparchive to go to stderr,
    instead of stdout.  Also, errors that occur no longer go to stdout,
    but stderr.  Closes: #161592
  * Test for timegm in configure.  Closes: #165516.
  * s/st_mtime/mtime/ on our local stat structure in apt-ftparchive, to
    support compliation on platforms where st_mtime is a macro.  Closes:
    #165518
  * Check the currently mounted cdrom, to see if it's the one we are
    interested in.  Closes: #154602
  * Refer to reportbug instead of bug in the man pages. Closes: #173745
  * Link apt-inst to apt-pkg. Closes: #175055
  * New apt_preferences man page from Thomas Hood, Susan Kleinmann,
    and others.
  * Fix > 300 col screen segfault. Closes: #176052
  * Rebuild with gcc-3.2. Closes: #177752, #178008.
  * Fix build-dep handling of | dependencies.
    Closes: #98640, #145997, #158896, #172901
  * Double default value of APT::Cache-Limit, until such time as it
    can be made more dynamic.  Closes: #178623.
  * Report uris with '.gz' when there are errors.  Closes: #178435.
  * When installing build-deps, make sure the new version will
    satisfy build requirements. Closes: #178121
  * Split offline and guide documentation into apt-doc.  This was done so
    that binary-arch builds do not require documention deps.  Note, that 
    apt-doc is not installed on upgrades.
  * Use doc-base, instead of dhelp directly.  Closes: #110389
  * Change http message 'Waiting for file' to 'Waiting for headers'.
    Closes: #178537
  * Remove trailing lines on package lists in apt-get.  Closes: #178736.
  * Fix origin pins for file:// uris.  Closes: #189014.
  * Apply typo and syntax patch from bug to apt-cache.8.sgml.  Closes:
    #155194
  * s/dpkg-preconfig/dpkg-preconfigure/ in examples/configure-index.
    Closes: #153734.
  * Fix some typos in the apt-get manual.  Closes: #163932.
  * Apply patch from bug, to change frozen to testing, and then do it
    everywhere else.  Closes: #165085.
  * Update es.po.  Closes: #183111.
  * Add pt_BR translation of apt_preferences(5).  Also, build fr manpages.
    Closes: #183904.
  * Add a vcg command to apt-cache, similiar to dotty.  Closes: #150512.
  * Add option to apt-get to show versions of packages being
    upgraded/installed.
  * Be quiet in apt.post{inst,rm}.  Closes: #70685.
  * apt-get now prints out suggested and recommended packages.  Closes:
    #54982.
  * Insert some newlines in the cdrom change media message.  Closes:
    #154601.
  * Add a rdepends command to apt-cache.  Closes: #159864.
  * When building the dpkg command line, allow for 8192 chars to be used,
    instead of only 1024.
  * APT::Immediate-Configure had inverted semantics(false meant it was
    enabled).  Closes: #173619.
  * Fix status file parser so that if a record is larger than 32k, the
    buffer size will be doubled, and the read attempted again.  Closes:
    #174945.

 -- Adam Heath <doogie@debian.org>  Sun, 27 Apr 2003 01:23:12 -0500

apt (0.5.4) unstable; urgency=low

  * M68k config.guess patch. Closes: #88913
  * Bi-yearly test on OpenBSD and Solaris
  * Doc updates. Closes: #89121, #89854, #99671, #98353, #95823, #93057,
          #97520, #102867, #101071, #102421, #101565, #98272, #106914,
          #105606, #105377
  * Various cosmetic code updates. Closes: #89066, #89066, #89152
  * Add "pre-auto" as an option for DSelect::Clean (run autoclean after
    update).
  * More patches from Alfredo for Vendors and more SHA-1 stuff
  * Fix for AJ's 'desire to remove perl-5.005' and possibly other
    similar situations. Closes: #56708, #59432
  * no_proxy and ftp. Closes: #89671
  * Philippe Batailler's man page patches.
  * Fix for display bug. Closes: #92033, #93652, #98468
  * Use more than 16bits for the dep ID. Some people ran out..
    Closes: #103020, #97809, #102951, #99974, #107362, #107395, #107362,
            #106911, #107395, #108968
  * Reordered some things to make dante and FTP happier. Closes: #92757
  * James R. Van Zandt's guide.sgml updates. Closes: #90027
  * apt-ftparchive copes with no uncompressed package files + contents.
  * French man pages from philippe batailler - well sort of. They
    don't build yet..
  * run-parts. Closes: #94286
  * 'apt-cache policy' preferences debug tool.
  * Whatever. Closes: #89762
  * libstdc++ and HURD. Closes: #92025
  * More apt-utils verbage. Closes: #86954
  * Fliped comparision operator. Closes: #94618
  * Used the right copyright file. Closes: #65691
  * Randolph's G++3 patches.
  * Fixed no_proxy tokanizing. Closes: #100046
  * Strip Config-Version when copying status to available. Closes: #97520
  * Segfault with missing source files. Closes: #100325
  * EINTR check. Closes: #102293
  * Various changes to the locking metholodgy for --print-uris.
    Closes: #100590
  * Lame LD_LIBRARY_PATH thing. Closes: #98928
  * apt-cache search searchs provide names too now. Closes: #98695
  * Checksum and long lines problem. Closes: #106591
  * .aptignr and empty files are just a warning. Closes: #97364

 -- Jason Gunthorpe <jgg@debian.org>  Sat, 18 Aug 2001 17:21:59 -0500

apt (0.5.3) unstable; urgency=low

  * JoeyH's dpkg::preconfig not working. Closes: #88675
  * Fixed apt override disparity
  * Alfredo's SHA-1 and related patches

 -- Jason Gunthorpe <jgg@debian.org>  Sun,  4 Mar 2001 15:39:43 -0700

apt (0.5.2) unstable; urgency=low

  * Fixed mention of /usr/doc in the long description
  * JoeyH's downgrade bug -- don't use 0.5.1
  * Doc bug. Closes: #88538
  * Fault in building release strings. Closes: #88533

 -- Jason Gunthorpe <jgg@debian.org>  Sun,  4 Mar 2001 15:39:43 -0700

apt (0.5.1) unstable; urgency=low

  * Fixed #82894 again, or should be and.
  * Process the option string right. Closes: #86921
  * Don't eat the last command for pipes. Closes: #86923
  * Ignore .* for configuration directory processing. Closes: #86923
  * Alfredo's no_proxy patch
  * Documentation fixes. Closes: #87091
  * JoeyH's double slash bug. Closes: #87266
  * Unintitialized buffer and apt-ftparchive contents generation.
     Closes: #87612
  * Build-deps on virtual packages. Closes: #87639
  * Fixes glibc/libstdc++ symbol dependencies by including glibc and
    libstdc++ version info in the library soname and in the package
    provides. Closes: #87426
  * Updated soname version to 0.3.2
  * apt-extracttemplates moved from debconf into apt-utils
  * s390 archtable entry. Closes: #88232
  * Dan's segfault
  * Some instances where the status file can source a package in a
    non-sensical way. Closes: #87390
  * Work better if there are duplicate sources.list entries.
  * Fixed the resetting of Dir with "dir {};". Closes: #87323

 -- Randolph Chung <tausq@debian.org>  Sat, 3 Mar 2001 15:37:38 -0700

apt (0.5.0) unstable; urgency=low

  * Fixed an obscure bug with missing final double new lines in
    package files
  * Changed the apt-cdrom index copy routine to use the new section
    rewriter
  * Added a package file sorter, apt-sortpkgs
  * Parse obsolete Optional dependencies.
  * Added Ben's rsh method. Closes: #57794
  * Added IPv6 FTP support and better DNS rotation support.
  * Include the server IP in error messages when using a DNS rotation.
    Closes: #64895
  * Made most of the byte counters into doubles to prevent 32bit overflow.
    Closes: #65349
  * HTTP Authorization. Closes: #61158
  * Ability to parse and return source index build depends from Randolph.
  * new 'apt-get build-dep' command from Randolph. Closes: #63982
  * Added apt-ftparchive the all dancing all singing FTP archive
    maintinance program
  * Allow version specifications with =1.2.4-3 and /2.2 or /stable postfixes
    in apt-get.
  * Removed useless internal cruft including the xstatus file.
  * Fixed config parser bugs. Closes: #67848, #71108
  * Brain Damanged apt-get config options changed, does not change the command
    line interface, except to allow --enable-* to undo a configuration
    option:
      No-Remove -> Remove
      No-Download -> Download
      No-Upgrade -> Upgrade
  * Made this fix configable (DSelect::CheckDir) and default to disabled:
     * No remove prompt if the archives dir has not changed. Closes: #55709
    Because it is stupid in the case where no files were downloaded due to
    a resumed-aborted install, or a full cache! Closes: #65952
  * Obscure divide by zero problem. Closes: #64394
  * Update sizetable for mips. Closes: #62288
  * Fixed a bug with passive FTP connections
  * Has sizetable entry for sparc64. Closes: #64869
  * Escape special characters in the ::Label section of the cdroms.lst
  * Created apt-utils and python-apt packages
  * Due to the new policy engine, the available file may contain entries
    from the status file. These are generated if the package is not obsolete
    but the policy engine prohibits using the version from the package files.
    They can be identified by the lack of a Filename field.
  * The new policy engine. Closes: #66509, #66944, #45122, #45094, #40006,
    #36223, #33468, #22551
  * Fixed deb-src line for non-us. Closes: #71501, #71601
  * Fixes for G++ 2.96, s/friend/friend class/
  * Fixed mis doc of APT::Get::Fix-Missing. Closes: #69269
  * Confirmed fix for missing new line problem. Closes: #69386
  * Fixed up dhelp files. Closes: #71312
  * Added some notes about dselect and offline usage. Closes: #66473, #38316
  * Lock files on read only file systems are ignored w/ warning.
    Closes: #61701
  * apt-get update foo now gives an error! Closes: #42891
  * Added test for shlibs on hurd. Closes: #71499
  * Clarified apt-cache document. Closes: #71934
  * DocBook SGML man pages and some improvements in the text..
  * sigwinch thing. Closes: #72382
  * Caching can be turned off by setting the cache file names blank.
  * Ignores arches it does not know about when autocleaning. Closes: #72862
  * New function in apt-config to return dirs, files, bools and integers.
  * Fixed an odd litle bug in MarkInstall and fixed it up to handle
    complex cases involving OR groups and provides.
    68754 describes confusing messages which are the result of this..
    Closes: #63149, #69394, #68754, #77683, #66806, #81486, #78712
  * Speeling mistake and return code for the 'wicked' resolver error
    Closes: #72621, #75226, #77464
  * Solved unable to upgrade libc6 from potato to woody due to 3 package
    libc6 dependency loop problem.
  * Leading sources.list spaces. Closes: #76010
  * Removed a possible infinite loop while processing installations.
  * Man page updates. Closes: #75411, #75560, #64292, #78469
  * ReduceSourceList bug. Closes: #76027
  * --only-source option. Closes: #76320
  * Typos. Closes: #77812, #77999
  * Different status messages. Closes: #76652, #78353
  * /etc/apt/apt.conf.d/ directory for Joey and Matt and pipe protocol 2
  * OS detection an support for the new pseduo standard of os-arch for the
    Architecture string. Also uses regexing.. Closes: #39227, #72349
  * Various i18n stuff. Note that this still needs some i18n wizard
    to do the last gettextization right. Closes: #62386
  * Fixed a problem with some odd http servers/proxies that did not return
    the content size in the header. Closes: #79878, #44379
  * Little acquire bugs. Closes: #77029, #55820
  * _POSIX_THREADS may not be defined to anything, just defined..
    Closes: #78996
  * Spelling of Ignore-Hold correctly. Closes: #78042
  * Unlock the dpkg db if in download only mode. Closes: #84851
  * Brendan O'Dea's dselect admindir stuff. Closes: #62811
  * Patch from BenC. Closes: #80810
  * Single output of some names in lists. Closes: #80498, #43286
  * Nice message for people who can't read syserror output. Closes: #84734
  * OR search function. Closes: #82894
  * User's guide updates. Closes: #82469
  * The AJ/JoeyH var/state to var/lib transition patch. Closes: #59094
  * Various CD bugs, again thanks to Greenbush
    Closes: #80946, #76547, #71810, #70049, #69482
  * Using potato debhelper. Closes: #57977
  * I cannot self-terminate. Closes: #74928

 -- Jason Gunthorpe <jgg@debian.org>  Wed, 21 Feb 2001 00:39:15 -0500

apt (0.3.19) frozen unstable; urgency=low

  * Updates to apt-cdrom to support integrated non-us nicely, thanks to
    Paul Wade.
  * Fixed that apt-get/cdrom deadlock thing. Closes: #59853, #62945, #61976
  * Fixed hardcoded path. Closes: #59743
  * Fixed Jay's relative path bug
  * Allowed source only CDs. Closes: #58952
  * Space check is supressed if --print-uris is given. Closes: #58965
  * Clarified the documenation examples for non-us. Closes: #58646
  * Typo in the package description. Closes: #60230
  * Man Page typo. Closes: #60347
  * Typo in Algorithms.cc. Closes: #63577
  * Evil dotty function in apt-cache for generating dependency graphs
    with the as-yet-unpackaged GraphVis.
  * Appears to have been fixed in Janurary.. Closes: #57981
  * New config.guess/sub for the new archs. Closes: #60874
  * Fixed error reporting for certain kinds of resolution failures.
    Closes: #61327
  * Made autoclean respect 'q' settings. Closes: #63023
  * Fixed up the example sources.list. Closes: #63676
  * Added DPkg::FlushSTDIN to control the flushing of stdin before
    forking dpkg. Closes: #63991

 -- Ben Gertzfield <che@debian.org>  Fri, 12 May 2000 21:10:54 -0700

apt (0.3.18) frozen unstable; urgency=low

  * Changes in the postinst script. Closes: #56855, #57237
  * Fixed bashism. Closes: #57216, #57335
  * Doc updates. Closes: #57772, #57069, #57331, #57833, #57896

 -- Ben Gertzfield <che@debian.org>  Sun, 13 Feb 2000 01:52:31 -0800

apt (0.3.17) unstable; urgency=low

  * RFC 2732 usage for CDROM URIs and fixes to apt-cdrom
  * Fixed the configuration parser to not blow up if ; is in the config
    string
  * Applied visual patch to dselect install script . Closes #55214
  * Included the configure-index example
  * Minimal CD swaps
  * Library soname has increased
  * Fixed default sources.list to have correct URLs for potato when it
    becomes stable
  * Added a message about erasing sources.list to dselect setup script
    Closes: #55755
  * No remove prompt if the archives dir has not changed. Closes: #55709
  * Fixed inclusion of 2nd sample config file. Closes: #55374
  * Made file mtimes of 0 not confuse the methods If-Modifed-Since check.
    Closes: #55991

 -- Ben Gertzfield <che@debian.org>  Mon, 31 Jan 2000 12:12:40 -0800

apt (0.3.16) unstable; urgency=low

  * Made --no-download work. Closes: #52993
  * Now compiles on OpenBSD, Solaris and HP-UX
  * Clarify segfault errors
  * More debhelper fixes. Closes: #52662, #54566, #52090, #53531, #54769
  * Fix for Joel's discovery of glibc removal behavoir.
  * Fix for Ben Collins file: uri from slink upgrade.
  * Fixed resume code in FTP. Closes: #54323
  * Take more precautions to prevent the corruption Joey Hess saw.
  * Fixed --no-list-cleanup
  * RFC 2732 URI parsing ([] for hostnames).
  * Typo in apt-cache man page. Closes: #54949

 -- Ben Gertzfield <che@debian.org>  Fri, 14 Jan 2000 08:04:15 -0800

apt (0.3.15) unstable; urgency=low

  * Added DSelect::WaitAfterDownload Closes: #49549
  * Fixed cast error in byteswap macro and supporting code. Closes: #50093
  * Fixed buffer overflow for wide terminal sizes. Closes: #50295
  * Made -s and clean not do anything. Closes: #50238
  * Problem with Protected packages and the new OR code.
  * /usr/share/doc stuff. Closes: #51017, #50228, #51141
  * Remove doesn't require a package to be installable. Closes: #51175
  * FTP proxy touch ups in the mabn page. Closes: #51315, #51314

 -- Ben Gertzfield <che@debian.org>  Sat,  4 Dec 1999 21:17:24 -0800

apt (0.3.14) unstable; urgency=low

  * Fix Perl or group pre-depends thing Closes: #46091, #46096, #46233, #45901
  * Fix handling of dpkg's conversions from < -> <= Closes: #46094, #47088
  * Make unparsable priorities non-fatal Closes: #46266, #46267, #46293, #46298
  * Fix handling of '/' for the dist name. Closes: #43830, #45640, #45692
  * Fixed 'Method gave a blank filename' error from IMS queries onto CDs.
    Closes: #45034, #45695, #46537
  * Made OR group handling in the problem resolver more elaborate. Closes: #45646
  * Added APT::Clean-Installed option. Closes: #45973
  * Moves the free space check to after the calculated size is printed.
    Closes: #46639, #47498
  * mipsel arch Closes: #47614
  * Beautified URI printing to not include passwords Closes: #46857
  * Fixed little problem with --no-download Closes: #47557
  * Tweaked Dselect 'update' script to re-gen the avail file even in the
    event of a failure Closes: #47112
  * Retries for source archives too Closes: #47529
  * Unmounts CDROMs iff it mounted them Closes: #45299
  * Checks for the partial directories before doing downloads Closes: #47392
  * no_proxy environment variable (http only!) Closes: #43476
  * apt-cache showsrc Closes: #45799
  * De-Refs Single Pure virtual packages. Closes: #42437, #43555
  * Regexs for install. Closes: #35304, #38835
  * Dependency reports now show OR group relations
  * Re-Install feature. Cloes: #46961, #37393, #38919
  * Locks archive directory on clean (woops)
  * Remove is not 'sticky'. Closes: #48392
  * Slightly more accurate 'can not find package' message. Closes: #48311
  * --trivial-only and --no-remove. Closes: #48518
  * Increased the cache size. Closes: #47648
  * Comment woopsie. Closes: #48789
  * Removes existing links when linking sources. Closes: #48775
  * Problem resolver does not install all virtual packages. Closes: #48591, #49252
  * Clearer usage message about 'source' Closes: #48858
  * Immediate configure internal error Closes: #49062, #48884

 -- Ben Gertzfield <che@debian.org>  Sun,  7 Nov 1999 20:21:25 -0800

apt (0.3.13) unstable; urgency=low

  * Fix timestamp miss in FTP. Closes: #44363
  * Fix sorting of Kept packages. Closes: #44377
  * Fix Segfault for dselect-upgrade. Closes: #44436
  * Fix handling of '/' for the dist name. Closes #43830
  * Added APT::Get::Diff-Only and Tar-Only options. Closes #44384
  * Add commented-out deb-src URI to default sources.list file.

 -- Ben Gertzfield <che@debian.org>  Sun, 19 Sep 1999 18:54:20 -0700

apt (0.3.12) unstable; urgency=low

  * Fix for typo in the dhelp index. Closes: #40377
  * Multiple media swap support
  * Purge support. Closes: #33291, #40694
  * Better handling of - remove notation. Closes: #41024
  * Purge support. Closes: #33291, #40694
  * Error code on failed update. Closes: #41053
  * apt-cdrom adds entries for source directories. Closes: #41231
  * Sorts the output of any list. Closes: #41107
  * Fixes the looping problem. Closes: #41784, #42414, #44022
  * Fixes the CRC mechanism to lowercase all strings. Closes: #41839
  * More checks to keep the display sane. Particularly when fail-over is
    used with local mirrors and CD-Roms. Closes: #42127, #43130, #43668
  * PThread lockup problem on certain sparc/m68k. Closes: #40628
  * apt-cdrom understands .gz Package files too. Closes: #42779
  * Spelling error in dselect method description. Closes: #43251
  * Added security to the default source list. Closes: #43356

 -- Ben Gertzfield <che@debian.org>  Fri,  3 Sep 1999 09:04:28 -0700

apt (0.3.11) unstable; urgency=low

  * Fix for mis-parsed file: URIs. Closes: #40373, #40366, #40230
  * Fix for properly upgrading the system from perl 5.004 to 5.005

 -- Ben Gertzfield <che@debian.org>  Mon, 28 Jun 1999 21:06:44 -0700

apt (0.3.9) unstable; urgency=low

  * Spelling error in cachefile.cc. Closes: #39885
  * Trailing slash in dselect install if you try to use the
    default config file. Closes: #40011
  * Simulate works for autoclean. Closes: #39141
  * Fixed spelling errors. Closes: #39673
  * Changed url parsing a bit. Closes: #40070, #40069
  * Version 0.3.8 will be for slink/hamm (GNU libc 2).

 -- Ben Gertzfield <che@debian.org>  Thu, 24 Jun 1999 18:02:52 -0700

apt (0.3.7) unstable; urgency=low

  * Fixed missing text in the apt-get(8) page. Closes: #37596
  * Made --simulate and friends work with apt-get source. Closes: #37597, #37656
  * Fixed inclusion of man pages in the -doc/-dev package. Closes: #37633, #38651
  * Fixed handling of the -q option with not-entirely integer arguments
    Closes: #37499
  * Man page typo Closes: #37762
  * Fixed parsing of the Source: line. Closes: #37679
  * Dpkg/dpkg-hurd source bug. Closes: #38004, #38032
  * Added a check for an empty cache directory. Closes: #37963
  * Return a failure code if -d is given and packages fail to download.
    Closes: #38127
  * Arranged for an ftp proxy specifing an http server to work. See the
    important note in the sources.list man page.
  * Accounted for resumed files in the cps calculation. Closes: #36787
  * Deal with duplicate same version different packages. Closes: #30237
  * Added --no-download. Closes: #38095
  * Order of apt-cdrom dist detection. Closes: #38139
  * Fix apt-cdrom chop handling and missing lines. Closes: #37276
  * IPv6 http support
  * Suggests dpkg-dev for apt-get source. Closes: #38158
  * Fixed typo in apt-get help. Closes: #38712
  * Improved the error message in the case of broken held package. Closes: #38777
  * Fixed handling of MD5 failures
  * Documented list notation Closes: #39008
  * Change the 'b' to 'B'. Closes: #39007

 -- Ben Gertzfield <che@debian.org>  Sun, 20 Jun 1999 18:36:20 -0700

apt (0.3.6) unstable; urgency=low

  * Note that 0.3.5 never made it out the door..
  * Fix for apt-cdrom and unusual disk label locations. Closes: #35571
  * Made APT print numbers in decimal. Closes: #35617, #37319
  * Buffer munching fix for FTP. Closes: #35868
  * Typo in sample config file. Closes: #35907
  * Fixed whitespace in version compares. Closes: #35968, #36283, #37051
  * Changed installed size counter to only count unpacked packages.
    Closes: #36201
  * apt-get source support. Closes: #23934, #27190
  * Renames .debs that fail MD5 checking, provides automatic corruption
    recovery. Closes: #35931
  * Fixed autoconf verison. Closes: #37305
  * Random Segfaulting. Closes: #37312, #37530
  * Fixed apt-cache man page. Closes: #36904
  * Added a newline to apt-cache showpkg. Closes: #36903

 -- Ben Gertzfield <che@debian.org>  Wed, 12 May 1999 09:18:49 -0700

apt (0.3.4) unstable; urgency=low

  * Release for Ben while he is out of town.
  * Checked the size of partial files. Closes: #33705
  * apt-get should not print progress on non-tty. Closes: #34944
  * s/guide.text.gz/users-guide.txt.gz/ debian/control: Closes: #35207
  * Applied cdrom patches from Torsten.  Closes: #35140, #35141
  * smbmounted cdrom fix. Closes: #35470
  * Changed ie to eg.  Closes: #35196

 -- Adam Heath <doogie@debian.org>  Sun,  4 Apr 1999 18:26:44 -0500

apt (0.3.3) unstable; urgency=low

  * Fixes bug with file:/ URIs and multi-CD handling. Closes: #34923

 -- Ben Gertzfield <che@debian.org>  Tue, 23 Mar 1999 12:15:44 -0800

apt (0.3.2) unstable; urgency=low

  * Major release into unstable of v3
  * These bugs have been fixed, explanations are in the bug system, read
    the man pages as well..
    Closes: #21113, #22507, #22675, #22836, #22892, #32883, #33006, #34121,
    	    #23984, #24685, #24799, #25001, #25019, #34223, #34296, #34355,
	    #24021, #25022, #25026, #25104, #25176, #31557, #31691, #31853,
    	    #25458, #26019, #26433, #26592, #26670, #27100, #27100, #27601,
    	    #28184, #28391, #28778, #29293, #29351, #27841, #28172, #30260,
    	    #29382, #29441, #29903, #29920, #29983, #30027, #30076, #30112,
    	    #31009, #31155, #31381, #31883, #32140, #32395, #32584. #34465,
    	    #30383, #30441, #30472, #30643, #30827, #30324, #36425, #34596

 -- Ben Gertzfield <che@debian.org>  Mon, 15 Mar 1999 19:14:25 -0800

apt (0.3.1) experimental; urgency=low

  * Minor release of cvs version.
  * Added virtual package libapt-pkgx.x

 -- Mitch Blevins <mblevin@debian.org>  Wed, 10 Mar 1999 07:52:44 -0500

apt (0.3.0) experimental; urgency=low

  * New experimental version.

 -- Ben Gertzfield <che@debian.org>  Tue, 15 Dec 1998 12:53:21 -0800

apt (0.1.9) frozen unstable; urgency=low

  * Return to the wacky numbering for when we build 0.1.8 for hamm
  * Important bug related to APT on the Alpha fixed
  * apt-get dist-upgrade problems fixed
  * tiny patch for http method to fix an endless loop
  * nice fix from /usr/doc/lintian/ to remove rpath nastiness from
    libtool and add proper shared lib dependancies
  * now dh_shlibdeps is called with LD_LIBRARY_PATH=debian/tmp/usr/lib
    in case an old libpkg is installed while building APT to prevent
    spurious dependancies

 -- Ben Gertzfield <che@debian.org>  Thu,  5 Nov 1998 17:43:25 -0800

apt (0.1.7) unstable; urgency=low

  * New build with libstdc++2.9.
  * Various fixes; read the Changelog.

 -- Ben Gertzfield <che@debian.org>  Thu, 15 Oct 1998 18:29:18 -0700

apt (0.1.6) unstable; urgency=low

  * Various fixes in the FTP method for error checking. Fixes: #26188.
  * Spelling corrections in dselect method. Fixes: #25884
  * Fixes for compilation on alpha/ppc. Fixes: #25313, #26108.
  * No more bo releases: we're using a normal numbering system now.

 -- Ben Gertzfield <che@debian.org>  Tue,  8 Sep 1998 19:27:13 -0700

apt (0.1.5) unstable; urgency=low

  * Changed sources.list to point to 'unstable' by default, as
    'frozen' no longer exists!

 -- Ben Gertzfield <che@debian.org>  Thu, 23 Jul 1998 22:00:18 -0700

apt (0.1.3) unstable; urgency=low

  * New upstreamish version.
  * ftp method rewritten in C. Removes dependancies on all perl/perl
    related modules. This fixes many of the ftp method bugs.

 -- Ben Gertzfield <che@debian.org>  Thu, 16 Jul 1998 22:19:00 -0700

apt (0.1.1) unstable; urgency=low

  * Release for unstable.

 -- Ben Gertzfield <che@debian.org>  Tue, 30 Jun 1998 20:48:30 -0700

apt (0.1) unstable; urgency=low

  * Kludge to fix problem in libnet-perl with illegal anonymous
    FTP passwords.
  * Moved to unstable; apt is in a useable state now.
  * Fixed version numbering. From now on, numbering will be:
    0.1 (no actual release) -> 0.1.0bo (release for libc5) ->
    0.1.1 (release for unstable). Thanks, Manoj.

 -- Ben Gertzfield <che@debian.org>  Tue, 30 Jun 1998 20:40:58 -0700

apt (0.0.17-1) experimental; urgency=low

  * Fixed problem with libc6 version compare
  * Scott's away for a while, so I'll be packaging apt for the time
    being.

 -- Ben Gertzfield <che@debian.org>  Thu, 25 Jun 1998 19:02:03 -0700

apt (0.0.16-1) experimental; urgency=low

  * Modifications to make apt-get more friendly when backgrounded.
  * Updated documentation.
  * Updates to graphic widgets

 -- Scott K. Ellis <scott@debian.org>  Mon,  8 Jun 1998 11:22:02 -0400

apt (0.0.15-0.2bo) experimental; urgency=low

  * Bo compilation
  * Bob Hilliards crash

 -- Jason Gunthorpe <jgg@debian.org>  Sun, 31 May 1998 20:18:35 -0600

apt (0.0.15-0.1bo) experimental; urgency=low

  * Bo compilation
  * libstdc++272 patch

 -- Jason Gunthorpe <jgg@debian.org>  Sun, 31 May 1998 20:18:35 -0600

apt (0.0.15) experimental; urgency=low

  * Clean up source tarball (no user-visible changes)

 -- Scott K. Ellis <scott@debian.org>  Tue, 26 May 1998 12:23:53 -0400

apt (0.0.14) experimental; urgency=low

  * Updates in ordering code to make sure certain upgrades work correctly.
  * Made dselect/setup understand ftp as well as http

 -- Scott K. Ellis <scott@debian.org>  Wed, 20 May 1998 13:33:32 -0400

apt (0.0.13-bo1) experimental; urgency=low

  * Bo compilation

 -- Jason Gunthorpe <jgg@debian.org>  Mon, 18 May 1998 15:10:49 -0600

apt (0.0.13) experimental; urgency=low

  * Remove hardcoded egcc from debian/rules (#21575)
  * Fixes for ordering logic when system has a number of unpacked
    but unconfigured packages installed.
  * Spelling fix in dselect install method (#22556)

 -- Scott K. Ellis <scott@debian.org>  Sun, 17 May 1998 20:08:33 -0400

apt (0.0.12) experimental; urgency=low

  * Fixed problems with package cache corruption.
  * Made to depend on libc6 >= 2.0.7pre1 due to timezone problems with
    earlier versions.
  * Interface and documentation improvements.

 -- Scott K. Ellis <scott@debian.org>  Sat, 16 May 1998 23:17:32 -0400

apt (0.0.11) experimental; urgency=low

  * Change dependancies to pre-depends since breaking your packaging tools
    in the middle of an installation isn't very good.
  * Bug fixes to ftp method and general apt-get code

 -- Scott K. Ellis <scott@debian.org>  Fri, 15 May 1998 08:57:38 -0400

apt (0.0.10) experimental; urgency=low

  * Run "dpkg --configure -a" after an aborted dselect install
  * Fixed problem with install looping
  * Support for authenticating proxys: (note this isn't terribly secure)
    http_proxy="http://user:pass@firewall:port/"
  * Substitute $ARCH in sources.list
  * Fixes in the resumption code for ftp

 -- Scott K. Ellis <scott@debian.org>  Tue, 12 May 1998 09:14:41 -0400

apt (0.0.9) experimental; urgency=low

  * Added ftp support.
  * Various other less visible bug fixes.
  * Fixed problem with segfault when apt-get invoked in a non-existant
    directory (Bug #21863)
  * Bumped policy to 2.4.1

 -- Scott K. Ellis <scott@debian.org>  Fri,  1 May 1998 09:18:19 -0400

apt (0.0.8) experimental; urgency=low

  * Fixed generated available file (Bug #21836)
  * Added download ETA (Bug #21774).
  * Fixed hardcoded ARCH (Bug #21751).
  * Fixed check on http_proxy (Bug #21795).
  * Added download speed indicator.

 -- Scott K. Ellis <scott@debian.org>  Mon, 27 Apr 1998 10:58:32 -0400

apt (0.0.7) experimental; urgency=low

  * Remove libdeity and apt from package for now, since only apt-get and
    apt-cache are actually useful right now.
  * Clean up handling of package installation errors.
  * Added timeout to http transfers (#21269)
  * Updated setup for dselect/apt method.
  * Updated man pages
  * Long options (added in 0.0.6)

 -- Scott K. Ellis <scott@debian.org>  Tue, 21 Apr 1998 09:06:49 -0400

apt (0.0.6) experimental; urgency=low

  * Spelling changes.
  * Revamped download status display.
  * Call apt-get clean after successful install in dselect.
  * Added "apt-get clean" which deletes package files from /var/cache/apt

 -- Scott K. Ellis <scott@debian.org>  Thu,  9 Apr 1998 15:13:59 -0400

apt (0.0.5) experimental; urgency=low

  * Ignore signals while dpkg is running so we don't leave dpkg running in
    the background (#20804)
  * Check Packages as well as Packages.gz for file URIs (#20784)
  * Spelling cleanup (#20800)
  * Added -m option to permit upgrade to go on in the case of a bad mirror.
    This option may result in incomplete upgrades when used with -f.

 -- Scott K. Ellis <scott@debian.org>  Tue,  7 Apr 1998 12:40:29 -0400

apt (0.0.4) experimental; urgency=low

  * New usage guide.
  * Various documentation updates and cleanup.
  * Added '-f' option to apt-get attempt to fix broken dependancies.

 -- Scott K. Ellis <scott@debian.org>  Sat,  4 Apr 1998 14:36:00 -0500

apt (0.0.3) experimental; urgency=low

  * Added a shlibs.local file to prevent apt from depending on itself.
  * Updates to how apt-get handles bad states in installed packages.
  * Updated rules to make sure build works from a freshly checked out source
    archive.  Building from CVS needs libtool/automake/autoconf, builds from
    the distributed source package should have no such dependancy.

 -- Scott K. Ellis <scott@debian.org>  Fri,  3 Apr 1998 11:49:47 -0500

apt (0.0.2) unstable; urgency=low

  * Updates to apt-get and http binding for dselect method (apt).
  * Updating version number from 0.0.1, which was released only on IRC.

 -- Scott K. Ellis <scott@debian.org>  Fri,  3 Apr 1998 00:35:18 -0500

apt (0.0.1) unstable; urgency=low

  * Initial Release.

 -- Scott K. Ellis <scott@debian.org>  Tue, 31 Mar 1998 12:49:28 -0500<|MERGE_RESOLUTION|>--- conflicted
+++ resolved
@@ -1,13 +1,5 @@
-apt (0.7.25ubuntu2) lucid; urgency=low
-
-<<<<<<< HEAD
-  * Change history branch so that it does not break the 
-    apt ABI for the pkgPackageManager interface
-    (can be reverted on the next ABI break)
-=======
-  * merged lp:~mvo/apt/history
-    - this writes a /var/log/apt/history tagfile that contains details
-      from the transaction (complements term.log)
+apt (0.7.25ubuntu3) UNRELEASED; urgency=low
+
   * cmdline/apt-get.cc:
     - fix apt-get source pkg=version regression (closes: #561971)
   * apt-pkg/contrib/cdromutl.cc:
@@ -17,7 +9,14 @@
     - fixes in multi cdrom setup code
     - add new "Acquire::cdrom::AutoDetect" variable that enables/disables
       the dlopen of libudev for automatic cdrom detection
->>>>>>> ff1e4b06
+
+ -- Michael Vogt <michael.vogt@ubuntu.com>  Fri, 18 Dec 2009 16:54:18 +0100
+
+apt (0.7.25ubuntu2) lucid; urgency=low
+
+  * Change history branch so that it does not break the 
+    apt ABI for the pkgPackageManager interface
+    (can be reverted on the next ABI break)
 
  -- Michael Vogt <michael.vogt@ubuntu.com>  Wed, 23 Dec 2009 10:14:16 +0100
 
