--- conflicted
+++ resolved
@@ -1,13 +1,9 @@
-<<<<<<< HEAD
 apt (0.8.16~exp14) UNRELEASED; urgency=low
 
+  [ Michael Vogt ]
   * apt-pkg/packagemanager.cc:
     - fix inconsistent clog/cout usage in the debug output
-
- -- Michael Vogt <michael.vogt@ubuntu.com>  Wed, 07 Mar 2012 09:20:02 +0100
-=======
-apt (0.8.16~exp14) experimental; urgency=low
-
+  
   [ David Kalnischkies ]
   * apt-pkg/packagemanager.cc:
     - recheck all dependencies if we changed a package in SmartConfigure
@@ -15,7 +11,6 @@
     - recheck dependencies in SmartUnpack after a change, too
 
  -- David Kalnischkies <kalnischkies@gmail.com>  Tue, 13 Mar 2012 12:38:35 +0100
->>>>>>> 98ee4922
 
 apt (0.8.16~exp13) experimental; urgency=low
 
