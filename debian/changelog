apt (0.8.2) unstable; urgency=low

<<<<<<< HEAD
  [ Manpages translations ]
  * Spanish (Omar Campagne). Closes: #595557

  [ David Kalnischkies ]
  * apt-pkg/versionmatch.cc:
    - do not accept 'Pin: origin "' (missing closing ") as a valid
      way to pin a local archive: either "" or none…
  * apt-pkg/deb/dpkgpm.cc:
    - create Dir::Log if needed to support /var/log as tmpfs or similar,
      inspired by Thomas Bechtold, thanks! (Closes: #523919, LP: #220239)
  * apt-pkg/indexcopy.cc:
    - support really still the APT::GPGV::TrustedKeyring setting,
      as it breaks d-i badly otherwise (Closes: #595428)
  * cmdline/apt-key:
    - support also Dir::Etc::Trusted so that apt-key works in the same
      way as the library part which works with the trusted files
  * methods/{gzip,bzip2}.cc:
    - empty files can never be valid archives (Closes: #595691)

 -- Michael Vogt <mvo@debian.org>  Mon, 06 Sep 2010 18:10:06 +0200

apt (0.8.1) unstable; urgency=low
=======
  * apt-pkg/indexcopy.cc:
    - only use trusted.gpg.d directory if it exists
    - do not replace /dev/null when running in APT::CDROM::NoAct
      mode (LP: #612666), thanks to Colin Watson

 -- Michael Vogt <michael.vogt@ubuntu.com>  Fri, 03 Sep 2010 20:21:43 +0200

apt (0.8.1) UNRELEASED; urgency=low
>>>>>>> 8deb53ab

  [ Programs translations ]
  * Thai (Theppitak Karoonboonyanan). Closes: #592695
  * Russian (Yuri Kozlov). Closes: #594232
  * Slovak (Ivan Masár). Closes: #594255
  * Swedish (Daniel Nylander). Closes: #594241
  * Japanese (Kenshi Muto, Osamu Aoki). Closes: #594265
  * Italian (Milo Casagrande). Closes: #594238
  * Asturian (maacub). Closes: #594303
  * Simplified Chinese (Aron Xu). Closes: #594458
  * Bulgarian (Damyan Ivanov). Closes: #594627
  * Portuguese (Miguel Figueiredo). Closes: #594668
  * Korean (Changwoo Ryu). Closes: #594809
  * Norwegian Bokmål (Hans Nordhaug). Closes: #595182
  * Danish (Joe Hansen). Closes: #595176
  * Catalan (Agustí Grau). Closes: #595234

  [ Christian Perrier ]
  * Fix spelling error in cmdline/apt-get.cc. Thanks to Osamu Aoki
    Closes: #594211

  [ Manpages translations ]
  * Portuguese (Américo Monteiro)

  [ David Kalnischkies ]
  * cmdline/apt-cache.cc:
    - show in madison command again also source packages (LP: #614589)
    - remove useless GetInitialize method
  * cmdline/apt-get.cc:
    - remove direct calls of ReadMainList and use the wrapper instead
      to protect us from useless re-reads and two-times notice display
    - remove death code by removing unused GetInitialize
  * apt-pkg/depcache.cc:
    - now that apt-get purge works on 'rc' packages let the MarkDelete
      pass this purge forward to the non-pseudo package for pseudos
  * apt-pkg/contrib/fileutl.cc:
    - apply SilentlyIgnore also on files without an extension
  * apt-pkg/contrib/configuration.cc:
    - fix autoremove by using correct config-option name and
      don't make faulty assumptions in error handling (Closes: #594689)
  * apt-pkg/versionmatch.cc:
    - let the pin origin actually work as advertised in the manpage
      which means "" are optional and pinning a local archive does
      work - even if it is a non-flat archive (Closes: #594435)

 -- Michael Vogt <mvo@debian.org>  Fri, 03 Sep 2010 18:36:11 +0200

apt (0.8.0) unstable; urgency=low

  [ Michael Vogt ]
  * merge of the debian-expermental-ma branch
  * refresh po/pot files in doc/ and po/

  [ Programs translations ]
  * Swedish (Daniel Nylander). Closes: #592366
  * French (Christian Perrier)

  [ Manpages translations ]
  * French (Christian Perrier)

 -- Michael Vogt <mvo@debian.org>  Tue, 24 Aug 2010 16:32:19 +0200

apt (0.8.0~pre2) experimental; urgency=low

  [ David Kalnischkies ]
  * apt-pkg/contrib/strutl.cc:
    - fix error checking for vsnprintf in its safe variant
  * methods/bzip2.cc:
    - fix error checking for read in case of failing bzip2/lzma/whatever
  * debian/apt.cron.daily:
    - create backups for our extended_states file (Closes: #593430)
  * apt-pkg/init.cc:
    - set the default values for dir::etc::trusted options correctly
  * ftparchive/writer.cc:
    - init valid-until correctly to prevent garbage entering Release file
  * apt-pkg/deb/debsystem.cc:
    - set dir::state::status based at least on dir
  * apt-pkg/deb/dpkgpm.cc:
    - use the InstVer instead of the CurrentVer for the autobit transfer
  * methods/http.cc:
    - some http servers violate HTTP1.1 by not issuing a Reason-Phrase
      (or at least a space after the code) especially for 200, but lets
      be nice and ignore it as we don't need the reason in general
  * apt-pkg/acquire-item.cc:
    - don't use ReadOnlyGzip mode for PDiffs as this mode doesn't work
      in combination with the AddFd methods of our hashclasses

 -- Michael Vogt <mvo@debian.org>  Mon, 23 Aug 2010 19:09:08 +0200

apt (0.8.0~pre1) experimental; urgency=low

  [ Programs translations ]
  * Swedish translation update. Closes: #592366

  [ Michael Vogt ]
  * merge of the debian-expermental-ma branch
  * refresh po/pot files in doc/ and po/
  * apt-pkg/pkgcache.cc:
    - re-evaluate the architectures cache when the cache is (re)opened

  [ Colin Watson ]
  * apt-pkg/cdrom.cc:
    - fix off-by-one error in DropBinaryArch

  [ Julian Andres Klode ]
  * apt-pkg/contrib/fileutl.cc:
    - Add WriteAtomic mode.
    - Revert WriteEmpty to old behavior (LP: #613211)
  * apt-pkg, methods:
    - Convert users of WriteEmpty to WriteAtomic.
  * apt-pkg/depcache.cc:
    - Only try upgrade for Breaks if there is a newer version, otherwise
      handle it as Conflicts (by removing it) (helps for #591882).
  * debian/control:
    - Add dependency on gnupg to apt, apt-key uses it.

  [ David Kalnischkies ]
  * apt-pkg/algorithms.cc:
    - let the problem resolver install packages to fix or-groups
      as a needed remove nuked another or-member (helps for #591882)
    - change the debug outputs to display also arch of the
      package and version dependencies information
  * cmdline/apt-get.cc:
    - let APT::Get::Arch-Only in build-dep default to false again
      (Closes: #592628) Thanks Mohamed Amine IL Idrissi for report!
    - purge packages in 'rc' state, thanks Rogier! (Closes: #150831)
  * apt-pkg/pkgcache.cc:
    - fix LongDesc handling in LANG=C environment

 -- Michael Vogt <mvo@debian.org>  Fri, 13 Aug 2010 17:00:49 +0200

apt (0.7.26~exp12) experimental; urgency=low

  [ Michael Vogt ]
  * debian/control:
    - add dependency on zlib-dev for libapt-pkg-dev

  [ David Kalnischkies ]
  * apt-pkg/cacheset.cc:
    - [ABI BREAK] add an ErrorType option to CacheSetHelper
  * cmdline/apt-cache.cc:
    - use Notice instead of Error in the CacheSetHelper messages
      for compat reasons. Otherwise tools like sbuild blow up
    - return success in show if a virtual package was given
  * debian/control:
    - remove libcurl3-gnutls-dev alternative as the package is gone
    - increase needed version of libcurl4-gnutls-dev to >= 7.19.0
      as we use CURLOPT_{ISSUERCERT,CRLFILE} (Closes: #589642)

 -- Michael Vogt <mvo@debian.org>  Fri, 30 Jul 2010 11:55:48 +0200

apt (0.7.26~exp11) experimental; urgency=low

  [ Julian Andres Klode ]
  * apt-pkg/deb/dpkgpm.cc:
    - Write architecture information to history file.
    - Add to history whether a change was automatic or not.
  * apt-pkg/contrib/fileutl.cc:
    - Add FileFd::OpenDescriptor() (needed for python-apt's #383617).
  * cmdline/apt-get.cc:
    - Support large filesystems by using statvfs64() instead of statvfs()
      and statfs64() instead of statfs() (Closes: #590513).
  * apt-pkg/cdrom.cc:
    - Use link() instead of rename() for creating the CD database backup;
      otherwise there would be a short time without any database.

  [ David Kalnischkies ]
  * apt-pkg/depcache.cc:
    - handle "circular" conflicts for "all" packages correctly
  * cmdline/apt-cache.cc:
    - be able to omit dependency types in (r)depends (Closes: #319006)
    - show in (r)depends the canidate per default instead of newest
    - share the (r)depends code instead of codecopy
  * apt-pkg/cacheset.cc:
    - move them back to the library as they look stable now
    - add a 'newest' pseudo target release as in pkg/newest
  * apt-pkg/pkgcache.cc:
    - prefer non-virtual packages in FindPreferredPkg (Closes: #590041)
  * test/integration/*:
    - add with bug#590041 testcase a small test "framework"
  * apt-pkg/orderlist.cc:
    - try to install another or-group member in DepRemove before
      breaking the or group (Closes: #590438)
    - configure also the replacement before remove by adding Immediate flag
  
  [ Michael Vogt ]
  * apt-pkg/contrib/error.{cc,h}
    - docstring cleanup
    - add inline DumpError() to avoid subtle API break

 -- Michael Vogt <mvo@debian.org>  Thu, 29 Jul 2010 16:40:58 +0200

apt (0.7.26~exp10) experimental; urgency=low

  [ David Kalnischkies ]
  * apt-pkg/contrib/error.{cc,h}:
    - remove constness of va_list parameter to fix build on amd64 and co
      Thanks Eric Valette! (Closes: #588610)
  * apt-pkg/deb/debmetaindex.cc:
    - do not query each architecture for flat file archives
    - fix typo preventing display of architecture in Info()
  * methods/bzip2.cc:
    - add a copycat of the old gzip.cc as we need it for bzip2 and lzma

  [ Martin Pitt ]
  * debian/rules:
    - Make DEB_BUILD_OPTIONS=noopt actually work by passing the right
      CXXFLAGS.
  * apt-pkg/contrib/fileutl.{h,cc}:
    - Add support for reading of gzipped files with the new "ReadOnlyGzip"
      OpenMode. (Closes: #188407)
    - Link against zlib (in apt-pkg/makefile) and add zlib build dependency.
    - [ABI BREAK] This adds a new private member to FileFd, but its
      initialization is in the public header file.
  * configure.in:
    - Check for zlib library and headers.
  * apt-pkg/acquire-item.cc, apt-pkg/deb/debindexfile.cc,
    apt-pkg/deb/debrecords.cc, apt-pkg/deb/debsrcrecords.h,
    cmdline/apt-cache.cc:
    - Open Packages, Sources, and Translations indexes in "ReadOnlyGzip" mode.
  * apt-pkg/deb/debindexfile.cc:
    - If we do not find uncompressed package/source/translation indexes, look
      for gzip compressed ones.
  * apt-pkg/acquire-item.cc:
    - If the Acquire::GzipIndexes option is true and we download a gzipped
      index file, keep it as it is (and rename to .gz) instead of
      uncompressing it.
  * doc/apt.conf.5.xml:
    - Document the new Acquire::GzipIndexes option.
  * doc/po/apt-doc.pot, doc/po/de.po:
    - German translation of new Acquire::GzipIndexes option.
  * Add test/test-indexes.sh:
    - Test behaviour of index retrieval and usage, in particular with
      uncompressed and gzip compressed indexes.
  * methods/gzip.cc: With FileFd now being able to read gzipped files, there
    is no need for the gzip method any more to spawn an external gzip process.
    Rewrite it to use FileFd directly, which makes the code a lot simpler, and
    also using less memory and overhead.

 -- Michael Vogt <mvo@debian.org>  Mon, 12 Jul 2010 11:41:01 +0200

apt (0.7.26~exp9) experimental; urgency=low

  [ David Kalnischkies ]
  * doc/apt.conf.5.xml:
    - add and document APT::Cache-{Start,Grow,Limit} options for mmap control
  * apt-pkg/contrib/fileutl.cc:
    - do not fail von double close()

 -- Michael Vogt <mvo@debian.org>  Fri, 09 Jul 2010 21:51:55 +0200

apt (0.7.26~exp8) experimental; urgency=low

  [ David Kalnischkies ]
  * cmdline/cacheset.cc:
    - doesn't include it in the library for now as it is too volatile
    - get the candidate either from an already built depcache
      or use the policy which is a bit faster than depcache generation
    - get packages by task^ with FromTask()
    - only print errors if all tries to get a package by string failed
    - factor out code to get a single package FromName()
    - check in Grouped* first without modifier interpretation
  * cmdline/apt-get.cc:
    - use the cachsets in the install commands
    - make the specify order of packages irrelevant (Closes: #196021)
  * apt-pkg/orderlist.cc:
    - untouched packages are never missing
  * apt-pkg/packagemanager.cc:
    - packages that are not touched doesn't need to be unpacked
  * debian/control:
    - remove intltool's dependency as it is an ubuntu artefact
  * apt-pkg/depcache.cc:
    - SetCandidateVer for all pseudo packages
    - SetReInstall for the "all" package of a pseudo package
    - use the new MatchAgainstConfig for the DefaultRootSetFunc
    - always mark the all package if a pseudo package is marked for install
  * apt-pkg/contrib/error.{cc,h}:
    - complete rewrite but use the same API
    - add NOTICE and DEBUG as new types of a message
    - add a simple stack handling to be able to delay error handling
  * apt-pkg/aptconfiguration.cc:
    - show a deprecation notice for APT::Acquire::Translation
  * apt-pkg/contrib/configuration.{cc,h}:
    - add a wrapper to match strings against configurable regex patterns
  * apt-pkg/contrib/fileutl.cc:
    - show notice about ignored file instead of being always silent
    - add a Dir::Ignore-Files-Silently list option to control the notice
  * apt-pkg/policy.h:
    - add another round of const& madness as the previous round accidentally
      NOT overrides the virtual GetCandidateVer() method (Closes: #587725)
  * apt-pkg/pkgcachegen.{cc,h}:
    - make the used MMap moveable (and therefore dynamic resizeable) by
      applying (some) mad pointer magic (Closes: #195018)

  [ Michael Vogt ]
  * apt-pkg/deb/dpkgpm.cc:
    - make the apt/term.log output unbuffered (thanks to Matt Zimmerman)

  [ Julian Andres Klode ]
  * methods/ftp.h:
    - Handle different logins on the same server (Closes: #586904).
  * apt-pkg/deb/deblistparser.cc:
    - Handle architecture wildcards (Closes: #547724).
  * apt-pkg/versionmatch.cc:
    - Support matching pins by regular expressions or glob() like patterns,
      regular expressions have to be put between to slashes; for example,
      /.*/.
  * apt-pkg/contrib/fileutl.cc:
    - Make FileFd replace files atomically in WriteTemp mode (for cache, etc).
  * debian/control:
    - Set Standards-Version to 3.9.0

 -- Michael Vogt <mvo@debian.org>  Fri, 09 Jul 2010 19:16:20 +0200

apt (0.7.26~exp7) experimental; urgency=low

  * apt-pkg/cachefile.h:
    - make pkgPolicy public again, libapt-pkg-perl (and probably
      others) get unhappy without that

 -- Michael Vogt <mvo@debian.org>  Thu, 10 Jun 2010 15:33:24 +0200

apt (0.7.26~exp6) experimental; urgency=low

  [ Michael Vogt ]
  * merge the remaining Ubuntu change:
    - on gpg verification failure warn and restore the last known
      good state
    - on failure display the IP of the server (useful for servers
      that use round robin DNS)
    - support Original-Maintainer in RewritePackageOrder
    - enable cdrom autodetection via libudev by default
    - show message about Vcs in use when apt-get source is run for
      packages maintained in a Vcs
    - better support transitional packages with mark auto-installed. 
      when the transitional package is in "oldlibs" the new package
      is not marked auto installed (same is true for section
      metapackages)
    - provide new "deb mirror://archive.foo/mirrors.list sid main"
      method expects a list of mirrors (generated on the server e.g.
      via geoip) and will use that, including cycle on failure
    - write apport crash file on package failure (disabled by default
      on debian until apport is available)
    - support mirror failure reporting (disabled by default on debian)
  
  [ David Kalnischkies ]
  * apt-pkg/deb/dpkgpm.cc:
    - write Disappeared also to the history.log
    - forward manual-installed bit on package disappearance
  * apt-pkg/deb/debsystem.cc:
    - add better config item for extended_states file
  * apt-pkg/pkgcache.h:
    - switch {,Install-}Size to unsigned long long
  * apt-pkg/depcache.cc:
    - do the autoremove mark process also for required packages to handle
      these illegally depending on lower priority packages (Closes: #583517)
    - try harder to find the other pseudo versions for autoremove multiarch
    - correct "Dangerous iterator usage" pointed out by cppcheck
    - deal with long long, not with int to remove 2GB Limit (LP: #250909)
    - deprecate AddSize with Multiplier as it is unused and switch to
      boolean instead to handle the sizes more gracefully.
    - switch i{Download,Usr}Size from double to (un)signed long long
  * apt-pkg/aptconfiguration.cc:
    - remove duplicate architectures in getArchitectures()
  * apt-pkg/indexrecords.{cc,h}:
    - backport forgotten Valid-Until patch from the obsolete experimental
      branch to prevent replay attacks better, thanks to Thomas Viehmann
      for the initial patch! (Closes: #499897)
    - add a constant Exists check for MetaKeys
  * apt-pkg/acquire-item.cc:
    - do not try PDiff if it is not listed in the Meta file
    - sent Last-Modified header also for Translation files
  * apt-pkg/cacheiterator.h:
    - let pkgCache::Iterator inherent std::iterator
  * ftparchive/writer.h:
    - add a virtual destructor to FTWScanner class (for cppcheck)
  * apt-pkg/cacheset.{cc,h}:
    - add simple wrapper around std::set for cache structures
    - move regex magic from apt-get to new FromRegEx method
    - move cmdline parsing from apt-cache to new FromCommandLine method
    - support special release-modifier 'installed' and 'candidate'
  * apt-pkg/contrib/cmdline.cc:
    - fix segfault in SaveInConfig caused by writing over char[] sizes
  * apt-pkg/pkgcache.cc:
    - get the best matching arch package from a group with FindPreferredPkg
  * cmdline/apt-cache.cc:
    - make the search multiarch compatible by using GrpIterator instead
    - use pkgCacheFile and the new CacheSets all over the place
    - add --target-release option (Closes: #115520)
    - accept pkg/release and pkg=version in show and co. (Closes: #236270)
    - accept package versions in the unmet command
  * cmdline/apt-get.cc:
    - use unsigned long long instead of double to store values it gets
  * apt-pkg/cachefile.{cc,h}:
    - split Open() into submethods to be able to build only parts
    - make the OpProgress optional in the Cache buildprocess
    - store also the SourceList we use internally for export
  * doc/apt.conf.5.xml:
    - document the new Valid-Until related options
  * apt-pkg/contrib/strutl.cc:
    - split StrToTime() into HTTP1.1 and FTP date parser methods and
      use strptime() instead of some self-made scanf mangling
    - use the portable timegm shown in his manpage instead of a strange
      looking code copycat from wget
  * ftparchive/writer.cc:
    - add ValidTime option to generate a Valid-Until header in Release file
  * apt-pkg/policy.cc:
    - get the candidate right for a not-installed pseudo package if
      his non-pseudo friend is installed
  * apt-pkg/indexcopy.cc:
    - move the gpg codecopy to a new method and use it also in methods/gpgv.cc

 -- Michael Vogt <mvo@debian.org>  Thu, 10 Jun 2010 14:02:22 +0200

apt (0.7.26~exp5) experimental; urgency=low

  [ David Kalnischkies ]
  * cmdline/apt-get.cc:
    - rerun dpkg-source in source if --fix-broken is given (Closes: #576752)
    - don't suggest held packages as they are installed (Closes: #578135)
    - handle multiple --{tar,diff,dsc}-only options correctly
    - show at the end of the install process a list of disappeared packages
  * cmdline/apt-cache.cc:
    - use GroupCount for package names in stats and add a package struct line
  * methods/rred.cc:
    - use the patchfile modification time instead of the one from the
      "old" file - thanks to Philipp Weis for noticing! (Closes: #571541)
  * debian/rules:
    - remove targets referring to CVS or arch as they are useless
    - use $(CURDIR) instead of $(pwd)
    - use dpkg-buildflags if available for CXXFLAGS
  * README.arch:
    - remove the file completely as it has no use nowadays
  * apt-pkg/depcache.cc:
    - be doublesure that the killer query is empty before starting reinstall
  * methods/gpgv.cc:
    - remove the keyrings count limit by using vector magic
  * contrib/mmap.cc:
    - clarify "MMap reached size limit" error message, thanks Ivan Masár!
  * doc/apt.ent
    - add entities for the current oldstable/stable/testing codenames
  * doc/sources.list.5.xml:
    - use stable-codename instead of stable in the examples (Closes: #531492)
  * doc/apt_preferences.5.xml:
    - adapt some examples here to use current codenames as well
    - add "NotAutomatic: yes" handling, thanks Osamu Aoki (Closes: #490347)
  * debian/libapt-pkg-doc.doc-base.cache:
    - remove yet another reference to the removed cache.sgml
  * doc/apt-get.8.xml:
    - do not say explicit target_release_{name,version,codename}, it should
      be clear by itself and 'man' can break lines again (Closes: #566166)
    - remove the gnome-apt reference as it is removed from unstable
  * apt-pkg/deb/dpkgpm.cc:
    - add 'disappear' to the known processing states, thanks Jonathan Nieder
  * apt-pkg/packagemanager.h:
    - export info about disappeared packages with GetDisappearedPackages()

  [ Michael Vogt ]
  * methods/http.{cc,h}:
    - code cleanup, use enums instead of magic ints
  
  [ Jari Aalto ]
  * debian/rules:
    - spell out some less known options to reduce manpage consultation-rate
    - Use POSIX command substitution: $(<command sequence>)
    - Remove EOL whitespace (Closes: #577804)

  [ Julian Andres Klode ]
  * apt-pkg/acquire-item.cc:
    - Fix pkgAcqFile::Custom600Headers() to always return something.
  

  [ Christian Perrier ]
  * Slovak translation update. Closes: #581159
  * Italian translation update. Closes: #581742
  * Swedish translation update. Closes: #592366

 -- Michael Vogt <mvo@debian.org>  Tue, 25 May 2010 16:01:42 +0200

apt (0.7.26~exp4) experimental; urgency=low

  [ David Kalnischkies ]
  * apt-pkg/depcache.cc:
    - rewrite the pseudo package reinstaller to be more intelligent
      in his package choices
  * apt-pkg/packagemanager.cc:
    - don't try to "unpack" pseudo packages twice
  * apt-pkg/contrib/fileutl.cc:
    - add a parent-guarded "mkdir -p" as CreateDirectory()
  * apt-pkg/acquire.{cc,h}:
    - add a delayed constructor with Setup() for success reporting
    - check for and create directories in Setup if needed instead of
      error out unfriendly in the Constructor (Closes: #523920, #525783)
    - optional handle a lock file in Setup()
  * apt-pkg/acquire-item.cc:
    - Acquire::ForceHash to force method for expected hash
  * cmdline/apt-get.cc:
    - remove the lock file handling and let Acquire take care of it instead
    - display MD5Sum in --print-uris if not forced to use another method
      instead of displaying the strongest available (Closes: #576420)
    - regex for package names executed on Grp- not PkgIterator
    - show non-candidates as fallback for virtual packages (Closes: #578385)
    - set also "all" to this version for pseudo packages in TryToChangeVer
  * apt-pkg/deb/dpkgpm.cc:
    - remove Chroot-Directory from files passed to install commands.
      Thanks to Kel Modderman for report & patch! (Closes: #577226)
  * ftparchive/writer.cc:
    - remove 999 chars Files and Checksums rewrite limit (Closes: #577759)
  * cmdline/apt-cache.cc:
    - align Installed and Candidate Version in policy so they can be compared
      easier, thanks Ralf Gesellensetter for the pointer! (Closes: #578657)
  * doc/apt.ent:
    - Add a note about APT_CONFIG in the -c description (Closes: #578267)
  * doc/po/de.po:
    - correct typos in german apt_preferences manpage, thanks Chris Leick!
  * apt-pkg/sourcelist.cc:
    - be less strict and accept [option=value] as well
  * apt-pkg/contrib/configuration.cc:
    - error out if #clear directive has no argument
  * doc/files.sgml:
    - sync documentation with status quo, regarding files/directories in
      use, extended_states and uri schemes.
  * doc/cache.sgml:
    - drop the file in favor of inplace documentation with doxygen
  * apt-pkg/pkgcache.h:
    - enhance the Groups ABI by providing a ID as the other structs does
    - check also the size of the Group struct then checking for the others

  [ Jari Aalto ]
  * cmdline/apt-get.cc:
    - replace backticks with single quotes around fix-broken command
      in the broken packages message. (Closes: #577168)
  * dselect/install:
    - modernize if-statements not to use 'x' (Closes: #577117)
    - replace backticks with POSIX $() (Closes: #577116)

  [ Michael Vogt ]
  * [ Abi break ] apt-pkg/acquire-item.{cc,h}:
    - add "IsIndexFile" to constructor of pkgAcqFile so that it sends
      the right cache control headers
  * cmdline/apt-get.cc:
    - fix crash when pkg.VersionList() is empty
  * apt-pkg/depcache.cc:
    - fix incorrect std::cout usage for debug output
  * test/libapt/getlanguages_test.cc:
    - Add test for Esperanto that has nocounty associated with them
      (LP: #560956)
  * apt-pkg/deb/debrecords.cc:
    - fix max tag buffer size (LP: #545336, closes: #578959)
  * debian/rules:
    - install html doxygen in libapt-pkg-doc 
  * debian/control:
    - build-depend on doxygen

  [ Julian Andres Klode ]
  * apt-pkg/contrib/weakptr.h:
    - add a class WeakPointable which allows one to register weak pointers to
      an object which will be set to NULL when the object is deallocated.
  * [ABI break] apt-pkg/acquire{-worker,-item,}.h:
    - subclass pkgAcquire::{Worker,Item,ItemDesc} from WeakPointable.
  * apt-pkg/pkgcache.cc:
    - Merge fix from David to correct handling in single-arch environments.
  * cmdline/apt-cache.cc:
    - Add a showauto command to apt-cache.
  * cmdline/apt-get.cc:
    - Add apt-get markauto and unmarkauto commands.

 -- Michael Vogt <mvo@debian.org>  Thu, 06 May 2010 09:32:54 +0200

apt (0.7.26~exp3) experimental; urgency=low

  [ Christian Perrier ]
  * German translation update. Closes: #571037
  * Spanish manpages translation update. Closes: #573293
  * Dutch translation update. Closes: #573946
  * Polish manpages translation update. Closes: #574558
  * Add "manpages-pl (<< 20060617-3~)" to avoid file conflicts with
    that package that was providing some manpages for APT utilities.

  [ David Kalnischkies ]
  * [BREAK] merge MultiArch-ABI. We don't support MultiArch,
    but we support the usage of the new ABI so libapt users
    can start to prepare for MultiArch (Closes: #536029)
  * Ignore :qualifiers after package name in build dependencies
    in the library by default, but try to honour them in apt-get
    as we have some sort of MultiArch support ready (Closes: #558103)
  * add translation of the manpages to PT (portuguese)
    Thanks to Américo Monteiro!
  * Switch to dpkg-source 3.0 (native) format
  * apt-pkg/depcache.cc:
    - remove Auto-Installed information from extended_states
      together with the package itself (Closes: #572364)
  * cmdline/apt-mark:
    - don't crash if no arguments are given (Closes: #570962)
  * debian/control:
    - remove some years old and obsolete Replaces
    - add automake/conf build-depends/conflicts as recommend by
      the autotools-dev README (Closes: #572615)
  * apt-pkg/contrib/mmap.{h,cc}:
    - add char[] fallback for filesystems without shared writable
      mmap() like JFFS2. Thanks to Marius Vollmer for writing
      and to Loïc Minier for pointing to the patch! (Closes: #314334)
  * doc/apt_preferences.5.xml:
    - fix two typos and be more verbose in the novice warning.
      Thanks to Osamu Aoki for pointing it out! (Closes: #567669)
    - fix a=sid vs. n=sid typo, thanks Ansgar Burchardt!
    - origin can be used to match a hostname (Closes: #352667)
    - remove wrong pin-priority is optional remark (Closes: #574944)
  * apt-pkg/deb/dpkgpm.cc:
    - fix error message construction in OpenLog()
    - if available store the Commandline in the history
  * cmdline/apt-get.cc:
    - add a --only-upgrade flag to install command (Closes: #572259)
    - fix memory leaks in error conditions in DoSource()
    - try version match in FindSrc first exact than fuzzy (LP: #551178)
  * apt-pkg/contrib/cmndline.cc:
    - save Commandline in Commandline::AsString for logging
  * apt-pkg/deb/debversion.cc:
    - consider absent of debian revision equivalent to 0 (Closes: #573592)
  * doc/makefile, doc/*:
    - generate subdirectories for building the manpages in on the fly
      depending on the po files we have.
  * apt-pkg/pkgcachegen.cc:
    - merge versions correctly even if multiple different versions
      with the same version number are available.
      Thanks to Magnus Holmgren for the patch! (Closes: #351056)
  * ftparchive/writer.cc:
    - write LongDescriptions if they shouldn't be included in Packages
      file into i18n/Translation-en by default.
  * doc/po/de.po:
    - correct a few typos in the german manpage translation.
      Thanks to Chris Leick and Georg Koppen! (Closes: #574962)
  * apt-pkg/contrib/strutl.cc:
    - convert all toupper calls to tolower_ascii for a little speedup

  [ Jean-Baptiste Lallement ]
  * apt-pkg/contrib/strutl.cc:
    - always escape '%' (LP: #130289) (Closes: #500560)
    - unescape '%' sequence only if followed by 2 hex digit
    - username/password are urlencoded in proxy string (RFC 3986)

  [ Julian Andres Klode ]
  * cmdline/apt-cache.cc:
    - Change behavior of showsrc to match the one of show (Closes: #512046).
  * cmdline/apt-key:
    - Honor Apt::GPGV::TrustedKeyring (Closes: #316390)
  * cmdline/apt-mark:
    - Use the new python-apt API (and conflict with python-apt << 0.7.93.2).
  * apt-inst/contrib/arfile.h:
    - Add public ARArchive::Members() which returns the list of members.
  * apt-pkg/policy.cc:
    - Always return a candidate if there is at least one version pinned > 0
      (Closes: #512318)
  * ftparchive/apt-ftparchive.cc:
    - Read default configuration (Closes: #383257)
  * debian/rules:
    - Fix the libraries name to be e.g. libapt-pkg4.9 instead of
      libapt-pkg-4.9.

  [ Michael Vogt ]
  * apt-pkg/deb/dpkgpm.cc:
    - fix backgrounding when dpkg runs (closes: #486222)
  * cmdline/apt-mark:
    - show error on incorrect aguments (LP: #517917), thanks to
      Torsten Spindler
  * cmdline/apt-get.cc:
    - if apt-get source foo=version or foo/distro can not be found,
      error out (LP: #502641)
  * apt-pkg/packagemanager.cc:
    - better debug output 
  * doc/examples/configure-index:
    - add missing Debug::pkgPackageManager option

 -- Michael Vogt <mvo@debian.org>  Thu, 01 Apr 2010 17:30:43 +0200

apt (0.7.26~exp2) experimental; urgency=low

  * fix crash when LANGUAGE is not set

 -- Michael Vogt <mvo@debian.org>  Thu, 18 Feb 2010 22:07:23 +0100

apt (0.7.26~exp1) experimental; urgency=low

  [ David Kalnischkies ]
  * [BREAK] add possibility to download and use multiply
    Translation files, configurable with Acquire::Translation
    (Closes: #444222, #448216, #550564)
  * Ignore :qualifiers after package name in build dependencies
    for now as long we don't understand them (Closes: #558103)
  * apt-pkg/contrib/mmap.{cc,h}:
    - extend it to have a growable flag - unused now but maybe...
  * apt-pkg/pkgcache.h:
    - use long instead of short for {Ver,Desc}File size,
      patch from Víctor Manuel Jáquez Leal, thanks! (Closes: #538917)
  * apt-pkg/acquire-item.cc:
    - allow also to skip the last patch if target is reached,
      thanks Bernhard R. Link! (Closes: #545699)
  * ftparchive/writer.{cc,h}:
    - add --arch option for packages and contents commands
    - if an arch is given accept only *_all.deb and *_arch.deb instead
      of *.deb. Thanks Stephan Bosch for the patch! (Closes: #319710)
    - add APT::FTPArchive::AlwaysStat to disable the too aggressive
      caching if versions are build multiply times (not recommend)
      Patch by Christoph Goehre, thanks! (Closes: #463260)
  * apt-pkg/deb/dpkgpm.cc:
    - stdin redirected to /dev/null takes all CPU (Closes: #569488)
      Thanks to Aurelien Jarno for providing (again) a patch!
  * buildlib/apti18n.h.in, po/makefile:
    - add ngettext support with P_()
  * aptconfiguration.cc:
    - include all existing Translation files in the Cache (Closes: 564137)
  * debian/control:
    - update with no changes to debian policy 3.8.4
  * doc/apt_preferences.5.xml:
    - explicitly warn against careless use (Closes: #567669)
  * debian/rules:
    - remove creation of empty dir /usr/share/apt
  * doc/apt-cdrom.8.xml:
    - fix typo spotted by lintian: proc(c)eed

  [ Ivan Masár ]
  * Slovak translation update. Closes: #568294
  
  [ Michael Vogt ]
  * [BREAK] merged lp:~mvo/apt/history
    - this writes a /var/log/apt/history tagfile that contains details
      from the transaction (complements term.log)
  * methods/http.cc:
    - add cache-control headers even if no cache is given to allow
      adding options for intercepting proxies
    - add Acquire::http::ProxyAutoDetect configuration that 
      can be used to call a external helper to figure out the 
      proxy configuration and return it to apt via stdout
      (this is a step towards WPAD and zeroconf/avahi support)
  * abicheck/
    - add new abitest tester using the ABI Compliance Checker from
      http://ispras.linuxfoundation.org/index.php/ABI_compliance_checker

  [ Robert Collins ]
  * Change the package index Info methods to allow apt-cache policy to be
    useful when using several different archives on the same host.
    (Closes: #329814, LP: #22354)

 -- Michael Vogt <mvo@debian.org>  Thu, 18 Feb 2010 16:11:39 +0100

apt (0.7.25.3) unstable; urgency=low

  [ Christian Perrier ]
  * Italian translation update. Closes: #567532

  [ David Kalnischkies ]
  * apt-pkg/contrib/macros.h:
    - install the header system.h with a new name to be able to use
      it in other headers (Closes: #567662)
  * cmdline/acqprogress.cc:
    - Set Mode to Medium so that the correct prefix is used.
      Thanks Stefan Haller for the patch! (Closes: #567304 LP: #275243)
  * ftparchive/writer.cc:
    - generate sha1 and sha256 checksums for dsc (Closes: #567343)
  * cmdline/apt-get.cc:
    - don't mark as manually if in download only (Closes: #468180)

 -- Michael Vogt <mvo@debian.org>  Mon, 01 Feb 2010 18:41:15 +0100

apt (0.7.25.2) unstable; urgency=low

  [ Michael Vogt ]
  * apt-pkg/contrib/cdromutl.cc:
    - fix UnmountCdrom() fails, give it a bit more time and try
      the umount again
  * apt-pkg/cdrom.cc:
    - fix crash in pkgUdevCdromDevices
  * methods/cdrom.cc:
    - fixes in multi cdrom setup code (closes: #549312)
    - add new "Acquire::cdrom::AutoDetect" config that enables/disables
      the dlopen of libudev for automatic cdrom detection. Off by default
      currently, feedback/testing welcome
  * cmdline/apt-cdrom.cc:
    - add new --auto-detect option that uses libudev to figure out
      the cdrom/mount-point
  * cmdline/apt-mark:
    - merge fix from Gene Cash that supports markauto for
      packages that are not in the extended_states file yet
      (closes: #534920)
  * ftparchive/writer.{cc,h}:
    - merge crash fix for apt-ftparchive on hurd, thanks to
      Samuel Thibault for the patch (closes: #566664)

  [ David Kalnischkies ]
  * apt-pkg/contrib/fileutl.cc:
    - Fix the newly introduced method GetListOfFilesInDir to not
      accept every file if no extension is enforced
      (= restore old behaviour). (Closes: #565213)
  * apt-pkg/policy.cc:
    - accept also partfiles with "pref" file extension as valid
  * apt-pkg/contrib/configuration.cc:
    - accept also partfiles with "conf" file extension as valid
  * doc/apt.conf.5.xml:
    - reorder description and split out syntax
    - add partfile name convention (Closes: #558348)
  * doc/apt_preferences.conf.5.xml:
    - describe partfile name convention also here
  * apt-pkg/deb/dpkgpm.cc:
    - don't segfault if term.log file can't be opened.
      Thanks Sam Brightman for the patch! (Closes: #475770)
  * doc/*:
    - replace the per language addendum with a global addendum
    - add a explanation why translations include (maybe) english
      parts to the new global addendum (Closes: #561636)
  * apt-pkg/contrib/strutl.cc:
    - fix malloc asseration fail with ja_JP.eucJP locale in
      apt-cache search. Thanks Kusanagi Kouichi! (Closes: #548884)

  [ Christian Perrier ]
  * French translation update

 -- Michael Vogt <mvo@debian.org>  Wed, 27 Jan 2010 16:16:10 +0100

apt (0.7.25.1) unstable; urgency=low

  [ Christian Perrier ]
  * French manpage translation update
  * Russian translation update by Yuri Kozlov
    Closes: #564171

  [Chris Leick]
  * spot & fix various typos in all manpages
  * German manpage translation update

  [ David Kalnischkies ]
  * cmdline/apt-cache.cc:
    - remove translatable marker from the "%4i %s\n" string
  * buildlib/po4a_manpage.mak:
    - instruct debiandoc to build files with utf-8 encoding
  * buildlib/tools.m4:
    - fix some warning from the buildtools
  * apt-pkg/acquire-item.cc:
    - add configuration PDiffs::Limit-options to not download
      too many or too big patches (Closes: #554349)
  * debian/control:
    - let all packages depend on ${misc:Depends}
  * share/*-archive.gpg:
    - remove the horrible outdated files. We already depend on
      the keyring so we don't need to ship our own version
  * cmdline/apt-key:
    - errors out if wget is not installed (Closes: #545754)
    - add --keyring option as we have now possibly many
  * methods/gpgv.cc:
    - pass all keyrings (TrustedParts) to gpgv instead of
      using only one trusted.gpg keyring (Closes: #304846)
  * methods/https.cc:
    - finally merge the rest of the patchset from Arnaud Ebalard
      with the CRL and Issuers options, thanks! (Closes: #485963)
  * apt-pkg/deb/debindexfile.cc, apt-pkg/pkgcachegen.cc:
    - add debug option Debug::pkgCacheGen

  [ Michael Vogt ]
  * cmdline/apt-get.cc:
    - merge fix for apt-get source pkg=version regression
      (closes: #561971)
  * po/ru.po:
    - merged updated ru.po, thanks to Yuri Kozlov (closes: #564171)

 -- Michael Vogt <mvo@debian.org>  Sat, 09 Jan 2010 21:52:36 +0100

apt (0.7.25) unstable; urgency=low

  [ Christian Perrier ]
  * Fix apt-ftparchive(1) wrt description of the "-o" option.
    Thanks to Dann Frazier for the patch. Closes: #273100
  * po/LINGUAS. Re-disable Hebrew. Closes: #534992
  * po/LINGUAS. Enable Asturian and Lithuanian
  * Fix typo in apt-cache.8.xml: nessasarily
  * Fix "with with" in apt-get.8.xml
  * Fix some of the typos mentioned by the german team
    Closes: #479997
  * Polish translation update by Wiktor Wandachowicz
    Closes: #548571
  * German translation update by Holger Wansing
    Closes: #551534
  * Italian translation update by Milo Casagrande
    Closes: #555797
  * Simplified Chinese translation update by Aron Xu 
    Closes: #558737
  * Slovak translation update by Ivan Masár
    Closes: #559277
  
  [ Michael Vogt ]
  * apt-pkg/packagemanager.cc:
    - add output about pre-depends configuring when debug::pkgPackageManager
      is used
  * methods/https.cc:
    - fix incorrect use of CURLOPT_TIMEOUT, closes: #497983, LP: #354972
      thanks to Brian Thomason for the patch
  * merge lp:~mvo/apt/netrc branch, this adds support for a
    /etc/apt/auth.conf that can be used to store username/passwords
    in a "netrc" style file (with the extension that it supports "/"
    in a machine definition). Based on the maemo git branch (Closes: #518473)
    (thanks also to Jussi Hakala and Julian Andres Klode)
  * apt-pkg/deb/dpkgpm.cc:
    - add "purge" to list of known actions
  * apt-pkg/init.h:
    - add compatibility with old ABI name until the next ABI break
  * merge segfault fix from Mario Sanchez Prada, many thanks
    (closes: #561109)

  [ Brian Murray ]
  * apt-pkg/depcache.cc, apt-pkg/indexcopy.cc:
    - typo fix (LP: #462328)
  
  [ Loïc Minier ]
  * cmdline/apt-key:
    - Emit a warning if removed keys keyring is missing and skip associated
      checks (LP: #218971)

  [ David Kalnischkies ]
  * apt-pkg/packagemanager.cc:
    - better debug output for ImmediateAdd with depth and why
    - improve the message shown for failing immediate configuration
  * doc/guide.it.sgml: moved to doc/it/guide.it.sgml
  * doc/po4a.conf: activate translation of guide.sgml and offline.sgml
  * doc/apt.conf.5.xml:
    - provide a few more details about APT::Immediate-Configure
    - briefly document the behaviour of the new https options
  * doc/sources.list.5.xml:
    - add note about additional apt-transport-methods
  * doc/apt-mark.8.xml:
    - correct showauto synopsis, thanks Andrew Schulman (Closes: #551440)
  * cmdline/apt-get.cc:
    - source should display his final pkg pick (Closes: #249383, #550952)
    - source doesn't need the complete version for match (Closes: #245250)
    - source ignores versions/releases if not available (Closes: #377424)
    - only warn if (free) space overflows (Closes: #522238)
    - add --debian-only as alias for --diff-only
  * methods/connect.cc:
    - display also strerror of "wicked" getaddrinfo errors
    - add AI_ADDRCONFIG to ai_flags as suggested by Aurelien Jarno
      in response to Bernhard R. Link, thanks! (Closes: #505020)
  * buildlib/configure.mak, buildlib/config.{sub,guess}:
    - remove (outdated) config.{sub,guess} and use the ones provided
      by the new added build-dependency autotools-dev instead
  * configure.in, buildlib/{xml,yodl,sgml}_manpage.mak:
    - remove the now obsolete manpage buildsystems
  * doc/{pl,pt_BR,es,it}/*.{sgml,xml}:
    - convert all remaining translation to the po4a system
  * debian/control:
    - drop build-dependency on docbook-utils and xmlto
    - add build-dependency on autotools-dev
    - bump policy to 3.8.3 as we have no outdated manpages anymore
  * debian/NEWS:
    - fix a typo in 0.7.24: Allready -> Already (Closes: #557674)
  * ftparchive/writer.{cc,h}:
    - add APT::FTPArchive::LongDescription to be able to disable them
  * apt-pkg/deb/debsrcrecords.cc:
    - use "diff" filetype for .debian.tar.* files (Closes: #554898)
  * methods/rred.cc:
    - rewrite to be able to handle even big patch files
    - adopt optional mmap+iovec patch from Morten Hustveit
      (Closes: #463354) which should speed up a bit. Thanks!
  * methods/http{,s}.cc
    - add config setting for User-Agent to the Acquire group,
      thanks Timothy J. Miller! (Closes: #355782)
    - add https options which default to http ones (Closes: #557085)
  * debian/apt.cron.daily:
    - check cache size even if we do nothing else otherwise, thanks
      Francesco Poli for patch(s) and patience! (Closes: #459344)
  * ftparchive/*:
    - fix a few typos in strings, comments and manpage,
      thanks Karl Goetz! (Closes: #558757)

  [ Carl Chenet ]
  * cmdline/apt-mark:
    - print an error if a new state file can't be created
      (Closes: #521289) and
    - exit nicely if python-apt is not installed (Closes: #521284)

  [ Chris Leick ]
  * doc/de: German translation of manpages (Closes: #552606)
  * doc/ various manpages:
    - correct various errors, typos and oddities (Closes: #552535)
  * doc/apt-secure.8.xml:
    - replace literal with emphasis tags in Archive configuration
  * doc/apt-ftparchive.1.xml:
    - remove informalexample tag which hides the programlisting
  * doc/apt-get.8.xml:
    - change equivalent "for" to "to the" (purge command)
    - clarify --fix-broken sentence about specifying packages

  [ Eugene V. Lyubimkin ]
  * apt-pkg/contib/strutl.h
    - Avoid extra inner copy in APT_MKSTRCMP and APT_MKSTRCMP2.
  * build infrastructure:
    - Bumped libapt version, excluded eglibc from SONAME. (Closes: #448249)

  [ Julian Andres Klode ]
  * doc/apt.conf.5.xml:
    - Deprecate unquoted values, string concatenation and explain what should
      not be written inside a value (quotes,backslash).
    - Restrict option names to alphanumerical characters and "/-:._+".
    - Deprecate #include, we have apt.conf.d nowadays which should be
      sufficient.
  * ftparchive/apt-ftparchive.cc:
    - Call setlocale() so translations are actually used.
  * debian/apt.conf.autoremove:
    - Add kfreebsd-image-* to the list (Closes: #558803)

 -- Michael Vogt <mvo@debian.org>  Tue, 15 Dec 2009 09:21:55 +0100

apt (0.7.24) unstable; urgency=low

  [ Nicolas François ]
  * Cleaned up the first patch draft from KURASAWA Nozomu to finally
    get po4a support for translating the man pages.
    Many thanks to both for this excellent work! (Closes: #441608)
  * doc/ja/*, doc/po/ja.po:
    - remove the old ja man page translation and replace it with
      the new po4a-powered translation by KURASAWA Nozomu.
  * doc/*.?.xml (manpages):
    - add contrib to author tags and also add refmiscinfo to fix warnings
  * doc/style.txt, buildlib/defaults.mak, buildlib/manpage.mak:
    - fix a few typos in the comments of this files

  [ Michael Vogt ]
  * apt-pkg/deb/dpkgpm.cc:
    - when tcgetattr() returns non-zero skip all pty magic 
      (thanks to Simon Richter, closes: #509866)
  * apt-inst/contrib/arfile.cc:
    - show propper error message for Invalid archive members

  [ David Kalnischkies ]
  * doc/Doxyfile.in:
    - update file with doxygen 1.6.1 (current unstable)
    - activate DOT_MULTI_TARGETS, it is default on since doxygen 1.5.9
  * buildlib/po4a_manpage.mak, doc/makefile, configure:
    - simplify the makefiles needed for po4a manpages
  * apt-pkg/contrib/configuration.cc:
    - add a helper to easily get a vector of strings from the config
  * apt-pkg/contrib/strutl.cc:
    - replace unknown multibytes with ? in UTF8ToCharset (Closes: #545208)
  * doc/apt-get.8.xml:
    - fix two little typos in the --simulate description. (Closes: #545059)
  * apt-pkg/aptconfiguration.cc, doc/apt.conf.5.xml:
    - add an order subgroup to the compression types to simplify reordering
      a bit and improve the documentation for this option group.
  * doc/apt.conf.5.xml:
    - document the Acquire::http::Dl-Limit option
    - try to be crystal clear about the usage of :: and {} (Closes: #503481)
  * doc/apt-cache.8.xml:
    - clarify the note for the pkgnames command (Closes: #547599)
  * doc/apt.ent, all man pages:
    - move the description of files to globally usable entities
  * doc/apt_preferences.5.xml:
    - document the new preferences.d folder (Closes: #544017)
  * methods/rred.cc:
    - add at the top without failing (by Bernhard R. Link, Closes: #545694)
  * buildlib/sizetable:
    - add amd64 for cross building (by Mikhail Gusarov, Closes: #513058)
  * debian/prerm:
    - remove file as nobody will upgrade from 0.4.10 anymore
  * debian/control:
    - remove gnome-apt suggestion as it was removed from debian
  * apt-pkg/deb/dpkgpm.cc, apt-pkg/packagemanager.cc, apt-pkg/orderlist.cc:
    - add and document _experimental_ options to make (aggressive)
      use of dpkg's trigger and configuration handling (Closes: #473461)
  * cmdline/apt-get.cc:
    - ignore versions that are not candidates when selecting a package
      instead of a virtual one (by Marius Vollmer, Closes: #547788)

  [ Christian Perrier ]
  * doc/fr/*, doc/po/fr.po:
    - remove the old fr man page translation and replace it with
      the new po4a-powered translation
  * doc/de: dropped (translation is too incomplete to be useful in
      the transition to the po4a-powered translations)

 -- Michael Vogt <mvo@debian.org>  Fri, 25 Sep 2009 19:57:25 +0200

apt (0.7.23.1) unstable; urgency=low

  [ Michael Vogt ]
  * apt-pkg/pkgcache.cc:
    - do not set internel "needs-configure" state for packages in 
      triggers-pending state. dpkg will deal with the trigger and
      it if does it before we trigger it, dpkg will error out
      (LP: #414631)
  * apt-pkg/acquire-item.cc:
    - do not segfault on invalid items (closes: #544080)

 -- Michael Vogt <mvo@debian.org>  Fri, 28 Aug 2009 21:53:20 +0200

apt (0.7.23) unstable; urgency=low

  [ Eugene V. Lyubimkin ]
  * methods/{http,https,ftp}, doc/apt.conf.5.xml:
    - Changed and unified the code that determines which proxy to use. Now
      'Acquire::{http,ftp}::Proxy[::<host>]' options have the highest priority,
      and '{http,ftp}_proxy' environment variables are used only if options
      mentioned above are not specified.
      (Closes: #445985, #157759, #320184, #365880, #479617)
  
  [ David Kalnischkies ]
  * cmdline/apt-get.cc:
    - add APT::Get::HideAutoRemove=small to display only a short line
      instead of the full package list. (Closes: #537450)
    - ShowBroken() in build-dep (by Mike O'Connor, Closes: #145916)
    - check for statfs.f_type (by Robert Millan, Closes: #509313)
    - correct the order of picked package binary vs source in source
    - use SourceVersion instead of the BinaryVersion to get the source
      Patch by Matt Kraai, thanks! (Closes: #382826)
    - add pkg/archive and codename in source (Closes: #414105, #441178)
  * apt-pkg/contrib/strutl.cc:
    - enable thousand separator according to the current locale
      (by Luca Bruno, Closes: #223712)
  * doc/apt.conf.5.xml:
    - mention the apt.conf.d dir (by Vincent McIntyre, Closes: #520831)
  * apt-inst/contrib/arfile.cc:
    - use sizeof instead strlen (by Marius Vollmer, Closes: #504325)
  * doc/apt-mark.8.xml:
    - improve manpage based on patch by Carl Chenet (Closes: #510286)
  * apt-pkg/acquire-item.cc:
    - use configsettings for dynamic compression type use and order.
      Based on a patch by Jyrki Muukkonen, thanks! (LP: #71746)
  * apt-pkg/aptconfiguration.cc:
    - add default configuration for compression types and add lzma
      support. Order is now bzip2, lzma, gzip, none (Closes: #510526)
  * ftparchive/writer.cc:
    - add lzma support also here, patch for this (and inspiration for
      the one above) by Robert Millan, thanks!
  * apt-pkg/depcache.cc:
    - restore the --ignore-hold effect in the Is{Delete,Install}Ok hooks
  * doc/apt-get.8.xml:
    - update the source description to reflect what it actually does
      and how it can be used. (Closes: #413021)
  * methods/http.cc:
    - allow empty Reason-Phase in Status-Line to please squid,
      thanks Modestas Vainius for noticing! (Closes: #531157, LP: #411435)

  [ George Danchev ]
  * cmdline/apt-cache.cc:
    - fix a memory leak in the xvcg method (Closes: #511557)
  * apt-pkg/indexcopy.cc:
    - fix a memory leak then the Release file not exists (Closes: #511556)

 -- Michael Vogt <mvo@debian.org>  Thu, 27 Aug 2009 14:44:39 +0200

apt (0.7.22.2) unstable; urgency=low

  * debian/apt.cron.daily:
    - Make sure that VERBOSE is always set (Closes: #539366)
    - Script can be disabled by APT::Periodic::Enable=0 (Closes: #485476)
    - Support using debdelta to download packages (Closes: #532079)

 -- Julian Andres Klode <jak@debian.org>  Thu, 06 Aug 2009 12:17:19 +0200

apt (0.7.22.1) unstable; urgency=low

  [ Michael Vogt ]
  * cmdline/apt-get.cc:
    - honor APT::Get::Only-Source properly in FindSrc() (thanks to
      Martin Pitt for reporting the problem), also Closes: #535362.

  [ Julian Andres Klode ]
  * apt-pkg/contrib/mmap.cc:
    - Fix FTBFS on GNU/kFreeBSD by disabling DynamicMMap::Grow() on
      non-Linux architectures as it uses mremap (Closes: #539742).
  * apt-pkg/sourcelist.cc:
    - Only warn about missing sources.list if there is no sources.list.d
      and vice versa as only one of them is needed (Closes: #539731).
  * debian/control:
    - Add myself to Uploaders.
    - Increase Standards-Version to 3.8.2.0.

 -- Julian Andres Klode <jak@debian.org>  Mon, 03 Aug 2009 12:48:31 +0200

apt (0.7.22) unstable; urgency=low

  [ Christian Perrier ]
  * Documentation translations:
    - Fix a typo in apt-get(8) French translation. Closes: #525043
      Thanks to Guillaume Delacour for spotting it.
    - Updated apt.conf(5) manpgae French translation.
      Thanks to Aurélien Couderc.
  * Translations:
    - fr.po
    - sk.po. Closes: #525857 
    - ru.po. Closes: #526816
    - eu.po. Closes: #528985
    - zh_CN.po. Closes: #531390
    - fr.po
    - it.po. Closes: #531758
    - ca.po. Closes: #531921
    - de.po. Closes: #536430
  * Added translations
    - ast.po (Asturian by Marcos Alvareez Costales).
      Closes: #529007, #529730, #535328
  
  [ David Kalnischkies ]
  * [ABI break] support '#' in apt.conf and /etc/apt/preferences
    (closes: #189866)
  * [ABI break] Allow pinning by codename (closes: #97564)
  * support running "--simulate" as user
  * add depth information to the debug output and show what depends
    type triggers a autoinst (closes: #458389)
  * add Debug::pkgDepCache::Marker with more detailed debug output 
    (closes: #87520)
  * add Debug::pkgProblemResolver::ShowScores and make the scores
    adjustable
  * do not write state file in simulate mode (closes: #433007)
  * add hook for MarkInstall and MarkDelete (closes: #470035)
  * fix typo in apt-pkg/acquire.cc which prevents Dl-Limit to work
    correctly when downloading from multiple sites (Closes: #534752)
  * add the various foldmarkers in apt-pkg & cmdline (no code change)
  * versions with a pin of -1 shouldn't be a candidate (Closes: #355237)
  * prefer mmap as memory allocator in MMap instead of a static char
    array which can (at least in theory) grow dynamic
  * eliminate (hopefully all) segfaults in pkgcachegen.cc and mmap.cc
    which can arise if cache doesn't fit into the mmap (Closes: #535218)
  * display warnings instead of errors if the parts dirs doesn't exist

  [ Michael Vogt ]
  * honor the dpkg hold state in new Marker hooks (closes: #64141)
  * debian/apt.cron.daily:
    - if the timestamp is too far in the future, delete it
  * apt-pkg/acquire.cc:
    - make the max pipeline depth of the acquire queue configurable
      via Acquire::Max-Pipeline-Depth
  * apt-pkg/deb/dpkgpm.cc:
    - add Dpkg::UseIoNice boolean option to run dpkg with ionice -c3
      (off by default)
    - send "dpkg-exec" message on the status fd when dpkg is run
    - provide DPkg::Chroot-Directory config option (useful for testing)
    - fix potential hang when in a background process group
  * apt-pkg/algorithms.cc:
    - consider recommends when making the scores for the problem 
      resolver
  * apt-pkg/acquire-worker.cc:
    - show error details of failed methods
  * apt-pkg/contrib/fileutl.cc:
    - if a process aborts with signal, show signal number
  * methods/http.cc:
    - ignore SIGPIPE, we deal with EPIPE from write in 
      HttpMethod::ServerDie() (LP: #385144)
  * Only run Download-Upgradable and Unattended-Upgrades if the initial
    update was successful Closes: #341970
  * apt-pkg/indexcopy.cc:
    - support having CDs with no Packages file (just a Packages.gz)
      by not forcing a verification on non-existing files
     (LP: #255545)
    - remove the gettext from a string that consists entirely 
      of variables (LP: #56792)
  * apt-pkg/cacheiterators.h:
    - add missing checks for Owner == 0 in end()
  * apt-pkg/indexrecords.cc:
    - fix some i18n issues
  * apt-pkg/contrib/strutl.h:
    - add new strprintf() function to make i18n strings easier
    - fix compiler warning
  * apt-pkg/deb/debsystem.cc:
    - make strings i18n able 
  * fix problematic use of tolower() when calculating the version 
    hash by using locale independent tolower_ascii() function. 
    Thanks to M. Vefa Bicakci (LP: #80248)
  * build fixes for g++-4.4
  * cmdline/apt-mark:
    - add "showauto" option to show automatically installed packages
  * document --install-recommends and --no-install-recommends
    (thanks to Dereck Wonnacott, LP: #126180)
  * doc/apt.conf.5.xml:
    - merged patch from Aurélien Couderc to improve the text
      (thanks!)
  * [ABI] merged the libudev-dlopen branch, this allows to pass
    "apt-udev-auto" to Acquire::Cdrom::mount and the cdrom method will  
    dynamically find/mount the cdrom device (if libhal is available)

  [ Julian Andres Klode ]
  * apt-pkg/contrib/configuration.cc: Fix a small memory leak in
    ReadConfigFile.
  * Introduce support for the Enhances field. (Closes: #137583) 
  * Support /etc/apt/preferences.d, by adding ReadPinDir() (Closes: #535512)
  * configure-index: document Dir::Etc::SourceParts and some other options
    (Closes: #459605)
  * Remove Eugene V. Lyubimkin from uploaders as requested.
  * apt-pkg/contrib/hashes.cc, apt-pkg/contrib/md5.cc:
    - Support reading until EOF if Size=0 to match behaviour of
      SHA1Summation and SHA256Summation

  [ Osamu Aoki ]
  * Updated cron script to support backups by hardlinks and 
    verbose levels.  All features turned off by default. 
  * Added more error handlings.  Closes: #438803, #462734, #454989
  * Documented all cron script related configuration items in 
    configure-index.

  [ Dereck Wonnacott ]
  * apt-ftparchive might write corrupt Release files (LP: #46439)
  * Apply --important option to apt-cache depends (LP: #16947) 

  [ Otavio Salvador ]
  * Apply patch from Sami Liedes <sliedes@cc.hut.fi> to reduce the
    number of times we call progress bar updating and debugging
    configuration settings.
  * Apply patch from Sami Liedes <sliedes@cc.hut.fi> to avoid unecessary
    temporary allocations.

 -- Michael Vogt <mvo@debian.org>  Wed, 29 Jul 2009 19:16:22 +0200

apt (0.7.21) unstable; urgency=low

  [ Christian Perrier ]
  * Translations:
    - bg.po. Closes: #513211
    - zh_TW.po. Closes: #513311
    - nb.po. Closes: #513843
    - fr.po. Closes: #520430
    - sv.po. Closes: #518070
    - sk.po. Closes: #520403
    - it.po. Closes: #522222
    - sk.po. Closes: #520403
  
  [ Jamie Strandboge ]
  * apt.cron.daily: catch invalid dates due to DST time changes
    in the stamp files

  [ Michael Vogt ]
  * methods/gpgv.cc:
    - properly check for expired and revoked keys (closes: #433091)
  * apt-pkg/contrib/strutl.cc:
    - fix TimeToStr i18n (LP: #289807)
  * [ABI break] merge support for http redirects, thanks to
    Jeff Licquia and Anthony Towns
  * [ABI break] use int for the package IDs (thanks to Steve Cotton)
  * apt-pkg/pkgcache.cc:
    - do not run "dpkg --configure pkg" if pkg is in trigger-awaited
      state (LP: #322955)
  * methods/https.cc:
    - add Acquire::https::AllowRedirect support
  * Clarify the --help for 'purge' (LP: #243948)
  * cmdline/apt-get.cc
    - fix "apt-get source pkg" if there is a binary package and
      a source package of the same name but from different 
      packages (LP: #330103)

  [ Colin Watson ]
  * cmdline/acqprogress.cc:
    - Call pkgAcquireStatus::Pulse even if quiet, so that we still get
      dlstatus messages on the status-fd (LP: #290234).

 -- Michael Vogt <mvo@debian.org>  Tue, 14 Apr 2009 14:12:51 +0200

apt (0.7.20.2) unstable; urgency=medium

  [ Eugene V. Lyubimkin ]
  * Urgency set to medium due to RC bug fix.
  * doc/apt.ent, apt-get.8.xml:
    - Fix invalid XML entities. (Closes: #514402)

 -- Eugene V. Lyubimkin <jackyf.devel@gmail.com>  Sat, 07 Feb 2009 16:48:21 +0200

apt (0.7.20.1) unstable; urgency=low

  [ Michael Vogt ]
  * apt-pkg/pkgcachegen.cc:
    - fix apt-cache search for localized description 
      (closes: #512110)
  
  [ Christian Perrier ]
  * Translations:
    - fr.po: fix spelling error to "défectueux". Thanks to Thomas Péteul.

 -- Michael Vogt <mvo@debian.org>  Tue, 20 Jan 2009 09:35:05 +0100

apt (0.7.20) unstable; urgency=low

  [ Eugene V. Lyubimkin ]
  * debian/changelog:
    - Fixed place of 'merged install-recommends and install-task branches'
      from 0.6.46.1 to 0.7.0. (Closes: #439866)
  * buildlib/config.{sub,guess}:
    - Renewed. This fixes lintian errors.
  * doc/apt.conf.5.xml, debian/apt-transport-https:
    - Documented briefly 'Acquire::https' group of options. (Closes: #507398)
    - Applied patch from Daniel Burrows to document 'Debug' group of options.
      (Closes: #457265)
    - Mentioned 'APT::Periodic' and 'APT::Archives' groups of options.
      (Closes: #438559)
    - Mentioned '/* ... */' comments. (Closes: #507601)
  * doc/examples/sources.list:
    - Removed obsolete commented non-us deb-src entry, replaced it with
      'deb-src security.debian.org' one. (Closes: #411298)
  * apt-pkg/contrib/mmap.cc:
    - Added instruction how to work around MMap error in MMap error message.
      (Closes: #385674, 436028)
  * COPYING:
    - Actualized. Removed obsolete Qt section, added GPLv2 clause.
      (Closes: #440049, #509337)

  [ Michael Vogt ]
  * add option to "apt-get build-dep" to mark the needed 
    build-dep packages as automatic installed. 
    This is controlled via the value of
    APT::Get::Build-Dep-Automatic and is set "false" by default.  
    Thanks to Aaron Haviland, closes: #448743
  * apt-inst/contrib/arfile.cc:
    - support members ending with '/' as well (thanks to Michal Cihr,
      closes: #500988)

  [ Christian Perrier ]
  * Translations:
    - Finnish updated. Closes: #508449 
    - Galician updated. Closes: #509151
    - Catalan updated. Closes: #509375
    - Vietnamese updated. Closes: #509422
    - Traditional Chinese added. Closes: #510664
    - French corrected (remove awful use of first person) 

 -- Michael Vogt <mvo@debian.org>  Mon, 05 Jan 2009 08:59:20 +0100

apt (0.7.19) unstable; urgency=low

  [ Eugene V. Lyubimkin ]
  * doc/sources.list.5.xml:
    - Mentioned allowed characters in file names in /etc/apt/sources.list.d.
      Thanks to Matthias Urlichs. (Closes: #426913)
  * doc/apt-get.8.xml:
    - Explicitly say that 'dist-upgrade' command may remove packages.
    - Included '-v'/'--version' as a command to synopsis.
  * cmdline/apt-cache.cc:
    - Advanced built-in help. Patch by Andre Felipe Machado. (Closes: #286061)
    - Fixed typo 'GraphVis' -> 'GraphViz'. (Closes: #349038)
    - Removed asking to file a release-critical bug against a package if there
      is a request to install only one package and it is not installable.
      (Closes: #419521)

  [ Michael Vogt ]
    - fix SIGHUP handling (closes: #463030)

  [ Christian Perrier ]
  * Translations:
    - French updated
    - Bulgarian updated. Closes: #505476
    - Slovak updated. Closes: #505483
    - Swedish updated. Closes: #505491
    - Japanese updated. Closes: #505495
    - Korean updated. Closes: #505506
    - Catalan updated. Closes: #505513
    - British English updated. Closes: #505539
    - Italian updated. Closes: #505518, #505683
    - Polish updated. Closes: #505569
    - German updated. Closes: #505614
    - Spanish updated. Closes: #505757
    - Romanian updated. Closes: #505762
    - Simplified Chinese updated. Closes: #505727
    - Portuguese updated. Closes: #505902
    - Czech updated. Closes: #505909
    - Norwegian Bokmål updated. Closes: #505934
    - Brazilian Portuguese updated. Closes: #505949
    - Basque updated. Closes: #506085
    - Russian updated. Closes: #506452 
    - Marathi updated. 
    - Ukrainian updated. Closes: #506545 

 -- Michael Vogt <mvo@debian.org>  Mon, 24 Nov 2008 10:33:54 +0100

apt (0.7.18) unstable; urgency=low

  [ Christian Perrier ]
  * Translations:
    - French updated
    - Thai updated. Closes: #505067

  [ Eugene V. Lyubimkin ]
  * doc/examples/configure-index:
    - Removed obsoleted header line. (Closes: #417638)
    - Changed 'linux-kernel' to 'linux-image'.
  * doc/sources.list.5.xml:
    - Fixed typo and grammar in 'sources.list.d' section. Thanks to
      Timothy G Abbott <tabbott@MIT.EDU>. (Closes: #478098)
  * doc/apt-get.8.xml:
    - Advanced descriptions for 'remove' and 'purge' options.
      (Closes: #274283)
  * debian/rules:
    - Target 'apt' need to depend on 'build-doc'. Thanks for Peter Green.
      Fixes FTBFS. (Closes: #504181)

  [ Michael Vogt ]
  * fix depend on libdb4.4 (closes: #501253)

 -- Michael Vogt <mvo@debian.org>  Fri, 07 Nov 2008 22:13:39 +0100

apt (0.7.17) unstable; urgency=low

  [ Eugene V. Lyubimkin ]
  * debian/control:
    - 'Vcs-Bzr' field is official, used it.
    - Bumped 'Standards-Version' to 3.8.0, no changes needed.
    - Actualized 'Uploaders' field.
  * doc/:
    - Substituded 'apt-archive' with 'apt-ftparchive' in docs.
      Patch based on work of Andre Felipe Machado. (Closes: #350865)
    - Mentioned '/<release>' and '=<version>' for 'apt-get install' and
      '=<version>' for 'apt-get source' in apt-get manpage. Patch based on
      work of Andre Felipe Machado. (Closes: #399673)
    - Mentioned more short options in the apt-get manpage. Documented 'xvcg'
      option in the apt-cache manpage. The part of patch by Andre Felipe
      Machado. (Closes: #176106, #355945)
    - Documented that 'apt-get install' command should be used for upgrading
      some of installed packages. Based on patch by Nori Heikkinen and
      Andre Felipe Machado. (Closes: #267087)
    - Mentioned 'apt_preferences(5)' in apt manpage. (Closes: #274295)
    - Documented 'APT::Default-Release' in apt.conf manpage. (Closes: #430399)
    - APT::Install-Recommends is now true by default, mentioned this in
      configure-index example. (Closes: #463268)
    - Added 'APT::Get::AllowUnauthenticated' to configure-index example.
      (Closes: #320225)
    - Documented '--no-install-recommends' option in apt-get manpage.
      (Closes: #462962)
    - Documented 'Acquire::PDiffs' in apt.conf manpage. (Closes: #376029)
    - Added 'copy', 'rsh', 'ssh' to the list of recognized URI schemes in
      sources.list manpage, as they are already described under in the manpage.
    - Removed notice that ssh/rsh access cannot use password authentication
      from sources.list manpage. Thanks to Steffen Joeris. (Closes: #434894)
    - Added '(x)' to some referrings to manpages in apt-get manpage. Patch by
      Andre Felipe Machado. (Closes: #309893)
    - Added 'dist-upgrade' apt-get synopsis in apt-get manpage.
      (Closes: #323866)

 -- Michael Vogt <mvo@debian.org>  Wed, 05 Nov 2008 13:14:56 +0100

apt (0.7.17~exp4) experimental; urgency=low

  * debian/rules:
    - Fixed lintian warnings "debian/rules ignores make errors".
  * debian/control:
    - Substituted outdated "Source-Version" fields with "binary:Version".
    - Added 'python-apt' to Suggests, as apt-mark need it for work.
    - Drop Debian revision from 'doc-base' build dependency, this fixes
      appropriate lintian warning.
  * debian/libapt-pkg-doc.doc-base.*:
    - Changed section: from old 'Devel' to 'Debian'. This fixes appropriate
      lintian warnings.
  * debian/{postrm,prerm,preinst}:
    - Added 'set -e', fixes lintian warnings
      'maintainer-script-ignores-error'.
  * dselect/makefile:
    - Removed unneeded 'LOCAL' entry. This allows cleaning rule to run smoothly.
  * share/lintian-overrides:
    - Added with override of 'apt must depend on python'. Script 'apt-mark'
      needs apt-python for working and checks this on fly. We don't want
      python in most cases.
  * cmdline/apt-key:
    - Added 'unset GREP_OPTIONS' to the script. This prevents 'apt-key update'
      failure when GREP_OPTIONS contains options that modify grep output.
      (Closes: #428752)

 -- Eugene V. Lyubimkin <jackyf.devel@gmail.com>  Fri, 31 Oct 2008 23:45:17 +0300

apt (0.7.17~exp3) experimental; urgency=low

  * apt-pkg/acquire-item.cc:
    - fix a merge mistake that prevents the fallback to the 
      uncompressed 'Packages' to work correctly (closes: #409284)

 -- Michael Vogt <mvo@debian.org>  Wed, 29 Oct 2008 09:36:24 +0100

apt (0.7.17~exp2) experimental; urgency=low

  [ Eugene V. Lyubimkin ]
  * apt-pkg/acquire-item.cc:
    - Added fallback to uncompressed 'Packages' if neither 'bz2' nor 'gz'
      available. (Closes: #409284)
  * apt-pkg/algorithm.cc:
    - Strip username and password from source URL in error message.
      (Closes: #425150)
  
  [ Michael Vogt ]
  * fix various -Wall warnings

 -- Michael Vogt <mvo@debian.org>  Tue, 28 Oct 2008 18:06:38 +0100

apt (0.7.17~exp1) experimental; urgency=low

  [ Luca Bruno ]
  * Fix typos:
    - apt-pkg/depcache.cc
  * Fix compilation warnings:
    - apt-pkg/acquire.cc
    - apt-pkg/versionmatch.cc
  * Compilation fixes and portability improvement for compiling APT against non-GNU libc
    (thanks to Martin Koeppe, closes: #392063):
    - buildlib/apti18n.h.in:
      + textdomain() and bindtextdomain() must not be visible when --disable-nls
    - buildlib/inttypes.h.in: undefine standard int*_t types
    - Append INTLLIBS to SLIBS:
      + cmdline/makefile
      + ftparchive/makefile
      + methods/makefile
  * doc/apt.conf.5.xml:
    - clarify whether configuration items of apt.conf are case-sensitive
      (thanks to Vincent McIntyre, closes: #345901)

 -- Luca Bruno <lethalman88@gmail.com>  Sat, 11 Oct 2008 09:17:46 +0200

apt (0.7.16) unstable; urgency=low

  [ Luca Bruno ]
  * doc/apt-cache.8.xml:
    - search command uses POSIX regex, and searches for virtual packages too
      (closes: #277536)
  * doc/offline.sgml: clarify remote and target hosts
    (thanks to Nikolaus Schulz, closes: #175940)
  * Fix several typos in docs, translations and debian/changelog
    (thanks to timeless, Nicolas Bonifas and Josh Triplett,
    closes: #368665, #298821, #411532, #431636, #461458)
  * Document apt-key finger and adv commands
    (thanks to Stefan Schmidt, closes: #350575)
  * Better documentation for apt-get --option
    (thanks to Tomas Pospisek, closes: #386579)
  * Retitle the apt-mark.8 manpage (thanks to Justin Pryzby, closes: #471276)
  * Better documentation on using both APT::Default-Release and
    /etc/apt/preferences (thanks to Ingo Saitz, closes: #145575)
  
  [ Michael Vogt ]
  * doc/apt-cache.8.xml:
    - add missing citerefentry

 -- Michael Vogt <mvo@debian.org>  Fri, 10 Oct 2008 23:44:50 +0200

apt (0.7.15) unstable; urgency=low

  * Upload to unstable

 -- Michael Vogt <mvo@debian.org>  Sun, 05 Oct 2008 13:23:47 +0200

apt (0.7.15~exp3) experimental; urgency=low

  [Daniel Burrows]
  * apt-pkg/deb/dpkgpm.cc:
    - Store the trigger state descriptions in a way that does not break
      the ABI.  The approach taken makes the search for a string O(n) rather
      than O(lg(n)), but since n == 4, I do not consider this a major
      concern.  If it becomes a concern, we can sort the static array and
      use std::equal_range().  (Closes: #499322)

  [ Michael Vogt ]
  * apt-pkg/packagemanager.cc, apt-pkg/deb/dpkgpm.cc:
    - move the state file writting into the Go() implementation
      of dpkgpm (closes: #498799)
  * apt-pkg/algorithms.cc:
    - fix simulation performance drop (thanks to Ferenc Wagner
      for reporting the issue)

 -- Michael Vogt <mvo@debian.org>  Wed, 01 Oct 2008 18:09:49 +0200

apt (0.7.15~exp2) experimental; urgency=low

  [ Michael Vogt ]
  * apt-pkg/pkgcachegen.cc:
    - do not add multiple identical descriptions for the same 
      language (closes: #400768)

  [ Program translations ]
  * Catalan updated. Closes: #499462

 -- Michael Vogt <mvo@debian.org>  Tue, 23 Sep 2008 07:29:59 +0200

apt (0.7.15~exp1) experimental; urgency=low

  [ Christian Perrier ]
  * Fix typo in cron.daily script. Closes: #486179

  [ Program translations ]
  * Traditional Chinese updated. Closes: #488526
  * German corrected and completed. Closes: #490532, #480002, #498018
  * French completed
  * Bulgarian updated. Closes: #492473
  * Slovak updated. Closes: #492475
  * Galician updated. Closes: #492794
  * Japanese updated. Closes: #492975
  * Fix missing space in Greek translation. Closes: #493922
  * Greek updated.
  * Brazilian Portuguese updated.
  * Basque updated. Closes: #496754
  * Romanian updated. Closes: #492773, #488361
  * Portuguese updated. Closes: #491790
  * Simplified Chinese updated. Closes: #489344
  * Norwegian Bokmål updated. Closes: #480022
  * Czech updated. Closes: #479628, #497277
  * Korean updated. Closes: #464515
  * Spanish updated. Closes: #457706
  * Lithuanian added. Closes: #493328
  * Swedish updated. Closes: #497496
  * Vietnamese updated. Closes: #497893
  * Portuguese updated. Closes: #498411
  * Greek updated. Closes: #498687
  * Polish updated.

  [ Michael Vogt ]
  * merge patch that enforces stricter https server certificate
    checking (thanks to Arnaud Ebalard, closes: #485960)
  * allow per-mirror specific https settings
    (thanks to Arnaud Ebalard, closes: #485965)
  * add doc/examples/apt-https-method-example.cof
    (thanks to Arnaud Ebalard, closes: #485964)
  * apt-pkg/depcache.cc:
    - when checking for new important deps, skip critical ones
      (closes: #485943)
  * improve apt progress reporting, display trigger actions
  * add DPkg::NoTriggers option so that applications that call
    apt/aptitude (like the installer) defer trigger processing
    (thanks to Joey Hess)
  * doc/makefile:
    - add examples/apt-https-method-example.conf
  
 -- Michael Vogt <mvo@debian.org>  Tue, 16 Sep 2008 21:27:03 +0200

apt (0.7.14) unstable; urgency=low

  [ Christian Perrier ]
  * Mark a message from dselect backend as translatable
    Thanks to Frédéric Bothamy for the patch
    Closes: #322470

  [ Program translations ]
  * Simplified Chinese updated. Closes: #473360
  * Catalan fixes. Closes: #387141
  * Typo fix in Greek translation. Closes: #479122
  * French updated.
  * Thai updated. Closes: #479313
  * Italian updated. Closes: #479326
  * Polish updated. Closes: #479342
  * Bulgarian updated. Closes: #479379
  * Finnish updated. Closes: #479403
  * Korean updated. Closes: #479426
  * Basque updated. Closes: #479452
  * Vietnamese updated. Closes: #479748
  * Russian updated. Closes: #479777, #499029
  * Galician updated. Closes: #479792
  * Portuguese updated. Closes: #479847
  * Swedish updated. Closes: #479871
  * Dutch updated. Closes: #480125
  * Kurdish added. Closes: #480150
  * Brazilian Portuguese updated. Closes: #480561
  * Hungarian updated. Closes: #480662

  [ Otavio Salvador ]
  * Apply patch to avoid truncating of arbitrary files. Thanks to Bryan
    Donlan <bdonlan@fushizen.net> for the patch. Closes: #482476
  * Avoid using dbus if dbus-daemon isn't running. Closes: #438803
  
  [ Michael Vogt ]
  * debian/apt.cron.daily:
    - apply patch based on the ideas of Francesco Poli for better 
      behavior when the cache can not be locked (closes: #459344)

 -- Michael Vogt <mvo@debian.org>  Wed, 28 May 2008 15:19:12 +0200

apt (0.7.13) unstable; urgency=low

  [ Otavio Salvador ]
  * Add missing build-depends back from build-depends-indep field.
    Closes: #478231
  * Make cron script quiet if cache is locked. Thanks to Ted Percival
    <ted@midg3t.net> for the patch. Closes: #459344
  * Add timeout support for https. Thanks to Andrew Martens
    <andrew.martens@strangeloopnetworks.com> for the patch.

  [ Goswin von Brederlow ]
  * Add support for --no-download on apt-get update. Closes: #478517
  
  [ Program translations ]
    - Vietnamese updated. Closes: #479008
    
 -- Otavio Salvador <otavio@debian.org>  Fri, 02 May 2008 14:46:00 -0300

apt (0.7.12) unstable; urgency=low

  [ Michael Vogt ]
  * cmdline/apt-key:
    - add support for a master-keyring that contains signing keys
      that can be used to sign the archive signing keys. This should
      make key-rollover easier.
  * apt-pkg/deb/dpkgpm.cc:
    - merged patch from Kees Cook to fix anoying upper-case display
      on amd64 in sbuild
  * apt-pkg/algorithms.cc: 
    - add APT::Update::Post-Invoke-Success script slot
    - Make the breaks handling use the kill list. This means, that a
      Breaks: Pkg (<< version) may put Pkg onto the remove list.
  * apt-pkg/deb/debmetaindex.cc:
    - add missing "Release" file uri when apt-get update --print-uris
      is run
  * methods/connect.cc:
    - remember hosts with Resolve failures or connect Timeouts
  * cmdline/apt-get.cc:
    - fix incorrect help output for -f (LP: #57487)
    - do two passes when installing tasks, first ignoring dependencies,
      then resolving them and run the problemResolver at the end
      so that it can correct any missing dependencies
  * debian/apt.cron.daily:
    - sleep random amount of time (default within 0-30min) before
      starting the upate to hit the mirrors less hard
  * doc/apt_preferences.5.xml:
    - fix typo
  * added debian/README.source

  [ Christian Perrier ]
  * Fix typos in manpages. Thanks to Daniel Leidert for the fixes
    Closes: #444922
  * Fix syntax/copitalisation in some messages. Thanks to Jens Seidel
    for pointing this and providing the patch.
    Closes: #466845
  * Fix Polish offline translation. Thanks to Robert Luberda for the patch
    and apologies for applying it very lately. Closes: #337758
  * Fix typo in offline.sgml. Closes: #412900

  [ Program translations ]
    - German updated. Closes: #466842
    - Swedish updated.
    - Polish updated. Closes: #469581
    - Slovak updated. Closes: #471341
    - French updated.
    - Bulgarian updated. Closes: #448492
    - Galician updated. Closes: #476839
  
  [ Daniel Burrows ]
  * apt-pkg/depcache.cc:
    - Patch MarkInstall to follow currently satisfied Recommends even
      if they aren't "new", so that we automatically force upgrades
      when the version of a Recommends has been tightened.  (Closes: #470115)
    - Enable more complete debugging information when Debug::pkgAutoRemove
      is set.
  * apt-pkg/contrib/configuration.cc
    - Lift the 1024-byte limit on lines in configuration files.
      (Closes: #473710, #473874)
  * apt-pkg/contrib/strutl.cc:
    - Lift the 64000-byte limit on individual messages parsed by ReadMessages.
      (Closes: #474065)
  * debian/rules:
    - Add missing Build-Depends-Indep on xsltproc, docbook-xsl, and xmlto.

 -- Daniel Burrows <dburrows@debian.org>  Sat, 26 Apr 2008 12:24:35 -0700

apt (0.7.11) unstable; urgency=critical
  
  [ Raise urgency to critical since it fixes a critical but for Debian
    Installer Lenny Beta1 release ]

  [ Program translations ]
    - Vietnamese updated. Closes: #460825
    - Basque updated. Closes: #461166
    - Galician updated. Closes: #461468
    - Portuguese updated. Closes: #464575
    - Korean updated. Closes: #448430
    - Simplified Chinese updated. Closes: #465866

  [ Otavio Salvador ]
  * Applied patch from Robert Millan <rmh@aybabtu.com> to fix the error
    message when gpgv isn't installed, closes: #452640.
  * Fix regression about APT::Get::List-Cleanup setting being ignored,
    closes: #466052.

 -- Otavio Salvador <otavio@debian.org>  Thu, 17 Jan 2008 22:36:46 -0200

apt (0.7.10) unstable; urgency=low

  [ Otavio Salvador ]
  * Applied patch from Mike O'Connor <stew@vireo.org> to add a manpage to
    apt-mark, closes: #430207.
  * Applied patch from Andrei Popescu <andreimpopescu@gmail.com> to add a
    note about some frontends in apt.8 manpage, closes: #438545.
  * Applied patch from Aurelien Jarno <aurel32@debian.org> to avoid CPU
    getting crazy when /dev/null is redirected to stdin (which breaks
    buildds), closes: #452858.
  * Applied patch from Aurelien Jarno <aurel32@debian.org> to fix building
    with newest dpkg-shlibdeps changing the packaging building order and a
    patch from Robert Millan <rmh@aybabtu.com> to fix parallel building,
    closes: #452862.
  * Applied patch from Alexander Winston <alexander.winston@comcast.net>
    to use 'min' as symbol for minute, closes: #219034.
  * Applied patch from Amos Waterland <apw@us.ibm.com> to allow apt to
    work properly in initramfs, closes: #448316.
  * Applied patch from Robert Millan <rmh@aybabtu.com> to make apt-key and
    apt-get to ignore time conflicts, closes: #451328.
  * Applied patch from Peter Eisentraut <peter_e@gmx.net> to fix a
    grammatical error ("manual installed" -> "manually installed"),
    closes: #438136.
  * Fix cron.daily job to not call fail if apt isn't installed, closes:
    #443286.
  * Fix compilation warnings in apt-pkg/cdrom.cc and
    apt-pkg/contrib/configuration.cc.
  * Fix typo in debian/copyright file ("licened" instead of "licensed"),
    closes: #458966.

  [ Program translations ]
    - Basque updated. Closes: #453088
    - Vietnamese updated. Closes: #453774, #459013
    - Japanese updated. Closes: #456909
    - Simplified Chinese updated. Closes: #458039
    - French updated.
    - Norwegian Bokmål updated. Closes: #457917

  [ Michael Vogt ]
  * debian/rules
    - fix https install location
  * debian/apt.conf.daily:
    - print warning if the cache can not be locked (closes: #454561),
      thanks to Bastian Kleineidam
  * methods/gpgv.cc:
    - remove cruft code that caused timestamp/I-M-S issues
  * ftparchive/contents.cc:
    - fix error output
  * apt-pkg/acquire-item.{cc,h}:
    - make the authentication download code more robust against
      servers/proxies with broken If-Range implementations
  * apt-pkg/packagemanager.{cc,h}:
    - propergate the Immediate flag to make hitting the 
      "E: Internal Error, Could not perform immediate configuration (2)"
      harder
  * debian/control:
    - build against libdb-dev (instead of libdb4.4-dev)
  * merged the apt--DoListUpdate branch, this provides a common interface
    for "apt-get update" like operations for the frontends and also provides
    hooks to run stuff in APT::Update::{Pre,Post}-Invoke

  [ Chris Cheney ]
  * ftparchive/contents.cc:
    - support lzma data members
  * ftparchive/multicompress.cc:
    - support lzma output
  
  [ Daniel Burrows ]
  * apt-pkg/contrib/configuration.cc:
    - if RootDir is set, then FindFile and FindDir will return paths
      relative to the directory stored in RootDir, closes: #456457.

  [ Christian Perrier ]
  * Fix wording for "After unpacking...". Thanks to Michael Gilbert
    for the patch. Closes: #260825

 -- Michael Vogt <mvo@debian.org>  Mon, 07 Jan 2008 21:40:47 +0100

apt (0.7.9) unstable; urgency=low

  [ Christian Perrier ]
  * Add several languages to LINGUAS and, therefore, really ship the relevant
    translation:
    Arabic, Dzongkha, Khmer, Marathi, Nepali, Thai
    Thanks to Theppitak Karoonboonyanan for checking this out. Closes: #448321

  [ Program translations ]
    - Korean updated. Closes: #448430
    - Galician updated. Closes: #448497
    - Swedish updated.

  [ Otavio Salvador ]
  * Fix configure script to check for CURL library and headers presense.
  * Applied patch from Brian M. Carlson <sandals@crustytoothpaste.ath.cx>
    to add backward support for arches that lacks pselect support,
    closes: #448406.
  * Umount CD-ROM when calling apt-cdrom ident, except when called with
    -m, closes: #448521.

 -- Otavio Salvador <otavio@debian.org>  Wed, 31 Oct 2007 13:37:26 -0200

apt (0.7.8) unstable; urgency=low

  * Applied patch from Daniel Leidert <daniel.leidert@wgdd.de> to fix
    APT::Acquire::Translation "none" support, closes: #437523.
  * Applied patch from Daniel Burrows <dburrows@debian.org> to add support
    for the Homepage field (ABI break), closes: #447970.
  * Applied patch from Frans Pop <elendil@planet.nl> to fix a trailing
    space after cd label, closes: #448187.

 -- Otavio Salvador <otavio@debian.org>  Fri, 26 Oct 2007 18:20:13 -0200

apt (0.7.7) unstable; urgency=low

  [ Michael Vogt ]
  * apt-inst/contrib/extracttar.cc:
    - fix fd leak for zero size files (thanks to Bill Broadley for
      reporting this bug)
  * apt-pkg/acquire-item.cc:
    - remove zero size files on I-M-S hit
  * methods/https.cc:
    - only send LastModified if we actually have a file
    - send range request with if-range 
    - delete failed downloads
    - delete zero size I-M-S hits
  * apt-pkg/deb/dpkgpm.{cc,h}:
    - merged dpkg-log branch, this lets you specify a 
      Dir::Log::Terminal file to log dpkg output to
      (ABI break)
    - fix parse error when dpkg sends unexpected data
  * merged apt--sha256 branch to fully support the new
    sha256 checksums in the Packages and Release files
    (ABI break)
  * apt-pkg/pkgcachegen.cc:
    - increase default mmap size
  * tests/local-repo:
    - added local repository testcase
  * apt-pkg/acquire.cc:
    - increase MaxPipeDepth for the internal worker<->method
      communication to 1000 for the debtorrent backend
  * make apt build with g++ 4.3
  * fix missing SetExecClose() call when the status-fd is used
  * debian/apt.cron.daily:
    - move unattended-upgrade before apt-get autoclean
  * fix "purge" commandline argument, closes: #133421
    (thanks to Julien Danjou for the patch)
  * cmdline/apt-get.cc:
    - do not change the auto-installed information if a package
      is reinstalled
  * apt-pkg/acquire-item.cc:
    - fix crash in diff acquire code
  * cmdline/apt-mark:
    - Fix chmoding after have renamed the extended-states file (LP: #140019)
      (thanks to Laurent Bigonville)
  * apt-pkg/depcache.cc:
    - set "APT::Install-Recommends" to true by default (OMG!)
  * debian/apt.cron.daily:
    - only run the cron job if apt-get check succeeds (LP: #131719)
  
  [ Program translations ]
    - French updated
    - Basque updated. Closes: #436425
    - Fix the zh_CN translator's name in debian/changelog for 0.7.2
      Closes: #423272
    - Vietnamese updated. Closes: #440611
    - Danish updated. Closes: #441102
    - Thai added. Closes: #442833
    - Swedish updated.
    - Galician updated. Closes: #446626

  [ Otavio Salvador ]
  * Add hash support to copy method. Thanks Anders Kaseorg by the patch
    (closes: #436055)
  * Reset curl options and timestamp between downloaded files. Thanks to
    Ryan Murray <rmurray@debian.org> for the patch (closes: #437150)
  * Add support to apt-key to export keys to stdout. Thanks to "Dwayne
    C. Litzenberger" <dlitz@dlitz.net> for the patch (closes: #441942)
  * Fix compilation warnings:
    - apt-pkg/indexfile.cc: conversion from string constant to 'char*';
    - apt-pkg/acquire-item.cc: likewise;
    - apt-pkg/cdrom.cc: '%lu' expects 'long unsigned int', but argument
      has type 'size_t';
    - apt-pkg/deb/dpkgpm.cc: initialization order and conversion from
      string constant to 'char*';
    - methods/gpgv.cc: conversion from string constant to 'char*';
    - methods/ftp.cc: likewise;
    - cmdline/apt-extracttemplates.cc: likewise;
    - apt-pkg/deb/debmetaindex.cc: comparison with string literal results
      in unspecified behaviour;
  * cmdline/apt-get.cc: adds 'autoremove' as a valid comment to usage
    statement of apt-get (closes: #445468).
  * cmdline/apt-get.cc: really applies Julien Danjou <acid@debian.org>
    patch to add 'purge' command line argument (closes: #133421).

  [ Ian Jackson ]
  * dpkg-triggers: Deal properly with new package states.

  [ Colin Watson ]
  * apt-pkg/contrib/mmap.cc:
    - don't fail if msync() returns > 0
 
 -- Michael Vogt <mvo@debian.org>  Tue, 23 Oct 2007 14:58:03 +0200

apt (0.7.6) unstable; urgency=low

  * Applied patch from Aurelien Jarno <aurel32@debian.org> to fix wrong
    directory downloading on non-linux architectures (closes: #435597)

 -- Otavio Salvador <otavio@debian.org>  Wed, 01 Aug 2007 19:49:51 -0300

apt (0.7.5) unstable; urgency=low

  [ Otavio Salvador ]
  * Applied patch from Guillem Jover <guillem@debian.org> to use
    dpkg-architecture to get the host architecture (closes: #407187)
  * Applied patch from Guillem Jover <guillem@debian.org> to add
    support to add lzma support (closes: #408201)

  [ Michael Vogt ]
  * apt-pkg/depcache.cc:
    - support a list of sections for:
      APT::Install-Recommends-Sections
      APT::Never-MarkAuto-Sections
  * methods/makefile:
    - install lzma symlink method (for full lzma support)
  * debian/control:
    - suggest "lzma"

 -- Otavio Salvador <otavio@ossystems.com.br>  Wed, 25 Jul 2007 20:16:46 -0300

apt (0.7.4) unstable; urgency=low

  [ Michael Vogt ]
  * cmdline/apt-get.cc:
    - fix in the task-install code regexp (thanks to Adam Conrad and
      Colin Watson)
    - support task removal too: apt-get remove taskname^
      (thanks to Matt Zimmerman reporting this problem)

  [ Otavio Salvador ]
  * Fix a typo on 0.7.3 changelog entry about g++ (7.3 to 4.3)
  * Fix compilation warnings:
    - apt-pkg/contrib/configuration.cc: wrong argument type;
    - apt-pkg/deb/dpkgpm.cc: wrong signess;
    - apt-pkg-acquire-item.cc: wrong signess and orderned initializers;
    - methods/https.cc:
      - type conversion;
      - unused variable;
      - changed SetupProxy() method to void;
  * Simplified HttpMethod::Fetch on http.cc removing Tail variable;
  * Fix pipeline handling on http.cc (closes: #413324)
  * Fix building to properly support binNMUs. Thanks to Daniel Schepler
    <schepler@math.unipd.it> by the patch (closes: #359634)
  * Fix example for Install-{Recommends,Suggests} options on
    configure-index example file. Thanks to Peter Eisentraut
    <peter_e@gmx.net> by the patch (closes: #432223)

  [ Christian Perrier ]
  * Basque translation update. Closes: ##423766
  * Unfuzzy formerly complete translations
  * French translation update
  * Re-generate PO(T) files
  * Spanish translation update
  * Swedish translation update

 -- Otavio Salvador <otavio@debian.org>  Tue, 24 Jul 2007 09:55:50 -0300

apt (0.7.3) unstable; urgency=low

  * fixed compile errors with g++ 4.3 (thanks to 
    Daniel Burrows, closes: #429378)
  * fixes in the auto-mark code (thanks to Daniel
    Burrows)
  * fix FTBFS by changing build-depends to
    libcurl4-gnutls-dev (closes: #428363)
  * cmdline/apt-get.cc:
    - fix InstallTask code when a pkgRecord ends 
      with a single '\n' (thanks to Soren Hansen for reporting)
  * merged from Christian Perrier:
        * vi.po: completed to 532t, again. Closes: #429899
        * gl.po: completed to 532t. Closes: #429506
        * vi.po: completed to 532t. Closes: #428672
        * Update all PO and the POT. Gives 514t14f4u for formerly
          complete translations
        * fr.po: completed to 532t
        * ku.po, uk.po, LINGUAS: reintegrate those translations
          which disappeared from the BZR repositories

 -- Michael Vogt <mvo@debian.org>  Sun, 01 Jul 2007 12:31:29 +0200

apt (0.7.2-0.1) unstable; urgency=low

  * Non-maintainer upload.
  * Build-depend on libcurl4-gnutls-dev instead of the obsolete
    libcurl3-gnutls-dev.  Closes: #428363.

 -- Steve Langasek <vorlon@debian.org>  Thu, 28 Jun 2007 18:46:53 -0700

apt (0.7.2) unstable; urgency=low
  
  * merged the debian/experimental changes back
    into the debian/sid branch
  * merged from Christian Perrier:
    * mr.po: New Marathi translation  Closes: #416806
    * zh_CN.po: Updated by Kov Chai  Closes: #416822
    * tl.po: Updated by Eric Pareja   Closes: #416638
    * gl.po: Updated by Jacobo Tarrio
	     Closes: #412828
    * da.po: Updated by Claus Hindsgaul
	     Closes: #409483
    * fr.po: Remove a non-breakable space for usability
	     issues. Closes: #408877
    * ru.po: Updated Russian translation. Closes: #405476
    * *.po: Unfuzzy after upstream typo corrections
  * buildlib/archtable:
    - added support for sh3/sh4 (closes: #424870)
    - added support for m32r (closes: #394096)
  * buildlib/systemtable:
    - added support for lpia
  * configure.in:
    - check systemtable for architecture mapping too
  * fix error in AutocleanInterval, closes: #319339
    (thanks to Israel G. Lugo for the patch)
  * add "purge" commandline argument, closes: #133421)
    (thanks to Julien Danjou for the patch)
  * add "purge" commandline argument, closes: #133421)
    (thanks to Julien Danjou for the patch)
  * fix FTBFS with gcc 4.3, closes: #417090
    (thanks to Martin Michlmayr for the patch)
  * add --dsc-only option, thanks to K. Richard Pixley
  * Removed the more leftover #pragma interface/implementation
    closes: #306937 (thanks to Andreas Henriksson for the patch)
  
 -- Michael Vogt <mvo@debian.org>  Wed, 06 Jun 2007 23:19:50 +0200

apt (0.7.1) experimental; urgency=low

  * ABI library name change because it's built against
    new glibc
  * implement SourceVer() in pkgRecords 
     (thanks to Daniel Burrows for the patch!)
  * apt-pkg/algorithm.cc:
    - use clog for all debugging
    - only increase the score of installed applications if they 
      are not obsolete 
    - fix resolver bug on removal triggered by weak-dependencies 
      with or-groups
  * methods/http.cc:
    - send apt version in User-Agent
  * apt-pkg/deb/debrecords.cc:
    - fix SHA1Hash() return value
  * apt-pkg/cdrom.cc:
    - only unmount if APT::CDROM::NoMount is false
  * methods/cdrom.cc:  
    - only umount if it was mounted by the method before
  * po/gl.po:
    - fix error translation that causes trouble to lsb_release
  * apt-pkg/acquire-item.cc:
    - if decompression of a index fails, delete the index 
  * apt-pkg/acquire.{cc,h}:
    - deal better with duplicated sources.list entries (avoid
      double queuing of  URLs) - this fixes hangs in bzip/gzip
  * merged from Christian Perrier:
    * mr.po: New Marathi translation  Closes: #416806
    * zh_CN.po: Updated by Eric Pareja  Closes: #416822
    * tl.po: Updated by Eric Pareja   Closes: #416638
    * gl.po: Updated by Jacobo Tarrio
             Closes: #412828
    * da.po: Updated by Claus Hindsgaul
             Closes: #409483
    * fr.po: Remove a non-breakable space for usability
             issues. Closes: #408877
    * ru.po: Updated Russian translation. Closes: #405476
    * *.po: Unfuzzy after upstream typo corrections
    * vi.po: Updated to 515t. Closes: #426976
    * eu.po: Updated to 515t. Closes: #423766
    * pt.po: 515t. Closes: #423111
    * fr.po: Updated by Christian Perrier
    * Update all PO and the POT. Gives 513t2f for formerly
      complete translations
  * apt-pkg/policy.cc:
    - allow multiple packages (thanks to David Foerster)

 -- Michael Vogt <mvo@debian.org>  Wed,  2 May 2007 13:43:44 +0200

apt (0.7.0) experimental; urgency=low

  * Package that contains all the new features
  * Removed all #pragma interface/implementation
  * Branch that contains all the new features:
  * translated package descriptions
  * task install support
  * automatic dependency removal (thanks to Daniel Burrows)
  * merged support for the new dpkg "Breaks" field 
    (thanks to Ian Jackson)
  * handle network failures more gracefully on "update"
  * support for unattended-upgrades (via unattended-upgrades
    package)
  * added apt-transport-https method
  * merged "install-recommends" branch (ABI break): 
    - new "--install-recommends"
    - install new recommends on "upgrade" if --install-recommends is 
      given
    - new "--fix-policy" option to install all packages with unmet
      important dependencies (usefull with --install-recommends to
      see what not-installed recommends are on the system)
    - fix of recommended packages display (only show CandidateVersion
      fix or-group handling)
  * merged "install-task" branch (use with "apt-get install taskname^")

 -- Michael Vogt <mvo@debian.org>  Fri, 12 Jan 2007 20:48:07 +0100

apt (0.6.46.4-0.1) unstable; urgency=emergency
  
  * NMU
  * Fix broken use of awk in apt-key that caused removal of the wrong keys
    from the keyring. Closes: #412572

 -- Joey Hess <joeyh@debian.org>  Mon, 26 Feb 2007 16:00:22 -0500

apt (0.6.46.4) unstable; urgency=high

  * ack NMU (closes: #401017)
  * added apt-secure.8 to "See also" section
  * apt-pkg/deb/dpkgpm.cc:
    - added "Dpkg::StopOnError" variable that controls if apt
      will abort on errors from dpkg
  * apt-pkg/deb/debsrcrecords.{cc,h}:
    - make the Buffer grow dynmaically (closes: #400874)
  * Merged from Christian Perrier bzr branch:
    - uk.po: New Ukrainian translation: 483t28f3u
    - el.po: Update to 503t9f2u
    - de.po: Updates and corrections.
  * apt-pkg/contrib/progress.cc:
    - OpProgress::CheckChange optimized, thanks to Paul Brook
      (closes: #398381)
  * apt-pkg/contrib/sha256.cc:
    - fix building with noopt

 -- Michael Vogt <mvo@debian.org>  Thu,  7 Dec 2006 10:49:50 +0100

apt (0.6.46.3-0.2) unstable; urgency=high

  * Non-maintainer upload with permission of Michael Vogt.
  * Fix FTBFS on most arches (regression from the fix of #400874)

 -- Andreas Barth <aba@not.so.argh.org>  Tue,  5 Dec 2006 15:51:22 +0000 
  
apt (0.6.46.3-0.1) unstable; urgency=high

  * Non-maintainer upload with permission of Michael Vogt.
  * Fix segfault at apt-get source. Closes: #400874
  * Add apt-key update in postinst, so that debian-archive-keyring doesn't
    need to depend on apt >= 0.6. Closes: #401114
  * Don't double-queue pdiff files. Closes: #401017
  
 -- Andreas Barth <aba@not.so.argh.org>  Tue,  5 Dec 2006 10:34:56 +0000

apt (0.6.46.3) unstable; urgency=low

  * apt-pkg/deb/dpkgpm.cc:
    - make progress reporting robust against multiline error
      messages 

  * Merged from Christian Perrier bzr branch:
    - ca.po: Updated to 514t
    - be.po: Updated to 514t
    - it.po: Updated to 514t
    - hu.po: Updated to 514t
    - zh_TW.po: Updated to 514t
    - ar.po: Updated to 293t221u.
    - ru.po: Updated to 514t. Closes: #392466
    - nb.po: Updated to 514t. Closes: #392466
    - pt.po: Updated to 514t. Closes: #393199
    - fr.po: One spelling error corrected: s/accÃ¨der/accÃ©der
    - km.po: Updated to 514t.
    - ko.po: Updated to 514t.
    - bg.po: Updated to 514t.
    - de.po: Updated to 514t.
    - en_GB.po: Updated to 514t.

 -- Michael Vogt <mvo@debian.org>  Thu,  2 Nov 2006 11:37:58 +0100

apt (0.6.46.2) unstable; urgency=low

  * debian/control:
    - depend on debian-archive-keyring to offer clean upgrade path 
      (closes: #386800)
  * Merged from Christian Perrier bzr branch:
    - es.po: Updated to 514t. Closes: #391661
    - da.po: Updated to 514t. Closes: #391424
    - cs.po: Updated. Closes: #391064
    - es.po: Updated to 514t. Closes: #391661
    - da.po: Updated to 514t. Closes: #391424

 -- Michael Vogt <mvo@debian.org>  Wed, 11 Oct 2006 09:03:15 +0200

apt (0.6.46.1) unstable; urgency=low

  * methods/gzip.cc:
    - deal with empty files 
  * Applied patch from Daniel Schepler to make apt bin-NMU able.
    (closes: bug#359634)
  * rebuild against current g++ because of:
    http://gcc.gnu.org/bugzilla/show_bug.cgi?id=29289
    (closes: #390189)
  * fix broken i18n in the dpkg progress reporting, thanks to 
    Frans Pop and Steinar Gunderson. (closes: #389261)
  * Merged from Christian Perrier bzr branch:
    * fi.po: Updated to 514t. Closes: #390149
    * eu.po: Updated to 514t. Closes: #389725
    * vi.po: Updated to 514t. Closes: #388555
  * make the internal buffer in pkgTagFile grow dynamically
    (closes: #388708)
  
 -- Michael Vogt <mvo@debian.org>  Mon,  2 Oct 2006 20:42:20 +0200

apt (0.6.46) unstable; urgency=low

  * debian/control:
    - switched to libdb4.4 for building (closes: #381019)
  * cmdline/apt-get.cc:
    - show only the recommends/suggests for the candidate-version, not for all
      versions of the package (closes: #257054)
    - properly handle recommends/suggests or-groups when printing the list of
      suggested/recommends packages (closes: #311619)
  * methods/http.cc:
    - check more careful for incorrect proxy settings (closes: #378868)
  * methods/gzip.cc:
    - don't hang when /var is full (closes: #341537), thanks to
      Luis Rodrigo Gallardo Cruz for the patch
  * doc/examples/sources.list:
    - removed non-us.debian.org from the example (closes: #380030,#316196)
  * Merged from Christian Perrier bzr branch:
    * ro.po: Updated to 514t. Closes: #388402
    * dz.po: Updated to 514t. Closes: #388184
    * it.po: Fixed typos. Closes: #387812
    * ku.po: New kurdish translation. Closes: #387766
    * sk.po: Updated to 514t. Closes: #386851
    * ja.po: Updated to 514t. Closes: #386537
    * gl.po: Updated to 514t. Closes: #386397
    * fr.po: Updated to 516t.
    * fi.po: Updated to 512t. Closes: #382702
  * share/archive-archive.gpg:
    - removed the outdated amd64 and debian-2004 keys
  * apt-pkg/tagfile.cc:
    - applied patch from Jeroen van Wolffelaar to make the tags
      caseinsensitive (closes: #384182)
    - reverted MMap use in the tagfile because it does not work 
      across pipes (closes: #383487) 
  
 -- Michael Vogt <mvo@debian.org>  Thu, 21 Sep 2006 10:25:03 +0200

apt (0.6.45) unstable; urgency=low

  * apt-pkg/contrib/sha256.cc:
    - fixed the sha256 generation (closes: #378183)
  * ftparchive/cachedb.cc:
    - applied patch from Anthony Towns to fix Clean() function
      (closes: #379576)
  * doc/apt-get.8.xml:
    - fix path to the apt user build (Closes: #375640)
  * doc/apt-cache.8.xml:
    - typo (Closes: #376408)
  * apt-pkg/deb/dpkgpm.cc:
    - make progress reporting more robust against multiline error
      messages (first half of a fix for #374195)
  * doc/examples/configure-index:
    - document Debug::pkgAcquire::Auth     
  * methods/gpgv.cc:
    - deal with gpg error "NODATA". Closes: #296103, Thanks to 
      Luis Rodrigo Gallardo Cruz for the patch
  * apt-inst/contrib/extracttar.cc:
    - fix for string mangling, closes: #373864
  * apt-pkg/acquire-item.cc:
    - check for bzip2 in /bin (closes: #377391)
  * apt-pkg/tagfile.cc:
    - make it work on non-mapable files again, thanks 
      to James Troup for confirming the fix (closes: #376777)
  * Merged from Christian Perrier bzr branch:
    * ko.po: Updated to 512t. Closes: #378901
    * hu.po: Updated to 512t. Closes: #376330
    * km.po: New Khmer translation: 506t6f. Closes: #375068
    * ne.po: New Nepali translation: 512t. Closes: #373729
    * vi.po: Updated to 512t. Closes: #368038
    * zh_TW.po: Remove an extra %s in one string. Closes: #370551
    * dz.po: New Dzongkha translation: 512t
    * ro.po: Updated to 512t
    * eu.po: Updated
    * eu.po: Updated
  * fix apt-get dist-upgrade
  * fix warning if no /var/lib/apt/extended_states is present
  * don't download Translations for deb-src sources.list lines
  * apt-pkg/tagfile.cc:
    - support not-mmapable files again

 -- Michael Vogt <mvo@debian.org>  Thu, 27 Jul 2006 00:52:05 +0200

apt (0.6.44.2exp1) experimental; urgency=low

  * added support for i18n of the package descriptions
  * added support for aptitude like auto-install tracking (a HUGE
    HUGE thanks to Daniel Burrows who made this possible) 
  * synced with the http://people.debian.org/~mvo/bzr/apt/debian-sid branch
  * build from http://people.debian.org/~mvo/bzr/apt/debian-experimental

 -- Michael Vogt <mvo@debian.org>  Mon,  3 Jul 2006 21:50:31 +0200

apt (0.6.44.2) unstable; urgency=low

  * apt-pkg/depcache.cc:
    - added Debug::pkgDepCache::AutoInstall (thanks to infinity)
  * apt-pkg/acquire-item.cc:
    - fix missing chmod() in the new aquire code 
      (thanks to Bastian Blank, Closes: #367425)
  * merged from 
    http://www.perrier.eu.org/debian/packages/d-i/level4/apt-main:
    * sk.po: Completed to 512t
    * eu.po: Completed to 512t
    * fr.po: Completed to 512t
    * sv.po: Completed to 512t
    * Update all PO and the POT. Gives 506t6f for formerly
      complete translations

 -- Michael Vogt <mvo@debian.org>  Wed, 14 Jun 2006 12:00:57 +0200

apt (0.6.44.1-0.1) unstable; urgency=low

  * Non-maintainer upload.
  * Don't give an error when parsing empty Packages/Sources files.
    (Closes: #366931, #367086, #370160)

 -- Steinar H. Gunderson <sesse@debian.org>  Fri,  9 Jun 2006 00:52:21 +0200

apt (0.6.44.1) unstable; urgency=low

  * apt-pkg/acquire-item.cc:
    - fix reversed logic of the "Acquire::PDiffs" option
  * merged from 
    http://www.perrier.eu.org/debian/packages/d-i/level4/apt-main:
    - po/LINGUAS: added "bg" Closes: #360262
    - po/gl.po: Galician translation update. Closes: #366849
    - po/hu.po: Hungarian translation update. Closes: #365448
    - po/cs.po: Czech translation updated. Closes: #367244
  * apt-pkg/contrib/sha256.cc:
    - applied patch to fix unaligned access problem. Closes: #367417
      (thanks to David Mosberger)

 -- Michael Vogt <mvo@debian.org>  Tue, 16 May 2006 21:51:16 +0200

apt (0.6.44) unstable; urgency=low

  * apt-pkg/acquire.cc: don't show ETA if it is 0 or absurdely large
  * apt-pkg/contrib/sha256.{cc,h},hashes.{cc,h}: support for sha256 
    (thanks to Anthony Towns)
  * ftparchive/cachedb.{cc,h},writer.{cc,h}: optimizations 
    (thanks to Anthony Towns)
  * apt pdiff support from experimental merged
  * apt-pkg/deb/dpkgpm.cc: wording fixes (thanks to Matt Zimmerman)
  * apt-pkg/deb/dpkgpm.cc: 
    - wording fixes (thanks to Matt Zimmerman)
    - fix error in dpkg interaction (closes: #364513, thanks to Martin Dickopp)
  * apt-pkg/tagfile.{cc,h}:
    - use MMap to read the entries (thanks to Zephaniah E. Hull for the
      patch) Closes: #350025
  * Merge from http://www.perrier.eu.org/debian/packages/d-i/level4/apt-main:
  	* bg.po: Added, complete to 512t. Closes: #360262
  * doc/apt-ftparchive.1.xml:
    - fix documentation for "SrcPackages" -> "Sources" 
      (thanks to Bart Martens for the patch, closes: #307756)
  * debian/libapt-pkg-doc.doc-base.cache:
    - remove broken charackter from description (closes: #361129)
  * apt-inst/deb/dpkgdb.cc, methods/gpgv.cc: 
    - i18n fixes (closes: #349298)
  * debian/postinst: dont fail on not available
    /usr/share/doc/apt/examples/sources.list (closes: #361130)
  * methods/ftp.cc:
    - unlink empty file in partial if the download failed because
      the file is missing on the server (closes: #316337)
  * apt-pkg/deb/debversion.cc:
    - treats a version string with explicit zero epoch equal
      than the same without epoch (Policy 5.6.12, closes: #363358)
      Thanks to Lionel Elie Mamane for the patch
  
 -- Michael Vogt <mvo@debian.org>  Mon,  8 May 2006 22:28:53 +0200

apt (0.6.43.3) unstable; urgency=low

  * Merge bubulle@debian.org--2005/apt--main--0 up to patch-186:
    * ca.po: Completed to 512t. Closes: #351592
    * eu.po: Completed to 512t. Closes: #350483
    * ja.po: Completed to 512t. Closes: #349806
    * pl.po: Completed to 512t. Closes: #349514
    * sk.po: Completed to 512t. Closes: #349474
    * gl.po: Completed to 512 strings Closes: #349407
    * sv.po: Completed to 512 strings Closes: #349210
    * ru.po: Completed to 512 strings Closes: #349154
    * da.po: Completed to 512 strings Closes: #349084
    * fr.po: Completed to 512 strings
    * vi.po: Completed to 511 strings  Closes: #348968
    * zh_CN.po: Completed to 512t. Closes: #353936
    * it.po: Completed to 512t. Closes: #352803
    * pt_BR.po: Completed to 512t. Closes: #352419
    * LINGUAS: Add Welsh
    * *.po: Updated from sources (512 strings)
  * apt-pkg/deb/deblistparser.cc:
    - don't explode on a DepCompareOp in a Provides line, but warn about
      it and ignore it otherwise (thanks to James Troup for reporting it)
  * cmdline/apt-get.cc:
    - don't lock the lists directory in DoInstall, breaks --print-uri 
      (thanks to James Troup for reporting it)
  * debian/apt.dirs: create /etc/apt/sources.list.d 
  * make apt-cache madison work without deb-src entries (#352583)
  * cmdline/apt-get.cc: only run the list-cleaner if a update was 
    successfull

 -- Michael Vogt <mvo@debian.org>  Wed, 22 Feb 2006 10:13:04 +0100

apt (0.6.43.2) unstable; urgency=low

  * Merge bubulle@debian.org--2005/apt--main--0 up to patch-166:
    - en_GB.po, de.po: fix spaces errors in "Ign " translations Closes: #347258
    - makefile: make update-po a pre-requisite of clean target so
    	        that POT and PO files are always up-to-date
    - sv.po: Completed to 511t. Closes: #346450
    - sk.po: Completed to 511t. Closes: #346369
    - fr.po: Completed to 511t
    - *.po: Updated from sources (511 strings)
    - el.po: Completed to 511 strings Closes: #344642
    - da.po: Completed to 511 strings Closes: #348574
    - es.po: Updated to 510t1f Closes: #348158
    - gl.po: Completed to 511 strings Closes: #347729
    - it.po: Yet another update Closes: #347435
  * added debian-archive-keyring to the Recommends (closes: #347970)
  * fixed message in apt-key to install debian-archive-keyring 
  * typos fixed in apt-cache.8 (closes: #348348, #347349)
  * add patch to fix http download corruption problem (thanks to
    Petr Vandrovec, closes: #280844, #290694)

 -- Michael Vogt <mvo@debian.org>  Thu, 19 Jan 2006 00:06:33 +0100

apt (0.6.43.1) unstable; urgency=low

  * Merge bubulle@debian.org--2005/apt--main--0 up to patch-148:
    * fr.po: Completed to 510 strings
    * it.po: Completed to 510t
    * en_GB.po: Completed to 510t
    * cs.po: Completed to 510t
    * zh_CN.po: Completed to 510t
    * el.po: Updated to 510t
    * vi.po: Updated to 383t93f34u
    * tl.po: Completed to 510 strings (Closes: #344306)
    * sv.po: Completed to 510 strings (Closes: #344056)
    * LINGUAS: disabled Hebrew translation. (Closes: #313283)
    * eu.po: Completed to 510 strings (Closes: #342091)
  * apt-get source won't download already downloaded files again
    (closes: #79277)
  * share/debian-archive.gpg: new 2006 ftp-archive signing key added
    (#345891)
  * redownload the Release file if IMS-Hit and gpg failure
  * deal with multiple signatures on a Release file

 -- Michael Vogt <mvo@debian.org>  Fri,  6 Jan 2006 01:17:08 +0100

apt (0.6.43) unstable; urgency=medium

  * Merge bubulle@debian.org--2005/apt--main--0 up to patch-132:  
    * zh_CN.po: Completed to 510 strings(Closes: #338267)
    * gl.po: Completed to 510 strings (Closes: #338356)
  * added support for "/etc/apt/sources.list.d" directory 
    (closes: #66325)
  * make pkgDirStream (a bit) more complete
  * fix bug in pkgCache::VerIterator::end() (thanks to Daniel Burrows)
    (closes: #339533)
  * pkgAcqFile is more flexible now (closes: #57091)
  * support a download rate limit for http (closes: #146877)
  * included lots of the speedup changes from #319377
  * add stdint.h to contrib/md5.h (closes: #340448)
  * ABI change, library name changed (closes: #339147)
  * Fix GNU/kFreeBSD crash on non-existing server file (closes: #317718)
  * switch to libdb4.3 in build-depends
  
 -- Michael Vogt <mvo@debian.org>  Tue, 29 Nov 2005 00:17:07 +0100

apt (0.6.42.3) unstable; urgency=low

  * Merge bubulle@debian.org--2005/apt--main--0 up to patch-129:
    - patch-118: Russian translation update by Yuri Kozlov (closes: #335164)
    - patch-119: add update-po as a pre-req for binary (closes: #329910)
    - patch-121: Complete French translation
    - patch-125: Fixed localization of y/n questions in German translation 
                 (closes: #337078)
    - patch-126: Swedish translation update (closes: #337163)
    - patch-127: Complete Tagalog translation (closes: #337306)
    - patch-128: Danish translation update (closes: #337949)
    - patch-129: Basque translation update (closes: #338101)
  * cmdline/apt-get.cc:
    - bufix in FindSrc  (closes: #335213, #337910)
  * added armeb to archtable (closes: #333599)
  * with --allow-unauthenticated use the old fallback behaviour for
    sources (closes: #335112)
   
 -- Michael Vogt <mvo@debian.org>  Wed,  9 Nov 2005 07:22:31 +0100

apt (0.6.42.2) unstable; urgency=high

  * NMU (approved by maintainer)
  * Add AMD64 archive signing key to debian-archive.gpg (closes: #336500).
  * Add big-endian arm (armeb) support (closes: #333599).
  * Priority high to get the AMD key into testing ASAP.

 -- Frans Pop <fjp@debian.org>  Sun, 30 Oct 2005 21:29:11 +0100
 
apt (0.6.42.1) unstable; urgency=low

  * fix a incorrect example in the apt_prefrences man page
    (thanks to Filipus Klutiero, closes: #282918)
  * apt-pkg/pkgrecords.cc:
    - revert patch from last version, it causes trouble on alpha 
      and ia64 (closes: #335102, #335103)
  * cmdline/apt-get.cc:
    - be extra carefull in FindSrc (closes: #335213)

 -- Michael Vogt <mvo@debian.org>  Sat, 22 Oct 2005 23:44:35 +0200

apt (0.6.42) unstable; urgency=low

  * apt-pkg/cdrom.cc:
    - unmount the cdrom when apt failed to locate any package files
  * allow cdrom failures and fallback to other sources in that case
    (closes: #44135)
  * better error text when dpkg-source fails 
  * Merge bubulle@debian.org--2005/apt--main--0 up to patch-115:
    - patch-99: Added Galician translation
    - patch-100: Completed Danish translation (Closes: #325686)
    - patch-104: French translation completed
    - patch-109: Italian translation completed
    - patch-112: Swedish translation update 
    - patch-115: Basque translation completed (Closes: #333299)
  * applied french man-page update (thanks to Philippe Batailler)
    (closes: #316638, #327456)
  * fix leak in the mmap code, thanks to Daniel Burrows for the
    patch (closes: #250583)
  * support for apt-get [build-dep|source] -t (closes: #152129)
  * added "APT::Authentication::TrustCDROM" option to make the life
    for the installer people easier (closes: #334656)
  * fix crash in apt-ftparchive (thanks to Bastian Blank for the patch)
    (closes: #334671)
  * apt-pkg/contrib/md5.cc:
    - fix a alignment problem on sparc64 that gives random bus errors
      (thanks to Fabbione for providing a test-case)
  * init the default ScreenWidth to 79 columns by default 
    (Closes: #324921)
  * cmdline/apt-cdrom.cc: 
    - fix some missing gettext() calls (closes: #334539)
  * doc/apt-cache.8.xml: fix typo (closes: #334714)

 -- Michael Vogt <mvo@debian.org>  Wed, 19 Oct 2005 22:02:09 +0200

apt (0.6.41) unstable; urgency=low

  * improved the support for "error" and "conffile" reporting from
    dpkg, added the format to README.progress-reporting
  * added README.progress-reporting to the apt-doc package
  * improved the network timeout handling, if a index file from a 
    sources.list times out or EAI_AGAIN is returned from getaddrinfo, 
    don't try to get the other files from that entry
  * Support architecture-specific extra overrides
    (closes: #225947). Thanks to  Anthony Towns for idea and
    the patch, thanks to Colin Watson for testing it.
  * Javier Fernandez-Sanguino Pen~a:
    - Added a first version of an apt-secure.8 manpage, and modified
      apt-key and apt.end accordingly. Also added the 'update'
      argument to apt-key which was previously not documented 
      (Closes: #322120)
  * Andreas Pakulat:
    - added example apt-ftparchive.conf file to doc/examples 
      (closes: #322483)
  * Fix a incorrect example in the man-page (closes: #282918)
  * Fix a bug for very long lines in the apt-cdrom code (closes: #280356)
  * Fix a manual page bug (closes: #316314)
  * Do md5sum checking for file and cdrom method (closes: #319142)
  * Change pkgPolicy::Pin from private to protected to let subclasses
    access it too (closes: #321799)
  * add default constructor for PrvIterator (closes: #322267)
  * Reread status configuration on debSystem::Initialize() 
    (needed for apt-proxy, thanks to Otavio for this patch)
  
 -- Michael Vogt <mvo@debian.org>  Mon,  5 Sep 2005 22:59:03 +0200

apt (0.6.40.1) unstable; urgency=low

  * bugfix in the parsing code for the apt<->dpkg communication. apt 
    crashed when dpkg sends the same state more than once under certain
    conditions
  * 0.6.40 breaks the ABI but I accidentally didn't change the soname :/

 -- Michael Vogt <mvo@debian.org>  Fri,  5 Aug 2005 13:24:58 +0200

apt (0.6.40) unstable; urgency=low

  * Patch from Jordi Mallach to mark some additional strings for translation
  * Updated Catalan translation from Jordi Mallach
  * Merge from bubulle@debian.org--2005/apt--main--0:
    - Update pot and merge with *.po
    - Updated French translation, including apt-key.fr.8
  * Restore changelog entries from the 0.6.x series that went to Debian
    experimental
  * Merge michael.vogt@ubuntu.com--2005/apt--progress-reporting--0
    - Provide an interface for progress reporting which can be used by
      (e.g.) base-config

 -- Matt Zimmerman <mdz@debian.org>  Thu, 28 Jul 2005 11:57:32 -0700

apt (0.6.39) unstable; urgency=low

  * Welsh translation update: daf@muse.19inch.net--2005/apt--main--0--patch-6
  * Merge mvo's changes from 0.6.36ubuntu1:
    michael.vogt@ubuntu.com--2005/apt--mvo--0--patch-32
  * Merge aggregated translation updates:
    bubulle@debian.org--2005/apt--main--0
  * Update priority of apt-utils to important, to match the override file
  * Install only one keyring on each branch (Closes: #316119)

 -- Matt Zimmerman <mdz@debian.org>  Tue, 28 Jun 2005 11:51:09 -0700

apt (0.6.38) unstable; urgency=low

  * Merge michael.vogt@ubuntu.com--2005/apt--fixes--0--patch-6, a workaround
    for the French man pages' failure to build
  * Branch Debian and Ubuntu
    - apt.postinst, apt-key: use the appropriate keyring
    - debian/rules: install all keyrings
  * Add the current Debian archive signing key (4F368D5D) to
    debian-archive.gpg
  * make pinning on the "component" work again (using the section of the 
    archive, we don't use per-section Release files anymore with apt-0.6)
    (closes ubuntu #9935)
  
 -- Matt Zimmerman <mdz@debian.org>  Sat, 25 Jun 2005 09:51:00 -0700

apt (0.6.37) breezy; urgency=low

  * Merge bubulle@debian.org--2005/apt--main--0 up to patch-81
    - patch-66: Italian update
    - patch-71: French update
    - patch-73: Basque update
    - patch-74: Hebrew update
    - patch-76: Correct Hebrew translation (Closes: #306658)
    - patch-77: French man page update
    - patch-79: Correct syntax errors in Hebrew translation
    - patch-81: Portuguese update
  * Fix build of French man pages (now using XML, not SGML)
  * Add Welsh translation from Dafydd Harries
    (daf@muse.19inch.net--2005/apt--main--0--patch-1)
  * Change debian/bugscript to use #!/bin/bash (Closes: #313402)
  * Fix a incorrect example in the man-page (closes: #282918)

 -- Matt Zimmerman <mdz@ubuntu.com>  Tue, 24 May 2005 14:38:25 -0700

apt (0.6.36ubuntu1) breezy; urgency=low

  * make it possible to write a cache-control: no-cache header even if
    no proxy is set to support transparent proxies (closes ubuntu: #10773)

  * Merge otavio@debian.org--2005/apt--fixes--0.6:
    - Fix comment about the need of xmlto while building from Arch;
    - Fix StatStore struct on cachedb.h to use time_t and then fix a compile
      warning;
    - Lock database at start of DoInstall routine to avoid concurrent
      runs of install/remove and update commands (Closes: #194467)
    - Fix warnings while compiling with GCC 4.0 compiler  

 -- Michael Vogt <michael.vogt@ubuntu.com>  Mon, 23 May 2005 11:57:53 +0200

apt (0.6.36) experimental; urgency=low

  * Merge apt--mvo--0:
    - apt-pkg/acquire-item.cc:
      added "Acquire::BrokenProxy" that will force apt to always 
      re-get the Release.gpg file (for broken proxies)
    - debian/apt.cron.daily:
      MinAge is defaulting to 2 days now to prevent over-aggresive removal 
    - apt-pkg/cdrom.cc:
      honor "Acquire::gpgv::Options" when verifying the signature (Ubuntu #8496)
 
 -- Michael Vogt <mvo@debian.org>  Thu, 31 Mar 2005 20:37:11 +0200

apt (0.6.35) hoary; urgency=low

  * Merge apt--mvo--0 (incorporates 0.6.34ubuntu1):
    - Implement MaxSize and MaxAge in apt.cron.daily, to prevent the cache
      from growing too large (Ubuntu #6761)
    - some comments about the pkgAcqMetaSig::Custom600Headers() added
    - use gpg --with-colons
    - commented the ftp no_proxy unseting in methods/ftp.cc
    - added support for "Acquire::gpgv::options" in methods/gpgv.cc
  * Merge bubulle@debian.org--2005/apt--main--0
    - Make capitalization more consistent
    - Un-fuzzy translations resulting from capitalization changes
    - Italian translation update

 -- Matt Zimmerman <mdz@ubuntu.com>  Mon,  7 Mar 2005 20:08:33 -0800

apt (0.6.34) hoary; urgency=low

  * Add missing semicolon to configure-index (Closes: #295773)
  * Update build-depends on gettext to 0.12 (Closes: #295077)
  * Merge from bubulle@debian.org--2005/apt--main--0 to get
    translation updates

 -- Matt Zimmerman <mdz@ubuntu.com>  Fri,  4 Mar 2005 16:13:15 -0800

apt (0.6.33) hoary; urgency=low

  * Merge michael.vogt@ubuntu.com--2005/apt--mvo--0 (through patch-6)
    - patch-1: cosmetic changes (whitespace, "Apt::GPGV->APT::GPGV")
    - patch-2: (doc) documentation for gpgv
    - patch-3: (doc) new config variables added configure-index
    - patch-4: pkgAcquire::Run() pulse intervall can be configured
    - patch-5: fix for apt-get update removing Release.gpg files (#6865)
    - patch-6: change the path scoring in apt-cdrom, prefer pathes without
      symlinks

 -- Matt Zimmerman <mdz@ubuntu.com>  Sat, 26 Feb 2005 15:21:17 -0800

apt (0.6.32) hoary; urgency=low

  * Merge michael.vogt@ubuntu.com--2005/apt--mvo--0 (patch-1)
    - Implement Acquire::gpgv::options (Ubuntu bug#6283)

 -- Matt Zimmerman <mdz@ubuntu.com>  Tue,  8 Feb 2005 19:31:15 -0800

apt (0.6.31) hoary; urgency=low

  * Matt Zimmerman
    - Remove debugging output from apt.cron.daily (no one noticed?)
    - Apply patch from Anthony Towns to allow SHA1Summation to process a file
      descriptor until EOF, rather than requiring that the length of input be
      specified (Closes: #291338)
    - Fix build/install of Polish offline documentation, based on patch from
      Christian Perrier (Closes: #270404)
  * Michael Vogt
    - apt-cdrom.cc seperated into frontend (cmdline/apt-cdrom.cc and library
      apt-pkg/cdrom.{cc,h}) (Ubuntu #5668)

 -- Matt Zimmerman <mdz@ubuntu.com>  Fri,  4 Feb 2005 10:23:01 -0800

apt (0.6.30) unstable; urgency=low

  * Add ppc64 to buildlib/archtable
  * Merge michael.vogt@canonical.com--2004/apt--status-fd--0
    - Support preserving dpkg status file descriptor, to support
      better integration with synaptic
  
 -- Matt Zimmerman <mdz@ubuntu.com>  Wed, 19 Jan 2005 00:26:01 -0800

apt (0.6.29) hoary; urgency=low

  * Merge apt--mvo--0 (0.6.27ubuntu4)
  

 -- Matt Zimmerman <mdz@canonical.com>  Tue, 28 Dec 2004 17:18:02 -0800

apt (0.6.28) hoary; urgency=low

  * Merge apt--mvo--0
  * Rebuild source to get rid of arch metadata and temporary files in
    0.6.27ubuntu3

 -- Matt Zimmerman <mdz@canonical.com>  Thu, 23 Dec 2004 18:53:16 -0800

apt (0.6.27ubuntu4) hoary; urgency=low

  * remove old sig-file in partial/ before starting to fetch a new sig-file
    (see ubuntu #4769 for the rational)
  * added apt-key update method (uses ubuntu-keyring)
  * documented the "--allow-unauthenticated" switch
  * added DEB_BUILD_PROG_OPTS to debian/rules (additonal options can be 
    passed to DEB_BUILD_PROG like "-S")

 -- Michael Vogt <mvo@debian.org>  Thu, 23 Dec 2004 11:12:51 +0100

apt (0.6.27ubuntu3) hoary; urgency=low

  * added a exact dependency from libapt-pkg-dev to the apt version it was
    build with

 -- Michael Vogt <mvo@debian.org>  Wed, 15 Dec 2004 09:56:32 +0100

apt (0.6.27ubuntu2) hoary; urgency=low

  * fixed a bug in the rule file that happend during the big 0.5->0.6 merge

 -- Michael Vogt <mvo@debian.org>  Tue, 14 Dec 2004 12:14:25 +0100

apt (0.6.27ubuntu1) hoary; urgency=low

  * chmod 755 /usr/bin/apt-key
  * don't display a error when a apt-get update don't find a 
    Packages.bz2/Sources.bz2 file

 -- Michael Vogt <mvo@debian.org>  Mon, 13 Dec 2004 18:40:21 +0100

apt (0.6.27) hoary; urgency=low

  * Merge apt--authentication--0 branch
    - Implement gpg authentication for package repositories (Closes: #203741)
    - Also includes Michael Vogt's fixes
  * Merge apt--misc-abi-changes--0 branch
    - Use pid_t throughout to hold process IDs (Closes: #226701)
    - Import patch from Debian bug #195510: (Closes: #195510)
      - Make Simulate::Describe and Simulate::ShortBreaks private member
        functions
      - Add a parameter (Candidate) to Describe to control whether the
        candidate version is displayed
      - Pass an appropriate value for Candidate everywhere Describe is called

 -- Matt Zimmerman <mdz@canonical.com>  Mon, 13 Dec 2004 01:03:11 -0800

apt (0.6.25) experimental; urgency=low

  * Fix handling of two-part sources for sources.list deb-src entries in
    the same way that deb entries were fixed

 -- Matt Zimmerman <mdz@debian.org>  Wed,  9 Jun 2004 05:29:50 -0700

apt (0.6.24) experimental; urgency=low

  * YnPrompt fixes were inadvertently left out, include them (Closes:
    #249251)

 -- Matt Zimmerman <mdz@debian.org>  Sun, 16 May 2004 14:18:53 -0700

apt (0.6.23) experimental; urgency=low

  * Remove obsolete pkgIterator::TargetVer() (Closes: #230159)
  * Reverse test in CheckAuth to match new prompt (Closes: #248211)

 -- Matt Zimmerman <mdz@debian.org>  Sun,  9 May 2004 21:01:58 -0700

apt (0.6.22) experimental; urgency=low

  * Merge 0.5.25
  * Make the unauthenticated packages prompt more intuitive (yes to
    continue, default no), but require --force-yes in addition to
    --assume-yes in order to override

 -- Matt Zimmerman <mdz@debian.org>  Fri, 19 Mar 2004 13:55:35 -0800

apt (0.6.21) experimental; urgency=low

  * Merge 0.5.24

 -- Matt Zimmerman <mdz@debian.org>  Tue, 16 Mar 2004 22:52:34 -0800

apt (0.6.20) experimental; urgency=low

  * Merge 0.5.23

 -- Matt Zimmerman <mdz@debian.org>  Thu, 26 Feb 2004 17:17:02 -0800

apt (0.6.19) experimental; urgency=low

  * Merge 0.5.22
  * Convert apt-key(8) to docbook XML

 -- Matt Zimmerman <mdz@debian.org>  Mon,  9 Feb 2004 15:44:49 -0800

apt (0.6.18) experimental; urgency=low

  * Add new Debian Archive Automatic Signing Key to the default keyring
    (existing keyrings are not updated; do that yourself)

 -- Matt Zimmerman <mdz@debian.org>  Sat, 17 Jan 2004 17:04:30 -0800

apt (0.6.17) experimental; urgency=low

  * Merge 0.5.21
  * Handle more IMS stuff correctly

 -- Matt Zimmerman <mdz@debian.org>  Fri, 16 Jan 2004 10:54:25 -0800

apt (0.6.16) experimental; urgency=low

  * Fix some cases where the .gpg file could be left in place when it is
    invalid

 -- Matt Zimmerman <mdz@debian.org>  Fri,  9 Jan 2004 09:22:15 -0800

apt (0.6.15) experimental; urgency=low

  * s/Debug::Acquire::gpg/&v/
  * Honor the [vendor] syntax in sources.list again (though it is not
    presently used for anything)
  * Don't ship vendors.list(5) since it isn't used yet
  * Revert change from 0.6.10; it was right in the first place and the
    problem was apparently something else.  Archive = Suite.

 -- Matt Zimmerman <mdz@debian.org>  Mon,  5 Jan 2004 17:43:01 -0800

apt (0.6.14) experimental; urgency=low

  * Merge 0.5.20

 -- Matt Zimmerman <mdz@debian.org>  Sun,  4 Jan 2004 11:09:21 -0800

apt (0.6.13) experimental; urgency=low

  * Merge 0.5.19

 -- Matt Zimmerman <mdz@debian.org>  Sat,  3 Jan 2004 16:22:31 -0800

apt (0.6.12) experimental; urgency=low

  * Have pkgAcquireIndex calculate an MD5 sum if one is not provided by
    the method (as with file: and copy:).  Local repositories
  * Fix warning about dist name mismatch to actually print what it was
    expecting
  * Don't expect any particular distribution name for two-part
    sources.list entries
  * Merge 0.5.18

 -- Matt Zimmerman <mdz@debian.org>  Fri,  2 Jan 2004 13:59:00 -0800

apt (0.6.11) experimental; urgency=low

  * Support IMS requests of Release.gpg and Release
  * This required API changes, bump the libapt-pkg version
  * Copy local Release files into Dir::State::Lists
  * Set IndexFile attribute when retrieving Release and Release.gpg so
    that the appropriate Cache-Control headers are sent

 -- Matt Zimmerman <mdz@debian.org>  Fri,  2 Jan 2004 10:46:17 -0800

apt (0.6.10) experimental; urgency=low

  * Use "Codename" (woody, sarge, etc.) to supply the value of the
    "Archive" package file attribute, used to match "release a=" type
    pins, rather than "Suite" (stable, testing, etc.)

 -- Matt Zimmerman <mdz@debian.org>  Thu,  1 Jan 2004 16:56:47 -0800

apt (0.6.9) experimental; urgency=low

  * Another tagfile workaround

 -- Matt Zimmerman <mdz@debian.org>  Thu,  1 Jan 2004 13:56:08 -0800

apt (0.6.8) experimental; urgency=low

  * Add a config option and corresponding command line option
    (--allow-unauthenticated) to apt-get, to make buildd operators happy
    (Closes: #225648)

 -- Matt Zimmerman <mdz@debian.org>  Wed, 31 Dec 2003 08:28:04 -0800

apt (0.6.7) experimental; urgency=low

  * Forgot to revert part of the changes to tagfile in 0.6.4.  Hopefully
    will fix segfaults for some folks.

 -- Matt Zimmerman <mdz@debian.org>  Wed, 31 Dec 2003 08:01:28 -0800

apt (0.6.6) experimental; urgency=low

  * Restore the ugly hack I removed from indexRecords::Load which set the
    pkgTagFile buffer size to (file size)+256.  This is concealing a bug,
    but I can't fix it right now.  This should fix the segfaults that
    folks are seeing with 0.6.[45].

 -- Matt Zimmerman <mdz@debian.org>  Mon, 29 Dec 2003 18:11:13 -0800

apt (0.6.5) experimental; urgency=low

  * Move the authentication check into a separate function in apt-get
  * Fix display of unauthenticated packages when they are in the cache
    (Closes: #225336)

 -- Matt Zimmerman <mdz@debian.org>  Sun, 28 Dec 2003 16:47:57 -0800

apt (0.6.4) experimental; urgency=low

  * Use the top-level Release file in LoadReleaseInfo, rather than looking
    for the per-section ones (which aren't downloaded anymore).  This
    unbreaks release pinning, including the NotAutomatic bit used by
    project/experimental
  * Use FileFd::Size() rather than a separate stat() call in
    LoadReleaseInfo
  * Fix pkgTagFile to leave a little extra room at the end of the buffer
    to append the record separator if it isn't present
  * Change LoadReleaseInfo to use "Suite" rather than "Archive", to match
    the Debian archive's dist-level Release files

 -- Matt Zimmerman <mdz@debian.org>  Sun, 28 Dec 2003 15:55:55 -0800

apt (0.6.3) experimental; urgency=low

  * Fix MetaIndexURI for flat ("foo/") sources

 -- Matt Zimmerman <mdz@debian.org>  Sun, 28 Dec 2003 12:11:56 -0800

apt (0.6.2) experimental; urgency=low

  * Add space between package names when multiple unauthenticated packages
    are being installed (Closes: #225212)
  * Provide apt-key with a secret keyring and a trustdb, even though we
    would never use them, because it blows up if it doesn't have them
  * Fix typo in apt-key(8) (standard input is '-', not '/')

 -- Matt Zimmerman <mdz@debian.org>  Sat, 27 Dec 2003 13:01:40 -0800

apt (0.6.1) experimental; urgency=low

  * Merge apt 0.5.17
  * Rearrange Release file authentication code to be more clear
  * If Release is present, but Release.gpg is not, don't forget to still
    queue Packages files
  * Convert distribution "../project/experimental" to "experimental" for
    comparison purposes
  * Make a number of Release file errors into warnings; for now, it is OK
    not to have a codename, for example.  We mostly care about checksums
    for now

 -- Matt Zimmerman <mdz@debian.org>  Fri, 26 Dec 2003 15:12:47 -0800

apt (0.6.0) experimental; urgency=low

  * Signature verification support patch ("apt-secure") from Colin Walters
    <walters@debian.org> and Isaac Jones <ijones@syntaxpolice.org>.  This
    implements:
     - Release signature verification (Release.gpg)
     - Packages, Sources md5sum verification against Release
     - Closes: #203741
  * Make some modifications to signature verification support:
    - Release.gpg is always retrieved and verified if present, rather than
      requiring that sources be configured as secure
    - Print a hint about installing gnupg if exec(gpgv) fails
    - Remove obsolete pkgAcqIndexRel
    - Move vendors.list stuff into a separate module (vendorlist.{h,cc})
    - If any files about to be retrieved are not authenticated, issue a
      warning to the user and require confirmation
    - Fix a heap corruption bug in pkgSrcRecords::pkgSrcRecords()
  * Suggests: gnupg
  * Install a keyring in /usr/share/apt/debian-archive.gpg containing an
    initial set of Debian archive signing keys to seed /etc/apt/trusted.gpg
  * Add a new tool, apt-key(8) used to manage the keyring

 -- Matt Zimmerman <mdz@debian.org>  Fri, 26 Dec 2003 08:27:19 -0800

apt (0.5.32) hoary; urgency=low

  * Call setlocale in the methods, so that the messages are properly
    localised (Closes: #282700)
  * Implement support for bzip2-compressed debs (data.tar.bz2)

 -- Matt Zimmerman <mdz@canonical.com>  Sat, 11 Dec 2004 09:05:52 -0800

apt (0.5.31) unstable; urgency=low

  * New Romanian translation from Sorin Batariuc <sorin@bonbon.net>
    (Closes: #281458)
  * Merge changes from Hoary (0.5.30,0.5.30ubuntu2]
  * Fix the example in apt_preferences(5) to match the text
    (Closes: #222267)
  * Add APT::Periodic::Autoclean setting, to allow "apt-get autoclean" to
    be run periodically.  This is useful with
    APT::Periodic::Download-Upgradeable-Packages, and defaults to the same
    value, so that the cache size is bounded

 -- Matt Zimmerman <mdz@debian.org>  Tue, 23 Nov 2004 12:53:04 -0800

apt (0.5.30ubuntu2) hoary; urgency=low

  * bzip2 is now "Suggested" and it will detect if bzip2 is installed 
    and only then trying to get Packages.bz2

 -- Michael Vogt <mvo@debian.org>  Fri, 19 Nov 2004 12:00:39 +0100

apt (0.5.30ubuntu1) hoary; urgency=low

  * Need to Depend: bzip2 or Packages.bz2 fail.

 -- LaMont Jones <lamont@canonical.com>  Thu, 18 Nov 2004 12:51:05 -0700

apt (0.5.30) hoary; urgency=low

  * Patch from Michael Vogt to enable Packages.bz2 use, with a fallback to
    Packages.gz if it is not present (Closes: #37525)

 -- Matt Zimmerman <mdz@debian.org>  Mon, 15 Nov 2004 12:57:28 -0800

apt (0.5.29) unstable; urgency=low

  * Don't hardcode paths in apt.cron.daily
  * Add to apt.cron.daily the capability to pre-download upgradeable
    packages
  * Place timestamp files in /var/lib/apt/periodic, rather than
    /var/lib/apt itself
  * Standardize debhelper files a bit
    - Create all directories in debian/dirs rather than creating some on
      the dh_installdirs command line
    - Rename debian/dirs to debian/apt.dirs, debian/examples to
      debian/apt.examples

 -- Matt Zimmerman <mdz@debian.org>  Sat, 13 Nov 2004 17:58:07 -0800

apt (0.5.28) hoary; urgency=low

  * Translation updates:
    - Updated Hungarian from Kelemen Gábor <kelemeng@gnome.hu> (Closes: #263436)
    - Updated Greek from George Papamichelakis (Closes: #265004)
    - Updated Simplified Chinese from Tchaikov (Closes: #265190)
    - Updated French by Christian Perrier (Closes: #265816)
    - Updated Japanese by Kenshi Muto (Closes: #265630)
    - Updated Catalan from Jordi Mallach
    - Updated Dutch from Bart Cornelis (Closes: #268258, #278697)
    - Updated Portuguese from Miguel Figueiredo (Closes: #268265)
    - Updated Polish from Robert Luberda <robert@debian.org> (Closes: #268451)
    - Updated Danish from Claus Hindsgaul (Closes: #269417)
    - Updated Norwegian Nynorsk from Håvard Korsvoll <korsvoll@skulelinux.no>
      (Closes: #269965)
    - Updated Russian from Yuri Kozlov <yuray@id.ru> (Closes: #271104)
    - Updated Italian from Samuele Giovanni Tonon <samu@debian.org>
      (Closes: #275083)
    - Updated Brazilian Portuguese from Andre Luis Lopes (Closes: #273944)
    - Updated Slovak from Peter Mann (Closes: #279481)
  * APT::Get::APT::Get::No-List-Cleanup -> APT::Get::List-Cleanup in apt-get.cc
    (Closes: #267266)
  * Merge Ubuntu changes:
    - Set default Dpkg::MaxArgs to 1024, and Dpkg::MaxArgBytes to 32k.
      Needed to work around ordering bugs when installing a large number of
      packages
    - Patch from Michael Vogt to add an optional cron job which
      can run apt-get update periodically
  * Add arch-build target to debian/rules

 -- Matt Zimmerman <mdz@debian.org>  Sat, 13 Nov 2004 15:52:20 -0800

apt (0.5.27) unstable; urgency=high

  * Sneak in a bunch of updated translations before the freeze
    (no code changes)
  * Translation updates:
    - New Finnish translation from Tapio Lehtonen <tale@debian.org>
      (Closes: #258999)
    - New Bosnian translation from Safir Šećerović <sapphire@linux.org.ba>
      (Closes: #254201)
    - Fix Italian incontrario (Closes: #217277)
    - Updated Spanish from Ruben Porras (Closes: #260483)
    - Updated Danish from Claus Hindsgaul (Closes: #260569)
    - Updated Slovak from Peter Mann (Closes: #260627)
    - Updated Portuguese from Miguel Figueiredo (Closes: #261423)
  * Bring configure-index up to date with documented options, patch from
    Uwe Zeisberger <zeisberg@informatik.uni-freiburg.de> (Closes: #259540)
  * Note in apt.conf(5) that configure-index does not contain strictly
    default values, but also examples
  * Add Polish translation of offline.sgml (Closes: #259229)

 -- Matt Zimmerman <mdz@debian.org>  Thu, 29 Jul 2004 09:30:12 -0700

apt (0.5.26) unstable; urgency=low

  * Translation updates:
    - Spanish update from Ruben Porras <nahoo82@telefonica.net> (Closes: #248214)
    - Sync Spanish apt(8) (Closes: #249241)
    - French update from Christian Perrier <bubulle@debian.org> (Closes: #248614)
    - New Slovak translation from Peter Mann <Peter.Mann@tuke.sk> (Closes: #251676)
    - Czech update from Miroslav Kure <kurem@upcase.inf.upol.cz> (Closes: #251682)
    - pt_BR update from Andre Luis Lopes <andrelop@debian.org> (Closes: #251961)
    - German translation of apt(8) from Helge Kreutzmann <kreutzm@itp.uni-hannover.de>
      (Closes: #249453)
    - pt update from Miguel Figueiredo <elmig@debianpt.org> (Closes: #252700)
    - New Hebrew translation from Lior Kaplan <webmaster@guides.co.il>
      (Closes: #253182)
    - New Basque translation from Piarres Beobide Egaña <pi@beobide.net>
      (Vasco - Euskara - difficult language, Closes: #254407) and already a
      correction (Closes: #255760)
    - Updated Brazilian Portuguese translation from
      Guilherme de S. Pastore <gpastore@colband.com.br> (Closes: #256396)
    - Updated Greek translation (complete now) from
      George Papamichelakis <george@step.gr> (Closes: #256797)
    - New Korean translation from Changwoo Ryu <cwryu@debian.org>
      (Closes: #257143)
    - German translation now available in two flavours: with Unicode usage and
      without (related to #228486, #235759)
  * Update apt-get(8) to reflect the fact that APT::Get::Only-Source will
    affect apt-get build-dep as well as apt-get source
  * Remove aborted remnants of a different method of implementing DEB_BUILD_OPTIONS
    from debian/rules
  * Fix typo in error message when encountering unknown type in source list
    (Closes: #253217)
  * Update k*bsd-gnu arch names in buildlib/ostable (Closes: #253532)
  * Add amd64 to buildlib/archtable (Closes: #240896)
  * Have configure output a more useful error message if the architecture
    isn't in archtable

 -- Matt Zimmerman <mdz@debian.org>  Thu,  8 Jul 2004 15:53:28 -0700

apt (0.5.25) unstable; urgency=low

  * Patch from Jason Gunthorpe to remove arbitrary length limit on Binary
    field in SourcesWriter::DoPackage
  * Fix typo in apt-cache(8) (Closes: #238578)
  * Fix obsolete reference to bug(1) in stub apt(8) man page
    (Closes: #245923)
  * Fix typo in configure-index (RecruseDepends -> RecurseDepends)
    (Closes: #246550)
  * Support DEB_BUILD_OPTIONS=noopt in debian/rules
    (Closes: #244293)
  * Increase length of line buffer in ReadConfigFile to 1024 chars;
    detect if a line is longer than that and error out
    (Closes: #244835)
  * Suppress a signed/unsigned warning in apt-cache.cc:DisplayRecord
  * Build apt-ftparchive with libdb4.2 rather than libdb2
    - Patch from Clint Adams to do most of the work
    - Build-Depends: s/libdb2-dev/libdb4.2-dev/
    - Add AC_PREREQ(2.50) to configure.in
    - Use db_strerror(err) rather than GlobalError::Errno (which uses strerror)
    - Add note to NEWS.Debian about upgrading old databases
  * Attempt to fix problems with chunked encoding by stripping only a single CR
    (Closes: #152711)
  * Modify debian/rules cvs-build to use cvs export, to avoid picking up
    junk files from the working directory
  * Add lang=fr attribute to refentry section of
    apt-extracttemplates.fr.1.sgml and apt-sortpkgs.fr.1.sgml so they are
    correctly built
  * Remove extraneous '\' characters from <command> tags in
    apt_preferences.fr.5.sgml
  * Translation updates:
    - Updated Swedish translation from Peter Karlsson <peter@softwolves.pp.se>
      (Closes: #238943)
    - New Slovenian translation from Jure Čuhalev <gandalf@owca.info>
      (closes: #239785)
    - New Portuguese translation from Miguel Figueiredo <elmig@debianpt.org>
      (closes: #240074)
    - Updated Spanish translation from Ruben Porras <nahoo82@telefonica.net>
    - Updated Spanish translation of man pages from Ruben Porras
      <nahoo82@telefonica.net>
    - Updated Simplified Chinese translation from "Carlos Z.F. Liu" <carlos_liu@yahoo.com>
      (Closes: #241971)
    - Updated Russian translation from Dmitry Astapov <adept@despammed.com>
      (Closes: #243959)
    - Updated Polish translation from Marcin Owsiany <porridge@debian.org>
      (Closes: #242388)
    - Updated Czech translation from Miroslav Kure <kurem@upcase.inf.upol.cz>
      (Closes: #244369)
    - Updated Japanese translation from Kenshi Muto <kmuto@debian.org>
      (Closes: #244176)
    - Run make -C po update-po to update .po files
    - Updated French translation from Christian Perrier <bubulle@debian.org>
      (Closes: #246925)
    - Updated Danish translation from Claus Hindsgaul <claus_h@image.dk>
      (Closes: #247311)

 -- Matt Zimmerman <mdz@debian.org>  Sat,  8 May 2004 12:52:20 -0700

apt (0.5.24) unstable; urgency=low

  * Updated Czech translation from Miroslav Kure <kurem@upcase.inf.upol.cz>
    (Closes: #235822)
  * Updated French translation from Christian Perrier <bubulle@debian.org>
    (Closes: #237403)
  * Updates to XML man pages from richard.bos@xs4all.nl
  * Updated Danish translation from Claus Hindsgaul <claus_h@image.dk>
    (Closes: #237771)
  * Updated Greek translation from Konstantinos Margaritis
    <markos@debian.org>
    (Closes: #237806)
  * Updated Spanish translation from Ruben Porras <nahoo82@telefonica.net>
    (Closes: #237863)
  * Updated pt_BR translation from Andre Luis Lopes <andrelop@debian.org>
    (Closes: #237960)
  * Regenerate .pot file (Closes: #237892)
  * Updated Polish translation from Marcin Owsiany <porridge@debian.org>
    (Closes: #238333)
  * In pkgAcquire::Shutdown(), set the status of fetching items to
    StatError to avoid a sometimes large batch of error messages
    (Closes: #234685)
  * Implement an ugly workaround for the 10000-character limit on the
    Binaries field in debSrcRecordParser, until such time as some things
    can be converted over to use STL data types (ABI change) (Closes: #236688)
  * Increase default tagfile buffer from 32k to 128k; this arbitrary limit
    should also be removed someday (Closes: #174945)
  * Checked against Standards-Version 3.6.1 (no changes)

 -- Matt Zimmerman <mdz@debian.org>  Tue, 16 Mar 2004 22:47:55 -0800

apt (0.5.23) unstable; urgency=low

  * Cosmetic updates to XML man pages from Richard Bos <radoeka@xs4all.nl>
  * Use the 'binary' target rather than 'all' so that the ssh and bzip2
    symlinks are created correctly (thanks to Adam Heath)
    (Closes: #214842)
  * Updated Simplified Chinese translation of message catalog from Tchaikov
    <chaisave@263.net> (Closes: #234186)
  * Change default for Acquire::http::max-age to 0 to prevent index files
    being out of sync with each other (important with Release.gpg)
  * Add an assert() to make sure that we don't overflow a fixed-size
    buffer in the very unlikely event that someone adds 10 packaging
    systems to apt (Closes: #233678)
  * Fix whitespace in French translation of "Yes, do as I say!", which
    made it tricky to type, again.  Thanks to Sylvain Pasche
    <sylvain.pasche@switzerland.org> (Closes: #234494)
  * Print a slightly clearer error message if no packaging systems are
    available (Closes: #233681)
  * Point to Build-Depends in COMPILING (Closes: #233669)
  * Make debian/rules a bit more consistent in a few places.
    Specifically, always use -p$@ rather than an explicit package name,
    and always specify it first, and use dh_shlibdeps -l uniformly rather
    than sometimes changing LD_LIBRARY_PATH directly
  * Document unit for Cache-Limit (bytes) (Closes: #234737)
  * Don't translate "Yes, do as I say!" in Chinese locales, because it can
    be difficult to input (Closes: #234886)

 -- Matt Zimmerman <mdz@debian.org>  Thu, 26 Feb 2004 17:08:14 -0800

apt (0.5.22) unstable; urgency=low

  * Updated French translation of man pages from Philippe Batailler
    <philippe.batailler@free.fr> (Closes: #203119)
  * Initialize StatusFile in debSystem (Closes: #229791)
  * Fix apt-get's suggests/recommends printing, which was skipping every
    other dependency due to both using GlobOr and incrementing the DepIterator
    (Closes: #229722)
  * Restore SIGINT/SIGQUIT handlers to their old values (rather than
    SIG_DFL) after invoking dpkg (Closes: #229854)
  * Updated Dutch translation of message catalog from cobaco
    <cobaco@linux.be> (Closes: #229601)
  * Catalan translation from Antoni Bella, Matt Bonner and Jordi Mallach
    (Closes: #230102)
  * Simplified Chinese translation of message catalog from "Carlos
    Z.F. Liu" <carlos_liu@yahoo.com> (Closes: #230960)
  * Replace SGML manpages with XML man pages from richard.bos@xs4all.nl
    (Closes: #230687)
  * Updated Spanish translation of man pages from Ruben Porras
    <nahoo82@telefonica.net> (Closes: #231539)
  * New Czech translation of message catalog from Miroslav Kure
    <kurem@upcase.inf.upol.cz> (Closes: #231921)

 -- Matt Zimmerman <mdz@debian.org>  Mon,  9 Feb 2004 12:44:54 -0800

apt (0.5.21) unstable; urgency=low

  * Patch from Eric Wong <normalperson@yhbt.net> to include apt18n.h after
    other headers to avoid breaking locale.h when setlocale() is defined
    as an empty macro.  This was not a problem on Debian, but broke
    compilation on Solaris. (Closes: #226509)
  * Updated French translation from Pierre Machard <pmachard@debian.org>
    (Closes: #226886)
  * Add colons to apt-get's "kept back"/"upgraded"/"downgraded" messages
    (Closes: #226813)
  * Fix typo in apt-cache(8) (Closes: #226351)
  * Clearer error message in place of "...has no available version, but
    exists in the database" (Closes: #212203)
  * Patch from Oliver Kurth <oku@masqmail.cx> to use AC_CACHE_VAL for
    GLIBC_VER to make cross-compilation easier (Closes: #221528)
  * Add example preferences file (Closes: #220799)
  * Updated Greek translation from Konstantinos Margaritis <markos@debian.org>
    (Closes: #227205)
  * Updated Spanish translation of man pages from Ruben Porras
    <nahoo82@telefonica.net> (Closes: #227729)

 -- Matt Zimmerman <mdz@debian.org>  Fri, 16 Jan 2004 10:54:39 -0800

apt (0.5.20) unstable; urgency=low

  * Fixed German translations of "Suggested" from Christian Garbs
    <debian@cgarbs.de> (Closes: #197960)
  * Add an "apt-cache madison" command with an output format similar to
    the katie tool of the same name (but less functionality)
  * Fix debSourcesIndex::Describe() to correctly say "Sources" rather than
    "Packages"

 -- Matt Zimmerman <mdz@debian.org>  Sat,  3 Jan 2004 23:42:50 -0800

apt (0.5.19) unstable; urgency=low

  * Fix Packages::Extensions support in apt-ftparchive generate
    (Closes: #225453)

 -- Matt Zimmerman <mdz@debian.org>  Sat,  3 Jan 2004 16:20:31 -0800

apt (0.5.18) unstable; urgency=low

  * New no_NO.po file from Tollef Fog Heen <tfheen@debian.org> to fix
    encoding problems (Closes: #225602)
  * Have "apt-ftparchive release" strip the leading path component from
    the checksum entries

 -- Matt Zimmerman <mdz@debian.org>  Fri,  2 Jan 2004 11:24:35 -0800

apt (0.5.17) unstable; urgency=low

  * Enable apt-ftparchive to generate Release files.  Hopefully this will
    make it easier for folks to secure their apt-able packages

 -- Matt Zimmerman <mdz@debian.org>  Fri, 26 Dec 2003 12:53:21 -0800

apt (0.5.16) unstable; urgency=low

  * po/de.po update from Michael Karcher <karcher@physik.fu-berlin.de>
    (Closes: #222560)
  * Update config.guess and config.sub from autotools-dev 20031007.1
  * Add knetbsd to buildlib/ostable (Closes: #212344)
  * Don't suggest apt-get -f install to correct broken build-deps; broken
    installed packages are rarely the cause (Closes: #220858)
  * Avoid clobbering configure.in if sed fails

 -- Matt Zimmerman <mdz@debian.org>  Wed, 24 Dec 2003 14:54:40 -0800

apt (0.5.15) unstable; urgency=low

  * Spanish man pages, patch from Ruben Porras <nahoo82@telefonica.net>
    (Closes: #195444)
    - apt.es.8 wasn't included in the patch, but was referenced.  Fetched
      version 1.3 from debian-doc cvs
    - Create doc/es/.cvsignore
  * Patch from Koblinger Egmont <egmont@uhulinux.hu> to fix
    pkgCache::PkgFileIterator::Label() to correctly refer to File->Label
    rather than File->Origin (Closes: #213311)
  * Add missing comma and space to German translation of "downgraded"
    (Closes: #213975)
  * Add missing comma in apt_preferences(5) (Closes: #215362)
  * Fix whitespace in French translation of "Yes, do as I say!", which
    made it tricky to type.  Thanks to Sylvain Pasche
    <sylvain.pasche@switzerland.org> (Closes: #217152)
  * Let apt-get build-dep try alternatives if the installed package
    doesn't meet version requirements (Closes: #214736)
  * Fix version display for recommends (Closes: #219900)
  * Use isatty rather than ttyname for checking if stdin is a terminal.
    isatty has the advantage of not requiring /proc under Linux, and thus
    Closes: #221728
  * Correctly implement -n as a synonym for --names-only (Closes: #224515)
  * Update apt-cache(8)
    - Document --installed
    - --recursive applies to both depends and rdepends
  * Japanese translation of documentation from Kurasawa Nozomu <nabetaro@slug.jp>
    (Closes: #186235)
  * Clarify documentation of --no-upgrade in apt-get(8) (Closes: #219743)
  * Clean up and simplify some of the suggests/recommends display in apt-get
  * Use cvs update -d in debian/rules cvs-build rather than just update
  * Pass --preserve-envvar PATH --preserve-envvar CCACHE_DIR to debuild.  apt
    takes a long time to build, and ccache helps

 -- Matt Zimmerman <mdz@debian.org>  Sat, 20 Dec 2003 16:34:30 -0800

apt (0.5.14) unstable; urgency=low

  * apt-get build-dep, when trying to skip over the remaining elements of
    an or-expression, would accidentally inherit the version requirements of a
    later item in the or-expression.  Fixed it.
  * Let apt-get build-dep try alternatives if the first dependency in an
    or-expression is not available
  * Add a Debug::BuildDeps to generate some trace output
  * Help apt-get build-dep produce more useful error messages
  * Process build-dependencies in forward rather than reverse order
  * Error out if an installed package is too new for a << or <=
    build-dependency
  * apt-get build-dep should now be able to handle almost any package with
    correct build-depends.  The primary exception is build-dependencies on
    virtual packages with more than one provider, and these are
    discouraged for automated processing (but still common,
    unfortunately).

 -- Matt Zimmerman <mdz@debian.org>  Tue, 23 Sep 2003 22:57:31 -0400

apt (0.5.13) unstable; urgency=medium

  * Document configuration file comment syntax in apt.conf(5)
    (Closes: #211262)
  * s/removed/installed/ in a comment in apt-get.cc
  * Move comment for ListParser::ParseDepends into the right place
  * Don't preserve ownership when copying config.guess and config.sub.
    This broke builds where the clean target was run with different
    privileges than the rest of the build (i.e., root) (Closes: #212183)
  * On second thought, don't copy config.guess and config.sub at all.  I'd
    rather they always match what is in CVS.

 -- Matt Zimmerman <mdz@debian.org>  Mon, 22 Sep 2003 10:28:17 -0400

apt (0.5.12) unstable; urgency=low

  * Exclude subdirectories named 'debian-installer' from the apt-cdrom
    search (Closes: #210485 -- release-critical)

 -- Matt Zimmerman <mdz@debian.org>  Thu, 11 Sep 2003 21:48:14 -0400

apt (0.5.11) unstable; urgency=low

  * Updated pt_BR translations from Andre Luis Lopes <andrelop@debian.org>
    (Closes: #208302)
  * In apt.conf(5), give the fully qualified name of Dir::Bin::Methods,
    rather than just "methods"
  * Add new nb and nn translations from Petter Reinholdtsen <pere@hungry.com>
  * Clean up reportbug script a bit, and extend it to distinguish between a
    configuration file not existing and the user declining to submit it with
    the report
  * Add #include <langinfo.h> to cmdline/apt-get.cc.  This apparently gets
    pulled in by something else with recent g++ and/or glibc, but is
    required when building on, e.g., stable
  * Patch from Koblinger Egmont <egmont@uhulinux.hu> to fix version
    comparisons with '~' (Closes: #205960)
  * Disable Russian translation until someone can review it
    (Closes: #207690)

 -- Matt Zimmerman <mdz@debian.org>  Wed, 10 Sep 2003 19:41:28 -0400

apt (0.5.10) unstable; urgency=low

  * Correct the section in apt_preferences(5) on interpreting priorities
    to show that zero is not a valid priority, and print a warning if such
    a pin is encountered in the preferences file (Closes: #204971)
  * Regenerate French man pages from sgml source (Closes: #205886)
  * Get self-tests compiling again, updated for latest library API
    and g++ 3.3
  * Add version comparison tests for #194327 and #205960
  * Fix error message in version test to output versions in the order in
    which they were compared when the reverse comparison fails
  * Reference the source package bug page rather than the one for the
    binary package 'apt' in the man pages (Closes: #205290)
  * Updated Polish po file from Marcin Owsiany <porridge@debian.org>
    (Closes: #205950)
  * Mention some of the available frontends in apt-get(8) (Closes: #205829)
  * Add apt-config to SEE ALSO section of apt-get (Closes: #205036)
  * Add missing "lang" attributes to refentry tags in French man pages
    (apt-cdrom, apt-extracttemplates, apt-sortpkgs)
  * Change upgraded/newly installed/not fully installed or removed
    messages to be consistent and somewhat shorter (some translations
    exceeded 80 characters even in the simplest case)
  * Make APT::Get::Show-Upgraded (aka apt-get -u) default to true.
  * Updates to Dutch translation from Bart Cornelis <cobaco@linux.be>
    (Closes: #207656)

 -- Matt Zimmerman <mdz@debian.org>  Sun, 31 Aug 2003 21:12:39 -0400

apt (0.5.9) unstable; urgency=low

  * Oh well, apt isn't going to make it into testing anytime soon due to
    new glibc and gcc deps, so we might as well fix more bugs
  * Fix typo in example ftp-archive.conf (Closes: #203295)
  * Mention default setting for --all-versions (Closes: #203298)
  * Patch from Otavio Salvador <otavio@debian.org> to have --version
    only print the version (and not usage as well) (Closes: #203418)
  * Patch from Otavio Salvador <otavio@debian.org> to switch from
    dh_installmanpages to dh_installman.  Fixes the problem where the
    pt_BR man page was installed in the wrong location (Closes: #194558)
  * Move the French apt-ftparchive man page into apt-utils where it
    belongs.  apt-utils Replaces: apt (<< 0.5.9)
  * Write records from "apt-cache show" using fwrite(3) rather than
    write(2), in case for some reason the entire record doesn't get
    written by a single write(2)
  * Add new French man pages to doc/fr/.cvsignore
  * Add freebsd to buildlib/ostable (Closes: #193430)
  * Avoid segfault if a package name is specified which consists
    entirely of characters which look like end tags ('+', '-')
    (Closes: #200425)
  * Patch from Otavio Salvador <otavio@debian.org> to avoid listing
    suggests/recommends for packages which are selected for installation
    at the same time as the package which suggests/recommends them
    (Closes: #200102)
  * Patch from Otavio Salvador <otavio@debian.org> to avoid listing
    suggests/recommends which are Provided by a package which is already
    installed (Closes: #200395)
  * Patch to update pt_BR man page for apt_preferences(5) from Andre Luis
    Lopes <andrelop@debian.org> (Closes: #202245)
  * Use nl_langinfo(YESEXPR) rather than comparing to the translated
    string "Y".  Closes: #200953 and should make the prompting generally
    more robust in the face of i18n.  In the particular case of #200953,
    it was being fooled because of signedness issues with toupper(3)
    (Closes: #194614)
  * apt Suggests: aptitude | synaptic | gnome-apt | wajig
    (Closes: #146667)
  * Clean up whitespace in translated strings in ru.po, which messed up
    indentation (some other translations probably have similar problems)
    (Closes: #194282)
  * Run ispell -h over the man page sources and fix a bunch of typos
  * Use debian/compat rather than DH_COMPAT
  * Update to debhelper compatibility level 3
    - remove ldconfig calls from debian/{postinst,postrm} as dh_makeshlibs
      will add them
    - echo 3 > debian/compat
    - Build-Depends: debhelper (>= 3)
  * Exclude '.#*' from cvs-build
  * Let the ftp method work with ftp servers which do not require a
    password (Closes: #199425)
  * Build-depend on debhelper >= 4.1.62, because we need the fix for
    #204731 in order for dh_installman to work correctly
    with our SGML man pages
  * Move dh_makeshlibs ahead of dh_installdeb so that its postinst
    fragments are properly substituted

 -- Matt Zimmerman <mdz@debian.org>  Sun, 10 Aug 2003 19:54:39 -0400

apt (0.5.8) unstable; urgency=medium

  * urgency=medium because the changes since 0.5.5.1 are pretty safe as
    far as core functionality, 0.5.5.1 survived unstable for 10 days, and
    I don't want to delay apt's progress into testing any further.  It's
    decidedly better than 0.5.4.
  * Clarify the meaning of the only-source option in apt-get(8)
    (Closes: #177258)
  * Updated French man pages from Philippe Batailler
    <philippe.batailler@free.fr> (Closes: #182194)
  * Give a warning if an illegal type abbreviation is used when looking up a
    configuration item (Closes: #168453)
  * Improve build-depends handling of virtual packages even further, so that
    it will now also try to satisfy build-depends on virtual packages if they
    are not installed.  Note that this only works if there is only one
    package providing the virtual package, as in other cases (Closes: #165404)
  * Update config.guess and config.sub from autotools-dev 20030717.1
  * Tweak SGML in apt-extracttemplates.1.sgml so that literal '>' doesn't end
    up in output
  * Document SrcDirectory in apt-ftparchive.1.sgml (Closes: #156370)
  * Support TMPDIR in apt-extracttemplates (Closes: #191656)
  * Fix ru.po to use a capital letter for the translation of 'Y' so that
    YnPrompt works correctly (Closes: #200953).  No other translations seem
    to have this problem
  * Regenerate POT file and sync .po files
  * Only try to clear stdin if it is a tty, to avoid looping if there is
    lots of stuff (perhaps an infinite amount) to read (Closes: #192228)

 -- Matt Zimmerman <mdz@debian.org>  Fri, 25 Jul 2003 20:21:53 -0400

apt (0.5.7) unstable; urgency=low

  * Update control file to match overrides (apt priority important,
    libapt-pkg-dev section libdevel)
  * Silence the essential packages check if we are only downloading
    archives and not changing the system (Closes: #190862)
  * Skip version check if a build-dependency is provided by an installed package
    (Closes: #126938)
  * Have apt-cache show exit with an error if it cannot find any of the
    specified packages (Closes: #101490)

 -- Matt Zimmerman <mdz@debian.org>  Mon, 21 Jul 2003 23:43:24 -0400

apt (0.5.6) unstable; urgency=low

  * Adam Heath <doogie@debian.org>
    - Fix segfault when handling /etc/apt/preferences.  Closes: #192409.
  * Matt Zimmerman <mdz@debian.org>
    - Clean up some string handling, patch from Peter Lundkvist
      <p.lundkvist@telia.com> (Closes: #192225)
    - Don't fall off the end of the buffer when comparing versions.
      Patch from Koblinger Egmont <egmont@uhulinux.hu> (Closes: #194327)
    - Minor fixes to apt-ftparchive(1) (Closes: #118156)
    - Fix typo in apt-ftparchive help text (Closes: #119072)
    - More typos in apt-ftparchive help text (Closes: #190936)
    - Update config.guess, config.sub to latest versions
    - Modify the description for apt-utils to reflect the fact that it is not
      (any longer) infrequently used (Closes: #138045)
    - Make setup script for dselect method more explicit about
      overwriting sources.list (Closes: #151727)
    - Fix typo in apt-cache(8) (Closes: #161243)
    - Remove duplicate 'showpkg' from synopsis on apt-cache(8)
      (Closes: #175611)
    - Document in apt-get(8) the meaning of the '*' in ShowList, which is that
      the package is being purged (Closes: #182369)
    - Fix extra "/" character in apt.conf(5) (Closes: #185545)
    - Fix typo in tar error message (Closes: #191424)
    - Clarify description of 'search' on apt-cache(8) (Closes: #192216)
    - Fix incorrect path for 'partial' directory on apt-get(8)
      (Closes: #192933)
    - Fixes to pt_BR translation from Andre Luis Lopes <andrelop@ig.com.br>
      (Closes: #196669)
    - Updated apt_preferences(5) man page with many corrections and
      clarifications from Thomas Hood <jdthood@yahoo.co.uk>
      (Closes: #193336)
    - Fix SGML validation errors in apt-cache.8.sgml introduced in 0.5.5 or so
    - Add a simple example to apt-ftparchive(1) (Closes: #95257)
    - Add bug script for collecting configuration info (Closes: #176482)

 -- Matt Zimmerman <mdz@debian.org>  Mon, 21 Jul 2003 01:59:43 -0400

apt (0.5.5.1) unstable; urgency=low

  * Move the target of the example docs from doc to binary.  Closes:
    #192331
  * Fix api breakage that broke apt-ftparchive and apt-cache dumpavail, by
    backing out change that incorretly attempted to handle Package sections
    larger than 32k.  Closes: #192373
  * Fix never-ending loop with apt-get install -V.  Closes: #192355.

 -- Adam Heath <doogie@debian.org>  Mon, 19 May 2003 12:30:16 -0500

apt (0.5.5) unstable; urgency=low

  * New deb version compare function, that has no integer limits, and
    supports pre-versions using ~.  Code ported from dpkg.
  * Fix handling of [!arch] for build-dependencies. Closes: #88798, #149595
  * Fix handling of build-deps on unknown packages. Closes: #88664, #153307
  * "apt-get --arch-only build-dep" to install only architecture-
    dependent build dependencies. Bump minor shared lib number to reflect
    small change in BuildDepend API.
  * APT::Build-Essential configuration option (defaults to "build-essential")
    so that "apt-get build-dep" will ensure build essential packages are
    installed prior to installing other build-dependencies. Closes: #148879
  * LD_LIBRARY_PATH thing. Closes: #109430, #147529
  * /usr/doc reference in postinst. Closes: #126189
  * Doc updates. Closes: #120689
  * Possible apt-cache segfault. Closes: #120311, #118431, #117915, #135295,
          #131062, #136749
  * Print special message for EAI_AGAIN. Closes: #131397
  * libapt-pkg-dev needs to bring in the apt-inst library if linking
    is to work. Closes: #133943
  * Typos, Doc Stuff. Closes: #132772, #129970, #123642, #114892, #113786,
         #109591, #105920, #103678, #139752, #138186, #138054, #138050,
	 #139994, #142955, #151654, #151834, #147611, #154268, #173971
  * Fix possibility for tag file parsing to fail in some unlikely situations.
    Closes: #139328
  * Use std C++ names for some header files. Closes: #128741
  * Do not check for free space if --no-download. Closes: #117856
  * Actually implement or group handling for 'upgrade'. Closes: #133950
  * "Internal Error, Couldn't configure pre-depend" is not actually an
    internal error, it is a packaging error and now it says so, and
    pinpoints the problem dependency. Closes: #155621
  * Allows failure to write to a pipe for post-invoke stuff. Closes: #89830
  * Use usr/share/doc for dhelp. Closes: #115701
  * --print-uris works with 'update'. Closes: #57070
  * Options Dpkg::MaxArgs,Dpkg::MaxArgBytes to allow a much longer dpkg
    command line.
  * Fixed 2 little OR group bugs, thanks to Yann Dirson. Closes: #143995,
    #142298
  * Allow an uninstalled package to be marked for removal on an install
    line (meaning not to automatically install it), also fix some dodgy
    handling of protected packages. Closes: #92287, #116011
  * Fix errant prefix matching in version selection. Closes: #105968
  * Ensure that all files needed to run APT as a user are readable and
    ignore roots umask for these files. Closes: #108801
  * Support larger config spaces. Closes: #111914
  * 'apt-get update' no longer does 'Building Dependency Tree'.
  * When matching regexs allways print a message. Change regex activation
    charset. Closes: #147817
  * Don't die if lines in sources.list are too long. Closes: #146846
  * Show file name on apt-extracttemplate error messges. Closes: #151835
  * i18n gettext stuff, based on work from Michael Piefel: Closes: #95933
  * Some highly unlikely memory faults. Closes: #155842
  * C++ stuff for G++3.2. Closes: #162617, #165515,
  * apt-config dumps sends to stdout not stderr now.  Closes: #146294
  * Fix segfault in FindAny when /i is used, and there is no default.
    Closes: #165891
  * Add s390x to archtable.  Closese: #160992.
  * Update config.sub/config.guess in cvs, and add support to debian/rules
    to update them from /usr/share/misc if they exist.  Closes: #155014
  * Remove 'Sorry' from messages.  Closes: #148824.
  * Change wording of 'additional disk space usage' message.  Closes:
    #135021.
  * apt-extracttemplates now prepends the package name when extracting
    files.  Closes: #132776
  * Add -n synonym for --names-only for apt-cache.  Closes: #130689
  * Display both current version and new version in apt-get -s.  Closes:
    #92358
  * Add an options and timeout config item to ssh/rsh.  Closes: #90654
  * libapt-pkg-dev now depends on apt-utils.  Closes: #133942.
  * Change verbose logging output of apt-ftparchive to go to stderr,
    instead of stdout.  Also, errors that occur no longer go to stdout,
    but stderr.  Closes: #161592
  * Test for timegm in configure.  Closes: #165516.
  * s/st_mtime/mtime/ on our local stat structure in apt-ftparchive, to
    support compliation on platforms where st_mtime is a macro.  Closes:
    #165518
  * Check the currently mounted cdrom, to see if it's the one we are
    interested in.  Closes: #154602
  * Refer to reportbug instead of bug in the man pages. Closes: #173745
  * Link apt-inst to apt-pkg. Closes: #175055
  * New apt_preferences man page from Thomas Hood, Susan Kleinmann,
    and others.
  * Fix > 300 col screen segfault. Closes: #176052
  * Rebuild with gcc-3.2. Closes: #177752, #178008.
  * Fix build-dep handling of | dependencies.
    Closes: #98640, #145997, #158896, #172901
  * Double default value of APT::Cache-Limit, until such time as it
    can be made more dynamic.  Closes: #178623.
  * Report uris with '.gz' when there are errors.  Closes: #178435.
  * When installing build-deps, make sure the new version will
    satisfy build requirements. Closes: #178121
  * Split offline and guide documentation into apt-doc.  This was done so
    that binary-arch builds do not require documention deps.  Note, that 
    apt-doc is not installed on upgrades.
  * Use doc-base, instead of dhelp directly.  Closes: #110389
  * Change http message 'Waiting for file' to 'Waiting for headers'.
    Closes: #178537
  * Remove trailing lines on package lists in apt-get.  Closes: #178736.
  * Fix origin pins for file:// uris.  Closes: #189014.
  * Apply typo and syntax patch from bug to apt-cache.8.sgml.  Closes:
    #155194
  * s/dpkg-preconfig/dpkg-preconfigure/ in examples/configure-index.
    Closes: #153734.
  * Fix some typos in the apt-get manual.  Closes: #163932.
  * Apply patch from bug, to change frozen to testing, and then do it
    everywhere else.  Closes: #165085.
  * Update es.po.  Closes: #183111.
  * Add pt_BR translation of apt_preferences(5).  Also, build fr manpages.
    Closes: #183904.
  * Add a vcg command to apt-cache, similiar to dotty.  Closes: #150512.
  * Add option to apt-get to show versions of packages being
    upgraded/installed.
  * Be quiet in apt.post{inst,rm}.  Closes: #70685.
  * apt-get now prints out suggested and recommended packages.  Closes:
    #54982.
  * Insert some newlines in the cdrom change media message.  Closes:
    #154601.
  * Add a rdepends command to apt-cache.  Closes: #159864.
  * When building the dpkg command line, allow for 8192 chars to be used,
    instead of only 1024.
  * APT::Immediate-Configure had inverted semantics(false meant it was
    enabled).  Closes: #173619.
  * Fix status file parser so that if a record is larger than 32k, the
    buffer size will be doubled, and the read attempted again.  Closes:
    #174945.

 -- Adam Heath <doogie@debian.org>  Sun, 27 Apr 2003 01:23:12 -0500

apt (0.5.4) unstable; urgency=low

  * M68k config.guess patch. Closes: #88913
  * Bi-yearly test on OpenBSD and Solaris
  * Doc updates. Closes: #89121, #89854, #99671, #98353, #95823, #93057,
          #97520, #102867, #101071, #102421, #101565, #98272, #106914,
          #105606, #105377
  * Various cosmetic code updates. Closes: #89066, #89066, #89152
  * Add "pre-auto" as an option for DSelect::Clean (run autoclean after
    update).
  * More patches from Alfredo for Vendors and more SHA-1 stuff
  * Fix for AJ's 'desire to remove perl-5.005' and possibly other
    similar situations. Closes: #56708, #59432
  * no_proxy and ftp. Closes: #89671
  * Philippe Batailler's man page patches.
  * Fix for display bug. Closes: #92033, #93652, #98468
  * Use more than 16bits for the dep ID. Some people ran out..
    Closes: #103020, #97809, #102951, #99974, #107362, #107395, #107362,
            #106911, #107395, #108968
  * Reordered some things to make dante and FTP happier. Closes: #92757
  * James R. Van Zandt's guide.sgml updates. Closes: #90027
  * apt-ftparchive copes with no uncompressed package files + contents.
  * French man pages from philippe batailler - well sort of. They
    don't build yet..
  * run-parts. Closes: #94286
  * 'apt-cache policy' preferences debug tool.
  * Whatever. Closes: #89762
  * libstdc++ and HURD. Closes: #92025
  * More apt-utils verbage. Closes: #86954
  * Fliped comparision operator. Closes: #94618
  * Used the right copyright file. Closes: #65691
  * Randolph's G++3 patches.
  * Fixed no_proxy tokanizing. Closes: #100046
  * Strip Config-Version when copying status to available. Closes: #97520
  * Segfault with missing source files. Closes: #100325
  * EINTR check. Closes: #102293
  * Various changes to the locking metholodgy for --print-uris.
    Closes: #100590
  * Lame LD_LIBRARY_PATH thing. Closes: #98928
  * apt-cache search searchs provide names too now. Closes: #98695
  * Checksum and long lines problem. Closes: #106591
  * .aptignr and empty files are just a warning. Closes: #97364

 -- Jason Gunthorpe <jgg@debian.org>  Sat, 18 Aug 2001 17:21:59 -0500

apt (0.5.3) unstable; urgency=low

  * JoeyH's dpkg::preconfig not working. Closes: #88675
  * Fixed apt override disparity
  * Alfredo's SHA-1 and related patches

 -- Jason Gunthorpe <jgg@debian.org>  Sun,  4 Mar 2001 15:39:43 -0700

apt (0.5.2) unstable; urgency=low

  * Fixed mention of /usr/doc in the long description
  * JoeyH's downgrade bug -- don't use 0.5.1
  * Doc bug. Closes: #88538
  * Fault in building release strings. Closes: #88533

 -- Jason Gunthorpe <jgg@debian.org>  Sun,  4 Mar 2001 15:39:43 -0700

apt (0.5.1) unstable; urgency=low

  * Fixed #82894 again, or should be and.
  * Process the option string right. Closes: #86921
  * Don't eat the last command for pipes. Closes: #86923
  * Ignore .* for configuration directory processing. Closes: #86923
  * Alfredo's no_proxy patch
  * Documentation fixes. Closes: #87091
  * JoeyH's double slash bug. Closes: #87266
  * Unintitialized buffer and apt-ftparchive contents generation.
     Closes: #87612
  * Build-deps on virtual packages. Closes: #87639
  * Fixes glibc/libstdc++ symbol dependencies by including glibc and
    libstdc++ version info in the library soname and in the package
    provides. Closes: #87426
  * Updated soname version to 0.3.2
  * apt-extracttemplates moved from debconf into apt-utils
  * s390 archtable entry. Closes: #88232
  * Dan's segfault
  * Some instances where the status file can source a package in a
    non-sensical way. Closes: #87390
  * Work better if there are duplicate sources.list entries.
  * Fixed the resetting of Dir with "dir {};". Closes: #87323

 -- Randolph Chung <tausq@debian.org>  Sat, 3 Mar 2001 15:37:38 -0700

apt (0.5.0) unstable; urgency=low

  * Fixed an obscure bug with missing final double new lines in
    package files
  * Changed the apt-cdrom index copy routine to use the new section
    rewriter
  * Added a package file sorter, apt-sortpkgs
  * Parse obsolete Optional dependencies.
  * Added Ben's rsh method. Closes: #57794
  * Added IPv6 FTP support and better DNS rotation support.
  * Include the server IP in error messages when using a DNS rotation.
    Closes: #64895
  * Made most of the byte counters into doubles to prevent 32bit overflow.
    Closes: #65349
  * HTTP Authorization. Closes: #61158
  * Ability to parse and return source index build depends from Randolph.
  * new 'apt-get build-dep' command from Randolph. Closes: #63982
  * Added apt-ftparchive the all dancing all singing FTP archive
    maintinance program
  * Allow version specifications with =1.2.4-3 and /2.2 or /stable postfixes
    in apt-get.
  * Removed useless internal cruft including the xstatus file.
  * Fixed config parser bugs. Closes: #67848, #71108
  * Brain Damanged apt-get config options changed, does not change the command
    line interface, except to allow --enable-* to undo a configuration
    option:
      No-Remove -> Remove
      No-Download -> Download
      No-Upgrade -> Upgrade
  * Made this fix configable (DSelect::CheckDir) and default to disabled:
     * No remove prompt if the archives dir has not changed. Closes: #55709
    Because it is stupid in the case where no files were downloaded due to
    a resumed-aborted install, or a full cache! Closes: #65952
  * Obscure divide by zero problem. Closes: #64394
  * Update sizetable for mips. Closes: #62288
  * Fixed a bug with passive FTP connections
  * Has sizetable entry for sparc64. Closes: #64869
  * Escape special characters in the ::Label section of the cdroms.lst
  * Created apt-utils and python-apt packages
  * Due to the new policy engine, the available file may contain entries
    from the status file. These are generated if the package is not obsolete
    but the policy engine prohibits using the version from the package files.
    They can be identified by the lack of a Filename field.
  * The new policy engine. Closes: #66509, #66944, #45122, #45094, #40006,
    #36223, #33468, #22551
  * Fixed deb-src line for non-us. Closes: #71501, #71601
  * Fixes for G++ 2.96, s/friend/friend class/
  * Fixed mis doc of APT::Get::Fix-Missing. Closes: #69269
  * Confirmed fix for missing new line problem. Closes: #69386
  * Fixed up dhelp files. Closes: #71312
  * Added some notes about dselect and offline usage. Closes: #66473, #38316
  * Lock files on read only file systems are ignored w/ warning.
    Closes: #61701
  * apt-get update foo now gives an error! Closes: #42891
  * Added test for shlibs on hurd. Closes: #71499
  * Clarified apt-cache document. Closes: #71934
  * DocBook SGML man pages and some improvements in the text..
  * sigwinch thing. Closes: #72382
  * Caching can be turned off by setting the cache file names blank.
  * Ignores arches it does not know about when autocleaning. Closes: #72862
  * New function in apt-config to return dirs, files, bools and integers.
  * Fixed an odd litle bug in MarkInstall and fixed it up to handle
    complex cases involving OR groups and provides.
    68754 describes confusing messages which are the result of this..
    Closes: #63149, #69394, #68754, #77683, #66806, #81486, #78712
  * Speeling mistake and return code for the 'wicked' resolver error
    Closes: #72621, #75226, #77464
  * Solved unable to upgrade libc6 from potato to woody due to 3 package
    libc6 dependency loop problem.
  * Leading sources.list spaces. Closes: #76010
  * Removed a possible infinite loop while processing installations.
  * Man page updates. Closes: #75411, #75560, #64292, #78469
  * ReduceSourceList bug. Closes: #76027
  * --only-source option. Closes: #76320
  * Typos. Closes: #77812, #77999
  * Different status messages. Closes: #76652, #78353
  * /etc/apt/apt.conf.d/ directory for Joey and Matt and pipe protocol 2
  * OS detection an support for the new pseduo standard of os-arch for the
    Architecture string. Also uses regexing.. Closes: #39227, #72349
  * Various i18n stuff. Note that this still needs some i18n wizard
    to do the last gettextization right. Closes: #62386
  * Fixed a problem with some odd http servers/proxies that did not return
    the content size in the header. Closes: #79878, #44379
  * Little acquire bugs. Closes: #77029, #55820
  * _POSIX_THREADS may not be defined to anything, just defined..
    Closes: #78996
  * Spelling of Ignore-Hold correctly. Closes: #78042
  * Unlock the dpkg db if in download only mode. Closes: #84851
  * Brendan O'Dea's dselect admindir stuff. Closes: #62811
  * Patch from BenC. Closes: #80810
  * Single output of some names in lists. Closes: #80498, #43286
  * Nice message for people who can't read syserror output. Closes: #84734
  * OR search function. Closes: #82894
  * User's guide updates. Closes: #82469
  * The AJ/JoeyH var/state to var/lib transition patch. Closes: #59094
  * Various CD bugs, again thanks to Greenbush
    Closes: #80946, #76547, #71810, #70049, #69482
  * Using potato debhelper. Closes: #57977
  * I cannot self-terminate. Closes: #74928

 -- Jason Gunthorpe <jgg@debian.org>  Wed, 21 Feb 2001 00:39:15 -0500

apt (0.3.19) frozen unstable; urgency=low

  * Updates to apt-cdrom to support integrated non-us nicely, thanks to
    Paul Wade.
  * Fixed that apt-get/cdrom deadlock thing. Closes: #59853, #62945, #61976
  * Fixed hardcoded path. Closes: #59743
  * Fixed Jay's relative path bug
  * Allowed source only CDs. Closes: #58952
  * Space check is supressed if --print-uris is given. Closes: #58965
  * Clarified the documenation examples for non-us. Closes: #58646
  * Typo in the package description. Closes: #60230
  * Man Page typo. Closes: #60347
  * Typo in Algorithms.cc. Closes: #63577
  * Evil dotty function in apt-cache for generating dependency graphs
    with the as-yet-unpackaged GraphVis.
  * Appears to have been fixed in Janurary.. Closes: #57981
  * New config.guess/sub for the new archs. Closes: #60874
  * Fixed error reporting for certain kinds of resolution failures.
    Closes: #61327
  * Made autoclean respect 'q' settings. Closes: #63023
  * Fixed up the example sources.list. Closes: #63676
  * Added DPkg::FlushSTDIN to control the flushing of stdin before
    forking dpkg. Closes: #63991

 -- Ben Gertzfield <che@debian.org>  Fri, 12 May 2000 21:10:54 -0700

apt (0.3.18) frozen unstable; urgency=low

  * Changes in the postinst script. Closes: #56855, #57237
  * Fixed bashism. Closes: #57216, #57335
  * Doc updates. Closes: #57772, #57069, #57331, #57833, #57896

 -- Ben Gertzfield <che@debian.org>  Sun, 13 Feb 2000 01:52:31 -0800

apt (0.3.17) unstable; urgency=low

  * RFC 2732 usage for CDROM URIs and fixes to apt-cdrom
  * Fixed the configuration parser to not blow up if ; is in the config
    string
  * Applied visual patch to dselect install script . Closes #55214
  * Included the configure-index example
  * Minimal CD swaps
  * Library soname has increased
  * Fixed default sources.list to have correct URLs for potato when it
    becomes stable
  * Added a message about erasing sources.list to dselect setup script
    Closes: #55755
  * No remove prompt if the archives dir has not changed. Closes: #55709
  * Fixed inclusion of 2nd sample config file. Closes: #55374
  * Made file mtimes of 0 not confuse the methods If-Modifed-Since check.
    Closes: #55991

 -- Ben Gertzfield <che@debian.org>  Mon, 31 Jan 2000 12:12:40 -0800

apt (0.3.16) unstable; urgency=low

  * Made --no-download work. Closes: #52993
  * Now compiles on OpenBSD, Solaris and HP-UX
  * Clarify segfault errors
  * More debhelper fixes. Closes: #52662, #54566, #52090, #53531, #54769
  * Fix for Joel's discovery of glibc removal behavoir.
  * Fix for Ben Collins file: uri from slink upgrade.
  * Fixed resume code in FTP. Closes: #54323
  * Take more precautions to prevent the corruption Joey Hess saw.
  * Fixed --no-list-cleanup
  * RFC 2732 URI parsing ([] for hostnames).
  * Typo in apt-cache man page. Closes: #54949

 -- Ben Gertzfield <che@debian.org>  Fri, 14 Jan 2000 08:04:15 -0800

apt (0.3.15) unstable; urgency=low

  * Added DSelect::WaitAfterDownload Closes: #49549
  * Fixed cast error in byteswap macro and supporting code. Closes: #50093
  * Fixed buffer overflow for wide terminal sizes. Closes: #50295
  * Made -s and clean not do anything. Closes: #50238
  * Problem with Protected packages and the new OR code.
  * /usr/share/doc stuff. Closes: #51017, #50228, #51141
  * Remove doesn't require a package to be installable. Closes: #51175
  * FTP proxy touch ups in the mabn page. Closes: #51315, #51314

 -- Ben Gertzfield <che@debian.org>  Sat,  4 Dec 1999 21:17:24 -0800

apt (0.3.14) unstable; urgency=low

  * Fix Perl or group pre-depends thing Closes: #46091, #46096, #46233, #45901
  * Fix handling of dpkg's conversions from < -> <= Closes: #46094, #47088
  * Make unparsable priorities non-fatal Closes: #46266, #46267, #46293, #46298
  * Fix handling of '/' for the dist name. Closes: #43830, #45640, #45692
  * Fixed 'Method gave a blank filename' error from IMS queries onto CDs.
    Closes: #45034, #45695, #46537
  * Made OR group handling in the problem resolver more elaborate. Closes: #45646
  * Added APT::Clean-Installed option. Closes: #45973
  * Moves the free space check to after the calculated size is printed.
    Closes: #46639, #47498
  * mipsel arch Closes: #47614
  * Beautified URI printing to not include passwords Closes: #46857
  * Fixed little problem with --no-download Closes: #47557
  * Tweaked Dselect 'update' script to re-gen the avail file even in the
    event of a failure Closes: #47112
  * Retries for source archives too Closes: #47529
  * Unmounts CDROMs iff it mounted them Closes: #45299
  * Checks for the partial directories before doing downloads Closes: #47392
  * no_proxy environment variable (http only!) Closes: #43476
  * apt-cache showsrc Closes: #45799
  * De-Refs Single Pure virtual packages. Closes: #42437, #43555
  * Regexs for install. Closes: #35304, #38835
  * Dependency reports now show OR group relations
  * Re-Install feature. Cloes: #46961, #37393, #38919
  * Locks archive directory on clean (woops)
  * Remove is not 'sticky'. Closes: #48392
  * Slightly more accurate 'can not find package' message. Closes: #48311
  * --trivial-only and --no-remove. Closes: #48518
  * Increased the cache size. Closes: #47648
  * Comment woopsie. Closes: #48789
  * Removes existing links when linking sources. Closes: #48775
  * Problem resolver does not install all virtual packages. Closes: #48591, #49252
  * Clearer usage message about 'source' Closes: #48858
  * Immediate configure internal error Closes: #49062, #48884

 -- Ben Gertzfield <che@debian.org>  Sun,  7 Nov 1999 20:21:25 -0800

apt (0.3.13) unstable; urgency=low

  * Fix timestamp miss in FTP. Closes: #44363
  * Fix sorting of Kept packages. Closes: #44377
  * Fix Segfault for dselect-upgrade. Closes: #44436
  * Fix handling of '/' for the dist name. Closes #43830
  * Added APT::Get::Diff-Only and Tar-Only options. Closes #44384
  * Add commented-out deb-src URI to default sources.list file.

 -- Ben Gertzfield <che@debian.org>  Sun, 19 Sep 1999 18:54:20 -0700

apt (0.3.12) unstable; urgency=low

  * Fix for typo in the dhelp index. Closes: #40377
  * Multiple media swap support
  * Purge support. Closes: #33291, #40694
  * Better handling of - remove notation. Closes: #41024
  * Purge support. Closes: #33291, #40694
  * Error code on failed update. Closes: #41053
  * apt-cdrom adds entries for source directories. Closes: #41231
  * Sorts the output of any list. Closes: #41107
  * Fixes the looping problem. Closes: #41784, #42414, #44022
  * Fixes the CRC mechanism to lowercase all strings. Closes: #41839
  * More checks to keep the display sane. Particularly when fail-over is
    used with local mirrors and CD-Roms. Closes: #42127, #43130, #43668
  * PThread lockup problem on certain sparc/m68k. Closes: #40628
  * apt-cdrom understands .gz Package files too. Closes: #42779
  * Spelling error in dselect method description. Closes: #43251
  * Added security to the default source list. Closes: #43356

 -- Ben Gertzfield <che@debian.org>  Fri,  3 Sep 1999 09:04:28 -0700

apt (0.3.11) unstable; urgency=low

  * Fix for mis-parsed file: URIs. Closes: #40373, #40366, #40230
  * Fix for properly upgrading the system from perl 5.004 to 5.005

 -- Ben Gertzfield <che@debian.org>  Mon, 28 Jun 1999 21:06:44 -0700

apt (0.3.9) unstable; urgency=low

  * Spelling error in cachefile.cc. Closes: #39885
  * Trailing slash in dselect install if you try to use the
    default config file. Closes: #40011
  * Simulate works for autoclean. Closes: #39141
  * Fixed spelling errors. Closes: #39673
  * Changed url parsing a bit. Closes: #40070, #40069
  * Version 0.3.8 will be for slink/hamm (GNU libc 2).

 -- Ben Gertzfield <che@debian.org>  Thu, 24 Jun 1999 18:02:52 -0700

apt (0.3.7) unstable; urgency=low

  * Fixed missing text in the apt-get(8) page. Closes: #37596
  * Made --simulate and friends work with apt-get source. Closes: #37597, #37656
  * Fixed inclusion of man pages in the -doc/-dev package. Closes: #37633, #38651
  * Fixed handling of the -q option with not-entirely integer arguments
    Closes: #37499
  * Man page typo Closes: #37762
  * Fixed parsing of the Source: line. Closes: #37679
  * Dpkg/dpkg-hurd source bug. Closes: #38004, #38032
  * Added a check for an empty cache directory. Closes: #37963
  * Return a failure code if -d is given and packages fail to download.
    Closes: #38127
  * Arranged for an ftp proxy specifing an http server to work. See the
    important note in the sources.list man page.
  * Accounted for resumed files in the cps calculation. Closes: #36787
  * Deal with duplicate same version different packages. Closes: #30237
  * Added --no-download. Closes: #38095
  * Order of apt-cdrom dist detection. Closes: #38139
  * Fix apt-cdrom chop handling and missing lines. Closes: #37276
  * IPv6 http support
  * Suggests dpkg-dev for apt-get source. Closes: #38158
  * Fixed typo in apt-get help. Closes: #38712
  * Improved the error message in the case of broken held package. Closes: #38777
  * Fixed handling of MD5 failures
  * Documented list notation Closes: #39008
  * Change the 'b' to 'B'. Closes: #39007

 -- Ben Gertzfield <che@debian.org>  Sun, 20 Jun 1999 18:36:20 -0700

apt (0.3.6) unstable; urgency=low

  * Note that 0.3.5 never made it out the door..
  * Fix for apt-cdrom and unusual disk label locations. Closes: #35571
  * Made APT print numbers in decimal. Closes: #35617, #37319
  * Buffer munching fix for FTP. Closes: #35868
  * Typo in sample config file. Closes: #35907
  * Fixed whitespace in version compares. Closes: #35968, #36283, #37051
  * Changed installed size counter to only count unpacked packages.
    Closes: #36201
  * apt-get source support. Closes: #23934, #27190
  * Renames .debs that fail MD5 checking, provides automatic corruption
    recovery. Closes: #35931
  * Fixed autoconf verison. Closes: #37305
  * Random Segfaulting. Closes: #37312, #37530
  * Fixed apt-cache man page. Closes: #36904
  * Added a newline to apt-cache showpkg. Closes: #36903

 -- Ben Gertzfield <che@debian.org>  Wed, 12 May 1999 09:18:49 -0700

apt (0.3.4) unstable; urgency=low

  * Release for Ben while he is out of town.
  * Checked the size of partial files. Closes: #33705
  * apt-get should not print progress on non-tty. Closes: #34944
  * s/guide.text.gz/users-guide.txt.gz/ debian/control: Closes: #35207
  * Applied cdrom patches from Torsten.  Closes: #35140, #35141
  * smbmounted cdrom fix. Closes: #35470
  * Changed ie to eg.  Closes: #35196

 -- Adam Heath <doogie@debian.org>  Sun,  4 Apr 1999 18:26:44 -0500

apt (0.3.3) unstable; urgency=low

  * Fixes bug with file:/ URIs and multi-CD handling. Closes: #34923

 -- Ben Gertzfield <che@debian.org>  Tue, 23 Mar 1999 12:15:44 -0800

apt (0.3.2) unstable; urgency=low

  * Major release into unstable of v3
  * These bugs have been fixed, explanations are in the bug system, read
    the man pages as well..
    Closes: #21113, #22507, #22675, #22836, #22892, #32883, #33006, #34121,
    	    #23984, #24685, #24799, #25001, #25019, #34223, #34296, #34355,
	    #24021, #25022, #25026, #25104, #25176, #31557, #31691, #31853,
    	    #25458, #26019, #26433, #26592, #26670, #27100, #27100, #27601,
    	    #28184, #28391, #28778, #29293, #29351, #27841, #28172, #30260,
    	    #29382, #29441, #29903, #29920, #29983, #30027, #30076, #30112,
    	    #31009, #31155, #31381, #31883, #32140, #32395, #32584. #34465,
    	    #30383, #30441, #30472, #30643, #30827, #30324, #36425, #34596

 -- Ben Gertzfield <che@debian.org>  Mon, 15 Mar 1999 19:14:25 -0800

apt (0.3.1) experimental; urgency=low

  * Minor release of cvs version.
  * Added virtual package libapt-pkgx.x

 -- Mitch Blevins <mblevin@debian.org>  Wed, 10 Mar 1999 07:52:44 -0500

apt (0.3.0) experimental; urgency=low

  * New experimental version.

 -- Ben Gertzfield <che@debian.org>  Tue, 15 Dec 1998 12:53:21 -0800

apt (0.1.9) frozen unstable; urgency=low

  * Return to the wacky numbering for when we build 0.1.8 for hamm
  * Important bug related to APT on the Alpha fixed
  * apt-get dist-upgrade problems fixed
  * tiny patch for http method to fix an endless loop
  * nice fix from /usr/doc/lintian/ to remove rpath nastiness from
    libtool and add proper shared lib dependancies
  * now dh_shlibdeps is called with LD_LIBRARY_PATH=debian/tmp/usr/lib
    in case an old libpkg is installed while building APT to prevent
    spurious dependancies

 -- Ben Gertzfield <che@debian.org>  Thu,  5 Nov 1998 17:43:25 -0800

apt (0.1.7) unstable; urgency=low

  * New build with libstdc++2.9.
  * Various fixes; read the Changelog.

 -- Ben Gertzfield <che@debian.org>  Thu, 15 Oct 1998 18:29:18 -0700

apt (0.1.6) unstable; urgency=low

  * Various fixes in the FTP method for error checking. Fixes: #26188.
  * Spelling corrections in dselect method. Fixes: #25884
  * Fixes for compilation on alpha/ppc. Fixes: #25313, #26108.
  * No more bo releases: we're using a normal numbering system now.

 -- Ben Gertzfield <che@debian.org>  Tue,  8 Sep 1998 19:27:13 -0700

apt (0.1.5) unstable; urgency=low

  * Changed sources.list to point to 'unstable' by default, as
    'frozen' no longer exists!

 -- Ben Gertzfield <che@debian.org>  Thu, 23 Jul 1998 22:00:18 -0700

apt (0.1.3) unstable; urgency=low

  * New upstreamish version.
  * ftp method rewritten in C. Removes dependancies on all perl/perl
    related modules. This fixes many of the ftp method bugs.

 -- Ben Gertzfield <che@debian.org>  Thu, 16 Jul 1998 22:19:00 -0700

apt (0.1.1) unstable; urgency=low

  * Release for unstable.

 -- Ben Gertzfield <che@debian.org>  Tue, 30 Jun 1998 20:48:30 -0700

apt (0.1) unstable; urgency=low

  * Kludge to fix problem in libnet-perl with illegal anonymous
    FTP passwords.
  * Moved to unstable; apt is in a useable state now.
  * Fixed version numbering. From now on, numbering will be:
    0.1 (no actual release) -> 0.1.0bo (release for libc5) ->
    0.1.1 (release for unstable). Thanks, Manoj.

 -- Ben Gertzfield <che@debian.org>  Tue, 30 Jun 1998 20:40:58 -0700

apt (0.0.17-1) experimental; urgency=low

  * Fixed problem with libc6 version compare
  * Scott's away for a while, so I'll be packaging apt for the time
    being.

 -- Ben Gertzfield <che@debian.org>  Thu, 25 Jun 1998 19:02:03 -0700

apt (0.0.16-1) experimental; urgency=low

  * Modifications to make apt-get more friendly when backgrounded.
  * Updated documentation.
  * Updates to graphic widgets

 -- Scott K. Ellis <scott@debian.org>  Mon,  8 Jun 1998 11:22:02 -0400

apt (0.0.15-0.2bo) experimental; urgency=low

  * Bo compilation
  * Bob Hilliards crash

 -- Jason Gunthorpe <jgg@debian.org>  Sun, 31 May 1998 20:18:35 -0600

apt (0.0.15-0.1bo) experimental; urgency=low

  * Bo compilation
  * libstdc++272 patch

 -- Jason Gunthorpe <jgg@debian.org>  Sun, 31 May 1998 20:18:35 -0600

apt (0.0.15) experimental; urgency=low

  * Clean up source tarball (no user-visible changes)

 -- Scott K. Ellis <scott@debian.org>  Tue, 26 May 1998 12:23:53 -0400

apt (0.0.14) experimental; urgency=low

  * Updates in ordering code to make sure certain upgrades work correctly.
  * Made dselect/setup understand ftp as well as http

 -- Scott K. Ellis <scott@debian.org>  Wed, 20 May 1998 13:33:32 -0400

apt (0.0.13-bo1) experimental; urgency=low

  * Bo compilation

 -- Jason Gunthorpe <jgg@debian.org>  Mon, 18 May 1998 15:10:49 -0600

apt (0.0.13) experimental; urgency=low

  * Remove hardcoded egcc from debian/rules (#21575)
  * Fixes for ordering logic when system has a number of unpacked
    but unconfigured packages installed.
  * Spelling fix in dselect install method (#22556)

 -- Scott K. Ellis <scott@debian.org>  Sun, 17 May 1998 20:08:33 -0400

apt (0.0.12) experimental; urgency=low

  * Fixed problems with package cache corruption.
  * Made to depend on libc6 >= 2.0.7pre1 due to timezone problems with
    earlier versions.
  * Interface and documentation improvements.

 -- Scott K. Ellis <scott@debian.org>  Sat, 16 May 1998 23:17:32 -0400

apt (0.0.11) experimental; urgency=low

  * Change dependancies to pre-depends since breaking your packaging tools
    in the middle of an installation isn't very good.
  * Bug fixes to ftp method and general apt-get code

 -- Scott K. Ellis <scott@debian.org>  Fri, 15 May 1998 08:57:38 -0400

apt (0.0.10) experimental; urgency=low

  * Run "dpkg --configure -a" after an aborted dselect install
  * Fixed problem with install looping
  * Support for authenticating proxys: (note this isn't terribly secure)
    http_proxy="http://user:pass@firewall:port/"
  * Substitute $ARCH in sources.list
  * Fixes in the resumption code for ftp

 -- Scott K. Ellis <scott@debian.org>  Tue, 12 May 1998 09:14:41 -0400

apt (0.0.9) experimental; urgency=low

  * Added ftp support.
  * Various other less visible bug fixes.
  * Fixed problem with segfault when apt-get invoked in a non-existant
    directory (Bug #21863)
  * Bumped policy to 2.4.1

 -- Scott K. Ellis <scott@debian.org>  Fri,  1 May 1998 09:18:19 -0400

apt (0.0.8) experimental; urgency=low

  * Fixed generated available file (Bug #21836)
  * Added download ETA (Bug #21774).
  * Fixed hardcoded ARCH (Bug #21751).
  * Fixed check on http_proxy (Bug #21795).
  * Added download speed indicator.

 -- Scott K. Ellis <scott@debian.org>  Mon, 27 Apr 1998 10:58:32 -0400

apt (0.0.7) experimental; urgency=low

  * Remove libdeity and apt from package for now, since only apt-get and
    apt-cache are actually useful right now.
  * Clean up handling of package installation errors.
  * Added timeout to http transfers (#21269)
  * Updated setup for dselect/apt method.
  * Updated man pages
  * Long options (added in 0.0.6)

 -- Scott K. Ellis <scott@debian.org>  Tue, 21 Apr 1998 09:06:49 -0400

apt (0.0.6) experimental; urgency=low

  * Spelling changes.
  * Revamped download status display.
  * Call apt-get clean after successful install in dselect.
  * Added "apt-get clean" which deletes package files from /var/cache/apt

 -- Scott K. Ellis <scott@debian.org>  Thu,  9 Apr 1998 15:13:59 -0400

apt (0.0.5) experimental; urgency=low

  * Ignore signals while dpkg is running so we don't leave dpkg running in
    the background (#20804)
  * Check Packages as well as Packages.gz for file URIs (#20784)
  * Spelling cleanup (#20800)
  * Added -m option to permit upgrade to go on in the case of a bad mirror.
    This option may result in incomplete upgrades when used with -f.

 -- Scott K. Ellis <scott@debian.org>  Tue,  7 Apr 1998 12:40:29 -0400

apt (0.0.4) experimental; urgency=low

  * New usage guide.
  * Various documentation updates and cleanup.
  * Added '-f' option to apt-get attempt to fix broken dependancies.

 -- Scott K. Ellis <scott@debian.org>  Sat,  4 Apr 1998 14:36:00 -0500

apt (0.0.3) experimental; urgency=low

  * Added a shlibs.local file to prevent apt from depending on itself.
  * Updates to how apt-get handles bad states in installed packages.
  * Updated rules to make sure build works from a freshly checked out source
    archive.  Building from CVS needs libtool/automake/autoconf, builds from
    the distributed source package should have no such dependancy.

 -- Scott K. Ellis <scott@debian.org>  Fri,  3 Apr 1998 11:49:47 -0500

apt (0.0.2) unstable; urgency=low

  * Updates to apt-get and http binding for dselect method (apt).
  * Updating version number from 0.0.1, which was released only on IRC.

 -- Scott K. Ellis <scott@debian.org>  Fri,  3 Apr 1998 00:35:18 -0500

apt (0.0.1) unstable; urgency=low

  * Initial Release.

 -- Scott K. Ellis <scott@debian.org>  Tue, 31 Mar 1998 12:49:28 -0500<|MERGE_RESOLUTION|>--- conflicted
+++ resolved
@@ -1,6 +1,14 @@
+apt (0.8.3) UNRELEASED; urgency=low
+
+  * apt-pkg/indexcopy.cc:
+    - only use trusted.gpg.d directory if it exists
+    - do not replace /dev/null when running in APT::CDROM::NoAct
+      mode (LP: #612666), thanks to Colin Watson
+
+ -- Michael Vogt <mvo@debian.org>  Tue, 07 Sep 2010 10:02:02 +0200
+
 apt (0.8.2) unstable; urgency=low
 
-<<<<<<< HEAD
   [ Manpages translations ]
   * Spanish (Omar Campagne). Closes: #595557
 
@@ -23,16 +31,6 @@
  -- Michael Vogt <mvo@debian.org>  Mon, 06 Sep 2010 18:10:06 +0200
 
 apt (0.8.1) unstable; urgency=low
-=======
-  * apt-pkg/indexcopy.cc:
-    - only use trusted.gpg.d directory if it exists
-    - do not replace /dev/null when running in APT::CDROM::NoAct
-      mode (LP: #612666), thanks to Colin Watson
-
- -- Michael Vogt <michael.vogt@ubuntu.com>  Fri, 03 Sep 2010 20:21:43 +0200
-
-apt (0.8.1) UNRELEASED; urgency=low
->>>>>>> 8deb53ab
 
   [ Programs translations ]
   * Thai (Theppitak Karoonboonyanan). Closes: #592695
