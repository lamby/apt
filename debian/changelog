--- conflicted
+++ resolved
@@ -1,11 +1,4 @@
-<<<<<<< HEAD
-apt (0.7.15) unstable; urgency=low
-
-  * Upload to unstable
-
- -- Michael Vogt <mvo@debian.org>  Sun, 05 Oct 2008 13:23:47 +0200
-=======
-apt (0.7.15~exp4) UNRELEASED; urgency=low
+apt (0.7.16~exp1) UNRELEASED; urgency=low
 
   [Luca Bruno]
   * doc/apt-cache.8.xml:
@@ -25,7 +18,12 @@
     /etc/apt/preferences (thanks to Ingo Saitz, closes: #145575)
 
  -- Luca Bruno <lethalman88@gmail.com>  Fri, 03 Oct 2008 20:00:18 +0200
->>>>>>> 84f711aa
+
+apt (0.7.15) unstable; urgency=low
+
+  * Upload to unstable
+
+ -- Michael Vogt <mvo@debian.org>  Sun, 05 Oct 2008 13:23:47 +0200
 
 apt (0.7.15~exp3) experimental; urgency=low
 
