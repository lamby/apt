apt (0.6.44.1) unstable; urgency=low

  * apt-pkg/acquire-item.cc:
    - fix reversed logic of the "Acquire::PDiffs" option
  * merged from 
    http://www.perrier.eu.org/debian/packages/d-i/level4/apt-main:
    - po/LINGUAS: added "bg" Closes: #360262
    - po/gl.po: Galician translation update. Closes: #366849
    - po/hu.po: Hungarian translation update. Closes: #365448
<<<<<<< HEAD
  * apt-pkg/contrib/sha256.cc:
    - applied patch to fix unaligned access problem. Closes: #367417
      (thanks to David Mosberger)
=======
    - po/cs.po: Czech translation updated. Closes: #367244
>>>>>>> 27d1643e

 --

apt (0.6.44) unstable; urgency=low

  * apt-pkg/acquire.cc: don't show ETA if it is 0 or absurdely large
  * apt-pkg/contrib/sha256.{cc,h},hashes.{cc,h}: support for sha256 
    (thanks to Anthony Towns)
  * ftparchive/cachedb.{cc,h},writer.{cc,h}: optimizations 
    (thanks to Anthony Towns)
  * apt pdiff support from experimental merged
  * apt-pkg/deb/dpkgpm.cc: wording fixes (thanks to Matt Zimmerman)
  * apt-pkg/deb/dpkgpm.cc: 
    - wording fixes (thanks to Matt Zimmerman)
    - fix error in dpkg interaction (closes: #364513, thanks to Martin Dickopp)
  * apt-pkg/tagfile.{cc,h}:
    - use MMap to read the entries (thanks to Zephaniah E. Hull for the
      patch) Closes: #350025
  * Merge from http://www.perrier.eu.org/debian/packages/d-i/level4/apt-main:
  	* bg.po: Added, complete to 512t. Closes: #360262
  * doc/apt-ftparchive.1.xml:
    - fix documentation for "SrcPackages" -> "Sources" 
      (thanks to Bart Martens for the patch, closes: #307756)
  * debian/libapt-pkg-doc.doc-base.cache:
    - remove broken charackter from description (closes: #361129)
  * apt-inst/deb/dpkgdb.cc, methods/gpgv.cc: 
    - i18n fixes (closes: #349298)
  * debian/postinst: dont fail on not available
    /usr/share/doc/apt/examples/sources.list (closes: #361130)
  * methods/ftp.cc:
    - unlink empty file in partial if the download failed because
      the file is missing on the server (closes: #316337)
  * apt-pkg/deb/debversion.cc:
    - treats a version string with explicit zero epoch equal
      than the same without epoch (Policy 5.6.12, closes: #363358)
      Thanks to Lionel Elie Mamane for the patch
  
 -- Michael Vogt <mvo@debian.org>  Mon,  8 May 2006 22:28:53 +0200

apt (0.6.43.3) unstable; urgency=low

  * Merge bubulle@debian.org--2005/apt--main--0 up to patch-186:
    * ca.po: Completed to 512t. Closes: #351592
    * eu.po: Completed to 512t. Closes: #350483
    * ja.po: Completed to 512t. Closes: #349806
    * pl.po: Completed to 512t. Closes: #349514
    * sk.po: Completed to 512t. Closes: #349474
    * gl.po: Completed to 512 strings Closes: #349407
    * sv.po: Completed to 512 strings Closes: #349210
    * ru.po: Completed to 512 strings Closes: #349154
    * da.po: Completed to 512 strings Closes: #349084
    * fr.po: Completed to 512 strings
    * vi.po: Completed to 511 strings  Closes: #348968
    * zh_CN.po: Completed to 512t. Closes: #353936
    * it.po: Completed to 512t. Closes: #352803
    * pt_BR.po: Completed to 512t. Closes: #352419
    * LINGUAS: Add Welsh
    * *.po: Updated from sources (512 strings)
  * apt-pkg/deb/deblistparser.cc:
    - don't explode on a DepCompareOp in a Provides line, but warn about
      it and ignore it otherwise (thanks to James Troup for reporting it)
  * cmdline/apt-get.cc:
    - don't lock the lists directory in DoInstall, breaks --print-uri 
      (thanks to James Troup for reporting it)
  * debian/apt.dirs: create /etc/apt/sources.list.d 
  * make apt-cache madison work without deb-src entries (#352583)
  * cmdline/apt-get.cc: only run the list-cleaner if a update was 
    successfull

 -- Michael Vogt <mvo@debian.org>  Wed, 22 Feb 2006 10:13:04 +0100

apt (0.6.43.2) unstable; urgency=low

  * Merge bubulle@debian.org--2005/apt--main--0 up to patch-166:
    - en_GB.po, de.po: fix spaces errors in "Ign " translations Closes: #347258
    - makefile: make update-po a pre-requisite of clean target so
    	        that POT and PO files are always up-to-date
    - sv.po: Completed to 511t. Closes: #346450
    - sk.po: Completed to 511t. Closes: #346369
    - fr.po: Completed to 511t
    - *.po: Updated from sources (511 strings)
    - el.po: Completed to 511 strings Closes: #344642
    - da.po: Completed to 511 strings Closes: #348574
    - es.po: Updated to 510t1f Closes: #348158
    - gl.po: Completed to 511 strings Closes: #347729
    - it.po: Yet another update Closes: #347435
  * added debian-archive-keyring to the Recommends (closes: #347970)
  * fixed message in apt-key to install debian-archive-keyring 
  * typos fixed in apt-cache.8 (closes: #348348, #347349)
  * add patch to fix http download corruption problem (thanks to
    Petr Vandrovec, closes: #280844, #290694)

 -- Michael Vogt <mvo@debian.org>  Thu, 19 Jan 2006 00:06:33 +0100

apt (0.6.43.1) unstable; urgency=low

  * Merge bubulle@debian.org--2005/apt--main--0 up to patch-148:
    * fr.po: Completed to 510 strings
    * it.po: Completed to 510t
    * en_GB.po: Completed to 510t
    * cs.po: Completed to 510t
    * zh_CN.po: Completed to 510t
    * el.po: Updated to 510t
    * vi.po: Updated to 383t93f34u
    * tl.po: Completed to 510 strings (Closes: #344306)
    * sv.po: Completed to 510 strings (Closes: #344056)
    * LINGUAS: disabled Hebrew translation. (Closes: #313283)
    * eu.po: Completed to 510 strings (Closes: #342091)
  * apt-get source won't download already downloaded files again
    (closes: #79277)
  * share/debian-archive.gpg: new 2006 ftp-archive signing key added
    (#345891)
  * redownload the Release file if IMS-Hit and gpg failure
  * deal with multiple signatures on a Release file

 -- Michael Vogt <mvo@debian.org>  Fri,  6 Jan 2006 01:17:08 +0100

apt (0.6.43) unstable; urgency=medium

  * Merge bubulle@debian.org--2005/apt--main--0 up to patch-132:  
    * zh_CN.po: Completed to 510 strings(Closes: #338267)
    * gl.po: Completed to 510 strings (Closes: #338356)
  * added support for "/etc/apt/sources.list.d" directory 
    (closes: #66325)
  * make pkgDirStream (a bit) more complete
  * fix bug in pkgCache::VerIterator::end() (thanks to Daniel Burrows)
    (closes: #339533)
  * pkgAcqFile is more flexible now (closes: #57091)
  * support a download rate limit for http (closes: #146877)
  * included lots of the speedup changes from #319377
  * add stdint.h to contrib/md5.h (closes: #340448)
  * ABI change, library name changed (closes: #339147)
  * Fix GNU/kFreeBSD crash on non-existing server file (closes: #317718)
  * switch to libdb4.3 in build-depends
  
 -- Michael Vogt <mvo@debian.org>  Tue, 29 Nov 2005 00:17:07 +0100

apt (0.6.42.3) unstable; urgency=low

  * Merge bubulle@debian.org--2005/apt--main--0 up to patch-129:
    - patch-118: Russian translation update by Yuri Kozlov (closes: #335164)
    - patch-119: add update-po as a pre-req for binary (closes: #329910)
    - patch-121: Complete French translation
    - patch-125: Fixed localization of y/n questions in German translation 
                 (closes: #337078)
    - patch-126: Swedish translation update (closes: #337163)
    - patch-127: Complete Tagalog translation (closes: #337306)
    - patch-128: Danish translation update (closes: #337949)
    - patch-129: Basque translation update (closes: #338101)
  * cmdline/apt-get.cc:
    - bufix in FindSrc  (closes: #335213, #337910)
  * added armeb to archtable (closes: #333599)
  * with --allow-unauthenticated use the old fallback behaviour for
    sources (closes: #335112)
   
 -- Michael Vogt <mvo@debian.org>  Wed,  9 Nov 2005 07:22:31 +0100

apt (0.6.42.2) unstable; urgency=high

  * NMU (approved by maintainer)
  * Add AMD64 archive signing key to debian-archive.gpg (closes: #336500).
  * Add big-endian arm (armeb) support (closes: #333599).
  * Priority high to get the AMD key into testing ASAP.

 -- Frans Pop <fjp@debian.org>  Sun, 30 Oct 2005 21:29:11 +0100
 
apt (0.6.42.1) unstable; urgency=low

  * fix a incorrect example in the apt_prefrences man page
    (thanks to Filipus Klutiero, closes: #282918)
  * apt-pkg/pkgrecords.cc:
    - revert patch from last version, it causes trouble on alpha 
      and ia64 (closes: #335102, #335103)
  * cmdline/apt-get.cc:
    - be extra carefull in FindSrc (closes: #335213)

 -- Michael Vogt <mvo@debian.org>  Sat, 22 Oct 2005 23:44:35 +0200

apt (0.6.42) unstable; urgency=low

  * apt-pkg/cdrom.cc:
    - unmount the cdrom when apt failed to locate any package files
  * allow cdrom failures and fallback to other sources in that case
    (closes: #44135)
  * better error text when dpkg-source fails 
  * Merge bubulle@debian.org--2005/apt--main--0 up to patch-115:
    - patch-99: Added Galician translation
    - patch-100: Completed Danish translation (Closes: #325686)
    - patch-104: French translation completed
    - patch-109: Italian translation completed
    - patch-112: Swedish translation update 
    - patch-115: Basque translation completed (Closes: #333299)
  * applied french man-page update (thanks to Philippe Batailler)
    (closes: #316638, #327456)
  * fix leak in the mmap code, thanks to Daniel Burrows for the
    patch (closes: #250583)
  * support for apt-get [build-dep|source] -t (closes: #152129)
  * added "APT::Authentication::TrustCDROM" option to make the life
    for the installer people easier (closes: #334656)
  * fix crash in apt-ftparchive (thanks to Bastian Blank for the patch)
    (closes: #334671)
  * apt-pkg/contrib/md5.cc:
    - fix a alignment problem on sparc64 that gives random bus errors
      (thanks to Fabbione for providing a test-case)
  * init the default ScreenWidth to 79 columns by default 
    (Closes: #324921)
  * cmdline/apt-cdrom.cc: 
    - fix some missing gettext() calls (closes: #334539)
  * doc/apt-cache.8.xml: fix typo (closes: #334714)
  
 -- Michael Vogt <mvo@debian.org>  Wed, 19 Oct 2005 22:02:09 +0200

apt (0.6.41) unstable; urgency=low

  * improved the support for "error" and "conffile" reporting from
    dpkg, added the format to README.progress-reporting
  * added README.progress-reporting to the apt-doc package
  * improved the network timeout handling, if a index file from a 
    sources.list times out or EAI_AGAIN is returned from getaddrinfo, 
    don't try to get the other files from that entry
  * Support architecture-specific extra overrides
    (closes: #225947). Thanks to  Anthony Towns for idea and
    the patch, thanks to Colin Watson for testing it.
  * Javier Fernandez-Sanguino Pen~a:
    - Added a first version of an apt-secure.8 manpage, and modified
      apt-key and apt.end accordingly. Also added the 'update'
      argument to apt-key which was previously not documented 
      (Closes: #322120)
  * Andreas Pakulat:
    - added example apt-ftparchive.conf file to doc/examples 
      (closes: #322483)
  * Fix a incorrect example in the man-page (closes: #282918)
  * Fix a bug for very long lines in the apt-cdrom code (closes: #280356)
  * Fix a manual page bug (closes: #316314)
  * Do md5sum checking for file and cdrom method (closes: #319142)
  * Change pkgPolicy::Pin from private to protected to let subclasses
    access it too (closes: #321799)
  * add default constructor for PrvIterator (closes: #322267)
  * Reread status configuration on debSystem::Initialize() 
    (needed for apt-proxy, thanks to Otavio for this patch)
  
 -- Michael Vogt <mvo@debian.org>  Mon,  5 Sep 2005 22:59:03 +0200

apt (0.6.40.1) unstable; urgency=low

  * bugfix in the parsing code for the apt<->dpkg communication. apt 
    crashed when dpkg sends the same state more than once under certain
    conditions
  * 0.6.40 breaks the ABI but I accidentally didn't change the soname :/

 -- Michael Vogt <mvo@debian.org>  Fri,  5 Aug 2005 13:24:58 +0200

apt (0.6.40) unstable; urgency=low

  * Patch from Jordi Mallach to mark some additional strings for translation
  * Updated Catalan translation from Jordi Mallach
  * Merge from bubulle@debian.org--2005/apt--main--0:
    - Update pot and merge with *.po
    - Updated French translation, including apt-key.fr.8
  * Restore changelog entries from the 0.6.x series that went to Debian
    experimental
  * Merge michael.vogt@ubuntu.com--2005/apt--progress-reporting--0
    - Provide an interface for progress reporting which can be used by
      (e.g.) base-config

 -- Matt Zimmerman <mdz@debian.org>  Thu, 28 Jul 2005 11:57:32 -0700

apt (0.6.39) unstable; urgency=low

  * Welsh translation update: daf@muse.19inch.net--2005/apt--main--0--patch-6
  * Merge mvo's changes from 0.6.36ubuntu1:
    michael.vogt@ubuntu.com--2005/apt--mvo--0--patch-32
  * Merge aggregated translation updates:
    bubulle@debian.org--2005/apt--main--0
  * Update priority of apt-utils to important, to match the override file
  * Install only one keyring on each branch (Closes: #316119)

 -- Matt Zimmerman <mdz@debian.org>  Tue, 28 Jun 2005 11:51:09 -0700

apt (0.6.38) unstable; urgency=low

  * Merge michael.vogt@ubuntu.com--2005/apt--fixes--0--patch-6, a workaround
    for the French man pages' failure to build
  * Branch Debian and Ubuntu
    - apt.postinst, apt-key: use the appropriate keyring
    - debian/rules: install all keyrings
  * Add the current Debian archive signing key (4F368D5D) to
    debian-archive.gpg
  * make pinning on the "component" work again (using the section of the 
    archive, we don't use per-section Release files anymore with apt-0.6)
    (closes ubuntu #9935)
  
 -- Matt Zimmerman <mdz@debian.org>  Sat, 25 Jun 2005 09:51:00 -0700

apt (0.6.37) breezy; urgency=low

  * Merge bubulle@debian.org--2005/apt--main--0 up to patch-81
    - patch-66: Italian update
    - patch-71: French update
    - patch-73: Basque update
    - patch-74: Hebrew update
    - patch-76: Correct Hebrew translation (Closes: #306658)
    - patch-77: French man page update
    - patch-79: Correct syntax errors in Hebrew translation
    - patch-81: Portuguese update
  * Fix build of French man pages (now using XML, not SGML)
  * Add Welsh translation from Dafydd Harries
    (daf@muse.19inch.net--2005/apt--main--0--patch-1)
  * Change debian/bugscript to use #!/bin/bash (Closes: #313402)

 -- Matt Zimmerman <mdz@ubuntu.com>  Tue, 24 May 2005 14:38:25 -0700

apt (0.6.36ubuntu1) breezy; urgency=low

  * make it possible to write a cache-control: no-cache header even if
    no proxy is set to support transparent proxies (closes ubuntu: #10773)

  * Merge otavio@debian.org--2005/apt--fixes--0.6:
    - Fix comment about the need of xmlto while building from Arch;
    - Fix StatStore struct on cachedb.h to use time_t and then fix a compile
      warning;
    - Lock database at start of DoInstall routine to avoid concurrent
      runs of install/remove and update commands (Closes: #194467)
    - Fix warnings while compiling with GCC 4.0 compiler  

 -- Michael Vogt <michael.vogt@ubuntu.com>  Mon, 23 May 2005 11:57:53 +0200

apt (0.6.36) experimental; urgency=low

  * Merge apt--mvo--0:
    - apt-pkg/acquire-item.cc:
      added "Acquire::BrokenProxy" that will force apt to always 
      re-get the Release.gpg file (for broken proxies)
    - debian/apt.cron.daily:
      MinAge is defaulting to 2 days now to prevent over-aggresive removal 
    - apt-pkg/cdrom.cc:
      honor "Acquire::gpgv::Options" when verifying the signature (Ubuntu #8496)
 
 -- Michael Vogt <mvo@debian.org>  Thu, 31 Mar 2005 20:37:11 +0200

apt (0.6.35) hoary; urgency=low

  * Merge apt--mvo--0 (incorporates 0.6.34ubuntu1):
    - Implement MaxSize and MaxAge in apt.cron.daily, to prevent the cache
      from growing too large (Ubuntu #6761)
    - some comments about the pkgAcqMetaSig::Custom600Headers() added
    - use gpg --with-colons
    - commented the ftp no_proxy unseting in methods/ftp.cc
    - added support for "Acquire::gpgv::options" in methods/gpgv.cc
  * Merge bubulle@debian.org--2005/apt--main--0
    - Make capitalization more consistent
    - Un-fuzzy translations resulting from capitalization changes
    - Italian translation update

 -- Matt Zimmerman <mdz@ubuntu.com>  Mon,  7 Mar 2005 20:08:33 -0800

apt (0.6.34) hoary; urgency=low

  * Add missing semicolon to configure-index (Closes: #295773)
  * Update build-depends on gettext to 0.12 (Closes: #295077)
  * Merge from bubulle@debian.org--2005/apt--main--0 to get
    translation updates

 -- Matt Zimmerman <mdz@ubuntu.com>  Fri,  4 Mar 2005 16:13:15 -0800

apt (0.6.33) hoary; urgency=low

  * Merge michael.vogt@ubuntu.com--2005/apt--mvo--0 (through patch-6)
    - patch-1: cosmetic changes (whitespace, "Apt::GPGV->APT::GPGV")
    - patch-2: (doc) documentation for gpgv
    - patch-3: (doc) new config variables added configure-index
    - patch-4: pkgAcquire::Run() pulse intervall can be configured
    - patch-5: fix for apt-get update removing Release.gpg files (#6865)
    - patch-6: change the path scoring in apt-cdrom, prefer pathes without
      symlinks

 -- Matt Zimmerman <mdz@ubuntu.com>  Sat, 26 Feb 2005 15:21:17 -0800

apt (0.6.32) hoary; urgency=low

  * Merge michael.vogt@ubuntu.com--2005/apt--mvo--0 (patch-1)
    - Implement Acquire::gpgv::options (Ubuntu bug#6283)

 -- Matt Zimmerman <mdz@ubuntu.com>  Tue,  8 Feb 2005 19:31:15 -0800

apt (0.6.31) hoary; urgency=low

  * Matt Zimmerman
    - Remove debugging output from apt.cron.daily (no one noticed?)
    - Apply patch from Anthony Towns to allow SHA1Summation to process a file
      descriptor until EOF, rather than requiring that the length of input be
      specified (Closes: #291338)
    - Fix build/install of Polish offline documentation, based on patch from
      Christian Perrier (Closes: #270404)
  * Michael Vogt
    - apt-cdrom.cc seperated into frontend (cmdline/apt-cdrom.cc and library
      apt-pkg/cdrom.{cc,h}) (Ubuntu #5668)

 -- Matt Zimmerman <mdz@ubuntu.com>  Fri,  4 Feb 2005 10:23:01 -0800

apt (0.6.30) unstable; urgency=low

  * Add ppc64 to buildlib/archtable
  * Merge michael.vogt@canonical.com--2004/apt--status-fd--0
    - Support preserving dpkg status file descriptor, to support
      better integration with synaptic
  
 -- Matt Zimmerman <mdz@ubuntu.com>  Wed, 19 Jan 2005 00:26:01 -0800

apt (0.6.29) hoary; urgency=low

  * Merge apt--mvo--0 (0.6.27ubuntu4)
  

 -- Matt Zimmerman <mdz@canonical.com>  Tue, 28 Dec 2004 17:18:02 -0800

apt (0.6.28) hoary; urgency=low

  * Merge apt--mvo--0
  * Rebuild source to get rid of arch metadata and temporary files in
    0.6.27ubuntu3

 -- Matt Zimmerman <mdz@canonical.com>  Thu, 23 Dec 2004 18:53:16 -0800

apt (0.6.27ubuntu4) hoary; urgency=low

  * remove old sig-file in partial/ before starting to fetch a new sig-file
    (see ubuntu #4769 for the rational)
  * added apt-key update method (uses ubuntu-keyring)
  * documented the "--allow-unauthenticated" switch
  * added DEB_BUILD_PROG_OPTS to debian/rules (additonal options can be 
    passed to DEB_BUILD_PROG like "-S")

 -- Michael Vogt <mvo@debian.org>  Thu, 23 Dec 2004 11:12:51 +0100

apt (0.6.27ubuntu3) hoary; urgency=low

  * added a exact dependency from libapt-pkg-dev to the apt version it was
    build with

 -- Michael Vogt <mvo@debian.org>  Wed, 15 Dec 2004 09:56:32 +0100

apt (0.6.27ubuntu2) hoary; urgency=low

  * fixed a bug in the rule file that happend during the big 0.5->0.6 merge

 -- Michael Vogt <mvo@debian.org>  Tue, 14 Dec 2004 12:14:25 +0100

apt (0.6.27ubuntu1) hoary; urgency=low

  * chmod 755 /usr/bin/apt-key
  * don't display a error when a apt-get update don't find a 
    Packages.bz2/Sources.bz2 file

 -- Michael Vogt <mvo@debian.org>  Mon, 13 Dec 2004 18:40:21 +0100

apt (0.6.27) hoary; urgency=low

  * Merge apt--authentication--0 branch
    - Implement gpg authentication for package repositories (Closes: #203741)
    - Also includes Michael Vogt's fixes
  * Merge apt--misc-abi-changes--0 branch
    - Use pid_t throughout to hold process IDs (Closes: #226701)
    - Import patch from Debian bug #195510: (Closes: #195510)
      - Make Simulate::Describe and Simulate::ShortBreaks private member
        functions
      - Add a parameter (Candidate) to Describe to control whether the
        candidate version is displayed
      - Pass an appropriate value for Candidate everywhere Describe is called

 -- Matt Zimmerman <mdz@canonical.com>  Mon, 13 Dec 2004 01:03:11 -0800

apt (0.6.25) experimental; urgency=low

  * Fix handling of two-part sources for sources.list deb-src entries in
    the same way that deb entries were fixed

 -- Matt Zimmerman <mdz@debian.org>  Wed,  9 Jun 2004 05:29:50 -0700

apt (0.6.24) experimental; urgency=low

  * YnPrompt fixes were inadvertently left out, include them (Closes:
    #249251)

 -- Matt Zimmerman <mdz@debian.org>  Sun, 16 May 2004 14:18:53 -0700

apt (0.6.23) experimental; urgency=low

  * Remove obsolete pkgIterator::TargetVer() (Closes: #230159)
  * Reverse test in CheckAuth to match new prompt (Closes: #248211)

 -- Matt Zimmerman <mdz@debian.org>  Sun,  9 May 2004 21:01:58 -0700

apt (0.6.22) experimental; urgency=low

  * Merge 0.5.25
  * Make the unauthenticated packages prompt more intuitive (yes to
    continue, default no), but require --force-yes in addition to
    --assume-yes in order to override

 -- Matt Zimmerman <mdz@debian.org>  Fri, 19 Mar 2004 13:55:35 -0800

apt (0.6.21) experimental; urgency=low

  * Merge 0.5.24

 -- Matt Zimmerman <mdz@debian.org>  Tue, 16 Mar 2004 22:52:34 -0800

apt (0.6.20) experimental; urgency=low

  * Merge 0.5.23

 -- Matt Zimmerman <mdz@debian.org>  Thu, 26 Feb 2004 17:17:02 -0800

apt (0.6.19) experimental; urgency=low

  * Merge 0.5.22
  * Convert apt-key(8) to docbook XML

 -- Matt Zimmerman <mdz@debian.org>  Mon,  9 Feb 2004 15:44:49 -0800

apt (0.6.18) experimental; urgency=low

  * Add new Debian Archive Automatic Signing Key to the default keyring
    (existing keyrings are not updated; do that yourself)

 -- Matt Zimmerman <mdz@debian.org>  Sat, 17 Jan 2004 17:04:30 -0800

apt (0.6.17) experimental; urgency=low

  * Merge 0.5.21
  * Handle more IMS stuff correctly

 -- Matt Zimmerman <mdz@debian.org>  Fri, 16 Jan 2004 10:54:25 -0800

apt (0.6.16) experimental; urgency=low

  * Fix some cases where the .gpg file could be left in place when it is
    invalid

 -- Matt Zimmerman <mdz@debian.org>  Fri,  9 Jan 2004 09:22:15 -0800

apt (0.6.15) experimental; urgency=low

  * s/Debug::Acquire::gpg/&v/
  * Honor the [vendor] syntax in sources.list again (though it is not
    presently used for anything)
  * Don't ship vendors.list(5) since it isn't used yet
  * Revert change from 0.6.10; it was right in the first place and the
    problem was apparently something else.  Archive = Suite.

 -- Matt Zimmerman <mdz@debian.org>  Mon,  5 Jan 2004 17:43:01 -0800

apt (0.6.14) experimental; urgency=low

  * Merge 0.5.20

 -- Matt Zimmerman <mdz@debian.org>  Sun,  4 Jan 2004 11:09:21 -0800

apt (0.6.13) experimental; urgency=low

  * Merge 0.5.19

 -- Matt Zimmerman <mdz@debian.org>  Sat,  3 Jan 2004 16:22:31 -0800

apt (0.6.12) experimental; urgency=low

  * Have pkgAcquireIndex calculate an MD5 sum if one is not provided by
    the method (as with file: and copy:).  Local repositories
  * Fix warning about dist name mismatch to actually print what it was
    expecting
  * Don't expect any particular distribution name for two-part
    sources.list entries
  * Merge 0.5.18

 -- Matt Zimmerman <mdz@debian.org>  Fri,  2 Jan 2004 13:59:00 -0800

apt (0.6.11) experimental; urgency=low

  * Support IMS requests of Release.gpg and Release
  * This required API changes, bump the libapt-pkg version
  * Copy local Release files into Dir::State::Lists
  * Set IndexFile attribute when retrieving Release and Release.gpg so
    that the appropriate Cache-Control headers are sent

 -- Matt Zimmerman <mdz@debian.org>  Fri,  2 Jan 2004 10:46:17 -0800

apt (0.6.10) experimental; urgency=low

  * Use "Codename" (woody, sarge, etc.) to supply the value of the
    "Archive" package file attribute, used to match "release a=" type
    pins, rather than "Suite" (stable, testing, etc.)

 -- Matt Zimmerman <mdz@debian.org>  Thu,  1 Jan 2004 16:56:47 -0800

apt (0.6.9) experimental; urgency=low

  * Another tagfile workaround

 -- Matt Zimmerman <mdz@debian.org>  Thu,  1 Jan 2004 13:56:08 -0800

apt (0.6.8) experimental; urgency=low

  * Add a config option and corresponding command line option
    (--allow-unauthenticated) to apt-get, to make buildd operators happy
    (Closes: #225648)

 -- Matt Zimmerman <mdz@debian.org>  Wed, 31 Dec 2003 08:28:04 -0800

apt (0.6.7) experimental; urgency=low

  * Forgot to revert part of the changes to tagfile in 0.6.4.  Hopefully
    will fix segfaults for some folks.

 -- Matt Zimmerman <mdz@debian.org>  Wed, 31 Dec 2003 08:01:28 -0800

apt (0.6.6) experimental; urgency=low

  * Restore the ugly hack I removed from indexRecords::Load which set the
    pkgTagFile buffer size to (file size)+256.  This is concealing a bug,
    but I can't fix it right now.  This should fix the segfaults that
    folks are seeing with 0.6.[45].

 -- Matt Zimmerman <mdz@debian.org>  Mon, 29 Dec 2003 18:11:13 -0800

apt (0.6.5) experimental; urgency=low

  * Move the authentication check into a separate function in apt-get
  * Fix display of unauthenticated packages when they are in the cache
    (Closes: #225336)

 -- Matt Zimmerman <mdz@debian.org>  Sun, 28 Dec 2003 16:47:57 -0800

apt (0.6.4) experimental; urgency=low

  * Use the top-level Release file in LoadReleaseInfo, rather than looking
    for the per-section ones (which aren't downloaded anymore).  This
    unbreaks release pinning, including the NotAutomatic bit used by
    project/experimental
  * Use FileFd::Size() rather than a separate stat() call in
    LoadReleaseInfo
  * Fix pkgTagFile to leave a little extra room at the end of the buffer
    to append the record separator if it isn't present
  * Change LoadReleaseInfo to use "Suite" rather than "Archive", to match
    the Debian archive's dist-level Release files

 -- Matt Zimmerman <mdz@debian.org>  Sun, 28 Dec 2003 15:55:55 -0800

apt (0.6.3) experimental; urgency=low

  * Fix MetaIndexURI for flat ("foo/") sources

 -- Matt Zimmerman <mdz@debian.org>  Sun, 28 Dec 2003 12:11:56 -0800

apt (0.6.2) experimental; urgency=low

  * Add space between package names when multiple unauthenticated packages
    are being installed (Closes: #225212)
  * Provide apt-key with a secret keyring and a trustdb, even though we
    would never use them, because it blows up if it doesn't have them
  * Fix typo in apt-key(8) (standard input is '-', not '/')

 -- Matt Zimmerman <mdz@debian.org>  Sat, 27 Dec 2003 13:01:40 -0800

apt (0.6.1) experimental; urgency=low

  * Merge apt 0.5.17
  * Rearrange Release file authentication code to be more clear
  * If Release is present, but Release.gpg is not, don't forget to still
    queue Packages files
  * Convert distribution "../project/experimental" to "experimental" for
    comparison purposes
  * Make a number of Release file errors into warnings; for now, it is OK
    not to have a codename, for example.  We mostly care about checksums
    for now

 -- Matt Zimmerman <mdz@debian.org>  Fri, 26 Dec 2003 15:12:47 -0800

apt (0.6.0) experimental; urgency=low

  * Signature verification support patch ("apt-secure") from Colin Walters
    <walters@debian.org> and Isaac Jones <ijones@syntaxpolice.org>.  This
    implements:
     - Release signature verification (Release.gpg)
     - Packages, Sources md5sum verification against Release
     - Closes: #203741
  * Make some modifications to signature verification support:
    - Release.gpg is always retrieved and verified if present, rather than
      requiring that sources be configured as secure
    - Print a hint about installing gnupg if exec(gpgv) fails
    - Remove obsolete pkgAcqIndexRel
    - Move vendors.list stuff into a separate module (vendorlist.{h,cc})
    - If any files about to be retrieved are not authenticated, issue a
      warning to the user and require confirmation
    - Fix a heap corruption bug in pkgSrcRecords::pkgSrcRecords()
  * Suggests: gnupg
  * Install a keyring in /usr/share/apt/debian-archive.gpg containing an
    initial set of Debian archive signing keys to seed /etc/apt/trusted.gpg
  * Add a new tool, apt-key(8) used to manage the keyring

 -- Matt Zimmerman <mdz@debian.org>  Fri, 26 Dec 2003 08:27:19 -0800

apt (0.5.32) hoary; urgency=low

  * Call setlocale in the methods, so that the messages are properly
    localised (Closes: #282700)
  * Implement support for bzip2-compressed debs (data.tar.bz2)

 -- Matt Zimmerman <mdz@canonical.com>  Sat, 11 Dec 2004 09:05:52 -0800

apt (0.5.31) unstable; urgency=low

  * New Romanian translation from Sorin Batariuc <sorin@bonbon.net>
    (Closes: #281458)
  * Merge changes from Hoary (0.5.30,0.5.30ubuntu2]
  * Fix the example in apt_preferences(5) to match the text
    (Closes: #222267)
  * Add APT::Periodic::Autoclean setting, to allow "apt-get autoclean" to
    be run periodically.  This is useful with
    APT::Periodic::Download-Upgradeable-Packages, and defaults to the same
    value, so that the cache size is bounded

 -- Matt Zimmerman <mdz@debian.org>  Tue, 23 Nov 2004 12:53:04 -0800

apt (0.5.30ubuntu2) hoary; urgency=low

  * bzip2 is now "Suggested" and it will detect if bzip2 is installed 
    and only then trying to get Packages.bz2

 -- Michael Vogt <mvo@debian.org>  Fri, 19 Nov 2004 12:00:39 +0100

apt (0.5.30ubuntu1) hoary; urgency=low

  * Need to Depend: bzip2 or Packages.bz2 fail.

 -- LaMont Jones <lamont@canonical.com>  Thu, 18 Nov 2004 12:51:05 -0700

apt (0.5.30) hoary; urgency=low

  * Patch from Michael Vogt to enable Packages.bz2 use, with a fallback to
    Packages.gz if it is not present (Closes: #37525)

 -- Matt Zimmerman <mdz@debian.org>  Mon, 15 Nov 2004 12:57:28 -0800

apt (0.5.29) unstable; urgency=low

  * Don't hardcode paths in apt.cron.daily
  * Add to apt.cron.daily the capability to pre-download upgradeable
    packages
  * Place timestamp files in /var/lib/apt/periodic, rather than
    /var/lib/apt itself
  * Standardize debhelper files a bit
    - Create all directories in debian/dirs rather than creating some on
      the dh_installdirs command line
    - Rename debian/dirs to debian/apt.dirs, debian/examples to
      debian/apt.examples

 -- Matt Zimmerman <mdz@debian.org>  Sat, 13 Nov 2004 17:58:07 -0800

apt (0.5.28) hoary; urgency=low

  * Translation updates:
    - Updated Hungarian from Kelemen Gábor <kelemeng@gnome.hu> (Closes: #263436)
    - Updated Greek from George Papamichelakis (Closes: #265004)
    - Updated Simplified Chinese from Tchaikov (Closes: #265190)
    - Updated French by Christian Perrier (Closes: #265816)
    - Updated Japanese by Kenshi Muto (Closes: #265630)
    - Updated Catalan from Jordi Mallach
    - Updated Dutch from Bart Cornelis (Closes: #268258, #278697)
    - Updated Portuguese from Miguel Figueiredo (Closes: #268265)
    - Updated Polish from Robert Luberda <robert@debian.org> (Closes: #268451)
    - Updated Danish from Claus Hindsgaul (Closes: #269417)
    - Updated Norwegian Nynorsk from Håvard Korsvoll <korsvoll@skulelinux.no>
      (Closes: #269965)
    - Updated Russian from Yuri Kozlov <yuray@id.ru> (Closes: #271104)
    - Updated Italian from Samuele Giovanni Tonon <samu@debian.org>
      (Closes: #275083)
    - Updated Brazilian Portuguese from Andre Luis Lopes (Closes: #273944)
    - Updated Slovak from Peter Mann (Closes: #279481)
  * APT::Get::APT::Get::No-List-Cleanup -> APT::Get::List-Cleanup in apt-get.cc
    (Closes: #267266)
  * Merge Ubuntu changes:
    - Set default Dpkg::MaxArgs to 1024, and Dpkg::MaxArgBytes to 32k.
      Needed to work around ordering bugs when installing a large number of
      packages
    - Patch from Michael Vogt to add an optional cron job which
      can run apt-get update periodically
  * Add arch-build target to debian/rules

 -- Matt Zimmerman <mdz@debian.org>  Sat, 13 Nov 2004 15:52:20 -0800

apt (0.5.27) unstable; urgency=high

  * Sneak in a bunch of updated translations before the freeze
    (no code changes)
  * Translation updates:
    - New Finnish translation from Tapio Lehtonen <tale@debian.org>
      (Closes: #258999)
    - New Bosnian translation from Safir Šećerović <sapphire@linux.org.ba>
      (Closes: #254201)
    - Fix Italian incontrario (Closes: #217277)
    - Updated Spanish from Ruben Porras (Closes: #260483)
    - Updated Danish from Claus Hindsgaul (Closes: #260569)
    - Updated Slovak from Peter Mann (Closes: #260627)
    - Updated Portuguese from Miguel Figueiredo (Closes: #261423)
  * Bring configure-index up to date with documented options, patch from
    Uwe Zeisberger <zeisberg@informatik.uni-freiburg.de> (Closes: #259540)
  * Note in apt.conf(5) that configure-index does not contain strictly
    default values, but also examples
  * Add Polish translation of offline.sgml (Closes: #259229)

 -- Matt Zimmerman <mdz@debian.org>  Thu, 29 Jul 2004 09:30:12 -0700

apt (0.5.26) unstable; urgency=low

  * Translation updates:
    - Spanish update from Ruben Porras <nahoo82@telefonica.net> (Closes: #248214)
    - Sync Spanish apt(8) (Closes: #249241)
    - French update from Christian Perrier <bubulle@debian.org> (Closes: #248614)
    - New Slovak translation from Peter Mann <Peter.Mann@tuke.sk> (Closes: #251676)
    - Czech update from Miroslav Kure <kurem@upcase.inf.upol.cz> (Closes: #251682)
    - pt_BR update from Andre Luis Lopes <andrelop@debian.org> (Closes: #251961)
    - German translation of apt(8) from Helge Kreutzmann <kreutzm@itp.uni-hannover.de>
      (Closes: #249453)
    - pt update from Miguel Figueiredo <elmig@debianpt.org> (Closes: #252700)
    - New Hebrew translation from Lior Kaplan <webmaster@guides.co.il>
      (Closes: #253182)
    - New Basque translation from Piarres Beobide Egaña <pi@beobide.net>
      (Vasco - Euskara - difficult language, Closes: #254407) and already a
      correction (Closes: #255760)
    - Updated Brazilian Portuguese translation from
      Guilherme de S. Pastore <gpastore@colband.com.br> (Closes: #256396)
    - Updated Greek translation (complete now) from
      George Papamichelakis <george@step.gr> (Closes: #256797)
    - New Korean translation from Changwoo Ryu <cwryu@debian.org>
      (Closes: #257143)
    - German translation now available in two flavours: with Unicode usage and
      without (related to #228486, #235759)
  * Update apt-get(8) to reflect the fact that APT::Get::Only-Source will
    affect apt-get build-dep as well as apt-get source
  * Remove aborted remnants of a different method of implementing DEB_BUILD_OPTIONS
    from debian/rules
  * Fix typo in error message when encountering unknown type in source list
    (Closes: #253217)
  * Update k*bsd-gnu arch names in buildlib/ostable (Closes: #253532)
  * Add amd64 to buildlib/archtable (Closes: #240896)
  * Have configure output a more useful error message if the architecture
    isn't in archtable

 -- Matt Zimmerman <mdz@debian.org>  Thu,  8 Jul 2004 15:53:28 -0700

apt (0.5.25) unstable; urgency=low

  * Patch from Jason Gunthorpe to remove arbitrary length limit on Binary
    field in SourcesWriter::DoPackage
  * Fix typo in apt-cache(8) (Closes: #238578)
  * Fix obsolete reference to bug(1) in stub apt(8) man page
    (Closes: #245923)
  * Fix typo in configure-index (RecruseDepends -> RecurseDepends)
    (Closes: #246550)
  * Support DEB_BUILD_OPTIONS=noopt in debian/rules
    (Closes: #244293)
  * Increase length of line buffer in ReadConfigFile to 1024 chars;
    detect if a line is longer than that and error out
    (Closes: #244835)
  * Suppress a signed/unsigned warning in apt-cache.cc:DisplayRecord
  * Build apt-ftparchive with libdb4.2 rather than libdb2
    - Patch from Clint Adams to do most of the work
    - Build-Depends: s/libdb2-dev/libdb4.2-dev/
    - Add AC_PREREQ(2.50) to configure.in
    - Use db_strerror(err) rather than GlobalError::Errno (which uses strerror)
    - Add note to NEWS.Debian about upgrading old databases
  * Attempt to fix problems with chunked encoding by stripping only a single CR
    (Closes: #152711)
  * Modify debian/rules cvs-build to use cvs export, to avoid picking up
    junk files from the working directory
  * Add lang=fr attribute to refentry section of
    apt-extracttemplates.fr.1.sgml and apt-sortpkgs.fr.1.sgml so they are
    correctly built
  * Remove extraneous '\' characters from <command> tags in
    apt_preferences.fr.5.sgml
  * Translation updates:
    - Updated Swedish translation from Peter Karlsson <peter@softwolves.pp.se>
      (Closes: #238943)
    - New Slovenian translation from Jure Čuhalev <gandalf@owca.info>
      (closes: #239785)
    - New Portuguese translation from Miguel Figueiredo <elmig@debianpt.org>
      (closes: #240074)
    - Updated Spanish translation from Ruben Porras <nahoo82@telefonica.net>
    - Updated Spanish translation of man pages from Ruben Porras
      <nahoo82@telefonica.net>
    - Updated Simplified Chinese translation from "Carlos Z.F. Liu" <carlos_liu@yahoo.com>
      (Closes: #241971)
    - Updated Russian translation from Dmitry Astapov <adept@despammed.com>
      (Closes: #243959)
    - Updated Polish translation from Marcin Owsiany <porridge@debian.org>
      (Closes: #242388)
    - Updated Czech translation from Miroslav Kure <kurem@upcase.inf.upol.cz>
      (Closes: #244369)
    - Updated Japanese translation from Kenshi Muto <kmuto@debian.org>
      (Closes: #244176)
    - Run make -C po update-po to update .po files
    - Updated French translation from Christian Perrier <bubulle@debian.org>
      (Closes: #246925)
    - Updated Danish translation from Claus Hindsgaul <claus_h@image.dk>
      (Closes: #247311)

 -- Matt Zimmerman <mdz@debian.org>  Sat,  8 May 2004 12:52:20 -0700

apt (0.5.24) unstable; urgency=low

  * Updated Czech translation from Miroslav Kure <kurem@upcase.inf.upol.cz>
    (Closes: #235822)
  * Updated French translation from Christian Perrier <bubulle@debian.org>
    (Closes: #237403)
  * Updates to XML man pages from richard.bos@xs4all.nl
  * Updated Danish translation from Claus Hindsgaul <claus_h@image.dk>
    (Closes: #237771)
  * Updated Greek translation from Konstantinos Margaritis
    <markos@debian.org>
    (Closes: #237806)
  * Updated Spanish translation from Ruben Porras <nahoo82@telefonica.net>
    (Closes: #237863)
  * Updated pt_BR translation from Andre Luis Lopes <andrelop@debian.org>
    (Closes: #237960)
  * Regenerate .pot file (Closes: #237892)
  * Updated Polish translation from Marcin Owsiany <porridge@debian.org>
    (Closes: #238333)
  * In pkgAcquire::Shutdown(), set the status of fetching items to
    StatError to avoid a sometimes large batch of error messages
    (Closes: #234685)
  * Implement an ugly workaround for the 10000-character limit on the
    Binaries field in debSrcRecordParser, until such time as some things
    can be converted over to use STL data types (ABI change) (Closes: #236688)
  * Increase default tagfile buffer from 32k to 128k; this arbitrary limit
    should also be removed someday (Closes: #174945)
  * Checked against Standards-Version 3.6.1 (no changes)

 -- Matt Zimmerman <mdz@debian.org>  Tue, 16 Mar 2004 22:47:55 -0800

apt (0.5.23) unstable; urgency=low

  * Cosmetic updates to XML man pages from Richard Bos <radoeka@xs4all.nl>
  * Use the 'binary' target rather than 'all' so that the ssh and bzip2
    symlinks are created correctly (thanks to Adam Heath)
    (Closes: #214842)
  * Updated Simplified Chinese translation of message catalog from Tchaikov
    <chaisave@263.net> (Closes: #234186)
  * Change default for Acquire::http::max-age to 0 to prevent index files
    being out of sync with each other (important with Release.gpg)
  * Add an assert() to make sure that we don't overflow a fixed-size
    buffer in the very unlikely event that someone adds 10 packaging
    systems to apt (Closes: #233678)
  * Fix whitespace in French translation of "Yes, do as I say!", which
    made it tricky to type, again.  Thanks to Sylvain Pasche
    <sylvain.pasche@switzerland.org> (Closes: #234494)
  * Print a slightly clearer error message if no packaging systems are
    available (Closes: #233681)
  * Point to Build-Depends in COMPILING (Closes: #233669)
  * Make debian/rules a bit more consistent in a few places.
    Specifically, always use -p$@ rather than an explicit package name,
    and always specify it first, and use dh_shlibdeps -l uniformly rather
    than sometimes changing LD_LIBRARY_PATH directly
  * Document unit for Cache-Limit (bytes) (Closes: #234737)
  * Don't translate "Yes, do as I say!" in Chinese locales, because it can
    be difficult to input (Closes: #234886)

 -- Matt Zimmerman <mdz@debian.org>  Thu, 26 Feb 2004 17:08:14 -0800

apt (0.5.22) unstable; urgency=low

  * Updated French translation of man pages from Philippe Batailler
    <philippe.batailler@free.fr> (Closes: #203119)
  * Initialize StatusFile in debSystem (Closes: #229791)
  * Fix apt-get's suggests/recommends printing, which was skipping every
    other dependency due to both using GlobOr and incrementing the DepIterator
    (Closes: #229722)
  * Restore SIGINT/SIGQUIT handlers to their old values (rather than
    SIG_DFL) after invoking dpkg (Closes: #229854)
  * Updated Dutch translation of message catalog from cobaco
    <cobaco@linux.be> (Closes: #229601)
  * Catalan translation from Antoni Bella, Matt Bonner and Jordi Mallach
    (Closes: #230102)
  * Simplified Chinese translation of message catalog from "Carlos
    Z.F. Liu" <carlos_liu@yahoo.com> (Closes: #230960)
  * Replace SGML manpages with XML man pages from richard.bos@xs4all.nl
    (Closes: #230687)
  * Updated Spanish translation of man pages from Ruben Porras
    <nahoo82@telefonica.net> (Closes: #231539)
  * New Czech translation of message catalog from Miroslav Kure
    <kurem@upcase.inf.upol.cz> (Closes: #231921)

 -- Matt Zimmerman <mdz@debian.org>  Mon,  9 Feb 2004 12:44:54 -0800

apt (0.5.21) unstable; urgency=low

  * Patch from Eric Wong <normalperson@yhbt.net> to include apt18n.h after
    other headers to avoid breaking locale.h when setlocale() is defined
    as an empty macro.  This was not a problem on Debian, but broke
    compilation on Solaris. (Closes: #226509)
  * Updated French translation from Pierre Machard <pmachard@debian.org>
    (Closes: #226886)
  * Add colons to apt-get's "kept back"/"upgraded"/"downgraded" messages
    (Closes: #226813)
  * Fix typo in apt-cache(8) (Closes: #226351)
  * Clearer error message in place of "...has no available version, but
    exists in the database" (Closes: #212203)
  * Patch from Oliver Kurth <oku@masqmail.cx> to use AC_CACHE_VAL for
    GLIBC_VER to make cross-compilation easier (Closes: #221528)
  * Add example preferences file (Closes: #220799)
  * Updated Greek translation from Konstantinos Margaritis <markos@debian.org>
    (Closes: #227205)
  * Updated Spanish translation of man pages from Ruben Porras
    <nahoo82@telefonica.net> (Closes: #227729)

 -- Matt Zimmerman <mdz@debian.org>  Fri, 16 Jan 2004 10:54:39 -0800

apt (0.5.20) unstable; urgency=low

  * Fixed German translations of "Suggested" from Christian Garbs
    <debian@cgarbs.de> (Closes: #197960)
  * Add an "apt-cache madison" command with an output format similar to
    the katie tool of the same name (but less functionality)
  * Fix debSourcesIndex::Describe() to correctly say "Sources" rather than
    "Packages"

 -- Matt Zimmerman <mdz@debian.org>  Sat,  3 Jan 2004 23:42:50 -0800

apt (0.5.19) unstable; urgency=low

  * Fix Packages::Extensions support in apt-ftparchive generate
    (Closes: #225453)

 -- Matt Zimmerman <mdz@debian.org>  Sat,  3 Jan 2004 16:20:31 -0800

apt (0.5.18) unstable; urgency=low

  * New no_NO.po file from Tollef Fog Heen <tfheen@debian.org> to fix
    encoding problems (Closes: #225602)
  * Have "apt-ftparchive release" strip the leading path component from
    the checksum entries

 -- Matt Zimmerman <mdz@debian.org>  Fri,  2 Jan 2004 11:24:35 -0800

apt (0.5.17) unstable; urgency=low

  * Enable apt-ftparchive to generate Release files.  Hopefully this will
    make it easier for folks to secure their apt-able packages

 -- Matt Zimmerman <mdz@debian.org>  Fri, 26 Dec 2003 12:53:21 -0800

apt (0.5.16) unstable; urgency=low

  * po/de.po update from Michael Karcher <karcher@physik.fu-berlin.de>
    (Closes: #222560)
  * Update config.guess and config.sub from autotools-dev 20031007.1
  * Add knetbsd to buildlib/ostable (Closes: #212344)
  * Don't suggest apt-get -f install to correct broken build-deps; broken
    installed packages are rarely the cause (Closes: #220858)
  * Avoid clobbering configure.in if sed fails

 -- Matt Zimmerman <mdz@debian.org>  Wed, 24 Dec 2003 14:54:40 -0800

apt (0.5.15) unstable; urgency=low

  * Spanish man pages, patch from Ruben Porras <nahoo82@telefonica.net>
    (Closes: #195444)
    - apt.es.8 wasn't included in the patch, but was referenced.  Fetched
      version 1.3 from debian-doc cvs
    - Create doc/es/.cvsignore
  * Patch from Koblinger Egmont <egmont@uhulinux.hu> to fix
    pkgCache::PkgFileIterator::Label() to correctly refer to File->Label
    rather than File->Origin (Closes: #213311)
  * Add missing comma and space to German translation of "downgraded"
    (Closes: #213975)
  * Add missing comma in apt_preferences(5) (Closes: #215362)
  * Fix whitespace in French translation of "Yes, do as I say!", which
    made it tricky to type.  Thanks to Sylvain Pasche
    <sylvain.pasche@switzerland.org> (Closes: #217152)
  * Let apt-get build-dep try alternatives if the installed package
    doesn't meet version requirements (Closes: #214736)
  * Fix version display for recommends (Closes: #219900)
  * Use isatty rather than ttyname for checking if stdin is a terminal.
    isatty has the advantage of not requiring /proc under Linux, and thus
    Closes: #221728
  * Correctly implement -n as a synonym for --names-only (Closes: #224515)
  * Update apt-cache(8)
    - Document --installed
    - --recursive applies to both depends and rdepends
  * Japanese translation of documentation from Kurasawa Nozomu <nabetaro@slug.jp>
    (Closes: #186235)
  * Clarify documentation of --no-upgrade in apt-get(8) (Closes: #219743)
  * Clean up and simplify some of the suggests/recommends display in apt-get
  * Use cvs update -d in debian/rules cvs-build rather than just update
  * Pass --preserve-envvar PATH --preserve-envvar CCACHE_DIR to debuild.  apt
    takes a long time to build, and ccache helps

 -- Matt Zimmerman <mdz@debian.org>  Sat, 20 Dec 2003 16:34:30 -0800

apt (0.5.14) unstable; urgency=low

  * apt-get build-dep, when trying to skip over the remaining elements of
    an or-expression, would accidentally inherit the version requirements of a
    later item in the or-expression.  Fixed it.
  * Let apt-get build-dep try alternatives if the first dependency in an
    or-expression is not available
  * Add a Debug::BuildDeps to generate some trace output
  * Help apt-get build-dep produce more useful error messages
  * Process build-dependencies in forward rather than reverse order
  * Error out if an installed package is too new for a << or <=
    build-dependency
  * apt-get build-dep should now be able to handle almost any package with
    correct build-depends.  The primary exception is build-dependencies on
    virtual packages with more than one provider, and these are
    discouraged for automated processing (but still common,
    unfortunately).

 -- Matt Zimmerman <mdz@debian.org>  Tue, 23 Sep 2003 22:57:31 -0400

apt (0.5.13) unstable; urgency=medium

  * Document configuration file comment syntax in apt.conf(5)
    (Closes: #211262)
  * s/removed/installed/ in a comment in apt-get.cc
  * Move comment for ListParser::ParseDepends into the right place
  * Don't preserve ownership when copying config.guess and config.sub.
    This broke builds where the clean target was run with different
    privileges than the rest of the build (i.e., root) (Closes: #212183)
  * On second thought, don't copy config.guess and config.sub at all.  I'd
    rather they always match what is in CVS.

 -- Matt Zimmerman <mdz@debian.org>  Mon, 22 Sep 2003 10:28:17 -0400

apt (0.5.12) unstable; urgency=low

  * Exclude subdirectories named 'debian-installer' from the apt-cdrom
    search (Closes: #210485 -- release-critical)

 -- Matt Zimmerman <mdz@debian.org>  Thu, 11 Sep 2003 21:48:14 -0400

apt (0.5.11) unstable; urgency=low

  * Updated pt_BR translations from Andre Luis Lopes <andrelop@debian.org>
    (Closes: #208302)
  * In apt.conf(5), give the fully qualified name of Dir::Bin::Methods,
    rather than just "methods"
  * Add new nb and nn translations from Petter Reinholdtsen <pere@hungry.com>
  * Clean up reportbug script a bit, and extend it to distinguish between a
    configuration file not existing and the user declining to submit it with
    the report
  * Add #include <langinfo.h> to cmdline/apt-get.cc.  This apparently gets
    pulled in by something else with recent g++ and/or glibc, but is
    required when building on, e.g., stable
  * Patch from Koblinger Egmont <egmont@uhulinux.hu> to fix version
    comparisons with '~' (Closes: #205960)
  * Disable Russian translation until someone can review it
    (Closes: #207690)

 -- Matt Zimmerman <mdz@debian.org>  Wed, 10 Sep 2003 19:41:28 -0400

apt (0.5.10) unstable; urgency=low

  * Correct the section in apt_preferences(5) on interpreting priorities
    to show that zero is not a valid priority, and print a warning if such
    a pin is encountered in the preferences file (Closes: #204971)
  * Regenerate French man pages from sgml source (Closes: #205886)
  * Get self-tests compiling again, updated for latest library API
    and g++ 3.3
  * Add version comparison tests for #194327 and #205960
  * Fix error message in version test to output versions in the order in
    which they were compared when the reverse comparison fails
  * Reference the source package bug page rather than the one for the
    binary package 'apt' in the man pages (Closes: #205290)
  * Updated Polish po file from Marcin Owsiany <porridge@debian.org>
    (Closes: #205950)
  * Mention some of the available frontends in apt-get(8) (Closes: #205829)
  * Add apt-config to SEE ALSO section of apt-get (Closes: #205036)
  * Add missing "lang" attributes to refentry tags in French man pages
    (apt-cdrom, apt-extracttemplates, apt-sortpkgs)
  * Change upgraded/newly installed/not fully installed or removed
    messages to be consistent and somewhat shorter (some translations
    exceeded 80 characters even in the simplest case)
  * Make APT::Get::Show-Upgraded (aka apt-get -u) default to true.
  * Updates to Dutch translation from Bart Cornelis <cobaco@linux.be>
    (Closes: #207656)

 -- Matt Zimmerman <mdz@debian.org>  Sun, 31 Aug 2003 21:12:39 -0400

apt (0.5.9) unstable; urgency=low

  * Oh well, apt isn't going to make it into testing anytime soon due to
    new glibc and gcc deps, so we might as well fix more bugs
  * Fix typo in example ftp-archive.conf (Closes: #203295)
  * Mention default setting for --all-versions (Closes: #203298)
  * Patch from Otavio Salvador <otavio@debian.org> to have --version
    only print the version (and not usage as well) (Closes: #203418)
  * Patch from Otavio Salvador <otavio@debian.org> to switch from
    dh_installmanpages to dh_installman.  Fixes the problem where the
    pt_BR man page was installed in the wrong location (Closes: #194558)
  * Move the French apt-ftparchive man page into apt-utils where it
    belongs.  apt-utils Replaces: apt (<< 0.5.9)
  * Write records from "apt-cache show" using fwrite(3) rather than
    write(2), in case for some reason the entire record doesn't get
    written by a single write(2)
  * Add new French man pages to doc/fr/.cvsignore
  * Add freebsd to buildlib/ostable (Closes: #193430)
  * Avoid segfault if a package name is specified which consists
    entirely of characters which look like end tags ('+', '-')
    (Closes: #200425)
  * Patch from Otavio Salvador <otavio@debian.org> to avoid listing
    suggests/recommends for packages which are selected for installation
    at the same time as the package which suggests/recommends them
    (Closes: #200102)
  * Patch from Otavio Salvador <otavio@debian.org> to avoid listing
    suggests/recommends which are Provided by a package which is already
    installed (Closes: #200395)
  * Patch to update pt_BR man page for apt_preferences(5) from Andre Luis
    Lopes <andrelop@debian.org> (Closes: #202245)
  * Use nl_langinfo(YESEXPR) rather than comparing to the translated
    string "Y".  Closes: #200953 and should make the prompting generally
    more robust in the face of i18n.  In the particular case of #200953,
    it was being fooled because of signedness issues with toupper(3)
    (Closes: #194614)
  * apt Suggests: aptitude | synaptic | gnome-apt | wajig
    (Closes: #146667)
  * Clean up whitespace in translated strings in ru.po, which messed up
    indentation (some other translations probably have similar problems)
    (Closes: #194282)
  * Run ispell -h over the man page sources and fix a bunch of typos
  * Use debian/compat rather than DH_COMPAT
  * Update to debhelper compatibility level 3
    - remove ldconfig calls from debian/{postinst,postrm} as dh_makeshlibs
      will add them
    - echo 3 > debian/compat
    - Build-Depends: debhelper (>= 3)
  * Exclude '.#*' from cvs-build
  * Let the ftp method work with ftp servers which do not require a
    password (Closes: #199425)
  * Build-depend on debhelper >= 4.1.62, because we need the fix for
    #204731 in order for dh_installman to work correctly
    with our SGML man pages
  * Move dh_makeshlibs ahead of dh_installdeb so that its postinst
    fragments are properly substituted

 -- Matt Zimmerman <mdz@debian.org>  Sun, 10 Aug 2003 19:54:39 -0400

apt (0.5.8) unstable; urgency=medium

  * urgency=medium because the changes since 0.5.5.1 are pretty safe as
    far as core functionality, 0.5.5.1 survived unstable for 10 days, and
    I don't want to delay apt's progress into testing any further.  It's
    decidedly better than 0.5.4.
  * Clarify the meaning of the only-source option in apt-get(8)
    (Closes: #177258)
  * Updated French man pages from Philippe Batailler
    <philippe.batailler@free.fr> (Closes: #182194)
  * Give a warning if an illegal type abbreviation is used when looking up a
    configuration item (Closes: #168453)
  * Improve build-depends handling of virtual packages even further, so that
    it will now also try to satisfy build-depends on virtual packages if they
    are not installed.  Note that this only works if there is only one
    package providing the virtual package, as in other cases (Closes: #165404)
  * Update config.guess and config.sub from autotools-dev 20030717.1
  * Tweak SGML in apt-extracttemplates.1.sgml so that literal '>' doesn't end
    up in output
  * Document SrcDirectory in apt-ftparchive.1.sgml (Closes: #156370)
  * Support TMPDIR in apt-extracttemplates (Closes: #191656)
  * Fix ru.po to use a capital letter for the translation of 'Y' so that
    YnPrompt works correctly (Closes: #200953).  No other translations seem
    to have this problem
  * Regenerate POT file and sync .po files
  * Only try to clear stdin if it is a tty, to avoid looping if there is
    lots of stuff (perhaps an infinite amount) to read (Closes: #192228)

 -- Matt Zimmerman <mdz@debian.org>  Fri, 25 Jul 2003 20:21:53 -0400

apt (0.5.7) unstable; urgency=low

  * Update control file to match overrides (apt priority important,
    libapt-pkg-dev section libdevel)
  * Silence the essential packages check if we are only downloading
    archives and not changing the system (Closes: #190862)
  * Skip version check if a build-dependency is provided by an installed package
    (Closes: #126938)
  * Have apt-cache show exit with an error if it cannot find any of the
    specified packages (Closes: #101490)

 -- Matt Zimmerman <mdz@debian.org>  Mon, 21 Jul 2003 23:43:24 -0400

apt (0.5.6) unstable; urgency=low

  * Adam Heath <doogie@debian.org>
    - Fix segfault when handling /etc/apt/preferences.  Closes: #192409.
  * Matt Zimmerman <mdz@debian.org>
    - Clean up some string handling, patch from Peter Lundkvist
      <p.lundkvist@telia.com> (Closes: #192225)
    - Don't fall off the end of the buffer when comparing versions.
      Patch from Koblinger Egmont <egmont@uhulinux.hu> (Closes: #194327)
    - Minor fixes to apt-ftparchive(1) (Closes: #118156)
    - Fix typo in apt-ftparchive help text (Closes: #119072)
    - More typos in apt-ftparchive help text (Closes: #190936)
    - Update config.guess, config.sub to latest versions
    - Modify the description for apt-utils to reflect the fact that it is not
      (any longer) infrequently used (Closes: #138045)
    - Make setup script for dselect method more explicit about
      overwriting sources.list (Closes: #151727)
    - Fix typo in apt-cache(8) (Closes: #161243)
    - Remove duplicate 'showpkg' from synopsis on apt-cache(8)
      (Closes: #175611)
    - Document in apt-get(8) the meaning of the '*' in ShowList, which is that
      the package is being purged (Closes: #182369)
    - Fix extra "/" character in apt.conf(5) (Closes: #185545)
    - Fix typo in tar error message (Closes: #191424)
    - Clarify description of 'search' on apt-cache(8) (Closes: #192216)
    - Fix incorrect path for 'partial' directory on apt-get(8)
      (Closes: #192933)
    - Fixes to pt_BR translation from Andre Luis Lopes <andrelop@ig.com.br>
      (Closes: #196669)
    - Updated apt_preferences(5) man page with many corrections and
      clarifications from Thomas Hood <jdthood@yahoo.co.uk>
      (Closes: #193336)
    - Fix SGML validation errors in apt-cache.8.sgml introduced in 0.5.5 or so
    - Add a simple example to apt-ftparchive(1) (Closes: #95257)
    - Add bug script for collecting configuration info (Closes: #176482)

 -- Matt Zimmerman <mdz@debian.org>  Mon, 21 Jul 2003 01:59:43 -0400

apt (0.5.5.1) unstable; urgency=low

  * Move the target of the example docs from doc to binary.  Closes:
    #192331
  * Fix api breakage that broke apt-ftparchive and apt-cache dumpavail, by
    backing out change that incorretly attempted to handle Package sections
    larger than 32k.  Closes: #192373
  * Fix never-ending loop with apt-get install -V.  Closes: #192355.

 -- Adam Heath <doogie@debian.org>  Mon, 19 May 2003 12:30:16 -0500

apt (0.5.5) unstable; urgency=low

  * New deb version compare function, that has no integer limits, and
    supports pre-versions using ~.  Code ported from dpkg.
  * Fix handling of [!arch] for build-dependencies. Closes: #88798, #149595
  * Fix handling of build-deps on unknown packages. Closes: #88664, #153307
  * "apt-get --arch-only build-dep" to install only architecture-
    dependent build dependencies. Bump minor shared lib number to reflect
    small change in BuildDepend API.
  * APT::Build-Essential configuration option (defaults to "build-essential")
    so that "apt-get build-dep" will ensure build essential packages are
    installed prior to installing other build-dependencies. Closes: #148879
  * LD_LIBRARY_PATH thing. Closes: #109430, #147529
  * /usr/doc reference in postinst. Closes: #126189
  * Doc updates. Closes: #120689
  * Possible apt-cache segfault. Closes: #120311, #118431, #117915, #135295,
          #131062, #136749
  * Print special message for EAI_AGAIN. Closes: #131397
  * libapt-pkg-dev needs to bring in the apt-inst library if linking
    is to work. Closes: #133943
  * Typos, Doc Stuff. Closes: #132772, #129970, #123642, #114892, #113786,
         #109591, #105920, #103678, #139752, #138186, #138054, #138050,
	 #139994, #142955, #151654, #151834, #147611, #154268, #173971
  * Fix possibility for tag file parsing to fail in some unlikely situations.
    Closes: #139328
  * Use std C++ names for some header files. Closes: #128741
  * Do not check for free space if --no-download. Closes: #117856
  * Actually implement or group handling for 'upgrade'. Closes: #133950
  * "Internal Error, Couldn't configure pre-depend" is not actually an
    internal error, it is a packaging error and now it says so, and
    pinpoints the problem dependency. Closes: #155621
  * Allows failure to write to a pipe for post-invoke stuff. Closes: #89830
  * Use usr/share/doc for dhelp. Closes: #115701
  * --print-uris works with 'update'. Closes: #57070
  * Options Dpkg::MaxArgs,Dpkg::MaxArgBytes to allow a much longer dpkg
    command line.
  * Fixed 2 little OR group bugs, thanks to Yann Dirson. Closes: #143995,
    #142298
  * Allow an uninstalled package to be marked for removal on an install
    line (meaning not to automatically install it), also fix some dodgy
    handling of protected packages. Closes: #92287, #116011
  * Fix errant prefix matching in version selection. Closes: #105968
  * Ensure that all files needed to run APT as a user are readable and
    ignore roots umask for these files. Closes: #108801
  * Support larger config spaces. Closes: #111914
  * 'apt-get update' no longer does 'Building Dependency Tree'.
  * When matching regexs allways print a message. Change regex activation
    charset. Closes: #147817
  * Don't die if lines in sources.list are too long. Closes: #146846
  * Show file name on apt-extracttemplate error messges. Closes: #151835
  * i18n gettext stuff, based on work from Michael Piefel: Closes: #95933
  * Some highly unlikely memory faults. Closes: #155842
  * C++ stuff for G++3.2. Closes: #162617, #165515,
  * apt-config dumps sends to stdout not stderr now.  Closes: #146294
  * Fix segfault in FindAny when /i is used, and there is no default.
    Closes: #165891
  * Add s390x to archtable.  Closese: #160992.
  * Update config.sub/config.guess in cvs, and add support to debian/rules
    to update them from /usr/share/misc if they exist.  Closes: #155014
  * Remove 'Sorry' from messages.  Closes: #148824.
  * Change wording of 'additional disk space usage' message.  Closes:
    #135021.
  * apt-extracttemplates now prepends the package name when extracting
    files.  Closes: #132776
  * Add -n synonym for --names-only for apt-cache.  Closes: #130689
  * Display both current version and new version in apt-get -s.  Closes:
    #92358
  * Add an options and timeout config item to ssh/rsh.  Closes: #90654
  * libapt-pkg-dev now depends on apt-utils.  Closes: #133942.
  * Change verbose logging output of apt-ftparchive to go to stderr,
    instead of stdout.  Also, errors that occur no longer go to stdout,
    but stderr.  Closes: #161592
  * Test for timegm in configure.  Closes: #165516.
  * s/st_mtime/mtime/ on our local stat structure in apt-ftparchive, to
    support compliation on platforms where st_mtime is a macro.  Closes:
    #165518
  * Check the currently mounted cdrom, to see if it's the one we are
    interested in.  Closes: #154602
  * Refer to reportbug instead of bug in the man pages. Closes: #173745
  * Link apt-inst to apt-pkg. Closes: #175055
  * New apt_preferences man page from Thomas Hood, Susan Kleinmann,
    and others.
  * Fix > 300 col screen segfault. Closes: #176052
  * Rebuild with gcc-3.2. Closes: #177752, #178008.
  * Fix build-dep handling of | dependencies.
    Closes: #98640, #145997, #158896, #172901
  * Double default value of APT::Cache-Limit, until such time as it
    can be made more dynamic.  Closes: #178623.
  * Report uris with '.gz' when there are errors.  Closes: #178435.
  * When installing build-deps, make sure the new version will
    satisfy build requirements. Closes: #178121
  * Split offline and guide documentation into apt-doc.  This was done so
    that binary-arch builds do not require documention deps.  Note, that 
    apt-doc is not installed on upgrades.
  * Use doc-base, instead of dhelp directly.  Closes: #110389
  * Change http message 'Waiting for file' to 'Waiting for headers'.
    Closes: #178537
  * Remove trailing lines on package lists in apt-get.  Closes: #178736.
  * Fix origin pins for file:// uris.  Closes: #189014.
  * Apply typo and syntax patch from bug to apt-cache.8.sgml.  Closes:
    #155194
  * s/dpkg-preconfig/dpkg-preconfigure/ in examples/configure-index.
    Closes: #153734.
  * Fix some typos in the apt-get manual.  Closes: #163932.
  * Apply patch from bug, to change frozen to testing, and then do it
    everywhere else.  Closes: #165085.
  * Update es.po.  Closes: #183111.
  * Add pt_BR translation of apt_preferences(5).  Also, build fr manpages.
    Closes: #183904.
  * Add a vcg command to apt-cache, similiar to dotty.  Closes: #150512.
  * Add option to apt-get to show versions of packages being
    upgraded/installed.
  * Be quiet in apt.post{inst,rm}.  Closes: #70685.
  * apt-get now prints out suggested and recommended packages.  Closes:
    #54982.
  * Insert some newlines in the cdrom change media message.  Closes:
    #154601.
  * Add a rdepends command to apt-cache.  Closes: #159864.
  * When building the dpkg command line, allow for 8192 chars to be used,
    instead of only 1024.
  * APT::Immediate-Configure had inverted semantics(false meant it was
    enabled).  Closes: #173619.
  * Fix status file parser so that if a record is larger than 32k, the
    buffer size will be doubled, and the read attempted again.  Closes:
    #174945.

 -- Adam Heath <doogie@debian.org>  Sun, 27 Apr 2003 01:23:12 -0500

apt (0.5.4) unstable; urgency=low

  * M68k config.guess patch. Closes: #88913
  * Bi-yearly test on OpenBSD and Solaris
  * Doc updates. Closes: #89121, #89854, #99671, #98353, #95823, #93057,
          #97520, #102867, #101071, #102421, #101565, #98272, #106914,
          #105606, #105377
  * Various cosmetic code updates. Closes: #89066, #89066, #89152
  * Add "pre-auto" as an option for DSelect::Clean (run autoclean after
    update).
  * More patches from Alfredo for Vendors and more SHA-1 stuff
  * Fix for AJ's 'desire to remove perl-5.005' and possibly other
    similar situations. Closes: #56708, #59432
  * no_proxy and ftp. Closes: #89671
  * Philippe Batailler's man page patches.
  * Fix for display bug. Closes: #92033, #93652, #98468
  * Use more than 16bits for the dep ID. Some people ran out..
    Closes: #103020, #97809, #102951, #99974, #107362, #107395, #107362,
            #106911, #107395, #108968
  * Reordered some things to make dante and FTP happier. Closes: #92757
  * James R. Van Zandt's guide.sgml updates. Closes: #90027
  * apt-ftparchive copes with no uncompressed package files + contents.
  * French man pages from philippe batailler - well sort of. They
    don't build yet..
  * run-parts. Closes: #94286
  * 'apt-cache policy' preferences debug tool.
  * Whatever. Closes: #89762
  * libstdc++ and HURD. Closes: #92025
  * More apt-utils verbage. Closes: #86954
  * Fliped comparision operator. Closes: #94618
  * Used the right copyright file. Closes: #65691
  * Randolph's G++3 patches.
  * Fixed no_proxy tokanizing. Closes: #100046
  * Strip Config-Version when copying status to available. Closes: #97520
  * Segfault with missing source files. Closes: #100325
  * EINTR check. Closes: #102293
  * Various changes to the locking metholodgy for --print-uris.
    Closes: #100590
  * Lame LD_LIBRARY_PATH thing. Closes: #98928
  * apt-cache search searchs provide names too now. Closes: #98695
  * Checksum and long lines problem. Closes: #106591
  * .aptignr and empty files are just a warning. Closes: #97364

 -- Jason Gunthorpe <jgg@debian.org>  Sat, 18 Aug 2001 17:21:59 -0500

apt (0.5.3) unstable; urgency=low

  * JoeyH's dpkg::preconfig not working. Closes: #88675
  * Fixed apt override disparity
  * Alfredo's SHA-1 and related patches

 -- Jason Gunthorpe <jgg@debian.org>  Sun,  4 Mar 2001 15:39:43 -0700

apt (0.5.2) unstable; urgency=low

  * Fixed mention of /usr/doc in the long description
  * JoeyH's downgrade bug -- don't use 0.5.1
  * Doc bug. Closes: #88538
  * Fault in building release strings. Closes: #88533

 -- Jason Gunthorpe <jgg@debian.org>  Sun,  4 Mar 2001 15:39:43 -0700

apt (0.5.1) unstable; urgency=low

  * Fixed #82894 again, or should be and.
  * Process the option string right. Closes: #86921
  * Don't eat the last command for pipes. Closes: #86923
  * Ignore .* for configuration directory processing. Closes: #86923
  * Alfredo's no_proxy patch
  * Documentation fixes. Closes: #87091
  * JoeyH's double slash bug. Closes: #87266
  * Unintitialized buffer and apt-ftparchive contents generation.
     Closes: #87612
  * Build-deps on virtual packages. Closes: #87639
  * Fixes glibc/libstdc++ symbol dependencies by including glibc and
    libstdc++ version info in the library soname and in the package
    provides. Closes: #87426
  * Updated soname version to 0.3.2
  * apt-extracttemplates moved from debconf into apt-utils
  * s390 archtable entry. Closes: #88232
  * Dan's segfault
  * Some instances where the status file can source a package in a
    non-sensical way. Closes: #87390
  * Work better if there are duplicate sources.list entries.
  * Fixed the resetting of Dir with "dir {};". Closes: #87323

 -- Randolph Chung <tausq@debian.org>  Sat, 3 Mar 2001 15:37:38 -0700

apt (0.5.0) unstable; urgency=low

  * Fixed an obscure bug with missing final double new lines in
    package files
  * Changed the apt-cdrom index copy routine to use the new section
    rewriter
  * Added a package file sorter, apt-sortpkgs
  * Parse obsolete Optional dependencies.
  * Added Ben's rsh method. Closes: #57794
  * Added IPv6 FTP support and better DNS rotation support.
  * Include the server IP in error messages when using a DNS rotation.
    Closes: #64895
  * Made most of the byte counters into doubles to prevent 32bit overflow.
    Closes: #65349
  * HTTP Authorization. Closes: #61158
  * Ability to parse and return source index build depends from Randolph.
  * new 'apt-get build-dep' command from Randolph. Closes: #63982
  * Added apt-ftparchive the all dancing all singing FTP archive
    maintinance program
  * Allow version specifications with =1.2.4-3 and /2.2 or /stable postfixes
    in apt-get.
  * Removed useless internal cruft including the xstatus file.
  * Fixed config parser bugs. Closes: #67848, #71108
  * Brain Damanged apt-get config options changed, does not change the command
    line interface, except to allow --enable-* to undo a configuration
    option:
      No-Remove -> Remove
      No-Download -> Download
      No-Upgrade -> Upgrade
  * Made this fix configable (DSelect::CheckDir) and default to disabled:
     * No remove prompt if the archives dir has not changed. Closes: #55709
    Because it is stupid in the case where no files were downloaded due to
    a resumed-aborted install, or a full cache! Closes: #65952
  * Obscure divide by zero problem. Closes: #64394
  * Update sizetable for mips. Closes: #62288
  * Fixed a bug with passive FTP connections
  * Has sizetable entry for sparc64. Closes: #64869
  * Escape special characters in the ::Label section of the cdroms.lst
  * Created apt-utils and python-apt packages
  * Due to the new policy engine, the available file may contain entries
    from the status file. These are generated if the package is not obsolete
    but the policy engine prohibits using the version from the package files.
    They can be identified by the lack of a Filename field.
  * The new policy engine. Closes: #66509, #66944, #45122, #45094, #40006,
    #36223, #33468, #22551
  * Fixed deb-src line for non-us. Closes: #71501, #71601
  * Fixes for G++ 2.96, s/friend/friend class/
  * Fixed mis doc of APT::Get::Fix-Missing. Closes: #69269
  * Confirmed fix for missing new line problem. Closes: #69386
  * Fixed up dhelp files. Closes: #71312
  * Added some notes about dselect and offline usage. Closes: #66473, #38316
  * Lock files on read only file systems are ignored w/ warning.
    Closes: #61701
  * apt-get update foo now gives an error! Closes: #42891
  * Added test for shlibs on hurd. Closes: #71499
  * Clarified apt-cache document. Closes: #71934
  * DocBook SGML man pages and some improvements in the text..
  * sigwinch thing. Closes: #72382
  * Caching can be turned off by setting the cache file names blank.
  * Ignores arches it does not know about when autocleaning. Closes: #72862
  * New function in apt-config to return dirs, files, bools and integers.
  * Fixed an odd litle bug in MarkInstall and fixed it up to handle
    complex cases involving OR groups and provides.
    68754 describes confusing messages which are the result of this..
    Closes: #63149, #69394, #68754, #77683, #66806, #81486, #78712
  * Speeling mistake and return code for the 'wicked' resolver error
    Closes: #72621, #75226, #77464
  * Solved unable to upgrade libc6 from potato to woody due to 3 package
    libc6 dependency loop problem.
  * Leading sources.list spaces. Closes: #76010
  * Removed a possible infinite loop while processing installations.
  * Man page updates. Closes: #75411, #75560, #64292, #78469
  * ReduceSourceList bug. Closes: #76027
  * --only-source option. Closes: #76320
  * Typos. Closes: #77812, #77999
  * Different status messages. Closes: #76652, #78353
  * /etc/apt/apt.conf.d/ directory for Joey and Matt and pipe protocol 2
  * OS detection an support for the new pseduo standard of os-arch for the
    Architecture string. Also uses regexing.. Closes: #39227, #72349
  * Various i18n stuff. Note that this still needs some i18n wizard
    to do the last gettextization right. Closes: #62386
  * Fixed a problem with some odd http servers/proxies that did not return
    the content size in the header. Closes: #79878, #44379
  * Little acquire bugs. Closes: #77029, #55820
  * _POSIX_THREADS may not be defined to anything, just defined..
    Closes: #78996
  * Spelling of Ignore-Hold correctly. Closes: #78042
  * Unlock the dpkg db if in download only mode. Closes: #84851
  * Brendan O'Dea's dselect admindir stuff. Closes: #62811
  * Patch from BenC. Closes: #80810
  * Single output of some names in lists. Closes: #80498, #43286
  * Nice message for people who can't read syserror output. Closes: #84734
  * OR search function. Closes: #82894
  * User's guide updates. Closes: #82469
  * The AJ/JoeyH var/state to var/lib transition patch. Closes: #59094
  * Various CD bugs, again thanks to Greenbush
    Closes: #80946, #76547, #71810, #70049, #69482
  * Using potato debhelper. Closes: #57977
  * I cannot self-terminate. Closes: #74928

 -- Jason Gunthorpe <jgg@debian.org>  Wed, 21 Feb 2001 00:39:15 -0500

apt (0.3.19) frozen unstable; urgency=low

  * Updates to apt-cdrom to support integrated non-us nicely, thanks to
    Paul Wade.
  * Fixed that apt-get/cdrom deadlock thing. Closes: #59853, #62945, #61976
  * Fixed hardcoded path. Closes: #59743
  * Fixed Jay's relative path bug
  * Allowed source only CDs. Closes: #58952
  * Space check is supressed if --print-uris is given. Closes: #58965
  * Clarified the documenation examples for non-us. Closes: #58646
  * Typo in the package description. Closes: #60230
  * Man Page typo. Closes: #60347
  * Typo in Algorithms.cc. Closes: #63577
  * Evil dotty function in apt-cache for generating dependency graphs
    with the as-yet-unpackaged GraphVis.
  * Appears to have been fixed in Janurary.. Closes: #57981
  * New config.guess/sub for the new archs. Closes: #60874
  * Fixed error reporting for certain kinds of resolution failures.
    Closes: #61327
  * Made autoclean respect 'q' settings. Closes: #63023
  * Fixed up the example sources.list. Closes: #63676
  * Added DPkg::FlushSTDIN to control the flushing of stdin before
    forking dpkg. Closes: #63991

 -- Ben Gertzfield <che@debian.org>  Fri, 12 May 2000 21:10:54 -0700

apt (0.3.18) frozen unstable; urgency=low

  * Changes in the postinst script. Closes: #56855, #57237
  * Fixed bashism. Closes: #57216, #57335
  * Doc updates. Closes: #57772, #57069, #57331, #57833, #57896

 -- Ben Gertzfield <che@debian.org>  Sun, 13 Feb 2000 01:52:31 -0800

apt (0.3.17) unstable; urgency=low

  * RFC 2732 usage for CDROM URIs and fixes to apt-cdrom
  * Fixed the configuration parser to not blow up if ; is in the config
    string
  * Applied visual patch to dselect install script . Closes #55214
  * Included the configure-index example
  * Minimal CD swaps
  * Library soname has increased
  * Fixed default sources.list to have correct URLs for potato when it
    becomes stable
  * Added a message about erasing sources.list to dselect setup script
    Closes: #55755
  * No remove prompt if the archives dir has not changed. Closes: #55709
  * Fixed inclusion of 2nd sample config file. Closes: #55374
  * Made file mtimes of 0 not confuse the methods If-Modifed-Since check.
    Closes: #55991

 -- Ben Gertzfield <che@debian.org>  Mon, 31 Jan 2000 12:12:40 -0800

apt (0.3.16) unstable; urgency=low

  * Made --no-download work. Closes: #52993
  * Now compiles on OpenBSD, Solaris and HP-UX
  * Clarify segfault errors
  * More debhelper fixes. Closes: #52662, #54566, #52090, #53531, #54769
  * Fix for Joel's discovery of glibc removal behavoir.
  * Fix for Ben Collins file: uri from slink upgrade.
  * Fixed resume code in FTP. Closes: #54323
  * Take more precautions to prevent the corruption Joey Hess saw.
  * Fixed --no-list-cleanup
  * RFC 2732 URI parsing ([] for hostnames).
  * Typo in apt-cache man page. Closes: #54949

 -- Ben Gertzfield <che@debian.org>  Fri, 14 Jan 2000 08:04:15 -0800

apt (0.3.15) unstable; urgency=low

  * Added DSelect::WaitAfterDownload Closes: #49549
  * Fixed cast error in byteswap macro and supporting code. Closes: #50093
  * Fixed buffer overflow for wide terminal sizes. Closes: #50295
  * Made -s and clean not do anything. Closes: #50238
  * Problem with Protected packages and the new OR code.
  * /usr/share/doc stuff. Closes: #51017, #50228, #51141
  * Remove doesn't require a package to be installable. Closes: #51175
  * FTP proxy touch ups in the mabn page. Closes: #51315, #51314

 -- Ben Gertzfield <che@debian.org>  Sat,  4 Dec 1999 21:17:24 -0800

apt (0.3.14) unstable; urgency=low

  * Fix Perl or group pre-depends thing Closes: #46091, #46096, #46233, #45901
  * Fix handling of dpkg's conversions from < -> <= Closes: #46094, #47088
  * Make unparsable priorities non-fatal Closes: #46266, #46267, #46293, #46298
  * Fix handling of '/' for the dist name. Closes: #43830, #45640, #45692
  * Fixed 'Method gave a blank filename' error from IMS queries onto CDs.
    Closes: #45034, #45695, #46537
  * Made OR group handling in the problem resolver more elaborate. Closes: #45646
  * Added APT::Clean-Installed option. Closes: #45973
  * Moves the free space check to after the calculated size is printed.
    Closes: #46639, #47498
  * mipsel arch Closes: #47614
  * Beautified URI printing to not include passwords Closes: #46857
  * Fixed little problem with --no-download Closes: #47557
  * Tweaked Dselect 'update' script to re-gen the avail file even in the
    event of a failure Closes: #47112
  * Retries for source archives too Closes: #47529
  * Unmounts CDROMs iff it mounted them Closes: #45299
  * Checks for the partial directories before doing downloads Closes: #47392
  * no_proxy environment variable (http only!) Closes: #43476
  * apt-cache showsrc Closes: #45799
  * De-Refs Single Pure virtual packages. Closes: #42437, #43555
  * Regexs for install. Closes: #35304, #38835
  * Dependency reports now show OR group relations
  * Re-Install feature. Cloes: #46961, #37393, #38919
  * Locks archive directory on clean (woops)
  * Remove is not 'sticky'. Closes: #48392
  * Slightly more accurate 'can not find package' message. Closes: #48311
  * --trivial-only and --no-remove. Closes: #48518
  * Increased the cache size. Closes: #47648
  * Comment woopsie. Closes: #48789
  * Removes existing links when linking sources. Closes: #48775
  * Problem resolver does not install all virtual packages. Closes: #48591, #49252
  * Clearer usage message about 'source' Closes: #48858
  * Immediate configure internal error Closes: #49062, #48884

 -- Ben Gertzfield <che@debian.org>  Sun,  7 Nov 1999 20:21:25 -0800

apt (0.3.13) unstable; urgency=low

  * Fix timestamp miss in FTP. Closes: #44363
  * Fix sorting of Kept packages. Closes: #44377
  * Fix Segfault for dselect-upgrade. Closes: #44436
  * Fix handling of '/' for the dist name. Closes #43830
  * Added APT::Get::Diff-Only and Tar-Only options. Closes #44384
  * Add commented-out deb-src URI to default sources.list file.

 -- Ben Gertzfield <che@debian.org>  Sun, 19 Sep 1999 18:54:20 -0700

apt (0.3.12) unstable; urgency=low

  * Fix for typo in the dhelp index. Closes: #40377
  * Multiple media swap support
  * Purge support. Closes: #33291, #40694
  * Better handling of - remove notation. Closes: #41024
  * Purge support. Closes: #33291, #40694
  * Error code on failed update. Closes: #41053
  * apt-cdrom adds entries for source directories. Closes: #41231
  * Sorts the output of any list. Closes: #41107
  * Fixes the looping problem. Closes: #41784, #42414, #44022
  * Fixes the CRC mechanism to lowercase all strings. Closes: #41839
  * More checks to keep the display sane. Particularly when fail-over is
    used with local mirrors and CD-Roms. Closes: #42127, #43130, #43668
  * PThread lockup problem on certain sparc/m68k. Closes: #40628
  * apt-cdrom understands .gz Package files too. Closes: #42779
  * Spelling error in dselect method description. Closes: #43251
  * Added security to the default source list. Closes: #43356

 -- Ben Gertzfield <che@debian.org>  Fri,  3 Sep 1999 09:04:28 -0700

apt (0.3.11) unstable; urgency=low

  * Fix for mis-parsed file: URIs. Closes: #40373, #40366, #40230
  * Fix for properly upgrading the system from perl 5.004 to 5.005

 -- Ben Gertzfield <che@debian.org>  Mon, 28 Jun 1999 21:06:44 -0700

apt (0.3.9) unstable; urgency=low

  * Spelling error in cachefile.cc. Closes: #39885
  * Trailing slash in dselect install if you try to use the
    default config file. Closes: #40011
  * Simulate works for autoclean. Closes: #39141
  * Fixed spelling errors. Closes: #39673
  * Changed url parsing a bit. Closes: #40070, #40069
  * Version 0.3.8 will be for slink/hamm (GNU libc 2).

 -- Ben Gertzfield <che@debian.org>  Thu, 24 Jun 1999 18:02:52 -0700

apt (0.3.7) unstable; urgency=low

  * Fixed missing text in the apt-get(8) page. Closes: #37596
  * Made --simulate and friends work with apt-get source. Closes: #37597, #37656
  * Fixed inclusion of man pages in the -doc/-dev package. Closes: #37633, #38651
  * Fixed handling of the -q option with not-entirely integer arguments
    Closes: #37499
  * Man page typo Closes: #37762
  * Fixed parsing of the Source: line. Closes: #37679
  * Dpkg/dpkg-hurd source bug. Closes: #38004, #38032
  * Added a check for an empty cache directory. Closes: #37963
  * Return a failure code if -d is given and packages fail to download.
    Closes: #38127
  * Arranged for an ftp proxy specifing an http server to work. See the
    important note in the sources.list man page.
  * Accounted for resumed files in the cps calculation. Closes: #36787
  * Deal with duplicate same version different packages. Closes: #30237
  * Added --no-download. Closes: #38095
  * Order of apt-cdrom dist detection. Closes: #38139
  * Fix apt-cdrom chop handling and missing lines. Closes: #37276
  * IPv6 http support
  * Suggests dpkg-dev for apt-get source. Closes: #38158
  * Fixed typo in apt-get help. Closes: #38712
  * Improved the error message in the case of broken held package. Closes: #38777
  * Fixed handling of MD5 failures
  * Documented list notation Closes: #39008
  * Change the 'b' to 'B'. Closes: #39007

 -- Ben Gertzfield <che@debian.org>  Sun, 20 Jun 1999 18:36:20 -0700

apt (0.3.6) unstable; urgency=low

  * Note that 0.3.5 never made it out the door..
  * Fix for apt-cdrom and unusual disk label locations. Closes: #35571
  * Made APT print numbers in decimal. Closes: #35617, #37319
  * Buffer munching fix for FTP. Closes: #35868
  * Typo in sample config file. Closes: #35907
  * Fixed whitespace in version compares. Closes: #35968, #36283, #37051
  * Changed installed size counter to only count unpacked packages.
    Closes: #36201
  * apt-get source support. Closes: #23934, #27190
  * Renames .debs that fail MD5 checking, provides automatic corruption
    recovery. Closes: #35931
  * Fixed autoconf verison. Closes: #37305
  * Random Segfaulting. Closes: #37312, #37530
  * Fixed apt-cache man page. Closes: #36904
  * Added a newline to apt-cache showpkg. Closes: #36903

 -- Ben Gertzfield <che@debian.org>  Wed, 12 May 1999 09:18:49 -0700

apt (0.3.4) unstable; urgency=low

  * Release for Ben while he is out of town.
  * Checked the size of partial files. Closes: #33705
  * apt-get should not print progress on non-tty. Closes: #34944
  * s/guide.text.gz/users-guide.txt.gz/ debian/control: Closes: #35207
  * Applied cdrom patches from Torsten.  Closes: #35140, #35141
  * smbmounted cdrom fix. Closes: #35470
  * Changed ie to eg.  Closes: #35196

 -- Adam Heath <doogie@debian.org>  Sun,  4 Apr 1999 18:26:44 -0500

apt (0.3.3) unstable; urgency=low

  * Fixes bug with file:/ URIs and multi-CD handling. Closes: #34923

 -- Ben Gertzfield <che@debian.org>  Tue, 23 Mar 1999 12:15:44 -0800

apt (0.3.2) unstable; urgency=low

  * Major release into unstable of v3
  * These bugs have been fixed, explanations are in the bug system, read
    the man pages as well..
    Closes: #21113, #22507, #22675, #22836, #22892, #32883, #33006, #34121,
    	    #23984, #24685, #24799, #25001, #25019, #34223, #34296, #34355,
	    #24021, #25022, #25026, #25104, #25176, #31557, #31691, #31853,
    	    #25458, #26019, #26433, #26592, #26670, #27100, #27100, #27601,
    	    #28184, #28391, #28778, #29293, #29351, #27841, #28172, #30260,
    	    #29382, #29441, #29903, #29920, #29983, #30027, #30076, #30112,
    	    #31009, #31155, #31381, #31883, #32140, #32395, #32584. #34465,
    	    #30383, #30441, #30472, #30643, #30827, #30324, #36425, #34596

 -- Ben Gertzfield <che@debian.org>  Mon, 15 Mar 1999 19:14:25 -0800

apt (0.3.1) experimental; urgency=low

  * Minor release of cvs version.
  * Added virtual package libapt-pkgx.x

 -- Mitch Blevins <mblevin@debian.org>  Wed, 10 Mar 1999 07:52:44 -0500

apt (0.3.0) experimental; urgency=low

  * New experimental version.

 -- Ben Gertzfield <che@debian.org>  Tue, 15 Dec 1998 12:53:21 -0800

apt (0.1.9) frozen unstable; urgency=low

  * Return to the wacky numbering for when we build 0.1.8 for hamm
  * Important bug related to APT on the Alpha fixed
  * apt-get dist-upgrade problems fixed
  * tiny patch for http method to fix an endless loop
  * nice fix from /usr/doc/lintian/ to remove rpath nastiness from
    libtool and add proper shared lib dependancies
  * now dh_shlibdeps is called with LD_LIBRARY_PATH=debian/tmp/usr/lib
    in case an old libpkg is installed while building APT to prevent
    spurious dependancies

 -- Ben Gertzfield <che@debian.org>  Thu,  5 Nov 1998 17:43:25 -0800

apt (0.1.7) unstable; urgency=low

  * New build with libstdc++2.9.
  * Various fixes; read the Changelog.

 -- Ben Gertzfield <che@debian.org>  Thu, 15 Oct 1998 18:29:18 -0700

apt (0.1.6) unstable; urgency=low

  * Various fixes in the FTP method for error checking. Fixes: #26188.
  * Spelling corrections in dselect method. Fixes: #25884
  * Fixes for compilation on alpha/ppc. Fixes: #25313, #26108.
  * No more bo releases: we're using a normal numbering system now.

 -- Ben Gertzfield <che@debian.org>  Tue,  8 Sep 1998 19:27:13 -0700

apt (0.1.5) unstable; urgency=low

  * Changed sources.list to point to 'unstable' by default, as
    'frozen' no longer exists!

 -- Ben Gertzfield <che@debian.org>  Thu, 23 Jul 1998 22:00:18 -0700

apt (0.1.3) unstable; urgency=low

  * New upstreamish version.
  * ftp method rewritten in C. Removes dependancies on all perl/perl
    related modules. This fixes many of the ftp method bugs.

 -- Ben Gertzfield <che@debian.org>  Thu, 16 Jul 1998 22:19:00 -0700

apt (0.1.1) unstable; urgency=low

  * Release for unstable.

 -- Ben Gertzfield <che@debian.org>  Tue, 30 Jun 1998 20:48:30 -0700

apt (0.1) unstable; urgency=low

  * Kludge to fix problem in libnet-perl with illegal anonymous
    FTP passwords.
  * Moved to unstable; apt is in a useable state now.
  * Fixed version numbering. From now on, numbering will be:
    0.1 (no actual release) -> 0.1.0bo (release for libc5) ->
    0.1.1 (release for unstable). Thanks, Manoj.

 -- Ben Gertzfield <che@debian.org>  Tue, 30 Jun 1998 20:40:58 -0700

apt (0.0.17-1) experimental; urgency=low

  * Fixed problem with libc6 version compare
  * Scott's away for a while, so I'll be packaging apt for the time
    being.

 -- Ben Gertzfield <che@debian.org>  Thu, 25 Jun 1998 19:02:03 -0700

apt (0.0.16-1) experimental; urgency=low

  * Modifications to make apt-get more friendly when backgrounded.
  * Updated documentation.
  * Updates to graphic widgets

 -- Scott K. Ellis <scott@debian.org>  Mon,  8 Jun 1998 11:22:02 -0400

apt (0.0.15-0.2bo) experimental; urgency=low

  * Bo compilation
  * Bob Hilliards crash

 -- Jason Gunthorpe <jgg@debian.org>  Sun, 31 May 1998 20:18:35 -0600

apt (0.0.15-0.1bo) experimental; urgency=low

  * Bo compilation
  * libstdc++272 patch

 -- Jason Gunthorpe <jgg@debian.org>  Sun, 31 May 1998 20:18:35 -0600

apt (0.0.15) experimental; urgency=low

  * Clean up source tarball (no user-visible changes)

 -- Scott K. Ellis <scott@debian.org>  Tue, 26 May 1998 12:23:53 -0400

apt (0.0.14) experimental; urgency=low

  * Updates in ordering code to make sure certain upgrades work correctly.
  * Made dselect/setup understand ftp as well as http

 -- Scott K. Ellis <scott@debian.org>  Wed, 20 May 1998 13:33:32 -0400

apt (0.0.13-bo1) experimental; urgency=low

  * Bo compilation

 -- Jason Gunthorpe <jgg@debian.org>  Mon, 18 May 1998 15:10:49 -0600

apt (0.0.13) experimental; urgency=low

  * Remove hardcoded egcc from debian/rules (#21575)
  * Fixes for ordering logic when system has a number of unpacked
    but unconfigured packages installed.
  * Spelling fix in dselect install method (#22556)

 -- Scott K. Ellis <scott@debian.org>  Sun, 17 May 1998 20:08:33 -0400

apt (0.0.12) experimental; urgency=low

  * Fixed problems with package cache corruption.
  * Made to depend on libc6 >= 2.0.7pre1 due to timezone problems with
    earlier versions.
  * Interface and documentation improvements.

 -- Scott K. Ellis <scott@debian.org>  Sat, 16 May 1998 23:17:32 -0400

apt (0.0.11) experimental; urgency=low

  * Change dependancies to pre-depends since breaking your packaging tools
    in the middle of an installation isn't very good.
  * Bug fixes to ftp method and general apt-get code

 -- Scott K. Ellis <scott@debian.org>  Fri, 15 May 1998 08:57:38 -0400

apt (0.0.10) experimental; urgency=low

  * Run "dpkg --configure -a" after an aborted dselect install
  * Fixed problem with install looping
  * Support for authenticating proxys: (note this isn't terribly secure)
    http_proxy="http://user:pass@firewall:port/"
  * Substitute $ARCH in sources.list
  * Fixes in the resumption code for ftp

 -- Scott K. Ellis <scott@debian.org>  Tue, 12 May 1998 09:14:41 -0400

apt (0.0.9) experimental; urgency=low

  * Added ftp support.
  * Various other less visible bug fixes.
  * Fixed problem with segfault when apt-get invoked in a non-existant
    directory (Bug #21863)
  * Bumped policy to 2.4.1

 -- Scott K. Ellis <scott@debian.org>  Fri,  1 May 1998 09:18:19 -0400

apt (0.0.8) experimental; urgency=low

  * Fixed generated available file (Bug #21836)
  * Added download ETA (Bug #21774).
  * Fixed hardcoded ARCH (Bug #21751).
  * Fixed check on http_proxy (Bug #21795).
  * Added download speed indicator.

 -- Scott K. Ellis <scott@debian.org>  Mon, 27 Apr 1998 10:58:32 -0400

apt (0.0.7) experimental; urgency=low

  * Remove libdeity and apt from package for now, since only apt-get and
    apt-cache are actually useful right now.
  * Clean up handling of package installation errors.
  * Added timeout to http transfers (#21269)
  * Updated setup for dselect/apt method.
  * Updated man pages
  * Long options (added in 0.0.6)

 -- Scott K. Ellis <scott@debian.org>  Tue, 21 Apr 1998 09:06:49 -0400

apt (0.0.6) experimental; urgency=low

  * Spelling changes.
  * Revamped download status display.
  * Call apt-get clean after successful install in dselect.
  * Added "apt-get clean" which deletes package files from /var/cache/apt

 -- Scott K. Ellis <scott@debian.org>  Thu,  9 Apr 1998 15:13:59 -0400

apt (0.0.5) experimental; urgency=low

  * Ignore signals while dpkg is running so we don't leave dpkg running in
    the background (#20804)
  * Check Packages as well as Packages.gz for file URIs (#20784)
  * Spelling cleanup (#20800)
  * Added -m option to permit upgrade to go on in the case of a bad mirror.
    This option may result in incomplete upgrades when used with -f.

 -- Scott K. Ellis <scott@debian.org>  Tue,  7 Apr 1998 12:40:29 -0400

apt (0.0.4) experimental; urgency=low

  * New usage guide.
  * Various documentation updates and cleanup.
  * Added '-f' option to apt-get attempt to fix broken dependancies.

 -- Scott K. Ellis <scott@debian.org>  Sat,  4 Apr 1998 14:36:00 -0500

apt (0.0.3) experimental; urgency=low

  * Added a shlibs.local file to prevent apt from depending on itself.
  * Updates to how apt-get handles bad states in installed packages.
  * Updated rules to make sure build works from a freshly checked out source
    archive.  Building from CVS needs libtool/automake/autoconf, builds from
    the distributed source package should have no such dependancy.

 -- Scott K. Ellis <scott@debian.org>  Fri,  3 Apr 1998 11:49:47 -0500

apt (0.0.2) unstable; urgency=low

  * Updates to apt-get and http binding for dselect method (apt).
  * Updating version number from 0.0.1, which was released only on IRC.

 -- Scott K. Ellis <scott@debian.org>  Fri,  3 Apr 1998 00:35:18 -0500

apt (0.0.1) unstable; urgency=low

  * Initial Release.

 -- Scott K. Ellis <scott@debian.org>  Tue, 31 Mar 1998 12:49:28 -0500
<|MERGE_RESOLUTION|>--- conflicted
+++ resolved
@@ -7,13 +7,10 @@
     - po/LINGUAS: added "bg" Closes: #360262
     - po/gl.po: Galician translation update. Closes: #366849
     - po/hu.po: Hungarian translation update. Closes: #365448
-<<<<<<< HEAD
+    - po/cs.po: Czech translation updated. Closes: #367244
   * apt-pkg/contrib/sha256.cc:
     - applied patch to fix unaligned access problem. Closes: #367417
       (thanks to David Mosberger)
-=======
-    - po/cs.po: Czech translation updated. Closes: #367244
->>>>>>> 27d1643e
 
  --
 
