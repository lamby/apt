--- conflicted
+++ resolved
@@ -1,5 +1,4 @@
-<<<<<<< HEAD
-apt (0.8.16~exp5ubuntu1) UNRELEASEDoneiric; urgency=low
+apt (0.8.16~exp5ubuntu1~ppa1) oneiric; urgency=low
 
   * merged from debian/experimental
 
@@ -125,143 +124,6 @@
   * merged from debian-sid
 
  -- Michael Vogt <michael.vogt@ubuntu.com>  Tue, 26 Jul 2011 13:19:49 +0200
-
-apt (0.8.15.4) unstable; urgency=low
-
-  [ David Miller ]
-  * apt-pkg/contrib/sha1.cc:
-    - fix illegally casts of on-stack buffer to a type requiring more
-      alignment than it has resulting in segfaults on sparc (Closes: #634696)
-
-  [ Michael Vogt ]
-  * apt-pkg/contrib/cdromutl.cc:
-    - fix escape problem when looking for the mounted devices
-  * apt-pkg/contrib/strutl.{h,cc}, test/libapt/strutil_test.cc:
-    - add new DeEscapeString() similar to DeQuoteString but
-      unescape character escapes like \0XX and \xXX (plus added
-      test)
-  * refresh po/*
-  
- -- Michael Vogt <mvo@debian.org>  Tue, 26 Jul 2011 12:12:27 +0200
-
-apt (0.8.15.3) unstable; urgency=low
-
-  [ Michael Vogt ]
-  * apt-pkg/acquire-item.cc:
-    - improve error message for a expired Release file
-  * apt-pkg/algorithms.cc:
-    - Hold back packages that would enter "policy-broken" state on upgrade
-      when doing a "apt-get upgrade"
-  * cmdline/apt-get.cc:
-    - fix missing download progress in apt-get download
-
-  [ David Kalnischkies ]
-=======
-apt (0.8.15.6) unstable; urgency=low
-
-  * apt-pkg/contrib/fileutl.{cc,h}:
-    - add GetModificationTime() helper
->>>>>>> 77de0e83
-  * apt-pkg/pkgcachegen.cc:
-    - fallback to memory if file is not writeable even if access()
-      told us the opposite before (e.g. in fakeroot 1.16) (Closes: #630591)
-  * doc/sources.list.5.xml:
-    - document available [options] for sources.list entries (Closes: 632441)
-  * doc/apt.conf.5.xml:
-    - document APT::Architectures list (Closes: #612102)
-  * cmdline/apt-get.cc:
-    - restore all important dependencies for garbage packages (LP: #806274)
-    - do not require unused partial dirs in 'source' (Closes: #633510)
-    - buildconflicts effect all architectures
-    - implement MultiarchCross for build-dep and source (Closes: #632221)
-  * apt-pkg/init.cc:
-    - use CndSet in pkgInitConfig (Closes: #629617)
-  * apt-pkg/depcache.cc:
-    - change default of APT::AutoRemove::SuggestsImportant to true
-  * cmdline/apt-key:
-    - use a tmpfile instead of /etc/apt/secring.gpg (Closes: #632596)
-  * debian/apt.postinst:
-    - remove /etc/apt/secring.gpg if it is an empty file
-  * doc/apt-cache.8.xml:
-    - apply madison typofix from John Feuerstein, thanks! (Closes: #633455)
-  * apt-pkg/policy.cc:
-    - emit an error on unknown APT::Default-Release value (Closes: #407511)
-  * apt-pkg/aptconfiguration.cc:
-    - ensure that native architecture is if not specified otherwise the
-      first architecture in the Architectures vector
-  * apt-pkg/deb/deblistparser.cc:
-    - Strip only :any and :native if MultiArch should be stripped as it is
-      save to ignore them in non-MultiArch contexts but if the dependency
-      is a specific architecture (and not the native) do not strip
-
- -- Michael Vogt <mvo@debian.org>  Mon, 25 Jul 2011 15:04:43 +0200
-
-apt (0.8.15.2ubuntu2) oneiric; urgency=low
-
-  * cmdline/apt-get.cc:
-    - fix missing download progress in apt-get download
-
- -- Michael Vogt <michael.vogt@ubuntu.com>  Fri, 22 Jul 2011 13:20:49 +0200
-
-apt (0.8.15.2ubuntu1) oneiric; urgency=low
-
-  [ Michael Vogt ]
-  * apt-pkg/acquire-item.cc:
-    - improve error message for a expired Release file
-  * apt-pkg/algorithms.cc:
-    - Hold back packages that would enter "policy-broken" state on upgrade
-      when doing a "apt-get upgrade"
-
-  [ David Kalnischkies ]
-  * apt-pkg/pkgcachegen.cc:
-    - fallback to memory if file is not writeable even if access()
-      told us the opposite before (e.g. in fakeroot 1.16) (Closes: #630591)
-  * doc/sources.list.5.xml:
-    - document available [options] for sources.list entries (Closes: 632441)
-  * doc/apt.conf.5.xml:
-    - document APT::Architectures list (Closes: #612102)
-  * cmdline/apt-get.cc:
-    - restore all important dependencies for garbage packages (LP: #806274)
-  * apt-pkg/init.cc:
-    - use CndSet in pkgInitConfig (Closes: #629617)
-  * apt-pkg/depcache.cc:
-    - change default of APT::AutoRemove::SuggestsImportant to true
-
- -- Michael Vogt <michael.vogt@ubuntu.com>  Fri, 15 Jul 2011 10:16:45 +0200
-
-apt (0.8.15.2) unstable; urgency=high
-
-  * fix from David Kalnischkies for the InRelease gpg verification 
-    code (LP: #784473)
-
- -- Michael Vogt <mvo@debian.org>  Tue, 12 Jul 2011 11:54:47 +0200
-
-<<<<<<< HEAD
-apt (0.8.15.1ubuntu2) oneiric; urgency=low
-
-  [ Brian Murray ]
-  * apt-pkg/deb/dpkgpm.cc:
-   - do not report errors encountered when decompressing packages
-  
-  [ Michael Vogt ]
-  * fix from David Kalnischkies for the InRelease gpg verification 
-    code (LP: #784473)
-
- -- Michael Vogt <michael.vogt@ubuntu.com>  Wed, 13 Jul 2011 14:42:02 +0200
-
-apt (0.8.15.1ubuntu1) oneiric; urgency=low
-
-  * merge from debian/sid
-
- -- Michael Vogt <michael.vogt@ubuntu.com>  Thu, 30 Jun 2011 09:16:12 +0100
-=======
-apt (0.8.15.5) unstable; urgency=low
-
-  [ David Kalnischkies ]
-  * apt-pkg/deb/deblistparser.cc:
-    - do not assume that the last char on a line is a \n (Closes: #633350)
-
- -- Michael Vogt <mvo@debian.org>  Thu, 28 Jul 2011 16:49:15 +0200
 
 apt (0.8.15.4) unstable; urgency=low
 
@@ -327,13 +189,63 @@
 
  -- Michael Vogt <mvo@debian.org>  Mon, 25 Jul 2011 15:04:43 +0200
 
+apt (0.8.15.2ubuntu2) oneiric; urgency=low
+
+  * cmdline/apt-get.cc:
+    - fix missing download progress in apt-get download
+
+ -- Michael Vogt <michael.vogt@ubuntu.com>  Fri, 22 Jul 2011 13:20:49 +0200
+
+apt (0.8.15.2ubuntu1) oneiric; urgency=low
+
+  [ Michael Vogt ]
+  * apt-pkg/acquire-item.cc:
+    - improve error message for a expired Release file
+  * apt-pkg/algorithms.cc:
+    - Hold back packages that would enter "policy-broken" state on upgrade
+      when doing a "apt-get upgrade"
+
+  [ David Kalnischkies ]
+  * apt-pkg/pkgcachegen.cc:
+    - fallback to memory if file is not writeable even if access()
+      told us the opposite before (e.g. in fakeroot 1.16) (Closes: #630591)
+  * doc/sources.list.5.xml:
+    - document available [options] for sources.list entries (Closes: 632441)
+  * doc/apt.conf.5.xml:
+    - document APT::Architectures list (Closes: #612102)
+  * cmdline/apt-get.cc:
+    - restore all important dependencies for garbage packages (LP: #806274)
+  * apt-pkg/init.cc:
+    - use CndSet in pkgInitConfig (Closes: #629617)
+  * apt-pkg/depcache.cc:
+    - change default of APT::AutoRemove::SuggestsImportant to true
+
+ -- Michael Vogt <michael.vogt@ubuntu.com>  Fri, 15 Jul 2011 10:16:45 +0200
+
 apt (0.8.15.2) unstable; urgency=high
 
   * fix from David Kalnischkies for the InRelease gpg verification 
     code (LP: #784473)
 
  -- Michael Vogt <mvo@debian.org>  Tue, 12 Jul 2011 11:54:47 +0200
->>>>>>> 77de0e83
+
+apt (0.8.15.1ubuntu2) oneiric; urgency=low
+
+  [ Brian Murray ]
+  * apt-pkg/deb/dpkgpm.cc:
+   - do not report errors encountered when decompressing packages
+  
+  [ Michael Vogt ]
+  * fix from David Kalnischkies for the InRelease gpg verification 
+    code (LP: #784473)
+
+ -- Michael Vogt <michael.vogt@ubuntu.com>  Wed, 13 Jul 2011 14:42:02 +0200
+
+apt (0.8.15.1ubuntu1) oneiric; urgency=low
+
+  * merge from debian/sid
+
+ -- Michael Vogt <michael.vogt@ubuntu.com>  Thu, 30 Jun 2011 09:16:12 +0100
 
 apt (0.8.15.1) unstable; urgency=low
 
