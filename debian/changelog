<<<<<<< HEAD
apt (0.8.15.5.6+nmu1) UNRELEASED; urgency=low

  [ David Kalnischkies ]
  * apt-pkg/packagemanager.cc, apt-pkg/pkgcache.cc:
    - ignore "self"-conflicts for all architectures of a package
      instead of just for the architecture of the package locked at
      in the ordering of installations too (Closes: #802901)

 -- David Kalnischkies <kalnischkies@gmail.com>  Wed, 17 Aug 2011 11:08:02 +0200

apt (0.8.15.5.6) UNRELEASED; urgency=low
=======
apt (0.8.15.6) unstable; urgency=low
>>>>>>> d4882aa1

  [ Michael Vogt ]
  * apt-pkg/contrib/fileutl.{cc,h}:
    - add GetModificationTime() helper
  * apt-pkg/pkgcachegen.cc:
    - regenerate the cache if the sources.list changes to ensure
      that changes in the ordering there will be honored by apt
  * apt-pkg/sourcelist.{cc,h}:
    - add pkgSourceList::GetLastModifiedTime() helper
  * apt-pkg/pkgcachegen.{cc,h}:
    - use ref-to-ptr semantic in NewDepends() to ensure that the   
      libapt does not segfault if the cache is remapped in between
      (LP: #812862)
    - fix crash when P.Arch() was used but the cache got remapped
  * test/integration/test-hashsum-verification:
    - add regression test for hashsum verification
  * apt-pkg/acquire-item.cc:
    - if no Release.gpg file is found, still load the hashes for
      verification (closes: #636314) and add test
  
  [ David Kalnischkies ]
  * lots of cppcheck fixes

 -- Michael Vogt <mvo@debian.org>  Mon, 15 Aug 2011 09:20:35 +0200

apt (0.8.15.5) unstable; urgency=low

  [ David Kalnischkies ]
  * apt-pkg/deb/deblistparser.cc:
    - do not assume that the last char on a line is a \n (Closes: #633350)

 -- Michael Vogt <mvo@debian.org>  Thu, 28 Jul 2011 16:49:15 +0200

apt (0.8.15.4) unstable; urgency=low

  [ David Miller ]
  * apt-pkg/contrib/sha1.cc:
    - fix illegally casts of on-stack buffer to a type requiring more
      alignment than it has resulting in segfaults on sparc (Closes: #634696)

  [ Michael Vogt ]
  * apt-pkg/contrib/cdromutl.cc:
    - fix escape problem when looking for the mounted devices
  * apt-pkg/contrib/strutl.{h,cc}, test/libapt/strutil_test.cc:
    - add new DeEscapeString() similar to DeQuoteString but
      unescape character escapes like \0XX and \xXX (plus added
      test)
  * refresh po/*
  
 -- Michael Vogt <mvo@debian.org>  Tue, 26 Jul 2011 12:12:27 +0200

apt (0.8.15.3) unstable; urgency=low

  [ Michael Vogt ]
  * apt-pkg/acquire-item.cc:
    - improve error message for a expired Release file
  * apt-pkg/algorithms.cc:
    - Hold back packages that would enter "policy-broken" state on upgrade
      when doing a "apt-get upgrade"
  * cmdline/apt-get.cc:
    - fix missing download progress in apt-get download

  [ David Kalnischkies ]
  * apt-pkg/pkgcachegen.cc:
    - fallback to memory if file is not writeable even if access()
      told us the opposite before (e.g. in fakeroot 1.16) (Closes: #630591)
  * doc/sources.list.5.xml:
    - document available [options] for sources.list entries (Closes: 632441)
  * doc/apt.conf.5.xml:
    - document APT::Architectures list (Closes: #612102)
  * cmdline/apt-get.cc:
    - restore all important dependencies for garbage packages (LP: #806274)
    - do not require unused partial dirs in 'source' (Closes: #633510)
    - buildconflicts effect all architectures
    - implement MultiarchCross for build-dep and source (Closes: #632221)
  * apt-pkg/init.cc:
    - use CndSet in pkgInitConfig (Closes: #629617)
  * apt-pkg/depcache.cc:
    - change default of APT::AutoRemove::SuggestsImportant to true
  * cmdline/apt-key:
    - use a tmpfile instead of /etc/apt/secring.gpg (Closes: #632596)
  * debian/apt.postinst:
    - remove /etc/apt/secring.gpg if it is an empty file
  * doc/apt-cache.8.xml:
    - apply madison typofix from John Feuerstein, thanks! (Closes: #633455)
  * apt-pkg/policy.cc:
    - emit an error on unknown APT::Default-Release value (Closes: #407511)
  * apt-pkg/aptconfiguration.cc:
    - ensure that native architecture is if not specified otherwise the
      first architecture in the Architectures vector
  * apt-pkg/deb/deblistparser.cc:
    - Strip only :any and :native if MultiArch should be stripped as it is
      save to ignore them in non-MultiArch contexts but if the dependency
      is a specific architecture (and not the native) do not strip

 -- Michael Vogt <mvo@debian.org>  Mon, 25 Jul 2011 15:04:43 +0200

apt (0.8.15.2) unstable; urgency=high

  * fix from David Kalnischkies for the InRelease gpg verification 
    code (LP: #784473)

 -- Michael Vogt <mvo@debian.org>  Tue, 12 Jul 2011 11:54:47 +0200

apt (0.8.15.1) unstable; urgency=low

  [ David Kalnischkies ]
  * doc/makefile:
    - create doxygen directory to avoid depending on magic (Closes: #628799)
  * cmdline/apt-key:
    - explicitly state that net-update is not supported if no url is set
    - require to be root for add, rm, update and net-update
    - clarify update vs. net-update in different distros (Closes: #632043)
  * debian/apt.symbols:
    - forgot 'mips' in the list for all architecture dependent symbols
    - comment out gcc-4.5 specific symbols as gcc-4.6 is now default
    - the symbol for PrintStatus() is architecture dependent
  * apt-pkg/policy.cc:
    - do not segfault in pinning if a package with this name doesn't exist.
      Thanks to Ferdinand Thommes for the report!
    - Defaults is a vector of Pin not of PkgPin
    - ensure that only the first specific stanza for a package is used
    - save all stanzas which had no effect in Unmatched
    - allow package:architecure in Package:

 -- Michael Vogt <mvo@debian.org>  Thu, 30 Jun 2011 10:05:36 +0200

apt (0.8.15) unstable; urgency=low

  [ Julian Andres Klode ]
  * apt-pkg/depcache.cc:
    - Really release action groups only once (Closes: #622744)
    - Make purge work again for config-files (LP: #244598) (Closes: #150831)
  * apt-pkg/acquire-item.cc:
    - Reject files known to be invalid (LP: #346386) (Closes: #627642)
  * debian/apt.cron.daily:
    - Check power after wait, patch by manuel-soto (LP: #705269)
  * debian/control:
    - Move ${shlibs:Depends} to Pre-Depends, as we do not want APT
      unpacked if a library is too old and thus break upgrades
  * doc/apt-key.8.xml:
    - Document apt-key net-update (LP: #192810)

  [ Christian Perrier ]
  * Galician translation update (Miguel Anxo Bouzada). Closes: #626505
  * Italian translation update (Milo Casagrande). Closes: #627834
  * German documentation translation update (Chris Leick). Closes: #629949
  * Catalan translation update (Jordi Mallach). Closes: #630657

  [ David Kalnischkies ]
  * fix a bunch of cppcheck warnings/errors based on a patch by
    Niels Thykier, thanks! (Closes: #622805)
  * apt-pkg/depcache.cc:
    - really include 'rc' packages in the delete count by fixing a
      typo which exists since 1999 in the source… (LP: #761175)
    - if critical or-group can't be satisfied, exit directly.
  * apt-pkg/acquire-method.cc:
    - write directly to stdout instead of creating the message in
      memory first before writing to avoid hitting limits
    - fix order of CurrentURI and UsedMirror in Status() and Log()
  * apt-pkg/orderlist.cc:
    - let VisitRProvides report if the calls were successful
  * apt-pkg/deb/dpkgpm.cc:
    - replace obsolete usleep with nanosleep
    - remove invalid pkgcache.bin and rebuild it if possible
    - log reinstall commands in history.log
  * debian/apt{,-utils}.symbols:
    - update both experimental symbol-files to reflect 0.8.14 state
  * debian/rules:
    - remove unused embedded jquery by doxygen from libapt-pkg-doc
  * cmdline/apt-mark.cc:
    - reimplement apt-mark in c++
    - provide a 'showmanual' command (Closes: #582791)
    - provide a 'dpkg --set-selections' wrapper to set/release holds
  * cmdline/apt-get.cc:
    - deprecate mostly undocumented 'markauto' in favor of 'apt-mark'
  * cmdline/apt-cache.cc:
    - deprecate mostly undocumented 'showauto' in favor of 'apt-mark'
  * apt-pkg/pkgcache.cc:
    - really ignore :arch in FindPkg() in non-multiarch environment
  * doc/po/de.po:
    - undo the translation of the command 'dump' in manpage of apt-config
      as report by Burghard Grossmann on debian-l10n-german, thanks!
  * apt-pkg/deb/debmetaindex.cc:
    - do not download TranslationIndex if no Translation-* will be
      downloaded later on anyway (Closes: #624218)
  * test/versions.lst:
    - disable obscure version number tests with versions dpkg doesn't
      allow any more as they don't start with a number
  * apt-pkg/acquire-worker.cc:
    - print filename in the unmatching size warning (Closes: #623137)
  * apt-pkg/acquire-item.cc:
    - apply fix for poorly worded 'locate file' error message from
      Ben Finney, thanks! (Closes: #623171)
  * methods/http.cc:
    - add config option to ignore a closed stdin to be able to easily
      use the method as a simple standalone downloader
    - Location header in redirects should be absolute URI, but some
      servers just send an absolute path so still deal with it properly
    - dequote URL taken from Location in redirects as we will otherwise
      quote an already quoted string in the request later (Closes: #602412)
  * apt-pkg/contrib/netrc.cc:
    - replace non-posix gnu-extension strdupa with strdup
  * apt-pkg/packagemanager.cc:
    - ensure for Multi-Arch:same packages that they are unpacked in
      lock step even in immediate configuration (Closes: #618288)
  * apt-pkg/init.cc:
    - don't set deprecated APT::Acquire::Translation, thanks Jörg Sommer!
  * cmdline/apt-config.cc:
    - show Acquire::Languages and APT::Architectures settings
      in 'dump' (Closes: 626739)
  * apt-pkg/orderlist.cc:
    - ensure that an old version of a package with a provides can
      never satisfy a dependency of a newer version of this package

  [ Michael Vogt ]
  * methods/mirror.cc:
    - ignore lines starting with "#" in the mirror file
    - ignore non http urls in the mirrors
    - append the dist (e.g. sid, wheezy) as a query string when
      asking for a suitable mirror 
  * apt-pkg/deb/deblistparser.cc:
    - include all known languages when building the apt cache
      (LP: #794907)
  * apt-pkg/deb/debindexfile.cc:
    - remove some no longer valid checks for "TranslationsAvailable()"

  [ Kenneth Solbø Andersen ]
  * apt-pkg/deb/dpkgpm.cc:
    - set permissions of term.log to root.adm and 644 (LP: #404724)
  
  [ Chris Leick ]
  * various typo and syntax corrections in doc/*.xml

 -- Michael Vogt <mvo@debian.org>  Tue, 28 Jun 2011 18:00:48 +0200

apt (0.8.14.1) unstable; urgency=low

  * apt-pkg/acquire-item.cc:
    - Only try to rename existing Release files (Closes: #622912)

 -- Julian Andres Klode <jak@debian.org>  Sat, 16 Apr 2011 14:36:10 +0200

apt (0.8.14) unstable; urgency=low

  [ Julian Andres Klode ]
  * apt-pkg/indexcopy.cc:
    - Use RealFileExists() instead of FileExists(), allows amongst other
      things a directory named Sources to exist on a CD-ROM (LP: #750694).
  * apt-pkg/acquire-item.cc:
    - Use Release files even if they cannot be verified (LP: #704595)
  * cmdline/apt-get.cc:
    - Do not install recommends for build-dep (Closes: #454479) (LP: #245273)
  * apt-pkg/deb/deblistparser.cc:
    - Handle no space before "[" in build-dependencies (LP: #72344)
  * apt-pkg/policy.cc:
    - Allow pinning by glob() expressions, and regular expressions
      surrounded by slashes (the "/" character) (LP: #399474)
      (Closes: #121132)
  * debian/control:
    - Set Standards-Version to 3.9.2
  
  [ Michael Vogt ]
  * mirror method:
    - do not crash if the mirror file fails to download
  * apt-pkg/aptconfiguration.cc:
    - fix comparing for a empty string
  * debian/apt.cron.daily:
    - run unattended-upgrades even if there was a error during
      the apt-get update (LP: #676295)

  [ David Kalnischkies ]
  * apt-pkg/pkgcache.cc:
    - use the native Architecture stored in the cache header instead of
      loading it from configuration as suggested by Julian Andres Klode

 -- Julian Andres Klode <jak@debian.org>  Fri, 15 Apr 2011 14:28:15 +0200

apt (0.8.13.2) unstable; urgency=low

  [ David Kalnischkies ]
  * apt-pkg/deb/dpkgpm.cc:
    - skip --configure if all packages disappeared
  * apt-pkg/vendor.cc, apt-pkg/vendorlist.cc:
    - mark them as deprecated as they are unused
  * apt-pkg/deb/deblistparser.h:
    - enable StripMultiArch by default for ParseDepends
  * debian/apt.conf.autoremove:
    - adapt to new gnumach kernel package naming (Closes: #619337)
  * doc/apt_preferences.5.xml:
    - correct typo spotted by Charles Plessy (Closes: #619088)
    - document ButAutomaticUpgrades together with NotAutomatic
      as suggested by Charles Plessy (Closes: #619083)
  * apt-pkg/depcache.cc:
    - remove pseudo handling leftover from SetReInstall
    - do not change protected packages in autoinstall (Closes: #618848)
  * apt-pkg/pkgcachegen.cc:
    - make "all"->"native" an implementation detail of NewPackage
      rather than rewrite it in higher methods
  * apt-pkg/cacheiterator.h:
    - return "all" instead of native architecture without breaking the abi
      (too much) by extending enum instead of using bitflags (LP: #733741)
  * apt-pkg/aptconfiguration.cc:
    - use dpkg --print-foreign-architectures to get multiarch configuration
      if non is specified with APT::Architectures (Closes: #612958)
  * cmdline/apt-get.cc:
    - do not show simulation notice for non-root commands (Closes: #619072)
    - be able to disable resolver with APT::Get::CallResolver and disable
      auto installation with APT::Get::AutoSolving
  * apt-pkg/deb/deblistparser.cc:
    - create foo:any provides for all architectures for an allowed package

 -- Michael Vogt <mvo@debian.org>  Tue, 05 Apr 2011 09:40:28 +0200

apt (0.8.13.1) unstable; urgency=low

  * apt-pkg/acquire-item.cc: Use stat buffer if stat was
    successful, not if it failed (Closes: #620546)

 -- Julian Andres Klode <jak@debian.org>  Sat, 02 Apr 2011 20:55:35 +0200

apt (0.8.13) unstable; urgency=low

  [ Thorsten Spindler ]
  * methods/rsh.cc
    - fix rsh/ssh option parsing (LP: #678080), thanks to
      Ville Mattila 
  
  [ Michael Vogt ]
  * apt-pkg/acquire-item.cc:
    - mark pkgAcqIndexTrans as Index-File to avoid asking the
      user to insert the CD on each apt-get update
  * po/sl.po:
    - updated, thanks to Andrej Znidarsic
  * mirror method:
    - when downloading data, show the mirror being used
    - randomize mirror list after download in a host specific way
      to ensure that the load is evenly spreaded accross the mirrors
    - fix some missing "Fail-Ignore"

 -- Michael Vogt <mvo@debian.org>  Wed, 16 Mar 2011 08:04:42 +0100

apt (0.8.12) unstable; urgency=low

  [ Michael Vogt ]
  * apt-pkg/deb/debindexfile.cc:
    - ignore missing deb-src files in /var/lib/apt/lists, thanks
      to Thorsten Spindler (LP: #85590)
  * apt-pkg/contrib/fileutl.cc, apt-pkg/deb/dpkgpm.cc:
    - honor Dpkg::Chroot-Directory in the RunScripts*() methods
  * apt-pkg/contrib/cdromutl.{cc,h}, apt-pkg/cdrom.{cc,h}:
    - deal with missing FSTAB_DIR when using libudev to discover cdrom
    - add experimental APT::cdrom::CdromOnly option (on by default). 
      When this is set to false apt-cdrom will handle any removable
      deivce (like a usb-stick) as a "cdrom/dvd" source

  [ Christian Perrier ]
  * Fix error in French translation of manpages (apt_preferences(5)).
    Merci, Rémi Vanicat. Closes: #613689
  * Complete French manpage translation
  * Italian translation update (Milo Casagrande). Closes: #614395

  [ David Kalnischkies ]
  * ftparchive/multicompress.cc, apt-inst/deb/debfile.cc:
    - support xz compressor to create xz-compressed Indexes and be able
      to open data.tar.xz files
    - load the supported compressors from configuration
  * ftparchive/writer.cc:
    - ensure that Date and Valid-Until time strings are not localised
    - add options to disable specific checksums for Indexes
    - include xz-compressed Packages and Sources files in Release file
  * apt-pkg/aptconfiguration.cc:
    - support download of xz-compressed indexes files
    - support adding new compressors by configuration
  * apt-pkg/deb/debsrcrecords.cc:
    - support xz-compressed source v3 debian.tar files
    - support every compression we have a compressor configured
  * ftparchive/contents.cc:
    - remove ExtractArchive codecopy from apt-inst/deb/debfile.cc
  * apt-inst/deb/debfile.cc:
    - support data.tar's compressed with any configured compressor
  * cmdline/apt-get.cc:
    - reinstall dependencies of reinstalled "garbage" (Closes: #617257)

  [ Steve Langasek ]
  * apt-pkg/deb/dpkgpm.cc:
    - make sure that for multiarch packages, we are passing the full
      qualified package name to dpkg for removals. (Closes: #614298)
  * Remove the "pseudopackage" handling of Architecture: all packages for
    Multi-Arch; instead, Arch: all packages only satisfy dependencies for
    the native arch, except where the Arch: all package is declared
    Multi-Arch: foreign.  (Closes: #613584)

 -- Michael Vogt <mvo@debian.org>  Thu, 10 Mar 2011 14:46:48 +0100

apt (0.8.11.5) unstable; urgency=low

  [ Christian Perrier ]
  * Add missing dot in French translation of manpages. Merci, Olivier
    Humbert.
  * French translation update
  * French manpages translation update

  [ David Kalnischkies ]
  * apt-pkg/depcache.cc:
    - party revert fix in 0.8.11.2 which marked all packages as manual
      installed if the FromUser bit is set in the MarkInstall call.
      The default for this bit is true and aptitude depends on the old
      behavior so the package is only marked as manual if its not marked
      ("old" behavior) or if automatic installation is enabled - which
      aptitude disables always (see also #613775)

 -- David Kalnischkies <kalnischkies@gmail.com>  Thu, 17 Feb 2011 15:16:31 +0100

apt (0.8.11.4) unstable; urgency=low

  [ David Kalnischkies ]
  * apt-pkg/contrib/error.cc:
    - ensure that va_list is not invalid in second try
  * cmdline/apt-get.cc:
    - don't remove new dependencies of garbage packages (Closes: #613420)
  
  [ Michael Vogt ]
  * test/integration/*
    - fix dashish in the integration tests

 -- Michael Vogt <mvo@debian.org>  Wed, 16 Feb 2011 14:36:03 +0100

apt (0.8.11.3) unstable; urgency=low

  * apt-pkg/contrib/fileutl.cc:
    - really detect bigendian machines by including config.h,
      so we can really (Closes: #612986)
  * apt-pkg/contrib/mmap.cc:
    - Base has as 'valid' failure states 0 and -1 so add a simple
      validData method to check for failure states

 -- David Kalnischkies <kalnischkies@gmail.com>  Mon, 14 Feb 2011 16:58:03 +0100

apt (0.8.11.2) unstable; urgency=low

  [ Michael Vogt ]
  * merged lp:~evfool/apt/fix641673:
    - String-fix in the source and the translations for the grammatical 
      mistake reported in bug LP: #641673, thanks to Robert Roth
  * merged lp:~evfool/apt/fix418552:
    - Grammar fix for bug LP: #418552, thanks to Robert Roth
  
  [ David Kalnischkies ]
  * cmdline/apt-get.cc:
    - add --install-suggests option (Closes: #473089)
  * apt-pkg/depcache.cc:
    - mark a package which was requested to be installed on commandline
      always as manual regardless if it is already marked or not as the
      marker could be lost later by the removal of rdepends (Closes: #612557)
  * methods/rred.cc:
    - read patch into MMap only if we work on uncompressed patches
    - update size of dynamic MMap as we write in from the outside
  * apt-pkg/contrib/mmap.cc:
    - do not try to free the mapping if its is unset
  * apt-pkg/contrib/fileutl.cc:
    - reorder the loaded filesize bytes for big endian (Closes: #612986)
      Thanks to Jörg Sommer for the detailed analyse!

 -- Michael Vogt <mvo@debian.org>  Mon, 14 Feb 2011 12:07:18 +0100

apt (0.8.11.1) unstable; urgency=low

  [ Stefan Lippers-Hollmann ]
  * cmdline/apt-key:
    - fix root test which prevented setting of trustdb-name
      which lets gpg fail if it adds/remove keys from trusted.gpg
      as it tries to open the (maybe) not existent /root/.gnupg

  [ David Kalnischkies ]
  * debian/apt.symbols:
    - add more arch dependent symbols

 -- Michael Vogt <mvo@debian.org>  Wed, 09 Feb 2011 17:49:59 +0100

apt (0.8.11) unstable; urgency=low

  [ David Kalnischkies ]
  * apt-pkg/depcache.cc:
    - add SetCandidateRelease() to set a candidate version and
      the candidates of dependencies if needed to a specified
      release (Closes: #572709)
    - allow conflicts in the same group again (Closes: #612099)
  * cmdline/apt-get.cc:
    - if --print-uris is used don't setup downloader as we don't need
      progress, lock nor the directories it would create otherwise
    - show dependencies of essential packages which are going to remove
      only if they cause the remove of this essential (Closes: #601961)
    - keep not installed garbage packages uninstalled instead of showing
      in the autoremove section and installing those (Closes: #604222)
    - change pkg/release behavior to use the new SetCandidateRelease
      so installing packages from experimental or backports is easier
    - really do not show packages in the extra section if they were
      requested on the commandline, e.g. with a modifier (Closes: #184730)
    - always do removes first and set not installed remove packages
      on hold to prevent temporary installation later (Closes: #549968)
  * debian/control:
    - add Vcs-Browser now that loggerhead works again (Closes: #511168)
    - depend on debhelper 7 to raise compat level
    - depend on dpkg-dev (>= 1.15.8) to have c++ symbol mangling
  * apt-pkg/contrib/fileutl.cc:
    - add a RealFileExists method and check that your configuration files
      are real files to avoid endless loops if not (Closes: #604401)
    - ignore non-regular files in GetListOfFilesInDir (Closes: #594694)
  * apt-pkg/contrib/weakptr.h:
    - include stddefs.h to fix compile error (undefined NULL) with gcc-4.6
  * methods/https.cc:
    - fix CURLOPT_SSL_VERIFYHOST by really passing 2 to it if enabled
  * deb/dpkgpm.cc:
    - fix popen/fclose mismatch reported by cppcheck. Thanks to Petter
      Reinholdtsen for report and patch! (Closes: #607803)
  * doc/apt.conf.5.xml:
    - fix multipl{y,e} spelling error reported by Jakub Wilk (Closes: #607636)
  * apt-inst/contrib/extracttar.cc:
    - let apt-utils work with encoded tar headers if uid/gid are large.
      Thanks to Nobuhiro Hayashi for the patch! (Closes: #330162)
  * apt-pkg/cacheiterator.h:
    - do not segfault if cache is not build (Closes: #254770)
  * doc/apt-get.8.xml:
    - remove duplicated mentioning of --install-recommends
  * doc/sources.list.5.xml:
    - remove obsolete references to non-us (Closes: #594495)
    - a notice is printed for ignored files (Closes: #597615)
  * debian/rules:
    - use -- instead of deprecated -u for dh_gencontrol
    - remove shlibs.local creation and usage
    - show differences in the symbol files, but never fail
  * pre-build.sh:
    - remove as it is not needed for a working 'bzr bd'
  * debian/{apt,apt-utils}.symbols:
    - ship experimental unmangled c++ symbol files
  * methods/rred.cc:
    - operate optional on gzip compressed pdiffs
  * apt-pkg/acquire-item.cc:
    - don't uncompress downloaded pdiff files before feeding it to rred
    - try downloading clearsigned InRelease before trying Release.gpg
    - change the internal handling of Extensions in pkgAcqIndex
    - add a special uncompressed compression type to prefer those files
    - download and use i18n/Index to choose which Translations to download
  * cmdline/apt-key:
    - don't set trustdb-name as non-root so 'list' and 'finger'
      can be used without being root (Closes: #393005, #592107)
  * apt-pkg/deb/deblistparser.cc:
    - rewrite LoadReleaseInfo to cope with clearsigned Releasefiles
  * ftparchive/writer.cc:
    - add config option to search for more patterns in release command
    - include Index files by default in the Release file
  * methods/{gzip,bzip}.cc:
    - print a good error message if FileSize() is zero
  * apt-pkg/aptconfiguration.cc:
    - remove the inbuilt Translation files whitelist
  * cmdline/apt-cache.cc:
    - remove not implemented 'apt-cache add' command
  * doc/apt-cache.8.xml:
    - describe reality as apt-cache just queries and doesn't manipulate
      the caches. Thanks to Enrico Zini for spotting it! (Closes: #612009)
  * apt-pkg/algorithms.cc:
    - mark pseudo packages of installed all packages as configured
      in the simulation as we don't call configure for these packages
  * apt-pkg/pkgcachegen.cc:
    - in multiarch, let :all packages conflict with :any packages
      with a different version to be sure
  * apt-pkg/contrib/error.cc:
    - remove 400 char size limit of error messages (LP: #365611)

  [ Michael Vogt ]
  * methods/http.cc:
    - do not hang if Acquire::http::ProxyAutoDetect can not be
      executed or returns no data (LP: #654393)
  * debian/apt.conf.autoremove:
    - never autoremove the GNU/Hurd kernel (closes: #588423), thanks
      to Guillem Jover
  * apt-pkg/cdrom.cc, apt-pkg/init.cc, methods/cdrom.cc:
    - use /media/cdrom as default mountoint (closes: #611569)
  * cmdline/apt-get.cc:
    - add apt-get changelog (closes: #526990)
    - add apt-get download (closes: #82738)

  [ Martin Pitt ]
  * test/integration/test-compressed-indexes, test/test-indexes.sh:
    - Explicitly disable compressed indexes at the start. This ensures that we
      will actually test uncompressed indexes regardless of the internal
      default value of Acquire::GzipIndexes.

 -- Michael Vogt <mvo@debian.org>  Tue, 08 Feb 2011 12:58:12 +0100

apt (0.8.10.3) unstable; urgency=low

  [ Programs translations ]
  * po/es.po: Updated, plus fixes encoding issues and fixes two fuzzy
    strings, thanks to Javier Fernandez-Sanguino (closes: #610692)

 -- Michael Vogt <mvo@debian.org>  Tue, 25 Jan 2011 11:51:42 +0100

apt (0.8.10.2) unstable; urgency=low

  [ David Kalnischkies ]
  * ftparchive/apt-ftparchive.cc:
    - fix endless loop for multiple TranslationsWriters

 -- Michael Vogt <mvo@debian.org>  Tue, 25 Jan 2011 10:26:15 +0100

apt (0.8.10.1) unstable; urgency=low

  [ Christian Perrier ]
  * Fix encoding for Slovenian translation. PO file switched
    to UTF-8. Closes: #609957

  [ Julian Andres Klode ]
  * cmdline/apt-cache.cc: Create an error for apt-cache depends
    if packages could not found (LP: #647045)

  [ Programs translations ]
  * Spanish update by Javier Fernández-Sanguino Peña. Closes: #607145 

  [ Manpages translations ]
  * Correct a typo and an error in French manpages translation.
    Closes: # 607170

 -- Michael Vogt <mvo@debian.org>  Mon, 17 Jan 2011 13:41:04 +0100

apt (0.8.10) unstable; urgency=low

  [ Programs translations ]
  * Czech by Miroslav Kure. Closes: #605107

  [ Martin Pitt ]
  * test/integration/test-compressed-indexes, test/test-indexes.sh:
    - Explicitly disable compressed indexes at the start. This ensures that we
      will actually test uncompressed indexes regardless of the internal
      default value of Acquire::GzipIndexes.

  [ David Kalnischkies ]
  * apt-pkg/algorithms.cc:
    - mark all installed packages first without auto installation in
      a dist-upgrade to prefer upgrading packages instead of installing
      new packages in versioned or-groups (Closes: #605394)

 -- Michael Vogt <mvo@debian.org>  Tue, 30 Nov 2010 10:42:17 +0100

apt (0.8.9) unstable; urgency=low

  [ Christian Perrier ]
  * Fix "typos" in French manpages translations. Thanks to
    Cyril Brulebois for bashing me.
  * Drop useless untranslatable sections from apt.8

  [ Programs translations ]
  * Slovenian update by Andrej Žnidaršič and Rosetta Slovenian team
  * German update by Holger Wansing. Closes: #603619

  [ David Kalnischkies ]
  * apt-pkg/aptconfiguration.cc:
    - evaluate Acquire::Languages= before LANG= (Closes: #602573)
  * apt-pkg/orderlist.cc:
    - try fixing before removing even if the fix is hidden in
      a provides, hidden in the #590438 testcase
  * apt-pkg/algorithms.cc:
    - if the package was explicitly marked as ToRemove don't
      consider it as a candidate for FixByInstall
  * apt-pkg/depcache.cc:
    - don't install previously not installed providers in a try
      to statisfy a "Breaks: provides" dependency by upgrade
  * cmdline/acqprogress.cc:
    - don't ask the user for media change if quiet >= 2, stdout is not
      a tty and assume-yes, force-yes or trivial-only option is set to
      avoid cpu eating endless loops in unattended runs like apt.cron
      (Closes: #602354, LP: #665580)

 -- Michael Vogt <mvo@debian.org>  Thu, 18 Nov 2010 09:25:04 +0100

apt (0.8.8) unstable; urgency=low

  [ David Kalnischkies ]
  * apt-pkg/contrib/fileutl.cc:
    - Add a FileFd::FileSize() method to get the size of the underlying
      file and not the size of the content in the file as FileFd::Size()
      does - the sizes can differ since the direct gzip integration
  * methods/{gzip,bzip2}.cc:
    - use FileSize() to determine if the file is invalid (Closes: #600852)
  * apt-pkg/pkgcache.cc:
    - fallback always to a suitable description (Closes: #601016)

  [ Michael Vogt ]
  * apt-pkg/deb/dpkgpm.cc:
    - ensure that history.log gets closed to avoid leaking a FD
      (closes: #601649)

 -- Michael Vogt <mvo@debian.org>  Thu, 28 Oct 2010 21:22:21 +0200

apt (0.8.7) unstable; urgency=low

  [ Manpages translations ]
  * Typo fixed in French (extra "Z"). Thanks to Florentin Duneau.
  * Another typo fixed in French ("Anfin"). Thanks to bubulle
  * Wrong translation for "showauto" fixed. Thanks to Raphaël Hertzog
    Closes: #599265

  [ Michael Vogt ]
  * debian/apt.cron.daily:
    - source /etc/default/locale (if available) so that the
      apt-get update cron job fetches the right translated package
      descriptions
  * fix test failure on amd64
  * apt-pkg/deb/debsystem.cc:
    - fix issues with dir::state::status and dir::state::extended_states
      when alternative rootdirs are used

  [ Martin Pitt ]
  * apt-pkg/deb/debindexfile.cc:
    - Use FileFd::Size() instead of stat()ing the sources/binary/translations
      indexes directly, so that we have transparent handling of gzipped
      indexes.
  * apt-pkg/contrib/fileutl.cc:
    - Fix FileFd::Size() for gzipped files to give the size of the
      uncompressed data. This fixes cache building progress going way
      over 100%.

  [ David Kalnischkies ]
  * apt-pkg/deb/deblistparser.cc:
    - support ArmHardFloat port in CompleteArch, thanks to Sebastian
      Andrzej Siewior for the patch!
  * doc/apt.ent:
    - move some strings into apt-verbatim.ent to avoid showing them in
      apt-doc.pot as they are untranslatable anyway (e.g. manpage references)
  * doc/apt-verbatim.ent:
    - change the codenames to reflect the situation after squeeze release
  * doc/examples/apt-https-method-example.conf:
    - apply various typo fixes by Olly Betts, thanks! (Closes: #600249)

 -- Michael Vogt <mvo@debian.org>  Fri, 15 Oct 2010 18:16:10 +0200

apt (0.8.6) unstable; urgency=low

  [ Programs translations ]
  * Vietnamese update by Clytie Siddall (Closes: #598489)
  * Asturian update by Maacub (Closes: #599057)

  [ David Kalnischkies ]
  * cmdline/apt-cache.cc:
    - use the TranslatedDescription for searching and not the first
      available one as it is maybe not an expected language (Closes: #597925)
  * apt-pkg/contrib/strutl.cc:
    - add a space between number and unit as required by SI (Closes: #598352)
  * apt-pkg/depcache.cc:
    - do not check endpointer packages instead of only those which prevented
      NeverAutoRemove settings from having an effect (Closes: #598452)
    - do not remove packages which the user requested for installation
      explicitly while satisfying other install requests (Closes: #598669)
  * apt-pkg/packagemanager.cc:
    - Add a space between period and 'Please' and unfuzzy all translations
  * doc/po/de.po:
    - remove the duplicated "angefertigt" in translation-holder string

 -- Michael Vogt <mvo@debian.org>  Mon, 04 Oct 2010 11:52:19 +0200

apt (0.8.5) unstable; urgency=low

  [ Manpages translations ]
  * German (Chris Leick). Closes: #597163

  [ Michael Vogt ]
  * merged lp:~mvo/apt/conflicts-on-virtuals to better deal with
    conflicts/breaks against virtual packages (LP: #614993)

  [ David Kalnischkies ]
  * apt-pkg/policy.cc:
    - support 100-pinning in Release file with ButAutomaticUpgrades
      as requested by the backports crew (Closes: #596097)
  * apt-pkg/deb/deblistparser.cc:
    - overrule NotAutomatic in case of ButAutomaticUpgrades
  * debian/apt.cron.daily:
    - handle absolut directory paths correctly by loading directories
      directly instead of building the paths on our own (Closes: #596421)
  * debian/control:
    - build-depend on docbook-xml to ensure that the xml DTDs are always
      available on the buildds (Closes: #597145)
  * buildlib/debiandoc.mak, buildlib/po4a_manpage.mak:
    - ensure that the build fails if documentation building fails
  * doc/po/fr.po:
    - correct two syntax issues to ensure we can build fine

 -- Michael Vogt <mvo@debian.org>  Fri, 17 Sep 2010 22:05:06 +0200

apt (0.8.4) unstable; urgency=low

  [ Michael vogt ]
  * ftparchive/writer.cc:
    - write out {Files,Checksum-Sha1,Checksum-Sha256} only if
      available LP: #633967. Thanks to Colin Watson
  * apt-pkg/contrib/cdromutl.cc:
    - if apt-cdrom is used on writable media (like usb-sticks), do
      not use the root directory to identify the medium (as all 
      changes there change the ident id). Use the .disk directory 
      instead 

  [ David Kalnischkies ]
  * ftparchive/writer.cc:
    - null the valid string instead of the date if Valid-Until is not set
  * apt-pkg/acquire-item.cc:
    - use also unsigned Release files again (Closes: #596189)

  [ Christian Perrier ]
  * Fix missing space after dot in a message from apt-pkg
    Translations unfuzzied. Thanks to Holger Wansing.

 -- Michael Vogt <mvo@debian.org>  Fri, 10 Sep 2010 20:45:15 +0200

apt (0.8.3) unstable; urgency=low

  [ Programs translations ]
  * German (Holger Wansing). Closes: #596141

  [ Manpages translations ]
  * Japanese (KURASAWA Nozomu). Closes: #595862

  [ Michael Vogt ]
  * apt-pkg/indexcopy.cc:
    - only use trusted.gpg.d directory if it exists
    - do not replace /dev/null when running in APT::CDROM::NoAct
      mode (LP: #612666), thanks to Colin Watson

  [ David Kalnischkies ]
  * ftparchive/apt-ftparchive.cc:
    - ensure that BinDirectory as well as Tree settings get
      the correct default FileMode setting (Closes: #595922)

 -- Michael Vogt <mvo@debian.org>  Tue, 07 Sep 2010 15:28:41 +0200

apt (0.8.2) unstable; urgency=low

  [ Manpages translations ]
  * Spanish (Omar Campagne). Closes: #595557

  [ David Kalnischkies ]
  * apt-pkg/versionmatch.cc:
    - do not accept 'Pin: origin "' (missing closing ") as a valid
      way to pin a local archive: either "" or none…
  * apt-pkg/deb/dpkgpm.cc:
    - create Dir::Log if needed to support /var/log as tmpfs or similar,
      inspired by Thomas Bechtold, thanks! (Closes: #523919, LP: #220239)
  * apt-pkg/indexcopy.cc:
    - support really still the APT::GPGV::TrustedKeyring setting,
      as it breaks d-i badly otherwise (Closes: #595428)
  * cmdline/apt-key:
    - support also Dir::Etc::Trusted so that apt-key works in the same
      way as the library part which works with the trusted files
  * methods/{gzip,bzip2}.cc:
    - empty files can never be valid archives (Closes: #595691)

 -- Michael Vogt <mvo@debian.org>  Mon, 06 Sep 2010 18:10:06 +0200

apt (0.8.1) unstable; urgency=low

  [ Programs translations ]
  * Thai (Theppitak Karoonboonyanan). Closes: #592695
  * Russian (Yuri Kozlov). Closes: #594232
  * Slovak (Ivan Masár). Closes: #594255
  * Swedish (Daniel Nylander). Closes: #594241
  * Japanese (Kenshi Muto, Osamu Aoki). Closes: #594265
  * Italian (Milo Casagrande). Closes: #594238
  * Asturian (maacub). Closes: #594303
  * Simplified Chinese (Aron Xu). Closes: #594458
  * Bulgarian (Damyan Ivanov). Closes: #594627
  * Portuguese (Miguel Figueiredo). Closes: #594668
  * Korean (Changwoo Ryu). Closes: #594809
  * Norwegian Bokmål (Hans Nordhaug). Closes: #595182
  * Danish (Joe Hansen). Closes: #595176
  * Catalan (Agustí Grau). Closes: #595234

  [ Christian Perrier ]
  * Fix spelling error in cmdline/apt-get.cc. Thanks to Osamu Aoki
    Closes: #594211

  [ Manpages translations ]
  * Portuguese (Américo Monteiro)

  [ David Kalnischkies ]
  * cmdline/apt-cache.cc:
    - show in madison command again also source packages (LP: #614589)
    - remove useless GetInitialize method
  * cmdline/apt-get.cc:
    - remove direct calls of ReadMainList and use the wrapper instead
      to protect us from useless re-reads and two-times notice display
    - remove death code by removing unused GetInitialize
  * apt-pkg/depcache.cc:
    - now that apt-get purge works on 'rc' packages let the MarkDelete
      pass this purge forward to the non-pseudo package for pseudos
  * apt-pkg/contrib/fileutl.cc:
    - apply SilentlyIgnore also on files without an extension
  * apt-pkg/contrib/configuration.cc:
    - fix autoremove by using correct config-option name and
      don't make faulty assumptions in error handling (Closes: #594689)
  * apt-pkg/versionmatch.cc:
    - let the pin origin actually work as advertised in the manpage
      which means "" are optional and pinning a local archive does
      work - even if it is a non-flat archive (Closes: #594435)

 -- Michael Vogt <mvo@debian.org>  Fri, 03 Sep 2010 18:36:11 +0200

apt (0.8.0) unstable; urgency=low

  [ Michael Vogt ]
  * merge of the debian-expermental-ma branch
  * refresh po/pot files in doc/ and po/

  [ Programs translations ]
  * Swedish (Daniel Nylander). Closes: #592366
  * French (Christian Perrier)

  [ Manpages translations ]
  * French (Christian Perrier)

 -- Michael Vogt <mvo@debian.org>  Tue, 24 Aug 2010 16:32:19 +0200

apt (0.8.0~pre2) experimental; urgency=low

  [ David Kalnischkies ]
  * apt-pkg/contrib/strutl.cc:
    - fix error checking for vsnprintf in its safe variant
  * methods/bzip2.cc:
    - fix error checking for read in case of failing bzip2/lzma/whatever
  * debian/apt.cron.daily:
    - create backups for our extended_states file (Closes: #593430)
  * apt-pkg/init.cc:
    - set the default values for dir::etc::trusted options correctly
  * ftparchive/writer.cc:
    - init valid-until correctly to prevent garbage entering Release file
  * apt-pkg/deb/debsystem.cc:
    - set dir::state::status based at least on dir
  * apt-pkg/deb/dpkgpm.cc:
    - use the InstVer instead of the CurrentVer for the autobit transfer
  * methods/http.cc:
    - some http servers violate HTTP1.1 by not issuing a Reason-Phrase
      (or at least a space after the code) especially for 200, but lets
      be nice and ignore it as we don't need the reason in general
  * apt-pkg/acquire-item.cc:
    - don't use ReadOnlyGzip mode for PDiffs as this mode doesn't work
      in combination with the AddFd methods of our hashclasses

 -- Michael Vogt <mvo@debian.org>  Mon, 23 Aug 2010 19:09:08 +0200

apt (0.8.0~pre1) experimental; urgency=low

  [ Programs translations ]
  * Swedish translation update. Closes: #592366

  [ Michael Vogt ]
  * merge of the debian-expermental-ma branch
  * refresh po/pot files in doc/ and po/
  * apt-pkg/pkgcache.cc:
    - re-evaluate the architectures cache when the cache is (re)opened

  [ Colin Watson ]
  * apt-pkg/cdrom.cc:
    - fix off-by-one error in DropBinaryArch

  [ Julian Andres Klode ]
  * apt-pkg/contrib/fileutl.cc:
    - Add WriteAtomic mode.
    - Revert WriteEmpty to old behavior (LP: #613211)
  * apt-pkg, methods:
    - Convert users of WriteEmpty to WriteAtomic.
  * apt-pkg/depcache.cc:
    - Only try upgrade for Breaks if there is a newer version, otherwise
      handle it as Conflicts (by removing it) (helps for #591882).
  * debian/control:
    - Add dependency on gnupg to apt, apt-key uses it.

  [ David Kalnischkies ]
  * apt-pkg/algorithms.cc:
    - let the problem resolver install packages to fix or-groups
      as a needed remove nuked another or-member (helps for #591882)
    - change the debug outputs to display also arch of the
      package and version dependencies information
  * cmdline/apt-get.cc:
    - let APT::Get::Arch-Only in build-dep default to false again
      (Closes: #592628) Thanks Mohamed Amine IL Idrissi for report!
    - purge packages in 'rc' state, thanks Rogier! (Closes: #150831)
  * apt-pkg/pkgcache.cc:
    - fix LongDesc handling in LANG=C environment

 -- Michael Vogt <mvo@debian.org>  Fri, 13 Aug 2010 17:00:49 +0200

apt (0.7.26~exp12) experimental; urgency=low

  [ Michael Vogt ]
  * debian/control:
    - add dependency on zlib-dev for libapt-pkg-dev

  [ David Kalnischkies ]
  * apt-pkg/cacheset.cc:
    - [ABI BREAK] add an ErrorType option to CacheSetHelper
  * cmdline/apt-cache.cc:
    - use Notice instead of Error in the CacheSetHelper messages
      for compat reasons. Otherwise tools like sbuild blow up
    - return success in show if a virtual package was given
  * debian/control:
    - remove libcurl3-gnutls-dev alternative as the package is gone
    - increase needed version of libcurl4-gnutls-dev to >= 7.19.0
      as we use CURLOPT_{ISSUERCERT,CRLFILE} (Closes: #589642)

 -- Michael Vogt <mvo@debian.org>  Fri, 30 Jul 2010 11:55:48 +0200

apt (0.7.26~exp11) experimental; urgency=low

  [ Julian Andres Klode ]
  * apt-pkg/deb/dpkgpm.cc:
    - Write architecture information to history file.
    - Add to history whether a change was automatic or not.
  * apt-pkg/contrib/fileutl.cc:
    - Add FileFd::OpenDescriptor() (needed for python-apt's #383617).
  * cmdline/apt-get.cc:
    - Support large filesystems by using statvfs64() instead of statvfs()
      and statfs64() instead of statfs() (Closes: #590513).
  * apt-pkg/cdrom.cc:
    - Use link() instead of rename() for creating the CD database backup;
      otherwise there would be a short time without any database.

  [ David Kalnischkies ]
  * apt-pkg/depcache.cc:
    - handle "circular" conflicts for "all" packages correctly
  * cmdline/apt-cache.cc:
    - be able to omit dependency types in (r)depends (Closes: #319006)
    - show in (r)depends the canidate per default instead of newest
    - share the (r)depends code instead of codecopy
  * apt-pkg/cacheset.cc:
    - move them back to the library as they look stable now
    - add a 'newest' pseudo target release as in pkg/newest
  * apt-pkg/pkgcache.cc:
    - prefer non-virtual packages in FindPreferredPkg (Closes: #590041)
  * test/integration/*:
    - add with bug#590041 testcase a small test "framework"
  * apt-pkg/orderlist.cc:
    - try to install another or-group member in DepRemove before
      breaking the or group (Closes: #590438)
    - configure also the replacement before remove by adding Immediate flag
  
  [ Michael Vogt ]
  * apt-pkg/contrib/error.{cc,h}
    - docstring cleanup
    - add inline DumpError() to avoid subtle API break

 -- Michael Vogt <mvo@debian.org>  Thu, 29 Jul 2010 16:40:58 +0200

apt (0.7.26~exp10) experimental; urgency=low

  [ David Kalnischkies ]
  * apt-pkg/contrib/error.{cc,h}:
    - remove constness of va_list parameter to fix build on amd64 and co
      Thanks Eric Valette! (Closes: #588610)
  * apt-pkg/deb/debmetaindex.cc:
    - do not query each architecture for flat file archives
    - fix typo preventing display of architecture in Info()
  * methods/bzip2.cc:
    - add a copycat of the old gzip.cc as we need it for bzip2 and lzma

  [ Martin Pitt ]
  * debian/rules:
    - Make DEB_BUILD_OPTIONS=noopt actually work by passing the right
      CXXFLAGS.
  * apt-pkg/contrib/fileutl.{h,cc}:
    - Add support for reading of gzipped files with the new "ReadOnlyGzip"
      OpenMode. (Closes: #188407)
    - Link against zlib (in apt-pkg/makefile) and add zlib build dependency.
    - [ABI BREAK] This adds a new private member to FileFd, but its
      initialization is in the public header file.
  * configure.in:
    - Check for zlib library and headers.
  * apt-pkg/acquire-item.cc, apt-pkg/deb/debindexfile.cc,
    apt-pkg/deb/debrecords.cc, apt-pkg/deb/debsrcrecords.h,
    cmdline/apt-cache.cc:
    - Open Packages, Sources, and Translations indexes in "ReadOnlyGzip" mode.
  * apt-pkg/deb/debindexfile.cc:
    - If we do not find uncompressed package/source/translation indexes, look
      for gzip compressed ones.
  * apt-pkg/acquire-item.cc:
    - If the Acquire::GzipIndexes option is true and we download a gzipped
      index file, keep it as it is (and rename to .gz) instead of
      uncompressing it.
  * doc/apt.conf.5.xml:
    - Document the new Acquire::GzipIndexes option.
  * doc/po/apt-doc.pot, doc/po/de.po:
    - German translation of new Acquire::GzipIndexes option.
  * Add test/test-indexes.sh:
    - Test behaviour of index retrieval and usage, in particular with
      uncompressed and gzip compressed indexes.
  * methods/gzip.cc: With FileFd now being able to read gzipped files, there
    is no need for the gzip method any more to spawn an external gzip process.
    Rewrite it to use FileFd directly, which makes the code a lot simpler, and
    also using less memory and overhead.

 -- Michael Vogt <mvo@debian.org>  Mon, 12 Jul 2010 11:41:01 +0200

apt (0.7.26~exp9) experimental; urgency=low

  [ David Kalnischkies ]
  * doc/apt.conf.5.xml:
    - add and document APT::Cache-{Start,Grow,Limit} options for mmap control
  * apt-pkg/contrib/fileutl.cc:
    - do not fail von double close()

 -- Michael Vogt <mvo@debian.org>  Fri, 09 Jul 2010 21:51:55 +0200

apt (0.7.26~exp8) experimental; urgency=low

  [ David Kalnischkies ]
  * cmdline/cacheset.cc:
    - doesn't include it in the library for now as it is too volatile
    - get the candidate either from an already built depcache
      or use the policy which is a bit faster than depcache generation
    - get packages by task^ with FromTask()
    - only print errors if all tries to get a package by string failed
    - factor out code to get a single package FromName()
    - check in Grouped* first without modifier interpretation
  * cmdline/apt-get.cc:
    - use the cachsets in the install commands
    - make the specify order of packages irrelevant (Closes: #196021)
  * apt-pkg/orderlist.cc:
    - untouched packages are never missing
  * apt-pkg/packagemanager.cc:
    - packages that are not touched doesn't need to be unpacked
  * debian/control:
    - remove intltool's dependency as it is an ubuntu artefact
  * apt-pkg/depcache.cc:
    - SetCandidateVer for all pseudo packages
    - SetReInstall for the "all" package of a pseudo package
    - use the new MatchAgainstConfig for the DefaultRootSetFunc
    - always mark the all package if a pseudo package is marked for install
  * apt-pkg/contrib/error.{cc,h}:
    - complete rewrite but use the same API
    - add NOTICE and DEBUG as new types of a message
    - add a simple stack handling to be able to delay error handling
  * apt-pkg/aptconfiguration.cc:
    - show a deprecation notice for APT::Acquire::Translation
  * apt-pkg/contrib/configuration.{cc,h}:
    - add a wrapper to match strings against configurable regex patterns
  * apt-pkg/contrib/fileutl.cc:
    - show notice about ignored file instead of being always silent
    - add a Dir::Ignore-Files-Silently list option to control the notice
  * apt-pkg/policy.h:
    - add another round of const& madness as the previous round accidentally
      NOT overrides the virtual GetCandidateVer() method (Closes: #587725)
  * apt-pkg/pkgcachegen.{cc,h}:
    - make the used MMap moveable (and therefore dynamic resizeable) by
      applying (some) mad pointer magic (Closes: #195018)

  [ Michael Vogt ]
  * apt-pkg/deb/dpkgpm.cc:
    - make the apt/term.log output unbuffered (thanks to Matt Zimmerman)

  [ Julian Andres Klode ]
  * methods/ftp.h:
    - Handle different logins on the same server (Closes: #586904).
  * apt-pkg/deb/deblistparser.cc:
    - Handle architecture wildcards (Closes: #547724).
  * apt-pkg/versionmatch.cc:
    - Support matching pins by regular expressions or glob() like patterns,
      regular expressions have to be put between to slashes; for example,
      /.*/.
  * apt-pkg/contrib/fileutl.cc:
    - Make FileFd replace files atomically in WriteTemp mode (for cache, etc).
  * debian/control:
    - Set Standards-Version to 3.9.0

 -- Michael Vogt <mvo@debian.org>  Fri, 09 Jul 2010 19:16:20 +0200

apt (0.7.26~exp7) experimental; urgency=low

  * apt-pkg/cachefile.h:
    - make pkgPolicy public again, libapt-pkg-perl (and probably
      others) get unhappy without that

 -- Michael Vogt <mvo@debian.org>  Thu, 10 Jun 2010 15:33:24 +0200

apt (0.7.26~exp6) experimental; urgency=low

  [ Michael Vogt ]
  * merge the remaining Ubuntu change:
    - on gpg verification failure warn and restore the last known
      good state
    - on failure display the IP of the server (useful for servers
      that use round robin DNS)
    - support Original-Maintainer in RewritePackageOrder
    - enable cdrom autodetection via libudev by default
    - show message about Vcs in use when apt-get source is run for
      packages maintained in a Vcs
    - better support transitional packages with mark auto-installed. 
      when the transitional package is in "oldlibs" the new package
      is not marked auto installed (same is true for section
      metapackages)
    - provide new "deb mirror://archive.foo/mirrors.list sid main"
      method expects a list of mirrors (generated on the server e.g.
      via geoip) and will use that, including cycle on failure
    - write apport crash file on package failure (disabled by default
      on debian until apport is available)
    - support mirror failure reporting (disabled by default on debian)
  
  [ David Kalnischkies ]
  * apt-pkg/deb/dpkgpm.cc:
    - write Disappeared also to the history.log
    - forward manual-installed bit on package disappearance
  * apt-pkg/deb/debsystem.cc:
    - add better config item for extended_states file
  * apt-pkg/pkgcache.h:
    - switch {,Install-}Size to unsigned long long
  * apt-pkg/depcache.cc:
    - do the autoremove mark process also for required packages to handle
      these illegally depending on lower priority packages (Closes: #583517)
    - try harder to find the other pseudo versions for autoremove multiarch
    - correct "Dangerous iterator usage" pointed out by cppcheck
    - deal with long long, not with int to remove 2GB Limit (LP: #250909)
    - deprecate AddSize with Multiplier as it is unused and switch to
      boolean instead to handle the sizes more gracefully.
    - switch i{Download,Usr}Size from double to (un)signed long long
  * apt-pkg/aptconfiguration.cc:
    - remove duplicate architectures in getArchitectures()
  * apt-pkg/indexrecords.{cc,h}:
    - backport forgotten Valid-Until patch from the obsolete experimental
      branch to prevent replay attacks better, thanks to Thomas Viehmann
      for the initial patch! (Closes: #499897)
    - add a constant Exists check for MetaKeys
  * apt-pkg/acquire-item.cc:
    - do not try PDiff if it is not listed in the Meta file
    - sent Last-Modified header also for Translation files
  * apt-pkg/cacheiterator.h:
    - let pkgCache::Iterator inherent std::iterator
  * ftparchive/writer.h:
    - add a virtual destructor to FTWScanner class (for cppcheck)
  * apt-pkg/cacheset.{cc,h}:
    - add simple wrapper around std::set for cache structures
    - move regex magic from apt-get to new FromRegEx method
    - move cmdline parsing from apt-cache to new FromCommandLine method
    - support special release-modifier 'installed' and 'candidate'
  * apt-pkg/contrib/cmdline.cc:
    - fix segfault in SaveInConfig caused by writing over char[] sizes
  * apt-pkg/pkgcache.cc:
    - get the best matching arch package from a group with FindPreferredPkg
  * cmdline/apt-cache.cc:
    - make the search multiarch compatible by using GrpIterator instead
    - use pkgCacheFile and the new CacheSets all over the place
    - add --target-release option (Closes: #115520)
    - accept pkg/release and pkg=version in show and co. (Closes: #236270)
    - accept package versions in the unmet command
  * cmdline/apt-get.cc:
    - use unsigned long long instead of double to store values it gets
  * apt-pkg/cachefile.{cc,h}:
    - split Open() into submethods to be able to build only parts
    - make the OpProgress optional in the Cache buildprocess
    - store also the SourceList we use internally for export
  * doc/apt.conf.5.xml:
    - document the new Valid-Until related options
  * apt-pkg/contrib/strutl.cc:
    - split StrToTime() into HTTP1.1 and FTP date parser methods and
      use strptime() instead of some self-made scanf mangling
    - use the portable timegm shown in his manpage instead of a strange
      looking code copycat from wget
  * ftparchive/writer.cc:
    - add ValidTime option to generate a Valid-Until header in Release file
  * apt-pkg/policy.cc:
    - get the candidate right for a not-installed pseudo package if
      his non-pseudo friend is installed
  * apt-pkg/indexcopy.cc:
    - move the gpg codecopy to a new method and use it also in methods/gpgv.cc

 -- Michael Vogt <mvo@debian.org>  Thu, 10 Jun 2010 14:02:22 +0200

apt (0.7.26~exp5) experimental; urgency=low

  [ David Kalnischkies ]
  * cmdline/apt-get.cc:
    - rerun dpkg-source in source if --fix-broken is given (Closes: #576752)
    - don't suggest held packages as they are installed (Closes: #578135)
    - handle multiple --{tar,diff,dsc}-only options correctly
    - show at the end of the install process a list of disappeared packages
  * cmdline/apt-cache.cc:
    - use GroupCount for package names in stats and add a package struct line
  * methods/rred.cc:
    - use the patchfile modification time instead of the one from the
      "old" file - thanks to Philipp Weis for noticing! (Closes: #571541)
  * debian/rules:
    - remove targets referring to CVS or arch as they are useless
    - use $(CURDIR) instead of $(pwd)
    - use dpkg-buildflags if available for CXXFLAGS
  * README.arch:
    - remove the file completely as it has no use nowadays
  * apt-pkg/depcache.cc:
    - be doublesure that the killer query is empty before starting reinstall
  * methods/gpgv.cc:
    - remove the keyrings count limit by using vector magic
  * contrib/mmap.cc:
    - clarify "MMap reached size limit" error message, thanks Ivan Masár!
  * doc/apt.ent
    - add entities for the current oldstable/stable/testing codenames
  * doc/sources.list.5.xml:
    - use stable-codename instead of stable in the examples (Closes: #531492)
  * doc/apt_preferences.5.xml:
    - adapt some examples here to use current codenames as well
    - add "NotAutomatic: yes" handling, thanks Osamu Aoki (Closes: #490347)
  * debian/libapt-pkg-doc.doc-base.cache:
    - remove yet another reference to the removed cache.sgml
  * doc/apt-get.8.xml:
    - do not say explicit target_release_{name,version,codename}, it should
      be clear by itself and 'man' can break lines again (Closes: #566166)
    - remove the gnome-apt reference as it is removed from unstable
  * apt-pkg/deb/dpkgpm.cc:
    - add 'disappear' to the known processing states, thanks Jonathan Nieder
  * apt-pkg/packagemanager.h:
    - export info about disappeared packages with GetDisappearedPackages()

  [ Michael Vogt ]
  * methods/http.{cc,h}:
    - code cleanup, use enums instead of magic ints
  
  [ Jari Aalto ]
  * debian/rules:
    - spell out some less known options to reduce manpage consultation-rate
    - Use POSIX command substitution: $(<command sequence>)
    - Remove EOL whitespace (Closes: #577804)

  [ Julian Andres Klode ]
  * apt-pkg/acquire-item.cc:
    - Fix pkgAcqFile::Custom600Headers() to always return something.
  

  [ Christian Perrier ]
  * Slovak translation update. Closes: #581159
  * Italian translation update. Closes: #581742
  * Swedish translation update. Closes: #592366

 -- Michael Vogt <mvo@debian.org>  Tue, 25 May 2010 16:01:42 +0200

apt (0.7.26~exp4) experimental; urgency=low

  [ David Kalnischkies ]
  * apt-pkg/depcache.cc:
    - rewrite the pseudo package reinstaller to be more intelligent
      in his package choices
  * apt-pkg/packagemanager.cc:
    - don't try to "unpack" pseudo packages twice
  * apt-pkg/contrib/fileutl.cc:
    - add a parent-guarded "mkdir -p" as CreateDirectory()
  * apt-pkg/acquire.{cc,h}:
    - add a delayed constructor with Setup() for success reporting
    - check for and create directories in Setup if needed instead of
      error out unfriendly in the Constructor (Closes: #523920, #525783)
    - optional handle a lock file in Setup()
  * apt-pkg/acquire-item.cc:
    - Acquire::ForceHash to force method for expected hash
  * cmdline/apt-get.cc:
    - remove the lock file handling and let Acquire take care of it instead
    - display MD5Sum in --print-uris if not forced to use another method
      instead of displaying the strongest available (Closes: #576420)
    - regex for package names executed on Grp- not PkgIterator
    - show non-candidates as fallback for virtual packages (Closes: #578385)
    - set also "all" to this version for pseudo packages in TryToChangeVer
  * apt-pkg/deb/dpkgpm.cc:
    - remove Chroot-Directory from files passed to install commands.
      Thanks to Kel Modderman for report & patch! (Closes: #577226)
  * ftparchive/writer.cc:
    - remove 999 chars Files and Checksums rewrite limit (Closes: #577759)
  * cmdline/apt-cache.cc:
    - align Installed and Candidate Version in policy so they can be compared
      easier, thanks Ralf Gesellensetter for the pointer! (Closes: #578657)
  * doc/apt.ent:
    - Add a note about APT_CONFIG in the -c description (Closes: #578267)
  * doc/po/de.po:
    - correct typos in german apt_preferences manpage, thanks Chris Leick!
  * apt-pkg/sourcelist.cc:
    - be less strict and accept [option=value] as well
  * apt-pkg/contrib/configuration.cc:
    - error out if #clear directive has no argument
  * doc/files.sgml:
    - sync documentation with status quo, regarding files/directories in
      use, extended_states and uri schemes.
  * doc/cache.sgml:
    - drop the file in favor of inplace documentation with doxygen
  * apt-pkg/pkgcache.h:
    - enhance the Groups ABI by providing a ID as the other structs does
    - check also the size of the Group struct then checking for the others

  [ Jari Aalto ]
  * cmdline/apt-get.cc:
    - replace backticks with single quotes around fix-broken command
      in the broken packages message. (Closes: #577168)
  * dselect/install:
    - modernize if-statements not to use 'x' (Closes: #577117)
    - replace backticks with POSIX $() (Closes: #577116)

  [ Michael Vogt ]
  * [ Abi break ] apt-pkg/acquire-item.{cc,h}:
    - add "IsIndexFile" to constructor of pkgAcqFile so that it sends
      the right cache control headers
  * cmdline/apt-get.cc:
    - fix crash when pkg.VersionList() is empty
  * apt-pkg/depcache.cc:
    - fix incorrect std::cout usage for debug output
  * test/libapt/getlanguages_test.cc:
    - Add test for Esperanto that has nocounty associated with them
      (LP: #560956)
  * apt-pkg/deb/debrecords.cc:
    - fix max tag buffer size (LP: #545336, closes: #578959)
  * debian/rules:
    - install html doxygen in libapt-pkg-doc 
  * debian/control:
    - build-depend on doxygen

  [ Julian Andres Klode ]
  * apt-pkg/contrib/weakptr.h:
    - add a class WeakPointable which allows one to register weak pointers to
      an object which will be set to NULL when the object is deallocated.
  * [ABI break] apt-pkg/acquire{-worker,-item,}.h:
    - subclass pkgAcquire::{Worker,Item,ItemDesc} from WeakPointable.
  * apt-pkg/pkgcache.cc:
    - Merge fix from David to correct handling in single-arch environments.
  * cmdline/apt-cache.cc:
    - Add a showauto command to apt-cache.
  * cmdline/apt-get.cc:
    - Add apt-get markauto and unmarkauto commands.

 -- Michael Vogt <mvo@debian.org>  Thu, 06 May 2010 09:32:54 +0200

apt (0.7.26~exp3) experimental; urgency=low

  [ Christian Perrier ]
  * German translation update. Closes: #571037
  * Spanish manpages translation update. Closes: #573293
  * Dutch translation update. Closes: #573946
  * Polish manpages translation update. Closes: #574558
  * Add "manpages-pl (<< 20060617-3~)" to avoid file conflicts with
    that package that was providing some manpages for APT utilities.

  [ David Kalnischkies ]
  * [BREAK] merge MultiArch-ABI. We don't support MultiArch,
    but we support the usage of the new ABI so libapt users
    can start to prepare for MultiArch (Closes: #536029)
  * Ignore :qualifiers after package name in build dependencies
    in the library by default, but try to honour them in apt-get
    as we have some sort of MultiArch support ready (Closes: #558103)
  * add translation of the manpages to PT (portuguese)
    Thanks to Américo Monteiro!
  * Switch to dpkg-source 3.0 (native) format
  * apt-pkg/depcache.cc:
    - remove Auto-Installed information from extended_states
      together with the package itself (Closes: #572364)
  * cmdline/apt-mark:
    - don't crash if no arguments are given (Closes: #570962)
  * debian/control:
    - remove some years old and obsolete Replaces
    - add automake/conf build-depends/conflicts as recommend by
      the autotools-dev README (Closes: #572615)
  * apt-pkg/contrib/mmap.{h,cc}:
    - add char[] fallback for filesystems without shared writable
      mmap() like JFFS2. Thanks to Marius Vollmer for writing
      and to Loïc Minier for pointing to the patch! (Closes: #314334)
  * doc/apt_preferences.5.xml:
    - fix two typos and be more verbose in the novice warning.
      Thanks to Osamu Aoki for pointing it out! (Closes: #567669)
    - fix a=sid vs. n=sid typo, thanks Ansgar Burchardt!
    - origin can be used to match a hostname (Closes: #352667)
    - remove wrong pin-priority is optional remark (Closes: #574944)
  * apt-pkg/deb/dpkgpm.cc:
    - fix error message construction in OpenLog()
    - if available store the Commandline in the history
  * cmdline/apt-get.cc:
    - add a --only-upgrade flag to install command (Closes: #572259)
    - fix memory leaks in error conditions in DoSource()
    - try version match in FindSrc first exact than fuzzy (LP: #551178)
  * apt-pkg/contrib/cmndline.cc:
    - save Commandline in Commandline::AsString for logging
  * apt-pkg/deb/debversion.cc:
    - consider absent of debian revision equivalent to 0 (Closes: #573592)
  * doc/makefile, doc/*:
    - generate subdirectories for building the manpages in on the fly
      depending on the po files we have.
  * apt-pkg/pkgcachegen.cc:
    - merge versions correctly even if multiple different versions
      with the same version number are available.
      Thanks to Magnus Holmgren for the patch! (Closes: #351056)
  * ftparchive/writer.cc:
    - write LongDescriptions if they shouldn't be included in Packages
      file into i18n/Translation-en by default.
  * doc/po/de.po:
    - correct a few typos in the german manpage translation.
      Thanks to Chris Leick and Georg Koppen! (Closes: #574962)
  * apt-pkg/contrib/strutl.cc:
    - convert all toupper calls to tolower_ascii for a little speedup

  [ Jean-Baptiste Lallement ]
  * apt-pkg/contrib/strutl.cc:
    - always escape '%' (LP: #130289) (Closes: #500560)
    - unescape '%' sequence only if followed by 2 hex digit
    - username/password are urlencoded in proxy string (RFC 3986)

  [ Julian Andres Klode ]
  * cmdline/apt-cache.cc:
    - Change behavior of showsrc to match the one of show (Closes: #512046).
  * cmdline/apt-key:
    - Honor Apt::GPGV::TrustedKeyring (Closes: #316390)
  * cmdline/apt-mark:
    - Use the new python-apt API (and conflict with python-apt << 0.7.93.2).
  * apt-inst/contrib/arfile.h:
    - Add public ARArchive::Members() which returns the list of members.
  * apt-pkg/policy.cc:
    - Always return a candidate if there is at least one version pinned > 0
      (Closes: #512318)
  * ftparchive/apt-ftparchive.cc:
    - Read default configuration (Closes: #383257)
  * debian/rules:
    - Fix the libraries name to be e.g. libapt-pkg4.9 instead of
      libapt-pkg-4.9.

  [ Michael Vogt ]
  * apt-pkg/deb/dpkgpm.cc:
    - fix backgrounding when dpkg runs (closes: #486222)
  * cmdline/apt-mark:
    - show error on incorrect aguments (LP: #517917), thanks to
      Torsten Spindler
  * cmdline/apt-get.cc:
    - if apt-get source foo=version or foo/distro can not be found,
      error out (LP: #502641)
  * apt-pkg/packagemanager.cc:
    - better debug output 
  * doc/examples/configure-index:
    - add missing Debug::pkgPackageManager option

 -- Michael Vogt <mvo@debian.org>  Thu, 01 Apr 2010 17:30:43 +0200

apt (0.7.26~exp2) experimental; urgency=low

  * fix crash when LANGUAGE is not set

 -- Michael Vogt <mvo@debian.org>  Thu, 18 Feb 2010 22:07:23 +0100

apt (0.7.26~exp1) experimental; urgency=low

  [ David Kalnischkies ]
  * [BREAK] add possibility to download and use multiply
    Translation files, configurable with Acquire::Translation
    (Closes: #444222, #448216, #550564)
  * Ignore :qualifiers after package name in build dependencies
    for now as long we don't understand them (Closes: #558103)
  * apt-pkg/contrib/mmap.{cc,h}:
    - extend it to have a growable flag - unused now but maybe...
  * apt-pkg/pkgcache.h:
    - use long instead of short for {Ver,Desc}File size,
      patch from Víctor Manuel Jáquez Leal, thanks! (Closes: #538917)
  * apt-pkg/acquire-item.cc:
    - allow also to skip the last patch if target is reached,
      thanks Bernhard R. Link! (Closes: #545699)
  * ftparchive/writer.{cc,h}:
    - add --arch option for packages and contents commands
    - if an arch is given accept only *_all.deb and *_arch.deb instead
      of *.deb. Thanks Stephan Bosch for the patch! (Closes: #319710)
    - add APT::FTPArchive::AlwaysStat to disable the too aggressive
      caching if versions are build multiply times (not recommend)
      Patch by Christoph Goehre, thanks! (Closes: #463260)
  * apt-pkg/deb/dpkgpm.cc:
    - stdin redirected to /dev/null takes all CPU (Closes: #569488)
      Thanks to Aurelien Jarno for providing (again) a patch!
  * buildlib/apti18n.h.in, po/makefile:
    - add ngettext support with P_()
  * aptconfiguration.cc:
    - include all existing Translation files in the Cache (Closes: 564137)
  * debian/control:
    - update with no changes to debian policy 3.8.4
  * doc/apt_preferences.5.xml:
    - explicitly warn against careless use (Closes: #567669)
  * debian/rules:
    - remove creation of empty dir /usr/share/apt
  * doc/apt-cdrom.8.xml:
    - fix typo spotted by lintian: proc(c)eed

  [ Ivan Masár ]
  * Slovak translation update. Closes: #568294
  
  [ Michael Vogt ]
  * [BREAK] merged lp:~mvo/apt/history
    - this writes a /var/log/apt/history tagfile that contains details
      from the transaction (complements term.log)
  * methods/http.cc:
    - add cache-control headers even if no cache is given to allow
      adding options for intercepting proxies
    - add Acquire::http::ProxyAutoDetect configuration that 
      can be used to call a external helper to figure out the 
      proxy configuration and return it to apt via stdout
      (this is a step towards WPAD and zeroconf/avahi support)
  * abicheck/
    - add new abitest tester using the ABI Compliance Checker from
      http://ispras.linuxfoundation.org/index.php/ABI_compliance_checker

  [ Robert Collins ]
  * Change the package index Info methods to allow apt-cache policy to be
    useful when using several different archives on the same host.
    (Closes: #329814, LP: #22354)

 -- Michael Vogt <mvo@debian.org>  Thu, 18 Feb 2010 16:11:39 +0100

apt (0.7.25.3) unstable; urgency=low

  [ Christian Perrier ]
  * Italian translation update. Closes: #567532

  [ David Kalnischkies ]
  * apt-pkg/contrib/macros.h:
    - install the header system.h with a new name to be able to use
      it in other headers (Closes: #567662)
  * cmdline/acqprogress.cc:
    - Set Mode to Medium so that the correct prefix is used.
      Thanks Stefan Haller for the patch! (Closes: #567304 LP: #275243)
  * ftparchive/writer.cc:
    - generate sha1 and sha256 checksums for dsc (Closes: #567343)
  * cmdline/apt-get.cc:
    - don't mark as manually if in download only (Closes: #468180)

 -- Michael Vogt <mvo@debian.org>  Mon, 01 Feb 2010 18:41:15 +0100

apt (0.7.25.2) unstable; urgency=low

  [ Michael Vogt ]
  * apt-pkg/contrib/cdromutl.cc:
    - fix UnmountCdrom() fails, give it a bit more time and try
      the umount again
  * apt-pkg/cdrom.cc:
    - fix crash in pkgUdevCdromDevices
  * methods/cdrom.cc:
    - fixes in multi cdrom setup code (closes: #549312)
    - add new "Acquire::cdrom::AutoDetect" config that enables/disables
      the dlopen of libudev for automatic cdrom detection. Off by default
      currently, feedback/testing welcome
  * cmdline/apt-cdrom.cc:
    - add new --auto-detect option that uses libudev to figure out
      the cdrom/mount-point
  * cmdline/apt-mark:
    - merge fix from Gene Cash that supports markauto for
      packages that are not in the extended_states file yet
      (closes: #534920)
  * ftparchive/writer.{cc,h}:
    - merge crash fix for apt-ftparchive on hurd, thanks to
      Samuel Thibault for the patch (closes: #566664)

  [ David Kalnischkies ]
  * apt-pkg/contrib/fileutl.cc:
    - Fix the newly introduced method GetListOfFilesInDir to not
      accept every file if no extension is enforced
      (= restore old behaviour). (Closes: #565213)
  * apt-pkg/policy.cc:
    - accept also partfiles with "pref" file extension as valid
  * apt-pkg/contrib/configuration.cc:
    - accept also partfiles with "conf" file extension as valid
  * doc/apt.conf.5.xml:
    - reorder description and split out syntax
    - add partfile name convention (Closes: #558348)
  * doc/apt_preferences.conf.5.xml:
    - describe partfile name convention also here
  * apt-pkg/deb/dpkgpm.cc:
    - don't segfault if term.log file can't be opened.
      Thanks Sam Brightman for the patch! (Closes: #475770)
  * doc/*:
    - replace the per language addendum with a global addendum
    - add a explanation why translations include (maybe) english
      parts to the new global addendum (Closes: #561636)
  * apt-pkg/contrib/strutl.cc:
    - fix malloc asseration fail with ja_JP.eucJP locale in
      apt-cache search. Thanks Kusanagi Kouichi! (Closes: #548884)

  [ Christian Perrier ]
  * French translation update

 -- Michael Vogt <mvo@debian.org>  Wed, 27 Jan 2010 16:16:10 +0100

apt (0.7.25.1) unstable; urgency=low

  [ Christian Perrier ]
  * French manpage translation update
  * Russian translation update by Yuri Kozlov
    Closes: #564171

  [Chris Leick]
  * spot & fix various typos in all manpages
  * German manpage translation update

  [ David Kalnischkies ]
  * cmdline/apt-cache.cc:
    - remove translatable marker from the "%4i %s\n" string
  * buildlib/po4a_manpage.mak:
    - instruct debiandoc to build files with utf-8 encoding
  * buildlib/tools.m4:
    - fix some warning from the buildtools
  * apt-pkg/acquire-item.cc:
    - add configuration PDiffs::Limit-options to not download
      too many or too big patches (Closes: #554349)
  * debian/control:
    - let all packages depend on ${misc:Depends}
  * share/*-archive.gpg:
    - remove the horrible outdated files. We already depend on
      the keyring so we don't need to ship our own version
  * cmdline/apt-key:
    - errors out if wget is not installed (Closes: #545754)
    - add --keyring option as we have now possibly many
  * methods/gpgv.cc:
    - pass all keyrings (TrustedParts) to gpgv instead of
      using only one trusted.gpg keyring (Closes: #304846)
  * methods/https.cc:
    - finally merge the rest of the patchset from Arnaud Ebalard
      with the CRL and Issuers options, thanks! (Closes: #485963)
  * apt-pkg/deb/debindexfile.cc, apt-pkg/pkgcachegen.cc:
    - add debug option Debug::pkgCacheGen

  [ Michael Vogt ]
  * cmdline/apt-get.cc:
    - merge fix for apt-get source pkg=version regression
      (closes: #561971)
  * po/ru.po:
    - merged updated ru.po, thanks to Yuri Kozlov (closes: #564171)

 -- Michael Vogt <mvo@debian.org>  Sat, 09 Jan 2010 21:52:36 +0100

apt (0.7.25) unstable; urgency=low

  [ Christian Perrier ]
  * Fix apt-ftparchive(1) wrt description of the "-o" option.
    Thanks to Dann Frazier for the patch. Closes: #273100
  * po/LINGUAS. Re-disable Hebrew. Closes: #534992
  * po/LINGUAS. Enable Asturian and Lithuanian
  * Fix typo in apt-cache.8.xml: nessasarily
  * Fix "with with" in apt-get.8.xml
  * Fix some of the typos mentioned by the german team
    Closes: #479997
  * Polish translation update by Wiktor Wandachowicz
    Closes: #548571
  * German translation update by Holger Wansing
    Closes: #551534
  * Italian translation update by Milo Casagrande
    Closes: #555797
  * Simplified Chinese translation update by Aron Xu 
    Closes: #558737
  * Slovak translation update by Ivan Masár
    Closes: #559277
  
  [ Michael Vogt ]
  * apt-pkg/packagemanager.cc:
    - add output about pre-depends configuring when debug::pkgPackageManager
      is used
  * methods/https.cc:
    - fix incorrect use of CURLOPT_TIMEOUT, closes: #497983, LP: #354972
      thanks to Brian Thomason for the patch
  * merge lp:~mvo/apt/netrc branch, this adds support for a
    /etc/apt/auth.conf that can be used to store username/passwords
    in a "netrc" style file (with the extension that it supports "/"
    in a machine definition). Based on the maemo git branch (Closes: #518473)
    (thanks also to Jussi Hakala and Julian Andres Klode)
  * apt-pkg/deb/dpkgpm.cc:
    - add "purge" to list of known actions
  * apt-pkg/init.h:
    - add compatibility with old ABI name until the next ABI break
  * merge segfault fix from Mario Sanchez Prada, many thanks
    (closes: #561109)

  [ Brian Murray ]
  * apt-pkg/depcache.cc, apt-pkg/indexcopy.cc:
    - typo fix (LP: #462328)
  
  [ Loïc Minier ]
  * cmdline/apt-key:
    - Emit a warning if removed keys keyring is missing and skip associated
      checks (LP: #218971)

  [ David Kalnischkies ]
  * apt-pkg/packagemanager.cc:
    - better debug output for ImmediateAdd with depth and why
    - improve the message shown for failing immediate configuration
  * doc/guide.it.sgml: moved to doc/it/guide.it.sgml
  * doc/po4a.conf: activate translation of guide.sgml and offline.sgml
  * doc/apt.conf.5.xml:
    - provide a few more details about APT::Immediate-Configure
    - briefly document the behaviour of the new https options
  * doc/sources.list.5.xml:
    - add note about additional apt-transport-methods
  * doc/apt-mark.8.xml:
    - correct showauto synopsis, thanks Andrew Schulman (Closes: #551440)
  * cmdline/apt-get.cc:
    - source should display his final pkg pick (Closes: #249383, #550952)
    - source doesn't need the complete version for match (Closes: #245250)
    - source ignores versions/releases if not available (Closes: #377424)
    - only warn if (free) space overflows (Closes: #522238)
    - add --debian-only as alias for --diff-only
  * methods/connect.cc:
    - display also strerror of "wicked" getaddrinfo errors
    - add AI_ADDRCONFIG to ai_flags as suggested by Aurelien Jarno
      in response to Bernhard R. Link, thanks! (Closes: #505020)
  * buildlib/configure.mak, buildlib/config.{sub,guess}:
    - remove (outdated) config.{sub,guess} and use the ones provided
      by the new added build-dependency autotools-dev instead
  * configure.in, buildlib/{xml,yodl,sgml}_manpage.mak:
    - remove the now obsolete manpage buildsystems
  * doc/{pl,pt_BR,es,it}/*.{sgml,xml}:
    - convert all remaining translation to the po4a system
  * debian/control:
    - drop build-dependency on docbook-utils and xmlto
    - add build-dependency on autotools-dev
    - bump policy to 3.8.3 as we have no outdated manpages anymore
  * debian/NEWS:
    - fix a typo in 0.7.24: Allready -> Already (Closes: #557674)
  * ftparchive/writer.{cc,h}:
    - add APT::FTPArchive::LongDescription to be able to disable them
  * apt-pkg/deb/debsrcrecords.cc:
    - use "diff" filetype for .debian.tar.* files (Closes: #554898)
  * methods/rred.cc:
    - rewrite to be able to handle even big patch files
    - adopt optional mmap+iovec patch from Morten Hustveit
      (Closes: #463354) which should speed up a bit. Thanks!
  * methods/http{,s}.cc
    - add config setting for User-Agent to the Acquire group,
      thanks Timothy J. Miller! (Closes: #355782)
    - add https options which default to http ones (Closes: #557085)
  * debian/apt.cron.daily:
    - check cache size even if we do nothing else otherwise, thanks
      Francesco Poli for patch(s) and patience! (Closes: #459344)
  * ftparchive/*:
    - fix a few typos in strings, comments and manpage,
      thanks Karl Goetz! (Closes: #558757)

  [ Carl Chenet ]
  * cmdline/apt-mark:
    - print an error if a new state file can't be created
      (Closes: #521289) and
    - exit nicely if python-apt is not installed (Closes: #521284)

  [ Chris Leick ]
  * doc/de: German translation of manpages (Closes: #552606)
  * doc/ various manpages:
    - correct various errors, typos and oddities (Closes: #552535)
  * doc/apt-secure.8.xml:
    - replace literal with emphasis tags in Archive configuration
  * doc/apt-ftparchive.1.xml:
    - remove informalexample tag which hides the programlisting
  * doc/apt-get.8.xml:
    - change equivalent "for" to "to the" (purge command)
    - clarify --fix-broken sentence about specifying packages

  [ Eugene V. Lyubimkin ]
  * apt-pkg/contib/strutl.h
    - Avoid extra inner copy in APT_MKSTRCMP and APT_MKSTRCMP2.
  * build infrastructure:
    - Bumped libapt version, excluded eglibc from SONAME. (Closes: #448249)

  [ Julian Andres Klode ]
  * doc/apt.conf.5.xml:
    - Deprecate unquoted values, string concatenation and explain what should
      not be written inside a value (quotes,backslash).
    - Restrict option names to alphanumerical characters and "/-:._+".
    - Deprecate #include, we have apt.conf.d nowadays which should be
      sufficient.
  * ftparchive/apt-ftparchive.cc:
    - Call setlocale() so translations are actually used.
  * debian/apt.conf.autoremove:
    - Add kfreebsd-image-* to the list (Closes: #558803)

 -- Michael Vogt <mvo@debian.org>  Tue, 15 Dec 2009 09:21:55 +0100

apt (0.7.24) unstable; urgency=low

  [ Nicolas François ]
  * Cleaned up the first patch draft from KURASAWA Nozomu to finally
    get po4a support for translating the man pages.
    Many thanks to both for this excellent work! (Closes: #441608)
  * doc/ja/*, doc/po/ja.po:
    - remove the old ja man page translation and replace it with
      the new po4a-powered translation by KURASAWA Nozomu.
  * doc/*.?.xml (manpages):
    - add contrib to author tags and also add refmiscinfo to fix warnings
  * doc/style.txt, buildlib/defaults.mak, buildlib/manpage.mak:
    - fix a few typos in the comments of this files

  [ Michael Vogt ]
  * apt-pkg/deb/dpkgpm.cc:
    - when tcgetattr() returns non-zero skip all pty magic 
      (thanks to Simon Richter, closes: #509866)
  * apt-inst/contrib/arfile.cc:
    - show propper error message for Invalid archive members

  [ David Kalnischkies ]
  * doc/Doxyfile.in:
    - update file with doxygen 1.6.1 (current unstable)
    - activate DOT_MULTI_TARGETS, it is default on since doxygen 1.5.9
  * buildlib/po4a_manpage.mak, doc/makefile, configure:
    - simplify the makefiles needed for po4a manpages
  * apt-pkg/contrib/configuration.cc:
    - add a helper to easily get a vector of strings from the config
  * apt-pkg/contrib/strutl.cc:
    - replace unknown multibytes with ? in UTF8ToCharset (Closes: #545208)
  * doc/apt-get.8.xml:
    - fix two little typos in the --simulate description. (Closes: #545059)
  * apt-pkg/aptconfiguration.cc, doc/apt.conf.5.xml:
    - add an order subgroup to the compression types to simplify reordering
      a bit and improve the documentation for this option group.
  * doc/apt.conf.5.xml:
    - document the Acquire::http::Dl-Limit option
    - try to be crystal clear about the usage of :: and {} (Closes: #503481)
  * doc/apt-cache.8.xml:
    - clarify the note for the pkgnames command (Closes: #547599)
  * doc/apt.ent, all man pages:
    - move the description of files to globally usable entities
  * doc/apt_preferences.5.xml:
    - document the new preferences.d folder (Closes: #544017)
  * methods/rred.cc:
    - add at the top without failing (by Bernhard R. Link, Closes: #545694)
  * buildlib/sizetable:
    - add amd64 for cross building (by Mikhail Gusarov, Closes: #513058)
  * debian/prerm:
    - remove file as nobody will upgrade from 0.4.10 anymore
  * debian/control:
    - remove gnome-apt suggestion as it was removed from debian
  * apt-pkg/deb/dpkgpm.cc, apt-pkg/packagemanager.cc, apt-pkg/orderlist.cc:
    - add and document _experimental_ options to make (aggressive)
      use of dpkg's trigger and configuration handling (Closes: #473461)
  * cmdline/apt-get.cc:
    - ignore versions that are not candidates when selecting a package
      instead of a virtual one (by Marius Vollmer, Closes: #547788)

  [ Christian Perrier ]
  * doc/fr/*, doc/po/fr.po:
    - remove the old fr man page translation and replace it with
      the new po4a-powered translation
  * doc/de: dropped (translation is too incomplete to be useful in
      the transition to the po4a-powered translations)

 -- Michael Vogt <mvo@debian.org>  Fri, 25 Sep 2009 19:57:25 +0200

apt (0.7.23.1) unstable; urgency=low

  [ Michael Vogt ]
  * apt-pkg/pkgcache.cc:
    - do not set internel "needs-configure" state for packages in 
      triggers-pending state. dpkg will deal with the trigger and
      it if does it before we trigger it, dpkg will error out
      (LP: #414631)
  * apt-pkg/acquire-item.cc:
    - do not segfault on invalid items (closes: #544080)

 -- Michael Vogt <mvo@debian.org>  Fri, 28 Aug 2009 21:53:20 +0200

apt (0.7.23) unstable; urgency=low

  [ Eugene V. Lyubimkin ]
  * methods/{http,https,ftp}, doc/apt.conf.5.xml:
    - Changed and unified the code that determines which proxy to use. Now
      'Acquire::{http,ftp}::Proxy[::<host>]' options have the highest priority,
      and '{http,ftp}_proxy' environment variables are used only if options
      mentioned above are not specified.
      (Closes: #445985, #157759, #320184, #365880, #479617)
  
  [ David Kalnischkies ]
  * cmdline/apt-get.cc:
    - add APT::Get::HideAutoRemove=small to display only a short line
      instead of the full package list. (Closes: #537450)
    - ShowBroken() in build-dep (by Mike O'Connor, Closes: #145916)
    - check for statfs.f_type (by Robert Millan, Closes: #509313)
    - correct the order of picked package binary vs source in source
    - use SourceVersion instead of the BinaryVersion to get the source
      Patch by Matt Kraai, thanks! (Closes: #382826)
    - add pkg/archive and codename in source (Closes: #414105, #441178)
  * apt-pkg/contrib/strutl.cc:
    - enable thousand separator according to the current locale
      (by Luca Bruno, Closes: #223712)
  * doc/apt.conf.5.xml:
    - mention the apt.conf.d dir (by Vincent McIntyre, Closes: #520831)
  * apt-inst/contrib/arfile.cc:
    - use sizeof instead strlen (by Marius Vollmer, Closes: #504325)
  * doc/apt-mark.8.xml:
    - improve manpage based on patch by Carl Chenet (Closes: #510286)
  * apt-pkg/acquire-item.cc:
    - use configsettings for dynamic compression type use and order.
      Based on a patch by Jyrki Muukkonen, thanks! (LP: #71746)
  * apt-pkg/aptconfiguration.cc:
    - add default configuration for compression types and add lzma
      support. Order is now bzip2, lzma, gzip, none (Closes: #510526)
  * ftparchive/writer.cc:
    - add lzma support also here, patch for this (and inspiration for
      the one above) by Robert Millan, thanks!
  * apt-pkg/depcache.cc:
    - restore the --ignore-hold effect in the Is{Delete,Install}Ok hooks
  * doc/apt-get.8.xml:
    - update the source description to reflect what it actually does
      and how it can be used. (Closes: #413021)
  * methods/http.cc:
    - allow empty Reason-Phase in Status-Line to please squid,
      thanks Modestas Vainius for noticing! (Closes: #531157, LP: #411435)

  [ George Danchev ]
  * cmdline/apt-cache.cc:
    - fix a memory leak in the xvcg method (Closes: #511557)
  * apt-pkg/indexcopy.cc:
    - fix a memory leak then the Release file not exists (Closes: #511556)

 -- Michael Vogt <mvo@debian.org>  Thu, 27 Aug 2009 14:44:39 +0200

apt (0.7.22.2) unstable; urgency=low

  * debian/apt.cron.daily:
    - Make sure that VERBOSE is always set (Closes: #539366)
    - Script can be disabled by APT::Periodic::Enable=0 (Closes: #485476)
    - Support using debdelta to download packages (Closes: #532079)

 -- Julian Andres Klode <jak@debian.org>  Thu, 06 Aug 2009 12:17:19 +0200

apt (0.7.22.1) unstable; urgency=low

  [ Michael Vogt ]
  * cmdline/apt-get.cc:
    - honor APT::Get::Only-Source properly in FindSrc() (thanks to
      Martin Pitt for reporting the problem), also Closes: #535362.

  [ Julian Andres Klode ]
  * apt-pkg/contrib/mmap.cc:
    - Fix FTBFS on GNU/kFreeBSD by disabling DynamicMMap::Grow() on
      non-Linux architectures as it uses mremap (Closes: #539742).
  * apt-pkg/sourcelist.cc:
    - Only warn about missing sources.list if there is no sources.list.d
      and vice versa as only one of them is needed (Closes: #539731).
  * debian/control:
    - Add myself to Uploaders.
    - Increase Standards-Version to 3.8.2.0.

 -- Julian Andres Klode <jak@debian.org>  Mon, 03 Aug 2009 12:48:31 +0200

apt (0.7.22) unstable; urgency=low

  [ Christian Perrier ]
  * Documentation translations:
    - Fix a typo in apt-get(8) French translation. Closes: #525043
      Thanks to Guillaume Delacour for spotting it.
    - Updated apt.conf(5) manpgae French translation.
      Thanks to Aurélien Couderc.
  * Translations:
    - fr.po
    - sk.po. Closes: #525857 
    - ru.po. Closes: #526816
    - eu.po. Closes: #528985
    - zh_CN.po. Closes: #531390
    - fr.po
    - it.po. Closes: #531758
    - ca.po. Closes: #531921
    - de.po. Closes: #536430
  * Added translations
    - ast.po (Asturian by Marcos Alvareez Costales).
      Closes: #529007, #529730, #535328
  
  [ David Kalnischkies ]
  * [ABI break] support '#' in apt.conf and /etc/apt/preferences
    (closes: #189866)
  * [ABI break] Allow pinning by codename (closes: #97564)
  * support running "--simulate" as user
  * add depth information to the debug output and show what depends
    type triggers a autoinst (closes: #458389)
  * add Debug::pkgDepCache::Marker with more detailed debug output 
    (closes: #87520)
  * add Debug::pkgProblemResolver::ShowScores and make the scores
    adjustable
  * do not write state file in simulate mode (closes: #433007)
  * add hook for MarkInstall and MarkDelete (closes: #470035)
  * fix typo in apt-pkg/acquire.cc which prevents Dl-Limit to work
    correctly when downloading from multiple sites (Closes: #534752)
  * add the various foldmarkers in apt-pkg & cmdline (no code change)
  * versions with a pin of -1 shouldn't be a candidate (Closes: #355237)
  * prefer mmap as memory allocator in MMap instead of a static char
    array which can (at least in theory) grow dynamic
  * eliminate (hopefully all) segfaults in pkgcachegen.cc and mmap.cc
    which can arise if cache doesn't fit into the mmap (Closes: #535218)
  * display warnings instead of errors if the parts dirs doesn't exist

  [ Michael Vogt ]
  * honor the dpkg hold state in new Marker hooks (closes: #64141)
  * debian/apt.cron.daily:
    - if the timestamp is too far in the future, delete it
  * apt-pkg/acquire.cc:
    - make the max pipeline depth of the acquire queue configurable
      via Acquire::Max-Pipeline-Depth
  * apt-pkg/deb/dpkgpm.cc:
    - add Dpkg::UseIoNice boolean option to run dpkg with ionice -c3
      (off by default)
    - send "dpkg-exec" message on the status fd when dpkg is run
    - provide DPkg::Chroot-Directory config option (useful for testing)
    - fix potential hang when in a background process group
  * apt-pkg/algorithms.cc:
    - consider recommends when making the scores for the problem 
      resolver
  * apt-pkg/acquire-worker.cc:
    - show error details of failed methods
  * apt-pkg/contrib/fileutl.cc:
    - if a process aborts with signal, show signal number
  * methods/http.cc:
    - ignore SIGPIPE, we deal with EPIPE from write in 
      HttpMethod::ServerDie() (LP: #385144)
  * Only run Download-Upgradable and Unattended-Upgrades if the initial
    update was successful Closes: #341970
  * apt-pkg/indexcopy.cc:
    - support having CDs with no Packages file (just a Packages.gz)
      by not forcing a verification on non-existing files
     (LP: #255545)
    - remove the gettext from a string that consists entirely 
      of variables (LP: #56792)
  * apt-pkg/cacheiterators.h:
    - add missing checks for Owner == 0 in end()
  * apt-pkg/indexrecords.cc:
    - fix some i18n issues
  * apt-pkg/contrib/strutl.h:
    - add new strprintf() function to make i18n strings easier
    - fix compiler warning
  * apt-pkg/deb/debsystem.cc:
    - make strings i18n able 
  * fix problematic use of tolower() when calculating the version 
    hash by using locale independent tolower_ascii() function. 
    Thanks to M. Vefa Bicakci (LP: #80248)
  * build fixes for g++-4.4
  * cmdline/apt-mark:
    - add "showauto" option to show automatically installed packages
  * document --install-recommends and --no-install-recommends
    (thanks to Dereck Wonnacott, LP: #126180)
  * doc/apt.conf.5.xml:
    - merged patch from Aurélien Couderc to improve the text
      (thanks!)
  * [ABI] merged the libudev-dlopen branch, this allows to pass
    "apt-udev-auto" to Acquire::Cdrom::mount and the cdrom method will  
    dynamically find/mount the cdrom device (if libhal is available)

  [ Julian Andres Klode ]
  * apt-pkg/contrib/configuration.cc: Fix a small memory leak in
    ReadConfigFile.
  * Introduce support for the Enhances field. (Closes: #137583) 
  * Support /etc/apt/preferences.d, by adding ReadPinDir() (Closes: #535512)
  * configure-index: document Dir::Etc::SourceParts and some other options
    (Closes: #459605)
  * Remove Eugene V. Lyubimkin from uploaders as requested.
  * apt-pkg/contrib/hashes.cc, apt-pkg/contrib/md5.cc:
    - Support reading until EOF if Size=0 to match behaviour of
      SHA1Summation and SHA256Summation

  [ Osamu Aoki ]
  * Updated cron script to support backups by hardlinks and 
    verbose levels.  All features turned off by default. 
  * Added more error handlings.  Closes: #438803, #462734, #454989
  * Documented all cron script related configuration items in 
    configure-index.

  [ Dereck Wonnacott ]
  * apt-ftparchive might write corrupt Release files (LP: #46439)
  * Apply --important option to apt-cache depends (LP: #16947) 

  [ Otavio Salvador ]
  * Apply patch from Sami Liedes <sliedes@cc.hut.fi> to reduce the
    number of times we call progress bar updating and debugging
    configuration settings.
  * Apply patch from Sami Liedes <sliedes@cc.hut.fi> to avoid unecessary
    temporary allocations.

 -- Michael Vogt <mvo@debian.org>  Wed, 29 Jul 2009 19:16:22 +0200

apt (0.7.21) unstable; urgency=low

  [ Christian Perrier ]
  * Translations:
    - bg.po. Closes: #513211
    - zh_TW.po. Closes: #513311
    - nb.po. Closes: #513843
    - fr.po. Closes: #520430
    - sv.po. Closes: #518070
    - sk.po. Closes: #520403
    - it.po. Closes: #522222
    - sk.po. Closes: #520403
  
  [ Jamie Strandboge ]
  * apt.cron.daily: catch invalid dates due to DST time changes
    in the stamp files

  [ Michael Vogt ]
  * methods/gpgv.cc:
    - properly check for expired and revoked keys (closes: #433091)
  * apt-pkg/contrib/strutl.cc:
    - fix TimeToStr i18n (LP: #289807)
  * [ABI break] merge support for http redirects, thanks to
    Jeff Licquia and Anthony Towns
  * [ABI break] use int for the package IDs (thanks to Steve Cotton)
  * apt-pkg/pkgcache.cc:
    - do not run "dpkg --configure pkg" if pkg is in trigger-awaited
      state (LP: #322955)
  * methods/https.cc:
    - add Acquire::https::AllowRedirect support
  * Clarify the --help for 'purge' (LP: #243948)
  * cmdline/apt-get.cc
    - fix "apt-get source pkg" if there is a binary package and
      a source package of the same name but from different 
      packages (LP: #330103)

  [ Colin Watson ]
  * cmdline/acqprogress.cc:
    - Call pkgAcquireStatus::Pulse even if quiet, so that we still get
      dlstatus messages on the status-fd (LP: #290234).

 -- Michael Vogt <mvo@debian.org>  Tue, 14 Apr 2009 14:12:51 +0200

apt (0.7.20.2) unstable; urgency=medium

  [ Eugene V. Lyubimkin ]
  * Urgency set to medium due to RC bug fix.
  * doc/apt.ent, apt-get.8.xml:
    - Fix invalid XML entities. (Closes: #514402)

 -- Eugene V. Lyubimkin <jackyf.devel@gmail.com>  Sat, 07 Feb 2009 16:48:21 +0200

apt (0.7.20.1) unstable; urgency=low

  [ Michael Vogt ]
  * apt-pkg/pkgcachegen.cc:
    - fix apt-cache search for localized description 
      (closes: #512110)
  
  [ Christian Perrier ]
  * Translations:
    - fr.po: fix spelling error to "défectueux". Thanks to Thomas Péteul.

 -- Michael Vogt <mvo@debian.org>  Tue, 20 Jan 2009 09:35:05 +0100

apt (0.7.20) unstable; urgency=low

  [ Eugene V. Lyubimkin ]
  * debian/changelog:
    - Fixed place of 'merged install-recommends and install-task branches'
      from 0.6.46.1 to 0.7.0. (Closes: #439866)
  * buildlib/config.{sub,guess}:
    - Renewed. This fixes lintian errors.
  * doc/apt.conf.5.xml, debian/apt-transport-https:
    - Documented briefly 'Acquire::https' group of options. (Closes: #507398)
    - Applied patch from Daniel Burrows to document 'Debug' group of options.
      (Closes: #457265)
    - Mentioned 'APT::Periodic' and 'APT::Archives' groups of options.
      (Closes: #438559)
    - Mentioned '/* ... */' comments. (Closes: #507601)
  * doc/examples/sources.list:
    - Removed obsolete commented non-us deb-src entry, replaced it with
      'deb-src security.debian.org' one. (Closes: #411298)
  * apt-pkg/contrib/mmap.cc:
    - Added instruction how to work around MMap error in MMap error message.
      (Closes: #385674, 436028)
  * COPYING:
    - Actualized. Removed obsolete Qt section, added GPLv2 clause.
      (Closes: #440049, #509337)

  [ Michael Vogt ]
  * add option to "apt-get build-dep" to mark the needed 
    build-dep packages as automatic installed. 
    This is controlled via the value of
    APT::Get::Build-Dep-Automatic and is set "false" by default.  
    Thanks to Aaron Haviland, closes: #448743
  * apt-inst/contrib/arfile.cc:
    - support members ending with '/' as well (thanks to Michal Cihr,
      closes: #500988)

  [ Christian Perrier ]
  * Translations:
    - Finnish updated. Closes: #508449 
    - Galician updated. Closes: #509151
    - Catalan updated. Closes: #509375
    - Vietnamese updated. Closes: #509422
    - Traditional Chinese added. Closes: #510664
    - French corrected (remove awful use of first person) 

 -- Michael Vogt <mvo@debian.org>  Mon, 05 Jan 2009 08:59:20 +0100

apt (0.7.19) unstable; urgency=low

  [ Eugene V. Lyubimkin ]
  * doc/sources.list.5.xml:
    - Mentioned allowed characters in file names in /etc/apt/sources.list.d.
      Thanks to Matthias Urlichs. (Closes: #426913)
  * doc/apt-get.8.xml:
    - Explicitly say that 'dist-upgrade' command may remove packages.
    - Included '-v'/'--version' as a command to synopsis.
  * cmdline/apt-cache.cc:
    - Advanced built-in help. Patch by Andre Felipe Machado. (Closes: #286061)
    - Fixed typo 'GraphVis' -> 'GraphViz'. (Closes: #349038)
    - Removed asking to file a release-critical bug against a package if there
      is a request to install only one package and it is not installable.
      (Closes: #419521)

  [ Michael Vogt ]
    - fix SIGHUP handling (closes: #463030)

  [ Christian Perrier ]
  * Translations:
    - French updated
    - Bulgarian updated. Closes: #505476
    - Slovak updated. Closes: #505483
    - Swedish updated. Closes: #505491
    - Japanese updated. Closes: #505495
    - Korean updated. Closes: #505506
    - Catalan updated. Closes: #505513
    - British English updated. Closes: #505539
    - Italian updated. Closes: #505518, #505683
    - Polish updated. Closes: #505569
    - German updated. Closes: #505614
    - Spanish updated. Closes: #505757
    - Romanian updated. Closes: #505762
    - Simplified Chinese updated. Closes: #505727
    - Portuguese updated. Closes: #505902
    - Czech updated. Closes: #505909
    - Norwegian Bokmål updated. Closes: #505934
    - Brazilian Portuguese updated. Closes: #505949
    - Basque updated. Closes: #506085
    - Russian updated. Closes: #506452 
    - Marathi updated. 
    - Ukrainian updated. Closes: #506545 

 -- Michael Vogt <mvo@debian.org>  Mon, 24 Nov 2008 10:33:54 +0100

apt (0.7.18) unstable; urgency=low

  [ Christian Perrier ]
  * Translations:
    - French updated
    - Thai updated. Closes: #505067

  [ Eugene V. Lyubimkin ]
  * doc/examples/configure-index:
    - Removed obsoleted header line. (Closes: #417638)
    - Changed 'linux-kernel' to 'linux-image'.
  * doc/sources.list.5.xml:
    - Fixed typo and grammar in 'sources.list.d' section. Thanks to
      Timothy G Abbott <tabbott@MIT.EDU>. (Closes: #478098)
  * doc/apt-get.8.xml:
    - Advanced descriptions for 'remove' and 'purge' options.
      (Closes: #274283)
  * debian/rules:
    - Target 'apt' need to depend on 'build-doc'. Thanks for Peter Green.
      Fixes FTBFS. (Closes: #504181)

  [ Michael Vogt ]
  * fix depend on libdb4.4 (closes: #501253)

 -- Michael Vogt <mvo@debian.org>  Fri, 07 Nov 2008 22:13:39 +0100

apt (0.7.17) unstable; urgency=low

  [ Eugene V. Lyubimkin ]
  * debian/control:
    - 'Vcs-Bzr' field is official, used it.
    - Bumped 'Standards-Version' to 3.8.0, no changes needed.
    - Actualized 'Uploaders' field.
  * doc/:
    - Substituded 'apt-archive' with 'apt-ftparchive' in docs.
      Patch based on work of Andre Felipe Machado. (Closes: #350865)
    - Mentioned '/<release>' and '=<version>' for 'apt-get install' and
      '=<version>' for 'apt-get source' in apt-get manpage. Patch based on
      work of Andre Felipe Machado. (Closes: #399673)
    - Mentioned more short options in the apt-get manpage. Documented 'xvcg'
      option in the apt-cache manpage. The part of patch by Andre Felipe
      Machado. (Closes: #176106, #355945)
    - Documented that 'apt-get install' command should be used for upgrading
      some of installed packages. Based on patch by Nori Heikkinen and
      Andre Felipe Machado. (Closes: #267087)
    - Mentioned 'apt_preferences(5)' in apt manpage. (Closes: #274295)
    - Documented 'APT::Default-Release' in apt.conf manpage. (Closes: #430399)
    - APT::Install-Recommends is now true by default, mentioned this in
      configure-index example. (Closes: #463268)
    - Added 'APT::Get::AllowUnauthenticated' to configure-index example.
      (Closes: #320225)
    - Documented '--no-install-recommends' option in apt-get manpage.
      (Closes: #462962)
    - Documented 'Acquire::PDiffs' in apt.conf manpage. (Closes: #376029)
    - Added 'copy', 'rsh', 'ssh' to the list of recognized URI schemes in
      sources.list manpage, as they are already described under in the manpage.
    - Removed notice that ssh/rsh access cannot use password authentication
      from sources.list manpage. Thanks to Steffen Joeris. (Closes: #434894)
    - Added '(x)' to some referrings to manpages in apt-get manpage. Patch by
      Andre Felipe Machado. (Closes: #309893)
    - Added 'dist-upgrade' apt-get synopsis in apt-get manpage.
      (Closes: #323866)

 -- Michael Vogt <mvo@debian.org>  Wed, 05 Nov 2008 13:14:56 +0100

apt (0.7.17~exp4) experimental; urgency=low

  * debian/rules:
    - Fixed lintian warnings "debian/rules ignores make errors".
  * debian/control:
    - Substituted outdated "Source-Version" fields with "binary:Version".
    - Added 'python-apt' to Suggests, as apt-mark need it for work.
    - Drop Debian revision from 'doc-base' build dependency, this fixes
      appropriate lintian warning.
  * debian/libapt-pkg-doc.doc-base.*:
    - Changed section: from old 'Devel' to 'Debian'. This fixes appropriate
      lintian warnings.
  * debian/{postrm,prerm,preinst}:
    - Added 'set -e', fixes lintian warnings
      'maintainer-script-ignores-error'.
  * dselect/makefile:
    - Removed unneeded 'LOCAL' entry. This allows cleaning rule to run smoothly.
  * share/lintian-overrides:
    - Added with override of 'apt must depend on python'. Script 'apt-mark'
      needs apt-python for working and checks this on fly. We don't want
      python in most cases.
  * cmdline/apt-key:
    - Added 'unset GREP_OPTIONS' to the script. This prevents 'apt-key update'
      failure when GREP_OPTIONS contains options that modify grep output.
      (Closes: #428752)

 -- Eugene V. Lyubimkin <jackyf.devel@gmail.com>  Fri, 31 Oct 2008 23:45:17 +0300

apt (0.7.17~exp3) experimental; urgency=low

  * apt-pkg/acquire-item.cc:
    - fix a merge mistake that prevents the fallback to the 
      uncompressed 'Packages' to work correctly (closes: #409284)

 -- Michael Vogt <mvo@debian.org>  Wed, 29 Oct 2008 09:36:24 +0100

apt (0.7.17~exp2) experimental; urgency=low

  [ Eugene V. Lyubimkin ]
  * apt-pkg/acquire-item.cc:
    - Added fallback to uncompressed 'Packages' if neither 'bz2' nor 'gz'
      available. (Closes: #409284)
  * apt-pkg/algorithm.cc:
    - Strip username and password from source URL in error message.
      (Closes: #425150)
  
  [ Michael Vogt ]
  * fix various -Wall warnings

 -- Michael Vogt <mvo@debian.org>  Tue, 28 Oct 2008 18:06:38 +0100

apt (0.7.17~exp1) experimental; urgency=low

  [ Luca Bruno ]
  * Fix typos:
    - apt-pkg/depcache.cc
  * Fix compilation warnings:
    - apt-pkg/acquire.cc
    - apt-pkg/versionmatch.cc
  * Compilation fixes and portability improvement for compiling APT against non-GNU libc
    (thanks to Martin Koeppe, closes: #392063):
    - buildlib/apti18n.h.in:
      + textdomain() and bindtextdomain() must not be visible when --disable-nls
    - buildlib/inttypes.h.in: undefine standard int*_t types
    - Append INTLLIBS to SLIBS:
      + cmdline/makefile
      + ftparchive/makefile
      + methods/makefile
  * doc/apt.conf.5.xml:
    - clarify whether configuration items of apt.conf are case-sensitive
      (thanks to Vincent McIntyre, closes: #345901)

 -- Luca Bruno <lethalman88@gmail.com>  Sat, 11 Oct 2008 09:17:46 +0200

apt (0.7.16) unstable; urgency=low

  [ Luca Bruno ]
  * doc/apt-cache.8.xml:
    - search command uses POSIX regex, and searches for virtual packages too
      (closes: #277536)
  * doc/offline.sgml: clarify remote and target hosts
    (thanks to Nikolaus Schulz, closes: #175940)
  * Fix several typos in docs, translations and debian/changelog
    (thanks to timeless, Nicolas Bonifas and Josh Triplett,
    closes: #368665, #298821, #411532, #431636, #461458)
  * Document apt-key finger and adv commands
    (thanks to Stefan Schmidt, closes: #350575)
  * Better documentation for apt-get --option
    (thanks to Tomas Pospisek, closes: #386579)
  * Retitle the apt-mark.8 manpage (thanks to Justin Pryzby, closes: #471276)
  * Better documentation on using both APT::Default-Release and
    /etc/apt/preferences (thanks to Ingo Saitz, closes: #145575)
  
  [ Michael Vogt ]
  * doc/apt-cache.8.xml:
    - add missing citerefentry

 -- Michael Vogt <mvo@debian.org>  Fri, 10 Oct 2008 23:44:50 +0200

apt (0.7.15) unstable; urgency=low

  * Upload to unstable

 -- Michael Vogt <mvo@debian.org>  Sun, 05 Oct 2008 13:23:47 +0200

apt (0.7.15~exp3) experimental; urgency=low

  [Daniel Burrows]
  * apt-pkg/deb/dpkgpm.cc:
    - Store the trigger state descriptions in a way that does not break
      the ABI.  The approach taken makes the search for a string O(n) rather
      than O(lg(n)), but since n == 4, I do not consider this a major
      concern.  If it becomes a concern, we can sort the static array and
      use std::equal_range().  (Closes: #499322)

  [ Michael Vogt ]
  * apt-pkg/packagemanager.cc, apt-pkg/deb/dpkgpm.cc:
    - move the state file writting into the Go() implementation
      of dpkgpm (closes: #498799)
  * apt-pkg/algorithms.cc:
    - fix simulation performance drop (thanks to Ferenc Wagner
      for reporting the issue)

 -- Michael Vogt <mvo@debian.org>  Wed, 01 Oct 2008 18:09:49 +0200

apt (0.7.15~exp2) experimental; urgency=low

  [ Michael Vogt ]
  * apt-pkg/pkgcachegen.cc:
    - do not add multiple identical descriptions for the same 
      language (closes: #400768)

  [ Program translations ]
  * Catalan updated. Closes: #499462

 -- Michael Vogt <mvo@debian.org>  Tue, 23 Sep 2008 07:29:59 +0200

apt (0.7.15~exp1) experimental; urgency=low

  [ Christian Perrier ]
  * Fix typo in cron.daily script. Closes: #486179

  [ Program translations ]
  * Traditional Chinese updated. Closes: #488526
  * German corrected and completed. Closes: #490532, #480002, #498018
  * French completed
  * Bulgarian updated. Closes: #492473
  * Slovak updated. Closes: #492475
  * Galician updated. Closes: #492794
  * Japanese updated. Closes: #492975
  * Fix missing space in Greek translation. Closes: #493922
  * Greek updated.
  * Brazilian Portuguese updated.
  * Basque updated. Closes: #496754
  * Romanian updated. Closes: #492773, #488361
  * Portuguese updated. Closes: #491790
  * Simplified Chinese updated. Closes: #489344
  * Norwegian Bokmål updated. Closes: #480022
  * Czech updated. Closes: #479628, #497277
  * Korean updated. Closes: #464515
  * Spanish updated. Closes: #457706
  * Lithuanian added. Closes: #493328
  * Swedish updated. Closes: #497496
  * Vietnamese updated. Closes: #497893
  * Portuguese updated. Closes: #498411
  * Greek updated. Closes: #498687
  * Polish updated.

  [ Michael Vogt ]
  * merge patch that enforces stricter https server certificate
    checking (thanks to Arnaud Ebalard, closes: #485960)
  * allow per-mirror specific https settings
    (thanks to Arnaud Ebalard, closes: #485965)
  * add doc/examples/apt-https-method-example.cof
    (thanks to Arnaud Ebalard, closes: #485964)
  * apt-pkg/depcache.cc:
    - when checking for new important deps, skip critical ones
      (closes: #485943)
  * improve apt progress reporting, display trigger actions
  * add DPkg::NoTriggers option so that applications that call
    apt/aptitude (like the installer) defer trigger processing
    (thanks to Joey Hess)
  * doc/makefile:
    - add examples/apt-https-method-example.conf
  
 -- Michael Vogt <mvo@debian.org>  Tue, 16 Sep 2008 21:27:03 +0200

apt (0.7.14) unstable; urgency=low

  [ Christian Perrier ]
  * Mark a message from dselect backend as translatable
    Thanks to Frédéric Bothamy for the patch
    Closes: #322470

  [ Program translations ]
  * Simplified Chinese updated. Closes: #473360
  * Catalan fixes. Closes: #387141
  * Typo fix in Greek translation. Closes: #479122
  * French updated.
  * Thai updated. Closes: #479313
  * Italian updated. Closes: #479326
  * Polish updated. Closes: #479342
  * Bulgarian updated. Closes: #479379
  * Finnish updated. Closes: #479403
  * Korean updated. Closes: #479426
  * Basque updated. Closes: #479452
  * Vietnamese updated. Closes: #479748
  * Russian updated. Closes: #479777, #499029
  * Galician updated. Closes: #479792
  * Portuguese updated. Closes: #479847
  * Swedish updated. Closes: #479871
  * Dutch updated. Closes: #480125
  * Kurdish added. Closes: #480150
  * Brazilian Portuguese updated. Closes: #480561
  * Hungarian updated. Closes: #480662

  [ Otavio Salvador ]
  * Apply patch to avoid truncating of arbitrary files. Thanks to Bryan
    Donlan <bdonlan@fushizen.net> for the patch. Closes: #482476
  * Avoid using dbus if dbus-daemon isn't running. Closes: #438803
  
  [ Michael Vogt ]
  * debian/apt.cron.daily:
    - apply patch based on the ideas of Francesco Poli for better 
      behavior when the cache can not be locked (closes: #459344)

 -- Michael Vogt <mvo@debian.org>  Wed, 28 May 2008 15:19:12 +0200

apt (0.7.13) unstable; urgency=low

  [ Otavio Salvador ]
  * Add missing build-depends back from build-depends-indep field.
    Closes: #478231
  * Make cron script quiet if cache is locked. Thanks to Ted Percival
    <ted@midg3t.net> for the patch. Closes: #459344
  * Add timeout support for https. Thanks to Andrew Martens
    <andrew.martens@strangeloopnetworks.com> for the patch.

  [ Goswin von Brederlow ]
  * Add support for --no-download on apt-get update. Closes: #478517
  
  [ Program translations ]
    - Vietnamese updated. Closes: #479008
    
 -- Otavio Salvador <otavio@debian.org>  Fri, 02 May 2008 14:46:00 -0300

apt (0.7.12) unstable; urgency=low

  [ Michael Vogt ]
  * cmdline/apt-key:
    - add support for a master-keyring that contains signing keys
      that can be used to sign the archive signing keys. This should
      make key-rollover easier.
  * apt-pkg/deb/dpkgpm.cc:
    - merged patch from Kees Cook to fix anoying upper-case display
      on amd64 in sbuild
  * apt-pkg/algorithms.cc: 
    - add APT::Update::Post-Invoke-Success script slot
    - Make the breaks handling use the kill list. This means, that a
      Breaks: Pkg (<< version) may put Pkg onto the remove list.
  * apt-pkg/deb/debmetaindex.cc:
    - add missing "Release" file uri when apt-get update --print-uris
      is run
  * methods/connect.cc:
    - remember hosts with Resolve failures or connect Timeouts
  * cmdline/apt-get.cc:
    - fix incorrect help output for -f (LP: #57487)
    - do two passes when installing tasks, first ignoring dependencies,
      then resolving them and run the problemResolver at the end
      so that it can correct any missing dependencies
  * debian/apt.cron.daily:
    - sleep random amount of time (default within 0-30min) before
      starting the upate to hit the mirrors less hard
  * doc/apt_preferences.5.xml:
    - fix typo
  * added debian/README.source

  [ Christian Perrier ]
  * Fix typos in manpages. Thanks to Daniel Leidert for the fixes
    Closes: #444922
  * Fix syntax/copitalisation in some messages. Thanks to Jens Seidel
    for pointing this and providing the patch.
    Closes: #466845
  * Fix Polish offline translation. Thanks to Robert Luberda for the patch
    and apologies for applying it very lately. Closes: #337758
  * Fix typo in offline.sgml. Closes: #412900

  [ Program translations ]
    - German updated. Closes: #466842
    - Swedish updated.
    - Polish updated. Closes: #469581
    - Slovak updated. Closes: #471341
    - French updated.
    - Bulgarian updated. Closes: #448492
    - Galician updated. Closes: #476839
  
  [ Daniel Burrows ]
  * apt-pkg/depcache.cc:
    - Patch MarkInstall to follow currently satisfied Recommends even
      if they aren't "new", so that we automatically force upgrades
      when the version of a Recommends has been tightened.  (Closes: #470115)
    - Enable more complete debugging information when Debug::pkgAutoRemove
      is set.
  * apt-pkg/contrib/configuration.cc
    - Lift the 1024-byte limit on lines in configuration files.
      (Closes: #473710, #473874)
  * apt-pkg/contrib/strutl.cc:
    - Lift the 64000-byte limit on individual messages parsed by ReadMessages.
      (Closes: #474065)
  * debian/rules:
    - Add missing Build-Depends-Indep on xsltproc, docbook-xsl, and xmlto.

 -- Daniel Burrows <dburrows@debian.org>  Sat, 26 Apr 2008 12:24:35 -0700

apt (0.7.11) unstable; urgency=critical
  
  [ Raise urgency to critical since it fixes a critical but for Debian
    Installer Lenny Beta1 release ]

  [ Program translations ]
    - Vietnamese updated. Closes: #460825
    - Basque updated. Closes: #461166
    - Galician updated. Closes: #461468
    - Portuguese updated. Closes: #464575
    - Korean updated. Closes: #448430
    - Simplified Chinese updated. Closes: #465866

  [ Otavio Salvador ]
  * Applied patch from Robert Millan <rmh@aybabtu.com> to fix the error
    message when gpgv isn't installed, closes: #452640.
  * Fix regression about APT::Get::List-Cleanup setting being ignored,
    closes: #466052.

 -- Otavio Salvador <otavio@debian.org>  Thu, 17 Jan 2008 22:36:46 -0200

apt (0.7.10) unstable; urgency=low

  [ Otavio Salvador ]
  * Applied patch from Mike O'Connor <stew@vireo.org> to add a manpage to
    apt-mark, closes: #430207.
  * Applied patch from Andrei Popescu <andreimpopescu@gmail.com> to add a
    note about some frontends in apt.8 manpage, closes: #438545.
  * Applied patch from Aurelien Jarno <aurel32@debian.org> to avoid CPU
    getting crazy when /dev/null is redirected to stdin (which breaks
    buildds), closes: #452858.
  * Applied patch from Aurelien Jarno <aurel32@debian.org> to fix building
    with newest dpkg-shlibdeps changing the packaging building order and a
    patch from Robert Millan <rmh@aybabtu.com> to fix parallel building,
    closes: #452862.
  * Applied patch from Alexander Winston <alexander.winston@comcast.net>
    to use 'min' as symbol for minute, closes: #219034.
  * Applied patch from Amos Waterland <apw@us.ibm.com> to allow apt to
    work properly in initramfs, closes: #448316.
  * Applied patch from Robert Millan <rmh@aybabtu.com> to make apt-key and
    apt-get to ignore time conflicts, closes: #451328.
  * Applied patch from Peter Eisentraut <peter_e@gmx.net> to fix a
    grammatical error ("manual installed" -> "manually installed"),
    closes: #438136.
  * Fix cron.daily job to not call fail if apt isn't installed, closes:
    #443286.
  * Fix compilation warnings in apt-pkg/cdrom.cc and
    apt-pkg/contrib/configuration.cc.
  * Fix typo in debian/copyright file ("licened" instead of "licensed"),
    closes: #458966.

  [ Program translations ]
    - Basque updated. Closes: #453088
    - Vietnamese updated. Closes: #453774, #459013
    - Japanese updated. Closes: #456909
    - Simplified Chinese updated. Closes: #458039
    - French updated.
    - Norwegian Bokmål updated. Closes: #457917

  [ Michael Vogt ]
  * debian/rules
    - fix https install location
  * debian/apt.conf.daily:
    - print warning if the cache can not be locked (closes: #454561),
      thanks to Bastian Kleineidam
  * methods/gpgv.cc:
    - remove cruft code that caused timestamp/I-M-S issues
  * ftparchive/contents.cc:
    - fix error output
  * apt-pkg/acquire-item.{cc,h}:
    - make the authentication download code more robust against
      servers/proxies with broken If-Range implementations
  * apt-pkg/packagemanager.{cc,h}:
    - propergate the Immediate flag to make hitting the 
      "E: Internal Error, Could not perform immediate configuration (2)"
      harder
  * debian/control:
    - build against libdb-dev (instead of libdb4.4-dev)
  * merged the apt--DoListUpdate branch, this provides a common interface
    for "apt-get update" like operations for the frontends and also provides
    hooks to run stuff in APT::Update::{Pre,Post}-Invoke

  [ Chris Cheney ]
  * ftparchive/contents.cc:
    - support lzma data members
  * ftparchive/multicompress.cc:
    - support lzma output
  
  [ Daniel Burrows ]
  * apt-pkg/contrib/configuration.cc:
    - if RootDir is set, then FindFile and FindDir will return paths
      relative to the directory stored in RootDir, closes: #456457.

  [ Christian Perrier ]
  * Fix wording for "After unpacking...". Thanks to Michael Gilbert
    for the patch. Closes: #260825

 -- Michael Vogt <mvo@debian.org>  Mon, 07 Jan 2008 21:40:47 +0100

apt (0.7.9) unstable; urgency=low

  [ Christian Perrier ]
  * Add several languages to LINGUAS and, therefore, really ship the relevant
    translation:
    Arabic, Dzongkha, Khmer, Marathi, Nepali, Thai
    Thanks to Theppitak Karoonboonyanan for checking this out. Closes: #448321

  [ Program translations ]
    - Korean updated. Closes: #448430
    - Galician updated. Closes: #448497
    - Swedish updated.

  [ Otavio Salvador ]
  * Fix configure script to check for CURL library and headers presense.
  * Applied patch from Brian M. Carlson <sandals@crustytoothpaste.ath.cx>
    to add backward support for arches that lacks pselect support,
    closes: #448406.
  * Umount CD-ROM when calling apt-cdrom ident, except when called with
    -m, closes: #448521.

 -- Otavio Salvador <otavio@debian.org>  Wed, 31 Oct 2007 13:37:26 -0200

apt (0.7.8) unstable; urgency=low

  * Applied patch from Daniel Leidert <daniel.leidert@wgdd.de> to fix
    APT::Acquire::Translation "none" support, closes: #437523.
  * Applied patch from Daniel Burrows <dburrows@debian.org> to add support
    for the Homepage field (ABI break), closes: #447970.
  * Applied patch from Frans Pop <elendil@planet.nl> to fix a trailing
    space after cd label, closes: #448187.

 -- Otavio Salvador <otavio@debian.org>  Fri, 26 Oct 2007 18:20:13 -0200

apt (0.7.7) unstable; urgency=low

  [ Michael Vogt ]
  * apt-inst/contrib/extracttar.cc:
    - fix fd leak for zero size files (thanks to Bill Broadley for
      reporting this bug)
  * apt-pkg/acquire-item.cc:
    - remove zero size files on I-M-S hit
  * methods/https.cc:
    - only send LastModified if we actually have a file
    - send range request with if-range 
    - delete failed downloads
    - delete zero size I-M-S hits
  * apt-pkg/deb/dpkgpm.{cc,h}:
    - merged dpkg-log branch, this lets you specify a 
      Dir::Log::Terminal file to log dpkg output to
      (ABI break)
    - fix parse error when dpkg sends unexpected data
  * merged apt--sha256 branch to fully support the new
    sha256 checksums in the Packages and Release files
    (ABI break)
  * apt-pkg/pkgcachegen.cc:
    - increase default mmap size
  * tests/local-repo:
    - added local repository testcase
  * apt-pkg/acquire.cc:
    - increase MaxPipeDepth for the internal worker<->method
      communication to 1000 for the debtorrent backend
  * make apt build with g++ 4.3
  * fix missing SetExecClose() call when the status-fd is used
  * debian/apt.cron.daily:
    - move unattended-upgrade before apt-get autoclean
  * fix "purge" commandline argument, closes: #133421
    (thanks to Julien Danjou for the patch)
  * cmdline/apt-get.cc:
    - do not change the auto-installed information if a package
      is reinstalled
  * apt-pkg/acquire-item.cc:
    - fix crash in diff acquire code
  * cmdline/apt-mark:
    - Fix chmoding after have renamed the extended-states file (LP: #140019)
      (thanks to Laurent Bigonville)
  * apt-pkg/depcache.cc:
    - set "APT::Install-Recommends" to true by default (OMG!)
  * debian/apt.cron.daily:
    - only run the cron job if apt-get check succeeds (LP: #131719)
  
  [ Program translations ]
    - French updated
    - Basque updated. Closes: #436425
    - Fix the zh_CN translator's name in debian/changelog for 0.7.2
      Closes: #423272
    - Vietnamese updated. Closes: #440611
    - Danish updated. Closes: #441102
    - Thai added. Closes: #442833
    - Swedish updated.
    - Galician updated. Closes: #446626

  [ Otavio Salvador ]
  * Add hash support to copy method. Thanks Anders Kaseorg by the patch
    (closes: #436055)
  * Reset curl options and timestamp between downloaded files. Thanks to
    Ryan Murray <rmurray@debian.org> for the patch (closes: #437150)
  * Add support to apt-key to export keys to stdout. Thanks to "Dwayne
    C. Litzenberger" <dlitz@dlitz.net> for the patch (closes: #441942)
  * Fix compilation warnings:
    - apt-pkg/indexfile.cc: conversion from string constant to 'char*';
    - apt-pkg/acquire-item.cc: likewise;
    - apt-pkg/cdrom.cc: '%lu' expects 'long unsigned int', but argument
      has type 'size_t';
    - apt-pkg/deb/dpkgpm.cc: initialization order and conversion from
      string constant to 'char*';
    - methods/gpgv.cc: conversion from string constant to 'char*';
    - methods/ftp.cc: likewise;
    - cmdline/apt-extracttemplates.cc: likewise;
    - apt-pkg/deb/debmetaindex.cc: comparison with string literal results
      in unspecified behaviour;
  * cmdline/apt-get.cc: adds 'autoremove' as a valid comment to usage
    statement of apt-get (closes: #445468).
  * cmdline/apt-get.cc: really applies Julien Danjou <acid@debian.org>
    patch to add 'purge' command line argument (closes: #133421).

  [ Ian Jackson ]
  * dpkg-triggers: Deal properly with new package states.

  [ Colin Watson ]
  * apt-pkg/contrib/mmap.cc:
    - don't fail if msync() returns > 0
 
 -- Michael Vogt <mvo@debian.org>  Tue, 23 Oct 2007 14:58:03 +0200

apt (0.7.6) unstable; urgency=low

  * Applied patch from Aurelien Jarno <aurel32@debian.org> to fix wrong
    directory downloading on non-linux architectures (closes: #435597)

 -- Otavio Salvador <otavio@debian.org>  Wed, 01 Aug 2007 19:49:51 -0300

apt (0.7.5) unstable; urgency=low

  [ Otavio Salvador ]
  * Applied patch from Guillem Jover <guillem@debian.org> to use
    dpkg-architecture to get the host architecture (closes: #407187)
  * Applied patch from Guillem Jover <guillem@debian.org> to add
    support to add lzma support (closes: #408201)

  [ Michael Vogt ]
  * apt-pkg/depcache.cc:
    - support a list of sections for:
      APT::Install-Recommends-Sections
      APT::Never-MarkAuto-Sections
  * methods/makefile:
    - install lzma symlink method (for full lzma support)
  * debian/control:
    - suggest "lzma"

 -- Otavio Salvador <otavio@ossystems.com.br>  Wed, 25 Jul 2007 20:16:46 -0300

apt (0.7.4) unstable; urgency=low

  [ Michael Vogt ]
  * cmdline/apt-get.cc:
    - fix in the task-install code regexp (thanks to Adam Conrad and
      Colin Watson)
    - support task removal too: apt-get remove taskname^
      (thanks to Matt Zimmerman reporting this problem)

  [ Otavio Salvador ]
  * Fix a typo on 0.7.3 changelog entry about g++ (7.3 to 4.3)
  * Fix compilation warnings:
    - apt-pkg/contrib/configuration.cc: wrong argument type;
    - apt-pkg/deb/dpkgpm.cc: wrong signess;
    - apt-pkg-acquire-item.cc: wrong signess and orderned initializers;
    - methods/https.cc:
      - type conversion;
      - unused variable;
      - changed SetupProxy() method to void;
  * Simplified HttpMethod::Fetch on http.cc removing Tail variable;
  * Fix pipeline handling on http.cc (closes: #413324)
  * Fix building to properly support binNMUs. Thanks to Daniel Schepler
    <schepler@math.unipd.it> by the patch (closes: #359634)
  * Fix example for Install-{Recommends,Suggests} options on
    configure-index example file. Thanks to Peter Eisentraut
    <peter_e@gmx.net> by the patch (closes: #432223)

  [ Christian Perrier ]
  * Basque translation update. Closes: ##423766
  * Unfuzzy formerly complete translations
  * French translation update
  * Re-generate PO(T) files
  * Spanish translation update
  * Swedish translation update

 -- Otavio Salvador <otavio@debian.org>  Tue, 24 Jul 2007 09:55:50 -0300

apt (0.7.3) unstable; urgency=low

  * fixed compile errors with g++ 4.3 (thanks to 
    Daniel Burrows, closes: #429378)
  * fixes in the auto-mark code (thanks to Daniel
    Burrows)
  * fix FTBFS by changing build-depends to
    libcurl4-gnutls-dev (closes: #428363)
  * cmdline/apt-get.cc:
    - fix InstallTask code when a pkgRecord ends 
      with a single '\n' (thanks to Soren Hansen for reporting)
  * merged from Christian Perrier:
        * vi.po: completed to 532t, again. Closes: #429899
        * gl.po: completed to 532t. Closes: #429506
        * vi.po: completed to 532t. Closes: #428672
        * Update all PO and the POT. Gives 514t14f4u for formerly
          complete translations
        * fr.po: completed to 532t
        * ku.po, uk.po, LINGUAS: reintegrate those translations
          which disappeared from the BZR repositories

 -- Michael Vogt <mvo@debian.org>  Sun, 01 Jul 2007 12:31:29 +0200

apt (0.7.2-0.1) unstable; urgency=low

  * Non-maintainer upload.
  * Build-depend on libcurl4-gnutls-dev instead of the obsolete
    libcurl3-gnutls-dev.  Closes: #428363.

 -- Steve Langasek <vorlon@debian.org>  Thu, 28 Jun 2007 18:46:53 -0700

apt (0.7.2) unstable; urgency=low
  
  * merged the debian/experimental changes back
    into the debian/sid branch
  * merged from Christian Perrier:
    * mr.po: New Marathi translation  Closes: #416806
    * zh_CN.po: Updated by Kov Chai  Closes: #416822
    * tl.po: Updated by Eric Pareja   Closes: #416638
    * gl.po: Updated by Jacobo Tarrio
	     Closes: #412828
    * da.po: Updated by Claus Hindsgaul
	     Closes: #409483
    * fr.po: Remove a non-breakable space for usability
	     issues. Closes: #408877
    * ru.po: Updated Russian translation. Closes: #405476
    * *.po: Unfuzzy after upstream typo corrections
  * buildlib/archtable:
    - added support for sh3/sh4 (closes: #424870)
    - added support for m32r (closes: #394096)
  * buildlib/systemtable:
    - added support for lpia
  * configure.in:
    - check systemtable for architecture mapping too
  * fix error in AutocleanInterval, closes: #319339
    (thanks to Israel G. Lugo for the patch)
  * add "purge" commandline argument, closes: #133421)
    (thanks to Julien Danjou for the patch)
  * add "purge" commandline argument, closes: #133421)
    (thanks to Julien Danjou for the patch)
  * fix FTBFS with gcc 4.3, closes: #417090
    (thanks to Martin Michlmayr for the patch)
  * add --dsc-only option, thanks to K. Richard Pixley
  * Removed the more leftover #pragma interface/implementation
    closes: #306937 (thanks to Andreas Henriksson for the patch)
  
 -- Michael Vogt <mvo@debian.org>  Wed, 06 Jun 2007 23:19:50 +0200

apt (0.7.1) experimental; urgency=low

  * ABI library name change because it's built against
    new glibc
  * implement SourceVer() in pkgRecords 
     (thanks to Daniel Burrows for the patch!)
  * apt-pkg/algorithm.cc:
    - use clog for all debugging
    - only increase the score of installed applications if they 
      are not obsolete 
    - fix resolver bug on removal triggered by weak-dependencies 
      with or-groups
  * methods/http.cc:
    - send apt version in User-Agent
  * apt-pkg/deb/debrecords.cc:
    - fix SHA1Hash() return value
  * apt-pkg/cdrom.cc:
    - only unmount if APT::CDROM::NoMount is false
  * methods/cdrom.cc:  
    - only umount if it was mounted by the method before
  * po/gl.po:
    - fix error translation that causes trouble to lsb_release
  * apt-pkg/acquire-item.cc:
    - if decompression of a index fails, delete the index 
  * apt-pkg/acquire.{cc,h}:
    - deal better with duplicated sources.list entries (avoid
      double queuing of  URLs) - this fixes hangs in bzip/gzip
  * merged from Christian Perrier:
    * mr.po: New Marathi translation  Closes: #416806
    * zh_CN.po: Updated by Eric Pareja  Closes: #416822
    * tl.po: Updated by Eric Pareja   Closes: #416638
    * gl.po: Updated by Jacobo Tarrio
             Closes: #412828
    * da.po: Updated by Claus Hindsgaul
             Closes: #409483
    * fr.po: Remove a non-breakable space for usability
             issues. Closes: #408877
    * ru.po: Updated Russian translation. Closes: #405476
    * *.po: Unfuzzy after upstream typo corrections
    * vi.po: Updated to 515t. Closes: #426976
    * eu.po: Updated to 515t. Closes: #423766
    * pt.po: 515t. Closes: #423111
    * fr.po: Updated by Christian Perrier
    * Update all PO and the POT. Gives 513t2f for formerly
      complete translations
  * apt-pkg/policy.cc:
    - allow multiple packages (thanks to David Foerster)

 -- Michael Vogt <mvo@debian.org>  Wed,  2 May 2007 13:43:44 +0200

apt (0.7.0) experimental; urgency=low

  * Package that contains all the new features
  * Removed all #pragma interface/implementation
  * Branch that contains all the new features:
  * translated package descriptions
  * task install support
  * automatic dependency removal (thanks to Daniel Burrows)
  * merged support for the new dpkg "Breaks" field 
    (thanks to Ian Jackson)
  * handle network failures more gracefully on "update"
  * support for unattended-upgrades (via unattended-upgrades
    package)
  * added apt-transport-https method
  * merged "install-recommends" branch (ABI break): 
    - new "--install-recommends"
    - install new recommends on "upgrade" if --install-recommends is 
      given
    - new "--fix-policy" option to install all packages with unmet
      important dependencies (usefull with --install-recommends to
      see what not-installed recommends are on the system)
    - fix of recommended packages display (only show CandidateVersion
      fix or-group handling)
  * merged "install-task" branch (use with "apt-get install taskname^")

 -- Michael Vogt <mvo@debian.org>  Fri, 12 Jan 2007 20:48:07 +0100

apt (0.6.46.4-0.1) unstable; urgency=emergency
  
  * NMU
  * Fix broken use of awk in apt-key that caused removal of the wrong keys
    from the keyring. Closes: #412572

 -- Joey Hess <joeyh@debian.org>  Mon, 26 Feb 2007 16:00:22 -0500

apt (0.6.46.4) unstable; urgency=high

  * ack NMU (closes: #401017)
  * added apt-secure.8 to "See also" section
  * apt-pkg/deb/dpkgpm.cc:
    - added "Dpkg::StopOnError" variable that controls if apt
      will abort on errors from dpkg
  * apt-pkg/deb/debsrcrecords.{cc,h}:
    - make the Buffer grow dynmaically (closes: #400874)
  * Merged from Christian Perrier bzr branch:
    - uk.po: New Ukrainian translation: 483t28f3u
    - el.po: Update to 503t9f2u
    - de.po: Updates and corrections.
  * apt-pkg/contrib/progress.cc:
    - OpProgress::CheckChange optimized, thanks to Paul Brook
      (closes: #398381)
  * apt-pkg/contrib/sha256.cc:
    - fix building with noopt

 -- Michael Vogt <mvo@debian.org>  Thu,  7 Dec 2006 10:49:50 +0100

apt (0.6.46.3-0.2) unstable; urgency=high

  * Non-maintainer upload with permission of Michael Vogt.
  * Fix FTBFS on most arches (regression from the fix of #400874)

 -- Andreas Barth <aba@not.so.argh.org>  Tue,  5 Dec 2006 15:51:22 +0000 
  
apt (0.6.46.3-0.1) unstable; urgency=high

  * Non-maintainer upload with permission of Michael Vogt.
  * Fix segfault at apt-get source. Closes: #400874
  * Add apt-key update in postinst, so that debian-archive-keyring doesn't
    need to depend on apt >= 0.6. Closes: #401114
  * Don't double-queue pdiff files. Closes: #401017
  
 -- Andreas Barth <aba@not.so.argh.org>  Tue,  5 Dec 2006 10:34:56 +0000

apt (0.6.46.3) unstable; urgency=low

  * apt-pkg/deb/dpkgpm.cc:
    - make progress reporting robust against multiline error
      messages 

  * Merged from Christian Perrier bzr branch:
    - ca.po: Updated to 514t
    - be.po: Updated to 514t
    - it.po: Updated to 514t
    - hu.po: Updated to 514t
    - zh_TW.po: Updated to 514t
    - ar.po: Updated to 293t221u.
    - ru.po: Updated to 514t. Closes: #392466
    - nb.po: Updated to 514t. Closes: #392466
    - pt.po: Updated to 514t. Closes: #393199
    - fr.po: One spelling error corrected: s/accÃ¨der/accÃ©der
    - km.po: Updated to 514t.
    - ko.po: Updated to 514t.
    - bg.po: Updated to 514t.
    - de.po: Updated to 514t.
    - en_GB.po: Updated to 514t.

 -- Michael Vogt <mvo@debian.org>  Thu,  2 Nov 2006 11:37:58 +0100

apt (0.6.46.2) unstable; urgency=low

  * debian/control:
    - depend on debian-archive-keyring to offer clean upgrade path 
      (closes: #386800)
  * Merged from Christian Perrier bzr branch:
    - es.po: Updated to 514t. Closes: #391661
    - da.po: Updated to 514t. Closes: #391424
    - cs.po: Updated. Closes: #391064
    - es.po: Updated to 514t. Closes: #391661
    - da.po: Updated to 514t. Closes: #391424

 -- Michael Vogt <mvo@debian.org>  Wed, 11 Oct 2006 09:03:15 +0200

apt (0.6.46.1) unstable; urgency=low

  * methods/gzip.cc:
    - deal with empty files 
  * Applied patch from Daniel Schepler to make apt bin-NMU able.
    (closes: bug#359634)
  * rebuild against current g++ because of:
    http://gcc.gnu.org/bugzilla/show_bug.cgi?id=29289
    (closes: #390189)
  * fix broken i18n in the dpkg progress reporting, thanks to 
    Frans Pop and Steinar Gunderson. (closes: #389261)
  * Merged from Christian Perrier bzr branch:
    * fi.po: Updated to 514t. Closes: #390149
    * eu.po: Updated to 514t. Closes: #389725
    * vi.po: Updated to 514t. Closes: #388555
  * make the internal buffer in pkgTagFile grow dynamically
    (closes: #388708)
  
 -- Michael Vogt <mvo@debian.org>  Mon,  2 Oct 2006 20:42:20 +0200

apt (0.6.46) unstable; urgency=low

  * debian/control:
    - switched to libdb4.4 for building (closes: #381019)
  * cmdline/apt-get.cc:
    - show only the recommends/suggests for the candidate-version, not for all
      versions of the package (closes: #257054)
    - properly handle recommends/suggests or-groups when printing the list of
      suggested/recommends packages (closes: #311619)
  * methods/http.cc:
    - check more careful for incorrect proxy settings (closes: #378868)
  * methods/gzip.cc:
    - don't hang when /var is full (closes: #341537), thanks to
      Luis Rodrigo Gallardo Cruz for the patch
  * doc/examples/sources.list:
    - removed non-us.debian.org from the example (closes: #380030,#316196)
  * Merged from Christian Perrier bzr branch:
    * ro.po: Updated to 514t. Closes: #388402
    * dz.po: Updated to 514t. Closes: #388184
    * it.po: Fixed typos. Closes: #387812
    * ku.po: New kurdish translation. Closes: #387766
    * sk.po: Updated to 514t. Closes: #386851
    * ja.po: Updated to 514t. Closes: #386537
    * gl.po: Updated to 514t. Closes: #386397
    * fr.po: Updated to 516t.
    * fi.po: Updated to 512t. Closes: #382702
  * share/archive-archive.gpg:
    - removed the outdated amd64 and debian-2004 keys
  * apt-pkg/tagfile.cc:
    - applied patch from Jeroen van Wolffelaar to make the tags
      caseinsensitive (closes: #384182)
    - reverted MMap use in the tagfile because it does not work 
      across pipes (closes: #383487) 
  
 -- Michael Vogt <mvo@debian.org>  Thu, 21 Sep 2006 10:25:03 +0200

apt (0.6.45) unstable; urgency=low

  * apt-pkg/contrib/sha256.cc:
    - fixed the sha256 generation (closes: #378183)
  * ftparchive/cachedb.cc:
    - applied patch from Anthony Towns to fix Clean() function
      (closes: #379576)
  * doc/apt-get.8.xml:
    - fix path to the apt user build (Closes: #375640)
  * doc/apt-cache.8.xml:
    - typo (Closes: #376408)
  * apt-pkg/deb/dpkgpm.cc:
    - make progress reporting more robust against multiline error
      messages (first half of a fix for #374195)
  * doc/examples/configure-index:
    - document Debug::pkgAcquire::Auth     
  * methods/gpgv.cc:
    - deal with gpg error "NODATA". Closes: #296103, Thanks to 
      Luis Rodrigo Gallardo Cruz for the patch
  * apt-inst/contrib/extracttar.cc:
    - fix for string mangling, closes: #373864
  * apt-pkg/acquire-item.cc:
    - check for bzip2 in /bin (closes: #377391)
  * apt-pkg/tagfile.cc:
    - make it work on non-mapable files again, thanks 
      to James Troup for confirming the fix (closes: #376777)
  * Merged from Christian Perrier bzr branch:
    * ko.po: Updated to 512t. Closes: #378901
    * hu.po: Updated to 512t. Closes: #376330
    * km.po: New Khmer translation: 506t6f. Closes: #375068
    * ne.po: New Nepali translation: 512t. Closes: #373729
    * vi.po: Updated to 512t. Closes: #368038
    * zh_TW.po: Remove an extra %s in one string. Closes: #370551
    * dz.po: New Dzongkha translation: 512t
    * ro.po: Updated to 512t
    * eu.po: Updated
    * eu.po: Updated
  * fix apt-get dist-upgrade
  * fix warning if no /var/lib/apt/extended_states is present
  * don't download Translations for deb-src sources.list lines
  * apt-pkg/tagfile.cc:
    - support not-mmapable files again

 -- Michael Vogt <mvo@debian.org>  Thu, 27 Jul 2006 00:52:05 +0200

apt (0.6.44.2exp1) experimental; urgency=low

  * added support for i18n of the package descriptions
  * added support for aptitude like auto-install tracking (a HUGE
    HUGE thanks to Daniel Burrows who made this possible) 
  * synced with the http://people.debian.org/~mvo/bzr/apt/debian-sid branch
  * build from http://people.debian.org/~mvo/bzr/apt/debian-experimental

 -- Michael Vogt <mvo@debian.org>  Mon,  3 Jul 2006 21:50:31 +0200

apt (0.6.44.2) unstable; urgency=low

  * apt-pkg/depcache.cc:
    - added Debug::pkgDepCache::AutoInstall (thanks to infinity)
  * apt-pkg/acquire-item.cc:
    - fix missing chmod() in the new aquire code 
      (thanks to Bastian Blank, Closes: #367425)
  * merged from 
    http://www.perrier.eu.org/debian/packages/d-i/level4/apt-main:
    * sk.po: Completed to 512t
    * eu.po: Completed to 512t
    * fr.po: Completed to 512t
    * sv.po: Completed to 512t
    * Update all PO and the POT. Gives 506t6f for formerly
      complete translations

 -- Michael Vogt <mvo@debian.org>  Wed, 14 Jun 2006 12:00:57 +0200

apt (0.6.44.1-0.1) unstable; urgency=low

  * Non-maintainer upload.
  * Don't give an error when parsing empty Packages/Sources files.
    (Closes: #366931, #367086, #370160)

 -- Steinar H. Gunderson <sesse@debian.org>  Fri,  9 Jun 2006 00:52:21 +0200

apt (0.6.44.1) unstable; urgency=low

  * apt-pkg/acquire-item.cc:
    - fix reversed logic of the "Acquire::PDiffs" option
  * merged from 
    http://www.perrier.eu.org/debian/packages/d-i/level4/apt-main:
    - po/LINGUAS: added "bg" Closes: #360262
    - po/gl.po: Galician translation update. Closes: #366849
    - po/hu.po: Hungarian translation update. Closes: #365448
    - po/cs.po: Czech translation updated. Closes: #367244
  * apt-pkg/contrib/sha256.cc:
    - applied patch to fix unaligned access problem. Closes: #367417
      (thanks to David Mosberger)

 -- Michael Vogt <mvo@debian.org>  Tue, 16 May 2006 21:51:16 +0200

apt (0.6.44) unstable; urgency=low

  * apt-pkg/acquire.cc: don't show ETA if it is 0 or absurdely large
  * apt-pkg/contrib/sha256.{cc,h},hashes.{cc,h}: support for sha256 
    (thanks to Anthony Towns)
  * ftparchive/cachedb.{cc,h},writer.{cc,h}: optimizations 
    (thanks to Anthony Towns)
  * apt pdiff support from experimental merged
  * apt-pkg/deb/dpkgpm.cc: wording fixes (thanks to Matt Zimmerman)
  * apt-pkg/deb/dpkgpm.cc: 
    - wording fixes (thanks to Matt Zimmerman)
    - fix error in dpkg interaction (closes: #364513, thanks to Martin Dickopp)
  * apt-pkg/tagfile.{cc,h}:
    - use MMap to read the entries (thanks to Zephaniah E. Hull for the
      patch) Closes: #350025
  * Merge from http://www.perrier.eu.org/debian/packages/d-i/level4/apt-main:
  	* bg.po: Added, complete to 512t. Closes: #360262
  * doc/apt-ftparchive.1.xml:
    - fix documentation for "SrcPackages" -> "Sources" 
      (thanks to Bart Martens for the patch, closes: #307756)
  * debian/libapt-pkg-doc.doc-base.cache:
    - remove broken charackter from description (closes: #361129)
  * apt-inst/deb/dpkgdb.cc, methods/gpgv.cc: 
    - i18n fixes (closes: #349298)
  * debian/postinst: dont fail on not available
    /usr/share/doc/apt/examples/sources.list (closes: #361130)
  * methods/ftp.cc:
    - unlink empty file in partial if the download failed because
      the file is missing on the server (closes: #316337)
  * apt-pkg/deb/debversion.cc:
    - treats a version string with explicit zero epoch equal
      than the same without epoch (Policy 5.6.12, closes: #363358)
      Thanks to Lionel Elie Mamane for the patch
  
 -- Michael Vogt <mvo@debian.org>  Mon,  8 May 2006 22:28:53 +0200

apt (0.6.43.3) unstable; urgency=low

  * Merge bubulle@debian.org--2005/apt--main--0 up to patch-186:
    * ca.po: Completed to 512t. Closes: #351592
    * eu.po: Completed to 512t. Closes: #350483
    * ja.po: Completed to 512t. Closes: #349806
    * pl.po: Completed to 512t. Closes: #349514
    * sk.po: Completed to 512t. Closes: #349474
    * gl.po: Completed to 512 strings Closes: #349407
    * sv.po: Completed to 512 strings Closes: #349210
    * ru.po: Completed to 512 strings Closes: #349154
    * da.po: Completed to 512 strings Closes: #349084
    * fr.po: Completed to 512 strings
    * vi.po: Completed to 511 strings  Closes: #348968
    * zh_CN.po: Completed to 512t. Closes: #353936
    * it.po: Completed to 512t. Closes: #352803
    * pt_BR.po: Completed to 512t. Closes: #352419
    * LINGUAS: Add Welsh
    * *.po: Updated from sources (512 strings)
  * apt-pkg/deb/deblistparser.cc:
    - don't explode on a DepCompareOp in a Provides line, but warn about
      it and ignore it otherwise (thanks to James Troup for reporting it)
  * cmdline/apt-get.cc:
    - don't lock the lists directory in DoInstall, breaks --print-uri 
      (thanks to James Troup for reporting it)
  * debian/apt.dirs: create /etc/apt/sources.list.d 
  * make apt-cache madison work without deb-src entries (#352583)
  * cmdline/apt-get.cc: only run the list-cleaner if a update was 
    successfull

 -- Michael Vogt <mvo@debian.org>  Wed, 22 Feb 2006 10:13:04 +0100

apt (0.6.43.2) unstable; urgency=low

  * Merge bubulle@debian.org--2005/apt--main--0 up to patch-166:
    - en_GB.po, de.po: fix spaces errors in "Ign " translations Closes: #347258
    - makefile: make update-po a pre-requisite of clean target so
    	        that POT and PO files are always up-to-date
    - sv.po: Completed to 511t. Closes: #346450
    - sk.po: Completed to 511t. Closes: #346369
    - fr.po: Completed to 511t
    - *.po: Updated from sources (511 strings)
    - el.po: Completed to 511 strings Closes: #344642
    - da.po: Completed to 511 strings Closes: #348574
    - es.po: Updated to 510t1f Closes: #348158
    - gl.po: Completed to 511 strings Closes: #347729
    - it.po: Yet another update Closes: #347435
  * added debian-archive-keyring to the Recommends (closes: #347970)
  * fixed message in apt-key to install debian-archive-keyring 
  * typos fixed in apt-cache.8 (closes: #348348, #347349)
  * add patch to fix http download corruption problem (thanks to
    Petr Vandrovec, closes: #280844, #290694)

 -- Michael Vogt <mvo@debian.org>  Thu, 19 Jan 2006 00:06:33 +0100

apt (0.6.43.1) unstable; urgency=low

  * Merge bubulle@debian.org--2005/apt--main--0 up to patch-148:
    * fr.po: Completed to 510 strings
    * it.po: Completed to 510t
    * en_GB.po: Completed to 510t
    * cs.po: Completed to 510t
    * zh_CN.po: Completed to 510t
    * el.po: Updated to 510t
    * vi.po: Updated to 383t93f34u
    * tl.po: Completed to 510 strings (Closes: #344306)
    * sv.po: Completed to 510 strings (Closes: #344056)
    * LINGUAS: disabled Hebrew translation. (Closes: #313283)
    * eu.po: Completed to 510 strings (Closes: #342091)
  * apt-get source won't download already downloaded files again
    (closes: #79277)
  * share/debian-archive.gpg: new 2006 ftp-archive signing key added
    (#345891)
  * redownload the Release file if IMS-Hit and gpg failure
  * deal with multiple signatures on a Release file

 -- Michael Vogt <mvo@debian.org>  Fri,  6 Jan 2006 01:17:08 +0100

apt (0.6.43) unstable; urgency=medium

  * Merge bubulle@debian.org--2005/apt--main--0 up to patch-132:  
    * zh_CN.po: Completed to 510 strings(Closes: #338267)
    * gl.po: Completed to 510 strings (Closes: #338356)
  * added support for "/etc/apt/sources.list.d" directory 
    (closes: #66325)
  * make pkgDirStream (a bit) more complete
  * fix bug in pkgCache::VerIterator::end() (thanks to Daniel Burrows)
    (closes: #339533)
  * pkgAcqFile is more flexible now (closes: #57091)
  * support a download rate limit for http (closes: #146877)
  * included lots of the speedup changes from #319377
  * add stdint.h to contrib/md5.h (closes: #340448)
  * ABI change, library name changed (closes: #339147)
  * Fix GNU/kFreeBSD crash on non-existing server file (closes: #317718)
  * switch to libdb4.3 in build-depends
  
 -- Michael Vogt <mvo@debian.org>  Tue, 29 Nov 2005 00:17:07 +0100

apt (0.6.42.3) unstable; urgency=low

  * Merge bubulle@debian.org--2005/apt--main--0 up to patch-129:
    - patch-118: Russian translation update by Yuri Kozlov (closes: #335164)
    - patch-119: add update-po as a pre-req for binary (closes: #329910)
    - patch-121: Complete French translation
    - patch-125: Fixed localization of y/n questions in German translation 
                 (closes: #337078)
    - patch-126: Swedish translation update (closes: #337163)
    - patch-127: Complete Tagalog translation (closes: #337306)
    - patch-128: Danish translation update (closes: #337949)
    - patch-129: Basque translation update (closes: #338101)
  * cmdline/apt-get.cc:
    - bufix in FindSrc  (closes: #335213, #337910)
  * added armeb to archtable (closes: #333599)
  * with --allow-unauthenticated use the old fallback behaviour for
    sources (closes: #335112)
   
 -- Michael Vogt <mvo@debian.org>  Wed,  9 Nov 2005 07:22:31 +0100

apt (0.6.42.2) unstable; urgency=high

  * NMU (approved by maintainer)
  * Add AMD64 archive signing key to debian-archive.gpg (closes: #336500).
  * Add big-endian arm (armeb) support (closes: #333599).
  * Priority high to get the AMD key into testing ASAP.

 -- Frans Pop <fjp@debian.org>  Sun, 30 Oct 2005 21:29:11 +0100
 
apt (0.6.42.1) unstable; urgency=low

  * fix a incorrect example in the apt_prefrences man page
    (thanks to Filipus Klutiero, closes: #282918)
  * apt-pkg/pkgrecords.cc:
    - revert patch from last version, it causes trouble on alpha 
      and ia64 (closes: #335102, #335103)
  * cmdline/apt-get.cc:
    - be extra carefull in FindSrc (closes: #335213)

 -- Michael Vogt <mvo@debian.org>  Sat, 22 Oct 2005 23:44:35 +0200

apt (0.6.42) unstable; urgency=low

  * apt-pkg/cdrom.cc:
    - unmount the cdrom when apt failed to locate any package files
  * allow cdrom failures and fallback to other sources in that case
    (closes: #44135)
  * better error text when dpkg-source fails 
  * Merge bubulle@debian.org--2005/apt--main--0 up to patch-115:
    - patch-99: Added Galician translation
    - patch-100: Completed Danish translation (Closes: #325686)
    - patch-104: French translation completed
    - patch-109: Italian translation completed
    - patch-112: Swedish translation update 
    - patch-115: Basque translation completed (Closes: #333299)
  * applied french man-page update (thanks to Philippe Batailler)
    (closes: #316638, #327456)
  * fix leak in the mmap code, thanks to Daniel Burrows for the
    patch (closes: #250583)
  * support for apt-get [build-dep|source] -t (closes: #152129)
  * added "APT::Authentication::TrustCDROM" option to make the life
    for the installer people easier (closes: #334656)
  * fix crash in apt-ftparchive (thanks to Bastian Blank for the patch)
    (closes: #334671)
  * apt-pkg/contrib/md5.cc:
    - fix a alignment problem on sparc64 that gives random bus errors
      (thanks to Fabbione for providing a test-case)
  * init the default ScreenWidth to 79 columns by default 
    (Closes: #324921)
  * cmdline/apt-cdrom.cc: 
    - fix some missing gettext() calls (closes: #334539)
  * doc/apt-cache.8.xml: fix typo (closes: #334714)

 -- Michael Vogt <mvo@debian.org>  Wed, 19 Oct 2005 22:02:09 +0200

apt (0.6.41) unstable; urgency=low

  * improved the support for "error" and "conffile" reporting from
    dpkg, added the format to README.progress-reporting
  * added README.progress-reporting to the apt-doc package
  * improved the network timeout handling, if a index file from a 
    sources.list times out or EAI_AGAIN is returned from getaddrinfo, 
    don't try to get the other files from that entry
  * Support architecture-specific extra overrides
    (closes: #225947). Thanks to  Anthony Towns for idea and
    the patch, thanks to Colin Watson for testing it.
  * Javier Fernandez-Sanguino Pen~a:
    - Added a first version of an apt-secure.8 manpage, and modified
      apt-key and apt.end accordingly. Also added the 'update'
      argument to apt-key which was previously not documented 
      (Closes: #322120)
  * Andreas Pakulat:
    - added example apt-ftparchive.conf file to doc/examples 
      (closes: #322483)
  * Fix a incorrect example in the man-page (closes: #282918)
  * Fix a bug for very long lines in the apt-cdrom code (closes: #280356)
  * Fix a manual page bug (closes: #316314)
  * Do md5sum checking for file and cdrom method (closes: #319142)
  * Change pkgPolicy::Pin from private to protected to let subclasses
    access it too (closes: #321799)
  * add default constructor for PrvIterator (closes: #322267)
  * Reread status configuration on debSystem::Initialize() 
    (needed for apt-proxy, thanks to Otavio for this patch)
  
 -- Michael Vogt <mvo@debian.org>  Mon,  5 Sep 2005 22:59:03 +0200

apt (0.6.40.1) unstable; urgency=low

  * bugfix in the parsing code for the apt<->dpkg communication. apt 
    crashed when dpkg sends the same state more than once under certain
    conditions
  * 0.6.40 breaks the ABI but I accidentally didn't change the soname :/

 -- Michael Vogt <mvo@debian.org>  Fri,  5 Aug 2005 13:24:58 +0200

apt (0.6.40) unstable; urgency=low

  * Patch from Jordi Mallach to mark some additional strings for translation
  * Updated Catalan translation from Jordi Mallach
  * Merge from bubulle@debian.org--2005/apt--main--0:
    - Update pot and merge with *.po
    - Updated French translation, including apt-key.fr.8
  * Restore changelog entries from the 0.6.x series that went to Debian
    experimental
  * Merge michael.vogt@ubuntu.com--2005/apt--progress-reporting--0
    - Provide an interface for progress reporting which can be used by
      (e.g.) base-config

 -- Matt Zimmerman <mdz@debian.org>  Thu, 28 Jul 2005 11:57:32 -0700

apt (0.6.39) unstable; urgency=low

  * Welsh translation update: daf@muse.19inch.net--2005/apt--main--0--patch-6
  * Merge mvo's changes from 0.6.36ubuntu1:
    michael.vogt@ubuntu.com--2005/apt--mvo--0--patch-32
  * Merge aggregated translation updates:
    bubulle@debian.org--2005/apt--main--0
  * Update priority of apt-utils to important, to match the override file
  * Install only one keyring on each branch (Closes: #316119)

 -- Matt Zimmerman <mdz@debian.org>  Tue, 28 Jun 2005 11:51:09 -0700

apt (0.6.38) unstable; urgency=low

  * Merge michael.vogt@ubuntu.com--2005/apt--fixes--0--patch-6, a workaround
    for the French man pages' failure to build
  * Branch Debian and Ubuntu
    - apt.postinst, apt-key: use the appropriate keyring
    - debian/rules: install all keyrings
  * Add the current Debian archive signing key (4F368D5D) to
    debian-archive.gpg
  * make pinning on the "component" work again (using the section of the 
    archive, we don't use per-section Release files anymore with apt-0.6)
    (closes ubuntu #9935)
  
 -- Matt Zimmerman <mdz@debian.org>  Sat, 25 Jun 2005 09:51:00 -0700

apt (0.6.37) breezy; urgency=low

  * Merge bubulle@debian.org--2005/apt--main--0 up to patch-81
    - patch-66: Italian update
    - patch-71: French update
    - patch-73: Basque update
    - patch-74: Hebrew update
    - patch-76: Correct Hebrew translation (Closes: #306658)
    - patch-77: French man page update
    - patch-79: Correct syntax errors in Hebrew translation
    - patch-81: Portuguese update
  * Fix build of French man pages (now using XML, not SGML)
  * Add Welsh translation from Dafydd Harries
    (daf@muse.19inch.net--2005/apt--main--0--patch-1)
  * Change debian/bugscript to use #!/bin/bash (Closes: #313402)
  * Fix a incorrect example in the man-page (closes: #282918)

 -- Matt Zimmerman <mdz@ubuntu.com>  Tue, 24 May 2005 14:38:25 -0700

apt (0.6.36ubuntu1) breezy; urgency=low

  * make it possible to write a cache-control: no-cache header even if
    no proxy is set to support transparent proxies (closes ubuntu: #10773)

  * Merge otavio@debian.org--2005/apt--fixes--0.6:
    - Fix comment about the need of xmlto while building from Arch;
    - Fix StatStore struct on cachedb.h to use time_t and then fix a compile
      warning;
    - Lock database at start of DoInstall routine to avoid concurrent
      runs of install/remove and update commands (Closes: #194467)
    - Fix warnings while compiling with GCC 4.0 compiler  

 -- Michael Vogt <michael.vogt@ubuntu.com>  Mon, 23 May 2005 11:57:53 +0200

apt (0.6.36) experimental; urgency=low

  * Merge apt--mvo--0:
    - apt-pkg/acquire-item.cc:
      added "Acquire::BrokenProxy" that will force apt to always 
      re-get the Release.gpg file (for broken proxies)
    - debian/apt.cron.daily:
      MinAge is defaulting to 2 days now to prevent over-aggresive removal 
    - apt-pkg/cdrom.cc:
      honor "Acquire::gpgv::Options" when verifying the signature (Ubuntu #8496)
 
 -- Michael Vogt <mvo@debian.org>  Thu, 31 Mar 2005 20:37:11 +0200

apt (0.6.35) hoary; urgency=low

  * Merge apt--mvo--0 (incorporates 0.6.34ubuntu1):
    - Implement MaxSize and MaxAge in apt.cron.daily, to prevent the cache
      from growing too large (Ubuntu #6761)
    - some comments about the pkgAcqMetaSig::Custom600Headers() added
    - use gpg --with-colons
    - commented the ftp no_proxy unseting in methods/ftp.cc
    - added support for "Acquire::gpgv::options" in methods/gpgv.cc
  * Merge bubulle@debian.org--2005/apt--main--0
    - Make capitalization more consistent
    - Un-fuzzy translations resulting from capitalization changes
    - Italian translation update

 -- Matt Zimmerman <mdz@ubuntu.com>  Mon,  7 Mar 2005 20:08:33 -0800

apt (0.6.34) hoary; urgency=low

  * Add missing semicolon to configure-index (Closes: #295773)
  * Update build-depends on gettext to 0.12 (Closes: #295077)
  * Merge from bubulle@debian.org--2005/apt--main--0 to get
    translation updates

 -- Matt Zimmerman <mdz@ubuntu.com>  Fri,  4 Mar 2005 16:13:15 -0800

apt (0.6.33) hoary; urgency=low

  * Merge michael.vogt@ubuntu.com--2005/apt--mvo--0 (through patch-6)
    - patch-1: cosmetic changes (whitespace, "Apt::GPGV->APT::GPGV")
    - patch-2: (doc) documentation for gpgv
    - patch-3: (doc) new config variables added configure-index
    - patch-4: pkgAcquire::Run() pulse intervall can be configured
    - patch-5: fix for apt-get update removing Release.gpg files (#6865)
    - patch-6: change the path scoring in apt-cdrom, prefer pathes without
      symlinks

 -- Matt Zimmerman <mdz@ubuntu.com>  Sat, 26 Feb 2005 15:21:17 -0800

apt (0.6.32) hoary; urgency=low

  * Merge michael.vogt@ubuntu.com--2005/apt--mvo--0 (patch-1)
    - Implement Acquire::gpgv::options (Ubuntu bug#6283)

 -- Matt Zimmerman <mdz@ubuntu.com>  Tue,  8 Feb 2005 19:31:15 -0800

apt (0.6.31) hoary; urgency=low

  * Matt Zimmerman
    - Remove debugging output from apt.cron.daily (no one noticed?)
    - Apply patch from Anthony Towns to allow SHA1Summation to process a file
      descriptor until EOF, rather than requiring that the length of input be
      specified (Closes: #291338)
    - Fix build/install of Polish offline documentation, based on patch from
      Christian Perrier (Closes: #270404)
  * Michael Vogt
    - apt-cdrom.cc seperated into frontend (cmdline/apt-cdrom.cc and library
      apt-pkg/cdrom.{cc,h}) (Ubuntu #5668)

 -- Matt Zimmerman <mdz@ubuntu.com>  Fri,  4 Feb 2005 10:23:01 -0800

apt (0.6.30) unstable; urgency=low

  * Add ppc64 to buildlib/archtable
  * Merge michael.vogt@canonical.com--2004/apt--status-fd--0
    - Support preserving dpkg status file descriptor, to support
      better integration with synaptic
  
 -- Matt Zimmerman <mdz@ubuntu.com>  Wed, 19 Jan 2005 00:26:01 -0800

apt (0.6.29) hoary; urgency=low

  * Merge apt--mvo--0 (0.6.27ubuntu4)
  

 -- Matt Zimmerman <mdz@canonical.com>  Tue, 28 Dec 2004 17:18:02 -0800

apt (0.6.28) hoary; urgency=low

  * Merge apt--mvo--0
  * Rebuild source to get rid of arch metadata and temporary files in
    0.6.27ubuntu3

 -- Matt Zimmerman <mdz@canonical.com>  Thu, 23 Dec 2004 18:53:16 -0800

apt (0.6.27ubuntu4) hoary; urgency=low

  * remove old sig-file in partial/ before starting to fetch a new sig-file
    (see ubuntu #4769 for the rational)
  * added apt-key update method (uses ubuntu-keyring)
  * documented the "--allow-unauthenticated" switch
  * added DEB_BUILD_PROG_OPTS to debian/rules (additonal options can be 
    passed to DEB_BUILD_PROG like "-S")

 -- Michael Vogt <mvo@debian.org>  Thu, 23 Dec 2004 11:12:51 +0100

apt (0.6.27ubuntu3) hoary; urgency=low

  * added a exact dependency from libapt-pkg-dev to the apt version it was
    build with

 -- Michael Vogt <mvo@debian.org>  Wed, 15 Dec 2004 09:56:32 +0100

apt (0.6.27ubuntu2) hoary; urgency=low

  * fixed a bug in the rule file that happend during the big 0.5->0.6 merge

 -- Michael Vogt <mvo@debian.org>  Tue, 14 Dec 2004 12:14:25 +0100

apt (0.6.27ubuntu1) hoary; urgency=low

  * chmod 755 /usr/bin/apt-key
  * don't display a error when a apt-get update don't find a 
    Packages.bz2/Sources.bz2 file

 -- Michael Vogt <mvo@debian.org>  Mon, 13 Dec 2004 18:40:21 +0100

apt (0.6.27) hoary; urgency=low

  * Merge apt--authentication--0 branch
    - Implement gpg authentication for package repositories (Closes: #203741)
    - Also includes Michael Vogt's fixes
  * Merge apt--misc-abi-changes--0 branch
    - Use pid_t throughout to hold process IDs (Closes: #226701)
    - Import patch from Debian bug #195510: (Closes: #195510)
      - Make Simulate::Describe and Simulate::ShortBreaks private member
        functions
      - Add a parameter (Candidate) to Describe to control whether the
        candidate version is displayed
      - Pass an appropriate value for Candidate everywhere Describe is called

 -- Matt Zimmerman <mdz@canonical.com>  Mon, 13 Dec 2004 01:03:11 -0800

apt (0.6.25) experimental; urgency=low

  * Fix handling of two-part sources for sources.list deb-src entries in
    the same way that deb entries were fixed

 -- Matt Zimmerman <mdz@debian.org>  Wed,  9 Jun 2004 05:29:50 -0700

apt (0.6.24) experimental; urgency=low

  * YnPrompt fixes were inadvertently left out, include them (Closes:
    #249251)

 -- Matt Zimmerman <mdz@debian.org>  Sun, 16 May 2004 14:18:53 -0700

apt (0.6.23) experimental; urgency=low

  * Remove obsolete pkgIterator::TargetVer() (Closes: #230159)
  * Reverse test in CheckAuth to match new prompt (Closes: #248211)

 -- Matt Zimmerman <mdz@debian.org>  Sun,  9 May 2004 21:01:58 -0700

apt (0.6.22) experimental; urgency=low

  * Merge 0.5.25
  * Make the unauthenticated packages prompt more intuitive (yes to
    continue, default no), but require --force-yes in addition to
    --assume-yes in order to override

 -- Matt Zimmerman <mdz@debian.org>  Fri, 19 Mar 2004 13:55:35 -0800

apt (0.6.21) experimental; urgency=low

  * Merge 0.5.24

 -- Matt Zimmerman <mdz@debian.org>  Tue, 16 Mar 2004 22:52:34 -0800

apt (0.6.20) experimental; urgency=low

  * Merge 0.5.23

 -- Matt Zimmerman <mdz@debian.org>  Thu, 26 Feb 2004 17:17:02 -0800

apt (0.6.19) experimental; urgency=low

  * Merge 0.5.22
  * Convert apt-key(8) to docbook XML

 -- Matt Zimmerman <mdz@debian.org>  Mon,  9 Feb 2004 15:44:49 -0800

apt (0.6.18) experimental; urgency=low

  * Add new Debian Archive Automatic Signing Key to the default keyring
    (existing keyrings are not updated; do that yourself)

 -- Matt Zimmerman <mdz@debian.org>  Sat, 17 Jan 2004 17:04:30 -0800

apt (0.6.17) experimental; urgency=low

  * Merge 0.5.21
  * Handle more IMS stuff correctly

 -- Matt Zimmerman <mdz@debian.org>  Fri, 16 Jan 2004 10:54:25 -0800

apt (0.6.16) experimental; urgency=low

  * Fix some cases where the .gpg file could be left in place when it is
    invalid

 -- Matt Zimmerman <mdz@debian.org>  Fri,  9 Jan 2004 09:22:15 -0800

apt (0.6.15) experimental; urgency=low

  * s/Debug::Acquire::gpg/&v/
  * Honor the [vendor] syntax in sources.list again (though it is not
    presently used for anything)
  * Don't ship vendors.list(5) since it isn't used yet
  * Revert change from 0.6.10; it was right in the first place and the
    problem was apparently something else.  Archive = Suite.

 -- Matt Zimmerman <mdz@debian.org>  Mon,  5 Jan 2004 17:43:01 -0800

apt (0.6.14) experimental; urgency=low

  * Merge 0.5.20

 -- Matt Zimmerman <mdz@debian.org>  Sun,  4 Jan 2004 11:09:21 -0800

apt (0.6.13) experimental; urgency=low

  * Merge 0.5.19

 -- Matt Zimmerman <mdz@debian.org>  Sat,  3 Jan 2004 16:22:31 -0800

apt (0.6.12) experimental; urgency=low

  * Have pkgAcquireIndex calculate an MD5 sum if one is not provided by
    the method (as with file: and copy:).  Local repositories
  * Fix warning about dist name mismatch to actually print what it was
    expecting
  * Don't expect any particular distribution name for two-part
    sources.list entries
  * Merge 0.5.18

 -- Matt Zimmerman <mdz@debian.org>  Fri,  2 Jan 2004 13:59:00 -0800

apt (0.6.11) experimental; urgency=low

  * Support IMS requests of Release.gpg and Release
  * This required API changes, bump the libapt-pkg version
  * Copy local Release files into Dir::State::Lists
  * Set IndexFile attribute when retrieving Release and Release.gpg so
    that the appropriate Cache-Control headers are sent

 -- Matt Zimmerman <mdz@debian.org>  Fri,  2 Jan 2004 10:46:17 -0800

apt (0.6.10) experimental; urgency=low

  * Use "Codename" (woody, sarge, etc.) to supply the value of the
    "Archive" package file attribute, used to match "release a=" type
    pins, rather than "Suite" (stable, testing, etc.)

 -- Matt Zimmerman <mdz@debian.org>  Thu,  1 Jan 2004 16:56:47 -0800

apt (0.6.9) experimental; urgency=low

  * Another tagfile workaround

 -- Matt Zimmerman <mdz@debian.org>  Thu,  1 Jan 2004 13:56:08 -0800

apt (0.6.8) experimental; urgency=low

  * Add a config option and corresponding command line option
    (--allow-unauthenticated) to apt-get, to make buildd operators happy
    (Closes: #225648)

 -- Matt Zimmerman <mdz@debian.org>  Wed, 31 Dec 2003 08:28:04 -0800

apt (0.6.7) experimental; urgency=low

  * Forgot to revert part of the changes to tagfile in 0.6.4.  Hopefully
    will fix segfaults for some folks.

 -- Matt Zimmerman <mdz@debian.org>  Wed, 31 Dec 2003 08:01:28 -0800

apt (0.6.6) experimental; urgency=low

  * Restore the ugly hack I removed from indexRecords::Load which set the
    pkgTagFile buffer size to (file size)+256.  This is concealing a bug,
    but I can't fix it right now.  This should fix the segfaults that
    folks are seeing with 0.6.[45].

 -- Matt Zimmerman <mdz@debian.org>  Mon, 29 Dec 2003 18:11:13 -0800

apt (0.6.5) experimental; urgency=low

  * Move the authentication check into a separate function in apt-get
  * Fix display of unauthenticated packages when they are in the cache
    (Closes: #225336)

 -- Matt Zimmerman <mdz@debian.org>  Sun, 28 Dec 2003 16:47:57 -0800

apt (0.6.4) experimental; urgency=low

  * Use the top-level Release file in LoadReleaseInfo, rather than looking
    for the per-section ones (which aren't downloaded anymore).  This
    unbreaks release pinning, including the NotAutomatic bit used by
    project/experimental
  * Use FileFd::Size() rather than a separate stat() call in
    LoadReleaseInfo
  * Fix pkgTagFile to leave a little extra room at the end of the buffer
    to append the record separator if it isn't present
  * Change LoadReleaseInfo to use "Suite" rather than "Archive", to match
    the Debian archive's dist-level Release files

 -- Matt Zimmerman <mdz@debian.org>  Sun, 28 Dec 2003 15:55:55 -0800

apt (0.6.3) experimental; urgency=low

  * Fix MetaIndexURI for flat ("foo/") sources

 -- Matt Zimmerman <mdz@debian.org>  Sun, 28 Dec 2003 12:11:56 -0800

apt (0.6.2) experimental; urgency=low

  * Add space between package names when multiple unauthenticated packages
    are being installed (Closes: #225212)
  * Provide apt-key with a secret keyring and a trustdb, even though we
    would never use them, because it blows up if it doesn't have them
  * Fix typo in apt-key(8) (standard input is '-', not '/')

 -- Matt Zimmerman <mdz@debian.org>  Sat, 27 Dec 2003 13:01:40 -0800

apt (0.6.1) experimental; urgency=low

  * Merge apt 0.5.17
  * Rearrange Release file authentication code to be more clear
  * If Release is present, but Release.gpg is not, don't forget to still
    queue Packages files
  * Convert distribution "../project/experimental" to "experimental" for
    comparison purposes
  * Make a number of Release file errors into warnings; for now, it is OK
    not to have a codename, for example.  We mostly care about checksums
    for now

 -- Matt Zimmerman <mdz@debian.org>  Fri, 26 Dec 2003 15:12:47 -0800

apt (0.6.0) experimental; urgency=low

  * Signature verification support patch ("apt-secure") from Colin Walters
    <walters@debian.org> and Isaac Jones <ijones@syntaxpolice.org>.  This
    implements:
     - Release signature verification (Release.gpg)
     - Packages, Sources md5sum verification against Release
     - Closes: #203741
  * Make some modifications to signature verification support:
    - Release.gpg is always retrieved and verified if present, rather than
      requiring that sources be configured as secure
    - Print a hint about installing gnupg if exec(gpgv) fails
    - Remove obsolete pkgAcqIndexRel
    - Move vendors.list stuff into a separate module (vendorlist.{h,cc})
    - If any files about to be retrieved are not authenticated, issue a
      warning to the user and require confirmation
    - Fix a heap corruption bug in pkgSrcRecords::pkgSrcRecords()
  * Suggests: gnupg
  * Install a keyring in /usr/share/apt/debian-archive.gpg containing an
    initial set of Debian archive signing keys to seed /etc/apt/trusted.gpg
  * Add a new tool, apt-key(8) used to manage the keyring

 -- Matt Zimmerman <mdz@debian.org>  Fri, 26 Dec 2003 08:27:19 -0800

apt (0.5.32) hoary; urgency=low

  * Call setlocale in the methods, so that the messages are properly
    localised (Closes: #282700)
  * Implement support for bzip2-compressed debs (data.tar.bz2)

 -- Matt Zimmerman <mdz@canonical.com>  Sat, 11 Dec 2004 09:05:52 -0800

apt (0.5.31) unstable; urgency=low

  * New Romanian translation from Sorin Batariuc <sorin@bonbon.net>
    (Closes: #281458)
  * Merge changes from Hoary (0.5.30,0.5.30ubuntu2]
  * Fix the example in apt_preferences(5) to match the text
    (Closes: #222267)
  * Add APT::Periodic::Autoclean setting, to allow "apt-get autoclean" to
    be run periodically.  This is useful with
    APT::Periodic::Download-Upgradeable-Packages, and defaults to the same
    value, so that the cache size is bounded

 -- Matt Zimmerman <mdz@debian.org>  Tue, 23 Nov 2004 12:53:04 -0800

apt (0.5.30ubuntu2) hoary; urgency=low

  * bzip2 is now "Suggested" and it will detect if bzip2 is installed 
    and only then trying to get Packages.bz2

 -- Michael Vogt <mvo@debian.org>  Fri, 19 Nov 2004 12:00:39 +0100

apt (0.5.30ubuntu1) hoary; urgency=low

  * Need to Depend: bzip2 or Packages.bz2 fail.

 -- LaMont Jones <lamont@canonical.com>  Thu, 18 Nov 2004 12:51:05 -0700

apt (0.5.30) hoary; urgency=low

  * Patch from Michael Vogt to enable Packages.bz2 use, with a fallback to
    Packages.gz if it is not present (Closes: #37525)

 -- Matt Zimmerman <mdz@debian.org>  Mon, 15 Nov 2004 12:57:28 -0800

apt (0.5.29) unstable; urgency=low

  * Don't hardcode paths in apt.cron.daily
  * Add to apt.cron.daily the capability to pre-download upgradeable
    packages
  * Place timestamp files in /var/lib/apt/periodic, rather than
    /var/lib/apt itself
  * Standardize debhelper files a bit
    - Create all directories in debian/dirs rather than creating some on
      the dh_installdirs command line
    - Rename debian/dirs to debian/apt.dirs, debian/examples to
      debian/apt.examples

 -- Matt Zimmerman <mdz@debian.org>  Sat, 13 Nov 2004 17:58:07 -0800

apt (0.5.28) hoary; urgency=low

  * Translation updates:
    - Updated Hungarian from Kelemen Gábor <kelemeng@gnome.hu> (Closes: #263436)
    - Updated Greek from George Papamichelakis (Closes: #265004)
    - Updated Simplified Chinese from Tchaikov (Closes: #265190)
    - Updated French by Christian Perrier (Closes: #265816)
    - Updated Japanese by Kenshi Muto (Closes: #265630)
    - Updated Catalan from Jordi Mallach
    - Updated Dutch from Bart Cornelis (Closes: #268258, #278697)
    - Updated Portuguese from Miguel Figueiredo (Closes: #268265)
    - Updated Polish from Robert Luberda <robert@debian.org> (Closes: #268451)
    - Updated Danish from Claus Hindsgaul (Closes: #269417)
    - Updated Norwegian Nynorsk from Håvard Korsvoll <korsvoll@skulelinux.no>
      (Closes: #269965)
    - Updated Russian from Yuri Kozlov <yuray@id.ru> (Closes: #271104)
    - Updated Italian from Samuele Giovanni Tonon <samu@debian.org>
      (Closes: #275083)
    - Updated Brazilian Portuguese from Andre Luis Lopes (Closes: #273944)
    - Updated Slovak from Peter Mann (Closes: #279481)
  * APT::Get::APT::Get::No-List-Cleanup -> APT::Get::List-Cleanup in apt-get.cc
    (Closes: #267266)
  * Merge Ubuntu changes:
    - Set default Dpkg::MaxArgs to 1024, and Dpkg::MaxArgBytes to 32k.
      Needed to work around ordering bugs when installing a large number of
      packages
    - Patch from Michael Vogt to add an optional cron job which
      can run apt-get update periodically
  * Add arch-build target to debian/rules

 -- Matt Zimmerman <mdz@debian.org>  Sat, 13 Nov 2004 15:52:20 -0800

apt (0.5.27) unstable; urgency=high

  * Sneak in a bunch of updated translations before the freeze
    (no code changes)
  * Translation updates:
    - New Finnish translation from Tapio Lehtonen <tale@debian.org>
      (Closes: #258999)
    - New Bosnian translation from Safir Šećerović <sapphire@linux.org.ba>
      (Closes: #254201)
    - Fix Italian incontrario (Closes: #217277)
    - Updated Spanish from Ruben Porras (Closes: #260483)
    - Updated Danish from Claus Hindsgaul (Closes: #260569)
    - Updated Slovak from Peter Mann (Closes: #260627)
    - Updated Portuguese from Miguel Figueiredo (Closes: #261423)
  * Bring configure-index up to date with documented options, patch from
    Uwe Zeisberger <zeisberg@informatik.uni-freiburg.de> (Closes: #259540)
  * Note in apt.conf(5) that configure-index does not contain strictly
    default values, but also examples
  * Add Polish translation of offline.sgml (Closes: #259229)

 -- Matt Zimmerman <mdz@debian.org>  Thu, 29 Jul 2004 09:30:12 -0700

apt (0.5.26) unstable; urgency=low

  * Translation updates:
    - Spanish update from Ruben Porras <nahoo82@telefonica.net> (Closes: #248214)
    - Sync Spanish apt(8) (Closes: #249241)
    - French update from Christian Perrier <bubulle@debian.org> (Closes: #248614)
    - New Slovak translation from Peter Mann <Peter.Mann@tuke.sk> (Closes: #251676)
    - Czech update from Miroslav Kure <kurem@upcase.inf.upol.cz> (Closes: #251682)
    - pt_BR update from Andre Luis Lopes <andrelop@debian.org> (Closes: #251961)
    - German translation of apt(8) from Helge Kreutzmann <kreutzm@itp.uni-hannover.de>
      (Closes: #249453)
    - pt update from Miguel Figueiredo <elmig@debianpt.org> (Closes: #252700)
    - New Hebrew translation from Lior Kaplan <webmaster@guides.co.il>
      (Closes: #253182)
    - New Basque translation from Piarres Beobide Egaña <pi@beobide.net>
      (Vasco - Euskara - difficult language, Closes: #254407) and already a
      correction (Closes: #255760)
    - Updated Brazilian Portuguese translation from
      Guilherme de S. Pastore <gpastore@colband.com.br> (Closes: #256396)
    - Updated Greek translation (complete now) from
      George Papamichelakis <george@step.gr> (Closes: #256797)
    - New Korean translation from Changwoo Ryu <cwryu@debian.org>
      (Closes: #257143)
    - German translation now available in two flavours: with Unicode usage and
      without (related to #228486, #235759)
  * Update apt-get(8) to reflect the fact that APT::Get::Only-Source will
    affect apt-get build-dep as well as apt-get source
  * Remove aborted remnants of a different method of implementing DEB_BUILD_OPTIONS
    from debian/rules
  * Fix typo in error message when encountering unknown type in source list
    (Closes: #253217)
  * Update k*bsd-gnu arch names in buildlib/ostable (Closes: #253532)
  * Add amd64 to buildlib/archtable (Closes: #240896)
  * Have configure output a more useful error message if the architecture
    isn't in archtable

 -- Matt Zimmerman <mdz@debian.org>  Thu,  8 Jul 2004 15:53:28 -0700

apt (0.5.25) unstable; urgency=low

  * Patch from Jason Gunthorpe to remove arbitrary length limit on Binary
    field in SourcesWriter::DoPackage
  * Fix typo in apt-cache(8) (Closes: #238578)
  * Fix obsolete reference to bug(1) in stub apt(8) man page
    (Closes: #245923)
  * Fix typo in configure-index (RecruseDepends -> RecurseDepends)
    (Closes: #246550)
  * Support DEB_BUILD_OPTIONS=noopt in debian/rules
    (Closes: #244293)
  * Increase length of line buffer in ReadConfigFile to 1024 chars;
    detect if a line is longer than that and error out
    (Closes: #244835)
  * Suppress a signed/unsigned warning in apt-cache.cc:DisplayRecord
  * Build apt-ftparchive with libdb4.2 rather than libdb2
    - Patch from Clint Adams to do most of the work
    - Build-Depends: s/libdb2-dev/libdb4.2-dev/
    - Add AC_PREREQ(2.50) to configure.in
    - Use db_strerror(err) rather than GlobalError::Errno (which uses strerror)
    - Add note to NEWS.Debian about upgrading old databases
  * Attempt to fix problems with chunked encoding by stripping only a single CR
    (Closes: #152711)
  * Modify debian/rules cvs-build to use cvs export, to avoid picking up
    junk files from the working directory
  * Add lang=fr attribute to refentry section of
    apt-extracttemplates.fr.1.sgml and apt-sortpkgs.fr.1.sgml so they are
    correctly built
  * Remove extraneous '\' characters from <command> tags in
    apt_preferences.fr.5.sgml
  * Translation updates:
    - Updated Swedish translation from Peter Karlsson <peter@softwolves.pp.se>
      (Closes: #238943)
    - New Slovenian translation from Jure Čuhalev <gandalf@owca.info>
      (closes: #239785)
    - New Portuguese translation from Miguel Figueiredo <elmig@debianpt.org>
      (closes: #240074)
    - Updated Spanish translation from Ruben Porras <nahoo82@telefonica.net>
    - Updated Spanish translation of man pages from Ruben Porras
      <nahoo82@telefonica.net>
    - Updated Simplified Chinese translation from "Carlos Z.F. Liu" <carlos_liu@yahoo.com>
      (Closes: #241971)
    - Updated Russian translation from Dmitry Astapov <adept@despammed.com>
      (Closes: #243959)
    - Updated Polish translation from Marcin Owsiany <porridge@debian.org>
      (Closes: #242388)
    - Updated Czech translation from Miroslav Kure <kurem@upcase.inf.upol.cz>
      (Closes: #244369)
    - Updated Japanese translation from Kenshi Muto <kmuto@debian.org>
      (Closes: #244176)
    - Run make -C po update-po to update .po files
    - Updated French translation from Christian Perrier <bubulle@debian.org>
      (Closes: #246925)
    - Updated Danish translation from Claus Hindsgaul <claus_h@image.dk>
      (Closes: #247311)

 -- Matt Zimmerman <mdz@debian.org>  Sat,  8 May 2004 12:52:20 -0700

apt (0.5.24) unstable; urgency=low

  * Updated Czech translation from Miroslav Kure <kurem@upcase.inf.upol.cz>
    (Closes: #235822)
  * Updated French translation from Christian Perrier <bubulle@debian.org>
    (Closes: #237403)
  * Updates to XML man pages from richard.bos@xs4all.nl
  * Updated Danish translation from Claus Hindsgaul <claus_h@image.dk>
    (Closes: #237771)
  * Updated Greek translation from Konstantinos Margaritis
    <markos@debian.org>
    (Closes: #237806)
  * Updated Spanish translation from Ruben Porras <nahoo82@telefonica.net>
    (Closes: #237863)
  * Updated pt_BR translation from Andre Luis Lopes <andrelop@debian.org>
    (Closes: #237960)
  * Regenerate .pot file (Closes: #237892)
  * Updated Polish translation from Marcin Owsiany <porridge@debian.org>
    (Closes: #238333)
  * In pkgAcquire::Shutdown(), set the status of fetching items to
    StatError to avoid a sometimes large batch of error messages
    (Closes: #234685)
  * Implement an ugly workaround for the 10000-character limit on the
    Binaries field in debSrcRecordParser, until such time as some things
    can be converted over to use STL data types (ABI change) (Closes: #236688)
  * Increase default tagfile buffer from 32k to 128k; this arbitrary limit
    should also be removed someday (Closes: #174945)
  * Checked against Standards-Version 3.6.1 (no changes)

 -- Matt Zimmerman <mdz@debian.org>  Tue, 16 Mar 2004 22:47:55 -0800

apt (0.5.23) unstable; urgency=low

  * Cosmetic updates to XML man pages from Richard Bos <radoeka@xs4all.nl>
  * Use the 'binary' target rather than 'all' so that the ssh and bzip2
    symlinks are created correctly (thanks to Adam Heath)
    (Closes: #214842)
  * Updated Simplified Chinese translation of message catalog from Tchaikov
    <chaisave@263.net> (Closes: #234186)
  * Change default for Acquire::http::max-age to 0 to prevent index files
    being out of sync with each other (important with Release.gpg)
  * Add an assert() to make sure that we don't overflow a fixed-size
    buffer in the very unlikely event that someone adds 10 packaging
    systems to apt (Closes: #233678)
  * Fix whitespace in French translation of "Yes, do as I say!", which
    made it tricky to type, again.  Thanks to Sylvain Pasche
    <sylvain.pasche@switzerland.org> (Closes: #234494)
  * Print a slightly clearer error message if no packaging systems are
    available (Closes: #233681)
  * Point to Build-Depends in COMPILING (Closes: #233669)
  * Make debian/rules a bit more consistent in a few places.
    Specifically, always use -p$@ rather than an explicit package name,
    and always specify it first, and use dh_shlibdeps -l uniformly rather
    than sometimes changing LD_LIBRARY_PATH directly
  * Document unit for Cache-Limit (bytes) (Closes: #234737)
  * Don't translate "Yes, do as I say!" in Chinese locales, because it can
    be difficult to input (Closes: #234886)

 -- Matt Zimmerman <mdz@debian.org>  Thu, 26 Feb 2004 17:08:14 -0800

apt (0.5.22) unstable; urgency=low

  * Updated French translation of man pages from Philippe Batailler
    <philippe.batailler@free.fr> (Closes: #203119)
  * Initialize StatusFile in debSystem (Closes: #229791)
  * Fix apt-get's suggests/recommends printing, which was skipping every
    other dependency due to both using GlobOr and incrementing the DepIterator
    (Closes: #229722)
  * Restore SIGINT/SIGQUIT handlers to their old values (rather than
    SIG_DFL) after invoking dpkg (Closes: #229854)
  * Updated Dutch translation of message catalog from cobaco
    <cobaco@linux.be> (Closes: #229601)
  * Catalan translation from Antoni Bella, Matt Bonner and Jordi Mallach
    (Closes: #230102)
  * Simplified Chinese translation of message catalog from "Carlos
    Z.F. Liu" <carlos_liu@yahoo.com> (Closes: #230960)
  * Replace SGML manpages with XML man pages from richard.bos@xs4all.nl
    (Closes: #230687)
  * Updated Spanish translation of man pages from Ruben Porras
    <nahoo82@telefonica.net> (Closes: #231539)
  * New Czech translation of message catalog from Miroslav Kure
    <kurem@upcase.inf.upol.cz> (Closes: #231921)

 -- Matt Zimmerman <mdz@debian.org>  Mon,  9 Feb 2004 12:44:54 -0800

apt (0.5.21) unstable; urgency=low

  * Patch from Eric Wong <normalperson@yhbt.net> to include apt18n.h after
    other headers to avoid breaking locale.h when setlocale() is defined
    as an empty macro.  This was not a problem on Debian, but broke
    compilation on Solaris. (Closes: #226509)
  * Updated French translation from Pierre Machard <pmachard@debian.org>
    (Closes: #226886)
  * Add colons to apt-get's "kept back"/"upgraded"/"downgraded" messages
    (Closes: #226813)
  * Fix typo in apt-cache(8) (Closes: #226351)
  * Clearer error message in place of "...has no available version, but
    exists in the database" (Closes: #212203)
  * Patch from Oliver Kurth <oku@masqmail.cx> to use AC_CACHE_VAL for
    GLIBC_VER to make cross-compilation easier (Closes: #221528)
  * Add example preferences file (Closes: #220799)
  * Updated Greek translation from Konstantinos Margaritis <markos@debian.org>
    (Closes: #227205)
  * Updated Spanish translation of man pages from Ruben Porras
    <nahoo82@telefonica.net> (Closes: #227729)

 -- Matt Zimmerman <mdz@debian.org>  Fri, 16 Jan 2004 10:54:39 -0800

apt (0.5.20) unstable; urgency=low

  * Fixed German translations of "Suggested" from Christian Garbs
    <debian@cgarbs.de> (Closes: #197960)
  * Add an "apt-cache madison" command with an output format similar to
    the katie tool of the same name (but less functionality)
  * Fix debSourcesIndex::Describe() to correctly say "Sources" rather than
    "Packages"

 -- Matt Zimmerman <mdz@debian.org>  Sat,  3 Jan 2004 23:42:50 -0800

apt (0.5.19) unstable; urgency=low

  * Fix Packages::Extensions support in apt-ftparchive generate
    (Closes: #225453)

 -- Matt Zimmerman <mdz@debian.org>  Sat,  3 Jan 2004 16:20:31 -0800

apt (0.5.18) unstable; urgency=low

  * New no_NO.po file from Tollef Fog Heen <tfheen@debian.org> to fix
    encoding problems (Closes: #225602)
  * Have "apt-ftparchive release" strip the leading path component from
    the checksum entries

 -- Matt Zimmerman <mdz@debian.org>  Fri,  2 Jan 2004 11:24:35 -0800

apt (0.5.17) unstable; urgency=low

  * Enable apt-ftparchive to generate Release files.  Hopefully this will
    make it easier for folks to secure their apt-able packages

 -- Matt Zimmerman <mdz@debian.org>  Fri, 26 Dec 2003 12:53:21 -0800

apt (0.5.16) unstable; urgency=low

  * po/de.po update from Michael Karcher <karcher@physik.fu-berlin.de>
    (Closes: #222560)
  * Update config.guess and config.sub from autotools-dev 20031007.1
  * Add knetbsd to buildlib/ostable (Closes: #212344)
  * Don't suggest apt-get -f install to correct broken build-deps; broken
    installed packages are rarely the cause (Closes: #220858)
  * Avoid clobbering configure.in if sed fails

 -- Matt Zimmerman <mdz@debian.org>  Wed, 24 Dec 2003 14:54:40 -0800

apt (0.5.15) unstable; urgency=low

  * Spanish man pages, patch from Ruben Porras <nahoo82@telefonica.net>
    (Closes: #195444)
    - apt.es.8 wasn't included in the patch, but was referenced.  Fetched
      version 1.3 from debian-doc cvs
    - Create doc/es/.cvsignore
  * Patch from Koblinger Egmont <egmont@uhulinux.hu> to fix
    pkgCache::PkgFileIterator::Label() to correctly refer to File->Label
    rather than File->Origin (Closes: #213311)
  * Add missing comma and space to German translation of "downgraded"
    (Closes: #213975)
  * Add missing comma in apt_preferences(5) (Closes: #215362)
  * Fix whitespace in French translation of "Yes, do as I say!", which
    made it tricky to type.  Thanks to Sylvain Pasche
    <sylvain.pasche@switzerland.org> (Closes: #217152)
  * Let apt-get build-dep try alternatives if the installed package
    doesn't meet version requirements (Closes: #214736)
  * Fix version display for recommends (Closes: #219900)
  * Use isatty rather than ttyname for checking if stdin is a terminal.
    isatty has the advantage of not requiring /proc under Linux, and thus
    Closes: #221728
  * Correctly implement -n as a synonym for --names-only (Closes: #224515)
  * Update apt-cache(8)
    - Document --installed
    - --recursive applies to both depends and rdepends
  * Japanese translation of documentation from Kurasawa Nozomu <nabetaro@slug.jp>
    (Closes: #186235)
  * Clarify documentation of --no-upgrade in apt-get(8) (Closes: #219743)
  * Clean up and simplify some of the suggests/recommends display in apt-get
  * Use cvs update -d in debian/rules cvs-build rather than just update
  * Pass --preserve-envvar PATH --preserve-envvar CCACHE_DIR to debuild.  apt
    takes a long time to build, and ccache helps

 -- Matt Zimmerman <mdz@debian.org>  Sat, 20 Dec 2003 16:34:30 -0800

apt (0.5.14) unstable; urgency=low

  * apt-get build-dep, when trying to skip over the remaining elements of
    an or-expression, would accidentally inherit the version requirements of a
    later item in the or-expression.  Fixed it.
  * Let apt-get build-dep try alternatives if the first dependency in an
    or-expression is not available
  * Add a Debug::BuildDeps to generate some trace output
  * Help apt-get build-dep produce more useful error messages
  * Process build-dependencies in forward rather than reverse order
  * Error out if an installed package is too new for a << or <=
    build-dependency
  * apt-get build-dep should now be able to handle almost any package with
    correct build-depends.  The primary exception is build-dependencies on
    virtual packages with more than one provider, and these are
    discouraged for automated processing (but still common,
    unfortunately).

 -- Matt Zimmerman <mdz@debian.org>  Tue, 23 Sep 2003 22:57:31 -0400

apt (0.5.13) unstable; urgency=medium

  * Document configuration file comment syntax in apt.conf(5)
    (Closes: #211262)
  * s/removed/installed/ in a comment in apt-get.cc
  * Move comment for ListParser::ParseDepends into the right place
  * Don't preserve ownership when copying config.guess and config.sub.
    This broke builds where the clean target was run with different
    privileges than the rest of the build (i.e., root) (Closes: #212183)
  * On second thought, don't copy config.guess and config.sub at all.  I'd
    rather they always match what is in CVS.

 -- Matt Zimmerman <mdz@debian.org>  Mon, 22 Sep 2003 10:28:17 -0400

apt (0.5.12) unstable; urgency=low

  * Exclude subdirectories named 'debian-installer' from the apt-cdrom
    search (Closes: #210485 -- release-critical)

 -- Matt Zimmerman <mdz@debian.org>  Thu, 11 Sep 2003 21:48:14 -0400

apt (0.5.11) unstable; urgency=low

  * Updated pt_BR translations from Andre Luis Lopes <andrelop@debian.org>
    (Closes: #208302)
  * In apt.conf(5), give the fully qualified name of Dir::Bin::Methods,
    rather than just "methods"
  * Add new nb and nn translations from Petter Reinholdtsen <pere@hungry.com>
  * Clean up reportbug script a bit, and extend it to distinguish between a
    configuration file not existing and the user declining to submit it with
    the report
  * Add #include <langinfo.h> to cmdline/apt-get.cc.  This apparently gets
    pulled in by something else with recent g++ and/or glibc, but is
    required when building on, e.g., stable
  * Patch from Koblinger Egmont <egmont@uhulinux.hu> to fix version
    comparisons with '~' (Closes: #205960)
  * Disable Russian translation until someone can review it
    (Closes: #207690)

 -- Matt Zimmerman <mdz@debian.org>  Wed, 10 Sep 2003 19:41:28 -0400

apt (0.5.10) unstable; urgency=low

  * Correct the section in apt_preferences(5) on interpreting priorities
    to show that zero is not a valid priority, and print a warning if such
    a pin is encountered in the preferences file (Closes: #204971)
  * Regenerate French man pages from sgml source (Closes: #205886)
  * Get self-tests compiling again, updated for latest library API
    and g++ 3.3
  * Add version comparison tests for #194327 and #205960
  * Fix error message in version test to output versions in the order in
    which they were compared when the reverse comparison fails
  * Reference the source package bug page rather than the one for the
    binary package 'apt' in the man pages (Closes: #205290)
  * Updated Polish po file from Marcin Owsiany <porridge@debian.org>
    (Closes: #205950)
  * Mention some of the available frontends in apt-get(8) (Closes: #205829)
  * Add apt-config to SEE ALSO section of apt-get (Closes: #205036)
  * Add missing "lang" attributes to refentry tags in French man pages
    (apt-cdrom, apt-extracttemplates, apt-sortpkgs)
  * Change upgraded/newly installed/not fully installed or removed
    messages to be consistent and somewhat shorter (some translations
    exceeded 80 characters even in the simplest case)
  * Make APT::Get::Show-Upgraded (aka apt-get -u) default to true.
  * Updates to Dutch translation from Bart Cornelis <cobaco@linux.be>
    (Closes: #207656)

 -- Matt Zimmerman <mdz@debian.org>  Sun, 31 Aug 2003 21:12:39 -0400

apt (0.5.9) unstable; urgency=low

  * Oh well, apt isn't going to make it into testing anytime soon due to
    new glibc and gcc deps, so we might as well fix more bugs
  * Fix typo in example ftp-archive.conf (Closes: #203295)
  * Mention default setting for --all-versions (Closes: #203298)
  * Patch from Otavio Salvador <otavio@debian.org> to have --version
    only print the version (and not usage as well) (Closes: #203418)
  * Patch from Otavio Salvador <otavio@debian.org> to switch from
    dh_installmanpages to dh_installman.  Fixes the problem where the
    pt_BR man page was installed in the wrong location (Closes: #194558)
  * Move the French apt-ftparchive man page into apt-utils where it
    belongs.  apt-utils Replaces: apt (<< 0.5.9)
  * Write records from "apt-cache show" using fwrite(3) rather than
    write(2), in case for some reason the entire record doesn't get
    written by a single write(2)
  * Add new French man pages to doc/fr/.cvsignore
  * Add freebsd to buildlib/ostable (Closes: #193430)
  * Avoid segfault if a package name is specified which consists
    entirely of characters which look like end tags ('+', '-')
    (Closes: #200425)
  * Patch from Otavio Salvador <otavio@debian.org> to avoid listing
    suggests/recommends for packages which are selected for installation
    at the same time as the package which suggests/recommends them
    (Closes: #200102)
  * Patch from Otavio Salvador <otavio@debian.org> to avoid listing
    suggests/recommends which are Provided by a package which is already
    installed (Closes: #200395)
  * Patch to update pt_BR man page for apt_preferences(5) from Andre Luis
    Lopes <andrelop@debian.org> (Closes: #202245)
  * Use nl_langinfo(YESEXPR) rather than comparing to the translated
    string "Y".  Closes: #200953 and should make the prompting generally
    more robust in the face of i18n.  In the particular case of #200953,
    it was being fooled because of signedness issues with toupper(3)
    (Closes: #194614)
  * apt Suggests: aptitude | synaptic | gnome-apt | wajig
    (Closes: #146667)
  * Clean up whitespace in translated strings in ru.po, which messed up
    indentation (some other translations probably have similar problems)
    (Closes: #194282)
  * Run ispell -h over the man page sources and fix a bunch of typos
  * Use debian/compat rather than DH_COMPAT
  * Update to debhelper compatibility level 3
    - remove ldconfig calls from debian/{postinst,postrm} as dh_makeshlibs
      will add them
    - echo 3 > debian/compat
    - Build-Depends: debhelper (>= 3)
  * Exclude '.#*' from cvs-build
  * Let the ftp method work with ftp servers which do not require a
    password (Closes: #199425)
  * Build-depend on debhelper >= 4.1.62, because we need the fix for
    #204731 in order for dh_installman to work correctly
    with our SGML man pages
  * Move dh_makeshlibs ahead of dh_installdeb so that its postinst
    fragments are properly substituted

 -- Matt Zimmerman <mdz@debian.org>  Sun, 10 Aug 2003 19:54:39 -0400

apt (0.5.8) unstable; urgency=medium

  * urgency=medium because the changes since 0.5.5.1 are pretty safe as
    far as core functionality, 0.5.5.1 survived unstable for 10 days, and
    I don't want to delay apt's progress into testing any further.  It's
    decidedly better than 0.5.4.
  * Clarify the meaning of the only-source option in apt-get(8)
    (Closes: #177258)
  * Updated French man pages from Philippe Batailler
    <philippe.batailler@free.fr> (Closes: #182194)
  * Give a warning if an illegal type abbreviation is used when looking up a
    configuration item (Closes: #168453)
  * Improve build-depends handling of virtual packages even further, so that
    it will now also try to satisfy build-depends on virtual packages if they
    are not installed.  Note that this only works if there is only one
    package providing the virtual package, as in other cases (Closes: #165404)
  * Update config.guess and config.sub from autotools-dev 20030717.1
  * Tweak SGML in apt-extracttemplates.1.sgml so that literal '>' doesn't end
    up in output
  * Document SrcDirectory in apt-ftparchive.1.sgml (Closes: #156370)
  * Support TMPDIR in apt-extracttemplates (Closes: #191656)
  * Fix ru.po to use a capital letter for the translation of 'Y' so that
    YnPrompt works correctly (Closes: #200953).  No other translations seem
    to have this problem
  * Regenerate POT file and sync .po files
  * Only try to clear stdin if it is a tty, to avoid looping if there is
    lots of stuff (perhaps an infinite amount) to read (Closes: #192228)

 -- Matt Zimmerman <mdz@debian.org>  Fri, 25 Jul 2003 20:21:53 -0400

apt (0.5.7) unstable; urgency=low

  * Update control file to match overrides (apt priority important,
    libapt-pkg-dev section libdevel)
  * Silence the essential packages check if we are only downloading
    archives and not changing the system (Closes: #190862)
  * Skip version check if a build-dependency is provided by an installed package
    (Closes: #126938)
  * Have apt-cache show exit with an error if it cannot find any of the
    specified packages (Closes: #101490)

 -- Matt Zimmerman <mdz@debian.org>  Mon, 21 Jul 2003 23:43:24 -0400

apt (0.5.6) unstable; urgency=low

  * Adam Heath <doogie@debian.org>
    - Fix segfault when handling /etc/apt/preferences.  Closes: #192409.
  * Matt Zimmerman <mdz@debian.org>
    - Clean up some string handling, patch from Peter Lundkvist
      <p.lundkvist@telia.com> (Closes: #192225)
    - Don't fall off the end of the buffer when comparing versions.
      Patch from Koblinger Egmont <egmont@uhulinux.hu> (Closes: #194327)
    - Minor fixes to apt-ftparchive(1) (Closes: #118156)
    - Fix typo in apt-ftparchive help text (Closes: #119072)
    - More typos in apt-ftparchive help text (Closes: #190936)
    - Update config.guess, config.sub to latest versions
    - Modify the description for apt-utils to reflect the fact that it is not
      (any longer) infrequently used (Closes: #138045)
    - Make setup script for dselect method more explicit about
      overwriting sources.list (Closes: #151727)
    - Fix typo in apt-cache(8) (Closes: #161243)
    - Remove duplicate 'showpkg' from synopsis on apt-cache(8)
      (Closes: #175611)
    - Document in apt-get(8) the meaning of the '*' in ShowList, which is that
      the package is being purged (Closes: #182369)
    - Fix extra "/" character in apt.conf(5) (Closes: #185545)
    - Fix typo in tar error message (Closes: #191424)
    - Clarify description of 'search' on apt-cache(8) (Closes: #192216)
    - Fix incorrect path for 'partial' directory on apt-get(8)
      (Closes: #192933)
    - Fixes to pt_BR translation from Andre Luis Lopes <andrelop@ig.com.br>
      (Closes: #196669)
    - Updated apt_preferences(5) man page with many corrections and
      clarifications from Thomas Hood <jdthood@yahoo.co.uk>
      (Closes: #193336)
    - Fix SGML validation errors in apt-cache.8.sgml introduced in 0.5.5 or so
    - Add a simple example to apt-ftparchive(1) (Closes: #95257)
    - Add bug script for collecting configuration info (Closes: #176482)

 -- Matt Zimmerman <mdz@debian.org>  Mon, 21 Jul 2003 01:59:43 -0400

apt (0.5.5.1) unstable; urgency=low

  * Move the target of the example docs from doc to binary.  Closes:
    #192331
  * Fix api breakage that broke apt-ftparchive and apt-cache dumpavail, by
    backing out change that incorretly attempted to handle Package sections
    larger than 32k.  Closes: #192373
  * Fix never-ending loop with apt-get install -V.  Closes: #192355.

 -- Adam Heath <doogie@debian.org>  Mon, 19 May 2003 12:30:16 -0500

apt (0.5.5) unstable; urgency=low

  * New deb version compare function, that has no integer limits, and
    supports pre-versions using ~.  Code ported from dpkg.
  * Fix handling of [!arch] for build-dependencies. Closes: #88798, #149595
  * Fix handling of build-deps on unknown packages. Closes: #88664, #153307
  * "apt-get --arch-only build-dep" to install only architecture-
    dependent build dependencies. Bump minor shared lib number to reflect
    small change in BuildDepend API.
  * APT::Build-Essential configuration option (defaults to "build-essential")
    so that "apt-get build-dep" will ensure build essential packages are
    installed prior to installing other build-dependencies. Closes: #148879
  * LD_LIBRARY_PATH thing. Closes: #109430, #147529
  * /usr/doc reference in postinst. Closes: #126189
  * Doc updates. Closes: #120689
  * Possible apt-cache segfault. Closes: #120311, #118431, #117915, #135295,
          #131062, #136749
  * Print special message for EAI_AGAIN. Closes: #131397
  * libapt-pkg-dev needs to bring in the apt-inst library if linking
    is to work. Closes: #133943
  * Typos, Doc Stuff. Closes: #132772, #129970, #123642, #114892, #113786,
         #109591, #105920, #103678, #139752, #138186, #138054, #138050,
	 #139994, #142955, #151654, #151834, #147611, #154268, #173971
  * Fix possibility for tag file parsing to fail in some unlikely situations.
    Closes: #139328
  * Use std C++ names for some header files. Closes: #128741
  * Do not check for free space if --no-download. Closes: #117856
  * Actually implement or group handling for 'upgrade'. Closes: #133950
  * "Internal Error, Couldn't configure pre-depend" is not actually an
    internal error, it is a packaging error and now it says so, and
    pinpoints the problem dependency. Closes: #155621
  * Allows failure to write to a pipe for post-invoke stuff. Closes: #89830
  * Use usr/share/doc for dhelp. Closes: #115701
  * --print-uris works with 'update'. Closes: #57070
  * Options Dpkg::MaxArgs,Dpkg::MaxArgBytes to allow a much longer dpkg
    command line.
  * Fixed 2 little OR group bugs, thanks to Yann Dirson. Closes: #143995,
    #142298
  * Allow an uninstalled package to be marked for removal on an install
    line (meaning not to automatically install it), also fix some dodgy
    handling of protected packages. Closes: #92287, #116011
  * Fix errant prefix matching in version selection. Closes: #105968
  * Ensure that all files needed to run APT as a user are readable and
    ignore roots umask for these files. Closes: #108801
  * Support larger config spaces. Closes: #111914
  * 'apt-get update' no longer does 'Building Dependency Tree'.
  * When matching regexs allways print a message. Change regex activation
    charset. Closes: #147817
  * Don't die if lines in sources.list are too long. Closes: #146846
  * Show file name on apt-extracttemplate error messges. Closes: #151835
  * i18n gettext stuff, based on work from Michael Piefel: Closes: #95933
  * Some highly unlikely memory faults. Closes: #155842
  * C++ stuff for G++3.2. Closes: #162617, #165515,
  * apt-config dumps sends to stdout not stderr now.  Closes: #146294
  * Fix segfault in FindAny when /i is used, and there is no default.
    Closes: #165891
  * Add s390x to archtable.  Closese: #160992.
  * Update config.sub/config.guess in cvs, and add support to debian/rules
    to update them from /usr/share/misc if they exist.  Closes: #155014
  * Remove 'Sorry' from messages.  Closes: #148824.
  * Change wording of 'additional disk space usage' message.  Closes:
    #135021.
  * apt-extracttemplates now prepends the package name when extracting
    files.  Closes: #132776
  * Add -n synonym for --names-only for apt-cache.  Closes: #130689
  * Display both current version and new version in apt-get -s.  Closes:
    #92358
  * Add an options and timeout config item to ssh/rsh.  Closes: #90654
  * libapt-pkg-dev now depends on apt-utils.  Closes: #133942.
  * Change verbose logging output of apt-ftparchive to go to stderr,
    instead of stdout.  Also, errors that occur no longer go to stdout,
    but stderr.  Closes: #161592
  * Test for timegm in configure.  Closes: #165516.
  * s/st_mtime/mtime/ on our local stat structure in apt-ftparchive, to
    support compliation on platforms where st_mtime is a macro.  Closes:
    #165518
  * Check the currently mounted cdrom, to see if it's the one we are
    interested in.  Closes: #154602
  * Refer to reportbug instead of bug in the man pages. Closes: #173745
  * Link apt-inst to apt-pkg. Closes: #175055
  * New apt_preferences man page from Thomas Hood, Susan Kleinmann,
    and others.
  * Fix > 300 col screen segfault. Closes: #176052
  * Rebuild with gcc-3.2. Closes: #177752, #178008.
  * Fix build-dep handling of | dependencies.
    Closes: #98640, #145997, #158896, #172901
  * Double default value of APT::Cache-Limit, until such time as it
    can be made more dynamic.  Closes: #178623.
  * Report uris with '.gz' when there are errors.  Closes: #178435.
  * When installing build-deps, make sure the new version will
    satisfy build requirements. Closes: #178121
  * Split offline and guide documentation into apt-doc.  This was done so
    that binary-arch builds do not require documention deps.  Note, that 
    apt-doc is not installed on upgrades.
  * Use doc-base, instead of dhelp directly.  Closes: #110389
  * Change http message 'Waiting for file' to 'Waiting for headers'.
    Closes: #178537
  * Remove trailing lines on package lists in apt-get.  Closes: #178736.
  * Fix origin pins for file:// uris.  Closes: #189014.
  * Apply typo and syntax patch from bug to apt-cache.8.sgml.  Closes:
    #155194
  * s/dpkg-preconfig/dpkg-preconfigure/ in examples/configure-index.
    Closes: #153734.
  * Fix some typos in the apt-get manual.  Closes: #163932.
  * Apply patch from bug, to change frozen to testing, and then do it
    everywhere else.  Closes: #165085.
  * Update es.po.  Closes: #183111.
  * Add pt_BR translation of apt_preferences(5).  Also, build fr manpages.
    Closes: #183904.
  * Add a vcg command to apt-cache, similiar to dotty.  Closes: #150512.
  * Add option to apt-get to show versions of packages being
    upgraded/installed.
  * Be quiet in apt.post{inst,rm}.  Closes: #70685.
  * apt-get now prints out suggested and recommended packages.  Closes:
    #54982.
  * Insert some newlines in the cdrom change media message.  Closes:
    #154601.
  * Add a rdepends command to apt-cache.  Closes: #159864.
  * When building the dpkg command line, allow for 8192 chars to be used,
    instead of only 1024.
  * APT::Immediate-Configure had inverted semantics(false meant it was
    enabled).  Closes: #173619.
  * Fix status file parser so that if a record is larger than 32k, the
    buffer size will be doubled, and the read attempted again.  Closes:
    #174945.

 -- Adam Heath <doogie@debian.org>  Sun, 27 Apr 2003 01:23:12 -0500

apt (0.5.4) unstable; urgency=low

  * M68k config.guess patch. Closes: #88913
  * Bi-yearly test on OpenBSD and Solaris
  * Doc updates. Closes: #89121, #89854, #99671, #98353, #95823, #93057,
          #97520, #102867, #101071, #102421, #101565, #98272, #106914,
          #105606, #105377
  * Various cosmetic code updates. Closes: #89066, #89066, #89152
  * Add "pre-auto" as an option for DSelect::Clean (run autoclean after
    update).
  * More patches from Alfredo for Vendors and more SHA-1 stuff
  * Fix for AJ's 'desire to remove perl-5.005' and possibly other
    similar situations. Closes: #56708, #59432
  * no_proxy and ftp. Closes: #89671
  * Philippe Batailler's man page patches.
  * Fix for display bug. Closes: #92033, #93652, #98468
  * Use more than 16bits for the dep ID. Some people ran out..
    Closes: #103020, #97809, #102951, #99974, #107362, #107395, #107362,
            #106911, #107395, #108968
  * Reordered some things to make dante and FTP happier. Closes: #92757
  * James R. Van Zandt's guide.sgml updates. Closes: #90027
  * apt-ftparchive copes with no uncompressed package files + contents.
  * French man pages from philippe batailler - well sort of. They
    don't build yet..
  * run-parts. Closes: #94286
  * 'apt-cache policy' preferences debug tool.
  * Whatever. Closes: #89762
  * libstdc++ and HURD. Closes: #92025
  * More apt-utils verbage. Closes: #86954
  * Fliped comparision operator. Closes: #94618
  * Used the right copyright file. Closes: #65691
  * Randolph's G++3 patches.
  * Fixed no_proxy tokanizing. Closes: #100046
  * Strip Config-Version when copying status to available. Closes: #97520
  * Segfault with missing source files. Closes: #100325
  * EINTR check. Closes: #102293
  * Various changes to the locking metholodgy for --print-uris.
    Closes: #100590
  * Lame LD_LIBRARY_PATH thing. Closes: #98928
  * apt-cache search searchs provide names too now. Closes: #98695
  * Checksum and long lines problem. Closes: #106591
  * .aptignr and empty files are just a warning. Closes: #97364

 -- Jason Gunthorpe <jgg@debian.org>  Sat, 18 Aug 2001 17:21:59 -0500

apt (0.5.3) unstable; urgency=low

  * JoeyH's dpkg::preconfig not working. Closes: #88675
  * Fixed apt override disparity
  * Alfredo's SHA-1 and related patches

 -- Jason Gunthorpe <jgg@debian.org>  Sun,  4 Mar 2001 15:39:43 -0700

apt (0.5.2) unstable; urgency=low

  * Fixed mention of /usr/doc in the long description
  * JoeyH's downgrade bug -- don't use 0.5.1
  * Doc bug. Closes: #88538
  * Fault in building release strings. Closes: #88533

 -- Jason Gunthorpe <jgg@debian.org>  Sun,  4 Mar 2001 15:39:43 -0700

apt (0.5.1) unstable; urgency=low

  * Fixed #82894 again, or should be and.
  * Process the option string right. Closes: #86921
  * Don't eat the last command for pipes. Closes: #86923
  * Ignore .* for configuration directory processing. Closes: #86923
  * Alfredo's no_proxy patch
  * Documentation fixes. Closes: #87091
  * JoeyH's double slash bug. Closes: #87266
  * Unintitialized buffer and apt-ftparchive contents generation.
     Closes: #87612
  * Build-deps on virtual packages. Closes: #87639
  * Fixes glibc/libstdc++ symbol dependencies by including glibc and
    libstdc++ version info in the library soname and in the package
    provides. Closes: #87426
  * Updated soname version to 0.3.2
  * apt-extracttemplates moved from debconf into apt-utils
  * s390 archtable entry. Closes: #88232
  * Dan's segfault
  * Some instances where the status file can source a package in a
    non-sensical way. Closes: #87390
  * Work better if there are duplicate sources.list entries.
  * Fixed the resetting of Dir with "dir {};". Closes: #87323

 -- Randolph Chung <tausq@debian.org>  Sat, 3 Mar 2001 15:37:38 -0700

apt (0.5.0) unstable; urgency=low

  * Fixed an obscure bug with missing final double new lines in
    package files
  * Changed the apt-cdrom index copy routine to use the new section
    rewriter
  * Added a package file sorter, apt-sortpkgs
  * Parse obsolete Optional dependencies.
  * Added Ben's rsh method. Closes: #57794
  * Added IPv6 FTP support and better DNS rotation support.
  * Include the server IP in error messages when using a DNS rotation.
    Closes: #64895
  * Made most of the byte counters into doubles to prevent 32bit overflow.
    Closes: #65349
  * HTTP Authorization. Closes: #61158
  * Ability to parse and return source index build depends from Randolph.
  * new 'apt-get build-dep' command from Randolph. Closes: #63982
  * Added apt-ftparchive the all dancing all singing FTP archive
    maintinance program
  * Allow version specifications with =1.2.4-3 and /2.2 or /stable postfixes
    in apt-get.
  * Removed useless internal cruft including the xstatus file.
  * Fixed config parser bugs. Closes: #67848, #71108
  * Brain Damanged apt-get config options changed, does not change the command
    line interface, except to allow --enable-* to undo a configuration
    option:
      No-Remove -> Remove
      No-Download -> Download
      No-Upgrade -> Upgrade
  * Made this fix configable (DSelect::CheckDir) and default to disabled:
     * No remove prompt if the archives dir has not changed. Closes: #55709
    Because it is stupid in the case where no files were downloaded due to
    a resumed-aborted install, or a full cache! Closes: #65952
  * Obscure divide by zero problem. Closes: #64394
  * Update sizetable for mips. Closes: #62288
  * Fixed a bug with passive FTP connections
  * Has sizetable entry for sparc64. Closes: #64869
  * Escape special characters in the ::Label section of the cdroms.lst
  * Created apt-utils and python-apt packages
  * Due to the new policy engine, the available file may contain entries
    from the status file. These are generated if the package is not obsolete
    but the policy engine prohibits using the version from the package files.
    They can be identified by the lack of a Filename field.
  * The new policy engine. Closes: #66509, #66944, #45122, #45094, #40006,
    #36223, #33468, #22551
  * Fixed deb-src line for non-us. Closes: #71501, #71601
  * Fixes for G++ 2.96, s/friend/friend class/
  * Fixed mis doc of APT::Get::Fix-Missing. Closes: #69269
  * Confirmed fix for missing new line problem. Closes: #69386
  * Fixed up dhelp files. Closes: #71312
  * Added some notes about dselect and offline usage. Closes: #66473, #38316
  * Lock files on read only file systems are ignored w/ warning.
    Closes: #61701
  * apt-get update foo now gives an error! Closes: #42891
  * Added test for shlibs on hurd. Closes: #71499
  * Clarified apt-cache document. Closes: #71934
  * DocBook SGML man pages and some improvements in the text..
  * sigwinch thing. Closes: #72382
  * Caching can be turned off by setting the cache file names blank.
  * Ignores arches it does not know about when autocleaning. Closes: #72862
  * New function in apt-config to return dirs, files, bools and integers.
  * Fixed an odd litle bug in MarkInstall and fixed it up to handle
    complex cases involving OR groups and provides.
    68754 describes confusing messages which are the result of this..
    Closes: #63149, #69394, #68754, #77683, #66806, #81486, #78712
  * Speeling mistake and return code for the 'wicked' resolver error
    Closes: #72621, #75226, #77464
  * Solved unable to upgrade libc6 from potato to woody due to 3 package
    libc6 dependency loop problem.
  * Leading sources.list spaces. Closes: #76010
  * Removed a possible infinite loop while processing installations.
  * Man page updates. Closes: #75411, #75560, #64292, #78469
  * ReduceSourceList bug. Closes: #76027
  * --only-source option. Closes: #76320
  * Typos. Closes: #77812, #77999
  * Different status messages. Closes: #76652, #78353
  * /etc/apt/apt.conf.d/ directory for Joey and Matt and pipe protocol 2
  * OS detection an support for the new pseduo standard of os-arch for the
    Architecture string. Also uses regexing.. Closes: #39227, #72349
  * Various i18n stuff. Note that this still needs some i18n wizard
    to do the last gettextization right. Closes: #62386
  * Fixed a problem with some odd http servers/proxies that did not return
    the content size in the header. Closes: #79878, #44379
  * Little acquire bugs. Closes: #77029, #55820
  * _POSIX_THREADS may not be defined to anything, just defined..
    Closes: #78996
  * Spelling of Ignore-Hold correctly. Closes: #78042
  * Unlock the dpkg db if in download only mode. Closes: #84851
  * Brendan O'Dea's dselect admindir stuff. Closes: #62811
  * Patch from BenC. Closes: #80810
  * Single output of some names in lists. Closes: #80498, #43286
  * Nice message for people who can't read syserror output. Closes: #84734
  * OR search function. Closes: #82894
  * User's guide updates. Closes: #82469
  * The AJ/JoeyH var/state to var/lib transition patch. Closes: #59094
  * Various CD bugs, again thanks to Greenbush
    Closes: #80946, #76547, #71810, #70049, #69482
  * Using potato debhelper. Closes: #57977
  * I cannot self-terminate. Closes: #74928

 -- Jason Gunthorpe <jgg@debian.org>  Wed, 21 Feb 2001 00:39:15 -0500

apt (0.3.19) frozen unstable; urgency=low

  * Updates to apt-cdrom to support integrated non-us nicely, thanks to
    Paul Wade.
  * Fixed that apt-get/cdrom deadlock thing. Closes: #59853, #62945, #61976
  * Fixed hardcoded path. Closes: #59743
  * Fixed Jay's relative path bug
  * Allowed source only CDs. Closes: #58952
  * Space check is supressed if --print-uris is given. Closes: #58965
  * Clarified the documenation examples for non-us. Closes: #58646
  * Typo in the package description. Closes: #60230
  * Man Page typo. Closes: #60347
  * Typo in Algorithms.cc. Closes: #63577
  * Evil dotty function in apt-cache for generating dependency graphs
    with the as-yet-unpackaged GraphVis.
  * Appears to have been fixed in Janurary.. Closes: #57981
  * New config.guess/sub for the new archs. Closes: #60874
  * Fixed error reporting for certain kinds of resolution failures.
    Closes: #61327
  * Made autoclean respect 'q' settings. Closes: #63023
  * Fixed up the example sources.list. Closes: #63676
  * Added DPkg::FlushSTDIN to control the flushing of stdin before
    forking dpkg. Closes: #63991

 -- Ben Gertzfield <che@debian.org>  Fri, 12 May 2000 21:10:54 -0700

apt (0.3.18) frozen unstable; urgency=low

  * Changes in the postinst script. Closes: #56855, #57237
  * Fixed bashism. Closes: #57216, #57335
  * Doc updates. Closes: #57772, #57069, #57331, #57833, #57896

 -- Ben Gertzfield <che@debian.org>  Sun, 13 Feb 2000 01:52:31 -0800

apt (0.3.17) unstable; urgency=low

  * RFC 2732 usage for CDROM URIs and fixes to apt-cdrom
  * Fixed the configuration parser to not blow up if ; is in the config
    string
  * Applied visual patch to dselect install script . Closes #55214
  * Included the configure-index example
  * Minimal CD swaps
  * Library soname has increased
  * Fixed default sources.list to have correct URLs for potato when it
    becomes stable
  * Added a message about erasing sources.list to dselect setup script
    Closes: #55755
  * No remove prompt if the archives dir has not changed. Closes: #55709
  * Fixed inclusion of 2nd sample config file. Closes: #55374
  * Made file mtimes of 0 not confuse the methods If-Modifed-Since check.
    Closes: #55991

 -- Ben Gertzfield <che@debian.org>  Mon, 31 Jan 2000 12:12:40 -0800

apt (0.3.16) unstable; urgency=low

  * Made --no-download work. Closes: #52993
  * Now compiles on OpenBSD, Solaris and HP-UX
  * Clarify segfault errors
  * More debhelper fixes. Closes: #52662, #54566, #52090, #53531, #54769
  * Fix for Joel's discovery of glibc removal behavoir.
  * Fix for Ben Collins file: uri from slink upgrade.
  * Fixed resume code in FTP. Closes: #54323
  * Take more precautions to prevent the corruption Joey Hess saw.
  * Fixed --no-list-cleanup
  * RFC 2732 URI parsing ([] for hostnames).
  * Typo in apt-cache man page. Closes: #54949

 -- Ben Gertzfield <che@debian.org>  Fri, 14 Jan 2000 08:04:15 -0800

apt (0.3.15) unstable; urgency=low

  * Added DSelect::WaitAfterDownload Closes: #49549
  * Fixed cast error in byteswap macro and supporting code. Closes: #50093
  * Fixed buffer overflow for wide terminal sizes. Closes: #50295
  * Made -s and clean not do anything. Closes: #50238
  * Problem with Protected packages and the new OR code.
  * /usr/share/doc stuff. Closes: #51017, #50228, #51141
  * Remove doesn't require a package to be installable. Closes: #51175
  * FTP proxy touch ups in the mabn page. Closes: #51315, #51314

 -- Ben Gertzfield <che@debian.org>  Sat,  4 Dec 1999 21:17:24 -0800

apt (0.3.14) unstable; urgency=low

  * Fix Perl or group pre-depends thing Closes: #46091, #46096, #46233, #45901
  * Fix handling of dpkg's conversions from < -> <= Closes: #46094, #47088
  * Make unparsable priorities non-fatal Closes: #46266, #46267, #46293, #46298
  * Fix handling of '/' for the dist name. Closes: #43830, #45640, #45692
  * Fixed 'Method gave a blank filename' error from IMS queries onto CDs.
    Closes: #45034, #45695, #46537
  * Made OR group handling in the problem resolver more elaborate. Closes: #45646
  * Added APT::Clean-Installed option. Closes: #45973
  * Moves the free space check to after the calculated size is printed.
    Closes: #46639, #47498
  * mipsel arch Closes: #47614
  * Beautified URI printing to not include passwords Closes: #46857
  * Fixed little problem with --no-download Closes: #47557
  * Tweaked Dselect 'update' script to re-gen the avail file even in the
    event of a failure Closes: #47112
  * Retries for source archives too Closes: #47529
  * Unmounts CDROMs iff it mounted them Closes: #45299
  * Checks for the partial directories before doing downloads Closes: #47392
  * no_proxy environment variable (http only!) Closes: #43476
  * apt-cache showsrc Closes: #45799
  * De-Refs Single Pure virtual packages. Closes: #42437, #43555
  * Regexs for install. Closes: #35304, #38835
  * Dependency reports now show OR group relations
  * Re-Install feature. Cloes: #46961, #37393, #38919
  * Locks archive directory on clean (woops)
  * Remove is not 'sticky'. Closes: #48392
  * Slightly more accurate 'can not find package' message. Closes: #48311
  * --trivial-only and --no-remove. Closes: #48518
  * Increased the cache size. Closes: #47648
  * Comment woopsie. Closes: #48789
  * Removes existing links when linking sources. Closes: #48775
  * Problem resolver does not install all virtual packages. Closes: #48591, #49252
  * Clearer usage message about 'source' Closes: #48858
  * Immediate configure internal error Closes: #49062, #48884

 -- Ben Gertzfield <che@debian.org>  Sun,  7 Nov 1999 20:21:25 -0800

apt (0.3.13) unstable; urgency=low

  * Fix timestamp miss in FTP. Closes: #44363
  * Fix sorting of Kept packages. Closes: #44377
  * Fix Segfault for dselect-upgrade. Closes: #44436
  * Fix handling of '/' for the dist name. Closes #43830
  * Added APT::Get::Diff-Only and Tar-Only options. Closes #44384
  * Add commented-out deb-src URI to default sources.list file.

 -- Ben Gertzfield <che@debian.org>  Sun, 19 Sep 1999 18:54:20 -0700

apt (0.3.12) unstable; urgency=low

  * Fix for typo in the dhelp index. Closes: #40377
  * Multiple media swap support
  * Purge support. Closes: #33291, #40694
  * Better handling of - remove notation. Closes: #41024
  * Purge support. Closes: #33291, #40694
  * Error code on failed update. Closes: #41053
  * apt-cdrom adds entries for source directories. Closes: #41231
  * Sorts the output of any list. Closes: #41107
  * Fixes the looping problem. Closes: #41784, #42414, #44022
  * Fixes the CRC mechanism to lowercase all strings. Closes: #41839
  * More checks to keep the display sane. Particularly when fail-over is
    used with local mirrors and CD-Roms. Closes: #42127, #43130, #43668
  * PThread lockup problem on certain sparc/m68k. Closes: #40628
  * apt-cdrom understands .gz Package files too. Closes: #42779
  * Spelling error in dselect method description. Closes: #43251
  * Added security to the default source list. Closes: #43356

 -- Ben Gertzfield <che@debian.org>  Fri,  3 Sep 1999 09:04:28 -0700

apt (0.3.11) unstable; urgency=low

  * Fix for mis-parsed file: URIs. Closes: #40373, #40366, #40230
  * Fix for properly upgrading the system from perl 5.004 to 5.005

 -- Ben Gertzfield <che@debian.org>  Mon, 28 Jun 1999 21:06:44 -0700

apt (0.3.9) unstable; urgency=low

  * Spelling error in cachefile.cc. Closes: #39885
  * Trailing slash in dselect install if you try to use the
    default config file. Closes: #40011
  * Simulate works for autoclean. Closes: #39141
  * Fixed spelling errors. Closes: #39673
  * Changed url parsing a bit. Closes: #40070, #40069
  * Version 0.3.8 will be for slink/hamm (GNU libc 2).

 -- Ben Gertzfield <che@debian.org>  Thu, 24 Jun 1999 18:02:52 -0700

apt (0.3.7) unstable; urgency=low

  * Fixed missing text in the apt-get(8) page. Closes: #37596
  * Made --simulate and friends work with apt-get source. Closes: #37597, #37656
  * Fixed inclusion of man pages in the -doc/-dev package. Closes: #37633, #38651
  * Fixed handling of the -q option with not-entirely integer arguments
    Closes: #37499
  * Man page typo Closes: #37762
  * Fixed parsing of the Source: line. Closes: #37679
  * Dpkg/dpkg-hurd source bug. Closes: #38004, #38032
  * Added a check for an empty cache directory. Closes: #37963
  * Return a failure code if -d is given and packages fail to download.
    Closes: #38127
  * Arranged for an ftp proxy specifing an http server to work. See the
    important note in the sources.list man page.
  * Accounted for resumed files in the cps calculation. Closes: #36787
  * Deal with duplicate same version different packages. Closes: #30237
  * Added --no-download. Closes: #38095
  * Order of apt-cdrom dist detection. Closes: #38139
  * Fix apt-cdrom chop handling and missing lines. Closes: #37276
  * IPv6 http support
  * Suggests dpkg-dev for apt-get source. Closes: #38158
  * Fixed typo in apt-get help. Closes: #38712
  * Improved the error message in the case of broken held package. Closes: #38777
  * Fixed handling of MD5 failures
  * Documented list notation Closes: #39008
  * Change the 'b' to 'B'. Closes: #39007

 -- Ben Gertzfield <che@debian.org>  Sun, 20 Jun 1999 18:36:20 -0700

apt (0.3.6) unstable; urgency=low

  * Note that 0.3.5 never made it out the door..
  * Fix for apt-cdrom and unusual disk label locations. Closes: #35571
  * Made APT print numbers in decimal. Closes: #35617, #37319
  * Buffer munching fix for FTP. Closes: #35868
  * Typo in sample config file. Closes: #35907
  * Fixed whitespace in version compares. Closes: #35968, #36283, #37051
  * Changed installed size counter to only count unpacked packages.
    Closes: #36201
  * apt-get source support. Closes: #23934, #27190
  * Renames .debs that fail MD5 checking, provides automatic corruption
    recovery. Closes: #35931
  * Fixed autoconf verison. Closes: #37305
  * Random Segfaulting. Closes: #37312, #37530
  * Fixed apt-cache man page. Closes: #36904
  * Added a newline to apt-cache showpkg. Closes: #36903

 -- Ben Gertzfield <che@debian.org>  Wed, 12 May 1999 09:18:49 -0700

apt (0.3.4) unstable; urgency=low

  * Release for Ben while he is out of town.
  * Checked the size of partial files. Closes: #33705
  * apt-get should not print progress on non-tty. Closes: #34944
  * s/guide.text.gz/users-guide.txt.gz/ debian/control: Closes: #35207
  * Applied cdrom patches from Torsten.  Closes: #35140, #35141
  * smbmounted cdrom fix. Closes: #35470
  * Changed ie to eg.  Closes: #35196

 -- Adam Heath <doogie@debian.org>  Sun,  4 Apr 1999 18:26:44 -0500

apt (0.3.3) unstable; urgency=low

  * Fixes bug with file:/ URIs and multi-CD handling. Closes: #34923

 -- Ben Gertzfield <che@debian.org>  Tue, 23 Mar 1999 12:15:44 -0800

apt (0.3.2) unstable; urgency=low

  * Major release into unstable of v3
  * These bugs have been fixed, explanations are in the bug system, read
    the man pages as well..
    Closes: #21113, #22507, #22675, #22836, #22892, #32883, #33006, #34121,
    	    #23984, #24685, #24799, #25001, #25019, #34223, #34296, #34355,
	    #24021, #25022, #25026, #25104, #25176, #31557, #31691, #31853,
    	    #25458, #26019, #26433, #26592, #26670, #27100, #27100, #27601,
    	    #28184, #28391, #28778, #29293, #29351, #27841, #28172, #30260,
    	    #29382, #29441, #29903, #29920, #29983, #30027, #30076, #30112,
    	    #31009, #31155, #31381, #31883, #32140, #32395, #32584. #34465,
    	    #30383, #30441, #30472, #30643, #30827, #30324, #36425, #34596

 -- Ben Gertzfield <che@debian.org>  Mon, 15 Mar 1999 19:14:25 -0800

apt (0.3.1) experimental; urgency=low

  * Minor release of cvs version.
  * Added virtual package libapt-pkgx.x

 -- Mitch Blevins <mblevin@debian.org>  Wed, 10 Mar 1999 07:52:44 -0500

apt (0.3.0) experimental; urgency=low

  * New experimental version.

 -- Ben Gertzfield <che@debian.org>  Tue, 15 Dec 1998 12:53:21 -0800

apt (0.1.9) frozen unstable; urgency=low

  * Return to the wacky numbering for when we build 0.1.8 for hamm
  * Important bug related to APT on the Alpha fixed
  * apt-get dist-upgrade problems fixed
  * tiny patch for http method to fix an endless loop
  * nice fix from /usr/doc/lintian/ to remove rpath nastiness from
    libtool and add proper shared lib dependancies
  * now dh_shlibdeps is called with LD_LIBRARY_PATH=debian/tmp/usr/lib
    in case an old libpkg is installed while building APT to prevent
    spurious dependancies

 -- Ben Gertzfield <che@debian.org>  Thu,  5 Nov 1998 17:43:25 -0800

apt (0.1.7) unstable; urgency=low

  * New build with libstdc++2.9.
  * Various fixes; read the Changelog.

 -- Ben Gertzfield <che@debian.org>  Thu, 15 Oct 1998 18:29:18 -0700

apt (0.1.6) unstable; urgency=low

  * Various fixes in the FTP method for error checking. Fixes: #26188.
  * Spelling corrections in dselect method. Fixes: #25884
  * Fixes for compilation on alpha/ppc. Fixes: #25313, #26108.
  * No more bo releases: we're using a normal numbering system now.

 -- Ben Gertzfield <che@debian.org>  Tue,  8 Sep 1998 19:27:13 -0700

apt (0.1.5) unstable; urgency=low

  * Changed sources.list to point to 'unstable' by default, as
    'frozen' no longer exists!

 -- Ben Gertzfield <che@debian.org>  Thu, 23 Jul 1998 22:00:18 -0700

apt (0.1.3) unstable; urgency=low

  * New upstreamish version.
  * ftp method rewritten in C. Removes dependancies on all perl/perl
    related modules. This fixes many of the ftp method bugs.

 -- Ben Gertzfield <che@debian.org>  Thu, 16 Jul 1998 22:19:00 -0700

apt (0.1.1) unstable; urgency=low

  * Release for unstable.

 -- Ben Gertzfield <che@debian.org>  Tue, 30 Jun 1998 20:48:30 -0700

apt (0.1) unstable; urgency=low

  * Kludge to fix problem in libnet-perl with illegal anonymous
    FTP passwords.
  * Moved to unstable; apt is in a useable state now.
  * Fixed version numbering. From now on, numbering will be:
    0.1 (no actual release) -> 0.1.0bo (release for libc5) ->
    0.1.1 (release for unstable). Thanks, Manoj.

 -- Ben Gertzfield <che@debian.org>  Tue, 30 Jun 1998 20:40:58 -0700

apt (0.0.17-1) experimental; urgency=low

  * Fixed problem with libc6 version compare
  * Scott's away for a while, so I'll be packaging apt for the time
    being.

 -- Ben Gertzfield <che@debian.org>  Thu, 25 Jun 1998 19:02:03 -0700

apt (0.0.16-1) experimental; urgency=low

  * Modifications to make apt-get more friendly when backgrounded.
  * Updated documentation.
  * Updates to graphic widgets

 -- Scott K. Ellis <scott@debian.org>  Mon,  8 Jun 1998 11:22:02 -0400

apt (0.0.15-0.2bo) experimental; urgency=low

  * Bo compilation
  * Bob Hilliards crash

 -- Jason Gunthorpe <jgg@debian.org>  Sun, 31 May 1998 20:18:35 -0600

apt (0.0.15-0.1bo) experimental; urgency=low

  * Bo compilation
  * libstdc++272 patch

 -- Jason Gunthorpe <jgg@debian.org>  Sun, 31 May 1998 20:18:35 -0600

apt (0.0.15) experimental; urgency=low

  * Clean up source tarball (no user-visible changes)

 -- Scott K. Ellis <scott@debian.org>  Tue, 26 May 1998 12:23:53 -0400

apt (0.0.14) experimental; urgency=low

  * Updates in ordering code to make sure certain upgrades work correctly.
  * Made dselect/setup understand ftp as well as http

 -- Scott K. Ellis <scott@debian.org>  Wed, 20 May 1998 13:33:32 -0400

apt (0.0.13-bo1) experimental; urgency=low

  * Bo compilation

 -- Jason Gunthorpe <jgg@debian.org>  Mon, 18 May 1998 15:10:49 -0600

apt (0.0.13) experimental; urgency=low

  * Remove hardcoded egcc from debian/rules (#21575)
  * Fixes for ordering logic when system has a number of unpacked
    but unconfigured packages installed.
  * Spelling fix in dselect install method (#22556)

 -- Scott K. Ellis <scott@debian.org>  Sun, 17 May 1998 20:08:33 -0400

apt (0.0.12) experimental; urgency=low

  * Fixed problems with package cache corruption.
  * Made to depend on libc6 >= 2.0.7pre1 due to timezone problems with
    earlier versions.
  * Interface and documentation improvements.

 -- Scott K. Ellis <scott@debian.org>  Sat, 16 May 1998 23:17:32 -0400

apt (0.0.11) experimental; urgency=low

  * Change dependancies to pre-depends since breaking your packaging tools
    in the middle of an installation isn't very good.
  * Bug fixes to ftp method and general apt-get code

 -- Scott K. Ellis <scott@debian.org>  Fri, 15 May 1998 08:57:38 -0400

apt (0.0.10) experimental; urgency=low

  * Run "dpkg --configure -a" after an aborted dselect install
  * Fixed problem with install looping
  * Support for authenticating proxys: (note this isn't terribly secure)
    http_proxy="http://user:pass@firewall:port/"
  * Substitute $ARCH in sources.list
  * Fixes in the resumption code for ftp

 -- Scott K. Ellis <scott@debian.org>  Tue, 12 May 1998 09:14:41 -0400

apt (0.0.9) experimental; urgency=low

  * Added ftp support.
  * Various other less visible bug fixes.
  * Fixed problem with segfault when apt-get invoked in a non-existant
    directory (Bug #21863)
  * Bumped policy to 2.4.1

 -- Scott K. Ellis <scott@debian.org>  Fri,  1 May 1998 09:18:19 -0400

apt (0.0.8) experimental; urgency=low

  * Fixed generated available file (Bug #21836)
  * Added download ETA (Bug #21774).
  * Fixed hardcoded ARCH (Bug #21751).
  * Fixed check on http_proxy (Bug #21795).
  * Added download speed indicator.

 -- Scott K. Ellis <scott@debian.org>  Mon, 27 Apr 1998 10:58:32 -0400

apt (0.0.7) experimental; urgency=low

  * Remove libdeity and apt from package for now, since only apt-get and
    apt-cache are actually useful right now.
  * Clean up handling of package installation errors.
  * Added timeout to http transfers (#21269)
  * Updated setup for dselect/apt method.
  * Updated man pages
  * Long options (added in 0.0.6)

 -- Scott K. Ellis <scott@debian.org>  Tue, 21 Apr 1998 09:06:49 -0400

apt (0.0.6) experimental; urgency=low

  * Spelling changes.
  * Revamped download status display.
  * Call apt-get clean after successful install in dselect.
  * Added "apt-get clean" which deletes package files from /var/cache/apt

 -- Scott K. Ellis <scott@debian.org>  Thu,  9 Apr 1998 15:13:59 -0400

apt (0.0.5) experimental; urgency=low

  * Ignore signals while dpkg is running so we don't leave dpkg running in
    the background (#20804)
  * Check Packages as well as Packages.gz for file URIs (#20784)
  * Spelling cleanup (#20800)
  * Added -m option to permit upgrade to go on in the case of a bad mirror.
    This option may result in incomplete upgrades when used with -f.

 -- Scott K. Ellis <scott@debian.org>  Tue,  7 Apr 1998 12:40:29 -0400

apt (0.0.4) experimental; urgency=low

  * New usage guide.
  * Various documentation updates and cleanup.
  * Added '-f' option to apt-get attempt to fix broken dependancies.

 -- Scott K. Ellis <scott@debian.org>  Sat,  4 Apr 1998 14:36:00 -0500

apt (0.0.3) experimental; urgency=low

  * Added a shlibs.local file to prevent apt from depending on itself.
  * Updates to how apt-get handles bad states in installed packages.
  * Updated rules to make sure build works from a freshly checked out source
    archive.  Building from CVS needs libtool/automake/autoconf, builds from
    the distributed source package should have no such dependancy.

 -- Scott K. Ellis <scott@debian.org>  Fri,  3 Apr 1998 11:49:47 -0500

apt (0.0.2) unstable; urgency=low

  * Updates to apt-get and http binding for dselect method (apt).
  * Updating version number from 0.0.1, which was released only on IRC.

 -- Scott K. Ellis <scott@debian.org>  Fri,  3 Apr 1998 00:35:18 -0500

apt (0.0.1) unstable; urgency=low

  * Initial Release.

 -- Scott K. Ellis <scott@debian.org>  Tue, 31 Mar 1998 12:49:28 -0500<|MERGE_RESOLUTION|>--- conflicted
+++ resolved
@@ -1,5 +1,4 @@
-<<<<<<< HEAD
-apt (0.8.15.5.6+nmu1) UNRELEASED; urgency=low
+apt (0.8.15.7) UNRELEASED; urgency=low
 
   [ David Kalnischkies ]
   * apt-pkg/packagemanager.cc, apt-pkg/pkgcache.cc:
@@ -9,10 +8,7 @@
 
  -- David Kalnischkies <kalnischkies@gmail.com>  Wed, 17 Aug 2011 11:08:02 +0200
 
-apt (0.8.15.5.6) UNRELEASED; urgency=low
-=======
 apt (0.8.15.6) unstable; urgency=low
->>>>>>> d4882aa1
 
   [ Michael Vogt ]
   * apt-pkg/contrib/fileutl.{cc,h}:
