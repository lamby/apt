--- conflicted
+++ resolved
@@ -1,29 +1,16 @@
-<<<<<<< HEAD
-apt (0.8.16~exp12ubuntu10) precise-proposed; urgency=low
-
-  [ Malcolm Scott ]
-  * apt-pkg/packagemanager.cc:
-    - Fix a regression in the pre-depend handling: where a pre-depend option
-      other than the first specified is already installed, apt-get enters an
-      infinite loop (LP: #985852)
-
-  [ Michael Vogt ]
-  * apt-pkg/packagemanager.cc:
-    - add APT::pkgPackageManager::MaxLoopCount to ensure that the
-      ordering code does not get into a endless loop when it flip-flops
-      between two states
-
-  [ David Kalnischkies ]
-  * apt-pkg/cacheset.cc:
-    - actually return to the fallback modifier if we have detected we
-      should for packagenames which look like modifiers (Closes: #669591)
-      LP: #982716
-
- -- Michael Vogt <michael.vogt@ubuntu.com>  Fri, 20 Apr 2012 11:10:12 +0200
-
-apt (0.8.16~exp12ubuntu9) precise-proposed; urgency=low
-
-=======
+apt (0.9.5ubuntu1) UNRELEASED; urgency=low
+
+  * merged from debian, remaining changes:
+    - use ubuntu keyring and ubuntu archive keyring in apt-key
+    - run update-apt-xapian-index in apt.cron
+    - support apt-key net-update and verify keys against master-keyring
+    - run apt-key net-update in cron.daily
+    - different example sources.list
+    - APT::pkgPackageManager::MaxLoopCount set to 5000
+    - apport pkgfailure handling
+
+ -- Michael Vogt <michael.vogt@ubuntu.com>  Tue, 22 May 2012 15:57:26 +0200
+
 apt (0.9.5) UNRELEASED; urgency=low
 
   [ Chris Leick ]
@@ -178,93 +165,11 @@
 apt (0.9.2) unstable; urgency=low
 
   [ Michael Vogt ]
->>>>>>> 1351329e
   * apt-inst/contrib/extracttar.cc:
     - ensure that in StartGzip the InFd is set to "AutoClose" to ensure
       that the pipe is closed when InFd is closed. This fixes a Fd leak
       (LP: #985452)
 
-<<<<<<< HEAD
- -- Michael Vogt <michael.vogt@ubuntu.com>  Thu, 19 Apr 2012 11:38:43 +0200
-
-apt (0.8.16~exp12ubuntu8) precise; urgency=low
-
-  * Set FD_CLOEXEC on history.log's FD (Closes: #610069, LP: #636010)
-
- -- Adam Conrad <adconrad@ubuntu.com>  Thu, 12 Apr 2012 16:26:20 -0600
-
-apt (0.8.16~exp12ubuntu7) precise; urgency=low
-
-  * clean up obsolete conffile /etc/apt/apt.conf.d/01ubuntu, which was
-    dropped in maverick.
-  * Build-depend on gettext:any for cross-building support.
-  * Don't treat build-depends-indep as cross-build-dependencies; we should
-    always install the host arch versions.  LP: #968828.
-  * Makefile, po/makefile:  make sure our pot generation datestamp doesn't
-    change at build time, since this makes translations fail to be
-    co-installable with multiarch.  Based on a patch by David Kalnischkies.
-    Closes: #659333, LP: #924628.
-  * For cross-build-dependencies, Architecture: all packages should be
-    treated as implicitly Multi-Arch: foreign, because either they *are*
-    M-A: foreign when used as a build-dependency, or they need to be updated
-    to not be Architecture: all; and since cross-build-deps are new
-    functionality in apt, we can safely make this change without breaking
-    existing systems.  Closes: #666772.
-
- -- Steve Langasek <steve.langasek@ubuntu.com>  Thu, 05 Apr 2012 18:00:23 -0700
-
-apt (0.8.16~exp12ubuntu6) precise; urgency=low
-
-  * cherry pick from
-    http://bzr.debian.org/bzr/bzr/apt/apt/debian-experimental2/:
-    * apt-pkg/packagemanager.cc:
-      - fix bug in predepends handling - ensure that packages that needs
-        unpackaging are unpacked before they are configured (LP: #927993)
-    * apt-pkg/packagemanager.cc:
-      - do not try to a void a breaks if the broken package pre-depends
-        on the breaker, but let dpkg auto-deconfigure it
-    * apt-pkg/packagemanager.cc:
-      - recheck all dependencies if we changed a package in SmartConfigure
-        as this could break an earlier dependency (LP: #940396)
-    * recheck dependencies in SmartUnpack after a change, too
-    * add Debug::pkgAcqArchive::NoQueue to disable package downloading
-
- -- Michael Vogt <michael.vogt@ubuntu.com>  Thu, 15 Mar 2012 19:46:08 +0100
-
-apt (0.8.16~exp12ubuntu5) precise; urgency=low
-
-  [ Michael Vogt ]
-  * merged from the debian-sid branch, most notably:
-    - Correct fi translation for hash sum mismatches (LP: #420403)
-      Thanks to Jani Uusitalo
-    - remove 'old' InRelease file if we can't get a new one before
-      proceeding with Release.gpg to avoid the false impression of a still
-      trusted repository by a (still present) old InRelease file.
-      Thanks to Simon Ruderich for reporting this issue! (CVE-2012-0214)
-
- -- Michael Vogt <michael.vogt@ubuntu.com>  Tue, 06 Mar 2012 17:52:50 +0100
-
-apt (0.8.16~exp12ubuntu4) precise; urgency=low
-
-  * apt-pkg/contrib/fileutl.h:
-    - fix compatibility with FileFd::OpenDescriptor() in ReadOnlyGzip mode
-
- -- Michael Vogt <michael.vogt@ubuntu.com>  Tue, 14 Feb 2012 10:06:28 +0100
-
-apt (0.8.16~exp12ubuntu3) precise; urgency=low
-
-  * Fix IndexCopy::CopyPackages and TranslationsCopy::CopyTranslations to
-    handle compressed files again (LP: #924182).
-
- -- Colin Watson <cjwatson@ubuntu.com>  Tue, 31 Jan 2012 11:19:46 +0000
-
-apt (0.8.16~exp12ubuntu2) precise; urgency=low
-
-  [ David Kalnischkies ]
-  * apt-pkg/deb/dpkgpm.cc:
-    - chroot if needed before dpkg --assert-multi-arch
-    - ensure that dpkg binary doesn't have the chroot-directory prefixed
-=======
   [ David Kalnischkies ]
    * apt-pkg/deb/deblistparser.cc:
     - only treat the native apt as essential by default (Closes: #669377)
@@ -439,7 +344,6 @@
       with this name is not installed (Closes: #619646)
     - handle a SIGINT in all modes as a break after the currently running
       dpkg transaction instead of ignoring it completely
->>>>>>> 1351329e
   * apt-pkg/depcache.cc:
     - if a M-A:same package is marked for reinstall, mark all it's installed
       silbings for reinstallation as well (LP: #859188)
@@ -449,10 +353,6 @@
     - if a file without an extension is requested send an 'Accept: text/*'
       header to avoid that the server chooses unsupported compressed files
       in a content-negotation attempt (Closes: #657560)
-<<<<<<< HEAD
-  * apt-pkg/aptconfiguration.cc:
-    - chroot if needed before calling dpkg --print-foreign-architectures
-=======
     - remove the arbitrary MAXLEN limit for response lines (Closes: #658346)
   * apt-pkg/aptconfiguration.cc:
     - chroot if needed before calling dpkg --print-foreign-architectures
@@ -496,13 +396,153 @@
       become so big now that it can overflow (Closes: #657732, LP: #917173)
   * Fix IndexCopy::CopyPackages and TranslationsCopy::CopyTranslations to
     handle compressed files again (LP: #924182, closes: #658096)
->>>>>>> 1351329e
 
   [ Michael Vogt ]
   * apt-pkg/deb/dpkgpm.cc:
     - fix crash when a package is in removed but residual config state
       (LP: #923807)
-<<<<<<< HEAD
+  * apt-pkg/contrib/fileutl.h:
+    - fix compat with FileFd::OpenDescriptor() in ReadOnlyGzip mode
+  * apt-pkg/packagemanager.cc:
+    - fix bug in predepends handling - ensure that packages that needs
+      unpackaging are unpacked before they are configured (LP: #927993)
+
+  [ Julian Andres Klode ]
+  * apt-pkg/deb/deblistparser.cc:
+    - Set the Essential flag on APT instead of only Important
+  * apt-pkg/packagemanager.cc:
+    - Do not use immediate configuration for packages with the Important flag
+  * Treat the Important flag like the Essential flag with those differences:
+    - No Immediate configuration (see above)
+    - Not automatically installed during dist-upgrade
+    - No higher score for installation ordering
+
+ -- Michael Vogt <mvo@debian.org>  Tue, 06 Mar 2012 18:12:57 +0100
+
+apt (0.8.16~exp12ubuntu10) precise-proposed; urgency=low
+
+  [ Malcolm Scott ]
+  * apt-pkg/packagemanager.cc:
+    - Fix a regression in the pre-depend handling: where a pre-depend option
+      other than the first specified is already installed, apt-get enters an
+      infinite loop (LP: #985852)
+
+  [ Michael Vogt ]
+  * apt-pkg/packagemanager.cc:
+    - add APT::pkgPackageManager::MaxLoopCount to ensure that the
+      ordering code does not get into a endless loop when it flip-flops
+      between two states
+
+  [ David Kalnischkies ]
+  * apt-pkg/cacheset.cc:
+    - actually return to the fallback modifier if we have detected we
+      should for packagenames which look like modifiers (Closes: #669591)
+      LP: #982716
+
+ -- Michael Vogt <michael.vogt@ubuntu.com>  Fri, 20 Apr 2012 11:10:12 +0200
+
+apt (0.8.16~exp12ubuntu9) precise-proposed; urgency=low
+
+  * apt-inst/contrib/extracttar.cc:
+    - ensure that in StartGzip the InFd is set to "AutoClose" to ensure
+      that the pipe is closed when InFd is closed. This fixes a Fd leak
+      (LP: #985452)
+
+ -- Michael Vogt <michael.vogt@ubuntu.com>  Thu, 19 Apr 2012 11:38:43 +0200
+
+apt (0.8.16~exp12ubuntu8) precise; urgency=low
+
+  * Set FD_CLOEXEC on history.log's FD (Closes: #610069, LP: #636010)
+
+ -- Adam Conrad <adconrad@ubuntu.com>  Thu, 12 Apr 2012 16:26:20 -0600
+
+apt (0.8.16~exp12ubuntu7) precise; urgency=low
+
+  * clean up obsolete conffile /etc/apt/apt.conf.d/01ubuntu, which was
+    dropped in maverick.
+  * Build-depend on gettext:any for cross-building support.
+  * Don't treat build-depends-indep as cross-build-dependencies; we should
+    always install the host arch versions.  LP: #968828.
+  * Makefile, po/makefile:  make sure our pot generation datestamp doesn't
+    change at build time, since this makes translations fail to be
+    co-installable with multiarch.  Based on a patch by David Kalnischkies.
+    Closes: #659333, LP: #924628.
+  * For cross-build-dependencies, Architecture: all packages should be
+    treated as implicitly Multi-Arch: foreign, because either they *are*
+    M-A: foreign when used as a build-dependency, or they need to be updated
+    to not be Architecture: all; and since cross-build-deps are new
+    functionality in apt, we can safely make this change without breaking
+    existing systems.  Closes: #666772.
+
+ -- Steve Langasek <steve.langasek@ubuntu.com>  Thu, 05 Apr 2012 18:00:23 -0700
+
+apt (0.8.16~exp12ubuntu6) precise; urgency=low
+
+  * cherry pick from
+    http://bzr.debian.org/bzr/bzr/apt/apt/debian-experimental2/:
+    * apt-pkg/packagemanager.cc:
+      - fix bug in predepends handling - ensure that packages that needs
+        unpackaging are unpacked before they are configured (LP: #927993)
+    * apt-pkg/packagemanager.cc:
+      - do not try to a void a breaks if the broken package pre-depends
+        on the breaker, but let dpkg auto-deconfigure it
+    * apt-pkg/packagemanager.cc:
+      - recheck all dependencies if we changed a package in SmartConfigure
+        as this could break an earlier dependency (LP: #940396)
+    * recheck dependencies in SmartUnpack after a change, too
+    * add Debug::pkgAcqArchive::NoQueue to disable package downloading
+
+ -- Michael Vogt <michael.vogt@ubuntu.com>  Thu, 15 Mar 2012 19:46:08 +0100
+
+apt (0.8.16~exp12ubuntu5) precise; urgency=low
+
+  [ Michael Vogt ]
+  * merged from the debian-sid branch, most notably:
+    - Correct fi translation for hash sum mismatches (LP: #420403)
+      Thanks to Jani Uusitalo
+    - remove 'old' InRelease file if we can't get a new one before
+      proceeding with Release.gpg to avoid the false impression of a still
+      trusted repository by a (still present) old InRelease file.
+      Thanks to Simon Ruderich for reporting this issue! (CVE-2012-0214)
+
+ -- Michael Vogt <michael.vogt@ubuntu.com>  Tue, 06 Mar 2012 17:52:50 +0100
+
+apt (0.8.16~exp12ubuntu4) precise; urgency=low
+
+  * apt-pkg/contrib/fileutl.h:
+    - fix compatibility with FileFd::OpenDescriptor() in ReadOnlyGzip mode
+
+ -- Michael Vogt <michael.vogt@ubuntu.com>  Tue, 14 Feb 2012 10:06:28 +0100
+
+apt (0.8.16~exp12ubuntu3) precise; urgency=low
+
+  * Fix IndexCopy::CopyPackages and TranslationsCopy::CopyTranslations to
+    handle compressed files again (LP: #924182).
+
+ -- Colin Watson <cjwatson@ubuntu.com>  Tue, 31 Jan 2012 11:19:46 +0000
+
+apt (0.8.16~exp12ubuntu2) precise; urgency=low
+
+  [ David Kalnischkies ]
+  * apt-pkg/deb/dpkgpm.cc:
+    - chroot if needed before dpkg --assert-multi-arch
+    - ensure that dpkg binary doesn't have the chroot-directory prefixed
+  * apt-pkg/depcache.cc:
+    - if a M-A:same package is marked for reinstall, mark all it's installed
+      silbings for reinstallation as well (LP: #859188)
+  * apt-pkg/contrib/configuration.cc:
+    - do not stop parent transversal in FindDir if the value is empty
+  * methods/http{s,}.cc:
+    - if a file without an extension is requested send an 'Accept: text/*'
+      header to avoid that the server chooses unsupported compressed files
+      in a content-negotation attempt (Closes: #657560)
+  * apt-pkg/aptconfiguration.cc:
+    - chroot if needed before calling dpkg --print-foreign-architectures
+
+  [ Michael Vogt ]
+  * apt-pkg/deb/dpkgpm.cc:
+    - fix crash when a package is in removed but residual config state
+      (LP: #923807)
 
  -- Michael Vogt <michael.vogt@ubuntu.com>  Mon, 30 Jan 2012 21:03:12 +0100
 
@@ -524,25 +564,6 @@
     Closes: #646288.
 
  -- Steve Langasek <steve.langasek@ubuntu.com>  Sun, 29 Jan 2012 00:44:16 +0000
-=======
-  * apt-pkg/contrib/fileutl.h:
-    - fix compat with FileFd::OpenDescriptor() in ReadOnlyGzip mode
-  * apt-pkg/packagemanager.cc:
-    - fix bug in predepends handling - ensure that packages that needs
-      unpackaging are unpacked before they are configured (LP: #927993)
-
-  [ Julian Andres Klode ]
-  * apt-pkg/deb/deblistparser.cc:
-    - Set the Essential flag on APT instead of only Important
-  * apt-pkg/packagemanager.cc:
-    - Do not use immediate configuration for packages with the Important flag
-  * Treat the Important flag like the Essential flag with those differences:
-    - No Immediate configuration (see above)
-    - Not automatically installed during dist-upgrade
-    - No higher score for installation ordering
-
- -- Michael Vogt <mvo@debian.org>  Tue, 06 Mar 2012 18:12:57 +0100
->>>>>>> 1351329e
 
 apt (0.8.16~exp12) experimental; urgency=low
 
@@ -601,13 +622,10 @@
   * apt-pkg/contrib/fileutl.h:
     - store the offset in the internal fd before calculate size of
       the zlib-handled file to jump back to this place again
-<<<<<<< HEAD
-=======
-  * apt-pkg/aptconfiguration.cc:
-    - parse dpkg --print-foreign-architectures correctly in
-      case archs are separated by newline instead of space, too.
-      (Closes: #655590)
->>>>>>> 1351329e
+  [ David Kalnischkies ]
+  [ Michael Vogt ]
+  * apt-pkg/contrib/fileutl.h:
+    - fix segfault triggered by the python-apt testsuite
 
   [ Michael Vogt ]
   * apt-pkg/contrib/fileutl.h:
@@ -641,12 +659,8 @@
     - use Lists instead of Sets if input order should be preserved for
       commands accepting lists of packages, e.g. policy (Closes: #625960)
   * apt-pkg/depcache.cc:
-<<<<<<< HEAD
-    - prefer native providers over foreigns even if the chain is foreign.
+    - prefer native providers over foreigns even if the chain is foreign
       LP: #850264.
-=======
-    - prefer native providers over foreigns even if the chain is foreign
->>>>>>> 1351329e
   * cmdline/apt-get.cc:
     - ignore foreign architectures if we check if a provides has only one
       resolver as it's basically the same for the user, so no need to choose
@@ -744,7 +758,6 @@
 
  -- Michael Vogt <mvo@debian.org>  Wed, 14 Sep 2011 21:06:51 +0200
 
-<<<<<<< HEAD
 apt (0.8.16~exp5ubuntu14.2.1) UNRELEASED; urgency=low
 
   [ Daniel Hahler ]
@@ -930,21 +943,13 @@
 
 apt (0.8.16~exp5) experimental; urgency=low
 
-=======
-apt (0.8.16~exp5) experimental; urgency=low
-
-  * merged the latest debian-sid fixes
->>>>>>> 1351329e
   * apt-pkg/makefile:
     - install sha256.h compat header
   * apt-pkg/pkgcachegen.{cc,h}:
     - use ref-to-ptr semantic in NewDepends() to ensure that the   
       libapt does not segfault if the cache is remapped in between
       (LP: #812862)
-<<<<<<< HEAD
       (LP: #812862)
-=======
->>>>>>> 1351329e
     - fix crash when P.Arch() was used but the cache got remapped
   * apt-pkg/acquire-item.{cc,h}:
     - do not check for a "Package" tag in optional index targets
@@ -1053,8 +1058,6 @@
 
  -- Michael Vogt <mvo@debian.org>  Wed, 29 Jun 2011 12:40:31 +0200
 
-<<<<<<< HEAD
-=======
 apt (0.8.15.11) UNRELEASED; urgency=low
 
   * Fix typo in apt-get(8). Closes: #664833
@@ -1065,7 +1068,6 @@
 
  -- Christian Perrier <bubulle@debian.org>  Tue, 27 Mar 2012 20:31:38 +0200
 
->>>>>>> 1351329e
 apt (0.8.15.10) unstable; urgency=high
 
   [ David Kalnischkies ]
@@ -1100,13 +1102,8 @@
   * French: replace "étiquetage" by "épinglage" for "pinning"
 
   [ Michael Vogt ]
-<<<<<<< HEAD
   * merged patch from lp:~uusijani/apt/uusi-branch: 
      Correct fi translation for hash sum mismatches (LP: #420403)
-=======
-  * merged patch from lp:~uusijani/apt/uusi-branch:
-     Correct fi translation for hash sum mismatches (lp:420403)
->>>>>>> 1351329e
      Thanks to Jani Uusitalo
 
  -- Michael Vogt <mvo@debian.org>  Tue, 06 Mar 2012 14:14:26 +0100
@@ -1716,7 +1713,6 @@
 
  -- Michael Vogt <mvo@debian.org>  Mon, 16 May 2011 14:57:52 +0200
 
-<<<<<<< HEAD
 apt (0.8.14.1ubuntu8) UNRELEASED; urgency=low
 
   [ Michael Vogt ]
@@ -1812,8 +1808,6 @@
 
  -- Michael Vogt <michael.vogt@ubuntu.com>  Fri, 29 Apr 2011 17:55:20 +0200
 
-=======
->>>>>>> 1351329e
 apt (0.8.14.1) unstable; urgency=low
 
   * apt-pkg/acquire-item.cc:
