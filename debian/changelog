apt (0.6.46.4ubuntu5) feisty; urgency=low

  * added apt-transport-https package to provide a optional
    https transport (apt-https spec)

 -- Michael Vogt <michael.vogt@ubuntu.com>  Tue, 19 Dec 2006 16:23:43 +0100

apt (0.6.46.4ubuntu4) feisty; urgency=low
  
  * apt-pkg/algorithms.cc:
    - only increase the score of installed applications if they 
<<<<<<< HEAD
      are not obsolete (lp: #63680)
=======
      are not obsolete 
    - fix resolver bug on removal triggered by weak-dependencies 
      with or-groups
  * methods/http.cc:
    - send apt version in User-Agent
  * apt-pkg/deb/debrecords.cc:
    - fix SHA1Hash() return value
>>>>>>> 4cc152f9

 -- Michael Vogt <michael.vogt@ubuntu.com>  Mon, 18 Dec 2006 19:39:05 +0100

apt (0.6.46.4ubuntu3) feisty; urgency=low

  * apt-pkg/algorithm.cc:
    - use clog for all debugging
  * apt-pkg/depcache.cc:
    - never mark Required package for autoremoval (lp: #75882)

 -- Michael Vogt <michael.vogt@ubuntu.com>  Mon, 18 Dec 2006 11:56:05 +0100

apt (0.6.46.4ubuntu2) feisty; urgency=low

  * apt-pkg/algorithms.cc: add missing call to MarkKeep
    so that dist-upgrade isn't broken by unsatisfiable Breaks.
    (thanks to Ian Jackson)

 -- Michael Vogt <michael.vogt@ubuntu.com>  Thu,  7 Dec 2006 23:07:24 +0100

apt (0.6.46.4ubuntu1) feisty; urgency=low

  * merged with debian

 -- Michael Vogt <michael.vogt@ubuntu.com>  Thu,  7 Dec 2006 12:13:14 +0100

apt (0.6.46.4) unstable; urgency=high

  * ack NMU (closes: #401017)
  * added apt-secure.8 to "See also" section
  * apt-pkg/deb/dpkgpm.cc:
    - added "Dpkg::StopOnError" variable that controls if apt
      will abort on errors from dpkg
  * apt-pkg/deb/debsrcrecords.{cc,h}:
    - make the Buffer grow dynmaically (closes: #400874)
  * Merged from Christian Perrier bzr branch:
    - uk.po: New Ukrainian translation: 483t28f3u
    - el.po: Update to 503t9f2u
    - de.po: Updates and corrections.
  * apt-pkg/contrib/progress.cc:
    - OpProgress::CheckChange optimized, thanks to Paul Brook
      (closes: #398381)
  * apt-pkg/contrib/sha256.cc:
    - fix building with noopt

 -- Michael Vogt <mvo@debian.org>  Thu,  7 Dec 2006 10:49:50 +0100

apt (0.6.46.3-0.2) unstable; urgency=high

  * Non-maintainer upload with permission of Michael Vogt.
  * Fix FTBFS on most arches (regression from the fix of #400874)

 -- Andreas Barth <aba@not.so.argh.org>  Tue,  5 Dec 2006 15:51:22 +0000 
  
apt (0.6.46.3-0.1) unstable; urgency=high

  * Non-maintainer upload with permission of Michael Vogt.
  * Fix segfault at apt-get source. Closes: #400874
  * Add apt-key update in postinst, so that debian-archive-keyring doesn't
    need to depend on apt >= 0.6. Closes: #401114
  * Don't double-queue pdiff files. Closes: #401017
  
 -- Andreas Barth <aba@not.so.argh.org>  Tue,  5 Dec 2006 10:34:56 +0000

apt (0.6.46.3ubuntu2) feisty; urgency=low

  * apt-pkg/algorithms.cc: add missing call to MarkKeep
    so that dist-upgrade isn't broken by unsatisfiable Breaks.

 -- Ian Jackson <iwj@ubuntu.com>  Thu,  7 Dec 2006 15:46:52 +0000

apt (0.6.46.3ubuntu1) feisty; urgency=low

  * doc/apt-get.8.xml:
    - documented autoremove, thanks to Vladimír Lapá%GÄ%@ek 
      (lp: #62919)
  * fix broken i18n in the dpkg progress reporting, thanks to 
    Frans Pop and Steinar Gunderson. (closes: #389261)
  * po/en_GB.po:
    - typo (lp: #61270)
  * add apt-secure.8 to "See also" section

 -- Michael Vogt <michael.vogt@ubuntu.com>  Thu, 23 Nov 2006 07:24:12 +0100

apt (0.6.46.3) unstable; urgency=low

  * apt-pkg/deb/dpkgpm.cc:
    - make progress reporting robust against multiline error
      messages 

  * Merged from Christian Perrier bzr branch:
     - ca.po: Updated to 514t
     - be.po: Updated to 514t
     - it.po: Updated to 514t
     - hu.po: Updated to 514t
     - zh_TW.po: Updated to 514t
     - ar.po: Updated to 293t221u.
     - ru.po: Updated to 514t. Closes: #392466
     - nb.po: Updated to 514t. Closes: #392466
     - pt.po: Updated to 514t. Closes: #393199
     - fr.po: One spelling error corrected: s/accÃ¨der/accÃ©der
     - km.po: Updated to 514t.
     - ko.po: Updated to 514t.
     - bg.po: Updated to 514t.
     - de.po: Updated to 514t.
     - en_GB.po: Updated to 514t.

 -- Michael Vogt <mvo@debian.org>  Thu, 2 Nov 2006 11:37:58 +0100 

apt (0.6.46.2) unstable; urgency=low

  * Merged from Christian Perrier bzr branch:
    - es.po: Updated to 514t. Closes: #391661
    - da.po: Updated to 514t. Closes: #391424
    - cs.po: Updated. Closes: #391064
    - es.po: Updated to 514t. Closes: #391661
    - da.po: Updated to 514t. Closes: #391424
  
 -- Michael Vogt <mvo@debian.org>  Wed, 11 Oct 2006 09:03:15 +0200

apt (0.6.46.1) unstable; urgency=low

  * methods/gzip.cc:
    - deal with empty files 
  * Applied patch from Daniel Schepler to make apt bin-NMU able.  
    (closes: bug#359634)
  * rebuild against current g++ because of:
    http://gcc.gnu.org/bugzilla/show_bug.cgi?id=29289
    (closes: #390189)
  * fix broken i18n in the dpkg progress reporting, thanks to 
    Frans Pop and Steinar Gunderson. (closes: #389261)
  * Merged from Christian Perrier bzr branch:
    * fi.po: Updated to 514t. Closes: #390149
    * eu.po: Updated to 514t. Closes: #389725
    * vi.po: Updated to 514t. Closes: #388555
  * make the internal buffer in pkgTagFile grow dynamically
    (closes: #388708)
  
 -- Michael Vogt <mvo@debian.org>  Mon,  2 Oct 2006 20:42:20 +0200

apt (0.6.46) unstable; urgency=low

  * debian/control:
    - switched to libdb4.4 for building (closes: #381019)
  * cmdline/apt-get.cc:
    - fix in the TryInstallTask() code to make sure that all package
      there are marked manual install (lp: #61684)

 -- Michael Vogt <michael.vogt@ubuntu.com>  Thu, 28 Sep 2006 00:34:20 +0200

apt (0.6.45ubuntu14) edgy; urgency=low

  * cmdline/apt-get.cc:
    - fix in the TryInstallTask() code to make sure that all package
      there are marked manual install (lp: #61684)

 -- Michael Vogt <michael.vogt@ubuntu.com>  Thu, 28 Sep 2006 00:34:20 +0200

apt (0.6.45ubuntu13) edgy; urgency=low

  * no-changes upload to make apt rebuild against latest g++ and
    fix synaptic FTBFS (see bug: #62461 for details)

 -- Michael Vogt <michael.vogt@ubuntu.com>  Tue, 26 Sep 2006 22:33:10 +0200

apt (0.6.45ubuntu12) edgy; urgency=low

  * apt-pkg/depcache.cc:
    - fix in the sweep() code, set garbage flag for packages scheduled 
      for removal too
    - do not change the autoFlag in MarkKeep(), this can lead to suprising
      side effects

 -- Michael Vogt <michael.vogt@ubuntu.com>  Thu, 21 Sep 2006 00:58:24 +0200

apt (0.6.45ubuntu11) edgy; urgency=low

  * removed "installtask" and change it so that tasknames can be given
    with "apt-get install taskname^"
  * improve the writeStateFile() code

 -- Michael Vogt <michael.vogt@ubuntu.com>  Wed, 20 Sep 2006 14:14:24 +0200

apt (0.6.45ubuntu10) edgy; urgency=low

  * methods/http.cc:
    - check more careful for incorrect proxy settings (closes: #378868)
  * methods/gzip.cc:
    - don't hang when /var is full (closes: #341537), thanks to
      Luis Rodrigo Gallardo Cruz for the patch
  * doc/examples/sources.list:
    - removed non-us.debian.org from the example (closes: #380030,#316196)
  * Merged from Christian Perrier bzr branch:
    * ro.po: Updated to 514t. Closes: #388402
    * dz.po: Updated to 514t. Closes: #388184
    * it.po: Fixed typos. Closes: #387812
    * ku.po: New kurdish translation. Closes: #387766
    * sk.po: Updated to 514t. Closes: #386851
    * ja.po: Updated to 514t. Closes: #386537
    * gl.po: Updated to 514t. Closes: #386397
    * fr.po: Updated to 516t.
    * fi.po: Updated to 512t. Closes: #382702
  * share/archive-archive.gpg:
    - removed the outdated amd64 and debian-2004 keys
  * apt-pkg/tagfile.cc:
    - applied patch from Jeroen van Wolffelaar to make the tags
      caseinsensitive (closes: #384182)
    - reverted MMap use in the tagfile because it does not work 
      across pipes (closes: #383487) 
  * added "installtask" command
  * added new ubuntu specific rewrite rule for "Original-Maintainer"
  
 -- Michael Vogt <michael.vogt@ubuntu.com>  Tue, 19 Sep 2006 15:07:51 +0200

apt (0.6.45ubuntu9) edgy; urgency=low

  * cmdline/apt-get.cc:
    - if --no-remove is given, do not run the AutoRemove code 

 -- Michael Vogt <michael.vogt@ubuntu.com>  Wed, 13 Sep 2006 11:54:20 +0200

apt (0.6.45ubuntu8) edgy; urgency=low

  * apt-pkg/algorithm.cc:
    - fix pkgProblemResolver.InstallProtect() to preserve the auto-install
      information (lp: #59457)
  * cmdline/apt-get.cc:
    - fix typo in autoremove information (lp: #59420)
  * install apt-mark to modify the automatically install information for
    packages

 -- Michael Vogt <michael.vogt@ubuntu.com>  Fri,  8 Sep 2006 20:07:22 +0200

apt (0.6.45ubuntu7) edgy; urgency=low

  * apt-pkg/depcache.cc:
    - fix a bug in the install-recommends-section code

 -- Michael Vogt <michael.vogt@ubuntu.com>  Thu,  7 Sep 2006 18:22:38 +0200

apt (0.6.45ubuntu6) edgy; urgency=low

  [Michael Vogt]
  * cmdline/apt-get.cc:
    - always show auto-removable packages and give a hint how to remove 
      them
  * debian/apt.conf.ubuntu:
    - exlucde linux-image and linux-restricted-modules from ever being 
      auto-removed
    - added "metapackages" as the section we want to install recommends
      by default
  * apt-pkg/depcache.cc:
    - added support to turn install-recommends selectively on/off by
      section
  [Ian Jackson]
  * Tests pass without code changes!  Except that we need this:
  * Bump cache file major version to force rebuild so that Breaks
    dependencies are included.
  * Don't depend on or suggest any particular dpkg or dpkg-dev versions;
    --auto-deconfigure is very very old and dpkg-dev's Breaks support
    is more or less orthogonal.
  * Initial draft of `Breaks' implementation.  Appears to compile,
    but as yet *completely untested*.

 -- Michael Vogt <michael.vogt@ubuntu.com>  Thu,  7 Sep 2006 11:50:52 +0200

apt (0.6.45ubuntu5) edgy; urgency=low

  * apt-pkg/pkgcachegen.cc:
    - increase the APT::Cache-Limit to deal with the increased demand due
      to the translated descriptions
  * apt-pkg/deb/dpkgpm.cc:
    - pass "--auto-deconfigure" to dpkg on install to support the
      new "breaks" in dpkg

 -- Michael Vogt <michael.vogt@ubuntu.com>  Tue, 15 Aug 2006 12:06:26 +0200

apt (0.6.45ubuntu4) edgy; urgency=low

  * cmdline/apt-get.cc:
    - fix in the new --fix-polciy code

 -- Michael Vogt <michael.vogt@ubuntu.com>  Mon, 14 Aug 2006 21:08:11 +0200

apt (0.6.45ubuntu3) edgy; urgency=low

  * ABI break
  * merged latest apt--install-recommends (closes: #559000)
  * added "--fix-policy" option to can be used as "--fix-broken" and
    will install missing weak depends (recommends, and/or suggests 
    depending on the settings)
  * merged the apt--ddtp branch

 -- Michael Vogt <michael.vogt@ubuntu.com>  Fri, 11 Aug 2006 12:53:23 +0200

apt (0.6.45ubuntu2) edgy; urgency=low

  * debian/control:
    - switched to libdb4.4 for building (closes: #381019)
  * cmdline/apt-get.cc:
    - show only the recommends/suggests for the candidate-version, not for all
      versions of the package (closes: #257054)
    - properly handle recommends/suggests or-groups when printing the list of
      suggested/recommends packages (closes: #311619)
  * merged "apt--install-recommends" branch:
    - added "{no-}install-recommends" commandline option
    - added APT::Install-{Recommends,Suggests} option
    - currently Install-Recommends defaults to "False" 

 -- Michael Vogt <michael.vogt@ubuntu.com>  Wed,  9 Aug 2006 23:38:46 +0200

apt (0.6.45ubuntu1) edgy; urgency=low

  * merged with debian/unstable

 -- Michael Vogt <michael.vogt@ubuntu.com>  Tue,  1 Aug 2006 15:43:22 +0200

apt (0.6.45) unstable; urgency=low

  * apt-pkg/contrib/sha256.cc:
    - fixed the sha256 generation (closes: #378183)
  * ftparchive/cachedb.cc:
    - applied patch from Anthony Towns to fix Clean() function
      (closes: #379576)
  * doc/apt-get.8.xml:
    - fix path to the apt user build (Closes: #375640)
  * doc/apt-cache.8.xml:
    - typo (Closes: #376408)
  * apt-pkg/deb/dpkgpm.cc:
    - make progress reporting more robust against multiline error
      messages (first half of a fix for #374195)
  * doc/examples/configure-index:
    - document Debug::pkgAcquire::Auth     
  * methods/gpgv.cc:
    - deal with gpg error "NODATA". Closes: #296103, Thanks to 
      Luis Rodrigo Gallardo Cruz for the patch
  * apt-inst/contrib/extracttar.cc:
    - fix for string mangling, closes: #373864
  * apt-pkg/acquire-item.cc:
    - check for bzip2 in /bin (closes: #377391)
  * apt-pkg/tagfile.cc:
    - make it work on non-mapable files again, thanks 
      to James Troup for confirming the fix (closes: #376777)
  * Merged from Christian Perrier bzr branch:
    * ko.po: Updated to 512t. Closes: #378901
    * hu.po: Updated to 512t. Closes: #376330
    * km.po: New Khmer translation: 506t6f. Closes: #375068
    * ne.po: New Nepali translation: 512t. Closes: #373729
    * vi.po: Updated to 512t. Closes: #368038
    * zh_TW.po: Remove an extra %s in one string. Closes: #370551
    * dz.po: New Dzongkha translation: 512t
    * ro.po: Updated to 512t
    * eu.po: Updated

 -- Michael Vogt <mvo@debian.org>  Thu, 27 Jul 2006 00:52:05 +0200

apt (0.6.44.2ubuntu4) edgy; urgency=low

  * Make apt-get dselect-upgrade happy again

 -- Michael Vogt <michael.vogt@ubuntu.com>  Fri, 21 Jul 2006 11:03:02 +0200

apt (0.6.44.2ubuntu3) edgy; urgency=low

  * Close extended_states file after writing it.

 -- Colin Watson <cjwatson@ubuntu.com>  Tue, 18 Jul 2006 00:12:13 +0100

apt (0.6.44.2ubuntu2) edgy; urgency=low

  * create a empty extended_states file if none exists already

 -- Michael Vogt <michael.vogt@ubuntu.com>  Tue,  4 Jul 2006 09:23:03 +0200

apt (0.6.44.2ubuntu1) edgy; urgency=low

  * merged with debian/unstable
  * merged the "auto-mark" branch to support aptitude like
    marking of automatically installed dependencies and added
    "apt-get remove --auto-remove" to remove unused auto-installed
    packages again
  * changed library version from 3.11 to 3.50 to make it clearly 
    different from the debian version (we are ABI incompatible because
    of the auto-mark patch)

 -- Michael Vogt <michael.vogt@ubuntu.com>  Mon,  3 Jul 2006 18:30:46 +0200

apt (0.6.44.2) unstable; urgency=low
  
   * apt-pkg/depcache.cc:
     - added Debug::pkgDepCache::AutoInstall (thanks to infinity)
   * apt-pkg/acquire-item.cc:
     - fix missing chmod() in the new aquire code
       (thanks to Bastian Blank, Closes: #367425)
   * merged from
     http://www.perrier.eu.org/debian/packages/d-i/level4/apt-main:
     * sk.po: Completed to 512t
     * eu.po: Completed to 512t
     * fr.po: Completed to 512t
     * sv.po: Completed to 512t
     * Update all PO and the POT. Gives 506t6f for formerly
       complete translations

 -- Michael Vogt <mvo@debian.org>  Wed, 14 Jun 2006 12:00:57 +0200 

apt (0.6.44.1-0.1) unstable; urgency=low

  * Non-maintainer upload.
  * Don't give an error when parsing empty Packages/Sources files.
    (Closes: #366931, #367086, #370160)

 -- Steinar H. Gunderson <sesse@debian.org>  Fri,  9 Jun 2006 00:52:21 +0200

apt (0.6.44.1) unstable; urgency=low

  * merged from 
    http://www.perrier.eu.org/debian/packages/d-i/level4/apt-main:
    - po/LINGUAS: added "bg" Closes: #360262
    - po/gl.po: Galician translation update. Closes: #366849
    - po/hu.po: Hungarian translation update. Closes: #365448
    - po/cs.po: Czech translation updated. Closes: #367244

 -- Michael Vogt <mvo@debian.org>  Tue, 16 May 2006 21:51:16 +0200

apt (0.6.44) unstable; urgency=low

  * apt-pkg/acquire.cc: don't show ETA if it is 0 or absurdely large
  * apt-pkg/deb/dpkgpm.cc: 
    - wording fixes (thanks to Matt Zimmerman)
    - fix error in dpkg interaction (closes: #364513, 
      thanks to Martin Dickopp)
  * apt-pkg/tagfile.{cc,h}:
    - use MMap to read the entries (thanks to Zephaniah E. Hull for the
      patch) Closes: #350025
  * Merge from http://www.perrier.eu.org/debian/packages/d-i/level4/apt-main:
  	* bg.po: Added, complete to 512t. Closes: #360262
  * doc/apt-ftparchive.1.xml:
    - fix documentation for "SrcPackages" -> "Sources" 
      (thanks to Bart Martens for the patch, closes: #307756)
  * debian/libapt-pkg-doc.doc-base.cache:
    - remove broken charackter from description (closes: #361129)
  * apt-inst/deb/dpkgdb.cc, methods/gpgv.cc: 
    - i18n fixes (closes: #349298)
  * debian/postinst: dont fail on not available
    /usr/share/doc/apt/examples/sources.list (closes: #361130)
  * methods/ftp.cc:
    - unlink empty file in partial if the download failed because
      the file is missing on the server (closes: #316337)
  * apt-pkg/deb/debversion.cc:
    - treats a version string with explicit zero epoch equal
      than the same without epoch (Policy 5.6.12, closes: #363358)
      Thanks to Lionel Elie Mamane for the patch
  
 -- Michael Vogt <mvo@debian.org>  Mon,  8 May 2006 22:28:53 +0200

apt (0.6.43.3ubuntu3) dapper; urgency=low

  * methods/http.cc:
    - fix the user-agent string

 -- Michael Vogt <michael.vogt@ubuntu.com>  Fri, 26 May 2006 18:09:32 +0200

apt (0.6.43.3ubuntu2) dapper; urgency=low

  * apt-pkg/deb/dpkgpm.cc: wording fixes (thanks to Matt Zimmerman)

 -- Michael Vogt <michael.vogt@ubuntu.com>  Tue, 18 Apr 2006 13:24:40 +0200

apt (0.6.43.3ubuntu1) dapper; urgency=low

  * apt-pkg/acquire.cc: don't show ETA if it is 0 or absurdely large in 
    the status-fd (ubuntu #28954)

 -- Michael Vogt <michael.vogt@ubuntu.com>  Tue, 28 Mar 2006 20:34:46 +0200

apt (0.6.43.3) unstable; urgency=low

  * Merge bubulle@debian.org--2005/apt--main--0 up to patch-186:
    * ca.po: Completed to 512t. Closes: #351592
    * eu.po: Completed to 512t. Closes: #350483
    * ja.po: Completed to 512t. Closes: #349806
    * pl.po: Completed to 512t. Closes: #349514
    * sk.po: Completed to 512t. Closes: #349474
    * gl.po: Completed to 512 strings Closes: #349407
    * vi.po: Completed to 512 strings
    * sv.po: Completed to 512 strings Closes: #349210
    * ru.po: Completed to 512 strings Closes: #349154
    * da.po: Completed to 512 strings Closes: #349084
    * fr.po: Completed to 512 strings
    * LINGUAS: Add Welsh
    * *.po: Updated from sources (512 strings)
    * vi.po: Completed to 511 strings  Closes: #348968
  * apt-pkg/deb/deblistparser.cc:
    - don't explode on a DepCompareOp in a Provides line, but warn about
      it and ignore it otherwise (thanks to James Troup for reporting it)
  * cmdline/apt-get.cc:
    - don't lock the lists directory in DoInstall, breaks --print-uri 
      (thanks to James Troup for reporting it)
  * debian/apt.dirs: create /etc/apt/sources.list.d 
  * make apt-cache madison work without deb-src entries (#352583)
  * cmdline/apt-get.cc: only run the list-cleaner if a update was 
    successfull
  * apt-get update errors are only warnings nowdays
  * be more careful with the signature file on network failures

 --  Michael Vogt <mvo@debian.org>  Wed, 22 Feb 2006 10:13:04 +0100

apt (0.6.43.2ubuntu1) dapper; urgency=low

  * Merge bubulle@debian.org--2005/apt--main--0 up to patch-182:
  * ca.po: Completed to 512t. Closes: #351592
    * eu.po: Completed to 512t. Closes: #350483
    * ja.po: Completed to 512t. Closes: #349806
    * pl.po: Completed to 512t. Closes: #349514
    * sk.po: Completed to 512t. Closes: #349474
    * gl.po: Completed to 512 strings Closes: #349407
    * vi.po: Completed to 512 strings
    * sv.po: Completed to 512 strings Closes: #349210
    * ru.po: Completed to 512 strings Closes: #349154
    * da.po: Completed to 512 strings Closes: #349084
    * fr.po: Completed to 512 strings
    * LINGUAS: Add Welsh
    * *.po: Updated from sources (512 strings)
    * vi.po: Completed to 511 strings  Closes: #348968
  * apt-pkg/deb/deblistparser.cc:
    - don't explode on a DepCompareOp in a Provides line, but warn about
      it and ignore it otherwise (thanks to James Troup for reporting it)
  * cmdline/apt-get.cc:
    - don't lock the lists directory in DoInstall, breaks --print-uri 
      (thanks to James Troup for reporting it)
  * debian/apt.dirs: create /etc/apt/sources.list.d 
  * make apt-cache madison work without deb-src entries (#352583)
  * cmdline/apt-get.cc: only run the list-cleaner if a update was 
    successfull
  * apt-get update errors are only warnings nowdays
  * be more careful with the signature file on network failures

 -- Michael Vogt <michael.vogt@ubuntu.com>  Mon, 20 Feb 2006 22:27:48 +0100

apt (0.6.43.2) unstable; urgency=low

  * Merge bubulle@debian.org--2005/apt--main--0 up to patch-166:
    - en_GB.po, de.po: fix spaces errors in "Ign " translations Closes: #347258
    - makefile: make update-po a pre-requisite of clean target so
    	        that POT and PO files are always up-to-date
    - sv.po: Completed to 511t. Closes: #346450
    - sk.po: Completed to 511t. Closes: #346369
    - fr.po: Completed to 511t
    - *.po: Updated from sources (511 strings)
    - el.po: Completed to 511 strings Closes: #344642
    - da.po: Completed to 511 strings Closes: #348574
    - es.po: Updated to 510t1f Closes: #348158
    - gl.po: Completed to 511 strings Closes: #347729
    - it.po: Yet another update Closes: #347435
  * added debian-archive-keyring to the Recommends (closes: #347970)
  * fixed message in apt-key to install debian-archive-keyring 
  * typos fixed in apt-cache.8 (closes: #348348, #347349)
  * add patch to fix http download corruption problem (thanks to
    Petr Vandrovec, closes: #280844, #290694)

 -- Michael Vogt <mvo@debian.org>  Thu, 19 Jan 2006 00:06:33 +0100

apt (0.6.43.1ubuntu1) dapper; urgency=low

  * Merge bubulle@debian.org--2005/apt--main--0 up to patch-159:
    - en_GB.po, de.po: fix spaces errors in "Ign " translations
      Closes: #347258
    - makefile: make update-po a pre-requisite of clean target so
	        that POT and PO files are always up-to-date
    - sv.po: Completed to 511t. Closes: #346450
    - sk.po: Completed to 511t. Closes: #346369
    - fr.po: Completed to 511t
    - *.po: Updated from sources (511 strings)
  * add patch to fix http download corruption problem (thanks to
    Petr Vandrovec, closes: #280844, #290694)
  * added APT::Periodic::Unattended-Upgrade (requires the package
    "unattended-upgrade")

 -- Michael Vogt <michael.vogt@ubuntu.com>  Tue, 10 Jan 2006 17:09:31 +0100

apt (0.6.43.1) unstable; urgency=low
  
  * Merge bubulle@debian.org--2005/apt--main--0 up to patch-148:
    * fr.po: Completed to 510 strings
    * it.po: Completed to 510t
    * en_GB.po: Completed to 510t
    * cs.po: Completed to 510t
    * zh_CN.po: Completed to 510t
    * el.po: Updated to 510t
    * vi.po: Updated to 383t93f34u
    * tl.po: Completed to 510 strings (Closes: #344306)
    * sv.po: Completed to 510 strings (Closes: #344056)
    * LINGUAS: disabled Hebrew translation. (Closes: #313283)
    * eu.po: Completed to 510 strings (Closes: #342091)
  * apt-get source won't download already downloaded files again
    (closes: #79277)
  * share/debian-archive.gpg: new 2006 ftp-archive signing key added
    (#345891)
  * redownload the Release file if IMS-Hit and gpg failure
  * deal with multiple signatures on a Release file

 -- Michael Vogt <mvo@debian.org>  Fri,  6 Jan 2006 01:17:08 +0100

apt (0.6.43ubuntu2) dapper; urgency=low

  * merged some missing bits that wheren't merged by baz in the previous
    upload (*grumble*)

 -- Michael Vogt <michael.vogt@ubuntu.com>  Thu,  8 Dec 2005 18:35:58 +0100

apt (0.6.43ubuntu1) dapper; urgency=low

  * merged with debian

 -- Michael Vogt <michael.vogt@ubuntu.com>  Fri, 25 Nov 2005 11:36:29 +0100

apt (0.6.43) unstable; urgency=medium

  * Merge bubulle@debian.org--2005/apt--main--0 up to patch-132:  
    * zh_CN.po: Completed to 510 strings(Closes: #338267)
    * gl.po: Completed to 510 strings (Closes: #338356)
  * added support for "/etc/apt/sources.list.d" directory 
    (closes: #66325)
  * make pkgDirStream (a bit) more complete
  * fix bug in pkgCache::VerIterator::end() (thanks to Daniel Burrows)
    (closes: #339533)
  * pkgAcqFile is more flexible now (closes: #57091)
  * support a download rate limit for http (closes: #146877)
  * included lots of the speedup changes from #319377
  * add stdint.h to contrib/md5.h (closes: #340448)
  * ABI change, library name changed (closes: #339147)
  * Fix GNU/kFreeBSD crash on non-existing server file (closes: #317718)
  * switch to libdb4.3 in build-depends
  
 -- Michael Vogt <mvo@debian.org>  Tue, 29 Nov 2005 00:17:07 +0100

apt (0.6.42.3ubuntu2) dapper; urgency=low

  * Merge bubulle@debian.org--2005/apt--main--0 up to patch-131:  
    * zh_CN.po: Completed to 507 strings(Closes: #338267)
    * gl.po: Completed to 510 strings (Closes: #338356)
  * added support for "/etc/apt/sources.list.d" directory 
    (closes: #66325)
  
 -- Michael Vogt <michael.vogt@ubuntu.com>  Mon, 14 Nov 2005 15:30:12 +0100

apt (0.6.42.3ubuntu1) dapper; urgency=low

  * synced with debian

 -- Michael Vogt <michael.vogt@ubuntu.com>  Thu, 10 Nov 2005 05:05:56 +0100

apt (0.6.42.3) unstable; urgency=low

  * Merge bubulle@debian.org--2005/apt--main--0 up to patch-129:
    - patch-118: Russian translation update by Yuri Kozlov (closes: #335164)
    - patch-119: add update-po as a pre-req for binary (closes: #329910)
    - patch-121: Complete French translation
    - patch-125: Fixed localization of y/n questions in German translation 
                 (closes: #337078)
    - patch-126: Swedish translation update (closes: #337163)
    - patch-127: Complete Tagalog translation (closes: #337306)
    - patch-128: Danish translation update (closes: #337949)
    - patch-129: Basque translation update (closes: #338101)
  * cmdline/apt-get.cc:
    - bufix in FindSrc  (closes: #335213, #337910)
  * added armeb to archtable (closes: #333599)
  * with --allow-unauthenticated use the old fallback behaviour for
    sources (closes: #335112)
   
 -- Michael Vogt <mvo@debian.org>  Wed,  9 Nov 2005 07:22:31 +0100

apt (0.6.42.2) unstable; urgency=high

  * NMU (approved by maintainer)
  * Add AMD64 archive signing key to debian-archive.gpg (closes: #336500).
  * Add big-endian arm (armeb) support (closes: #333599).
  * Priority high to get the AMD key into testing ASAP.

 -- Frans Pop <fjp@debian.org>  Sun, 30 Oct 2005 21:29:11 +0100
 
apt (0.6.42.1) unstable; urgency=low

  * fix a incorrect example in the apt_prefrences man page
    (thanks to Filipus Klutiero, closes: #282918)
  * apt-pkg/pkgrecords.cc:
    - revert patch from last version, it causes trouble on alpha 
      and ia64 (closes: #335102, #335103)
  * cmdline/apt-get.cc:
    - be extra carefull in FindSrc (closes: #335213)

 -- Michael Vogt <mvo@debian.org>  Sat, 22 Oct 2005 23:44:35 +0200

apt (0.6.42) unstable; urgency=low

  * apt-pkg/cdrom.cc:
    - unmount the cdrom when apt failed to locate any package files
  * allow cdrom failures and fallback to other sources in that case
    (closes: #44135)
  * better error text when dpkg-source fails
  * Merge bubulle@debian.org--2005/apt--main--0 up to patch-115:
    - patch-99: Added Galician translation
    - patch-100: Completed Danish translation (Closes: #325686)
    - patch-104: French translation completed
    - patch-109: Italian translation completed
    - patch-112: Swedish translation update
    - patch-115: Basque translation completed (Closes: #333299)
  * applied french man-page update (thanks to Philippe Batailler)
    (closes: #316638, #327456)
  * fix leak in the mmap code, thanks to Daniel Burrows for the
    patch (closes: #250583)
  * support for apt-get [build-dep|source] -t (closes: #152129)
  * added "APT::Authentication::TrustCDROM" option to make the life
    for the installer people easier (closes: #334656)
  * fix crash in apt-ftparchive (thanks to Bastian Blank for the patch)
    (closes: #334671)
  * apt-pkg/contrib/md5.cc:
    - fix a alignment problem on sparc64 that gives random bus errors
      (thanks to Fabbione for providing a test-case)
  * init the default ScreenWidth to 79 columns by default
    (Closes: #324921)
  * cmdline/apt-cdrom.cc:
    - fix some missing gettext() calls (closes: #334539)
  * doc/apt-cache.8.xml: fix typo (closes: #334714)

 -- Michael Vogt <mvo@debian.org>  Wed, 19 Oct 2005 22:02:09 +0200

apt (0.6.41) unstable; urgency=low

  * improved the support for "error" and "conffile" reporting from
    dpkg, added the format to README.progress-reporting
  * added README.progress-reporting to the apt-doc package
  * improved the network timeout handling, if a index file from a
    sources.list times out or EAI_AGAIN is returned from getaddrinfo,
    don't try to get the other files from that entry
  * Support architecture-specific extra overrides
    (closes: #225947). Thanks to  Anthony Towns for idea and
    the patch, thanks to Colin Watson for testing it.
  * Javier Fernandez-Sanguino Pen~a:
    - Added a first version of an apt-secure.8 manpage, and modified
      apt-key and apt.end accordingly. Also added the 'update'
      argument to apt-key which was previously not documented
      (Closes: #322120)
  * Andreas Pakulat:
    - added example apt-ftparchive.conf file to doc/examples
      (closes: #322483)
  * Fix a incorrect example in the man-page (closes: #282918)
  * Fix a bug for very long lines in the apt-cdrom code (closes: #280356)
  * Fix a manual page bug (closes: #316314)
  * Do md5sum checking for file and cdrom method (closes: #319142)
  * Change pkgPolicy::Pin from private to protected to let subclasses
    access it too (closes: #321799)
  * add default constructor for PrvIterator (closes: #322267)
  * Reread status configuration on debSystem::Initialize()
    (needed for apt-proxy, thanks to Otavio for this patch)

 -- Michael Vogt <mvo@debian.org>  Mon,  5 Sep 2005 22:59:03 +0200
  
apt (0.6.40.1ubuntu8) breezy; urgency=low

  * Cherry picked michael.vogt@ubuntu.com--2005/apt--mvo--0--patch-62:
    - fix for a bad memory/file leak in the mmap code (ubuntu #15603)
  * po/de.po, po/fr.po: 
    - updated the translations
  * po/makefile:
    - create a single pot file in each domain dir to make rosetta happy

 -- Michael Vogt <michael.vogt@ubuntu.com>  Wed, 28 Sep 2005 10:16:06 +0200

apt (0.6.40.1ubuntu7) breezy; urgency=low

  * updated the pot/po files , no code changes

 -- Michael Vogt <michael.vogt@ubuntu.com>  Tue, 27 Sep 2005 18:38:16 +0200

apt (0.6.40.1ubuntu6) breezy; urgency=low

  * Cherry picked michael.vogt@ubuntu.com--2005/apt--mvo--0--patch-56:
    - make it possible for apt to handle a failed MediaChange event and
      fall back to other sources (ubuntu #13713)

 -- Michael Vogt <michael.vogt@ubuntu.com>  Tue, 13 Sep 2005 22:09:50 +0200

apt (0.6.40.1ubuntu5) breezy; urgency=low

  * Cherry picked michael.vogt@ubuntu.com--2005/apt--mvo--0--patch-{50,51}.
    This adds media-change reporting to the apt status-fd (ubuntu #15213)
  * Cherry picked michael.vogt@ubuntu.com--2005/apt--mvo--0--patch-55:
    apt-pkg/cdrom.cc:
    - unmount the cdrom when apt failed to locate any package files

 -- Michael Vogt <michael.vogt@ubuntu.com>  Mon, 12 Sep 2005 15:44:26 +0200

apt (0.6.40.1ubuntu4) breezy; urgency=low

  * debian/apt.cron.daily:
    - fix a embarrassing typo
  
 -- Michael Vogt <michael.vogt@ubuntu.com>  Wed,  7 Sep 2005 10:10:37 +0200

apt (0.6.40.1ubuntu3) breezy; urgency=low

  * debian/apt.cron.daily:
    - use the ctime as well when figuring what packages need to
      be removed. This fixes the problem that packages copied with    
      "cp -a" (e.g. from the installer) have old mtimes (ubuntu #14504)

 -- Michael Vogt <michael.vogt@ubuntu.com>  Tue,  6 Sep 2005 18:30:46 +0200

apt (0.6.40.1ubuntu2) breezy; urgency=low

  * improved the support for "error" and "conffile" reporting from
    dpkg, added the format to README.progress-reporting
  * added README.progress-reporting to the apt-doc package
  * Do md5sum checking for file and cdrom method (closes: #319142)
  * Change pkgPolicy::Pin from private to protected to let subclasses
    access it too (closes: #321799)
  * methods/connect.cc:
    - send failure reason for EAI_AGAIN (TmpResolveFailure) to acuire-item
  * apt-pkg/acquire-item.cc:
    - fail early if a FailReason is TmpResolveFailure (avoids hangs during
      the install when no network is available)
  * merged michael.vogt@ubuntu.com--2005/apt--trust-cdrom--0

 -- Michael Vogt <michael.vogt@ubuntu.com>  Tue, 23 Aug 2005 19:44:55 +0200

apt (0.6.40.1ubuntu1) breezy; urgency=low

  * Synchronize with Debian

 -- Michael Vogt <michael.vogt@ubuntu.com>  Fri,  5 Aug 2005 14:20:56 +0200

apt (0.6.40.1) unstable; urgency=low

  * bugfix in the parsing code for the apt<->dpkg communication. apt 
    crashed when dpkg sends the same state more than once under certain
    conditions
  * 0.6.40 breaks the ABI but I accidentally didn't change the soname :/

 -- Michael Vogt <mvo@debian.org>  Fri,  5 Aug 2005 13:24:58 +0200

apt (0.6.40ubuntu1) breezy; urgency=low

  * Synchronize with Debian

 -- Matt Zimmerman <mdz@ubuntu.com>  Thu,  4 Aug 2005 15:53:22 -0700

apt (0.6.40) unstable; urgency=low

  * Patch from Jordi Mallach to mark some additional strings for translation
  * Updated Catalan translation from Jordi Mallach
  * Merge from bubulle@debian.org--2005/apt--main--0:
    - Update pot and merge with *.po
    - Updated French translation, including apt-key.fr.8
  * Restore changelog entries from the 0.6.x series that went to Debian
    experimental
  * Merge michael.vogt@ubuntu.com--2005/apt--progress-reporting--0
    - Provide an interface for progress reporting which can be used by
      (e.g.) base-config

 -- Matt Zimmerman <mdz@debian.org>  Thu, 28 Jul 2005 11:57:32 -0700

apt (0.6.39ubuntu4) breezy; urgency=low

  * Fix keyring paths in apt-key, apt.postinst (I swear I remember doing this
    before...)

 -- Matt Zimmerman <mdz@ubuntu.com>  Wed, 29 Jun 2005 08:39:17 -0700

apt (0.6.39ubuntu3) breezy; urgency=low

  * Fix keyring locations for Ubuntu in apt-key too.

 -- Colin Watson <cjwatson@ubuntu.com>  Wed, 29 Jun 2005 14:45:36 +0100

apt (0.6.39ubuntu2) breezy; urgency=low

  * Install ubuntu-archive.gpg rather than debian-archive.gpg as
    /etc/apt/trusted.gpg.

 -- Colin Watson <cjwatson@ubuntu.com>  Wed, 29 Jun 2005 11:53:34 +0100

apt (0.6.39ubuntu1) breezy; urgency=low

  * Michael Vogt
    - Change debian/bugscript to use #!/bin/bash (Closes: #313402)
    - Fix a incorrect example in the man-page (closes: #282918)
    - Support architecture-specific extra overrides
      (closes: #225947). Thanks to  Anthony Towns for idea and
      the patch, thanks to Colin Watson for testing it.
    - better report network timeouts from the methods to the acuire code,
      only timeout once per sources.list line

 -- Matt Zimmerman <mdz@ubuntu.com>  Tue, 28 Jun 2005 11:52:24 -0700

apt (0.6.39) unstable; urgency=low

  * Welsh translation update: daf@muse.19inch.net--2005/apt--main--0--patch-6
  * Merge mvo's changes from 0.6.36ubuntu1:
    michael.vogt@ubuntu.com--2005/apt--mvo--0--patch-32
  * Merge aggregated translation updates:
    bubulle@debian.org--2005/apt--main--0
  * Update priority of apt-utils to important, to match the override file
  * Install only one keyring on each branch (Closes: #316119)

 -- Matt Zimmerman <mdz@debian.org>  Tue, 28 Jun 2005 11:35:21 -0700

apt (0.6.38ubuntu1) breezy; urgency=low

  * First release from Ubuntu branch
  * Merge with --main--0, switch back to Ubuntu keyring

 -- Matt Zimmerman <mdz@ubuntu.com>  Sat, 25 Jun 2005 16:52:41 -0700

apt (0.6.38) unstable; urgency=low

  * Merge michael.vogt@ubuntu.com--2005/apt--fixes--0--patch-6, a workaround
    for the French man pages' failure to build
  * Branch Debian and Ubuntu
    - apt.postinst, apt-key: use the appropriate keyring
    - debian/rules: install all keyrings
  * Add the current Debian archive signing key (4F368D5D) to
    debian-archive.gpg
  * make pinning on the "component" work again (using the section of the 
    archive, we don't use per-section Release files anymore with apt-0.6)
    (closes ubuntu #9935)
  
 -- Matt Zimmerman <mdz@debian.org>  Sat, 25 Jun 2005 09:51:00 -0700

apt (0.6.37) breezy; urgency=low

  * Merge bubulle@debian.org--2005/apt--main--0 up to patch-81
    - patch-66: Italian update
    - patch-71: French update
    - patch-73: Basque update
    - patch-74: Hebrew update
    - patch-76: Correct Hebrew translation (Closes: #306658)
    - patch-77: French man page update
    - patch-79: Correct syntax errors in Hebrew translation
    - patch-81: Portuguese update
  * Fix build of French man pages (now using XML, not SGML)
  * Add Welsh translation from Dafydd Harries
    (daf@muse.19inch.net--2005/apt--main--0--patch-1)
  * Change debian/bugscript to use #!/bin/bash (Closes: #313402)
  * Fix a incorrect example in the man-page (closes: #282918)

 -- Matt Zimmerman <mdz@ubuntu.com>  Tue, 24 May 2005 14:38:25 -0700

apt (0.6.36ubuntu1) breezy; urgency=low

  * make it possible to write a cache-control: no-cache header even if
    no proxy is set to support transparent proxies (closes ubuntu: #10773)

  * Merge otavio@debian.org--2005/apt--fixes--0.6:
    - Fix comment about the need of xmlto while building from Arch;
    - Fix StatStore struct on cachedb.h to use time_t and then fix a compile
      warning;
    - Lock database at start of DoInstall routine to avoid concurrent
      runs of install/remove and update commands (Closes: #194467)
    - Fix warnings while compiling with GCC 4.0 compiler  

 -- Michael Vogt <michael.vogt@ubuntu.com>  Mon, 23 May 2005 11:57:53 +0200

apt (0.6.36) experimental; urgency=low

  * Merge apt--mvo--0:
    - apt-pkg/acquire-item.cc:
      added "Acquire::BrokenProxy" that will force apt to always 
      re-get the Release.gpg file (for broken proxies)
    - debian/apt.cron.daily:
      MinAge is defaulting to 2 days now to prevent over-aggresive removal 
    - apt-pkg/cdrom.cc:
      honor "Acquire::gpgv::Options" when verifying the signature (Ubuntu #8496)
 
 -- Michael Vogt <mvo@debian.org>  Thu, 31 Mar 2005 20:37:11 +0200

apt (0.6.35) hoary; urgency=low

  * Merge apt--mvo--0 (incorporates 0.6.34ubuntu1):
    - Implement MaxSize and MaxAge in apt.cron.daily, to prevent the cache
      from growing too large (Ubuntu #6761)
    - some comments about the pkgAcqMetaSig::Custom600Headers() added
    - use gpg --with-colons
    - commented the ftp no_proxy unseting in methods/ftp.cc
    - added support for "Acquire::gpgv::options" in methods/gpgv.cc
  * Merge bubulle@debian.org--2005/apt--main--0
    - Make capitalization more consistent
    - Un-fuzzy translations resulting from capitalization changes
    - Italian translation update

 -- Matt Zimmerman <mdz@ubuntu.com>  Mon,  7 Mar 2005 20:08:33 -0800

apt (0.6.34) hoary; urgency=low

  * Add missing semicolon to configure-index (Closes: #295773)
  * Update build-depends on gettext to 0.12 (Closes: #295077)
  * Merge from bubulle@debian.org--2005/apt--main--0 to get
    translation updates

 -- Matt Zimmerman <mdz@ubuntu.com>  Fri,  4 Mar 2005 16:13:15 -0800

apt (0.6.33) hoary; urgency=low

  * Merge michael.vogt@ubuntu.com--2005/apt--mvo--0 (through patch-6)
    - patch-1: cosmetic changes (whitespace, "Apt::GPGV->APT::GPGV")
    - patch-2: (doc) documentation for gpgv
    - patch-3: (doc) new config variables added configure-index
    - patch-4: pkgAcquire::Run() pulse intervall can be configured
    - patch-5: fix for apt-get update removing Release.gpg files (#6865)
    - patch-6: change the path scoring in apt-cdrom, prefer pathes without
      symlinks

 -- Matt Zimmerman <mdz@ubuntu.com>  Sat, 26 Feb 2005 15:21:17 -0800

apt (0.6.32) hoary; urgency=low

  * Merge michael.vogt@ubuntu.com--2005/apt--mvo--0 (patch-1)
    - Implement Acquire::gpgv::options (Ubuntu bug#6283)

 -- Matt Zimmerman <mdz@ubuntu.com>  Tue,  8 Feb 2005 19:31:15 -0800

apt (0.6.31) hoary; urgency=low

  * Matt Zimmerman
    - Remove debugging output from apt.cron.daily (no one noticed?)
    - Apply patch from Anthony Towns to allow SHA1Summation to process a file
      descriptor until EOF, rather than requiring that the length of input be
      specified (Closes: #291338)
    - Fix build/install of Polish offline documentation, based on patch from
      Christian Perrier (Closes: #270404)
  * Michael Vogt
    - apt-cdrom.cc seperated into frontend (cmdline/apt-cdrom.cc and library
      apt-pkg/cdrom.{cc,h}) (Ubuntu #5668)

 -- Matt Zimmerman <mdz@ubuntu.com>  Fri,  4 Feb 2005 10:23:01 -0800

apt (0.6.30) unstable; urgency=low

  * Add ppc64 to buildlib/archtable
  * Merge michael.vogt@canonical.com--2004/apt--status-fd--0
    - Support preserving dpkg status file descriptor, to support
      better integration with synaptic
  
 -- Matt Zimmerman <mdz@ubuntu.com>  Wed, 19 Jan 2005 00:26:01 -0800

apt (0.6.29) hoary; urgency=low

  * Merge apt--mvo--0 (0.6.27ubuntu4)
  

 -- Matt Zimmerman <mdz@canonical.com>  Tue, 28 Dec 2004 17:18:02 -0800

apt (0.6.28) hoary; urgency=low

  * Merge apt--mvo--0
  * Rebuild source to get rid of arch metadata and temporary files in
    0.6.27ubuntu3

 -- Matt Zimmerman <mdz@canonical.com>  Thu, 23 Dec 2004 18:53:16 -0800

apt (0.6.27ubuntu4) hoary; urgency=low

  * remove old sig-file in partial/ before starting to fetch a new sig-file
    (see ubuntu #4769 for the rational)
  * added apt-key update method (uses ubuntu-keyring)
  * documented the "--allow-unauthenticated" switch
  * added DEB_BUILD_PROG_OPTS to debian/rules (additonal options can be 
    passed to DEB_BUILD_PROG like "-S")

 -- Michael Vogt <mvo@debian.org>  Thu, 23 Dec 2004 11:12:51 +0100

apt (0.6.27ubuntu3) hoary; urgency=low

  * added a exact dependency from libapt-pkg-dev to the apt version it was
    build with

 -- Michael Vogt <mvo@debian.org>  Wed, 15 Dec 2004 09:56:32 +0100

apt (0.6.27ubuntu2) hoary; urgency=low

  * fixed a bug in the rule file that happend during the big 0.5->0.6 merge

 -- Michael Vogt <mvo@debian.org>  Tue, 14 Dec 2004 12:14:25 +0100

apt (0.6.27ubuntu1) hoary; urgency=low

  * chmod 755 /usr/bin/apt-key
  * don't display a error when a apt-get update don't find a 
    Packages.bz2/Sources.bz2 file

 -- Michael Vogt <mvo@debian.org>  Mon, 13 Dec 2004 18:40:21 +0100

apt (0.6.27) hoary; urgency=low

  * Merge apt--authentication--0 branch
    - Implement gpg authentication for package repositories (Closes: #203741)
    - Also includes Michael Vogt's fixes
  * Merge apt--misc-abi-changes--0 branch
    - Use pid_t throughout to hold process IDs (Closes: #226701)
    - Import patch from Debian bug #195510: (Closes: #195510)
      - Make Simulate::Describe and Simulate::ShortBreaks private member
        functions
      - Add a parameter (Candidate) to Describe to control whether the
        candidate version is displayed
      - Pass an appropriate value for Candidate everywhere Describe is called

 -- Matt Zimmerman <mdz@canonical.com>  Mon, 13 Dec 2004 01:03:11 -0800

apt (0.6.25) experimental; urgency=low

  * Fix handling of two-part sources for sources.list deb-src entries in
    the same way that deb entries were fixed

 -- Matt Zimmerman <mdz@debian.org>  Wed,  9 Jun 2004 05:29:50 -0700

apt (0.6.24) experimental; urgency=low

  * YnPrompt fixes were inadvertently left out, include them (Closes:
    #249251)

 -- Matt Zimmerman <mdz@debian.org>  Sun, 16 May 2004 14:18:53 -0700

apt (0.6.23) experimental; urgency=low

  * Remove obsolete pkgIterator::TargetVer() (Closes: #230159)
  * Reverse test in CheckAuth to match new prompt (Closes: #248211)

 -- Matt Zimmerman <mdz@debian.org>  Sun,  9 May 2004 21:01:58 -0700

apt (0.6.22) experimental; urgency=low

  * Merge 0.5.25
  * Make the unauthenticated packages prompt more intuitive (yes to
    continue, default no), but require --force-yes in addition to
    --assume-yes in order to override

 -- Matt Zimmerman <mdz@debian.org>  Fri, 19 Mar 2004 13:55:35 -0800

apt (0.6.21) experimental; urgency=low

  * Merge 0.5.24

 -- Matt Zimmerman <mdz@debian.org>  Tue, 16 Mar 2004 22:52:34 -0800

apt (0.6.20) experimental; urgency=low

  * Merge 0.5.23

 -- Matt Zimmerman <mdz@debian.org>  Thu, 26 Feb 2004 17:17:02 -0800

apt (0.6.19) experimental; urgency=low

  * Merge 0.5.22
  * Convert apt-key(8) to docbook XML

 -- Matt Zimmerman <mdz@debian.org>  Mon,  9 Feb 2004 15:44:49 -0800

apt (0.6.18) experimental; urgency=low

  * Add new Debian Archive Automatic Signing Key to the default keyring
    (existing keyrings are not updated; do that yourself)

 -- Matt Zimmerman <mdz@debian.org>  Sat, 17 Jan 2004 17:04:30 -0800

apt (0.6.17) experimental; urgency=low

  * Merge 0.5.21
  * Handle more IMS stuff correctly

 -- Matt Zimmerman <mdz@debian.org>  Fri, 16 Jan 2004 10:54:25 -0800

apt (0.6.16) experimental; urgency=low

  * Fix some cases where the .gpg file could be left in place when it is
    invalid

 -- Matt Zimmerman <mdz@debian.org>  Fri,  9 Jan 2004 09:22:15 -0800

apt (0.6.15) experimental; urgency=low

  * s/Debug::Acquire::gpg/&v/
  * Honor the [vendor] syntax in sources.list again (though it is not
    presently used for anything)
  * Don't ship vendors.list(5) since it isn't used yet
  * Revert change from 0.6.10; it was right in the first place and the
    problem was apparently something else.  Archive = Suite.

 -- Matt Zimmerman <mdz@debian.org>  Mon,  5 Jan 2004 17:43:01 -0800

apt (0.6.14) experimental; urgency=low

  * Merge 0.5.20

 -- Matt Zimmerman <mdz@debian.org>  Sun,  4 Jan 2004 11:09:21 -0800

apt (0.6.13) experimental; urgency=low

  * Merge 0.5.19

 -- Matt Zimmerman <mdz@debian.org>  Sat,  3 Jan 2004 16:22:31 -0800

apt (0.6.12) experimental; urgency=low

  * Have pkgAcquireIndex calculate an MD5 sum if one is not provided by
    the method (as with file: and copy:).  Local repositories
  * Fix warning about dist name mismatch to actually print what it was
    expecting
  * Don't expect any particular distribution name for two-part
    sources.list entries
  * Merge 0.5.18

 -- Matt Zimmerman <mdz@debian.org>  Fri,  2 Jan 2004 13:59:00 -0800

apt (0.6.11) experimental; urgency=low

  * Support IMS requests of Release.gpg and Release
  * This required API changes, bump the libapt-pkg version
  * Copy local Release files into Dir::State::Lists
  * Set IndexFile attribute when retrieving Release and Release.gpg so
    that the appropriate Cache-Control headers are sent

 -- Matt Zimmerman <mdz@debian.org>  Fri,  2 Jan 2004 10:46:17 -0800

apt (0.6.10) experimental; urgency=low

  * Use "Codename" (woody, sarge, etc.) to supply the value of the
    "Archive" package file attribute, used to match "release a=" type
    pins, rather than "Suite" (stable, testing, etc.)

 -- Matt Zimmerman <mdz@debian.org>  Thu,  1 Jan 2004 16:56:47 -0800

apt (0.6.9) experimental; urgency=low

  * Another tagfile workaround

 -- Matt Zimmerman <mdz@debian.org>  Thu,  1 Jan 2004 13:56:08 -0800

apt (0.6.8) experimental; urgency=low

  * Add a config option and corresponding command line option
    (--allow-unauthenticated) to apt-get, to make buildd operators happy
    (Closes: #225648)

 -- Matt Zimmerman <mdz@debian.org>  Wed, 31 Dec 2003 08:28:04 -0800

apt (0.6.7) experimental; urgency=low

  * Forgot to revert part of the changes to tagfile in 0.6.4.  Hopefully
    will fix segfaults for some folks.

 -- Matt Zimmerman <mdz@debian.org>  Wed, 31 Dec 2003 08:01:28 -0800

apt (0.6.6) experimental; urgency=low

  * Restore the ugly hack I removed from indexRecords::Load which set the
    pkgTagFile buffer size to (file size)+256.  This is concealing a bug,
    but I can't fix it right now.  This should fix the segfaults that
    folks are seeing with 0.6.[45].

 -- Matt Zimmerman <mdz@debian.org>  Mon, 29 Dec 2003 18:11:13 -0800

apt (0.6.5) experimental; urgency=low

  * Move the authentication check into a separate function in apt-get
  * Fix display of unauthenticated packages when they are in the cache
    (Closes: #225336)

 -- Matt Zimmerman <mdz@debian.org>  Sun, 28 Dec 2003 16:47:57 -0800

apt (0.6.4) experimental; urgency=low

  * Use the top-level Release file in LoadReleaseInfo, rather than looking
    for the per-section ones (which aren't downloaded anymore).  This
    unbreaks release pinning, including the NotAutomatic bit used by
    project/experimental
  * Use FileFd::Size() rather than a separate stat() call in
    LoadReleaseInfo
  * Fix pkgTagFile to leave a little extra room at the end of the buffer
    to append the record separator if it isn't present
  * Change LoadReleaseInfo to use "Suite" rather than "Archive", to match
    the Debian archive's dist-level Release files

 -- Matt Zimmerman <mdz@debian.org>  Sun, 28 Dec 2003 15:55:55 -0800

apt (0.6.3) experimental; urgency=low

  * Fix MetaIndexURI for flat ("foo/") sources

 -- Matt Zimmerman <mdz@debian.org>  Sun, 28 Dec 2003 12:11:56 -0800

apt (0.6.2) experimental; urgency=low

  * Add space between package names when multiple unauthenticated packages
    are being installed (Closes: #225212)
  * Provide apt-key with a secret keyring and a trustdb, even though we
    would never use them, because it blows up if it doesn't have them
  * Fix typo in apt-key(8) (standard input is '-', not '/')

 -- Matt Zimmerman <mdz@debian.org>  Sat, 27 Dec 2003 13:01:40 -0800

apt (0.6.1) experimental; urgency=low

  * Merge apt 0.5.17
  * Rearrange Release file authentication code to be more clear
  * If Release is present, but Release.gpg is not, don't forget to still
    queue Packages files
  * Convert distribution "../project/experimental" to "experimental" for
    comparison purposes
  * Make a number of Release file errors into warnings; for now, it is OK
    not to have a codename, for example.  We mostly care about checksums
    for now

 -- Matt Zimmerman <mdz@debian.org>  Fri, 26 Dec 2003 15:12:47 -0800

apt (0.6.0) experimental; urgency=low

  * Signature verification support patch ("apt-secure") from Colin Walters
    <walters@debian.org> and Isaac Jones <ijones@syntaxpolice.org>.  This
    implements:
     - Release signature verification (Release.gpg)
     - Packages, Sources md5sum verification against Release
     - Closes: #203741
  * Make some modifications to signature verification support:
    - Release.gpg is always retrieved and verified if present, rather than
      requiring that sources be configured as secure
    - Print a hint about installing gnupg if exec(gpgv) fails
    - Remove obsolete pkgAcqIndexRel
    - Move vendors.list stuff into a separate module (vendorlist.{h,cc})
    - If any files about to be retrieved are not authenticated, issue a
      warning to the user and require confirmation
    - Fix a heap corruption bug in pkgSrcRecords::pkgSrcRecords()
  * Suggests: gnupg
  * Install a keyring in /usr/share/apt/debian-archive.gpg containing an
    initial set of Debian archive signing keys to seed /etc/apt/trusted.gpg
  * Add a new tool, apt-key(8) used to manage the keyring

 -- Matt Zimmerman <mdz@debian.org>  Fri, 26 Dec 2003 08:27:19 -0800

apt (0.5.32) hoary; urgency=low

  * Call setlocale in the methods, so that the messages are properly
    localised (Closes: #282700)
  * Implement support for bzip2-compressed debs (data.tar.bz2)

 -- Matt Zimmerman <mdz@canonical.com>  Sat, 11 Dec 2004 09:05:52 -0800

apt (0.5.31) unstable; urgency=low

  * New Romanian translation from Sorin Batariuc <sorin@bonbon.net>
    (Closes: #281458)
  * Merge changes from Hoary (0.5.30,0.5.30ubuntu2]
  * Fix the example in apt_preferences(5) to match the text
    (Closes: #222267)
  * Add APT::Periodic::Autoclean setting, to allow "apt-get autoclean" to
    be run periodically.  This is useful with
    APT::Periodic::Download-Upgradeable-Packages, and defaults to the same
    value, so that the cache size is bounded

 -- Matt Zimmerman <mdz@debian.org>  Tue, 23 Nov 2004 12:53:04 -0800

apt (0.5.30ubuntu2) hoary; urgency=low

  * bzip2 is now "Suggested" and it will detect if bzip2 is installed 
    and only then trying to get Packages.bz2

 -- Michael Vogt <mvo@debian.org>  Fri, 19 Nov 2004 12:00:39 +0100

apt (0.5.30ubuntu1) hoary; urgency=low

  * Need to Depend: bzip2 or Packages.bz2 fail.

 -- LaMont Jones <lamont@canonical.com>  Thu, 18 Nov 2004 12:51:05 -0700

apt (0.5.30) hoary; urgency=low

  * Patch from Michael Vogt to enable Packages.bz2 use, with a fallback to
    Packages.gz if it is not present (Closes: #37525)

 -- Matt Zimmerman <mdz@debian.org>  Mon, 15 Nov 2004 12:57:28 -0800

apt (0.5.29) unstable; urgency=low

  * Don't hardcode paths in apt.cron.daily
  * Add to apt.cron.daily the capability to pre-download upgradeable
    packages
  * Place timestamp files in /var/lib/apt/periodic, rather than
    /var/lib/apt itself
  * Standardize debhelper files a bit
    - Create all directories in debian/dirs rather than creating some on
      the dh_installdirs command line
    - Rename debian/dirs to debian/apt.dirs, debian/examples to
      debian/apt.examples

 -- Matt Zimmerman <mdz@debian.org>  Sat, 13 Nov 2004 17:58:07 -0800

apt (0.5.28) hoary; urgency=low

  * Translation updates:
    - Updated Hungarian from Kelemen Gábor <kelemeng@gnome.hu> (Closes: #263436)
    - Updated Greek from George Papamichelakis (Closes: #265004)
    - Updated Simplified Chinese from Tchaikov (Closes: #265190)
    - Updated French by Christian Perrier (Closes: #265816)
    - Updated Japanese by Kenshi Muto (Closes: #265630)
    - Updated Catalan from Jordi Mallach
    - Updated Dutch from Bart Cornelis (Closes: #268258, #278697)
    - Updated Portuguese from Miguel Figueiredo (Closes: #268265)
    - Updated Polish from Robert Luberda <robert@debian.org> (Closes: #268451)
    - Updated Danish from Claus Hindsgaul (Closes: #269417)
    - Updated Norwegian Nynorsk from Håvard Korsvoll <korsvoll@skulelinux.no>
      (Closes: #269965)
    - Updated Russian from Yuri Kozlov <yuray@id.ru> (Closes: #271104)
    - Updated Italian from Samuele Giovanni Tonon <samu@debian.org>
      (Closes: #275083)
    - Updated Brazilian Portuguese from Andre Luis Lopes (Closes: #273944)
    - Updated Slovak from Peter Mann (Closes: #279481)
  * APT::Get::APT::Get::No-List-Cleanup -> APT::Get::List-Cleanup in apt-get.cc
    (Closes: #267266)
  * Merge Ubuntu changes:
    - Set default Dpkg::MaxArgs to 1024, and Dpkg::MaxArgBytes to 32k.
      Needed to work around ordering bugs when installing a large number of
      packages
    - Patch from Michael Vogt to add an optional cron job which
      can run apt-get update periodically
  * Add arch-build target to debian/rules

 -- Matt Zimmerman <mdz@debian.org>  Sat, 13 Nov 2004 15:52:20 -0800

apt (0.5.27) unstable; urgency=high

  * Sneak in a bunch of updated translations before the freeze
    (no code changes)
  * Translation updates:
    - New Finnish translation from Tapio Lehtonen <tale@debian.org>
      (Closes: #258999)
    - New Bosnian translation from Safir Šećerović <sapphire@linux.org.ba>
      (Closes: #254201)
    - Fix Italian incontrario (Closes: #217277)
    - Updated Spanish from Ruben Porras (Closes: #260483)
    - Updated Danish from Claus Hindsgaul (Closes: #260569)
    - Updated Slovak from Peter Mann (Closes: #260627)
    - Updated Portuguese from Miguel Figueiredo (Closes: #261423)
  * Bring configure-index up to date with documented options, patch from
    Uwe Zeisberger <zeisberg@informatik.uni-freiburg.de> (Closes: #259540)
  * Note in apt.conf(5) that configure-index does not contain strictly
    default values, but also examples
  * Add Polish translation of offline.sgml (Closes: #259229)

 -- Matt Zimmerman <mdz@debian.org>  Thu, 29 Jul 2004 09:30:12 -0700

apt (0.5.26) unstable; urgency=low

  * Translation updates:
    - Spanish update from Ruben Porras <nahoo82@telefonica.net> (Closes: #248214)
    - Sync Spanish apt(8) (Closes: #249241)
    - French update from Christian Perrier <bubulle@debian.org> (Closes: #248614)
    - New Slovak translation from Peter Mann <Peter.Mann@tuke.sk> (Closes: #251676)
    - Czech update from Miroslav Kure <kurem@upcase.inf.upol.cz> (Closes: #251682)
    - pt_BR update from Andre Luis Lopes <andrelop@debian.org> (Closes: #251961)
    - German translation of apt(8) from Helge Kreutzmann <kreutzm@itp.uni-hannover.de>
      (Closes: #249453)
    - pt update from Miguel Figueiredo <elmig@debianpt.org> (Closes: #252700)
    - New Hebrew translation from Lior Kaplan <webmaster@guides.co.il>
      (Closes: #253182)
    - New Basque translation from Piarres Beobide Egaña <pi@beobide.net>
      (Vasco - Euskara - difficult language, Closes: #254407) and already a
      correction (Closes: #255760)
    - Updated Brazilian Portuguese translation from
      Guilherme de S. Pastore <gpastore@colband.com.br> (Closes: #256396)
    - Updated Greek translation (complete now) from
      George Papamichelakis <george@step.gr> (Closes: #256797)
    - New Korean translation from Changwoo Ryu <cwryu@debian.org>
      (Closes: #257143)
    - German translation now available in two flavours: with Unicode usage and
      without (related to #228486, #235759)
  * Update apt-get(8) to reflect the fact that APT::Get::Only-Source will
    affect apt-get build-dep as well as apt-get source
  * Remove aborted remnants of a different method of implementing DEB_BUILD_OPTIONS
    from debian/rules
  * Fix typo in error message when encountering unknown type in source list
    (Closes: #253217)
  * Update k*bsd-gnu arch names in buildlib/ostable (Closes: #253532)
  * Add amd64 to buildlib/archtable (Closes: #240896)
  * Have configure output a more useful error message if the architecture
    isn't in archtable

 -- Matt Zimmerman <mdz@debian.org>  Thu,  8 Jul 2004 15:53:28 -0700

apt (0.5.25) unstable; urgency=low

  * Patch from Jason Gunthorpe to remove arbitrary length limit on Binary
    field in SourcesWriter::DoPackage
  * Fix typo in apt-cache(8) (Closes: #238578)
  * Fix obsolete reference to bug(1) in stub apt(8) man page
    (Closes: #245923)
  * Fix typo in configure-index (RecruseDepends -> RecurseDepends)
    (Closes: #246550)
  * Support DEB_BUILD_OPTIONS=noopt in debian/rules
    (Closes: #244293)
  * Increase length of line buffer in ReadConfigFile to 1024 chars;
    detect if a line is longer than that and error out
    (Closes: #244835)
  * Suppress a signed/unsigned warning in apt-cache.cc:DisplayRecord
  * Build apt-ftparchive with libdb4.2 rather than libdb2
    - Patch from Clint Adams to do most of the work
    - Build-Depends: s/libdb2-dev/libdb4.2-dev/
    - Add AC_PREREQ(2.50) to configure.in
    - Use db_strerror(err) rather than GlobalError::Errno (which uses strerror)
    - Add note to NEWS.Debian about upgrading old databases
  * Attempt to fix problems with chunked encoding by stripping only a single CR
    (Closes: #152711)
  * Modify debian/rules cvs-build to use cvs export, to avoid picking up
    junk files from the working directory
  * Add lang=fr attribute to refentry section of
    apt-extracttemplates.fr.1.sgml and apt-sortpkgs.fr.1.sgml so they are
    correctly built
  * Remove extraneous '\' characters from <command> tags in
    apt_preferences.fr.5.sgml
  * Translation updates:
    - Updated Swedish translation from Peter Karlsson <peter@softwolves.pp.se>
      (Closes: #238943)
    - New Slovenian translation from Jure Čuhalev <gandalf@owca.info>
      (closes: #239785)
    - New Portuguese translation from Miguel Figueiredo <elmig@debianpt.org>
      (closes: #240074)
    - Updated Spanish translation from Ruben Porras <nahoo82@telefonica.net>
    - Updated Spanish translation of man pages from Ruben Porras
      <nahoo82@telefonica.net>
    - Updated Simplified Chinese translation from "Carlos Z.F. Liu" <carlos_liu@yahoo.com>
      (Closes: #241971)
    - Updated Russian translation from Dmitry Astapov <adept@despammed.com>
      (Closes: #243959)
    - Updated Polish translation from Marcin Owsiany <porridge@debian.org>
      (Closes: #242388)
    - Updated Czech translation from Miroslav Kure <kurem@upcase.inf.upol.cz>
      (Closes: #244369)
    - Updated Japanese translation from Kenshi Muto <kmuto@debian.org>
      (Closes: #244176)
    - Run make -C po update-po to update .po files
    - Updated French translation from Christian Perrier <bubulle@debian.org>
      (Closes: #246925)
    - Updated Danish translation from Claus Hindsgaul <claus_h@image.dk>
      (Closes: #247311)

 -- Matt Zimmerman <mdz@debian.org>  Sat,  8 May 2004 12:52:20 -0700

apt (0.5.24) unstable; urgency=low

  * Updated Czech translation from Miroslav Kure <kurem@upcase.inf.upol.cz>
    (Closes: #235822)
  * Updated French translation from Christian Perrier <bubulle@debian.org>
    (Closes: #237403)
  * Updates to XML man pages from richard.bos@xs4all.nl
  * Updated Danish translation from Claus Hindsgaul <claus_h@image.dk>
    (Closes: #237771)
  * Updated Greek translation from Konstantinos Margaritis
    <markos@debian.org>
    (Closes: #237806)
  * Updated Spanish translation from Ruben Porras <nahoo82@telefonica.net>
    (Closes: #237863)
  * Updated pt_BR translation from Andre Luis Lopes <andrelop@debian.org>
    (Closes: #237960)
  * Regenerate .pot file (Closes: #237892)
  * Updated Polish translation from Marcin Owsiany <porridge@debian.org>
    (Closes: #238333)
  * In pkgAcquire::Shutdown(), set the status of fetching items to
    StatError to avoid a sometimes large batch of error messages
    (Closes: #234685)
  * Implement an ugly workaround for the 10000-character limit on the
    Binaries field in debSrcRecordParser, until such time as some things
    can be converted over to use STL data types (ABI change) (Closes: #236688)
  * Increase default tagfile buffer from 32k to 128k; this arbitrary limit
    should also be removed someday (Closes: #174945)
  * Checked against Standards-Version 3.6.1 (no changes)

 -- Matt Zimmerman <mdz@debian.org>  Tue, 16 Mar 2004 22:47:55 -0800

apt (0.5.23) unstable; urgency=low

  * Cosmetic updates to XML man pages from Richard Bos <radoeka@xs4all.nl>
  * Use the 'binary' target rather than 'all' so that the ssh and bzip2
    symlinks are created correctly (thanks to Adam Heath)
    (Closes: #214842)
  * Updated Simplified Chinese translation of message catalog from Tchaikov
    <chaisave@263.net> (Closes: #234186)
  * Change default for Acquire::http::max-age to 0 to prevent index files
    being out of sync with each other (important with Release.gpg)
  * Add an assert() to make sure that we don't overflow a fixed-size
    buffer in the very unlikely event that someone adds 10 packaging
    systems to apt (Closes: #233678)
  * Fix whitespace in French translation of "Yes, do as I say!", which
    made it tricky to type, again.  Thanks to Sylvain Pasche
    <sylvain.pasche@switzerland.org> (Closes: #234494)
  * Print a slightly clearer error message if no packaging systems are
    available (Closes: #233681)
  * Point to Build-Depends in COMPILING (Closes: #233669)
  * Make debian/rules a bit more consistent in a few places.
    Specifically, always use -p$@ rather than an explicit package name,
    and always specify it first, and use dh_shlibdeps -l uniformly rather
    than sometimes changing LD_LIBRARY_PATH directly
  * Document unit for Cache-Limit (bytes) (Closes: #234737)
  * Don't translate "Yes, do as I say!" in Chinese locales, because it can
    be difficult to input (Closes: #234886)

 -- Matt Zimmerman <mdz@debian.org>  Thu, 26 Feb 2004 17:08:14 -0800

apt (0.5.22) unstable; urgency=low

  * Updated French translation of man pages from Philippe Batailler
    <philippe.batailler@free.fr> (Closes: #203119)
  * Initialize StatusFile in debSystem (Closes: #229791)
  * Fix apt-get's suggests/recommends printing, which was skipping every
    other dependency due to both using GlobOr and incrementing the DepIterator
    (Closes: #229722)
  * Restore SIGINT/SIGQUIT handlers to their old values (rather than
    SIG_DFL) after invoking dpkg (Closes: #229854)
  * Updated Dutch translation of message catalog from cobaco
    <cobaco@linux.be> (Closes: #229601)
  * Catalan translation from Antoni Bella, Matt Bonner and Jordi Mallach
    (Closes: #230102)
  * Simplified Chinese translation of message catalog from "Carlos
    Z.F. Liu" <carlos_liu@yahoo.com> (Closes: #230960)
  * Replace SGML manpages with XML man pages from richard.bos@xs4all.nl
    (Closes: #230687)
  * Updated Spanish translation of man pages from Ruben Porras
    <nahoo82@telefonica.net> (Closes: #231539)
  * New Czech translation of message catalog from Miroslav Kure
    <kurem@upcase.inf.upol.cz> (Closes: #231921)

 -- Matt Zimmerman <mdz@debian.org>  Mon,  9 Feb 2004 12:44:54 -0800

apt (0.5.21) unstable; urgency=low

  * Patch from Eric Wong <normalperson@yhbt.net> to include apt18n.h after
    other headers to avoid breaking locale.h when setlocale() is defined
    as an empty macro.  This was not a problem on Debian, but broke
    compilation on Solaris. (Closes: #226509)
  * Updated French translation from Pierre Machard <pmachard@debian.org>
    (Closes: #226886)
  * Add colons to apt-get's "kept back"/"upgraded"/"downgraded" messages
    (Closes: #226813)
  * Fix typo in apt-cache(8) (Closes: #226351)
  * Clearer error message in place of "...has no available version, but
    exists in the database" (Closes: #212203)
  * Patch from Oliver Kurth <oku@masqmail.cx> to use AC_CACHE_VAL for
    GLIBC_VER to make cross-compilation easier (Closes: #221528)
  * Add example preferences file (Closes: #220799)
  * Updated Greek translation from Konstantinos Margaritis <markos@debian.org>
    (Closes: #227205)
  * Updated Spanish translation of man pages from Ruben Porras
    <nahoo82@telefonica.net> (Closes: #227729)

 -- Matt Zimmerman <mdz@debian.org>  Fri, 16 Jan 2004 10:54:39 -0800

apt (0.5.20) unstable; urgency=low

  * Fixed German translations of "Suggested" from Christian Garbs
    <debian@cgarbs.de> (Closes: #197960)
  * Add an "apt-cache madison" command with an output format similar to
    the katie tool of the same name (but less functionality)
  * Fix debSourcesIndex::Describe() to correctly say "Sources" rather than
    "Packages"

 -- Matt Zimmerman <mdz@debian.org>  Sat,  3 Jan 2004 23:42:50 -0800

apt (0.5.19) unstable; urgency=low

  * Fix Packages::Extensions support in apt-ftparchive generate
    (Closes: #225453)

 -- Matt Zimmerman <mdz@debian.org>  Sat,  3 Jan 2004 16:20:31 -0800

apt (0.5.18) unstable; urgency=low

  * New no_NO.po file from Tollef Fog Heen <tfheen@debian.org> to fix
    encoding problems (Closes: #225602)
  * Have "apt-ftparchive release" strip the leading path component from
    the checksum entries

 -- Matt Zimmerman <mdz@debian.org>  Fri,  2 Jan 2004 11:24:35 -0800

apt (0.5.17) unstable; urgency=low

  * Enable apt-ftparchive to generate Release files.  Hopefully this will
    make it easier for folks to secure their apt-able packages

 -- Matt Zimmerman <mdz@debian.org>  Fri, 26 Dec 2003 12:53:21 -0800

apt (0.5.16) unstable; urgency=low

  * po/de.po update from Michael Karcher <karcher@physik.fu-berlin.de>
    (Closes: #222560)
  * Update config.guess and config.sub from autotools-dev 20031007.1
  * Add knetbsd to buildlib/ostable (Closes: #212344)
  * Don't suggest apt-get -f install to correct broken build-deps; broken
    installed packages are rarely the cause (Closes: #220858)
  * Avoid clobbering configure.in if sed fails

 -- Matt Zimmerman <mdz@debian.org>  Wed, 24 Dec 2003 14:54:40 -0800

apt (0.5.15) unstable; urgency=low

  * Spanish man pages, patch from Ruben Porras <nahoo82@telefonica.net>
    (Closes: #195444)
    - apt.es.8 wasn't included in the patch, but was referenced.  Fetched
      version 1.3 from debian-doc cvs
    - Create doc/es/.cvsignore
  * Patch from Koblinger Egmont <egmont@uhulinux.hu> to fix
    pkgCache::PkgFileIterator::Label() to correctly refer to File->Label
    rather than File->Origin (Closes: #213311)
  * Add missing comma and space to German translation of "downgraded"
    (Closes: #213975)
  * Add missing comma in apt_preferences(5) (Closes: #215362)
  * Fix whitespace in French translation of "Yes, do as I say!", which
    made it tricky to type.  Thanks to Sylvain Pasche
    <sylvain.pasche@switzerland.org> (Closes: #217152)
  * Let apt-get build-dep try alternatives if the installed package
    doesn't meet version requirements (Closes: #214736)
  * Fix version display for recommends (Closes: #219900)
  * Use isatty rather than ttyname for checking if stdin is a terminal.
    isatty has the advantage of not requiring /proc under Linux, and thus
    Closes: #221728
  * Correctly implement -n as a synonym for --names-only (Closes: #224515)
  * Update apt-cache(8)
    - Document --installed
    - --recursive applies to both depends and rdepends
  * Japanese translation of documentation from Kurasawa Nozomu <nabetaro@slug.jp>
    (Closes: #186235)
  * Clarify documentation of --no-upgrade in apt-get(8) (Closes: #219743)
  * Clean up and simplify some of the suggests/recommends display in apt-get
  * Use cvs update -d in debian/rules cvs-build rather than just update
  * Pass --preserve-envvar PATH --preserve-envvar CCACHE_DIR to debuild.  apt
    takes a long time to build, and ccache helps

 -- Matt Zimmerman <mdz@debian.org>  Sat, 20 Dec 2003 16:34:30 -0800

apt (0.5.14) unstable; urgency=low

  * apt-get build-dep, when trying to skip over the remaining elements of
    an or-expression, would accidentally inherit the version requirements of a
    later item in the or-expression.  Fixed it.
  * Let apt-get build-dep try alternatives if the first dependency in an
    or-expression is not available
  * Add a Debug::BuildDeps to generate some trace output
  * Help apt-get build-dep produce more useful error messages
  * Process build-dependencies in forward rather than reverse order
  * Error out if an installed package is too new for a << or <=
    build-dependency
  * apt-get build-dep should now be able to handle almost any package with
    correct build-depends.  The primary exception is build-dependencies on
    virtual packages with more than one provider, and these are
    discouraged for automated processing (but still common,
    unfortunately).

 -- Matt Zimmerman <mdz@debian.org>  Tue, 23 Sep 2003 22:57:31 -0400

apt (0.5.13) unstable; urgency=medium

  * Document configuration file comment syntax in apt.conf(5)
    (Closes: #211262)
  * s/removed/installed/ in a comment in apt-get.cc
  * Move comment for ListParser::ParseDepends into the right place
  * Don't preserve ownership when copying config.guess and config.sub.
    This broke builds where the clean target was run with different
    privileges than the rest of the build (i.e., root) (Closes: #212183)
  * On second thought, don't copy config.guess and config.sub at all.  I'd
    rather they always match what is in CVS.

 -- Matt Zimmerman <mdz@debian.org>  Mon, 22 Sep 2003 10:28:17 -0400

apt (0.5.12) unstable; urgency=low

  * Exclude subdirectories named 'debian-installer' from the apt-cdrom
    search (Closes: #210485 -- release-critical)

 -- Matt Zimmerman <mdz@debian.org>  Thu, 11 Sep 2003 21:48:14 -0400

apt (0.5.11) unstable; urgency=low

  * Updated pt_BR translations from Andre Luis Lopes <andrelop@debian.org>
    (Closes: #208302)
  * In apt.conf(5), give the fully qualified name of Dir::Bin::Methods,
    rather than just "methods"
  * Add new nb and nn translations from Petter Reinholdtsen <pere@hungry.com>
  * Clean up reportbug script a bit, and extend it to distinguish between a
    configuration file not existing and the user declining to submit it with
    the report
  * Add #include <langinfo.h> to cmdline/apt-get.cc.  This apparently gets
    pulled in by something else with recent g++ and/or glibc, but is
    required when building on, e.g., stable
  * Patch from Koblinger Egmont <egmont@uhulinux.hu> to fix version
    comparisons with '~' (Closes: #205960)
  * Disable Russian translation until someone can review it
    (Closes: #207690)

 -- Matt Zimmerman <mdz@debian.org>  Wed, 10 Sep 2003 19:41:28 -0400

apt (0.5.10) unstable; urgency=low

  * Correct the section in apt_preferences(5) on interpreting priorities
    to show that zero is not a valid priority, and print a warning if such
    a pin is encountered in the preferences file (Closes: #204971)
  * Regenerate French man pages from sgml source (Closes: #205886)
  * Get self-tests compiling again, updated for latest library API
    and g++ 3.3
  * Add version comparison tests for #194327 and #205960
  * Fix error message in version test to output versions in the order in
    which they were compared when the reverse comparison fails
  * Reference the source package bug page rather than the one for the
    binary package 'apt' in the man pages (Closes: #205290)
  * Updated Polish po file from Marcin Owsiany <porridge@debian.org>
    (Closes: #205950)
  * Mention some of the available frontends in apt-get(8) (Closes: #205829)
  * Add apt-config to SEE ALSO section of apt-get (Closes: #205036)
  * Add missing "lang" attributes to refentry tags in French man pages
    (apt-cdrom, apt-extracttemplates, apt-sortpkgs)
  * Change upgraded/newly installed/not fully installed or removed
    messages to be consistent and somewhat shorter (some translations
    exceeded 80 characters even in the simplest case)
  * Make APT::Get::Show-Upgraded (aka apt-get -u) default to true.
  * Updates to Dutch translation from Bart Cornelis <cobaco@linux.be>
    (Closes: #207656)

 -- Matt Zimmerman <mdz@debian.org>  Sun, 31 Aug 2003 21:12:39 -0400

apt (0.5.9) unstable; urgency=low

  * Oh well, apt isn't going to make it into testing anytime soon due to
    new glibc and gcc deps, so we might as well fix more bugs
  * Fix typo in example ftp-archive.conf (Closes: #203295)
  * Mention default setting for --all-versions (Closes: #203298)
  * Patch from Otavio Salvador <otavio@debian.org> to have --version
    only print the version (and not usage as well) (Closes: #203418)
  * Patch from Otavio Salvador <otavio@debian.org> to switch from
    dh_installmanpages to dh_installman.  Fixes the problem where the
    pt_BR man page was installed in the wrong location (Closes: #194558)
  * Move the French apt-ftparchive man page into apt-utils where it
    belongs.  apt-utils Replaces: apt (<< 0.5.9)
  * Write records from "apt-cache show" using fwrite(3) rather than
    write(2), in case for some reason the entire record doesn't get
    written by a single write(2)
  * Add new French man pages to doc/fr/.cvsignore
  * Add freebsd to buildlib/ostable (Closes: #193430)
  * Avoid segfault if a package name is specified which consists
    entirely of characters which look like end tags ('+', '-')
    (Closes: #200425)
  * Patch from Otavio Salvador <otavio@debian.org> to avoid listing
    suggests/recommends for packages which are selected for installation
    at the same time as the package which suggests/recommends them
    (Closes: #200102)
  * Patch from Otavio Salvador <otavio@debian.org> to avoid listing
    suggests/recommends which are Provided by a package which is already
    installed (Closes: #200395)
  * Patch to update pt_BR man page for apt_preferences(5) from Andre Luis
    Lopes <andrelop@debian.org> (Closes: #202245)
  * Use nl_langinfo(YESEXPR) rather than comparing to the translated
    string "Y".  Closes: #200953 and should make the prompting generally
    more robust in the face of i18n.  In the particular case of #200953,
    it was being fooled because of signedness issues with toupper(3)
    (Closes: #194614)
  * apt Suggests: aptitude | synaptic | gnome-apt | wajig
    (Closes: #146667)
  * Clean up whitespace in translated strings in ru.po, which messed up
    indentation (some other translations probably have similar problems)
    (Closes: #194282)
  * Run ispell -h over the man page sources and fix a bunch of typos
  * Use debian/compat rather than DH_COMPAT
  * Update to debhelper compatibility level 3
    - remove ldconfig calls from debian/{postinst,postrm} as dh_makeshlibs
      will add them
    - echo 3 > debian/compat
    - Build-Depends: debhelper (>= 3)
  * Exclude '.#*' from cvs-build
  * Let the ftp method work with ftp servers which do not require a
    password (Closes: #199425)
  * Build-depend on debhelper >= 4.1.62, because we need the fix for
    #204731 in order for dh_installman to work correctly
    with our SGML man pages
  * Move dh_makeshlibs ahead of dh_installdeb so that its postinst
    fragments are properly substituted

 -- Matt Zimmerman <mdz@debian.org>  Sun, 10 Aug 2003 19:54:39 -0400

apt (0.5.8) unstable; urgency=medium

  * urgency=medium because the changes since 0.5.5.1 are pretty safe as
    far as core functionality, 0.5.5.1 survived unstable for 10 days, and
    I don't want to delay apt's progress into testing any further.  It's
    decidedly better than 0.5.4.
  * Clarify the meaning of the only-source option in apt-get(8)
    (Closes: #177258)
  * Updated French man pages from Philippe Batailler
    <philippe.batailler@free.fr> (Closes: #182194)
  * Give a warning if an illegal type abbreviation is used when looking up a
    configuration item (Closes: #168453)
  * Improve build-depends handling of virtual packages even further, so that
    it will now also try to satisfy build-depends on virtual packages if they
    are not installed.  Note that this only works if there is only one
    package providing the virtual package, as in other cases (Closes: #165404)
  * Update config.guess and config.sub from autotools-dev 20030717.1
  * Tweak SGML in apt-extracttemplates.1.sgml so that literal '>' doesn't end
    up in output
  * Document SrcDirectory in apt-ftparchive.1.sgml (Closes: #156370)
  * Support TMPDIR in apt-extracttemplates (Closes: #191656)
  * Fix ru.po to use a capital letter for the translation of 'Y' so that
    YnPrompt works correctly (Closes: #200953).  No other translations seem
    to have this problem
  * Regenerate POT file and sync .po files
  * Only try to clear stdin if it is a tty, to avoid looping if there is
    lots of stuff (perhaps an infinite amount) to read (Closes: #192228)

 -- Matt Zimmerman <mdz@debian.org>  Fri, 25 Jul 2003 20:21:53 -0400

apt (0.5.7) unstable; urgency=low

  * Update control file to match overrides (apt priority important,
    libapt-pkg-dev section libdevel)
  * Silence the essential packages check if we are only downloading
    archives and not changing the system (Closes: #190862)
  * Skip version check if a build-dependency is provided by an installed package
    (Closes: #126938)
  * Have apt-cache show exit with an error if it cannot find any of the
    specified packages (Closes: #101490)

 -- Matt Zimmerman <mdz@debian.org>  Mon, 21 Jul 2003 23:43:24 -0400

apt (0.5.6) unstable; urgency=low

  * Adam Heath <doogie@debian.org>
    - Fix segfault when handling /etc/apt/preferences.  Closes: #192409.
  * Matt Zimmerman <mdz@debian.org>
    - Clean up some string handling, patch from Peter Lundkvist
      <p.lundkvist@telia.com> (Closes: #192225)
    - Don't fall off the end of the buffer when comparing versions.
      Patch from Koblinger Egmont <egmont@uhulinux.hu> (Closes: #194327)
    - Minor fixes to apt-ftparchive(1) (Closes: #118156)
    - Fix typo in apt-ftparchive help text (Closes: #119072)
    - More typos in apt-ftparchive help text (Closes: #190936)
    - Update config.guess, config.sub to latest versions
    - Modify the description for apt-utils to reflect the fact that it is not
      (any longer) infrequently used (Closes: #138045)
    - Make setup script for dselect method more explicit about
      overwriting sources.list (Closes: #151727)
    - Fix typo in apt-cache(8) (Closes: #161243)
    - Remove duplicate 'showpkg' from synopsis on apt-cache(8)
      (Closes: #175611)
    - Document in apt-get(8) the meaning of the '*' in ShowList, which is that
      the package is being purged (Closes: #182369)
    - Fix extra "/" character in apt.conf(5) (Closes: #185545)
    - Fix typo in tar error message (Closes: #191424)
    - Clarify description of 'search' on apt-cache(8) (Closes: #192216)
    - Fix incorrect path for 'partial' directory on apt-get(8)
      (Closes: #192933)
    - Fixes to pt_BR translation from Andre Luis Lopes <andrelop@ig.com.br>
      (Closes: #196669)
    - Updated apt_preferences(5) man page with many corrections and
      clarifications from Thomas Hood <jdthood@yahoo.co.uk>
      (Closes: #193336)
    - Fix SGML validation errors in apt-cache.8.sgml introduced in 0.5.5 or so
    - Add a simple example to apt-ftparchive(1) (Closes: #95257)
    - Add bug script for collecting configuration info (Closes: #176482)

 -- Matt Zimmerman <mdz@debian.org>  Mon, 21 Jul 2003 01:59:43 -0400

apt (0.5.5.1) unstable; urgency=low

  * Move the target of the example docs from doc to binary.  Closes:
    #192331
  * Fix api breakage that broke apt-ftparchive and apt-cache dumpavail, by
    backing out change that incorretly attempted to handle Package sections
    larger than 32k.  Closes: #192373
  * Fix never-ending loop with apt-get install -V.  Closes: #192355.

 -- Adam Heath <doogie@debian.org>  Mon, 19 May 2003 12:30:16 -0500

apt (0.5.5) unstable; urgency=low

  * New deb version compare function, that has no integer limits, and
    supports pre-versions using ~.  Code ported from dpkg.
  * Fix handling of [!arch] for build-dependencies. Closes: #88798, #149595
  * Fix handling of build-deps on unknown packages. Closes: #88664, #153307
  * "apt-get --arch-only build-dep" to install only architecture-
    dependent build dependencies. Bump minor shared lib number to reflect
    small change in BuildDepend API.
  * APT::Build-Essential configuration option (defaults to "build-essential")
    so that "apt-get build-dep" will ensure build essential packages are
    installed prior to installing other build-dependencies. Closes: #148879
  * LD_LIBRARY_PATH thing. Closes: #109430, #147529
  * /usr/doc reference in postinst. Closes: #126189
  * Doc updates. Closes: #120689
  * Possible apt-cache segfault. Closes: #120311, #118431, #117915, #135295,
          #131062, #136749
  * Print special message for EAI_AGAIN. Closes: #131397
  * libapt-pkg-dev needs to bring in the apt-inst library if linking
    is to work. Closes: #133943
  * Typos, Doc Stuff. Closes: #132772, #129970, #123642, #114892, #113786,
         #109591, #105920, #103678, #139752, #138186, #138054, #138050,
	 #139994, #142955, #151654, #151834, #147611, #154268, #173971
  * Fix possibility for tag file parsing to fail in some unlikely situations.
    Closes: #139328
  * Use std C++ names for some header files. Closes: #128741
  * Do not check for free space if --no-download. Closes: #117856
  * Actually implement or group handling for 'upgrade'. Closes: #133950
  * "Internal Error, Couldn't configure pre-depend" is not actually an
    internal error, it is a packaging error and now it says so, and
    pinpoints the problem dependency. Closes: #155621
  * Allows failure to write to a pipe for post-invoke stuff. Closes: #89830
  * Use usr/share/doc for dhelp. Closes: #115701
  * --print-uris works with 'update'. Closes: #57070
  * Options Dpkg::MaxArgs,Dpkg::MaxArgBytes to allow a much longer dpkg
    command line.
  * Fixed 2 little OR group bugs, thanks to Yann Dirson. Closes: #143995,
    #142298
  * Allow an uninstalled package to be marked for removal on an install
    line (meaning not to automatically install it), also fix some dodgy
    handling of protected packages. Closes: #92287, #116011
  * Fix errant prefix matching in version selection. Closes: #105968
  * Ensure that all files needed to run APT as a user are readable and
    ignore roots umask for these files. Closes: #108801
  * Support larger config spaces. Closes: #111914
  * 'apt-get update' no longer does 'Building Dependency Tree'.
  * When matching regexs allways print a message. Change regex activation
    charset. Closes: #147817
  * Don't die if lines in sources.list are too long. Closes: #146846
  * Show file name on apt-extracttemplate error messges. Closes: #151835
  * i18n gettext stuff, based on work from Michael Piefel: Closes: #95933
  * Some highly unlikely memory faults. Closes: #155842
  * C++ stuff for G++3.2. Closes: #162617, #165515,
  * apt-config dumps sends to stdout not stderr now.  Closes: #146294
  * Fix segfault in FindAny when /i is used, and there is no default.
    Closes: #165891
  * Add s390x to archtable.  Closese: #160992.
  * Update config.sub/config.guess in cvs, and add support to debian/rules
    to update them from /usr/share/misc if they exist.  Closes: #155014
  * Remove 'Sorry' from messages.  Closes: #148824.
  * Change wording of 'additional disk space usage' message.  Closes:
    #135021.
  * apt-extracttemplates now prepends the package name when extracting
    files.  Closes: #132776
  * Add -n synonym for --names-only for apt-cache.  Closes: #130689
  * Display both current version and new version in apt-get -s.  Closes:
    #92358
  * Add an options and timeout config item to ssh/rsh.  Closes: #90654
  * libapt-pkg-dev now depends on apt-utils.  Closes: #133942.
  * Change verbose logging output of apt-ftparchive to go to stderr,
    instead of stdout.  Also, errors that occur no longer go to stdout,
    but stderr.  Closes: #161592
  * Test for timegm in configure.  Closes: #165516.
  * s/st_mtime/mtime/ on our local stat structure in apt-ftparchive, to
    support compliation on platforms where st_mtime is a macro.  Closes:
    #165518
  * Check the currently mounted cdrom, to see if it's the one we are
    interested in.  Closes: #154602
  * Refer to reportbug instead of bug in the man pages. Closes: #173745
  * Link apt-inst to apt-pkg. Closes: #175055
  * New apt_preferences man page from Thomas Hood, Susan Kleinmann,
    and others.
  * Fix > 300 col screen segfault. Closes: #176052
  * Rebuild with gcc-3.2. Closes: #177752, #178008.
  * Fix build-dep handling of | dependencies.
    Closes: #98640, #145997, #158896, #172901
  * Double default value of APT::Cache-Limit, until such time as it
    can be made more dynamic.  Closes: #178623.
  * Report uris with '.gz' when there are errors.  Closes: #178435.
  * When installing build-deps, make sure the new version will
    satisfy build requirements. Closes: #178121
  * Split offline and guide documentation into apt-doc.  This was done so
    that binary-arch builds do not require documention deps.  Note, that 
    apt-doc is not installed on upgrades.
  * Use doc-base, instead of dhelp directly.  Closes: #110389
  * Change http message 'Waiting for file' to 'Waiting for headers'.
    Closes: #178537
  * Remove trailing lines on package lists in apt-get.  Closes: #178736.
  * Fix origin pins for file:// uris.  Closes: #189014.
  * Apply typo and syntax patch from bug to apt-cache.8.sgml.  Closes:
    #155194
  * s/dpkg-preconfig/dpkg-preconfigure/ in examples/configure-index.
    Closes: #153734.
  * Fix some typos in the apt-get manual.  Closes: #163932.
  * Apply patch from bug, to change frozen to testing, and then do it
    everywhere else.  Closes: #165085.
  * Update es.po.  Closes: #183111.
  * Add pt_BR translation of apt_preferences(5).  Also, build fr manpages.
    Closes: #183904.
  * Add a vcg command to apt-cache, similiar to dotty.  Closes: #150512.
  * Add option to apt-get to show versions of packages being
    upgraded/installed.
  * Be quiet in apt.post{inst,rm}.  Closes: #70685.
  * apt-get now prints out suggested and recommended packages.  Closes:
    #54982.
  * Insert some newlines in the cdrom change media message.  Closes:
    #154601.
  * Add a rdepends command to apt-cache.  Closes: #159864.
  * When building the dpkg command line, allow for 8192 chars to be used,
    instead of only 1024.
  * APT::Immediate-Configure had inverted semantics(false meant it was
    enabled).  Closes: #173619.
  * Fix status file parser so that if a record is larger than 32k, the
    buffer size will be doubled, and the read attempted again.  Closes:
    #174945.

 -- Adam Heath <doogie@debian.org>  Sun, 27 Apr 2003 01:23:12 -0500

apt (0.5.4) unstable; urgency=low

  * M68k config.guess patch. Closes: #88913
  * Bi-yearly test on OpenBSD and Solaris
  * Doc updates. Closes: #89121, #89854, #99671, #98353, #95823, #93057,
          #97520, #102867, #101071, #102421, #101565, #98272, #106914,
          #105606, #105377
  * Various cosmetic code updates. Closes: #89066, #89066, #89152
  * Add "pre-auto" as an option for DSelect::Clean (run autoclean after
    update).
  * More patches from Alfredo for Vendors and more SHA-1 stuff
  * Fix for AJ's 'desire to remove perl-5.005' and possibly other
    similar situations. Closes: #56708, #59432
  * no_proxy and ftp. Closes: #89671
  * Philippe Batailler's man page patches.
  * Fix for display bug. Closes: #92033, #93652, #98468
  * Use more than 16bits for the dep ID. Some people ran out..
    Closes: #103020, #97809, #102951, #99974, #107362, #107395, #107362,
            #106911, #107395, #108968
  * Reordered some things to make dante and FTP happier. Closes: #92757
  * James R. Van Zandt's guide.sgml updates. Closes: #90027
  * apt-ftparchive copes with no uncompressed package files + contents.
  * French man pages from philippe batailler - well sort of. They
    don't build yet..
  * run-parts. Closes: #94286
  * 'apt-cache policy' preferences debug tool.
  * Whatever. Closes: #89762
  * libstdc++ and HURD. Closes: #92025
  * More apt-utils verbage. Closes: #86954
  * Fliped comparision operator. Closes: #94618
  * Used the right copyright file. Closes: #65691
  * Randolph's G++3 patches.
  * Fixed no_proxy tokanizing. Closes: #100046
  * Strip Config-Version when copying status to available. Closes: #97520
  * Segfault with missing source files. Closes: #100325
  * EINTR check. Closes: #102293
  * Various changes to the locking metholodgy for --print-uris.
    Closes: #100590
  * Lame LD_LIBRARY_PATH thing. Closes: #98928
  * apt-cache search searchs provide names too now. Closes: #98695
  * Checksum and long lines problem. Closes: #106591
  * .aptignr and empty files are just a warning. Closes: #97364

 -- Jason Gunthorpe <jgg@debian.org>  Sat, 18 Aug 2001 17:21:59 -0500

apt (0.5.3) unstable; urgency=low

  * JoeyH's dpkg::preconfig not working. Closes: #88675
  * Fixed apt override disparity
  * Alfredo's SHA-1 and related patches

 -- Jason Gunthorpe <jgg@debian.org>  Sun,  4 Mar 2001 15:39:43 -0700

apt (0.5.2) unstable; urgency=low

  * Fixed mention of /usr/doc in the long description
  * JoeyH's downgrade bug -- don't use 0.5.1
  * Doc bug. Closes: #88538
  * Fault in building release strings. Closes: #88533

 -- Jason Gunthorpe <jgg@debian.org>  Sun,  4 Mar 2001 15:39:43 -0700

apt (0.5.1) unstable; urgency=low

  * Fixed #82894 again, or should be and.
  * Process the option string right. Closes: #86921
  * Don't eat the last command for pipes. Closes: #86923
  * Ignore .* for configuration directory processing. Closes: #86923
  * Alfredo's no_proxy patch
  * Documentation fixes. Closes: #87091
  * JoeyH's double slash bug. Closes: #87266
  * Unintitialized buffer and apt-ftparchive contents generation.
     Closes: #87612
  * Build-deps on virtual packages. Closes: #87639
  * Fixes glibc/libstdc++ symbol dependencies by including glibc and
    libstdc++ version info in the library soname and in the package
    provides. Closes: #87426
  * Updated soname version to 0.3.2
  * apt-extracttemplates moved from debconf into apt-utils
  * s390 archtable entry. Closes: #88232
  * Dan's segfault
  * Some instances where the status file can source a package in a
    non-sensical way. Closes: #87390
  * Work better if there are duplicate sources.list entries.
  * Fixed the resetting of Dir with "dir {};". Closes: #87323

 -- Randolph Chung <tausq@debian.org>  Sat, 3 Mar 2001 15:37:38 -0700

apt (0.5.0) unstable; urgency=low

  * Fixed an obscure bug with missing final double new lines in
    package files
  * Changed the apt-cdrom index copy routine to use the new section
    rewriter
  * Added a package file sorter, apt-sortpkgs
  * Parse obsolete Optional dependencies.
  * Added Ben's rsh method. Closes: #57794
  * Added IPv6 FTP support and better DNS rotation support.
  * Include the server IP in error messages when using a DNS rotation.
    Closes: #64895
  * Made most of the byte counters into doubles to prevent 32bit overflow.
    Closes: #65349
  * HTTP Authorization. Closes: #61158
  * Ability to parse and return source index build depends from Randolph.
  * new 'apt-get build-dep' command from Randolph. Closes: #63982
  * Added apt-ftparchive the all dancing all singing FTP archive
    maintinance program
  * Allow version specifications with =1.2.4-3 and /2.2 or /stable postfixes
    in apt-get.
  * Removed useless internal cruft including the xstatus file.
  * Fixed config parser bugs. Closes: #67848, #71108
  * Brain Damanged apt-get config options changed, does not change the command
    line interface, except to allow --enable-* to undo a configuration
    option:
      No-Remove -> Remove
      No-Download -> Download
      No-Upgrade -> Upgrade
  * Made this fix configable (DSelect::CheckDir) and default to disabled:
     * No remove prompt if the archives dir has not changed. Closes: #55709
    Because it is stupid in the case where no files were downloaded due to
    a resumed-aborted install, or a full cache! Closes: #65952
  * Obscure divide by zero problem. Closes: #64394
  * Update sizetable for mips. Closes: #62288
  * Fixed a bug with passive FTP connections
  * Has sizetable entry for sparc64. Closes: #64869
  * Escape special characters in the ::Label section of the cdroms.lst
  * Created apt-utils and python-apt packages
  * Due to the new policy engine, the available file may contain entries
    from the status file. These are generated if the package is not obsolete
    but the policy engine prohibits using the version from the package files.
    They can be identified by the lack of a Filename field.
  * The new policy engine. Closes: #66509, #66944, #45122, #45094, #40006,
    #36223, #33468, #22551
  * Fixed deb-src line for non-us. Closes: #71501, #71601
  * Fixes for G++ 2.96, s/friend/friend class/
  * Fixed mis doc of APT::Get::Fix-Missing. Closes: #69269
  * Confirmed fix for missing new line problem. Closes: #69386
  * Fixed up dhelp files. Closes: #71312
  * Added some notes about dselect and offline usage. Closes: #66473, #38316
  * Lock files on read only file systems are ignored w/ warning.
    Closes: #61701
  * apt-get update foo now gives an error! Closes: #42891
  * Added test for shlibs on hurd. Closes: #71499
  * Clarified apt-cache document. Closes: #71934
  * DocBook SGML man pages and some improvements in the text..
  * sigwinch thing. Closes: #72382
  * Caching can be turned off by setting the cache file names blank.
  * Ignores arches it does not know about when autocleaning. Closes: #72862
  * New function in apt-config to return dirs, files, bools and integers.
  * Fixed an odd litle bug in MarkInstall and fixed it up to handle
    complex cases involving OR groups and provides.
    68754 describes confusing messages which are the result of this..
    Closes: #63149, #69394, #68754, #77683, #66806, #81486, #78712
  * Speeling mistake and return code for the 'wicked' resolver error
    Closes: #72621, #75226, #77464
  * Solved unable to upgrade libc6 from potato to woody due to 3 package
    libc6 dependency loop problem.
  * Leading sources.list spaces. Closes: #76010
  * Removed a possible infinite loop while processing installations.
  * Man page updates. Closes: #75411, #75560, #64292, #78469
  * ReduceSourceList bug. Closes: #76027
  * --only-source option. Closes: #76320
  * Typos. Closes: #77812, #77999
  * Different status messages. Closes: #76652, #78353
  * /etc/apt/apt.conf.d/ directory for Joey and Matt and pipe protocol 2
  * OS detection an support for the new pseduo standard of os-arch for the
    Architecture string. Also uses regexing.. Closes: #39227, #72349
  * Various i18n stuff. Note that this still needs some i18n wizard
    to do the last gettextization right. Closes: #62386
  * Fixed a problem with some odd http servers/proxies that did not return
    the content size in the header. Closes: #79878, #44379
  * Little acquire bugs. Closes: #77029, #55820
  * _POSIX_THREADS may not be defined to anything, just defined..
    Closes: #78996
  * Spelling of Ignore-Hold correctly. Closes: #78042
  * Unlock the dpkg db if in download only mode. Closes: #84851
  * Brendan O'Dea's dselect admindir stuff. Closes: #62811
  * Patch from BenC. Closes: #80810
  * Single output of some names in lists. Closes: #80498, #43286
  * Nice message for people who can't read syserror output. Closes: #84734
  * OR search function. Closes: #82894
  * User's guide updates. Closes: #82469
  * The AJ/JoeyH var/state to var/lib transition patch. Closes: #59094
  * Various CD bugs, again thanks to Greenbush
    Closes: #80946, #76547, #71810, #70049, #69482
  * Using potato debhelper. Closes: #57977
  * I cannot self-terminate. Closes: #74928

 -- Jason Gunthorpe <jgg@debian.org>  Wed, 21 Feb 2001 00:39:15 -0500

apt (0.3.19) frozen unstable; urgency=low

  * Updates to apt-cdrom to support integrated non-us nicely, thanks to
    Paul Wade.
  * Fixed that apt-get/cdrom deadlock thing. Closes: #59853, #62945, #61976
  * Fixed hardcoded path. Closes: #59743
  * Fixed Jay's relative path bug
  * Allowed source only CDs. Closes: #58952
  * Space check is supressed if --print-uris is given. Closes: #58965
  * Clarified the documenation examples for non-us. Closes: #58646
  * Typo in the package description. Closes: #60230
  * Man Page typo. Closes: #60347
  * Typo in Algorithms.cc. Closes: #63577
  * Evil dotty function in apt-cache for generating dependency graphs
    with the as-yet-unpackaged GraphVis.
  * Appears to have been fixed in Janurary.. Closes: #57981
  * New config.guess/sub for the new archs. Closes: #60874
  * Fixed error reporting for certain kinds of resolution failures.
    Closes: #61327
  * Made autoclean respect 'q' settings. Closes: #63023
  * Fixed up the example sources.list. Closes: #63676
  * Added DPkg::FlushSTDIN to control the flushing of stdin before
    forking dpkg. Closes: #63991

 -- Ben Gertzfield <che@debian.org>  Fri, 12 May 2000 21:10:54 -0700

apt (0.3.18) frozen unstable; urgency=low

  * Changes in the postinst script. Closes: #56855, #57237
  * Fixed bashism. Closes: #57216, #57335
  * Doc updates. Closes: #57772, #57069, #57331, #57833, #57896

 -- Ben Gertzfield <che@debian.org>  Sun, 13 Feb 2000 01:52:31 -0800

apt (0.3.17) unstable; urgency=low

  * RFC 2732 usage for CDROM URIs and fixes to apt-cdrom
  * Fixed the configuration parser to not blow up if ; is in the config
    string
  * Applied visual patch to dselect install script . Closes #55214
  * Included the configure-index example
  * Minimal CD swaps
  * Library soname has increased
  * Fixed default sources.list to have correct URLs for potato when it
    becomes stable
  * Added a message about erasing sources.list to dselect setup script
    Closes: #55755
  * No remove prompt if the archives dir has not changed. Closes: #55709
  * Fixed inclusion of 2nd sample config file. Closes: #55374
  * Made file mtimes of 0 not confuse the methods If-Modifed-Since check.
    Closes: #55991

 -- Ben Gertzfield <che@debian.org>  Mon, 31 Jan 2000 12:12:40 -0800

apt (0.3.16) unstable; urgency=low

  * Made --no-download work. Closes: #52993
  * Now compiles on OpenBSD, Solaris and HP-UX
  * Clarify segfault errors
  * More debhelper fixes. Closes: #52662, #54566, #52090, #53531, #54769
  * Fix for Joel's discovery of glibc removal behavoir.
  * Fix for Ben Collins file: uri from slink upgrade.
  * Fixed resume code in FTP. Closes: #54323
  * Take more precautions to prevent the corruption Joey Hess saw.
  * Fixed --no-list-cleanup
  * RFC 2732 URI parsing ([] for hostnames).
  * Typo in apt-cache man page. Closes: #54949

 -- Ben Gertzfield <che@debian.org>  Fri, 14 Jan 2000 08:04:15 -0800

apt (0.3.15) unstable; urgency=low

  * Added DSelect::WaitAfterDownload Closes: #49549
  * Fixed cast error in byteswap macro and supporting code. Closes: #50093
  * Fixed buffer overflow for wide terminal sizes. Closes: #50295
  * Made -s and clean not do anything. Closes: #50238
  * Problem with Protected packages and the new OR code.
  * /usr/share/doc stuff. Closes: #51017, #50228, #51141
  * Remove doesn't require a package to be installable. Closes: #51175
  * FTP proxy touch ups in the mabn page. Closes: #51315, #51314

 -- Ben Gertzfield <che@debian.org>  Sat,  4 Dec 1999 21:17:24 -0800

apt (0.3.14) unstable; urgency=low

  * Fix Perl or group pre-depends thing Closes: #46091, #46096, #46233, #45901
  * Fix handling of dpkg's conversions from < -> <= Closes: #46094, #47088
  * Make unparsable priorities non-fatal Closes: #46266, #46267, #46293, #46298
  * Fix handling of '/' for the dist name. Closes: #43830, #45640, #45692
  * Fixed 'Method gave a blank filename' error from IMS queries onto CDs.
    Closes: #45034, #45695, #46537
  * Made OR group handling in the problem resolver more elaborate. Closes: #45646
  * Added APT::Clean-Installed option. Closes: #45973
  * Moves the free space check to after the calculated size is printed.
    Closes: #46639, #47498
  * mipsel arch Closes: #47614
  * Beautified URI printing to not include passwords Closes: #46857
  * Fixed little problem with --no-download Closes: #47557
  * Tweaked Dselect 'update' script to re-gen the avail file even in the
    event of a failure Closes: #47112
  * Retries for source archives too Closes: #47529
  * Unmounts CDROMs iff it mounted them Closes: #45299
  * Checks for the partial directories before doing downloads Closes: #47392
  * no_proxy environment variable (http only!) Closes: #43476
  * apt-cache showsrc Closes: #45799
  * De-Refs Single Pure virtual packages. Closes: #42437, #43555
  * Regexs for install. Closes: #35304, #38835
  * Dependency reports now show OR group relations
  * Re-Install feature. Cloes: #46961, #37393, #38919
  * Locks archive directory on clean (woops)
  * Remove is not 'sticky'. Closes: #48392
  * Slightly more accurate 'can not find package' message. Closes: #48311
  * --trivial-only and --no-remove. Closes: #48518
  * Increased the cache size. Closes: #47648
  * Comment woopsie. Closes: #48789
  * Removes existing links when linking sources. Closes: #48775
  * Problem resolver does not install all virtual packages. Closes: #48591, #49252
  * Clearer usage message about 'source' Closes: #48858
  * Immediate configure internal error Closes: #49062, #48884

 -- Ben Gertzfield <che@debian.org>  Sun,  7 Nov 1999 20:21:25 -0800

apt (0.3.13) unstable; urgency=low

  * Fix timestamp miss in FTP. Closes: #44363
  * Fix sorting of Kept packages. Closes: #44377
  * Fix Segfault for dselect-upgrade. Closes: #44436
  * Fix handling of '/' for the dist name. Closes #43830
  * Added APT::Get::Diff-Only and Tar-Only options. Closes #44384
  * Add commented-out deb-src URI to default sources.list file.

 -- Ben Gertzfield <che@debian.org>  Sun, 19 Sep 1999 18:54:20 -0700

apt (0.3.12) unstable; urgency=low

  * Fix for typo in the dhelp index. Closes: #40377
  * Multiple media swap support
  * Purge support. Closes: #33291, #40694
  * Better handling of - remove notation. Closes: #41024
  * Purge support. Closes: #33291, #40694
  * Error code on failed update. Closes: #41053
  * apt-cdrom adds entries for source directories. Closes: #41231
  * Sorts the output of any list. Closes: #41107
  * Fixes the looping problem. Closes: #41784, #42414, #44022
  * Fixes the CRC mechanism to lowercase all strings. Closes: #41839
  * More checks to keep the display sane. Particularly when fail-over is
    used with local mirrors and CD-Roms. Closes: #42127, #43130, #43668
  * PThread lockup problem on certain sparc/m68k. Closes: #40628
  * apt-cdrom understands .gz Package files too. Closes: #42779
  * Spelling error in dselect method description. Closes: #43251
  * Added security to the default source list. Closes: #43356

 -- Ben Gertzfield <che@debian.org>  Fri,  3 Sep 1999 09:04:28 -0700

apt (0.3.11) unstable; urgency=low

  * Fix for mis-parsed file: URIs. Closes: #40373, #40366, #40230
  * Fix for properly upgrading the system from perl 5.004 to 5.005

 -- Ben Gertzfield <che@debian.org>  Mon, 28 Jun 1999 21:06:44 -0700

apt (0.3.9) unstable; urgency=low

  * Spelling error in cachefile.cc. Closes: #39885
  * Trailing slash in dselect install if you try to use the
    default config file. Closes: #40011
  * Simulate works for autoclean. Closes: #39141
  * Fixed spelling errors. Closes: #39673
  * Changed url parsing a bit. Closes: #40070, #40069
  * Version 0.3.8 will be for slink/hamm (GNU libc 2).

 -- Ben Gertzfield <che@debian.org>  Thu, 24 Jun 1999 18:02:52 -0700

apt (0.3.7) unstable; urgency=low

  * Fixed missing text in the apt-get(8) page. Closes: #37596
  * Made --simulate and friends work with apt-get source. Closes: #37597, #37656
  * Fixed inclusion of man pages in the -doc/-dev package. Closes: #37633, #38651
  * Fixed handling of the -q option with not-entirely integer arguments
    Closes: #37499
  * Man page typo Closes: #37762
  * Fixed parsing of the Source: line. Closes: #37679
  * Dpkg/dpkg-hurd source bug. Closes: #38004, #38032
  * Added a check for an empty cache directory. Closes: #37963
  * Return a failure code if -d is given and packages fail to download.
    Closes: #38127
  * Arranged for an ftp proxy specifing an http server to work. See the
    important note in the sources.list man page.
  * Accounted for resumed files in the cps calculation. Closes: #36787
  * Deal with duplicate same version different packages. Closes: #30237
  * Added --no-download. Closes: #38095
  * Order of apt-cdrom dist detection. Closes: #38139
  * Fix apt-cdrom chop handling and missing lines. Closes: #37276
  * IPv6 http support
  * Suggests dpkg-dev for apt-get source. Closes: #38158
  * Fixed typo in apt-get help. Closes: #38712
  * Improved the error message in the case of broken held package. Closes: #38777
  * Fixed handling of MD5 failures
  * Documented list notation Closes: #39008
  * Change the 'b' to 'B'. Closes: #39007

 -- Ben Gertzfield <che@debian.org>  Sun, 20 Jun 1999 18:36:20 -0700

apt (0.3.6) unstable; urgency=low

  * Note that 0.3.5 never made it out the door..
  * Fix for apt-cdrom and unusual disk label locations. Closes: #35571
  * Made APT print numbers in decimal. Closes: #35617, #37319
  * Buffer munching fix for FTP. Closes: #35868
  * Typo in sample config file. Closes: #35907
  * Fixed whitespace in version compares. Closes: #35968, #36283, #37051
  * Changed installed size counter to only count unpacked packages.
    Closes: #36201
  * apt-get source support. Closes: #23934, #27190
  * Renames .debs that fail MD5 checking, provides automatic corruption
    recovery. Closes: #35931
  * Fixed autoconf verison. Closes: #37305
  * Random Segfaulting. Closes: #37312, #37530
  * Fixed apt-cache man page. Closes: #36904
  * Added a newline to apt-cache showpkg. Closes: #36903

 -- Ben Gertzfield <che@debian.org>  Wed, 12 May 1999 09:18:49 -0700

apt (0.3.4) unstable; urgency=low

  * Release for Ben while he is out of town.
  * Checked the size of partial files. Closes: #33705
  * apt-get should not print progress on non-tty. Closes: #34944
  * s/guide.text.gz/users-guide.txt.gz/ debian/control: Closes: #35207
  * Applied cdrom patches from Torsten.  Closes: #35140, #35141
  * smbmounted cdrom fix. Closes: #35470
  * Changed ie to eg.  Closes: #35196

 -- Adam Heath <doogie@debian.org>  Sun,  4 Apr 1999 18:26:44 -0500

apt (0.3.3) unstable; urgency=low

  * Fixes bug with file:/ URIs and multi-CD handling. Closes: #34923

 -- Ben Gertzfield <che@debian.org>  Tue, 23 Mar 1999 12:15:44 -0800

apt (0.3.2) unstable; urgency=low

  * Major release into unstable of v3
  * These bugs have been fixed, explanations are in the bug system, read
    the man pages as well..
    Closes: #21113, #22507, #22675, #22836, #22892, #32883, #33006, #34121,
    	    #23984, #24685, #24799, #25001, #25019, #34223, #34296, #34355,
	    #24021, #25022, #25026, #25104, #25176, #31557, #31691, #31853,
    	    #25458, #26019, #26433, #26592, #26670, #27100, #27100, #27601,
    	    #28184, #28391, #28778, #29293, #29351, #27841, #28172, #30260,
    	    #29382, #29441, #29903, #29920, #29983, #30027, #30076, #30112,
    	    #31009, #31155, #31381, #31883, #32140, #32395, #32584. #34465,
    	    #30383, #30441, #30472, #30643, #30827, #30324, #36425, #34596

 -- Ben Gertzfield <che@debian.org>  Mon, 15 Mar 1999 19:14:25 -0800

apt (0.3.1) experimental; urgency=low

  * Minor release of cvs version.
  * Added virtual package libapt-pkgx.x

 -- Mitch Blevins <mblevin@debian.org>  Wed, 10 Mar 1999 07:52:44 -0500

apt (0.3.0) experimental; urgency=low

  * New experimental version.

 -- Ben Gertzfield <che@debian.org>  Tue, 15 Dec 1998 12:53:21 -0800

apt (0.1.9) frozen unstable; urgency=low

  * Return to the wacky numbering for when we build 0.1.8 for hamm
  * Important bug related to APT on the Alpha fixed
  * apt-get dist-upgrade problems fixed
  * tiny patch for http method to fix an endless loop
  * nice fix from /usr/doc/lintian/ to remove rpath nastiness from
    libtool and add proper shared lib dependancies
  * now dh_shlibdeps is called with LD_LIBRARY_PATH=debian/tmp/usr/lib
    in case an old libpkg is installed while building APT to prevent
    spurious dependancies

 -- Ben Gertzfield <che@debian.org>  Thu,  5 Nov 1998 17:43:25 -0800

apt (0.1.7) unstable; urgency=low

  * New build with libstdc++2.9.
  * Various fixes; read the Changelog.

 -- Ben Gertzfield <che@debian.org>  Thu, 15 Oct 1998 18:29:18 -0700

apt (0.1.6) unstable; urgency=low

  * Various fixes in the FTP method for error checking. Fixes: #26188.
  * Spelling corrections in dselect method. Fixes: #25884
  * Fixes for compilation on alpha/ppc. Fixes: #25313, #26108.
  * No more bo releases: we're using a normal numbering system now.

 -- Ben Gertzfield <che@debian.org>  Tue,  8 Sep 1998 19:27:13 -0700

apt (0.1.5) unstable; urgency=low

  * Changed sources.list to point to 'unstable' by default, as
    'frozen' no longer exists!

 -- Ben Gertzfield <che@debian.org>  Thu, 23 Jul 1998 22:00:18 -0700

apt (0.1.3) unstable; urgency=low

  * New upstreamish version.
  * ftp method rewritten in C. Removes dependancies on all perl/perl
    related modules. This fixes many of the ftp method bugs.

 -- Ben Gertzfield <che@debian.org>  Thu, 16 Jul 1998 22:19:00 -0700

apt (0.1.1) unstable; urgency=low

  * Release for unstable.

 -- Ben Gertzfield <che@debian.org>  Tue, 30 Jun 1998 20:48:30 -0700

apt (0.1) unstable; urgency=low

  * Kludge to fix problem in libnet-perl with illegal anonymous
    FTP passwords.
  * Moved to unstable; apt is in a useable state now.
  * Fixed version numbering. From now on, numbering will be:
    0.1 (no actual release) -> 0.1.0bo (release for libc5) ->
    0.1.1 (release for unstable). Thanks, Manoj.

 -- Ben Gertzfield <che@debian.org>  Tue, 30 Jun 1998 20:40:58 -0700

apt (0.0.17-1) experimental; urgency=low

  * Fixed problem with libc6 version compare
  * Scott's away for a while, so I'll be packaging apt for the time
    being.

 -- Ben Gertzfield <che@debian.org>  Thu, 25 Jun 1998 19:02:03 -0700

apt (0.0.16-1) experimental; urgency=low

  * Modifications to make apt-get more friendly when backgrounded.
  * Updated documentation.
  * Updates to graphic widgets

 -- Scott K. Ellis <scott@debian.org>  Mon,  8 Jun 1998 11:22:02 -0400

apt (0.0.15-0.2bo) experimental; urgency=low

  * Bo compilation
  * Bob Hilliards crash

 -- Jason Gunthorpe <jgg@debian.org>  Sun, 31 May 1998 20:18:35 -0600

apt (0.0.15-0.1bo) experimental; urgency=low

  * Bo compilation
  * libstdc++272 patch

 -- Jason Gunthorpe <jgg@debian.org>  Sun, 31 May 1998 20:18:35 -0600

apt (0.0.15) experimental; urgency=low

  * Clean up source tarball (no user-visible changes)

 -- Scott K. Ellis <scott@debian.org>  Tue, 26 May 1998 12:23:53 -0400

apt (0.0.14) experimental; urgency=low

  * Updates in ordering code to make sure certain upgrades work correctly.
  * Made dselect/setup understand ftp as well as http

 -- Scott K. Ellis <scott@debian.org>  Wed, 20 May 1998 13:33:32 -0400

apt (0.0.13-bo1) experimental; urgency=low

  * Bo compilation

 -- Jason Gunthorpe <jgg@debian.org>  Mon, 18 May 1998 15:10:49 -0600

apt (0.0.13) experimental; urgency=low

  * Remove hardcoded egcc from debian/rules (#21575)
  * Fixes for ordering logic when system has a number of unpacked
    but unconfigured packages installed.
  * Spelling fix in dselect install method (#22556)

 -- Scott K. Ellis <scott@debian.org>  Sun, 17 May 1998 20:08:33 -0400

apt (0.0.12) experimental; urgency=low

  * Fixed problems with package cache corruption.
  * Made to depend on libc6 >= 2.0.7pre1 due to timezone problems with
    earlier versions.
  * Interface and documentation improvements.

 -- Scott K. Ellis <scott@debian.org>  Sat, 16 May 1998 23:17:32 -0400

apt (0.0.11) experimental; urgency=low

  * Change dependancies to pre-depends since breaking your packaging tools
    in the middle of an installation isn't very good.
  * Bug fixes to ftp method and general apt-get code

 -- Scott K. Ellis <scott@debian.org>  Fri, 15 May 1998 08:57:38 -0400

apt (0.0.10) experimental; urgency=low

  * Run "dpkg --configure -a" after an aborted dselect install
  * Fixed problem with install looping
  * Support for authenticating proxys: (note this isn't terribly secure)
    http_proxy="http://user:pass@firewall:port/"
  * Substitute $ARCH in sources.list
  * Fixes in the resumption code for ftp

 -- Scott K. Ellis <scott@debian.org>  Tue, 12 May 1998 09:14:41 -0400

apt (0.0.9) experimental; urgency=low

  * Added ftp support.
  * Various other less visible bug fixes.
  * Fixed problem with segfault when apt-get invoked in a non-existant
    directory (Bug #21863)
  * Bumped policy to 2.4.1

 -- Scott K. Ellis <scott@debian.org>  Fri,  1 May 1998 09:18:19 -0400

apt (0.0.8) experimental; urgency=low

  * Fixed generated available file (Bug #21836)
  * Added download ETA (Bug #21774).
  * Fixed hardcoded ARCH (Bug #21751).
  * Fixed check on http_proxy (Bug #21795).
  * Added download speed indicator.

 -- Scott K. Ellis <scott@debian.org>  Mon, 27 Apr 1998 10:58:32 -0400

apt (0.0.7) experimental; urgency=low

  * Remove libdeity and apt from package for now, since only apt-get and
    apt-cache are actually useful right now.
  * Clean up handling of package installation errors.
  * Added timeout to http transfers (#21269)
  * Updated setup for dselect/apt method.
  * Updated man pages
  * Long options (added in 0.0.6)

 -- Scott K. Ellis <scott@debian.org>  Tue, 21 Apr 1998 09:06:49 -0400

apt (0.0.6) experimental; urgency=low

  * Spelling changes.
  * Revamped download status display.
  * Call apt-get clean after successful install in dselect.
  * Added "apt-get clean" which deletes package files from /var/cache/apt

 -- Scott K. Ellis <scott@debian.org>  Thu,  9 Apr 1998 15:13:59 -0400

apt (0.0.5) experimental; urgency=low

  * Ignore signals while dpkg is running so we don't leave dpkg running in
    the background (#20804)
  * Check Packages as well as Packages.gz for file URIs (#20784)
  * Spelling cleanup (#20800)
  * Added -m option to permit upgrade to go on in the case of a bad mirror.
    This option may result in incomplete upgrades when used with -f.

 -- Scott K. Ellis <scott@debian.org>  Tue,  7 Apr 1998 12:40:29 -0400

apt (0.0.4) experimental; urgency=low

  * New usage guide.
  * Various documentation updates and cleanup.
  * Added '-f' option to apt-get attempt to fix broken dependancies.

 -- Scott K. Ellis <scott@debian.org>  Sat,  4 Apr 1998 14:36:00 -0500

apt (0.0.3) experimental; urgency=low

  * Added a shlibs.local file to prevent apt from depending on itself.
  * Updates to how apt-get handles bad states in installed packages.
  * Updated rules to make sure build works from a freshly checked out source
    archive.  Building from CVS needs libtool/automake/autoconf, builds from
    the distributed source package should have no such dependancy.

 -- Scott K. Ellis <scott@debian.org>  Fri,  3 Apr 1998 11:49:47 -0500

apt (0.0.2) unstable; urgency=low

  * Updates to apt-get and http binding for dselect method (apt).
  * Updating version number from 0.0.1, which was released only on IRC.

 -- Scott K. Ellis <scott@debian.org>  Fri,  3 Apr 1998 00:35:18 -0500

apt (0.0.1) unstable; urgency=low

  * Initial Release.

 -- Scott K. Ellis <scott@debian.org>  Tue, 31 Mar 1998 12:49:28 -0500
<|MERGE_RESOLUTION|>--- conflicted
+++ resolved
@@ -9,9 +9,6 @@
   
   * apt-pkg/algorithms.cc:
     - only increase the score of installed applications if they 
-<<<<<<< HEAD
-      are not obsolete (lp: #63680)
-=======
       are not obsolete 
     - fix resolver bug on removal triggered by weak-dependencies 
       with or-groups
@@ -19,7 +16,6 @@
     - send apt version in User-Agent
   * apt-pkg/deb/debrecords.cc:
     - fix SHA1Hash() return value
->>>>>>> 4cc152f9
 
  -- Michael Vogt <michael.vogt@ubuntu.com>  Mon, 18 Dec 2006 19:39:05 +0100
 
