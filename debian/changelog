apt (0.6.40.2) unstable; urgency=low

  * improved the support for "error" and "conffile" reporting from
    dpkg, added the format to README.progress-reporting
  * added README.progress-reporting to the apt-doc package
<<<<<<< HEAD

 --

apt (0.6.40.1ubuntu1) breezy; urgency=low

  * Synchronize with Debian 

 -- Michael Vogt <michael.vogt@ubuntu.com>  Fri, 5 Aug 2005 14:20:56 +0200
=======
  * improved the network timeout handling, if a index file from a 
    sources.list times out, don't try to get the other files from
    that entry
  * Support architecture-specific extra overrides
    (closes: #225947). Thanks to  Anthony Towns for idea and
    the patch, thanks to Colin Watson for testing it.
  * Javier Fernandez-Sanguino Pen~a:
    - Added a first version of an apt-secure.8 manpage, and modified
      apt-key and apt.end accordingly. Also added the 'update'
      argument to apt-key which was previously not documented 
      (Closes: #322120)
  * Andreas Pakulat:
    - added example apt-ftparchive.conf file to doc/examples 
      (closes: #322483)
  * methods/connect.cc:
    - send failure reason for EAI_AGAIN (TmpResolveFailure) to acuire-item
  * apt-pkg/acquire-item.cc:
    - fail early if a FailReason is TmpResolveFailure (avoids hangs during
      the install when no network is available)
  
 -- Michael Vogt <michael.vogt@ubuntu.com>  Tue, 23 Aug 2005 00:15:00 +0200
>>>>>>> 25182152

apt (0.6.40.1) unstable; urgency=low

  * bugfix in the parsing code for the apt<->dpkg communication. apt 
    crashed when dpkg sends the same state more than once under certain
    conditions
  * 0.6.40 breaks the ABI but I accidentally didn't change the soname :/

<<<<<<< HEAD
 -- Michael Vogt <mvo@debian.org>  Fri, 5 Aug 2005 13:24:58 +0200

apt (0.6.40ubuntu1) breezy; urgency=low

   * Synchronize with Debian 

 -- Matt Zimmerman <mdz@ubuntu.com>  Thu, 4 Aug 2005 15:53:22 -0700
=======
 -- Michael Vogt <mvo@debian.org>  Fri,  5 Aug 2005 13:24:58 +0200
>>>>>>> 25182152

apt (0.6.40) unstable; urgency=low

  * Patch from Jordi Mallach to mark some additional strings for translation
  * Updated Catalan translation from Jordi Mallach
  * Merge from bubulle@debian.org--2005/apt--main--0:
    - Update pot and merge with *.po
    - Updated French translation, including apt-key.fr.8
  * Restore changelog entries from the 0.6.x series that went to Debian
    experimental
  * Merge michael.vogt@ubuntu.com--2005/apt--progress-reporting--0
    - Provide an interface for progress reporting which can be used by
      (e.g.) base-config

 -- Matt Zimmerman <mdz@debian.org>  Thu, 28 Jul 2005 11:57:32 -0700

<<<<<<< HEAD
apt (0.6.39ubuntu4) breezy; urgency=low

  * Fix keyring paths in apt-key, apt.postinst (I swear I remember doing this
    before...)

 -- Matt Zimmerman <mdz@ubuntu.com>  Wed, 29 Jun 2005 08:39:17 -0700

apt (0.6.39ubuntu3) breezy; urgency=low

  * Fix keyring locations for Ubuntu in apt-key too.

 -- Colin Watson <cjwatson@ubuntu.com>  Wed, 29 Jun 2005 14:45:36 +0100

apt (0.6.39ubuntu2) breezy; urgency=low

  * Install ubuntu-archive.gpg rather than debian-archive.gpg as
    /etc/apt/trusted.gpg.

 -- Colin Watson <cjwatson@ubuntu.com>  Wed, 29 Jun 2005 11:53:34 +0100

apt (0.6.39ubuntu1) breezy; urgency=low

  * Michael Vogt
    - Change debian/bugscript to use #!/bin/bash (Closes: #313402)
    - Fix a incorrect example in the man-page (closes: #282918)
    - Support architecture-specific extra overrides
      (closes: #225947). Thanks to  Anthony Towns for idea and
      the patch, thanks to Colin Watson for testing it.
    - better report network timeouts from the methods to the acuire code,
      only timeout once per sources.list line

 -- Matt Zimmerman <mdz@ubuntu.com>  Tue, 28 Jun 2005 11:52:24 -0700

=======
>>>>>>> 25182152
apt (0.6.39) unstable; urgency=low

  * Welsh translation update: daf@muse.19inch.net--2005/apt--main--0--patch-6
  * Merge mvo's changes from 0.6.36ubuntu1:
    michael.vogt@ubuntu.com--2005/apt--mvo--0--patch-32
  * Merge aggregated translation updates:
    bubulle@debian.org--2005/apt--main--0
  * Update priority of apt-utils to important, to match the override file
  * Install only one keyring on each branch (Closes: #316119)

<<<<<<< HEAD
 -- Matt Zimmerman <mdz@ubuntu.com>  Tue, 28 Jun 2005 11:35:21 -0700

apt (0.6.38ubuntu1) breezy; urgency=low

  * First release from Ubuntu branch
  * Merge with --main--0, switch back to Ubuntu keyring

 -- Matt Zimmerman <mdz@ubuntu.com>  Sat, 25 Jun 2005 16:52:41 -0700
=======
 -- Matt Zimmerman <mdz@debian.org>  Tue, 28 Jun 2005 11:51:09 -0700
>>>>>>> 25182152

apt (0.6.38) unstable; urgency=low

  * Merge michael.vogt@ubuntu.com--2005/apt--fixes--0--patch-6, a workaround
    for the French man pages' failure to build
  * Branch Debian and Ubuntu
    - apt.postinst, apt-key: use the appropriate keyring
    - debian/rules: install all keyrings
  * Add the current Debian archive signing key (4F368D5D) to
    debian-archive.gpg
  * make pinning on the "component" work again (using the section of the 
    archive, we don't use per-section Release files anymore with apt-0.6)
    (closes ubuntu #9935)
  
 -- Matt Zimmerman <mdz@debian.org>  Sat, 25 Jun 2005 09:51:00 -0700

apt (0.6.37) breezy; urgency=low

  * Merge bubulle@debian.org--2005/apt--main--0 up to patch-81
    - patch-66: Italian update
    - patch-71: French update
    - patch-73: Basque update
    - patch-74: Hebrew update
    - patch-76: Correct Hebrew translation (Closes: #306658)
    - patch-77: French man page update
    - patch-79: Correct syntax errors in Hebrew translation
    - patch-81: Portuguese update
  * Fix build of French man pages (now using XML, not SGML)
  * Add Welsh translation from Dafydd Harries
    (daf@muse.19inch.net--2005/apt--main--0--patch-1)
  * Change debian/bugscript to use #!/bin/bash (Closes: #313402)

 -- Matt Zimmerman <mdz@ubuntu.com>  Tue, 24 May 2005 14:38:25 -0700

apt (0.6.36ubuntu1) breezy; urgency=low

  * make it possible to write a cache-control: no-cache header even if
    no proxy is set to support transparent proxies (closes ubuntu: #10773)

  * Merge otavio@debian.org--2005/apt--fixes--0.6:
    - Fix comment about the need of xmlto while building from Arch;
    - Fix StatStore struct on cachedb.h to use time_t and then fix a compile
      warning;
    - Lock database at start of DoInstall routine to avoid concurrent
      runs of install/remove and update commands (Closes: #194467)
    - Fix warnings while compiling with GCC 4.0 compiler  

 -- Michael Vogt <michael.vogt@ubuntu.com>  Mon, 23 May 2005 11:57:53 +0200

apt (0.6.36) experimental; urgency=low

  * Merge apt--mvo--0:
    - apt-pkg/acquire-item.cc:
      added "Acquire::BrokenProxy" that will force apt to always 
      re-get the Release.gpg file (for broken proxies)
    - debian/apt.cron.daily:
      MinAge is defaulting to 2 days now to prevent over-aggresive removal 
    - apt-pkg/cdrom.cc:
      honor "Acquire::gpgv::Options" when verifying the signature (Ubuntu #8496)
 
 -- Michael Vogt <mvo@debian.org>  Thu, 31 Mar 2005 20:37:11 +0200

apt (0.6.35) hoary; urgency=low

  * Merge apt--mvo--0 (incorporates 0.6.34ubuntu1):
    - Implement MaxSize and MaxAge in apt.cron.daily, to prevent the cache
      from growing too large (Ubuntu #6761)
    - some comments about the pkgAcqMetaSig::Custom600Headers() added
    - use gpg --with-colons
    - commented the ftp no_proxy unseting in methods/ftp.cc
    - added support for "Acquire::gpgv::options" in methods/gpgv.cc
  * Merge bubulle@debian.org--2005/apt--main--0
    - Make capitalization more consistent
    - Un-fuzzy translations resulting from capitalization changes
    - Italian translation update

 -- Matt Zimmerman <mdz@ubuntu.com>  Mon,  7 Mar 2005 20:08:33 -0800

apt (0.6.34) hoary; urgency=low

  * Add missing semicolon to configure-index (Closes: #295773)
  * Update build-depends on gettext to 0.12 (Closes: #295077)
  * Merge from bubulle@debian.org--2005/apt--main--0 to get
    translation updates

 -- Matt Zimmerman <mdz@ubuntu.com>  Fri,  4 Mar 2005 16:13:15 -0800

apt (0.6.33) hoary; urgency=low

  * Merge michael.vogt@ubuntu.com--2005/apt--mvo--0 (through patch-6)
    - patch-1: cosmetic changes (whitespace, "Apt::GPGV->APT::GPGV")
    - patch-2: (doc) documentation for gpgv
    - patch-3: (doc) new config variables added configure-index
    - patch-4: pkgAcquire::Run() pulse intervall can be configured
    - patch-5: fix for apt-get update removing Release.gpg files (#6865)
    - patch-6: change the path scoring in apt-cdrom, prefer pathes without
      symlinks

 -- Matt Zimmerman <mdz@ubuntu.com>  Sat, 26 Feb 2005 15:21:17 -0800

apt (0.6.32) hoary; urgency=low

  * Merge michael.vogt@ubuntu.com--2005/apt--mvo--0 (patch-1)
    - Implement Acquire::gpgv::options (Ubuntu bug#6283)

 -- Matt Zimmerman <mdz@ubuntu.com>  Tue,  8 Feb 2005 19:31:15 -0800

apt (0.6.31) hoary; urgency=low

  * Matt Zimmerman
    - Remove debugging output from apt.cron.daily (no one noticed?)
    - Apply patch from Anthony Towns to allow SHA1Summation to process a file
      descriptor until EOF, rather than requiring that the length of input be
      specified (Closes: #291338)
    - Fix build/install of Polish offline documentation, based on patch from
      Christian Perrier (Closes: #270404)
  * Michael Vogt
    - apt-cdrom.cc seperated into frontend (cmdline/apt-cdrom.cc and library
      apt-pkg/cdrom.{cc,h}) (Ubuntu #5668)

 -- Matt Zimmerman <mdz@ubuntu.com>  Fri,  4 Feb 2005 10:23:01 -0800

apt (0.6.30) unstable; urgency=low

  * Add ppc64 to buildlib/archtable
  * Merge michael.vogt@canonical.com--2004/apt--status-fd--0
    - Support preserving dpkg status file descriptor, to support
      better integration with synaptic
  
 -- Matt Zimmerman <mdz@ubuntu.com>  Wed, 19 Jan 2005 00:26:01 -0800

apt (0.6.29) hoary; urgency=low

  * Merge apt--mvo--0 (0.6.27ubuntu4)
  

 -- Matt Zimmerman <mdz@canonical.com>  Tue, 28 Dec 2004 17:18:02 -0800

apt (0.6.28) hoary; urgency=low

  * Merge apt--mvo--0
  * Rebuild source to get rid of arch metadata and temporary files in
    0.6.27ubuntu3

 -- Matt Zimmerman <mdz@canonical.com>  Thu, 23 Dec 2004 18:53:16 -0800

apt (0.6.27ubuntu4) hoary; urgency=low

  * remove old sig-file in partial/ before starting to fetch a new sig-file
    (see ubuntu #4769 for the rational)
  * added apt-key update method (uses ubuntu-keyring)
  * documented the "--allow-unauthenticated" switch
  * added DEB_BUILD_PROG_OPTS to debian/rules (additonal options can be 
    passed to DEB_BUILD_PROG like "-S")

 -- Michael Vogt <mvo@debian.org>  Thu, 23 Dec 2004 11:12:51 +0100

apt (0.6.27ubuntu3) hoary; urgency=low

  * added a exact dependency from libapt-pkg-dev to the apt version it was
    build with

 -- Michael Vogt <mvo@debian.org>  Wed, 15 Dec 2004 09:56:32 +0100

apt (0.6.27ubuntu2) hoary; urgency=low

  * fixed a bug in the rule file that happend during the big 0.5->0.6 merge

 -- Michael Vogt <mvo@debian.org>  Tue, 14 Dec 2004 12:14:25 +0100

apt (0.6.27ubuntu1) hoary; urgency=low

  * chmod 755 /usr/bin/apt-key
  * don't display a error when a apt-get update don't find a 
    Packages.bz2/Sources.bz2 file

 -- Michael Vogt <mvo@debian.org>  Mon, 13 Dec 2004 18:40:21 +0100

apt (0.6.27) hoary; urgency=low

  * Merge apt--authentication--0 branch
    - Implement gpg authentication for package repositories (Closes: #203741)
    - Also includes Michael Vogt's fixes
  * Merge apt--misc-abi-changes--0 branch
    - Use pid_t throughout to hold process IDs (Closes: #226701)
    - Import patch from Debian bug #195510: (Closes: #195510)
      - Make Simulate::Describe and Simulate::ShortBreaks private member
        functions
      - Add a parameter (Candidate) to Describe to control whether the
        candidate version is displayed
      - Pass an appropriate value for Candidate everywhere Describe is called

 -- Matt Zimmerman <mdz@canonical.com>  Mon, 13 Dec 2004 01:03:11 -0800

apt (0.6.25) experimental; urgency=low

  * Fix handling of two-part sources for sources.list deb-src entries in
    the same way that deb entries were fixed

 -- Matt Zimmerman <mdz@debian.org>  Wed,  9 Jun 2004 05:29:50 -0700

apt (0.6.24) experimental; urgency=low

  * YnPrompt fixes were inadvertently left out, include them (Closes:
    #249251)

 -- Matt Zimmerman <mdz@debian.org>  Sun, 16 May 2004 14:18:53 -0700

apt (0.6.23) experimental; urgency=low

  * Remove obsolete pkgIterator::TargetVer() (Closes: #230159)
  * Reverse test in CheckAuth to match new prompt (Closes: #248211)

 -- Matt Zimmerman <mdz@debian.org>  Sun,  9 May 2004 21:01:58 -0700

apt (0.6.22) experimental; urgency=low

  * Merge 0.5.25
  * Make the unauthenticated packages prompt more intuitive (yes to
    continue, default no), but require --force-yes in addition to
    --assume-yes in order to override

 -- Matt Zimmerman <mdz@debian.org>  Fri, 19 Mar 2004 13:55:35 -0800

apt (0.6.21) experimental; urgency=low

  * Merge 0.5.24

 -- Matt Zimmerman <mdz@debian.org>  Tue, 16 Mar 2004 22:52:34 -0800

apt (0.6.20) experimental; urgency=low

  * Merge 0.5.23

 -- Matt Zimmerman <mdz@debian.org>  Thu, 26 Feb 2004 17:17:02 -0800

apt (0.6.19) experimental; urgency=low

  * Merge 0.5.22
  * Convert apt-key(8) to docbook XML

 -- Matt Zimmerman <mdz@debian.org>  Mon,  9 Feb 2004 15:44:49 -0800

apt (0.6.18) experimental; urgency=low

  * Add new Debian Archive Automatic Signing Key to the default keyring
    (existing keyrings are not updated; do that yourself)

 -- Matt Zimmerman <mdz@debian.org>  Sat, 17 Jan 2004 17:04:30 -0800

apt (0.6.17) experimental; urgency=low

  * Merge 0.5.21
  * Handle more IMS stuff correctly

 -- Matt Zimmerman <mdz@debian.org>  Fri, 16 Jan 2004 10:54:25 -0800

apt (0.6.16) experimental; urgency=low

  * Fix some cases where the .gpg file could be left in place when it is
    invalid

 -- Matt Zimmerman <mdz@debian.org>  Fri,  9 Jan 2004 09:22:15 -0800

apt (0.6.15) experimental; urgency=low

  * s/Debug::Acquire::gpg/&v/
  * Honor the [vendor] syntax in sources.list again (though it is not
    presently used for anything)
  * Don't ship vendors.list(5) since it isn't used yet
  * Revert change from 0.6.10; it was right in the first place and the
    problem was apparently something else.  Archive = Suite.

 -- Matt Zimmerman <mdz@debian.org>  Mon,  5 Jan 2004 17:43:01 -0800

apt (0.6.14) experimental; urgency=low

  * Merge 0.5.20

 -- Matt Zimmerman <mdz@debian.org>  Sun,  4 Jan 2004 11:09:21 -0800

apt (0.6.13) experimental; urgency=low

  * Merge 0.5.19

 -- Matt Zimmerman <mdz@debian.org>  Sat,  3 Jan 2004 16:22:31 -0800

apt (0.6.12) experimental; urgency=low

  * Have pkgAcquireIndex calculate an MD5 sum if one is not provided by
    the method (as with file: and copy:).  Local repositories
  * Fix warning about dist name mismatch to actually print what it was
    expecting
  * Don't expect any particular distribution name for two-part
    sources.list entries
  * Merge 0.5.18

 -- Matt Zimmerman <mdz@debian.org>  Fri,  2 Jan 2004 13:59:00 -0800

apt (0.6.11) experimental; urgency=low

  * Support IMS requests of Release.gpg and Release
  * This required API changes, bump the libapt-pkg version
  * Copy local Release files into Dir::State::Lists
  * Set IndexFile attribute when retrieving Release and Release.gpg so
    that the appropriate Cache-Control headers are sent

 -- Matt Zimmerman <mdz@debian.org>  Fri,  2 Jan 2004 10:46:17 -0800

apt (0.6.10) experimental; urgency=low

  * Use "Codename" (woody, sarge, etc.) to supply the value of the
    "Archive" package file attribute, used to match "release a=" type
    pins, rather than "Suite" (stable, testing, etc.)

 -- Matt Zimmerman <mdz@debian.org>  Thu,  1 Jan 2004 16:56:47 -0800

apt (0.6.9) experimental; urgency=low

  * Another tagfile workaround

 -- Matt Zimmerman <mdz@debian.org>  Thu,  1 Jan 2004 13:56:08 -0800

apt (0.6.8) experimental; urgency=low

  * Add a config option and corresponding command line option
    (--allow-unauthenticated) to apt-get, to make buildd operators happy
    (Closes: #225648)

 -- Matt Zimmerman <mdz@debian.org>  Wed, 31 Dec 2003 08:28:04 -0800

apt (0.6.7) experimental; urgency=low

  * Forgot to revert part of the changes to tagfile in 0.6.4.  Hopefully
    will fix segfaults for some folks.

 -- Matt Zimmerman <mdz@debian.org>  Wed, 31 Dec 2003 08:01:28 -0800

apt (0.6.6) experimental; urgency=low

  * Restore the ugly hack I removed from indexRecords::Load which set the
    pkgTagFile buffer size to (file size)+256.  This is concealing a bug,
    but I can't fix it right now.  This should fix the segfaults that
    folks are seeing with 0.6.[45].

 -- Matt Zimmerman <mdz@debian.org>  Mon, 29 Dec 2003 18:11:13 -0800

apt (0.6.5) experimental; urgency=low

  * Move the authentication check into a separate function in apt-get
  * Fix display of unauthenticated packages when they are in the cache
    (Closes: #225336)

 -- Matt Zimmerman <mdz@debian.org>  Sun, 28 Dec 2003 16:47:57 -0800

apt (0.6.4) experimental; urgency=low

  * Use the top-level Release file in LoadReleaseInfo, rather than looking
    for the per-section ones (which aren't downloaded anymore).  This
    unbreaks release pinning, including the NotAutomatic bit used by
    project/experimental
  * Use FileFd::Size() rather than a separate stat() call in
    LoadReleaseInfo
  * Fix pkgTagFile to leave a little extra room at the end of the buffer
    to append the record separator if it isn't present
  * Change LoadReleaseInfo to use "Suite" rather than "Archive", to match
    the Debian archive's dist-level Release files

 -- Matt Zimmerman <mdz@debian.org>  Sun, 28 Dec 2003 15:55:55 -0800

apt (0.6.3) experimental; urgency=low

  * Fix MetaIndexURI for flat ("foo/") sources

 -- Matt Zimmerman <mdz@debian.org>  Sun, 28 Dec 2003 12:11:56 -0800

apt (0.6.2) experimental; urgency=low

  * Add space between package names when multiple unauthenticated packages
    are being installed (Closes: #225212)
  * Provide apt-key with a secret keyring and a trustdb, even though we
    would never use them, because it blows up if it doesn't have them
  * Fix typo in apt-key(8) (standard input is '-', not '/')

 -- Matt Zimmerman <mdz@debian.org>  Sat, 27 Dec 2003 13:01:40 -0800

apt (0.6.1) experimental; urgency=low

  * Merge apt 0.5.17
  * Rearrange Release file authentication code to be more clear
  * If Release is present, but Release.gpg is not, don't forget to still
    queue Packages files
  * Convert distribution "../project/experimental" to "experimental" for
    comparison purposes
  * Make a number of Release file errors into warnings; for now, it is OK
    not to have a codename, for example.  We mostly care about checksums
    for now

 -- Matt Zimmerman <mdz@debian.org>  Fri, 26 Dec 2003 15:12:47 -0800

apt (0.6.0) experimental; urgency=low

  * Signature verification support patch ("apt-secure") from Colin Walters
    <walters@debian.org> and Isaac Jones <ijones@syntaxpolice.org>.  This
    implements:
     - Release signature verification (Release.gpg)
     - Packages, Sources md5sum verification against Release
     - Closes: #203741
  * Make some modifications to signature verification support:
    - Release.gpg is always retrieved and verified if present, rather than
      requiring that sources be configured as secure
    - Print a hint about installing gnupg if exec(gpgv) fails
    - Remove obsolete pkgAcqIndexRel
    - Move vendors.list stuff into a separate module (vendorlist.{h,cc})
    - If any files about to be retrieved are not authenticated, issue a
      warning to the user and require confirmation
    - Fix a heap corruption bug in pkgSrcRecords::pkgSrcRecords()
  * Suggests: gnupg
  * Install a keyring in /usr/share/apt/debian-archive.gpg containing an
    initial set of Debian archive signing keys to seed /etc/apt/trusted.gpg
  * Add a new tool, apt-key(8) used to manage the keyring

 -- Matt Zimmerman <mdz@debian.org>  Fri, 26 Dec 2003 08:27:19 -0800

apt (0.5.32) hoary; urgency=low

  * Call setlocale in the methods, so that the messages are properly
    localised (Closes: #282700)
  * Implement support for bzip2-compressed debs (data.tar.bz2)

 -- Matt Zimmerman <mdz@canonical.com>  Sat, 11 Dec 2004 09:05:52 -0800

apt (0.5.31) unstable; urgency=low

  * New Romanian translation from Sorin Batariuc <sorin@bonbon.net>
    (Closes: #281458)
  * Merge changes from Hoary (0.5.30,0.5.30ubuntu2]
  * Fix the example in apt_preferences(5) to match the text
    (Closes: #222267)
  * Add APT::Periodic::Autoclean setting, to allow "apt-get autoclean" to
    be run periodically.  This is useful with
    APT::Periodic::Download-Upgradeable-Packages, and defaults to the same
    value, so that the cache size is bounded

 -- Matt Zimmerman <mdz@debian.org>  Tue, 23 Nov 2004 12:53:04 -0800

apt (0.5.30ubuntu2) hoary; urgency=low

  * bzip2 is now "Suggested" and it will detect if bzip2 is installed 
    and only then trying to get Packages.bz2

 -- Michael Vogt <mvo@debian.org>  Fri, 19 Nov 2004 12:00:39 +0100

apt (0.5.30ubuntu1) hoary; urgency=low

  * Need to Depend: bzip2 or Packages.bz2 fail.

 -- LaMont Jones <lamont@canonical.com>  Thu, 18 Nov 2004 12:51:05 -0700

apt (0.5.30) hoary; urgency=low

  * Patch from Michael Vogt to enable Packages.bz2 use, with a fallback to
    Packages.gz if it is not present (Closes: #37525)

 -- Matt Zimmerman <mdz@debian.org>  Mon, 15 Nov 2004 12:57:28 -0800

apt (0.5.29) unstable; urgency=low

  * Don't hardcode paths in apt.cron.daily
  * Add to apt.cron.daily the capability to pre-download upgradeable
    packages
  * Place timestamp files in /var/lib/apt/periodic, rather than
    /var/lib/apt itself
  * Standardize debhelper files a bit
    - Create all directories in debian/dirs rather than creating some on
      the dh_installdirs command line
    - Rename debian/dirs to debian/apt.dirs, debian/examples to
      debian/apt.examples

 -- Matt Zimmerman <mdz@debian.org>  Sat, 13 Nov 2004 17:58:07 -0800

apt (0.5.28) hoary; urgency=low

  * Translation updates:
    - Updated Hungarian from Kelemen Gábor <kelemeng@gnome.hu> (Closes: #263436)
    - Updated Greek from George Papamichelakis (Closes: #265004)
    - Updated Simplified Chinese from Tchaikov (Closes: #265190)
    - Updated French by Christian Perrier (Closes: #265816)
    - Updated Japanese by Kenshi Muto (Closes: #265630)
    - Updated Catalan from Jordi Mallach
    - Updated Dutch from Bart Cornelis (Closes: #268258, #278697)
    - Updated Portuguese from Miguel Figueiredo (Closes: #268265)
    - Updated Polish from Robert Luberda <robert@debian.org> (Closes: #268451)
    - Updated Danish from Claus Hindsgaul (Closes: #269417)
    - Updated Norwegian Nynorsk from Håvard Korsvoll <korsvoll@skulelinux.no>
      (Closes: #269965)
    - Updated Russian from Yuri Kozlov <yuray@id.ru> (Closes: #271104)
    - Updated Italian from Samuele Giovanni Tonon <samu@debian.org>
      (Closes: #275083)
    - Updated Brazilian Portuguese from Andre Luis Lopes (Closes: #273944)
    - Updated Slovak from Peter Mann (Closes: #279481)
  * APT::Get::APT::Get::No-List-Cleanup -> APT::Get::List-Cleanup in apt-get.cc
    (Closes: #267266)
  * Merge Ubuntu changes:
    - Set default Dpkg::MaxArgs to 1024, and Dpkg::MaxArgBytes to 32k.
      Needed to work around ordering bugs when installing a large number of
      packages
    - Patch from Michael Vogt to add an optional cron job which
      can run apt-get update periodically
  * Add arch-build target to debian/rules

 -- Matt Zimmerman <mdz@debian.org>  Sat, 13 Nov 2004 15:52:20 -0800

apt (0.5.27) unstable; urgency=high

  * Sneak in a bunch of updated translations before the freeze
    (no code changes)
  * Translation updates:
    - New Finnish translation from Tapio Lehtonen <tale@debian.org>
      (Closes: #258999)
    - New Bosnian translation from Safir Šećerović <sapphire@linux.org.ba>
      (Closes: #254201)
    - Fix Italian incontrario (Closes: #217277)
    - Updated Spanish from Ruben Porras (Closes: #260483)
    - Updated Danish from Claus Hindsgaul (Closes: #260569)
    - Updated Slovak from Peter Mann (Closes: #260627)
    - Updated Portuguese from Miguel Figueiredo (Closes: #261423)
  * Bring configure-index up to date with documented options, patch from
    Uwe Zeisberger <zeisberg@informatik.uni-freiburg.de> (Closes: #259540)
  * Note in apt.conf(5) that configure-index does not contain strictly
    default values, but also examples
  * Add Polish translation of offline.sgml (Closes: #259229)

 -- Matt Zimmerman <mdz@debian.org>  Thu, 29 Jul 2004 09:30:12 -0700

apt (0.5.26) unstable; urgency=low

  * Translation updates:
    - Spanish update from Ruben Porras <nahoo82@telefonica.net> (Closes: #248214)
    - Sync Spanish apt(8) (Closes: #249241)
    - French update from Christian Perrier <bubulle@debian.org> (Closes: #248614)
    - New Slovak translation from Peter Mann <Peter.Mann@tuke.sk> (Closes: #251676)
    - Czech update from Miroslav Kure <kurem@upcase.inf.upol.cz> (Closes: #251682)
    - pt_BR update from Andre Luis Lopes <andrelop@debian.org> (Closes: #251961)
    - German translation of apt(8) from Helge Kreutzmann <kreutzm@itp.uni-hannover.de>
      (Closes: #249453)
    - pt update from Miguel Figueiredo <elmig@debianpt.org> (Closes: #252700)
    - New Hebrew translation from Lior Kaplan <webmaster@guides.co.il>
      (Closes: #253182)
    - New Basque translation from Piarres Beobide Egaña <pi@beobide.net>
      (Vasco - Euskara - difficult language, Closes: #254407) and already a
      correction (Closes: #255760)
    - Updated Brazilian Portuguese translation from
      Guilherme de S. Pastore <gpastore@colband.com.br> (Closes: #256396)
    - Updated Greek translation (complete now) from
      George Papamichelakis <george@step.gr> (Closes: #256797)
    - New Korean translation from Changwoo Ryu <cwryu@debian.org>
      (Closes: #257143)
    - German translation now available in two flavours: with Unicode usage and
      without (related to #228486, #235759)
  * Update apt-get(8) to reflect the fact that APT::Get::Only-Source will
    affect apt-get build-dep as well as apt-get source
  * Remove aborted remnants of a different method of implementing DEB_BUILD_OPTIONS
    from debian/rules
  * Fix typo in error message when encountering unknown type in source list
    (Closes: #253217)
  * Update k*bsd-gnu arch names in buildlib/ostable (Closes: #253532)
  * Add amd64 to buildlib/archtable (Closes: #240896)
  * Have configure output a more useful error message if the architecture
    isn't in archtable

 -- Matt Zimmerman <mdz@debian.org>  Thu,  8 Jul 2004 15:53:28 -0700

apt (0.5.25) unstable; urgency=low

  * Patch from Jason Gunthorpe to remove arbitrary length limit on Binary
    field in SourcesWriter::DoPackage
  * Fix typo in apt-cache(8) (Closes: #238578)
  * Fix obsolete reference to bug(1) in stub apt(8) man page
    (Closes: #245923)
  * Fix typo in configure-index (RecruseDepends -> RecurseDepends)
    (Closes: #246550)
  * Support DEB_BUILD_OPTIONS=noopt in debian/rules
    (Closes: #244293)
  * Increase length of line buffer in ReadConfigFile to 1024 chars;
    detect if a line is longer than that and error out
    (Closes: #244835)
  * Suppress a signed/unsigned warning in apt-cache.cc:DisplayRecord
  * Build apt-ftparchive with libdb4.2 rather than libdb2
    - Patch from Clint Adams to do most of the work
    - Build-Depends: s/libdb2-dev/libdb4.2-dev/
    - Add AC_PREREQ(2.50) to configure.in
    - Use db_strerror(err) rather than GlobalError::Errno (which uses strerror)
    - Add note to NEWS.Debian about upgrading old databases
  * Attempt to fix problems with chunked encoding by stripping only a single CR
    (Closes: #152711)
  * Modify debian/rules cvs-build to use cvs export, to avoid picking up
    junk files from the working directory
  * Add lang=fr attribute to refentry section of
    apt-extracttemplates.fr.1.sgml and apt-sortpkgs.fr.1.sgml so they are
    correctly built
  * Remove extraneous '\' characters from <command> tags in
    apt_preferences.fr.5.sgml
  * Translation updates:
    - Updated Swedish translation from Peter Karlsson <peter@softwolves.pp.se>
      (Closes: #238943)
    - New Slovenian translation from Jure Čuhalev <gandalf@owca.info>
      (closes: #239785)
    - New Portuguese translation from Miguel Figueiredo <elmig@debianpt.org>
      (closes: #240074)
    - Updated Spanish translation from Ruben Porras <nahoo82@telefonica.net>
    - Updated Spanish translation of man pages from Ruben Porras
      <nahoo82@telefonica.net>
    - Updated Simplified Chinese translation from "Carlos Z.F. Liu" <carlos_liu@yahoo.com>
      (Closes: #241971)
    - Updated Russian translation from Dmitry Astapov <adept@despammed.com>
      (Closes: #243959)
    - Updated Polish translation from Marcin Owsiany <porridge@debian.org>
      (Closes: #242388)
    - Updated Czech translation from Miroslav Kure <kurem@upcase.inf.upol.cz>
      (Closes: #244369)
    - Updated Japanese translation from Kenshi Muto <kmuto@debian.org>
      (Closes: #244176)
    - Run make -C po update-po to update .po files
    - Updated French translation from Christian Perrier <bubulle@debian.org>
      (Closes: #246925)
    - Updated Danish translation from Claus Hindsgaul <claus_h@image.dk>
      (Closes: #247311)

 -- Matt Zimmerman <mdz@debian.org>  Sat,  8 May 2004 12:52:20 -0700

apt (0.5.24) unstable; urgency=low

  * Updated Czech translation from Miroslav Kure <kurem@upcase.inf.upol.cz>
    (Closes: #235822)
  * Updated French translation from Christian Perrier <bubulle@debian.org>
    (Closes: #237403)
  * Updates to XML man pages from richard.bos@xs4all.nl
  * Updated Danish translation from Claus Hindsgaul <claus_h@image.dk>
    (Closes: #237771)
  * Updated Greek translation from Konstantinos Margaritis
    <markos@debian.org>
    (Closes: #237806)
  * Updated Spanish translation from Ruben Porras <nahoo82@telefonica.net>
    (Closes: #237863)
  * Updated pt_BR translation from Andre Luis Lopes <andrelop@debian.org>
    (Closes: #237960)
  * Regenerate .pot file (Closes: #237892)
  * Updated Polish translation from Marcin Owsiany <porridge@debian.org>
    (Closes: #238333)
  * In pkgAcquire::Shutdown(), set the status of fetching items to
    StatError to avoid a sometimes large batch of error messages
    (Closes: #234685)
  * Implement an ugly workaround for the 10000-character limit on the
    Binaries field in debSrcRecordParser, until such time as some things
    can be converted over to use STL data types (ABI change) (Closes: #236688)
  * Increase default tagfile buffer from 32k to 128k; this arbitrary limit
    should also be removed someday (Closes: #174945)
  * Checked against Standards-Version 3.6.1 (no changes)

 -- Matt Zimmerman <mdz@debian.org>  Tue, 16 Mar 2004 22:47:55 -0800

apt (0.5.23) unstable; urgency=low

  * Cosmetic updates to XML man pages from Richard Bos <radoeka@xs4all.nl>
  * Use the 'binary' target rather than 'all' so that the ssh and bzip2
    symlinks are created correctly (thanks to Adam Heath)
    (Closes: #214842)
  * Updated Simplified Chinese translation of message catalog from Tchaikov
    <chaisave@263.net> (Closes: #234186)
  * Change default for Acquire::http::max-age to 0 to prevent index files
    being out of sync with each other (important with Release.gpg)
  * Add an assert() to make sure that we don't overflow a fixed-size
    buffer in the very unlikely event that someone adds 10 packaging
    systems to apt (Closes: #233678)
  * Fix whitespace in French translation of "Yes, do as I say!", which
    made it tricky to type, again.  Thanks to Sylvain Pasche
    <sylvain.pasche@switzerland.org> (Closes: #234494)
  * Print a slightly clearer error message if no packaging systems are
    available (Closes: #233681)
  * Point to Build-Depends in COMPILING (Closes: #233669)
  * Make debian/rules a bit more consistent in a few places.
    Specifically, always use -p$@ rather than an explicit package name,
    and always specify it first, and use dh_shlibdeps -l uniformly rather
    than sometimes changing LD_LIBRARY_PATH directly
  * Document unit for Cache-Limit (bytes) (Closes: #234737)
  * Don't translate "Yes, do as I say!" in Chinese locales, because it can
    be difficult to input (Closes: #234886)

 -- Matt Zimmerman <mdz@debian.org>  Thu, 26 Feb 2004 17:08:14 -0800

apt (0.5.22) unstable; urgency=low

  * Updated French translation of man pages from Philippe Batailler
    <philippe.batailler@free.fr> (Closes: #203119)
  * Initialize StatusFile in debSystem (Closes: #229791)
  * Fix apt-get's suggests/recommends printing, which was skipping every
    other dependency due to both using GlobOr and incrementing the DepIterator
    (Closes: #229722)
  * Restore SIGINT/SIGQUIT handlers to their old values (rather than
    SIG_DFL) after invoking dpkg (Closes: #229854)
  * Updated Dutch translation of message catalog from cobaco
    <cobaco@linux.be> (Closes: #229601)
  * Catalan translation from Antoni Bella, Matt Bonner and Jordi Mallach
    (Closes: #230102)
  * Simplified Chinese translation of message catalog from "Carlos
    Z.F. Liu" <carlos_liu@yahoo.com> (Closes: #230960)
  * Replace SGML manpages with XML man pages from richard.bos@xs4all.nl
    (Closes: #230687)
  * Updated Spanish translation of man pages from Ruben Porras
    <nahoo82@telefonica.net> (Closes: #231539)
  * New Czech translation of message catalog from Miroslav Kure
    <kurem@upcase.inf.upol.cz> (Closes: #231921)

 -- Matt Zimmerman <mdz@debian.org>  Mon,  9 Feb 2004 12:44:54 -0800

apt (0.5.21) unstable; urgency=low

  * Patch from Eric Wong <normalperson@yhbt.net> to include apt18n.h after
    other headers to avoid breaking locale.h when setlocale() is defined
    as an empty macro.  This was not a problem on Debian, but broke
    compilation on Solaris. (Closes: #226509)
  * Updated French translation from Pierre Machard <pmachard@debian.org>
    (Closes: #226886)
  * Add colons to apt-get's "kept back"/"upgraded"/"downgraded" messages
    (Closes: #226813)
  * Fix typo in apt-cache(8) (Closes: #226351)
  * Clearer error message in place of "...has no available version, but
    exists in the database" (Closes: #212203)
  * Patch from Oliver Kurth <oku@masqmail.cx> to use AC_CACHE_VAL for
    GLIBC_VER to make cross-compilation easier (Closes: #221528)
  * Add example preferences file (Closes: #220799)
  * Updated Greek translation from Konstantinos Margaritis <markos@debian.org>
    (Closes: #227205)
  * Updated Spanish translation of man pages from Ruben Porras
    <nahoo82@telefonica.net> (Closes: #227729)

 -- Matt Zimmerman <mdz@debian.org>  Fri, 16 Jan 2004 10:54:39 -0800

apt (0.5.20) unstable; urgency=low

  * Fixed German translations of "Suggested" from Christian Garbs
    <debian@cgarbs.de> (Closes: #197960)
  * Add an "apt-cache madison" command with an output format similar to
    the katie tool of the same name (but less functionality)
  * Fix debSourcesIndex::Describe() to correctly say "Sources" rather than
    "Packages"

 -- Matt Zimmerman <mdz@debian.org>  Sat,  3 Jan 2004 23:42:50 -0800

apt (0.5.19) unstable; urgency=low

  * Fix Packages::Extensions support in apt-ftparchive generate
    (Closes: #225453)

 -- Matt Zimmerman <mdz@debian.org>  Sat,  3 Jan 2004 16:20:31 -0800

apt (0.5.18) unstable; urgency=low

  * New no_NO.po file from Tollef Fog Heen <tfheen@debian.org> to fix
    encoding problems (Closes: #225602)
  * Have "apt-ftparchive release" strip the leading path component from
    the checksum entries

 -- Matt Zimmerman <mdz@debian.org>  Fri,  2 Jan 2004 11:24:35 -0800

apt (0.5.17) unstable; urgency=low

  * Enable apt-ftparchive to generate Release files.  Hopefully this will
    make it easier for folks to secure their apt-able packages

 -- Matt Zimmerman <mdz@debian.org>  Fri, 26 Dec 2003 12:53:21 -0800

apt (0.5.16) unstable; urgency=low

  * po/de.po update from Michael Karcher <karcher@physik.fu-berlin.de>
    (Closes: #222560)
  * Update config.guess and config.sub from autotools-dev 20031007.1
  * Add knetbsd to buildlib/ostable (Closes: #212344)
  * Don't suggest apt-get -f install to correct broken build-deps; broken
    installed packages are rarely the cause (Closes: #220858)
  * Avoid clobbering configure.in if sed fails

 -- Matt Zimmerman <mdz@debian.org>  Wed, 24 Dec 2003 14:54:40 -0800

apt (0.5.15) unstable; urgency=low

  * Spanish man pages, patch from Ruben Porras <nahoo82@telefonica.net>
    (Closes: #195444)
    - apt.es.8 wasn't included in the patch, but was referenced.  Fetched
      version 1.3 from debian-doc cvs
    - Create doc/es/.cvsignore
  * Patch from Koblinger Egmont <egmont@uhulinux.hu> to fix
    pkgCache::PkgFileIterator::Label() to correctly refer to File->Label
    rather than File->Origin (Closes: #213311)
  * Add missing comma and space to German translation of "downgraded"
    (Closes: #213975)
  * Add missing comma in apt_preferences(5) (Closes: #215362)
  * Fix whitespace in French translation of "Yes, do as I say!", which
    made it tricky to type.  Thanks to Sylvain Pasche
    <sylvain.pasche@switzerland.org> (Closes: #217152)
  * Let apt-get build-dep try alternatives if the installed package
    doesn't meet version requirements (Closes: #214736)
  * Fix version display for recommends (Closes: #219900)
  * Use isatty rather than ttyname for checking if stdin is a terminal.
    isatty has the advantage of not requiring /proc under Linux, and thus
    Closes: #221728
  * Correctly implement -n as a synonym for --names-only (Closes: #224515)
  * Update apt-cache(8)
    - Document --installed
    - --recursive applies to both depends and rdepends
  * Japanese translation of documentation from Kurasawa Nozomu <nabetaro@slug.jp>
    (Closes: #186235)
  * Clarify documentation of --no-upgrade in apt-get(8) (Closes: #219743)
  * Clean up and simplify some of the suggests/recommends display in apt-get
  * Use cvs update -d in debian/rules cvs-build rather than just update
  * Pass --preserve-envvar PATH --preserve-envvar CCACHE_DIR to debuild.  apt
    takes a long time to build, and ccache helps

 -- Matt Zimmerman <mdz@debian.org>  Sat, 20 Dec 2003 16:34:30 -0800

apt (0.5.14) unstable; urgency=low

  * apt-get build-dep, when trying to skip over the remaining elements of
    an or-expression, would accidentally inherit the version requirements of a
    later item in the or-expression.  Fixed it.
  * Let apt-get build-dep try alternatives if the first dependency in an
    or-expression is not available
  * Add a Debug::BuildDeps to generate some trace output
  * Help apt-get build-dep produce more useful error messages
  * Process build-dependencies in forward rather than reverse order
  * Error out if an installed package is too new for a << or <=
    build-dependency
  * apt-get build-dep should now be able to handle almost any package with
    correct build-depends.  The primary exception is build-dependencies on
    virtual packages with more than one provider, and these are
    discouraged for automated processing (but still common,
    unfortunately).

 -- Matt Zimmerman <mdz@debian.org>  Tue, 23 Sep 2003 22:57:31 -0400

apt (0.5.13) unstable; urgency=medium

  * Document configuration file comment syntax in apt.conf(5)
    (Closes: #211262)
  * s/removed/installed/ in a comment in apt-get.cc
  * Move comment for ListParser::ParseDepends into the right place
  * Don't preserve ownership when copying config.guess and config.sub.
    This broke builds where the clean target was run with different
    privileges than the rest of the build (i.e., root) (Closes: #212183)
  * On second thought, don't copy config.guess and config.sub at all.  I'd
    rather they always match what is in CVS.

 -- Matt Zimmerman <mdz@debian.org>  Mon, 22 Sep 2003 10:28:17 -0400

apt (0.5.12) unstable; urgency=low

  * Exclude subdirectories named 'debian-installer' from the apt-cdrom
    search (Closes: #210485 -- release-critical)

 -- Matt Zimmerman <mdz@debian.org>  Thu, 11 Sep 2003 21:48:14 -0400

apt (0.5.11) unstable; urgency=low

  * Updated pt_BR translations from Andre Luis Lopes <andrelop@debian.org>
    (Closes: #208302)
  * In apt.conf(5), give the fully qualified name of Dir::Bin::Methods,
    rather than just "methods"
  * Add new nb and nn translations from Petter Reinholdtsen <pere@hungry.com>
  * Clean up reportbug script a bit, and extend it to distinguish between a
    configuration file not existing and the user declining to submit it with
    the report
  * Add #include <langinfo.h> to cmdline/apt-get.cc.  This apparently gets
    pulled in by something else with recent g++ and/or glibc, but is
    required when building on, e.g., stable
  * Patch from Koblinger Egmont <egmont@uhulinux.hu> to fix version
    comparisons with '~' (Closes: #205960)
  * Disable Russian translation until someone can review it
    (Closes: #207690)

 -- Matt Zimmerman <mdz@debian.org>  Wed, 10 Sep 2003 19:41:28 -0400

apt (0.5.10) unstable; urgency=low

  * Correct the section in apt_preferences(5) on interpreting priorities
    to show that zero is not a valid priority, and print a warning if such
    a pin is encountered in the preferences file (Closes: #204971)
  * Regenerate French man pages from sgml source (Closes: #205886)
  * Get self-tests compiling again, updated for latest library API
    and g++ 3.3
  * Add version comparison tests for #194327 and #205960
  * Fix error message in version test to output versions in the order in
    which they were compared when the reverse comparison fails
  * Reference the source package bug page rather than the one for the
    binary package 'apt' in the man pages (Closes: #205290)
  * Updated Polish po file from Marcin Owsiany <porridge@debian.org>
    (Closes: #205950)
  * Mention some of the available frontends in apt-get(8) (Closes: #205829)
  * Add apt-config to SEE ALSO section of apt-get (Closes: #205036)
  * Add missing "lang" attributes to refentry tags in French man pages
    (apt-cdrom, apt-extracttemplates, apt-sortpkgs)
  * Change upgraded/newly installed/not fully installed or removed
    messages to be consistent and somewhat shorter (some translations
    exceeded 80 characters even in the simplest case)
  * Make APT::Get::Show-Upgraded (aka apt-get -u) default to true.
  * Updates to Dutch translation from Bart Cornelis <cobaco@linux.be>
    (Closes: #207656)

 -- Matt Zimmerman <mdz@debian.org>  Sun, 31 Aug 2003 21:12:39 -0400

apt (0.5.9) unstable; urgency=low

  * Oh well, apt isn't going to make it into testing anytime soon due to
    new glibc and gcc deps, so we might as well fix more bugs
  * Fix typo in example ftp-archive.conf (Closes: #203295)
  * Mention default setting for --all-versions (Closes: #203298)
  * Patch from Otavio Salvador <otavio@debian.org> to have --version
    only print the version (and not usage as well) (Closes: #203418)
  * Patch from Otavio Salvador <otavio@debian.org> to switch from
    dh_installmanpages to dh_installman.  Fixes the problem where the
    pt_BR man page was installed in the wrong location (Closes: #194558)
  * Move the French apt-ftparchive man page into apt-utils where it
    belongs.  apt-utils Replaces: apt (<< 0.5.9)
  * Write records from "apt-cache show" using fwrite(3) rather than
    write(2), in case for some reason the entire record doesn't get
    written by a single write(2)
  * Add new French man pages to doc/fr/.cvsignore
  * Add freebsd to buildlib/ostable (Closes: #193430)
  * Avoid segfault if a package name is specified which consists
    entirely of characters which look like end tags ('+', '-')
    (Closes: #200425)
  * Patch from Otavio Salvador <otavio@debian.org> to avoid listing
    suggests/recommends for packages which are selected for installation
    at the same time as the package which suggests/recommends them
    (Closes: #200102)
  * Patch from Otavio Salvador <otavio@debian.org> to avoid listing
    suggests/recommends which are Provided by a package which is already
    installed (Closes: #200395)
  * Patch to update pt_BR man page for apt_preferences(5) from Andre Luis
    Lopes <andrelop@debian.org> (Closes: #202245)
  * Use nl_langinfo(YESEXPR) rather than comparing to the translated
    string "Y".  Closes: #200953 and should make the prompting generally
    more robust in the face of i18n.  In the particular case of #200953,
    it was being fooled because of signedness issues with toupper(3)
    (Closes: #194614)
  * apt Suggests: aptitude | synaptic | gnome-apt | wajig
    (Closes: #146667)
  * Clean up whitespace in translated strings in ru.po, which messed up
    indentation (some other translations probably have similar problems)
    (Closes: #194282)
  * Run ispell -h over the man page sources and fix a bunch of typos
  * Use debian/compat rather than DH_COMPAT
  * Update to debhelper compatibility level 3
    - remove ldconfig calls from debian/{postinst,postrm} as dh_makeshlibs
      will add them
    - echo 3 > debian/compat
    - Build-Depends: debhelper (>= 3)
  * Exclude '.#*' from cvs-build
  * Let the ftp method work with ftp servers which do not require a
    password (Closes: #199425)
  * Build-depend on debhelper >= 4.1.62, because we need the fix for
    #204731 in order for dh_installman to work correctly
    with our SGML man pages
  * Move dh_makeshlibs ahead of dh_installdeb so that its postinst
    fragments are properly substituted

 -- Matt Zimmerman <mdz@debian.org>  Sun, 10 Aug 2003 19:54:39 -0400

apt (0.5.8) unstable; urgency=medium

  * urgency=medium because the changes since 0.5.5.1 are pretty safe as
    far as core functionality, 0.5.5.1 survived unstable for 10 days, and
    I don't want to delay apt's progress into testing any further.  It's
    decidedly better than 0.5.4.
  * Clarify the meaning of the only-source option in apt-get(8)
    (Closes: #177258)
  * Updated French man pages from Philippe Batailler
    <philippe.batailler@free.fr> (Closes: #182194)
  * Give a warning if an illegal type abbreviation is used when looking up a
    configuration item (Closes: #168453)
  * Improve build-depends handling of virtual packages even further, so that
    it will now also try to satisfy build-depends on virtual packages if they
    are not installed.  Note that this only works if there is only one
    package providing the virtual package, as in other cases (Closes: #165404)
  * Update config.guess and config.sub from autotools-dev 20030717.1
  * Tweak SGML in apt-extracttemplates.1.sgml so that literal '>' doesn't end
    up in output
  * Document SrcDirectory in apt-ftparchive.1.sgml (Closes: #156370)
  * Support TMPDIR in apt-extracttemplates (Closes: #191656)
  * Fix ru.po to use a capital letter for the translation of 'Y' so that
    YnPrompt works correctly (Closes: #200953).  No other translations seem
    to have this problem
  * Regenerate POT file and sync .po files
  * Only try to clear stdin if it is a tty, to avoid looping if there is
    lots of stuff (perhaps an infinite amount) to read (Closes: #192228)

 -- Matt Zimmerman <mdz@debian.org>  Fri, 25 Jul 2003 20:21:53 -0400

apt (0.5.7) unstable; urgency=low

  * Update control file to match overrides (apt priority important,
    libapt-pkg-dev section libdevel)
  * Silence the essential packages check if we are only downloading
    archives and not changing the system (Closes: #190862)
  * Skip version check if a build-dependency is provided by an installed package
    (Closes: #126938)
  * Have apt-cache show exit with an error if it cannot find any of the
    specified packages (Closes: #101490)

 -- Matt Zimmerman <mdz@debian.org>  Mon, 21 Jul 2003 23:43:24 -0400

apt (0.5.6) unstable; urgency=low

  * Adam Heath <doogie@debian.org>
    - Fix segfault when handling /etc/apt/preferences.  Closes: #192409.
  * Matt Zimmerman <mdz@debian.org>
    - Clean up some string handling, patch from Peter Lundkvist
      <p.lundkvist@telia.com> (Closes: #192225)
    - Don't fall off the end of the buffer when comparing versions.
      Patch from Koblinger Egmont <egmont@uhulinux.hu> (Closes: #194327)
    - Minor fixes to apt-ftparchive(1) (Closes: #118156)
    - Fix typo in apt-ftparchive help text (Closes: #119072)
    - More typos in apt-ftparchive help text (Closes: #190936)
    - Update config.guess, config.sub to latest versions
    - Modify the description for apt-utils to reflect the fact that it is not
      (any longer) infrequently used (Closes: #138045)
    - Make setup script for dselect method more explicit about
      overwriting sources.list (Closes: #151727)
    - Fix typo in apt-cache(8) (Closes: #161243)
    - Remove duplicate 'showpkg' from synopsis on apt-cache(8)
      (Closes: #175611)
    - Document in apt-get(8) the meaning of the '*' in ShowList, which is that
      the package is being purged (Closes: #182369)
    - Fix extra "/" character in apt.conf(5) (Closes: #185545)
    - Fix typo in tar error message (Closes: #191424)
    - Clarify description of 'search' on apt-cache(8) (Closes: #192216)
    - Fix incorrect path for 'partial' directory on apt-get(8)
      (Closes: #192933)
    - Fixes to pt_BR translation from Andre Luis Lopes <andrelop@ig.com.br>
      (Closes: #196669)
    - Updated apt_preferences(5) man page with many corrections and
      clarifications from Thomas Hood <jdthood@yahoo.co.uk>
      (Closes: #193336)
    - Fix SGML validation errors in apt-cache.8.sgml introduced in 0.5.5 or so
    - Add a simple example to apt-ftparchive(1) (Closes: #95257)
    - Add bug script for collecting configuration info (Closes: #176482)

 -- Matt Zimmerman <mdz@debian.org>  Mon, 21 Jul 2003 01:59:43 -0400

apt (0.5.5.1) unstable; urgency=low

  * Move the target of the example docs from doc to binary.  Closes:
    #192331
  * Fix api breakage that broke apt-ftparchive and apt-cache dumpavail, by
    backing out change that incorretly attempted to handle Package sections
    larger than 32k.  Closes: #192373
  * Fix never-ending loop with apt-get install -V.  Closes: #192355.

 -- Adam Heath <doogie@debian.org>  Mon, 19 May 2003 12:30:16 -0500

apt (0.5.5) unstable; urgency=low

  * New deb version compare function, that has no integer limits, and
    supports pre-versions using ~.  Code ported from dpkg.
  * Fix handling of [!arch] for build-dependencies. Closes: #88798, #149595
  * Fix handling of build-deps on unknown packages. Closes: #88664, #153307
  * "apt-get --arch-only build-dep" to install only architecture-
    dependent build dependencies. Bump minor shared lib number to reflect
    small change in BuildDepend API.
  * APT::Build-Essential configuration option (defaults to "build-essential")
    so that "apt-get build-dep" will ensure build essential packages are
    installed prior to installing other build-dependencies. Closes: #148879
  * LD_LIBRARY_PATH thing. Closes: #109430, #147529
  * /usr/doc reference in postinst. Closes: #126189
  * Doc updates. Closes: #120689
  * Possible apt-cache segfault. Closes: #120311, #118431, #117915, #135295,
          #131062, #136749
  * Print special message for EAI_AGAIN. Closes: #131397
  * libapt-pkg-dev needs to bring in the apt-inst library if linking
    is to work. Closes: #133943
  * Typos, Doc Stuff. Closes: #132772, #129970, #123642, #114892, #113786,
         #109591, #105920, #103678, #139752, #138186, #138054, #138050,
	 #139994, #142955, #151654, #151834, #147611, #154268, #173971
  * Fix possibility for tag file parsing to fail in some unlikely situations.
    Closes: #139328
  * Use std C++ names for some header files. Closes: #128741
  * Do not check for free space if --no-download. Closes: #117856
  * Actually implement or group handling for 'upgrade'. Closes: #133950
  * "Internal Error, Couldn't configure pre-depend" is not actually an
    internal error, it is a packaging error and now it says so, and
    pinpoints the problem dependency. Closes: #155621
  * Allows failure to write to a pipe for post-invoke stuff. Closes: #89830
  * Use usr/share/doc for dhelp. Closes: #115701
  * --print-uris works with 'update'. Closes: #57070
  * Options Dpkg::MaxArgs,Dpkg::MaxArgBytes to allow a much longer dpkg
    command line.
  * Fixed 2 little OR group bugs, thanks to Yann Dirson. Closes: #143995,
    #142298
  * Allow an uninstalled package to be marked for removal on an install
    line (meaning not to automatically install it), also fix some dodgy
    handling of protected packages. Closes: #92287, #116011
  * Fix errant prefix matching in version selection. Closes: #105968
  * Ensure that all files needed to run APT as a user are readable and
    ignore roots umask for these files. Closes: #108801
  * Support larger config spaces. Closes: #111914
  * 'apt-get update' no longer does 'Building Dependency Tree'.
  * When matching regexs allways print a message. Change regex activation
    charset. Closes: #147817
  * Don't die if lines in sources.list are too long. Closes: #146846
  * Show file name on apt-extracttemplate error messges. Closes: #151835
  * i18n gettext stuff, based on work from Michael Piefel: Closes: #95933
  * Some highly unlikely memory faults. Closes: #155842
  * C++ stuff for G++3.2. Closes: #162617, #165515,
  * apt-config dumps sends to stdout not stderr now.  Closes: #146294
  * Fix segfault in FindAny when /i is used, and there is no default.
    Closes: #165891
  * Add s390x to archtable.  Closese: #160992.
  * Update config.sub/config.guess in cvs, and add support to debian/rules
    to update them from /usr/share/misc if they exist.  Closes: #155014
  * Remove 'Sorry' from messages.  Closes: #148824.
  * Change wording of 'additional disk space usage' message.  Closes:
    #135021.
  * apt-extracttemplates now prepends the package name when extracting
    files.  Closes: #132776
  * Add -n synonym for --names-only for apt-cache.  Closes: #130689
  * Display both current version and new version in apt-get -s.  Closes:
    #92358
  * Add an options and timeout config item to ssh/rsh.  Closes: #90654
  * libapt-pkg-dev now depends on apt-utils.  Closes: #133942.
  * Change verbose logging output of apt-ftparchive to go to stderr,
    instead of stdout.  Also, errors that occur no longer go to stdout,
    but stderr.  Closes: #161592
  * Test for timegm in configure.  Closes: #165516.
  * s/st_mtime/mtime/ on our local stat structure in apt-ftparchive, to
    support compliation on platforms where st_mtime is a macro.  Closes:
    #165518
  * Check the currently mounted cdrom, to see if it's the one we are
    interested in.  Closes: #154602
  * Refer to reportbug instead of bug in the man pages. Closes: #173745
  * Link apt-inst to apt-pkg. Closes: #175055
  * New apt_preferences man page from Thomas Hood, Susan Kleinmann,
    and others.
  * Fix > 300 col screen segfault. Closes: #176052
  * Rebuild with gcc-3.2. Closes: #177752, #178008.
  * Fix build-dep handling of | dependencies.
    Closes: #98640, #145997, #158896, #172901
  * Double default value of APT::Cache-Limit, until such time as it
    can be made more dynamic.  Closes: #178623.
  * Report uris with '.gz' when there are errors.  Closes: #178435.
  * When installing build-deps, make sure the new version will
    satisfy build requirements. Closes: #178121
  * Split offline and guide documentation into apt-doc.  This was done so
    that binary-arch builds do not require documention deps.  Note, that 
    apt-doc is not installed on upgrades.
  * Use doc-base, instead of dhelp directly.  Closes: #110389
  * Change http message 'Waiting for file' to 'Waiting for headers'.
    Closes: #178537
  * Remove trailing lines on package lists in apt-get.  Closes: #178736.
  * Fix origin pins for file:// uris.  Closes: #189014.
  * Apply typo and syntax patch from bug to apt-cache.8.sgml.  Closes:
    #155194
  * s/dpkg-preconfig/dpkg-preconfigure/ in examples/configure-index.
    Closes: #153734.
  * Fix some typos in the apt-get manual.  Closes: #163932.
  * Apply patch from bug, to change frozen to testing, and then do it
    everywhere else.  Closes: #165085.
  * Update es.po.  Closes: #183111.
  * Add pt_BR translation of apt_preferences(5).  Also, build fr manpages.
    Closes: #183904.
  * Add a vcg command to apt-cache, similiar to dotty.  Closes: #150512.
  * Add option to apt-get to show versions of packages being
    upgraded/installed.
  * Be quiet in apt.post{inst,rm}.  Closes: #70685.
  * apt-get now prints out suggested and recommended packages.  Closes:
    #54982.
  * Insert some newlines in the cdrom change media message.  Closes:
    #154601.
  * Add a rdepends command to apt-cache.  Closes: #159864.
  * When building the dpkg command line, allow for 8192 chars to be used,
    instead of only 1024.
  * APT::Immediate-Configure had inverted semantics(false meant it was
    enabled).  Closes: #173619.
  * Fix status file parser so that if a record is larger than 32k, the
    buffer size will be doubled, and the read attempted again.  Closes:
    #174945.

 -- Adam Heath <doogie@debian.org>  Sun, 27 Apr 2003 01:23:12 -0500

apt (0.5.4) unstable; urgency=low

  * M68k config.guess patch. Closes: #88913
  * Bi-yearly test on OpenBSD and Solaris
  * Doc updates. Closes: #89121, #89854, #99671, #98353, #95823, #93057,
          #97520, #102867, #101071, #102421, #101565, #98272, #106914,
          #105606, #105377
  * Various cosmetic code updates. Closes: #89066, #89066, #89152
  * Add "pre-auto" as an option for DSelect::Clean (run autoclean after
    update).
  * More patches from Alfredo for Vendors and more SHA-1 stuff
  * Fix for AJ's 'desire to remove perl-5.005' and possibly other
    similar situations. Closes: #56708, #59432
  * no_proxy and ftp. Closes: #89671
  * Philippe Batailler's man page patches.
  * Fix for display bug. Closes: #92033, #93652, #98468
  * Use more than 16bits for the dep ID. Some people ran out..
    Closes: #103020, #97809, #102951, #99974, #107362, #107395, #107362,
            #106911, #107395, #108968
  * Reordered some things to make dante and FTP happier. Closes: #92757
  * James R. Van Zandt's guide.sgml updates. Closes: #90027
  * apt-ftparchive copes with no uncompressed package files + contents.
  * French man pages from philippe batailler - well sort of. They
    don't build yet..
  * run-parts. Closes: #94286
  * 'apt-cache policy' preferences debug tool.
  * Whatever. Closes: #89762
  * libstdc++ and HURD. Closes: #92025
  * More apt-utils verbage. Closes: #86954
  * Fliped comparision operator. Closes: #94618
  * Used the right copyright file. Closes: #65691
  * Randolph's G++3 patches.
  * Fixed no_proxy tokanizing. Closes: #100046
  * Strip Config-Version when copying status to available. Closes: #97520
  * Segfault with missing source files. Closes: #100325
  * EINTR check. Closes: #102293
  * Various changes to the locking metholodgy for --print-uris.
    Closes: #100590
  * Lame LD_LIBRARY_PATH thing. Closes: #98928
  * apt-cache search searchs provide names too now. Closes: #98695
  * Checksum and long lines problem. Closes: #106591
  * .aptignr and empty files are just a warning. Closes: #97364

 -- Jason Gunthorpe <jgg@debian.org>  Sat, 18 Aug 2001 17:21:59 -0500

apt (0.5.3) unstable; urgency=low

  * JoeyH's dpkg::preconfig not working. Closes: #88675
  * Fixed apt override disparity
  * Alfredo's SHA-1 and related patches

 -- Jason Gunthorpe <jgg@debian.org>  Sun,  4 Mar 2001 15:39:43 -0700

apt (0.5.2) unstable; urgency=low

  * Fixed mention of /usr/doc in the long description
  * JoeyH's downgrade bug -- don't use 0.5.1
  * Doc bug. Closes: #88538
  * Fault in building release strings. Closes: #88533

 -- Jason Gunthorpe <jgg@debian.org>  Sun,  4 Mar 2001 15:39:43 -0700

apt (0.5.1) unstable; urgency=low

  * Fixed #82894 again, or should be and.
  * Process the option string right. Closes: #86921
  * Don't eat the last command for pipes. Closes: #86923
  * Ignore .* for configuration directory processing. Closes: #86923
  * Alfredo's no_proxy patch
  * Documentation fixes. Closes: #87091
  * JoeyH's double slash bug. Closes: #87266
  * Unintitialized buffer and apt-ftparchive contents generation.
     Closes: #87612
  * Build-deps on virtual packages. Closes: #87639
  * Fixes glibc/libstdc++ symbol dependencies by including glibc and
    libstdc++ version info in the library soname and in the package
    provides. Closes: #87426
  * Updated soname version to 0.3.2
  * apt-extracttemplates moved from debconf into apt-utils
  * s390 archtable entry. Closes: #88232
  * Dan's segfault
  * Some instances where the status file can source a package in a
    non-sensical way. Closes: #87390
  * Work better if there are duplicate sources.list entries.
  * Fixed the resetting of Dir with "dir {};". Closes: #87323

 -- Randolph Chung <tausq@debian.org>  Sat, 3 Mar 2001 15:37:38 -0700

apt (0.5.0) unstable; urgency=low

  * Fixed an obscure bug with missing final double new lines in
    package files
  * Changed the apt-cdrom index copy routine to use the new section
    rewriter
  * Added a package file sorter, apt-sortpkgs
  * Parse obsolete Optional dependencies.
  * Added Ben's rsh method. Closes: #57794
  * Added IPv6 FTP support and better DNS rotation support.
  * Include the server IP in error messages when using a DNS rotation.
    Closes: #64895
  * Made most of the byte counters into doubles to prevent 32bit overflow.
    Closes: #65349
  * HTTP Authorization. Closes: #61158
  * Ability to parse and return source index build depends from Randolph.
  * new 'apt-get build-dep' command from Randolph. Closes: #63982
  * Added apt-ftparchive the all dancing all singing FTP archive
    maintinance program
  * Allow version specifications with =1.2.4-3 and /2.2 or /stable postfixes
    in apt-get.
  * Removed useless internal cruft including the xstatus file.
  * Fixed config parser bugs. Closes: #67848, #71108
  * Brain Damanged apt-get config options changed, does not change the command
    line interface, except to allow --enable-* to undo a configuration
    option:
      No-Remove -> Remove
      No-Download -> Download
      No-Upgrade -> Upgrade
  * Made this fix configable (DSelect::CheckDir) and default to disabled:
     * No remove prompt if the archives dir has not changed. Closes: #55709
    Because it is stupid in the case where no files were downloaded due to
    a resumed-aborted install, or a full cache! Closes: #65952
  * Obscure divide by zero problem. Closes: #64394
  * Update sizetable for mips. Closes: #62288
  * Fixed a bug with passive FTP connections
  * Has sizetable entry for sparc64. Closes: #64869
  * Escape special characters in the ::Label section of the cdroms.lst
  * Created apt-utils and python-apt packages
  * Due to the new policy engine, the available file may contain entries
    from the status file. These are generated if the package is not obsolete
    but the policy engine prohibits using the version from the package files.
    They can be identified by the lack of a Filename field.
  * The new policy engine. Closes: #66509, #66944, #45122, #45094, #40006,
    #36223, #33468, #22551
  * Fixed deb-src line for non-us. Closes: #71501, #71601
  * Fixes for G++ 2.96, s/friend/friend class/
  * Fixed mis doc of APT::Get::Fix-Missing. Closes: #69269
  * Confirmed fix for missing new line problem. Closes: #69386
  * Fixed up dhelp files. Closes: #71312
  * Added some notes about dselect and offline usage. Closes: #66473, #38316
  * Lock files on read only file systems are ignored w/ warning.
    Closes: #61701
  * apt-get update foo now gives an error! Closes: #42891
  * Added test for shlibs on hurd. Closes: #71499
  * Clarified apt-cache document. Closes: #71934
  * DocBook SGML man pages and some improvements in the text..
  * sigwinch thing. Closes: #72382
  * Caching can be turned off by setting the cache file names blank.
  * Ignores arches it does not know about when autocleaning. Closes: #72862
  * New function in apt-config to return dirs, files, bools and integers.
  * Fixed an odd litle bug in MarkInstall and fixed it up to handle
    complex cases involving OR groups and provides.
    68754 describes confusing messages which are the result of this..
    Closes: #63149, #69394, #68754, #77683, #66806, #81486, #78712
  * Speeling mistake and return code for the 'wicked' resolver error
    Closes: #72621, #75226, #77464
  * Solved unable to upgrade libc6 from potato to woody due to 3 package
    libc6 dependency loop problem.
  * Leading sources.list spaces. Closes: #76010
  * Removed a possible infinite loop while processing installations.
  * Man page updates. Closes: #75411, #75560, #64292, #78469
  * ReduceSourceList bug. Closes: #76027
  * --only-source option. Closes: #76320
  * Typos. Closes: #77812, #77999
  * Different status messages. Closes: #76652, #78353
  * /etc/apt/apt.conf.d/ directory for Joey and Matt and pipe protocol 2
  * OS detection an support for the new pseduo standard of os-arch for the
    Architecture string. Also uses regexing.. Closes: #39227, #72349
  * Various i18n stuff. Note that this still needs some i18n wizard
    to do the last gettextization right. Closes: #62386
  * Fixed a problem with some odd http servers/proxies that did not return
    the content size in the header. Closes: #79878, #44379
  * Little acquire bugs. Closes: #77029, #55820
  * _POSIX_THREADS may not be defined to anything, just defined..
    Closes: #78996
  * Spelling of Ignore-Hold correctly. Closes: #78042
  * Unlock the dpkg db if in download only mode. Closes: #84851
  * Brendan O'Dea's dselect admindir stuff. Closes: #62811
  * Patch from BenC. Closes: #80810
  * Single output of some names in lists. Closes: #80498, #43286
  * Nice message for people who can't read syserror output. Closes: #84734
  * OR search function. Closes: #82894
  * User's guide updates. Closes: #82469
  * The AJ/JoeyH var/state to var/lib transition patch. Closes: #59094
  * Various CD bugs, again thanks to Greenbush
    Closes: #80946, #76547, #71810, #70049, #69482
  * Using potato debhelper. Closes: #57977
  * I cannot self-terminate. Closes: #74928

 -- Jason Gunthorpe <jgg@debian.org>  Wed, 21 Feb 2001 00:39:15 -0500

apt (0.3.19) frozen unstable; urgency=low

  * Updates to apt-cdrom to support integrated non-us nicely, thanks to
    Paul Wade.
  * Fixed that apt-get/cdrom deadlock thing. Closes: #59853, #62945, #61976
  * Fixed hardcoded path. Closes: #59743
  * Fixed Jay's relative path bug
  * Allowed source only CDs. Closes: #58952
  * Space check is supressed if --print-uris is given. Closes: #58965
  * Clarified the documenation examples for non-us. Closes: #58646
  * Typo in the package description. Closes: #60230
  * Man Page typo. Closes: #60347
  * Typo in Algorithms.cc. Closes: #63577
  * Evil dotty function in apt-cache for generating dependency graphs
    with the as-yet-unpackaged GraphVis.
  * Appears to have been fixed in Janurary.. Closes: #57981
  * New config.guess/sub for the new archs. Closes: #60874
  * Fixed error reporting for certain kinds of resolution failures.
    Closes: #61327
  * Made autoclean respect 'q' settings. Closes: #63023
  * Fixed up the example sources.list. Closes: #63676
  * Added DPkg::FlushSTDIN to control the flushing of stdin before
    forking dpkg. Closes: #63991

 -- Ben Gertzfield <che@debian.org>  Fri, 12 May 2000 21:10:54 -0700

apt (0.3.18) frozen unstable; urgency=low

  * Changes in the postinst script. Closes: #56855, #57237
  * Fixed bashism. Closes: #57216, #57335
  * Doc updates. Closes: #57772, #57069, #57331, #57833, #57896

 -- Ben Gertzfield <che@debian.org>  Sun, 13 Feb 2000 01:52:31 -0800

apt (0.3.17) unstable; urgency=low

  * RFC 2732 usage for CDROM URIs and fixes to apt-cdrom
  * Fixed the configuration parser to not blow up if ; is in the config
    string
  * Applied visual patch to dselect install script . Closes #55214
  * Included the configure-index example
  * Minimal CD swaps
  * Library soname has increased
  * Fixed default sources.list to have correct URLs for potato when it
    becomes stable
  * Added a message about erasing sources.list to dselect setup script
    Closes: #55755
  * No remove prompt if the archives dir has not changed. Closes: #55709
  * Fixed inclusion of 2nd sample config file. Closes: #55374
  * Made file mtimes of 0 not confuse the methods If-Modifed-Since check.
    Closes: #55991

 -- Ben Gertzfield <che@debian.org>  Mon, 31 Jan 2000 12:12:40 -0800

apt (0.3.16) unstable; urgency=low

  * Made --no-download work. Closes: #52993
  * Now compiles on OpenBSD, Solaris and HP-UX
  * Clarify segfault errors
  * More debhelper fixes. Closes: #52662, #54566, #52090, #53531, #54769
  * Fix for Joel's discovery of glibc removal behavoir.
  * Fix for Ben Collins file: uri from slink upgrade.
  * Fixed resume code in FTP. Closes: #54323
  * Take more precautions to prevent the corruption Joey Hess saw.
  * Fixed --no-list-cleanup
  * RFC 2732 URI parsing ([] for hostnames).
  * Typo in apt-cache man page. Closes: #54949

 -- Ben Gertzfield <che@debian.org>  Fri, 14 Jan 2000 08:04:15 -0800

apt (0.3.15) unstable; urgency=low

  * Added DSelect::WaitAfterDownload Closes: #49549
  * Fixed cast error in byteswap macro and supporting code. Closes: #50093
  * Fixed buffer overflow for wide terminal sizes. Closes: #50295
  * Made -s and clean not do anything. Closes: #50238
  * Problem with Protected packages and the new OR code.
  * /usr/share/doc stuff. Closes: #51017, #50228, #51141
  * Remove doesn't require a package to be installable. Closes: #51175
  * FTP proxy touch ups in the mabn page. Closes: #51315, #51314

 -- Ben Gertzfield <che@debian.org>  Sat,  4 Dec 1999 21:17:24 -0800

apt (0.3.14) unstable; urgency=low

  * Fix Perl or group pre-depends thing Closes: #46091, #46096, #46233, #45901
  * Fix handling of dpkg's conversions from < -> <= Closes: #46094, #47088
  * Make unparsable priorities non-fatal Closes: #46266, #46267, #46293, #46298
  * Fix handling of '/' for the dist name. Closes: #43830, #45640, #45692
  * Fixed 'Method gave a blank filename' error from IMS queries onto CDs.
    Closes: #45034, #45695, #46537
  * Made OR group handling in the problem resolver more elaborate. Closes: #45646
  * Added APT::Clean-Installed option. Closes: #45973
  * Moves the free space check to after the calculated size is printed.
    Closes: #46639, #47498
  * mipsel arch Closes: #47614
  * Beautified URI printing to not include passwords Closes: #46857
  * Fixed little problem with --no-download Closes: #47557
  * Tweaked Dselect 'update' script to re-gen the avail file even in the
    event of a failure Closes: #47112
  * Retries for source archives too Closes: #47529
  * Unmounts CDROMs iff it mounted them Closes: #45299
  * Checks for the partial directories before doing downloads Closes: #47392
  * no_proxy environment variable (http only!) Closes: #43476
  * apt-cache showsrc Closes: #45799
  * De-Refs Single Pure virtual packages. Closes: #42437, #43555
  * Regexs for install. Closes: #35304, #38835
  * Dependency reports now show OR group relations
  * Re-Install feature. Cloes: #46961, #37393, #38919
  * Locks archive directory on clean (woops)
  * Remove is not 'sticky'. Closes: #48392
  * Slightly more accurate 'can not find package' message. Closes: #48311
  * --trivial-only and --no-remove. Closes: #48518
  * Increased the cache size. Closes: #47648
  * Comment woopsie. Closes: #48789
  * Removes existing links when linking sources. Closes: #48775
  * Problem resolver does not install all virtual packages. Closes: #48591, #49252
  * Clearer usage message about 'source' Closes: #48858
  * Immediate configure internal error Closes: #49062, #48884

 -- Ben Gertzfield <che@debian.org>  Sun,  7 Nov 1999 20:21:25 -0800

apt (0.3.13) unstable; urgency=low

  * Fix timestamp miss in FTP. Closes: #44363
  * Fix sorting of Kept packages. Closes: #44377
  * Fix Segfault for dselect-upgrade. Closes: #44436
  * Fix handling of '/' for the dist name. Closes #43830
  * Added APT::Get::Diff-Only and Tar-Only options. Closes #44384
  * Add commented-out deb-src URI to default sources.list file.

 -- Ben Gertzfield <che@debian.org>  Sun, 19 Sep 1999 18:54:20 -0700

apt (0.3.12) unstable; urgency=low

  * Fix for typo in the dhelp index. Closes: #40377
  * Multiple media swap support
  * Purge support. Closes: #33291, #40694
  * Better handling of - remove notation. Closes: #41024
  * Purge support. Closes: #33291, #40694
  * Error code on failed update. Closes: #41053
  * apt-cdrom adds entries for source directories. Closes: #41231
  * Sorts the output of any list. Closes: #41107
  * Fixes the looping problem. Closes: #41784, #42414, #44022
  * Fixes the CRC mechanism to lowercase all strings. Closes: #41839
  * More checks to keep the display sane. Particularly when fail-over is
    used with local mirrors and CD-Roms. Closes: #42127, #43130, #43668
  * PThread lockup problem on certain sparc/m68k. Closes: #40628
  * apt-cdrom understands .gz Package files too. Closes: #42779
  * Spelling error in dselect method description. Closes: #43251
  * Added security to the default source list. Closes: #43356

 -- Ben Gertzfield <che@debian.org>  Fri,  3 Sep 1999 09:04:28 -0700

apt (0.3.11) unstable; urgency=low

  * Fix for mis-parsed file: URIs. Closes: #40373, #40366, #40230
  * Fix for properly upgrading the system from perl 5.004 to 5.005

 -- Ben Gertzfield <che@debian.org>  Mon, 28 Jun 1999 21:06:44 -0700

apt (0.3.9) unstable; urgency=low

  * Spelling error in cachefile.cc. Closes: #39885
  * Trailing slash in dselect install if you try to use the
    default config file. Closes: #40011
  * Simulate works for autoclean. Closes: #39141
  * Fixed spelling errors. Closes: #39673
  * Changed url parsing a bit. Closes: #40070, #40069
  * Version 0.3.8 will be for slink/hamm (GNU libc 2).

 -- Ben Gertzfield <che@debian.org>  Thu, 24 Jun 1999 18:02:52 -0700

apt (0.3.7) unstable; urgency=low

  * Fixed missing text in the apt-get(8) page. Closes: #37596
  * Made --simulate and friends work with apt-get source. Closes: #37597, #37656
  * Fixed inclusion of man pages in the -doc/-dev package. Closes: #37633, #38651
  * Fixed handling of the -q option with not-entirely integer arguments
    Closes: #37499
  * Man page typo Closes: #37762
  * Fixed parsing of the Source: line. Closes: #37679
  * Dpkg/dpkg-hurd source bug. Closes: #38004, #38032
  * Added a check for an empty cache directory. Closes: #37963
  * Return a failure code if -d is given and packages fail to download.
    Closes: #38127
  * Arranged for an ftp proxy specifing an http server to work. See the
    important note in the sources.list man page.
  * Accounted for resumed files in the cps calculation. Closes: #36787
  * Deal with duplicate same version different packages. Closes: #30237
  * Added --no-download. Closes: #38095
  * Order of apt-cdrom dist detection. Closes: #38139
  * Fix apt-cdrom chop handling and missing lines. Closes: #37276
  * IPv6 http support
  * Suggests dpkg-dev for apt-get source. Closes: #38158
  * Fixed typo in apt-get help. Closes: #38712
  * Improved the error message in the case of broken held package. Closes: #38777
  * Fixed handling of MD5 failures
  * Documented list notation Closes: #39008
  * Change the 'b' to 'B'. Closes: #39007

 -- Ben Gertzfield <che@debian.org>  Sun, 20 Jun 1999 18:36:20 -0700

apt (0.3.6) unstable; urgency=low

  * Note that 0.3.5 never made it out the door..
  * Fix for apt-cdrom and unusual disk label locations. Closes: #35571
  * Made APT print numbers in decimal. Closes: #35617, #37319
  * Buffer munching fix for FTP. Closes: #35868
  * Typo in sample config file. Closes: #35907
  * Fixed whitespace in version compares. Closes: #35968, #36283, #37051
  * Changed installed size counter to only count unpacked packages.
    Closes: #36201
  * apt-get source support. Closes: #23934, #27190
  * Renames .debs that fail MD5 checking, provides automatic corruption
    recovery. Closes: #35931
  * Fixed autoconf verison. Closes: #37305
  * Random Segfaulting. Closes: #37312, #37530
  * Fixed apt-cache man page. Closes: #36904
  * Added a newline to apt-cache showpkg. Closes: #36903

 -- Ben Gertzfield <che@debian.org>  Wed, 12 May 1999 09:18:49 -0700

apt (0.3.4) unstable; urgency=low

  * Release for Ben while he is out of town.
  * Checked the size of partial files. Closes: #33705
  * apt-get should not print progress on non-tty. Closes: #34944
  * s/guide.text.gz/users-guide.txt.gz/ debian/control: Closes: #35207
  * Applied cdrom patches from Torsten.  Closes: #35140, #35141
  * smbmounted cdrom fix. Closes: #35470
  * Changed ie to eg.  Closes: #35196

 -- Adam Heath <doogie@debian.org>  Sun,  4 Apr 1999 18:26:44 -0500

apt (0.3.3) unstable; urgency=low

  * Fixes bug with file:/ URIs and multi-CD handling. Closes: #34923

 -- Ben Gertzfield <che@debian.org>  Tue, 23 Mar 1999 12:15:44 -0800

apt (0.3.2) unstable; urgency=low

  * Major release into unstable of v3
  * These bugs have been fixed, explanations are in the bug system, read
    the man pages as well..
    Closes: #21113, #22507, #22675, #22836, #22892, #32883, #33006, #34121,
    	    #23984, #24685, #24799, #25001, #25019, #34223, #34296, #34355,
	    #24021, #25022, #25026, #25104, #25176, #31557, #31691, #31853,
    	    #25458, #26019, #26433, #26592, #26670, #27100, #27100, #27601,
    	    #28184, #28391, #28778, #29293, #29351, #27841, #28172, #30260,
    	    #29382, #29441, #29903, #29920, #29983, #30027, #30076, #30112,
    	    #31009, #31155, #31381, #31883, #32140, #32395, #32584. #34465,
    	    #30383, #30441, #30472, #30643, #30827, #30324, #36425, #34596

 -- Ben Gertzfield <che@debian.org>  Mon, 15 Mar 1999 19:14:25 -0800

apt (0.3.1) experimental; urgency=low

  * Minor release of cvs version.
  * Added virtual package libapt-pkgx.x

 -- Mitch Blevins <mblevin@debian.org>  Wed, 10 Mar 1999 07:52:44 -0500

apt (0.3.0) experimental; urgency=low

  * New experimental version.

 -- Ben Gertzfield <che@debian.org>  Tue, 15 Dec 1998 12:53:21 -0800

apt (0.1.9) frozen unstable; urgency=low

  * Return to the wacky numbering for when we build 0.1.8 for hamm
  * Important bug related to APT on the Alpha fixed
  * apt-get dist-upgrade problems fixed
  * tiny patch for http method to fix an endless loop
  * nice fix from /usr/doc/lintian/ to remove rpath nastiness from
    libtool and add proper shared lib dependancies
  * now dh_shlibdeps is called with LD_LIBRARY_PATH=debian/tmp/usr/lib
    in case an old libpkg is installed while building APT to prevent
    spurious dependancies

 -- Ben Gertzfield <che@debian.org>  Thu,  5 Nov 1998 17:43:25 -0800

apt (0.1.7) unstable; urgency=low

  * New build with libstdc++2.9.
  * Various fixes; read the Changelog.

 -- Ben Gertzfield <che@debian.org>  Thu, 15 Oct 1998 18:29:18 -0700

apt (0.1.6) unstable; urgency=low

  * Various fixes in the FTP method for error checking. Fixes: #26188.
  * Spelling corrections in dselect method. Fixes: #25884
  * Fixes for compilation on alpha/ppc. Fixes: #25313, #26108.
  * No more bo releases: we're using a normal numbering system now.

 -- Ben Gertzfield <che@debian.org>  Tue,  8 Sep 1998 19:27:13 -0700

apt (0.1.5) unstable; urgency=low

  * Changed sources.list to point to 'unstable' by default, as
    'frozen' no longer exists!

 -- Ben Gertzfield <che@debian.org>  Thu, 23 Jul 1998 22:00:18 -0700

apt (0.1.3) unstable; urgency=low

  * New upstreamish version.
  * ftp method rewritten in C. Removes dependancies on all perl/perl
    related modules. This fixes many of the ftp method bugs.

 -- Ben Gertzfield <che@debian.org>  Thu, 16 Jul 1998 22:19:00 -0700

apt (0.1.1) unstable; urgency=low

  * Release for unstable.

 -- Ben Gertzfield <che@debian.org>  Tue, 30 Jun 1998 20:48:30 -0700

apt (0.1) unstable; urgency=low

  * Kludge to fix problem in libnet-perl with illegal anonymous
    FTP passwords.
  * Moved to unstable; apt is in a useable state now.
  * Fixed version numbering. From now on, numbering will be:
    0.1 (no actual release) -> 0.1.0bo (release for libc5) ->
    0.1.1 (release for unstable). Thanks, Manoj.

 -- Ben Gertzfield <che@debian.org>  Tue, 30 Jun 1998 20:40:58 -0700

apt (0.0.17-1) experimental; urgency=low

  * Fixed problem with libc6 version compare
  * Scott's away for a while, so I'll be packaging apt for the time
    being.

 -- Ben Gertzfield <che@debian.org>  Thu, 25 Jun 1998 19:02:03 -0700

apt (0.0.16-1) experimental; urgency=low

  * Modifications to make apt-get more friendly when backgrounded.
  * Updated documentation.
  * Updates to graphic widgets

 -- Scott K. Ellis <scott@debian.org>  Mon,  8 Jun 1998 11:22:02 -0400

apt (0.0.15-0.2bo) experimental; urgency=low

  * Bo compilation
  * Bob Hilliards crash

 -- Jason Gunthorpe <jgg@debian.org>  Sun, 31 May 1998 20:18:35 -0600

apt (0.0.15-0.1bo) experimental; urgency=low

  * Bo compilation
  * libstdc++272 patch

 -- Jason Gunthorpe <jgg@debian.org>  Sun, 31 May 1998 20:18:35 -0600

apt (0.0.15) experimental; urgency=low

  * Clean up source tarball (no user-visible changes)

 -- Scott K. Ellis <scott@debian.org>  Tue, 26 May 1998 12:23:53 -0400

apt (0.0.14) experimental; urgency=low

  * Updates in ordering code to make sure certain upgrades work correctly.
  * Made dselect/setup understand ftp as well as http

 -- Scott K. Ellis <scott@debian.org>  Wed, 20 May 1998 13:33:32 -0400

apt (0.0.13-bo1) experimental; urgency=low

  * Bo compilation

 -- Jason Gunthorpe <jgg@debian.org>  Mon, 18 May 1998 15:10:49 -0600

apt (0.0.13) experimental; urgency=low

  * Remove hardcoded egcc from debian/rules (#21575)
  * Fixes for ordering logic when system has a number of unpacked
    but unconfigured packages installed.
  * Spelling fix in dselect install method (#22556)

 -- Scott K. Ellis <scott@debian.org>  Sun, 17 May 1998 20:08:33 -0400

apt (0.0.12) experimental; urgency=low

  * Fixed problems with package cache corruption.
  * Made to depend on libc6 >= 2.0.7pre1 due to timezone problems with
    earlier versions.
  * Interface and documentation improvements.

 -- Scott K. Ellis <scott@debian.org>  Sat, 16 May 1998 23:17:32 -0400

apt (0.0.11) experimental; urgency=low

  * Change dependancies to pre-depends since breaking your packaging tools
    in the middle of an installation isn't very good.
  * Bug fixes to ftp method and general apt-get code

 -- Scott K. Ellis <scott@debian.org>  Fri, 15 May 1998 08:57:38 -0400

apt (0.0.10) experimental; urgency=low

  * Run "dpkg --configure -a" after an aborted dselect install
  * Fixed problem with install looping
  * Support for authenticating proxys: (note this isn't terribly secure)
    http_proxy="http://user:pass@firewall:port/"
  * Substitute $ARCH in sources.list
  * Fixes in the resumption code for ftp

 -- Scott K. Ellis <scott@debian.org>  Tue, 12 May 1998 09:14:41 -0400

apt (0.0.9) experimental; urgency=low

  * Added ftp support.
  * Various other less visible bug fixes.
  * Fixed problem with segfault when apt-get invoked in a non-existant
    directory (Bug #21863)
  * Bumped policy to 2.4.1

 -- Scott K. Ellis <scott@debian.org>  Fri,  1 May 1998 09:18:19 -0400

apt (0.0.8) experimental; urgency=low

  * Fixed generated available file (Bug #21836)
  * Added download ETA (Bug #21774).
  * Fixed hardcoded ARCH (Bug #21751).
  * Fixed check on http_proxy (Bug #21795).
  * Added download speed indicator.

 -- Scott K. Ellis <scott@debian.org>  Mon, 27 Apr 1998 10:58:32 -0400

apt (0.0.7) experimental; urgency=low

  * Remove libdeity and apt from package for now, since only apt-get and
    apt-cache are actually useful right now.
  * Clean up handling of package installation errors.
  * Added timeout to http transfers (#21269)
  * Updated setup for dselect/apt method.
  * Updated man pages
  * Long options (added in 0.0.6)

 -- Scott K. Ellis <scott@debian.org>  Tue, 21 Apr 1998 09:06:49 -0400

apt (0.0.6) experimental; urgency=low

  * Spelling changes.
  * Revamped download status display.
  * Call apt-get clean after successful install in dselect.
  * Added "apt-get clean" which deletes package files from /var/cache/apt

 -- Scott K. Ellis <scott@debian.org>  Thu,  9 Apr 1998 15:13:59 -0400

apt (0.0.5) experimental; urgency=low

  * Ignore signals while dpkg is running so we don't leave dpkg running in
    the background (#20804)
  * Check Packages as well as Packages.gz for file URIs (#20784)
  * Spelling cleanup (#20800)
  * Added -m option to permit upgrade to go on in the case of a bad mirror.
    This option may result in incomplete upgrades when used with -f.

 -- Scott K. Ellis <scott@debian.org>  Tue,  7 Apr 1998 12:40:29 -0400

apt (0.0.4) experimental; urgency=low

  * New usage guide.
  * Various documentation updates and cleanup.
  * Added '-f' option to apt-get attempt to fix broken dependancies.

 -- Scott K. Ellis <scott@debian.org>  Sat,  4 Apr 1998 14:36:00 -0500

apt (0.0.3) experimental; urgency=low

  * Added a shlibs.local file to prevent apt from depending on itself.
  * Updates to how apt-get handles bad states in installed packages.
  * Updated rules to make sure build works from a freshly checked out source
    archive.  Building from CVS needs libtool/automake/autoconf, builds from
    the distributed source package should have no such dependancy.

 -- Scott K. Ellis <scott@debian.org>  Fri,  3 Apr 1998 11:49:47 -0500

apt (0.0.2) unstable; urgency=low

  * Updates to apt-get and http binding for dselect method (apt).
  * Updating version number from 0.0.1, which was released only on IRC.

 -- Scott K. Ellis <scott@debian.org>  Fri,  3 Apr 1998 00:35:18 -0500

apt (0.0.1) unstable; urgency=low

  * Initial Release.

 -- Scott K. Ellis <scott@debian.org>  Tue, 31 Mar 1998 12:49:28 -0500
<|MERGE_RESOLUTION|>--- conflicted
+++ resolved
@@ -3,38 +3,22 @@
   * improved the support for "error" and "conffile" reporting from
     dpkg, added the format to README.progress-reporting
   * added README.progress-reporting to the apt-doc package
-<<<<<<< HEAD
-
- --
-
-apt (0.6.40.1ubuntu1) breezy; urgency=low
-
-  * Synchronize with Debian 
-
- -- Michael Vogt <michael.vogt@ubuntu.com>  Fri, 5 Aug 2005 14:20:56 +0200
-=======
-  * improved the network timeout handling, if a index file from a 
-    sources.list times out, don't try to get the other files from
-    that entry
-  * Support architecture-specific extra overrides
-    (closes: #225947). Thanks to  Anthony Towns for idea and
-    the patch, thanks to Colin Watson for testing it.
-  * Javier Fernandez-Sanguino Pen~a:
-    - Added a first version of an apt-secure.8 manpage, and modified
-      apt-key and apt.end accordingly. Also added the 'update'
-      argument to apt-key which was previously not documented 
-      (Closes: #322120)
-  * Andreas Pakulat:
-    - added example apt-ftparchive.conf file to doc/examples 
-      (closes: #322483)
+  * Do md5sum checking for file and cdrom method (closes: #319142)
+  * Change pkgPolicy::Pin from private to protected to let subclasses
+    access it too (closes: #321799)
   * methods/connect.cc:
     - send failure reason for EAI_AGAIN (TmpResolveFailure) to acuire-item
   * apt-pkg/acquire-item.cc:
     - fail early if a FailReason is TmpResolveFailure (avoids hangs during
       the install when no network is available)
-  
- -- Michael Vogt <michael.vogt@ubuntu.com>  Tue, 23 Aug 2005 00:15:00 +0200
->>>>>>> 25182152
+
+ --
+
+apt (0.6.40.1ubuntu1) breezy; urgency=low
+
+  * Synchronize with Debian 
+
+ -- Michael Vogt <michael.vogt@ubuntu.com>  Fri, 5 Aug 2005 14:20:56 +0200
 
 apt (0.6.40.1) unstable; urgency=low
 
@@ -43,7 +27,6 @@
     conditions
   * 0.6.40 breaks the ABI but I accidentally didn't change the soname :/
 
-<<<<<<< HEAD
  -- Michael Vogt <mvo@debian.org>  Fri, 5 Aug 2005 13:24:58 +0200
 
 apt (0.6.40ubuntu1) breezy; urgency=low
@@ -51,9 +34,6 @@
    * Synchronize with Debian 
 
  -- Matt Zimmerman <mdz@ubuntu.com>  Thu, 4 Aug 2005 15:53:22 -0700
-=======
- -- Michael Vogt <mvo@debian.org>  Fri,  5 Aug 2005 13:24:58 +0200
->>>>>>> 25182152
 
 apt (0.6.40) unstable; urgency=low
 
@@ -70,7 +50,6 @@
 
  -- Matt Zimmerman <mdz@debian.org>  Thu, 28 Jul 2005 11:57:32 -0700
 
-<<<<<<< HEAD
 apt (0.6.39ubuntu4) breezy; urgency=low
 
   * Fix keyring paths in apt-key, apt.postinst (I swear I remember doing this
@@ -104,8 +83,6 @@
 
  -- Matt Zimmerman <mdz@ubuntu.com>  Tue, 28 Jun 2005 11:52:24 -0700
 
-=======
->>>>>>> 25182152
 apt (0.6.39) unstable; urgency=low
 
   * Welsh translation update: daf@muse.19inch.net--2005/apt--main--0--patch-6
@@ -116,7 +93,6 @@
   * Update priority of apt-utils to important, to match the override file
   * Install only one keyring on each branch (Closes: #316119)
 
-<<<<<<< HEAD
  -- Matt Zimmerman <mdz@ubuntu.com>  Tue, 28 Jun 2005 11:35:21 -0700
 
 apt (0.6.38ubuntu1) breezy; urgency=low
@@ -125,9 +101,6 @@
   * Merge with --main--0, switch back to Ubuntu keyring
 
  -- Matt Zimmerman <mdz@ubuntu.com>  Sat, 25 Jun 2005 16:52:41 -0700
-=======
- -- Matt Zimmerman <mdz@debian.org>  Tue, 28 Jun 2005 11:51:09 -0700
->>>>>>> 25182152
 
 apt (0.6.38) unstable; urgency=low
 
