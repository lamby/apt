<<<<<<< HEAD
apt (0.7.26~exp11ubuntu2) maverick; urgency=low

  * remove debian-archive-keyring dependency and readd
    recommends to the ubuntu-keyring

 -- Michael Vogt <michael.vogt@ubuntu.com>  Thu, 29 Jul 2010 20:02:39 +0200

apt (0.7.26~exp11ubuntu1) maverick; urgency=low

  * ABI break upload
  * merged from debian/experimental, remaining changes:
    - use ubuntu keyring and ubuntu archive keyring in apt-key
    - run update-apt-xapian-index in apt.cron
    - support apt-key net-update and verify keys against master-keyring
    - run apt-key net-update in cron.daily
    - different example sources.list
  * debian/apt.postinst
    - drop set_apt_proxy_from_gconf(), no longer needed in maverick

 -- Michael Vogt <michael.vogt@ubuntu.com>  Thu, 29 Jul 2010 17:03:48 +0200
=======
apt (0.7.26~exp12) UNRELEASEDexperimental; urgency=low

  * debian/control:
    - add dependency on zlib-dev for libapt-pkg-dev
   * apt-pkg/cacheset.cc:
     - make CacheSetHelper::canNotFindAllVer display a notice
       only (for compat reasons). Otherwise tools like sbuild
       blow up

 -- Michael Vogt <michael.vogt@ubuntu.com>  Thu, 29 Jul 2010 23:45:42 +0200
>>>>>>> 4ed3806e

apt (0.7.26~exp11) experimental; urgency=low

  [ Julian Andres Klode ]
  * apt-pkg/deb/dpkgpm.cc:
    - Write architecture information to history file.
    - Add to history whether a change was automatic or not.
  * apt-pkg/contrib/fileutl.cc:
    - Add FileFd::OpenDescriptor() (needed for python-apt's #383617).
  * cmdline/apt-get.cc:
    - Support large filesystems by using statvfs64() instead of statvfs()
      and statfs64() instead of statfs() (Closes: #590513).
  * apt-pkg/cdrom.cc:
    - Use link() instead of rename() for creating the CD database backup;
      otherwise there would be a short time without any database.

  [ David Kalnischkies ]
  * apt-pkg/depcache.cc:
    - handle "circular" conflicts for "all" packages correctly
  * cmdline/apt-cache.cc:
    - be able to omit dependency types in (r)depends (Closes: #319006)
    - show in (r)depends the canidate per default instead of newest
    - share the (r)depends code instead of codecopy
  * apt-pkg/cacheset.cc:
    - move them back to the library as they look stable now
    - add a 'newest' pseudo target release as in pkg/newest
  * apt-pkg/pkgcache.cc:
    - prefer non-virtual packages in FindPreferredPkg (Closes: #590041)
  * test/integration/*:
    - add with bug#590041 testcase a small test "framework"
  * apt-pkg/orderlist.cc:
    - try to install another or-group member in DepRemove before
      breaking the or group (Closes: #590438)
    - configure also the replacement before remove by adding Immediate flag
  
  [ Michael Vogt ]
  * apt-pkg/contrib/error.{cc,h}
    - docstring cleanup
    - add inline DumpError() to avoid subtle API break

 -- Michael Vogt <mvo@debian.org>  Thu, 29 Jul 2010 16:40:58 +0200

apt (0.7.26~exp10) experimental; urgency=low

  [ David Kalnischkies ]
  * apt-pkg/contrib/error.{cc,h}:
    - remove constness of va_list parameter to fix build on amd64 and co
      Thanks Eric Valette! (Closes: #588610)
  * apt-pkg/deb/debmetaindex.cc:
    - do not query each architecture for flat file archives
    - fix typo preventing display of architecture in Info()
  * methods/bzip2.cc:
    - add a copycat of the old gzip.cc as we need it for bzip2 and lzma

  [ Martin Pitt ]
  * debian/rules:
    - Make DEB_BUILD_OPTIONS=noopt actually work by passing the right
      CXXFLAGS.
  * apt-pkg/contrib/fileutl.{h,cc}:
    - Add support for reading of gzipped files with the new "ReadOnlyGzip"
      OpenMode. (Closes: #188407)
    - Link against zlib (in apt-pkg/makefile) and add zlib build dependency.
    - [ABI BREAK] This adds a new private member to FileFd, but its
      initialization is in the public header file.
  * configure.in:
    - Check for zlib library and headers.
  * apt-pkg/acquire-item.cc, apt-pkg/deb/debindexfile.cc,
    apt-pkg/deb/debrecords.cc, apt-pkg/deb/debsrcrecords.h,
    cmdline/apt-cache.cc:
    - Open Packages, Sources, and Translations indexes in "ReadOnlyGzip" mode.
  * apt-pkg/deb/debindexfile.cc:
    - If we do not find uncompressed package/source/translation indexes, look
      for gzip compressed ones.
  * apt-pkg/acquire-item.cc:
    - If the Acquire::GzipIndexes option is true and we download a gzipped
      index file, keep it as it is (and rename to .gz) instead of
      uncompressing it.
  * doc/apt.conf.5.xml:
    - Document the new Acquire::GzipIndexes option.
  * doc/po/apt-doc.pot, doc/po/de.po:
    - German translation of new Acquire::GzipIndexes option.
  * Add test/test-indexes.sh:
    - Test behaviour of index retrieval and usage, in particular with
      uncompressed and gzip compressed indexes.
  * methods/gzip.cc: With FileFd now being able to read gzipped files, there
    is no need for the gzip method any more to spawn an external gzip process.
    Rewrite it to use FileFd directly, which makes the code a lot simpler, and
    also using less memory and overhead.

 -- Michael Vogt <mvo@debian.org>  Mon, 12 Jul 2010 11:41:01 +0200

apt (0.7.26~exp9) experimental; urgency=low

  [ David Kalnischkies ]
  * doc/apt.conf.5.xml:
    - add and document APT::Cache-{Start,Grow,Limit} options for mmap control
  * apt-pkg/contrib/fileutl.cc:
    - do not fail von double close()

 -- Michael Vogt <mvo@debian.org>  Fri, 09 Jul 2010 21:51:55 +0200

apt (0.7.26~exp8) experimental; urgency=low

  [ David Kalnischkies ]
  * cmdline/cacheset.cc:
    - doesn't include it in the library for now as it is too volatile
    - get the candidate either from an already built depcache
      or use the policy which is a bit faster than depcache generation
    - get packages by task^ with FromTask()
    - only print errors if all tries to get a package by string failed
    - factor out code to get a single package FromName()
    - check in Grouped* first without modifier interpretation
  * cmdline/apt-get.cc:
    - use the cachsets in the install commands
    - make the specify order of packages irrelevant (Closes: #196021)
  * apt-pkg/orderlist.cc:
    - untouched packages are never missing
  * apt-pkg/packagemanager.cc:
    - packages that are not touched doesn't need to be unpacked
  * debian/control:
    - remove intltool's dependency as it is an ubuntu artefact
  * apt-pkg/depcache.cc:
    - SetCandidateVer for all pseudo packages
    - SetReInstall for the "all" package of a pseudo package
    - use the new MatchAgainstConfig for the DefaultRootSetFunc
    - always mark the all package if a pseudo package is marked for install
  * apt-pkg/contrib/error.{cc,h}:
    - complete rewrite but use the same API
    - add NOTICE and DEBUG as new types of a message
    - add a simple stack handling to be able to delay error handling
  * apt-pkg/aptconfiguration.cc:
    - show a deprecation notice for APT::Acquire::Translation
  * apt-pkg/contrib/configuration.{cc,h}:
    - add a wrapper to match strings against configurable regex patterns
  * apt-pkg/contrib/fileutl.cc:
    - show notice about ignored file instead of being always silent
    - add a Dir::Ignore-Files-Silently list option to control the notice
  * apt-pkg/policy.h:
    - add another round of const& madness as the previous round accidentally
      NOT overrides the virtual GetCandidateVer() method (Closes: #587725)
  * apt-pkg/pkgcachegen.{cc,h}:
    - make the used MMap moveable (and therefore dynamic resizeable) by
      applying (some) mad pointer magic (Closes: #195018)

  [ Michael Vogt ]
  * apt-pkg/deb/dpkgpm.cc:
    - make the apt/term.log output unbuffered (thanks to Matt Zimmerman)

  [ Julian Andres Klode ]
  * methods/ftp.h:
    - Handle different logins on the same server (Closes: #586904).
  * apt-pkg/deb/deblistparser.cc:
    - Handle architecture wildcards (Closes: #547724).
  * apt-pkg/versionmatch.cc:
    - Support matching pins by regular expressions or glob() like patterns,
      regular expressions have to be put between to slashes; for example,
      /.*/.
  * apt-pkg/contrib/fileutl.cc:
    - Make FileFd replace files atomically in WriteTemp mode (for cache, etc).
  * debian/control:
    - Set Standards-Version to 3.9.0

 -- Michael Vogt <mvo@debian.org>  Fri, 09 Jul 2010 19:16:20 +0200

apt (0.7.26~exp7) experimental; urgency=low

  * apt-pkg/cachefile.h:
    - make pkgPolicy public again, libapt-pkg-perl (and probably
      others) get unhappy without that

 -- Michael Vogt <mvo@debian.org>  Thu, 10 Jun 2010 15:33:24 +0200

apt (0.7.26~exp6) experimental; urgency=low

  [ Michael Vogt ]
  * merge the remaining Ubuntu change:
    - on gpg verification failure warn and restore the last known
      good state
    - on failure display the IP of the server (useful for servers
      that use round robin DNS)
    - support Original-Maintainer in RewritePackageOrder
    - enable cdrom autodetection via libudev by default
    - show message about Vcs in use when apt-get source is run for
      packages maintained in a Vcs
    - better support transitional packages with mark auto-installed. 
      when the transitional package is in "oldlibs" the new package
      is not marked auto installed (same is true for section
      metapackages)
    - provide new "deb mirror://archive.foo/mirrors.list sid main"
      method expects a list of mirrors (generated on the server e.g.
      via geoip) and will use that, including cycle on failure
    - write apport crash file on package failure (disabled by default
      on debian until apport is available)
    - support mirror failure reporting (disabled by default on debian)
  
  [ David Kalnischkies ]
  * apt-pkg/deb/dpkgpm.cc:
    - write Disappeared also to the history.log
    - forward manual-installed bit on package disappearance
  * apt-pkg/deb/debsystem.cc:
    - add better config item for extended_states file
  * apt-pkg/pkgcache.h:
    - switch {,Install-}Size to unsigned long long
  * apt-pkg/depcache.cc:
    - do the autoremove mark process also for required packages to handle
      these illegally depending on lower priority packages (Closes: #583517)
    - try harder to find the other pseudo versions for autoremove multiarch
    - correct "Dangerous iterator usage" pointed out by cppcheck
    - deal with long long, not with int to remove 2GB Limit (LP: #250909)
    - deprecate AddSize with Multiplier as it is unused and switch to
      boolean instead to handle the sizes more gracefully.
    - switch i{Download,Usr}Size from double to (un)signed long long
  * apt-pkg/aptconfiguration.cc:
    - remove duplicate architectures in getArchitectures()
  * apt-pkg/indexrecords.{cc,h}:
    - backport forgotten Valid-Until patch from the obsolete experimental
      branch to prevent replay attacks better, thanks to Thomas Viehmann
      for the initial patch! (Closes: #499897)
    - add a constant Exists check for MetaKeys
  * apt-pkg/acquire-item.cc:
    - do not try PDiff if it is not listed in the Meta file
    - sent Last-Modified header also for Translation files
  * apt-pkg/cacheiterator.h:
    - let pkgCache::Iterator inherent std::iterator
  * ftparchive/writer.h:
    - add a virtual destructor to FTWScanner class (for cppcheck)
  * apt-pkg/cacheset.{cc,h}:
    - add simple wrapper around std::set for cache structures
    - move regex magic from apt-get to new FromRegEx method
    - move cmdline parsing from apt-cache to new FromCommandLine method
    - support special release-modifier 'installed' and 'candidate'
  * apt-pkg/contrib/cmdline.cc:
    - fix segfault in SaveInConfig caused by writing over char[] sizes
  * apt-pkg/pkgcache.cc:
    - get the best matching arch package from a group with FindPreferredPkg
  * cmdline/apt-cache.cc:
    - make the search multiarch compatible by using GrpIterator instead
    - use pkgCacheFile and the new CacheSets all over the place
    - add --target-release option (Closes: #115520)
    - accept pkg/release and pkg=version in show and co. (Closes: #236270)
    - accept package versions in the unmet command
  * cmdline/apt-get.cc:
    - use unsigned long long instead of double to store values it gets
  * apt-pkg/cachefile.{cc,h}:
    - split Open() into submethods to be able to build only parts
    - make the OpProgress optional in the Cache buildprocess
    - store also the SourceList we use internally for export
  * doc/apt.conf.5.xml:
    - document the new Valid-Until related options
  * apt-pkg/contrib/strutl.cc:
    - split StrToTime() into HTTP1.1 and FTP date parser methods and
      use strptime() instead of some self-made scanf mangling
    - use the portable timegm shown in his manpage instead of a strange
      looking code copycat from wget
  * ftparchive/writer.cc:
    - add ValidTime option to generate a Valid-Until header in Release file
  * apt-pkg/policy.cc:
    - get the candidate right for a not-installed pseudo package if
      his non-pseudo friend is installed
  * apt-pkg/indexcopy.cc:
    - move the gpg codecopy to a new method and use it also in methods/gpgv.cc

 -- Michael Vogt <mvo@debian.org>  Thu, 10 Jun 2010 14:02:22 +0200

apt (0.7.26~exp5) experimental; urgency=low

  [ David Kalnischkies ]
  * cmdline/apt-get.cc:
    - rerun dpkg-source in source if --fix-broken is given (Closes: #576752)
    - don't suggest held packages as they are installed (Closes: #578135)
    - handle multiple --{tar,diff,dsc}-only options correctly
    - show at the end of the install process a list of disappeared packages
  * cmdline/apt-cache.cc:
    - use GroupCount for package names in stats and add a package struct line
  * methods/rred.cc:
    - use the patchfile modification time instead of the one from the
      "old" file - thanks to Philipp Weis for noticing! (Closes: #571541)
  * debian/rules:
    - remove targets referring to CVS or arch as they are useless
    - use $(CURDIR) instead of $(pwd)
    - use dpkg-buildflags if available for CXXFLAGS
  * README.arch:
    - remove the file completely as it has no use nowadays
  * apt-pkg/depcache.cc:
    - be doublesure that the killer query is empty before starting reinstall
  * methods/gpgv.cc:
    - remove the keyrings count limit by using vector magic
  * contrib/mmap.cc:
    - clarify "MMap reached size limit" error message, thanks Ivan Masár!
  * doc/apt.ent
    - add entities for the current oldstable/stable/testing codenames
  * doc/sources.list.5.xml:
    - use stable-codename instead of stable in the examples (Closes: #531492)
  * doc/apt_preferences.5.xml:
    - adapt some examples here to use current codenames as well
    - add "NotAutomatic: yes" handling, thanks Osamu Aoki (Closes: #490347)
  * debian/libapt-pkg-doc.doc-base.cache:
    - remove yet another reference to the removed cache.sgml
  * doc/apt-get.8.xml:
    - do not say explicit target_release_{name,version,codename}, it should
      be clear by itself and 'man' can break lines again (Closes: #566166)
    - remove the gnome-apt reference as it is removed from unstable
  * apt-pkg/deb/dpkgpm.cc:
    - add 'disappear' to the known processing states, thanks Jonathan Nieder
  * apt-pkg/packagemanager.h:
    - export info about disappeared packages with GetDisappearedPackages()

  [ Michael Vogt ]
  * methods/http.{cc,h}:
    - code cleanup, use enums instead of magic ints
  
  [ Jari Aalto ]
  * debian/rules:
    - spell out some less known options to reduce manpage consultation-rate
    - Use POSIX command substitution: $(<command sequence>)
    - Remove EOL whitespace (Closes: #577804)

  [ Julian Andres Klode ]
  * apt-pkg/acquire-item.cc:
    - Fix pkgAcqFile::Custom600Headers() to always return something.
  

  [ Christian Perrier ]
  * Slovak translation update. Closes: #581159
  * Italian translation update. Closes: #581742

 -- Michael Vogt <mvo@debian.org>  Tue, 25 May 2010 16:01:42 +0200

apt (0.7.26~exp4) experimental; urgency=low

  [ David Kalnischkies ]
  * apt-pkg/depcache.cc:
    - rewrite the pseudo package reinstaller to be more intelligent
      in his package choices
  * apt-pkg/packagemanager.cc:
    - don't try to "unpack" pseudo packages twice
  * apt-pkg/contrib/fileutl.cc:
    - add a parent-guarded "mkdir -p" as CreateDirectory()
  * apt-pkg/acquire.{cc,h}:
    - add a delayed constructor with Setup() for success reporting
    - check for and create directories in Setup if needed instead of
      error out unfriendly in the Constructor (Closes: #523920, #525783)
    - optional handle a lock file in Setup()
  * apt-pkg/acquire-item.cc:
    - Acquire::ForceHash to force method for expected hash
  * cmdline/apt-get.cc:
    - remove the lock file handling and let Acquire take care of it instead
    - display MD5Sum in --print-uris if not forced to use another method
      instead of displaying the strongest available (Closes: #576420)
    - regex for package names executed on Grp- not PkgIterator
    - show non-candidates as fallback for virtual packages (Closes: #578385)
    - set also "all" to this version for pseudo packages in TryToChangeVer
  * apt-pkg/deb/dpkgpm.cc:
    - remove Chroot-Directory from files passed to install commands.
      Thanks to Kel Modderman for report & patch! (Closes: #577226)
  * ftparchive/writer.cc:
    - remove 999 chars Files and Checksums rewrite limit (Closes: #577759)
  * cmdline/apt-cache.cc:
    - align Installed and Candidate Version in policy so they can be compared
      easier, thanks Ralf Gesellensetter for the pointer! (Closes: #578657)
  * doc/apt.ent:
    - Add a note about APT_CONFIG in the -c description (Closes: #578267)
  * doc/po/de.po:
    - correct typos in german apt_preferences manpage, thanks Chris Leick!
  * apt-pkg/sourcelist.cc:
    - be less strict and accept [option=value] as well
  * apt-pkg/contrib/configuration.cc:
    - error out if #clear directive has no argument
  * doc/files.sgml:
    - sync documentation with status quo, regarding files/directories in
      use, extended_states and uri schemes.
  * doc/cache.sgml:
    - drop the file in favor of inplace documentation with doxygen
  * apt-pkg/pkgcache.h:
    - enhance the Groups ABI by providing a ID as the other structs does
    - check also the size of the Group struct then checking for the others

  [ Jari Aalto ]
  * cmdline/apt-get.cc:
    - replace backticks with single quotes around fix-broken command
      in the broken packages message. (Closes: #577168)
  * dselect/install:
    - modernize if-statements not to use 'x' (Closes: #577117)
    - replace backticks with POSIX $() (Closes: #577116)

  [ Michael Vogt ]
  * [ Abi break ] apt-pkg/acquire-item.{cc,h}:
    - add "IsIndexFile" to constructor of pkgAcqFile so that it sends
      the right cache control headers
  * cmdline/apt-get.cc:
    - fix crash when pkg.VersionList() is empty
  * apt-pkg/depcache.cc:
    - fix incorrect std::cout usage for debug output
  * test/libapt/getlanguages_test.cc:
    - Add test for Esperanto that has nocounty associated with them
      (LP: #560956)
  * apt-pkg/deb/debrecords.cc:
    - fix max tag buffer size (LP: #545336, closes: #578959)
  * debian/rules:
    - install html doxygen in libapt-pkg-doc 
  * debian/control:
    - build-depend on doxygen

  [ Julian Andres Klode ]
  * apt-pkg/contrib/weakptr.h:
    - add a class WeakPointable which allows one to register weak pointers to
      an object which will be set to NULL when the object is deallocated.
  * [ABI break] apt-pkg/acquire{-worker,-item,}.h:
    - subclass pkgAcquire::{Worker,Item,ItemDesc} from WeakPointable.
  * apt-pkg/pkgcache.cc:
    - Merge fix from David to correct handling in single-arch environments.
  * cmdline/apt-cache.cc:
    - Add a showauto command to apt-cache.
  * cmdline/apt-get.cc:
    - Add apt-get markauto and unmarkauto commands.

 -- Michael Vogt <mvo@debian.org>  Thu, 06 May 2010 09:32:54 +0200

apt (0.7.26~exp3) experimental; urgency=low

  [ Christian Perrier ]
  * German translation update. Closes: #571037
  * Spanish manpages translation update. Closes: #573293
  * Dutch translation update. Closes: #573946
  * Polish manpages translation update. Closes: #574558
  * Add "manpages-pl (<< 20060617-3~)" to avoid file conflicts with
    that package that was providing some manpages for APT utilities.

  [ David Kalnischkies ]
  * [BREAK] merge MultiArch-ABI. We don't support MultiArch,
    but we support the usage of the new ABI so libapt users
    can start to prepare for MultiArch (Closes: #536029)
  * Ignore :qualifiers after package name in build dependencies
    in the library by default, but try to honour them in apt-get
    as we have some sort of MultiArch support ready (Closes: #558103)
  * add translation of the manpages to PT (portuguese)
    Thanks to Américo Monteiro!
  * Switch to dpkg-source 3.0 (native) format
  * apt-pkg/depcache.cc:
    - remove Auto-Installed information from extended_states
      together with the package itself (Closes: #572364)
  * cmdline/apt-mark:
    - don't crash if no arguments are given (Closes: #570962)
  * debian/control:
    - remove some years old and obsolete Replaces
    - add automake/conf build-depends/conflicts as recommend by
      the autotools-dev README (Closes: #572615)
  * apt-pkg/contrib/mmap.{h,cc}:
    - add char[] fallback for filesystems without shared writable
      mmap() like JFFS2. Thanks to Marius Vollmer for writing
      and to Loïc Minier for pointing to the patch! (Closes: #314334)
  * doc/apt_preferences.5.xml:
    - fix two typos and be more verbose in the novice warning.
      Thanks to Osamu Aoki for pointing it out! (Closes: #567669)
    - fix a=sid vs. n=sid typo, thanks Ansgar Burchardt!
    - origin can be used to match a hostname (Closes: #352667)
    - remove wrong pin-priority is optional remark (Closes: #574944)
  * apt-pkg/deb/dpkgpm.cc:
    - fix error message construction in OpenLog()
    - if available store the Commandline in the history
  * cmdline/apt-get.cc:
    - add a --only-upgrade flag to install command (Closes: #572259)
    - fix memory leaks in error conditions in DoSource()
    - try version match in FindSrc first exact than fuzzy (LP: #551178)
  * apt-pkg/contrib/cmndline.cc:
    - save Commandline in Commandline::AsString for logging
  * apt-pkg/deb/debversion.cc:
    - consider absent of debian revision equivalent to 0 (Closes: #573592)
  * doc/makefile, doc/*:
    - generate subdirectories for building the manpages in on the fly
      depending on the po files we have.
  * apt-pkg/pkgcachegen.cc:
    - merge versions correctly even if multiple different versions
      with the same version number are available.
      Thanks to Magnus Holmgren for the patch! (Closes: #351056)
  * ftparchive/writer.cc:
    - write LongDescriptions if they shouldn't be included in Packages
      file into i18n/Translation-en by default.
  * doc/po/de.po:
    - correct a few typos in the german manpage translation.
      Thanks to Chris Leick and Georg Koppen! (Closes: #574962)
  * apt-pkg/contrib/strutl.cc:
    - convert all toupper calls to tolower_ascii for a little speedup

  [ Jean-Baptiste Lallement ]
  * apt-pkg/contrib/strutl.cc:
    - always escape '%' (LP: #130289) (Closes: #500560)
    - unescape '%' sequence only if followed by 2 hex digit
    - username/password are urlencoded in proxy string (RFC 3986)

  [ Julian Andres Klode ]
  * cmdline/apt-cache.cc:
    - Change behavior of showsrc to match the one of show (Closes: #512046).
  * cmdline/apt-key:
    - Honor Apt::GPGV::TrustedKeyring (Closes: #316390)
  * cmdline/apt-mark:
    - Use the new python-apt API (and conflict with python-apt << 0.7.93.2).
  * apt-inst/contrib/arfile.h:
    - Add public ARArchive::Members() which returns the list of members.
  * apt-pkg/policy.cc:
    - Always return a candidate if there is at least one version pinned > 0
      (Closes: #512318)
  * ftparchive/apt-ftparchive.cc:
    - Read default configuration (Closes: #383257)
  * debian/rules:
    - Fix the libraries name to be e.g. libapt-pkg4.9 instead of
      libapt-pkg-4.9.

  [ Michael Vogt ]
  * apt-pkg/deb/dpkgpm.cc:
    - fix backgrounding when dpkg runs (closes: #486222)
  * cmdline/apt-mark:
    - show error on incorrect aguments (LP: #517917), thanks to
      Torsten Spindler
  * cmdline/apt-get.cc:
    - if apt-get source foo=version or foo/distro can not be found,
      error out (LP: #502641)
  * apt-pkg/packagemanager.cc:
    - better debug output 
  * doc/examples/configure-index:
    - add missing Debug::pkgPackageManager option

 -- Michael Vogt <mvo@debian.org>  Thu, 01 Apr 2010 17:30:43 +0200

apt (0.7.26~exp2) experimental; urgency=low

  * fix crash when LANGUAGE is not set

 -- Michael Vogt <mvo@debian.org>  Thu, 18 Feb 2010 22:07:23 +0100

apt (0.7.26~exp1) experimental; urgency=low

  [ David Kalnischkies ]
  * [BREAK] add possibility to download and use multiply
    Translation files, configurable with Acquire::Translation
    (Closes: #444222, #448216, #550564)
  * Ignore :qualifiers after package name in build dependencies
    for now as long we don't understand them (Closes: #558103)
  * apt-pkg/contrib/mmap.{cc,h}:
    - extend it to have a growable flag - unused now but maybe...
  * apt-pkg/pkgcache.h:
    - use long instead of short for {Ver,Desc}File size,
      patch from Víctor Manuel Jáquez Leal, thanks! (Closes: #538917)
  * apt-pkg/acquire-item.cc:
    - allow also to skip the last patch if target is reached,
      thanks Bernhard R. Link! (Closes: #545699)
  * ftparchive/writer.{cc,h}:
    - add --arch option for packages and contents commands
    - if an arch is given accept only *_all.deb and *_arch.deb instead
      of *.deb. Thanks Stephan Bosch for the patch! (Closes: #319710)
    - add APT::FTPArchive::AlwaysStat to disable the too aggressive
      caching if versions are build multiply times (not recommend)
      Patch by Christoph Goehre, thanks! (Closes: #463260)
  * apt-pkg/deb/dpkgpm.cc:
    - stdin redirected to /dev/null takes all CPU (Closes: #569488)
      Thanks to Aurelien Jarno for providing (again) a patch!
  * buildlib/apti18n.h.in, po/makefile:
    - add ngettext support with P_()
  * aptconfiguration.cc:
    - include all existing Translation files in the Cache (Closes: 564137)
  * debian/control:
    - update with no changes to debian policy 3.8.4
  * doc/apt_preferences.5.xml:
    - explicitly warn against careless use (Closes: #567669)
  * debian/rules:
    - remove creation of empty dir /usr/share/apt
  * doc/apt-cdrom.8.xml:
    - fix typo spotted by lintian: proc(c)eed

  [ Ivan Masár ]
  * Slovak translation update. Closes: #568294
  
  [ Michael Vogt ]
  * [BREAK] merged lp:~mvo/apt/history
    - this writes a /var/log/apt/history tagfile that contains details
      from the transaction (complements term.log)
  * methods/http.cc:
    - add cache-control headers even if no cache is given to allow
      adding options for intercepting proxies
    - add Acquire::http::ProxyAutoDetect configuration that 
      can be used to call a external helper to figure out the 
      proxy configuration and return it to apt via stdout
      (this is a step towards WPAD and zeroconf/avahi support)
  * abicheck/
    - add new abitest tester using the ABI Compliance Checker from
      http://ispras.linuxfoundation.org/index.php/ABI_compliance_checker

  [ Robert Collins ]
  * Change the package index Info methods to allow apt-cache policy to be
    useful when using several different archives on the same host.
    (Closes: #329814, LP: #22354)

 -- Michael Vogt <mvo@debian.org>  Thu, 18 Feb 2010 16:11:39 +0100

apt (0.7.25.3ubuntu10) maverick; urgency=low

  [ Michael Vogt ]
  * debian/apt.conf.ubuntu:
    - no longer install (empty) apt.conf.d/01ubuntu
  * apt-pkg/deb/dpkgpm.cc:
    - make the apt/term.log output unbuffered (thanks to Matt Zimmerman)
    - fix FTBFS (LP: #600155)

  [ Matthias G. ]
  * apt-pkg/deb/dpkgpm.cc: 
    - Fix segmentation fault when /var/log/apt ist missing. LP: #535509

 -- Michael Vogt <michael.vogt@ubuntu.com>  Thu, 08 Jul 2010 09:37:03 +0200

apt (0.7.25.3ubuntu9) lucid-proposed; urgency=low

  * debian/apt.postinst:
    - do not fail if getent returns nothing useful (LP: #579647)
      thanks to Jean-Baptiste Lallement

 -- Michael Vogt <michael.vogt@ubuntu.com>  Fri, 14 May 2010 09:40:50 +0200

apt (0.7.25.3ubuntu8) lucid-proposed; urgency=low

  [ Loïc Minier ]
  * Use https:// in Vcs-Bzr URL.

  [ Michael Vogt ]
  * apt-pkg/deb/debrecords.cc:
    - fix max tag buffer size (LP: #545336, closes: #578959)
  * apt-pkg/indexfile.cc:
    - If no "_" is found in the language code, try to find a "."
      This is required for languages like Esperanto that have no
      county associated with them (LP: #560956)
      Thanks to "Aisano" for the fix

 -- Michael Vogt <michael.vogt@ubuntu.com>  Wed, 05 May 2010 10:33:46 +0200

apt (0.7.25.3ubuntu7) lucid; urgency=low

  Cherry pick fixes from the lp:~mvo/apt/mvo branch:

  [ Evan Dandrea ]
  * Remember hosts with general failures for
    https://wiki.ubuntu.com/NetworklessInstallationFixes (LP: #556831).
  
  [ Michael Vogt ]
  * improve debug output for Debug::pkgPackageManager

 -- Michael Vogt <michael.vogt@ubuntu.com>  Wed, 14 Apr 2010 20:30:03 +0200

apt (0.7.25.3ubuntu6) lucid; urgency=low

  * cmdline/apt-get.cc:
    - fix crash when pkg.VersionList() is empty (LP: #556056)

 -- Michael Vogt <michael.vogt@ubuntu.com>  Thu, 08 Apr 2010 21:13:25 +0200

apt (0.7.25.3ubuntu5) lucid; urgency=low

  [ David Kalnischkies ]
  * cmdline/apt-get.cc:
    - try version match in FindSrc first exact than fuzzy (LP: #551178)

  [ Jean-Baptiste Lallement ]
  * apt-pkg/contrib/strutl.cc:
    - always escape '%' (LP: #130289) (Closes: #500560)
    - unescape '%' sequence only if followed by 2 hex digit
    - username/password are urlencoded in proxy string (RFC 3986)

 -- Michael Vogt <michael.vogt@ubuntu.com>  Wed, 31 Mar 2010 21:59:42 +0200

apt (0.7.25.3ubuntu4) lucid; urgency=low

  [ David Kalnischkies ]
  * apt-pkg/deb/debversion.cc:
    - consider absent of debian revision equivalent to 0 (Closes: #573592)
      LP: #540228
  * cmdline/apt-get.cc, apt-pkg/cdrom.cc:
   - fix memory leaks in error conditions in DoSource()
  * apt-pkg/deb/dpkgpm.cc:
   - fix error message construction in OpenLog()
  
 -- Michael Vogt <michael.vogt@ubuntu.com>  Fri, 26 Mar 2010 16:57:49 +0100

apt (0.7.25.3ubuntu3) lucid; urgency=low

  * apt-pkg/indexfile.cc:
    - remove "cs" from languages that need the full langcode when
      downloading translations (thanks to Steve Langasek)

 -- Michael Vogt <michael.vogt@ubuntu.com>  Mon, 15 Mar 2010 09:42:39 +0100

apt (0.7.25.3ubuntu2) lucid; urgency=low

  [ Michael Vogt ]
  * abicheck/
    - add new abitest tester using the ABI Compliance Checker from
      http://ispras.linuxfoundation.org/index.php/ABI_compliance_checker
  * debian/apt.conf.autoremove:
    - add "oldlibs" to the APT::Never-MarkAuto-Sections as its used
      for transitional packages
  * apt-pkg/deb/dpkgpm.cc:
    - fix backgrounding when dpkg runs (closes: #486222)
  * cmdline/apt-mark:
    - show error on incorrect aguments (LP: #517917), thanks to
      Torsten Spindler
  * cmdline/apt-get.cc:
    - if apt-get source foo=version or foo/distro can not be found,
      error out (LP: #502641)
  * apt-pkg/indexfile.cc:
    - deal correctly with three letter langcodes (LP: #391409)
  * debian/apt.cron.daily:
    - do not look into admin users gconf anymore for the http proxy
      the user now needs to use the "Apply system-wide" UI in the
      gnome-control-center to set it
  * debian/apt.postinst:
    - add set_apt_proxy_from_gconf() and run that once on upgrade if
      there is no proxy configured already system-wide (LP: #432631)
      From that point on gnome-control-center will have to warn if
      the user makes changes to the proxy settings and does not apply
      them system wide

  [ Robert Collins ]
  * Change the package index Info methods to allow apt-cache policy to be
    useful when using several different archives on the same host.
    (Closes: #329814, LP: #22354)

 -- Michael Vogt <michael.vogt@ubuntu.com>  Fri, 12 Mar 2010 23:10:52 +0100

apt (0.7.25.3ubuntu1) lucid; urgency=low

  [ Michael Vogt ]
  * merged with the debian-sid branch
  * methods/http.cc:
    - add Acquire::http::ProxyAutoDetect configuration that 
      can be used to call a external helper to figure out the 
      proxy configuration and return it to apt via stdout
      (this is a step towards WPAD and zeroconf/avahi support)
  
  [ Ivan Masár ]
  * Slovak translation update. Closes: #568294

 -- Michael Vogt <michael.vogt@ubuntu.com>  Wed, 17 Feb 2010 23:33:32 +0100

apt (0.7.25.3) unstable; urgency=low

  [ Christian Perrier ]
  * Italian translation update. Closes: #567532

  [ David Kalnischkies ]
  * apt-pkg/contrib/macros.h:
    - install the header system.h with a new name to be able to use
      it in other headers (Closes: #567662)
  * cmdline/acqprogress.cc:
    - Set Mode to Medium so that the correct prefix is used.
      Thanks Stefan Haller for the patch! (Closes: #567304 LP: #275243)
  * ftparchive/writer.cc:
    - generate sha1 and sha256 checksums for dsc (Closes: #567343)
  * cmdline/apt-get.cc:
    - don't mark as manually if in download only (Closes: #468180)

 -- Michael Vogt <mvo@debian.org>  Mon, 01 Feb 2010 18:41:15 +0100

apt (0.7.25.2) unstable; urgency=low

  [ Michael Vogt ]
  * apt-pkg/contrib/cdromutl.cc:
    - fix UnmountCdrom() fails, give it a bit more time and try
      the umount again
  * apt-pkg/cdrom.cc:
    - fix crash in pkgUdevCdromDevices
  * methods/cdrom.cc:
    - fixes in multi cdrom setup code (closes: #549312)
    - add new "Acquire::cdrom::AutoDetect" config that enables/disables
      the dlopen of libudev for automatic cdrom detection. Off by default
      currently, feedback/testing welcome
  * cmdline/apt-cdrom.cc:
    - add new --auto-detect option that uses libudev to figure out
      the cdrom/mount-point
  * cmdline/apt-mark:
    - merge fix from Gene Cash that supports markauto for
      packages that are not in the extended_states file yet
      (closes: #534920)
  * ftparchive/writer.{cc,h}:
    - merge crash fix for apt-ftparchive on hurd, thanks to
      Samuel Thibault for the patch (closes: #566664)

  [ David Kalnischkies ]
  * apt-pkg/contrib/fileutl.cc:
    - Fix the newly introduced method GetListOfFilesInDir to not
      accept every file if no extension is enforced
      (= restore old behaviour). (Closes: #565213)
  * apt-pkg/policy.cc:
    - accept also partfiles with "pref" file extension as valid
  * apt-pkg/contrib/configuration.cc:
    - accept also partfiles with "conf" file extension as valid
  * doc/apt.conf.5.xml:
    - reorder description and split out syntax
    - add partfile name convention (Closes: #558348)
  * doc/apt_preferences.conf.5.xml:
    - describe partfile name convention also here
  * apt-pkg/deb/dpkgpm.cc:
    - don't segfault if term.log file can't be opened.
      Thanks Sam Brightman for the patch! (Closes: #475770)
  * doc/*:
    - replace the per language addendum with a global addendum
    - add a explanation why translations include (maybe) english
      parts to the new global addendum (Closes: #561636)
  * apt-pkg/contrib/strutl.cc:
    - fix malloc asseration fail with ja_JP.eucJP locale in
      apt-cache search. Thanks Kusanagi Kouichi! (Closes: #548884)

  [ Christian Perrier ]
  * French translation update

 -- Michael Vogt <mvo@debian.org>  Wed, 27 Jan 2010 16:16:10 +0100

apt (0.7.25.1) unstable; urgency=low

  [ Christian Perrier ]
  * French manpage translation update
  * Russian translation update by Yuri Kozlov
    Closes: #564171

  [Chris Leick]
  * spot & fix various typos in all manpages
  * German manpage translation update

  [ David Kalnischkies ]
  * cmdline/apt-cache.cc:
    - remove translatable marker from the "%4i %s\n" string
  * buildlib/po4a_manpage.mak:
    - instruct debiandoc to build files with utf-8 encoding
  * buildlib/tools.m4:
    - fix some warning from the buildtools
  * apt-pkg/acquire-item.cc:
    - add configuration PDiffs::Limit-options to not download
      too many or too big patches (Closes: #554349)
  * debian/control:
    - let all packages depend on ${misc:Depends}
  * share/*-archive.gpg:
    - remove the horrible outdated files. We already depend on
      the keyring so we don't need to ship our own version
  * cmdline/apt-key:
    - errors out if wget is not installed (Closes: #545754)
    - add --keyring option as we have now possibly many
  * methods/gpgv.cc:
    - pass all keyrings (TrustedParts) to gpgv instead of
      using only one trusted.gpg keyring (Closes: #304846)
  * methods/https.cc:
    - finally merge the rest of the patchset from Arnaud Ebalard
      with the CRL and Issuers options, thanks! (Closes: #485963)
  * apt-pkg/deb/debindexfile.cc, apt-pkg/pkgcachegen.cc:
    - add debug option Debug::pkgCacheGen

  [ Michael Vogt ]
  * cmdline/apt-get.cc:
    - merge fix for apt-get source pkg=version regression
      (closes: #561971)
  * po/ru.po:
    - merged updated ru.po, thanks to Yuri Kozlov (closes: #564171)

 -- Michael Vogt <mvo@debian.org>  Sat, 09 Jan 2010 21:52:36 +0100

apt (0.7.25ubuntu4) lucid; urgency=low

  * cmdline/apt-cdrom.cc:
    - make Acquire::cdrom::AutoDetect default, this can be
      turned off with "--no-auto-detect"
  * methods/http.cc:
    - add cache-control headers even if no cache is given to allow
      adding options for intercepting proxies

 -- Michael Vogt <michael.vogt@ubuntu.com>  Tue, 02 Feb 2010 16:58:59 -0800

apt (0.7.25ubuntu3) lucid; urgency=low

  * cmdline/apt-get.cc:
    - don't mark as manually if in download only (Closes: #468180)

 -- Michael Vogt <mvo@debian.org>  Mon, 01 Feb 2010 18:41:15 +0100

apt (0.7.25ubuntu2) lucid; urgency=low

  * Change history branch so that it does not break the 
    apt ABI for the pkgPackageManager interface
    (can be reverted on the next ABI break)

 -- Michael Vogt <michael.vogt@ubuntu.com>  Wed, 23 Dec 2009 10:14:16 +0100

apt (0.7.25ubuntu1) lucid; urgency=low

  * Merged from the mvo branch
  * merged from the lp:~mvo/apt/history branch

 -- Michael Vogt <michael.vogt@ubuntu.com>  Tue, 22 Dec 2009 09:44:08 +0100

apt (0.7.25) unstable; urgency=low

  [ Christian Perrier ]
  * Fix apt-ftparchive(1) wrt description of the "-o" option.
    Thanks to Dann Frazier for the patch. Closes: #273100
  * po/LINGUAS. Re-disable Hebrew. Closes: #534992
  * po/LINGUAS. Enable Asturian and Lithuanian
  * Fix typo in apt-cache.8.xml: nessasarily
  * Fix "with with" in apt-get.8.xml
  * Fix some of the typos mentioned by the german team
    Closes: #479997
  * Polish translation update by Wiktor Wandachowicz
    Closes: #548571
  * German translation update by Holger Wansing
    Closes: #551534
  * Italian translation update by Milo Casagrande
    Closes: #555797
  * Simplified Chinese translation update by Aron Xu 
    Closes: #558737
  * Slovak translation update by Ivan Masár
    Closes: #559277
  
  [ Michael Vogt ]
  * apt-pkg/packagemanager.cc:
    - add output about pre-depends configuring when debug::pkgPackageManager
      is used
  * methods/https.cc:
    - fix incorrect use of CURLOPT_TIMEOUT, closes: #497983, LP: #354972
      thanks to Brian Thomason for the patch
  * merge lp:~mvo/apt/netrc branch, this adds support for a
    /etc/apt/auth.conf that can be used to store username/passwords
    in a "netrc" style file (with the extension that it supports "/"
    in a machine definition). Based on the maemo git branch (Closes: #518473)
    (thanks also to Jussi Hakala and Julian Andres Klode)
  * apt-pkg/deb/dpkgpm.cc:
    - add "purge" to list of known actions
  * apt-pkg/init.h:
    - add compatibility with old ABI name until the next ABI break
  * merge segfault fix from Mario Sanchez Prada, many thanks
    (closes: #561109)

  [ Brian Murray ]
  * apt-pkg/depcache.cc, apt-pkg/indexcopy.cc:
    - typo fix (LP: #462328)
  
  [ Loïc Minier ]
  * cmdline/apt-key:
    - Emit a warning if removed keys keyring is missing and skip associated
      checks (LP: #218971)

  [ David Kalnischkies ]
  * apt-pkg/packagemanager.cc:
    - better debug output for ImmediateAdd with depth and why
    - improve the message shown for failing immediate configuration
  * doc/guide.it.sgml: moved to doc/it/guide.it.sgml
  * doc/po4a.conf: activate translation of guide.sgml and offline.sgml
  * doc/apt.conf.5.xml:
    - provide a few more details about APT::Immediate-Configure
    - briefly document the behaviour of the new https options
  * doc/sources.list.5.xml:
    - add note about additional apt-transport-methods
  * doc/apt-mark.8.xml:
    - correct showauto synopsis, thanks Andrew Schulman (Closes: #551440)
  * cmdline/apt-get.cc:
    - source should display his final pkg pick (Closes: #249383, #550952)
    - source doesn't need the complete version for match (Closes: #245250)
    - source ignores versions/releases if not available (Closes: #377424)
    - only warn if (free) space overflows (Closes: #522238)
    - add --debian-only as alias for --diff-only
  * methods/connect.cc:
    - display also strerror of "wicked" getaddrinfo errors
    - add AI_ADDRCONFIG to ai_flags as suggested by Aurelien Jarno
      in response to Bernhard R. Link, thanks! (Closes: #505020)
  * buildlib/configure.mak, buildlib/config.{sub,guess}:
    - remove (outdated) config.{sub,guess} and use the ones provided
      by the new added build-dependency autotools-dev instead
  * configure.in, buildlib/{xml,yodl,sgml}_manpage.mak:
    - remove the now obsolete manpage buildsystems
  * doc/{pl,pt_BR,es,it}/*.{sgml,xml}:
    - convert all remaining translation to the po4a system
  * debian/control:
    - drop build-dependency on docbook-utils and xmlto
    - add build-dependency on autotools-dev
    - bump policy to 3.8.3 as we have no outdated manpages anymore
  * debian/NEWS:
    - fix a typo in 0.7.24: Allready -> Already (Closes: #557674)
  * ftparchive/writer.{cc,h}:
    - add APT::FTPArchive::LongDescription to be able to disable them
  * apt-pkg/deb/debsrcrecords.cc:
    - use "diff" filetype for .debian.tar.* files (Closes: #554898)
  * methods/rred.cc:
    - rewrite to be able to handle even big patch files
    - adopt optional mmap+iovec patch from Morten Hustveit
      (Closes: #463354) which should speed up a bit. Thanks!
  * methods/http{,s}.cc
    - add config setting for User-Agent to the Acquire group,
      thanks Timothy J. Miller! (Closes: #355782)
    - add https options which default to http ones (Closes: #557085)
  * debian/apt.cron.daily:
    - check cache size even if we do nothing else otherwise, thanks
      Francesco Poli for patch(s) and patience! (Closes: #459344)
  * ftparchive/*:
    - fix a few typos in strings, comments and manpage,
      thanks Karl Goetz! (Closes: #558757)

  [ Carl Chenet ]
  * cmdline/apt-mark:
    - print an error if a new state file can't be created
      (Closes: #521289) and
    - exit nicely if python-apt is not installed (Closes: #521284)

  [ Chris Leick ]
  * doc/de: German translation of manpages (Closes: #552606)
  * doc/ various manpages:
    - correct various errors, typos and oddities (Closes: #552535)
  * doc/apt-secure.8.xml:
    - replace literal with emphasis tags in Archive configuration
  * doc/apt-ftparchive.1.xml:
    - remove informalexample tag which hides the programlisting
  * doc/apt-get.8.xml:
    - change equivalent "for" to "to the" (purge command)
    - clarify --fix-broken sentence about specifying packages

  [ Eugene V. Lyubimkin ]
  * apt-pkg/contib/strutl.h
    - Avoid extra inner copy in APT_MKSTRCMP and APT_MKSTRCMP2.
  * build infrastructure:
    - Bumped libapt version, excluded eglibc from SONAME. (Closes: #448249)

  [ Julian Andres Klode ]
  * doc/apt.conf.5.xml:
    - Deprecate unquoted values, string concatenation and explain what should
      not be written inside a value (quotes,backslash).
    - Restrict option names to alphanumerical characters and "/-:._+".
    - Deprecate #include, we have apt.conf.d nowadays which should be
      sufficient.
  * ftparchive/apt-ftparchive.cc:
    - Call setlocale() so translations are actually used.
  * debian/apt.conf.autoremove:
    - Add kfreebsd-image-* to the list (Closes: #558803)

 -- Michael Vogt <mvo@debian.org>  Tue, 15 Dec 2009 09:21:55 +0100

apt (0.7.24ubuntu1) lucid; urgency=low

  [ Michael Vogt ]
  * apt-pkg/deb/dpkgpm.cc:
    - include df -l output in the apport log as well (thanks to
      tjaalton)
  * apt-pkg/packagemanager.cc:
    - add output about pre-depends configuring when debug::pkgPackageManager
      is used
  * methods/https.cc:
    - fix incorrect use of CURLOPT_TIMEOUT, closes: #497983, LP: #354972
      thanks to Brian Thomason for the patch
  * merge lp:~mvo/apt/netrc branch, this adds support for a
    /etc/apt/auth.conf that can be used to store username/passwords
    in a "netrc" style file (with the extension that it supports "/"
    in a machine definition). Based on the maemo git branch.

  [ Brian Murray ]
  * apt-pkg/depcache.cc, apt-pkg/indexcopy.cc:
    - typo fix (LP: #462328)
  
 -- Michael Vogt <michael.vogt@ubuntu.com>  Mon, 14 Dec 2009 09:27:26 +0100

apt (0.7.24) unstable; urgency=low

  [ Nicolas François ]
  * Cleaned up the first patch draft from KURASAWA Nozomu to finally
    get po4a support for translating the man pages.
    Many thanks to both for this excellent work! (Closes: #441608)
  * doc/ja/*, doc/po/ja.po:
    - remove the old ja man page translation and replace it with
      the new po4a-powered translation by KURASAWA Nozomu.
  * doc/*.?.xml (manpages):
    - add contrib to author tags and also add refmiscinfo to fix warnings
  * doc/style.txt, buildlib/defaults.mak, buildlib/manpage.mak:
    - fix a few typos in the comments of this files

  [ Michael Vogt ]
  * apt-pkg/deb/dpkgpm.cc:
    - when tcgetattr() returns non-zero skip all pty magic 
      (thanks to Simon Richter, closes: #509866)
  * apt-inst/contrib/arfile.cc:
    - show propper error message for Invalid archive members

  [ David Kalnischkies ]
  * doc/Doxyfile.in:
    - update file with doxygen 1.6.1 (current unstable)
    - activate DOT_MULTI_TARGETS, it is default on since doxygen 1.5.9
  * buildlib/po4a_manpage.mak, doc/makefile, configure:
    - simplify the makefiles needed for po4a manpages
  * apt-pkg/contrib/configuration.cc:
    - add a helper to easily get a vector of strings from the config
  * apt-pkg/contrib/strutl.cc:
    - replace unknown multibytes with ? in UTF8ToCharset (Closes: #545208)
  * doc/apt-get.8.xml:
    - fix two little typos in the --simulate description. (Closes: #545059)
  * apt-pkg/aptconfiguration.cc, doc/apt.conf.5.xml:
    - add an order subgroup to the compression types to simplify reordering
      a bit and improve the documentation for this option group.
  * doc/apt.conf.5.xml:
    - document the Acquire::http::Dl-Limit option
    - try to be crystal clear about the usage of :: and {} (Closes: #503481)
  * doc/apt-cache.8.xml:
    - clarify the note for the pkgnames command (Closes: #547599)
  * doc/apt.ent, all man pages:
    - move the description of files to globally usable entities
  * doc/apt_preferences.5.xml:
    - document the new preferences.d folder (Closes: #544017)
  * methods/rred.cc:
    - add at the top without failing (by Bernhard R. Link, Closes: #545694)
  * buildlib/sizetable:
    - add amd64 for cross building (by Mikhail Gusarov, Closes: #513058)
  * debian/prerm:
    - remove file as nobody will upgrade from 0.4.10 anymore
  * debian/control:
    - remove gnome-apt suggestion as it was removed from debian
  * apt-pkg/deb/dpkgpm.cc, apt-pkg/packagemanager.cc, apt-pkg/orderlist.cc:
    - add and document _experimental_ options to make (aggressive)
      use of dpkg's trigger and configuration handling (Closes: #473461)
  * cmdline/apt-get.cc:
    - ignore versions that are not candidates when selecting a package
      instead of a virtual one (by Marius Vollmer, Closes: #547788)

  [ Christian Perrier ]
  * doc/fr/*, doc/po/fr.po:
    - remove the old fr man page translation and replace it with
      the new po4a-powered translation
  * doc/de: dropped (translation is too incomplete to be useful in
      the transition to the po4a-powered translations)

 -- Michael Vogt <mvo@debian.org>  Fri, 25 Sep 2009 19:57:25 +0200

apt (0.7.23.1ubuntu2) karmic; urgency=low

  [ Michael Vogt ]
  * debian/control:
    - fix Vcr-Bzr header

  [ Kees Cook ]
  * debian/apt.cron.daily:
    - fix quotes for use with "eval", thanks to Lars Ljung (LP: #449535).

 -- Michael Vogt <michael.vogt@ubuntu.com>  Thu, 15 Oct 2009 19:05:19 +0200

apt (0.7.23.1ubuntu1) karmic; urgency=low

  [ Matt Zimmerman ]
  * apt-pkg/deb/dpkgpm.cc:
    - Suppress apport reports on dpkg short reads (these I/O errors are not 
      generally indicative of a bug in the packaging)

  [ Loïc Minier ]
  * cmdline/apt-key:
    - Emit a warning if removed keys keyring is missing and skip associated
      checks (LP: #218971)

  [ Brian Murray ]
  * cmdline/apt-get.cc:
    - typo fix (LP: #370094)

  [ Michael Vogt ]
  * apt-pkg/deb/dpkgpm.cc:
    - when tcgetattr() returns non-zero skip all pty magic 
      (thanks to Simon Richter, closes: #509866)
  * apt-inst/contrib/arfile.cc:
    - show propper error message for Invalid archive members
  * apt-pkg/acquire-worker.cc:
    - show error details of failed methods
  * apt-pkg/contrib/fileutl.cc:
    - if a process aborts with signal, show signal number
  * methods/http.cc:
    - ignore SIGPIPE, we deal with EPIPE from write in 
      HttpMethod::ServerDie() (LP: #385144)
  * debian/apt.cron.daily:
    - if the timestamp is too far in the future, delete it 
      (LP: #135262)
  
  [ Merge ]
  * merged from debian, reverted the libdlopen-udev branch
    because its too late in the release process for this now
  * not merged the proxy behaviour change from 0.7.23 (that will
    be part of lucid)

 -- Michael Vogt <michael.vogt@ubuntu.com>  Wed, 23 Sep 2009 18:15:10 +0200

apt (0.7.23.1) unstable; urgency=low

  [ Michael Vogt ]
  * apt-pkg/pkgcache.cc:
    - do not set internel "needs-configure" state for packages in 
      triggers-pending state. dpkg will deal with the trigger and
      it if does it before we trigger it, dpkg will error out
      (LP: #414631)
  * apt-pkg/acquire-item.cc:
    - do not segfault on invalid items (closes: #544080)

 -- Michael Vogt <mvo@debian.org>  Fri, 28 Aug 2009 21:53:20 +0200

apt (0.7.23) unstable; urgency=low

  [ Eugene V. Lyubimkin ]
  * methods/{http,https,ftp}, doc/apt.conf.5.xml:
    - Changed and unified the code that determines which proxy to use. Now
      'Acquire::{http,ftp}::Proxy[::<host>]' options have the highest priority,
      and '{http,ftp}_proxy' environment variables are used only if options
      mentioned above are not specified.
      (Closes: #445985, #157759, #320184, #365880, #479617)
  
  [ David Kalnischkies ]
  * cmdline/apt-get.cc:
    - add APT::Get::HideAutoRemove=small to display only a short line
      instead of the full package list. (Closes: #537450)
    - ShowBroken() in build-dep (by Mike O'Connor, Closes: #145916)
    - check for statfs.f_type (by Robert Millan, Closes: #509313)
    - correct the order of picked package binary vs source in source
    - use SourceVersion instead of the BinaryVersion to get the source
      Patch by Matt Kraai, thanks! (Closes: #382826)
    - add pkg/archive and codename in source (Closes: #414105, #441178)
  * apt-pkg/contrib/strutl.cc:
    - enable thousand separator according to the current locale
      (by Luca Bruno, Closes: #223712)
  * doc/apt.conf.5.xml:
    - mention the apt.conf.d dir (by Vincent McIntyre, Closes: #520831)
  * apt-inst/contrib/arfile.cc:
    - use sizeof instead strlen (by Marius Vollmer, Closes: #504325)
  * doc/apt-mark.8.xml:
    - improve manpage based on patch by Carl Chenet (Closes: #510286)
  * apt-pkg/acquire-item.cc:
    - use configsettings for dynamic compression type use and order.
      Based on a patch by Jyrki Muukkonen, thanks! (LP: #71746)
  * apt-pkg/aptconfiguration.cc:
    - add default configuration for compression types and add lzma
      support. Order is now bzip2, lzma, gzip, none (Closes: #510526)
  * ftparchive/writer.cc:
    - add lzma support also here, patch for this (and inspiration for
      the one above) by Robert Millan, thanks!
  * apt-pkg/depcache.cc:
    - restore the --ignore-hold effect in the Is{Delete,Install}Ok hooks
  * doc/apt-get.8.xml:
    - update the source description to reflect what it actually does
      and how it can be used. (Closes: #413021)
  * methods/http.cc:
    - allow empty Reason-Phase in Status-Line to please squid,
      thanks Modestas Vainius for noticing! (Closes: #531157, LP: #411435)

  [ George Danchev ]
  * cmdline/apt-cache.cc:
    - fix a memory leak in the xvcg method (Closes: #511557)
  * apt-pkg/indexcopy.cc:
    - fix a memory leak then the Release file not exists (Closes: #511556)

 -- Michael Vogt <mvo@debian.org>  Thu, 27 Aug 2009 14:44:39 +0200

apt (0.7.22.2) unstable; urgency=low

  * debian/apt.cron.daily:
    - Make sure that VERBOSE is always set (Closes: #539366)
    - Script can be disabled by APT::Periodic::Enable=0 (Closes: #485476)
    - Support using debdelta to download packages (Closes: #532079)

 -- Julian Andres Klode <jak@debian.org>  Thu, 06 Aug 2009 12:17:19 +0200

apt (0.7.22.1) unstable; urgency=low

  [ Michael Vogt ]
  * cmdline/apt-get.cc:
    - honor APT::Get::Only-Source properly in FindSrc() (thanks to
      Martin Pitt for reporting the problem), also Closes: #535362.

  [ Julian Andres Klode ]
  * apt-pkg/contrib/mmap.cc:
    - Fix FTBFS on GNU/kFreeBSD by disabling DynamicMMap::Grow() on
      non-Linux architectures as it uses mremap (Closes: #539742).
  * apt-pkg/sourcelist.cc:
    - Only warn about missing sources.list if there is no sources.list.d
      and vice versa as only one of them is needed (Closes: #539731).
  * debian/control:
    - Add myself to Uploaders.
    - Increase Standards-Version to 3.8.2.0.

 -- Julian Andres Klode <jak@debian.org>  Mon, 03 Aug 2009 12:48:31 +0200

apt (0.7.22) unstable; urgency=low

  [ Christian Perrier ]
  * Documentation translations:
    - Fix a typo in apt-get(8) French translation. Closes: #525043
      Thanks to Guillaume Delacour for spotting it.
    - Updated apt.conf(5) manpgae French translation.
      Thanks to Aurélien Couderc.
  * Translations:
    - fr.po
    - sk.po. Closes: #525857 
    - ru.po. Closes: #526816
    - eu.po. Closes: #528985
    - zh_CN.po. Closes: #531390
    - fr.po
    - it.po. Closes: #531758
    - ca.po. Closes: #531921
    - de.po. Closes: #536430
  * Added translations
    - ast.po (Asturian by Marcos Alvareez Costales).
      Closes: #529007, #529730, #535328
  
  [ David Kalnischkies ]
  * [ABI break] support '#' in apt.conf and /etc/apt/preferences
    (closes: #189866)
  * [ABI break] Allow pinning by codename (closes: #97564)
  * support running "--simulate" as user
  * add depth information to the debug output and show what depends
    type triggers a autoinst (closes: #458389)
  * add Debug::pkgDepCache::Marker with more detailed debug output 
    (closes: #87520)
  * add Debug::pkgProblemResolver::ShowScores and make the scores
    adjustable
  * do not write state file in simulate mode (closes: #433007)
  * add hook for MarkInstall and MarkDelete (closes: #470035)
  * fix typo in apt-pkg/acquire.cc which prevents Dl-Limit to work
    correctly when downloading from multiple sites (Closes: #534752)
  * add the various foldmarkers in apt-pkg & cmdline (no code change)
  * versions with a pin of -1 shouldn't be a candidate (Closes: #355237)
  * prefer mmap as memory allocator in MMap instead of a static char
    array which can (at least in theory) grow dynamic
  * eliminate (hopefully all) segfaults in pkgcachegen.cc and mmap.cc
    which can arise if cache doesn't fit into the mmap (Closes: #535218)
  * display warnings instead of errors if the parts dirs doesn't exist

  [ Michael Vogt ]
  * honor the dpkg hold state in new Marker hooks (closes: #64141)
  * debian/apt.cron.daily:
    - if the timestamp is too far in the future, delete it
  * apt-pkg/acquire.cc:
    - make the max pipeline depth of the acquire queue configurable
      via Acquire::Max-Pipeline-Depth
  * apt-pkg/deb/dpkgpm.cc:
    - add Dpkg::UseIoNice boolean option to run dpkg with ionice -c3
      (off by default)
    - send "dpkg-exec" message on the status fd when dpkg is run
    - provide DPkg::Chroot-Directory config option (useful for testing)
    - fix potential hang when in a background process group
  * apt-pkg/algorithms.cc:
    - consider recommends when making the scores for the problem 
      resolver
  * apt-pkg/acquire-worker.cc:
    - show error details of failed methods
  * apt-pkg/contrib/fileutl.cc:
    - if a process aborts with signal, show signal number
  * methods/http.cc:
    - ignore SIGPIPE, we deal with EPIPE from write in 
      HttpMethod::ServerDie() (LP: #385144)
  * Only run Download-Upgradable and Unattended-Upgrades if the initial
    update was successful Closes: #341970
  * apt-pkg/indexcopy.cc:
    - support having CDs with no Packages file (just a Packages.gz)
      by not forcing a verification on non-existing files
     (LP: #255545)
    - remove the gettext from a string that consists entirely 
      of variables (LP: #56792)
  * apt-pkg/cacheiterators.h:
    - add missing checks for Owner == 0 in end()
  * apt-pkg/indexrecords.cc:
    - fix some i18n issues
  * apt-pkg/contrib/strutl.h:
    - add new strprintf() function to make i18n strings easier
    - fix compiler warning
  * apt-pkg/deb/debsystem.cc:
    - make strings i18n able 
  * fix problematic use of tolower() when calculating the version 
    hash by using locale independent tolower_ascii() function. 
    Thanks to M. Vefa Bicakci (LP: #80248)
  * build fixes for g++-4.4
  * cmdline/apt-mark:
    - add "showauto" option to show automatically installed packages
  * document --install-recommends and --no-install-recommends
    (thanks to Dereck Wonnacott, LP: #126180)
  * doc/apt.conf.5.xml:
    - merged patch from Aurélien Couderc to improve the text
      (thanks!)
  * [ABI] merged the libudev-dlopen branch, this allows to pass
    "apt-udev-auto" to Acquire::Cdrom::mount and the cdrom method will  
    dynamically find/mount the cdrom device (if libhal is available)

  [ Julian Andres Klode ]
  * apt-pkg/contrib/configuration.cc: Fix a small memory leak in
    ReadConfigFile.
  * Introduce support for the Enhances field. (Closes: #137583) 
  * Support /etc/apt/preferences.d, by adding ReadPinDir() (Closes: #535512)
  * configure-index: document Dir::Etc::SourceParts and some other options
    (Closes: #459605)
  * Remove Eugene V. Lyubimkin from uploaders as requested.
  * apt-pkg/contrib/hashes.cc, apt-pkg/contrib/md5.cc:
    - Support reading until EOF if Size=0 to match behaviour of
      SHA1Summation and SHA256Summation

  [ Osamu Aoki ]
  * Updated cron script to support backups by hardlinks and 
    verbose levels.  All features turned off by default. 
  * Added more error handlings.  Closes: #438803, #462734, #454989
  * Documented all cron script related configuration items in 
    configure-index.

  [ Dereck Wonnacott ]
  * apt-ftparchive might write corrupt Release files (LP: #46439)
  * Apply --important option to apt-cache depends (LP: #16947) 

  [ Otavio Salvador ]
  * Apply patch from Sami Liedes <sliedes@cc.hut.fi> to reduce the
    number of times we call progress bar updating and debugging
    configuration settings.
  * Apply patch from Sami Liedes <sliedes@cc.hut.fi> to avoid unecessary
    temporary allocations.

 -- Michael Vogt <mvo@debian.org>  Wed, 29 Jul 2009 19:16:22 +0200

apt (0.7.21ubuntu1) karmic; urgency=low

  * merged from the debian-sid bzr branch
  
  [ Christian Perrier ]
  * Documentation translations:
    - Fix a typo in apt-get(8) French translation. Closes: #525043
      Thanks to Guillaume Delacour for spotting it.
  * Translations:
    - fr.po
    - sk.po. Closes: #525857
    - ru.po. Closes: #526816
    - eu.po. Closes: #528985
    - zh_CN.po. Closes: #531390
    - fr.po
    - it.po. Closes: #531758
    - ca.po. Closes: #531921
  * Added translations
    - ast.po (Asturian by Marcos Alvareez Costales).
      Closes: #529007, #529730

  [ Michael Vogt ]
  * apt-pkg/acquire.cc:
    - make the (internal) max pipeline depth of the acquire queue
      configurable via Acquire::Max-Pipeline-Depth

 -- Michael Vogt <michael.vogt@ubuntu.com>  Tue, 09 Jun 2009 15:49:07 +0200

apt (0.7.21) unstable; urgency=low

  [ Christian Perrier ]
  * Translations:
    - bg.po. Closes: #513211
    - zh_TW.po. Closes: #513311
    - nb.po. Closes: #513843
    - fr.po. Closes: #520430
    - sv.po. Closes: #518070
    - sk.po. Closes: #520403
    - it.po. Closes: #522222
    - sk.po. Closes: #520403
  
  [ Jamie Strandboge ]
  * apt.cron.daily: catch invalid dates due to DST time changes
    in the stamp files

  [ Michael Vogt ]
  * methods/gpgv.cc:
    - properly check for expired and revoked keys (closes: #433091)
  * apt-pkg/contrib/strutl.cc:
    - fix TimeToStr i18n (LP: #289807)
  * [ABI break] merge support for http redirects, thanks to
    Jeff Licquia and Anthony Towns
  * [ABI break] use int for the package IDs (thanks to Steve Cotton)
  * apt-pkg/pkgcache.cc:
    - do not run "dpkg --configure pkg" if pkg is in trigger-awaited
      state (LP: #322955)
  * methods/https.cc:
    - add Acquire::https::AllowRedirect support
  * Clarify the --help for 'purge' (LP: #243948)
  * cmdline/apt-get.cc
    - fix "apt-get source pkg" if there is a binary package and
      a source package of the same name but from different 
      packages (LP: #330103)

  [ Colin Watson ]
  * cmdline/acqprogress.cc:
    - Call pkgAcquireStatus::Pulse even if quiet, so that we still get
      dlstatus messages on the status-fd (LP: #290234).

 -- Michael Vogt <mvo@debian.org>  Tue, 14 Apr 2009 14:12:51 +0200

apt (0.7.20.2ubuntu7) karmic; urgency=low

  * fix problematic use of tolower() when calculating the version 
    hash by using locale independant tolower_ascii() function. 
    Thanks to M. Vefa Bicakci (LP: #80248)
  * build fixes for g++-4.4
  * include dmesg output in apport package failures
  * include apt ordering into apport package failures

 -- Michael Vogt <michael.vogt@ubuntu.com>  Fri, 24 Apr 2009 10:14:01 +0200

apt (0.7.20.2ubuntu6) jaunty; urgency=low

  [ Jamie Strandboge ]
  * apt.cron.daily: catch invalid dates due to DST time changes
    in the stamp files (LP: #354793)

  [ Michael Vogt ]
  * methods/gpgv.cc:
    - properly check for expired and revoked keys (closes: #433091)
      LP: #356012

 -- Michael Vogt <michael.vogt@ubuntu.com>  Wed, 08 Apr 2009 22:39:50 +0200

apt (0.7.20.2ubuntu5) jaunty; urgency=low

  [ Colin Watson ]
  * cmdline/acqprogress.cc:
    - Call pkgAcquireStatus::Pulse even if quiet, so that we still get
      dlstatus messages on the status-fd (LP: #290234).
  
  [ Michael Vogt ]
  * debian/apt.cron.daily:
    - do not clutter cron mail with bogus gconftool messages 
      (LP: #223502)
    - merge fix for cache locking from debian (closes: #459344)
    - run update-apt-xapian-index (with ionice) to ensure that
      the index is up-to-date when synaptic is run (LP: #288797)

 -- Michael Vogt <michael.vogt@ubuntu.com>  Mon, 30 Mar 2009 13:22:28 +0200

apt (0.7.20.2ubuntu4) jaunty; urgency=low

  * ftparchive/cachedb.cc:
    - when apt-ftparchive clean is used, compact the database
      at the end (thanks to cprov)

 -- Michael Vogt <michael.vogt@ubuntu.com>  Thu, 26 Mar 2009 13:43:59 +0100

apt (0.7.20.2ubuntu3) jaunty; urgency=low

  * methods/mirror.cc:
    - when download the mirror file and the server is down,
      return a propper error message (LP: #278635)

 -- Michael Vogt <michael.vogt@ubuntu.com>  Thu, 19 Mar 2009 15:42:15 +0100

apt (0.7.20.2ubuntu2) jaunty; urgency=low

  * apt-pkg/deb/dpkgpm.cc:
    - revert termios patch (LP: #338514)
  * cmdline/apt-get.cc
    - fix "apt-get source pkg" if there is a binary package and
      a source package of the same name but from different 
      packages (LP: #330103)

 -- Michael Vogt <michael.vogt@ubuntu.com>  Mon, 09 Mar 2009 16:33:28 +0100

apt (0.7.20.2ubuntu1) jaunty; urgency=low

  [ Christian Perrier ]
  * Translations:
    - bg.po. Closes: #513211
    - zh_TW.po. Closes: #513311
    - nb.po. Closes: #513843
  
  [ Michael Vogt ]
  * merged from the debian-sid branch
  * [ABI break] merge support for http redirects, thanks to
    Jeff Licquia and Anthony Towns
  * [ABI break] use int for the package IDs (thanks to Steve Cotton)
  * apt-pkg/contrib/strutl.cc:
    - fix TimeToStr i18n (LP: #289807)
  * debian/apt.conf.autoremove:
    - readd "linux-image" (and friends) to the auto-remove
     blacklist
  * fix some i18n issues (thanks to  Gabor Kelemen)
    LP: #263089
  * apt-pkg/deb/dpkgpm.cc:
    - filter "ENOMEM" errors when creating apport reports 
  * cmdline/apt-get.cc:
    - fix "apt-get source pkg=ver" if binary name != source name
      (LP: #202219)
  * apt-pkg/indexrecords.cc:
    - fix some i18n issues
  * apt-pkg/contrib/strutl.h:
    - add new strprintf() function to make i18n strings easier
  * apt-pkg/dev/debsystem.cc:
    - add missing apti18n.h header
  * cmdline/apt-get.cc:
    - default to "false" for the "APT::Get::Build-Dep-Automatic"
      option (follow debian here)
  * apt-pkg/pkgcache.cc:
    - do not run "dpkg --configure pkg" if pkg is in trigger-awaited
      state (LP: #322955)
  * methods/https.cc:
    - add Acquire::https::AllowRedirect support
    - do not unlink files in partial/ (thanks to robbiew)

  [ Dereck Wonnacott ]
  * Clarify the --help for 'purge' (LP: #243948)

  [ Ian Weisser ]
  * /apt-pkg/deb/debsystem.cc:
    - add 'sudo' to the error message to "run 'dpkg --configure -a'"
      (LP: #52697)

 -- Michael Vogt <michael.vogt@ubuntu.com>  Mon, 09 Feb 2009 14:21:05 +0100

apt (0.7.20.2) unstable; urgency=medium

  [ Eugene V. Lyubimkin ]
  * Urgency set to medium due to RC bug fix.
  * doc/apt.ent, apt-get.8.xml:
    - Fix invalid XML entities. (Closes: #514402)

 -- Eugene V. Lyubimkin <jackyf.devel@gmail.com>  Sat, 07 Feb 2009 16:48:21 +0200

apt (0.7.20.1) unstable; urgency=low

  [ Michael Vogt ]
  * apt-pkg/pkgcachegen.cc:
    - fix apt-cache search for localized description 
      (closes: #512110)
  
  [ Christian Perrier ]
  * Translations:
    - fr.po: fix spelling error to "défectueux". Thanks to Thomas Péteul.

 -- Michael Vogt <mvo@debian.org>  Tue, 20 Jan 2009 09:35:05 +0100

apt (0.7.20) unstable; urgency=low

  [ Eugene V. Lyubimkin ]
  * debian/changelog:
    - Fixed place of 'merged install-recommends and install-task branches'
      from 0.6.46.1 to 0.7.0. (Closes: #439866)
  * buildlib/config.{sub,guess}:
    - Renewed. This fixes lintian errors.
  * doc/apt.conf.5.xml, debian/apt-transport-https:
    - Documented briefly 'Acquire::https' group of options. (Closes: #507398)
    - Applied patch from Daniel Burrows to document 'Debug' group of options.
      (Closes: #457265)
    - Mentioned 'APT::Periodic' and 'APT::Archives' groups of options.
      (Closes: #438559)
    - Mentioned '/* ... */' comments. (Closes: #507601)
  * doc/examples/sources.list:
    - Removed obsolete commented non-us deb-src entry, replaced it with
      'deb-src security.debian.org' one. (Closes: #411298)
  * apt-pkg/contrib/mmap.cc:
    - Added instruction how to work around MMap error in MMap error message.
      (Closes: #385674, 436028)
  * COPYING:
    - Actualized. Removed obsolete Qt section, added GPLv2 clause.
      (Closes: #440049, #509337)

  [ Michael Vogt ]
  * add option to "apt-get build-dep" to mark the needed 
    build-dep packages as automatic installed. 
    This is controlled via the value of
    APT::Get::Build-Dep-Automatic and is set "false" by default.  
    Thanks to Aaron Haviland, closes: #448743
  * apt-inst/contrib/arfile.cc:
    - support members ending with '/' as well (thanks to Michal Cihr,
      closes: #500988)

  [ Christian Perrier ]
  * Translations:
    - Finnish updated. Closes: #508449 
    - Galician updated. Closes: #509151
    - Catalan updated. Closes: #509375
    - Vietnamese updated. Closes: #509422
    - Traditional Chinese added. Closes: #510664
    - French corrected (remove awful use of first person) 

 -- Michael Vogt <mvo@debian.org>  Mon, 05 Jan 2009 08:59:20 +0100

apt (0.7.19ubuntu1) jaunty; urgency=low

  * merge from debian

 -- Michael Vogt <michael.vogt@ubuntu.com>  Mon, 24 Nov 2008 10:52:20 +0100

apt (0.7.19) unstable; urgency=low

  [ Eugene V. Lyubimkin ]
  * doc/sources.list.5.xml:
    - Mentioned allowed characters in file names in /etc/apt/sources.list.d.
      Thanks to Matthias Urlichs. (Closes: #426913)
  * doc/apt-get.8.xml:
    - Explicitly say that 'dist-upgrade' command may remove packages.
    - Included '-v'/'--version' as a command to synopsis.
  * cmdline/apt-cache.cc:
    - Advanced built-in help. Patch by Andre Felipe Machado. (Closes: #286061)
    - Fixed typo 'GraphVis' -> 'GraphViz'. (Closes: #349038)
    - Removed asking to file a release-critical bug against a package if there
      is a request to install only one package and it is not installable.
      (Closes: #419521)

  [ Michael Vogt ]
    - fix SIGHUP handling (closes: #463030)

  [ Christian Perrier ]
  * Translations:
    - French updated
    - Bulgarian updated. Closes: #505476
    - Slovak updated. Closes: #505483
    - Swedish updated. Closes: #505491
    - Japanese updated. Closes: #505495
    - Korean updated. Closes: #505506
    - Catalan updated. Closes: #505513
    - British English updated. Closes: #505539
    - Italian updated. Closes: #505518, #505683
    - Polish updated. Closes: #505569
    - German updated. Closes: #505614
    - Spanish updated. Closes: #505757
    - Romanian updated. Closes: #505762
    - Simplified Chinese updated. Closes: #505727
    - Portuguese updated. Closes: #505902
    - Czech updated. Closes: #505909
    - Norwegian Bokmål updated. Closes: #505934
    - Brazilian Portuguese updated. Closes: #505949
    - Basque updated. Closes: #506085
    - Russian updated. Closes: #506452 
    - Marathi updated. 
    - Ukrainian updated. Closes: #506545 

 -- Michael Vogt <mvo@debian.org>  Mon, 24 Nov 2008 10:33:54 +0100

apt (0.7.18) unstable; urgency=low

  [ Christian Perrier ]
  * Translations:
    - French updated
    - Thai updated. Closes: #505067

  [ Eugene V. Lyubimkin ]
  * doc/examples/configure-index:
    - Removed obsoleted header line. (Closes: #417638)
    - Changed 'linux-kernel' to 'linux-image'.
  * doc/sources.list.5.xml:
    - Fixed typo and grammar in 'sources.list.d' section. Thanks to
      Timothy G Abbott <tabbott@MIT.EDU>. (Closes: #478098)
  * doc/apt-get.8.xml:
    - Advanced descriptions for 'remove' and 'purge' options.
      (Closes: #274283)
  * debian/rules:
    - Target 'apt' need to depend on 'build-doc'. Thanks for Peter Green.
      Fixes FTBFS. (Closes: #504181)

  [ Michael Vogt ]
  * fix depend on libdb4.4 (closes: #501253)

 -- Michael Vogt <mvo@debian.org>  Fri, 07 Nov 2008 22:13:39 +0100

apt (0.7.17) unstable; urgency=low

  [ Eugene V. Lyubimkin ]
  * debian/control:
    - 'Vcs-Bzr' field is official, used it.
    - Bumped 'Standards-Version' to 3.8.0, no changes needed.
    - Actualized 'Uploaders' field.
  * doc/:
    - Substituded 'apt-archive' with 'apt-ftparchive' in docs.
      Patch based on work of Andre Felipe Machado. (Closes: #350865)
    - Mentioned '/<release>' and '=<version>' for 'apt-get install' and
      '=<version>' for 'apt-get source' in apt-get manpage. Patch based on
      work of Andre Felipe Machado. (Closes: #399673)
    - Mentioned more short options in the apt-get manpage. Documented 'xvcg'
      option in the apt-cache manpage. The part of patch by Andre Felipe
      Machado. (Closes: #176106, #355945)
    - Documented that 'apt-get install' command should be used for upgrading
      some of installed packages. Based on patch by Nori Heikkinen and
      Andre Felipe Machado. (Closes: #267087)
    - Mentioned 'apt_preferences(5)' in apt manpage. (Closes: #274295)
    - Documented 'APT::Default-Release' in apt.conf manpage. (Closes: #430399)
    - APT::Install-Recommends is now true by default, mentioned this in
      configure-index example. (Closes: #463268)
    - Added 'APT::Get::AllowUnauthenticated' to configure-index example.
      (Closes: #320225)
    - Documented '--no-install-recommends' option in apt-get manpage.
      (Closes: #462962)
    - Documented 'Acquire::PDiffs' in apt.conf manpage. (Closes: #376029)
    - Added 'copy', 'rsh', 'ssh' to the list of recognized URI schemes in
      sources.list manpage, as they are already described under in the manpage.
    - Removed notice that ssh/rsh access cannot use password authentication
      from sources.list manpage. Thanks to Steffen Joeris. (Closes: #434894)
    - Added '(x)' to some referrings to manpages in apt-get manpage. Patch by
      Andre Felipe Machado. (Closes: #309893)
    - Added 'dist-upgrade' apt-get synopsis in apt-get manpage.
      (Closes: #323866)

 -- Michael Vogt <mvo@debian.org>  Wed, 05 Nov 2008 13:14:56 +0100

apt (0.7.17~exp4) experimental; urgency=low

  * debian/rules:
    - Fixed lintian warnings "debian/rules ignores make errors".
  * debian/control:
    - Substituted outdated "Source-Version" fields with "binary:Version".
    - Added 'python-apt' to Suggests, as apt-mark need it for work.
    - Drop Debian revision from 'doc-base' build dependency, this fixes
      appropriate lintian warning.
  * debian/libapt-pkg-doc.doc-base.*:
    - Changed section: from old 'Devel' to 'Debian'. This fixes appropriate
      lintian warnings.
  * debian/{postrm,prerm,preinst}:
    - Added 'set -e', fixes lintian warnings
      'maintainer-script-ignores-error'.
  * dselect/makefile:
    - Removed unneeded 'LOCAL' entry. This allows cleaning rule to run smoothly.
  * share/lintian-overrides:
    - Added with override of 'apt must depend on python'. Script 'apt-mark'
      needs apt-python for working and checks this on fly. We don't want
      python in most cases.
  * cmdline/apt-key:
    - Added 'unset GREP_OPTIONS' to the script. This prevents 'apt-key update'
      failure when GREP_OPTIONS contains options that modify grep output.
      (Closes: #428752)

 -- Eugene V. Lyubimkin <jackyf.devel@gmail.com>  Fri, 31 Oct 2008 23:45:17 +0300

apt (0.7.17~exp3) experimental; urgency=low

  * apt-pkg/acquire-item.cc:
    - fix a merge mistake that prevents the fallback to the 
      uncompressed 'Packages' to work correctly (closes: #409284)

 -- Michael Vogt <mvo@debian.org>  Wed, 29 Oct 2008 09:36:24 +0100

apt (0.7.17~exp2) experimental; urgency=low

  [ Eugene V. Lyubimkin ]
  * apt-pkg/acquire-item.cc:
    - Added fallback to uncompressed 'Packages' if neither 'bz2' nor 'gz'
      available. (Closes: #409284)
  * apt-pkg/algorithm.cc:
    - Strip username and password from source URL in error message.
      (Closes: #425150)
  
  [ Michael Vogt ]
  * fix various -Wall warnings

 -- Michael Vogt <mvo@debian.org>  Tue, 28 Oct 2008 18:06:38 +0100

apt (0.7.17~exp1) experimental; urgency=low

  [ Luca Bruno ]
  * Fix typos:
    - apt-pkg/depcache.cc
  * Fix compilation warnings:
    - apt-pkg/acquire.cc
    - apt-pkg/versionmatch.cc
  * Compilation fixes and portability improvement for compiling APT against non-GNU libc
    (thanks to Martin Koeppe, closes: #392063):
    - buildlib/apti18n.h.in:
      + textdomain() and bindtextdomain() must not be visible when --disable-nls
    - buildlib/inttypes.h.in: undefine standard int*_t types
    - Append INTLLIBS to SLIBS:
      + cmdline/makefile
      + ftparchive/makefile
      + methods/makefile
  * doc/apt.conf.5.xml:
    - clarify whether configuration items of apt.conf are case-sensitive
      (thanks to Vincent McIntyre, closes: #345901)

 -- Luca Bruno <lethalman88@gmail.com>  Sat, 11 Oct 2008 09:17:46 +0200

apt (0.7.16) unstable; urgency=low

  [ Luca Bruno ]
  * doc/apt-cache.8.xml:
    - search command uses POSIX regex, and searches for virtual packages too
      (closes: #277536)
  * doc/offline.sgml: clarify remote and target hosts
    (thanks to Nikolaus Schulz, closes: #175940)
  * Fix several typos in docs, translations and debian/changelog
    (thanks to timeless, Nicolas Bonifas and Josh Triplett,
    closes: #368665, #298821, #411532, #431636, #461458)
  * Document apt-key finger and adv commands
    (thanks to Stefan Schmidt, closes: #350575)
  * Better documentation for apt-get --option
    (thanks to Tomas Pospisek, closes: #386579)
  * Retitle the apt-mark.8 manpage (thanks to Justin Pryzby, closes: #471276)
  * Better documentation on using both APT::Default-Release and
    /etc/apt/preferences (thanks to Ingo Saitz, closes: #145575)
  
  [ Michael Vogt ]
  * doc/apt-cache.8.xml:
    - add missing citerefentry

 -- Michael Vogt <mvo@debian.org>  Fri, 10 Oct 2008 23:44:50 +0200

apt (0.7.15) unstable; urgency=low

  * Upload to unstable

 -- Michael Vogt <mvo@debian.org>  Sun, 05 Oct 2008 13:23:47 +0200

apt (0.7.15~exp3) experimental; urgency=low

  [Daniel Burrows]
  * apt-pkg/deb/dpkgpm.cc:
    - Store the trigger state descriptions in a way that does not break
      the ABI.  The approach taken makes the search for a string O(n) rather
      than O(lg(n)), but since n == 4, I do not consider this a major
      concern.  If it becomes a concern, we can sort the static array and
      use std::equal_range().  (Closes: #499322)

  [ Michael Vogt ]
  * apt-pkg/packagemanager.cc, apt-pkg/deb/dpkgpm.cc:
    - move the state file writting into the Go() implementation
      of dpkgpm (closes: #498799)
  * apt-pkg/algorithms.cc:
    - fix simulation performance drop (thanks to Ferenc Wagner
      for reporting the issue)

 -- Michael Vogt <mvo@debian.org>  Wed, 01 Oct 2008 18:09:49 +0200

apt (0.7.15~exp2) experimental; urgency=low

  [ Michael Vogt ]
  * apt-pkg/pkgcachegen.cc:
    - do not add multiple identical descriptions for the same 
      language (closes: #400768)

  [ Program translations ]
  * Catalan updated. Closes: #499462

 -- Michael Vogt <mvo@debian.org>  Tue, 23 Sep 2008 07:29:59 +0200

apt (0.7.15~exp1) experimental; urgency=low

  [ Christian Perrier ]
  * Fix typo in cron.daily script. Closes: #486179

  [ Program translations ]
  * Traditional Chinese updated. Closes: #488526
  * German corrected and completed. Closes: #490532, #480002, #498018
  * French completed
  * Bulgarian updated. Closes: #492473
  * Slovak updated. Closes: #492475
  * Galician updated. Closes: #492794
  * Japanese updated. Closes: #492975
  * Fix missing space in Greek translation. Closes: #493922
  * Greek updated.
  * Brazilian Portuguese updated.
  * Basque updated. Closes: #496754
  * Romanian updated. Closes: #492773, #488361
  * Portuguese updated. Closes: #491790
  * Simplified Chinese updated. Closes: #489344
  * Norwegian Bokmål updated. Closes: #480022
  * Czech updated. Closes: #479628, #497277
  * Korean updated. Closes: #464515
  * Spanish updated. Closes: #457706
  * Lithuanian added. Closes: #493328
  * Swedish updated. Closes: #497496
  * Vietnamese updated. Closes: #497893
  * Portuguese updated. Closes: #498411
  * Greek updated. Closes: #498687
  * Polish updated.

  [ Michael Vogt ]
  * merge patch that enforces stricter https server certificate
    checking (thanks to Arnaud Ebalard, closes: #485960)
  * allow per-mirror specific https settings
    (thanks to Arnaud Ebalard, closes: #485965)
  * add doc/examples/apt-https-method-example.cof
    (thanks to Arnaud Ebalard, closes: #485964)
  * apt-pkg/depcache.cc:
    - when checking for new important deps, skip critical ones
      (closes: #485943)
  * improve apt progress reporting, display trigger actions
  * add DPkg::NoTriggers option so that applications that call
    apt/aptitude (like the installer) defer trigger processing
    (thanks to Joey Hess)
  * doc/makefile:
    - add examples/apt-https-method-example.conf
  
 -- Michael Vogt <mvo@debian.org>  Tue, 16 Sep 2008 21:27:03 +0200

apt (0.7.14ubuntu7) jaunty; urgency=low

  * cmdline/apt-cache.cc:
    - remove the gettext from a string that consists entirely 
      of variables (LP: #56792)
  * apt-pkg/deb/dpkgpm.cc:
    - fix potential hang when in a backgroud process group

 -- Michael Vogt <michael.vogt@ubuntu.com>  Tue, 28 Oct 2008 21:09:12 +0100

apt (0.7.14ubuntu6) intrepid; urgency=low

  * debian/apt.conf.autoremove:
    - remove "linux-image" (and friends) from the auto-remove
      blacklist. we have the kernel fallback infrastructure now
      in intrepid (thanks to BenC)
  * apt-pkg/indexcopy.cc:
    - support having CDs with no Packages file (just a Packages.gz)
      by not forcing a verification on non-existing files
     (LP: #255545)
  * apt-pkg/deb/dpkgpm.cc:
    - improve the filtering for duplicated apport reports (thanks
      to seb128 for pointing that problem out)
    - do not report disk full errors from dpkg via apport

 -- Michael Vogt <michael.vogt@ubuntu.com>  Thu, 07 Aug 2008 16:28:05 +0200

apt (0.7.14ubuntu5) intrepid; urgency=low

  * fix various -Wall warnings
  * make "apt-get build-dep" installed packages marked automatic
    by default. This can be changed by setting the value of
    APT::Get::Build-Dep-Automatic to false (thanks to Aaron 
    Haviland, closes: #44874, LP: #248268)

 -- Michael Vogt <michael.vogt@ubuntu.com>  Wed, 06 Aug 2008 14:00:51 +0200

apt (0.7.14ubuntu4) intrepid; urgency=low

  [ Michael Vogt ]
  * apt-pkg/deb/dpkgpm.cc:
    - fix uninitialized variable that caused no apport reports
      to be written sometimes (thanks to Matt Zimmerman)
  * merge patch that enforces stricter https server certificate
    checking (thanks to Arnaud Ebalard, closes: #485960)
  * allow per-mirror specific https settings
    (thanks to Arnaud Ebalard, closes: #485965)
  * add doc/examples/apt-https-method-example.cof
    (thanks to Arnaud Ebalard, closes: #485964)
  * add DPkg::NoTriggers option so that applications that call
    apt/aptitude (like the installer) defer trigger processing
    (thanks to Joey Hess) 
  * document --install-recommends and --no-install-recommends
    (thanks to Dereck Wonnacott, LP: #126180)
  
  [ Dereck Wonnacott ]
  * apt-ftparchive might write corrupt Release files (LP: #46439)
  * Apply --important option to apt-cache depends (LP: #16947) 

 -- Michael Vogt <michael.vogt@ubuntu.com>  Tue, 05 Aug 2008 10:10:49 +0200

apt (0.7.14ubuntu3) intrepid; urgency=low

  [ Otavio Salvador ]
  * Apply patch to avoid truncating of arbitrary files. Thanks to Bryan
    Donlan <bdonlan@fushizen.net> for the patch. Closes: #482476
  * Avoid using dbus if dbus-daemon isn't running. Closes: #438803

  [ Michael Vogt ]
  * apt-pkg/deb/dpkgpm.cc:
    - improve apt progress reporting, display trigger actions
  * apt-pkg/depcache.cc:
    - when checking for new important deps, skip critical ones
      (LP: #236360)
  
 -- Michael Vogt <michael.vogt@ubuntu.com>  Tue, 03 Jun 2008 17:27:07 +0200

apt (0.7.14ubuntu2) intrepid; urgency=low

  * debian/control:
    - fix FTBFS by adding missing intltool dependency 

 -- Michael Vogt <michael.vogt@ubuntu.com>  Fri, 09 May 2008 13:50:22 +0200

apt (0.7.14) unstable; urgency=low

  [ Christian Perrier ]
  * Mark a message from dselect backend as translatable
    Thanks to Frédéric Bothamy for the patch
    Closes: #322470

  [ Program translations ]
  * Simplified Chinese updated. Closes: #473360
  * Catalan fixes. Closes: #387141
  * Typo fix in Greek translation. Closes: #479122
  * French updated.
  * Thai updated. Closes: #479313
  * Italian updated. Closes: #479326
  * Polish updated. Closes: #479342
  * Bulgarian updated. Closes: #479379
  * Finnish updated. Closes: #479403
  * Korean updated. Closes: #479426
  * Basque updated. Closes: #479452
  * Vietnamese updated. Closes: #479748
  * Russian updated. Closes: #479777, #499029
  * Galician updated. Closes: #479792
  * Portuguese updated. Closes: #479847
  * Swedish updated. Closes: #479871
  * Dutch updated. Closes: #480125
  * Kurdish added. Closes: #480150
  * Brazilian Portuguese updated. Closes: #480561
  * Hungarian updated. Closes: #480662

  [ Otavio Salvador ]
  * Apply patch to avoid truncating of arbitrary files. Thanks to Bryan
    Donlan <bdonlan@fushizen.net> for the patch. Closes: #482476
  * Avoid using dbus if dbus-daemon isn't running. Closes: #438803
  
  [ Michael Vogt ]
  * debian/apt.cron.daily:
    - apply patch based on the ideas of Francesco Poli for better 
      behavior when the cache can not be locked (closes: #459344)

 -- Michael Vogt <mvo@debian.org>  Wed, 28 May 2008 15:19:12 +0200

apt (0.7.13) unstable; urgency=low

  [ Otavio Salvador ]
  * Add missing build-depends back from build-depends-indep field.
    Closes: #478231
  * Make cron script quiet if cache is locked. Thanks to Ted Percival
    <ted@midg3t.net> for the patch. Closes: #459344
  * Add timeout support for https. Thanks to Andrew Martens
    <andrew.martens@strangeloopnetworks.com> for the patch.

  [ Goswin von Brederlow ]
  * Add support for --no-download on apt-get update. Closes: #478517
  
  [ Program translations ]
    - Vietnamese updated. Closes: #479008
    
 -- Otavio Salvador <otavio@debian.org>  Fri, 02 May 2008 14:46:00 -0300

apt (0.7.12) unstable; urgency=low

  [ Michael Vogt ]
  * cmdline/apt-key:
    - add support for a master-keyring that contains signing keys
      that can be used to sign the archive signing keys. This should
      make key-rollover easier.
  * apt-pkg/deb/dpkgpm.cc:
    - merged patch from Kees Cook to fix anoying upper-case display
      on amd64 in sbuild
  * apt-pkg/algorithms.cc: 
    - add APT::Update::Post-Invoke-Success script slot
    - Make the breaks handling use the kill list. This means, that a
      Breaks: Pkg (<< version) may put Pkg onto the remove list.
  * apt-pkg/deb/debmetaindex.cc:
    - add missing "Release" file uri when apt-get update --print-uris
      is run
  * methods/connect.cc:
    - remember hosts with Resolve failures or connect Timeouts
  * cmdline/apt-get.cc:
    - fix incorrect help output for -f (LP: #57487)
    - do two passes when installing tasks, first ignoring dependencies,
      then resolving them and run the problemResolver at the end
      so that it can correct any missing dependencies
  * debian/apt.cron.daily:
    - sleep random amount of time (default within 0-30min) before
      starting the upate to hit the mirrors less hard
  * doc/apt_preferences.5.xml:
    - fix typo
  * added debian/README.source

  [ Christian Perrier ]
  * Fix typos in manpages. Thanks to Daniel Leidert for the fixes
    Closes: #444922
  * Fix syntax/copitalisation in some messages. Thanks to Jens Seidel
    for pointing this and providing the patch.
    Closes: #466845
  * Fix Polish offline translation. Thanks to Robert Luberda for the patch
    and apologies for applying it very lately. Closes: #337758
  * Fix typo in offline.sgml. Closes: #412900

  [ Program translations ]
    - German updated. Closes: #466842
    - Swedish updated.
    - Polish updated. Closes: #469581
    - Slovak updated. Closes: #471341
    - French updated.
    - Bulgarian updated. Closes: #448492
    - Galician updated. Closes: #476839
  
  [ Daniel Burrows ]
  * apt-pkg/depcache.cc:
    - Patch MarkInstall to follow currently satisfied Recommends even
      if they aren't "new", so that we automatically force upgrades
      when the version of a Recommends has been tightened.  (Closes: #470115)
    - Enable more complete debugging information when Debug::pkgAutoRemove
      is set.
  * apt-pkg/contrib/configuration.cc
    - Lift the 1024-byte limit on lines in configuration files.
      (Closes: #473710, #473874)
  * apt-pkg/contrib/strutl.cc:
    - Lift the 64000-byte limit on individual messages parsed by ReadMessages.
      (Closes: #474065)
  * debian/rules:
    - Add missing Build-Depends-Indep on xsltproc, docbook-xsl, and xmlto.

 -- Daniel Burrows <dburrows@debian.org>  Sat, 26 Apr 2008 12:24:35 -0700

apt (0.7.11) unstable; urgency=critical
  
  [ Raise urgency to critical since it fixes a critical but for Debian
    Installer Lenny Beta1 release ]

  [ Program translations ]
    - Vietnamese updated. Closes: #460825
    - Basque updated. Closes: #461166
    - Galician updated. Closes: #461468
    - Portuguese updated. Closes: #464575
    - Korean updated. Closes: #448430
    - Simplified Chinese updated. Closes: #465866

  [ Otavio Salvador ]
  * Applied patch from Robert Millan <rmh@aybabtu.com> to fix the error
    message when gpgv isn't installed, closes: #452640.
  * Fix regression about APT::Get::List-Cleanup setting being ignored,
    closes: #466052.

 -- Otavio Salvador <otavio@debian.org>  Thu, 17 Jan 2008 22:36:46 -0200

apt (0.7.10) unstable; urgency=low

  [ Otavio Salvador ]
  * Applied patch from Mike O'Connor <stew@vireo.org> to add a manpage to
    apt-mark, closes: #430207.
  * Applied patch from Andrei Popescu <andreimpopescu@gmail.com> to add a
    note about some frontends in apt.8 manpage, closes: #438545.
  * Applied patch from Aurelien Jarno <aurel32@debian.org> to avoid CPU
    getting crazy when /dev/null is redirected to stdin (which breaks
    buildds), closes: #452858.
  * Applied patch from Aurelien Jarno <aurel32@debian.org> to fix building
    with newest dpkg-shlibdeps changing the packaging building order and a
    patch from Robert Millan <rmh@aybabtu.com> to fix parallel building,
    closes: #452862.
  * Applied patch from Alexander Winston <alexander.winston@comcast.net>
    to use 'min' as symbol for minute, closes: #219034.
  * Applied patch from Amos Waterland <apw@us.ibm.com> to allow apt to
    work properly in initramfs, closes: #448316.
  * Applied patch from Robert Millan <rmh@aybabtu.com> to make apt-key and
    apt-get to ignore time conflicts, closes: #451328.
  * Applied patch from Peter Eisentraut <peter_e@gmx.net> to fix a
    grammatical error ("manual installed" -> "manually installed"),
    closes: #438136.
  * Fix cron.daily job to not call fail if apt isn't installed, closes:
    #443286.
  * Fix compilation warnings in apt-pkg/cdrom.cc and
    apt-pkg/contrib/configuration.cc.
  * Fix typo in debian/copyright file ("licened" instead of "licensed"),
    closes: #458966.

  [ Program translations ]
    - Basque updated. Closes: #453088
    - Vietnamese updated. Closes: #453774, #459013
    - Japanese updated. Closes: #456909
    - Simplified Chinese updated. Closes: #458039
    - French updated.
    - Norwegian Bokmål updated. Closes: #457917

  [ Michael Vogt ]
  * debian/rules
    - fix https install location
  * debian/apt.conf.daily:
    - print warning if the cache can not be locked (closes: #454561),
      thanks to Bastian Kleineidam
  * methods/gpgv.cc:
    - remove cruft code that caused timestamp/I-M-S issues
  * ftparchive/contents.cc:
    - fix error output
  * apt-pkg/acquire-item.{cc,h}:
    - make the authentication download code more robust against
      servers/proxies with broken If-Range implementations
  * apt-pkg/packagemanager.{cc,h}:
    - propergate the Immediate flag to make hitting the 
      "E: Internal Error, Could not perform immediate configuration (2)"
      harder
  * debian/control:
    - build against libdb-dev (instead of libdb4.4-dev)
  * merged the apt--DoListUpdate branch, this provides a common interface
    for "apt-get update" like operations for the frontends and also provides
    hooks to run stuff in APT::Update::{Pre,Post}-Invoke

  [ Chris Cheney ]
  * ftparchive/contents.cc:
    - support lzma data members
  * ftparchive/multicompress.cc:
    - support lzma output
  
  [ Daniel Burrows ]
  * apt-pkg/contrib/configuration.cc:
    - if RootDir is set, then FindFile and FindDir will return paths
      relative to the directory stored in RootDir, closes: #456457.

  [ Christian Perrier ]
  * Fix wording for "After unpacking...". Thanks to Michael Gilbert
    for the patch. Closes: #260825

 -- Michael Vogt <mvo@debian.org>  Mon, 07 Jan 2008 21:40:47 +0100

apt (0.7.9ubuntu17) hardy-proposed; urgency=low

  * apt-pkg/acquire-item.cc:
    - fix signaure removal on transient network failures LP: #220627
      (thanks to Scott James Remnant)

 -- Michael Vogt <michael.vogt@ubuntu.com>  Tue, 22 Apr 2008 16:32:49 +0200

apt (0.7.9ubuntu16) hardy; urgency=low

  * cmdline/apt-key:
    - only check against master-keys in net-update to not break
      custom CDs (thanks to Colin Watson)

 -- Michael Vogt <michael.vogt@ubuntu.com>  Tue, 08 Apr 2008 14:17:14 +0200

apt (0.7.9ubuntu15) hardy; urgency=low

  * cmdline/apt-get.cc:
    - do two passes when installing tasks, first ignoring dependencies,
      then resolving them and run the problemResolver at the end
      so that it can correct any missing dependencies. This should
      fix livecd building for kubuntu (thanks to Jonathan Riddell 
      for reporting the problem)

 -- Michael Vogt <michael.vogt@ubuntu.com>  Thu, 13 Mar 2008 23:25:45 +0100

apt (0.7.9ubuntu14) hardy; urgency=low

  * cmdline/apt-get.cc:
    - fix incorrect help output for -f (LP: #57487)
    - run the problemResolver after a task was installed
      so that it can correct any missing dependencies
  * typo fixes (LP: #107960)

 -- Michael Vogt <michael.vogt@ubuntu.com>  Tue, 11 Mar 2008 21:46:07 +0100

apt (0.7.9ubuntu13) hardy; urgency=low

  [ Lionel Porcheron ]
  * debian/apt.cron.daily:
    - only call gconftool if gcontool is installed (LP: #194281)

  [ Michael Vogt ]
  * doc/apt_preferences.5.xml:
    - fix typo (LP: #150900)
  * doc/example/sources.list:
    - updated for hardy (LP: #195879)
  * debian/apt.cron.daily:
    - sleep random amount of time (default within 0-30min) before
      starting the upate to hit the mirrors less hard

 -- Michael Vogt <michael.vogt@ubuntu.com>  Tue, 04 Mar 2008 15:35:09 +0100

apt (0.7.9ubuntu12) hardy; urgency=low

  * debian/apt.cron.daily:
    - use admin user proxy settings
  * cmdline/apt-get.cc:
    - fix task installation (thanks to Colin Watson)

 -- Michael Vogt <michael.vogt@ubuntu.com>  Thu, 21 Feb 2008 15:07:44 +0100

apt (0.7.9ubuntu11) hardy; urgency=low

  * apt-pkg/algorithms.cc: 
    - add APT::Update::Post-Invoke-Success script slot
      (LP: #188127)

 -- Michael Vogt <michael.vogt@ubuntu.com>  Thu, 10 Jan 2008 12:06:12 +0100

apt (0.7.9ubuntu10) hardy; urgency=low

  * cmdline/apt-key:
    - add "net-update" command that fetches the 
      ubuntu-archive-keyring.gpg and add keys from it that are 
      signed by the ubuntu-master-keyring.gpg 
      (apt-archive-key-signatures spec)
  * debian/apt.cron.daily:
    - add apt-key net-update to the nightly cron job

 -- Michael Vogt <michael.vogt@ubuntu.com>  Wed, 13 Feb 2008 15:50:28 +0100

apt (0.7.9ubuntu9) hardy; urgency=low

  * fix FTBFS due to incorrect intltool build-depends

 -- Michael Vogt <michael.vogt@ubuntu.com>  Mon, 11 Feb 2008 16:04:37 +0100

apt (0.7.9ubuntu8) hardy; urgency=low

  * share/apt-auth-failure.note:
    - show update-notifier note if the nightly update fails with a
      authentication failure (apt-authentication-reliability spec)

 -- Michael Vogt <michael.vogt@ubuntu.com>  Mon, 11 Feb 2008 14:04:56 +0100

apt (0.7.9ubuntu7) hardy; urgency=low

  * methods/connect.cc:
    - remember hosts with Resolve failures or connect Timeouts
      see https://wiki.ubuntu.com/NetworklessInstallationFixes
  * cmdlines/apt-key:
    - fix bug in the new apt-key update code that imports only
      keys signed with the master key (thanks to cjwatson)

 -- Michael Vogt <michael.vogt@ubuntu.com>  Fri, 08 Feb 2008 11:38:35 +0100

apt (0.7.9ubuntu6) hardy; urgency=low

  * cmdline/apt-key:
    - add support for a master-keyring that contains signing keys
      that can be used to sign the archive signing keys. This should
      make key-rollover easier.
  * apt-pkg/deb/dpkgpm.cc:
    - merged patch from Kees Cook to fix anoying upper-case display
      on amd64 in sbuild
  * apt-pkg/algorithms.cc: 
    - add APT::Update::Post-Invoke-Success script slot
    - Make the breaks handling use the kill list. This means, that a
      Breaks: Pkg (<< version) may put Pkg onto the remove list.
  * apt-pkg/deb/dpkgpm.cc:
    - add APT::Apport::MaxReports to limit the maximum number
      of reports generated in a single run (default to 3)
  * apt-pkg/deb/debmetaindex.cc:
    - add missing "Release" file uri when apt-get update --print-uris
      is run

 -- Michael Vogt <michael.vogt@ubuntu.com>  Mon, 04 Feb 2008 14:28:02 +0100

apt (0.7.9ubuntu5) hardy; urgency=low

  * Merged apt-authentication-reliabilty branch. This means
    that apt will refuse to update and use the old lists if
    the authentication of a repository that used to be 
    authenticated fails. See
    https://wiki.ubuntu.com/AptAuthenticationReliability
    for more details.

 -- Michael Vogt <michael.vogt@ubuntu.com>  Wed, 16 Jan 2008 10:36:10 +0100

apt (0.7.9ubuntu4) hardy; urgency=low

  * apt-pkg/algorithms.cc:
    - Since APT::Get::List-Cleanup and APT::List-Cleanup both default to
      true, the effect of the compatibility code was to require both of them
      to be set to false in order to disable list cleanup; this broke the
      installer. Instead, disable list cleanup if either of them is set to
      false.

 -- Colin Watson <cjwatson@ubuntu.com>  Wed, 09 Jan 2008 22:34:37 +0000

apt (0.7.9ubuntu3) hardy; urgency=low

  * merged the apt--DoListUpdate branch, this provides a common interface
    for "apt-get update" like operations for the frontends and also provides
    hooks to run stuff in APT::Update::{Pre,Post}-Invoke

 -- Michael Vogt <michael.vogt@ubuntu.com>  Mon, 07 Jan 2008 19:02:11 +0100

apt (0.7.9ubuntu2) hardy; urgency=low

  [ Otavio Salvador ]
  * Applied patch from Aurelien Jarno <aurel32@debian.org> to fix building
    with newest dpkg-shlibdeps changing the packaging building order and a
    patch from Robert Millan <rmh@aybabtu.com> to fix parallel building,
    closes: #452862.
  * Applied patch from Alexander Winston <alexander.winston@comcast.net>
    to use 'min' as symbol for minute, closes: #219034.
  * Applied patch from Amos Waterland <apw@us.ibm.com> to allow apt to
    work properly in initramfs, closes: #448316.
  * Applied patch from Robert Millan <rmh@aybabtu.com> to make apt-key and
    apt-get to ignore time conflicts, closes: #451328.
  * Applied patch from Peter Eisentraut <peter_e@gmx.net> to fix a
    grammatical error ("manual installed" -> "manually installed"),
    closes: #438136.
  * Fix cron.daily job to not call fail if apt isn't installed, closes:
    #443286.
  
  [ Daniel Burrows ]
  * apt-pkg/contrib/configuration.cc:
    - if RootDir is set, then FindFile and FindDir will return paths
      relative to the directory stored in RootDir, closes: #456457.

  [ Christian Perrier ]
  * Fix wording for "After unpacking...". Thans to Michael Gilbert
    for the patch. Closes: #260825

  [ Program translations ]
    - Vietnamese updated. Closes: #453774
    - Japanese updated. Closes: #456909
    - French updated.

  [ Michael Vogt ]
  * apt-pkg/packagemanager.{cc,h}:
    - propergate the Immediate flag to make hitting the 
      "E: Internal Error, Could not perform immediate configuration (2)"
      harder. (LP: #179247)
  * debian/apt.conf.daily:
    - print warning if the cache can not be locked (closes: #454561),
      thanks to Bastian Kleineidam
  * debian/control:
    - build against libdb-dev (instead of libdb4.4-dev)

 -- Michael Vogt <michael.vogt@ubuntu.com>  Thu, 03 Jan 2008 11:31:45 +0100

apt (0.7.9ubuntu1) hardy; urgency=low

  * merged from http://bzr.debian.org/apt/apt/debian-sid/, remaining
    changes:
    - mirror download method (pending merge with debian)
    - no pdiff download by default (unsuitable for ubuntu)
    - no recommends-by-default yet
    - add "Original-Maintainer" field to tagfile
    - show warning on apt-get source if the package is maintained
      in a VCS (pedinging merge with debian)
    - use ubuntu-archive keyring instead of debians one
    - support metapackages section for autoremoval
    - debian maintainer field change
    - send ubuntu string in user-agent
  
  * Changes from the debian-sid bzr branch (but not uploaded to debian
    yet):
  
  [ Otavio Salvador ]
  * Applied patch from Mike O'Connor <stew@vireo.org> to add a manpage to
    apt-mark, closes: #430207.
  * Applied patch from Andrei Popescu <andreimpopescu@gmail.com> to add a
    note about some frontends in apt.8 manpage, closes: #438545.
  * Applied patch from Aurelien Jarno <aurel32@debian.org> to avoid CPU
    getting crazy when /dev/null is redirected to stdin (which breaks
    buildds), closes: #452858.

  [ Program translations ]
    - Basque updated. Closes: #453088

  [ Michael Vogt ]
  * debian/rules
    - fix https install location
  * methods/gpgv.cc:
    - remove cruft code that caused timestamp/I-M-S issues
  * ftparchive/contents.cc:
    - fix error output
  * methods/mirror.{cc,h}:
    - only update mirror list on IndexFile updates 
  * apt-pkg/acquire-item.{cc,h}:
    - make the authentication download code more robust against
      servers/proxies with broken If-Range implementations
  * debian/control:
    - build against libdb-dev (instead of libdb4.4-dev)
  * merged the apt--DoListUpdate branch, this provides a common interface
    for "apt-get update" like operations for the frontends and also provides
    hooks to run stuff in APT::Update::{Pre,Post}-Invoke

  [ Chris Cheney ]
  * ftparchive/contents.cc:
    - support lzma data members
  * ftparchive/multicompress.cc:
    - support lzma output

 -- Michael Vogt <michael.vogt@ubuntu.com>  Thu, 13 Dec 2007 14:46:27 +0100

apt (0.7.9) unstable; urgency=low

  [ Christian Perrier ]
  * Add several languages to LINGUAS and, therefore, really ship the relevant
    translation:
    Arabic, Dzongkha, Khmer, Marathi, Nepali, Thai
    Thanks to Theppitak Karoonboonyanan for checking this out. Closes: #448321

  [ Program translations ]
    - Korean updated. Closes: #448430
    - Galician updated. Closes: #448497
    - Swedish updated.

  [ Otavio Salvador ]
  * Fix configure script to check for CURL library and headers presense.
  * Applied patch from Brian M. Carlson <sandals@crustytoothpaste.ath.cx>
    to add backward support for arches that lacks pselect support,
    closes: #448406.
  * Umount CD-ROM when calling apt-cdrom ident, except when called with
    -m, closes: #448521.

 -- Otavio Salvador <otavio@debian.org>  Wed, 31 Oct 2007 13:37:26 -0200

apt (0.7.8) unstable; urgency=low

  * Applied patch from Daniel Leidert <daniel.leidert@wgdd.de> to fix
    APT::Acquire::Translation "none" support, closes: #437523.
  * Applied patch from Daniel Burrows <dburrows@debian.org> to add support
    for the Homepage field (ABI break), closes: #447970.
  * Applied patch from Frans Pop <elendil@planet.nl> to fix a trailing
    space after cd label, closes: #448187.

 -- Otavio Salvador <otavio@debian.org>  Fri, 26 Oct 2007 18:20:13 -0200

apt (0.7.7) unstable; urgency=low

  [ Michael Vogt ]
  * apt-inst/contrib/extracttar.cc:
    - fix fd leak for zero size files (thanks to Bill Broadley for
      reporting this bug)
  * apt-pkg/acquire-item.cc:
    - remove zero size files on I-M-S hit
  * methods/https.cc:
    - only send LastModified if we actually have a file
    - send range request with if-range 
    - delete failed downloads
    - delete zero size I-M-S hits
  * apt-pkg/deb/dpkgpm.{cc,h}:
    - merged dpkg-log branch, this lets you specify a 
      Dir::Log::Terminal file to log dpkg output to
      (ABI break)
    - fix parse error when dpkg sends unexpected data
  * merged apt--sha256 branch to fully support the new
    sha256 checksums in the Packages and Release files
    (ABI break)
  * apt-pkg/pkgcachegen.cc:
    - increase default mmap size
  * tests/local-repo:
    - added local repository testcase
  * apt-pkg/acquire.cc:
    - increase MaxPipeDepth for the internal worker<->method
      communication to 1000 for the debtorrent backend
  * make apt build with g++ 4.3
  * fix missing SetExecClose() call when the status-fd is used
  * debian/apt.cron.daily:
    - move unattended-upgrade before apt-get autoclean
  * fix "purge" commandline argument, closes: #133421
    (thanks to Julien Danjou for the patch)
  * cmdline/apt-get.cc:
    - do not change the auto-installed information if a package
      is reinstalled
  * apt-pkg/acquire-item.cc:
    - fix crash in diff acquire code
  * cmdline/apt-mark:
    - Fix chmoding after have renamed the extended-states file (LP: #140019)
      (thanks to Laurent Bigonville)
  * apt-pkg/depcache.cc:
    - set "APT::Install-Recommends" to true by default (OMG!)
  * debian/apt.cron.daily:
    - only run the cron job if apt-get check succeeds (LP: #131719)
  
  [ Program translations ]
    - French updated
    - Basque updated. Closes: #436425
    - Fix the zh_CN translator's name in debian/changelog for 0.7.2
      Closes: #423272
    - Vietnamese updated. Closes: #440611
    - Danish updated. Closes: #441102
    - Thai added. Closes: #442833
    - Swedish updated.
    - Galician updated. Closes: #446626

  [ Otavio Salvador ]
  * Add hash support to copy method. Thanks Anders Kaseorg by the patch
    (closes: #436055)
  * Reset curl options and timestamp between downloaded files. Thanks to
    Ryan Murray <rmurray@debian.org> for the patch (closes: #437150)
  * Add support to apt-key to export keys to stdout. Thanks to "Dwayne
    C. Litzenberger" <dlitz@dlitz.net> for the patch (closes: #441942)
  * Fix compilation warnings:
    - apt-pkg/indexfile.cc: conversion from string constant to 'char*';
    - apt-pkg/acquire-item.cc: likewise;
    - apt-pkg/cdrom.cc: '%lu' expects 'long unsigned int', but argument
      has type 'size_t';
    - apt-pkg/deb/dpkgpm.cc: initialization order and conversion from
      string constant to 'char*';
    - methods/gpgv.cc: conversion from string constant to 'char*';
    - methods/ftp.cc: likewise;
    - cmdline/apt-extracttemplates.cc: likewise;
    - apt-pkg/deb/debmetaindex.cc: comparison with string literal results
      in unspecified behaviour;
  * cmdline/apt-get.cc: adds 'autoremove' as a valid comment to usage
    statement of apt-get (closes: #445468).
  * cmdline/apt-get.cc: really applies Julien Danjou <acid@debian.org>
    patch to add 'purge' command line argument (closes: #133421).

  [ Ian Jackson ]
  * dpkg-triggers: Deal properly with new package states.

  [ Colin Watson ]
  * apt-pkg/contrib/mmap.cc:
    - don't fail if msync() returns > 0
 
 -- Michael Vogt <mvo@debian.org>  Tue, 23 Oct 2007 14:58:03 +0200

apt (0.7.6ubuntu14.1) gutsy-proposed; urgency=low

  [ Michael Vogt ]
  * apt-pkg/deb/dpkgpm.{cc,h}:
    - give up timeslice on EIO error in read from master terminal
  * debian/apt.cron.daily:
    - only run the cron job if apt-get check succeeds (LP: #131719)

  [ Martin Emrich ]  
  * apt-pkg/deb/dpkgpm.{cc,h}:
    - rewrite dpkgpm.cc to use pselect() instead of select()
      to block signals during select() (LP: #134858)
 
 -- Michael Vogt <michael.vogt@ubuntu.com>  Sat, 20 Oct 2007 07:51:12 +0200

apt (0.7.6ubuntu14) gutsy; urgency=low

  * apt-pkg/deb/dpkgpm.cc:
    - fix resource leak (LP: #148806) 

 -- Michael Vogt <michael.vogt@ubuntu.com>  Mon, 15 Oct 2007 20:57:44 +0200

apt (0.7.6ubuntu13) gutsy; urgency=low

  * apt-pkg/deb/dpkgpm.cc:
    - fix crash in WriteApportReport (LP: #144537)
  * apt-pkg/acquire-item.cc
    - fix disappearing local Packages.gz file (LP: #131166)
  * methods/https.cc:
    - fix off-by-one error I-M-S handling
    - cleanup after I-M-S hit

 -- Michael Vogt <michael.vogt@ubuntu.com>  Tue, 09 Oct 2007 01:48:26 +0200

apt (0.7.6ubuntu12) gutsy; urgency=low

  [ Michael Vogt ]
  * cmdline/apt-mark:
    - Fix chmoding after have renamed the extended-states file
      (thanks to Laurent Bigonville, LP: #140019)
  * apt-pkg/deb/debmetaindex.cc: comparison with string literal results
      in unspecified behaviour;
  * Reset curl options and timestamp between downloaded files. Thanks to
    Ryan Murray <rmurray@debian.org> for the patch

  [Paul Sladen]
  * Have 'cron.daily/apt' send D-Bus doesn't exist error messages
    to the bit bucket.  Thanks to 'dasdda'.  (LP: #115397)

 -- Michael Vogt <michael.vogt@ubuntu.com>  Wed, 03 Oct 2007 02:17:45 +0200

apt (0.7.6ubuntu11) gutsy; urgency=low

  * apt-pkg/contrib/mmap.cc:
    - don't fail if msync() returns > 0 (LP: #144001)

 -- Colin Watson <cjwatson@ubuntu.com>  Sat, 22 Sep 2007 21:39:29 +0100

apt (0.7.6ubuntu10) gutsy; urgency=low

  * apt-pkg/deb/dpkgpm.cc:
    - fix parse error when dpkg sends unexpected data

 -- Michael Vogt <michael.vogt@ubuntu.com>  Tue, 18 Sep 2007 17:25:09 +0100

apt (0.7.6ubuntu9) gutsy; urgency=low

  * apt-pkg/deb/dpkgpm.cc:
    - fix progress reporting precent calculation (LP: #137798)
  * make apt build with g++ 4.3
  * fix missing SetExecClose() call when the status-fd is used
    (LP: #136767)
  * debian/apt.cron.daily:
    - move unattended-upgrade before apt-get autoclean
  * fix "purge" commandline argument, closes LP: #125733
    (thanks to Julien Danjou for the patch)
  * cmdline/apt-get.cc:
    - do not change the auto-installed information if a package
      is reinstalled (LP: #139448)
  
 -- Michael Vogt <michael.vogt@ubuntu.com>  Tue, 11 Sep 2007 20:55:00 +0200

apt (0.7.6ubuntu8) gutsy; urgency=low

  * apt-pkg/deb/dpkgpm.{cc,h}:
    - fix bug in dpkg log writing when a signal is caught during
      select() (LP: #134858)
    - write end marker in the log as well

 -- Michael Vogt <michael.vogt@ubuntu.com>  Wed, 05 Sep 2007 15:03:46 +0200

apt (0.7.6ubuntu7) gutsy; urgency=low

  * reupload to fix FTBFS

 -- Michael Vogt <michael.vogt@ubuntu.com>  Thu, 16 Aug 2007 19:44:20 +0200

apt (0.7.6ubuntu6) gutsy; urgency=low

  * dpkg-triggers: Deal properly with new package states.

 -- Ian Jackson <iwj@ubuntu.com>  Wed, 15 Aug 2007 20:44:37 +0100

apt (0.7.6ubuntu5) UNRELEASED; urgency=low

  * apt-pkg/acquire-item.cc:
    - fix file removal on local repo i-m-s hit (LP: #131166)
  * tests/local-repo:
    - added regression test for this bug

 -- Michael Vogt <michael.vogt@ubuntu.com>  Thu, 09 Aug 2007 12:34:07 +0200

apt (0.7.6ubuntu4) gutsy; urgency=low

  * cmdline/apt-get.cc:
    - remove YnPrompt when a XS-Vcs- tag is found, improve the
      notice (LP: #129575)
  * methods/copy.cc:
    - take hashes here too
  * apt-pkg/acquire-worker.cc:
    - only pass on computed hash if we recived one from the method

 -- Michael Vogt <michael.vogt@ubuntu.com>  Wed, 08 Aug 2007 19:30:29 +0200

apt (0.7.6ubuntu3) gutsy; urgency=low

  * apt-pkg/deb/dpkgpm.cc:
    - fix packagename extraction when writting apport reports
  * apt-pkg/pkgcachegen.cc:
    - increase default mmap size (LP: #125640)

 -- Michael Vogt <michael.vogt@ubuntu.com>  Tue, 07 Aug 2007 09:52:00 +0200

apt (0.7.6ubuntu2) gutsy; urgency=low

  * doc/examples/sources.list:
    - change example source to gutsy
  * apt-pkg/deb/dpkgpm.cc:
    - do not break if no /dev/pts is available

 -- Michael Vogt <michael.vogt@ubuntu.com>  Mon, 06 Aug 2007 15:17:57 +0200

apt (0.7.6ubuntu1) gutsy; urgency=low

  [ Michael Vogt ]
  * apt-inst/contrib/extracttar.cc:
    - fix fd leak for zero size files (thanks to Bill Broadley for
      reporting this bug)
  * apt-pkg/acquire-item.cc:
    - remove zero size files on I-M-S hit
  * methods/https.cc:
    - only send LastModified if we actually have a file
    - send range request with if-range 
    - delete failed downloads
    (thanks to Thom May for his help here)
    - delete zero size I-M-S hits
  * apt-pkg/deb/dpkgpm.{cc,h}:
    - merged dpkg-log branch, this lets you specify a 
      Dir::Log::Terminal file to log dpkg output to
    (ABI break)
    - when writting apport reports, attach the dpkg
      terminal log too
  * merged apt--sha256 branch to fully support the new
    sha256 checksums in the Packages and Release files
    (ABI break)
  * apt-pkg/pkgcachegen.cc:
    - increase default mmap size
  * tests/local-repo:
    - added local repository testcase
  * make apt build with g++ 4.3
  * fix missing SetExecClose() call when the status-fd is used
  * debian/apt.cron.daily:
    - move unattended-upgrade before apt-get autoclean
  * fix "purge" commandline argument, closes: #133421
    (thanks to Julien Danjou for the patch)
  * cmdline/apt-get.cc:
    - do not change the auto-installed information if a package
      is reinstalled
  * cmdline/apt-mark:
    - Fix chmoding after have renamed the extended-states file (LP: #140019)
      (thanks to Laurent Bigonville)

  [ Ian Jackson ]
  * dpkg-triggers: Deal properly with new package states.

 -- Michael Vogt <michael.vogt@ubuntu.com>  Thu, 02 Aug 2007 11:55:54 +0200

apt (0.7.6) unstable; urgency=low

  * Applied patch from Aurelien Jarno <aurel32@debian.org> to fix wrong
    directory downloading on non-linux architectures (closes: #435597)

 -- Otavio Salvador <otavio@debian.org>  Wed, 01 Aug 2007 19:49:51 -0300

apt (0.7.5) unstable; urgency=low

  [ Otavio Salvador ]
  * Applied patch from Guillem Jover <guillem@debian.org> to use
    dpkg-architecture to get the host architecture (closes: #407187)
  * Applied patch from Guillem Jover <guillem@debian.org> to add
    support to add lzma support (closes: #408201)

  [ Michael Vogt ]
  * apt-pkg/depcache.cc:
    - support a list of sections for:
      APT::Install-Recommends-Sections
      APT::Never-MarkAuto-Sections
  * methods/makefile:
    - install lzma symlink method (for full lzma support)
  * debian/control:
    - suggest "lzma"

 -- Otavio Salvador <otavio@ossystems.com.br>  Wed, 25 Jul 2007 20:16:46 -0300

apt (0.7.4ubuntu1) gutsy; urgency=low

  * debian/apt.conf.ubuntu, apt.conf.autoremove:
    - Change metapackages to {restricted,universe,multiverse}/metapackages 
      in Install-Recommends-Sections and Never-MarkAuto-Sections

 -- Michael Vogt <michael.vogt@ubuntu.com>  Thu, 26 Jul 2007 10:42:29 +0200

apt (0.7.4) unstable; urgency=low

  [ Michael Vogt ]
  * cmdline/apt-get.cc:
    - fix in the task-install code regexp (thanks to Adam Conrad and
      Colin Watson)
    - support task removal too: apt-get remove taskname^
      (thanks to Matt Zimmerman reporting this problem)

  [ Otavio Salvador ]
  * Fix a typo on 0.7.3 changelog entry about g++ (7.3 to 4.3)
  * Fix compilation warnings:
    - apt-pkg/contrib/configuration.cc: wrong argument type;
    - apt-pkg/deb/dpkgpm.cc: wrong signess;
    - apt-pkg-acquire-item.cc: wrong signess and orderned initializers;
    - methods/https.cc:
      - type conversion;
      - unused variable;
      - changed SetupProxy() method to void;
  * Simplified HttpMethod::Fetch on http.cc removing Tail variable;
  * Fix pipeline handling on http.cc (closes: #413324)
  * Fix building to properly support binNMUs. Thanks to Daniel Schepler
    <schepler@math.unipd.it> by the patch (closes: #359634)
  * Fix example for Install-{Recommends,Suggests} options on
    configure-index example file. Thanks to Peter Eisentraut
    <peter_e@gmx.net> by the patch (closes: #432223)

  [ Christian Perrier ]
  * Basque translation update. Closes: ##423766
  * Unfuzzy formerly complete translations
  * French translation update
  * Re-generate PO(T) files
  * Spanish translation update
  * Swedish translation update

 -- Otavio Salvador <otavio@debian.org>  Tue, 24 Jul 2007 09:55:50 -0300

apt (0.7.3) unstable; urgency=low

  * fixed compile errors with g++ 4.3 (thanks to 
    Daniel Burrows, closes: #429378)
  * fixes in the auto-mark code (thanks to Daniel
    Burrows)
  * fix FTBFS by changing build-depends to
    libcurl4-gnutls-dev (closes: #428363)
  * cmdline/apt-get.cc:
    - fix InstallTask code when a pkgRecord ends 
      with a single '\n' (thanks to Soren Hansen for reporting)
  * merged from Christian Perrier:
        * vi.po: completed to 532t, again. Closes: #429899
        * gl.po: completed to 532t. Closes: #429506
        * vi.po: completed to 532t. Closes: #428672
        * Update all PO and the POT. Gives 514t14f4u for formerly
          complete translations
        * fr.po: completed to 532t
        * ku.po, uk.po, LINGUAS: reintegrate those translations
          which disappeared from the BZR repositories

 -- Michael Vogt <mvo@debian.org>  Sun, 01 Jul 2007 12:31:29 +0200

apt (0.7.2ubuntu7) gutsy; urgency=low

  * fix build-dependencies 
  * fixes in the auto-mark code (thanks to Daniel
    Burrows)

 -- Michael Vogt <michael.vogt@ubuntu.com>  Mon,  9 Jul 2007 19:02:54 +0200

apt (0.7.2ubuntu6) gutsy; urgency=low

  [ Michael Vogt]
  * cmdline/apt-get.cc:
    - make the XS-Vcs-$foo warning more copy'n'paste
      friendly (thanks to Matt Zimmerman)
    - ignore the Vcs-Browser tag (Fixes LP: #121770)
  * debian/apt.conf.autoremove:
    - added "linux-ubuntu-modules" to APT::NeverAutoRemove

  [ Sarah Hobbs ]
  * Change metapackages to *metapackages in Install-Recommends-Section
    and Never-MarkAuto-Section of debian/apt.conf.autoremove, so that
    the Recommends of metapackages in universe and multiverse will get
    installed.
  * Also make this change in doc/examples/configure-index.
  * Added a Build Dependancies of automake, docbook-xsl, xsltproc, xmlto,
    docbook to fix FTBFS.
  * Added in previous changelog entries, as those who uploaded did not
    actually commit to Bzr.

 -- Sarah Hobbs <hobbsee@ubuntu.com>  Mon, 09 Jul 2007 01:15:57 +1000

apt (0.7.2ubuntu5) gutsy; urgency=low

  * Rerun autoconf to fix the FTBFS.

 -- Michael Bienia <geser@ubuntu.com>  Fri, 06 Jul 2007 19:17:33 +0200

apt (0.7.2ubuntu4) gutsy; urgency=low

  * Rebuild for the libcurl4 -> libcurl3 transition mess.

 -- Steve Kowalik <stevenk@ubuntu.com>  Fri,  6 Jul 2007 12:44:05 +1000

apt (0.7.2ubuntu3) gutsy; urgency=low

  * cmdline/apt-get.cc:
    - fix InstallTask code when a pkgRecord ends 
      with a single '\n' (thanks to Soren Hansen for reporting)

 -- Michael Vogt <michael.vogt@ubuntu.com>  Wed, 27 Jun 2007 13:33:38 +0200

apt (0.7.2ubuntu2) gutsy; urgency=low

  * fixed compile errors with g++ 4.3 (thanks to 
    Daniel Burrows, closes: #429378)
  * fix FTFBFS by changing build-depends to
    libcurl4-gnutls-dev (closes: #428363)

 -- Michael Vogt <michael.vogt@ubuntu.com>  Tue, 19 Jun 2007 13:47:03 +0200

apt (0.7.2ubuntu1) gutsy; urgency=low

  * apt-pkg/deb/dpkgpm.cc:
    - apport integration added, this means that a apport
      report is written on dpkg failures
  * cmdline/apt-get.cc:
    - merged http://people.ubuntu.com/~mvo/bzr/apt/xs-vcs-bzr/
      this will warn when Vcs- headers are found on apt-get source
      (Fixes LP:#115959)
  * merged from debian/unstable, remaining changes:
    - maintainer field changed
    - merged the apt--mirror branch 
      http://people.ubuntu.com/~mvo/bzr/apt/apt--mirror/
    - apport reporting on package install/upgrade/remove failure
    - support for "Originial-Maintainer" field
    - merged apt--xs-vcs-bzr branch
      (http://people.ubuntu.com/~mvo/bzr/apt/xs-vcs-bzr/)
    - use ubuntu archive keyring by default
    - debian/apt.conf.autoremove
      + install recommands for section "metapackages"
      + do not mark direct dependencies of "metapackages" as autoremoved

 -- Michael Vogt <michael.vogt@ubuntu.com>  Thu, 14 Jun 2007 10:38:36 +0200

apt (0.7.2-0.1) unstable; urgency=low

  * Non-maintainer upload.
  * Build-depend on libcurl4-gnutls-dev instead of the obsolete
    libcurl3-gnutls-dev.  Closes: #428363.

 -- Steve Langasek <vorlon@debian.org>  Thu, 28 Jun 2007 18:46:53 -0700

apt (0.7.2) unstable; urgency=low
  
  * merged the debian/experimental changes back
    into the debian/sid branch
  * merged from Christian Perrier:
    * mr.po: New Marathi translation  Closes: #416806
    * zh_CN.po: Updated by Kov Chai  Closes: #416822
    * tl.po: Updated by Eric Pareja   Closes: #416638
    * gl.po: Updated by Jacobo Tarrio
	     Closes: #412828
    * da.po: Updated by Claus Hindsgaul
	     Closes: #409483
    * fr.po: Remove a non-breakable space for usability
	     issues. Closes: #408877
    * ru.po: Updated Russian translation. Closes: #405476
    * *.po: Unfuzzy after upstream typo corrections
  * buildlib/archtable:
    - added support for sh3/sh4 (closes: #424870)
    - added support for m32r (closes: #394096)
  * buildlib/systemtable:
    - added support for lpia
  * configure.in:
    - check systemtable for architecture mapping too
  * fix error in AutocleanInterval, closes: #319339
    (thanks to Israel G. Lugo for the patch)
  * add "purge" commandline argument, closes: #133421)
    (thanks to Julien Danjou for the patch)
  * add "purge" commandline argument, closes: #133421)
    (thanks to Julien Danjou for the patch)
  * fix FTBFS with gcc 4.3, closes: #417090
    (thanks to Martin Michlmayr for the patch)
  * add --dsc-only option, thanks to K. Richard Pixley
  * Removed the more leftover #pragma interface/implementation
    closes: #306937 (thanks to Andreas Henriksson for the patch)
  
 -- Michael Vogt <mvo@debian.org>  Wed, 06 Jun 2007 23:19:50 +0200

apt (0.7.1) experimental; urgency=low

  * ABI library name change because it's built against
    new glibc
  * implement SourceVer() in pkgRecords 
     (thanks to Daniel Burrows for the patch!)
  * apt-pkg/algorithm.cc:
    - use clog for all debugging
    - only increase the score of installed applications if they 
      are not obsolete 
    - fix resolver bug on removal triggered by weak-dependencies 
      with or-groups
  * methods/http.cc:
    - send apt version in User-Agent
  * apt-pkg/deb/debrecords.cc:
    - fix SHA1Hash() return value
  * apt-pkg/cdrom.cc:
    - only unmount if APT::CDROM::NoMount is false
  * methods/cdrom.cc:  
    - only umount if it was mounted by the method before
  * po/gl.po:
    - fix error translation that causes trouble to lsb_release
  * apt-pkg/acquire-item.cc:
    - if decompression of a index fails, delete the index 
  * apt-pkg/acquire.{cc,h}:
    - deal better with duplicated sources.list entries (avoid
      double queuing of  URLs) - this fixes hangs in bzip/gzip
  * merged from Christian Perrier:
    * mr.po: New Marathi translation  Closes: #416806
    * zh_CN.po: Updated by Eric Pareja  Closes: #416822
    * tl.po: Updated by Eric Pareja   Closes: #416638
    * gl.po: Updated by Jacobo Tarrio
             Closes: #412828
    * da.po: Updated by Claus Hindsgaul
             Closes: #409483
    * fr.po: Remove a non-breakable space for usability
             issues. Closes: #408877
    * ru.po: Updated Russian translation. Closes: #405476
    * *.po: Unfuzzy after upstream typo corrections
    * vi.po: Updated to 515t. Closes: #426976
    * eu.po: Updated to 515t. Closes: #423766
    * pt.po: 515t. Closes: #423111
    * fr.po: Updated by Christian Perrier
    * Update all PO and the POT. Gives 513t2f for formerly
      complete translations
  * apt-pkg/policy.cc:
    - allow multiple packages (thanks to David Foerster)

 -- Michael Vogt <mvo@debian.org>  Wed,  2 May 2007 13:43:44 +0200

apt (0.7.0) experimental; urgency=low

  * Package that contains all the new features
  * Removed all #pragma interface/implementation
  * Branch that contains all the new features:
  * translated package descriptions
  * task install support
  * automatic dependency removal (thanks to Daniel Burrows)
  * merged support for the new dpkg "Breaks" field 
    (thanks to Ian Jackson)
  * handle network failures more gracefully on "update"
  * support for unattended-upgrades (via unattended-upgrades
    package)
  * added apt-transport-https method
  * merged "install-recommends" branch (ABI break): 
    - new "--install-recommends"
    - install new recommends on "upgrade" if --install-recommends is 
      given
    - new "--fix-policy" option to install all packages with unmet
      important dependencies (usefull with --install-recommends to
      see what not-installed recommends are on the system)
    - fix of recommended packages display (only show CandidateVersion
      fix or-group handling)
  * merged "install-task" branch (use with "apt-get install taskname^")

 -- Michael Vogt <mvo@debian.org>  Fri, 12 Jan 2007 20:48:07 +0100

apt (0.6.46.4ubuntu10) feisty; urgency=low

  * apt-pkg/depcache.cc:
    - added "APT::Never-MarkAuto-Section" and consider dependencies 
      of packages in this section manual (LP#59893)
    - ensure proper permissions in the extended_state file (LP#67037)
  * debian/apt.conf.ubuntu:
    - added APT::Never-MarkAuto-Section "metapackages" (LP#59893)
  * cmdline/apt-get.cc:
    - "apt-get install foo" on a already installed package foo will
      clean the automatic installed flag (LP#72007)
    - do not show packages already marked for removal as auto-installed
      (LP#64493)
    - applied patch to (optionally) hide the auto-remove information
      (thanks to Frode M. Døving) (LP#69148)

 -- Michael Vogt <michael.vogt@ubuntu.com>  Wed, 14 Mar 2007 13:32:32 +0100

apt (0.6.46.4ubuntu9) feisty; urgency=low

  * debian/control:
    - set XS-Vcs-Bzr header
    - Set Ubuntu maintainer address
  * apt-pkg/cdrom.cc:
    - only unmount if APT::CDROM::NoMount is false
    - only umount if it was mounted by the method before
  * cmdline/apt-get.cc:
    - fix version output in autoremove list (LP#68941)
  * apt-pkg/packagemanager.cc:
    - do not spin 100% cpu in FixMissing() (LP#84476)
  * apt-pkg/indexfile.cc:
    - fix problem overwriting APT::Acquire::Translation
  * doc/examples/configure-index:
    - document APT::Acquire::Translation
  
 -- Michael Vogt <michael.vogt@ubuntu.com>  Tue, 13 Mar 2007 15:24:39 +0100

apt (0.6.46.4ubuntu8) feisty; urgency=low

  * fix segfault in the pkgRecords destructor
  * Bump ABI version
  * debian/control:
    - make the libcurl3-gnutls-dev versionized (LP#86614)

 -- Michael Vogt <michael.vogt@ubuntu.com>  Mon, 26 Feb 2007 14:26:33 +0100

apt (0.6.46.4ubuntu7) feisty; urgency=low

  * Merged the apt--mirror branch. This means that a new 'mirror' 
    method is available that will allow dynamic mirror updates.
    The sources.list entry looks something like this:
    "deb mirror://mirrors.lp.net/get_mirror feisty main restricted"

    It also supports error reporting to a configurable url for mirror
    problems/failures.
  * Bump ABI version

 -- Michael Vogt <michael.vogt@ubuntu.com>  Tue,  6 Feb 2007 11:38:06 +0100

apt (0.6.46.4ubuntu6) feisty; urgency=low

  * methods/http.cc:
    - send apt version in User-Agent
  * apt-pkg/deb/debrecords.cc:
    - fix SHA1Hash() return value
  * apt-pkg/algorithms.cc:
    - fix resolver bug on removal triggered by weak-dependencies 
      with or-groups
    - fix segfault (lp: #76530)

 -- Michael Vogt <michael.vogt@ubuntu.com>  Wed, 20 Dec 2006 11:04:36 +0100

apt (0.6.46.4ubuntu5) feisty; urgency=low

  * added apt-transport-https package to provide a optional
    https transport (apt-https spec)

 -- Michael Vogt <michael.vogt@ubuntu.com>  Tue, 19 Dec 2006 16:23:43 +0100

apt (0.6.46.4ubuntu4) feisty; urgency=low
  
  * apt-pkg/algorithms.cc:
    - only increase the score of installed applications if they 
      are not obsolete 

 -- Michael Vogt <michael.vogt@ubuntu.com>  Mon, 18 Dec 2006 19:39:05 +0100

apt (0.6.46.4ubuntu3) feisty; urgency=low

  * apt-pkg/algorithm.cc:
    - use clog for all debugging
  * apt-pkg/depcache.cc:
    - never mark Required package for autoremoval (lp: #75882)

 -- Michael Vogt <michael.vogt@ubuntu.com>  Mon, 18 Dec 2006 11:56:05 +0100

apt (0.6.46.4ubuntu2) feisty; urgency=low

  * apt-pkg/algorithms.cc: add missing call to MarkKeep
    so that dist-upgrade isn't broken by unsatisfiable Breaks.
    (thanks to Ian Jackson)

 -- Michael Vogt <michael.vogt@ubuntu.com>  Thu,  7 Dec 2006 23:07:24 +0100

apt (0.6.46.4ubuntu1) feisty; urgency=low

  * merged with debian

 -- Michael Vogt <michael.vogt@ubuntu.com>  Thu,  7 Dec 2006 12:13:14 +0100

apt (0.6.46.4-0.1) unstable; urgency=emergency
  
  * NMU
  * Fix broken use of awk in apt-key that caused removal of the wrong keys
    from the keyring. Closes: #412572

 -- Joey Hess <joeyh@debian.org>  Mon, 26 Feb 2007 16:00:22 -0500

apt (0.6.46.4) unstable; urgency=high

  * ack NMU (closes: #401017)
  * added apt-secure.8 to "See also" section
  * apt-pkg/deb/dpkgpm.cc:
    - added "Dpkg::StopOnError" variable that controls if apt
      will abort on errors from dpkg
  * apt-pkg/deb/debsrcrecords.{cc,h}:
    - make the Buffer grow dynmaically (closes: #400874)
  * Merged from Christian Perrier bzr branch:
    - uk.po: New Ukrainian translation: 483t28f3u
    - el.po: Update to 503t9f2u
    - de.po: Updates and corrections.
  * apt-pkg/contrib/progress.cc:
    - OpProgress::CheckChange optimized, thanks to Paul Brook
      (closes: #398381)
  * apt-pkg/contrib/sha256.cc:
    - fix building with noopt

 -- Michael Vogt <mvo@debian.org>  Thu,  7 Dec 2006 10:49:50 +0100

apt (0.6.46.3ubuntu2) feisty; urgency=low

  * apt-pkg/algorithms.cc: add missing call to MarkKeep
    so that dist-upgrade isn't broken by unsatisfiable Breaks.

 -- Ian Jackson <iwj@ubuntu.com>  Thu,  7 Dec 2006 15:46:52 +0000

apt (0.6.46.3ubuntu1) feisty; urgency=low

  * doc/apt-get.8.xml:
    - documented autoremove, thanks to Vladimír Lapá%GÄ%@ek 
      (lp: #62919)
  * fix broken i18n in the dpkg progress reporting, thanks to 
    Frans Pop and Steinar Gunderson. (closes: #389261)
  * po/en_GB.po:
    - typo (lp: #61270)
  * add apt-secure.8 to "See also" section

 -- Michael Vogt <michael.vogt@ubuntu.com>  Thu, 23 Nov 2006 07:24:12 +0100

apt (0.6.46.3-0.2) unstable; urgency=high

  * Non-maintainer upload with permission of Michael Vogt.
  * Fix FTBFS on most arches (regression from the fix of #400874)

 -- Andreas Barth <aba@not.so.argh.org>  Tue,  5 Dec 2006 15:51:22 +0000 
  
apt (0.6.46.3-0.1) unstable; urgency=high

  * Non-maintainer upload with permission of Michael Vogt.
  * Fix segfault at apt-get source. Closes: #400874
  * Add apt-key update in postinst, so that debian-archive-keyring doesn't
    need to depend on apt >= 0.6. Closes: #401114
  * Don't double-queue pdiff files. Closes: #401017
  
 -- Andreas Barth <aba@not.so.argh.org>  Tue,  5 Dec 2006 10:34:56 +0000

apt (0.6.46.3) unstable; urgency=low

  * apt-pkg/deb/dpkgpm.cc:
    - make progress reporting robust against multiline error
      messages 

  * Merged from Christian Perrier bzr branch:
    - ca.po: Updated to 514t
    - be.po: Updated to 514t
    - it.po: Updated to 514t
    - hu.po: Updated to 514t
    - zh_TW.po: Updated to 514t
    - ar.po: Updated to 293t221u.
    - ru.po: Updated to 514t. Closes: #392466
    - nb.po: Updated to 514t. Closes: #392466
    - pt.po: Updated to 514t. Closes: #393199
    - fr.po: One spelling error corrected: s/accÃ¨der/accÃ©der
    - km.po: Updated to 514t.
    - ko.po: Updated to 514t.
    - bg.po: Updated to 514t.
    - de.po: Updated to 514t.
    - en_GB.po: Updated to 514t.

 -- Michael Vogt <mvo@debian.org>  Thu,  2 Nov 2006 11:37:58 +0100

apt (0.6.46.2) unstable; urgency=low

  * debian/control:
    - depend on debian-archive-keyring to offer clean upgrade path 
      (closes: #386800)
  * Merged from Christian Perrier bzr branch:
    - es.po: Updated to 514t. Closes: #391661
    - da.po: Updated to 514t. Closes: #391424
    - cs.po: Updated. Closes: #391064
    - es.po: Updated to 514t. Closes: #391661
    - da.po: Updated to 514t. Closes: #391424

 -- Michael Vogt <mvo@debian.org>  Wed, 11 Oct 2006 09:03:15 +0200

apt (0.6.46.1) unstable; urgency=low

  * methods/gzip.cc:
    - deal with empty files 
  * Applied patch from Daniel Schepler to make apt bin-NMU able.
    (closes: bug#359634)
  * rebuild against current g++ because of:
    http://gcc.gnu.org/bugzilla/show_bug.cgi?id=29289
    (closes: #390189)
  * fix broken i18n in the dpkg progress reporting, thanks to 
    Frans Pop and Steinar Gunderson. (closes: #389261)
  * Merged from Christian Perrier bzr branch:
    * fi.po: Updated to 514t. Closes: #390149
    * eu.po: Updated to 514t. Closes: #389725
    * vi.po: Updated to 514t. Closes: #388555
  * make the internal buffer in pkgTagFile grow dynamically
    (closes: #388708)
  
 -- Michael Vogt <mvo@debian.org>  Mon,  2 Oct 2006 20:42:20 +0200

apt (0.6.46) unstable; urgency=low

  * debian/control:
    - switched to libdb4.4 for building (closes: #381019)
  * cmdline/apt-get.cc:
    - show only the recommends/suggests for the candidate-version, not for all
      versions of the package (closes: #257054)
    - properly handle recommends/suggests or-groups when printing the list of
      suggested/recommends packages (closes: #311619)
  * methods/http.cc:
    - check more careful for incorrect proxy settings (closes: #378868)
  * methods/gzip.cc:
    - don't hang when /var is full (closes: #341537), thanks to
      Luis Rodrigo Gallardo Cruz for the patch
  * doc/examples/sources.list:
    - removed non-us.debian.org from the example (closes: #380030,#316196)
  * Merged from Christian Perrier bzr branch:
    * ro.po: Updated to 514t. Closes: #388402
    * dz.po: Updated to 514t. Closes: #388184
    * it.po: Fixed typos. Closes: #387812
    * ku.po: New kurdish translation. Closes: #387766
    * sk.po: Updated to 514t. Closes: #386851
    * ja.po: Updated to 514t. Closes: #386537
    * gl.po: Updated to 514t. Closes: #386397
    * fr.po: Updated to 516t.
    * fi.po: Updated to 512t. Closes: #382702
  * share/archive-archive.gpg:
    - removed the outdated amd64 and debian-2004 keys
  * apt-pkg/tagfile.cc:
    - applied patch from Jeroen van Wolffelaar to make the tags
      caseinsensitive (closes: #384182)
    - reverted MMap use in the tagfile because it does not work 
      across pipes (closes: #383487) 
  
 -- Michael Vogt <mvo@debian.org>  Thu, 21 Sep 2006 10:25:03 +0200

apt (0.6.45ubuntu14) edgy; urgency=low

  * cmdline/apt-get.cc:
    - fix in the TryInstallTask() code to make sure that all package
      there are marked manual install (lp: #61684)

 -- Michael Vogt <michael.vogt@ubuntu.com>  Thu, 28 Sep 2006 00:34:20 +0200

apt (0.6.45ubuntu13) edgy; urgency=low

  * no-changes upload to make apt rebuild against latest g++ and
    fix synaptic FTBFS (see bug: #62461 for details)

 -- Michael Vogt <michael.vogt@ubuntu.com>  Tue, 26 Sep 2006 22:33:10 +0200

apt (0.6.45ubuntu12) edgy; urgency=low

  * apt-pkg/depcache.cc:
    - fix in the sweep() code, set garbage flag for packages scheduled 
      for removal too
    - do not change the autoFlag in MarkKeep(), this can lead to suprising
      side effects

 -- Michael Vogt <michael.vogt@ubuntu.com>  Thu, 21 Sep 2006 00:58:24 +0200

apt (0.6.45ubuntu11) edgy; urgency=low

  * removed "installtask" and change it so that tasknames can be given
    with "apt-get install taskname^"
  * improve the writeStateFile() code

 -- Michael Vogt <michael.vogt@ubuntu.com>  Wed, 20 Sep 2006 14:14:24 +0200

apt (0.6.45ubuntu10) edgy; urgency=low

  * methods/http.cc:
    - check more careful for incorrect proxy settings (closes: #378868)
  * methods/gzip.cc:
    - don't hang when /var is full (closes: #341537), thanks to
      Luis Rodrigo Gallardo Cruz for the patch
  * doc/examples/sources.list:
    - removed non-us.debian.org from the example (closes: #380030,#316196)
  * Merged from Christian Perrier bzr branch:
    * ro.po: Updated to 514t. Closes: #388402
    * dz.po: Updated to 514t. Closes: #388184
    * it.po: Fixed typos. Closes: #387812
    * ku.po: New kurdish translation. Closes: #387766
    * sk.po: Updated to 514t. Closes: #386851
    * ja.po: Updated to 514t. Closes: #386537
    * gl.po: Updated to 514t. Closes: #386397
    * fr.po: Updated to 516t.
    * fi.po: Updated to 512t. Closes: #382702
  * share/archive-archive.gpg:
    - removed the outdated amd64 and debian-2004 keys
  * apt-pkg/tagfile.cc:
    - applied patch from Jeroen van Wolffelaar to make the tags
      caseinsensitive (closes: #384182)
    - reverted MMap use in the tagfile because it does not work 
      across pipes (closes: #383487) 
  * added "installtask" command
  * added new ubuntu specific rewrite rule for "Original-Maintainer"
  
 -- Michael Vogt <michael.vogt@ubuntu.com>  Tue, 19 Sep 2006 15:07:51 +0200

apt (0.6.45ubuntu9) edgy; urgency=low

  * cmdline/apt-get.cc:
    - if --no-remove is given, do not run the AutoRemove code 

 -- Michael Vogt <michael.vogt@ubuntu.com>  Wed, 13 Sep 2006 11:54:20 +0200

apt (0.6.45ubuntu8) edgy; urgency=low

  * apt-pkg/algorithm.cc:
    - fix pkgProblemResolver.InstallProtect() to preserve the auto-install
      information (lp: #59457)
  * cmdline/apt-get.cc:
    - fix typo in autoremove information (lp: #59420)
  * install apt-mark to modify the automatically install information for
    packages

 -- Michael Vogt <michael.vogt@ubuntu.com>  Fri,  8 Sep 2006 20:07:22 +0200

apt (0.6.45ubuntu7) edgy; urgency=low

  * apt-pkg/depcache.cc:
    - fix a bug in the install-recommends-section code

 -- Michael Vogt <michael.vogt@ubuntu.com>  Thu,  7 Sep 2006 18:22:38 +0200

apt (0.6.45ubuntu6) edgy; urgency=low

  [Michael Vogt]
  * cmdline/apt-get.cc:
    - always show auto-removable packages and give a hint how to remove 
      them
  * debian/apt.conf.ubuntu:
    - exlucde linux-image and linux-restricted-modules from ever being 
      auto-removed
    - added "metapackages" as the section we want to install recommends
      by default
  * apt-pkg/depcache.cc:
    - added support to turn install-recommends selectively on/off by
      section
  [Ian Jackson]
  * Tests pass without code changes!  Except that we need this:
  * Bump cache file major version to force rebuild so that Breaks
    dependencies are included.
  * Don't depend on or suggest any particular dpkg or dpkg-dev versions;
    --auto-deconfigure is very very old and dpkg-dev's Breaks support
    is more or less orthogonal.
  * Initial draft of `Breaks' implementation.  Appears to compile,
    but as yet *completely untested*.

 -- Michael Vogt <michael.vogt@ubuntu.com>  Thu,  7 Sep 2006 11:50:52 +0200

apt (0.6.45ubuntu5) edgy; urgency=low

  * apt-pkg/pkgcachegen.cc:
    - increase the APT::Cache-Limit to deal with the increased demand due
      to the translated descriptions
  * apt-pkg/deb/dpkgpm.cc:
    - pass "--auto-deconfigure" to dpkg on install to support the
      new "breaks" in dpkg

 -- Michael Vogt <michael.vogt@ubuntu.com>  Tue, 15 Aug 2006 12:06:26 +0200

apt (0.6.45ubuntu4) edgy; urgency=low

  * cmdline/apt-get.cc:
    - fix in the new --fix-polciy code

 -- Michael Vogt <michael.vogt@ubuntu.com>  Mon, 14 Aug 2006 21:08:11 +0200

apt (0.6.45ubuntu3) edgy; urgency=low

  * ABI break
  * merged latest apt--install-recommends (closes: #559000)
  * added "--fix-policy" option to can be used as "--fix-broken" and
    will install missing weak depends (recommends, and/or suggests 
    depending on the settings)
  * merged the apt--ddtp branch

 -- Michael Vogt <michael.vogt@ubuntu.com>  Fri, 11 Aug 2006 12:53:23 +0200

apt (0.6.45ubuntu2) edgy; urgency=low

  * debian/control:
    - switched to libdb4.4 for building (closes: #381019)
  * cmdline/apt-get.cc:
    - show only the recommends/suggests for the candidate-version, not for all
      versions of the package (closes: #257054)
    - properly handle recommends/suggests or-groups when printing the list of
      suggested/recommends packages (closes: #311619)
  * merged "apt--install-recommends" branch:
    - added "{no-}install-recommends" commandline option
    - added APT::Install-{Recommends,Suggests} option
    - currently Install-Recommends defaults to "False" 

 -- Michael Vogt <michael.vogt@ubuntu.com>  Wed,  9 Aug 2006 23:38:46 +0200

apt (0.6.45ubuntu1) edgy; urgency=low

  * merged with debian/unstable

 -- Michael Vogt <michael.vogt@ubuntu.com>  Tue,  1 Aug 2006 15:43:22 +0200

apt (0.6.45) unstable; urgency=low

  * apt-pkg/contrib/sha256.cc:
    - fixed the sha256 generation (closes: #378183)
  * ftparchive/cachedb.cc:
    - applied patch from Anthony Towns to fix Clean() function
      (closes: #379576)
  * doc/apt-get.8.xml:
    - fix path to the apt user build (Closes: #375640)
  * doc/apt-cache.8.xml:
    - typo (Closes: #376408)
  * apt-pkg/deb/dpkgpm.cc:
    - make progress reporting more robust against multiline error
      messages (first half of a fix for #374195)
  * doc/examples/configure-index:
    - document Debug::pkgAcquire::Auth     
  * methods/gpgv.cc:
    - deal with gpg error "NODATA". Closes: #296103, Thanks to 
      Luis Rodrigo Gallardo Cruz for the patch
  * apt-inst/contrib/extracttar.cc:
    - fix for string mangling, closes: #373864
  * apt-pkg/acquire-item.cc:
    - check for bzip2 in /bin (closes: #377391)
  * apt-pkg/tagfile.cc:
    - make it work on non-mapable files again, thanks 
      to James Troup for confirming the fix (closes: #376777)
  * Merged from Christian Perrier bzr branch:
    * ko.po: Updated to 512t. Closes: #378901
    * hu.po: Updated to 512t. Closes: #376330
    * km.po: New Khmer translation: 506t6f. Closes: #375068
    * ne.po: New Nepali translation: 512t. Closes: #373729
    * vi.po: Updated to 512t. Closes: #368038
    * zh_TW.po: Remove an extra %s in one string. Closes: #370551
    * dz.po: New Dzongkha translation: 512t
    * ro.po: Updated to 512t
    * eu.po: Updated
    * eu.po: Updated
  * fix apt-get dist-upgrade
  * fix warning if no /var/lib/apt/extended_states is present
  * don't download Translations for deb-src sources.list lines
  * apt-pkg/tagfile.cc:
    - support not-mmapable files again

 -- Michael Vogt <mvo@debian.org>  Thu, 27 Jul 2006 00:52:05 +0200

apt (0.6.44.2ubuntu4) edgy; urgency=low

  * Make apt-get dselect-upgrade happy again

 -- Michael Vogt <michael.vogt@ubuntu.com>  Fri, 21 Jul 2006 11:03:02 +0200

apt (0.6.44.2ubuntu3) edgy; urgency=low

  * Close extended_states file after writing it.

 -- Colin Watson <cjwatson@ubuntu.com>  Tue, 18 Jul 2006 00:12:13 +0100

apt (0.6.44.2ubuntu2) edgy; urgency=low

  * create a empty extended_states file if none exists already

 -- Michael Vogt <michael.vogt@ubuntu.com>  Tue,  4 Jul 2006 09:23:03 +0200

apt (0.6.44.2ubuntu1) edgy; urgency=low

  * merged with debian/unstable
  * merged the "auto-mark" branch to support aptitude like
    marking of automatically installed dependencies and added
    "apt-get remove --auto-remove" to remove unused auto-installed
    packages again
  * changed library version from 3.11 to 3.50 to make it clearly 
    different from the debian version (we are ABI incompatible because
    of the auto-mark patch)

 -- Michael Vogt <michael.vogt@ubuntu.com>  Mon,  3 Jul 2006 18:30:46 +0200

apt (0.6.44.2exp1) experimental; urgency=low

  * added support for i18n of the package descriptions
  * added support for aptitude like auto-install tracking (a HUGE
    HUGE thanks to Daniel Burrows who made this possible) 
  * synced with the http://people.debian.org/~mvo/bzr/apt/debian-sid branch
  * build from http://people.debian.org/~mvo/bzr/apt/debian-experimental

 -- Michael Vogt <mvo@debian.org>  Mon,  3 Jul 2006 21:50:31 +0200

apt (0.6.44.2) unstable; urgency=low

  * apt-pkg/depcache.cc:
    - added Debug::pkgDepCache::AutoInstall (thanks to infinity)
  * apt-pkg/acquire-item.cc:
    - fix missing chmod() in the new aquire code 
      (thanks to Bastian Blank, Closes: #367425)
  * merged from 
    http://www.perrier.eu.org/debian/packages/d-i/level4/apt-main:
    * sk.po: Completed to 512t
    * eu.po: Completed to 512t
    * fr.po: Completed to 512t
    * sv.po: Completed to 512t
    * Update all PO and the POT. Gives 506t6f for formerly
      complete translations

 -- Michael Vogt <mvo@debian.org>  Wed, 14 Jun 2006 12:00:57 +0200

apt (0.6.44.1-0.1) unstable; urgency=low

  * Non-maintainer upload.
  * Don't give an error when parsing empty Packages/Sources files.
    (Closes: #366931, #367086, #370160)

 -- Steinar H. Gunderson <sesse@debian.org>  Fri,  9 Jun 2006 00:52:21 +0200

apt (0.6.44.1) unstable; urgency=low

  * apt-pkg/acquire-item.cc:
    - fix reversed logic of the "Acquire::PDiffs" option
  * merged from 
    http://www.perrier.eu.org/debian/packages/d-i/level4/apt-main:
    - po/LINGUAS: added "bg" Closes: #360262
    - po/gl.po: Galician translation update. Closes: #366849
    - po/hu.po: Hungarian translation update. Closes: #365448
    - po/cs.po: Czech translation updated. Closes: #367244
  * apt-pkg/contrib/sha256.cc:
    - applied patch to fix unaligned access problem. Closes: #367417
      (thanks to David Mosberger)

 -- Michael Vogt <mvo@debian.org>  Tue, 16 May 2006 21:51:16 +0200

apt (0.6.44) unstable; urgency=low

  * apt-pkg/acquire.cc: don't show ETA if it is 0 or absurdely large
  * apt-pkg/contrib/sha256.{cc,h},hashes.{cc,h}: support for sha256 
    (thanks to Anthony Towns)
  * ftparchive/cachedb.{cc,h},writer.{cc,h}: optimizations 
    (thanks to Anthony Towns)
  * apt pdiff support from experimental merged
  * apt-pkg/deb/dpkgpm.cc: wording fixes (thanks to Matt Zimmerman)
  * apt-pkg/deb/dpkgpm.cc: 
    - wording fixes (thanks to Matt Zimmerman)
    - fix error in dpkg interaction (closes: #364513, thanks to Martin Dickopp)
  * apt-pkg/tagfile.{cc,h}:
    - use MMap to read the entries (thanks to Zephaniah E. Hull for the
      patch) Closes: #350025
  * Merge from http://www.perrier.eu.org/debian/packages/d-i/level4/apt-main:
  	* bg.po: Added, complete to 512t. Closes: #360262
  * doc/apt-ftparchive.1.xml:
    - fix documentation for "SrcPackages" -> "Sources" 
      (thanks to Bart Martens for the patch, closes: #307756)
  * debian/libapt-pkg-doc.doc-base.cache:
    - remove broken charackter from description (closes: #361129)
  * apt-inst/deb/dpkgdb.cc, methods/gpgv.cc: 
    - i18n fixes (closes: #349298)
  * debian/postinst: dont fail on not available
    /usr/share/doc/apt/examples/sources.list (closes: #361130)
  * methods/ftp.cc:
    - unlink empty file in partial if the download failed because
      the file is missing on the server (closes: #316337)
  * apt-pkg/deb/debversion.cc:
    - treats a version string with explicit zero epoch equal
      than the same without epoch (Policy 5.6.12, closes: #363358)
      Thanks to Lionel Elie Mamane for the patch
  
 -- Michael Vogt <mvo@debian.org>  Mon,  8 May 2006 22:28:53 +0200

apt (0.6.43.3ubuntu3) dapper; urgency=low

  * methods/http.cc:
    - fix the user-agent string

 -- Michael Vogt <michael.vogt@ubuntu.com>  Fri, 26 May 2006 18:09:32 +0200

apt (0.6.43.3ubuntu2) dapper; urgency=low

  * apt-pkg/deb/dpkgpm.cc: wording fixes (thanks to Matt Zimmerman)

 -- Michael Vogt <michael.vogt@ubuntu.com>  Tue, 18 Apr 2006 13:24:40 +0200

apt (0.6.43.3ubuntu1) dapper; urgency=low

  * apt-pkg/acquire.cc: don't show ETA if it is 0 or absurdely large in 
    the status-fd (ubuntu #28954)

 -- Michael Vogt <michael.vogt@ubuntu.com>  Tue, 28 Mar 2006 20:34:46 +0200

apt (0.6.43.3) unstable; urgency=low

  * Merge bubulle@debian.org--2005/apt--main--0 up to patch-186:
    * ca.po: Completed to 512t. Closes: #351592
    * eu.po: Completed to 512t. Closes: #350483
    * ja.po: Completed to 512t. Closes: #349806
    * pl.po: Completed to 512t. Closes: #349514
    * sk.po: Completed to 512t. Closes: #349474
    * gl.po: Completed to 512 strings Closes: #349407
    * sv.po: Completed to 512 strings Closes: #349210
    * ru.po: Completed to 512 strings Closes: #349154
    * da.po: Completed to 512 strings Closes: #349084
    * fr.po: Completed to 512 strings
    * vi.po: Completed to 511 strings  Closes: #348968
    * zh_CN.po: Completed to 512t. Closes: #353936
    * it.po: Completed to 512t. Closes: #352803
    * pt_BR.po: Completed to 512t. Closes: #352419
    * LINGUAS: Add Welsh
    * *.po: Updated from sources (512 strings)
  * apt-pkg/deb/deblistparser.cc:
    - don't explode on a DepCompareOp in a Provides line, but warn about
      it and ignore it otherwise (thanks to James Troup for reporting it)
  * cmdline/apt-get.cc:
    - don't lock the lists directory in DoInstall, breaks --print-uri 
      (thanks to James Troup for reporting it)
  * debian/apt.dirs: create /etc/apt/sources.list.d 
  * make apt-cache madison work without deb-src entries (#352583)
  * cmdline/apt-get.cc: only run the list-cleaner if a update was 
    successfull

 -- Michael Vogt <mvo@debian.org>  Wed, 22 Feb 2006 10:13:04 +0100

apt (0.6.43.2ubuntu1) dapper; urgency=low

  * Merge bubulle@debian.org--2005/apt--main--0 up to patch-182:
  * ca.po: Completed to 512t. Closes: #351592
    * eu.po: Completed to 512t. Closes: #350483
    * ja.po: Completed to 512t. Closes: #349806
    * pl.po: Completed to 512t. Closes: #349514
    * sk.po: Completed to 512t. Closes: #349474
    * gl.po: Completed to 512 strings Closes: #349407
    * vi.po: Completed to 512 strings
    * sv.po: Completed to 512 strings Closes: #349210
    * ru.po: Completed to 512 strings Closes: #349154
    * da.po: Completed to 512 strings Closes: #349084
    * fr.po: Completed to 512 strings
    * LINGUAS: Add Welsh
    * *.po: Updated from sources (512 strings)
    * vi.po: Completed to 511 strings  Closes: #348968
  * apt-pkg/deb/deblistparser.cc:
    - don't explode on a DepCompareOp in a Provides line, but warn about
      it and ignore it otherwise (thanks to James Troup for reporting it)
  * cmdline/apt-get.cc:
    - don't lock the lists directory in DoInstall, breaks --print-uri 
      (thanks to James Troup for reporting it)
  * debian/apt.dirs: create /etc/apt/sources.list.d 
  * make apt-cache madison work without deb-src entries (#352583)
  * cmdline/apt-get.cc: only run the list-cleaner if a update was 
    successfull
  * apt-get update errors are only warnings nowdays
  * be more careful with the signature file on network failures

 -- Michael Vogt <michael.vogt@ubuntu.com>  Mon, 20 Feb 2006 22:27:48 +0100

apt (0.6.43.2) unstable; urgency=low

  * Merge bubulle@debian.org--2005/apt--main--0 up to patch-166:
    - en_GB.po, de.po: fix spaces errors in "Ign " translations Closes: #347258
    - makefile: make update-po a pre-requisite of clean target so
    	        that POT and PO files are always up-to-date
    - sv.po: Completed to 511t. Closes: #346450
    - sk.po: Completed to 511t. Closes: #346369
    - fr.po: Completed to 511t
    - *.po: Updated from sources (511 strings)
    - el.po: Completed to 511 strings Closes: #344642
    - da.po: Completed to 511 strings Closes: #348574
    - es.po: Updated to 510t1f Closes: #348158
    - gl.po: Completed to 511 strings Closes: #347729
    - it.po: Yet another update Closes: #347435
  * added debian-archive-keyring to the Recommends (closes: #347970)
  * fixed message in apt-key to install debian-archive-keyring 
  * typos fixed in apt-cache.8 (closes: #348348, #347349)
  * add patch to fix http download corruption problem (thanks to
    Petr Vandrovec, closes: #280844, #290694)

 -- Michael Vogt <mvo@debian.org>  Thu, 19 Jan 2006 00:06:33 +0100

apt (0.6.43.1ubuntu1) dapper; urgency=low

  * Merge bubulle@debian.org--2005/apt--main--0 up to patch-159:
    - en_GB.po, de.po: fix spaces errors in "Ign " translations
      Closes: #347258
    - makefile: make update-po a pre-requisite of clean target so
	        that POT and PO files are always up-to-date
    - sv.po: Completed to 511t. Closes: #346450
    - sk.po: Completed to 511t. Closes: #346369
    - fr.po: Completed to 511t
    - *.po: Updated from sources (511 strings)
  * add patch to fix http download corruption problem (thanks to
    Petr Vandrovec, closes: #280844, #290694)
  * added APT::Periodic::Unattended-Upgrade (requires the package
    "unattended-upgrade")

 -- Michael Vogt <michael.vogt@ubuntu.com>  Tue, 10 Jan 2006 17:09:31 +0100

apt (0.6.43.1) unstable; urgency=low

  * Merge bubulle@debian.org--2005/apt--main--0 up to patch-148:
    * fr.po: Completed to 510 strings
    * it.po: Completed to 510t
    * en_GB.po: Completed to 510t
    * cs.po: Completed to 510t
    * zh_CN.po: Completed to 510t
    * el.po: Updated to 510t
    * vi.po: Updated to 383t93f34u
    * tl.po: Completed to 510 strings (Closes: #344306)
    * sv.po: Completed to 510 strings (Closes: #344056)
    * LINGUAS: disabled Hebrew translation. (Closes: #313283)
    * eu.po: Completed to 510 strings (Closes: #342091)
  * apt-get source won't download already downloaded files again
    (closes: #79277)
  * share/debian-archive.gpg: new 2006 ftp-archive signing key added
    (#345891)
  * redownload the Release file if IMS-Hit and gpg failure
  * deal with multiple signatures on a Release file

 -- Michael Vogt <mvo@debian.org>  Fri,  6 Jan 2006 01:17:08 +0100

apt (0.6.43ubuntu2) dapper; urgency=low

  * merged some missing bits that wheren't merged by baz in the previous
    upload (*grumble*)

 -- Michael Vogt <michael.vogt@ubuntu.com>  Thu,  8 Dec 2005 18:35:58 +0100

apt (0.6.43ubuntu1) dapper; urgency=low

  * merged with debian

 -- Michael Vogt <michael.vogt@ubuntu.com>  Fri, 25 Nov 2005 11:36:29 +0100

apt (0.6.43) unstable; urgency=medium

  * Merge bubulle@debian.org--2005/apt--main--0 up to patch-132:  
    * zh_CN.po: Completed to 510 strings(Closes: #338267)
    * gl.po: Completed to 510 strings (Closes: #338356)
  * added support for "/etc/apt/sources.list.d" directory 
    (closes: #66325)
  * make pkgDirStream (a bit) more complete
  * fix bug in pkgCache::VerIterator::end() (thanks to Daniel Burrows)
    (closes: #339533)
  * pkgAcqFile is more flexible now (closes: #57091)
  * support a download rate limit for http (closes: #146877)
  * included lots of the speedup changes from #319377
  * add stdint.h to contrib/md5.h (closes: #340448)
  * ABI change, library name changed (closes: #339147)
  * Fix GNU/kFreeBSD crash on non-existing server file (closes: #317718)
  * switch to libdb4.3 in build-depends
  
 -- Michael Vogt <mvo@debian.org>  Tue, 29 Nov 2005 00:17:07 +0100

apt (0.6.42.3ubuntu2) dapper; urgency=low

  * Merge bubulle@debian.org--2005/apt--main--0 up to patch-131:  
    * zh_CN.po: Completed to 507 strings(Closes: #338267)
    * gl.po: Completed to 510 strings (Closes: #338356)
  * added support for "/etc/apt/sources.list.d" directory 
    (closes: #66325)
  
 -- Michael Vogt <michael.vogt@ubuntu.com>  Mon, 14 Nov 2005 15:30:12 +0100

apt (0.6.42.3ubuntu1) dapper; urgency=low

  * synced with debian

 -- Michael Vogt <michael.vogt@ubuntu.com>  Thu, 10 Nov 2005 05:05:56 +0100

apt (0.6.42.3) unstable; urgency=low

  * Merge bubulle@debian.org--2005/apt--main--0 up to patch-129:
    - patch-118: Russian translation update by Yuri Kozlov (closes: #335164)
    - patch-119: add update-po as a pre-req for binary (closes: #329910)
    - patch-121: Complete French translation
    - patch-125: Fixed localization of y/n questions in German translation 
                 (closes: #337078)
    - patch-126: Swedish translation update (closes: #337163)
    - patch-127: Complete Tagalog translation (closes: #337306)
    - patch-128: Danish translation update (closes: #337949)
    - patch-129: Basque translation update (closes: #338101)
  * cmdline/apt-get.cc:
    - bufix in FindSrc  (closes: #335213, #337910)
  * added armeb to archtable (closes: #333599)
  * with --allow-unauthenticated use the old fallback behaviour for
    sources (closes: #335112)
   
 -- Michael Vogt <mvo@debian.org>  Wed,  9 Nov 2005 07:22:31 +0100

apt (0.6.42.2) unstable; urgency=high

  * NMU (approved by maintainer)
  * Add AMD64 archive signing key to debian-archive.gpg (closes: #336500).
  * Add big-endian arm (armeb) support (closes: #333599).
  * Priority high to get the AMD key into testing ASAP.

 -- Frans Pop <fjp@debian.org>  Sun, 30 Oct 2005 21:29:11 +0100
 
apt (0.6.42.1) unstable; urgency=low

  * fix a incorrect example in the apt_prefrences man page
    (thanks to Filipus Klutiero, closes: #282918)
  * apt-pkg/pkgrecords.cc:
    - revert patch from last version, it causes trouble on alpha 
      and ia64 (closes: #335102, #335103)
  * cmdline/apt-get.cc:
    - be extra carefull in FindSrc (closes: #335213)

 -- Michael Vogt <mvo@debian.org>  Sat, 22 Oct 2005 23:44:35 +0200

apt (0.6.42) unstable; urgency=low

  * apt-pkg/cdrom.cc:
    - unmount the cdrom when apt failed to locate any package files
  * allow cdrom failures and fallback to other sources in that case
    (closes: #44135)
  * better error text when dpkg-source fails 
  * Merge bubulle@debian.org--2005/apt--main--0 up to patch-115:
    - patch-99: Added Galician translation
    - patch-100: Completed Danish translation (Closes: #325686)
    - patch-104: French translation completed
    - patch-109: Italian translation completed
    - patch-112: Swedish translation update 
    - patch-115: Basque translation completed (Closes: #333299)
  * applied french man-page update (thanks to Philippe Batailler)
    (closes: #316638, #327456)
  * fix leak in the mmap code, thanks to Daniel Burrows for the
    patch (closes: #250583)
  * support for apt-get [build-dep|source] -t (closes: #152129)
  * added "APT::Authentication::TrustCDROM" option to make the life
    for the installer people easier (closes: #334656)
  * fix crash in apt-ftparchive (thanks to Bastian Blank for the patch)
    (closes: #334671)
  * apt-pkg/contrib/md5.cc:
    - fix a alignment problem on sparc64 that gives random bus errors
      (thanks to Fabbione for providing a test-case)
  * init the default ScreenWidth to 79 columns by default 
    (Closes: #324921)
  * cmdline/apt-cdrom.cc: 
    - fix some missing gettext() calls (closes: #334539)
  * doc/apt-cache.8.xml: fix typo (closes: #334714)

 -- Michael Vogt <mvo@debian.org>  Wed, 19 Oct 2005 22:02:09 +0200

apt (0.6.41) unstable; urgency=low

  * improved the support for "error" and "conffile" reporting from
    dpkg, added the format to README.progress-reporting
  * added README.progress-reporting to the apt-doc package
  * improved the network timeout handling, if a index file from a 
    sources.list times out or EAI_AGAIN is returned from getaddrinfo, 
    don't try to get the other files from that entry
  * Support architecture-specific extra overrides
    (closes: #225947). Thanks to  Anthony Towns for idea and
    the patch, thanks to Colin Watson for testing it.
  * Javier Fernandez-Sanguino Pen~a:
    - Added a first version of an apt-secure.8 manpage, and modified
      apt-key and apt.end accordingly. Also added the 'update'
      argument to apt-key which was previously not documented 
      (Closes: #322120)
  * Andreas Pakulat:
    - added example apt-ftparchive.conf file to doc/examples 
      (closes: #322483)
  * Fix a incorrect example in the man-page (closes: #282918)
  * Fix a bug for very long lines in the apt-cdrom code (closes: #280356)
  * Fix a manual page bug (closes: #316314)
  * Do md5sum checking for file and cdrom method (closes: #319142)
  * Change pkgPolicy::Pin from private to protected to let subclasses
    access it too (closes: #321799)
  * add default constructor for PrvIterator (closes: #322267)
  * Reread status configuration on debSystem::Initialize() 
    (needed for apt-proxy, thanks to Otavio for this patch)
  
 -- Michael Vogt <mvo@debian.org>  Mon,  5 Sep 2005 22:59:03 +0200

apt (0.6.40.1ubuntu8) breezy; urgency=low

  * Cherry picked michael.vogt@ubuntu.com--2005/apt--mvo--0--patch-62:
    - fix for a bad memory/file leak in the mmap code (ubuntu #15603)
  * po/de.po, po/fr.po: 
    - updated the translations
  * po/makefile:
    - create a single pot file in each domain dir to make rosetta happy

 -- Michael Vogt <michael.vogt@ubuntu.com>  Wed, 28 Sep 2005 10:16:06 +0200

apt (0.6.40.1ubuntu7) breezy; urgency=low

  * updated the pot/po files , no code changes

 -- Michael Vogt <michael.vogt@ubuntu.com>  Tue, 27 Sep 2005 18:38:16 +0200

apt (0.6.40.1ubuntu6) breezy; urgency=low

  * Cherry picked michael.vogt@ubuntu.com--2005/apt--mvo--0--patch-56:
    - make it possible for apt to handle a failed MediaChange event and
      fall back to other sources (ubuntu #13713)

 -- Michael Vogt <michael.vogt@ubuntu.com>  Tue, 13 Sep 2005 22:09:50 +0200

apt (0.6.40.1ubuntu5) breezy; urgency=low

  * Cherry picked michael.vogt@ubuntu.com--2005/apt--mvo--0--patch-{50,51}.
    This adds media-change reporting to the apt status-fd (ubuntu #15213)
  * Cherry picked michael.vogt@ubuntu.com--2005/apt--mvo--0--patch-55:
    apt-pkg/cdrom.cc:
    - unmount the cdrom when apt failed to locate any package files

 -- Michael Vogt <michael.vogt@ubuntu.com>  Mon, 12 Sep 2005 15:44:26 +0200

apt (0.6.40.1ubuntu4) breezy; urgency=low

  * debian/apt.cron.daily:
    - fix a embarrassing typo
  
 -- Michael Vogt <michael.vogt@ubuntu.com>  Wed,  7 Sep 2005 10:10:37 +0200

apt (0.6.40.1ubuntu3) breezy; urgency=low

  * debian/apt.cron.daily:
    - use the ctime as well when figuring what packages need to
      be removed. This fixes the problem that packages copied with    
      "cp -a" (e.g. from the installer) have old mtimes (ubuntu #14504)

 -- Michael Vogt <michael.vogt@ubuntu.com>  Tue,  6 Sep 2005 18:30:46 +0200

apt (0.6.40.1ubuntu2) breezy; urgency=low

  * improved the support for "error" and "conffile" reporting from
    dpkg, added the format to README.progress-reporting
  * added README.progress-reporting to the apt-doc package
  * Do md5sum checking for file and cdrom method (closes: #319142)
  * Change pkgPolicy::Pin from private to protected to let subclasses
    access it too (closes: #321799)
  * methods/connect.cc:
    - send failure reason for EAI_AGAIN (TmpResolveFailure) to acuire-item
  * apt-pkg/acquire-item.cc:
    - fail early if a FailReason is TmpResolveFailure (avoids hangs during
      the install when no network is available)
  * merged michael.vogt@ubuntu.com--2005/apt--trust-cdrom--0

 -- Michael Vogt <michael.vogt@ubuntu.com>  Tue, 23 Aug 2005 19:44:55 +0200

apt (0.6.40.1ubuntu1) breezy; urgency=low

  * Synchronize with Debian

 -- Michael Vogt <michael.vogt@ubuntu.com>  Fri,  5 Aug 2005 14:20:56 +0200

apt (0.6.40.1) unstable; urgency=low

  * bugfix in the parsing code for the apt<->dpkg communication. apt 
    crashed when dpkg sends the same state more than once under certain
    conditions
  * 0.6.40 breaks the ABI but I accidentally didn't change the soname :/

 -- Michael Vogt <mvo@debian.org>  Fri,  5 Aug 2005 13:24:58 +0200

apt (0.6.40ubuntu1) breezy; urgency=low

  * Synchronize with Debian

 -- Matt Zimmerman <mdz@ubuntu.com>  Thu,  4 Aug 2005 15:53:22 -0700

apt (0.6.40) unstable; urgency=low

  * Patch from Jordi Mallach to mark some additional strings for translation
  * Updated Catalan translation from Jordi Mallach
  * Merge from bubulle@debian.org--2005/apt--main--0:
    - Update pot and merge with *.po
    - Updated French translation, including apt-key.fr.8
  * Restore changelog entries from the 0.6.x series that went to Debian
    experimental
  * Merge michael.vogt@ubuntu.com--2005/apt--progress-reporting--0
    - Provide an interface for progress reporting which can be used by
      (e.g.) base-config

 -- Matt Zimmerman <mdz@debian.org>  Thu, 28 Jul 2005 11:57:32 -0700

apt (0.6.39ubuntu4) breezy; urgency=low

  * Fix keyring paths in apt-key, apt.postinst (I swear I remember doing this
    before...)

 -- Matt Zimmerman <mdz@ubuntu.com>  Wed, 29 Jun 2005 08:39:17 -0700

apt (0.6.39ubuntu3) breezy; urgency=low

  * Fix keyring locations for Ubuntu in apt-key too.

 -- Colin Watson <cjwatson@ubuntu.com>  Wed, 29 Jun 2005 14:45:36 +0100

apt (0.6.39ubuntu2) breezy; urgency=low

  * Install ubuntu-archive.gpg rather than debian-archive.gpg as
    /etc/apt/trusted.gpg.

 -- Colin Watson <cjwatson@ubuntu.com>  Wed, 29 Jun 2005 11:53:34 +0100

apt (0.6.39ubuntu1) breezy; urgency=low

  * Michael Vogt
    - Change debian/bugscript to use #!/bin/bash (Closes: #313402)
    - Fix a incorrect example in the man-page (closes: #282918)
    - Support architecture-specific extra overrides
      (closes: #225947). Thanks to  Anthony Towns for idea and
      the patch, thanks to Colin Watson for testing it.
    - better report network timeouts from the methods to the acuire code,
      only timeout once per sources.list line

 -- Matt Zimmerman <mdz@ubuntu.com>  Tue, 28 Jun 2005 11:52:24 -0700

apt (0.6.39) unstable; urgency=low

  * Welsh translation update: daf@muse.19inch.net--2005/apt--main--0--patch-6
  * Merge mvo's changes from 0.6.36ubuntu1:
    michael.vogt@ubuntu.com--2005/apt--mvo--0--patch-32
  * Merge aggregated translation updates:
    bubulle@debian.org--2005/apt--main--0
  * Update priority of apt-utils to important, to match the override file
  * Install only one keyring on each branch (Closes: #316119)

 -- Matt Zimmerman <mdz@debian.org>  Tue, 28 Jun 2005 11:51:09 -0700

apt (0.6.38ubuntu1) breezy; urgency=low

  * First release from Ubuntu branch
  * Merge with --main--0, switch back to Ubuntu keyring

 -- Matt Zimmerman <mdz@ubuntu.com>  Sat, 25 Jun 2005 16:52:41 -0700

apt (0.6.38) unstable; urgency=low

  * Merge michael.vogt@ubuntu.com--2005/apt--fixes--0--patch-6, a workaround
    for the French man pages' failure to build
  * Branch Debian and Ubuntu
    - apt.postinst, apt-key: use the appropriate keyring
    - debian/rules: install all keyrings
  * Add the current Debian archive signing key (4F368D5D) to
    debian-archive.gpg
  * make pinning on the "component" work again (using the section of the 
    archive, we don't use per-section Release files anymore with apt-0.6)
    (closes ubuntu #9935)
  
 -- Matt Zimmerman <mdz@debian.org>  Sat, 25 Jun 2005 09:51:00 -0700

apt (0.6.37) breezy; urgency=low

  * Merge bubulle@debian.org--2005/apt--main--0 up to patch-81
    - patch-66: Italian update
    - patch-71: French update
    - patch-73: Basque update
    - patch-74: Hebrew update
    - patch-76: Correct Hebrew translation (Closes: #306658)
    - patch-77: French man page update
    - patch-79: Correct syntax errors in Hebrew translation
    - patch-81: Portuguese update
  * Fix build of French man pages (now using XML, not SGML)
  * Add Welsh translation from Dafydd Harries
    (daf@muse.19inch.net--2005/apt--main--0--patch-1)
  * Change debian/bugscript to use #!/bin/bash (Closes: #313402)
  * Fix a incorrect example in the man-page (closes: #282918)

 -- Matt Zimmerman <mdz@ubuntu.com>  Tue, 24 May 2005 14:38:25 -0700

apt (0.6.36ubuntu1) breezy; urgency=low

  * make it possible to write a cache-control: no-cache header even if
    no proxy is set to support transparent proxies (closes ubuntu: #10773)

  * Merge otavio@debian.org--2005/apt--fixes--0.6:
    - Fix comment about the need of xmlto while building from Arch;
    - Fix StatStore struct on cachedb.h to use time_t and then fix a compile
      warning;
    - Lock database at start of DoInstall routine to avoid concurrent
      runs of install/remove and update commands (Closes: #194467)
    - Fix warnings while compiling with GCC 4.0 compiler  

 -- Michael Vogt <michael.vogt@ubuntu.com>  Mon, 23 May 2005 11:57:53 +0200

apt (0.6.36) experimental; urgency=low

  * Merge apt--mvo--0:
    - apt-pkg/acquire-item.cc:
      added "Acquire::BrokenProxy" that will force apt to always 
      re-get the Release.gpg file (for broken proxies)
    - debian/apt.cron.daily:
      MinAge is defaulting to 2 days now to prevent over-aggresive removal 
    - apt-pkg/cdrom.cc:
      honor "Acquire::gpgv::Options" when verifying the signature (Ubuntu #8496)
 
 -- Michael Vogt <mvo@debian.org>  Thu, 31 Mar 2005 20:37:11 +0200

apt (0.6.35) hoary; urgency=low

  * Merge apt--mvo--0 (incorporates 0.6.34ubuntu1):
    - Implement MaxSize and MaxAge in apt.cron.daily, to prevent the cache
      from growing too large (Ubuntu #6761)
    - some comments about the pkgAcqMetaSig::Custom600Headers() added
    - use gpg --with-colons
    - commented the ftp no_proxy unseting in methods/ftp.cc
    - added support for "Acquire::gpgv::options" in methods/gpgv.cc
  * Merge bubulle@debian.org--2005/apt--main--0
    - Make capitalization more consistent
    - Un-fuzzy translations resulting from capitalization changes
    - Italian translation update

 -- Matt Zimmerman <mdz@ubuntu.com>  Mon,  7 Mar 2005 20:08:33 -0800

apt (0.6.34) hoary; urgency=low

  * Add missing semicolon to configure-index (Closes: #295773)
  * Update build-depends on gettext to 0.12 (Closes: #295077)
  * Merge from bubulle@debian.org--2005/apt--main--0 to get
    translation updates

 -- Matt Zimmerman <mdz@ubuntu.com>  Fri,  4 Mar 2005 16:13:15 -0800

apt (0.6.33) hoary; urgency=low

  * Merge michael.vogt@ubuntu.com--2005/apt--mvo--0 (through patch-6)
    - patch-1: cosmetic changes (whitespace, "Apt::GPGV->APT::GPGV")
    - patch-2: (doc) documentation for gpgv
    - patch-3: (doc) new config variables added configure-index
    - patch-4: pkgAcquire::Run() pulse intervall can be configured
    - patch-5: fix for apt-get update removing Release.gpg files (#6865)
    - patch-6: change the path scoring in apt-cdrom, prefer pathes without
      symlinks

 -- Matt Zimmerman <mdz@ubuntu.com>  Sat, 26 Feb 2005 15:21:17 -0800

apt (0.6.32) hoary; urgency=low

  * Merge michael.vogt@ubuntu.com--2005/apt--mvo--0 (patch-1)
    - Implement Acquire::gpgv::options (Ubuntu bug#6283)

 -- Matt Zimmerman <mdz@ubuntu.com>  Tue,  8 Feb 2005 19:31:15 -0800

apt (0.6.31) hoary; urgency=low

  * Matt Zimmerman
    - Remove debugging output from apt.cron.daily (no one noticed?)
    - Apply patch from Anthony Towns to allow SHA1Summation to process a file
      descriptor until EOF, rather than requiring that the length of input be
      specified (Closes: #291338)
    - Fix build/install of Polish offline documentation, based on patch from
      Christian Perrier (Closes: #270404)
  * Michael Vogt
    - apt-cdrom.cc seperated into frontend (cmdline/apt-cdrom.cc and library
      apt-pkg/cdrom.{cc,h}) (Ubuntu #5668)

 -- Matt Zimmerman <mdz@ubuntu.com>  Fri,  4 Feb 2005 10:23:01 -0800

apt (0.6.30) unstable; urgency=low

  * Add ppc64 to buildlib/archtable
  * Merge michael.vogt@canonical.com--2004/apt--status-fd--0
    - Support preserving dpkg status file descriptor, to support
      better integration with synaptic
  
 -- Matt Zimmerman <mdz@ubuntu.com>  Wed, 19 Jan 2005 00:26:01 -0800

apt (0.6.29) hoary; urgency=low

  * Merge apt--mvo--0 (0.6.27ubuntu4)
  

 -- Matt Zimmerman <mdz@canonical.com>  Tue, 28 Dec 2004 17:18:02 -0800

apt (0.6.28) hoary; urgency=low

  * Merge apt--mvo--0
  * Rebuild source to get rid of arch metadata and temporary files in
    0.6.27ubuntu3

 -- Matt Zimmerman <mdz@canonical.com>  Thu, 23 Dec 2004 18:53:16 -0800

apt (0.6.27ubuntu4) hoary; urgency=low

  * remove old sig-file in partial/ before starting to fetch a new sig-file
    (see ubuntu #4769 for the rational)
  * added apt-key update method (uses ubuntu-keyring)
  * documented the "--allow-unauthenticated" switch
  * added DEB_BUILD_PROG_OPTS to debian/rules (additonal options can be 
    passed to DEB_BUILD_PROG like "-S")

 -- Michael Vogt <mvo@debian.org>  Thu, 23 Dec 2004 11:12:51 +0100

apt (0.6.27ubuntu3) hoary; urgency=low

  * added a exact dependency from libapt-pkg-dev to the apt version it was
    build with

 -- Michael Vogt <mvo@debian.org>  Wed, 15 Dec 2004 09:56:32 +0100

apt (0.6.27ubuntu2) hoary; urgency=low

  * fixed a bug in the rule file that happend during the big 0.5->0.6 merge

 -- Michael Vogt <mvo@debian.org>  Tue, 14 Dec 2004 12:14:25 +0100

apt (0.6.27ubuntu1) hoary; urgency=low

  * chmod 755 /usr/bin/apt-key
  * don't display a error when a apt-get update don't find a 
    Packages.bz2/Sources.bz2 file

 -- Michael Vogt <mvo@debian.org>  Mon, 13 Dec 2004 18:40:21 +0100

apt (0.6.27) hoary; urgency=low

  * Merge apt--authentication--0 branch
    - Implement gpg authentication for package repositories (Closes: #203741)
    - Also includes Michael Vogt's fixes
  * Merge apt--misc-abi-changes--0 branch
    - Use pid_t throughout to hold process IDs (Closes: #226701)
    - Import patch from Debian bug #195510: (Closes: #195510)
      - Make Simulate::Describe and Simulate::ShortBreaks private member
        functions
      - Add a parameter (Candidate) to Describe to control whether the
        candidate version is displayed
      - Pass an appropriate value for Candidate everywhere Describe is called

 -- Matt Zimmerman <mdz@canonical.com>  Mon, 13 Dec 2004 01:03:11 -0800

apt (0.6.25) experimental; urgency=low

  * Fix handling of two-part sources for sources.list deb-src entries in
    the same way that deb entries were fixed

 -- Matt Zimmerman <mdz@debian.org>  Wed,  9 Jun 2004 05:29:50 -0700

apt (0.6.24) experimental; urgency=low

  * YnPrompt fixes were inadvertently left out, include them (Closes:
    #249251)

 -- Matt Zimmerman <mdz@debian.org>  Sun, 16 May 2004 14:18:53 -0700

apt (0.6.23) experimental; urgency=low

  * Remove obsolete pkgIterator::TargetVer() (Closes: #230159)
  * Reverse test in CheckAuth to match new prompt (Closes: #248211)

 -- Matt Zimmerman <mdz@debian.org>  Sun,  9 May 2004 21:01:58 -0700

apt (0.6.22) experimental; urgency=low

  * Merge 0.5.25
  * Make the unauthenticated packages prompt more intuitive (yes to
    continue, default no), but require --force-yes in addition to
    --assume-yes in order to override

 -- Matt Zimmerman <mdz@debian.org>  Fri, 19 Mar 2004 13:55:35 -0800

apt (0.6.21) experimental; urgency=low

  * Merge 0.5.24

 -- Matt Zimmerman <mdz@debian.org>  Tue, 16 Mar 2004 22:52:34 -0800

apt (0.6.20) experimental; urgency=low

  * Merge 0.5.23

 -- Matt Zimmerman <mdz@debian.org>  Thu, 26 Feb 2004 17:17:02 -0800

apt (0.6.19) experimental; urgency=low

  * Merge 0.5.22
  * Convert apt-key(8) to docbook XML

 -- Matt Zimmerman <mdz@debian.org>  Mon,  9 Feb 2004 15:44:49 -0800

apt (0.6.18) experimental; urgency=low

  * Add new Debian Archive Automatic Signing Key to the default keyring
    (existing keyrings are not updated; do that yourself)

 -- Matt Zimmerman <mdz@debian.org>  Sat, 17 Jan 2004 17:04:30 -0800

apt (0.6.17) experimental; urgency=low

  * Merge 0.5.21
  * Handle more IMS stuff correctly

 -- Matt Zimmerman <mdz@debian.org>  Fri, 16 Jan 2004 10:54:25 -0800

apt (0.6.16) experimental; urgency=low

  * Fix some cases where the .gpg file could be left in place when it is
    invalid

 -- Matt Zimmerman <mdz@debian.org>  Fri,  9 Jan 2004 09:22:15 -0800

apt (0.6.15) experimental; urgency=low

  * s/Debug::Acquire::gpg/&v/
  * Honor the [vendor] syntax in sources.list again (though it is not
    presently used for anything)
  * Don't ship vendors.list(5) since it isn't used yet
  * Revert change from 0.6.10; it was right in the first place and the
    problem was apparently something else.  Archive = Suite.

 -- Matt Zimmerman <mdz@debian.org>  Mon,  5 Jan 2004 17:43:01 -0800

apt (0.6.14) experimental; urgency=low

  * Merge 0.5.20

 -- Matt Zimmerman <mdz@debian.org>  Sun,  4 Jan 2004 11:09:21 -0800

apt (0.6.13) experimental; urgency=low

  * Merge 0.5.19

 -- Matt Zimmerman <mdz@debian.org>  Sat,  3 Jan 2004 16:22:31 -0800

apt (0.6.12) experimental; urgency=low

  * Have pkgAcquireIndex calculate an MD5 sum if one is not provided by
    the method (as with file: and copy:).  Local repositories
  * Fix warning about dist name mismatch to actually print what it was
    expecting
  * Don't expect any particular distribution name for two-part
    sources.list entries
  * Merge 0.5.18

 -- Matt Zimmerman <mdz@debian.org>  Fri,  2 Jan 2004 13:59:00 -0800

apt (0.6.11) experimental; urgency=low

  * Support IMS requests of Release.gpg and Release
  * This required API changes, bump the libapt-pkg version
  * Copy local Release files into Dir::State::Lists
  * Set IndexFile attribute when retrieving Release and Release.gpg so
    that the appropriate Cache-Control headers are sent

 -- Matt Zimmerman <mdz@debian.org>  Fri,  2 Jan 2004 10:46:17 -0800

apt (0.6.10) experimental; urgency=low

  * Use "Codename" (woody, sarge, etc.) to supply the value of the
    "Archive" package file attribute, used to match "release a=" type
    pins, rather than "Suite" (stable, testing, etc.)

 -- Matt Zimmerman <mdz@debian.org>  Thu,  1 Jan 2004 16:56:47 -0800

apt (0.6.9) experimental; urgency=low

  * Another tagfile workaround

 -- Matt Zimmerman <mdz@debian.org>  Thu,  1 Jan 2004 13:56:08 -0800

apt (0.6.8) experimental; urgency=low

  * Add a config option and corresponding command line option
    (--allow-unauthenticated) to apt-get, to make buildd operators happy
    (Closes: #225648)

 -- Matt Zimmerman <mdz@debian.org>  Wed, 31 Dec 2003 08:28:04 -0800

apt (0.6.7) experimental; urgency=low

  * Forgot to revert part of the changes to tagfile in 0.6.4.  Hopefully
    will fix segfaults for some folks.

 -- Matt Zimmerman <mdz@debian.org>  Wed, 31 Dec 2003 08:01:28 -0800

apt (0.6.6) experimental; urgency=low

  * Restore the ugly hack I removed from indexRecords::Load which set the
    pkgTagFile buffer size to (file size)+256.  This is concealing a bug,
    but I can't fix it right now.  This should fix the segfaults that
    folks are seeing with 0.6.[45].

 -- Matt Zimmerman <mdz@debian.org>  Mon, 29 Dec 2003 18:11:13 -0800

apt (0.6.5) experimental; urgency=low

  * Move the authentication check into a separate function in apt-get
  * Fix display of unauthenticated packages when they are in the cache
    (Closes: #225336)

 -- Matt Zimmerman <mdz@debian.org>  Sun, 28 Dec 2003 16:47:57 -0800

apt (0.6.4) experimental; urgency=low

  * Use the top-level Release file in LoadReleaseInfo, rather than looking
    for the per-section ones (which aren't downloaded anymore).  This
    unbreaks release pinning, including the NotAutomatic bit used by
    project/experimental
  * Use FileFd::Size() rather than a separate stat() call in
    LoadReleaseInfo
  * Fix pkgTagFile to leave a little extra room at the end of the buffer
    to append the record separator if it isn't present
  * Change LoadReleaseInfo to use "Suite" rather than "Archive", to match
    the Debian archive's dist-level Release files

 -- Matt Zimmerman <mdz@debian.org>  Sun, 28 Dec 2003 15:55:55 -0800

apt (0.6.3) experimental; urgency=low

  * Fix MetaIndexURI for flat ("foo/") sources

 -- Matt Zimmerman <mdz@debian.org>  Sun, 28 Dec 2003 12:11:56 -0800

apt (0.6.2) experimental; urgency=low

  * Add space between package names when multiple unauthenticated packages
    are being installed (Closes: #225212)
  * Provide apt-key with a secret keyring and a trustdb, even though we
    would never use them, because it blows up if it doesn't have them
  * Fix typo in apt-key(8) (standard input is '-', not '/')

 -- Matt Zimmerman <mdz@debian.org>  Sat, 27 Dec 2003 13:01:40 -0800

apt (0.6.1) experimental; urgency=low

  * Merge apt 0.5.17
  * Rearrange Release file authentication code to be more clear
  * If Release is present, but Release.gpg is not, don't forget to still
    queue Packages files
  * Convert distribution "../project/experimental" to "experimental" for
    comparison purposes
  * Make a number of Release file errors into warnings; for now, it is OK
    not to have a codename, for example.  We mostly care about checksums
    for now

 -- Matt Zimmerman <mdz@debian.org>  Fri, 26 Dec 2003 15:12:47 -0800

apt (0.6.0) experimental; urgency=low

  * Signature verification support patch ("apt-secure") from Colin Walters
    <walters@debian.org> and Isaac Jones <ijones@syntaxpolice.org>.  This
    implements:
     - Release signature verification (Release.gpg)
     - Packages, Sources md5sum verification against Release
     - Closes: #203741
  * Make some modifications to signature verification support:
    - Release.gpg is always retrieved and verified if present, rather than
      requiring that sources be configured as secure
    - Print a hint about installing gnupg if exec(gpgv) fails
    - Remove obsolete pkgAcqIndexRel
    - Move vendors.list stuff into a separate module (vendorlist.{h,cc})
    - If any files about to be retrieved are not authenticated, issue a
      warning to the user and require confirmation
    - Fix a heap corruption bug in pkgSrcRecords::pkgSrcRecords()
  * Suggests: gnupg
  * Install a keyring in /usr/share/apt/debian-archive.gpg containing an
    initial set of Debian archive signing keys to seed /etc/apt/trusted.gpg
  * Add a new tool, apt-key(8) used to manage the keyring

 -- Matt Zimmerman <mdz@debian.org>  Fri, 26 Dec 2003 08:27:19 -0800

apt (0.5.32) hoary; urgency=low

  * Call setlocale in the methods, so that the messages are properly
    localised (Closes: #282700)
  * Implement support for bzip2-compressed debs (data.tar.bz2)

 -- Matt Zimmerman <mdz@canonical.com>  Sat, 11 Dec 2004 09:05:52 -0800

apt (0.5.31) unstable; urgency=low

  * New Romanian translation from Sorin Batariuc <sorin@bonbon.net>
    (Closes: #281458)
  * Merge changes from Hoary (0.5.30,0.5.30ubuntu2]
  * Fix the example in apt_preferences(5) to match the text
    (Closes: #222267)
  * Add APT::Periodic::Autoclean setting, to allow "apt-get autoclean" to
    be run periodically.  This is useful with
    APT::Periodic::Download-Upgradeable-Packages, and defaults to the same
    value, so that the cache size is bounded

 -- Matt Zimmerman <mdz@debian.org>  Tue, 23 Nov 2004 12:53:04 -0800

apt (0.5.30ubuntu2) hoary; urgency=low

  * bzip2 is now "Suggested" and it will detect if bzip2 is installed 
    and only then trying to get Packages.bz2

 -- Michael Vogt <mvo@debian.org>  Fri, 19 Nov 2004 12:00:39 +0100

apt (0.5.30ubuntu1) hoary; urgency=low

  * Need to Depend: bzip2 or Packages.bz2 fail.

 -- LaMont Jones <lamont@canonical.com>  Thu, 18 Nov 2004 12:51:05 -0700

apt (0.5.30) hoary; urgency=low

  * Patch from Michael Vogt to enable Packages.bz2 use, with a fallback to
    Packages.gz if it is not present (Closes: #37525)

 -- Matt Zimmerman <mdz@debian.org>  Mon, 15 Nov 2004 12:57:28 -0800

apt (0.5.29) unstable; urgency=low

  * Don't hardcode paths in apt.cron.daily
  * Add to apt.cron.daily the capability to pre-download upgradeable
    packages
  * Place timestamp files in /var/lib/apt/periodic, rather than
    /var/lib/apt itself
  * Standardize debhelper files a bit
    - Create all directories in debian/dirs rather than creating some on
      the dh_installdirs command line
    - Rename debian/dirs to debian/apt.dirs, debian/examples to
      debian/apt.examples

 -- Matt Zimmerman <mdz@debian.org>  Sat, 13 Nov 2004 17:58:07 -0800

apt (0.5.28) hoary; urgency=low

  * Translation updates:
    - Updated Hungarian from Kelemen Gábor <kelemeng@gnome.hu> (Closes: #263436)
    - Updated Greek from George Papamichelakis (Closes: #265004)
    - Updated Simplified Chinese from Tchaikov (Closes: #265190)
    - Updated French by Christian Perrier (Closes: #265816)
    - Updated Japanese by Kenshi Muto (Closes: #265630)
    - Updated Catalan from Jordi Mallach
    - Updated Dutch from Bart Cornelis (Closes: #268258, #278697)
    - Updated Portuguese from Miguel Figueiredo (Closes: #268265)
    - Updated Polish from Robert Luberda <robert@debian.org> (Closes: #268451)
    - Updated Danish from Claus Hindsgaul (Closes: #269417)
    - Updated Norwegian Nynorsk from Håvard Korsvoll <korsvoll@skulelinux.no>
      (Closes: #269965)
    - Updated Russian from Yuri Kozlov <yuray@id.ru> (Closes: #271104)
    - Updated Italian from Samuele Giovanni Tonon <samu@debian.org>
      (Closes: #275083)
    - Updated Brazilian Portuguese from Andre Luis Lopes (Closes: #273944)
    - Updated Slovak from Peter Mann (Closes: #279481)
  * APT::Get::APT::Get::No-List-Cleanup -> APT::Get::List-Cleanup in apt-get.cc
    (Closes: #267266)
  * Merge Ubuntu changes:
    - Set default Dpkg::MaxArgs to 1024, and Dpkg::MaxArgBytes to 32k.
      Needed to work around ordering bugs when installing a large number of
      packages
    - Patch from Michael Vogt to add an optional cron job which
      can run apt-get update periodically
  * Add arch-build target to debian/rules

 -- Matt Zimmerman <mdz@debian.org>  Sat, 13 Nov 2004 15:52:20 -0800

apt (0.5.27) unstable; urgency=high

  * Sneak in a bunch of updated translations before the freeze
    (no code changes)
  * Translation updates:
    - New Finnish translation from Tapio Lehtonen <tale@debian.org>
      (Closes: #258999)
    - New Bosnian translation from Safir Šećerović <sapphire@linux.org.ba>
      (Closes: #254201)
    - Fix Italian incontrario (Closes: #217277)
    - Updated Spanish from Ruben Porras (Closes: #260483)
    - Updated Danish from Claus Hindsgaul (Closes: #260569)
    - Updated Slovak from Peter Mann (Closes: #260627)
    - Updated Portuguese from Miguel Figueiredo (Closes: #261423)
  * Bring configure-index up to date with documented options, patch from
    Uwe Zeisberger <zeisberg@informatik.uni-freiburg.de> (Closes: #259540)
  * Note in apt.conf(5) that configure-index does not contain strictly
    default values, but also examples
  * Add Polish translation of offline.sgml (Closes: #259229)

 -- Matt Zimmerman <mdz@debian.org>  Thu, 29 Jul 2004 09:30:12 -0700

apt (0.5.26) unstable; urgency=low

  * Translation updates:
    - Spanish update from Ruben Porras <nahoo82@telefonica.net> (Closes: #248214)
    - Sync Spanish apt(8) (Closes: #249241)
    - French update from Christian Perrier <bubulle@debian.org> (Closes: #248614)
    - New Slovak translation from Peter Mann <Peter.Mann@tuke.sk> (Closes: #251676)
    - Czech update from Miroslav Kure <kurem@upcase.inf.upol.cz> (Closes: #251682)
    - pt_BR update from Andre Luis Lopes <andrelop@debian.org> (Closes: #251961)
    - German translation of apt(8) from Helge Kreutzmann <kreutzm@itp.uni-hannover.de>
      (Closes: #249453)
    - pt update from Miguel Figueiredo <elmig@debianpt.org> (Closes: #252700)
    - New Hebrew translation from Lior Kaplan <webmaster@guides.co.il>
      (Closes: #253182)
    - New Basque translation from Piarres Beobide Egaña <pi@beobide.net>
      (Vasco - Euskara - difficult language, Closes: #254407) and already a
      correction (Closes: #255760)
    - Updated Brazilian Portuguese translation from
      Guilherme de S. Pastore <gpastore@colband.com.br> (Closes: #256396)
    - Updated Greek translation (complete now) from
      George Papamichelakis <george@step.gr> (Closes: #256797)
    - New Korean translation from Changwoo Ryu <cwryu@debian.org>
      (Closes: #257143)
    - German translation now available in two flavours: with Unicode usage and
      without (related to #228486, #235759)
  * Update apt-get(8) to reflect the fact that APT::Get::Only-Source will
    affect apt-get build-dep as well as apt-get source
  * Remove aborted remnants of a different method of implementing DEB_BUILD_OPTIONS
    from debian/rules
  * Fix typo in error message when encountering unknown type in source list
    (Closes: #253217)
  * Update k*bsd-gnu arch names in buildlib/ostable (Closes: #253532)
  * Add amd64 to buildlib/archtable (Closes: #240896)
  * Have configure output a more useful error message if the architecture
    isn't in archtable

 -- Matt Zimmerman <mdz@debian.org>  Thu,  8 Jul 2004 15:53:28 -0700

apt (0.5.25) unstable; urgency=low

  * Patch from Jason Gunthorpe to remove arbitrary length limit on Binary
    field in SourcesWriter::DoPackage
  * Fix typo in apt-cache(8) (Closes: #238578)
  * Fix obsolete reference to bug(1) in stub apt(8) man page
    (Closes: #245923)
  * Fix typo in configure-index (RecruseDepends -> RecurseDepends)
    (Closes: #246550)
  * Support DEB_BUILD_OPTIONS=noopt in debian/rules
    (Closes: #244293)
  * Increase length of line buffer in ReadConfigFile to 1024 chars;
    detect if a line is longer than that and error out
    (Closes: #244835)
  * Suppress a signed/unsigned warning in apt-cache.cc:DisplayRecord
  * Build apt-ftparchive with libdb4.2 rather than libdb2
    - Patch from Clint Adams to do most of the work
    - Build-Depends: s/libdb2-dev/libdb4.2-dev/
    - Add AC_PREREQ(2.50) to configure.in
    - Use db_strerror(err) rather than GlobalError::Errno (which uses strerror)
    - Add note to NEWS.Debian about upgrading old databases
  * Attempt to fix problems with chunked encoding by stripping only a single CR
    (Closes: #152711)
  * Modify debian/rules cvs-build to use cvs export, to avoid picking up
    junk files from the working directory
  * Add lang=fr attribute to refentry section of
    apt-extracttemplates.fr.1.sgml and apt-sortpkgs.fr.1.sgml so they are
    correctly built
  * Remove extraneous '\' characters from <command> tags in
    apt_preferences.fr.5.sgml
  * Translation updates:
    - Updated Swedish translation from Peter Karlsson <peter@softwolves.pp.se>
      (Closes: #238943)
    - New Slovenian translation from Jure Čuhalev <gandalf@owca.info>
      (closes: #239785)
    - New Portuguese translation from Miguel Figueiredo <elmig@debianpt.org>
      (closes: #240074)
    - Updated Spanish translation from Ruben Porras <nahoo82@telefonica.net>
    - Updated Spanish translation of man pages from Ruben Porras
      <nahoo82@telefonica.net>
    - Updated Simplified Chinese translation from "Carlos Z.F. Liu" <carlos_liu@yahoo.com>
      (Closes: #241971)
    - Updated Russian translation from Dmitry Astapov <adept@despammed.com>
      (Closes: #243959)
    - Updated Polish translation from Marcin Owsiany <porridge@debian.org>
      (Closes: #242388)
    - Updated Czech translation from Miroslav Kure <kurem@upcase.inf.upol.cz>
      (Closes: #244369)
    - Updated Japanese translation from Kenshi Muto <kmuto@debian.org>
      (Closes: #244176)
    - Run make -C po update-po to update .po files
    - Updated French translation from Christian Perrier <bubulle@debian.org>
      (Closes: #246925)
    - Updated Danish translation from Claus Hindsgaul <claus_h@image.dk>
      (Closes: #247311)

 -- Matt Zimmerman <mdz@debian.org>  Sat,  8 May 2004 12:52:20 -0700

apt (0.5.24) unstable; urgency=low

  * Updated Czech translation from Miroslav Kure <kurem@upcase.inf.upol.cz>
    (Closes: #235822)
  * Updated French translation from Christian Perrier <bubulle@debian.org>
    (Closes: #237403)
  * Updates to XML man pages from richard.bos@xs4all.nl
  * Updated Danish translation from Claus Hindsgaul <claus_h@image.dk>
    (Closes: #237771)
  * Updated Greek translation from Konstantinos Margaritis
    <markos@debian.org>
    (Closes: #237806)
  * Updated Spanish translation from Ruben Porras <nahoo82@telefonica.net>
    (Closes: #237863)
  * Updated pt_BR translation from Andre Luis Lopes <andrelop@debian.org>
    (Closes: #237960)
  * Regenerate .pot file (Closes: #237892)
  * Updated Polish translation from Marcin Owsiany <porridge@debian.org>
    (Closes: #238333)
  * In pkgAcquire::Shutdown(), set the status of fetching items to
    StatError to avoid a sometimes large batch of error messages
    (Closes: #234685)
  * Implement an ugly workaround for the 10000-character limit on the
    Binaries field in debSrcRecordParser, until such time as some things
    can be converted over to use STL data types (ABI change) (Closes: #236688)
  * Increase default tagfile buffer from 32k to 128k; this arbitrary limit
    should also be removed someday (Closes: #174945)
  * Checked against Standards-Version 3.6.1 (no changes)

 -- Matt Zimmerman <mdz@debian.org>  Tue, 16 Mar 2004 22:47:55 -0800

apt (0.5.23) unstable; urgency=low

  * Cosmetic updates to XML man pages from Richard Bos <radoeka@xs4all.nl>
  * Use the 'binary' target rather than 'all' so that the ssh and bzip2
    symlinks are created correctly (thanks to Adam Heath)
    (Closes: #214842)
  * Updated Simplified Chinese translation of message catalog from Tchaikov
    <chaisave@263.net> (Closes: #234186)
  * Change default for Acquire::http::max-age to 0 to prevent index files
    being out of sync with each other (important with Release.gpg)
  * Add an assert() to make sure that we don't overflow a fixed-size
    buffer in the very unlikely event that someone adds 10 packaging
    systems to apt (Closes: #233678)
  * Fix whitespace in French translation of "Yes, do as I say!", which
    made it tricky to type, again.  Thanks to Sylvain Pasche
    <sylvain.pasche@switzerland.org> (Closes: #234494)
  * Print a slightly clearer error message if no packaging systems are
    available (Closes: #233681)
  * Point to Build-Depends in COMPILING (Closes: #233669)
  * Make debian/rules a bit more consistent in a few places.
    Specifically, always use -p$@ rather than an explicit package name,
    and always specify it first, and use dh_shlibdeps -l uniformly rather
    than sometimes changing LD_LIBRARY_PATH directly
  * Document unit for Cache-Limit (bytes) (Closes: #234737)
  * Don't translate "Yes, do as I say!" in Chinese locales, because it can
    be difficult to input (Closes: #234886)

 -- Matt Zimmerman <mdz@debian.org>  Thu, 26 Feb 2004 17:08:14 -0800

apt (0.5.22) unstable; urgency=low

  * Updated French translation of man pages from Philippe Batailler
    <philippe.batailler@free.fr> (Closes: #203119)
  * Initialize StatusFile in debSystem (Closes: #229791)
  * Fix apt-get's suggests/recommends printing, which was skipping every
    other dependency due to both using GlobOr and incrementing the DepIterator
    (Closes: #229722)
  * Restore SIGINT/SIGQUIT handlers to their old values (rather than
    SIG_DFL) after invoking dpkg (Closes: #229854)
  * Updated Dutch translation of message catalog from cobaco
    <cobaco@linux.be> (Closes: #229601)
  * Catalan translation from Antoni Bella, Matt Bonner and Jordi Mallach
    (Closes: #230102)
  * Simplified Chinese translation of message catalog from "Carlos
    Z.F. Liu" <carlos_liu@yahoo.com> (Closes: #230960)
  * Replace SGML manpages with XML man pages from richard.bos@xs4all.nl
    (Closes: #230687)
  * Updated Spanish translation of man pages from Ruben Porras
    <nahoo82@telefonica.net> (Closes: #231539)
  * New Czech translation of message catalog from Miroslav Kure
    <kurem@upcase.inf.upol.cz> (Closes: #231921)

 -- Matt Zimmerman <mdz@debian.org>  Mon,  9 Feb 2004 12:44:54 -0800

apt (0.5.21) unstable; urgency=low

  * Patch from Eric Wong <normalperson@yhbt.net> to include apt18n.h after
    other headers to avoid breaking locale.h when setlocale() is defined
    as an empty macro.  This was not a problem on Debian, but broke
    compilation on Solaris. (Closes: #226509)
  * Updated French translation from Pierre Machard <pmachard@debian.org>
    (Closes: #226886)
  * Add colons to apt-get's "kept back"/"upgraded"/"downgraded" messages
    (Closes: #226813)
  * Fix typo in apt-cache(8) (Closes: #226351)
  * Clearer error message in place of "...has no available version, but
    exists in the database" (Closes: #212203)
  * Patch from Oliver Kurth <oku@masqmail.cx> to use AC_CACHE_VAL for
    GLIBC_VER to make cross-compilation easier (Closes: #221528)
  * Add example preferences file (Closes: #220799)
  * Updated Greek translation from Konstantinos Margaritis <markos@debian.org>
    (Closes: #227205)
  * Updated Spanish translation of man pages from Ruben Porras
    <nahoo82@telefonica.net> (Closes: #227729)

 -- Matt Zimmerman <mdz@debian.org>  Fri, 16 Jan 2004 10:54:39 -0800

apt (0.5.20) unstable; urgency=low

  * Fixed German translations of "Suggested" from Christian Garbs
    <debian@cgarbs.de> (Closes: #197960)
  * Add an "apt-cache madison" command with an output format similar to
    the katie tool of the same name (but less functionality)
  * Fix debSourcesIndex::Describe() to correctly say "Sources" rather than
    "Packages"

 -- Matt Zimmerman <mdz@debian.org>  Sat,  3 Jan 2004 23:42:50 -0800

apt (0.5.19) unstable; urgency=low

  * Fix Packages::Extensions support in apt-ftparchive generate
    (Closes: #225453)

 -- Matt Zimmerman <mdz@debian.org>  Sat,  3 Jan 2004 16:20:31 -0800

apt (0.5.18) unstable; urgency=low

  * New no_NO.po file from Tollef Fog Heen <tfheen@debian.org> to fix
    encoding problems (Closes: #225602)
  * Have "apt-ftparchive release" strip the leading path component from
    the checksum entries

 -- Matt Zimmerman <mdz@debian.org>  Fri,  2 Jan 2004 11:24:35 -0800

apt (0.5.17) unstable; urgency=low

  * Enable apt-ftparchive to generate Release files.  Hopefully this will
    make it easier for folks to secure their apt-able packages

 -- Matt Zimmerman <mdz@debian.org>  Fri, 26 Dec 2003 12:53:21 -0800

apt (0.5.16) unstable; urgency=low

  * po/de.po update from Michael Karcher <karcher@physik.fu-berlin.de>
    (Closes: #222560)
  * Update config.guess and config.sub from autotools-dev 20031007.1
  * Add knetbsd to buildlib/ostable (Closes: #212344)
  * Don't suggest apt-get -f install to correct broken build-deps; broken
    installed packages are rarely the cause (Closes: #220858)
  * Avoid clobbering configure.in if sed fails

 -- Matt Zimmerman <mdz@debian.org>  Wed, 24 Dec 2003 14:54:40 -0800

apt (0.5.15) unstable; urgency=low

  * Spanish man pages, patch from Ruben Porras <nahoo82@telefonica.net>
    (Closes: #195444)
    - apt.es.8 wasn't included in the patch, but was referenced.  Fetched
      version 1.3 from debian-doc cvs
    - Create doc/es/.cvsignore
  * Patch from Koblinger Egmont <egmont@uhulinux.hu> to fix
    pkgCache::PkgFileIterator::Label() to correctly refer to File->Label
    rather than File->Origin (Closes: #213311)
  * Add missing comma and space to German translation of "downgraded"
    (Closes: #213975)
  * Add missing comma in apt_preferences(5) (Closes: #215362)
  * Fix whitespace in French translation of "Yes, do as I say!", which
    made it tricky to type.  Thanks to Sylvain Pasche
    <sylvain.pasche@switzerland.org> (Closes: #217152)
  * Let apt-get build-dep try alternatives if the installed package
    doesn't meet version requirements (Closes: #214736)
  * Fix version display for recommends (Closes: #219900)
  * Use isatty rather than ttyname for checking if stdin is a terminal.
    isatty has the advantage of not requiring /proc under Linux, and thus
    Closes: #221728
  * Correctly implement -n as a synonym for --names-only (Closes: #224515)
  * Update apt-cache(8)
    - Document --installed
    - --recursive applies to both depends and rdepends
  * Japanese translation of documentation from Kurasawa Nozomu <nabetaro@slug.jp>
    (Closes: #186235)
  * Clarify documentation of --no-upgrade in apt-get(8) (Closes: #219743)
  * Clean up and simplify some of the suggests/recommends display in apt-get
  * Use cvs update -d in debian/rules cvs-build rather than just update
  * Pass --preserve-envvar PATH --preserve-envvar CCACHE_DIR to debuild.  apt
    takes a long time to build, and ccache helps

 -- Matt Zimmerman <mdz@debian.org>  Sat, 20 Dec 2003 16:34:30 -0800

apt (0.5.14) unstable; urgency=low

  * apt-get build-dep, when trying to skip over the remaining elements of
    an or-expression, would accidentally inherit the version requirements of a
    later item in the or-expression.  Fixed it.
  * Let apt-get build-dep try alternatives if the first dependency in an
    or-expression is not available
  * Add a Debug::BuildDeps to generate some trace output
  * Help apt-get build-dep produce more useful error messages
  * Process build-dependencies in forward rather than reverse order
  * Error out if an installed package is too new for a << or <=
    build-dependency
  * apt-get build-dep should now be able to handle almost any package with
    correct build-depends.  The primary exception is build-dependencies on
    virtual packages with more than one provider, and these are
    discouraged for automated processing (but still common,
    unfortunately).

 -- Matt Zimmerman <mdz@debian.org>  Tue, 23 Sep 2003 22:57:31 -0400

apt (0.5.13) unstable; urgency=medium

  * Document configuration file comment syntax in apt.conf(5)
    (Closes: #211262)
  * s/removed/installed/ in a comment in apt-get.cc
  * Move comment for ListParser::ParseDepends into the right place
  * Don't preserve ownership when copying config.guess and config.sub.
    This broke builds where the clean target was run with different
    privileges than the rest of the build (i.e., root) (Closes: #212183)
  * On second thought, don't copy config.guess and config.sub at all.  I'd
    rather they always match what is in CVS.

 -- Matt Zimmerman <mdz@debian.org>  Mon, 22 Sep 2003 10:28:17 -0400

apt (0.5.12) unstable; urgency=low

  * Exclude subdirectories named 'debian-installer' from the apt-cdrom
    search (Closes: #210485 -- release-critical)

 -- Matt Zimmerman <mdz@debian.org>  Thu, 11 Sep 2003 21:48:14 -0400

apt (0.5.11) unstable; urgency=low

  * Updated pt_BR translations from Andre Luis Lopes <andrelop@debian.org>
    (Closes: #208302)
  * In apt.conf(5), give the fully qualified name of Dir::Bin::Methods,
    rather than just "methods"
  * Add new nb and nn translations from Petter Reinholdtsen <pere@hungry.com>
  * Clean up reportbug script a bit, and extend it to distinguish between a
    configuration file not existing and the user declining to submit it with
    the report
  * Add #include <langinfo.h> to cmdline/apt-get.cc.  This apparently gets
    pulled in by something else with recent g++ and/or glibc, but is
    required when building on, e.g., stable
  * Patch from Koblinger Egmont <egmont@uhulinux.hu> to fix version
    comparisons with '~' (Closes: #205960)
  * Disable Russian translation until someone can review it
    (Closes: #207690)

 -- Matt Zimmerman <mdz@debian.org>  Wed, 10 Sep 2003 19:41:28 -0400

apt (0.5.10) unstable; urgency=low

  * Correct the section in apt_preferences(5) on interpreting priorities
    to show that zero is not a valid priority, and print a warning if such
    a pin is encountered in the preferences file (Closes: #204971)
  * Regenerate French man pages from sgml source (Closes: #205886)
  * Get self-tests compiling again, updated for latest library API
    and g++ 3.3
  * Add version comparison tests for #194327 and #205960
  * Fix error message in version test to output versions in the order in
    which they were compared when the reverse comparison fails
  * Reference the source package bug page rather than the one for the
    binary package 'apt' in the man pages (Closes: #205290)
  * Updated Polish po file from Marcin Owsiany <porridge@debian.org>
    (Closes: #205950)
  * Mention some of the available frontends in apt-get(8) (Closes: #205829)
  * Add apt-config to SEE ALSO section of apt-get (Closes: #205036)
  * Add missing "lang" attributes to refentry tags in French man pages
    (apt-cdrom, apt-extracttemplates, apt-sortpkgs)
  * Change upgraded/newly installed/not fully installed or removed
    messages to be consistent and somewhat shorter (some translations
    exceeded 80 characters even in the simplest case)
  * Make APT::Get::Show-Upgraded (aka apt-get -u) default to true.
  * Updates to Dutch translation from Bart Cornelis <cobaco@linux.be>
    (Closes: #207656)

 -- Matt Zimmerman <mdz@debian.org>  Sun, 31 Aug 2003 21:12:39 -0400

apt (0.5.9) unstable; urgency=low

  * Oh well, apt isn't going to make it into testing anytime soon due to
    new glibc and gcc deps, so we might as well fix more bugs
  * Fix typo in example ftp-archive.conf (Closes: #203295)
  * Mention default setting for --all-versions (Closes: #203298)
  * Patch from Otavio Salvador <otavio@debian.org> to have --version
    only print the version (and not usage as well) (Closes: #203418)
  * Patch from Otavio Salvador <otavio@debian.org> to switch from
    dh_installmanpages to dh_installman.  Fixes the problem where the
    pt_BR man page was installed in the wrong location (Closes: #194558)
  * Move the French apt-ftparchive man page into apt-utils where it
    belongs.  apt-utils Replaces: apt (<< 0.5.9)
  * Write records from "apt-cache show" using fwrite(3) rather than
    write(2), in case for some reason the entire record doesn't get
    written by a single write(2)
  * Add new French man pages to doc/fr/.cvsignore
  * Add freebsd to buildlib/ostable (Closes: #193430)
  * Avoid segfault if a package name is specified which consists
    entirely of characters which look like end tags ('+', '-')
    (Closes: #200425)
  * Patch from Otavio Salvador <otavio@debian.org> to avoid listing
    suggests/recommends for packages which are selected for installation
    at the same time as the package which suggests/recommends them
    (Closes: #200102)
  * Patch from Otavio Salvador <otavio@debian.org> to avoid listing
    suggests/recommends which are Provided by a package which is already
    installed (Closes: #200395)
  * Patch to update pt_BR man page for apt_preferences(5) from Andre Luis
    Lopes <andrelop@debian.org> (Closes: #202245)
  * Use nl_langinfo(YESEXPR) rather than comparing to the translated
    string "Y".  Closes: #200953 and should make the prompting generally
    more robust in the face of i18n.  In the particular case of #200953,
    it was being fooled because of signedness issues with toupper(3)
    (Closes: #194614)
  * apt Suggests: aptitude | synaptic | gnome-apt | wajig
    (Closes: #146667)
  * Clean up whitespace in translated strings in ru.po, which messed up
    indentation (some other translations probably have similar problems)
    (Closes: #194282)
  * Run ispell -h over the man page sources and fix a bunch of typos
  * Use debian/compat rather than DH_COMPAT
  * Update to debhelper compatibility level 3
    - remove ldconfig calls from debian/{postinst,postrm} as dh_makeshlibs
      will add them
    - echo 3 > debian/compat
    - Build-Depends: debhelper (>= 3)
  * Exclude '.#*' from cvs-build
  * Let the ftp method work with ftp servers which do not require a
    password (Closes: #199425)
  * Build-depend on debhelper >= 4.1.62, because we need the fix for
    #204731 in order for dh_installman to work correctly
    with our SGML man pages
  * Move dh_makeshlibs ahead of dh_installdeb so that its postinst
    fragments are properly substituted

 -- Matt Zimmerman <mdz@debian.org>  Sun, 10 Aug 2003 19:54:39 -0400

apt (0.5.8) unstable; urgency=medium

  * urgency=medium because the changes since 0.5.5.1 are pretty safe as
    far as core functionality, 0.5.5.1 survived unstable for 10 days, and
    I don't want to delay apt's progress into testing any further.  It's
    decidedly better than 0.5.4.
  * Clarify the meaning of the only-source option in apt-get(8)
    (Closes: #177258)
  * Updated French man pages from Philippe Batailler
    <philippe.batailler@free.fr> (Closes: #182194)
  * Give a warning if an illegal type abbreviation is used when looking up a
    configuration item (Closes: #168453)
  * Improve build-depends handling of virtual packages even further, so that
    it will now also try to satisfy build-depends on virtual packages if they
    are not installed.  Note that this only works if there is only one
    package providing the virtual package, as in other cases (Closes: #165404)
  * Update config.guess and config.sub from autotools-dev 20030717.1
  * Tweak SGML in apt-extracttemplates.1.sgml so that literal '>' doesn't end
    up in output
  * Document SrcDirectory in apt-ftparchive.1.sgml (Closes: #156370)
  * Support TMPDIR in apt-extracttemplates (Closes: #191656)
  * Fix ru.po to use a capital letter for the translation of 'Y' so that
    YnPrompt works correctly (Closes: #200953).  No other translations seem
    to have this problem
  * Regenerate POT file and sync .po files
  * Only try to clear stdin if it is a tty, to avoid looping if there is
    lots of stuff (perhaps an infinite amount) to read (Closes: #192228)

 -- Matt Zimmerman <mdz@debian.org>  Fri, 25 Jul 2003 20:21:53 -0400

apt (0.5.7) unstable; urgency=low

  * Update control file to match overrides (apt priority important,
    libapt-pkg-dev section libdevel)
  * Silence the essential packages check if we are only downloading
    archives and not changing the system (Closes: #190862)
  * Skip version check if a build-dependency is provided by an installed package
    (Closes: #126938)
  * Have apt-cache show exit with an error if it cannot find any of the
    specified packages (Closes: #101490)

 -- Matt Zimmerman <mdz@debian.org>  Mon, 21 Jul 2003 23:43:24 -0400

apt (0.5.6) unstable; urgency=low

  * Adam Heath <doogie@debian.org>
    - Fix segfault when handling /etc/apt/preferences.  Closes: #192409.
  * Matt Zimmerman <mdz@debian.org>
    - Clean up some string handling, patch from Peter Lundkvist
      <p.lundkvist@telia.com> (Closes: #192225)
    - Don't fall off the end of the buffer when comparing versions.
      Patch from Koblinger Egmont <egmont@uhulinux.hu> (Closes: #194327)
    - Minor fixes to apt-ftparchive(1) (Closes: #118156)
    - Fix typo in apt-ftparchive help text (Closes: #119072)
    - More typos in apt-ftparchive help text (Closes: #190936)
    - Update config.guess, config.sub to latest versions
    - Modify the description for apt-utils to reflect the fact that it is not
      (any longer) infrequently used (Closes: #138045)
    - Make setup script for dselect method more explicit about
      overwriting sources.list (Closes: #151727)
    - Fix typo in apt-cache(8) (Closes: #161243)
    - Remove duplicate 'showpkg' from synopsis on apt-cache(8)
      (Closes: #175611)
    - Document in apt-get(8) the meaning of the '*' in ShowList, which is that
      the package is being purged (Closes: #182369)
    - Fix extra "/" character in apt.conf(5) (Closes: #185545)
    - Fix typo in tar error message (Closes: #191424)
    - Clarify description of 'search' on apt-cache(8) (Closes: #192216)
    - Fix incorrect path for 'partial' directory on apt-get(8)
      (Closes: #192933)
    - Fixes to pt_BR translation from Andre Luis Lopes <andrelop@ig.com.br>
      (Closes: #196669)
    - Updated apt_preferences(5) man page with many corrections and
      clarifications from Thomas Hood <jdthood@yahoo.co.uk>
      (Closes: #193336)
    - Fix SGML validation errors in apt-cache.8.sgml introduced in 0.5.5 or so
    - Add a simple example to apt-ftparchive(1) (Closes: #95257)
    - Add bug script for collecting configuration info (Closes: #176482)

 -- Matt Zimmerman <mdz@debian.org>  Mon, 21 Jul 2003 01:59:43 -0400

apt (0.5.5.1) unstable; urgency=low

  * Move the target of the example docs from doc to binary.  Closes:
    #192331
  * Fix api breakage that broke apt-ftparchive and apt-cache dumpavail, by
    backing out change that incorretly attempted to handle Package sections
    larger than 32k.  Closes: #192373
  * Fix never-ending loop with apt-get install -V.  Closes: #192355.

 -- Adam Heath <doogie@debian.org>  Mon, 19 May 2003 12:30:16 -0500

apt (0.5.5) unstable; urgency=low

  * New deb version compare function, that has no integer limits, and
    supports pre-versions using ~.  Code ported from dpkg.
  * Fix handling of [!arch] for build-dependencies. Closes: #88798, #149595
  * Fix handling of build-deps on unknown packages. Closes: #88664, #153307
  * "apt-get --arch-only build-dep" to install only architecture-
    dependent build dependencies. Bump minor shared lib number to reflect
    small change in BuildDepend API.
  * APT::Build-Essential configuration option (defaults to "build-essential")
    so that "apt-get build-dep" will ensure build essential packages are
    installed prior to installing other build-dependencies. Closes: #148879
  * LD_LIBRARY_PATH thing. Closes: #109430, #147529
  * /usr/doc reference in postinst. Closes: #126189
  * Doc updates. Closes: #120689
  * Possible apt-cache segfault. Closes: #120311, #118431, #117915, #135295,
          #131062, #136749
  * Print special message for EAI_AGAIN. Closes: #131397
  * libapt-pkg-dev needs to bring in the apt-inst library if linking
    is to work. Closes: #133943
  * Typos, Doc Stuff. Closes: #132772, #129970, #123642, #114892, #113786,
         #109591, #105920, #103678, #139752, #138186, #138054, #138050,
	 #139994, #142955, #151654, #151834, #147611, #154268, #173971
  * Fix possibility for tag file parsing to fail in some unlikely situations.
    Closes: #139328
  * Use std C++ names for some header files. Closes: #128741
  * Do not check for free space if --no-download. Closes: #117856
  * Actually implement or group handling for 'upgrade'. Closes: #133950
  * "Internal Error, Couldn't configure pre-depend" is not actually an
    internal error, it is a packaging error and now it says so, and
    pinpoints the problem dependency. Closes: #155621
  * Allows failure to write to a pipe for post-invoke stuff. Closes: #89830
  * Use usr/share/doc for dhelp. Closes: #115701
  * --print-uris works with 'update'. Closes: #57070
  * Options Dpkg::MaxArgs,Dpkg::MaxArgBytes to allow a much longer dpkg
    command line.
  * Fixed 2 little OR group bugs, thanks to Yann Dirson. Closes: #143995,
    #142298
  * Allow an uninstalled package to be marked for removal on an install
    line (meaning not to automatically install it), also fix some dodgy
    handling of protected packages. Closes: #92287, #116011
  * Fix errant prefix matching in version selection. Closes: #105968
  * Ensure that all files needed to run APT as a user are readable and
    ignore roots umask for these files. Closes: #108801
  * Support larger config spaces. Closes: #111914
  * 'apt-get update' no longer does 'Building Dependency Tree'.
  * When matching regexs allways print a message. Change regex activation
    charset. Closes: #147817
  * Don't die if lines in sources.list are too long. Closes: #146846
  * Show file name on apt-extracttemplate error messges. Closes: #151835
  * i18n gettext stuff, based on work from Michael Piefel: Closes: #95933
  * Some highly unlikely memory faults. Closes: #155842
  * C++ stuff for G++3.2. Closes: #162617, #165515,
  * apt-config dumps sends to stdout not stderr now.  Closes: #146294
  * Fix segfault in FindAny when /i is used, and there is no default.
    Closes: #165891
  * Add s390x to archtable.  Closese: #160992.
  * Update config.sub/config.guess in cvs, and add support to debian/rules
    to update them from /usr/share/misc if they exist.  Closes: #155014
  * Remove 'Sorry' from messages.  Closes: #148824.
  * Change wording of 'additional disk space usage' message.  Closes:
    #135021.
  * apt-extracttemplates now prepends the package name when extracting
    files.  Closes: #132776
  * Add -n synonym for --names-only for apt-cache.  Closes: #130689
  * Display both current version and new version in apt-get -s.  Closes:
    #92358
  * Add an options and timeout config item to ssh/rsh.  Closes: #90654
  * libapt-pkg-dev now depends on apt-utils.  Closes: #133942.
  * Change verbose logging output of apt-ftparchive to go to stderr,
    instead of stdout.  Also, errors that occur no longer go to stdout,
    but stderr.  Closes: #161592
  * Test for timegm in configure.  Closes: #165516.
  * s/st_mtime/mtime/ on our local stat structure in apt-ftparchive, to
    support compliation on platforms where st_mtime is a macro.  Closes:
    #165518
  * Check the currently mounted cdrom, to see if it's the one we are
    interested in.  Closes: #154602
  * Refer to reportbug instead of bug in the man pages. Closes: #173745
  * Link apt-inst to apt-pkg. Closes: #175055
  * New apt_preferences man page from Thomas Hood, Susan Kleinmann,
    and others.
  * Fix > 300 col screen segfault. Closes: #176052
  * Rebuild with gcc-3.2. Closes: #177752, #178008.
  * Fix build-dep handling of | dependencies.
    Closes: #98640, #145997, #158896, #172901
  * Double default value of APT::Cache-Limit, until such time as it
    can be made more dynamic.  Closes: #178623.
  * Report uris with '.gz' when there are errors.  Closes: #178435.
  * When installing build-deps, make sure the new version will
    satisfy build requirements. Closes: #178121
  * Split offline and guide documentation into apt-doc.  This was done so
    that binary-arch builds do not require documention deps.  Note, that 
    apt-doc is not installed on upgrades.
  * Use doc-base, instead of dhelp directly.  Closes: #110389
  * Change http message 'Waiting for file' to 'Waiting for headers'.
    Closes: #178537
  * Remove trailing lines on package lists in apt-get.  Closes: #178736.
  * Fix origin pins for file:// uris.  Closes: #189014.
  * Apply typo and syntax patch from bug to apt-cache.8.sgml.  Closes:
    #155194
  * s/dpkg-preconfig/dpkg-preconfigure/ in examples/configure-index.
    Closes: #153734.
  * Fix some typos in the apt-get manual.  Closes: #163932.
  * Apply patch from bug, to change frozen to testing, and then do it
    everywhere else.  Closes: #165085.
  * Update es.po.  Closes: #183111.
  * Add pt_BR translation of apt_preferences(5).  Also, build fr manpages.
    Closes: #183904.
  * Add a vcg command to apt-cache, similiar to dotty.  Closes: #150512.
  * Add option to apt-get to show versions of packages being
    upgraded/installed.
  * Be quiet in apt.post{inst,rm}.  Closes: #70685.
  * apt-get now prints out suggested and recommended packages.  Closes:
    #54982.
  * Insert some newlines in the cdrom change media message.  Closes:
    #154601.
  * Add a rdepends command to apt-cache.  Closes: #159864.
  * When building the dpkg command line, allow for 8192 chars to be used,
    instead of only 1024.
  * APT::Immediate-Configure had inverted semantics(false meant it was
    enabled).  Closes: #173619.
  * Fix status file parser so that if a record is larger than 32k, the
    buffer size will be doubled, and the read attempted again.  Closes:
    #174945.

 -- Adam Heath <doogie@debian.org>  Sun, 27 Apr 2003 01:23:12 -0500

apt (0.5.4) unstable; urgency=low

  * M68k config.guess patch. Closes: #88913
  * Bi-yearly test on OpenBSD and Solaris
  * Doc updates. Closes: #89121, #89854, #99671, #98353, #95823, #93057,
          #97520, #102867, #101071, #102421, #101565, #98272, #106914,
          #105606, #105377
  * Various cosmetic code updates. Closes: #89066, #89066, #89152
  * Add "pre-auto" as an option for DSelect::Clean (run autoclean after
    update).
  * More patches from Alfredo for Vendors and more SHA-1 stuff
  * Fix for AJ's 'desire to remove perl-5.005' and possibly other
    similar situations. Closes: #56708, #59432
  * no_proxy and ftp. Closes: #89671
  * Philippe Batailler's man page patches.
  * Fix for display bug. Closes: #92033, #93652, #98468
  * Use more than 16bits for the dep ID. Some people ran out..
    Closes: #103020, #97809, #102951, #99974, #107362, #107395, #107362,
            #106911, #107395, #108968
  * Reordered some things to make dante and FTP happier. Closes: #92757
  * James R. Van Zandt's guide.sgml updates. Closes: #90027
  * apt-ftparchive copes with no uncompressed package files + contents.
  * French man pages from philippe batailler - well sort of. They
    don't build yet..
  * run-parts. Closes: #94286
  * 'apt-cache policy' preferences debug tool.
  * Whatever. Closes: #89762
  * libstdc++ and HURD. Closes: #92025
  * More apt-utils verbage. Closes: #86954
  * Fliped comparision operator. Closes: #94618
  * Used the right copyright file. Closes: #65691
  * Randolph's G++3 patches.
  * Fixed no_proxy tokanizing. Closes: #100046
  * Strip Config-Version when copying status to available. Closes: #97520
  * Segfault with missing source files. Closes: #100325
  * EINTR check. Closes: #102293
  * Various changes to the locking metholodgy for --print-uris.
    Closes: #100590
  * Lame LD_LIBRARY_PATH thing. Closes: #98928
  * apt-cache search searchs provide names too now. Closes: #98695
  * Checksum and long lines problem. Closes: #106591
  * .aptignr and empty files are just a warning. Closes: #97364

 -- Jason Gunthorpe <jgg@debian.org>  Sat, 18 Aug 2001 17:21:59 -0500

apt (0.5.3) unstable; urgency=low

  * JoeyH's dpkg::preconfig not working. Closes: #88675
  * Fixed apt override disparity
  * Alfredo's SHA-1 and related patches

 -- Jason Gunthorpe <jgg@debian.org>  Sun,  4 Mar 2001 15:39:43 -0700

apt (0.5.2) unstable; urgency=low

  * Fixed mention of /usr/doc in the long description
  * JoeyH's downgrade bug -- don't use 0.5.1
  * Doc bug. Closes: #88538
  * Fault in building release strings. Closes: #88533

 -- Jason Gunthorpe <jgg@debian.org>  Sun,  4 Mar 2001 15:39:43 -0700

apt (0.5.1) unstable; urgency=low

  * Fixed #82894 again, or should be and.
  * Process the option string right. Closes: #86921
  * Don't eat the last command for pipes. Closes: #86923
  * Ignore .* for configuration directory processing. Closes: #86923
  * Alfredo's no_proxy patch
  * Documentation fixes. Closes: #87091
  * JoeyH's double slash bug. Closes: #87266
  * Unintitialized buffer and apt-ftparchive contents generation.
     Closes: #87612
  * Build-deps on virtual packages. Closes: #87639
  * Fixes glibc/libstdc++ symbol dependencies by including glibc and
    libstdc++ version info in the library soname and in the package
    provides. Closes: #87426
  * Updated soname version to 0.3.2
  * apt-extracttemplates moved from debconf into apt-utils
  * s390 archtable entry. Closes: #88232
  * Dan's segfault
  * Some instances where the status file can source a package in a
    non-sensical way. Closes: #87390
  * Work better if there are duplicate sources.list entries.
  * Fixed the resetting of Dir with "dir {};". Closes: #87323

 -- Randolph Chung <tausq@debian.org>  Sat, 3 Mar 2001 15:37:38 -0700

apt (0.5.0) unstable; urgency=low

  * Fixed an obscure bug with missing final double new lines in
    package files
  * Changed the apt-cdrom index copy routine to use the new section
    rewriter
  * Added a package file sorter, apt-sortpkgs
  * Parse obsolete Optional dependencies.
  * Added Ben's rsh method. Closes: #57794
  * Added IPv6 FTP support and better DNS rotation support.
  * Include the server IP in error messages when using a DNS rotation.
    Closes: #64895
  * Made most of the byte counters into doubles to prevent 32bit overflow.
    Closes: #65349
  * HTTP Authorization. Closes: #61158
  * Ability to parse and return source index build depends from Randolph.
  * new 'apt-get build-dep' command from Randolph. Closes: #63982
  * Added apt-ftparchive the all dancing all singing FTP archive
    maintinance program
  * Allow version specifications with =1.2.4-3 and /2.2 or /stable postfixes
    in apt-get.
  * Removed useless internal cruft including the xstatus file.
  * Fixed config parser bugs. Closes: #67848, #71108
  * Brain Damanged apt-get config options changed, does not change the command
    line interface, except to allow --enable-* to undo a configuration
    option:
      No-Remove -> Remove
      No-Download -> Download
      No-Upgrade -> Upgrade
  * Made this fix configable (DSelect::CheckDir) and default to disabled:
     * No remove prompt if the archives dir has not changed. Closes: #55709
    Because it is stupid in the case where no files were downloaded due to
    a resumed-aborted install, or a full cache! Closes: #65952
  * Obscure divide by zero problem. Closes: #64394
  * Update sizetable for mips. Closes: #62288
  * Fixed a bug with passive FTP connections
  * Has sizetable entry for sparc64. Closes: #64869
  * Escape special characters in the ::Label section of the cdroms.lst
  * Created apt-utils and python-apt packages
  * Due to the new policy engine, the available file may contain entries
    from the status file. These are generated if the package is not obsolete
    but the policy engine prohibits using the version from the package files.
    They can be identified by the lack of a Filename field.
  * The new policy engine. Closes: #66509, #66944, #45122, #45094, #40006,
    #36223, #33468, #22551
  * Fixed deb-src line for non-us. Closes: #71501, #71601
  * Fixes for G++ 2.96, s/friend/friend class/
  * Fixed mis doc of APT::Get::Fix-Missing. Closes: #69269
  * Confirmed fix for missing new line problem. Closes: #69386
  * Fixed up dhelp files. Closes: #71312
  * Added some notes about dselect and offline usage. Closes: #66473, #38316
  * Lock files on read only file systems are ignored w/ warning.
    Closes: #61701
  * apt-get update foo now gives an error! Closes: #42891
  * Added test for shlibs on hurd. Closes: #71499
  * Clarified apt-cache document. Closes: #71934
  * DocBook SGML man pages and some improvements in the text..
  * sigwinch thing. Closes: #72382
  * Caching can be turned off by setting the cache file names blank.
  * Ignores arches it does not know about when autocleaning. Closes: #72862
  * New function in apt-config to return dirs, files, bools and integers.
  * Fixed an odd litle bug in MarkInstall and fixed it up to handle
    complex cases involving OR groups and provides.
    68754 describes confusing messages which are the result of this..
    Closes: #63149, #69394, #68754, #77683, #66806, #81486, #78712
  * Speeling mistake and return code for the 'wicked' resolver error
    Closes: #72621, #75226, #77464
  * Solved unable to upgrade libc6 from potato to woody due to 3 package
    libc6 dependency loop problem.
  * Leading sources.list spaces. Closes: #76010
  * Removed a possible infinite loop while processing installations.
  * Man page updates. Closes: #75411, #75560, #64292, #78469
  * ReduceSourceList bug. Closes: #76027
  * --only-source option. Closes: #76320
  * Typos. Closes: #77812, #77999
  * Different status messages. Closes: #76652, #78353
  * /etc/apt/apt.conf.d/ directory for Joey and Matt and pipe protocol 2
  * OS detection an support for the new pseduo standard of os-arch for the
    Architecture string. Also uses regexing.. Closes: #39227, #72349
  * Various i18n stuff. Note that this still needs some i18n wizard
    to do the last gettextization right. Closes: #62386
  * Fixed a problem with some odd http servers/proxies that did not return
    the content size in the header. Closes: #79878, #44379
  * Little acquire bugs. Closes: #77029, #55820
  * _POSIX_THREADS may not be defined to anything, just defined..
    Closes: #78996
  * Spelling of Ignore-Hold correctly. Closes: #78042
  * Unlock the dpkg db if in download only mode. Closes: #84851
  * Brendan O'Dea's dselect admindir stuff. Closes: #62811
  * Patch from BenC. Closes: #80810
  * Single output of some names in lists. Closes: #80498, #43286
  * Nice message for people who can't read syserror output. Closes: #84734
  * OR search function. Closes: #82894
  * User's guide updates. Closes: #82469
  * The AJ/JoeyH var/state to var/lib transition patch. Closes: #59094
  * Various CD bugs, again thanks to Greenbush
    Closes: #80946, #76547, #71810, #70049, #69482
  * Using potato debhelper. Closes: #57977
  * I cannot self-terminate. Closes: #74928

 -- Jason Gunthorpe <jgg@debian.org>  Wed, 21 Feb 2001 00:39:15 -0500

apt (0.3.19) frozen unstable; urgency=low

  * Updates to apt-cdrom to support integrated non-us nicely, thanks to
    Paul Wade.
  * Fixed that apt-get/cdrom deadlock thing. Closes: #59853, #62945, #61976
  * Fixed hardcoded path. Closes: #59743
  * Fixed Jay's relative path bug
  * Allowed source only CDs. Closes: #58952
  * Space check is supressed if --print-uris is given. Closes: #58965
  * Clarified the documenation examples for non-us. Closes: #58646
  * Typo in the package description. Closes: #60230
  * Man Page typo. Closes: #60347
  * Typo in Algorithms.cc. Closes: #63577
  * Evil dotty function in apt-cache for generating dependency graphs
    with the as-yet-unpackaged GraphVis.
  * Appears to have been fixed in Janurary.. Closes: #57981
  * New config.guess/sub for the new archs. Closes: #60874
  * Fixed error reporting for certain kinds of resolution failures.
    Closes: #61327
  * Made autoclean respect 'q' settings. Closes: #63023
  * Fixed up the example sources.list. Closes: #63676
  * Added DPkg::FlushSTDIN to control the flushing of stdin before
    forking dpkg. Closes: #63991

 -- Ben Gertzfield <che@debian.org>  Fri, 12 May 2000 21:10:54 -0700

apt (0.3.18) frozen unstable; urgency=low

  * Changes in the postinst script. Closes: #56855, #57237
  * Fixed bashism. Closes: #57216, #57335
  * Doc updates. Closes: #57772, #57069, #57331, #57833, #57896

 -- Ben Gertzfield <che@debian.org>  Sun, 13 Feb 2000 01:52:31 -0800

apt (0.3.17) unstable; urgency=low

  * RFC 2732 usage for CDROM URIs and fixes to apt-cdrom
  * Fixed the configuration parser to not blow up if ; is in the config
    string
  * Applied visual patch to dselect install script . Closes #55214
  * Included the configure-index example
  * Minimal CD swaps
  * Library soname has increased
  * Fixed default sources.list to have correct URLs for potato when it
    becomes stable
  * Added a message about erasing sources.list to dselect setup script
    Closes: #55755
  * No remove prompt if the archives dir has not changed. Closes: #55709
  * Fixed inclusion of 2nd sample config file. Closes: #55374
  * Made file mtimes of 0 not confuse the methods If-Modifed-Since check.
    Closes: #55991

 -- Ben Gertzfield <che@debian.org>  Mon, 31 Jan 2000 12:12:40 -0800

apt (0.3.16) unstable; urgency=low

  * Made --no-download work. Closes: #52993
  * Now compiles on OpenBSD, Solaris and HP-UX
  * Clarify segfault errors
  * More debhelper fixes. Closes: #52662, #54566, #52090, #53531, #54769
  * Fix for Joel's discovery of glibc removal behavoir.
  * Fix for Ben Collins file: uri from slink upgrade.
  * Fixed resume code in FTP. Closes: #54323
  * Take more precautions to prevent the corruption Joey Hess saw.
  * Fixed --no-list-cleanup
  * RFC 2732 URI parsing ([] for hostnames).
  * Typo in apt-cache man page. Closes: #54949

 -- Ben Gertzfield <che@debian.org>  Fri, 14 Jan 2000 08:04:15 -0800

apt (0.3.15) unstable; urgency=low

  * Added DSelect::WaitAfterDownload Closes: #49549
  * Fixed cast error in byteswap macro and supporting code. Closes: #50093
  * Fixed buffer overflow for wide terminal sizes. Closes: #50295
  * Made -s and clean not do anything. Closes: #50238
  * Problem with Protected packages and the new OR code.
  * /usr/share/doc stuff. Closes: #51017, #50228, #51141
  * Remove doesn't require a package to be installable. Closes: #51175
  * FTP proxy touch ups in the mabn page. Closes: #51315, #51314

 -- Ben Gertzfield <che@debian.org>  Sat,  4 Dec 1999 21:17:24 -0800

apt (0.3.14) unstable; urgency=low

  * Fix Perl or group pre-depends thing Closes: #46091, #46096, #46233, #45901
  * Fix handling of dpkg's conversions from < -> <= Closes: #46094, #47088
  * Make unparsable priorities non-fatal Closes: #46266, #46267, #46293, #46298
  * Fix handling of '/' for the dist name. Closes: #43830, #45640, #45692
  * Fixed 'Method gave a blank filename' error from IMS queries onto CDs.
    Closes: #45034, #45695, #46537
  * Made OR group handling in the problem resolver more elaborate. Closes: #45646
  * Added APT::Clean-Installed option. Closes: #45973
  * Moves the free space check to after the calculated size is printed.
    Closes: #46639, #47498
  * mipsel arch Closes: #47614
  * Beautified URI printing to not include passwords Closes: #46857
  * Fixed little problem with --no-download Closes: #47557
  * Tweaked Dselect 'update' script to re-gen the avail file even in the
    event of a failure Closes: #47112
  * Retries for source archives too Closes: #47529
  * Unmounts CDROMs iff it mounted them Closes: #45299
  * Checks for the partial directories before doing downloads Closes: #47392
  * no_proxy environment variable (http only!) Closes: #43476
  * apt-cache showsrc Closes: #45799
  * De-Refs Single Pure virtual packages. Closes: #42437, #43555
  * Regexs for install. Closes: #35304, #38835
  * Dependency reports now show OR group relations
  * Re-Install feature. Cloes: #46961, #37393, #38919
  * Locks archive directory on clean (woops)
  * Remove is not 'sticky'. Closes: #48392
  * Slightly more accurate 'can not find package' message. Closes: #48311
  * --trivial-only and --no-remove. Closes: #48518
  * Increased the cache size. Closes: #47648
  * Comment woopsie. Closes: #48789
  * Removes existing links when linking sources. Closes: #48775
  * Problem resolver does not install all virtual packages. Closes: #48591, #49252
  * Clearer usage message about 'source' Closes: #48858
  * Immediate configure internal error Closes: #49062, #48884

 -- Ben Gertzfield <che@debian.org>  Sun,  7 Nov 1999 20:21:25 -0800

apt (0.3.13) unstable; urgency=low

  * Fix timestamp miss in FTP. Closes: #44363
  * Fix sorting of Kept packages. Closes: #44377
  * Fix Segfault for dselect-upgrade. Closes: #44436
  * Fix handling of '/' for the dist name. Closes #43830
  * Added APT::Get::Diff-Only and Tar-Only options. Closes #44384
  * Add commented-out deb-src URI to default sources.list file.

 -- Ben Gertzfield <che@debian.org>  Sun, 19 Sep 1999 18:54:20 -0700

apt (0.3.12) unstable; urgency=low

  * Fix for typo in the dhelp index. Closes: #40377
  * Multiple media swap support
  * Purge support. Closes: #33291, #40694
  * Better handling of - remove notation. Closes: #41024
  * Purge support. Closes: #33291, #40694
  * Error code on failed update. Closes: #41053
  * apt-cdrom adds entries for source directories. Closes: #41231
  * Sorts the output of any list. Closes: #41107
  * Fixes the looping problem. Closes: #41784, #42414, #44022
  * Fixes the CRC mechanism to lowercase all strings. Closes: #41839
  * More checks to keep the display sane. Particularly when fail-over is
    used with local mirrors and CD-Roms. Closes: #42127, #43130, #43668
  * PThread lockup problem on certain sparc/m68k. Closes: #40628
  * apt-cdrom understands .gz Package files too. Closes: #42779
  * Spelling error in dselect method description. Closes: #43251
  * Added security to the default source list. Closes: #43356

 -- Ben Gertzfield <che@debian.org>  Fri,  3 Sep 1999 09:04:28 -0700

apt (0.3.11) unstable; urgency=low

  * Fix for mis-parsed file: URIs. Closes: #40373, #40366, #40230
  * Fix for properly upgrading the system from perl 5.004 to 5.005

 -- Ben Gertzfield <che@debian.org>  Mon, 28 Jun 1999 21:06:44 -0700

apt (0.3.9) unstable; urgency=low

  * Spelling error in cachefile.cc. Closes: #39885
  * Trailing slash in dselect install if you try to use the
    default config file. Closes: #40011
  * Simulate works for autoclean. Closes: #39141
  * Fixed spelling errors. Closes: #39673
  * Changed url parsing a bit. Closes: #40070, #40069
  * Version 0.3.8 will be for slink/hamm (GNU libc 2).

 -- Ben Gertzfield <che@debian.org>  Thu, 24 Jun 1999 18:02:52 -0700

apt (0.3.7) unstable; urgency=low

  * Fixed missing text in the apt-get(8) page. Closes: #37596
  * Made --simulate and friends work with apt-get source. Closes: #37597, #37656
  * Fixed inclusion of man pages in the -doc/-dev package. Closes: #37633, #38651
  * Fixed handling of the -q option with not-entirely integer arguments
    Closes: #37499
  * Man page typo Closes: #37762
  * Fixed parsing of the Source: line. Closes: #37679
  * Dpkg/dpkg-hurd source bug. Closes: #38004, #38032
  * Added a check for an empty cache directory. Closes: #37963
  * Return a failure code if -d is given and packages fail to download.
    Closes: #38127
  * Arranged for an ftp proxy specifing an http server to work. See the
    important note in the sources.list man page.
  * Accounted for resumed files in the cps calculation. Closes: #36787
  * Deal with duplicate same version different packages. Closes: #30237
  * Added --no-download. Closes: #38095
  * Order of apt-cdrom dist detection. Closes: #38139
  * Fix apt-cdrom chop handling and missing lines. Closes: #37276
  * IPv6 http support
  * Suggests dpkg-dev for apt-get source. Closes: #38158
  * Fixed typo in apt-get help. Closes: #38712
  * Improved the error message in the case of broken held package. Closes: #38777
  * Fixed handling of MD5 failures
  * Documented list notation Closes: #39008
  * Change the 'b' to 'B'. Closes: #39007

 -- Ben Gertzfield <che@debian.org>  Sun, 20 Jun 1999 18:36:20 -0700

apt (0.3.6) unstable; urgency=low

  * Note that 0.3.5 never made it out the door..
  * Fix for apt-cdrom and unusual disk label locations. Closes: #35571
  * Made APT print numbers in decimal. Closes: #35617, #37319
  * Buffer munching fix for FTP. Closes: #35868
  * Typo in sample config file. Closes: #35907
  * Fixed whitespace in version compares. Closes: #35968, #36283, #37051
  * Changed installed size counter to only count unpacked packages.
    Closes: #36201
  * apt-get source support. Closes: #23934, #27190
  * Renames .debs that fail MD5 checking, provides automatic corruption
    recovery. Closes: #35931
  * Fixed autoconf verison. Closes: #37305
  * Random Segfaulting. Closes: #37312, #37530
  * Fixed apt-cache man page. Closes: #36904
  * Added a newline to apt-cache showpkg. Closes: #36903

 -- Ben Gertzfield <che@debian.org>  Wed, 12 May 1999 09:18:49 -0700

apt (0.3.4) unstable; urgency=low

  * Release for Ben while he is out of town.
  * Checked the size of partial files. Closes: #33705
  * apt-get should not print progress on non-tty. Closes: #34944
  * s/guide.text.gz/users-guide.txt.gz/ debian/control: Closes: #35207
  * Applied cdrom patches from Torsten.  Closes: #35140, #35141
  * smbmounted cdrom fix. Closes: #35470
  * Changed ie to eg.  Closes: #35196

 -- Adam Heath <doogie@debian.org>  Sun,  4 Apr 1999 18:26:44 -0500

apt (0.3.3) unstable; urgency=low

  * Fixes bug with file:/ URIs and multi-CD handling. Closes: #34923

 -- Ben Gertzfield <che@debian.org>  Tue, 23 Mar 1999 12:15:44 -0800

apt (0.3.2) unstable; urgency=low

  * Major release into unstable of v3
  * These bugs have been fixed, explanations are in the bug system, read
    the man pages as well..
    Closes: #21113, #22507, #22675, #22836, #22892, #32883, #33006, #34121,
    	    #23984, #24685, #24799, #25001, #25019, #34223, #34296, #34355,
	    #24021, #25022, #25026, #25104, #25176, #31557, #31691, #31853,
    	    #25458, #26019, #26433, #26592, #26670, #27100, #27100, #27601,
    	    #28184, #28391, #28778, #29293, #29351, #27841, #28172, #30260,
    	    #29382, #29441, #29903, #29920, #29983, #30027, #30076, #30112,
    	    #31009, #31155, #31381, #31883, #32140, #32395, #32584. #34465,
    	    #30383, #30441, #30472, #30643, #30827, #30324, #36425, #34596

 -- Ben Gertzfield <che@debian.org>  Mon, 15 Mar 1999 19:14:25 -0800

apt (0.3.1) experimental; urgency=low

  * Minor release of cvs version.
  * Added virtual package libapt-pkgx.x

 -- Mitch Blevins <mblevin@debian.org>  Wed, 10 Mar 1999 07:52:44 -0500

apt (0.3.0) experimental; urgency=low

  * New experimental version.

 -- Ben Gertzfield <che@debian.org>  Tue, 15 Dec 1998 12:53:21 -0800

apt (0.1.9) frozen unstable; urgency=low

  * Return to the wacky numbering for when we build 0.1.8 for hamm
  * Important bug related to APT on the Alpha fixed
  * apt-get dist-upgrade problems fixed
  * tiny patch for http method to fix an endless loop
  * nice fix from /usr/doc/lintian/ to remove rpath nastiness from
    libtool and add proper shared lib dependancies
  * now dh_shlibdeps is called with LD_LIBRARY_PATH=debian/tmp/usr/lib
    in case an old libpkg is installed while building APT to prevent
    spurious dependancies

 -- Ben Gertzfield <che@debian.org>  Thu,  5 Nov 1998 17:43:25 -0800

apt (0.1.7) unstable; urgency=low

  * New build with libstdc++2.9.
  * Various fixes; read the Changelog.

 -- Ben Gertzfield <che@debian.org>  Thu, 15 Oct 1998 18:29:18 -0700

apt (0.1.6) unstable; urgency=low

  * Various fixes in the FTP method for error checking. Fixes: #26188.
  * Spelling corrections in dselect method. Fixes: #25884
  * Fixes for compilation on alpha/ppc. Fixes: #25313, #26108.
  * No more bo releases: we're using a normal numbering system now.

 -- Ben Gertzfield <che@debian.org>  Tue,  8 Sep 1998 19:27:13 -0700

apt (0.1.5) unstable; urgency=low

  * Changed sources.list to point to 'unstable' by default, as
    'frozen' no longer exists!

 -- Ben Gertzfield <che@debian.org>  Thu, 23 Jul 1998 22:00:18 -0700

apt (0.1.3) unstable; urgency=low

  * New upstreamish version.
  * ftp method rewritten in C. Removes dependancies on all perl/perl
    related modules. This fixes many of the ftp method bugs.

 -- Ben Gertzfield <che@debian.org>  Thu, 16 Jul 1998 22:19:00 -0700

apt (0.1.1) unstable; urgency=low

  * Release for unstable.

 -- Ben Gertzfield <che@debian.org>  Tue, 30 Jun 1998 20:48:30 -0700

apt (0.1) unstable; urgency=low

  * Kludge to fix problem in libnet-perl with illegal anonymous
    FTP passwords.
  * Moved to unstable; apt is in a useable state now.
  * Fixed version numbering. From now on, numbering will be:
    0.1 (no actual release) -> 0.1.0bo (release for libc5) ->
    0.1.1 (release for unstable). Thanks, Manoj.

 -- Ben Gertzfield <che@debian.org>  Tue, 30 Jun 1998 20:40:58 -0700

apt (0.0.17-1) experimental; urgency=low

  * Fixed problem with libc6 version compare
  * Scott's away for a while, so I'll be packaging apt for the time
    being.

 -- Ben Gertzfield <che@debian.org>  Thu, 25 Jun 1998 19:02:03 -0700

apt (0.0.16-1) experimental; urgency=low

  * Modifications to make apt-get more friendly when backgrounded.
  * Updated documentation.
  * Updates to graphic widgets

 -- Scott K. Ellis <scott@debian.org>  Mon,  8 Jun 1998 11:22:02 -0400

apt (0.0.15-0.2bo) experimental; urgency=low

  * Bo compilation
  * Bob Hilliards crash

 -- Jason Gunthorpe <jgg@debian.org>  Sun, 31 May 1998 20:18:35 -0600

apt (0.0.15-0.1bo) experimental; urgency=low

  * Bo compilation
  * libstdc++272 patch

 -- Jason Gunthorpe <jgg@debian.org>  Sun, 31 May 1998 20:18:35 -0600

apt (0.0.15) experimental; urgency=low

  * Clean up source tarball (no user-visible changes)

 -- Scott K. Ellis <scott@debian.org>  Tue, 26 May 1998 12:23:53 -0400

apt (0.0.14) experimental; urgency=low

  * Updates in ordering code to make sure certain upgrades work correctly.
  * Made dselect/setup understand ftp as well as http

 -- Scott K. Ellis <scott@debian.org>  Wed, 20 May 1998 13:33:32 -0400

apt (0.0.13-bo1) experimental; urgency=low

  * Bo compilation

 -- Jason Gunthorpe <jgg@debian.org>  Mon, 18 May 1998 15:10:49 -0600

apt (0.0.13) experimental; urgency=low

  * Remove hardcoded egcc from debian/rules (#21575)
  * Fixes for ordering logic when system has a number of unpacked
    but unconfigured packages installed.
  * Spelling fix in dselect install method (#22556)

 -- Scott K. Ellis <scott@debian.org>  Sun, 17 May 1998 20:08:33 -0400

apt (0.0.12) experimental; urgency=low

  * Fixed problems with package cache corruption.
  * Made to depend on libc6 >= 2.0.7pre1 due to timezone problems with
    earlier versions.
  * Interface and documentation improvements.

 -- Scott K. Ellis <scott@debian.org>  Sat, 16 May 1998 23:17:32 -0400

apt (0.0.11) experimental; urgency=low

  * Change dependancies to pre-depends since breaking your packaging tools
    in the middle of an installation isn't very good.
  * Bug fixes to ftp method and general apt-get code

 -- Scott K. Ellis <scott@debian.org>  Fri, 15 May 1998 08:57:38 -0400

apt (0.0.10) experimental; urgency=low

  * Run "dpkg --configure -a" after an aborted dselect install
  * Fixed problem with install looping
  * Support for authenticating proxys: (note this isn't terribly secure)
    http_proxy="http://user:pass@firewall:port/"
  * Substitute $ARCH in sources.list
  * Fixes in the resumption code for ftp

 -- Scott K. Ellis <scott@debian.org>  Tue, 12 May 1998 09:14:41 -0400

apt (0.0.9) experimental; urgency=low

  * Added ftp support.
  * Various other less visible bug fixes.
  * Fixed problem with segfault when apt-get invoked in a non-existant
    directory (Bug #21863)
  * Bumped policy to 2.4.1

 -- Scott K. Ellis <scott@debian.org>  Fri,  1 May 1998 09:18:19 -0400

apt (0.0.8) experimental; urgency=low

  * Fixed generated available file (Bug #21836)
  * Added download ETA (Bug #21774).
  * Fixed hardcoded ARCH (Bug #21751).
  * Fixed check on http_proxy (Bug #21795).
  * Added download speed indicator.

 -- Scott K. Ellis <scott@debian.org>  Mon, 27 Apr 1998 10:58:32 -0400

apt (0.0.7) experimental; urgency=low

  * Remove libdeity and apt from package for now, since only apt-get and
    apt-cache are actually useful right now.
  * Clean up handling of package installation errors.
  * Added timeout to http transfers (#21269)
  * Updated setup for dselect/apt method.
  * Updated man pages
  * Long options (added in 0.0.6)

 -- Scott K. Ellis <scott@debian.org>  Tue, 21 Apr 1998 09:06:49 -0400

apt (0.0.6) experimental; urgency=low

  * Spelling changes.
  * Revamped download status display.
  * Call apt-get clean after successful install in dselect.
  * Added "apt-get clean" which deletes package files from /var/cache/apt

 -- Scott K. Ellis <scott@debian.org>  Thu,  9 Apr 1998 15:13:59 -0400

apt (0.0.5) experimental; urgency=low

  * Ignore signals while dpkg is running so we don't leave dpkg running in
    the background (#20804)
  * Check Packages as well as Packages.gz for file URIs (#20784)
  * Spelling cleanup (#20800)
  * Added -m option to permit upgrade to go on in the case of a bad mirror.
    This option may result in incomplete upgrades when used with -f.

 -- Scott K. Ellis <scott@debian.org>  Tue,  7 Apr 1998 12:40:29 -0400

apt (0.0.4) experimental; urgency=low

  * New usage guide.
  * Various documentation updates and cleanup.
  * Added '-f' option to apt-get attempt to fix broken dependancies.

 -- Scott K. Ellis <scott@debian.org>  Sat,  4 Apr 1998 14:36:00 -0500

apt (0.0.3) experimental; urgency=low

  * Added a shlibs.local file to prevent apt from depending on itself.
  * Updates to how apt-get handles bad states in installed packages.
  * Updated rules to make sure build works from a freshly checked out source
    archive.  Building from CVS needs libtool/automake/autoconf, builds from
    the distributed source package should have no such dependancy.

 -- Scott K. Ellis <scott@debian.org>  Fri,  3 Apr 1998 11:49:47 -0500

apt (0.0.2) unstable; urgency=low

  * Updates to apt-get and http binding for dselect method (apt).
  * Updating version number from 0.0.1, which was released only on IRC.

 -- Scott K. Ellis <scott@debian.org>  Fri,  3 Apr 1998 00:35:18 -0500

apt (0.0.1) unstable; urgency=low

  * Initial Release.

 -- Scott K. Ellis <scott@debian.org>  Tue, 31 Mar 1998 12:49:28 -0500<|MERGE_RESOLUTION|>--- conflicted
+++ resolved
@@ -1,4 +1,14 @@
-<<<<<<< HEAD
+apt (0.7.26~exp11ubuntu3) maverick; urgency=low
+
+  * debian/control:
+    - add dependency on zlib-dev for libapt-pkg-dev
+   * apt-pkg/cacheset.cc:
+     - make CacheSetHelper::canNotFindAllVer display a notice
+       only (for compat reasons). Otherwise tools like sbuild
+       blow up
+
+ -- Michael Vogt <michael.vogt@ubuntu.com>  Fri, 30 Jul 2010 08:57:15 +0200
+
 apt (0.7.26~exp11ubuntu2) maverick; urgency=low
 
   * remove debian-archive-keyring dependency and readd
@@ -19,18 +29,6 @@
     - drop set_apt_proxy_from_gconf(), no longer needed in maverick
 
  -- Michael Vogt <michael.vogt@ubuntu.com>  Thu, 29 Jul 2010 17:03:48 +0200
-=======
-apt (0.7.26~exp12) UNRELEASEDexperimental; urgency=low
-
-  * debian/control:
-    - add dependency on zlib-dev for libapt-pkg-dev
-   * apt-pkg/cacheset.cc:
-     - make CacheSetHelper::canNotFindAllVer display a notice
-       only (for compat reasons). Otherwise tools like sbuild
-       blow up
-
- -- Michael Vogt <michael.vogt@ubuntu.com>  Thu, 29 Jul 2010 23:45:42 +0200
->>>>>>> 4ed3806e
 
 apt (0.7.26~exp11) experimental; urgency=low
 
