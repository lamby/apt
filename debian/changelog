--- conflicted
+++ resolved
@@ -1,25 +1,19 @@
-<<<<<<< HEAD
-apt (0.8.12ubuntu1) UNRELEASED; urgency=low
-
-=======
-apt (0.8.13) unstable; urgency=low
+apt (0.8.12ubuntu2) unstable; urgency=low
 
   [ Thorsten Spindler ]
-  * debian/zzapt.cron.daily:
-    - move cron job to the end of execution (LP: #727685)
   * methods/rsh.cc
     - fix rsh/ssh option parsing (LP: #678080), thanks to
       Ville Mattila 
   
->>>>>>> d6cc7079
   [ Michael Vogt ]
   * apt-pkg/acquire-item.cc:
     - mark pkgAcqIndexTrans as Index-File to avoid asking the
       user to insert the CD on each apt-get update
+  * methods/mirror.cc:
+    - improve debug output and fix bug in TryNextMirror
 
  -- Michael Vogt <michael.vogt@ubuntu.com>  Thu, 10 Mar 2011 15:56:54 +0100
 
-<<<<<<< HEAD
 apt (0.8.12ubuntu1) natty; urgency=low
 
   * merged from debian/sid, this adds important fixes in the udev based
@@ -27,8 +21,6 @@
 
  -- Michael Vogt <michael.vogt@ubuntu.com>  Thu, 10 Mar 2011 16:12:22 +0100
 
-=======
->>>>>>> d6cc7079
 apt (0.8.12) unstable; urgency=low
 
   [ Michael Vogt ]
