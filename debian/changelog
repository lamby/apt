apt (0.8.16~exp6) experimental; urgency=low

  [ Christopher Baines ]
  * enable APT in unpack/configure ordering to handle loops as well
    as tight dependencies between immediate packages better
    enabling also the possibility to mark all packages as immediate
    (at least Closes: #353290, #540227, #559733, #621836, #639290)

  [ David Kalnischkies ]
  * [abi-break] Support large files in the complete toolset. Indexes of this
    size are pretty unlikely for now, but we need it for deb
    packages which could become bigger than 4GB now (LP: #815895)
  * merged the debian-sid branch
  
  [ Michael Vogt ]
  * bump ABI version

 -- Michael Vogt <mvo@debian.org>  Wed, 14 Sep 2011 21:06:51 +0200

apt (0.8.16~exp5) experimental; urgency=low

<<<<<<< HEAD
  * merged the latest debian-sid fixes
=======
  [ Michael Vogt ]
>>>>>>> a865ed25
  * apt-pkg/makefile:
    - install sha256.h compat header
  * apt-pkg/pkgcachegen.{cc,h}:
    - use ref-to-ptr semantic in NewDepends() to ensure that the   
      libapt does not segfault if the cache is remapped in between
      (LP: #812862)
    - fix crash when P.Arch() was used but the cache got remapped
  * apt-pkg/acquire-item.{cc,h}:
    - do not check for a "Package" tag in optional index targets
      like the translations index
  * apt-pkg/acquire.cc:
    - fix potential divide-by-zero
  * methods/mirror.cc:
    - include the architecture(s) in the query string as well so 
      that the server can make better decisions
  * apt-pkg/contrib/configuration.cc:
    - fix double delete (LP: #848907)
    - ignore only the invalid regexp instead of all options
  * apt-pkg/acquire-item.h, apt-pkg/deb/debmetaindex.cc:
    - fix fetching language information by adding OptionalSubIndexTarget
  * methods/https.cc:
    - cleanup broken downloads properly
  
  [ Colin Watson ]
  * ftparchive/cachedb.cc:
    - fix buffersize in bytes2hex

  [ David Kalnischkies ]  
  * apt-pkg/deb/deblistparser.cc:
    - fix crash when the dynamic mmap needs to be grown in
      LoadReleaseInfo (LP: #854090)

 -- Michael Vogt <mvo@debian.org>  Mon, 15 Aug 2011 14:52:54 +0200

apt (0.8.16~exp4) experimental; urgency=low

  [ Julian Andres Klode ]
  * apt-pkg/pkgcache.h:
    - [ABI break] Add pkgCache::Header::CacheFileSize, storing the cache size
  * apt-pkg/pkgcachegen.cc:
    - Write the file size to the cache
  * apt-pkg/pkgcache.cc:
    - Check that cache is at least CacheFileSize bytes large (LP: #16467)
  
  [ Michael Vogt ]
  * merged latest fixes from debian-sid
  * apt-pkg/cdrom.{cc,h}:
    - cleanup old ABI break avoidance hacks
  * [ABI break] apt-pkg/acquire-item.{cc,h}:
    - cleanup around OptionalIndexTarget and SubIndexTarget
  * [ABI break] merged patch from Jonathan Thomas to have a new
    RecordField() function in the pkgRecorder parser. Many thanks
    Thomas
  * [ABI break] merge patch from Jonathan Thomas to speed up the
    depcache by caching the install-recommends and install-suggests
    values
  * apt-pkg/contrib/fileutl.{cc,h}:
    - add GetModificationTime() helper
  * apt-pkg/pkgcachegen.cc:
    - regenerate the cache if the sources.list changes to ensure
      that changes in the ordering there will be honored by apt
  * apt-pkg/sourcelist.{cc,h}:
    - add pkgSourceList::GetLastModifiedTime() helper

 -- Michael Vogt <mvo@debian.org>  Thu, 28 Jul 2011 16:57:08 +0200

apt (0.8.16~exp3) experimental; urgency=low

  [ David Kalnischkies ]
  * apt-pkg/pkgcache.h:
    - readd All{Foreign,Allowed} as suggested by Julian to
      remain strictly API compatible
  * apt-pkg/acquire*.{cc,h}:
    - try even harder to support really big files in the fetcher by
      converting (hopefully) everything to 'long long' (Closes: #632271)
  * ftparchive/writer.cc:
    - generate all checksums in one run over the file for Release
  * cmdline/apt-get.cc:
    - add an --assume-no option for testing to say 'no' to everything
  * apt-pkg/deb/debmetaindex.cc:
    - add trusted=yes option to mark unsigned (local) repository as trusted
      based on a patch from Ansgar Burchardt, thanks a lot! (Closes: #596498)

  [ Michael Vogt ]
  * merge fixes from the debian/unstable upload
  * merge lp:~mvo/apt/sha512-template to get fixes for the 
    sha1/md5 verifiation (closes: #632520)

 -- Michael Vogt <mvo@debian.org>  Fri, 15 Jul 2011 09:56:17 +0200

apt (0.8.16~exp2) experimental; urgency=low

  [ David Kalnischkies ]
  * [ABI-Break] Implement EDSP in libapt-pkg so that all front-ends which
    use the internal resolver can now be used also with external
    ones as the usage is hidden in between the old API
  * provide two edsp solvers in apt-utils:
    - 'dump' to quickly output a complete scenario and
    - 'apt' to use the internal as an external resolver
  * apt-pkg/pkgcache.h:
    - clean up mess with the "all" handling in MultiArch to
      fix LP: #733741 cleanly for everyone now
  * apt-pkg/depcache.cc:
    - use a boolean instead of an int for Add/Remove in AddStates
      similar to how it works with AddSizes
    - let the Mark methods return if their marking was successful
    - if a Breaks can't be upgraded, remove it. If it or a Conflict
      can't be removed the installation of the breaker fails.
  * cmdline/apt-get.cc:
    - do not discard the error messages from the resolver and instead
      only show the general 'Broken packages' message if nothing else

  [ Stefano Zacchiroli ]
  * doc/external-dependency-solver-protocol.txt:
    - describe EDSP and the configuration interface around it
  
  [ Michael Vogt ]
  * [ABI-Break] merge lp:~mvo/apt/sha512-template to add support for sha512
  * [ABI-Break] merge lp:~mvo/apt/dpointer to support easier extending
    without breaking the ABI
  * increase ABI version and update package names

 -- Michael Vogt <mvo@debian.org>  Wed, 29 Jun 2011 13:57:28 +0200

apt (0.8.16~exp1) experimental; urgency=low

  * merged with the debian/unstable upload

 -- Michael Vogt <mvo@debian.org>  Wed, 29 Jun 2011 12:40:31 +0200

apt (0.8.15.7) unstable; urgency=low

  [ David Kalnischkies ]
  * apt-pkg/packagemanager.cc, apt-pkg/pkgcache.cc:
    - ignore "self"-conflicts for all architectures of a package
      instead of just for the architecture of the package look at
      in the ordering of installations, too (LP: #802901)
    - M-A:same lockstep unpack should operate on installed
      packages first (LP: #835625)
  * test/*
    - reorganize the various testcases and helper we have and
      integrate them better into the buildsystem
    - run the test/libapt testcases at package build-time
  * debian/apt.symbols:
    - add the newly added symbols since 0.8.15.3
  * cmdline/apt-get.cc:
    - remove the binary caches in 'apt-get clean' as it is the first
      thing recommend by many supporters in case of APT segfaults
    - remove the caches in 'apt-get update', too, as they will be
      invalid in most cases anyway
  * apt-pkg/acquire-item.cc:
    - if no Release.gpg file is found try to verify with hashes,
      but do not fail if a hash can't be found
  * apt-pkg/acquire.cc:
    - non-existing directories are by definition clean
  * cmdline/apt-key:
    - if command is 'add' do not error out if the specified
      keyring doesn't exist, it will be created by gpg
  * apt-pkg/orderlist.cc:
    - prefer visiting packages marked for deletion in VisitProvides
      if we are operating on a negative dependency so that we can
      deal early with the fallout of this remove
  * apt-pkg/indexrecords.cc:
    - fix Acquire::Max-ValidTime option by interpreting it really
      as seconds as specified in the manpage and not as days
    - add an Acquire::Min-ValidTime option (Closes: #640122)
  * doc/apt.conf.5.xml:
    - reword Acquire::Max-ValidTime documentation to make clear
      that it doesn't provide the new Min-ValidTime functionality

 -- Michael Vogt <mvo@debian.org>  Mon, 12 Sep 2011 16:38:46 +0200

apt (0.8.15.6) unstable; urgency=low

  [ Michael Vogt ]
  * apt-pkg/contrib/fileutl.{cc,h}:
    - add GetModificationTime() helper
  * apt-pkg/pkgcachegen.cc:
    - regenerate the cache if the sources.list changes to ensure
      that changes in the ordering there will be honored by apt
  * apt-pkg/sourcelist.{cc,h}:
    - add pkgSourceList::GetLastModifiedTime() helper
  * apt-pkg/pkgcachegen.{cc,h}:
    - use ref-to-ptr semantic in NewDepends() to ensure that the   
      libapt does not segfault if the cache is remapped in between
      (LP: #812862)
    - fix crash when P.Arch() was used but the cache got remapped
  * test/integration/test-hashsum-verification:
    - add regression test for hashsum verification
  * apt-pkg/acquire-item.cc:
    - if no Release.gpg file is found, still load the hashes for
      verification (closes: #636314) and add test
  
  [ David Kalnischkies ]
  * lots of cppcheck fixes

 -- Michael Vogt <mvo@debian.org>  Mon, 15 Aug 2011 09:20:35 +0200

apt (0.8.15.5) unstable; urgency=low

  [ David Kalnischkies ]
  * apt-pkg/deb/deblistparser.cc:
    - do not assume that the last char on a line is a \n (Closes: #633350)

 -- Michael Vogt <mvo@debian.org>  Thu, 28 Jul 2011 16:49:15 +0200

apt (0.8.15.4) unstable; urgency=low

  [ David Miller ]
  * apt-pkg/contrib/sha1.cc:
    - fix illegally casts of on-stack buffer to a type requiring more
      alignment than it has resulting in segfaults on sparc (Closes: #634696)

  [ Michael Vogt ]
  * apt-pkg/contrib/cdromutl.cc:
    - fix escape problem when looking for the mounted devices
  * apt-pkg/contrib/strutl.{h,cc}, test/libapt/strutil_test.cc:
    - add new DeEscapeString() similar to DeQuoteString but
      unescape character escapes like \0XX and \xXX (plus added
      test)
  * refresh po/*
  
 -- Michael Vogt <mvo@debian.org>  Tue, 26 Jul 2011 12:12:27 +0200

apt (0.8.15.3) unstable; urgency=low

  [ Michael Vogt ]
  * apt-pkg/acquire-item.cc:
    - improve error message for a expired Release file
  * apt-pkg/algorithms.cc:
    - Hold back packages that would enter "policy-broken" state on upgrade
      when doing a "apt-get upgrade"
  * cmdline/apt-get.cc:
    - fix missing download progress in apt-get download

  [ David Kalnischkies ]
  * apt-pkg/pkgcachegen.cc:
    - fallback to memory if file is not writeable even if access()
      told us the opposite before (e.g. in fakeroot 1.16) (Closes: #630591)
  * doc/sources.list.5.xml:
    - document available [options] for sources.list entries (Closes: 632441)
  * doc/apt.conf.5.xml:
    - document APT::Architectures list (Closes: #612102)
  * cmdline/apt-get.cc:
    - restore all important dependencies for garbage packages (LP: #806274)
    - do not require unused partial dirs in 'source' (Closes: #633510)
    - buildconflicts effect all architectures
    - implement MultiarchCross for build-dep and source (Closes: #632221)
  * apt-pkg/init.cc:
    - use CndSet in pkgInitConfig (Closes: #629617)
  * apt-pkg/depcache.cc:
    - change default of APT::AutoRemove::SuggestsImportant to true
  * cmdline/apt-key:
    - use a tmpfile instead of /etc/apt/secring.gpg (Closes: #632596)
  * debian/apt.postinst:
    - remove /etc/apt/secring.gpg if it is an empty file
  * doc/apt-cache.8.xml:
    - apply madison typofix from John Feuerstein, thanks! (Closes: #633455)
  * apt-pkg/policy.cc:
    - emit an error on unknown APT::Default-Release value (Closes: #407511)
  * apt-pkg/aptconfiguration.cc:
    - ensure that native architecture is if not specified otherwise the
      first architecture in the Architectures vector
  * apt-pkg/deb/deblistparser.cc:
    - Strip only :any and :native if MultiArch should be stripped as it is
      save to ignore them in non-MultiArch contexts but if the dependency
      is a specific architecture (and not the native) do not strip

 -- Michael Vogt <mvo@debian.org>  Mon, 25 Jul 2011 15:04:43 +0200

apt (0.8.15.2) unstable; urgency=high

  * fix from David Kalnischkies for the InRelease gpg verification 
    code (LP: #784473)

 -- Michael Vogt <mvo@debian.org>  Tue, 12 Jul 2011 11:54:47 +0200

apt (0.8.15.1) unstable; urgency=low

  [ David Kalnischkies ]
  * doc/makefile:
    - create doxygen directory to avoid depending on magic (Closes: #628799)
  * cmdline/apt-key:
    - explicitly state that net-update is not supported if no url is set
    - require to be root for add, rm, update and net-update
    - clarify update vs. net-update in different distros (Closes: #632043)
  * debian/apt.symbols:
    - forgot 'mips' in the list for all architecture dependent symbols
    - comment out gcc-4.5 specific symbols as gcc-4.6 is now default
    - the symbol for PrintStatus() is architecture dependent
  * apt-pkg/policy.cc:
    - do not segfault in pinning if a package with this name doesn't exist.
      Thanks to Ferdinand Thommes for the report!
    - Defaults is a vector of Pin not of PkgPin
    - ensure that only the first specific stanza for a package is used
    - save all stanzas which had no effect in Unmatched
    - allow package:architecure in Package:

 -- Michael Vogt <mvo@debian.org>  Thu, 30 Jun 2011 10:05:36 +0200

apt (0.8.15) unstable; urgency=low

  [ Julian Andres Klode ]
  * apt-pkg/depcache.cc:
    - Really release action groups only once (Closes: #622744)
    - Make purge work again for config-files (LP: #244598) (Closes: #150831)
  * apt-pkg/acquire-item.cc:
    - Reject files known to be invalid (LP: #346386) (Closes: #627642)
  * debian/apt.cron.daily:
    - Check power after wait, patch by manuel-soto (LP: #705269)
  * debian/control:
    - Move ${shlibs:Depends} to Pre-Depends, as we do not want APT
      unpacked if a library is too old and thus break upgrades
  * doc/apt-key.8.xml:
    - Document apt-key net-update (LP: #192810)

  [ Christian Perrier ]
  * Galician translation update (Miguel Anxo Bouzada). Closes: #626505
  * Italian translation update (Milo Casagrande). Closes: #627834
  * German documentation translation update (Chris Leick). Closes: #629949
  * Catalan translation update (Jordi Mallach). Closes: #630657

  [ David Kalnischkies ]
  * fix a bunch of cppcheck warnings/errors based on a patch by
    Niels Thykier, thanks! (Closes: #622805)
  * apt-pkg/depcache.cc:
    - really include 'rc' packages in the delete count by fixing a
      typo which exists since 1999 in the source… (LP: #761175)
    - if critical or-group can't be satisfied, exit directly.
  * apt-pkg/acquire-method.cc:
    - write directly to stdout instead of creating the message in
      memory first before writing to avoid hitting limits
    - fix order of CurrentURI and UsedMirror in Status() and Log()
  * apt-pkg/orderlist.cc:
    - let VisitRProvides report if the calls were successful
  * apt-pkg/deb/dpkgpm.cc:
    - replace obsolete usleep with nanosleep
    - remove invalid pkgcache.bin and rebuild it if possible
    - log reinstall commands in history.log
  * debian/apt{,-utils}.symbols:
    - update both experimental symbol-files to reflect 0.8.14 state
  * debian/rules:
    - remove unused embedded jquery by doxygen from libapt-pkg-doc
  * cmdline/apt-mark.cc:
    - reimplement apt-mark in c++
    - provide a 'showmanual' command (Closes: #582791)
    - provide a 'dpkg --set-selections' wrapper to set/release holds
  * cmdline/apt-get.cc:
    - deprecate mostly undocumented 'markauto' in favor of 'apt-mark'
  * cmdline/apt-cache.cc:
    - deprecate mostly undocumented 'showauto' in favor of 'apt-mark'
  * apt-pkg/pkgcache.cc:
    - really ignore :arch in FindPkg() in non-multiarch environment
  * doc/po/de.po:
    - undo the translation of the command 'dump' in manpage of apt-config
      as report by Burghard Grossmann on debian-l10n-german, thanks!
  * apt-pkg/deb/debmetaindex.cc:
    - do not download TranslationIndex if no Translation-* will be
      downloaded later on anyway (Closes: #624218)
  * test/versions.lst:
    - disable obscure version number tests with versions dpkg doesn't
      allow any more as they don't start with a number
  * apt-pkg/acquire-worker.cc:
    - print filename in the unmatching size warning (Closes: #623137)
  * apt-pkg/acquire-item.cc:
    - apply fix for poorly worded 'locate file' error message from
      Ben Finney, thanks! (Closes: #623171)
  * methods/http.cc:
    - add config option to ignore a closed stdin to be able to easily
      use the method as a simple standalone downloader
    - Location header in redirects should be absolute URI, but some
      servers just send an absolute path so still deal with it properly
    - dequote URL taken from Location in redirects as we will otherwise
      quote an already quoted string in the request later (Closes: #602412)
  * apt-pkg/contrib/netrc.cc:
    - replace non-posix gnu-extension strdupa with strdup
  * apt-pkg/packagemanager.cc:
    - ensure for Multi-Arch:same packages that they are unpacked in
      lock step even in immediate configuration (Closes: #618288)
  * apt-pkg/init.cc:
    - don't set deprecated APT::Acquire::Translation, thanks Jörg Sommer!
  * cmdline/apt-config.cc:
    - show Acquire::Languages and APT::Architectures settings
      in 'dump' (Closes: 626739)
  * apt-pkg/orderlist.cc:
    - ensure that an old version of a package with a provides can
      never satisfy a dependency of a newer version of this package

  [ Michael Vogt ]
  * methods/mirror.cc:
    - ignore lines starting with "#" in the mirror file
    - ignore non http urls in the mirrors
    - append the dist (e.g. sid, wheezy) as a query string when
      asking for a suitable mirror 
  * apt-pkg/deb/deblistparser.cc:
    - include all known languages when building the apt cache
      (LP: #794907)
  * apt-pkg/deb/debindexfile.cc:
    - remove some no longer valid checks for "TranslationsAvailable()"

  [ Kenneth Solbø Andersen ]
  * apt-pkg/deb/dpkgpm.cc:
    - set permissions of term.log to root.adm and 644 (LP: #404724)
  
  [ Chris Leick ]
  * various typo and syntax corrections in doc/*.xml

 -- Michael Vogt <mvo@debian.org>  Tue, 28 Jun 2011 18:00:48 +0200

apt (0.8.15~exp3) experimental; urgency=low

  * debian/control:
    - add Breaks: 0.8.15~exp3) for libapt-pkg4.10 and 
     libapt-inst1.2 (thanks to Jonathan Nieder, closes: #630214)
    - use depends for the ${shlibs:Depends} to make the breaks work

 -- Michael Vogt <mvo@debian.org>  Fri, 17 Jun 2011 21:51:41 +0200

apt (0.8.15~exp2) experimental; urgency=low

  * debian/control:
    - fix incorrect Replaces (closes: #630204) for libapt-inst1.2

 -- Michael Vogt <mvo@debian.org>  Wed, 15 Jun 2011 16:51:14 +0200

apt (0.8.15~exp1) experimental; urgency=low

  [ Julian Andres Klode ]
  * apt-pkg/depcache.cc:
    - Really release action groups only once (Closes: #622744)
    - Make purge work again for config-files (LP: #244598) (Closes: #150831)
  * apt-pkg/acquire-item.cc:
    - Reject files known to be invalid (LP: #346386) (Closes: #627642)
  * debian/apt.cron.daily:
    - Check power after wait, patch by manuel-soto (LP: #705269)
  * debian/control:
    - Move ${shlibs:Depends} to Pre-Depends, as we do not want APT
      unpacked if a library is too old and thus break upgrades
  * doc/apt-key.8.xml:
    - Document apt-key net-update (LP: #192810)

  [ Christian Perrier ]
  * Galician translation update (Miguel Anxo Bouzada). Closes: #626505
  * Italian translation update (Milo Casagrande). Closes: #627834
  * German documentation translation update (Chris Leick). Closes: #629949

  [ David Kalnischkies ]
  * fix a bunch of cppcheck warnings/errors based on a patch by
    Niels Thykier, thanks! (Closes: #622805)
  * apt-pkg/depcache.cc:
    - really include 'rc' packages in the delete count by fixing a
      typo which exists since 1999 in the source… (LP: #761175)
    - if critical or-group can't be satisfied, exit directly.
  * apt-pkg/acquire-method.cc:
    - write directly to stdout instead of creating the message in
      memory first before writing to avoid hitting limits
    - fix order of CurrentURI and UsedMirror in Status() and Log()
  * apt-pkg/orderlist.cc:
    - let VisitRProvides report if the calls were successful
  * apt-pkg/deb/dpkgpm.cc:
    - replace obsolete usleep with nanosleep
  * debian/apt{,-utils}.symbols:
    - update both experimental symbol-files to reflect 0.8.14 state
  * debian/rules:
    - remove unused embedded jquery by doxygen from libapt-pkg-doc
  * cmdline/apt-mark.cc:
    - reimplement apt-mark in c++
    - provide a 'showmanual' command (Closes: #582791)
    - provide a 'dpkg --set-selections' wrapper to set/release holds
  * cmdline/apt-get.cc:
    - deprecate mostly undocumented 'markauto' in favor of 'apt-mark'
  * cmdline/apt-cache.cc:
    - deprecate mostly undocumented 'showauto' in favor of 'apt-mark'
  * apt-pkg/pkgcache.cc:
    - really ignore :arch in FindPkg() in non-multiarch environment
  * doc/po/de.po:
    - undo the translation of the command 'dump' in manpage of apt-config
      as report by Burghard Grossmann on debian-l10n-german, thanks!
  * apt-pkg/deb/debmetaindex.cc:
    - do not download TranslationIndex if no Translation-* will be
      downloaded later on anyway (Closes: #624218)
  * test/versions.lst:
    - disable obscure version number tests with versions dpkg doesn't
      allow any more as they don't start with a number
  * apt-pkg/acquire-worker.cc:
    - print filename in the unmatching size warning (Closes: #623137)
  * apt-pkg/acquire-item.cc:
    - apply fix for poorly worded 'locate file' error message from
      Ben Finney, thanks! (Closes: #623171)
  * methods/http.cc:
    - add config option to ignore a closed stdin to be able to easily
      use the method as a simple standalone downloader
    - Location header in redirects should be absolute URI, but some
      servers just send an absolute path so still deal with it properly
    - dequote URL taken from Location in redirects as we will otherwise
      quote an already quoted string in the request later (Closes: #602412)
  * apt-pkg/contrib/netrc.cc:
    - replace non-posix gnu-extension strdupa with strdup
  * apt-pkg/packagemanager.cc:
    - ensure for Multi-Arch:same packages that they are unpacked in
      lock step even in immediate configuration (Closes: #618288)

  [ Michael Vogt ]
  * methods/mirror.cc:
    - ignore lines starting with "#" in the mirror file
    - ignore non http urls in the mirrors
    - append the dist (e.g. sid, wheezy) as a query string when
      asking for a suitable mirror 
  * debian/control:
    - add libapt-pkg4.10 and libapt-inst1.2 library packages

 -- Michael Vogt <mvo@debian.org>  Fri, 10 Jun 2011 15:32:07 +0200

apt (0.8.14.2) UNRELEASED; urgency=low

  [ Julian Andres Klode ]
  * apt-pkg/depcache.cc:
    - Really release action groups only once (Closes: #622744)
    - Make purge work again for config-files (LP: #244598) (Closes: #150831)
  * debian/apt.cron.daily:
    - Check power after wait, patch by manuel-soto (LP: #705269)
  * debian/control:
    - Move ${shlibs:Depends} to Pre-Depends, as we do not want APT
      unpacked if a library is too old and thus break upgrades
  * doc/apt-key.8.xml:
    - Document apt-key net-update (LP: #192810)

  [ Christian Perrier ]
  * Galician translation update (Miguel Anxo Bouzada). Closes: #626505

  [ David Kalnischkies ]
  * fix a bunch of cppcheck warnings/errors based on a patch by
    Niels Thykier, thanks! (Closes: #622805)
  * apt-pkg/depcache.cc:
    - really include 'rc' packages in the delete count by fixing a
      typo which exists since 1999 in the source… (LP: #761175)
    - if critical or-group can't be satisfied, exit directly.
  * apt-pkg/acquire-method.cc:
    - write directly to stdout instead of creating the message in
      memory first before writing to avoid hitting limits
    - fix order of CurrentURI and UsedMirror in Status() and Log()
  * apt-pkg/orderlist.cc:
    - let VisitRProvides report if the calls were successful
  * apt-pkg/deb/dpkgpm.cc:
    - replace obsolete usleep with nanosleep
  * debian/apt{,-utils}.symbols:
    - update both experimental symbol-files to reflect 0.8.14 state
  * debian/rules:
    - remove unused embedded jquery by doxygen from libapt-pkg-doc
  * cmdline/apt-mark.cc:
    - reimplement apt-mark in c++
    - provide a 'showmanual' command (Closes: #582791)
    - provide a 'dpkg --set-selections' wrapper to set/release holds
  * cmdline/apt-get.cc:
    - deprecate mostly undocumented 'markauto' in favor of 'apt-mark'
  * cmdline/apt-cache.cc:
    - deprecate mostly undocumented 'showauto' in favor of 'apt-mark'
  * apt-pkg/pkgcache.cc:
    - really ignore :arch in FindPkg() in non-multiarch environment
  * doc/po/de.po:
    - undo the translation of the command 'dump' in manpage of apt-config
      as report by Burghard Grossmann on debian-l10n-german, thanks!
  * apt-pkg/deb/debmetaindex.cc:
    - do not download TranslationIndex if no Translation-* will be
      downloaded later on anyway (Closes: #624218)
  * test/versions.lst:
    - disable obscure version number tests with versions dpkg doesn't
      allow any more as they don't start with a number
  * apt-pkg/acquire-worker.cc:
    - print filename in the unmatching size warning (Closes: #623137)
  * apt-pkg/acquire-item.cc:
    - apply fix for poorly worded 'locate file' error message from
      Ben Finney, thanks! (Closes: #623171)
  * methods/http.cc:
    - add config option to ignore a closed stdin to be able to easily
      use the method as a simple standalone downloader
    - Location header in redirects should be absolute URI, but some
      servers just send an absolute path so still deal with it properly
    - dequote URL taken from Location in redirects as we will otherwise
      quote an already quoted string in the request later (Closes: #602412)
  * apt-pkg/contrib/netrc.cc:
    - replace non-posix gnu-extension strdupa with strdup
  * apt-pkg/packagemanager.cc:
    - ensure for Multi-Arch:same packages that they are unpacked in
      lock step even in immediate configuration (Closes: #618288)

 -- Michael Vogt <mvo@debian.org>  Mon, 16 May 2011 14:57:52 +0200

apt (0.8.14.1) unstable; urgency=low

  * apt-pkg/acquire-item.cc:
    - Only try to rename existing Release files (Closes: #622912)

 -- Julian Andres Klode <jak@debian.org>  Sat, 16 Apr 2011 14:36:10 +0200

apt (0.8.14) unstable; urgency=low

  [ Julian Andres Klode ]
  * apt-pkg/indexcopy.cc:
    - Use RealFileExists() instead of FileExists(), allows amongst other
      things a directory named Sources to exist on a CD-ROM (LP: #750694).
  * apt-pkg/acquire-item.cc:
    - Use Release files even if they cannot be verified (LP: #704595)
  * cmdline/apt-get.cc:
    - Do not install recommends for build-dep (Closes: #454479) (LP: #245273)
  * apt-pkg/deb/deblistparser.cc:
    - Handle no space before "[" in build-dependencies (LP: #72344)
  * apt-pkg/policy.cc:
    - Allow pinning by glob() expressions, and regular expressions
      surrounded by slashes (the "/" character) (LP: #399474)
      (Closes: #121132)
  * debian/control:
    - Set Standards-Version to 3.9.2
  
  [ Michael Vogt ]
  * mirror method:
    - do not crash if the mirror file fails to download
  * apt-pkg/aptconfiguration.cc:
    - fix comparing for a empty string
  * debian/apt.cron.daily:
    - run unattended-upgrades even if there was a error during
      the apt-get update (LP: #676295)

  [ David Kalnischkies ]
  * apt-pkg/pkgcache.cc:
    - use the native Architecture stored in the cache header instead of
      loading it from configuration as suggested by Julian Andres Klode

 -- Julian Andres Klode <jak@debian.org>  Fri, 15 Apr 2011 14:28:15 +0200

apt (0.8.13.2) unstable; urgency=low

  [ David Kalnischkies ]
  * apt-pkg/deb/dpkgpm.cc:
    - skip --configure if all packages disappeared
  * apt-pkg/vendor.cc, apt-pkg/vendorlist.cc:
    - mark them as deprecated as they are unused
  * apt-pkg/deb/deblistparser.h:
    - enable StripMultiArch by default for ParseDepends
  * debian/apt.conf.autoremove:
    - adapt to new gnumach kernel package naming (Closes: #619337)
  * doc/apt_preferences.5.xml:
    - correct typo spotted by Charles Plessy (Closes: #619088)
    - document ButAutomaticUpgrades together with NotAutomatic
      as suggested by Charles Plessy (Closes: #619083)
  * apt-pkg/depcache.cc:
    - remove pseudo handling leftover from SetReInstall
    - do not change protected packages in autoinstall (Closes: #618848)
  * apt-pkg/pkgcachegen.cc:
    - make "all"->"native" an implementation detail of NewPackage
      rather than rewrite it in higher methods
  * apt-pkg/cacheiterator.h:
    - return "all" instead of native architecture without breaking the abi
      (too much) by extending enum instead of using bitflags (LP: #733741)
  * apt-pkg/aptconfiguration.cc:
    - use dpkg --print-foreign-architectures to get multiarch configuration
      if non is specified with APT::Architectures (Closes: #612958)
  * cmdline/apt-get.cc:
    - do not show simulation notice for non-root commands (Closes: #619072)
    - be able to disable resolver with APT::Get::CallResolver and disable
      auto installation with APT::Get::AutoSolving
  * apt-pkg/deb/deblistparser.cc:
    - create foo:any provides for all architectures for an allowed package

 -- Michael Vogt <mvo@debian.org>  Tue, 05 Apr 2011 09:40:28 +0200

apt (0.8.13.1) unstable; urgency=low

  * apt-pkg/acquire-item.cc: Use stat buffer if stat was
    successful, not if it failed (Closes: #620546)

 -- Julian Andres Klode <jak@debian.org>  Sat, 02 Apr 2011 20:55:35 +0200

apt (0.8.13) unstable; urgency=low

  [ Thorsten Spindler ]
  * methods/rsh.cc
    - fix rsh/ssh option parsing (LP: #678080), thanks to
      Ville Mattila 
  
  [ Michael Vogt ]
  * apt-pkg/acquire-item.cc:
    - mark pkgAcqIndexTrans as Index-File to avoid asking the
      user to insert the CD on each apt-get update
  * po/sl.po:
    - updated, thanks to Andrej Znidarsic
  * mirror method:
    - when downloading data, show the mirror being used
    - randomize mirror list after download in a host specific way
      to ensure that the load is evenly spreaded accross the mirrors
    - fix some missing "Fail-Ignore"

 -- Michael Vogt <mvo@debian.org>  Wed, 16 Mar 2011 08:04:42 +0100

apt (0.8.12) unstable; urgency=low

  [ Michael Vogt ]
  * apt-pkg/deb/debindexfile.cc:
    - ignore missing deb-src files in /var/lib/apt/lists, thanks
      to Thorsten Spindler (LP: #85590)
  * apt-pkg/contrib/fileutl.cc, apt-pkg/deb/dpkgpm.cc:
    - honor Dpkg::Chroot-Directory in the RunScripts*() methods
  * apt-pkg/contrib/cdromutl.{cc,h}, apt-pkg/cdrom.{cc,h}:
    - deal with missing FSTAB_DIR when using libudev to discover cdrom
    - add experimental APT::cdrom::CdromOnly option (on by default). 
      When this is set to false apt-cdrom will handle any removable
      deivce (like a usb-stick) as a "cdrom/dvd" source

  [ Christian Perrier ]
  * Fix error in French translation of manpages (apt_preferences(5)).
    Merci, Rémi Vanicat. Closes: #613689
  * Complete French manpage translation
  * Italian translation update (Milo Casagrande). Closes: #614395

  [ David Kalnischkies ]
  * ftparchive/multicompress.cc, apt-inst/deb/debfile.cc:
    - support xz compressor to create xz-compressed Indexes and be able
      to open data.tar.xz files
    - load the supported compressors from configuration
  * ftparchive/writer.cc:
    - ensure that Date and Valid-Until time strings are not localised
    - add options to disable specific checksums for Indexes
    - include xz-compressed Packages and Sources files in Release file
  * apt-pkg/aptconfiguration.cc:
    - support download of xz-compressed indexes files
    - support adding new compressors by configuration
  * apt-pkg/deb/debsrcrecords.cc:
    - support xz-compressed source v3 debian.tar files
    - support every compression we have a compressor configured
  * ftparchive/contents.cc:
    - remove ExtractArchive codecopy from apt-inst/deb/debfile.cc
  * apt-inst/deb/debfile.cc:
    - support data.tar's compressed with any configured compressor
  * cmdline/apt-get.cc:
    - reinstall dependencies of reinstalled "garbage" (Closes: #617257)

  [ Steve Langasek ]
  * apt-pkg/deb/dpkgpm.cc:
    - make sure that for multiarch packages, we are passing the full
      qualified package name to dpkg for removals. (Closes: #614298)
  * Remove the "pseudopackage" handling of Architecture: all packages for
    Multi-Arch; instead, Arch: all packages only satisfy dependencies for
    the native arch, except where the Arch: all package is declared
    Multi-Arch: foreign.  (Closes: #613584)

 -- Michael Vogt <mvo@debian.org>  Thu, 10 Mar 2011 14:46:48 +0100

apt (0.8.11.5) unstable; urgency=low

  [ Christian Perrier ]
  * Add missing dot in French translation of manpages. Merci, Olivier
    Humbert.
  * French translation update
  * French manpages translation update

  [ David Kalnischkies ]
  * apt-pkg/depcache.cc:
    - party revert fix in 0.8.11.2 which marked all packages as manual
      installed if the FromUser bit is set in the MarkInstall call.
      The default for this bit is true and aptitude depends on the old
      behavior so the package is only marked as manual if its not marked
      ("old" behavior) or if automatic installation is enabled - which
      aptitude disables always (see also #613775)

 -- David Kalnischkies <kalnischkies@gmail.com>  Thu, 17 Feb 2011 15:16:31 +0100

apt (0.8.11.4) unstable; urgency=low

  [ David Kalnischkies ]
  * apt-pkg/contrib/error.cc:
    - ensure that va_list is not invalid in second try
  * cmdline/apt-get.cc:
    - don't remove new dependencies of garbage packages (Closes: #613420)
  
  [ Michael Vogt ]
  * test/integration/*
    - fix dashish in the integration tests

 -- Michael Vogt <mvo@debian.org>  Wed, 16 Feb 2011 14:36:03 +0100

apt (0.8.11.3) unstable; urgency=low

  * apt-pkg/contrib/fileutl.cc:
    - really detect bigendian machines by including config.h,
      so we can really (Closes: #612986)
  * apt-pkg/contrib/mmap.cc:
    - Base has as 'valid' failure states 0 and -1 so add a simple
      validData method to check for failure states

 -- David Kalnischkies <kalnischkies@gmail.com>  Mon, 14 Feb 2011 16:58:03 +0100

apt (0.8.11.2) unstable; urgency=low

  [ Michael Vogt ]
  * merged lp:~evfool/apt/fix641673:
    - String-fix in the source and the translations for the grammatical 
      mistake reported in bug LP: #641673, thanks to Robert Roth
  * merged lp:~evfool/apt/fix418552:
    - Grammar fix for bug LP: #418552, thanks to Robert Roth
  
  [ David Kalnischkies ]
  * cmdline/apt-get.cc:
    - add --install-suggests option (Closes: #473089)
  * apt-pkg/depcache.cc:
    - mark a package which was requested to be installed on commandline
      always as manual regardless if it is already marked or not as the
      marker could be lost later by the removal of rdepends (Closes: #612557)
  * methods/rred.cc:
    - read patch into MMap only if we work on uncompressed patches
    - update size of dynamic MMap as we write in from the outside
  * apt-pkg/contrib/mmap.cc:
    - do not try to free the mapping if its is unset
  * apt-pkg/contrib/fileutl.cc:
    - reorder the loaded filesize bytes for big endian (Closes: #612986)
      Thanks to Jörg Sommer for the detailed analyse!

 -- Michael Vogt <mvo@debian.org>  Mon, 14 Feb 2011 12:07:18 +0100

apt (0.8.11.1) unstable; urgency=low

  [ Stefan Lippers-Hollmann ]
  * cmdline/apt-key:
    - fix root test which prevented setting of trustdb-name
      which lets gpg fail if it adds/remove keys from trusted.gpg
      as it tries to open the (maybe) not existent /root/.gnupg

  [ David Kalnischkies ]
  * debian/apt.symbols:
    - add more arch dependent symbols

 -- Michael Vogt <mvo@debian.org>  Wed, 09 Feb 2011 17:49:59 +0100

apt (0.8.11) unstable; urgency=low

  [ David Kalnischkies ]
  * apt-pkg/depcache.cc:
    - add SetCandidateRelease() to set a candidate version and
      the candidates of dependencies if needed to a specified
      release (Closes: #572709)
    - allow conflicts in the same group again (Closes: #612099)
  * cmdline/apt-get.cc:
    - if --print-uris is used don't setup downloader as we don't need
      progress, lock nor the directories it would create otherwise
    - show dependencies of essential packages which are going to remove
      only if they cause the remove of this essential (Closes: #601961)
    - keep not installed garbage packages uninstalled instead of showing
      in the autoremove section and installing those (Closes: #604222)
    - change pkg/release behavior to use the new SetCandidateRelease
      so installing packages from experimental or backports is easier
    - really do not show packages in the extra section if they were
      requested on the commandline, e.g. with a modifier (Closes: #184730)
    - always do removes first and set not installed remove packages
      on hold to prevent temporary installation later (Closes: #549968)
  * debian/control:
    - add Vcs-Browser now that loggerhead works again (Closes: #511168)
    - depend on debhelper 7 to raise compat level
    - depend on dpkg-dev (>= 1.15.8) to have c++ symbol mangling
  * apt-pkg/contrib/fileutl.cc:
    - add a RealFileExists method and check that your configuration files
      are real files to avoid endless loops if not (Closes: #604401)
    - ignore non-regular files in GetListOfFilesInDir (Closes: #594694)
  * apt-pkg/contrib/weakptr.h:
    - include stddefs.h to fix compile error (undefined NULL) with gcc-4.6
  * methods/https.cc:
    - fix CURLOPT_SSL_VERIFYHOST by really passing 2 to it if enabled
  * deb/dpkgpm.cc:
    - fix popen/fclose mismatch reported by cppcheck. Thanks to Petter
      Reinholdtsen for report and patch! (Closes: #607803)
  * doc/apt.conf.5.xml:
    - fix multipl{y,e} spelling error reported by Jakub Wilk (Closes: #607636)
  * apt-inst/contrib/extracttar.cc:
    - let apt-utils work with encoded tar headers if uid/gid are large.
      Thanks to Nobuhiro Hayashi for the patch! (Closes: #330162)
  * apt-pkg/cacheiterator.h:
    - do not segfault if cache is not build (Closes: #254770)
  * doc/apt-get.8.xml:
    - remove duplicated mentioning of --install-recommends
  * doc/sources.list.5.xml:
    - remove obsolete references to non-us (Closes: #594495)
    - a notice is printed for ignored files (Closes: #597615)
  * debian/rules:
    - use -- instead of deprecated -u for dh_gencontrol
    - remove shlibs.local creation and usage
    - show differences in the symbol files, but never fail
  * pre-build.sh:
    - remove as it is not needed for a working 'bzr bd'
  * debian/{apt,apt-utils}.symbols:
    - ship experimental unmangled c++ symbol files
  * methods/rred.cc:
    - operate optional on gzip compressed pdiffs
  * apt-pkg/acquire-item.cc:
    - don't uncompress downloaded pdiff files before feeding it to rred
    - try downloading clearsigned InRelease before trying Release.gpg
    - change the internal handling of Extensions in pkgAcqIndex
    - add a special uncompressed compression type to prefer those files
    - download and use i18n/Index to choose which Translations to download
  * cmdline/apt-key:
    - don't set trustdb-name as non-root so 'list' and 'finger'
      can be used without being root (Closes: #393005, #592107)
  * apt-pkg/deb/deblistparser.cc:
    - rewrite LoadReleaseInfo to cope with clearsigned Releasefiles
  * ftparchive/writer.cc:
    - add config option to search for more patterns in release command
    - include Index files by default in the Release file
  * methods/{gzip,bzip}.cc:
    - print a good error message if FileSize() is zero
  * apt-pkg/aptconfiguration.cc:
    - remove the inbuilt Translation files whitelist
  * cmdline/apt-cache.cc:
    - remove not implemented 'apt-cache add' command
  * doc/apt-cache.8.xml:
    - describe reality as apt-cache just queries and doesn't manipulate
      the caches. Thanks to Enrico Zini for spotting it! (Closes: #612009)
  * apt-pkg/algorithms.cc:
    - mark pseudo packages of installed all packages as configured
      in the simulation as we don't call configure for these packages
  * apt-pkg/pkgcachegen.cc:
    - in multiarch, let :all packages conflict with :any packages
      with a different version to be sure
  * apt-pkg/contrib/error.cc:
    - remove 400 char size limit of error messages (LP: #365611)

  [ Michael Vogt ]
  * methods/http.cc:
    - do not hang if Acquire::http::ProxyAutoDetect can not be
      executed or returns no data (LP: #654393)
  * debian/apt.conf.autoremove:
    - never autoremove the GNU/Hurd kernel (closes: #588423), thanks
      to Guillem Jover
  * apt-pkg/cdrom.cc, apt-pkg/init.cc, methods/cdrom.cc:
    - use /media/cdrom as default mountoint (closes: #611569)
  * cmdline/apt-get.cc:
    - add apt-get changelog (closes: #526990)
    - add apt-get download (closes: #82738)

  [ Martin Pitt ]
  * test/integration/test-compressed-indexes, test/test-indexes.sh:
    - Explicitly disable compressed indexes at the start. This ensures that we
      will actually test uncompressed indexes regardless of the internal
      default value of Acquire::GzipIndexes.

 -- Michael Vogt <mvo@debian.org>  Tue, 08 Feb 2011 12:58:12 +0100

apt (0.8.10.3) unstable; urgency=low

  [ Programs translations ]
  * po/es.po: Updated, plus fixes encoding issues and fixes two fuzzy
    strings, thanks to Javier Fernandez-Sanguino (closes: #610692)

 -- Michael Vogt <mvo@debian.org>  Tue, 25 Jan 2011 11:51:42 +0100

apt (0.8.10.2) unstable; urgency=low

  [ David Kalnischkies ]
  * ftparchive/apt-ftparchive.cc:
    - fix endless loop for multiple TranslationsWriters

 -- Michael Vogt <mvo@debian.org>  Tue, 25 Jan 2011 10:26:15 +0100

apt (0.8.10.1) unstable; urgency=low

  [ Christian Perrier ]
  * Fix encoding for Slovenian translation. PO file switched
    to UTF-8. Closes: #609957

  [ Julian Andres Klode ]
  * cmdline/apt-cache.cc: Create an error for apt-cache depends
    if packages could not found (LP: #647045)

  [ Programs translations ]
  * Spanish update by Javier Fernández-Sanguino Peña. Closes: #607145 

  [ Manpages translations ]
  * Correct a typo and an error in French manpages translation.
    Closes: # 607170

 -- Michael Vogt <mvo@debian.org>  Mon, 17 Jan 2011 13:41:04 +0100

apt (0.8.10) unstable; urgency=low

  [ Programs translations ]
  * Czech by Miroslav Kure. Closes: #605107

  [ Martin Pitt ]
  * test/integration/test-compressed-indexes, test/test-indexes.sh:
    - Explicitly disable compressed indexes at the start. This ensures that we
      will actually test uncompressed indexes regardless of the internal
      default value of Acquire::GzipIndexes.

  [ David Kalnischkies ]
  * apt-pkg/algorithms.cc:
    - mark all installed packages first without auto installation in
      a dist-upgrade to prefer upgrading packages instead of installing
      new packages in versioned or-groups (Closes: #605394)

 -- Michael Vogt <mvo@debian.org>  Tue, 30 Nov 2010 10:42:17 +0100

apt (0.8.9) unstable; urgency=low

  [ Christian Perrier ]
  * Fix "typos" in French manpages translations. Thanks to
    Cyril Brulebois for bashing me.
  * Drop useless untranslatable sections from apt.8

  [ Programs translations ]
  * Slovenian update by Andrej Žnidaršič and Rosetta Slovenian team
  * German update by Holger Wansing. Closes: #603619

  [ David Kalnischkies ]
  * apt-pkg/aptconfiguration.cc:
    - evaluate Acquire::Languages= before LANG= (Closes: #602573)
  * apt-pkg/orderlist.cc:
    - try fixing before removing even if the fix is hidden in
      a provides, hidden in the #590438 testcase
  * apt-pkg/algorithms.cc:
    - if the package was explicitly marked as ToRemove don't
      consider it as a candidate for FixByInstall
  * apt-pkg/depcache.cc:
    - don't install previously not installed providers in a try
      to statisfy a "Breaks: provides" dependency by upgrade
  * cmdline/acqprogress.cc:
    - don't ask the user for media change if quiet >= 2, stdout is not
      a tty and assume-yes, force-yes or trivial-only option is set to
      avoid cpu eating endless loops in unattended runs like apt.cron
      (Closes: #602354, LP: #665580)

 -- Michael Vogt <mvo@debian.org>  Thu, 18 Nov 2010 09:25:04 +0100

apt (0.8.8) unstable; urgency=low

  [ David Kalnischkies ]
  * apt-pkg/contrib/fileutl.cc:
    - Add a FileFd::FileSize() method to get the size of the underlying
      file and not the size of the content in the file as FileFd::Size()
      does - the sizes can differ since the direct gzip integration
  * methods/{gzip,bzip2}.cc:
    - use FileSize() to determine if the file is invalid (Closes: #600852)
  * apt-pkg/pkgcache.cc:
    - fallback always to a suitable description (Closes: #601016)

  [ Michael Vogt ]
  * apt-pkg/deb/dpkgpm.cc:
    - ensure that history.log gets closed to avoid leaking a FD
      (closes: #601649)

 -- Michael Vogt <mvo@debian.org>  Thu, 28 Oct 2010 21:22:21 +0200

apt (0.8.7) unstable; urgency=low

  [ Manpages translations ]
  * Typo fixed in French (extra "Z"). Thanks to Florentin Duneau.
  * Another typo fixed in French ("Anfin"). Thanks to bubulle
  * Wrong translation for "showauto" fixed. Thanks to Raphaël Hertzog
    Closes: #599265

  [ Michael Vogt ]
  * debian/apt.cron.daily:
    - source /etc/default/locale (if available) so that the
      apt-get update cron job fetches the right translated package
      descriptions
  * fix test failure on amd64
  * apt-pkg/deb/debsystem.cc:
    - fix issues with dir::state::status and dir::state::extended_states
      when alternative rootdirs are used

  [ Martin Pitt ]
  * apt-pkg/deb/debindexfile.cc:
    - Use FileFd::Size() instead of stat()ing the sources/binary/translations
      indexes directly, so that we have transparent handling of gzipped
      indexes.
  * apt-pkg/contrib/fileutl.cc:
    - Fix FileFd::Size() for gzipped files to give the size of the
      uncompressed data. This fixes cache building progress going way
      over 100%.

  [ David Kalnischkies ]
  * apt-pkg/deb/deblistparser.cc:
    - support ArmHardFloat port in CompleteArch, thanks to Sebastian
      Andrzej Siewior for the patch!
  * doc/apt.ent:
    - move some strings into apt-verbatim.ent to avoid showing them in
      apt-doc.pot as they are untranslatable anyway (e.g. manpage references)
  * doc/apt-verbatim.ent:
    - change the codenames to reflect the situation after squeeze release
  * doc/examples/apt-https-method-example.conf:
    - apply various typo fixes by Olly Betts, thanks! (Closes: #600249)

 -- Michael Vogt <mvo@debian.org>  Fri, 15 Oct 2010 18:16:10 +0200

apt (0.8.6) unstable; urgency=low

  [ Programs translations ]
  * Vietnamese update by Clytie Siddall (Closes: #598489)
  * Asturian update by Maacub (Closes: #599057)

  [ David Kalnischkies ]
  * cmdline/apt-cache.cc:
    - use the TranslatedDescription for searching and not the first
      available one as it is maybe not an expected language (Closes: #597925)
  * apt-pkg/contrib/strutl.cc:
    - add a space between number and unit as required by SI (Closes: #598352)
  * apt-pkg/depcache.cc:
    - do not check endpointer packages instead of only those which prevented
      NeverAutoRemove settings from having an effect (Closes: #598452)
    - do not remove packages which the user requested for installation
      explicitly while satisfying other install requests (Closes: #598669)
  * apt-pkg/packagemanager.cc:
    - Add a space between period and 'Please' and unfuzzy all translations
  * doc/po/de.po:
    - remove the duplicated "angefertigt" in translation-holder string

 -- Michael Vogt <mvo@debian.org>  Mon, 04 Oct 2010 11:52:19 +0200

apt (0.8.5) unstable; urgency=low

  [ Manpages translations ]
  * German (Chris Leick). Closes: #597163

  [ Michael Vogt ]
  * merged lp:~mvo/apt/conflicts-on-virtuals to better deal with
    conflicts/breaks against virtual packages (LP: #614993)

  [ David Kalnischkies ]
  * apt-pkg/policy.cc:
    - support 100-pinning in Release file with ButAutomaticUpgrades
      as requested by the backports crew (Closes: #596097)
  * apt-pkg/deb/deblistparser.cc:
    - overrule NotAutomatic in case of ButAutomaticUpgrades
  * debian/apt.cron.daily:
    - handle absolut directory paths correctly by loading directories
      directly instead of building the paths on our own (Closes: #596421)
  * debian/control:
    - build-depend on docbook-xml to ensure that the xml DTDs are always
      available on the buildds (Closes: #597145)
  * buildlib/debiandoc.mak, buildlib/po4a_manpage.mak:
    - ensure that the build fails if documentation building fails
  * doc/po/fr.po:
    - correct two syntax issues to ensure we can build fine

 -- Michael Vogt <mvo@debian.org>  Fri, 17 Sep 2010 22:05:06 +0200

apt (0.8.4) unstable; urgency=low

  [ Michael vogt ]
  * ftparchive/writer.cc:
    - write out {Files,Checksum-Sha1,Checksum-Sha256} only if
      available LP: #633967. Thanks to Colin Watson
  * apt-pkg/contrib/cdromutl.cc:
    - if apt-cdrom is used on writable media (like usb-sticks), do
      not use the root directory to identify the medium (as all 
      changes there change the ident id). Use the .disk directory 
      instead 

  [ David Kalnischkies ]
  * ftparchive/writer.cc:
    - null the valid string instead of the date if Valid-Until is not set
  * apt-pkg/acquire-item.cc:
    - use also unsigned Release files again (Closes: #596189)

  [ Christian Perrier ]
  * Fix missing space after dot in a message from apt-pkg
    Translations unfuzzied. Thanks to Holger Wansing.

 -- Michael Vogt <mvo@debian.org>  Fri, 10 Sep 2010 20:45:15 +0200

apt (0.8.3) unstable; urgency=low

  [ Programs translations ]
  * German (Holger Wansing). Closes: #596141

  [ Manpages translations ]
  * Japanese (KURASAWA Nozomu). Closes: #595862

  [ Michael Vogt ]
  * apt-pkg/indexcopy.cc:
    - only use trusted.gpg.d directory if it exists
    - do not replace /dev/null when running in APT::CDROM::NoAct
      mode (LP: #612666), thanks to Colin Watson

  [ David Kalnischkies ]
  * ftparchive/apt-ftparchive.cc:
    - ensure that BinDirectory as well as Tree settings get
      the correct default FileMode setting (Closes: #595922)

 -- Michael Vogt <mvo@debian.org>  Tue, 07 Sep 2010 15:28:41 +0200

apt (0.8.2) unstable; urgency=low

  [ Manpages translations ]
  * Spanish (Omar Campagne). Closes: #595557

  [ David Kalnischkies ]
  * apt-pkg/versionmatch.cc:
    - do not accept 'Pin: origin "' (missing closing ") as a valid
      way to pin a local archive: either "" or none…
  * apt-pkg/deb/dpkgpm.cc:
    - create Dir::Log if needed to support /var/log as tmpfs or similar,
      inspired by Thomas Bechtold, thanks! (Closes: #523919, LP: #220239)
  * apt-pkg/indexcopy.cc:
    - support really still the APT::GPGV::TrustedKeyring setting,
      as it breaks d-i badly otherwise (Closes: #595428)
  * cmdline/apt-key:
    - support also Dir::Etc::Trusted so that apt-key works in the same
      way as the library part which works with the trusted files
  * methods/{gzip,bzip2}.cc:
    - empty files can never be valid archives (Closes: #595691)

 -- Michael Vogt <mvo@debian.org>  Mon, 06 Sep 2010 18:10:06 +0200

apt (0.8.1) unstable; urgency=low

  [ Programs translations ]
  * Thai (Theppitak Karoonboonyanan). Closes: #592695
  * Russian (Yuri Kozlov). Closes: #594232
  * Slovak (Ivan Masár). Closes: #594255
  * Swedish (Daniel Nylander). Closes: #594241
  * Japanese (Kenshi Muto, Osamu Aoki). Closes: #594265
  * Italian (Milo Casagrande). Closes: #594238
  * Asturian (maacub). Closes: #594303
  * Simplified Chinese (Aron Xu). Closes: #594458
  * Bulgarian (Damyan Ivanov). Closes: #594627
  * Portuguese (Miguel Figueiredo). Closes: #594668
  * Korean (Changwoo Ryu). Closes: #594809
  * Norwegian Bokmål (Hans Nordhaug). Closes: #595182
  * Danish (Joe Hansen). Closes: #595176
  * Catalan (Agustí Grau). Closes: #595234

  [ Christian Perrier ]
  * Fix spelling error in cmdline/apt-get.cc. Thanks to Osamu Aoki
    Closes: #594211

  [ Manpages translations ]
  * Portuguese (Américo Monteiro)

  [ David Kalnischkies ]
  * cmdline/apt-cache.cc:
    - show in madison command again also source packages (LP: #614589)
    - remove useless GetInitialize method
  * cmdline/apt-get.cc:
    - remove direct calls of ReadMainList and use the wrapper instead
      to protect us from useless re-reads and two-times notice display
    - remove death code by removing unused GetInitialize
  * apt-pkg/depcache.cc:
    - now that apt-get purge works on 'rc' packages let the MarkDelete
      pass this purge forward to the non-pseudo package for pseudos
  * apt-pkg/contrib/fileutl.cc:
    - apply SilentlyIgnore also on files without an extension
  * apt-pkg/contrib/configuration.cc:
    - fix autoremove by using correct config-option name and
      don't make faulty assumptions in error handling (Closes: #594689)
  * apt-pkg/versionmatch.cc:
    - let the pin origin actually work as advertised in the manpage
      which means "" are optional and pinning a local archive does
      work - even if it is a non-flat archive (Closes: #594435)

 -- Michael Vogt <mvo@debian.org>  Fri, 03 Sep 2010 18:36:11 +0200

apt (0.8.0) unstable; urgency=low

  [ Michael Vogt ]
  * merge of the debian-expermental-ma branch
  * refresh po/pot files in doc/ and po/

  [ Programs translations ]
  * Swedish (Daniel Nylander). Closes: #592366
  * French (Christian Perrier)

  [ Manpages translations ]
  * French (Christian Perrier)

 -- Michael Vogt <mvo@debian.org>  Tue, 24 Aug 2010 16:32:19 +0200

apt (0.8.0~pre2) experimental; urgency=low

  [ David Kalnischkies ]
  * apt-pkg/contrib/strutl.cc:
    - fix error checking for vsnprintf in its safe variant
  * methods/bzip2.cc:
    - fix error checking for read in case of failing bzip2/lzma/whatever
  * debian/apt.cron.daily:
    - create backups for our extended_states file (Closes: #593430)
  * apt-pkg/init.cc:
    - set the default values for dir::etc::trusted options correctly
  * ftparchive/writer.cc:
    - init valid-until correctly to prevent garbage entering Release file
  * apt-pkg/deb/debsystem.cc:
    - set dir::state::status based at least on dir
  * apt-pkg/deb/dpkgpm.cc:
    - use the InstVer instead of the CurrentVer for the autobit transfer
  * methods/http.cc:
    - some http servers violate HTTP1.1 by not issuing a Reason-Phrase
      (or at least a space after the code) especially for 200, but lets
      be nice and ignore it as we don't need the reason in general
  * apt-pkg/acquire-item.cc:
    - don't use ReadOnlyGzip mode for PDiffs as this mode doesn't work
      in combination with the AddFd methods of our hashclasses

 -- Michael Vogt <mvo@debian.org>  Mon, 23 Aug 2010 19:09:08 +0200

apt (0.8.0~pre1) experimental; urgency=low

  [ Programs translations ]
  * Swedish translation update. Closes: #592366

  [ Michael Vogt ]
  * merge of the debian-expermental-ma branch
  * refresh po/pot files in doc/ and po/
  * apt-pkg/pkgcache.cc:
    - re-evaluate the architectures cache when the cache is (re)opened

  [ Colin Watson ]
  * apt-pkg/cdrom.cc:
    - fix off-by-one error in DropBinaryArch

  [ Julian Andres Klode ]
  * apt-pkg/contrib/fileutl.cc:
    - Add WriteAtomic mode.
    - Revert WriteEmpty to old behavior (LP: #613211)
  * apt-pkg, methods:
    - Convert users of WriteEmpty to WriteAtomic.
  * apt-pkg/depcache.cc:
    - Only try upgrade for Breaks if there is a newer version, otherwise
      handle it as Conflicts (by removing it) (helps for #591882).
  * debian/control:
    - Add dependency on gnupg to apt, apt-key uses it.

  [ David Kalnischkies ]
  * apt-pkg/algorithms.cc:
    - let the problem resolver install packages to fix or-groups
      as a needed remove nuked another or-member (helps for #591882)
    - change the debug outputs to display also arch of the
      package and version dependencies information
  * cmdline/apt-get.cc:
    - let APT::Get::Arch-Only in build-dep default to false again
      (Closes: #592628) Thanks Mohamed Amine IL Idrissi for report!
    - purge packages in 'rc' state, thanks Rogier! (Closes: #150831)
  * apt-pkg/pkgcache.cc:
    - fix LongDesc handling in LANG=C environment

 -- Michael Vogt <mvo@debian.org>  Fri, 13 Aug 2010 17:00:49 +0200

apt (0.7.26~exp12) experimental; urgency=low

  [ Michael Vogt ]
  * debian/control:
    - add dependency on zlib-dev for libapt-pkg-dev

  [ David Kalnischkies ]
  * apt-pkg/cacheset.cc:
    - [ABI BREAK] add an ErrorType option to CacheSetHelper
  * cmdline/apt-cache.cc:
    - use Notice instead of Error in the CacheSetHelper messages
      for compat reasons. Otherwise tools like sbuild blow up
    - return success in show if a virtual package was given
  * debian/control:
    - remove libcurl3-gnutls-dev alternative as the package is gone
    - increase needed version of libcurl4-gnutls-dev to >= 7.19.0
      as we use CURLOPT_{ISSUERCERT,CRLFILE} (Closes: #589642)

 -- Michael Vogt <mvo@debian.org>  Fri, 30 Jul 2010 11:55:48 +0200

apt (0.7.26~exp11) experimental; urgency=low

  [ Julian Andres Klode ]
  * apt-pkg/deb/dpkgpm.cc:
    - Write architecture information to history file.
    - Add to history whether a change was automatic or not.
  * apt-pkg/contrib/fileutl.cc:
    - Add FileFd::OpenDescriptor() (needed for python-apt's #383617).
  * cmdline/apt-get.cc:
    - Support large filesystems by using statvfs64() instead of statvfs()
      and statfs64() instead of statfs() (Closes: #590513).
  * apt-pkg/cdrom.cc:
    - Use link() instead of rename() for creating the CD database backup;
      otherwise there would be a short time without any database.

  [ David Kalnischkies ]
  * apt-pkg/depcache.cc:
    - handle "circular" conflicts for "all" packages correctly
  * cmdline/apt-cache.cc:
    - be able to omit dependency types in (r)depends (Closes: #319006)
    - show in (r)depends the canidate per default instead of newest
    - share the (r)depends code instead of codecopy
  * apt-pkg/cacheset.cc:
    - move them back to the library as they look stable now
    - add a 'newest' pseudo target release as in pkg/newest
  * apt-pkg/pkgcache.cc:
    - prefer non-virtual packages in FindPreferredPkg (Closes: #590041)
  * test/integration/*:
    - add with bug#590041 testcase a small test "framework"
  * apt-pkg/orderlist.cc:
    - try to install another or-group member in DepRemove before
      breaking the or group (Closes: #590438)
    - configure also the replacement before remove by adding Immediate flag
  
  [ Michael Vogt ]
  * apt-pkg/contrib/error.{cc,h}
    - docstring cleanup
    - add inline DumpError() to avoid subtle API break

 -- Michael Vogt <mvo@debian.org>  Thu, 29 Jul 2010 16:40:58 +0200

apt (0.7.26~exp10) experimental; urgency=low

  [ David Kalnischkies ]
  * apt-pkg/contrib/error.{cc,h}:
    - remove constness of va_list parameter to fix build on amd64 and co
      Thanks Eric Valette! (Closes: #588610)
  * apt-pkg/deb/debmetaindex.cc:
    - do not query each architecture for flat file archives
    - fix typo preventing display of architecture in Info()
  * methods/bzip2.cc:
    - add a copycat of the old gzip.cc as we need it for bzip2 and lzma

  [ Martin Pitt ]
  * debian/rules:
    - Make DEB_BUILD_OPTIONS=noopt actually work by passing the right
      CXXFLAGS.
  * apt-pkg/contrib/fileutl.{h,cc}:
    - Add support for reading of gzipped files with the new "ReadOnlyGzip"
      OpenMode. (Closes: #188407)
    - Link against zlib (in apt-pkg/makefile) and add zlib build dependency.
    - [ABI BREAK] This adds a new private member to FileFd, but its
      initialization is in the public header file.
  * configure.in:
    - Check for zlib library and headers.
  * apt-pkg/acquire-item.cc, apt-pkg/deb/debindexfile.cc,
    apt-pkg/deb/debrecords.cc, apt-pkg/deb/debsrcrecords.h,
    cmdline/apt-cache.cc:
    - Open Packages, Sources, and Translations indexes in "ReadOnlyGzip" mode.
  * apt-pkg/deb/debindexfile.cc:
    - If we do not find uncompressed package/source/translation indexes, look
      for gzip compressed ones.
  * apt-pkg/acquire-item.cc:
    - If the Acquire::GzipIndexes option is true and we download a gzipped
      index file, keep it as it is (and rename to .gz) instead of
      uncompressing it.
  * doc/apt.conf.5.xml:
    - Document the new Acquire::GzipIndexes option.
  * doc/po/apt-doc.pot, doc/po/de.po:
    - German translation of new Acquire::GzipIndexes option.
  * Add test/test-indexes.sh:
    - Test behaviour of index retrieval and usage, in particular with
      uncompressed and gzip compressed indexes.
  * methods/gzip.cc: With FileFd now being able to read gzipped files, there
    is no need for the gzip method any more to spawn an external gzip process.
    Rewrite it to use FileFd directly, which makes the code a lot simpler, and
    also using less memory and overhead.

 -- Michael Vogt <mvo@debian.org>  Mon, 12 Jul 2010 11:41:01 +0200

apt (0.7.26~exp9) experimental; urgency=low

  [ David Kalnischkies ]
  * doc/apt.conf.5.xml:
    - add and document APT::Cache-{Start,Grow,Limit} options for mmap control
  * apt-pkg/contrib/fileutl.cc:
    - do not fail von double close()

 -- Michael Vogt <mvo@debian.org>  Fri, 09 Jul 2010 21:51:55 +0200

apt (0.7.26~exp8) experimental; urgency=low

  [ David Kalnischkies ]
  * cmdline/cacheset.cc:
    - doesn't include it in the library for now as it is too volatile
    - get the candidate either from an already built depcache
      or use the policy which is a bit faster than depcache generation
    - get packages by task^ with FromTask()
    - only print errors if all tries to get a package by string failed
    - factor out code to get a single package FromName()
    - check in Grouped* first without modifier interpretation
  * cmdline/apt-get.cc:
    - use the cachsets in the install commands
    - make the specify order of packages irrelevant (Closes: #196021)
  * apt-pkg/orderlist.cc:
    - untouched packages are never missing
  * apt-pkg/packagemanager.cc:
    - packages that are not touched doesn't need to be unpacked
  * debian/control:
    - remove intltool's dependency as it is an ubuntu artefact
  * apt-pkg/depcache.cc:
    - SetCandidateVer for all pseudo packages
    - SetReInstall for the "all" package of a pseudo package
    - use the new MatchAgainstConfig for the DefaultRootSetFunc
    - always mark the all package if a pseudo package is marked for install
  * apt-pkg/contrib/error.{cc,h}:
    - complete rewrite but use the same API
    - add NOTICE and DEBUG as new types of a message
    - add a simple stack handling to be able to delay error handling
  * apt-pkg/aptconfiguration.cc:
    - show a deprecation notice for APT::Acquire::Translation
  * apt-pkg/contrib/configuration.{cc,h}:
    - add a wrapper to match strings against configurable regex patterns
  * apt-pkg/contrib/fileutl.cc:
    - show notice about ignored file instead of being always silent
    - add a Dir::Ignore-Files-Silently list option to control the notice
  * apt-pkg/policy.h:
    - add another round of const& madness as the previous round accidentally
      NOT overrides the virtual GetCandidateVer() method (Closes: #587725)
  * apt-pkg/pkgcachegen.{cc,h}:
    - make the used MMap moveable (and therefore dynamic resizeable) by
      applying (some) mad pointer magic (Closes: #195018)

  [ Michael Vogt ]
  * apt-pkg/deb/dpkgpm.cc:
    - make the apt/term.log output unbuffered (thanks to Matt Zimmerman)

  [ Julian Andres Klode ]
  * methods/ftp.h:
    - Handle different logins on the same server (Closes: #586904).
  * apt-pkg/deb/deblistparser.cc:
    - Handle architecture wildcards (Closes: #547724).
  * apt-pkg/versionmatch.cc:
    - Support matching pins by regular expressions or glob() like patterns,
      regular expressions have to be put between to slashes; for example,
      /.*/.
  * apt-pkg/contrib/fileutl.cc:
    - Make FileFd replace files atomically in WriteTemp mode (for cache, etc).
  * debian/control:
    - Set Standards-Version to 3.9.0

 -- Michael Vogt <mvo@debian.org>  Fri, 09 Jul 2010 19:16:20 +0200

apt (0.7.26~exp7) experimental; urgency=low

  * apt-pkg/cachefile.h:
    - make pkgPolicy public again, libapt-pkg-perl (and probably
      others) get unhappy without that

 -- Michael Vogt <mvo@debian.org>  Thu, 10 Jun 2010 15:33:24 +0200

apt (0.7.26~exp6) experimental; urgency=low

  [ Michael Vogt ]
  * merge the remaining Ubuntu change:
    - on gpg verification failure warn and restore the last known
      good state
    - on failure display the IP of the server (useful for servers
      that use round robin DNS)
    - support Original-Maintainer in RewritePackageOrder
    - enable cdrom autodetection via libudev by default
    - show message about Vcs in use when apt-get source is run for
      packages maintained in a Vcs
    - better support transitional packages with mark auto-installed. 
      when the transitional package is in "oldlibs" the new package
      is not marked auto installed (same is true for section
      metapackages)
    - provide new "deb mirror://archive.foo/mirrors.list sid main"
      method expects a list of mirrors (generated on the server e.g.
      via geoip) and will use that, including cycle on failure
    - write apport crash file on package failure (disabled by default
      on debian until apport is available)
    - support mirror failure reporting (disabled by default on debian)
  
  [ David Kalnischkies ]
  * apt-pkg/deb/dpkgpm.cc:
    - write Disappeared also to the history.log
    - forward manual-installed bit on package disappearance
  * apt-pkg/deb/debsystem.cc:
    - add better config item for extended_states file
  * apt-pkg/pkgcache.h:
    - switch {,Install-}Size to unsigned long long
  * apt-pkg/depcache.cc:
    - do the autoremove mark process also for required packages to handle
      these illegally depending on lower priority packages (Closes: #583517)
    - try harder to find the other pseudo versions for autoremove multiarch
    - correct "Dangerous iterator usage" pointed out by cppcheck
    - deal with long long, not with int to remove 2GB Limit (LP: #250909)
    - deprecate AddSize with Multiplier as it is unused and switch to
      boolean instead to handle the sizes more gracefully.
    - switch i{Download,Usr}Size from double to (un)signed long long
  * apt-pkg/aptconfiguration.cc:
    - remove duplicate architectures in getArchitectures()
  * apt-pkg/indexrecords.{cc,h}:
    - backport forgotten Valid-Until patch from the obsolete experimental
      branch to prevent replay attacks better, thanks to Thomas Viehmann
      for the initial patch! (Closes: #499897)
    - add a constant Exists check for MetaKeys
  * apt-pkg/acquire-item.cc:
    - do not try PDiff if it is not listed in the Meta file
    - sent Last-Modified header also for Translation files
  * apt-pkg/cacheiterator.h:
    - let pkgCache::Iterator inherent std::iterator
  * ftparchive/writer.h:
    - add a virtual destructor to FTWScanner class (for cppcheck)
  * apt-pkg/cacheset.{cc,h}:
    - add simple wrapper around std::set for cache structures
    - move regex magic from apt-get to new FromRegEx method
    - move cmdline parsing from apt-cache to new FromCommandLine method
    - support special release-modifier 'installed' and 'candidate'
  * apt-pkg/contrib/cmdline.cc:
    - fix segfault in SaveInConfig caused by writing over char[] sizes
  * apt-pkg/pkgcache.cc:
    - get the best matching arch package from a group with FindPreferredPkg
  * cmdline/apt-cache.cc:
    - make the search multiarch compatible by using GrpIterator instead
    - use pkgCacheFile and the new CacheSets all over the place
    - add --target-release option (Closes: #115520)
    - accept pkg/release and pkg=version in show and co. (Closes: #236270)
    - accept package versions in the unmet command
  * cmdline/apt-get.cc:
    - use unsigned long long instead of double to store values it gets
  * apt-pkg/cachefile.{cc,h}:
    - split Open() into submethods to be able to build only parts
    - make the OpProgress optional in the Cache buildprocess
    - store also the SourceList we use internally for export
  * doc/apt.conf.5.xml:
    - document the new Valid-Until related options
  * apt-pkg/contrib/strutl.cc:
    - split StrToTime() into HTTP1.1 and FTP date parser methods and
      use strptime() instead of some self-made scanf mangling
    - use the portable timegm shown in his manpage instead of a strange
      looking code copycat from wget
  * ftparchive/writer.cc:
    - add ValidTime option to generate a Valid-Until header in Release file
  * apt-pkg/policy.cc:
    - get the candidate right for a not-installed pseudo package if
      his non-pseudo friend is installed
  * apt-pkg/indexcopy.cc:
    - move the gpg codecopy to a new method and use it also in methods/gpgv.cc

 -- Michael Vogt <mvo@debian.org>  Thu, 10 Jun 2010 14:02:22 +0200

apt (0.7.26~exp5) experimental; urgency=low

  [ David Kalnischkies ]
  * cmdline/apt-get.cc:
    - rerun dpkg-source in source if --fix-broken is given (Closes: #576752)
    - don't suggest held packages as they are installed (Closes: #578135)
    - handle multiple --{tar,diff,dsc}-only options correctly
    - show at the end of the install process a list of disappeared packages
  * cmdline/apt-cache.cc:
    - use GroupCount for package names in stats and add a package struct line
  * methods/rred.cc:
    - use the patchfile modification time instead of the one from the
      "old" file - thanks to Philipp Weis for noticing! (Closes: #571541)
  * debian/rules:
    - remove targets referring to CVS or arch as they are useless
    - use $(CURDIR) instead of $(pwd)
    - use dpkg-buildflags if available for CXXFLAGS
  * README.arch:
    - remove the file completely as it has no use nowadays
  * apt-pkg/depcache.cc:
    - be doublesure that the killer query is empty before starting reinstall
  * methods/gpgv.cc:
    - remove the keyrings count limit by using vector magic
  * contrib/mmap.cc:
    - clarify "MMap reached size limit" error message, thanks Ivan Masár!
  * doc/apt.ent
    - add entities for the current oldstable/stable/testing codenames
  * doc/sources.list.5.xml:
    - use stable-codename instead of stable in the examples (Closes: #531492)
  * doc/apt_preferences.5.xml:
    - adapt some examples here to use current codenames as well
    - add "NotAutomatic: yes" handling, thanks Osamu Aoki (Closes: #490347)
  * debian/libapt-pkg-doc.doc-base.cache:
    - remove yet another reference to the removed cache.sgml
  * doc/apt-get.8.xml:
    - do not say explicit target_release_{name,version,codename}, it should
      be clear by itself and 'man' can break lines again (Closes: #566166)
    - remove the gnome-apt reference as it is removed from unstable
  * apt-pkg/deb/dpkgpm.cc:
    - add 'disappear' to the known processing states, thanks Jonathan Nieder
  * apt-pkg/packagemanager.h:
    - export info about disappeared packages with GetDisappearedPackages()

  [ Michael Vogt ]
  * methods/http.{cc,h}:
    - code cleanup, use enums instead of magic ints
  
  [ Jari Aalto ]
  * debian/rules:
    - spell out some less known options to reduce manpage consultation-rate
    - Use POSIX command substitution: $(<command sequence>)
    - Remove EOL whitespace (Closes: #577804)

  [ Julian Andres Klode ]
  * apt-pkg/acquire-item.cc:
    - Fix pkgAcqFile::Custom600Headers() to always return something.
  

  [ Christian Perrier ]
  * Slovak translation update. Closes: #581159
  * Italian translation update. Closes: #581742
  * Swedish translation update. Closes: #592366

 -- Michael Vogt <mvo@debian.org>  Tue, 25 May 2010 16:01:42 +0200

apt (0.7.26~exp4) experimental; urgency=low

  [ David Kalnischkies ]
  * apt-pkg/depcache.cc:
    - rewrite the pseudo package reinstaller to be more intelligent
      in his package choices
  * apt-pkg/packagemanager.cc:
    - don't try to "unpack" pseudo packages twice
  * apt-pkg/contrib/fileutl.cc:
    - add a parent-guarded "mkdir -p" as CreateDirectory()
  * apt-pkg/acquire.{cc,h}:
    - add a delayed constructor with Setup() for success reporting
    - check for and create directories in Setup if needed instead of
      error out unfriendly in the Constructor (Closes: #523920, #525783)
    - optional handle a lock file in Setup()
  * apt-pkg/acquire-item.cc:
    - Acquire::ForceHash to force method for expected hash
  * cmdline/apt-get.cc:
    - remove the lock file handling and let Acquire take care of it instead
    - display MD5Sum in --print-uris if not forced to use another method
      instead of displaying the strongest available (Closes: #576420)
    - regex for package names executed on Grp- not PkgIterator
    - show non-candidates as fallback for virtual packages (Closes: #578385)
    - set also "all" to this version for pseudo packages in TryToChangeVer
  * apt-pkg/deb/dpkgpm.cc:
    - remove Chroot-Directory from files passed to install commands.
      Thanks to Kel Modderman for report & patch! (Closes: #577226)
  * ftparchive/writer.cc:
    - remove 999 chars Files and Checksums rewrite limit (Closes: #577759)
  * cmdline/apt-cache.cc:
    - align Installed and Candidate Version in policy so they can be compared
      easier, thanks Ralf Gesellensetter for the pointer! (Closes: #578657)
  * doc/apt.ent:
    - Add a note about APT_CONFIG in the -c description (Closes: #578267)
  * doc/po/de.po:
    - correct typos in german apt_preferences manpage, thanks Chris Leick!
  * apt-pkg/sourcelist.cc:
    - be less strict and accept [option=value] as well
  * apt-pkg/contrib/configuration.cc:
    - error out if #clear directive has no argument
  * doc/files.sgml:
    - sync documentation with status quo, regarding files/directories in
      use, extended_states and uri schemes.
  * doc/cache.sgml:
    - drop the file in favor of inplace documentation with doxygen
  * apt-pkg/pkgcache.h:
    - enhance the Groups ABI by providing a ID as the other structs does
    - check also the size of the Group struct then checking for the others

  [ Jari Aalto ]
  * cmdline/apt-get.cc:
    - replace backticks with single quotes around fix-broken command
      in the broken packages message. (Closes: #577168)
  * dselect/install:
    - modernize if-statements not to use 'x' (Closes: #577117)
    - replace backticks with POSIX $() (Closes: #577116)

  [ Michael Vogt ]
  * [ Abi break ] apt-pkg/acquire-item.{cc,h}:
    - add "IsIndexFile" to constructor of pkgAcqFile so that it sends
      the right cache control headers
  * cmdline/apt-get.cc:
    - fix crash when pkg.VersionList() is empty
  * apt-pkg/depcache.cc:
    - fix incorrect std::cout usage for debug output
  * test/libapt/getlanguages_test.cc:
    - Add test for Esperanto that has nocounty associated with them
      (LP: #560956)
  * apt-pkg/deb/debrecords.cc:
    - fix max tag buffer size (LP: #545336, closes: #578959)
  * debian/rules:
    - install html doxygen in libapt-pkg-doc 
  * debian/control:
    - build-depend on doxygen

  [ Julian Andres Klode ]
  * apt-pkg/contrib/weakptr.h:
    - add a class WeakPointable which allows one to register weak pointers to
      an object which will be set to NULL when the object is deallocated.
  * [ABI break] apt-pkg/acquire{-worker,-item,}.h:
    - subclass pkgAcquire::{Worker,Item,ItemDesc} from WeakPointable.
  * apt-pkg/pkgcache.cc:
    - Merge fix from David to correct handling in single-arch environments.
  * cmdline/apt-cache.cc:
    - Add a showauto command to apt-cache.
  * cmdline/apt-get.cc:
    - Add apt-get markauto and unmarkauto commands.

 -- Michael Vogt <mvo@debian.org>  Thu, 06 May 2010 09:32:54 +0200

apt (0.7.26~exp3) experimental; urgency=low

  [ Christian Perrier ]
  * German translation update. Closes: #571037
  * Spanish manpages translation update. Closes: #573293
  * Dutch translation update. Closes: #573946
  * Polish manpages translation update. Closes: #574558
  * Add "manpages-pl (<< 20060617-3~)" to avoid file conflicts with
    that package that was providing some manpages for APT utilities.

  [ David Kalnischkies ]
  * [BREAK] merge MultiArch-ABI. We don't support MultiArch,
    but we support the usage of the new ABI so libapt users
    can start to prepare for MultiArch (Closes: #536029)
  * Ignore :qualifiers after package name in build dependencies
    in the library by default, but try to honour them in apt-get
    as we have some sort of MultiArch support ready (Closes: #558103)
  * add translation of the manpages to PT (portuguese)
    Thanks to Américo Monteiro!
  * Switch to dpkg-source 3.0 (native) format
  * apt-pkg/depcache.cc:
    - remove Auto-Installed information from extended_states
      together with the package itself (Closes: #572364)
  * cmdline/apt-mark:
    - don't crash if no arguments are given (Closes: #570962)
  * debian/control:
    - remove some years old and obsolete Replaces
    - add automake/conf build-depends/conflicts as recommend by
      the autotools-dev README (Closes: #572615)
  * apt-pkg/contrib/mmap.{h,cc}:
    - add char[] fallback for filesystems without shared writable
      mmap() like JFFS2. Thanks to Marius Vollmer for writing
      and to Loïc Minier for pointing to the patch! (Closes: #314334)
  * doc/apt_preferences.5.xml:
    - fix two typos and be more verbose in the novice warning.
      Thanks to Osamu Aoki for pointing it out! (Closes: #567669)
    - fix a=sid vs. n=sid typo, thanks Ansgar Burchardt!
    - origin can be used to match a hostname (Closes: #352667)
    - remove wrong pin-priority is optional remark (Closes: #574944)
  * apt-pkg/deb/dpkgpm.cc:
    - fix error message construction in OpenLog()
    - if available store the Commandline in the history
  * cmdline/apt-get.cc:
    - add a --only-upgrade flag to install command (Closes: #572259)
    - fix memory leaks in error conditions in DoSource()
    - try version match in FindSrc first exact than fuzzy (LP: #551178)
  * apt-pkg/contrib/cmndline.cc:
    - save Commandline in Commandline::AsString for logging
  * apt-pkg/deb/debversion.cc:
    - consider absent of debian revision equivalent to 0 (Closes: #573592)
  * doc/makefile, doc/*:
    - generate subdirectories for building the manpages in on the fly
      depending on the po files we have.
  * apt-pkg/pkgcachegen.cc:
    - merge versions correctly even if multiple different versions
      with the same version number are available.
      Thanks to Magnus Holmgren for the patch! (Closes: #351056)
  * ftparchive/writer.cc:
    - write LongDescriptions if they shouldn't be included in Packages
      file into i18n/Translation-en by default.
  * doc/po/de.po:
    - correct a few typos in the german manpage translation.
      Thanks to Chris Leick and Georg Koppen! (Closes: #574962)
  * apt-pkg/contrib/strutl.cc:
    - convert all toupper calls to tolower_ascii for a little speedup

  [ Jean-Baptiste Lallement ]
  * apt-pkg/contrib/strutl.cc:
    - always escape '%' (LP: #130289) (Closes: #500560)
    - unescape '%' sequence only if followed by 2 hex digit
    - username/password are urlencoded in proxy string (RFC 3986)

  [ Julian Andres Klode ]
  * cmdline/apt-cache.cc:
    - Change behavior of showsrc to match the one of show (Closes: #512046).
  * cmdline/apt-key:
    - Honor Apt::GPGV::TrustedKeyring (Closes: #316390)
  * cmdline/apt-mark:
    - Use the new python-apt API (and conflict with python-apt << 0.7.93.2).
  * apt-inst/contrib/arfile.h:
    - Add public ARArchive::Members() which returns the list of members.
  * apt-pkg/policy.cc:
    - Always return a candidate if there is at least one version pinned > 0
      (Closes: #512318)
  * ftparchive/apt-ftparchive.cc:
    - Read default configuration (Closes: #383257)
  * debian/rules:
    - Fix the libraries name to be e.g. libapt-pkg4.9 instead of
      libapt-pkg-4.9.

  [ Michael Vogt ]
  * apt-pkg/deb/dpkgpm.cc:
    - fix backgrounding when dpkg runs (closes: #486222)
  * cmdline/apt-mark:
    - show error on incorrect aguments (LP: #517917), thanks to
      Torsten Spindler
  * cmdline/apt-get.cc:
    - if apt-get source foo=version or foo/distro can not be found,
      error out (LP: #502641)
  * apt-pkg/packagemanager.cc:
    - better debug output 
  * doc/examples/configure-index:
    - add missing Debug::pkgPackageManager option

 -- Michael Vogt <mvo@debian.org>  Thu, 01 Apr 2010 17:30:43 +0200

apt (0.7.26~exp2) experimental; urgency=low

  * fix crash when LANGUAGE is not set

 -- Michael Vogt <mvo@debian.org>  Thu, 18 Feb 2010 22:07:23 +0100

apt (0.7.26~exp1) experimental; urgency=low

  [ David Kalnischkies ]
  * [BREAK] add possibility to download and use multiply
    Translation files, configurable with Acquire::Translation
    (Closes: #444222, #448216, #550564)
  * Ignore :qualifiers after package name in build dependencies
    for now as long we don't understand them (Closes: #558103)
  * apt-pkg/contrib/mmap.{cc,h}:
    - extend it to have a growable flag - unused now but maybe...
  * apt-pkg/pkgcache.h:
    - use long instead of short for {Ver,Desc}File size,
      patch from Víctor Manuel Jáquez Leal, thanks! (Closes: #538917)
  * apt-pkg/acquire-item.cc:
    - allow also to skip the last patch if target is reached,
      thanks Bernhard R. Link! (Closes: #545699)
  * ftparchive/writer.{cc,h}:
    - add --arch option for packages and contents commands
    - if an arch is given accept only *_all.deb and *_arch.deb instead
      of *.deb. Thanks Stephan Bosch for the patch! (Closes: #319710)
    - add APT::FTPArchive::AlwaysStat to disable the too aggressive
      caching if versions are build multiply times (not recommend)
      Patch by Christoph Goehre, thanks! (Closes: #463260)
  * apt-pkg/deb/dpkgpm.cc:
    - stdin redirected to /dev/null takes all CPU (Closes: #569488)
      Thanks to Aurelien Jarno for providing (again) a patch!
  * buildlib/apti18n.h.in, po/makefile:
    - add ngettext support with P_()
  * aptconfiguration.cc:
    - include all existing Translation files in the Cache (Closes: 564137)
  * debian/control:
    - update with no changes to debian policy 3.8.4
  * doc/apt_preferences.5.xml:
    - explicitly warn against careless use (Closes: #567669)
  * debian/rules:
    - remove creation of empty dir /usr/share/apt
  * doc/apt-cdrom.8.xml:
    - fix typo spotted by lintian: proc(c)eed

  [ Ivan Masár ]
  * Slovak translation update. Closes: #568294
  
  [ Michael Vogt ]
  * [BREAK] merged lp:~mvo/apt/history
    - this writes a /var/log/apt/history tagfile that contains details
      from the transaction (complements term.log)
  * methods/http.cc:
    - add cache-control headers even if no cache is given to allow
      adding options for intercepting proxies
    - add Acquire::http::ProxyAutoDetect configuration that 
      can be used to call a external helper to figure out the 
      proxy configuration and return it to apt via stdout
      (this is a step towards WPAD and zeroconf/avahi support)
  * abicheck/
    - add new abitest tester using the ABI Compliance Checker from
      http://ispras.linuxfoundation.org/index.php/ABI_compliance_checker

  [ Robert Collins ]
  * Change the package index Info methods to allow apt-cache policy to be
    useful when using several different archives on the same host.
    (Closes: #329814, LP: #22354)

 -- Michael Vogt <mvo@debian.org>  Thu, 18 Feb 2010 16:11:39 +0100

apt (0.7.25.3) unstable; urgency=low

  [ Christian Perrier ]
  * Italian translation update. Closes: #567532

  [ David Kalnischkies ]
  * apt-pkg/contrib/macros.h:
    - install the header system.h with a new name to be able to use
      it in other headers (Closes: #567662)
  * cmdline/acqprogress.cc:
    - Set Mode to Medium so that the correct prefix is used.
      Thanks Stefan Haller for the patch! (Closes: #567304 LP: #275243)
  * ftparchive/writer.cc:
    - generate sha1 and sha256 checksums for dsc (Closes: #567343)
  * cmdline/apt-get.cc:
    - don't mark as manually if in download only (Closes: #468180)

 -- Michael Vogt <mvo@debian.org>  Mon, 01 Feb 2010 18:41:15 +0100

apt (0.7.25.2) unstable; urgency=low

  [ Michael Vogt ]
  * apt-pkg/contrib/cdromutl.cc:
    - fix UnmountCdrom() fails, give it a bit more time and try
      the umount again
  * apt-pkg/cdrom.cc:
    - fix crash in pkgUdevCdromDevices
  * methods/cdrom.cc:
    - fixes in multi cdrom setup code (closes: #549312)
    - add new "Acquire::cdrom::AutoDetect" config that enables/disables
      the dlopen of libudev for automatic cdrom detection. Off by default
      currently, feedback/testing welcome
  * cmdline/apt-cdrom.cc:
    - add new --auto-detect option that uses libudev to figure out
      the cdrom/mount-point
  * cmdline/apt-mark:
    - merge fix from Gene Cash that supports markauto for
      packages that are not in the extended_states file yet
      (closes: #534920)
  * ftparchive/writer.{cc,h}:
    - merge crash fix for apt-ftparchive on hurd, thanks to
      Samuel Thibault for the patch (closes: #566664)

  [ David Kalnischkies ]
  * apt-pkg/contrib/fileutl.cc:
    - Fix the newly introduced method GetListOfFilesInDir to not
      accept every file if no extension is enforced
      (= restore old behaviour). (Closes: #565213)
  * apt-pkg/policy.cc:
    - accept also partfiles with "pref" file extension as valid
  * apt-pkg/contrib/configuration.cc:
    - accept also partfiles with "conf" file extension as valid
  * doc/apt.conf.5.xml:
    - reorder description and split out syntax
    - add partfile name convention (Closes: #558348)
  * doc/apt_preferences.conf.5.xml:
    - describe partfile name convention also here
  * apt-pkg/deb/dpkgpm.cc:
    - don't segfault if term.log file can't be opened.
      Thanks Sam Brightman for the patch! (Closes: #475770)
  * doc/*:
    - replace the per language addendum with a global addendum
    - add a explanation why translations include (maybe) english
      parts to the new global addendum (Closes: #561636)
  * apt-pkg/contrib/strutl.cc:
    - fix malloc asseration fail with ja_JP.eucJP locale in
      apt-cache search. Thanks Kusanagi Kouichi! (Closes: #548884)

  [ Christian Perrier ]
  * French translation update

 -- Michael Vogt <mvo@debian.org>  Wed, 27 Jan 2010 16:16:10 +0100

apt (0.7.25.1) unstable; urgency=low

  [ Christian Perrier ]
  * French manpage translation update
  * Russian translation update by Yuri Kozlov
    Closes: #564171

  [Chris Leick]
  * spot & fix various typos in all manpages
  * German manpage translation update

  [ David Kalnischkies ]
  * cmdline/apt-cache.cc:
    - remove translatable marker from the "%4i %s\n" string
  * buildlib/po4a_manpage.mak:
    - instruct debiandoc to build files with utf-8 encoding
  * buildlib/tools.m4:
    - fix some warning from the buildtools
  * apt-pkg/acquire-item.cc:
    - add configuration PDiffs::Limit-options to not download
      too many or too big patches (Closes: #554349)
  * debian/control:
    - let all packages depend on ${misc:Depends}
  * share/*-archive.gpg:
    - remove the horrible outdated files. We already depend on
      the keyring so we don't need to ship our own version
  * cmdline/apt-key:
    - errors out if wget is not installed (Closes: #545754)
    - add --keyring option as we have now possibly many
  * methods/gpgv.cc:
    - pass all keyrings (TrustedParts) to gpgv instead of
      using only one trusted.gpg keyring (Closes: #304846)
  * methods/https.cc:
    - finally merge the rest of the patchset from Arnaud Ebalard
      with the CRL and Issuers options, thanks! (Closes: #485963)
  * apt-pkg/deb/debindexfile.cc, apt-pkg/pkgcachegen.cc:
    - add debug option Debug::pkgCacheGen

  [ Michael Vogt ]
  * cmdline/apt-get.cc:
    - merge fix for apt-get source pkg=version regression
      (closes: #561971)
  * po/ru.po:
    - merged updated ru.po, thanks to Yuri Kozlov (closes: #564171)

 -- Michael Vogt <mvo@debian.org>  Sat, 09 Jan 2010 21:52:36 +0100

apt (0.7.25) unstable; urgency=low

  [ Christian Perrier ]
  * Fix apt-ftparchive(1) wrt description of the "-o" option.
    Thanks to Dann Frazier for the patch. Closes: #273100
  * po/LINGUAS. Re-disable Hebrew. Closes: #534992
  * po/LINGUAS. Enable Asturian and Lithuanian
  * Fix typo in apt-cache.8.xml: nessasarily
  * Fix "with with" in apt-get.8.xml
  * Fix some of the typos mentioned by the german team
    Closes: #479997
  * Polish translation update by Wiktor Wandachowicz
    Closes: #548571
  * German translation update by Holger Wansing
    Closes: #551534
  * Italian translation update by Milo Casagrande
    Closes: #555797
  * Simplified Chinese translation update by Aron Xu 
    Closes: #558737
  * Slovak translation update by Ivan Masár
    Closes: #559277
  
  [ Michael Vogt ]
  * apt-pkg/packagemanager.cc:
    - add output about pre-depends configuring when debug::pkgPackageManager
      is used
  * methods/https.cc:
    - fix incorrect use of CURLOPT_TIMEOUT, closes: #497983, LP: #354972
      thanks to Brian Thomason for the patch
  * merge lp:~mvo/apt/netrc branch, this adds support for a
    /etc/apt/auth.conf that can be used to store username/passwords
    in a "netrc" style file (with the extension that it supports "/"
    in a machine definition). Based on the maemo git branch (Closes: #518473)
    (thanks also to Jussi Hakala and Julian Andres Klode)
  * apt-pkg/deb/dpkgpm.cc:
    - add "purge" to list of known actions
  * apt-pkg/init.h:
    - add compatibility with old ABI name until the next ABI break
  * merge segfault fix from Mario Sanchez Prada, many thanks
    (closes: #561109)

  [ Brian Murray ]
  * apt-pkg/depcache.cc, apt-pkg/indexcopy.cc:
    - typo fix (LP: #462328)
  
  [ Loïc Minier ]
  * cmdline/apt-key:
    - Emit a warning if removed keys keyring is missing and skip associated
      checks (LP: #218971)

  [ David Kalnischkies ]
  * apt-pkg/packagemanager.cc:
    - better debug output for ImmediateAdd with depth and why
    - improve the message shown for failing immediate configuration
  * doc/guide.it.sgml: moved to doc/it/guide.it.sgml
  * doc/po4a.conf: activate translation of guide.sgml and offline.sgml
  * doc/apt.conf.5.xml:
    - provide a few more details about APT::Immediate-Configure
    - briefly document the behaviour of the new https options
  * doc/sources.list.5.xml:
    - add note about additional apt-transport-methods
  * doc/apt-mark.8.xml:
    - correct showauto synopsis, thanks Andrew Schulman (Closes: #551440)
  * cmdline/apt-get.cc:
    - source should display his final pkg pick (Closes: #249383, #550952)
    - source doesn't need the complete version for match (Closes: #245250)
    - source ignores versions/releases if not available (Closes: #377424)
    - only warn if (free) space overflows (Closes: #522238)
    - add --debian-only as alias for --diff-only
  * methods/connect.cc:
    - display also strerror of "wicked" getaddrinfo errors
    - add AI_ADDRCONFIG to ai_flags as suggested by Aurelien Jarno
      in response to Bernhard R. Link, thanks! (Closes: #505020)
  * buildlib/configure.mak, buildlib/config.{sub,guess}:
    - remove (outdated) config.{sub,guess} and use the ones provided
      by the new added build-dependency autotools-dev instead
  * configure.in, buildlib/{xml,yodl,sgml}_manpage.mak:
    - remove the now obsolete manpage buildsystems
  * doc/{pl,pt_BR,es,it}/*.{sgml,xml}:
    - convert all remaining translation to the po4a system
  * debian/control:
    - drop build-dependency on docbook-utils and xmlto
    - add build-dependency on autotools-dev
    - bump policy to 3.8.3 as we have no outdated manpages anymore
  * debian/NEWS:
    - fix a typo in 0.7.24: Allready -> Already (Closes: #557674)
  * ftparchive/writer.{cc,h}:
    - add APT::FTPArchive::LongDescription to be able to disable them
  * apt-pkg/deb/debsrcrecords.cc:
    - use "diff" filetype for .debian.tar.* files (Closes: #554898)
  * methods/rred.cc:
    - rewrite to be able to handle even big patch files
    - adopt optional mmap+iovec patch from Morten Hustveit
      (Closes: #463354) which should speed up a bit. Thanks!
  * methods/http{,s}.cc
    - add config setting for User-Agent to the Acquire group,
      thanks Timothy J. Miller! (Closes: #355782)
    - add https options which default to http ones (Closes: #557085)
  * debian/apt.cron.daily:
    - check cache size even if we do nothing else otherwise, thanks
      Francesco Poli for patch(s) and patience! (Closes: #459344)
  * ftparchive/*:
    - fix a few typos in strings, comments and manpage,
      thanks Karl Goetz! (Closes: #558757)

  [ Carl Chenet ]
  * cmdline/apt-mark:
    - print an error if a new state file can't be created
      (Closes: #521289) and
    - exit nicely if python-apt is not installed (Closes: #521284)

  [ Chris Leick ]
  * doc/de: German translation of manpages (Closes: #552606)
  * doc/ various manpages:
    - correct various errors, typos and oddities (Closes: #552535)
  * doc/apt-secure.8.xml:
    - replace literal with emphasis tags in Archive configuration
  * doc/apt-ftparchive.1.xml:
    - remove informalexample tag which hides the programlisting
  * doc/apt-get.8.xml:
    - change equivalent "for" to "to the" (purge command)
    - clarify --fix-broken sentence about specifying packages

  [ Eugene V. Lyubimkin ]
  * apt-pkg/contib/strutl.h
    - Avoid extra inner copy in APT_MKSTRCMP and APT_MKSTRCMP2.
  * build infrastructure:
    - Bumped libapt version, excluded eglibc from SONAME. (Closes: #448249)

  [ Julian Andres Klode ]
  * doc/apt.conf.5.xml:
    - Deprecate unquoted values, string concatenation and explain what should
      not be written inside a value (quotes,backslash).
    - Restrict option names to alphanumerical characters and "/-:._+".
    - Deprecate #include, we have apt.conf.d nowadays which should be
      sufficient.
  * ftparchive/apt-ftparchive.cc:
    - Call setlocale() so translations are actually used.
  * debian/apt.conf.autoremove:
    - Add kfreebsd-image-* to the list (Closes: #558803)

 -- Michael Vogt <mvo@debian.org>  Tue, 15 Dec 2009 09:21:55 +0100

apt (0.7.24) unstable; urgency=low

  [ Nicolas François ]
  * Cleaned up the first patch draft from KURASAWA Nozomu to finally
    get po4a support for translating the man pages.
    Many thanks to both for this excellent work! (Closes: #441608)
  * doc/ja/*, doc/po/ja.po:
    - remove the old ja man page translation and replace it with
      the new po4a-powered translation by KURASAWA Nozomu.
  * doc/*.?.xml (manpages):
    - add contrib to author tags and also add refmiscinfo to fix warnings
  * doc/style.txt, buildlib/defaults.mak, buildlib/manpage.mak:
    - fix a few typos in the comments of this files

  [ Michael Vogt ]
  * apt-pkg/deb/dpkgpm.cc:
    - when tcgetattr() returns non-zero skip all pty magic 
      (thanks to Simon Richter, closes: #509866)
  * apt-inst/contrib/arfile.cc:
    - show propper error message for Invalid archive members

  [ David Kalnischkies ]
  * doc/Doxyfile.in:
    - update file with doxygen 1.6.1 (current unstable)
    - activate DOT_MULTI_TARGETS, it is default on since doxygen 1.5.9
  * buildlib/po4a_manpage.mak, doc/makefile, configure:
    - simplify the makefiles needed for po4a manpages
  * apt-pkg/contrib/configuration.cc:
    - add a helper to easily get a vector of strings from the config
  * apt-pkg/contrib/strutl.cc:
    - replace unknown multibytes with ? in UTF8ToCharset (Closes: #545208)
  * doc/apt-get.8.xml:
    - fix two little typos in the --simulate description. (Closes: #545059)
  * apt-pkg/aptconfiguration.cc, doc/apt.conf.5.xml:
    - add an order subgroup to the compression types to simplify reordering
      a bit and improve the documentation for this option group.
  * doc/apt.conf.5.xml:
    - document the Acquire::http::Dl-Limit option
    - try to be crystal clear about the usage of :: and {} (Closes: #503481)
  * doc/apt-cache.8.xml:
    - clarify the note for the pkgnames command (Closes: #547599)
  * doc/apt.ent, all man pages:
    - move the description of files to globally usable entities
  * doc/apt_preferences.5.xml:
    - document the new preferences.d folder (Closes: #544017)
  * methods/rred.cc:
    - add at the top without failing (by Bernhard R. Link, Closes: #545694)
  * buildlib/sizetable:
    - add amd64 for cross building (by Mikhail Gusarov, Closes: #513058)
  * debian/prerm:
    - remove file as nobody will upgrade from 0.4.10 anymore
  * debian/control:
    - remove gnome-apt suggestion as it was removed from debian
  * apt-pkg/deb/dpkgpm.cc, apt-pkg/packagemanager.cc, apt-pkg/orderlist.cc:
    - add and document _experimental_ options to make (aggressive)
      use of dpkg's trigger and configuration handling (Closes: #473461)
  * cmdline/apt-get.cc:
    - ignore versions that are not candidates when selecting a package
      instead of a virtual one (by Marius Vollmer, Closes: #547788)

  [ Christian Perrier ]
  * doc/fr/*, doc/po/fr.po:
    - remove the old fr man page translation and replace it with
      the new po4a-powered translation
  * doc/de: dropped (translation is too incomplete to be useful in
      the transition to the po4a-powered translations)

 -- Michael Vogt <mvo@debian.org>  Fri, 25 Sep 2009 19:57:25 +0200

apt (0.7.23.1) unstable; urgency=low

  [ Michael Vogt ]
  * apt-pkg/pkgcache.cc:
    - do not set internel "needs-configure" state for packages in 
      triggers-pending state. dpkg will deal with the trigger and
      it if does it before we trigger it, dpkg will error out
      (LP: #414631)
  * apt-pkg/acquire-item.cc:
    - do not segfault on invalid items (closes: #544080)

 -- Michael Vogt <mvo@debian.org>  Fri, 28 Aug 2009 21:53:20 +0200

apt (0.7.23) unstable; urgency=low

  [ Eugene V. Lyubimkin ]
  * methods/{http,https,ftp}, doc/apt.conf.5.xml:
    - Changed and unified the code that determines which proxy to use. Now
      'Acquire::{http,ftp}::Proxy[::<host>]' options have the highest priority,
      and '{http,ftp}_proxy' environment variables are used only if options
      mentioned above are not specified.
      (Closes: #445985, #157759, #320184, #365880, #479617)
  
  [ David Kalnischkies ]
  * cmdline/apt-get.cc:
    - add APT::Get::HideAutoRemove=small to display only a short line
      instead of the full package list. (Closes: #537450)
    - ShowBroken() in build-dep (by Mike O'Connor, Closes: #145916)
    - check for statfs.f_type (by Robert Millan, Closes: #509313)
    - correct the order of picked package binary vs source in source
    - use SourceVersion instead of the BinaryVersion to get the source
      Patch by Matt Kraai, thanks! (Closes: #382826)
    - add pkg/archive and codename in source (Closes: #414105, #441178)
  * apt-pkg/contrib/strutl.cc:
    - enable thousand separator according to the current locale
      (by Luca Bruno, Closes: #223712)
  * doc/apt.conf.5.xml:
    - mention the apt.conf.d dir (by Vincent McIntyre, Closes: #520831)
  * apt-inst/contrib/arfile.cc:
    - use sizeof instead strlen (by Marius Vollmer, Closes: #504325)
  * doc/apt-mark.8.xml:
    - improve manpage based on patch by Carl Chenet (Closes: #510286)
  * apt-pkg/acquire-item.cc:
    - use configsettings for dynamic compression type use and order.
      Based on a patch by Jyrki Muukkonen, thanks! (LP: #71746)
  * apt-pkg/aptconfiguration.cc:
    - add default configuration for compression types and add lzma
      support. Order is now bzip2, lzma, gzip, none (Closes: #510526)
  * ftparchive/writer.cc:
    - add lzma support also here, patch for this (and inspiration for
      the one above) by Robert Millan, thanks!
  * apt-pkg/depcache.cc:
    - restore the --ignore-hold effect in the Is{Delete,Install}Ok hooks
  * doc/apt-get.8.xml:
    - update the source description to reflect what it actually does
      and how it can be used. (Closes: #413021)
  * methods/http.cc:
    - allow empty Reason-Phase in Status-Line to please squid,
      thanks Modestas Vainius for noticing! (Closes: #531157, LP: #411435)

  [ George Danchev ]
  * cmdline/apt-cache.cc:
    - fix a memory leak in the xvcg method (Closes: #511557)
  * apt-pkg/indexcopy.cc:
    - fix a memory leak then the Release file not exists (Closes: #511556)

 -- Michael Vogt <mvo@debian.org>  Thu, 27 Aug 2009 14:44:39 +0200

apt (0.7.22.2) unstable; urgency=low

  * debian/apt.cron.daily:
    - Make sure that VERBOSE is always set (Closes: #539366)
    - Script can be disabled by APT::Periodic::Enable=0 (Closes: #485476)
    - Support using debdelta to download packages (Closes: #532079)

 -- Julian Andres Klode <jak@debian.org>  Thu, 06 Aug 2009 12:17:19 +0200

apt (0.7.22.1) unstable; urgency=low

  [ Michael Vogt ]
  * cmdline/apt-get.cc:
    - honor APT::Get::Only-Source properly in FindSrc() (thanks to
      Martin Pitt for reporting the problem), also Closes: #535362.

  [ Julian Andres Klode ]
  * apt-pkg/contrib/mmap.cc:
    - Fix FTBFS on GNU/kFreeBSD by disabling DynamicMMap::Grow() on
      non-Linux architectures as it uses mremap (Closes: #539742).
  * apt-pkg/sourcelist.cc:
    - Only warn about missing sources.list if there is no sources.list.d
      and vice versa as only one of them is needed (Closes: #539731).
  * debian/control:
    - Add myself to Uploaders.
    - Increase Standards-Version to 3.8.2.0.

 -- Julian Andres Klode <jak@debian.org>  Mon, 03 Aug 2009 12:48:31 +0200

apt (0.7.22) unstable; urgency=low

  [ Christian Perrier ]
  * Documentation translations:
    - Fix a typo in apt-get(8) French translation. Closes: #525043
      Thanks to Guillaume Delacour for spotting it.
    - Updated apt.conf(5) manpgae French translation.
      Thanks to Aurélien Couderc.
  * Translations:
    - fr.po
    - sk.po. Closes: #525857 
    - ru.po. Closes: #526816
    - eu.po. Closes: #528985
    - zh_CN.po. Closes: #531390
    - fr.po
    - it.po. Closes: #531758
    - ca.po. Closes: #531921
    - de.po. Closes: #536430
  * Added translations
    - ast.po (Asturian by Marcos Alvareez Costales).
      Closes: #529007, #529730, #535328
  
  [ David Kalnischkies ]
  * [ABI break] support '#' in apt.conf and /etc/apt/preferences
    (closes: #189866)
  * [ABI break] Allow pinning by codename (closes: #97564)
  * support running "--simulate" as user
  * add depth information to the debug output and show what depends
    type triggers a autoinst (closes: #458389)
  * add Debug::pkgDepCache::Marker with more detailed debug output 
    (closes: #87520)
  * add Debug::pkgProblemResolver::ShowScores and make the scores
    adjustable
  * do not write state file in simulate mode (closes: #433007)
  * add hook for MarkInstall and MarkDelete (closes: #470035)
  * fix typo in apt-pkg/acquire.cc which prevents Dl-Limit to work
    correctly when downloading from multiple sites (Closes: #534752)
  * add the various foldmarkers in apt-pkg & cmdline (no code change)
  * versions with a pin of -1 shouldn't be a candidate (Closes: #355237)
  * prefer mmap as memory allocator in MMap instead of a static char
    array which can (at least in theory) grow dynamic
  * eliminate (hopefully all) segfaults in pkgcachegen.cc and mmap.cc
    which can arise if cache doesn't fit into the mmap (Closes: #535218)
  * display warnings instead of errors if the parts dirs doesn't exist

  [ Michael Vogt ]
  * honor the dpkg hold state in new Marker hooks (closes: #64141)
  * debian/apt.cron.daily:
    - if the timestamp is too far in the future, delete it
  * apt-pkg/acquire.cc:
    - make the max pipeline depth of the acquire queue configurable
      via Acquire::Max-Pipeline-Depth
  * apt-pkg/deb/dpkgpm.cc:
    - add Dpkg::UseIoNice boolean option to run dpkg with ionice -c3
      (off by default)
    - send "dpkg-exec" message on the status fd when dpkg is run
    - provide DPkg::Chroot-Directory config option (useful for testing)
    - fix potential hang when in a background process group
  * apt-pkg/algorithms.cc:
    - consider recommends when making the scores for the problem 
      resolver
  * apt-pkg/acquire-worker.cc:
    - show error details of failed methods
  * apt-pkg/contrib/fileutl.cc:
    - if a process aborts with signal, show signal number
  * methods/http.cc:
    - ignore SIGPIPE, we deal with EPIPE from write in 
      HttpMethod::ServerDie() (LP: #385144)
  * Only run Download-Upgradable and Unattended-Upgrades if the initial
    update was successful Closes: #341970
  * apt-pkg/indexcopy.cc:
    - support having CDs with no Packages file (just a Packages.gz)
      by not forcing a verification on non-existing files
     (LP: #255545)
    - remove the gettext from a string that consists entirely 
      of variables (LP: #56792)
  * apt-pkg/cacheiterators.h:
    - add missing checks for Owner == 0 in end()
  * apt-pkg/indexrecords.cc:
    - fix some i18n issues
  * apt-pkg/contrib/strutl.h:
    - add new strprintf() function to make i18n strings easier
    - fix compiler warning
  * apt-pkg/deb/debsystem.cc:
    - make strings i18n able 
  * fix problematic use of tolower() when calculating the version 
    hash by using locale independent tolower_ascii() function. 
    Thanks to M. Vefa Bicakci (LP: #80248)
  * build fixes for g++-4.4
  * cmdline/apt-mark:
    - add "showauto" option to show automatically installed packages
  * document --install-recommends and --no-install-recommends
    (thanks to Dereck Wonnacott, LP: #126180)
  * doc/apt.conf.5.xml:
    - merged patch from Aurélien Couderc to improve the text
      (thanks!)
  * [ABI] merged the libudev-dlopen branch, this allows to pass
    "apt-udev-auto" to Acquire::Cdrom::mount and the cdrom method will  
    dynamically find/mount the cdrom device (if libhal is available)

  [ Julian Andres Klode ]
  * apt-pkg/contrib/configuration.cc: Fix a small memory leak in
    ReadConfigFile.
  * Introduce support for the Enhances field. (Closes: #137583) 
  * Support /etc/apt/preferences.d, by adding ReadPinDir() (Closes: #535512)
  * configure-index: document Dir::Etc::SourceParts and some other options
    (Closes: #459605)
  * Remove Eugene V. Lyubimkin from uploaders as requested.
  * apt-pkg/contrib/hashes.cc, apt-pkg/contrib/md5.cc:
    - Support reading until EOF if Size=0 to match behaviour of
      SHA1Summation and SHA256Summation

  [ Osamu Aoki ]
  * Updated cron script to support backups by hardlinks and 
    verbose levels.  All features turned off by default. 
  * Added more error handlings.  Closes: #438803, #462734, #454989
  * Documented all cron script related configuration items in 
    configure-index.

  [ Dereck Wonnacott ]
  * apt-ftparchive might write corrupt Release files (LP: #46439)
  * Apply --important option to apt-cache depends (LP: #16947) 

  [ Otavio Salvador ]
  * Apply patch from Sami Liedes <sliedes@cc.hut.fi> to reduce the
    number of times we call progress bar updating and debugging
    configuration settings.
  * Apply patch from Sami Liedes <sliedes@cc.hut.fi> to avoid unecessary
    temporary allocations.

 -- Michael Vogt <mvo@debian.org>  Wed, 29 Jul 2009 19:16:22 +0200

apt (0.7.21) unstable; urgency=low

  [ Christian Perrier ]
  * Translations:
    - bg.po. Closes: #513211
    - zh_TW.po. Closes: #513311
    - nb.po. Closes: #513843
    - fr.po. Closes: #520430
    - sv.po. Closes: #518070
    - sk.po. Closes: #520403
    - it.po. Closes: #522222
    - sk.po. Closes: #520403
  
  [ Jamie Strandboge ]
  * apt.cron.daily: catch invalid dates due to DST time changes
    in the stamp files

  [ Michael Vogt ]
  * methods/gpgv.cc:
    - properly check for expired and revoked keys (closes: #433091)
  * apt-pkg/contrib/strutl.cc:
    - fix TimeToStr i18n (LP: #289807)
  * [ABI break] merge support for http redirects, thanks to
    Jeff Licquia and Anthony Towns
  * [ABI break] use int for the package IDs (thanks to Steve Cotton)
  * apt-pkg/pkgcache.cc:
    - do not run "dpkg --configure pkg" if pkg is in trigger-awaited
      state (LP: #322955)
  * methods/https.cc:
    - add Acquire::https::AllowRedirect support
  * Clarify the --help for 'purge' (LP: #243948)
  * cmdline/apt-get.cc
    - fix "apt-get source pkg" if there is a binary package and
      a source package of the same name but from different 
      packages (LP: #330103)

  [ Colin Watson ]
  * cmdline/acqprogress.cc:
    - Call pkgAcquireStatus::Pulse even if quiet, so that we still get
      dlstatus messages on the status-fd (LP: #290234).

 -- Michael Vogt <mvo@debian.org>  Tue, 14 Apr 2009 14:12:51 +0200

apt (0.7.20.2) unstable; urgency=medium

  [ Eugene V. Lyubimkin ]
  * Urgency set to medium due to RC bug fix.
  * doc/apt.ent, apt-get.8.xml:
    - Fix invalid XML entities. (Closes: #514402)

 -- Eugene V. Lyubimkin <jackyf.devel@gmail.com>  Sat, 07 Feb 2009 16:48:21 +0200

apt (0.7.20.1) unstable; urgency=low

  [ Michael Vogt ]
  * apt-pkg/pkgcachegen.cc:
    - fix apt-cache search for localized description 
      (closes: #512110)
  
  [ Christian Perrier ]
  * Translations:
    - fr.po: fix spelling error to "défectueux". Thanks to Thomas Péteul.

 -- Michael Vogt <mvo@debian.org>  Tue, 20 Jan 2009 09:35:05 +0100

apt (0.7.20) unstable; urgency=low

  [ Eugene V. Lyubimkin ]
  * debian/changelog:
    - Fixed place of 'merged install-recommends and install-task branches'
      from 0.6.46.1 to 0.7.0. (Closes: #439866)
  * buildlib/config.{sub,guess}:
    - Renewed. This fixes lintian errors.
  * doc/apt.conf.5.xml, debian/apt-transport-https:
    - Documented briefly 'Acquire::https' group of options. (Closes: #507398)
    - Applied patch from Daniel Burrows to document 'Debug' group of options.
      (Closes: #457265)
    - Mentioned 'APT::Periodic' and 'APT::Archives' groups of options.
      (Closes: #438559)
    - Mentioned '/* ... */' comments. (Closes: #507601)
  * doc/examples/sources.list:
    - Removed obsolete commented non-us deb-src entry, replaced it with
      'deb-src security.debian.org' one. (Closes: #411298)
  * apt-pkg/contrib/mmap.cc:
    - Added instruction how to work around MMap error in MMap error message.
      (Closes: #385674, 436028)
  * COPYING:
    - Actualized. Removed obsolete Qt section, added GPLv2 clause.
      (Closes: #440049, #509337)

  [ Michael Vogt ]
  * add option to "apt-get build-dep" to mark the needed 
    build-dep packages as automatic installed. 
    This is controlled via the value of
    APT::Get::Build-Dep-Automatic and is set "false" by default.  
    Thanks to Aaron Haviland, closes: #448743
  * apt-inst/contrib/arfile.cc:
    - support members ending with '/' as well (thanks to Michal Cihr,
      closes: #500988)

  [ Christian Perrier ]
  * Translations:
    - Finnish updated. Closes: #508449 
    - Galician updated. Closes: #509151
    - Catalan updated. Closes: #509375
    - Vietnamese updated. Closes: #509422
    - Traditional Chinese added. Closes: #510664
    - French corrected (remove awful use of first person) 

 -- Michael Vogt <mvo@debian.org>  Mon, 05 Jan 2009 08:59:20 +0100

apt (0.7.19) unstable; urgency=low

  [ Eugene V. Lyubimkin ]
  * doc/sources.list.5.xml:
    - Mentioned allowed characters in file names in /etc/apt/sources.list.d.
      Thanks to Matthias Urlichs. (Closes: #426913)
  * doc/apt-get.8.xml:
    - Explicitly say that 'dist-upgrade' command may remove packages.
    - Included '-v'/'--version' as a command to synopsis.
  * cmdline/apt-cache.cc:
    - Advanced built-in help. Patch by Andre Felipe Machado. (Closes: #286061)
    - Fixed typo 'GraphVis' -> 'GraphViz'. (Closes: #349038)
    - Removed asking to file a release-critical bug against a package if there
      is a request to install only one package and it is not installable.
      (Closes: #419521)

  [ Michael Vogt ]
    - fix SIGHUP handling (closes: #463030)

  [ Christian Perrier ]
  * Translations:
    - French updated
    - Bulgarian updated. Closes: #505476
    - Slovak updated. Closes: #505483
    - Swedish updated. Closes: #505491
    - Japanese updated. Closes: #505495
    - Korean updated. Closes: #505506
    - Catalan updated. Closes: #505513
    - British English updated. Closes: #505539
    - Italian updated. Closes: #505518, #505683
    - Polish updated. Closes: #505569
    - German updated. Closes: #505614
    - Spanish updated. Closes: #505757
    - Romanian updated. Closes: #505762
    - Simplified Chinese updated. Closes: #505727
    - Portuguese updated. Closes: #505902
    - Czech updated. Closes: #505909
    - Norwegian Bokmål updated. Closes: #505934
    - Brazilian Portuguese updated. Closes: #505949
    - Basque updated. Closes: #506085
    - Russian updated. Closes: #506452 
    - Marathi updated. 
    - Ukrainian updated. Closes: #506545 

 -- Michael Vogt <mvo@debian.org>  Mon, 24 Nov 2008 10:33:54 +0100

apt (0.7.18) unstable; urgency=low

  [ Christian Perrier ]
  * Translations:
    - French updated
    - Thai updated. Closes: #505067

  [ Eugene V. Lyubimkin ]
  * doc/examples/configure-index:
    - Removed obsoleted header line. (Closes: #417638)
    - Changed 'linux-kernel' to 'linux-image'.
  * doc/sources.list.5.xml:
    - Fixed typo and grammar in 'sources.list.d' section. Thanks to
      Timothy G Abbott <tabbott@MIT.EDU>. (Closes: #478098)
  * doc/apt-get.8.xml:
    - Advanced descriptions for 'remove' and 'purge' options.
      (Closes: #274283)
  * debian/rules:
    - Target 'apt' need to depend on 'build-doc'. Thanks for Peter Green.
      Fixes FTBFS. (Closes: #504181)

  [ Michael Vogt ]
  * fix depend on libdb4.4 (closes: #501253)

 -- Michael Vogt <mvo@debian.org>  Fri, 07 Nov 2008 22:13:39 +0100

apt (0.7.17) unstable; urgency=low

  [ Eugene V. Lyubimkin ]
  * debian/control:
    - 'Vcs-Bzr' field is official, used it.
    - Bumped 'Standards-Version' to 3.8.0, no changes needed.
    - Actualized 'Uploaders' field.
  * doc/:
    - Substituded 'apt-archive' with 'apt-ftparchive' in docs.
      Patch based on work of Andre Felipe Machado. (Closes: #350865)
    - Mentioned '/<release>' and '=<version>' for 'apt-get install' and
      '=<version>' for 'apt-get source' in apt-get manpage. Patch based on
      work of Andre Felipe Machado. (Closes: #399673)
    - Mentioned more short options in the apt-get manpage. Documented 'xvcg'
      option in the apt-cache manpage. The part of patch by Andre Felipe
      Machado. (Closes: #176106, #355945)
    - Documented that 'apt-get install' command should be used for upgrading
      some of installed packages. Based on patch by Nori Heikkinen and
      Andre Felipe Machado. (Closes: #267087)
    - Mentioned 'apt_preferences(5)' in apt manpage. (Closes: #274295)
    - Documented 'APT::Default-Release' in apt.conf manpage. (Closes: #430399)
    - APT::Install-Recommends is now true by default, mentioned this in
      configure-index example. (Closes: #463268)
    - Added 'APT::Get::AllowUnauthenticated' to configure-index example.
      (Closes: #320225)
    - Documented '--no-install-recommends' option in apt-get manpage.
      (Closes: #462962)
    - Documented 'Acquire::PDiffs' in apt.conf manpage. (Closes: #376029)
    - Added 'copy', 'rsh', 'ssh' to the list of recognized URI schemes in
      sources.list manpage, as they are already described under in the manpage.
    - Removed notice that ssh/rsh access cannot use password authentication
      from sources.list manpage. Thanks to Steffen Joeris. (Closes: #434894)
    - Added '(x)' to some referrings to manpages in apt-get manpage. Patch by
      Andre Felipe Machado. (Closes: #309893)
    - Added 'dist-upgrade' apt-get synopsis in apt-get manpage.
      (Closes: #323866)

 -- Michael Vogt <mvo@debian.org>  Wed, 05 Nov 2008 13:14:56 +0100

apt (0.7.17~exp4) experimental; urgency=low

  * debian/rules:
    - Fixed lintian warnings "debian/rules ignores make errors".
  * debian/control:
    - Substituted outdated "Source-Version" fields with "binary:Version".
    - Added 'python-apt' to Suggests, as apt-mark need it for work.
    - Drop Debian revision from 'doc-base' build dependency, this fixes
      appropriate lintian warning.
  * debian/libapt-pkg-doc.doc-base.*:
    - Changed section: from old 'Devel' to 'Debian'. This fixes appropriate
      lintian warnings.
  * debian/{postrm,prerm,preinst}:
    - Added 'set -e', fixes lintian warnings
      'maintainer-script-ignores-error'.
  * dselect/makefile:
    - Removed unneeded 'LOCAL' entry. This allows cleaning rule to run smoothly.
  * share/lintian-overrides:
    - Added with override of 'apt must depend on python'. Script 'apt-mark'
      needs apt-python for working and checks this on fly. We don't want
      python in most cases.
  * cmdline/apt-key:
    - Added 'unset GREP_OPTIONS' to the script. This prevents 'apt-key update'
      failure when GREP_OPTIONS contains options that modify grep output.
      (Closes: #428752)

 -- Eugene V. Lyubimkin <jackyf.devel@gmail.com>  Fri, 31 Oct 2008 23:45:17 +0300

apt (0.7.17~exp3) experimental; urgency=low

  * apt-pkg/acquire-item.cc:
    - fix a merge mistake that prevents the fallback to the 
      uncompressed 'Packages' to work correctly (closes: #409284)

 -- Michael Vogt <mvo@debian.org>  Wed, 29 Oct 2008 09:36:24 +0100

apt (0.7.17~exp2) experimental; urgency=low

  [ Eugene V. Lyubimkin ]
  * apt-pkg/acquire-item.cc:
    - Added fallback to uncompressed 'Packages' if neither 'bz2' nor 'gz'
      available. (Closes: #409284)
  * apt-pkg/algorithm.cc:
    - Strip username and password from source URL in error message.
      (Closes: #425150)
  
  [ Michael Vogt ]
  * fix various -Wall warnings

 -- Michael Vogt <mvo@debian.org>  Tue, 28 Oct 2008 18:06:38 +0100

apt (0.7.17~exp1) experimental; urgency=low

  [ Luca Bruno ]
  * Fix typos:
    - apt-pkg/depcache.cc
  * Fix compilation warnings:
    - apt-pkg/acquire.cc
    - apt-pkg/versionmatch.cc
  * Compilation fixes and portability improvement for compiling APT against non-GNU libc
    (thanks to Martin Koeppe, closes: #392063):
    - buildlib/apti18n.h.in:
      + textdomain() and bindtextdomain() must not be visible when --disable-nls
    - buildlib/inttypes.h.in: undefine standard int*_t types
    - Append INTLLIBS to SLIBS:
      + cmdline/makefile
      + ftparchive/makefile
      + methods/makefile
  * doc/apt.conf.5.xml:
    - clarify whether configuration items of apt.conf are case-sensitive
      (thanks to Vincent McIntyre, closes: #345901)

 -- Luca Bruno <lethalman88@gmail.com>  Sat, 11 Oct 2008 09:17:46 +0200

apt (0.7.16) unstable; urgency=low

  [ Luca Bruno ]
  * doc/apt-cache.8.xml:
    - search command uses POSIX regex, and searches for virtual packages too
      (closes: #277536)
  * doc/offline.sgml: clarify remote and target hosts
    (thanks to Nikolaus Schulz, closes: #175940)
  * Fix several typos in docs, translations and debian/changelog
    (thanks to timeless, Nicolas Bonifas and Josh Triplett,
    closes: #368665, #298821, #411532, #431636, #461458)
  * Document apt-key finger and adv commands
    (thanks to Stefan Schmidt, closes: #350575)
  * Better documentation for apt-get --option
    (thanks to Tomas Pospisek, closes: #386579)
  * Retitle the apt-mark.8 manpage (thanks to Justin Pryzby, closes: #471276)
  * Better documentation on using both APT::Default-Release and
    /etc/apt/preferences (thanks to Ingo Saitz, closes: #145575)
  
  [ Michael Vogt ]
  * doc/apt-cache.8.xml:
    - add missing citerefentry

 -- Michael Vogt <mvo@debian.org>  Fri, 10 Oct 2008 23:44:50 +0200

apt (0.7.15) unstable; urgency=low

  * Upload to unstable

 -- Michael Vogt <mvo@debian.org>  Sun, 05 Oct 2008 13:23:47 +0200

apt (0.7.15~exp3) experimental; urgency=low

  [Daniel Burrows]
  * apt-pkg/deb/dpkgpm.cc:
    - Store the trigger state descriptions in a way that does not break
      the ABI.  The approach taken makes the search for a string O(n) rather
      than O(lg(n)), but since n == 4, I do not consider this a major
      concern.  If it becomes a concern, we can sort the static array and
      use std::equal_range().  (Closes: #499322)

  [ Michael Vogt ]
  * apt-pkg/packagemanager.cc, apt-pkg/deb/dpkgpm.cc:
    - move the state file writting into the Go() implementation
      of dpkgpm (closes: #498799)
  * apt-pkg/algorithms.cc:
    - fix simulation performance drop (thanks to Ferenc Wagner
      for reporting the issue)

 -- Michael Vogt <mvo@debian.org>  Wed, 01 Oct 2008 18:09:49 +0200

apt (0.7.15~exp2) experimental; urgency=low

  [ Michael Vogt ]
  * apt-pkg/pkgcachegen.cc:
    - do not add multiple identical descriptions for the same 
      language (closes: #400768)

  [ Program translations ]
  * Catalan updated. Closes: #499462

 -- Michael Vogt <mvo@debian.org>  Tue, 23 Sep 2008 07:29:59 +0200

apt (0.7.15~exp1) experimental; urgency=low

  [ Christian Perrier ]
  * Fix typo in cron.daily script. Closes: #486179

  [ Program translations ]
  * Traditional Chinese updated. Closes: #488526
  * German corrected and completed. Closes: #490532, #480002, #498018
  * French completed
  * Bulgarian updated. Closes: #492473
  * Slovak updated. Closes: #492475
  * Galician updated. Closes: #492794
  * Japanese updated. Closes: #492975
  * Fix missing space in Greek translation. Closes: #493922
  * Greek updated.
  * Brazilian Portuguese updated.
  * Basque updated. Closes: #496754
  * Romanian updated. Closes: #492773, #488361
  * Portuguese updated. Closes: #491790
  * Simplified Chinese updated. Closes: #489344
  * Norwegian Bokmål updated. Closes: #480022
  * Czech updated. Closes: #479628, #497277
  * Korean updated. Closes: #464515
  * Spanish updated. Closes: #457706
  * Lithuanian added. Closes: #493328
  * Swedish updated. Closes: #497496
  * Vietnamese updated. Closes: #497893
  * Portuguese updated. Closes: #498411
  * Greek updated. Closes: #498687
  * Polish updated.

  [ Michael Vogt ]
  * merge patch that enforces stricter https server certificate
    checking (thanks to Arnaud Ebalard, closes: #485960)
  * allow per-mirror specific https settings
    (thanks to Arnaud Ebalard, closes: #485965)
  * add doc/examples/apt-https-method-example.cof
    (thanks to Arnaud Ebalard, closes: #485964)
  * apt-pkg/depcache.cc:
    - when checking for new important deps, skip critical ones
      (closes: #485943)
  * improve apt progress reporting, display trigger actions
  * add DPkg::NoTriggers option so that applications that call
    apt/aptitude (like the installer) defer trigger processing
    (thanks to Joey Hess)
  * doc/makefile:
    - add examples/apt-https-method-example.conf
  
 -- Michael Vogt <mvo@debian.org>  Tue, 16 Sep 2008 21:27:03 +0200

apt (0.7.14) unstable; urgency=low

  [ Christian Perrier ]
  * Mark a message from dselect backend as translatable
    Thanks to Frédéric Bothamy for the patch
    Closes: #322470

  [ Program translations ]
  * Simplified Chinese updated. Closes: #473360
  * Catalan fixes. Closes: #387141
  * Typo fix in Greek translation. Closes: #479122
  * French updated.
  * Thai updated. Closes: #479313
  * Italian updated. Closes: #479326
  * Polish updated. Closes: #479342
  * Bulgarian updated. Closes: #479379
  * Finnish updated. Closes: #479403
  * Korean updated. Closes: #479426
  * Basque updated. Closes: #479452
  * Vietnamese updated. Closes: #479748
  * Russian updated. Closes: #479777, #499029
  * Galician updated. Closes: #479792
  * Portuguese updated. Closes: #479847
  * Swedish updated. Closes: #479871
  * Dutch updated. Closes: #480125
  * Kurdish added. Closes: #480150
  * Brazilian Portuguese updated. Closes: #480561
  * Hungarian updated. Closes: #480662

  [ Otavio Salvador ]
  * Apply patch to avoid truncating of arbitrary files. Thanks to Bryan
    Donlan <bdonlan@fushizen.net> for the patch. Closes: #482476
  * Avoid using dbus if dbus-daemon isn't running. Closes: #438803
  
  [ Michael Vogt ]
  * debian/apt.cron.daily:
    - apply patch based on the ideas of Francesco Poli for better 
      behavior when the cache can not be locked (closes: #459344)

 -- Michael Vogt <mvo@debian.org>  Wed, 28 May 2008 15:19:12 +0200

apt (0.7.13) unstable; urgency=low

  [ Otavio Salvador ]
  * Add missing build-depends back from build-depends-indep field.
    Closes: #478231
  * Make cron script quiet if cache is locked. Thanks to Ted Percival
    <ted@midg3t.net> for the patch. Closes: #459344
  * Add timeout support for https. Thanks to Andrew Martens
    <andrew.martens@strangeloopnetworks.com> for the patch.

  [ Goswin von Brederlow ]
  * Add support for --no-download on apt-get update. Closes: #478517
  
  [ Program translations ]
    - Vietnamese updated. Closes: #479008
    
 -- Otavio Salvador <otavio@debian.org>  Fri, 02 May 2008 14:46:00 -0300

apt (0.7.12) unstable; urgency=low

  [ Michael Vogt ]
  * cmdline/apt-key:
    - add support for a master-keyring that contains signing keys
      that can be used to sign the archive signing keys. This should
      make key-rollover easier.
  * apt-pkg/deb/dpkgpm.cc:
    - merged patch from Kees Cook to fix anoying upper-case display
      on amd64 in sbuild
  * apt-pkg/algorithms.cc: 
    - add APT::Update::Post-Invoke-Success script slot
    - Make the breaks handling use the kill list. This means, that a
      Breaks: Pkg (<< version) may put Pkg onto the remove list.
  * apt-pkg/deb/debmetaindex.cc:
    - add missing "Release" file uri when apt-get update --print-uris
      is run
  * methods/connect.cc:
    - remember hosts with Resolve failures or connect Timeouts
  * cmdline/apt-get.cc:
    - fix incorrect help output for -f (LP: #57487)
    - do two passes when installing tasks, first ignoring dependencies,
      then resolving them and run the problemResolver at the end
      so that it can correct any missing dependencies
  * debian/apt.cron.daily:
    - sleep random amount of time (default within 0-30min) before
      starting the upate to hit the mirrors less hard
  * doc/apt_preferences.5.xml:
    - fix typo
  * added debian/README.source

  [ Christian Perrier ]
  * Fix typos in manpages. Thanks to Daniel Leidert for the fixes
    Closes: #444922
  * Fix syntax/copitalisation in some messages. Thanks to Jens Seidel
    for pointing this and providing the patch.
    Closes: #466845
  * Fix Polish offline translation. Thanks to Robert Luberda for the patch
    and apologies for applying it very lately. Closes: #337758
  * Fix typo in offline.sgml. Closes: #412900

  [ Program translations ]
    - German updated. Closes: #466842
    - Swedish updated.
    - Polish updated. Closes: #469581
    - Slovak updated. Closes: #471341
    - French updated.
    - Bulgarian updated. Closes: #448492
    - Galician updated. Closes: #476839
  
  [ Daniel Burrows ]
  * apt-pkg/depcache.cc:
    - Patch MarkInstall to follow currently satisfied Recommends even
      if they aren't "new", so that we automatically force upgrades
      when the version of a Recommends has been tightened.  (Closes: #470115)
    - Enable more complete debugging information when Debug::pkgAutoRemove
      is set.
  * apt-pkg/contrib/configuration.cc
    - Lift the 1024-byte limit on lines in configuration files.
      (Closes: #473710, #473874)
  * apt-pkg/contrib/strutl.cc:
    - Lift the 64000-byte limit on individual messages parsed by ReadMessages.
      (Closes: #474065)
  * debian/rules:
    - Add missing Build-Depends-Indep on xsltproc, docbook-xsl, and xmlto.

 -- Daniel Burrows <dburrows@debian.org>  Sat, 26 Apr 2008 12:24:35 -0700

apt (0.7.11) unstable; urgency=critical
  
  [ Raise urgency to critical since it fixes a critical but for Debian
    Installer Lenny Beta1 release ]

  [ Program translations ]
    - Vietnamese updated. Closes: #460825
    - Basque updated. Closes: #461166
    - Galician updated. Closes: #461468
    - Portuguese updated. Closes: #464575
    - Korean updated. Closes: #448430
    - Simplified Chinese updated. Closes: #465866

  [ Otavio Salvador ]
  * Applied patch from Robert Millan <rmh@aybabtu.com> to fix the error
    message when gpgv isn't installed, closes: #452640.
  * Fix regression about APT::Get::List-Cleanup setting being ignored,
    closes: #466052.

 -- Otavio Salvador <otavio@debian.org>  Thu, 17 Jan 2008 22:36:46 -0200

apt (0.7.10) unstable; urgency=low

  [ Otavio Salvador ]
  * Applied patch from Mike O'Connor <stew@vireo.org> to add a manpage to
    apt-mark, closes: #430207.
  * Applied patch from Andrei Popescu <andreimpopescu@gmail.com> to add a
    note about some frontends in apt.8 manpage, closes: #438545.
  * Applied patch from Aurelien Jarno <aurel32@debian.org> to avoid CPU
    getting crazy when /dev/null is redirected to stdin (which breaks
    buildds), closes: #452858.
  * Applied patch from Aurelien Jarno <aurel32@debian.org> to fix building
    with newest dpkg-shlibdeps changing the packaging building order and a
    patch from Robert Millan <rmh@aybabtu.com> to fix parallel building,
    closes: #452862.
  * Applied patch from Alexander Winston <alexander.winston@comcast.net>
    to use 'min' as symbol for minute, closes: #219034.
  * Applied patch from Amos Waterland <apw@us.ibm.com> to allow apt to
    work properly in initramfs, closes: #448316.
  * Applied patch from Robert Millan <rmh@aybabtu.com> to make apt-key and
    apt-get to ignore time conflicts, closes: #451328.
  * Applied patch from Peter Eisentraut <peter_e@gmx.net> to fix a
    grammatical error ("manual installed" -> "manually installed"),
    closes: #438136.
  * Fix cron.daily job to not call fail if apt isn't installed, closes:
    #443286.
  * Fix compilation warnings in apt-pkg/cdrom.cc and
    apt-pkg/contrib/configuration.cc.
  * Fix typo in debian/copyright file ("licened" instead of "licensed"),
    closes: #458966.

  [ Program translations ]
    - Basque updated. Closes: #453088
    - Vietnamese updated. Closes: #453774, #459013
    - Japanese updated. Closes: #456909
    - Simplified Chinese updated. Closes: #458039
    - French updated.
    - Norwegian Bokmål updated. Closes: #457917

  [ Michael Vogt ]
  * debian/rules
    - fix https install location
  * debian/apt.conf.daily:
    - print warning if the cache can not be locked (closes: #454561),
      thanks to Bastian Kleineidam
  * methods/gpgv.cc:
    - remove cruft code that caused timestamp/I-M-S issues
  * ftparchive/contents.cc:
    - fix error output
  * apt-pkg/acquire-item.{cc,h}:
    - make the authentication download code more robust against
      servers/proxies with broken If-Range implementations
  * apt-pkg/packagemanager.{cc,h}:
    - propergate the Immediate flag to make hitting the 
      "E: Internal Error, Could not perform immediate configuration (2)"
      harder
  * debian/control:
    - build against libdb-dev (instead of libdb4.4-dev)
  * merged the apt--DoListUpdate branch, this provides a common interface
    for "apt-get update" like operations for the frontends and also provides
    hooks to run stuff in APT::Update::{Pre,Post}-Invoke

  [ Chris Cheney ]
  * ftparchive/contents.cc:
    - support lzma data members
  * ftparchive/multicompress.cc:
    - support lzma output
  
  [ Daniel Burrows ]
  * apt-pkg/contrib/configuration.cc:
    - if RootDir is set, then FindFile and FindDir will return paths
      relative to the directory stored in RootDir, closes: #456457.

  [ Christian Perrier ]
  * Fix wording for "After unpacking...". Thanks to Michael Gilbert
    for the patch. Closes: #260825

 -- Michael Vogt <mvo@debian.org>  Mon, 07 Jan 2008 21:40:47 +0100

apt (0.7.9) unstable; urgency=low

  [ Christian Perrier ]
  * Add several languages to LINGUAS and, therefore, really ship the relevant
    translation:
    Arabic, Dzongkha, Khmer, Marathi, Nepali, Thai
    Thanks to Theppitak Karoonboonyanan for checking this out. Closes: #448321

  [ Program translations ]
    - Korean updated. Closes: #448430
    - Galician updated. Closes: #448497
    - Swedish updated.

  [ Otavio Salvador ]
  * Fix configure script to check for CURL library and headers presense.
  * Applied patch from Brian M. Carlson <sandals@crustytoothpaste.ath.cx>
    to add backward support for arches that lacks pselect support,
    closes: #448406.
  * Umount CD-ROM when calling apt-cdrom ident, except when called with
    -m, closes: #448521.

 -- Otavio Salvador <otavio@debian.org>  Wed, 31 Oct 2007 13:37:26 -0200

apt (0.7.8) unstable; urgency=low

  * Applied patch from Daniel Leidert <daniel.leidert@wgdd.de> to fix
    APT::Acquire::Translation "none" support, closes: #437523.
  * Applied patch from Daniel Burrows <dburrows@debian.org> to add support
    for the Homepage field (ABI break), closes: #447970.
  * Applied patch from Frans Pop <elendil@planet.nl> to fix a trailing
    space after cd label, closes: #448187.

 -- Otavio Salvador <otavio@debian.org>  Fri, 26 Oct 2007 18:20:13 -0200

apt (0.7.7) unstable; urgency=low

  [ Michael Vogt ]
  * apt-inst/contrib/extracttar.cc:
    - fix fd leak for zero size files (thanks to Bill Broadley for
      reporting this bug)
  * apt-pkg/acquire-item.cc:
    - remove zero size files on I-M-S hit
  * methods/https.cc:
    - only send LastModified if we actually have a file
    - send range request with if-range 
    - delete failed downloads
    - delete zero size I-M-S hits
  * apt-pkg/deb/dpkgpm.{cc,h}:
    - merged dpkg-log branch, this lets you specify a 
      Dir::Log::Terminal file to log dpkg output to
      (ABI break)
    - fix parse error when dpkg sends unexpected data
  * merged apt--sha256 branch to fully support the new
    sha256 checksums in the Packages and Release files
    (ABI break)
  * apt-pkg/pkgcachegen.cc:
    - increase default mmap size
  * tests/local-repo:
    - added local repository testcase
  * apt-pkg/acquire.cc:
    - increase MaxPipeDepth for the internal worker<->method
      communication to 1000 for the debtorrent backend
  * make apt build with g++ 4.3
  * fix missing SetExecClose() call when the status-fd is used
  * debian/apt.cron.daily:
    - move unattended-upgrade before apt-get autoclean
  * fix "purge" commandline argument, closes: #133421
    (thanks to Julien Danjou for the patch)
  * cmdline/apt-get.cc:
    - do not change the auto-installed information if a package
      is reinstalled
  * apt-pkg/acquire-item.cc:
    - fix crash in diff acquire code
  * cmdline/apt-mark:
    - Fix chmoding after have renamed the extended-states file (LP: #140019)
      (thanks to Laurent Bigonville)
  * apt-pkg/depcache.cc:
    - set "APT::Install-Recommends" to true by default (OMG!)
  * debian/apt.cron.daily:
    - only run the cron job if apt-get check succeeds (LP: #131719)
  
  [ Program translations ]
    - French updated
    - Basque updated. Closes: #436425
    - Fix the zh_CN translator's name in debian/changelog for 0.7.2
      Closes: #423272
    - Vietnamese updated. Closes: #440611
    - Danish updated. Closes: #441102
    - Thai added. Closes: #442833
    - Swedish updated.
    - Galician updated. Closes: #446626

  [ Otavio Salvador ]
  * Add hash support to copy method. Thanks Anders Kaseorg by the patch
    (closes: #436055)
  * Reset curl options and timestamp between downloaded files. Thanks to
    Ryan Murray <rmurray@debian.org> for the patch (closes: #437150)
  * Add support to apt-key to export keys to stdout. Thanks to "Dwayne
    C. Litzenberger" <dlitz@dlitz.net> for the patch (closes: #441942)
  * Fix compilation warnings:
    - apt-pkg/indexfile.cc: conversion from string constant to 'char*';
    - apt-pkg/acquire-item.cc: likewise;
    - apt-pkg/cdrom.cc: '%lu' expects 'long unsigned int', but argument
      has type 'size_t';
    - apt-pkg/deb/dpkgpm.cc: initialization order and conversion from
      string constant to 'char*';
    - methods/gpgv.cc: conversion from string constant to 'char*';
    - methods/ftp.cc: likewise;
    - cmdline/apt-extracttemplates.cc: likewise;
    - apt-pkg/deb/debmetaindex.cc: comparison with string literal results
      in unspecified behaviour;
  * cmdline/apt-get.cc: adds 'autoremove' as a valid comment to usage
    statement of apt-get (closes: #445468).
  * cmdline/apt-get.cc: really applies Julien Danjou <acid@debian.org>
    patch to add 'purge' command line argument (closes: #133421).

  [ Ian Jackson ]
  * dpkg-triggers: Deal properly with new package states.

  [ Colin Watson ]
  * apt-pkg/contrib/mmap.cc:
    - don't fail if msync() returns > 0
 
 -- Michael Vogt <mvo@debian.org>  Tue, 23 Oct 2007 14:58:03 +0200

apt (0.7.6) unstable; urgency=low

  * Applied patch from Aurelien Jarno <aurel32@debian.org> to fix wrong
    directory downloading on non-linux architectures (closes: #435597)

 -- Otavio Salvador <otavio@debian.org>  Wed, 01 Aug 2007 19:49:51 -0300

apt (0.7.5) unstable; urgency=low

  [ Otavio Salvador ]
  * Applied patch from Guillem Jover <guillem@debian.org> to use
    dpkg-architecture to get the host architecture (closes: #407187)
  * Applied patch from Guillem Jover <guillem@debian.org> to add
    support to add lzma support (closes: #408201)

  [ Michael Vogt ]
  * apt-pkg/depcache.cc:
    - support a list of sections for:
      APT::Install-Recommends-Sections
      APT::Never-MarkAuto-Sections
  * methods/makefile:
    - install lzma symlink method (for full lzma support)
  * debian/control:
    - suggest "lzma"

 -- Otavio Salvador <otavio@ossystems.com.br>  Wed, 25 Jul 2007 20:16:46 -0300

apt (0.7.4) unstable; urgency=low

  [ Michael Vogt ]
  * cmdline/apt-get.cc:
    - fix in the task-install code regexp (thanks to Adam Conrad and
      Colin Watson)
    - support task removal too: apt-get remove taskname^
      (thanks to Matt Zimmerman reporting this problem)

  [ Otavio Salvador ]
  * Fix a typo on 0.7.3 changelog entry about g++ (7.3 to 4.3)
  * Fix compilation warnings:
    - apt-pkg/contrib/configuration.cc: wrong argument type;
    - apt-pkg/deb/dpkgpm.cc: wrong signess;
    - apt-pkg-acquire-item.cc: wrong signess and orderned initializers;
    - methods/https.cc:
      - type conversion;
      - unused variable;
      - changed SetupProxy() method to void;
  * Simplified HttpMethod::Fetch on http.cc removing Tail variable;
  * Fix pipeline handling on http.cc (closes: #413324)
  * Fix building to properly support binNMUs. Thanks to Daniel Schepler
    <schepler@math.unipd.it> by the patch (closes: #359634)
  * Fix example for Install-{Recommends,Suggests} options on
    configure-index example file. Thanks to Peter Eisentraut
    <peter_e@gmx.net> by the patch (closes: #432223)

  [ Christian Perrier ]
  * Basque translation update. Closes: ##423766
  * Unfuzzy formerly complete translations
  * French translation update
  * Re-generate PO(T) files
  * Spanish translation update
  * Swedish translation update

 -- Otavio Salvador <otavio@debian.org>  Tue, 24 Jul 2007 09:55:50 -0300

apt (0.7.3) unstable; urgency=low

  * fixed compile errors with g++ 4.3 (thanks to 
    Daniel Burrows, closes: #429378)
  * fixes in the auto-mark code (thanks to Daniel
    Burrows)
  * fix FTBFS by changing build-depends to
    libcurl4-gnutls-dev (closes: #428363)
  * cmdline/apt-get.cc:
    - fix InstallTask code when a pkgRecord ends 
      with a single '\n' (thanks to Soren Hansen for reporting)
  * merged from Christian Perrier:
        * vi.po: completed to 532t, again. Closes: #429899
        * gl.po: completed to 532t. Closes: #429506
        * vi.po: completed to 532t. Closes: #428672
        * Update all PO and the POT. Gives 514t14f4u for formerly
          complete translations
        * fr.po: completed to 532t
        * ku.po, uk.po, LINGUAS: reintegrate those translations
          which disappeared from the BZR repositories

 -- Michael Vogt <mvo@debian.org>  Sun, 01 Jul 2007 12:31:29 +0200

apt (0.7.2-0.1) unstable; urgency=low

  * Non-maintainer upload.
  * Build-depend on libcurl4-gnutls-dev instead of the obsolete
    libcurl3-gnutls-dev.  Closes: #428363.

 -- Steve Langasek <vorlon@debian.org>  Thu, 28 Jun 2007 18:46:53 -0700

apt (0.7.2) unstable; urgency=low
  
  * merged the debian/experimental changes back
    into the debian/sid branch
  * merged from Christian Perrier:
    * mr.po: New Marathi translation  Closes: #416806
    * zh_CN.po: Updated by Kov Chai  Closes: #416822
    * tl.po: Updated by Eric Pareja   Closes: #416638
    * gl.po: Updated by Jacobo Tarrio
	     Closes: #412828
    * da.po: Updated by Claus Hindsgaul
	     Closes: #409483
    * fr.po: Remove a non-breakable space for usability
	     issues. Closes: #408877
    * ru.po: Updated Russian translation. Closes: #405476
    * *.po: Unfuzzy after upstream typo corrections
  * buildlib/archtable:
    - added support for sh3/sh4 (closes: #424870)
    - added support for m32r (closes: #394096)
  * buildlib/systemtable:
    - added support for lpia
  * configure.in:
    - check systemtable for architecture mapping too
  * fix error in AutocleanInterval, closes: #319339
    (thanks to Israel G. Lugo for the patch)
  * add "purge" commandline argument, closes: #133421)
    (thanks to Julien Danjou for the patch)
  * add "purge" commandline argument, closes: #133421)
    (thanks to Julien Danjou for the patch)
  * fix FTBFS with gcc 4.3, closes: #417090
    (thanks to Martin Michlmayr for the patch)
  * add --dsc-only option, thanks to K. Richard Pixley
  * Removed the more leftover #pragma interface/implementation
    closes: #306937 (thanks to Andreas Henriksson for the patch)
  
 -- Michael Vogt <mvo@debian.org>  Wed, 06 Jun 2007 23:19:50 +0200

apt (0.7.1) experimental; urgency=low

  * ABI library name change because it's built against
    new glibc
  * implement SourceVer() in pkgRecords 
     (thanks to Daniel Burrows for the patch!)
  * apt-pkg/algorithm.cc:
    - use clog for all debugging
    - only increase the score of installed applications if they 
      are not obsolete 
    - fix resolver bug on removal triggered by weak-dependencies 
      with or-groups
  * methods/http.cc:
    - send apt version in User-Agent
  * apt-pkg/deb/debrecords.cc:
    - fix SHA1Hash() return value
  * apt-pkg/cdrom.cc:
    - only unmount if APT::CDROM::NoMount is false
  * methods/cdrom.cc:  
    - only umount if it was mounted by the method before
  * po/gl.po:
    - fix error translation that causes trouble to lsb_release
  * apt-pkg/acquire-item.cc:
    - if decompression of a index fails, delete the index 
  * apt-pkg/acquire.{cc,h}:
    - deal better with duplicated sources.list entries (avoid
      double queuing of  URLs) - this fixes hangs in bzip/gzip
  * merged from Christian Perrier:
    * mr.po: New Marathi translation  Closes: #416806
    * zh_CN.po: Updated by Eric Pareja  Closes: #416822
    * tl.po: Updated by Eric Pareja   Closes: #416638
    * gl.po: Updated by Jacobo Tarrio
             Closes: #412828
    * da.po: Updated by Claus Hindsgaul
             Closes: #409483
    * fr.po: Remove a non-breakable space for usability
             issues. Closes: #408877
    * ru.po: Updated Russian translation. Closes: #405476
    * *.po: Unfuzzy after upstream typo corrections
    * vi.po: Updated to 515t. Closes: #426976
    * eu.po: Updated to 515t. Closes: #423766
    * pt.po: 515t. Closes: #423111
    * fr.po: Updated by Christian Perrier
    * Update all PO and the POT. Gives 513t2f for formerly
      complete translations
  * apt-pkg/policy.cc:
    - allow multiple packages (thanks to David Foerster)

 -- Michael Vogt <mvo@debian.org>  Wed,  2 May 2007 13:43:44 +0200

apt (0.7.0) experimental; urgency=low

  * Package that contains all the new features
  * Removed all #pragma interface/implementation
  * Branch that contains all the new features:
  * translated package descriptions
  * task install support
  * automatic dependency removal (thanks to Daniel Burrows)
  * merged support for the new dpkg "Breaks" field 
    (thanks to Ian Jackson)
  * handle network failures more gracefully on "update"
  * support for unattended-upgrades (via unattended-upgrades
    package)
  * added apt-transport-https method
  * merged "install-recommends" branch (ABI break): 
    - new "--install-recommends"
    - install new recommends on "upgrade" if --install-recommends is 
      given
    - new "--fix-policy" option to install all packages with unmet
      important dependencies (usefull with --install-recommends to
      see what not-installed recommends are on the system)
    - fix of recommended packages display (only show CandidateVersion
      fix or-group handling)
  * merged "install-task" branch (use with "apt-get install taskname^")

 -- Michael Vogt <mvo@debian.org>  Fri, 12 Jan 2007 20:48:07 +0100

apt (0.6.46.4-0.1) unstable; urgency=emergency
  
  * NMU
  * Fix broken use of awk in apt-key that caused removal of the wrong keys
    from the keyring. Closes: #412572

 -- Joey Hess <joeyh@debian.org>  Mon, 26 Feb 2007 16:00:22 -0500

apt (0.6.46.4) unstable; urgency=high

  * ack NMU (closes: #401017)
  * added apt-secure.8 to "See also" section
  * apt-pkg/deb/dpkgpm.cc:
    - added "Dpkg::StopOnError" variable that controls if apt
      will abort on errors from dpkg
  * apt-pkg/deb/debsrcrecords.{cc,h}:
    - make the Buffer grow dynmaically (closes: #400874)
  * Merged from Christian Perrier bzr branch:
    - uk.po: New Ukrainian translation: 483t28f3u
    - el.po: Update to 503t9f2u
    - de.po: Updates and corrections.
  * apt-pkg/contrib/progress.cc:
    - OpProgress::CheckChange optimized, thanks to Paul Brook
      (closes: #398381)
  * apt-pkg/contrib/sha256.cc:
    - fix building with noopt

 -- Michael Vogt <mvo@debian.org>  Thu,  7 Dec 2006 10:49:50 +0100

apt (0.6.46.3-0.2) unstable; urgency=high

  * Non-maintainer upload with permission of Michael Vogt.
  * Fix FTBFS on most arches (regression from the fix of #400874)

 -- Andreas Barth <aba@not.so.argh.org>  Tue,  5 Dec 2006 15:51:22 +0000 
  
apt (0.6.46.3-0.1) unstable; urgency=high

  * Non-maintainer upload with permission of Michael Vogt.
  * Fix segfault at apt-get source. Closes: #400874
  * Add apt-key update in postinst, so that debian-archive-keyring doesn't
    need to depend on apt >= 0.6. Closes: #401114
  * Don't double-queue pdiff files. Closes: #401017
  
 -- Andreas Barth <aba@not.so.argh.org>  Tue,  5 Dec 2006 10:34:56 +0000

apt (0.6.46.3) unstable; urgency=low

  * apt-pkg/deb/dpkgpm.cc:
    - make progress reporting robust against multiline error
      messages 

  * Merged from Christian Perrier bzr branch:
    - ca.po: Updated to 514t
    - be.po: Updated to 514t
    - it.po: Updated to 514t
    - hu.po: Updated to 514t
    - zh_TW.po: Updated to 514t
    - ar.po: Updated to 293t221u.
    - ru.po: Updated to 514t. Closes: #392466
    - nb.po: Updated to 514t. Closes: #392466
    - pt.po: Updated to 514t. Closes: #393199
    - fr.po: One spelling error corrected: s/accÃ¨der/accÃ©der
    - km.po: Updated to 514t.
    - ko.po: Updated to 514t.
    - bg.po: Updated to 514t.
    - de.po: Updated to 514t.
    - en_GB.po: Updated to 514t.

 -- Michael Vogt <mvo@debian.org>  Thu,  2 Nov 2006 11:37:58 +0100

apt (0.6.46.2) unstable; urgency=low

  * debian/control:
    - depend on debian-archive-keyring to offer clean upgrade path 
      (closes: #386800)
  * Merged from Christian Perrier bzr branch:
    - es.po: Updated to 514t. Closes: #391661
    - da.po: Updated to 514t. Closes: #391424
    - cs.po: Updated. Closes: #391064
    - es.po: Updated to 514t. Closes: #391661
    - da.po: Updated to 514t. Closes: #391424

 -- Michael Vogt <mvo@debian.org>  Wed, 11 Oct 2006 09:03:15 +0200

apt (0.6.46.1) unstable; urgency=low

  * methods/gzip.cc:
    - deal with empty files 
  * Applied patch from Daniel Schepler to make apt bin-NMU able.
    (closes: bug#359634)
  * rebuild against current g++ because of:
    http://gcc.gnu.org/bugzilla/show_bug.cgi?id=29289
    (closes: #390189)
  * fix broken i18n in the dpkg progress reporting, thanks to 
    Frans Pop and Steinar Gunderson. (closes: #389261)
  * Merged from Christian Perrier bzr branch:
    * fi.po: Updated to 514t. Closes: #390149
    * eu.po: Updated to 514t. Closes: #389725
    * vi.po: Updated to 514t. Closes: #388555
  * make the internal buffer in pkgTagFile grow dynamically
    (closes: #388708)
  
 -- Michael Vogt <mvo@debian.org>  Mon,  2 Oct 2006 20:42:20 +0200

apt (0.6.46) unstable; urgency=low

  * debian/control:
    - switched to libdb4.4 for building (closes: #381019)
  * cmdline/apt-get.cc:
    - show only the recommends/suggests for the candidate-version, not for all
      versions of the package (closes: #257054)
    - properly handle recommends/suggests or-groups when printing the list of
      suggested/recommends packages (closes: #311619)
  * methods/http.cc:
    - check more careful for incorrect proxy settings (closes: #378868)
  * methods/gzip.cc:
    - don't hang when /var is full (closes: #341537), thanks to
      Luis Rodrigo Gallardo Cruz for the patch
  * doc/examples/sources.list:
    - removed non-us.debian.org from the example (closes: #380030,#316196)
  * Merged from Christian Perrier bzr branch:
    * ro.po: Updated to 514t. Closes: #388402
    * dz.po: Updated to 514t. Closes: #388184
    * it.po: Fixed typos. Closes: #387812
    * ku.po: New kurdish translation. Closes: #387766
    * sk.po: Updated to 514t. Closes: #386851
    * ja.po: Updated to 514t. Closes: #386537
    * gl.po: Updated to 514t. Closes: #386397
    * fr.po: Updated to 516t.
    * fi.po: Updated to 512t. Closes: #382702
  * share/archive-archive.gpg:
    - removed the outdated amd64 and debian-2004 keys
  * apt-pkg/tagfile.cc:
    - applied patch from Jeroen van Wolffelaar to make the tags
      caseinsensitive (closes: #384182)
    - reverted MMap use in the tagfile because it does not work 
      across pipes (closes: #383487) 
  
 -- Michael Vogt <mvo@debian.org>  Thu, 21 Sep 2006 10:25:03 +0200

apt (0.6.45) unstable; urgency=low

  * apt-pkg/contrib/sha256.cc:
    - fixed the sha256 generation (closes: #378183)
  * ftparchive/cachedb.cc:
    - applied patch from Anthony Towns to fix Clean() function
      (closes: #379576)
  * doc/apt-get.8.xml:
    - fix path to the apt user build (Closes: #375640)
  * doc/apt-cache.8.xml:
    - typo (Closes: #376408)
  * apt-pkg/deb/dpkgpm.cc:
    - make progress reporting more robust against multiline error
      messages (first half of a fix for #374195)
  * doc/examples/configure-index:
    - document Debug::pkgAcquire::Auth     
  * methods/gpgv.cc:
    - deal with gpg error "NODATA". Closes: #296103, Thanks to 
      Luis Rodrigo Gallardo Cruz for the patch
  * apt-inst/contrib/extracttar.cc:
    - fix for string mangling, closes: #373864
  * apt-pkg/acquire-item.cc:
    - check for bzip2 in /bin (closes: #377391)
  * apt-pkg/tagfile.cc:
    - make it work on non-mapable files again, thanks 
      to James Troup for confirming the fix (closes: #376777)
  * Merged from Christian Perrier bzr branch:
    * ko.po: Updated to 512t. Closes: #378901
    * hu.po: Updated to 512t. Closes: #376330
    * km.po: New Khmer translation: 506t6f. Closes: #375068
    * ne.po: New Nepali translation: 512t. Closes: #373729
    * vi.po: Updated to 512t. Closes: #368038
    * zh_TW.po: Remove an extra %s in one string. Closes: #370551
    * dz.po: New Dzongkha translation: 512t
    * ro.po: Updated to 512t
    * eu.po: Updated
    * eu.po: Updated
  * fix apt-get dist-upgrade
  * fix warning if no /var/lib/apt/extended_states is present
  * don't download Translations for deb-src sources.list lines
  * apt-pkg/tagfile.cc:
    - support not-mmapable files again

 -- Michael Vogt <mvo@debian.org>  Thu, 27 Jul 2006 00:52:05 +0200

apt (0.6.44.2exp1) experimental; urgency=low

  * added support for i18n of the package descriptions
  * added support for aptitude like auto-install tracking (a HUGE
    HUGE thanks to Daniel Burrows who made this possible) 
  * synced with the http://people.debian.org/~mvo/bzr/apt/debian-sid branch
  * build from http://people.debian.org/~mvo/bzr/apt/debian-experimental

 -- Michael Vogt <mvo@debian.org>  Mon,  3 Jul 2006 21:50:31 +0200

apt (0.6.44.2) unstable; urgency=low

  * apt-pkg/depcache.cc:
    - added Debug::pkgDepCache::AutoInstall (thanks to infinity)
  * apt-pkg/acquire-item.cc:
    - fix missing chmod() in the new aquire code 
      (thanks to Bastian Blank, Closes: #367425)
  * merged from 
    http://www.perrier.eu.org/debian/packages/d-i/level4/apt-main:
    * sk.po: Completed to 512t
    * eu.po: Completed to 512t
    * fr.po: Completed to 512t
    * sv.po: Completed to 512t
    * Update all PO and the POT. Gives 506t6f for formerly
      complete translations

 -- Michael Vogt <mvo@debian.org>  Wed, 14 Jun 2006 12:00:57 +0200

apt (0.6.44.1-0.1) unstable; urgency=low

  * Non-maintainer upload.
  * Don't give an error when parsing empty Packages/Sources files.
    (Closes: #366931, #367086, #370160)

 -- Steinar H. Gunderson <sesse@debian.org>  Fri,  9 Jun 2006 00:52:21 +0200

apt (0.6.44.1) unstable; urgency=low

  * apt-pkg/acquire-item.cc:
    - fix reversed logic of the "Acquire::PDiffs" option
  * merged from 
    http://www.perrier.eu.org/debian/packages/d-i/level4/apt-main:
    - po/LINGUAS: added "bg" Closes: #360262
    - po/gl.po: Galician translation update. Closes: #366849
    - po/hu.po: Hungarian translation update. Closes: #365448
    - po/cs.po: Czech translation updated. Closes: #367244
  * apt-pkg/contrib/sha256.cc:
    - applied patch to fix unaligned access problem. Closes: #367417
      (thanks to David Mosberger)

 -- Michael Vogt <mvo@debian.org>  Tue, 16 May 2006 21:51:16 +0200

apt (0.6.44) unstable; urgency=low

  * apt-pkg/acquire.cc: don't show ETA if it is 0 or absurdely large
  * apt-pkg/contrib/sha256.{cc,h},hashes.{cc,h}: support for sha256 
    (thanks to Anthony Towns)
  * ftparchive/cachedb.{cc,h},writer.{cc,h}: optimizations 
    (thanks to Anthony Towns)
  * apt pdiff support from experimental merged
  * apt-pkg/deb/dpkgpm.cc: wording fixes (thanks to Matt Zimmerman)
  * apt-pkg/deb/dpkgpm.cc: 
    - wording fixes (thanks to Matt Zimmerman)
    - fix error in dpkg interaction (closes: #364513, thanks to Martin Dickopp)
  * apt-pkg/tagfile.{cc,h}:
    - use MMap to read the entries (thanks to Zephaniah E. Hull for the
      patch) Closes: #350025
  * Merge from http://www.perrier.eu.org/debian/packages/d-i/level4/apt-main:
  	* bg.po: Added, complete to 512t. Closes: #360262
  * doc/apt-ftparchive.1.xml:
    - fix documentation for "SrcPackages" -> "Sources" 
      (thanks to Bart Martens for the patch, closes: #307756)
  * debian/libapt-pkg-doc.doc-base.cache:
    - remove broken charackter from description (closes: #361129)
  * apt-inst/deb/dpkgdb.cc, methods/gpgv.cc: 
    - i18n fixes (closes: #349298)
  * debian/postinst: dont fail on not available
    /usr/share/doc/apt/examples/sources.list (closes: #361130)
  * methods/ftp.cc:
    - unlink empty file in partial if the download failed because
      the file is missing on the server (closes: #316337)
  * apt-pkg/deb/debversion.cc:
    - treats a version string with explicit zero epoch equal
      than the same without epoch (Policy 5.6.12, closes: #363358)
      Thanks to Lionel Elie Mamane for the patch
  
 -- Michael Vogt <mvo@debian.org>  Mon,  8 May 2006 22:28:53 +0200

apt (0.6.43.3) unstable; urgency=low

  * Merge bubulle@debian.org--2005/apt--main--0 up to patch-186:
    * ca.po: Completed to 512t. Closes: #351592
    * eu.po: Completed to 512t. Closes: #350483
    * ja.po: Completed to 512t. Closes: #349806
    * pl.po: Completed to 512t. Closes: #349514
    * sk.po: Completed to 512t. Closes: #349474
    * gl.po: Completed to 512 strings Closes: #349407
    * sv.po: Completed to 512 strings Closes: #349210
    * ru.po: Completed to 512 strings Closes: #349154
    * da.po: Completed to 512 strings Closes: #349084
    * fr.po: Completed to 512 strings
    * vi.po: Completed to 511 strings  Closes: #348968
    * zh_CN.po: Completed to 512t. Closes: #353936
    * it.po: Completed to 512t. Closes: #352803
    * pt_BR.po: Completed to 512t. Closes: #352419
    * LINGUAS: Add Welsh
    * *.po: Updated from sources (512 strings)
  * apt-pkg/deb/deblistparser.cc:
    - don't explode on a DepCompareOp in a Provides line, but warn about
      it and ignore it otherwise (thanks to James Troup for reporting it)
  * cmdline/apt-get.cc:
    - don't lock the lists directory in DoInstall, breaks --print-uri 
      (thanks to James Troup for reporting it)
  * debian/apt.dirs: create /etc/apt/sources.list.d 
  * make apt-cache madison work without deb-src entries (#352583)
  * cmdline/apt-get.cc: only run the list-cleaner if a update was 
    successfull

 -- Michael Vogt <mvo@debian.org>  Wed, 22 Feb 2006 10:13:04 +0100

apt (0.6.43.2) unstable; urgency=low

  * Merge bubulle@debian.org--2005/apt--main--0 up to patch-166:
    - en_GB.po, de.po: fix spaces errors in "Ign " translations Closes: #347258
    - makefile: make update-po a pre-requisite of clean target so
    	        that POT and PO files are always up-to-date
    - sv.po: Completed to 511t. Closes: #346450
    - sk.po: Completed to 511t. Closes: #346369
    - fr.po: Completed to 511t
    - *.po: Updated from sources (511 strings)
    - el.po: Completed to 511 strings Closes: #344642
    - da.po: Completed to 511 strings Closes: #348574
    - es.po: Updated to 510t1f Closes: #348158
    - gl.po: Completed to 511 strings Closes: #347729
    - it.po: Yet another update Closes: #347435
  * added debian-archive-keyring to the Recommends (closes: #347970)
  * fixed message in apt-key to install debian-archive-keyring 
  * typos fixed in apt-cache.8 (closes: #348348, #347349)
  * add patch to fix http download corruption problem (thanks to
    Petr Vandrovec, closes: #280844, #290694)

 -- Michael Vogt <mvo@debian.org>  Thu, 19 Jan 2006 00:06:33 +0100

apt (0.6.43.1) unstable; urgency=low

  * Merge bubulle@debian.org--2005/apt--main--0 up to patch-148:
    * fr.po: Completed to 510 strings
    * it.po: Completed to 510t
    * en_GB.po: Completed to 510t
    * cs.po: Completed to 510t
    * zh_CN.po: Completed to 510t
    * el.po: Updated to 510t
    * vi.po: Updated to 383t93f34u
    * tl.po: Completed to 510 strings (Closes: #344306)
    * sv.po: Completed to 510 strings (Closes: #344056)
    * LINGUAS: disabled Hebrew translation. (Closes: #313283)
    * eu.po: Completed to 510 strings (Closes: #342091)
  * apt-get source won't download already downloaded files again
    (closes: #79277)
  * share/debian-archive.gpg: new 2006 ftp-archive signing key added
    (#345891)
  * redownload the Release file if IMS-Hit and gpg failure
  * deal with multiple signatures on a Release file

 -- Michael Vogt <mvo@debian.org>  Fri,  6 Jan 2006 01:17:08 +0100

apt (0.6.43) unstable; urgency=medium

  * Merge bubulle@debian.org--2005/apt--main--0 up to patch-132:  
    * zh_CN.po: Completed to 510 strings(Closes: #338267)
    * gl.po: Completed to 510 strings (Closes: #338356)
  * added support for "/etc/apt/sources.list.d" directory 
    (closes: #66325)
  * make pkgDirStream (a bit) more complete
  * fix bug in pkgCache::VerIterator::end() (thanks to Daniel Burrows)
    (closes: #339533)
  * pkgAcqFile is more flexible now (closes: #57091)
  * support a download rate limit for http (closes: #146877)
  * included lots of the speedup changes from #319377
  * add stdint.h to contrib/md5.h (closes: #340448)
  * ABI change, library name changed (closes: #339147)
  * Fix GNU/kFreeBSD crash on non-existing server file (closes: #317718)
  * switch to libdb4.3 in build-depends
  
 -- Michael Vogt <mvo@debian.org>  Tue, 29 Nov 2005 00:17:07 +0100

apt (0.6.42.3) unstable; urgency=low

  * Merge bubulle@debian.org--2005/apt--main--0 up to patch-129:
    - patch-118: Russian translation update by Yuri Kozlov (closes: #335164)
    - patch-119: add update-po as a pre-req for binary (closes: #329910)
    - patch-121: Complete French translation
    - patch-125: Fixed localization of y/n questions in German translation 
                 (closes: #337078)
    - patch-126: Swedish translation update (closes: #337163)
    - patch-127: Complete Tagalog translation (closes: #337306)
    - patch-128: Danish translation update (closes: #337949)
    - patch-129: Basque translation update (closes: #338101)
  * cmdline/apt-get.cc:
    - bufix in FindSrc  (closes: #335213, #337910)
  * added armeb to archtable (closes: #333599)
  * with --allow-unauthenticated use the old fallback behaviour for
    sources (closes: #335112)
   
 -- Michael Vogt <mvo@debian.org>  Wed,  9 Nov 2005 07:22:31 +0100

apt (0.6.42.2) unstable; urgency=high

  * NMU (approved by maintainer)
  * Add AMD64 archive signing key to debian-archive.gpg (closes: #336500).
  * Add big-endian arm (armeb) support (closes: #333599).
  * Priority high to get the AMD key into testing ASAP.

 -- Frans Pop <fjp@debian.org>  Sun, 30 Oct 2005 21:29:11 +0100
 
apt (0.6.42.1) unstable; urgency=low

  * fix a incorrect example in the apt_prefrences man page
    (thanks to Filipus Klutiero, closes: #282918)
  * apt-pkg/pkgrecords.cc:
    - revert patch from last version, it causes trouble on alpha 
      and ia64 (closes: #335102, #335103)
  * cmdline/apt-get.cc:
    - be extra carefull in FindSrc (closes: #335213)

 -- Michael Vogt <mvo@debian.org>  Sat, 22 Oct 2005 23:44:35 +0200

apt (0.6.42) unstable; urgency=low

  * apt-pkg/cdrom.cc:
    - unmount the cdrom when apt failed to locate any package files
  * allow cdrom failures and fallback to other sources in that case
    (closes: #44135)
  * better error text when dpkg-source fails 
  * Merge bubulle@debian.org--2005/apt--main--0 up to patch-115:
    - patch-99: Added Galician translation
    - patch-100: Completed Danish translation (Closes: #325686)
    - patch-104: French translation completed
    - patch-109: Italian translation completed
    - patch-112: Swedish translation update 
    - patch-115: Basque translation completed (Closes: #333299)
  * applied french man-page update (thanks to Philippe Batailler)
    (closes: #316638, #327456)
  * fix leak in the mmap code, thanks to Daniel Burrows for the
    patch (closes: #250583)
  * support for apt-get [build-dep|source] -t (closes: #152129)
  * added "APT::Authentication::TrustCDROM" option to make the life
    for the installer people easier (closes: #334656)
  * fix crash in apt-ftparchive (thanks to Bastian Blank for the patch)
    (closes: #334671)
  * apt-pkg/contrib/md5.cc:
    - fix a alignment problem on sparc64 that gives random bus errors
      (thanks to Fabbione for providing a test-case)
  * init the default ScreenWidth to 79 columns by default 
    (Closes: #324921)
  * cmdline/apt-cdrom.cc: 
    - fix some missing gettext() calls (closes: #334539)
  * doc/apt-cache.8.xml: fix typo (closes: #334714)

 -- Michael Vogt <mvo@debian.org>  Wed, 19 Oct 2005 22:02:09 +0200

apt (0.6.41) unstable; urgency=low

  * improved the support for "error" and "conffile" reporting from
    dpkg, added the format to README.progress-reporting
  * added README.progress-reporting to the apt-doc package
  * improved the network timeout handling, if a index file from a 
    sources.list times out or EAI_AGAIN is returned from getaddrinfo, 
    don't try to get the other files from that entry
  * Support architecture-specific extra overrides
    (closes: #225947). Thanks to  Anthony Towns for idea and
    the patch, thanks to Colin Watson for testing it.
  * Javier Fernandez-Sanguino Pen~a:
    - Added a first version of an apt-secure.8 manpage, and modified
      apt-key and apt.end accordingly. Also added the 'update'
      argument to apt-key which was previously not documented 
      (Closes: #322120)
  * Andreas Pakulat:
    - added example apt-ftparchive.conf file to doc/examples 
      (closes: #322483)
  * Fix a incorrect example in the man-page (closes: #282918)
  * Fix a bug for very long lines in the apt-cdrom code (closes: #280356)
  * Fix a manual page bug (closes: #316314)
  * Do md5sum checking for file and cdrom method (closes: #319142)
  * Change pkgPolicy::Pin from private to protected to let subclasses
    access it too (closes: #321799)
  * add default constructor for PrvIterator (closes: #322267)
  * Reread status configuration on debSystem::Initialize() 
    (needed for apt-proxy, thanks to Otavio for this patch)
  
 -- Michael Vogt <mvo@debian.org>  Mon,  5 Sep 2005 22:59:03 +0200

apt (0.6.40.1) unstable; urgency=low

  * bugfix in the parsing code for the apt<->dpkg communication. apt 
    crashed when dpkg sends the same state more than once under certain
    conditions
  * 0.6.40 breaks the ABI but I accidentally didn't change the soname :/

 -- Michael Vogt <mvo@debian.org>  Fri,  5 Aug 2005 13:24:58 +0200

apt (0.6.40) unstable; urgency=low

  * Patch from Jordi Mallach to mark some additional strings for translation
  * Updated Catalan translation from Jordi Mallach
  * Merge from bubulle@debian.org--2005/apt--main--0:
    - Update pot and merge with *.po
    - Updated French translation, including apt-key.fr.8
  * Restore changelog entries from the 0.6.x series that went to Debian
    experimental
  * Merge michael.vogt@ubuntu.com--2005/apt--progress-reporting--0
    - Provide an interface for progress reporting which can be used by
      (e.g.) base-config

 -- Matt Zimmerman <mdz@debian.org>  Thu, 28 Jul 2005 11:57:32 -0700

apt (0.6.39) unstable; urgency=low

  * Welsh translation update: daf@muse.19inch.net--2005/apt--main--0--patch-6
  * Merge mvo's changes from 0.6.36ubuntu1:
    michael.vogt@ubuntu.com--2005/apt--mvo--0--patch-32
  * Merge aggregated translation updates:
    bubulle@debian.org--2005/apt--main--0
  * Update priority of apt-utils to important, to match the override file
  * Install only one keyring on each branch (Closes: #316119)

 -- Matt Zimmerman <mdz@debian.org>  Tue, 28 Jun 2005 11:51:09 -0700

apt (0.6.38) unstable; urgency=low

  * Merge michael.vogt@ubuntu.com--2005/apt--fixes--0--patch-6, a workaround
    for the French man pages' failure to build
  * Branch Debian and Ubuntu
    - apt.postinst, apt-key: use the appropriate keyring
    - debian/rules: install all keyrings
  * Add the current Debian archive signing key (4F368D5D) to
    debian-archive.gpg
  * make pinning on the "component" work again (using the section of the 
    archive, we don't use per-section Release files anymore with apt-0.6)
    (closes ubuntu #9935)
  
 -- Matt Zimmerman <mdz@debian.org>  Sat, 25 Jun 2005 09:51:00 -0700

apt (0.6.37) breezy; urgency=low

  * Merge bubulle@debian.org--2005/apt--main--0 up to patch-81
    - patch-66: Italian update
    - patch-71: French update
    - patch-73: Basque update
    - patch-74: Hebrew update
    - patch-76: Correct Hebrew translation (Closes: #306658)
    - patch-77: French man page update
    - patch-79: Correct syntax errors in Hebrew translation
    - patch-81: Portuguese update
  * Fix build of French man pages (now using XML, not SGML)
  * Add Welsh translation from Dafydd Harries
    (daf@muse.19inch.net--2005/apt--main--0--patch-1)
  * Change debian/bugscript to use #!/bin/bash (Closes: #313402)
  * Fix a incorrect example in the man-page (closes: #282918)

 -- Matt Zimmerman <mdz@ubuntu.com>  Tue, 24 May 2005 14:38:25 -0700

apt (0.6.36ubuntu1) breezy; urgency=low

  * make it possible to write a cache-control: no-cache header even if
    no proxy is set to support transparent proxies (closes ubuntu: #10773)

  * Merge otavio@debian.org--2005/apt--fixes--0.6:
    - Fix comment about the need of xmlto while building from Arch;
    - Fix StatStore struct on cachedb.h to use time_t and then fix a compile
      warning;
    - Lock database at start of DoInstall routine to avoid concurrent
      runs of install/remove and update commands (Closes: #194467)
    - Fix warnings while compiling with GCC 4.0 compiler  

 -- Michael Vogt <michael.vogt@ubuntu.com>  Mon, 23 May 2005 11:57:53 +0200

apt (0.6.36) experimental; urgency=low

  * Merge apt--mvo--0:
    - apt-pkg/acquire-item.cc:
      added "Acquire::BrokenProxy" that will force apt to always 
      re-get the Release.gpg file (for broken proxies)
    - debian/apt.cron.daily:
      MinAge is defaulting to 2 days now to prevent over-aggresive removal 
    - apt-pkg/cdrom.cc:
      honor "Acquire::gpgv::Options" when verifying the signature (Ubuntu #8496)
 
 -- Michael Vogt <mvo@debian.org>  Thu, 31 Mar 2005 20:37:11 +0200

apt (0.6.35) hoary; urgency=low

  * Merge apt--mvo--0 (incorporates 0.6.34ubuntu1):
    - Implement MaxSize and MaxAge in apt.cron.daily, to prevent the cache
      from growing too large (Ubuntu #6761)
    - some comments about the pkgAcqMetaSig::Custom600Headers() added
    - use gpg --with-colons
    - commented the ftp no_proxy unseting in methods/ftp.cc
    - added support for "Acquire::gpgv::options" in methods/gpgv.cc
  * Merge bubulle@debian.org--2005/apt--main--0
    - Make capitalization more consistent
    - Un-fuzzy translations resulting from capitalization changes
    - Italian translation update

 -- Matt Zimmerman <mdz@ubuntu.com>  Mon,  7 Mar 2005 20:08:33 -0800

apt (0.6.34) hoary; urgency=low

  * Add missing semicolon to configure-index (Closes: #295773)
  * Update build-depends on gettext to 0.12 (Closes: #295077)
  * Merge from bubulle@debian.org--2005/apt--main--0 to get
    translation updates

 -- Matt Zimmerman <mdz@ubuntu.com>  Fri,  4 Mar 2005 16:13:15 -0800

apt (0.6.33) hoary; urgency=low

  * Merge michael.vogt@ubuntu.com--2005/apt--mvo--0 (through patch-6)
    - patch-1: cosmetic changes (whitespace, "Apt::GPGV->APT::GPGV")
    - patch-2: (doc) documentation for gpgv
    - patch-3: (doc) new config variables added configure-index
    - patch-4: pkgAcquire::Run() pulse intervall can be configured
    - patch-5: fix for apt-get update removing Release.gpg files (#6865)
    - patch-6: change the path scoring in apt-cdrom, prefer pathes without
      symlinks

 -- Matt Zimmerman <mdz@ubuntu.com>  Sat, 26 Feb 2005 15:21:17 -0800

apt (0.6.32) hoary; urgency=low

  * Merge michael.vogt@ubuntu.com--2005/apt--mvo--0 (patch-1)
    - Implement Acquire::gpgv::options (Ubuntu bug#6283)

 -- Matt Zimmerman <mdz@ubuntu.com>  Tue,  8 Feb 2005 19:31:15 -0800

apt (0.6.31) hoary; urgency=low

  * Matt Zimmerman
    - Remove debugging output from apt.cron.daily (no one noticed?)
    - Apply patch from Anthony Towns to allow SHA1Summation to process a file
      descriptor until EOF, rather than requiring that the length of input be
      specified (Closes: #291338)
    - Fix build/install of Polish offline documentation, based on patch from
      Christian Perrier (Closes: #270404)
  * Michael Vogt
    - apt-cdrom.cc seperated into frontend (cmdline/apt-cdrom.cc and library
      apt-pkg/cdrom.{cc,h}) (Ubuntu #5668)

 -- Matt Zimmerman <mdz@ubuntu.com>  Fri,  4 Feb 2005 10:23:01 -0800

apt (0.6.30) unstable; urgency=low

  * Add ppc64 to buildlib/archtable
  * Merge michael.vogt@canonical.com--2004/apt--status-fd--0
    - Support preserving dpkg status file descriptor, to support
      better integration with synaptic
  
 -- Matt Zimmerman <mdz@ubuntu.com>  Wed, 19 Jan 2005 00:26:01 -0800

apt (0.6.29) hoary; urgency=low

  * Merge apt--mvo--0 (0.6.27ubuntu4)
  

 -- Matt Zimmerman <mdz@canonical.com>  Tue, 28 Dec 2004 17:18:02 -0800

apt (0.6.28) hoary; urgency=low

  * Merge apt--mvo--0
  * Rebuild source to get rid of arch metadata and temporary files in
    0.6.27ubuntu3

 -- Matt Zimmerman <mdz@canonical.com>  Thu, 23 Dec 2004 18:53:16 -0800

apt (0.6.27ubuntu4) hoary; urgency=low

  * remove old sig-file in partial/ before starting to fetch a new sig-file
    (see ubuntu #4769 for the rational)
  * added apt-key update method (uses ubuntu-keyring)
  * documented the "--allow-unauthenticated" switch
  * added DEB_BUILD_PROG_OPTS to debian/rules (additonal options can be 
    passed to DEB_BUILD_PROG like "-S")

 -- Michael Vogt <mvo@debian.org>  Thu, 23 Dec 2004 11:12:51 +0100

apt (0.6.27ubuntu3) hoary; urgency=low

  * added a exact dependency from libapt-pkg-dev to the apt version it was
    build with

 -- Michael Vogt <mvo@debian.org>  Wed, 15 Dec 2004 09:56:32 +0100

apt (0.6.27ubuntu2) hoary; urgency=low

  * fixed a bug in the rule file that happend during the big 0.5->0.6 merge

 -- Michael Vogt <mvo@debian.org>  Tue, 14 Dec 2004 12:14:25 +0100

apt (0.6.27ubuntu1) hoary; urgency=low

  * chmod 755 /usr/bin/apt-key
  * don't display a error when a apt-get update don't find a 
    Packages.bz2/Sources.bz2 file

 -- Michael Vogt <mvo@debian.org>  Mon, 13 Dec 2004 18:40:21 +0100

apt (0.6.27) hoary; urgency=low

  * Merge apt--authentication--0 branch
    - Implement gpg authentication for package repositories (Closes: #203741)
    - Also includes Michael Vogt's fixes
  * Merge apt--misc-abi-changes--0 branch
    - Use pid_t throughout to hold process IDs (Closes: #226701)
    - Import patch from Debian bug #195510: (Closes: #195510)
      - Make Simulate::Describe and Simulate::ShortBreaks private member
        functions
      - Add a parameter (Candidate) to Describe to control whether the
        candidate version is displayed
      - Pass an appropriate value for Candidate everywhere Describe is called

 -- Matt Zimmerman <mdz@canonical.com>  Mon, 13 Dec 2004 01:03:11 -0800

apt (0.6.25) experimental; urgency=low

  * Fix handling of two-part sources for sources.list deb-src entries in
    the same way that deb entries were fixed

 -- Matt Zimmerman <mdz@debian.org>  Wed,  9 Jun 2004 05:29:50 -0700

apt (0.6.24) experimental; urgency=low

  * YnPrompt fixes were inadvertently left out, include them (Closes:
    #249251)

 -- Matt Zimmerman <mdz@debian.org>  Sun, 16 May 2004 14:18:53 -0700

apt (0.6.23) experimental; urgency=low

  * Remove obsolete pkgIterator::TargetVer() (Closes: #230159)
  * Reverse test in CheckAuth to match new prompt (Closes: #248211)

 -- Matt Zimmerman <mdz@debian.org>  Sun,  9 May 2004 21:01:58 -0700

apt (0.6.22) experimental; urgency=low

  * Merge 0.5.25
  * Make the unauthenticated packages prompt more intuitive (yes to
    continue, default no), but require --force-yes in addition to
    --assume-yes in order to override

 -- Matt Zimmerman <mdz@debian.org>  Fri, 19 Mar 2004 13:55:35 -0800

apt (0.6.21) experimental; urgency=low

  * Merge 0.5.24

 -- Matt Zimmerman <mdz@debian.org>  Tue, 16 Mar 2004 22:52:34 -0800

apt (0.6.20) experimental; urgency=low

  * Merge 0.5.23

 -- Matt Zimmerman <mdz@debian.org>  Thu, 26 Feb 2004 17:17:02 -0800

apt (0.6.19) experimental; urgency=low

  * Merge 0.5.22
  * Convert apt-key(8) to docbook XML

 -- Matt Zimmerman <mdz@debian.org>  Mon,  9 Feb 2004 15:44:49 -0800

apt (0.6.18) experimental; urgency=low

  * Add new Debian Archive Automatic Signing Key to the default keyring
    (existing keyrings are not updated; do that yourself)

 -- Matt Zimmerman <mdz@debian.org>  Sat, 17 Jan 2004 17:04:30 -0800

apt (0.6.17) experimental; urgency=low

  * Merge 0.5.21
  * Handle more IMS stuff correctly

 -- Matt Zimmerman <mdz@debian.org>  Fri, 16 Jan 2004 10:54:25 -0800

apt (0.6.16) experimental; urgency=low

  * Fix some cases where the .gpg file could be left in place when it is
    invalid

 -- Matt Zimmerman <mdz@debian.org>  Fri,  9 Jan 2004 09:22:15 -0800

apt (0.6.15) experimental; urgency=low

  * s/Debug::Acquire::gpg/&v/
  * Honor the [vendor] syntax in sources.list again (though it is not
    presently used for anything)
  * Don't ship vendors.list(5) since it isn't used yet
  * Revert change from 0.6.10; it was right in the first place and the
    problem was apparently something else.  Archive = Suite.

 -- Matt Zimmerman <mdz@debian.org>  Mon,  5 Jan 2004 17:43:01 -0800

apt (0.6.14) experimental; urgency=low

  * Merge 0.5.20

 -- Matt Zimmerman <mdz@debian.org>  Sun,  4 Jan 2004 11:09:21 -0800

apt (0.6.13) experimental; urgency=low

  * Merge 0.5.19

 -- Matt Zimmerman <mdz@debian.org>  Sat,  3 Jan 2004 16:22:31 -0800

apt (0.6.12) experimental; urgency=low

  * Have pkgAcquireIndex calculate an MD5 sum if one is not provided by
    the method (as with file: and copy:).  Local repositories
  * Fix warning about dist name mismatch to actually print what it was
    expecting
  * Don't expect any particular distribution name for two-part
    sources.list entries
  * Merge 0.5.18

 -- Matt Zimmerman <mdz@debian.org>  Fri,  2 Jan 2004 13:59:00 -0800

apt (0.6.11) experimental; urgency=low

  * Support IMS requests of Release.gpg and Release
  * This required API changes, bump the libapt-pkg version
  * Copy local Release files into Dir::State::Lists
  * Set IndexFile attribute when retrieving Release and Release.gpg so
    that the appropriate Cache-Control headers are sent

 -- Matt Zimmerman <mdz@debian.org>  Fri,  2 Jan 2004 10:46:17 -0800

apt (0.6.10) experimental; urgency=low

  * Use "Codename" (woody, sarge, etc.) to supply the value of the
    "Archive" package file attribute, used to match "release a=" type
    pins, rather than "Suite" (stable, testing, etc.)

 -- Matt Zimmerman <mdz@debian.org>  Thu,  1 Jan 2004 16:56:47 -0800

apt (0.6.9) experimental; urgency=low

  * Another tagfile workaround

 -- Matt Zimmerman <mdz@debian.org>  Thu,  1 Jan 2004 13:56:08 -0800

apt (0.6.8) experimental; urgency=low

  * Add a config option and corresponding command line option
    (--allow-unauthenticated) to apt-get, to make buildd operators happy
    (Closes: #225648)

 -- Matt Zimmerman <mdz@debian.org>  Wed, 31 Dec 2003 08:28:04 -0800

apt (0.6.7) experimental; urgency=low

  * Forgot to revert part of the changes to tagfile in 0.6.4.  Hopefully
    will fix segfaults for some folks.

 -- Matt Zimmerman <mdz@debian.org>  Wed, 31 Dec 2003 08:01:28 -0800

apt (0.6.6) experimental; urgency=low

  * Restore the ugly hack I removed from indexRecords::Load which set the
    pkgTagFile buffer size to (file size)+256.  This is concealing a bug,
    but I can't fix it right now.  This should fix the segfaults that
    folks are seeing with 0.6.[45].

 -- Matt Zimmerman <mdz@debian.org>  Mon, 29 Dec 2003 18:11:13 -0800

apt (0.6.5) experimental; urgency=low

  * Move the authentication check into a separate function in apt-get
  * Fix display of unauthenticated packages when they are in the cache
    (Closes: #225336)

 -- Matt Zimmerman <mdz@debian.org>  Sun, 28 Dec 2003 16:47:57 -0800

apt (0.6.4) experimental; urgency=low

  * Use the top-level Release file in LoadReleaseInfo, rather than looking
    for the per-section ones (which aren't downloaded anymore).  This
    unbreaks release pinning, including the NotAutomatic bit used by
    project/experimental
  * Use FileFd::Size() rather than a separate stat() call in
    LoadReleaseInfo
  * Fix pkgTagFile to leave a little extra room at the end of the buffer
    to append the record separator if it isn't present
  * Change LoadReleaseInfo to use "Suite" rather than "Archive", to match
    the Debian archive's dist-level Release files

 -- Matt Zimmerman <mdz@debian.org>  Sun, 28 Dec 2003 15:55:55 -0800

apt (0.6.3) experimental; urgency=low

  * Fix MetaIndexURI for flat ("foo/") sources

 -- Matt Zimmerman <mdz@debian.org>  Sun, 28 Dec 2003 12:11:56 -0800

apt (0.6.2) experimental; urgency=low

  * Add space between package names when multiple unauthenticated packages
    are being installed (Closes: #225212)
  * Provide apt-key with a secret keyring and a trustdb, even though we
    would never use them, because it blows up if it doesn't have them
  * Fix typo in apt-key(8) (standard input is '-', not '/')

 -- Matt Zimmerman <mdz@debian.org>  Sat, 27 Dec 2003 13:01:40 -0800

apt (0.6.1) experimental; urgency=low

  * Merge apt 0.5.17
  * Rearrange Release file authentication code to be more clear
  * If Release is present, but Release.gpg is not, don't forget to still
    queue Packages files
  * Convert distribution "../project/experimental" to "experimental" for
    comparison purposes
  * Make a number of Release file errors into warnings; for now, it is OK
    not to have a codename, for example.  We mostly care about checksums
    for now

 -- Matt Zimmerman <mdz@debian.org>  Fri, 26 Dec 2003 15:12:47 -0800

apt (0.6.0) experimental; urgency=low

  * Signature verification support patch ("apt-secure") from Colin Walters
    <walters@debian.org> and Isaac Jones <ijones@syntaxpolice.org>.  This
    implements:
     - Release signature verification (Release.gpg)
     - Packages, Sources md5sum verification against Release
     - Closes: #203741
  * Make some modifications to signature verification support:
    - Release.gpg is always retrieved and verified if present, rather than
      requiring that sources be configured as secure
    - Print a hint about installing gnupg if exec(gpgv) fails
    - Remove obsolete pkgAcqIndexRel
    - Move vendors.list stuff into a separate module (vendorlist.{h,cc})
    - If any files about to be retrieved are not authenticated, issue a
      warning to the user and require confirmation
    - Fix a heap corruption bug in pkgSrcRecords::pkgSrcRecords()
  * Suggests: gnupg
  * Install a keyring in /usr/share/apt/debian-archive.gpg containing an
    initial set of Debian archive signing keys to seed /etc/apt/trusted.gpg
  * Add a new tool, apt-key(8) used to manage the keyring

 -- Matt Zimmerman <mdz@debian.org>  Fri, 26 Dec 2003 08:27:19 -0800

apt (0.5.32) hoary; urgency=low

  * Call setlocale in the methods, so that the messages are properly
    localised (Closes: #282700)
  * Implement support for bzip2-compressed debs (data.tar.bz2)

 -- Matt Zimmerman <mdz@canonical.com>  Sat, 11 Dec 2004 09:05:52 -0800

apt (0.5.31) unstable; urgency=low

  * New Romanian translation from Sorin Batariuc <sorin@bonbon.net>
    (Closes: #281458)
  * Merge changes from Hoary (0.5.30,0.5.30ubuntu2]
  * Fix the example in apt_preferences(5) to match the text
    (Closes: #222267)
  * Add APT::Periodic::Autoclean setting, to allow "apt-get autoclean" to
    be run periodically.  This is useful with
    APT::Periodic::Download-Upgradeable-Packages, and defaults to the same
    value, so that the cache size is bounded

 -- Matt Zimmerman <mdz@debian.org>  Tue, 23 Nov 2004 12:53:04 -0800

apt (0.5.30ubuntu2) hoary; urgency=low

  * bzip2 is now "Suggested" and it will detect if bzip2 is installed 
    and only then trying to get Packages.bz2

 -- Michael Vogt <mvo@debian.org>  Fri, 19 Nov 2004 12:00:39 +0100

apt (0.5.30ubuntu1) hoary; urgency=low

  * Need to Depend: bzip2 or Packages.bz2 fail.

 -- LaMont Jones <lamont@canonical.com>  Thu, 18 Nov 2004 12:51:05 -0700

apt (0.5.30) hoary; urgency=low

  * Patch from Michael Vogt to enable Packages.bz2 use, with a fallback to
    Packages.gz if it is not present (Closes: #37525)

 -- Matt Zimmerman <mdz@debian.org>  Mon, 15 Nov 2004 12:57:28 -0800

apt (0.5.29) unstable; urgency=low

  * Don't hardcode paths in apt.cron.daily
  * Add to apt.cron.daily the capability to pre-download upgradeable
    packages
  * Place timestamp files in /var/lib/apt/periodic, rather than
    /var/lib/apt itself
  * Standardize debhelper files a bit
    - Create all directories in debian/dirs rather than creating some on
      the dh_installdirs command line
    - Rename debian/dirs to debian/apt.dirs, debian/examples to
      debian/apt.examples

 -- Matt Zimmerman <mdz@debian.org>  Sat, 13 Nov 2004 17:58:07 -0800

apt (0.5.28) hoary; urgency=low

  * Translation updates:
    - Updated Hungarian from Kelemen Gábor <kelemeng@gnome.hu> (Closes: #263436)
    - Updated Greek from George Papamichelakis (Closes: #265004)
    - Updated Simplified Chinese from Tchaikov (Closes: #265190)
    - Updated French by Christian Perrier (Closes: #265816)
    - Updated Japanese by Kenshi Muto (Closes: #265630)
    - Updated Catalan from Jordi Mallach
    - Updated Dutch from Bart Cornelis (Closes: #268258, #278697)
    - Updated Portuguese from Miguel Figueiredo (Closes: #268265)
    - Updated Polish from Robert Luberda <robert@debian.org> (Closes: #268451)
    - Updated Danish from Claus Hindsgaul (Closes: #269417)
    - Updated Norwegian Nynorsk from Håvard Korsvoll <korsvoll@skulelinux.no>
      (Closes: #269965)
    - Updated Russian from Yuri Kozlov <yuray@id.ru> (Closes: #271104)
    - Updated Italian from Samuele Giovanni Tonon <samu@debian.org>
      (Closes: #275083)
    - Updated Brazilian Portuguese from Andre Luis Lopes (Closes: #273944)
    - Updated Slovak from Peter Mann (Closes: #279481)
  * APT::Get::APT::Get::No-List-Cleanup -> APT::Get::List-Cleanup in apt-get.cc
    (Closes: #267266)
  * Merge Ubuntu changes:
    - Set default Dpkg::MaxArgs to 1024, and Dpkg::MaxArgBytes to 32k.
      Needed to work around ordering bugs when installing a large number of
      packages
    - Patch from Michael Vogt to add an optional cron job which
      can run apt-get update periodically
  * Add arch-build target to debian/rules

 -- Matt Zimmerman <mdz@debian.org>  Sat, 13 Nov 2004 15:52:20 -0800

apt (0.5.27) unstable; urgency=high

  * Sneak in a bunch of updated translations before the freeze
    (no code changes)
  * Translation updates:
    - New Finnish translation from Tapio Lehtonen <tale@debian.org>
      (Closes: #258999)
    - New Bosnian translation from Safir Šećerović <sapphire@linux.org.ba>
      (Closes: #254201)
    - Fix Italian incontrario (Closes: #217277)
    - Updated Spanish from Ruben Porras (Closes: #260483)
    - Updated Danish from Claus Hindsgaul (Closes: #260569)
    - Updated Slovak from Peter Mann (Closes: #260627)
    - Updated Portuguese from Miguel Figueiredo (Closes: #261423)
  * Bring configure-index up to date with documented options, patch from
    Uwe Zeisberger <zeisberg@informatik.uni-freiburg.de> (Closes: #259540)
  * Note in apt.conf(5) that configure-index does not contain strictly
    default values, but also examples
  * Add Polish translation of offline.sgml (Closes: #259229)

 -- Matt Zimmerman <mdz@debian.org>  Thu, 29 Jul 2004 09:30:12 -0700

apt (0.5.26) unstable; urgency=low

  * Translation updates:
    - Spanish update from Ruben Porras <nahoo82@telefonica.net> (Closes: #248214)
    - Sync Spanish apt(8) (Closes: #249241)
    - French update from Christian Perrier <bubulle@debian.org> (Closes: #248614)
    - New Slovak translation from Peter Mann <Peter.Mann@tuke.sk> (Closes: #251676)
    - Czech update from Miroslav Kure <kurem@upcase.inf.upol.cz> (Closes: #251682)
    - pt_BR update from Andre Luis Lopes <andrelop@debian.org> (Closes: #251961)
    - German translation of apt(8) from Helge Kreutzmann <kreutzm@itp.uni-hannover.de>
      (Closes: #249453)
    - pt update from Miguel Figueiredo <elmig@debianpt.org> (Closes: #252700)
    - New Hebrew translation from Lior Kaplan <webmaster@guides.co.il>
      (Closes: #253182)
    - New Basque translation from Piarres Beobide Egaña <pi@beobide.net>
      (Vasco - Euskara - difficult language, Closes: #254407) and already a
      correction (Closes: #255760)
    - Updated Brazilian Portuguese translation from
      Guilherme de S. Pastore <gpastore@colband.com.br> (Closes: #256396)
    - Updated Greek translation (complete now) from
      George Papamichelakis <george@step.gr> (Closes: #256797)
    - New Korean translation from Changwoo Ryu <cwryu@debian.org>
      (Closes: #257143)
    - German translation now available in two flavours: with Unicode usage and
      without (related to #228486, #235759)
  * Update apt-get(8) to reflect the fact that APT::Get::Only-Source will
    affect apt-get build-dep as well as apt-get source
  * Remove aborted remnants of a different method of implementing DEB_BUILD_OPTIONS
    from debian/rules
  * Fix typo in error message when encountering unknown type in source list
    (Closes: #253217)
  * Update k*bsd-gnu arch names in buildlib/ostable (Closes: #253532)
  * Add amd64 to buildlib/archtable (Closes: #240896)
  * Have configure output a more useful error message if the architecture
    isn't in archtable

 -- Matt Zimmerman <mdz@debian.org>  Thu,  8 Jul 2004 15:53:28 -0700

apt (0.5.25) unstable; urgency=low

  * Patch from Jason Gunthorpe to remove arbitrary length limit on Binary
    field in SourcesWriter::DoPackage
  * Fix typo in apt-cache(8) (Closes: #238578)
  * Fix obsolete reference to bug(1) in stub apt(8) man page
    (Closes: #245923)
  * Fix typo in configure-index (RecruseDepends -> RecurseDepends)
    (Closes: #246550)
  * Support DEB_BUILD_OPTIONS=noopt in debian/rules
    (Closes: #244293)
  * Increase length of line buffer in ReadConfigFile to 1024 chars;
    detect if a line is longer than that and error out
    (Closes: #244835)
  * Suppress a signed/unsigned warning in apt-cache.cc:DisplayRecord
  * Build apt-ftparchive with libdb4.2 rather than libdb2
    - Patch from Clint Adams to do most of the work
    - Build-Depends: s/libdb2-dev/libdb4.2-dev/
    - Add AC_PREREQ(2.50) to configure.in
    - Use db_strerror(err) rather than GlobalError::Errno (which uses strerror)
    - Add note to NEWS.Debian about upgrading old databases
  * Attempt to fix problems with chunked encoding by stripping only a single CR
    (Closes: #152711)
  * Modify debian/rules cvs-build to use cvs export, to avoid picking up
    junk files from the working directory
  * Add lang=fr attribute to refentry section of
    apt-extracttemplates.fr.1.sgml and apt-sortpkgs.fr.1.sgml so they are
    correctly built
  * Remove extraneous '\' characters from <command> tags in
    apt_preferences.fr.5.sgml
  * Translation updates:
    - Updated Swedish translation from Peter Karlsson <peter@softwolves.pp.se>
      (Closes: #238943)
    - New Slovenian translation from Jure Čuhalev <gandalf@owca.info>
      (closes: #239785)
    - New Portuguese translation from Miguel Figueiredo <elmig@debianpt.org>
      (closes: #240074)
    - Updated Spanish translation from Ruben Porras <nahoo82@telefonica.net>
    - Updated Spanish translation of man pages from Ruben Porras
      <nahoo82@telefonica.net>
    - Updated Simplified Chinese translation from "Carlos Z.F. Liu" <carlos_liu@yahoo.com>
      (Closes: #241971)
    - Updated Russian translation from Dmitry Astapov <adept@despammed.com>
      (Closes: #243959)
    - Updated Polish translation from Marcin Owsiany <porridge@debian.org>
      (Closes: #242388)
    - Updated Czech translation from Miroslav Kure <kurem@upcase.inf.upol.cz>
      (Closes: #244369)
    - Updated Japanese translation from Kenshi Muto <kmuto@debian.org>
      (Closes: #244176)
    - Run make -C po update-po to update .po files
    - Updated French translation from Christian Perrier <bubulle@debian.org>
      (Closes: #246925)
    - Updated Danish translation from Claus Hindsgaul <claus_h@image.dk>
      (Closes: #247311)

 -- Matt Zimmerman <mdz@debian.org>  Sat,  8 May 2004 12:52:20 -0700

apt (0.5.24) unstable; urgency=low

  * Updated Czech translation from Miroslav Kure <kurem@upcase.inf.upol.cz>
    (Closes: #235822)
  * Updated French translation from Christian Perrier <bubulle@debian.org>
    (Closes: #237403)
  * Updates to XML man pages from richard.bos@xs4all.nl
  * Updated Danish translation from Claus Hindsgaul <claus_h@image.dk>
    (Closes: #237771)
  * Updated Greek translation from Konstantinos Margaritis
    <markos@debian.org>
    (Closes: #237806)
  * Updated Spanish translation from Ruben Porras <nahoo82@telefonica.net>
    (Closes: #237863)
  * Updated pt_BR translation from Andre Luis Lopes <andrelop@debian.org>
    (Closes: #237960)
  * Regenerate .pot file (Closes: #237892)
  * Updated Polish translation from Marcin Owsiany <porridge@debian.org>
    (Closes: #238333)
  * In pkgAcquire::Shutdown(), set the status of fetching items to
    StatError to avoid a sometimes large batch of error messages
    (Closes: #234685)
  * Implement an ugly workaround for the 10000-character limit on the
    Binaries field in debSrcRecordParser, until such time as some things
    can be converted over to use STL data types (ABI change) (Closes: #236688)
  * Increase default tagfile buffer from 32k to 128k; this arbitrary limit
    should also be removed someday (Closes: #174945)
  * Checked against Standards-Version 3.6.1 (no changes)

 -- Matt Zimmerman <mdz@debian.org>  Tue, 16 Mar 2004 22:47:55 -0800

apt (0.5.23) unstable; urgency=low

  * Cosmetic updates to XML man pages from Richard Bos <radoeka@xs4all.nl>
  * Use the 'binary' target rather than 'all' so that the ssh and bzip2
    symlinks are created correctly (thanks to Adam Heath)
    (Closes: #214842)
  * Updated Simplified Chinese translation of message catalog from Tchaikov
    <chaisave@263.net> (Closes: #234186)
  * Change default for Acquire::http::max-age to 0 to prevent index files
    being out of sync with each other (important with Release.gpg)
  * Add an assert() to make sure that we don't overflow a fixed-size
    buffer in the very unlikely event that someone adds 10 packaging
    systems to apt (Closes: #233678)
  * Fix whitespace in French translation of "Yes, do as I say!", which
    made it tricky to type, again.  Thanks to Sylvain Pasche
    <sylvain.pasche@switzerland.org> (Closes: #234494)
  * Print a slightly clearer error message if no packaging systems are
    available (Closes: #233681)
  * Point to Build-Depends in COMPILING (Closes: #233669)
  * Make debian/rules a bit more consistent in a few places.
    Specifically, always use -p$@ rather than an explicit package name,
    and always specify it first, and use dh_shlibdeps -l uniformly rather
    than sometimes changing LD_LIBRARY_PATH directly
  * Document unit for Cache-Limit (bytes) (Closes: #234737)
  * Don't translate "Yes, do as I say!" in Chinese locales, because it can
    be difficult to input (Closes: #234886)

 -- Matt Zimmerman <mdz@debian.org>  Thu, 26 Feb 2004 17:08:14 -0800

apt (0.5.22) unstable; urgency=low

  * Updated French translation of man pages from Philippe Batailler
    <philippe.batailler@free.fr> (Closes: #203119)
  * Initialize StatusFile in debSystem (Closes: #229791)
  * Fix apt-get's suggests/recommends printing, which was skipping every
    other dependency due to both using GlobOr and incrementing the DepIterator
    (Closes: #229722)
  * Restore SIGINT/SIGQUIT handlers to their old values (rather than
    SIG_DFL) after invoking dpkg (Closes: #229854)
  * Updated Dutch translation of message catalog from cobaco
    <cobaco@linux.be> (Closes: #229601)
  * Catalan translation from Antoni Bella, Matt Bonner and Jordi Mallach
    (Closes: #230102)
  * Simplified Chinese translation of message catalog from "Carlos
    Z.F. Liu" <carlos_liu@yahoo.com> (Closes: #230960)
  * Replace SGML manpages with XML man pages from richard.bos@xs4all.nl
    (Closes: #230687)
  * Updated Spanish translation of man pages from Ruben Porras
    <nahoo82@telefonica.net> (Closes: #231539)
  * New Czech translation of message catalog from Miroslav Kure
    <kurem@upcase.inf.upol.cz> (Closes: #231921)

 -- Matt Zimmerman <mdz@debian.org>  Mon,  9 Feb 2004 12:44:54 -0800

apt (0.5.21) unstable; urgency=low

  * Patch from Eric Wong <normalperson@yhbt.net> to include apt18n.h after
    other headers to avoid breaking locale.h when setlocale() is defined
    as an empty macro.  This was not a problem on Debian, but broke
    compilation on Solaris. (Closes: #226509)
  * Updated French translation from Pierre Machard <pmachard@debian.org>
    (Closes: #226886)
  * Add colons to apt-get's "kept back"/"upgraded"/"downgraded" messages
    (Closes: #226813)
  * Fix typo in apt-cache(8) (Closes: #226351)
  * Clearer error message in place of "...has no available version, but
    exists in the database" (Closes: #212203)
  * Patch from Oliver Kurth <oku@masqmail.cx> to use AC_CACHE_VAL for
    GLIBC_VER to make cross-compilation easier (Closes: #221528)
  * Add example preferences file (Closes: #220799)
  * Updated Greek translation from Konstantinos Margaritis <markos@debian.org>
    (Closes: #227205)
  * Updated Spanish translation of man pages from Ruben Porras
    <nahoo82@telefonica.net> (Closes: #227729)

 -- Matt Zimmerman <mdz@debian.org>  Fri, 16 Jan 2004 10:54:39 -0800

apt (0.5.20) unstable; urgency=low

  * Fixed German translations of "Suggested" from Christian Garbs
    <debian@cgarbs.de> (Closes: #197960)
  * Add an "apt-cache madison" command with an output format similar to
    the katie tool of the same name (but less functionality)
  * Fix debSourcesIndex::Describe() to correctly say "Sources" rather than
    "Packages"

 -- Matt Zimmerman <mdz@debian.org>  Sat,  3 Jan 2004 23:42:50 -0800

apt (0.5.19) unstable; urgency=low

  * Fix Packages::Extensions support in apt-ftparchive generate
    (Closes: #225453)

 -- Matt Zimmerman <mdz@debian.org>  Sat,  3 Jan 2004 16:20:31 -0800

apt (0.5.18) unstable; urgency=low

  * New no_NO.po file from Tollef Fog Heen <tfheen@debian.org> to fix
    encoding problems (Closes: #225602)
  * Have "apt-ftparchive release" strip the leading path component from
    the checksum entries

 -- Matt Zimmerman <mdz@debian.org>  Fri,  2 Jan 2004 11:24:35 -0800

apt (0.5.17) unstable; urgency=low

  * Enable apt-ftparchive to generate Release files.  Hopefully this will
    make it easier for folks to secure their apt-able packages

 -- Matt Zimmerman <mdz@debian.org>  Fri, 26 Dec 2003 12:53:21 -0800

apt (0.5.16) unstable; urgency=low

  * po/de.po update from Michael Karcher <karcher@physik.fu-berlin.de>
    (Closes: #222560)
  * Update config.guess and config.sub from autotools-dev 20031007.1
  * Add knetbsd to buildlib/ostable (Closes: #212344)
  * Don't suggest apt-get -f install to correct broken build-deps; broken
    installed packages are rarely the cause (Closes: #220858)
  * Avoid clobbering configure.in if sed fails

 -- Matt Zimmerman <mdz@debian.org>  Wed, 24 Dec 2003 14:54:40 -0800

apt (0.5.15) unstable; urgency=low

  * Spanish man pages, patch from Ruben Porras <nahoo82@telefonica.net>
    (Closes: #195444)
    - apt.es.8 wasn't included in the patch, but was referenced.  Fetched
      version 1.3 from debian-doc cvs
    - Create doc/es/.cvsignore
  * Patch from Koblinger Egmont <egmont@uhulinux.hu> to fix
    pkgCache::PkgFileIterator::Label() to correctly refer to File->Label
    rather than File->Origin (Closes: #213311)
  * Add missing comma and space to German translation of "downgraded"
    (Closes: #213975)
  * Add missing comma in apt_preferences(5) (Closes: #215362)
  * Fix whitespace in French translation of "Yes, do as I say!", which
    made it tricky to type.  Thanks to Sylvain Pasche
    <sylvain.pasche@switzerland.org> (Closes: #217152)
  * Let apt-get build-dep try alternatives if the installed package
    doesn't meet version requirements (Closes: #214736)
  * Fix version display for recommends (Closes: #219900)
  * Use isatty rather than ttyname for checking if stdin is a terminal.
    isatty has the advantage of not requiring /proc under Linux, and thus
    Closes: #221728
  * Correctly implement -n as a synonym for --names-only (Closes: #224515)
  * Update apt-cache(8)
    - Document --installed
    - --recursive applies to both depends and rdepends
  * Japanese translation of documentation from Kurasawa Nozomu <nabetaro@slug.jp>
    (Closes: #186235)
  * Clarify documentation of --no-upgrade in apt-get(8) (Closes: #219743)
  * Clean up and simplify some of the suggests/recommends display in apt-get
  * Use cvs update -d in debian/rules cvs-build rather than just update
  * Pass --preserve-envvar PATH --preserve-envvar CCACHE_DIR to debuild.  apt
    takes a long time to build, and ccache helps

 -- Matt Zimmerman <mdz@debian.org>  Sat, 20 Dec 2003 16:34:30 -0800

apt (0.5.14) unstable; urgency=low

  * apt-get build-dep, when trying to skip over the remaining elements of
    an or-expression, would accidentally inherit the version requirements of a
    later item in the or-expression.  Fixed it.
  * Let apt-get build-dep try alternatives if the first dependency in an
    or-expression is not available
  * Add a Debug::BuildDeps to generate some trace output
  * Help apt-get build-dep produce more useful error messages
  * Process build-dependencies in forward rather than reverse order
  * Error out if an installed package is too new for a << or <=
    build-dependency
  * apt-get build-dep should now be able to handle almost any package with
    correct build-depends.  The primary exception is build-dependencies on
    virtual packages with more than one provider, and these are
    discouraged for automated processing (but still common,
    unfortunately).

 -- Matt Zimmerman <mdz@debian.org>  Tue, 23 Sep 2003 22:57:31 -0400

apt (0.5.13) unstable; urgency=medium

  * Document configuration file comment syntax in apt.conf(5)
    (Closes: #211262)
  * s/removed/installed/ in a comment in apt-get.cc
  * Move comment for ListParser::ParseDepends into the right place
  * Don't preserve ownership when copying config.guess and config.sub.
    This broke builds where the clean target was run with different
    privileges than the rest of the build (i.e., root) (Closes: #212183)
  * On second thought, don't copy config.guess and config.sub at all.  I'd
    rather they always match what is in CVS.

 -- Matt Zimmerman <mdz@debian.org>  Mon, 22 Sep 2003 10:28:17 -0400

apt (0.5.12) unstable; urgency=low

  * Exclude subdirectories named 'debian-installer' from the apt-cdrom
    search (Closes: #210485 -- release-critical)

 -- Matt Zimmerman <mdz@debian.org>  Thu, 11 Sep 2003 21:48:14 -0400

apt (0.5.11) unstable; urgency=low

  * Updated pt_BR translations from Andre Luis Lopes <andrelop@debian.org>
    (Closes: #208302)
  * In apt.conf(5), give the fully qualified name of Dir::Bin::Methods,
    rather than just "methods"
  * Add new nb and nn translations from Petter Reinholdtsen <pere@hungry.com>
  * Clean up reportbug script a bit, and extend it to distinguish between a
    configuration file not existing and the user declining to submit it with
    the report
  * Add #include <langinfo.h> to cmdline/apt-get.cc.  This apparently gets
    pulled in by something else with recent g++ and/or glibc, but is
    required when building on, e.g., stable
  * Patch from Koblinger Egmont <egmont@uhulinux.hu> to fix version
    comparisons with '~' (Closes: #205960)
  * Disable Russian translation until someone can review it
    (Closes: #207690)

 -- Matt Zimmerman <mdz@debian.org>  Wed, 10 Sep 2003 19:41:28 -0400

apt (0.5.10) unstable; urgency=low

  * Correct the section in apt_preferences(5) on interpreting priorities
    to show that zero is not a valid priority, and print a warning if such
    a pin is encountered in the preferences file (Closes: #204971)
  * Regenerate French man pages from sgml source (Closes: #205886)
  * Get self-tests compiling again, updated for latest library API
    and g++ 3.3
  * Add version comparison tests for #194327 and #205960
  * Fix error message in version test to output versions in the order in
    which they were compared when the reverse comparison fails
  * Reference the source package bug page rather than the one for the
    binary package 'apt' in the man pages (Closes: #205290)
  * Updated Polish po file from Marcin Owsiany <porridge@debian.org>
    (Closes: #205950)
  * Mention some of the available frontends in apt-get(8) (Closes: #205829)
  * Add apt-config to SEE ALSO section of apt-get (Closes: #205036)
  * Add missing "lang" attributes to refentry tags in French man pages
    (apt-cdrom, apt-extracttemplates, apt-sortpkgs)
  * Change upgraded/newly installed/not fully installed or removed
    messages to be consistent and somewhat shorter (some translations
    exceeded 80 characters even in the simplest case)
  * Make APT::Get::Show-Upgraded (aka apt-get -u) default to true.
  * Updates to Dutch translation from Bart Cornelis <cobaco@linux.be>
    (Closes: #207656)

 -- Matt Zimmerman <mdz@debian.org>  Sun, 31 Aug 2003 21:12:39 -0400

apt (0.5.9) unstable; urgency=low

  * Oh well, apt isn't going to make it into testing anytime soon due to
    new glibc and gcc deps, so we might as well fix more bugs
  * Fix typo in example ftp-archive.conf (Closes: #203295)
  * Mention default setting for --all-versions (Closes: #203298)
  * Patch from Otavio Salvador <otavio@debian.org> to have --version
    only print the version (and not usage as well) (Closes: #203418)
  * Patch from Otavio Salvador <otavio@debian.org> to switch from
    dh_installmanpages to dh_installman.  Fixes the problem where the
    pt_BR man page was installed in the wrong location (Closes: #194558)
  * Move the French apt-ftparchive man page into apt-utils where it
    belongs.  apt-utils Replaces: apt (<< 0.5.9)
  * Write records from "apt-cache show" using fwrite(3) rather than
    write(2), in case for some reason the entire record doesn't get
    written by a single write(2)
  * Add new French man pages to doc/fr/.cvsignore
  * Add freebsd to buildlib/ostable (Closes: #193430)
  * Avoid segfault if a package name is specified which consists
    entirely of characters which look like end tags ('+', '-')
    (Closes: #200425)
  * Patch from Otavio Salvador <otavio@debian.org> to avoid listing
    suggests/recommends for packages which are selected for installation
    at the same time as the package which suggests/recommends them
    (Closes: #200102)
  * Patch from Otavio Salvador <otavio@debian.org> to avoid listing
    suggests/recommends which are Provided by a package which is already
    installed (Closes: #200395)
  * Patch to update pt_BR man page for apt_preferences(5) from Andre Luis
    Lopes <andrelop@debian.org> (Closes: #202245)
  * Use nl_langinfo(YESEXPR) rather than comparing to the translated
    string "Y".  Closes: #200953 and should make the prompting generally
    more robust in the face of i18n.  In the particular case of #200953,
    it was being fooled because of signedness issues with toupper(3)
    (Closes: #194614)
  * apt Suggests: aptitude | synaptic | gnome-apt | wajig
    (Closes: #146667)
  * Clean up whitespace in translated strings in ru.po, which messed up
    indentation (some other translations probably have similar problems)
    (Closes: #194282)
  * Run ispell -h over the man page sources and fix a bunch of typos
  * Use debian/compat rather than DH_COMPAT
  * Update to debhelper compatibility level 3
    - remove ldconfig calls from debian/{postinst,postrm} as dh_makeshlibs
      will add them
    - echo 3 > debian/compat
    - Build-Depends: debhelper (>= 3)
  * Exclude '.#*' from cvs-build
  * Let the ftp method work with ftp servers which do not require a
    password (Closes: #199425)
  * Build-depend on debhelper >= 4.1.62, because we need the fix for
    #204731 in order for dh_installman to work correctly
    with our SGML man pages
  * Move dh_makeshlibs ahead of dh_installdeb so that its postinst
    fragments are properly substituted

 -- Matt Zimmerman <mdz@debian.org>  Sun, 10 Aug 2003 19:54:39 -0400

apt (0.5.8) unstable; urgency=medium

  * urgency=medium because the changes since 0.5.5.1 are pretty safe as
    far as core functionality, 0.5.5.1 survived unstable for 10 days, and
    I don't want to delay apt's progress into testing any further.  It's
    decidedly better than 0.5.4.
  * Clarify the meaning of the only-source option in apt-get(8)
    (Closes: #177258)
  * Updated French man pages from Philippe Batailler
    <philippe.batailler@free.fr> (Closes: #182194)
  * Give a warning if an illegal type abbreviation is used when looking up a
    configuration item (Closes: #168453)
  * Improve build-depends handling of virtual packages even further, so that
    it will now also try to satisfy build-depends on virtual packages if they
    are not installed.  Note that this only works if there is only one
    package providing the virtual package, as in other cases (Closes: #165404)
  * Update config.guess and config.sub from autotools-dev 20030717.1
  * Tweak SGML in apt-extracttemplates.1.sgml so that literal '>' doesn't end
    up in output
  * Document SrcDirectory in apt-ftparchive.1.sgml (Closes: #156370)
  * Support TMPDIR in apt-extracttemplates (Closes: #191656)
  * Fix ru.po to use a capital letter for the translation of 'Y' so that
    YnPrompt works correctly (Closes: #200953).  No other translations seem
    to have this problem
  * Regenerate POT file and sync .po files
  * Only try to clear stdin if it is a tty, to avoid looping if there is
    lots of stuff (perhaps an infinite amount) to read (Closes: #192228)

 -- Matt Zimmerman <mdz@debian.org>  Fri, 25 Jul 2003 20:21:53 -0400

apt (0.5.7) unstable; urgency=low

  * Update control file to match overrides (apt priority important,
    libapt-pkg-dev section libdevel)
  * Silence the essential packages check if we are only downloading
    archives and not changing the system (Closes: #190862)
  * Skip version check if a build-dependency is provided by an installed package
    (Closes: #126938)
  * Have apt-cache show exit with an error if it cannot find any of the
    specified packages (Closes: #101490)

 -- Matt Zimmerman <mdz@debian.org>  Mon, 21 Jul 2003 23:43:24 -0400

apt (0.5.6) unstable; urgency=low

  * Adam Heath <doogie@debian.org>
    - Fix segfault when handling /etc/apt/preferences.  Closes: #192409.
  * Matt Zimmerman <mdz@debian.org>
    - Clean up some string handling, patch from Peter Lundkvist
      <p.lundkvist@telia.com> (Closes: #192225)
    - Don't fall off the end of the buffer when comparing versions.
      Patch from Koblinger Egmont <egmont@uhulinux.hu> (Closes: #194327)
    - Minor fixes to apt-ftparchive(1) (Closes: #118156)
    - Fix typo in apt-ftparchive help text (Closes: #119072)
    - More typos in apt-ftparchive help text (Closes: #190936)
    - Update config.guess, config.sub to latest versions
    - Modify the description for apt-utils to reflect the fact that it is not
      (any longer) infrequently used (Closes: #138045)
    - Make setup script for dselect method more explicit about
      overwriting sources.list (Closes: #151727)
    - Fix typo in apt-cache(8) (Closes: #161243)
    - Remove duplicate 'showpkg' from synopsis on apt-cache(8)
      (Closes: #175611)
    - Document in apt-get(8) the meaning of the '*' in ShowList, which is that
      the package is being purged (Closes: #182369)
    - Fix extra "/" character in apt.conf(5) (Closes: #185545)
    - Fix typo in tar error message (Closes: #191424)
    - Clarify description of 'search' on apt-cache(8) (Closes: #192216)
    - Fix incorrect path for 'partial' directory on apt-get(8)
      (Closes: #192933)
    - Fixes to pt_BR translation from Andre Luis Lopes <andrelop@ig.com.br>
      (Closes: #196669)
    - Updated apt_preferences(5) man page with many corrections and
      clarifications from Thomas Hood <jdthood@yahoo.co.uk>
      (Closes: #193336)
    - Fix SGML validation errors in apt-cache.8.sgml introduced in 0.5.5 or so
    - Add a simple example to apt-ftparchive(1) (Closes: #95257)
    - Add bug script for collecting configuration info (Closes: #176482)

 -- Matt Zimmerman <mdz@debian.org>  Mon, 21 Jul 2003 01:59:43 -0400

apt (0.5.5.1) unstable; urgency=low

  * Move the target of the example docs from doc to binary.  Closes:
    #192331
  * Fix api breakage that broke apt-ftparchive and apt-cache dumpavail, by
    backing out change that incorretly attempted to handle Package sections
    larger than 32k.  Closes: #192373
  * Fix never-ending loop with apt-get install -V.  Closes: #192355.

 -- Adam Heath <doogie@debian.org>  Mon, 19 May 2003 12:30:16 -0500

apt (0.5.5) unstable; urgency=low

  * New deb version compare function, that has no integer limits, and
    supports pre-versions using ~.  Code ported from dpkg.
  * Fix handling of [!arch] for build-dependencies. Closes: #88798, #149595
  * Fix handling of build-deps on unknown packages. Closes: #88664, #153307
  * "apt-get --arch-only build-dep" to install only architecture-
    dependent build dependencies. Bump minor shared lib number to reflect
    small change in BuildDepend API.
  * APT::Build-Essential configuration option (defaults to "build-essential")
    so that "apt-get build-dep" will ensure build essential packages are
    installed prior to installing other build-dependencies. Closes: #148879
  * LD_LIBRARY_PATH thing. Closes: #109430, #147529
  * /usr/doc reference in postinst. Closes: #126189
  * Doc updates. Closes: #120689
  * Possible apt-cache segfault. Closes: #120311, #118431, #117915, #135295,
          #131062, #136749
  * Print special message for EAI_AGAIN. Closes: #131397
  * libapt-pkg-dev needs to bring in the apt-inst library if linking
    is to work. Closes: #133943
  * Typos, Doc Stuff. Closes: #132772, #129970, #123642, #114892, #113786,
         #109591, #105920, #103678, #139752, #138186, #138054, #138050,
	 #139994, #142955, #151654, #151834, #147611, #154268, #173971
  * Fix possibility for tag file parsing to fail in some unlikely situations.
    Closes: #139328
  * Use std C++ names for some header files. Closes: #128741
  * Do not check for free space if --no-download. Closes: #117856
  * Actually implement or group handling for 'upgrade'. Closes: #133950
  * "Internal Error, Couldn't configure pre-depend" is not actually an
    internal error, it is a packaging error and now it says so, and
    pinpoints the problem dependency. Closes: #155621
  * Allows failure to write to a pipe for post-invoke stuff. Closes: #89830
  * Use usr/share/doc for dhelp. Closes: #115701
  * --print-uris works with 'update'. Closes: #57070
  * Options Dpkg::MaxArgs,Dpkg::MaxArgBytes to allow a much longer dpkg
    command line.
  * Fixed 2 little OR group bugs, thanks to Yann Dirson. Closes: #143995,
    #142298
  * Allow an uninstalled package to be marked for removal on an install
    line (meaning not to automatically install it), also fix some dodgy
    handling of protected packages. Closes: #92287, #116011
  * Fix errant prefix matching in version selection. Closes: #105968
  * Ensure that all files needed to run APT as a user are readable and
    ignore roots umask for these files. Closes: #108801
  * Support larger config spaces. Closes: #111914
  * 'apt-get update' no longer does 'Building Dependency Tree'.
  * When matching regexs allways print a message. Change regex activation
    charset. Closes: #147817
  * Don't die if lines in sources.list are too long. Closes: #146846
  * Show file name on apt-extracttemplate error messges. Closes: #151835
  * i18n gettext stuff, based on work from Michael Piefel: Closes: #95933
  * Some highly unlikely memory faults. Closes: #155842
  * C++ stuff for G++3.2. Closes: #162617, #165515,
  * apt-config dumps sends to stdout not stderr now.  Closes: #146294
  * Fix segfault in FindAny when /i is used, and there is no default.
    Closes: #165891
  * Add s390x to archtable.  Closese: #160992.
  * Update config.sub/config.guess in cvs, and add support to debian/rules
    to update them from /usr/share/misc if they exist.  Closes: #155014
  * Remove 'Sorry' from messages.  Closes: #148824.
  * Change wording of 'additional disk space usage' message.  Closes:
    #135021.
  * apt-extracttemplates now prepends the package name when extracting
    files.  Closes: #132776
  * Add -n synonym for --names-only for apt-cache.  Closes: #130689
  * Display both current version and new version in apt-get -s.  Closes:
    #92358
  * Add an options and timeout config item to ssh/rsh.  Closes: #90654
  * libapt-pkg-dev now depends on apt-utils.  Closes: #133942.
  * Change verbose logging output of apt-ftparchive to go to stderr,
    instead of stdout.  Also, errors that occur no longer go to stdout,
    but stderr.  Closes: #161592
  * Test for timegm in configure.  Closes: #165516.
  * s/st_mtime/mtime/ on our local stat structure in apt-ftparchive, to
    support compliation on platforms where st_mtime is a macro.  Closes:
    #165518
  * Check the currently mounted cdrom, to see if it's the one we are
    interested in.  Closes: #154602
  * Refer to reportbug instead of bug in the man pages. Closes: #173745
  * Link apt-inst to apt-pkg. Closes: #175055
  * New apt_preferences man page from Thomas Hood, Susan Kleinmann,
    and others.
  * Fix > 300 col screen segfault. Closes: #176052
  * Rebuild with gcc-3.2. Closes: #177752, #178008.
  * Fix build-dep handling of | dependencies.
    Closes: #98640, #145997, #158896, #172901
  * Double default value of APT::Cache-Limit, until such time as it
    can be made more dynamic.  Closes: #178623.
  * Report uris with '.gz' when there are errors.  Closes: #178435.
  * When installing build-deps, make sure the new version will
    satisfy build requirements. Closes: #178121
  * Split offline and guide documentation into apt-doc.  This was done so
    that binary-arch builds do not require documention deps.  Note, that 
    apt-doc is not installed on upgrades.
  * Use doc-base, instead of dhelp directly.  Closes: #110389
  * Change http message 'Waiting for file' to 'Waiting for headers'.
    Closes: #178537
  * Remove trailing lines on package lists in apt-get.  Closes: #178736.
  * Fix origin pins for file:// uris.  Closes: #189014.
  * Apply typo and syntax patch from bug to apt-cache.8.sgml.  Closes:
    #155194
  * s/dpkg-preconfig/dpkg-preconfigure/ in examples/configure-index.
    Closes: #153734.
  * Fix some typos in the apt-get manual.  Closes: #163932.
  * Apply patch from bug, to change frozen to testing, and then do it
    everywhere else.  Closes: #165085.
  * Update es.po.  Closes: #183111.
  * Add pt_BR translation of apt_preferences(5).  Also, build fr manpages.
    Closes: #183904.
  * Add a vcg command to apt-cache, similiar to dotty.  Closes: #150512.
  * Add option to apt-get to show versions of packages being
    upgraded/installed.
  * Be quiet in apt.post{inst,rm}.  Closes: #70685.
  * apt-get now prints out suggested and recommended packages.  Closes:
    #54982.
  * Insert some newlines in the cdrom change media message.  Closes:
    #154601.
  * Add a rdepends command to apt-cache.  Closes: #159864.
  * When building the dpkg command line, allow for 8192 chars to be used,
    instead of only 1024.
  * APT::Immediate-Configure had inverted semantics(false meant it was
    enabled).  Closes: #173619.
  * Fix status file parser so that if a record is larger than 32k, the
    buffer size will be doubled, and the read attempted again.  Closes:
    #174945.

 -- Adam Heath <doogie@debian.org>  Sun, 27 Apr 2003 01:23:12 -0500

apt (0.5.4) unstable; urgency=low

  * M68k config.guess patch. Closes: #88913
  * Bi-yearly test on OpenBSD and Solaris
  * Doc updates. Closes: #89121, #89854, #99671, #98353, #95823, #93057,
          #97520, #102867, #101071, #102421, #101565, #98272, #106914,
          #105606, #105377
  * Various cosmetic code updates. Closes: #89066, #89066, #89152
  * Add "pre-auto" as an option for DSelect::Clean (run autoclean after
    update).
  * More patches from Alfredo for Vendors and more SHA-1 stuff
  * Fix for AJ's 'desire to remove perl-5.005' and possibly other
    similar situations. Closes: #56708, #59432
  * no_proxy and ftp. Closes: #89671
  * Philippe Batailler's man page patches.
  * Fix for display bug. Closes: #92033, #93652, #98468
  * Use more than 16bits for the dep ID. Some people ran out..
    Closes: #103020, #97809, #102951, #99974, #107362, #107395, #107362,
            #106911, #107395, #108968
  * Reordered some things to make dante and FTP happier. Closes: #92757
  * James R. Van Zandt's guide.sgml updates. Closes: #90027
  * apt-ftparchive copes with no uncompressed package files + contents.
  * French man pages from philippe batailler - well sort of. They
    don't build yet..
  * run-parts. Closes: #94286
  * 'apt-cache policy' preferences debug tool.
  * Whatever. Closes: #89762
  * libstdc++ and HURD. Closes: #92025
  * More apt-utils verbage. Closes: #86954
  * Fliped comparision operator. Closes: #94618
  * Used the right copyright file. Closes: #65691
  * Randolph's G++3 patches.
  * Fixed no_proxy tokanizing. Closes: #100046
  * Strip Config-Version when copying status to available. Closes: #97520
  * Segfault with missing source files. Closes: #100325
  * EINTR check. Closes: #102293
  * Various changes to the locking metholodgy for --print-uris.
    Closes: #100590
  * Lame LD_LIBRARY_PATH thing. Closes: #98928
  * apt-cache search searchs provide names too now. Closes: #98695
  * Checksum and long lines problem. Closes: #106591
  * .aptignr and empty files are just a warning. Closes: #97364

 -- Jason Gunthorpe <jgg@debian.org>  Sat, 18 Aug 2001 17:21:59 -0500

apt (0.5.3) unstable; urgency=low

  * JoeyH's dpkg::preconfig not working. Closes: #88675
  * Fixed apt override disparity
  * Alfredo's SHA-1 and related patches

 -- Jason Gunthorpe <jgg@debian.org>  Sun,  4 Mar 2001 15:39:43 -0700

apt (0.5.2) unstable; urgency=low

  * Fixed mention of /usr/doc in the long description
  * JoeyH's downgrade bug -- don't use 0.5.1
  * Doc bug. Closes: #88538
  * Fault in building release strings. Closes: #88533

 -- Jason Gunthorpe <jgg@debian.org>  Sun,  4 Mar 2001 15:39:43 -0700

apt (0.5.1) unstable; urgency=low

  * Fixed #82894 again, or should be and.
  * Process the option string right. Closes: #86921
  * Don't eat the last command for pipes. Closes: #86923
  * Ignore .* for configuration directory processing. Closes: #86923
  * Alfredo's no_proxy patch
  * Documentation fixes. Closes: #87091
  * JoeyH's double slash bug. Closes: #87266
  * Unintitialized buffer and apt-ftparchive contents generation.
     Closes: #87612
  * Build-deps on virtual packages. Closes: #87639
  * Fixes glibc/libstdc++ symbol dependencies by including glibc and
    libstdc++ version info in the library soname and in the package
    provides. Closes: #87426
  * Updated soname version to 0.3.2
  * apt-extracttemplates moved from debconf into apt-utils
  * s390 archtable entry. Closes: #88232
  * Dan's segfault
  * Some instances where the status file can source a package in a
    non-sensical way. Closes: #87390
  * Work better if there are duplicate sources.list entries.
  * Fixed the resetting of Dir with "dir {};". Closes: #87323

 -- Randolph Chung <tausq@debian.org>  Sat, 3 Mar 2001 15:37:38 -0700

apt (0.5.0) unstable; urgency=low

  * Fixed an obscure bug with missing final double new lines in
    package files
  * Changed the apt-cdrom index copy routine to use the new section
    rewriter
  * Added a package file sorter, apt-sortpkgs
  * Parse obsolete Optional dependencies.
  * Added Ben's rsh method. Closes: #57794
  * Added IPv6 FTP support and better DNS rotation support.
  * Include the server IP in error messages when using a DNS rotation.
    Closes: #64895
  * Made most of the byte counters into doubles to prevent 32bit overflow.
    Closes: #65349
  * HTTP Authorization. Closes: #61158
  * Ability to parse and return source index build depends from Randolph.
  * new 'apt-get build-dep' command from Randolph. Closes: #63982
  * Added apt-ftparchive the all dancing all singing FTP archive
    maintinance program
  * Allow version specifications with =1.2.4-3 and /2.2 or /stable postfixes
    in apt-get.
  * Removed useless internal cruft including the xstatus file.
  * Fixed config parser bugs. Closes: #67848, #71108
  * Brain Damanged apt-get config options changed, does not change the command
    line interface, except to allow --enable-* to undo a configuration
    option:
      No-Remove -> Remove
      No-Download -> Download
      No-Upgrade -> Upgrade
  * Made this fix configable (DSelect::CheckDir) and default to disabled:
     * No remove prompt if the archives dir has not changed. Closes: #55709
    Because it is stupid in the case where no files were downloaded due to
    a resumed-aborted install, or a full cache! Closes: #65952
  * Obscure divide by zero problem. Closes: #64394
  * Update sizetable for mips. Closes: #62288
  * Fixed a bug with passive FTP connections
  * Has sizetable entry for sparc64. Closes: #64869
  * Escape special characters in the ::Label section of the cdroms.lst
  * Created apt-utils and python-apt packages
  * Due to the new policy engine, the available file may contain entries
    from the status file. These are generated if the package is not obsolete
    but the policy engine prohibits using the version from the package files.
    They can be identified by the lack of a Filename field.
  * The new policy engine. Closes: #66509, #66944, #45122, #45094, #40006,
    #36223, #33468, #22551
  * Fixed deb-src line for non-us. Closes: #71501, #71601
  * Fixes for G++ 2.96, s/friend/friend class/
  * Fixed mis doc of APT::Get::Fix-Missing. Closes: #69269
  * Confirmed fix for missing new line problem. Closes: #69386
  * Fixed up dhelp files. Closes: #71312
  * Added some notes about dselect and offline usage. Closes: #66473, #38316
  * Lock files on read only file systems are ignored w/ warning.
    Closes: #61701
  * apt-get update foo now gives an error! Closes: #42891
  * Added test for shlibs on hurd. Closes: #71499
  * Clarified apt-cache document. Closes: #71934
  * DocBook SGML man pages and some improvements in the text..
  * sigwinch thing. Closes: #72382
  * Caching can be turned off by setting the cache file names blank.
  * Ignores arches it does not know about when autocleaning. Closes: #72862
  * New function in apt-config to return dirs, files, bools and integers.
  * Fixed an odd litle bug in MarkInstall and fixed it up to handle
    complex cases involving OR groups and provides.
    68754 describes confusing messages which are the result of this..
    Closes: #63149, #69394, #68754, #77683, #66806, #81486, #78712
  * Speeling mistake and return code for the 'wicked' resolver error
    Closes: #72621, #75226, #77464
  * Solved unable to upgrade libc6 from potato to woody due to 3 package
    libc6 dependency loop problem.
  * Leading sources.list spaces. Closes: #76010
  * Removed a possible infinite loop while processing installations.
  * Man page updates. Closes: #75411, #75560, #64292, #78469
  * ReduceSourceList bug. Closes: #76027
  * --only-source option. Closes: #76320
  * Typos. Closes: #77812, #77999
  * Different status messages. Closes: #76652, #78353
  * /etc/apt/apt.conf.d/ directory for Joey and Matt and pipe protocol 2
  * OS detection an support for the new pseduo standard of os-arch for the
    Architecture string. Also uses regexing.. Closes: #39227, #72349
  * Various i18n stuff. Note that this still needs some i18n wizard
    to do the last gettextization right. Closes: #62386
  * Fixed a problem with some odd http servers/proxies that did not return
    the content size in the header. Closes: #79878, #44379
  * Little acquire bugs. Closes: #77029, #55820
  * _POSIX_THREADS may not be defined to anything, just defined..
    Closes: #78996
  * Spelling of Ignore-Hold correctly. Closes: #78042
  * Unlock the dpkg db if in download only mode. Closes: #84851
  * Brendan O'Dea's dselect admindir stuff. Closes: #62811
  * Patch from BenC. Closes: #80810
  * Single output of some names in lists. Closes: #80498, #43286
  * Nice message for people who can't read syserror output. Closes: #84734
  * OR search function. Closes: #82894
  * User's guide updates. Closes: #82469
  * The AJ/JoeyH var/state to var/lib transition patch. Closes: #59094
  * Various CD bugs, again thanks to Greenbush
    Closes: #80946, #76547, #71810, #70049, #69482
  * Using potato debhelper. Closes: #57977
  * I cannot self-terminate. Closes: #74928

 -- Jason Gunthorpe <jgg@debian.org>  Wed, 21 Feb 2001 00:39:15 -0500

apt (0.3.19) frozen unstable; urgency=low

  * Updates to apt-cdrom to support integrated non-us nicely, thanks to
    Paul Wade.
  * Fixed that apt-get/cdrom deadlock thing. Closes: #59853, #62945, #61976
  * Fixed hardcoded path. Closes: #59743
  * Fixed Jay's relative path bug
  * Allowed source only CDs. Closes: #58952
  * Space check is supressed if --print-uris is given. Closes: #58965
  * Clarified the documenation examples for non-us. Closes: #58646
  * Typo in the package description. Closes: #60230
  * Man Page typo. Closes: #60347
  * Typo in Algorithms.cc. Closes: #63577
  * Evil dotty function in apt-cache for generating dependency graphs
    with the as-yet-unpackaged GraphVis.
  * Appears to have been fixed in Janurary.. Closes: #57981
  * New config.guess/sub for the new archs. Closes: #60874
  * Fixed error reporting for certain kinds of resolution failures.
    Closes: #61327
  * Made autoclean respect 'q' settings. Closes: #63023
  * Fixed up the example sources.list. Closes: #63676
  * Added DPkg::FlushSTDIN to control the flushing of stdin before
    forking dpkg. Closes: #63991

 -- Ben Gertzfield <che@debian.org>  Fri, 12 May 2000 21:10:54 -0700

apt (0.3.18) frozen unstable; urgency=low

  * Changes in the postinst script. Closes: #56855, #57237
  * Fixed bashism. Closes: #57216, #57335
  * Doc updates. Closes: #57772, #57069, #57331, #57833, #57896

 -- Ben Gertzfield <che@debian.org>  Sun, 13 Feb 2000 01:52:31 -0800

apt (0.3.17) unstable; urgency=low

  * RFC 2732 usage for CDROM URIs and fixes to apt-cdrom
  * Fixed the configuration parser to not blow up if ; is in the config
    string
  * Applied visual patch to dselect install script . Closes #55214
  * Included the configure-index example
  * Minimal CD swaps
  * Library soname has increased
  * Fixed default sources.list to have correct URLs for potato when it
    becomes stable
  * Added a message about erasing sources.list to dselect setup script
    Closes: #55755
  * No remove prompt if the archives dir has not changed. Closes: #55709
  * Fixed inclusion of 2nd sample config file. Closes: #55374
  * Made file mtimes of 0 not confuse the methods If-Modifed-Since check.
    Closes: #55991

 -- Ben Gertzfield <che@debian.org>  Mon, 31 Jan 2000 12:12:40 -0800

apt (0.3.16) unstable; urgency=low

  * Made --no-download work. Closes: #52993
  * Now compiles on OpenBSD, Solaris and HP-UX
  * Clarify segfault errors
  * More debhelper fixes. Closes: #52662, #54566, #52090, #53531, #54769
  * Fix for Joel's discovery of glibc removal behavoir.
  * Fix for Ben Collins file: uri from slink upgrade.
  * Fixed resume code in FTP. Closes: #54323
  * Take more precautions to prevent the corruption Joey Hess saw.
  * Fixed --no-list-cleanup
  * RFC 2732 URI parsing ([] for hostnames).
  * Typo in apt-cache man page. Closes: #54949

 -- Ben Gertzfield <che@debian.org>  Fri, 14 Jan 2000 08:04:15 -0800

apt (0.3.15) unstable; urgency=low

  * Added DSelect::WaitAfterDownload Closes: #49549
  * Fixed cast error in byteswap macro and supporting code. Closes: #50093
  * Fixed buffer overflow for wide terminal sizes. Closes: #50295
  * Made -s and clean not do anything. Closes: #50238
  * Problem with Protected packages and the new OR code.
  * /usr/share/doc stuff. Closes: #51017, #50228, #51141
  * Remove doesn't require a package to be installable. Closes: #51175
  * FTP proxy touch ups in the mabn page. Closes: #51315, #51314

 -- Ben Gertzfield <che@debian.org>  Sat,  4 Dec 1999 21:17:24 -0800

apt (0.3.14) unstable; urgency=low

  * Fix Perl or group pre-depends thing Closes: #46091, #46096, #46233, #45901
  * Fix handling of dpkg's conversions from < -> <= Closes: #46094, #47088
  * Make unparsable priorities non-fatal Closes: #46266, #46267, #46293, #46298
  * Fix handling of '/' for the dist name. Closes: #43830, #45640, #45692
  * Fixed 'Method gave a blank filename' error from IMS queries onto CDs.
    Closes: #45034, #45695, #46537
  * Made OR group handling in the problem resolver more elaborate. Closes: #45646
  * Added APT::Clean-Installed option. Closes: #45973
  * Moves the free space check to after the calculated size is printed.
    Closes: #46639, #47498
  * mipsel arch Closes: #47614
  * Beautified URI printing to not include passwords Closes: #46857
  * Fixed little problem with --no-download Closes: #47557
  * Tweaked Dselect 'update' script to re-gen the avail file even in the
    event of a failure Closes: #47112
  * Retries for source archives too Closes: #47529
  * Unmounts CDROMs iff it mounted them Closes: #45299
  * Checks for the partial directories before doing downloads Closes: #47392
  * no_proxy environment variable (http only!) Closes: #43476
  * apt-cache showsrc Closes: #45799
  * De-Refs Single Pure virtual packages. Closes: #42437, #43555
  * Regexs for install. Closes: #35304, #38835
  * Dependency reports now show OR group relations
  * Re-Install feature. Cloes: #46961, #37393, #38919
  * Locks archive directory on clean (woops)
  * Remove is not 'sticky'. Closes: #48392
  * Slightly more accurate 'can not find package' message. Closes: #48311
  * --trivial-only and --no-remove. Closes: #48518
  * Increased the cache size. Closes: #47648
  * Comment woopsie. Closes: #48789
  * Removes existing links when linking sources. Closes: #48775
  * Problem resolver does not install all virtual packages. Closes: #48591, #49252
  * Clearer usage message about 'source' Closes: #48858
  * Immediate configure internal error Closes: #49062, #48884

 -- Ben Gertzfield <che@debian.org>  Sun,  7 Nov 1999 20:21:25 -0800

apt (0.3.13) unstable; urgency=low

  * Fix timestamp miss in FTP. Closes: #44363
  * Fix sorting of Kept packages. Closes: #44377
  * Fix Segfault for dselect-upgrade. Closes: #44436
  * Fix handling of '/' for the dist name. Closes #43830
  * Added APT::Get::Diff-Only and Tar-Only options. Closes #44384
  * Add commented-out deb-src URI to default sources.list file.

 -- Ben Gertzfield <che@debian.org>  Sun, 19 Sep 1999 18:54:20 -0700

apt (0.3.12) unstable; urgency=low

  * Fix for typo in the dhelp index. Closes: #40377
  * Multiple media swap support
  * Purge support. Closes: #33291, #40694
  * Better handling of - remove notation. Closes: #41024
  * Purge support. Closes: #33291, #40694
  * Error code on failed update. Closes: #41053
  * apt-cdrom adds entries for source directories. Closes: #41231
  * Sorts the output of any list. Closes: #41107
  * Fixes the looping problem. Closes: #41784, #42414, #44022
  * Fixes the CRC mechanism to lowercase all strings. Closes: #41839
  * More checks to keep the display sane. Particularly when fail-over is
    used with local mirrors and CD-Roms. Closes: #42127, #43130, #43668
  * PThread lockup problem on certain sparc/m68k. Closes: #40628
  * apt-cdrom understands .gz Package files too. Closes: #42779
  * Spelling error in dselect method description. Closes: #43251
  * Added security to the default source list. Closes: #43356

 -- Ben Gertzfield <che@debian.org>  Fri,  3 Sep 1999 09:04:28 -0700

apt (0.3.11) unstable; urgency=low

  * Fix for mis-parsed file: URIs. Closes: #40373, #40366, #40230
  * Fix for properly upgrading the system from perl 5.004 to 5.005

 -- Ben Gertzfield <che@debian.org>  Mon, 28 Jun 1999 21:06:44 -0700

apt (0.3.9) unstable; urgency=low

  * Spelling error in cachefile.cc. Closes: #39885
  * Trailing slash in dselect install if you try to use the
    default config file. Closes: #40011
  * Simulate works for autoclean. Closes: #39141
  * Fixed spelling errors. Closes: #39673
  * Changed url parsing a bit. Closes: #40070, #40069
  * Version 0.3.8 will be for slink/hamm (GNU libc 2).

 -- Ben Gertzfield <che@debian.org>  Thu, 24 Jun 1999 18:02:52 -0700

apt (0.3.7) unstable; urgency=low

  * Fixed missing text in the apt-get(8) page. Closes: #37596
  * Made --simulate and friends work with apt-get source. Closes: #37597, #37656
  * Fixed inclusion of man pages in the -doc/-dev package. Closes: #37633, #38651
  * Fixed handling of the -q option with not-entirely integer arguments
    Closes: #37499
  * Man page typo Closes: #37762
  * Fixed parsing of the Source: line. Closes: #37679
  * Dpkg/dpkg-hurd source bug. Closes: #38004, #38032
  * Added a check for an empty cache directory. Closes: #37963
  * Return a failure code if -d is given and packages fail to download.
    Closes: #38127
  * Arranged for an ftp proxy specifing an http server to work. See the
    important note in the sources.list man page.
  * Accounted for resumed files in the cps calculation. Closes: #36787
  * Deal with duplicate same version different packages. Closes: #30237
  * Added --no-download. Closes: #38095
  * Order of apt-cdrom dist detection. Closes: #38139
  * Fix apt-cdrom chop handling and missing lines. Closes: #37276
  * IPv6 http support
  * Suggests dpkg-dev for apt-get source. Closes: #38158
  * Fixed typo in apt-get help. Closes: #38712
  * Improved the error message in the case of broken held package. Closes: #38777
  * Fixed handling of MD5 failures
  * Documented list notation Closes: #39008
  * Change the 'b' to 'B'. Closes: #39007

 -- Ben Gertzfield <che@debian.org>  Sun, 20 Jun 1999 18:36:20 -0700

apt (0.3.6) unstable; urgency=low

  * Note that 0.3.5 never made it out the door..
  * Fix for apt-cdrom and unusual disk label locations. Closes: #35571
  * Made APT print numbers in decimal. Closes: #35617, #37319
  * Buffer munching fix for FTP. Closes: #35868
  * Typo in sample config file. Closes: #35907
  * Fixed whitespace in version compares. Closes: #35968, #36283, #37051
  * Changed installed size counter to only count unpacked packages.
    Closes: #36201
  * apt-get source support. Closes: #23934, #27190
  * Renames .debs that fail MD5 checking, provides automatic corruption
    recovery. Closes: #35931
  * Fixed autoconf verison. Closes: #37305
  * Random Segfaulting. Closes: #37312, #37530
  * Fixed apt-cache man page. Closes: #36904
  * Added a newline to apt-cache showpkg. Closes: #36903

 -- Ben Gertzfield <che@debian.org>  Wed, 12 May 1999 09:18:49 -0700

apt (0.3.4) unstable; urgency=low

  * Release for Ben while he is out of town.
  * Checked the size of partial files. Closes: #33705
  * apt-get should not print progress on non-tty. Closes: #34944
  * s/guide.text.gz/users-guide.txt.gz/ debian/control: Closes: #35207
  * Applied cdrom patches from Torsten.  Closes: #35140, #35141
  * smbmounted cdrom fix. Closes: #35470
  * Changed ie to eg.  Closes: #35196

 -- Adam Heath <doogie@debian.org>  Sun,  4 Apr 1999 18:26:44 -0500

apt (0.3.3) unstable; urgency=low

  * Fixes bug with file:/ URIs and multi-CD handling. Closes: #34923

 -- Ben Gertzfield <che@debian.org>  Tue, 23 Mar 1999 12:15:44 -0800

apt (0.3.2) unstable; urgency=low

  * Major release into unstable of v3
  * These bugs have been fixed, explanations are in the bug system, read
    the man pages as well..
    Closes: #21113, #22507, #22675, #22836, #22892, #32883, #33006, #34121,
    	    #23984, #24685, #24799, #25001, #25019, #34223, #34296, #34355,
	    #24021, #25022, #25026, #25104, #25176, #31557, #31691, #31853,
    	    #25458, #26019, #26433, #26592, #26670, #27100, #27100, #27601,
    	    #28184, #28391, #28778, #29293, #29351, #27841, #28172, #30260,
    	    #29382, #29441, #29903, #29920, #29983, #30027, #30076, #30112,
    	    #31009, #31155, #31381, #31883, #32140, #32395, #32584. #34465,
    	    #30383, #30441, #30472, #30643, #30827, #30324, #36425, #34596

 -- Ben Gertzfield <che@debian.org>  Mon, 15 Mar 1999 19:14:25 -0800

apt (0.3.1) experimental; urgency=low

  * Minor release of cvs version.
  * Added virtual package libapt-pkgx.x

 -- Mitch Blevins <mblevin@debian.org>  Wed, 10 Mar 1999 07:52:44 -0500

apt (0.3.0) experimental; urgency=low

  * New experimental version.

 -- Ben Gertzfield <che@debian.org>  Tue, 15 Dec 1998 12:53:21 -0800

apt (0.1.9) frozen unstable; urgency=low

  * Return to the wacky numbering for when we build 0.1.8 for hamm
  * Important bug related to APT on the Alpha fixed
  * apt-get dist-upgrade problems fixed
  * tiny patch for http method to fix an endless loop
  * nice fix from /usr/doc/lintian/ to remove rpath nastiness from
    libtool and add proper shared lib dependancies
  * now dh_shlibdeps is called with LD_LIBRARY_PATH=debian/tmp/usr/lib
    in case an old libpkg is installed while building APT to prevent
    spurious dependancies

 -- Ben Gertzfield <che@debian.org>  Thu,  5 Nov 1998 17:43:25 -0800

apt (0.1.7) unstable; urgency=low

  * New build with libstdc++2.9.
  * Various fixes; read the Changelog.

 -- Ben Gertzfield <che@debian.org>  Thu, 15 Oct 1998 18:29:18 -0700

apt (0.1.6) unstable; urgency=low

  * Various fixes in the FTP method for error checking. Fixes: #26188.
  * Spelling corrections in dselect method. Fixes: #25884
  * Fixes for compilation on alpha/ppc. Fixes: #25313, #26108.
  * No more bo releases: we're using a normal numbering system now.

 -- Ben Gertzfield <che@debian.org>  Tue,  8 Sep 1998 19:27:13 -0700

apt (0.1.5) unstable; urgency=low

  * Changed sources.list to point to 'unstable' by default, as
    'frozen' no longer exists!

 -- Ben Gertzfield <che@debian.org>  Thu, 23 Jul 1998 22:00:18 -0700

apt (0.1.3) unstable; urgency=low

  * New upstreamish version.
  * ftp method rewritten in C. Removes dependancies on all perl/perl
    related modules. This fixes many of the ftp method bugs.

 -- Ben Gertzfield <che@debian.org>  Thu, 16 Jul 1998 22:19:00 -0700

apt (0.1.1) unstable; urgency=low

  * Release for unstable.

 -- Ben Gertzfield <che@debian.org>  Tue, 30 Jun 1998 20:48:30 -0700

apt (0.1) unstable; urgency=low

  * Kludge to fix problem in libnet-perl with illegal anonymous
    FTP passwords.
  * Moved to unstable; apt is in a useable state now.
  * Fixed version numbering. From now on, numbering will be:
    0.1 (no actual release) -> 0.1.0bo (release for libc5) ->
    0.1.1 (release for unstable). Thanks, Manoj.

 -- Ben Gertzfield <che@debian.org>  Tue, 30 Jun 1998 20:40:58 -0700

apt (0.0.17-1) experimental; urgency=low

  * Fixed problem with libc6 version compare
  * Scott's away for a while, so I'll be packaging apt for the time
    being.

 -- Ben Gertzfield <che@debian.org>  Thu, 25 Jun 1998 19:02:03 -0700

apt (0.0.16-1) experimental; urgency=low

  * Modifications to make apt-get more friendly when backgrounded.
  * Updated documentation.
  * Updates to graphic widgets

 -- Scott K. Ellis <scott@debian.org>  Mon,  8 Jun 1998 11:22:02 -0400

apt (0.0.15-0.2bo) experimental; urgency=low

  * Bo compilation
  * Bob Hilliards crash

 -- Jason Gunthorpe <jgg@debian.org>  Sun, 31 May 1998 20:18:35 -0600

apt (0.0.15-0.1bo) experimental; urgency=low

  * Bo compilation
  * libstdc++272 patch

 -- Jason Gunthorpe <jgg@debian.org>  Sun, 31 May 1998 20:18:35 -0600

apt (0.0.15) experimental; urgency=low

  * Clean up source tarball (no user-visible changes)

 -- Scott K. Ellis <scott@debian.org>  Tue, 26 May 1998 12:23:53 -0400

apt (0.0.14) experimental; urgency=low

  * Updates in ordering code to make sure certain upgrades work correctly.
  * Made dselect/setup understand ftp as well as http

 -- Scott K. Ellis <scott@debian.org>  Wed, 20 May 1998 13:33:32 -0400

apt (0.0.13-bo1) experimental; urgency=low

  * Bo compilation

 -- Jason Gunthorpe <jgg@debian.org>  Mon, 18 May 1998 15:10:49 -0600

apt (0.0.13) experimental; urgency=low

  * Remove hardcoded egcc from debian/rules (#21575)
  * Fixes for ordering logic when system has a number of unpacked
    but unconfigured packages installed.
  * Spelling fix in dselect install method (#22556)

 -- Scott K. Ellis <scott@debian.org>  Sun, 17 May 1998 20:08:33 -0400

apt (0.0.12) experimental; urgency=low

  * Fixed problems with package cache corruption.
  * Made to depend on libc6 >= 2.0.7pre1 due to timezone problems with
    earlier versions.
  * Interface and documentation improvements.

 -- Scott K. Ellis <scott@debian.org>  Sat, 16 May 1998 23:17:32 -0400

apt (0.0.11) experimental; urgency=low

  * Change dependancies to pre-depends since breaking your packaging tools
    in the middle of an installation isn't very good.
  * Bug fixes to ftp method and general apt-get code

 -- Scott K. Ellis <scott@debian.org>  Fri, 15 May 1998 08:57:38 -0400

apt (0.0.10) experimental; urgency=low

  * Run "dpkg --configure -a" after an aborted dselect install
  * Fixed problem with install looping
  * Support for authenticating proxys: (note this isn't terribly secure)
    http_proxy="http://user:pass@firewall:port/"
  * Substitute $ARCH in sources.list
  * Fixes in the resumption code for ftp

 -- Scott K. Ellis <scott@debian.org>  Tue, 12 May 1998 09:14:41 -0400

apt (0.0.9) experimental; urgency=low

  * Added ftp support.
  * Various other less visible bug fixes.
  * Fixed problem with segfault when apt-get invoked in a non-existant
    directory (Bug #21863)
  * Bumped policy to 2.4.1

 -- Scott K. Ellis <scott@debian.org>  Fri,  1 May 1998 09:18:19 -0400

apt (0.0.8) experimental; urgency=low

  * Fixed generated available file (Bug #21836)
  * Added download ETA (Bug #21774).
  * Fixed hardcoded ARCH (Bug #21751).
  * Fixed check on http_proxy (Bug #21795).
  * Added download speed indicator.

 -- Scott K. Ellis <scott@debian.org>  Mon, 27 Apr 1998 10:58:32 -0400

apt (0.0.7) experimental; urgency=low

  * Remove libdeity and apt from package for now, since only apt-get and
    apt-cache are actually useful right now.
  * Clean up handling of package installation errors.
  * Added timeout to http transfers (#21269)
  * Updated setup for dselect/apt method.
  * Updated man pages
  * Long options (added in 0.0.6)

 -- Scott K. Ellis <scott@debian.org>  Tue, 21 Apr 1998 09:06:49 -0400

apt (0.0.6) experimental; urgency=low

  * Spelling changes.
  * Revamped download status display.
  * Call apt-get clean after successful install in dselect.
  * Added "apt-get clean" which deletes package files from /var/cache/apt

 -- Scott K. Ellis <scott@debian.org>  Thu,  9 Apr 1998 15:13:59 -0400

apt (0.0.5) experimental; urgency=low

  * Ignore signals while dpkg is running so we don't leave dpkg running in
    the background (#20804)
  * Check Packages as well as Packages.gz for file URIs (#20784)
  * Spelling cleanup (#20800)
  * Added -m option to permit upgrade to go on in the case of a bad mirror.
    This option may result in incomplete upgrades when used with -f.

 -- Scott K. Ellis <scott@debian.org>  Tue,  7 Apr 1998 12:40:29 -0400

apt (0.0.4) experimental; urgency=low

  * New usage guide.
  * Various documentation updates and cleanup.
  * Added '-f' option to apt-get attempt to fix broken dependancies.

 -- Scott K. Ellis <scott@debian.org>  Sat,  4 Apr 1998 14:36:00 -0500

apt (0.0.3) experimental; urgency=low

  * Added a shlibs.local file to prevent apt from depending on itself.
  * Updates to how apt-get handles bad states in installed packages.
  * Updated rules to make sure build works from a freshly checked out source
    archive.  Building from CVS needs libtool/automake/autoconf, builds from
    the distributed source package should have no such dependancy.

 -- Scott K. Ellis <scott@debian.org>  Fri,  3 Apr 1998 11:49:47 -0500

apt (0.0.2) unstable; urgency=low

  * Updates to apt-get and http binding for dselect method (apt).
  * Updating version number from 0.0.1, which was released only on IRC.

 -- Scott K. Ellis <scott@debian.org>  Fri,  3 Apr 1998 00:35:18 -0500

apt (0.0.1) unstable; urgency=low

  * Initial Release.

 -- Scott K. Ellis <scott@debian.org>  Tue, 31 Mar 1998 12:49:28 -0500<|MERGE_RESOLUTION|>--- conflicted
+++ resolved
@@ -1,3 +1,25 @@
+apt (0.8.16~exp7) UNRELEASEDexperimental; urgency=low
+
+  [ Michael Vogt ]
+  * apt-pkg/contrib/configuration.cc:
+    - fix double delete (LP: #848907)
+    - ignore only the invalid regexp instead of all options
+  * apt-pkg/acquire-item.h, apt-pkg/deb/debmetaindex.cc:
+    - fix fetching language information by adding OptionalSubIndexTarget
+  * methods/https.cc:
+    - cleanup broken downloads properly
+  
+  [ Colin Watson ]
+  * ftparchive/cachedb.cc:
+    - fix buffersize in bytes2hex
+
+  [ David Kalnischkies ]  
+  * apt-pkg/deb/deblistparser.cc:
+    - fix crash when the dynamic mmap needs to be grown in
+      LoadReleaseInfo (LP: #854090)
+
+ -- Michael Vogt <michael.vogt@ubuntu.com>  Wed, 05 Oct 2011 18:14:11 +0200
+
 apt (0.8.16~exp6) experimental; urgency=low
 
   [ Christopher Baines ]
@@ -19,11 +41,7 @@
 
 apt (0.8.16~exp5) experimental; urgency=low
 
-<<<<<<< HEAD
   * merged the latest debian-sid fixes
-=======
-  [ Michael Vogt ]
->>>>>>> a865ed25
   * apt-pkg/makefile:
     - install sha256.h compat header
   * apt-pkg/pkgcachegen.{cc,h}:
@@ -39,22 +57,6 @@
   * methods/mirror.cc:
     - include the architecture(s) in the query string as well so 
       that the server can make better decisions
-  * apt-pkg/contrib/configuration.cc:
-    - fix double delete (LP: #848907)
-    - ignore only the invalid regexp instead of all options
-  * apt-pkg/acquire-item.h, apt-pkg/deb/debmetaindex.cc:
-    - fix fetching language information by adding OptionalSubIndexTarget
-  * methods/https.cc:
-    - cleanup broken downloads properly
-  
-  [ Colin Watson ]
-  * ftparchive/cachedb.cc:
-    - fix buffersize in bytes2hex
-
-  [ David Kalnischkies ]  
-  * apt-pkg/deb/deblistparser.cc:
-    - fix crash when the dynamic mmap needs to be grown in
-      LoadReleaseInfo (LP: #854090)
 
  -- Michael Vogt <mvo@debian.org>  Mon, 15 Aug 2011 14:52:54 +0200
 
