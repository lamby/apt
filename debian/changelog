--- conflicted
+++ resolved
@@ -1,4 +1,16 @@
-<<<<<<< HEAD
+apt (0.8.13.1ubuntu1) natty; urgency=low
+
+  * merged fixes from the debian-sid
+  
+ -- Michael Vogt <michael.vogt@ubuntu.com>  Thu, 10 Mar 2011 15:56:54 +0100
+
+apt (0.8.13.1) unstable; urgency=low
+
+  * apt-pkg/acquire-item.cc: Use stat buffer if stat was
+    successful, not if it failed (Closes: #620546)
+
+ -- Julian Andres Klode <jak@debian.org>  Sat, 02 Apr 2011 20:55:35 +0200
+
 apt (0.8.13ubuntu2) natty; urgency=low
 
   * po/makefile:
@@ -20,30 +32,6 @@
 apt (0.8.13) unstable; urgency=low
 
   [ Thorsten Spindler ]
-=======
-apt (0.8.13.2) unstable; urgency=low
-
-  [ Thorsten Spindler ]
-  * debian/zzapt.cron.daily:
-    - move cron job to the end of execution (LP: #727685)
-  
-  [ Michael Vogt ]
-  * mirror method:
-    - do not crash if the mirror file fails to download
-
- -- Michael Vogt <michael.vogt@ubuntu.com>  Thu, 10 Mar 2011 15:56:54 +0100
-
-apt (0.8.13.1) unstable; urgency=low
-
-  * apt-pkg/acquire-item.cc: Use stat buffer if stat was
-    successful, not if it failed (Closes: #620546)
-
- -- Julian Andres Klode <jak@debian.org>  Sat, 02 Apr 2011 20:55:35 +0200
-
-apt (0.8.13) unstable; urgency=low
-
-  [ Thorsten Spindler ]
->>>>>>> 8d39b60d
   * methods/rsh.cc
     - fix rsh/ssh option parsing (LP: #678080), thanks to
       Ville Mattila 
@@ -59,7 +47,6 @@
     - randomize mirror list after download in a host specific way
       to ensure that the load is evenly spreaded accross the mirrors
     - fix some missing "Fail-Ignore"
-<<<<<<< HEAD
 
  -- Michael Vogt <mvo@debian.org>  Wed, 16 Mar 2011 08:04:42 +0100
 
@@ -76,10 +63,8 @@
       user to insert the CD on each apt-get update
   * methods/mirror.cc:
     - improve debug output and fix bug in TryNextMirror
-=======
->>>>>>> 8d39b60d
-
- -- Michael Vogt <mvo@debian.org>  Wed, 16 Mar 2011 08:04:42 +0100
+
+ -- Michael Vogt <michael.vogt@ubuntu.com>  Thu, 10 Mar 2011 15:56:54 +0100
 
 apt (0.8.12ubuntu1) natty; urgency=low
 
