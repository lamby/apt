apt (0.7.25.3ubuntu2) UNRELEASED; urgency=low

  [ Michael Vogt ]
  * methods/http.cc:
    - add Acquire::http::ProxyAutoDetect configuration that 
      can be used to call a external helper to figure out the 
      proxy configuration and return it to apt via stdout
      (this is a step towards WPAD and zeroconf/avahi support)
  * abicheck/
    - add new abitest tester using the ABI Compliance Checker from
      http://ispras.linuxfoundation.org/index.php/ABI_compliance_checker
<<<<<<< HEAD
  * debian/apt.conf.autoremove:
    - add "oldlibs" to the APT::Never-MarkAuto-Sections as its used
      for transitional packages
=======
  * apt-pkg/deb/dpkgpm.cc:
    - fix backgrounding when dpkg runs (closes: #486222)
  * cmdline/apt-mark:
    - show error on incorrect aguments (LP: #517917), thanks to
      Torsten Spindler
>>>>>>> eefacd4c

  [ Robert Collins ]
  * Change the package index Info methods to allow apt-cache policy to be
    useful when using several different archives on the same host.
    (Closes: #329814, LP: #22354)

 -- Michael Vogt <michael.vogt@ubuntu.com>  Fri, 18 Dec 2009 16:54:18 +0100

apt (0.7.25.3ubuntu1) lucid; urgency=low

  [ Michael Vogt ]
  * merged with the debian-sid branch
  
  [ Ivan Masár ]
  * Slovak translation update. Closes: #568294

 -- Michael Vogt <michael.vogt@ubuntu.com>  Wed, 17 Feb 2010 23:33:32 +0100

apt (0.7.25.3) unstable; urgency=low

  [ Christian Perrier ]
  * Italian translation update. Closes: #567532

  [ David Kalnischkies ]
  * apt-pkg/contrib/macros.h:
    - install the header system.h with a new name to be able to use
      it in other headers (Closes: #567662)
  * cmdline/acqprogress.cc:
    - Set Mode to Medium so that the correct prefix is used.
      Thanks Stefan Haller for the patch! (Closes: #567304 LP: #275243)
  * ftparchive/writer.cc:
    - generate sha1 and sha256 checksums for dsc (Closes: #567343)
  * cmdline/apt-get.cc:
    - don't mark as manually if in download only (Closes: #468180)

 -- Michael Vogt <mvo@debian.org>  Mon, 01 Feb 2010 18:41:15 +0100

apt (0.7.25.2) unstable; urgency=low

  [ Michael Vogt ]
  * apt-pkg/contrib/cdromutl.cc:
    - fix UnmountCdrom() fails, give it a bit more time and try
      the umount again
  * apt-pkg/cdrom.cc:
    - fix crash in pkgUdevCdromDevices
  * methods/cdrom.cc:
    - fixes in multi cdrom setup code (closes: #549312)
    - add new "Acquire::cdrom::AutoDetect" config that enables/disables
      the dlopen of libudev for automatic cdrom detection. Off by default
      currently, feedback/testing welcome
  * cmdline/apt-cdrom.cc:
    - add new --auto-detect option that uses libudev to figure out
      the cdrom/mount-point
  * cmdline/apt-mark:
    - merge fix from Gene Cash that supports markauto for
      packages that are not in the extended_states file yet
      (closes: #534920)
  * ftparchive/writer.{cc,h}:
    - merge crash fix for apt-ftparchive on hurd, thanks to
      Samuel Thibault for the patch (closes: #566664)

  [ David Kalnischkies ]
  * apt-pkg/contrib/fileutl.cc:
    - Fix the newly introduced method GetListOfFilesInDir to not
      accept every file if no extension is enforced
      (= restore old behaviour). (Closes: #565213)
  * apt-pkg/policy.cc:
    - accept also partfiles with "pref" file extension as valid
  * apt-pkg/contrib/configuration.cc:
    - accept also partfiles with "conf" file extension as valid
  * doc/apt.conf.5.xml:
    - reorder description and split out syntax
    - add partfile name convention (Closes: #558348)
  * doc/apt_preferences.conf.5.xml:
    - describe partfile name convention also here
  * apt-pkg/deb/dpkgpm.cc:
    - don't segfault if term.log file can't be opened.
      Thanks Sam Brightman for the patch! (Closes: #475770)
  * doc/*:
    - replace the per language addendum with a global addendum
    - add a explanation why translations include (maybe) english
      parts to the new global addendum (Closes: #561636)
  * apt-pkg/contrib/strutl.cc:
    - fix malloc asseration fail with ja_JP.eucJP locale in
      apt-cache search. Thanks Kusanagi Kouichi! (Closes: #548884)

  [ Christian Perrier ]
  * French translation update

 -- Michael Vogt <mvo@debian.org>  Wed, 27 Jan 2010 16:16:10 +0100

apt (0.7.25.1) unstable; urgency=low

  [ Christian Perrier ]
  * French manpage translation update
  * Russian translation update by Yuri Kozlov
    Closes: #564171

  [Chris Leick]
  * spot & fix various typos in all manpages
  * German manpage translation update

  [ David Kalnischkies ]
  * cmdline/apt-cache.cc:
    - remove translatable marker from the "%4i %s\n" string
  * buildlib/po4a_manpage.mak:
    - instruct debiandoc to build files with utf-8 encoding
  * buildlib/tools.m4:
    - fix some warning from the buildtools
  * apt-pkg/acquire-item.cc:
    - add configuration PDiffs::Limit-options to not download
      too many or too big patches (Closes: #554349)
  * debian/control:
    - let all packages depend on ${misc:Depends}
  * share/*-archive.gpg:
    - remove the horrible outdated files. We already depend on
      the keyring so we don't need to ship our own version
  * cmdline/apt-key:
    - errors out if wget is not installed (Closes: #545754)
    - add --keyring option as we have now possibly many
  * methods/gpgv.cc:
    - pass all keyrings (TrustedParts) to gpgv instead of
      using only one trusted.gpg keyring (Closes: #304846)
  * methods/https.cc:
    - finally merge the rest of the patchset from Arnaud Ebalard
      with the CRL and Issuers options, thanks! (Closes: #485963)
  * apt-pkg/deb/debindexfile.cc, apt-pkg/pkgcachegen.cc:
    - add debug option Debug::pkgCacheGen

  [ Michael Vogt ]
  * cmdline/apt-get.cc:
    - merge fix for apt-get source pkg=version regression
      (closes: #561971)
  * po/ru.po:
    - merged updated ru.po, thanks to Yuri Kozlov (closes: #564171)

 -- Michael Vogt <mvo@debian.org>  Sat, 09 Jan 2010 21:52:36 +0100

apt (0.7.25ubuntu4) lucid; urgency=low

  * cmdline/apt-cdrom.cc:
    - make Acquire::cdrom::AutoDetect default, this can be
      turned off with "--no-auto-detect"
  * methods/http.cc:
    - add cache-control headers even if no cache is given to allow
      adding options for intercepting proxies

 -- Michael Vogt <michael.vogt@ubuntu.com>  Tue, 02 Feb 2010 16:58:59 -0800

apt (0.7.25ubuntu3) lucid; urgency=low

  * cmdline/apt-get.cc:
    - don't mark as manually if in download only (Closes: #468180)

 -- Michael Vogt <mvo@debian.org>  Mon, 01 Feb 2010 18:41:15 +0100

apt (0.7.25.2) unstable; urgency=low

  [ Michael Vogt ]
  * apt-pkg/contrib/cdromutl.cc:
    - fix UnmountCdrom() fails, give it a bit more time and try
      the umount again
  * apt-pkg/cdrom.cc:
    - fix crash in pkgUdevCdromDevices
  * methods/cdrom.cc:
    - fixes in multi cdrom setup code (closes: #549312)
    - add new "Acquire::cdrom::AutoDetect" config that enables/disables
      the dlopen of libudev for automatic cdrom detection. Off by default
      currently, feedback/testing welcome
  * cmdline/apt-cdrom.cc:
    - add new --auto-detect option that uses libudev to figure out
      the cdrom/mount-point

 -- Michael Vogt <michael.vogt@ubuntu.com>  Wed, 27 Jan 2010 16:11:32 +0100

apt (0.7.25ubuntu2) lucid; urgency=low

  * Change history branch so that it does not break the 
    apt ABI for the pkgPackageManager interface
    (can be reverted on the next ABI break)

 -- Michael Vogt <michael.vogt@ubuntu.com>  Wed, 23 Dec 2009 10:14:16 +0100

apt (0.7.25ubuntu1) lucid; urgency=low

  * Merged from the mvo branch
  * merged from the lp:~mvo/apt/history branch

 -- Michael Vogt <michael.vogt@ubuntu.com>  Tue, 22 Dec 2009 09:44:08 +0100

apt (0.7.25) unstable; urgency=low

  [ Christian Perrier ]
  * Fix apt-ftparchive(1) wrt description of the "-o" option.
    Thanks to Dann Frazier for the patch. Closes: #273100
  * po/LINGUAS. Re-disable Hebrew. Closes: #534992
  * po/LINGUAS. Enable Asturian and Lithuanian
  * Fix typo in apt-cache.8.xml: nessasarily
  * Fix "with with" in apt-get.8.xml
  * Fix some of the typos mentioned by the german team
    Closes: #479997
  * Polish translation update by Wiktor Wandachowicz
    Closes: #548571
  * German translation update by Holger Wansing
    Closes: #551534
  * Italian translation update by Milo Casagrande
    Closes: #555797
  * Simplified Chinese translation update by Aron Xu 
    Closes: #558737
  * Slovak translation update by Ivan Masár
    Closes: #559277
  
  [ Michael Vogt ]
  * apt-pkg/packagemanager.cc:
    - add output about pre-depends configuring when debug::pkgPackageManager
      is used
  * methods/https.cc:
    - fix incorrect use of CURLOPT_TIMEOUT, closes: #497983, LP: #354972
      thanks to Brian Thomason for the patch
  * merge lp:~mvo/apt/netrc branch, this adds support for a
    /etc/apt/auth.conf that can be used to store username/passwords
    in a "netrc" style file (with the extension that it supports "/"
    in a machine definition). Based on the maemo git branch (Closes: #518473)
    (thanks also to Jussi Hakala and Julian Andres Klode)
  * apt-pkg/deb/dpkgpm.cc:
    - add "purge" to list of known actions
  * apt-pkg/init.h:
    - add compatibility with old ABI name until the next ABI break
  * merge segfault fix from Mario Sanchez Prada, many thanks
    (closes: #561109)

  [ Brian Murray ]
  * apt-pkg/depcache.cc, apt-pkg/indexcopy.cc:
    - typo fix (LP: #462328)
  
  [ Loïc Minier ]
  * cmdline/apt-key:
    - Emit a warning if removed keys keyring is missing and skip associated
      checks (LP: #218971)

  [ David Kalnischkies ]
  * apt-pkg/packagemanager.cc:
    - better debug output for ImmediateAdd with depth and why
    - improve the message shown for failing immediate configuration
  * doc/guide.it.sgml: moved to doc/it/guide.it.sgml
  * doc/po4a.conf: activate translation of guide.sgml and offline.sgml
  * doc/apt.conf.5.xml:
    - provide a few more details about APT::Immediate-Configure
    - briefly document the behaviour of the new https options
  * doc/sources.list.5.xml:
    - add note about additional apt-transport-methods
  * doc/apt-mark.8.xml:
    - correct showauto synopsis, thanks Andrew Schulman (Closes: #551440)
  * cmdline/apt-get.cc:
    - source should display his final pkg pick (Closes: #249383, #550952)
    - source doesn't need the complete version for match (Closes: #245250)
    - source ignores versions/releases if not available (Closes: #377424)
    - only warn if (free) space overflows (Closes: #522238)
    - add --debian-only as alias for --diff-only
  * methods/connect.cc:
    - display also strerror of "wicked" getaddrinfo errors
    - add AI_ADDRCONFIG to ai_flags as suggested by Aurelien Jarno
      in response to Bernhard R. Link, thanks! (Closes: #505020)
  * buildlib/configure.mak, buildlib/config.{sub,guess}:
    - remove (outdated) config.{sub,guess} and use the ones provided
      by the new added build-dependency autotools-dev instead
  * configure.in, buildlib/{xml,yodl,sgml}_manpage.mak:
    - remove the now obsolete manpage buildsystems
  * doc/{pl,pt_BR,es,it}/*.{sgml,xml}:
    - convert all remaining translation to the po4a system
  * debian/control:
    - drop build-dependency on docbook-utils and xmlto
    - add build-dependency on autotools-dev
    - bump policy to 3.8.3 as we have no outdated manpages anymore
  * debian/NEWS:
    - fix a typo in 0.7.24: Allready -> Already (Closes: #557674)
  * ftparchive/writer.{cc,h}:
    - add APT::FTPArchive::LongDescription to be able to disable them
  * apt-pkg/deb/debsrcrecords.cc:
    - use "diff" filetype for .debian.tar.* files (Closes: #554898)
  * methods/rred.cc:
    - rewrite to be able to handle even big patch files
    - adopt optional mmap+iovec patch from Morten Hustveit
      (Closes: #463354) which should speed up a bit. Thanks!
  * methods/http{,s}.cc
    - add config setting for User-Agent to the Acquire group,
      thanks Timothy J. Miller! (Closes: #355782)
    - add https options which default to http ones (Closes: #557085)
  * debian/apt.cron.daily:
    - check cache size even if we do nothing else otherwise, thanks
      Francesco Poli for patch(s) and patience! (Closes: #459344)
  * ftparchive/*:
    - fix a few typos in strings, comments and manpage,
      thanks Karl Goetz! (Closes: #558757)

  [ Carl Chenet ]
  * cmdline/apt-mark:
    - print an error if a new state file can't be created
      (Closes: #521289) and
    - exit nicely if python-apt is not installed (Closes: #521284)

  [ Chris Leick ]
  * doc/de: German translation of manpages (Closes: #552606)
  * doc/ various manpages:
    - correct various errors, typos and oddities (Closes: #552535)
  * doc/apt-secure.8.xml:
    - replace literal with emphasis tags in Archive configuration
  * doc/apt-ftparchive.1.xml:
    - remove informalexample tag which hides the programlisting
  * doc/apt-get.8.xml:
    - change equivalent "for" to "to the" (purge command)
    - clarify --fix-broken sentence about specifying packages

  [ Eugene V. Lyubimkin ]
  * apt-pkg/contib/strutl.h
    - Avoid extra inner copy in APT_MKSTRCMP and APT_MKSTRCMP2.
  * build infrastructure:
    - Bumped libapt version, excluded eglibc from SONAME. (Closes: #448249)

  [ Julian Andres Klode ]
  * doc/apt.conf.5.xml:
    - Deprecate unquoted values, string concatenation and explain what should
      not be written inside a value (quotes,backslash).
    - Restrict option names to alphanumerical characters and "/-:._+".
    - Deprecate #include, we have apt.conf.d nowadays which should be
      sufficient.
  * ftparchive/apt-ftparchive.cc:
    - Call setlocale() so translations are actually used.
  * debian/apt.conf.autoremove:
    - Add kfreebsd-image-* to the list (Closes: #558803)

 -- Michael Vogt <mvo@debian.org>  Tue, 15 Dec 2009 09:21:55 +0100

apt (0.7.24ubuntu1) lucid; urgency=low

  [ Michael Vogt ]
  * apt-pkg/deb/dpkgpm.cc:
    - include df -l output in the apport log as well (thanks to
      tjaalton)
  * apt-pkg/packagemanager.cc:
    - add output about pre-depends configuring when debug::pkgPackageManager
      is used
  * methods/https.cc:
    - fix incorrect use of CURLOPT_TIMEOUT, closes: #497983, LP: #354972
      thanks to Brian Thomason for the patch
  * merge lp:~mvo/apt/netrc branch, this adds support for a
    /etc/apt/auth.conf that can be used to store username/passwords
    in a "netrc" style file (with the extension that it supports "/"
    in a machine definition). Based on the maemo git branch.

  [ Brian Murray ]
  * apt-pkg/depcache.cc, apt-pkg/indexcopy.cc:
    - typo fix (LP: #462328)
  
 -- Michael Vogt <michael.vogt@ubuntu.com>  Mon, 14 Dec 2009 09:27:26 +0100

apt (0.7.24) unstable; urgency=low

  [ Nicolas François ]
  * Cleaned up the first patch draft from KURASAWA Nozomu to finally
    get po4a support for translating the man pages.
    Many thanks to both for this excellent work! (Closes: #441608)
  * doc/ja/*, doc/po/ja.po:
    - remove the old ja man page translation and replace it with
      the new po4a-powered translation by KURASAWA Nozomu.
  * doc/*.?.xml (manpages):
    - add contrib to author tags and also add refmiscinfo to fix warnings
  * doc/style.txt, buildlib/defaults.mak, buildlib/manpage.mak:
    - fix a few typos in the comments of this files

  [ Michael Vogt ]
  * apt-pkg/deb/dpkgpm.cc:
    - when tcgetattr() returns non-zero skip all pty magic 
      (thanks to Simon Richter, closes: #509866)
  * apt-inst/contrib/arfile.cc:
    - show propper error message for Invalid archive members

  [ David Kalnischkies ]
  * doc/Doxyfile.in:
    - update file with doxygen 1.6.1 (current unstable)
    - activate DOT_MULTI_TARGETS, it is default on since doxygen 1.5.9
  * buildlib/po4a_manpage.mak, doc/makefile, configure:
    - simplify the makefiles needed for po4a manpages
  * apt-pkg/contrib/configuration.cc:
    - add a helper to easily get a vector of strings from the config
  * apt-pkg/contrib/strutl.cc:
    - replace unknown multibytes with ? in UTF8ToCharset (Closes: #545208)
  * doc/apt-get.8.xml:
    - fix two little typos in the --simulate description. (Closes: #545059)
  * apt-pkg/aptconfiguration.cc, doc/apt.conf.5.xml:
    - add an order subgroup to the compression types to simplify reordering
      a bit and improve the documentation for this option group.
  * doc/apt.conf.5.xml:
    - document the Acquire::http::Dl-Limit option
    - try to be crystal clear about the usage of :: and {} (Closes: #503481)
  * doc/apt-cache.8.xml:
    - clarify the note for the pkgnames command (Closes: #547599)
  * doc/apt.ent, all man pages:
    - move the description of files to globally usable entities
  * doc/apt_preferences.5.xml:
    - document the new preferences.d folder (Closes: #544017)
  * methods/rred.cc:
    - add at the top without failing (by Bernhard R. Link, Closes: #545694)
  * buildlib/sizetable:
    - add amd64 for cross building (by Mikhail Gusarov, Closes: #513058)
  * debian/prerm:
    - remove file as nobody will upgrade from 0.4.10 anymore
  * debian/control:
    - remove gnome-apt suggestion as it was removed from debian
  * apt-pkg/deb/dpkgpm.cc, apt-pkg/packagemanager.cc, apt-pkg/orderlist.cc:
    - add and document _experimental_ options to make (aggressive)
      use of dpkg's trigger and configuration handling (Closes: #473461)
  * cmdline/apt-get.cc:
    - ignore versions that are not candidates when selecting a package
      instead of a virtual one (by Marius Vollmer, Closes: #547788)

  [ Christian Perrier ]
  * doc/fr/*, doc/po/fr.po:
    - remove the old fr man page translation and replace it with
      the new po4a-powered translation
  * doc/de: dropped (translation is too incomplete to be useful in
      the transition to the po4a-powered translations)

 -- Michael Vogt <mvo@debian.org>  Fri, 25 Sep 2009 19:57:25 +0200

apt (0.7.23.1ubuntu2) karmic; urgency=low

  [ Michael Vogt ]
  * debian/control:
    - fix Vcr-Bzr header

  [ Kees Cook ]
  * debian/apt.cron.daily:
    - fix quotes for use with "eval", thanks to Lars Ljung (LP: #449535).

 -- Michael Vogt <michael.vogt@ubuntu.com>  Thu, 15 Oct 2009 19:05:19 +0200

apt (0.7.23.1ubuntu1) karmic; urgency=low

  [ Matt Zimmerman ]
  * apt-pkg/deb/dpkgpm.cc:
    - Suppress apport reports on dpkg short reads (these I/O errors are not 
      generally indicative of a bug in the packaging)

  [ Loïc Minier ]
  * cmdline/apt-key:
    - Emit a warning if removed keys keyring is missing and skip associated
      checks (LP: #218971)

  [ Brian Murray ]
  * cmdline/apt-get.cc:
    - typo fix (LP: #370094)

  [ Michael Vogt ]
  * apt-pkg/deb/dpkgpm.cc:
    - when tcgetattr() returns non-zero skip all pty magic 
      (thanks to Simon Richter, closes: #509866)
  * apt-inst/contrib/arfile.cc:
    - show propper error message for Invalid archive members
  * apt-pkg/acquire-worker.cc:
    - show error details of failed methods
  * apt-pkg/contrib/fileutl.cc:
    - if a process aborts with signal, show signal number
  * methods/http.cc:
    - ignore SIGPIPE, we deal with EPIPE from write in 
      HttpMethod::ServerDie() (LP: #385144)
  * debian/apt.cron.daily:
    - if the timestamp is too far in the future, delete it 
      (LP: #135262)
  
  [ Merge ]
  * merged from debian, reverted the libdlopen-udev branch
    because its too late in the release process for this now
  * not merged the proxy behaviour change from 0.7.23 (that will
    be part of lucid)

 -- Michael Vogt <michael.vogt@ubuntu.com>  Wed, 23 Sep 2009 18:15:10 +0200

apt (0.7.23.1) unstable; urgency=low

  [ Michael Vogt ]
  * apt-pkg/pkgcache.cc:
    - do not set internel "needs-configure" state for packages in 
      triggers-pending state. dpkg will deal with the trigger and
      it if does it before we trigger it, dpkg will error out
      (LP: #414631)
  * apt-pkg/acquire-item.cc:
    - do not segfault on invalid items (closes: #544080)

 -- Michael Vogt <mvo@debian.org>  Fri, 28 Aug 2009 21:53:20 +0200

apt (0.7.23) unstable; urgency=low

  [ Eugene V. Lyubimkin ]
  * methods/{http,https,ftp}, doc/apt.conf.5.xml:
    - Changed and unified the code that determines which proxy to use. Now
      'Acquire::{http,ftp}::Proxy[::<host>]' options have the highest priority,
      and '{http,ftp}_proxy' environment variables are used only if options
      mentioned above are not specified.
      (Closes: #445985, #157759, #320184, #365880, #479617)
  
  [ David Kalnischkies ]
  * cmdline/apt-get.cc:
    - add APT::Get::HideAutoRemove=small to display only a short line
      instead of the full package list. (Closes: #537450)
    - ShowBroken() in build-dep (by Mike O'Connor, Closes: #145916)
    - check for statfs.f_type (by Robert Millan, Closes: #509313)
    - correct the order of picked package binary vs source in source
    - use SourceVersion instead of the BinaryVersion to get the source
      Patch by Matt Kraai, thanks! (Closes: #382826)
    - add pkg/archive and codename in source (Closes: #414105, #441178)
  * apt-pkg/contrib/strutl.cc:
    - enable thousand separator according to the current locale
      (by Luca Bruno, Closes: #223712)
  * doc/apt.conf.5.xml:
    - mention the apt.conf.d dir (by Vincent McIntyre, Closes: #520831)
  * apt-inst/contrib/arfile.cc:
    - use sizeof instead strlen (by Marius Vollmer, Closes: #504325)
  * doc/apt-mark.8.xml:
    - improve manpage based on patch by Carl Chenet (Closes: #510286)
  * apt-pkg/acquire-item.cc:
    - use configsettings for dynamic compression type use and order.
      Based on a patch by Jyrki Muukkonen, thanks! (LP: #71746)
  * apt-pkg/aptconfiguration.cc:
    - add default configuration for compression types and add lzma
      support. Order is now bzip2, lzma, gzip, none (Closes: #510526)
  * ftparchive/writer.cc:
    - add lzma support also here, patch for this (and inspiration for
      the one above) by Robert Millan, thanks!
  * apt-pkg/depcache.cc:
    - restore the --ignore-hold effect in the Is{Delete,Install}Ok hooks
  * doc/apt-get.8.xml:
    - update the source description to reflect what it actually does
      and how it can be used. (Closes: #413021)
  * methods/http.cc:
    - allow empty Reason-Phase in Status-Line to please squid,
      thanks Modestas Vainius for noticing! (Closes: #531157, LP: #411435)

  [ George Danchev ]
  * cmdline/apt-cache.cc:
    - fix a memory leak in the xvcg method (Closes: #511557)
  * apt-pkg/indexcopy.cc:
    - fix a memory leak then the Release file not exists (Closes: #511556)

 -- Michael Vogt <mvo@debian.org>  Thu, 27 Aug 2009 14:44:39 +0200

apt (0.7.22.2) unstable; urgency=low

  * debian/apt.cron.daily:
    - Make sure that VERBOSE is always set (Closes: #539366)
    - Script can be disabled by APT::Periodic::Enable=0 (Closes: #485476)
    - Support using debdelta to download packages (Closes: #532079)

 -- Julian Andres Klode <jak@debian.org>  Thu, 06 Aug 2009 12:17:19 +0200

apt (0.7.22.1) unstable; urgency=low

  [ Michael Vogt ]
  * cmdline/apt-get.cc:
    - honor APT::Get::Only-Source properly in FindSrc() (thanks to
      Martin Pitt for reporting the problem), also Closes: #535362.

  [ Julian Andres Klode ]
  * apt-pkg/contrib/mmap.cc:
    - Fix FTBFS on GNU/kFreeBSD by disabling DynamicMMap::Grow() on
      non-Linux architectures as it uses mremap (Closes: #539742).
  * apt-pkg/sourcelist.cc:
    - Only warn about missing sources.list if there is no sources.list.d
      and vice versa as only one of them is needed (Closes: #539731).
  * debian/control:
    - Add myself to Uploaders.
    - Increase Standards-Version to 3.8.2.0.

 -- Julian Andres Klode <jak@debian.org>  Mon, 03 Aug 2009 12:48:31 +0200

apt (0.7.22) unstable; urgency=low

  [ Christian Perrier ]
  * Documentation translations:
    - Fix a typo in apt-get(8) French translation. Closes: #525043
      Thanks to Guillaume Delacour for spotting it.
    - Updated apt.conf(5) manpgae French translation.
      Thanks to Aurélien Couderc.
  * Translations:
    - fr.po
    - sk.po. Closes: #525857 
    - ru.po. Closes: #526816
    - eu.po. Closes: #528985
    - zh_CN.po. Closes: #531390
    - fr.po
    - it.po. Closes: #531758
    - ca.po. Closes: #531921
    - de.po. Closes: #536430
  * Added translations
    - ast.po (Asturian by Marcos Alvareez Costales).
      Closes: #529007, #529730, #535328
  
  [ David Kalnischkies ]
  * [ABI break] support '#' in apt.conf and /etc/apt/preferences
    (closes: #189866)
  * [ABI break] Allow pinning by codename (closes: #97564)
  * support running "--simulate" as user
  * add depth information to the debug output and show what depends
    type triggers a autoinst (closes: #458389)
  * add Debug::pkgDepCache::Marker with more detailed debug output 
    (closes: #87520)
  * add Debug::pkgProblemResolver::ShowScores and make the scores
    adjustable
  * do not write state file in simulate mode (closes: #433007)
  * add hook for MarkInstall and MarkDelete (closes: #470035)
  * fix typo in apt-pkg/acquire.cc which prevents Dl-Limit to work
    correctly when downloading from multiple sites (Closes: #534752)
  * add the various foldmarkers in apt-pkg & cmdline (no code change)
  * versions with a pin of -1 shouldn't be a candidate (Closes: #355237)
  * prefer mmap as memory allocator in MMap instead of a static char
    array which can (at least in theory) grow dynamic
  * eliminate (hopefully all) segfaults in pkgcachegen.cc and mmap.cc
    which can arise if cache doesn't fit into the mmap (Closes: #535218)
  * display warnings instead of errors if the parts dirs doesn't exist

  [ Michael Vogt ]
  * honor the dpkg hold state in new Marker hooks (closes: #64141)
  * debian/apt.cron.daily:
    - if the timestamp is too far in the future, delete it
  * apt-pkg/acquire.cc:
    - make the max pipeline depth of the acquire queue configurable
      via Acquire::Max-Pipeline-Depth
  * apt-pkg/deb/dpkgpm.cc:
    - add Dpkg::UseIoNice boolean option to run dpkg with ionice -c3
      (off by default)
    - send "dpkg-exec" message on the status fd when dpkg is run
    - provide DPkg::Chroot-Directory config option (useful for testing)
    - fix potential hang when in a background process group
  * apt-pkg/algorithms.cc:
    - consider recommends when making the scores for the problem 
      resolver
  * apt-pkg/acquire-worker.cc:
    - show error details of failed methods
  * apt-pkg/contrib/fileutl.cc:
    - if a process aborts with signal, show signal number
  * methods/http.cc:
    - ignore SIGPIPE, we deal with EPIPE from write in 
      HttpMethod::ServerDie() (LP: #385144)
  * Only run Download-Upgradable and Unattended-Upgrades if the initial
    update was successful Closes: #341970
  * apt-pkg/indexcopy.cc:
    - support having CDs with no Packages file (just a Packages.gz)
      by not forcing a verification on non-existing files
     (LP: #255545)
    - remove the gettext from a string that consists entirely 
      of variables (LP: #56792)
  * apt-pkg/cacheiterators.h:
    - add missing checks for Owner == 0 in end()
  * apt-pkg/indexrecords.cc:
    - fix some i18n issues
  * apt-pkg/contrib/strutl.h:
    - add new strprintf() function to make i18n strings easier
    - fix compiler warning
  * apt-pkg/deb/debsystem.cc:
    - make strings i18n able 
  * fix problematic use of tolower() when calculating the version 
    hash by using locale independent tolower_ascii() function. 
    Thanks to M. Vefa Bicakci (LP: #80248)
  * build fixes for g++-4.4
  * cmdline/apt-mark:
    - add "showauto" option to show automatically installed packages
  * document --install-recommends and --no-install-recommends
    (thanks to Dereck Wonnacott, LP: #126180)
  * doc/apt.conf.5.xml:
    - merged patch from Aurélien Couderc to improve the text
      (thanks!)
  * [ABI] merged the libudev-dlopen branch, this allows to pass
    "apt-udev-auto" to Acquire::Cdrom::mount and the cdrom method will  
    dynamically find/mount the cdrom device (if libhal is available)

  [ Julian Andres Klode ]
  * apt-pkg/contrib/configuration.cc: Fix a small memory leak in
    ReadConfigFile.
  * Introduce support for the Enhances field. (Closes: #137583) 
  * Support /etc/apt/preferences.d, by adding ReadPinDir() (Closes: #535512)
  * configure-index: document Dir::Etc::SourceParts and some other options
    (Closes: #459605)
  * Remove Eugene V. Lyubimkin from uploaders as requested.
  * apt-pkg/contrib/hashes.cc, apt-pkg/contrib/md5.cc:
    - Support reading until EOF if Size=0 to match behaviour of
      SHA1Summation and SHA256Summation

  [ Osamu Aoki ]
  * Updated cron script to support backups by hardlinks and 
    verbose levels.  All features turned off by default. 
  * Added more error handlings.  Closes: #438803, #462734, #454989
  * Documented all cron script related configuration items in 
    configure-index.

  [ Dereck Wonnacott ]
  * apt-ftparchive might write corrupt Release files (LP: #46439)
  * Apply --important option to apt-cache depends (LP: #16947) 

  [ Otavio Salvador ]
  * Apply patch from Sami Liedes <sliedes@cc.hut.fi> to reduce the
    number of times we call progress bar updating and debugging
    configuration settings.
  * Apply patch from Sami Liedes <sliedes@cc.hut.fi> to avoid unecessary
    temporary allocations.

 -- Michael Vogt <mvo@debian.org>  Wed, 29 Jul 2009 19:16:22 +0200

apt (0.7.21ubuntu1) karmic; urgency=low

  * merged from the debian-sid bzr branch
  
  [ Christian Perrier ]
  * Documentation translations:
    - Fix a typo in apt-get(8) French translation. Closes: #525043
      Thanks to Guillaume Delacour for spotting it.
  * Translations:
    - fr.po
    - sk.po. Closes: #525857
    - ru.po. Closes: #526816
    - eu.po. Closes: #528985
    - zh_CN.po. Closes: #531390
    - fr.po
    - it.po. Closes: #531758
    - ca.po. Closes: #531921
  * Added translations
    - ast.po (Asturian by Marcos Alvareez Costales).
      Closes: #529007, #529730

  [ Michael Vogt ]
  * apt-pkg/acquire.cc:
    - make the (internal) max pipeline depth of the acquire queue
      configurable via Acquire::Max-Pipeline-Depth

 -- Michael Vogt <michael.vogt@ubuntu.com>  Tue, 09 Jun 2009 15:49:07 +0200

apt (0.7.21) unstable; urgency=low

  [ Christian Perrier ]
  * Translations:
    - bg.po. Closes: #513211
    - zh_TW.po. Closes: #513311
    - nb.po. Closes: #513843
    - fr.po. Closes: #520430
    - sv.po. Closes: #518070
    - sk.po. Closes: #520403
    - it.po. Closes: #522222
    - sk.po. Closes: #520403
  
  [ Jamie Strandboge ]
  * apt.cron.daily: catch invalid dates due to DST time changes
    in the stamp files

  [ Michael Vogt ]
  * methods/gpgv.cc:
    - properly check for expired and revoked keys (closes: #433091)
  * apt-pkg/contrib/strutl.cc:
    - fix TimeToStr i18n (LP: #289807)
  * [ABI break] merge support for http redirects, thanks to
    Jeff Licquia and Anthony Towns
  * [ABI break] use int for the package IDs (thanks to Steve Cotton)
  * apt-pkg/pkgcache.cc:
    - do not run "dpkg --configure pkg" if pkg is in trigger-awaited
      state (LP: #322955)
  * methods/https.cc:
    - add Acquire::https::AllowRedirect support
  * Clarify the --help for 'purge' (LP: #243948)
  * cmdline/apt-get.cc
    - fix "apt-get source pkg" if there is a binary package and
      a source package of the same name but from different 
      packages (LP: #330103)

  [ Colin Watson ]
  * cmdline/acqprogress.cc:
    - Call pkgAcquireStatus::Pulse even if quiet, so that we still get
      dlstatus messages on the status-fd (LP: #290234).

 -- Michael Vogt <mvo@debian.org>  Tue, 14 Apr 2009 14:12:51 +0200

apt (0.7.20.2ubuntu7) karmic; urgency=low

  * fix problematic use of tolower() when calculating the version 
    hash by using locale independant tolower_ascii() function. 
    Thanks to M. Vefa Bicakci (LP: #80248)
  * build fixes for g++-4.4
  * include dmesg output in apport package failures
  * include apt ordering into apport package failures

 -- Michael Vogt <michael.vogt@ubuntu.com>  Fri, 24 Apr 2009 10:14:01 +0200

apt (0.7.20.2ubuntu6) jaunty; urgency=low

  [ Jamie Strandboge ]
  * apt.cron.daily: catch invalid dates due to DST time changes
    in the stamp files (LP: #354793)

  [ Michael Vogt ]
  * methods/gpgv.cc:
    - properly check for expired and revoked keys (closes: #433091)
      LP: #356012

 -- Michael Vogt <michael.vogt@ubuntu.com>  Wed, 08 Apr 2009 22:39:50 +0200

apt (0.7.20.2ubuntu5) jaunty; urgency=low

  [ Colin Watson ]
  * cmdline/acqprogress.cc:
    - Call pkgAcquireStatus::Pulse even if quiet, so that we still get
      dlstatus messages on the status-fd (LP: #290234).
  
  [ Michael Vogt ]
  * debian/apt.cron.daily:
    - do not clutter cron mail with bogus gconftool messages 
      (LP: #223502)
    - merge fix for cache locking from debian (closes: #459344)
    - run update-apt-xapian-index (with ionice) to ensure that
      the index is up-to-date when synaptic is run (LP: #288797)

 -- Michael Vogt <michael.vogt@ubuntu.com>  Mon, 30 Mar 2009 13:22:28 +0200

apt (0.7.20.2ubuntu4) jaunty; urgency=low

  * ftparchive/cachedb.cc:
    - when apt-ftparchive clean is used, compact the database
      at the end (thanks to cprov)

 -- Michael Vogt <michael.vogt@ubuntu.com>  Thu, 26 Mar 2009 13:43:59 +0100

apt (0.7.20.2ubuntu3) jaunty; urgency=low

  * methods/mirror.cc:
    - when download the mirror file and the server is down,
      return a propper error message (LP: #278635)

 -- Michael Vogt <michael.vogt@ubuntu.com>  Thu, 19 Mar 2009 15:42:15 +0100

apt (0.7.20.2ubuntu2) jaunty; urgency=low

  * apt-pkg/deb/dpkgpm.cc:
    - revert termios patch (LP: #338514)
  * cmdline/apt-get.cc
    - fix "apt-get source pkg" if there is a binary package and
      a source package of the same name but from different 
      packages (LP: #330103)

 -- Michael Vogt <michael.vogt@ubuntu.com>  Mon, 09 Mar 2009 16:33:28 +0100

apt (0.7.20.2ubuntu1) jaunty; urgency=low

  [ Christian Perrier ]
  * Translations:
    - bg.po. Closes: #513211
    - zh_TW.po. Closes: #513311
    - nb.po. Closes: #513843
  
  [ Michael Vogt ]
  * merged from the debian-sid branch
  * [ABI break] merge support for http redirects, thanks to
    Jeff Licquia and Anthony Towns
  * [ABI break] use int for the package IDs (thanks to Steve Cotton)
  * apt-pkg/contrib/strutl.cc:
    - fix TimeToStr i18n (LP: #289807)
  * debian/apt.conf.autoremove:
    - readd "linux-image" (and friends) to the auto-remove
     blacklist
  * fix some i18n issues (thanks to  Gabor Kelemen)
    LP: #263089
  * apt-pkg/deb/dpkgpm.cc:
    - filter "ENOMEM" errors when creating apport reports 
  * cmdline/apt-get.cc:
    - fix "apt-get source pkg=ver" if binary name != source name
      (LP: #202219)
  * apt-pkg/indexrecords.cc:
    - fix some i18n issues
  * apt-pkg/contrib/strutl.h:
    - add new strprintf() function to make i18n strings easier
  * apt-pkg/dev/debsystem.cc:
    - add missing apti18n.h header
  * cmdline/apt-get.cc:
    - default to "false" for the "APT::Get::Build-Dep-Automatic"
      option (follow debian here)
  * apt-pkg/pkgcache.cc:
    - do not run "dpkg --configure pkg" if pkg is in trigger-awaited
      state (LP: #322955)
  * methods/https.cc:
    - add Acquire::https::AllowRedirect support
    - do not unlink files in partial/ (thanks to robbiew)

  [ Dereck Wonnacott ]
  * Clarify the --help for 'purge' (LP: #243948)

  [ Ian Weisser ]
  * /apt-pkg/deb/debsystem.cc:
    - add 'sudo' to the error message to "run 'dpkg --configure -a'"
      (LP: #52697)

 -- Michael Vogt <michael.vogt@ubuntu.com>  Mon, 09 Feb 2009 14:21:05 +0100

apt (0.7.20.2) unstable; urgency=medium

  [ Eugene V. Lyubimkin ]
  * Urgency set to medium due to RC bug fix.
  * doc/apt.ent, apt-get.8.xml:
    - Fix invalid XML entities. (Closes: #514402)

 -- Eugene V. Lyubimkin <jackyf.devel@gmail.com>  Sat, 07 Feb 2009 16:48:21 +0200

apt (0.7.20.1) unstable; urgency=low

  [ Michael Vogt ]
  * apt-pkg/pkgcachegen.cc:
    - fix apt-cache search for localized description 
      (closes: #512110)
  
  [ Christian Perrier ]
  * Translations:
    - fr.po: fix spelling error to "défectueux". Thanks to Thomas Péteul.

 -- Michael Vogt <mvo@debian.org>  Tue, 20 Jan 2009 09:35:05 +0100

apt (0.7.20) unstable; urgency=low

  [ Eugene V. Lyubimkin ]
  * debian/changelog:
    - Fixed place of 'merged install-recommends and install-task branches'
      from 0.6.46.1 to 0.7.0. (Closes: #439866)
  * buildlib/config.{sub,guess}:
    - Renewed. This fixes lintian errors.
  * doc/apt.conf.5.xml, debian/apt-transport-https:
    - Documented briefly 'Acquire::https' group of options. (Closes: #507398)
    - Applied patch from Daniel Burrows to document 'Debug' group of options.
      (Closes: #457265)
    - Mentioned 'APT::Periodic' and 'APT::Archives' groups of options.
      (Closes: #438559)
    - Mentioned '/* ... */' comments. (Closes: #507601)
  * doc/examples/sources.list:
    - Removed obsolete commented non-us deb-src entry, replaced it with
      'deb-src security.debian.org' one. (Closes: #411298)
  * apt-pkg/contrib/mmap.cc:
    - Added instruction how to work around MMap error in MMap error message.
      (Closes: #385674, 436028)
  * COPYING:
    - Actualized. Removed obsolete Qt section, added GPLv2 clause.
      (Closes: #440049, #509337)

  [ Michael Vogt ]
  * add option to "apt-get build-dep" to mark the needed 
    build-dep packages as automatic installed. 
    This is controlled via the value of
    APT::Get::Build-Dep-Automatic and is set "false" by default.  
    Thanks to Aaron Haviland, closes: #448743
  * apt-inst/contrib/arfile.cc:
    - support members ending with '/' as well (thanks to Michal Cihr,
      closes: #500988)

  [ Christian Perrier ]
  * Translations:
    - Finnish updated. Closes: #508449 
    - Galician updated. Closes: #509151
    - Catalan updated. Closes: #509375
    - Vietnamese updated. Closes: #509422
    - Traditional Chinese added. Closes: #510664
    - French corrected (remove awful use of first person) 

 -- Michael Vogt <mvo@debian.org>  Mon, 05 Jan 2009 08:59:20 +0100

apt (0.7.19ubuntu1) jaunty; urgency=low

  * merge from debian

 -- Michael Vogt <michael.vogt@ubuntu.com>  Mon, 24 Nov 2008 10:52:20 +0100

apt (0.7.19) unstable; urgency=low

  [ Eugene V. Lyubimkin ]
  * doc/sources.list.5.xml:
    - Mentioned allowed characters in file names in /etc/apt/sources.list.d.
      Thanks to Matthias Urlichs. (Closes: #426913)
  * doc/apt-get.8.xml:
    - Explicitly say that 'dist-upgrade' command may remove packages.
    - Included '-v'/'--version' as a command to synopsis.
  * cmdline/apt-cache.cc:
    - Advanced built-in help. Patch by Andre Felipe Machado. (Closes: #286061)
    - Fixed typo 'GraphVis' -> 'GraphViz'. (Closes: #349038)
    - Removed asking to file a release-critical bug against a package if there
      is a request to install only one package and it is not installable.
      (Closes: #419521)

  [ Michael Vogt ]
    - fix SIGHUP handling (closes: #463030)

  [ Christian Perrier ]
  * Translations:
    - French updated
    - Bulgarian updated. Closes: #505476
    - Slovak updated. Closes: #505483
    - Swedish updated. Closes: #505491
    - Japanese updated. Closes: #505495
    - Korean updated. Closes: #505506
    - Catalan updated. Closes: #505513
    - British English updated. Closes: #505539
    - Italian updated. Closes: #505518, #505683
    - Polish updated. Closes: #505569
    - German updated. Closes: #505614
    - Spanish updated. Closes: #505757
    - Romanian updated. Closes: #505762
    - Simplified Chinese updated. Closes: #505727
    - Portuguese updated. Closes: #505902
    - Czech updated. Closes: #505909
    - Norwegian Bokmål updated. Closes: #505934
    - Brazilian Portuguese updated. Closes: #505949
    - Basque updated. Closes: #506085
    - Russian updated. Closes: #506452 
    - Marathi updated. 
    - Ukrainian updated. Closes: #506545 

 -- Michael Vogt <mvo@debian.org>  Mon, 24 Nov 2008 10:33:54 +0100

apt (0.7.18) unstable; urgency=low

  [ Christian Perrier ]
  * Translations:
    - French updated
    - Thai updated. Closes: #505067

  [ Eugene V. Lyubimkin ]
  * doc/examples/configure-index:
    - Removed obsoleted header line. (Closes: #417638)
    - Changed 'linux-kernel' to 'linux-image'.
  * doc/sources.list.5.xml:
    - Fixed typo and grammar in 'sources.list.d' section. Thanks to
      Timothy G Abbott <tabbott@MIT.EDU>. (Closes: #478098)
  * doc/apt-get.8.xml:
    - Advanced descriptions for 'remove' and 'purge' options.
      (Closes: #274283)
  * debian/rules:
    - Target 'apt' need to depend on 'build-doc'. Thanks for Peter Green.
      Fixes FTBFS. (Closes: #504181)

  [ Michael Vogt ]
  * fix depend on libdb4.4 (closes: #501253)

 -- Michael Vogt <mvo@debian.org>  Fri, 07 Nov 2008 22:13:39 +0100

apt (0.7.17) unstable; urgency=low

  [ Eugene V. Lyubimkin ]
  * debian/control:
    - 'Vcs-Bzr' field is official, used it.
    - Bumped 'Standards-Version' to 3.8.0, no changes needed.
    - Actualized 'Uploaders' field.
  * doc/:
    - Substituded 'apt-archive' with 'apt-ftparchive' in docs.
      Patch based on work of Andre Felipe Machado. (Closes: #350865)
    - Mentioned '/<release>' and '=<version>' for 'apt-get install' and
      '=<version>' for 'apt-get source' in apt-get manpage. Patch based on
      work of Andre Felipe Machado. (Closes: #399673)
    - Mentioned more short options in the apt-get manpage. Documented 'xvcg'
      option in the apt-cache manpage. The part of patch by Andre Felipe
      Machado. (Closes: #176106, #355945)
    - Documented that 'apt-get install' command should be used for upgrading
      some of installed packages. Based on patch by Nori Heikkinen and
      Andre Felipe Machado. (Closes: #267087)
    - Mentioned 'apt_preferences(5)' in apt manpage. (Closes: #274295)
    - Documented 'APT::Default-Release' in apt.conf manpage. (Closes: #430399)
    - APT::Install-Recommends is now true by default, mentioned this in
      configure-index example. (Closes: #463268)
    - Added 'APT::Get::AllowUnauthenticated' to configure-index example.
      (Closes: #320225)
    - Documented '--no-install-recommends' option in apt-get manpage.
      (Closes: #462962)
    - Documented 'Acquire::PDiffs' in apt.conf manpage. (Closes: #376029)
    - Added 'copy', 'rsh', 'ssh' to the list of recognized URI schemes in
      sources.list manpage, as they are already described under in the manpage.
    - Removed notice that ssh/rsh access cannot use password authentication
      from sources.list manpage. Thanks to Steffen Joeris. (Closes: #434894)
    - Added '(x)' to some referrings to manpages in apt-get manpage. Patch by
      Andre Felipe Machado. (Closes: #309893)
    - Added 'dist-upgrade' apt-get synopsis in apt-get manpage.
      (Closes: #323866)

 -- Michael Vogt <mvo@debian.org>  Wed, 05 Nov 2008 13:14:56 +0100

apt (0.7.17~exp4) experimental; urgency=low

  * debian/rules:
    - Fixed lintian warnings "debian/rules ignores make errors".
  * debian/control:
    - Substituted outdated "Source-Version" fields with "binary:Version".
    - Added 'python-apt' to Suggests, as apt-mark need it for work.
    - Drop Debian revision from 'doc-base' build dependency, this fixes
      appropriate lintian warning.
  * debian/libapt-pkg-doc.doc-base.*:
    - Changed section: from old 'Devel' to 'Debian'. This fixes appropriate
      lintian warnings.
  * debian/{postrm,prerm,preinst}:
    - Added 'set -e', fixes lintian warnings
      'maintainer-script-ignores-error'.
  * dselect/makefile:
    - Removed unneeded 'LOCAL' entry. This allows cleaning rule to run smoothly.
  * share/lintian-overrides:
    - Added with override of 'apt must depend on python'. Script 'apt-mark'
      needs apt-python for working and checks this on fly. We don't want
      python in most cases.
  * cmdline/apt-key:
    - Added 'unset GREP_OPTIONS' to the script. This prevents 'apt-key update'
      failure when GREP_OPTIONS contains options that modify grep output.
      (Closes: #428752)

 -- Eugene V. Lyubimkin <jackyf.devel@gmail.com>  Fri, 31 Oct 2008 23:45:17 +0300

apt (0.7.17~exp3) experimental; urgency=low

  * apt-pkg/acquire-item.cc:
    - fix a merge mistake that prevents the fallback to the 
      uncompressed 'Packages' to work correctly (closes: #409284)

 -- Michael Vogt <mvo@debian.org>  Wed, 29 Oct 2008 09:36:24 +0100

apt (0.7.17~exp2) experimental; urgency=low

  [ Eugene V. Lyubimkin ]
  * apt-pkg/acquire-item.cc:
    - Added fallback to uncompressed 'Packages' if neither 'bz2' nor 'gz'
      available. (Closes: #409284)
  * apt-pkg/algorithm.cc:
    - Strip username and password from source URL in error message.
      (Closes: #425150)
  
  [ Michael Vogt ]
  * fix various -Wall warnings

 -- Michael Vogt <mvo@debian.org>  Tue, 28 Oct 2008 18:06:38 +0100

apt (0.7.17~exp1) experimental; urgency=low

  [ Luca Bruno ]
  * Fix typos:
    - apt-pkg/depcache.cc
  * Fix compilation warnings:
    - apt-pkg/acquire.cc
    - apt-pkg/versionmatch.cc
  * Compilation fixes and portability improvement for compiling APT against non-GNU libc
    (thanks to Martin Koeppe, closes: #392063):
    - buildlib/apti18n.h.in:
      + textdomain() and bindtextdomain() must not be visible when --disable-nls
    - buildlib/inttypes.h.in: undefine standard int*_t types
    - Append INTLLIBS to SLIBS:
      + cmdline/makefile
      + ftparchive/makefile
      + methods/makefile
  * doc/apt.conf.5.xml:
    - clarify whether configuration items of apt.conf are case-sensitive
      (thanks to Vincent McIntyre, closes: #345901)

 -- Luca Bruno <lethalman88@gmail.com>  Sat, 11 Oct 2008 09:17:46 +0200

apt (0.7.16) unstable; urgency=low

  [ Luca Bruno ]
  * doc/apt-cache.8.xml:
    - search command uses POSIX regex, and searches for virtual packages too
      (closes: #277536)
  * doc/offline.sgml: clarify remote and target hosts
    (thanks to Nikolaus Schulz, closes: #175940)
  * Fix several typos in docs, translations and debian/changelog
    (thanks to timeless, Nicolas Bonifas and Josh Triplett,
    closes: #368665, #298821, #411532, #431636, #461458)
  * Document apt-key finger and adv commands
    (thanks to Stefan Schmidt, closes: #350575)
  * Better documentation for apt-get --option
    (thanks to Tomas Pospisek, closes: #386579)
  * Retitle the apt-mark.8 manpage (thanks to Justin Pryzby, closes: #471276)
  * Better documentation on using both APT::Default-Release and
    /etc/apt/preferences (thanks to Ingo Saitz, closes: #145575)
  
  [ Michael Vogt ]
  * doc/apt-cache.8.xml:
    - add missing citerefentry

 -- Michael Vogt <mvo@debian.org>  Fri, 10 Oct 2008 23:44:50 +0200

apt (0.7.15) unstable; urgency=low

  * Upload to unstable

 -- Michael Vogt <mvo@debian.org>  Sun, 05 Oct 2008 13:23:47 +0200

apt (0.7.15~exp3) experimental; urgency=low

  [Daniel Burrows]
  * apt-pkg/deb/dpkgpm.cc:
    - Store the trigger state descriptions in a way that does not break
      the ABI.  The approach taken makes the search for a string O(n) rather
      than O(lg(n)), but since n == 4, I do not consider this a major
      concern.  If it becomes a concern, we can sort the static array and
      use std::equal_range().  (Closes: #499322)

  [ Michael Vogt ]
  * apt-pkg/packagemanager.cc, apt-pkg/deb/dpkgpm.cc:
    - move the state file writting into the Go() implementation
      of dpkgpm (closes: #498799)
  * apt-pkg/algorithms.cc:
    - fix simulation performance drop (thanks to Ferenc Wagner
      for reporting the issue)

 -- Michael Vogt <mvo@debian.org>  Wed, 01 Oct 2008 18:09:49 +0200

apt (0.7.15~exp2) experimental; urgency=low

  [ Michael Vogt ]
  * apt-pkg/pkgcachegen.cc:
    - do not add multiple identical descriptions for the same 
      language (closes: #400768)

  [ Program translations ]
  * Catalan updated. Closes: #499462

 -- Michael Vogt <mvo@debian.org>  Tue, 23 Sep 2008 07:29:59 +0200

apt (0.7.15~exp1) experimental; urgency=low

  [ Christian Perrier ]
  * Fix typo in cron.daily script. Closes: #486179

  [ Program translations ]
  * Traditional Chinese updated. Closes: #488526
  * German corrected and completed. Closes: #490532, #480002, #498018
  * French completed
  * Bulgarian updated. Closes: #492473
  * Slovak updated. Closes: #492475
  * Galician updated. Closes: #492794
  * Japanese updated. Closes: #492975
  * Fix missing space in Greek translation. Closes: #493922
  * Greek updated.
  * Brazilian Portuguese updated.
  * Basque updated. Closes: #496754
  * Romanian updated. Closes: #492773, #488361
  * Portuguese updated. Closes: #491790
  * Simplified Chinese updated. Closes: #489344
  * Norwegian Bokmål updated. Closes: #480022
  * Czech updated. Closes: #479628, #497277
  * Korean updated. Closes: #464515
  * Spanish updated. Closes: #457706
  * Lithuanian added. Closes: #493328
  * Swedish updated. Closes: #497496
  * Vietnamese updated. Closes: #497893
  * Portuguese updated. Closes: #498411
  * Greek updated. Closes: #498687
  * Polish updated.

  [ Michael Vogt ]
  * merge patch that enforces stricter https server certificate
    checking (thanks to Arnaud Ebalard, closes: #485960)
  * allow per-mirror specific https settings
    (thanks to Arnaud Ebalard, closes: #485965)
  * add doc/examples/apt-https-method-example.cof
    (thanks to Arnaud Ebalard, closes: #485964)
  * apt-pkg/depcache.cc:
    - when checking for new important deps, skip critical ones
      (closes: #485943)
  * improve apt progress reporting, display trigger actions
  * add DPkg::NoTriggers option so that applications that call
    apt/aptitude (like the installer) defer trigger processing
    (thanks to Joey Hess)
  * doc/makefile:
    - add examples/apt-https-method-example.conf
  
 -- Michael Vogt <mvo@debian.org>  Tue, 16 Sep 2008 21:27:03 +0200

apt (0.7.14ubuntu7) jaunty; urgency=low

  * cmdline/apt-cache.cc:
    - remove the gettext from a string that consists entirely 
      of variables (LP: #56792)
  * apt-pkg/deb/dpkgpm.cc:
    - fix potential hang when in a backgroud process group

 -- Michael Vogt <michael.vogt@ubuntu.com>  Tue, 28 Oct 2008 21:09:12 +0100

apt (0.7.14ubuntu6) intrepid; urgency=low

  * debian/apt.conf.autoremove:
    - remove "linux-image" (and friends) from the auto-remove
      blacklist. we have the kernel fallback infrastructure now
      in intrepid (thanks to BenC)
  * apt-pkg/indexcopy.cc:
    - support having CDs with no Packages file (just a Packages.gz)
      by not forcing a verification on non-existing files
     (LP: #255545)
  * apt-pkg/deb/dpkgpm.cc:
    - improve the filtering for duplicated apport reports (thanks
      to seb128 for pointing that problem out)
    - do not report disk full errors from dpkg via apport

 -- Michael Vogt <michael.vogt@ubuntu.com>  Thu, 07 Aug 2008 16:28:05 +0200

apt (0.7.14ubuntu5) intrepid; urgency=low

  * fix various -Wall warnings
  * make "apt-get build-dep" installed packages marked automatic
    by default. This can be changed by setting the value of
    APT::Get::Build-Dep-Automatic to false (thanks to Aaron 
    Haviland, closes: #44874, LP: #248268)

 -- Michael Vogt <michael.vogt@ubuntu.com>  Wed, 06 Aug 2008 14:00:51 +0200

apt (0.7.14ubuntu4) intrepid; urgency=low

  [ Michael Vogt ]
  * apt-pkg/deb/dpkgpm.cc:
    - fix uninitialized variable that caused no apport reports
      to be written sometimes (thanks to Matt Zimmerman)
  * merge patch that enforces stricter https server certificate
    checking (thanks to Arnaud Ebalard, closes: #485960)
  * allow per-mirror specific https settings
    (thanks to Arnaud Ebalard, closes: #485965)
  * add doc/examples/apt-https-method-example.cof
    (thanks to Arnaud Ebalard, closes: #485964)
  * add DPkg::NoTriggers option so that applications that call
    apt/aptitude (like the installer) defer trigger processing
    (thanks to Joey Hess) 
  * document --install-recommends and --no-install-recommends
    (thanks to Dereck Wonnacott, LP: #126180)
  
  [ Dereck Wonnacott ]
  * apt-ftparchive might write corrupt Release files (LP: #46439)
  * Apply --important option to apt-cache depends (LP: #16947) 

 -- Michael Vogt <michael.vogt@ubuntu.com>  Tue, 05 Aug 2008 10:10:49 +0200

apt (0.7.14ubuntu3) intrepid; urgency=low

  [ Otavio Salvador ]
  * Apply patch to avoid truncating of arbitrary files. Thanks to Bryan
    Donlan <bdonlan@fushizen.net> for the patch. Closes: #482476
  * Avoid using dbus if dbus-daemon isn't running. Closes: #438803

  [ Michael Vogt ]
  * apt-pkg/deb/dpkgpm.cc:
    - improve apt progress reporting, display trigger actions
  * apt-pkg/depcache.cc:
    - when checking for new important deps, skip critical ones
      (LP: #236360)
  
 -- Michael Vogt <michael.vogt@ubuntu.com>  Tue, 03 Jun 2008 17:27:07 +0200

apt (0.7.14ubuntu2) intrepid; urgency=low

  * debian/control:
    - fix FTBFS by adding missing intltool dependency 

 -- Michael Vogt <michael.vogt@ubuntu.com>  Fri, 09 May 2008 13:50:22 +0200

apt (0.7.14) unstable; urgency=low

  [ Christian Perrier ]
  * Mark a message from dselect backend as translatable
    Thanks to Frédéric Bothamy for the patch
    Closes: #322470

  [ Program translations ]
  * Simplified Chinese updated. Closes: #473360
  * Catalan fixes. Closes: #387141
  * Typo fix in Greek translation. Closes: #479122
  * French updated.
  * Thai updated. Closes: #479313
  * Italian updated. Closes: #479326
  * Polish updated. Closes: #479342
  * Bulgarian updated. Closes: #479379
  * Finnish updated. Closes: #479403
  * Korean updated. Closes: #479426
  * Basque updated. Closes: #479452
  * Vietnamese updated. Closes: #479748
  * Russian updated. Closes: #479777, #499029
  * Galician updated. Closes: #479792
  * Portuguese updated. Closes: #479847
  * Swedish updated. Closes: #479871
  * Dutch updated. Closes: #480125
  * Kurdish added. Closes: #480150
  * Brazilian Portuguese updated. Closes: #480561
  * Hungarian updated. Closes: #480662

  [ Otavio Salvador ]
  * Apply patch to avoid truncating of arbitrary files. Thanks to Bryan
    Donlan <bdonlan@fushizen.net> for the patch. Closes: #482476
  * Avoid using dbus if dbus-daemon isn't running. Closes: #438803
  
  [ Michael Vogt ]
  * debian/apt.cron.daily:
    - apply patch based on the ideas of Francesco Poli for better 
      behavior when the cache can not be locked (closes: #459344)

 -- Michael Vogt <mvo@debian.org>  Wed, 28 May 2008 15:19:12 +0200

apt (0.7.13) unstable; urgency=low

  [ Otavio Salvador ]
  * Add missing build-depends back from build-depends-indep field.
    Closes: #478231
  * Make cron script quiet if cache is locked. Thanks to Ted Percival
    <ted@midg3t.net> for the patch. Closes: #459344
  * Add timeout support for https. Thanks to Andrew Martens
    <andrew.martens@strangeloopnetworks.com> for the patch.

  [ Goswin von Brederlow ]
  * Add support for --no-download on apt-get update. Closes: #478517
  
  [ Program translations ]
    - Vietnamese updated. Closes: #479008
    
 -- Otavio Salvador <otavio@debian.org>  Fri, 02 May 2008 14:46:00 -0300

apt (0.7.12) unstable; urgency=low

  [ Michael Vogt ]
  * cmdline/apt-key:
    - add support for a master-keyring that contains signing keys
      that can be used to sign the archive signing keys. This should
      make key-rollover easier.
  * apt-pkg/deb/dpkgpm.cc:
    - merged patch from Kees Cook to fix anoying upper-case display
      on amd64 in sbuild
  * apt-pkg/algorithms.cc: 
    - add APT::Update::Post-Invoke-Success script slot
    - Make the breaks handling use the kill list. This means, that a
      Breaks: Pkg (<< version) may put Pkg onto the remove list.
  * apt-pkg/deb/debmetaindex.cc:
    - add missing "Release" file uri when apt-get update --print-uris
      is run
  * methods/connect.cc:
    - remember hosts with Resolve failures or connect Timeouts
  * cmdline/apt-get.cc:
    - fix incorrect help output for -f (LP: #57487)
    - do two passes when installing tasks, first ignoring dependencies,
      then resolving them and run the problemResolver at the end
      so that it can correct any missing dependencies
  * debian/apt.cron.daily:
    - sleep random amount of time (default within 0-30min) before
      starting the upate to hit the mirrors less hard
  * doc/apt_preferences.5.xml:
    - fix typo
  * added debian/README.source

  [ Christian Perrier ]
  * Fix typos in manpages. Thanks to Daniel Leidert for the fixes
    Closes: #444922
  * Fix syntax/copitalisation in some messages. Thanks to Jens Seidel
    for pointing this and providing the patch.
    Closes: #466845
  * Fix Polish offline translation. Thanks to Robert Luberda for the patch
    and apologies for applying it very lately. Closes: #337758
  * Fix typo in offline.sgml. Closes: #412900

  [ Program translations ]
    - German updated. Closes: #466842
    - Swedish updated.
    - Polish updated. Closes: #469581
    - Slovak updated. Closes: #471341
    - French updated.
    - Bulgarian updated. Closes: #448492
    - Galician updated. Closes: #476839
  
  [ Daniel Burrows ]
  * apt-pkg/depcache.cc:
    - Patch MarkInstall to follow currently satisfied Recommends even
      if they aren't "new", so that we automatically force upgrades
      when the version of a Recommends has been tightened.  (Closes: #470115)
    - Enable more complete debugging information when Debug::pkgAutoRemove
      is set.
  * apt-pkg/contrib/configuration.cc
    - Lift the 1024-byte limit on lines in configuration files.
      (Closes: #473710, #473874)
  * apt-pkg/contrib/strutl.cc:
    - Lift the 64000-byte limit on individual messages parsed by ReadMessages.
      (Closes: #474065)
  * debian/rules:
    - Add missing Build-Depends-Indep on xsltproc, docbook-xsl, and xmlto.

 -- Daniel Burrows <dburrows@debian.org>  Sat, 26 Apr 2008 12:24:35 -0700

apt (0.7.11) unstable; urgency=critical
  
  [ Raise urgency to critical since it fixes a critical but for Debian
    Installer Lenny Beta1 release ]

  [ Program translations ]
    - Vietnamese updated. Closes: #460825
    - Basque updated. Closes: #461166
    - Galician updated. Closes: #461468
    - Portuguese updated. Closes: #464575
    - Korean updated. Closes: #448430
    - Simplified Chinese updated. Closes: #465866

  [ Otavio Salvador ]
  * Applied patch from Robert Millan <rmh@aybabtu.com> to fix the error
    message when gpgv isn't installed, closes: #452640.
  * Fix regression about APT::Get::List-Cleanup setting being ignored,
    closes: #466052.

 -- Otavio Salvador <otavio@debian.org>  Thu, 17 Jan 2008 22:36:46 -0200

apt (0.7.10) unstable; urgency=low

  [ Otavio Salvador ]
  * Applied patch from Mike O'Connor <stew@vireo.org> to add a manpage to
    apt-mark, closes: #430207.
  * Applied patch from Andrei Popescu <andreimpopescu@gmail.com> to add a
    note about some frontends in apt.8 manpage, closes: #438545.
  * Applied patch from Aurelien Jarno <aurel32@debian.org> to avoid CPU
    getting crazy when /dev/null is redirected to stdin (which breaks
    buildds), closes: #452858.
  * Applied patch from Aurelien Jarno <aurel32@debian.org> to fix building
    with newest dpkg-shlibdeps changing the packaging building order and a
    patch from Robert Millan <rmh@aybabtu.com> to fix parallel building,
    closes: #452862.
  * Applied patch from Alexander Winston <alexander.winston@comcast.net>
    to use 'min' as symbol for minute, closes: #219034.
  * Applied patch from Amos Waterland <apw@us.ibm.com> to allow apt to
    work properly in initramfs, closes: #448316.
  * Applied patch from Robert Millan <rmh@aybabtu.com> to make apt-key and
    apt-get to ignore time conflicts, closes: #451328.
  * Applied patch from Peter Eisentraut <peter_e@gmx.net> to fix a
    grammatical error ("manual installed" -> "manually installed"),
    closes: #438136.
  * Fix cron.daily job to not call fail if apt isn't installed, closes:
    #443286.
  * Fix compilation warnings in apt-pkg/cdrom.cc and
    apt-pkg/contrib/configuration.cc.
  * Fix typo in debian/copyright file ("licened" instead of "licensed"),
    closes: #458966.

  [ Program translations ]
    - Basque updated. Closes: #453088
    - Vietnamese updated. Closes: #453774, #459013
    - Japanese updated. Closes: #456909
    - Simplified Chinese updated. Closes: #458039
    - French updated.
    - Norwegian Bokmål updated. Closes: #457917

  [ Michael Vogt ]
  * debian/rules
    - fix https install location
  * debian/apt.conf.daily:
    - print warning if the cache can not be locked (closes: #454561),
      thanks to Bastian Kleineidam
  * methods/gpgv.cc:
    - remove cruft code that caused timestamp/I-M-S issues
  * ftparchive/contents.cc:
    - fix error output
  * apt-pkg/acquire-item.{cc,h}:
    - make the authentication download code more robust against
      servers/proxies with broken If-Range implementations
  * apt-pkg/packagemanager.{cc,h}:
    - propergate the Immediate flag to make hitting the 
      "E: Internal Error, Could not perform immediate configuration (2)"
      harder
  * debian/control:
    - build against libdb-dev (instead of libdb4.4-dev)
  * merged the apt--DoListUpdate branch, this provides a common interface
    for "apt-get update" like operations for the frontends and also provides
    hooks to run stuff in APT::Update::{Pre,Post}-Invoke

  [ Chris Cheney ]
  * ftparchive/contents.cc:
    - support lzma data members
  * ftparchive/multicompress.cc:
    - support lzma output
  
  [ Daniel Burrows ]
  * apt-pkg/contrib/configuration.cc:
    - if RootDir is set, then FindFile and FindDir will return paths
      relative to the directory stored in RootDir, closes: #456457.

  [ Christian Perrier ]
  * Fix wording for "After unpacking...". Thanks to Michael Gilbert
    for the patch. Closes: #260825

 -- Michael Vogt <mvo@debian.org>  Mon, 07 Jan 2008 21:40:47 +0100

apt (0.7.9ubuntu17) hardy-proposed; urgency=low

  * apt-pkg/acquire-item.cc:
    - fix signaure removal on transient network failures LP: #220627
      (thanks to Scott James Remnant)

 -- Michael Vogt <michael.vogt@ubuntu.com>  Tue, 22 Apr 2008 16:32:49 +0200

apt (0.7.9ubuntu16) hardy; urgency=low

  * cmdline/apt-key:
    - only check against master-keys in net-update to not break
      custom CDs (thanks to Colin Watson)

 -- Michael Vogt <michael.vogt@ubuntu.com>  Tue, 08 Apr 2008 14:17:14 +0200

apt (0.7.9ubuntu15) hardy; urgency=low

  * cmdline/apt-get.cc:
    - do two passes when installing tasks, first ignoring dependencies,
      then resolving them and run the problemResolver at the end
      so that it can correct any missing dependencies. This should
      fix livecd building for kubuntu (thanks to Jonathan Riddell 
      for reporting the problem)

 -- Michael Vogt <michael.vogt@ubuntu.com>  Thu, 13 Mar 2008 23:25:45 +0100

apt (0.7.9ubuntu14) hardy; urgency=low

  * cmdline/apt-get.cc:
    - fix incorrect help output for -f (LP: #57487)
    - run the problemResolver after a task was installed
      so that it can correct any missing dependencies
  * typo fixes (LP: #107960)

 -- Michael Vogt <michael.vogt@ubuntu.com>  Tue, 11 Mar 2008 21:46:07 +0100

apt (0.7.9ubuntu13) hardy; urgency=low

  [ Lionel Porcheron ]
  * debian/apt.cron.daily:
    - only call gconftool if gcontool is installed (LP: #194281)

  [ Michael Vogt ]
  * doc/apt_preferences.5.xml:
    - fix typo (LP: #150900)
  * doc/example/sources.list:
    - updated for hardy (LP: #195879)
  * debian/apt.cron.daily:
    - sleep random amount of time (default within 0-30min) before
      starting the upate to hit the mirrors less hard

 -- Michael Vogt <michael.vogt@ubuntu.com>  Tue, 04 Mar 2008 15:35:09 +0100

apt (0.7.9ubuntu12) hardy; urgency=low

  * debian/apt.cron.daily:
    - use admin user proxy settings
  * cmdline/apt-get.cc:
    - fix task installation (thanks to Colin Watson)

 -- Michael Vogt <michael.vogt@ubuntu.com>  Thu, 21 Feb 2008 15:07:44 +0100

apt (0.7.9ubuntu11) hardy; urgency=low

  * apt-pkg/algorithms.cc: 
    - add APT::Update::Post-Invoke-Success script slot
      (LP: #188127)

 -- Michael Vogt <michael.vogt@ubuntu.com>  Thu, 10 Jan 2008 12:06:12 +0100

apt (0.7.9ubuntu10) hardy; urgency=low

  * cmdline/apt-key:
    - add "net-update" command that fetches the 
      ubuntu-archive-keyring.gpg and add keys from it that are 
      signed by the ubuntu-master-keyring.gpg 
      (apt-archive-key-signatures spec)
  * debian/apt.cron.daily:
    - add apt-key net-update to the nightly cron job

 -- Michael Vogt <michael.vogt@ubuntu.com>  Wed, 13 Feb 2008 15:50:28 +0100

apt (0.7.9ubuntu9) hardy; urgency=low

  * fix FTBFS due to incorrect intltool build-depends

 -- Michael Vogt <michael.vogt@ubuntu.com>  Mon, 11 Feb 2008 16:04:37 +0100

apt (0.7.9ubuntu8) hardy; urgency=low

  * share/apt-auth-failure.note:
    - show update-notifier note if the nightly update fails with a
      authentication failure (apt-authentication-reliability spec)

 -- Michael Vogt <michael.vogt@ubuntu.com>  Mon, 11 Feb 2008 14:04:56 +0100

apt (0.7.9ubuntu7) hardy; urgency=low

  * methods/connect.cc:
    - remember hosts with Resolve failures or connect Timeouts
      see https://wiki.ubuntu.com/NetworklessInstallationFixes
  * cmdlines/apt-key:
    - fix bug in the new apt-key update code that imports only
      keys signed with the master key (thanks to cjwatson)

 -- Michael Vogt <michael.vogt@ubuntu.com>  Fri, 08 Feb 2008 11:38:35 +0100

apt (0.7.9ubuntu6) hardy; urgency=low

  * cmdline/apt-key:
    - add support for a master-keyring that contains signing keys
      that can be used to sign the archive signing keys. This should
      make key-rollover easier.
  * apt-pkg/deb/dpkgpm.cc:
    - merged patch from Kees Cook to fix anoying upper-case display
      on amd64 in sbuild
  * apt-pkg/algorithms.cc: 
    - add APT::Update::Post-Invoke-Success script slot
    - Make the breaks handling use the kill list. This means, that a
      Breaks: Pkg (<< version) may put Pkg onto the remove list.
  * apt-pkg/deb/dpkgpm.cc:
    - add APT::Apport::MaxReports to limit the maximum number
      of reports generated in a single run (default to 3)
  * apt-pkg/deb/debmetaindex.cc:
    - add missing "Release" file uri when apt-get update --print-uris
      is run

 -- Michael Vogt <michael.vogt@ubuntu.com>  Mon, 04 Feb 2008 14:28:02 +0100

apt (0.7.9ubuntu5) hardy; urgency=low

  * Merged apt-authentication-reliabilty branch. This means
    that apt will refuse to update and use the old lists if
    the authentication of a repository that used to be 
    authenticated fails. See
    https://wiki.ubuntu.com/AptAuthenticationReliability
    for more details.

 -- Michael Vogt <michael.vogt@ubuntu.com>  Wed, 16 Jan 2008 10:36:10 +0100

apt (0.7.9ubuntu4) hardy; urgency=low

  * apt-pkg/algorithms.cc:
    - Since APT::Get::List-Cleanup and APT::List-Cleanup both default to
      true, the effect of the compatibility code was to require both of them
      to be set to false in order to disable list cleanup; this broke the
      installer. Instead, disable list cleanup if either of them is set to
      false.

 -- Colin Watson <cjwatson@ubuntu.com>  Wed, 09 Jan 2008 22:34:37 +0000

apt (0.7.9ubuntu3) hardy; urgency=low

  * merged the apt--DoListUpdate branch, this provides a common interface
    for "apt-get update" like operations for the frontends and also provides
    hooks to run stuff in APT::Update::{Pre,Post}-Invoke

 -- Michael Vogt <michael.vogt@ubuntu.com>  Mon, 07 Jan 2008 19:02:11 +0100

apt (0.7.9ubuntu2) hardy; urgency=low

  [ Otavio Salvador ]
  * Applied patch from Aurelien Jarno <aurel32@debian.org> to fix building
    with newest dpkg-shlibdeps changing the packaging building order and a
    patch from Robert Millan <rmh@aybabtu.com> to fix parallel building,
    closes: #452862.
  * Applied patch from Alexander Winston <alexander.winston@comcast.net>
    to use 'min' as symbol for minute, closes: #219034.
  * Applied patch from Amos Waterland <apw@us.ibm.com> to allow apt to
    work properly in initramfs, closes: #448316.
  * Applied patch from Robert Millan <rmh@aybabtu.com> to make apt-key and
    apt-get to ignore time conflicts, closes: #451328.
  * Applied patch from Peter Eisentraut <peter_e@gmx.net> to fix a
    grammatical error ("manual installed" -> "manually installed"),
    closes: #438136.
  * Fix cron.daily job to not call fail if apt isn't installed, closes:
    #443286.
  
  [ Daniel Burrows ]
  * apt-pkg/contrib/configuration.cc:
    - if RootDir is set, then FindFile and FindDir will return paths
      relative to the directory stored in RootDir, closes: #456457.

  [ Christian Perrier ]
  * Fix wording for "After unpacking...". Thans to Michael Gilbert
    for the patch. Closes: #260825

  [ Program translations ]
    - Vietnamese updated. Closes: #453774
    - Japanese updated. Closes: #456909
    - French updated.

  [ Michael Vogt ]
  * apt-pkg/packagemanager.{cc,h}:
    - propergate the Immediate flag to make hitting the 
      "E: Internal Error, Could not perform immediate configuration (2)"
      harder. (LP: #179247)
  * debian/apt.conf.daily:
    - print warning if the cache can not be locked (closes: #454561),
      thanks to Bastian Kleineidam
  * debian/control:
    - build against libdb-dev (instead of libdb4.4-dev)

 -- Michael Vogt <michael.vogt@ubuntu.com>  Thu, 03 Jan 2008 11:31:45 +0100

apt (0.7.9ubuntu1) hardy; urgency=low

  * merged from http://bzr.debian.org/apt/apt/debian-sid/, remaining
    changes:
    - mirror download method (pending merge with debian)
    - no pdiff download by default (unsuitable for ubuntu)
    - no recommends-by-default yet
    - add "Original-Maintainer" field to tagfile
    - show warning on apt-get source if the package is maintained
      in a VCS (pedinging merge with debian)
    - use ubuntu-archive keyring instead of debians one
    - support metapackages section for autoremoval
    - debian maintainer field change
    - send ubuntu string in user-agent
  
  * Changes from the debian-sid bzr branch (but not uploaded to debian
    yet):
  
  [ Otavio Salvador ]
  * Applied patch from Mike O'Connor <stew@vireo.org> to add a manpage to
    apt-mark, closes: #430207.
  * Applied patch from Andrei Popescu <andreimpopescu@gmail.com> to add a
    note about some frontends in apt.8 manpage, closes: #438545.
  * Applied patch from Aurelien Jarno <aurel32@debian.org> to avoid CPU
    getting crazy when /dev/null is redirected to stdin (which breaks
    buildds), closes: #452858.

  [ Program translations ]
    - Basque updated. Closes: #453088

  [ Michael Vogt ]
  * debian/rules
    - fix https install location
  * methods/gpgv.cc:
    - remove cruft code that caused timestamp/I-M-S issues
  * ftparchive/contents.cc:
    - fix error output
  * methods/mirror.{cc,h}:
    - only update mirror list on IndexFile updates 
  * apt-pkg/acquire-item.{cc,h}:
    - make the authentication download code more robust against
      servers/proxies with broken If-Range implementations
  * debian/control:
    - build against libdb-dev (instead of libdb4.4-dev)
  * merged the apt--DoListUpdate branch, this provides a common interface
    for "apt-get update" like operations for the frontends and also provides
    hooks to run stuff in APT::Update::{Pre,Post}-Invoke

  [ Chris Cheney ]
  * ftparchive/contents.cc:
    - support lzma data members
  * ftparchive/multicompress.cc:
    - support lzma output

 -- Michael Vogt <michael.vogt@ubuntu.com>  Thu, 13 Dec 2007 14:46:27 +0100

apt (0.7.9) unstable; urgency=low

  [ Christian Perrier ]
  * Add several languages to LINGUAS and, therefore, really ship the relevant
    translation:
    Arabic, Dzongkha, Khmer, Marathi, Nepali, Thai
    Thanks to Theppitak Karoonboonyanan for checking this out. Closes: #448321

  [ Program translations ]
    - Korean updated. Closes: #448430
    - Galician updated. Closes: #448497
    - Swedish updated.

  [ Otavio Salvador ]
  * Fix configure script to check for CURL library and headers presense.
  * Applied patch from Brian M. Carlson <sandals@crustytoothpaste.ath.cx>
    to add backward support for arches that lacks pselect support,
    closes: #448406.
  * Umount CD-ROM when calling apt-cdrom ident, except when called with
    -m, closes: #448521.

 -- Otavio Salvador <otavio@debian.org>  Wed, 31 Oct 2007 13:37:26 -0200

apt (0.7.8) unstable; urgency=low

  * Applied patch from Daniel Leidert <daniel.leidert@wgdd.de> to fix
    APT::Acquire::Translation "none" support, closes: #437523.
  * Applied patch from Daniel Burrows <dburrows@debian.org> to add support
    for the Homepage field (ABI break), closes: #447970.
  * Applied patch from Frans Pop <elendil@planet.nl> to fix a trailing
    space after cd label, closes: #448187.

 -- Otavio Salvador <otavio@debian.org>  Fri, 26 Oct 2007 18:20:13 -0200

apt (0.7.7) unstable; urgency=low

  [ Michael Vogt ]
  * apt-inst/contrib/extracttar.cc:
    - fix fd leak for zero size files (thanks to Bill Broadley for
      reporting this bug)
  * apt-pkg/acquire-item.cc:
    - remove zero size files on I-M-S hit
  * methods/https.cc:
    - only send LastModified if we actually have a file
    - send range request with if-range 
    - delete failed downloads
    - delete zero size I-M-S hits
  * apt-pkg/deb/dpkgpm.{cc,h}:
    - merged dpkg-log branch, this lets you specify a 
      Dir::Log::Terminal file to log dpkg output to
      (ABI break)
    - fix parse error when dpkg sends unexpected data
  * merged apt--sha256 branch to fully support the new
    sha256 checksums in the Packages and Release files
    (ABI break)
  * apt-pkg/pkgcachegen.cc:
    - increase default mmap size
  * tests/local-repo:
    - added local repository testcase
  * apt-pkg/acquire.cc:
    - increase MaxPipeDepth for the internal worker<->method
      communication to 1000 for the debtorrent backend
  * make apt build with g++ 4.3
  * fix missing SetExecClose() call when the status-fd is used
  * debian/apt.cron.daily:
    - move unattended-upgrade before apt-get autoclean
  * fix "purge" commandline argument, closes: #133421
    (thanks to Julien Danjou for the patch)
  * cmdline/apt-get.cc:
    - do not change the auto-installed information if a package
      is reinstalled
  * apt-pkg/acquire-item.cc:
    - fix crash in diff acquire code
  * cmdline/apt-mark:
    - Fix chmoding after have renamed the extended-states file (LP: #140019)
      (thanks to Laurent Bigonville)
  * apt-pkg/depcache.cc:
    - set "APT::Install-Recommends" to true by default (OMG!)
  * debian/apt.cron.daily:
    - only run the cron job if apt-get check succeeds (LP: #131719)
  
  [ Program translations ]
    - French updated
    - Basque updated. Closes: #436425
    - Fix the zh_CN translator's name in debian/changelog for 0.7.2
      Closes: #423272
    - Vietnamese updated. Closes: #440611
    - Danish updated. Closes: #441102
    - Thai added. Closes: #442833
    - Swedish updated.
    - Galician updated. Closes: #446626

  [ Otavio Salvador ]
  * Add hash support to copy method. Thanks Anders Kaseorg by the patch
    (closes: #436055)
  * Reset curl options and timestamp between downloaded files. Thanks to
    Ryan Murray <rmurray@debian.org> for the patch (closes: #437150)
  * Add support to apt-key to export keys to stdout. Thanks to "Dwayne
    C. Litzenberger" <dlitz@dlitz.net> for the patch (closes: #441942)
  * Fix compilation warnings:
    - apt-pkg/indexfile.cc: conversion from string constant to 'char*';
    - apt-pkg/acquire-item.cc: likewise;
    - apt-pkg/cdrom.cc: '%lu' expects 'long unsigned int', but argument
      has type 'size_t';
    - apt-pkg/deb/dpkgpm.cc: initialization order and conversion from
      string constant to 'char*';
    - methods/gpgv.cc: conversion from string constant to 'char*';
    - methods/ftp.cc: likewise;
    - cmdline/apt-extracttemplates.cc: likewise;
    - apt-pkg/deb/debmetaindex.cc: comparison with string literal results
      in unspecified behaviour;
  * cmdline/apt-get.cc: adds 'autoremove' as a valid comment to usage
    statement of apt-get (closes: #445468).
  * cmdline/apt-get.cc: really applies Julien Danjou <acid@debian.org>
    patch to add 'purge' command line argument (closes: #133421).

  [ Ian Jackson ]
  * dpkg-triggers: Deal properly with new package states.

  [ Colin Watson ]
  * apt-pkg/contrib/mmap.cc:
    - don't fail if msync() returns > 0
 
 -- Michael Vogt <mvo@debian.org>  Tue, 23 Oct 2007 14:58:03 +0200

apt (0.7.6ubuntu14.1) gutsy-proposed; urgency=low

  [ Michael Vogt ]
  * apt-pkg/deb/dpkgpm.{cc,h}:
    - give up timeslice on EIO error in read from master terminal
  * debian/apt.cron.daily:
    - only run the cron job if apt-get check succeeds (LP: #131719)

  [ Martin Emrich ]  
  * apt-pkg/deb/dpkgpm.{cc,h}:
    - rewrite dpkgpm.cc to use pselect() instead of select()
      to block signals during select() (LP: #134858)
 
 -- Michael Vogt <michael.vogt@ubuntu.com>  Sat, 20 Oct 2007 07:51:12 +0200

apt (0.7.6ubuntu14) gutsy; urgency=low

  * apt-pkg/deb/dpkgpm.cc:
    - fix resource leak (LP: #148806) 

 -- Michael Vogt <michael.vogt@ubuntu.com>  Mon, 15 Oct 2007 20:57:44 +0200

apt (0.7.6ubuntu13) gutsy; urgency=low

  * apt-pkg/deb/dpkgpm.cc:
    - fix crash in WriteApportReport (LP: #144537)
  * apt-pkg/acquire-item.cc
    - fix disappearing local Packages.gz file (LP: #131166)
  * methods/https.cc:
    - fix off-by-one error I-M-S handling
    - cleanup after I-M-S hit

 -- Michael Vogt <michael.vogt@ubuntu.com>  Tue, 09 Oct 2007 01:48:26 +0200

apt (0.7.6ubuntu12) gutsy; urgency=low

  [ Michael Vogt ]
  * cmdline/apt-mark:
    - Fix chmoding after have renamed the extended-states file
      (thanks to Laurent Bigonville, LP: #140019)
  * apt-pkg/deb/debmetaindex.cc: comparison with string literal results
      in unspecified behaviour;
  * Reset curl options and timestamp between downloaded files. Thanks to
    Ryan Murray <rmurray@debian.org> for the patch

  [Paul Sladen]
  * Have 'cron.daily/apt' send D-Bus doesn't exist error messages
    to the bit bucket.  Thanks to 'dasdda'.  (LP: #115397)

 -- Michael Vogt <michael.vogt@ubuntu.com>  Wed, 03 Oct 2007 02:17:45 +0200

apt (0.7.6ubuntu11) gutsy; urgency=low

  * apt-pkg/contrib/mmap.cc:
    - don't fail if msync() returns > 0 (LP: #144001)

 -- Colin Watson <cjwatson@ubuntu.com>  Sat, 22 Sep 2007 21:39:29 +0100

apt (0.7.6ubuntu10) gutsy; urgency=low

  * apt-pkg/deb/dpkgpm.cc:
    - fix parse error when dpkg sends unexpected data

 -- Michael Vogt <michael.vogt@ubuntu.com>  Tue, 18 Sep 2007 17:25:09 +0100

apt (0.7.6ubuntu9) gutsy; urgency=low

  * apt-pkg/deb/dpkgpm.cc:
    - fix progress reporting precent calculation (LP: #137798)
  * make apt build with g++ 4.3
  * fix missing SetExecClose() call when the status-fd is used
    (LP: #136767)
  * debian/apt.cron.daily:
    - move unattended-upgrade before apt-get autoclean
  * fix "purge" commandline argument, closes LP: #125733
    (thanks to Julien Danjou for the patch)
  * cmdline/apt-get.cc:
    - do not change the auto-installed information if a package
      is reinstalled (LP: #139448)
  
 -- Michael Vogt <michael.vogt@ubuntu.com>  Tue, 11 Sep 2007 20:55:00 +0200

apt (0.7.6ubuntu8) gutsy; urgency=low

  * apt-pkg/deb/dpkgpm.{cc,h}:
    - fix bug in dpkg log writing when a signal is caught during
      select() (LP: #134858)
    - write end marker in the log as well

 -- Michael Vogt <michael.vogt@ubuntu.com>  Wed, 05 Sep 2007 15:03:46 +0200

apt (0.7.6ubuntu7) gutsy; urgency=low

  * reupload to fix FTBFS

 -- Michael Vogt <michael.vogt@ubuntu.com>  Thu, 16 Aug 2007 19:44:20 +0200

apt (0.7.6ubuntu6) gutsy; urgency=low

  * dpkg-triggers: Deal properly with new package states.

 -- Ian Jackson <iwj@ubuntu.com>  Wed, 15 Aug 2007 20:44:37 +0100

apt (0.7.6ubuntu5) UNRELEASED; urgency=low

  * apt-pkg/acquire-item.cc:
    - fix file removal on local repo i-m-s hit (LP: #131166)
  * tests/local-repo:
    - added regression test for this bug

 -- Michael Vogt <michael.vogt@ubuntu.com>  Thu, 09 Aug 2007 12:34:07 +0200

apt (0.7.6ubuntu4) gutsy; urgency=low

  * cmdline/apt-get.cc:
    - remove YnPrompt when a XS-Vcs- tag is found, improve the
      notice (LP: #129575)
  * methods/copy.cc:
    - take hashes here too
  * apt-pkg/acquire-worker.cc:
    - only pass on computed hash if we recived one from the method

 -- Michael Vogt <michael.vogt@ubuntu.com>  Wed, 08 Aug 2007 19:30:29 +0200

apt (0.7.6ubuntu3) gutsy; urgency=low

  * apt-pkg/deb/dpkgpm.cc:
    - fix packagename extraction when writting apport reports
  * apt-pkg/pkgcachegen.cc:
    - increase default mmap size (LP: #125640)

 -- Michael Vogt <michael.vogt@ubuntu.com>  Tue, 07 Aug 2007 09:52:00 +0200

apt (0.7.6ubuntu2) gutsy; urgency=low

  * doc/examples/sources.list:
    - change example source to gutsy
  * apt-pkg/deb/dpkgpm.cc:
    - do not break if no /dev/pts is available

 -- Michael Vogt <michael.vogt@ubuntu.com>  Mon, 06 Aug 2007 15:17:57 +0200

apt (0.7.6ubuntu1) gutsy; urgency=low

  [ Michael Vogt ]
  * apt-inst/contrib/extracttar.cc:
    - fix fd leak for zero size files (thanks to Bill Broadley for
      reporting this bug)
  * apt-pkg/acquire-item.cc:
    - remove zero size files on I-M-S hit
  * methods/https.cc:
    - only send LastModified if we actually have a file
    - send range request with if-range 
    - delete failed downloads
    (thanks to Thom May for his help here)
    - delete zero size I-M-S hits
  * apt-pkg/deb/dpkgpm.{cc,h}:
    - merged dpkg-log branch, this lets you specify a 
      Dir::Log::Terminal file to log dpkg output to
    (ABI break)
    - when writting apport reports, attach the dpkg
      terminal log too
  * merged apt--sha256 branch to fully support the new
    sha256 checksums in the Packages and Release files
    (ABI break)
  * apt-pkg/pkgcachegen.cc:
    - increase default mmap size
  * tests/local-repo:
    - added local repository testcase
  * make apt build with g++ 4.3
  * fix missing SetExecClose() call when the status-fd is used
  * debian/apt.cron.daily:
    - move unattended-upgrade before apt-get autoclean
  * fix "purge" commandline argument, closes: #133421
    (thanks to Julien Danjou for the patch)
  * cmdline/apt-get.cc:
    - do not change the auto-installed information if a package
      is reinstalled
  * cmdline/apt-mark:
    - Fix chmoding after have renamed the extended-states file (LP: #140019)
      (thanks to Laurent Bigonville)

  [ Ian Jackson ]
  * dpkg-triggers: Deal properly with new package states.

 -- Michael Vogt <michael.vogt@ubuntu.com>  Thu, 02 Aug 2007 11:55:54 +0200

apt (0.7.6) unstable; urgency=low

  * Applied patch from Aurelien Jarno <aurel32@debian.org> to fix wrong
    directory downloading on non-linux architectures (closes: #435597)

 -- Otavio Salvador <otavio@debian.org>  Wed, 01 Aug 2007 19:49:51 -0300

apt (0.7.6) unstable; urgency=low

  * Applied patch from Aurelien Jarno <aurel32@debian.org> to fix wrong
    directory downloading on non-linux architectures (closes: #435597)

 -- Otavio Salvador <otavio@debian.org>  Wed, 01 Aug 2007 19:49:51 -0300

apt (0.7.5) unstable; urgency=low

  [ Otavio Salvador ]
  * Applied patch from Guillem Jover <guillem@debian.org> to use
    dpkg-architecture to get the host architecture (closes: #407187)
  * Applied patch from Guillem Jover <guillem@debian.org> to add
    support to add lzma support (closes: #408201)

  [ Michael Vogt ]
  * apt-pkg/depcache.cc:
    - support a list of sections for:
      APT::Install-Recommends-Sections
      APT::Never-MarkAuto-Sections
  * methods/makefile:
    - install lzma symlink method (for full lzma support)
  * debian/control:
    - suggest "lzma"

 -- Otavio Salvador <otavio@ossystems.com.br>  Wed, 25 Jul 2007 20:16:46 -0300

apt (0.7.4ubuntu1) gutsy; urgency=low

  * debian/apt.conf.ubuntu, apt.conf.autoremove:
    - Change metapackages to {restricted,universe,multiverse}/metapackages 
      in Install-Recommends-Sections and Never-MarkAuto-Sections

 -- Michael Vogt <michael.vogt@ubuntu.com>  Thu, 26 Jul 2007 10:42:29 +0200

apt (0.7.4) unstable; urgency=low

  [ Michael Vogt ]
  * cmdline/apt-get.cc:
    - fix in the task-install code regexp (thanks to Adam Conrad and
      Colin Watson)
    - support task removal too: apt-get remove taskname^
      (thanks to Matt Zimmerman reporting this problem)

  [ Otavio Salvador ]
  * Fix a typo on 0.7.3 changelog entry about g++ (7.3 to 4.3)
  * Fix compilation warnings:
    - apt-pkg/contrib/configuration.cc: wrong argument type;
    - apt-pkg/deb/dpkgpm.cc: wrong signess;
    - apt-pkg-acquire-item.cc: wrong signess and orderned initializers;
    - methods/https.cc:
      - type conversion;
      - unused variable;
      - changed SetupProxy() method to void;
  * Simplified HttpMethod::Fetch on http.cc removing Tail variable;
  * Fix pipeline handling on http.cc (closes: #413324)
  * Fix building to properly support binNMUs. Thanks to Daniel Schepler
    <schepler@math.unipd.it> by the patch (closes: #359634)
  * Fix example for Install-{Recommends,Suggests} options on
    configure-index example file. Thanks to Peter Eisentraut
    <peter_e@gmx.net> by the patch (closes: #432223)

  [ Christian Perrier ]
  * Basque translation update. Closes: ##423766
  * Unfuzzy formerly complete translations
  * French translation update
  * Re-generate PO(T) files
  * Spanish translation update
  * Swedish translation update

 -- Otavio Salvador <otavio@debian.org>  Tue, 24 Jul 2007 09:55:50 -0300

apt (0.7.3) unstable; urgency=low

  * fixed compile errors with g++ 4.3 (thanks to 
    Daniel Burrows, closes: #429378)
  * fixes in the auto-mark code (thanks to Daniel
    Burrows)
  * fix FTBFS by changing build-depends to
    libcurl4-gnutls-dev (closes: #428363)
  * cmdline/apt-get.cc:
    - fix InstallTask code when a pkgRecord ends 
      with a single '\n' (thanks to Soren Hansen for reporting)
  * merged from Christian Perrier:
        * vi.po: completed to 532t, again. Closes: #429899
        * gl.po: completed to 532t. Closes: #429506
        * vi.po: completed to 532t. Closes: #428672
        * Update all PO and the POT. Gives 514t14f4u for formerly
          complete translations
        * fr.po: completed to 532t
        * ku.po, uk.po, LINGUAS: reintegrate those translations
          which disappeared from the BZR repositories

 -- Michael Vogt <mvo@debian.org>  Sun, 01 Jul 2007 12:31:29 +0200

apt (0.7.2ubuntu7) gutsy; urgency=low

  * fix build-dependencies 
  * fixes in the auto-mark code (thanks to Daniel
    Burrows)

 -- Michael Vogt <michael.vogt@ubuntu.com>  Mon,  9 Jul 2007 19:02:54 +0200

apt (0.7.2ubuntu6) gutsy; urgency=low

  [ Michael Vogt]
  * cmdline/apt-get.cc:
    - make the XS-Vcs-$foo warning more copy'n'paste
      friendly (thanks to Matt Zimmerman)
    - ignore the Vcs-Browser tag (Fixes LP: #121770)
  * debian/apt.conf.autoremove:
    - added "linux-ubuntu-modules" to APT::NeverAutoRemove

  [ Sarah Hobbs ]
  * Change metapackages to *metapackages in Install-Recommends-Section
    and Never-MarkAuto-Section of debian/apt.conf.autoremove, so that
    the Recommends of metapackages in universe and multiverse will get
    installed.
  * Also make this change in doc/examples/configure-index.
  * Added a Build Dependancies of automake, docbook-xsl, xsltproc, xmlto,
    docbook to fix FTBFS.
  * Added in previous changelog entries, as those who uploaded did not
    actually commit to Bzr.

 -- Sarah Hobbs <hobbsee@ubuntu.com>  Mon, 09 Jul 2007 01:15:57 +1000

apt (0.7.2ubuntu5) gutsy; urgency=low

  * Rerun autoconf to fix the FTBFS.

 -- Michael Bienia <geser@ubuntu.com>  Fri, 06 Jul 2007 19:17:33 +0200

apt (0.7.2ubuntu4) gutsy; urgency=low

  * Rebuild for the libcurl4 -> libcurl3 transition mess.

 -- Steve Kowalik <stevenk@ubuntu.com>  Fri,  6 Jul 2007 12:44:05 +1000

apt (0.7.2ubuntu3) gutsy; urgency=low

  * cmdline/apt-get.cc:
    - fix InstallTask code when a pkgRecord ends 
      with a single '\n' (thanks to Soren Hansen for reporting)

 -- Michael Vogt <michael.vogt@ubuntu.com>  Wed, 27 Jun 2007 13:33:38 +0200

apt (0.7.2ubuntu2) gutsy; urgency=low

  * fixed compile errors with g++ 4.3 (thanks to 
    Daniel Burrows, closes: #429378)
  * fix FTFBFS by changing build-depends to
    libcurl4-gnutls-dev (closes: #428363)

 -- Michael Vogt <michael.vogt@ubuntu.com>  Tue, 19 Jun 2007 13:47:03 +0200

apt (0.7.2ubuntu1) gutsy; urgency=low

  * apt-pkg/deb/dpkgpm.cc:
    - apport integration added, this means that a apport
      report is written on dpkg failures
  * cmdline/apt-get.cc:
    - merged http://people.ubuntu.com/~mvo/bzr/apt/xs-vcs-bzr/
      this will warn when Vcs- headers are found on apt-get source
      (Fixes LP:#115959)
  * merged from debian/unstable, remaining changes:
    - maintainer field changed
    - merged the apt--mirror branch 
      http://people.ubuntu.com/~mvo/bzr/apt/apt--mirror/
    - apport reporting on package install/upgrade/remove failure
    - support for "Originial-Maintainer" field
    - merged apt--xs-vcs-bzr branch
      (http://people.ubuntu.com/~mvo/bzr/apt/xs-vcs-bzr/)
    - use ubuntu archive keyring by default
    - debian/apt.conf.autoremove
      + install recommands for section "metapackages"
      + do not mark direct dependencies of "metapackages" as autoremoved

 -- Michael Vogt <michael.vogt@ubuntu.com>  Thu, 14 Jun 2007 10:38:36 +0200

apt (0.7.2-0.1) unstable; urgency=low

  * Non-maintainer upload.
  * Build-depend on libcurl4-gnutls-dev instead of the obsolete
    libcurl3-gnutls-dev.  Closes: #428363.

 -- Steve Langasek <vorlon@debian.org>  Thu, 28 Jun 2007 18:46:53 -0700

apt (0.7.2) unstable; urgency=low
  
  * merged the debian/experimental changes back
    into the debian/sid branch
  * merged from Christian Perrier:
    * mr.po: New Marathi translation  Closes: #416806
    * zh_CN.po: Updated by Kov Chai  Closes: #416822
    * tl.po: Updated by Eric Pareja   Closes: #416638
    * gl.po: Updated by Jacobo Tarrio
	     Closes: #412828
    * da.po: Updated by Claus Hindsgaul
	     Closes: #409483
    * fr.po: Remove a non-breakable space for usability
	     issues. Closes: #408877
    * ru.po: Updated Russian translation. Closes: #405476
    * *.po: Unfuzzy after upstream typo corrections
  * buildlib/archtable:
    - added support for sh3/sh4 (closes: #424870)
    - added support for m32r (closes: #394096)
  * buildlib/systemtable:
    - added support for lpia
  * configure.in:
    - check systemtable for architecture mapping too
  * fix error in AutocleanInterval, closes: #319339
    (thanks to Israel G. Lugo for the patch)
  * add "purge" commandline argument, closes: #133421)
    (thanks to Julien Danjou for the patch)
  * add "purge" commandline argument, closes: #133421)
    (thanks to Julien Danjou for the patch)
  * fix FTBFS with gcc 4.3, closes: #417090
    (thanks to Martin Michlmayr for the patch)
  * add --dsc-only option, thanks to K. Richard Pixley
  * Removed the more leftover #pragma interface/implementation
    closes: #306937 (thanks to Andreas Henriksson for the patch)
  
 -- Michael Vogt <mvo@debian.org>  Wed, 06 Jun 2007 23:19:50 +0200

apt (0.7.1) experimental; urgency=low

  * ABI library name change because it's built against
    new glibc
  * implement SourceVer() in pkgRecords 
     (thanks to Daniel Burrows for the patch!)
  * apt-pkg/algorithm.cc:
    - use clog for all debugging
    - only increase the score of installed applications if they 
      are not obsolete 
    - fix resolver bug on removal triggered by weak-dependencies 
      with or-groups
  * methods/http.cc:
    - send apt version in User-Agent
  * apt-pkg/deb/debrecords.cc:
    - fix SHA1Hash() return value
  * apt-pkg/cdrom.cc:
    - only unmount if APT::CDROM::NoMount is false
  * methods/cdrom.cc:  
    - only umount if it was mounted by the method before
  * po/gl.po:
    - fix error translation that causes trouble to lsb_release
  * apt-pkg/acquire-item.cc:
    - if decompression of a index fails, delete the index 
  * apt-pkg/acquire.{cc,h}:
    - deal better with duplicated sources.list entries (avoid
      double queuing of  URLs) - this fixes hangs in bzip/gzip
  * merged from Christian Perrier:
    * mr.po: New Marathi translation  Closes: #416806
    * zh_CN.po: Updated by Eric Pareja  Closes: #416822
    * tl.po: Updated by Eric Pareja   Closes: #416638
    * gl.po: Updated by Jacobo Tarrio
             Closes: #412828
    * da.po: Updated by Claus Hindsgaul
             Closes: #409483
    * fr.po: Remove a non-breakable space for usability
             issues. Closes: #408877
    * ru.po: Updated Russian translation. Closes: #405476
    * *.po: Unfuzzy after upstream typo corrections
    * vi.po: Updated to 515t. Closes: #426976
    * eu.po: Updated to 515t. Closes: #423766
    * pt.po: 515t. Closes: #423111
    * fr.po: Updated by Christian Perrier
    * Update all PO and the POT. Gives 513t2f for formerly
      complete translations
  * apt-pkg/policy.cc:
    - allow multiple packages (thanks to David Foerster)

 -- Michael Vogt <mvo@debian.org>  Wed,  2 May 2007 13:43:44 +0200

apt (0.7.0) experimental; urgency=low

  * Package that contains all the new features
  * Removed all #pragma interface/implementation
  * Branch that contains all the new features:
  * translated package descriptions
  * task install support
  * automatic dependency removal (thanks to Daniel Burrows)
  * merged support for the new dpkg "Breaks" field 
    (thanks to Ian Jackson)
  * handle network failures more gracefully on "update"
  * support for unattended-upgrades (via unattended-upgrades
    package)
  * added apt-transport-https method
  * merged "install-recommends" branch (ABI break): 
    - new "--install-recommends"
    - install new recommends on "upgrade" if --install-recommends is 
      given
    - new "--fix-policy" option to install all packages with unmet
      important dependencies (usefull with --install-recommends to
      see what not-installed recommends are on the system)
    - fix of recommended packages display (only show CandidateVersion
      fix or-group handling)
  * merged "install-task" branch (use with "apt-get install taskname^")

 -- Michael Vogt <mvo@debian.org>  Fri, 12 Jan 2007 20:48:07 +0100

apt (0.6.46.4ubuntu10) feisty; urgency=low

  * apt-pkg/depcache.cc:
    - added "APT::Never-MarkAuto-Section" and consider dependencies 
      of packages in this section manual (LP#59893)
    - ensure proper permissions in the extended_state file (LP#67037)
  * debian/apt.conf.ubuntu:
    - added APT::Never-MarkAuto-Section "metapackages" (LP#59893)
  * cmdline/apt-get.cc:
    - "apt-get install foo" on a already installed package foo will
      clean the automatic installed flag (LP#72007)
    - do not show packages already marked for removal as auto-installed
      (LP#64493)
    - applied patch to (optionally) hide the auto-remove information
      (thanks to Frode M. Døving) (LP#69148)

 -- Michael Vogt <michael.vogt@ubuntu.com>  Wed, 14 Mar 2007 13:32:32 +0100

apt (0.6.46.4ubuntu9) feisty; urgency=low

  * debian/control:
    - set XS-Vcs-Bzr header
    - Set Ubuntu maintainer address
  * apt-pkg/cdrom.cc:
    - only unmount if APT::CDROM::NoMount is false
    - only umount if it was mounted by the method before
  * cmdline/apt-get.cc:
    - fix version output in autoremove list (LP#68941)
  * apt-pkg/packagemanager.cc:
    - do not spin 100% cpu in FixMissing() (LP#84476)
  * apt-pkg/indexfile.cc:
    - fix problem overwriting APT::Acquire::Translation
  * doc/examples/configure-index:
    - document APT::Acquire::Translation
  
 -- Michael Vogt <michael.vogt@ubuntu.com>  Tue, 13 Mar 2007 15:24:39 +0100

apt (0.6.46.4ubuntu8) feisty; urgency=low

  * fix segfault in the pkgRecords destructor
  * Bump ABI version
  * debian/control:
    - make the libcurl3-gnutls-dev versionized (LP#86614)

 -- Michael Vogt <michael.vogt@ubuntu.com>  Mon, 26 Feb 2007 14:26:33 +0100

apt (0.6.46.4ubuntu7) feisty; urgency=low

  * Merged the apt--mirror branch. This means that a new 'mirror' 
    method is available that will allow dynamic mirror updates.
    The sources.list entry looks something like this:
    "deb mirror://mirrors.lp.net/get_mirror feisty main restricted"

    It also supports error reporting to a configurable url for mirror
    problems/failures.
  * Bump ABI version

 -- Michael Vogt <michael.vogt@ubuntu.com>  Tue,  6 Feb 2007 11:38:06 +0100

apt (0.6.46.4ubuntu6) feisty; urgency=low

  * methods/http.cc:
    - send apt version in User-Agent
  * apt-pkg/deb/debrecords.cc:
    - fix SHA1Hash() return value
  * apt-pkg/algorithms.cc:
    - fix resolver bug on removal triggered by weak-dependencies 
      with or-groups
    - fix segfault (lp: #76530)

 -- Michael Vogt <michael.vogt@ubuntu.com>  Wed, 20 Dec 2006 11:04:36 +0100

apt (0.6.46.4ubuntu5) feisty; urgency=low

  * added apt-transport-https package to provide a optional
    https transport (apt-https spec)

 -- Michael Vogt <michael.vogt@ubuntu.com>  Tue, 19 Dec 2006 16:23:43 +0100

apt (0.6.46.4ubuntu4) feisty; urgency=low
  
  * apt-pkg/algorithms.cc:
    - only increase the score of installed applications if they 
      are not obsolete 

 -- Michael Vogt <michael.vogt@ubuntu.com>  Mon, 18 Dec 2006 19:39:05 +0100

apt (0.7.0) experimental; urgency=low

  * Package that contains all the new features
  * Removed all #pragma interface/implementation
  * Branch that contains all the new features:
  * translated package descriptions
  * task install support
  * automatic dependency removal (thanks to Daniel Burrows)
  * merged support for the new dpkg "Breaks" field 
    (thanks to Ian Jackson)
  * handle network failures more gracefully on "update"
  * support for unattended-upgrades (via unattended-upgrades
    package)
  * added apt-transport-https method
  * merged "install-recommends" branch (ABI break): 
    - new "--install-recommends"
    - install new recommends on "upgrade" if --install-recommends is 
      given
    - new "--fix-policy" option to install all packages with unmet
      important dependencies (usefull with --install-recommends to
      see what not-installed recommends are on the system)
    - fix of recommended packages display (only show CandidateVersion
      fix or-group handling)
  * merged "install-task" branch (use with "apt-get install taskname^")

 -- Michael Vogt <mvo@debian.org>  Fri, 12 Jan 2007 20:48:07 +0100

apt (0.6.46.4ubuntu3) feisty; urgency=low

  * apt-pkg/algorithm.cc:
    - use clog for all debugging
  * apt-pkg/depcache.cc:
    - never mark Required package for autoremoval (lp: #75882)

 -- Michael Vogt <michael.vogt@ubuntu.com>  Mon, 18 Dec 2006 11:56:05 +0100

apt (0.6.46.4ubuntu2) feisty; urgency=low

  * apt-pkg/algorithms.cc: add missing call to MarkKeep
    so that dist-upgrade isn't broken by unsatisfiable Breaks.
    (thanks to Ian Jackson)

 -- Michael Vogt <michael.vogt@ubuntu.com>  Thu,  7 Dec 2006 23:07:24 +0100

apt (0.6.46.4ubuntu1) feisty; urgency=low

  * merged with debian

 -- Michael Vogt <michael.vogt@ubuntu.com>  Thu,  7 Dec 2006 12:13:14 +0100

apt (0.6.46.4-0.1) unstable; urgency=emergency
  
  * NMU
  * Fix broken use of awk in apt-key that caused removal of the wrong keys
    from the keyring. Closes: #412572

 -- Joey Hess <joeyh@debian.org>  Mon, 26 Feb 2007 16:00:22 -0500

apt (0.6.46.4) unstable; urgency=high

  * ack NMU (closes: #401017)
  * added apt-secure.8 to "See also" section
  * apt-pkg/deb/dpkgpm.cc:
    - added "Dpkg::StopOnError" variable that controls if apt
      will abort on errors from dpkg
  * apt-pkg/deb/debsrcrecords.{cc,h}:
    - make the Buffer grow dynmaically (closes: #400874)
  * Merged from Christian Perrier bzr branch:
    - uk.po: New Ukrainian translation: 483t28f3u
    - el.po: Update to 503t9f2u
    - de.po: Updates and corrections.
  * apt-pkg/contrib/progress.cc:
    - OpProgress::CheckChange optimized, thanks to Paul Brook
      (closes: #398381)
  * apt-pkg/contrib/sha256.cc:
    - fix building with noopt

 -- Michael Vogt <mvo@debian.org>  Thu,  7 Dec 2006 10:49:50 +0100

apt (0.6.46.3-0.2) unstable; urgency=high

  * Non-maintainer upload with permission of Michael Vogt.
  * Fix FTBFS on most arches (regression from the fix of #400874)

 -- Andreas Barth <aba@not.so.argh.org>  Tue,  5 Dec 2006 15:51:22 +0000 

apt (0.6.46.3-0.1) unstable; urgency=high

  * Non-maintainer upload with permission of Michael Vogt.
  * Fix segfault at apt-get source. Closes: #400874
  * Add apt-key update in postinst, so that debian-archive-keyring doesn't
    need to depend on apt >= 0.6. Closes: #401114
  * Don't double-queue pdiff files. Closes: #401017
  
 -- Andreas Barth <aba@not.so.argh.org>  Tue,  5 Dec 2006 10:34:56 +0000

apt (0.6.46.3ubuntu2) feisty; urgency=low

  * apt-pkg/algorithms.cc: add missing call to MarkKeep
    so that dist-upgrade isn't broken by unsatisfiable Breaks.

 -- Ian Jackson <iwj@ubuntu.com>  Thu,  7 Dec 2006 15:46:52 +0000

apt (0.6.46.3ubuntu1) feisty; urgency=low

  * doc/apt-get.8.xml:
    - documented autoremove, thanks to Vladimír Lapá%GÄ%@ek 
      (lp: #62919)
  * fix broken i18n in the dpkg progress reporting, thanks to 
    Frans Pop and Steinar Gunderson. (closes: #389261)
  * po/en_GB.po:
    - typo (lp: #61270)
  * add apt-secure.8 to "See also" section

 -- Michael Vogt <michael.vogt@ubuntu.com>  Thu, 23 Nov 2006 07:24:12 +0100

apt (0.6.46.3) unstable; urgency=low

  * apt-pkg/deb/dpkgpm.cc:
    - make progress reporting robust against multiline error
      messages 

  * Merged from Christian Perrier bzr branch:
    - ca.po: Updated to 514t
    - be.po: Updated to 514t
    - it.po: Updated to 514t
    - hu.po: Updated to 514t
    - zh_TW.po: Updated to 514t
    - ar.po: Updated to 293t221u.
    - ru.po: Updated to 514t. Closes: #392466
    - nb.po: Updated to 514t. Closes: #392466
    - pt.po: Updated to 514t. Closes: #393199
    - fr.po: One spelling error corrected: s/accÃ¨der/accÃ©der
    - km.po: Updated to 514t.
    - ko.po: Updated to 514t.
    - bg.po: Updated to 514t.
    - de.po: Updated to 514t.
    - en_GB.po: Updated to 514t.

 -- Michael Vogt <mvo@debian.org>  Thu,  2 Nov 2006 11:37:58 +0100

apt (0.6.46.2) unstable; urgency=low

  * debian/control:
    - depend on debian-archive-keyring to offer clean upgrade path 
      (closes: #386800)
  * Merged from Christian Perrier bzr branch:
    - es.po: Updated to 514t. Closes: #391661
    - da.po: Updated to 514t. Closes: #391424
    - cs.po: Updated. Closes: #391064
    - es.po: Updated to 514t. Closes: #391661
    - da.po: Updated to 514t. Closes: #391424

 -- Michael Vogt <mvo@debian.org>  Wed, 11 Oct 2006 09:03:15 +0200

apt (0.6.46.1) unstable; urgency=low

  * methods/gzip.cc:
    - deal with empty files 
  * Applied patch from Daniel Schepler to make apt bin-NMU able.
    (closes: bug#359634)
  * rebuild against current g++ because of:
    http://gcc.gnu.org/bugzilla/show_bug.cgi?id=29289
    (closes: #390189)
  * fix broken i18n in the dpkg progress reporting, thanks to 
    Frans Pop and Steinar Gunderson. (closes: #389261)
  * Merged from Christian Perrier bzr branch:
    * fi.po: Updated to 514t. Closes: #390149
    * eu.po: Updated to 514t. Closes: #389725
    * vi.po: Updated to 514t. Closes: #388555
  * make the internal buffer in pkgTagFile grow dynamically
    (closes: #388708)
  
 -- Michael Vogt <mvo@debian.org>  Mon,  2 Oct 2006 20:42:20 +0200

apt (0.6.46) unstable; urgency=low

  * debian/control:
    - switched to libdb4.4 for building (closes: #381019)
  * cmdline/apt-get.cc:
    - show only the recommends/suggests for the candidate-version, not for all
      versions of the package (closes: #257054)
    - properly handle recommends/suggests or-groups when printing the list of
      suggested/recommends packages (closes: #311619)
  * methods/http.cc:
    - check more careful for incorrect proxy settings (closes: #378868)
  * methods/gzip.cc:
    - don't hang when /var is full (closes: #341537), thanks to
      Luis Rodrigo Gallardo Cruz for the patch
  * doc/examples/sources.list:
    - removed non-us.debian.org from the example (closes: #380030,#316196)
  * Merged from Christian Perrier bzr branch:
    * ro.po: Updated to 514t. Closes: #388402
    * dz.po: Updated to 514t. Closes: #388184
    * it.po: Fixed typos. Closes: #387812
    * ku.po: New kurdish translation. Closes: #387766
    * sk.po: Updated to 514t. Closes: #386851
    * ja.po: Updated to 514t. Closes: #386537
    * gl.po: Updated to 514t. Closes: #386397
    * fr.po: Updated to 516t.
    * fi.po: Updated to 512t. Closes: #382702
  * share/archive-archive.gpg:
    - removed the outdated amd64 and debian-2004 keys
  * apt-pkg/tagfile.cc:
    - applied patch from Jeroen van Wolffelaar to make the tags
      caseinsensitive (closes: #384182)
    - reverted MMap use in the tagfile because it does not work 
      across pipes (closes: #383487) 
  
 -- Michael Vogt <mvo@debian.org>  Thu, 21 Sep 2006 10:25:03 +0200

apt (0.6.45ubuntu14) edgy; urgency=low

  * cmdline/apt-get.cc:
    - fix in the TryInstallTask() code to make sure that all package
      there are marked manual install (lp: #61684)

 -- Michael Vogt <michael.vogt@ubuntu.com>  Thu, 28 Sep 2006 00:34:20 +0200

apt (0.6.45ubuntu13) edgy; urgency=low

  * no-changes upload to make apt rebuild against latest g++ and
    fix synaptic FTBFS (see bug: #62461 for details)

 -- Michael Vogt <michael.vogt@ubuntu.com>  Tue, 26 Sep 2006 22:33:10 +0200

apt (0.6.45ubuntu12) edgy; urgency=low

  * apt-pkg/depcache.cc:
    - fix in the sweep() code, set garbage flag for packages scheduled 
      for removal too
    - do not change the autoFlag in MarkKeep(), this can lead to suprising
      side effects

 -- Michael Vogt <michael.vogt@ubuntu.com>  Thu, 21 Sep 2006 00:58:24 +0200

apt (0.6.45ubuntu11) edgy; urgency=low

  * removed "installtask" and change it so that tasknames can be given
    with "apt-get install taskname^"
  * improve the writeStateFile() code

 -- Michael Vogt <michael.vogt@ubuntu.com>  Wed, 20 Sep 2006 14:14:24 +0200

apt (0.6.45ubuntu10) edgy; urgency=low

  * methods/http.cc:
    - check more careful for incorrect proxy settings (closes: #378868)
  * methods/gzip.cc:
    - don't hang when /var is full (closes: #341537), thanks to
      Luis Rodrigo Gallardo Cruz for the patch
  * doc/examples/sources.list:
    - removed non-us.debian.org from the example (closes: #380030,#316196)
  * Merged from Christian Perrier bzr branch:
    * ro.po: Updated to 514t. Closes: #388402
    * dz.po: Updated to 514t. Closes: #388184
    * it.po: Fixed typos. Closes: #387812
    * ku.po: New kurdish translation. Closes: #387766
    * sk.po: Updated to 514t. Closes: #386851
    * ja.po: Updated to 514t. Closes: #386537
    * gl.po: Updated to 514t. Closes: #386397
    * fr.po: Updated to 516t.
    * fi.po: Updated to 512t. Closes: #382702
  * share/archive-archive.gpg:
    - removed the outdated amd64 and debian-2004 keys
  * apt-pkg/tagfile.cc:
    - applied patch from Jeroen van Wolffelaar to make the tags
      caseinsensitive (closes: #384182)
    - reverted MMap use in the tagfile because it does not work 
      across pipes (closes: #383487) 
  * added "installtask" command
  * added new ubuntu specific rewrite rule for "Original-Maintainer"
  
 -- Michael Vogt <michael.vogt@ubuntu.com>  Tue, 19 Sep 2006 15:07:51 +0200

apt (0.6.45ubuntu9) edgy; urgency=low

  * cmdline/apt-get.cc:
    - if --no-remove is given, do not run the AutoRemove code 

 -- Michael Vogt <michael.vogt@ubuntu.com>  Wed, 13 Sep 2006 11:54:20 +0200

apt (0.6.45ubuntu8) edgy; urgency=low

  * apt-pkg/algorithm.cc:
    - fix pkgProblemResolver.InstallProtect() to preserve the auto-install
      information (lp: #59457)
  * cmdline/apt-get.cc:
    - fix typo in autoremove information (lp: #59420)
  * install apt-mark to modify the automatically install information for
    packages

 -- Michael Vogt <michael.vogt@ubuntu.com>  Fri,  8 Sep 2006 20:07:22 +0200

apt (0.6.45ubuntu7) edgy; urgency=low

  * apt-pkg/depcache.cc:
    - fix a bug in the install-recommends-section code

 -- Michael Vogt <michael.vogt@ubuntu.com>  Thu,  7 Sep 2006 18:22:38 +0200

apt (0.6.45ubuntu6) edgy; urgency=low

  [Michael Vogt]
  * cmdline/apt-get.cc:
    - always show auto-removable packages and give a hint how to remove 
      them
  * debian/apt.conf.ubuntu:
    - exlucde linux-image and linux-restricted-modules from ever being 
      auto-removed
    - added "metapackages" as the section we want to install recommends
      by default
  * apt-pkg/depcache.cc:
    - added support to turn install-recommends selectively on/off by
      section
  [Ian Jackson]
  * Tests pass without code changes!  Except that we need this:
  * Bump cache file major version to force rebuild so that Breaks
    dependencies are included.
  * Don't depend on or suggest any particular dpkg or dpkg-dev versions;
    --auto-deconfigure is very very old and dpkg-dev's Breaks support
    is more or less orthogonal.
  * Initial draft of `Breaks' implementation.  Appears to compile,
    but as yet *completely untested*.

 -- Michael Vogt <michael.vogt@ubuntu.com>  Thu,  7 Sep 2006 11:50:52 +0200

apt (0.6.45ubuntu5) edgy; urgency=low

  * apt-pkg/pkgcachegen.cc:
    - increase the APT::Cache-Limit to deal with the increased demand due
      to the translated descriptions
  * apt-pkg/deb/dpkgpm.cc:
    - pass "--auto-deconfigure" to dpkg on install to support the
      new "breaks" in dpkg

 -- Michael Vogt <michael.vogt@ubuntu.com>  Tue, 15 Aug 2006 12:06:26 +0200

apt (0.6.45ubuntu4) edgy; urgency=low

  * cmdline/apt-get.cc:
    - fix in the new --fix-polciy code

 -- Michael Vogt <michael.vogt@ubuntu.com>  Mon, 14 Aug 2006 21:08:11 +0200

apt (0.6.45ubuntu3) edgy; urgency=low

  * ABI break
  * merged latest apt--install-recommends (closes: #559000)
  * added "--fix-policy" option to can be used as "--fix-broken" and
    will install missing weak depends (recommends, and/or suggests 
    depending on the settings)
  * merged the apt--ddtp branch

 -- Michael Vogt <michael.vogt@ubuntu.com>  Fri, 11 Aug 2006 12:53:23 +0200

apt (0.6.45ubuntu2) edgy; urgency=low

  * debian/control:
    - switched to libdb4.4 for building (closes: #381019)
  * cmdline/apt-get.cc:
    - show only the recommends/suggests for the candidate-version, not for all
      versions of the package (closes: #257054)
    - properly handle recommends/suggests or-groups when printing the list of
      suggested/recommends packages (closes: #311619)
  * merged "apt--install-recommends" branch:
    - added "{no-}install-recommends" commandline option
    - added APT::Install-{Recommends,Suggests} option
    - currently Install-Recommends defaults to "False" 

 -- Michael Vogt <michael.vogt@ubuntu.com>  Wed,  9 Aug 2006 23:38:46 +0200

apt (0.6.45ubuntu1) edgy; urgency=low

  * merged with debian/unstable

 -- Michael Vogt <michael.vogt@ubuntu.com>  Tue,  1 Aug 2006 15:43:22 +0200

apt (0.6.45) unstable; urgency=low

  * apt-pkg/contrib/sha256.cc:
    - fixed the sha256 generation (closes: #378183)
  * ftparchive/cachedb.cc:
    - applied patch from Anthony Towns to fix Clean() function
      (closes: #379576)
  * doc/apt-get.8.xml:
    - fix path to the apt user build (Closes: #375640)
  * doc/apt-cache.8.xml:
    - typo (Closes: #376408)
  * apt-pkg/deb/dpkgpm.cc:
    - make progress reporting more robust against multiline error
      messages (first half of a fix for #374195)
  * doc/examples/configure-index:
    - document Debug::pkgAcquire::Auth     
  * methods/gpgv.cc:
    - deal with gpg error "NODATA". Closes: #296103, Thanks to 
      Luis Rodrigo Gallardo Cruz for the patch
  * apt-inst/contrib/extracttar.cc:
    - fix for string mangling, closes: #373864
  * apt-pkg/acquire-item.cc:
    - check for bzip2 in /bin (closes: #377391)
  * apt-pkg/tagfile.cc:
    - make it work on non-mapable files again, thanks 
      to James Troup for confirming the fix (closes: #376777)
  * Merged from Christian Perrier bzr branch:
    * ko.po: Updated to 512t. Closes: #378901
    * hu.po: Updated to 512t. Closes: #376330
    * km.po: New Khmer translation: 506t6f. Closes: #375068
    * ne.po: New Nepali translation: 512t. Closes: #373729
    * vi.po: Updated to 512t. Closes: #368038
    * zh_TW.po: Remove an extra %s in one string. Closes: #370551
    * dz.po: New Dzongkha translation: 512t
    * ro.po: Updated to 512t
    * eu.po: Updated
    * eu.po: Updated
  * fix apt-get dist-upgrade
  * fix warning if no /var/lib/apt/extended_states is present
  * don't download Translations for deb-src sources.list lines
  * apt-pkg/tagfile.cc:
    - support not-mmapable files again

 -- Michael Vogt <mvo@debian.org>  Thu, 27 Jul 2006 00:52:05 +0200

apt (0.6.44.2ubuntu4) edgy; urgency=low

  * Make apt-get dselect-upgrade happy again

 -- Michael Vogt <michael.vogt@ubuntu.com>  Fri, 21 Jul 2006 11:03:02 +0200

apt (0.6.44.2ubuntu3) edgy; urgency=low

  * Close extended_states file after writing it.

 -- Colin Watson <cjwatson@ubuntu.com>  Tue, 18 Jul 2006 00:12:13 +0100

apt (0.6.44.2ubuntu2) edgy; urgency=low

  * create a empty extended_states file if none exists already

 -- Michael Vogt <michael.vogt@ubuntu.com>  Tue,  4 Jul 2006 09:23:03 +0200

apt (0.6.44.2ubuntu1) edgy; urgency=low

  * merged with debian/unstable
  * merged the "auto-mark" branch to support aptitude like
    marking of automatically installed dependencies and added
    "apt-get remove --auto-remove" to remove unused auto-installed
    packages again
  * changed library version from 3.11 to 3.50 to make it clearly 
    different from the debian version (we are ABI incompatible because
    of the auto-mark patch)

 -- Michael Vogt <michael.vogt@ubuntu.com>  Mon,  3 Jul 2006 18:30:46 +0200

apt (0.6.44.2exp1) experimental; urgency=low

  * added support for i18n of the package descriptions
  * added support for aptitude like auto-install tracking (a HUGE
    HUGE thanks to Daniel Burrows who made this possible) 
  * synced with the http://people.debian.org/~mvo/bzr/apt/debian-sid branch
  * build from http://people.debian.org/~mvo/bzr/apt/debian-experimental

 -- Michael Vogt <mvo@debian.org>  Mon,  3 Jul 2006 21:50:31 +0200

apt (0.6.44.2) unstable; urgency=low

  * apt-pkg/depcache.cc:
    - added Debug::pkgDepCache::AutoInstall (thanks to infinity)
  * apt-pkg/acquire-item.cc:
    - fix missing chmod() in the new aquire code 
      (thanks to Bastian Blank, Closes: #367425)
  * merged from 
    http://www.perrier.eu.org/debian/packages/d-i/level4/apt-main:
    * sk.po: Completed to 512t
    * eu.po: Completed to 512t
    * fr.po: Completed to 512t
    * sv.po: Completed to 512t
    * Update all PO and the POT. Gives 506t6f for formerly
      complete translations

 -- Michael Vogt <mvo@debian.org>  Wed, 14 Jun 2006 12:00:57 +0200

apt (0.6.44.1-0.1) unstable; urgency=low

  * Non-maintainer upload.
  * Don't give an error when parsing empty Packages/Sources files.
    (Closes: #366931, #367086, #370160)

 -- Steinar H. Gunderson <sesse@debian.org>  Fri,  9 Jun 2006 00:52:21 +0200

apt (0.6.44.1) unstable; urgency=low

  * apt-pkg/acquire-item.cc:
    - fix reversed logic of the "Acquire::PDiffs" option
  * merged from 
    http://www.perrier.eu.org/debian/packages/d-i/level4/apt-main:
    - po/LINGUAS: added "bg" Closes: #360262
    - po/gl.po: Galician translation update. Closes: #366849
    - po/hu.po: Hungarian translation update. Closes: #365448
    - po/cs.po: Czech translation updated. Closes: #367244
  * apt-pkg/contrib/sha256.cc:
    - applied patch to fix unaligned access problem. Closes: #367417
      (thanks to David Mosberger)

 -- Michael Vogt <mvo@debian.org>  Tue, 16 May 2006 21:51:16 +0200

apt (0.6.44) unstable; urgency=low

  * apt-pkg/acquire.cc: don't show ETA if it is 0 or absurdely large
  * apt-pkg/contrib/sha256.{cc,h},hashes.{cc,h}: support for sha256 
    (thanks to Anthony Towns)
  * ftparchive/cachedb.{cc,h},writer.{cc,h}: optimizations 
    (thanks to Anthony Towns)
  * apt pdiff support from experimental merged
  * apt-pkg/deb/dpkgpm.cc: wording fixes (thanks to Matt Zimmerman)
  * apt-pkg/deb/dpkgpm.cc: 
    - wording fixes (thanks to Matt Zimmerman)
    - fix error in dpkg interaction (closes: #364513, thanks to Martin Dickopp)
  * apt-pkg/tagfile.{cc,h}:
    - use MMap to read the entries (thanks to Zephaniah E. Hull for the
      patch) Closes: #350025
  * Merge from http://www.perrier.eu.org/debian/packages/d-i/level4/apt-main:
  	* bg.po: Added, complete to 512t. Closes: #360262
  * doc/apt-ftparchive.1.xml:
    - fix documentation for "SrcPackages" -> "Sources" 
      (thanks to Bart Martens for the patch, closes: #307756)
  * debian/libapt-pkg-doc.doc-base.cache:
    - remove broken charackter from description (closes: #361129)
  * apt-inst/deb/dpkgdb.cc, methods/gpgv.cc: 
    - i18n fixes (closes: #349298)
  * debian/postinst: dont fail on not available
    /usr/share/doc/apt/examples/sources.list (closes: #361130)
  * methods/ftp.cc:
    - unlink empty file in partial if the download failed because
      the file is missing on the server (closes: #316337)
  * apt-pkg/deb/debversion.cc:
    - treats a version string with explicit zero epoch equal
      than the same without epoch (Policy 5.6.12, closes: #363358)
      Thanks to Lionel Elie Mamane for the patch
  
 -- Michael Vogt <mvo@debian.org>  Mon,  8 May 2006 22:28:53 +0200

apt (0.6.43.3ubuntu3) dapper; urgency=low

  * methods/http.cc:
    - fix the user-agent string

 -- Michael Vogt <michael.vogt@ubuntu.com>  Fri, 26 May 2006 18:09:32 +0200

apt (0.6.43.3ubuntu2) dapper; urgency=low

  * apt-pkg/deb/dpkgpm.cc: wording fixes (thanks to Matt Zimmerman)

 -- Michael Vogt <michael.vogt@ubuntu.com>  Tue, 18 Apr 2006 13:24:40 +0200

apt (0.6.43.3ubuntu1) dapper; urgency=low

  * apt-pkg/acquire.cc: don't show ETA if it is 0 or absurdely large in 
    the status-fd (ubuntu #28954)

 -- Michael Vogt <michael.vogt@ubuntu.com>  Tue, 28 Mar 2006 20:34:46 +0200

apt (0.6.43.3) unstable; urgency=low

  * Merge bubulle@debian.org--2005/apt--main--0 up to patch-186:
    * ca.po: Completed to 512t. Closes: #351592
    * eu.po: Completed to 512t. Closes: #350483
    * ja.po: Completed to 512t. Closes: #349806
    * pl.po: Completed to 512t. Closes: #349514
    * sk.po: Completed to 512t. Closes: #349474
    * gl.po: Completed to 512 strings Closes: #349407
    * sv.po: Completed to 512 strings Closes: #349210
    * ru.po: Completed to 512 strings Closes: #349154
    * da.po: Completed to 512 strings Closes: #349084
    * fr.po: Completed to 512 strings
    * vi.po: Completed to 511 strings  Closes: #348968
    * zh_CN.po: Completed to 512t. Closes: #353936
    * it.po: Completed to 512t. Closes: #352803
    * pt_BR.po: Completed to 512t. Closes: #352419
    * LINGUAS: Add Welsh
    * *.po: Updated from sources (512 strings)
  * apt-pkg/deb/deblistparser.cc:
    - don't explode on a DepCompareOp in a Provides line, but warn about
      it and ignore it otherwise (thanks to James Troup for reporting it)
  * cmdline/apt-get.cc:
    - don't lock the lists directory in DoInstall, breaks --print-uri 
      (thanks to James Troup for reporting it)
  * debian/apt.dirs: create /etc/apt/sources.list.d 
  * make apt-cache madison work without deb-src entries (#352583)
  * cmdline/apt-get.cc: only run the list-cleaner if a update was 
    successfull

 -- Michael Vogt <mvo@debian.org>  Wed, 22 Feb 2006 10:13:04 +0100

apt (0.6.43.2ubuntu1) dapper; urgency=low

  * Merge bubulle@debian.org--2005/apt--main--0 up to patch-182:
  * ca.po: Completed to 512t. Closes: #351592
    * eu.po: Completed to 512t. Closes: #350483
    * ja.po: Completed to 512t. Closes: #349806
    * pl.po: Completed to 512t. Closes: #349514
    * sk.po: Completed to 512t. Closes: #349474
    * gl.po: Completed to 512 strings Closes: #349407
    * vi.po: Completed to 512 strings
    * sv.po: Completed to 512 strings Closes: #349210
    * ru.po: Completed to 512 strings Closes: #349154
    * da.po: Completed to 512 strings Closes: #349084
    * fr.po: Completed to 512 strings
    * LINGUAS: Add Welsh
    * *.po: Updated from sources (512 strings)
    * vi.po: Completed to 511 strings  Closes: #348968
  * apt-pkg/deb/deblistparser.cc:
    - don't explode on a DepCompareOp in a Provides line, but warn about
      it and ignore it otherwise (thanks to James Troup for reporting it)
  * cmdline/apt-get.cc:
    - don't lock the lists directory in DoInstall, breaks --print-uri 
      (thanks to James Troup for reporting it)
  * debian/apt.dirs: create /etc/apt/sources.list.d 
  * make apt-cache madison work without deb-src entries (#352583)
  * cmdline/apt-get.cc: only run the list-cleaner if a update was 
    successfull
  * apt-get update errors are only warnings nowdays
  * be more careful with the signature file on network failures

 -- Michael Vogt <michael.vogt@ubuntu.com>  Mon, 20 Feb 2006 22:27:48 +0100

apt (0.6.43.2) unstable; urgency=low

  * Merge bubulle@debian.org--2005/apt--main--0 up to patch-166:
    - en_GB.po, de.po: fix spaces errors in "Ign " translations Closes: #347258
    - makefile: make update-po a pre-requisite of clean target so
    	        that POT and PO files are always up-to-date
    - sv.po: Completed to 511t. Closes: #346450
    - sk.po: Completed to 511t. Closes: #346369
    - fr.po: Completed to 511t
    - *.po: Updated from sources (511 strings)
    - el.po: Completed to 511 strings Closes: #344642
    - da.po: Completed to 511 strings Closes: #348574
    - es.po: Updated to 510t1f Closes: #348158
    - gl.po: Completed to 511 strings Closes: #347729
    - it.po: Yet another update Closes: #347435
  * added debian-archive-keyring to the Recommends (closes: #347970)
  * fixed message in apt-key to install debian-archive-keyring 
  * typos fixed in apt-cache.8 (closes: #348348, #347349)
  * add patch to fix http download corruption problem (thanks to
    Petr Vandrovec, closes: #280844, #290694)

 -- Michael Vogt <mvo@debian.org>  Thu, 19 Jan 2006 00:06:33 +0100

apt (0.6.43.1ubuntu1) dapper; urgency=low

  * Merge bubulle@debian.org--2005/apt--main--0 up to patch-159:
    - en_GB.po, de.po: fix spaces errors in "Ign " translations
      Closes: #347258
    - makefile: make update-po a pre-requisite of clean target so
	        that POT and PO files are always up-to-date
    - sv.po: Completed to 511t. Closes: #346450
    - sk.po: Completed to 511t. Closes: #346369
    - fr.po: Completed to 511t
    - *.po: Updated from sources (511 strings)
  * add patch to fix http download corruption problem (thanks to
    Petr Vandrovec, closes: #280844, #290694)
  * added APT::Periodic::Unattended-Upgrade (requires the package
    "unattended-upgrade")

 -- Michael Vogt <michael.vogt@ubuntu.com>  Tue, 10 Jan 2006 17:09:31 +0100

apt (0.6.43.1) unstable; urgency=low

  * Merge bubulle@debian.org--2005/apt--main--0 up to patch-148:
    * fr.po: Completed to 510 strings
    * it.po: Completed to 510t
    * en_GB.po: Completed to 510t
    * cs.po: Completed to 510t
    * zh_CN.po: Completed to 510t
    * el.po: Updated to 510t
    * vi.po: Updated to 383t93f34u
    * tl.po: Completed to 510 strings (Closes: #344306)
    * sv.po: Completed to 510 strings (Closes: #344056)
    * LINGUAS: disabled Hebrew translation. (Closes: #313283)
    * eu.po: Completed to 510 strings (Closes: #342091)
  * apt-get source won't download already downloaded files again
    (closes: #79277)
  * share/debian-archive.gpg: new 2006 ftp-archive signing key added
    (#345891)
  * redownload the Release file if IMS-Hit and gpg failure
  * deal with multiple signatures on a Release file

 -- Michael Vogt <mvo@debian.org>  Fri,  6 Jan 2006 01:17:08 +0100

apt (0.6.43ubuntu2) dapper; urgency=low

  * merged some missing bits that wheren't merged by baz in the previous
    upload (*grumble*)

 -- Michael Vogt <michael.vogt@ubuntu.com>  Thu,  8 Dec 2005 18:35:58 +0100

apt (0.6.43ubuntu1) dapper; urgency=low

  * merged with debian

 -- Michael Vogt <michael.vogt@ubuntu.com>  Fri, 25 Nov 2005 11:36:29 +0100

apt (0.6.43) unstable; urgency=medium

  * Merge bubulle@debian.org--2005/apt--main--0 up to patch-132:  
    * zh_CN.po: Completed to 510 strings(Closes: #338267)
    * gl.po: Completed to 510 strings (Closes: #338356)
  * added support for "/etc/apt/sources.list.d" directory 
    (closes: #66325)
  * make pkgDirStream (a bit) more complete
  * fix bug in pkgCache::VerIterator::end() (thanks to Daniel Burrows)
    (closes: #339533)
  * pkgAcqFile is more flexible now (closes: #57091)
  * support a download rate limit for http (closes: #146877)
  * included lots of the speedup changes from #319377
  * add stdint.h to contrib/md5.h (closes: #340448)
  * ABI change, library name changed (closes: #339147)
  * Fix GNU/kFreeBSD crash on non-existing server file (closes: #317718)
  * switch to libdb4.3 in build-depends
  
 -- Michael Vogt <mvo@debian.org>  Tue, 29 Nov 2005 00:17:07 +0100

apt (0.6.42.3ubuntu2) dapper; urgency=low

  * Merge bubulle@debian.org--2005/apt--main--0 up to patch-131:  
    * zh_CN.po: Completed to 507 strings(Closes: #338267)
    * gl.po: Completed to 510 strings (Closes: #338356)
  * added support for "/etc/apt/sources.list.d" directory 
    (closes: #66325)
  
 -- Michael Vogt <michael.vogt@ubuntu.com>  Mon, 14 Nov 2005 15:30:12 +0100

apt (0.6.42.3ubuntu1) dapper; urgency=low

  * synced with debian

 -- Michael Vogt <michael.vogt@ubuntu.com>  Thu, 10 Nov 2005 05:05:56 +0100

apt (0.6.42.3) unstable; urgency=low

  * Merge bubulle@debian.org--2005/apt--main--0 up to patch-129:
    - patch-118: Russian translation update by Yuri Kozlov (closes: #335164)
    - patch-119: add update-po as a pre-req for binary (closes: #329910)
    - patch-121: Complete French translation
    - patch-125: Fixed localization of y/n questions in German translation 
                 (closes: #337078)
    - patch-126: Swedish translation update (closes: #337163)
    - patch-127: Complete Tagalog translation (closes: #337306)
    - patch-128: Danish translation update (closes: #337949)
    - patch-129: Basque translation update (closes: #338101)
  * cmdline/apt-get.cc:
    - bufix in FindSrc  (closes: #335213, #337910)
  * added armeb to archtable (closes: #333599)
  * with --allow-unauthenticated use the old fallback behaviour for
    sources (closes: #335112)
   
 -- Michael Vogt <mvo@debian.org>  Wed,  9 Nov 2005 07:22:31 +0100

apt (0.6.42.2) unstable; urgency=high

  * NMU (approved by maintainer)
  * Add AMD64 archive signing key to debian-archive.gpg (closes: #336500).
  * Add big-endian arm (armeb) support (closes: #333599).
  * Priority high to get the AMD key into testing ASAP.

 -- Frans Pop <fjp@debian.org>  Sun, 30 Oct 2005 21:29:11 +0100

apt (0.6.42.1) unstable; urgency=low

  * fix a incorrect example in the apt_prefrences man page
    (thanks to Filipus Klutiero, closes: #282918)
  * apt-pkg/pkgrecords.cc:
    - revert patch from last version, it causes trouble on alpha 
      and ia64 (closes: #335102, #335103)
  * cmdline/apt-get.cc:
    - be extra carefull in FindSrc (closes: #335213)

 -- Michael Vogt <mvo@debian.org>  Sat, 22 Oct 2005 23:44:35 +0200

apt (0.6.42) unstable; urgency=low

  * apt-pkg/cdrom.cc:
    - unmount the cdrom when apt failed to locate any package files
  * allow cdrom failures and fallback to other sources in that case
    (closes: #44135)
  * better error text when dpkg-source fails 
  * Merge bubulle@debian.org--2005/apt--main--0 up to patch-115:
    - patch-99: Added Galician translation
    - patch-100: Completed Danish translation (Closes: #325686)
    - patch-104: French translation completed
    - patch-109: Italian translation completed
    - patch-112: Swedish translation update 
    - patch-115: Basque translation completed (Closes: #333299)
  * applied french man-page update (thanks to Philippe Batailler)
    (closes: #316638, #327456)
  * fix leak in the mmap code, thanks to Daniel Burrows for the
    patch (closes: #250583)
  * support for apt-get [build-dep|source] -t (closes: #152129)
  * added "APT::Authentication::TrustCDROM" option to make the life
    for the installer people easier (closes: #334656)
  * fix crash in apt-ftparchive (thanks to Bastian Blank for the patch)
    (closes: #334671)
  * apt-pkg/contrib/md5.cc:
    - fix a alignment problem on sparc64 that gives random bus errors
      (thanks to Fabbione for providing a test-case)
  * init the default ScreenWidth to 79 columns by default 
    (Closes: #324921)
  * cmdline/apt-cdrom.cc: 
    - fix some missing gettext() calls (closes: #334539)
  * doc/apt-cache.8.xml: fix typo (closes: #334714)

 -- Michael Vogt <mvo@debian.org>  Wed, 19 Oct 2005 22:02:09 +0200

apt (0.6.41) unstable; urgency=low

  * improved the support for "error" and "conffile" reporting from
    dpkg, added the format to README.progress-reporting
  * added README.progress-reporting to the apt-doc package
  * improved the network timeout handling, if a index file from a 
    sources.list times out or EAI_AGAIN is returned from getaddrinfo, 
    don't try to get the other files from that entry
  * Support architecture-specific extra overrides
    (closes: #225947). Thanks to  Anthony Towns for idea and
    the patch, thanks to Colin Watson for testing it.
  * Javier Fernandez-Sanguino Pen~a:
    - Added a first version of an apt-secure.8 manpage, and modified
      apt-key and apt.end accordingly. Also added the 'update'
      argument to apt-key which was previously not documented 
      (Closes: #322120)
  * Andreas Pakulat:
    - added example apt-ftparchive.conf file to doc/examples 
      (closes: #322483)
  * Fix a incorrect example in the man-page (closes: #282918)
  * Fix a bug for very long lines in the apt-cdrom code (closes: #280356)
  * Fix a manual page bug (closes: #316314)
  * Do md5sum checking for file and cdrom method (closes: #319142)
  * Change pkgPolicy::Pin from private to protected to let subclasses
    access it too (closes: #321799)
  * add default constructor for PrvIterator (closes: #322267)
  * Reread status configuration on debSystem::Initialize() 
    (needed for apt-proxy, thanks to Otavio for this patch)
  
 -- Michael Vogt <mvo@debian.org>  Mon,  5 Sep 2005 22:59:03 +0200

apt (0.6.40.1ubuntu8) breezy; urgency=low

  * Cherry picked michael.vogt@ubuntu.com--2005/apt--mvo--0--patch-62:
    - fix for a bad memory/file leak in the mmap code (ubuntu #15603)
  * po/de.po, po/fr.po: 
    - updated the translations
  * po/makefile:
    - create a single pot file in each domain dir to make rosetta happy

 -- Michael Vogt <michael.vogt@ubuntu.com>  Wed, 28 Sep 2005 10:16:06 +0200

apt (0.6.40.1ubuntu7) breezy; urgency=low

  * updated the pot/po files , no code changes

 -- Michael Vogt <michael.vogt@ubuntu.com>  Tue, 27 Sep 2005 18:38:16 +0200

apt (0.6.40.1ubuntu6) breezy; urgency=low

  * Cherry picked michael.vogt@ubuntu.com--2005/apt--mvo--0--patch-56:
    - make it possible for apt to handle a failed MediaChange event and
      fall back to other sources (ubuntu #13713)

 -- Michael Vogt <michael.vogt@ubuntu.com>  Tue, 13 Sep 2005 22:09:50 +0200

apt (0.6.40.1ubuntu5) breezy; urgency=low

  * Cherry picked michael.vogt@ubuntu.com--2005/apt--mvo--0--patch-{50,51}.
    This adds media-change reporting to the apt status-fd (ubuntu #15213)
  * Cherry picked michael.vogt@ubuntu.com--2005/apt--mvo--0--patch-55:
    apt-pkg/cdrom.cc:
    - unmount the cdrom when apt failed to locate any package files

 -- Michael Vogt <michael.vogt@ubuntu.com>  Mon, 12 Sep 2005 15:44:26 +0200

apt (0.6.40.1ubuntu4) breezy; urgency=low

  * debian/apt.cron.daily:
    - fix a embarrassing typo
  
 -- Michael Vogt <michael.vogt@ubuntu.com>  Wed,  7 Sep 2005 10:10:37 +0200

apt (0.6.40.1ubuntu3) breezy; urgency=low

  * debian/apt.cron.daily:
    - use the ctime as well when figuring what packages need to
      be removed. This fixes the problem that packages copied with    
      "cp -a" (e.g. from the installer) have old mtimes (ubuntu #14504)

 -- Michael Vogt <michael.vogt@ubuntu.com>  Tue,  6 Sep 2005 18:30:46 +0200

apt (0.6.40.1ubuntu2) breezy; urgency=low

  * improved the support for "error" and "conffile" reporting from
    dpkg, added the format to README.progress-reporting
  * added README.progress-reporting to the apt-doc package
  * Do md5sum checking for file and cdrom method (closes: #319142)
  * Change pkgPolicy::Pin from private to protected to let subclasses
    access it too (closes: #321799)
  * methods/connect.cc:
    - send failure reason for EAI_AGAIN (TmpResolveFailure) to acuire-item
  * apt-pkg/acquire-item.cc:
    - fail early if a FailReason is TmpResolveFailure (avoids hangs during
      the install when no network is available)
  * merged michael.vogt@ubuntu.com--2005/apt--trust-cdrom--0

 -- Michael Vogt <michael.vogt@ubuntu.com>  Tue, 23 Aug 2005 19:44:55 +0200

apt (0.6.40.1ubuntu1) breezy; urgency=low

  * Synchronize with Debian

 -- Michael Vogt <michael.vogt@ubuntu.com>  Fri,  5 Aug 2005 14:20:56 +0200

apt (0.6.40.1) unstable; urgency=low

  * bugfix in the parsing code for the apt<->dpkg communication. apt 
    crashed when dpkg sends the same state more than once under certain
    conditions
  * 0.6.40 breaks the ABI but I accidentally didn't change the soname :/

 -- Michael Vogt <mvo@debian.org>  Fri,  5 Aug 2005 13:24:58 +0200

apt (0.6.40ubuntu1) breezy; urgency=low

  * Synchronize with Debian

 -- Matt Zimmerman <mdz@ubuntu.com>  Thu,  4 Aug 2005 15:53:22 -0700

apt (0.6.40) unstable; urgency=low

  * Patch from Jordi Mallach to mark some additional strings for translation
  * Updated Catalan translation from Jordi Mallach
  * Merge from bubulle@debian.org--2005/apt--main--0:
    - Update pot and merge with *.po
    - Updated French translation, including apt-key.fr.8
  * Restore changelog entries from the 0.6.x series that went to Debian
    experimental
  * Merge michael.vogt@ubuntu.com--2005/apt--progress-reporting--0
    - Provide an interface for progress reporting which can be used by
      (e.g.) base-config

 -- Matt Zimmerman <mdz@debian.org>  Thu, 28 Jul 2005 11:57:32 -0700

apt (0.6.39ubuntu4) breezy; urgency=low

  * Fix keyring paths in apt-key, apt.postinst (I swear I remember doing this
    before...)

 -- Matt Zimmerman <mdz@ubuntu.com>  Wed, 29 Jun 2005 08:39:17 -0700

apt (0.6.39ubuntu3) breezy; urgency=low

  * Fix keyring locations for Ubuntu in apt-key too.

 -- Colin Watson <cjwatson@ubuntu.com>  Wed, 29 Jun 2005 14:45:36 +0100

apt (0.6.39ubuntu2) breezy; urgency=low

  * Install ubuntu-archive.gpg rather than debian-archive.gpg as
    /etc/apt/trusted.gpg.

 -- Colin Watson <cjwatson@ubuntu.com>  Wed, 29 Jun 2005 11:53:34 +0100

apt (0.6.39ubuntu1) breezy; urgency=low

  * Michael Vogt
    - Change debian/bugscript to use #!/bin/bash (Closes: #313402)
    - Fix a incorrect example in the man-page (closes: #282918)
    - Support architecture-specific extra overrides
      (closes: #225947). Thanks to  Anthony Towns for idea and
      the patch, thanks to Colin Watson for testing it.
    - better report network timeouts from the methods to the acuire code,
      only timeout once per sources.list line

 -- Matt Zimmerman <mdz@ubuntu.com>  Tue, 28 Jun 2005 11:52:24 -0700

apt (0.6.39) unstable; urgency=low

  * Welsh translation update: daf@muse.19inch.net--2005/apt--main--0--patch-6
  * Merge mvo's changes from 0.6.36ubuntu1:
    michael.vogt@ubuntu.com--2005/apt--mvo--0--patch-32
  * Merge aggregated translation updates:
    bubulle@debian.org--2005/apt--main--0
  * Update priority of apt-utils to important, to match the override file
  * Install only one keyring on each branch (Closes: #316119)

 -- Matt Zimmerman <mdz@debian.org>  Tue, 28 Jun 2005 11:51:09 -0700

apt (0.6.38ubuntu1) breezy; urgency=low

  * First release from Ubuntu branch
  * Merge with --main--0, switch back to Ubuntu keyring

 -- Matt Zimmerman <mdz@ubuntu.com>  Sat, 25 Jun 2005 16:52:41 -0700

apt (0.6.38) unstable; urgency=low

  * Merge michael.vogt@ubuntu.com--2005/apt--fixes--0--patch-6, a workaround
    for the French man pages' failure to build
  * Branch Debian and Ubuntu
    - apt.postinst, apt-key: use the appropriate keyring
    - debian/rules: install all keyrings
  * Add the current Debian archive signing key (4F368D5D) to
    debian-archive.gpg
  * make pinning on the "component" work again (using the section of the 
    archive, we don't use per-section Release files anymore with apt-0.6)
    (closes ubuntu #9935)
  
 -- Matt Zimmerman <mdz@debian.org>  Sat, 25 Jun 2005 09:51:00 -0700

apt (0.6.37) breezy; urgency=low

  * Merge bubulle@debian.org--2005/apt--main--0 up to patch-81
    - patch-66: Italian update
    - patch-71: French update
    - patch-73: Basque update
    - patch-74: Hebrew update
    - patch-76: Correct Hebrew translation (Closes: #306658)
    - patch-77: French man page update
    - patch-79: Correct syntax errors in Hebrew translation
    - patch-81: Portuguese update
  * Fix build of French man pages (now using XML, not SGML)
  * Add Welsh translation from Dafydd Harries
    (daf@muse.19inch.net--2005/apt--main--0--patch-1)
  * Change debian/bugscript to use #!/bin/bash (Closes: #313402)
  * Fix a incorrect example in the man-page (closes: #282918)

 -- Matt Zimmerman <mdz@ubuntu.com>  Tue, 24 May 2005 14:38:25 -0700

apt (0.6.36ubuntu1) breezy; urgency=low

  * make it possible to write a cache-control: no-cache header even if
    no proxy is set to support transparent proxies (closes ubuntu: #10773)

  * Merge otavio@debian.org--2005/apt--fixes--0.6:
    - Fix comment about the need of xmlto while building from Arch;
    - Fix StatStore struct on cachedb.h to use time_t and then fix a compile
      warning;
    - Lock database at start of DoInstall routine to avoid concurrent
      runs of install/remove and update commands (Closes: #194467)
    - Fix warnings while compiling with GCC 4.0 compiler  

 -- Michael Vogt <michael.vogt@ubuntu.com>  Mon, 23 May 2005 11:57:53 +0200

apt (0.6.36) experimental; urgency=low

  * Merge apt--mvo--0:
    - apt-pkg/acquire-item.cc:
      added "Acquire::BrokenProxy" that will force apt to always 
      re-get the Release.gpg file (for broken proxies)
    - debian/apt.cron.daily:
      MinAge is defaulting to 2 days now to prevent over-aggresive removal 
    - apt-pkg/cdrom.cc:
      honor "Acquire::gpgv::Options" when verifying the signature (Ubuntu #8496)
 
 -- Michael Vogt <mvo@debian.org>  Thu, 31 Mar 2005 20:37:11 +0200

apt (0.6.35) hoary; urgency=low

  * Merge apt--mvo--0 (incorporates 0.6.34ubuntu1):
    - Implement MaxSize and MaxAge in apt.cron.daily, to prevent the cache
      from growing too large (Ubuntu #6761)
    - some comments about the pkgAcqMetaSig::Custom600Headers() added
    - use gpg --with-colons
    - commented the ftp no_proxy unseting in methods/ftp.cc
    - added support for "Acquire::gpgv::options" in methods/gpgv.cc
  * Merge bubulle@debian.org--2005/apt--main--0
    - Make capitalization more consistent
    - Un-fuzzy translations resulting from capitalization changes
    - Italian translation update

 -- Matt Zimmerman <mdz@ubuntu.com>  Mon,  7 Mar 2005 20:08:33 -0800

apt (0.6.34) hoary; urgency=low

  * Add missing semicolon to configure-index (Closes: #295773)
  * Update build-depends on gettext to 0.12 (Closes: #295077)
  * Merge from bubulle@debian.org--2005/apt--main--0 to get
    translation updates

 -- Matt Zimmerman <mdz@ubuntu.com>  Fri,  4 Mar 2005 16:13:15 -0800

apt (0.6.33) hoary; urgency=low

  * Merge michael.vogt@ubuntu.com--2005/apt--mvo--0 (through patch-6)
    - patch-1: cosmetic changes (whitespace, "Apt::GPGV->APT::GPGV")
    - patch-2: (doc) documentation for gpgv
    - patch-3: (doc) new config variables added configure-index
    - patch-4: pkgAcquire::Run() pulse intervall can be configured
    - patch-5: fix for apt-get update removing Release.gpg files (#6865)
    - patch-6: change the path scoring in apt-cdrom, prefer pathes without
      symlinks

 -- Matt Zimmerman <mdz@ubuntu.com>  Sat, 26 Feb 2005 15:21:17 -0800

apt (0.6.32) hoary; urgency=low

  * Merge michael.vogt@ubuntu.com--2005/apt--mvo--0 (patch-1)
    - Implement Acquire::gpgv::options (Ubuntu bug#6283)

 -- Matt Zimmerman <mdz@ubuntu.com>  Tue,  8 Feb 2005 19:31:15 -0800

apt (0.6.31) hoary; urgency=low

  * Matt Zimmerman
    - Remove debugging output from apt.cron.daily (no one noticed?)
    - Apply patch from Anthony Towns to allow SHA1Summation to process a file
      descriptor until EOF, rather than requiring that the length of input be
      specified (Closes: #291338)
    - Fix build/install of Polish offline documentation, based on patch from
      Christian Perrier (Closes: #270404)
  * Michael Vogt
    - apt-cdrom.cc seperated into frontend (cmdline/apt-cdrom.cc and library
      apt-pkg/cdrom.{cc,h}) (Ubuntu #5668)

 -- Matt Zimmerman <mdz@ubuntu.com>  Fri,  4 Feb 2005 10:23:01 -0800

apt (0.6.30) unstable; urgency=low

  * Add ppc64 to buildlib/archtable
  * Merge michael.vogt@canonical.com--2004/apt--status-fd--0
    - Support preserving dpkg status file descriptor, to support
      better integration with synaptic
  
 -- Matt Zimmerman <mdz@ubuntu.com>  Wed, 19 Jan 2005 00:26:01 -0800

apt (0.6.29) hoary; urgency=low

  * Merge apt--mvo--0 (0.6.27ubuntu4)
  

 -- Matt Zimmerman <mdz@canonical.com>  Tue, 28 Dec 2004 17:18:02 -0800

apt (0.6.28) hoary; urgency=low

  * Merge apt--mvo--0
  * Rebuild source to get rid of arch metadata and temporary files in
    0.6.27ubuntu3

 -- Matt Zimmerman <mdz@canonical.com>  Thu, 23 Dec 2004 18:53:16 -0800

apt (0.6.27ubuntu4) hoary; urgency=low

  * remove old sig-file in partial/ before starting to fetch a new sig-file
    (see ubuntu #4769 for the rational)
  * added apt-key update method (uses ubuntu-keyring)
  * documented the "--allow-unauthenticated" switch
  * added DEB_BUILD_PROG_OPTS to debian/rules (additonal options can be 
    passed to DEB_BUILD_PROG like "-S")

 -- Michael Vogt <mvo@debian.org>  Thu, 23 Dec 2004 11:12:51 +0100

apt (0.6.27ubuntu3) hoary; urgency=low

  * added a exact dependency from libapt-pkg-dev to the apt version it was
    build with

 -- Michael Vogt <mvo@debian.org>  Wed, 15 Dec 2004 09:56:32 +0100

apt (0.6.27ubuntu2) hoary; urgency=low

  * fixed a bug in the rule file that happend during the big 0.5->0.6 merge

 -- Michael Vogt <mvo@debian.org>  Tue, 14 Dec 2004 12:14:25 +0100

apt (0.6.27ubuntu1) hoary; urgency=low

  * chmod 755 /usr/bin/apt-key
  * don't display a error when a apt-get update don't find a 
    Packages.bz2/Sources.bz2 file

 -- Michael Vogt <mvo@debian.org>  Mon, 13 Dec 2004 18:40:21 +0100

apt (0.6.27) hoary; urgency=low

  * Merge apt--authentication--0 branch
    - Implement gpg authentication for package repositories (Closes: #203741)
    - Also includes Michael Vogt's fixes
  * Merge apt--misc-abi-changes--0 branch
    - Use pid_t throughout to hold process IDs (Closes: #226701)
    - Import patch from Debian bug #195510: (Closes: #195510)
      - Make Simulate::Describe and Simulate::ShortBreaks private member
        functions
      - Add a parameter (Candidate) to Describe to control whether the
        candidate version is displayed
      - Pass an appropriate value for Candidate everywhere Describe is called

 -- Matt Zimmerman <mdz@canonical.com>  Mon, 13 Dec 2004 01:03:11 -0800

apt (0.6.25) experimental; urgency=low

  * Fix handling of two-part sources for sources.list deb-src entries in
    the same way that deb entries were fixed

 -- Matt Zimmerman <mdz@debian.org>  Wed,  9 Jun 2004 05:29:50 -0700

apt (0.6.24) experimental; urgency=low

  * YnPrompt fixes were inadvertently left out, include them (Closes:
    #249251)

 -- Matt Zimmerman <mdz@debian.org>  Sun, 16 May 2004 14:18:53 -0700

apt (0.6.23) experimental; urgency=low

  * Remove obsolete pkgIterator::TargetVer() (Closes: #230159)
  * Reverse test in CheckAuth to match new prompt (Closes: #248211)

 -- Matt Zimmerman <mdz@debian.org>  Sun,  9 May 2004 21:01:58 -0700

apt (0.6.22) experimental; urgency=low

  * Merge 0.5.25
  * Make the unauthenticated packages prompt more intuitive (yes to
    continue, default no), but require --force-yes in addition to
    --assume-yes in order to override

 -- Matt Zimmerman <mdz@debian.org>  Fri, 19 Mar 2004 13:55:35 -0800

apt (0.6.21) experimental; urgency=low

  * Merge 0.5.24

 -- Matt Zimmerman <mdz@debian.org>  Tue, 16 Mar 2004 22:52:34 -0800

apt (0.6.20) experimental; urgency=low

  * Merge 0.5.23

 -- Matt Zimmerman <mdz@debian.org>  Thu, 26 Feb 2004 17:17:02 -0800

apt (0.6.19) experimental; urgency=low

  * Merge 0.5.22
  * Convert apt-key(8) to docbook XML

 -- Matt Zimmerman <mdz@debian.org>  Mon,  9 Feb 2004 15:44:49 -0800

apt (0.6.18) experimental; urgency=low

  * Add new Debian Archive Automatic Signing Key to the default keyring
    (existing keyrings are not updated; do that yourself)

 -- Matt Zimmerman <mdz@debian.org>  Sat, 17 Jan 2004 17:04:30 -0800

apt (0.6.17) experimental; urgency=low

  * Merge 0.5.21
  * Handle more IMS stuff correctly

 -- Matt Zimmerman <mdz@debian.org>  Fri, 16 Jan 2004 10:54:25 -0800

apt (0.6.16) experimental; urgency=low

  * Fix some cases where the .gpg file could be left in place when it is
    invalid

 -- Matt Zimmerman <mdz@debian.org>  Fri,  9 Jan 2004 09:22:15 -0800

apt (0.6.15) experimental; urgency=low

  * s/Debug::Acquire::gpg/&v/
  * Honor the [vendor] syntax in sources.list again (though it is not
    presently used for anything)
  * Don't ship vendors.list(5) since it isn't used yet
  * Revert change from 0.6.10; it was right in the first place and the
    problem was apparently something else.  Archive = Suite.

 -- Matt Zimmerman <mdz@debian.org>  Mon,  5 Jan 2004 17:43:01 -0800

apt (0.6.14) experimental; urgency=low

  * Merge 0.5.20

 -- Matt Zimmerman <mdz@debian.org>  Sun,  4 Jan 2004 11:09:21 -0800

apt (0.6.13) experimental; urgency=low

  * Merge 0.5.19

 -- Matt Zimmerman <mdz@debian.org>  Sat,  3 Jan 2004 16:22:31 -0800

apt (0.6.12) experimental; urgency=low

  * Have pkgAcquireIndex calculate an MD5 sum if one is not provided by
    the method (as with file: and copy:).  Local repositories
  * Fix warning about dist name mismatch to actually print what it was
    expecting
  * Don't expect any particular distribution name for two-part
    sources.list entries
  * Merge 0.5.18

 -- Matt Zimmerman <mdz@debian.org>  Fri,  2 Jan 2004 13:59:00 -0800

apt (0.6.11) experimental; urgency=low

  * Support IMS requests of Release.gpg and Release
  * This required API changes, bump the libapt-pkg version
  * Copy local Release files into Dir::State::Lists
  * Set IndexFile attribute when retrieving Release and Release.gpg so
    that the appropriate Cache-Control headers are sent

 -- Matt Zimmerman <mdz@debian.org>  Fri,  2 Jan 2004 10:46:17 -0800

apt (0.6.10) experimental; urgency=low

  * Use "Codename" (woody, sarge, etc.) to supply the value of the
    "Archive" package file attribute, used to match "release a=" type
    pins, rather than "Suite" (stable, testing, etc.)

 -- Matt Zimmerman <mdz@debian.org>  Thu,  1 Jan 2004 16:56:47 -0800

apt (0.6.9) experimental; urgency=low

  * Another tagfile workaround

 -- Matt Zimmerman <mdz@debian.org>  Thu,  1 Jan 2004 13:56:08 -0800

apt (0.6.8) experimental; urgency=low

  * Add a config option and corresponding command line option
    (--allow-unauthenticated) to apt-get, to make buildd operators happy
    (Closes: #225648)

 -- Matt Zimmerman <mdz@debian.org>  Wed, 31 Dec 2003 08:28:04 -0800

apt (0.6.7) experimental; urgency=low

  * Forgot to revert part of the changes to tagfile in 0.6.4.  Hopefully
    will fix segfaults for some folks.

 -- Matt Zimmerman <mdz@debian.org>  Wed, 31 Dec 2003 08:01:28 -0800

apt (0.6.6) experimental; urgency=low

  * Restore the ugly hack I removed from indexRecords::Load which set the
    pkgTagFile buffer size to (file size)+256.  This is concealing a bug,
    but I can't fix it right now.  This should fix the segfaults that
    folks are seeing with 0.6.[45].

 -- Matt Zimmerman <mdz@debian.org>  Mon, 29 Dec 2003 18:11:13 -0800

apt (0.6.5) experimental; urgency=low

  * Move the authentication check into a separate function in apt-get
  * Fix display of unauthenticated packages when they are in the cache
    (Closes: #225336)

 -- Matt Zimmerman <mdz@debian.org>  Sun, 28 Dec 2003 16:47:57 -0800

apt (0.6.4) experimental; urgency=low

  * Use the top-level Release file in LoadReleaseInfo, rather than looking
    for the per-section ones (which aren't downloaded anymore).  This
    unbreaks release pinning, including the NotAutomatic bit used by
    project/experimental
  * Use FileFd::Size() rather than a separate stat() call in
    LoadReleaseInfo
  * Fix pkgTagFile to leave a little extra room at the end of the buffer
    to append the record separator if it isn't present
  * Change LoadReleaseInfo to use "Suite" rather than "Archive", to match
    the Debian archive's dist-level Release files

 -- Matt Zimmerman <mdz@debian.org>  Sun, 28 Dec 2003 15:55:55 -0800

apt (0.6.3) experimental; urgency=low

  * Fix MetaIndexURI for flat ("foo/") sources

 -- Matt Zimmerman <mdz@debian.org>  Sun, 28 Dec 2003 12:11:56 -0800

apt (0.6.2) experimental; urgency=low

  * Add space between package names when multiple unauthenticated packages
    are being installed (Closes: #225212)
  * Provide apt-key with a secret keyring and a trustdb, even though we
    would never use them, because it blows up if it doesn't have them
  * Fix typo in apt-key(8) (standard input is '-', not '/')

 -- Matt Zimmerman <mdz@debian.org>  Sat, 27 Dec 2003 13:01:40 -0800

apt (0.6.1) experimental; urgency=low

  * Merge apt 0.5.17
  * Rearrange Release file authentication code to be more clear
  * If Release is present, but Release.gpg is not, don't forget to still
    queue Packages files
  * Convert distribution "../project/experimental" to "experimental" for
    comparison purposes
  * Make a number of Release file errors into warnings; for now, it is OK
    not to have a codename, for example.  We mostly care about checksums
    for now

 -- Matt Zimmerman <mdz@debian.org>  Fri, 26 Dec 2003 15:12:47 -0800

apt (0.6.0) experimental; urgency=low

  * Signature verification support patch ("apt-secure") from Colin Walters
    <walters@debian.org> and Isaac Jones <ijones@syntaxpolice.org>.  This
    implements:
     - Release signature verification (Release.gpg)
     - Packages, Sources md5sum verification against Release
     - Closes: #203741
  * Make some modifications to signature verification support:
    - Release.gpg is always retrieved and verified if present, rather than
      requiring that sources be configured as secure
    - Print a hint about installing gnupg if exec(gpgv) fails
    - Remove obsolete pkgAcqIndexRel
    - Move vendors.list stuff into a separate module (vendorlist.{h,cc})
    - If any files about to be retrieved are not authenticated, issue a
      warning to the user and require confirmation
    - Fix a heap corruption bug in pkgSrcRecords::pkgSrcRecords()
  * Suggests: gnupg
  * Install a keyring in /usr/share/apt/debian-archive.gpg containing an
    initial set of Debian archive signing keys to seed /etc/apt/trusted.gpg
  * Add a new tool, apt-key(8) used to manage the keyring

 -- Matt Zimmerman <mdz@debian.org>  Fri, 26 Dec 2003 08:27:19 -0800

apt (0.5.32) hoary; urgency=low

  * Call setlocale in the methods, so that the messages are properly
    localised (Closes: #282700)
  * Implement support for bzip2-compressed debs (data.tar.bz2)

 -- Matt Zimmerman <mdz@canonical.com>  Sat, 11 Dec 2004 09:05:52 -0800

apt (0.5.31) unstable; urgency=low

  * New Romanian translation from Sorin Batariuc <sorin@bonbon.net>
    (Closes: #281458)
  * Merge changes from Hoary (0.5.30,0.5.30ubuntu2]
  * Fix the example in apt_preferences(5) to match the text
    (Closes: #222267)
  * Add APT::Periodic::Autoclean setting, to allow "apt-get autoclean" to
    be run periodically.  This is useful with
    APT::Periodic::Download-Upgradeable-Packages, and defaults to the same
    value, so that the cache size is bounded

 -- Matt Zimmerman <mdz@debian.org>  Tue, 23 Nov 2004 12:53:04 -0800

apt (0.5.30ubuntu2) hoary; urgency=low

  * bzip2 is now "Suggested" and it will detect if bzip2 is installed 
    and only then trying to get Packages.bz2

 -- Michael Vogt <mvo@debian.org>  Fri, 19 Nov 2004 12:00:39 +0100

apt (0.5.30ubuntu1) hoary; urgency=low

  * Need to Depend: bzip2 or Packages.bz2 fail.

 -- LaMont Jones <lamont@canonical.com>  Thu, 18 Nov 2004 12:51:05 -0700

apt (0.5.30) hoary; urgency=low

  * Patch from Michael Vogt to enable Packages.bz2 use, with a fallback to
    Packages.gz if it is not present (Closes: #37525)

 -- Matt Zimmerman <mdz@debian.org>  Mon, 15 Nov 2004 12:57:28 -0800

apt (0.5.29) unstable; urgency=low

  * Don't hardcode paths in apt.cron.daily
  * Add to apt.cron.daily the capability to pre-download upgradeable
    packages
  * Place timestamp files in /var/lib/apt/periodic, rather than
    /var/lib/apt itself
  * Standardize debhelper files a bit
    - Create all directories in debian/dirs rather than creating some on
      the dh_installdirs command line
    - Rename debian/dirs to debian/apt.dirs, debian/examples to
      debian/apt.examples

 -- Matt Zimmerman <mdz@debian.org>  Sat, 13 Nov 2004 17:58:07 -0800

apt (0.5.28) hoary; urgency=low

  * Translation updates:
    - Updated Hungarian from Kelemen Gábor <kelemeng@gnome.hu> (Closes: #263436)
    - Updated Greek from George Papamichelakis (Closes: #265004)
    - Updated Simplified Chinese from Tchaikov (Closes: #265190)
    - Updated French by Christian Perrier (Closes: #265816)
    - Updated Japanese by Kenshi Muto (Closes: #265630)
    - Updated Catalan from Jordi Mallach
    - Updated Dutch from Bart Cornelis (Closes: #268258, #278697)
    - Updated Portuguese from Miguel Figueiredo (Closes: #268265)
    - Updated Polish from Robert Luberda <robert@debian.org> (Closes: #268451)
    - Updated Danish from Claus Hindsgaul (Closes: #269417)
    - Updated Norwegian Nynorsk from Håvard Korsvoll <korsvoll@skulelinux.no>
      (Closes: #269965)
    - Updated Russian from Yuri Kozlov <yuray@id.ru> (Closes: #271104)
    - Updated Italian from Samuele Giovanni Tonon <samu@debian.org>
      (Closes: #275083)
    - Updated Brazilian Portuguese from Andre Luis Lopes (Closes: #273944)
    - Updated Slovak from Peter Mann (Closes: #279481)
  * APT::Get::APT::Get::No-List-Cleanup -> APT::Get::List-Cleanup in apt-get.cc
    (Closes: #267266)
  * Merge Ubuntu changes:
    - Set default Dpkg::MaxArgs to 1024, and Dpkg::MaxArgBytes to 32k.
      Needed to work around ordering bugs when installing a large number of
      packages
    - Patch from Michael Vogt to add an optional cron job which
      can run apt-get update periodically
  * Add arch-build target to debian/rules

 -- Matt Zimmerman <mdz@debian.org>  Sat, 13 Nov 2004 15:52:20 -0800

apt (0.5.27) unstable; urgency=high

  * Sneak in a bunch of updated translations before the freeze
    (no code changes)
  * Translation updates:
    - New Finnish translation from Tapio Lehtonen <tale@debian.org>
      (Closes: #258999)
    - New Bosnian translation from Safir Šećerović <sapphire@linux.org.ba>
      (Closes: #254201)
    - Fix Italian incontrario (Closes: #217277)
    - Updated Spanish from Ruben Porras (Closes: #260483)
    - Updated Danish from Claus Hindsgaul (Closes: #260569)
    - Updated Slovak from Peter Mann (Closes: #260627)
    - Updated Portuguese from Miguel Figueiredo (Closes: #261423)
  * Bring configure-index up to date with documented options, patch from
    Uwe Zeisberger <zeisberg@informatik.uni-freiburg.de> (Closes: #259540)
  * Note in apt.conf(5) that configure-index does not contain strictly
    default values, but also examples
  * Add Polish translation of offline.sgml (Closes: #259229)

 -- Matt Zimmerman <mdz@debian.org>  Thu, 29 Jul 2004 09:30:12 -0700

apt (0.5.26) unstable; urgency=low

  * Translation updates:
    - Spanish update from Ruben Porras <nahoo82@telefonica.net> (Closes: #248214)
    - Sync Spanish apt(8) (Closes: #249241)
    - French update from Christian Perrier <bubulle@debian.org> (Closes: #248614)
    - New Slovak translation from Peter Mann <Peter.Mann@tuke.sk> (Closes: #251676)
    - Czech update from Miroslav Kure <kurem@upcase.inf.upol.cz> (Closes: #251682)
    - pt_BR update from Andre Luis Lopes <andrelop@debian.org> (Closes: #251961)
    - German translation of apt(8) from Helge Kreutzmann <kreutzm@itp.uni-hannover.de>
      (Closes: #249453)
    - pt update from Miguel Figueiredo <elmig@debianpt.org> (Closes: #252700)
    - New Hebrew translation from Lior Kaplan <webmaster@guides.co.il>
      (Closes: #253182)
    - New Basque translation from Piarres Beobide Egaña <pi@beobide.net>
      (Vasco - Euskara - difficult language, Closes: #254407) and already a
      correction (Closes: #255760)
    - Updated Brazilian Portuguese translation from
      Guilherme de S. Pastore <gpastore@colband.com.br> (Closes: #256396)
    - Updated Greek translation (complete now) from
      George Papamichelakis <george@step.gr> (Closes: #256797)
    - New Korean translation from Changwoo Ryu <cwryu@debian.org>
      (Closes: #257143)
    - German translation now available in two flavours: with Unicode usage and
      without (related to #228486, #235759)
  * Update apt-get(8) to reflect the fact that APT::Get::Only-Source will
    affect apt-get build-dep as well as apt-get source
  * Remove aborted remnants of a different method of implementing DEB_BUILD_OPTIONS
    from debian/rules
  * Fix typo in error message when encountering unknown type in source list
    (Closes: #253217)
  * Update k*bsd-gnu arch names in buildlib/ostable (Closes: #253532)
  * Add amd64 to buildlib/archtable (Closes: #240896)
  * Have configure output a more useful error message if the architecture
    isn't in archtable

 -- Matt Zimmerman <mdz@debian.org>  Thu,  8 Jul 2004 15:53:28 -0700

apt (0.5.25) unstable; urgency=low

  * Patch from Jason Gunthorpe to remove arbitrary length limit on Binary
    field in SourcesWriter::DoPackage
  * Fix typo in apt-cache(8) (Closes: #238578)
  * Fix obsolete reference to bug(1) in stub apt(8) man page
    (Closes: #245923)
  * Fix typo in configure-index (RecruseDepends -> RecurseDepends)
    (Closes: #246550)
  * Support DEB_BUILD_OPTIONS=noopt in debian/rules
    (Closes: #244293)
  * Increase length of line buffer in ReadConfigFile to 1024 chars;
    detect if a line is longer than that and error out
    (Closes: #244835)
  * Suppress a signed/unsigned warning in apt-cache.cc:DisplayRecord
  * Build apt-ftparchive with libdb4.2 rather than libdb2
    - Patch from Clint Adams to do most of the work
    - Build-Depends: s/libdb2-dev/libdb4.2-dev/
    - Add AC_PREREQ(2.50) to configure.in
    - Use db_strerror(err) rather than GlobalError::Errno (which uses strerror)
    - Add note to NEWS.Debian about upgrading old databases
  * Attempt to fix problems with chunked encoding by stripping only a single CR
    (Closes: #152711)
  * Modify debian/rules cvs-build to use cvs export, to avoid picking up
    junk files from the working directory
  * Add lang=fr attribute to refentry section of
    apt-extracttemplates.fr.1.sgml and apt-sortpkgs.fr.1.sgml so they are
    correctly built
  * Remove extraneous '\' characters from <command> tags in
    apt_preferences.fr.5.sgml
  * Translation updates:
    - Updated Swedish translation from Peter Karlsson <peter@softwolves.pp.se>
      (Closes: #238943)
    - New Slovenian translation from Jure Čuhalev <gandalf@owca.info>
      (closes: #239785)
    - New Portuguese translation from Miguel Figueiredo <elmig@debianpt.org>
      (closes: #240074)
    - Updated Spanish translation from Ruben Porras <nahoo82@telefonica.net>
    - Updated Spanish translation of man pages from Ruben Porras
      <nahoo82@telefonica.net>
    - Updated Simplified Chinese translation from "Carlos Z.F. Liu" <carlos_liu@yahoo.com>
      (Closes: #241971)
    - Updated Russian translation from Dmitry Astapov <adept@despammed.com>
      (Closes: #243959)
    - Updated Polish translation from Marcin Owsiany <porridge@debian.org>
      (Closes: #242388)
    - Updated Czech translation from Miroslav Kure <kurem@upcase.inf.upol.cz>
      (Closes: #244369)
    - Updated Japanese translation from Kenshi Muto <kmuto@debian.org>
      (Closes: #244176)
    - Run make -C po update-po to update .po files
    - Updated French translation from Christian Perrier <bubulle@debian.org>
      (Closes: #246925)
    - Updated Danish translation from Claus Hindsgaul <claus_h@image.dk>
      (Closes: #247311)

 -- Matt Zimmerman <mdz@debian.org>  Sat,  8 May 2004 12:52:20 -0700

apt (0.5.24) unstable; urgency=low

  * Updated Czech translation from Miroslav Kure <kurem@upcase.inf.upol.cz>
    (Closes: #235822)
  * Updated French translation from Christian Perrier <bubulle@debian.org>
    (Closes: #237403)
  * Updates to XML man pages from richard.bos@xs4all.nl
  * Updated Danish translation from Claus Hindsgaul <claus_h@image.dk>
    (Closes: #237771)
  * Updated Greek translation from Konstantinos Margaritis
    <markos@debian.org>
    (Closes: #237806)
  * Updated Spanish translation from Ruben Porras <nahoo82@telefonica.net>
    (Closes: #237863)
  * Updated pt_BR translation from Andre Luis Lopes <andrelop@debian.org>
    (Closes: #237960)
  * Regenerate .pot file (Closes: #237892)
  * Updated Polish translation from Marcin Owsiany <porridge@debian.org>
    (Closes: #238333)
  * In pkgAcquire::Shutdown(), set the status of fetching items to
    StatError to avoid a sometimes large batch of error messages
    (Closes: #234685)
  * Implement an ugly workaround for the 10000-character limit on the
    Binaries field in debSrcRecordParser, until such time as some things
    can be converted over to use STL data types (ABI change) (Closes: #236688)
  * Increase default tagfile buffer from 32k to 128k; this arbitrary limit
    should also be removed someday (Closes: #174945)
  * Checked against Standards-Version 3.6.1 (no changes)

 -- Matt Zimmerman <mdz@debian.org>  Tue, 16 Mar 2004 22:47:55 -0800

apt (0.5.23) unstable; urgency=low

  * Cosmetic updates to XML man pages from Richard Bos <radoeka@xs4all.nl>
  * Use the 'binary' target rather than 'all' so that the ssh and bzip2
    symlinks are created correctly (thanks to Adam Heath)
    (Closes: #214842)
  * Updated Simplified Chinese translation of message catalog from Tchaikov
    <chaisave@263.net> (Closes: #234186)
  * Change default for Acquire::http::max-age to 0 to prevent index files
    being out of sync with each other (important with Release.gpg)
  * Add an assert() to make sure that we don't overflow a fixed-size
    buffer in the very unlikely event that someone adds 10 packaging
    systems to apt (Closes: #233678)
  * Fix whitespace in French translation of "Yes, do as I say!", which
    made it tricky to type, again.  Thanks to Sylvain Pasche
    <sylvain.pasche@switzerland.org> (Closes: #234494)
  * Print a slightly clearer error message if no packaging systems are
    available (Closes: #233681)
  * Point to Build-Depends in COMPILING (Closes: #233669)
  * Make debian/rules a bit more consistent in a few places.
    Specifically, always use -p$@ rather than an explicit package name,
    and always specify it first, and use dh_shlibdeps -l uniformly rather
    than sometimes changing LD_LIBRARY_PATH directly
  * Document unit for Cache-Limit (bytes) (Closes: #234737)
  * Don't translate "Yes, do as I say!" in Chinese locales, because it can
    be difficult to input (Closes: #234886)

 -- Matt Zimmerman <mdz@debian.org>  Thu, 26 Feb 2004 17:08:14 -0800

apt (0.5.22) unstable; urgency=low

  * Updated French translation of man pages from Philippe Batailler
    <philippe.batailler@free.fr> (Closes: #203119)
  * Initialize StatusFile in debSystem (Closes: #229791)
  * Fix apt-get's suggests/recommends printing, which was skipping every
    other dependency due to both using GlobOr and incrementing the DepIterator
    (Closes: #229722)
  * Restore SIGINT/SIGQUIT handlers to their old values (rather than
    SIG_DFL) after invoking dpkg (Closes: #229854)
  * Updated Dutch translation of message catalog from cobaco
    <cobaco@linux.be> (Closes: #229601)
  * Catalan translation from Antoni Bella, Matt Bonner and Jordi Mallach
    (Closes: #230102)
  * Simplified Chinese translation of message catalog from "Carlos
    Z.F. Liu" <carlos_liu@yahoo.com> (Closes: #230960)
  * Replace SGML manpages with XML man pages from richard.bos@xs4all.nl
    (Closes: #230687)
  * Updated Spanish translation of man pages from Ruben Porras
    <nahoo82@telefonica.net> (Closes: #231539)
  * New Czech translation of message catalog from Miroslav Kure
    <kurem@upcase.inf.upol.cz> (Closes: #231921)

 -- Matt Zimmerman <mdz@debian.org>  Mon,  9 Feb 2004 12:44:54 -0800

apt (0.5.21) unstable; urgency=low

  * Patch from Eric Wong <normalperson@yhbt.net> to include apt18n.h after
    other headers to avoid breaking locale.h when setlocale() is defined
    as an empty macro.  This was not a problem on Debian, but broke
    compilation on Solaris. (Closes: #226509)
  * Updated French translation from Pierre Machard <pmachard@debian.org>
    (Closes: #226886)
  * Add colons to apt-get's "kept back"/"upgraded"/"downgraded" messages
    (Closes: #226813)
  * Fix typo in apt-cache(8) (Closes: #226351)
  * Clearer error message in place of "...has no available version, but
    exists in the database" (Closes: #212203)
  * Patch from Oliver Kurth <oku@masqmail.cx> to use AC_CACHE_VAL for
    GLIBC_VER to make cross-compilation easier (Closes: #221528)
  * Add example preferences file (Closes: #220799)
  * Updated Greek translation from Konstantinos Margaritis <markos@debian.org>
    (Closes: #227205)
  * Updated Spanish translation of man pages from Ruben Porras
    <nahoo82@telefonica.net> (Closes: #227729)

 -- Matt Zimmerman <mdz@debian.org>  Fri, 16 Jan 2004 10:54:39 -0800

apt (0.5.20) unstable; urgency=low

  * Fixed German translations of "Suggested" from Christian Garbs
    <debian@cgarbs.de> (Closes: #197960)
  * Add an "apt-cache madison" command with an output format similar to
    the katie tool of the same name (but less functionality)
  * Fix debSourcesIndex::Describe() to correctly say "Sources" rather than
    "Packages"

 -- Matt Zimmerman <mdz@debian.org>  Sat,  3 Jan 2004 23:42:50 -0800

apt (0.5.19) unstable; urgency=low

  * Fix Packages::Extensions support in apt-ftparchive generate
    (Closes: #225453)

 -- Matt Zimmerman <mdz@debian.org>  Sat,  3 Jan 2004 16:20:31 -0800

apt (0.5.18) unstable; urgency=low

  * New no_NO.po file from Tollef Fog Heen <tfheen@debian.org> to fix
    encoding problems (Closes: #225602)
  * Have "apt-ftparchive release" strip the leading path component from
    the checksum entries

 -- Matt Zimmerman <mdz@debian.org>  Fri,  2 Jan 2004 11:24:35 -0800

apt (0.5.17) unstable; urgency=low

  * Enable apt-ftparchive to generate Release files.  Hopefully this will
    make it easier for folks to secure their apt-able packages

 -- Matt Zimmerman <mdz@debian.org>  Fri, 26 Dec 2003 12:53:21 -0800

apt (0.5.16) unstable; urgency=low

  * po/de.po update from Michael Karcher <karcher@physik.fu-berlin.de>
    (Closes: #222560)
  * Update config.guess and config.sub from autotools-dev 20031007.1
  * Add knetbsd to buildlib/ostable (Closes: #212344)
  * Don't suggest apt-get -f install to correct broken build-deps; broken
    installed packages are rarely the cause (Closes: #220858)
  * Avoid clobbering configure.in if sed fails

 -- Matt Zimmerman <mdz@debian.org>  Wed, 24 Dec 2003 14:54:40 -0800

apt (0.5.15) unstable; urgency=low

  * Spanish man pages, patch from Ruben Porras <nahoo82@telefonica.net>
    (Closes: #195444)
    - apt.es.8 wasn't included in the patch, but was referenced.  Fetched
      version 1.3 from debian-doc cvs
    - Create doc/es/.cvsignore
  * Patch from Koblinger Egmont <egmont@uhulinux.hu> to fix
    pkgCache::PkgFileIterator::Label() to correctly refer to File->Label
    rather than File->Origin (Closes: #213311)
  * Add missing comma and space to German translation of "downgraded"
    (Closes: #213975)
  * Add missing comma in apt_preferences(5) (Closes: #215362)
  * Fix whitespace in French translation of "Yes, do as I say!", which
    made it tricky to type.  Thanks to Sylvain Pasche
    <sylvain.pasche@switzerland.org> (Closes: #217152)
  * Let apt-get build-dep try alternatives if the installed package
    doesn't meet version requirements (Closes: #214736)
  * Fix version display for recommends (Closes: #219900)
  * Use isatty rather than ttyname for checking if stdin is a terminal.
    isatty has the advantage of not requiring /proc under Linux, and thus
    Closes: #221728
  * Correctly implement -n as a synonym for --names-only (Closes: #224515)
  * Update apt-cache(8)
    - Document --installed
    - --recursive applies to both depends and rdepends
  * Japanese translation of documentation from Kurasawa Nozomu <nabetaro@slug.jp>
    (Closes: #186235)
  * Clarify documentation of --no-upgrade in apt-get(8) (Closes: #219743)
  * Clean up and simplify some of the suggests/recommends display in apt-get
  * Use cvs update -d in debian/rules cvs-build rather than just update
  * Pass --preserve-envvar PATH --preserve-envvar CCACHE_DIR to debuild.  apt
    takes a long time to build, and ccache helps

 -- Matt Zimmerman <mdz@debian.org>  Sat, 20 Dec 2003 16:34:30 -0800

apt (0.5.14) unstable; urgency=low

  * apt-get build-dep, when trying to skip over the remaining elements of
    an or-expression, would accidentally inherit the version requirements of a
    later item in the or-expression.  Fixed it.
  * Let apt-get build-dep try alternatives if the first dependency in an
    or-expression is not available
  * Add a Debug::BuildDeps to generate some trace output
  * Help apt-get build-dep produce more useful error messages
  * Process build-dependencies in forward rather than reverse order
  * Error out if an installed package is too new for a << or <=
    build-dependency
  * apt-get build-dep should now be able to handle almost any package with
    correct build-depends.  The primary exception is build-dependencies on
    virtual packages with more than one provider, and these are
    discouraged for automated processing (but still common,
    unfortunately).

 -- Matt Zimmerman <mdz@debian.org>  Tue, 23 Sep 2003 22:57:31 -0400

apt (0.5.13) unstable; urgency=medium

  * Document configuration file comment syntax in apt.conf(5)
    (Closes: #211262)
  * s/removed/installed/ in a comment in apt-get.cc
  * Move comment for ListParser::ParseDepends into the right place
  * Don't preserve ownership when copying config.guess and config.sub.
    This broke builds where the clean target was run with different
    privileges than the rest of the build (i.e., root) (Closes: #212183)
  * On second thought, don't copy config.guess and config.sub at all.  I'd
    rather they always match what is in CVS.

 -- Matt Zimmerman <mdz@debian.org>  Mon, 22 Sep 2003 10:28:17 -0400

apt (0.5.12) unstable; urgency=low

  * Exclude subdirectories named 'debian-installer' from the apt-cdrom
    search (Closes: #210485 -- release-critical)

 -- Matt Zimmerman <mdz@debian.org>  Thu, 11 Sep 2003 21:48:14 -0400

apt (0.5.11) unstable; urgency=low

  * Updated pt_BR translations from Andre Luis Lopes <andrelop@debian.org>
    (Closes: #208302)
  * In apt.conf(5), give the fully qualified name of Dir::Bin::Methods,
    rather than just "methods"
  * Add new nb and nn translations from Petter Reinholdtsen <pere@hungry.com>
  * Clean up reportbug script a bit, and extend it to distinguish between a
    configuration file not existing and the user declining to submit it with
    the report
  * Add #include <langinfo.h> to cmdline/apt-get.cc.  This apparently gets
    pulled in by something else with recent g++ and/or glibc, but is
    required when building on, e.g., stable
  * Patch from Koblinger Egmont <egmont@uhulinux.hu> to fix version
    comparisons with '~' (Closes: #205960)
  * Disable Russian translation until someone can review it
    (Closes: #207690)

 -- Matt Zimmerman <mdz@debian.org>  Wed, 10 Sep 2003 19:41:28 -0400

apt (0.5.10) unstable; urgency=low

  * Correct the section in apt_preferences(5) on interpreting priorities
    to show that zero is not a valid priority, and print a warning if such
    a pin is encountered in the preferences file (Closes: #204971)
  * Regenerate French man pages from sgml source (Closes: #205886)
  * Get self-tests compiling again, updated for latest library API
    and g++ 3.3
  * Add version comparison tests for #194327 and #205960
  * Fix error message in version test to output versions in the order in
    which they were compared when the reverse comparison fails
  * Reference the source package bug page rather than the one for the
    binary package 'apt' in the man pages (Closes: #205290)
  * Updated Polish po file from Marcin Owsiany <porridge@debian.org>
    (Closes: #205950)
  * Mention some of the available frontends in apt-get(8) (Closes: #205829)
  * Add apt-config to SEE ALSO section of apt-get (Closes: #205036)
  * Add missing "lang" attributes to refentry tags in French man pages
    (apt-cdrom, apt-extracttemplates, apt-sortpkgs)
  * Change upgraded/newly installed/not fully installed or removed
    messages to be consistent and somewhat shorter (some translations
    exceeded 80 characters even in the simplest case)
  * Make APT::Get::Show-Upgraded (aka apt-get -u) default to true.
  * Updates to Dutch translation from Bart Cornelis <cobaco@linux.be>
    (Closes: #207656)

 -- Matt Zimmerman <mdz@debian.org>  Sun, 31 Aug 2003 21:12:39 -0400

apt (0.5.9) unstable; urgency=low

  * Oh well, apt isn't going to make it into testing anytime soon due to
    new glibc and gcc deps, so we might as well fix more bugs
  * Fix typo in example ftp-archive.conf (Closes: #203295)
  * Mention default setting for --all-versions (Closes: #203298)
  * Patch from Otavio Salvador <otavio@debian.org> to have --version
    only print the version (and not usage as well) (Closes: #203418)
  * Patch from Otavio Salvador <otavio@debian.org> to switch from
    dh_installmanpages to dh_installman.  Fixes the problem where the
    pt_BR man page was installed in the wrong location (Closes: #194558)
  * Move the French apt-ftparchive man page into apt-utils where it
    belongs.  apt-utils Replaces: apt (<< 0.5.9)
  * Write records from "apt-cache show" using fwrite(3) rather than
    write(2), in case for some reason the entire record doesn't get
    written by a single write(2)
  * Add new French man pages to doc/fr/.cvsignore
  * Add freebsd to buildlib/ostable (Closes: #193430)
  * Avoid segfault if a package name is specified which consists
    entirely of characters which look like end tags ('+', '-')
    (Closes: #200425)
  * Patch from Otavio Salvador <otavio@debian.org> to avoid listing
    suggests/recommends for packages which are selected for installation
    at the same time as the package which suggests/recommends them
    (Closes: #200102)
  * Patch from Otavio Salvador <otavio@debian.org> to avoid listing
    suggests/recommends which are Provided by a package which is already
    installed (Closes: #200395)
  * Patch to update pt_BR man page for apt_preferences(5) from Andre Luis
    Lopes <andrelop@debian.org> (Closes: #202245)
  * Use nl_langinfo(YESEXPR) rather than comparing to the translated
    string "Y".  Closes: #200953 and should make the prompting generally
    more robust in the face of i18n.  In the particular case of #200953,
    it was being fooled because of signedness issues with toupper(3)
    (Closes: #194614)
  * apt Suggests: aptitude | synaptic | gnome-apt | wajig
    (Closes: #146667)
  * Clean up whitespace in translated strings in ru.po, which messed up
    indentation (some other translations probably have similar problems)
    (Closes: #194282)
  * Run ispell -h over the man page sources and fix a bunch of typos
  * Use debian/compat rather than DH_COMPAT
  * Update to debhelper compatibility level 3
    - remove ldconfig calls from debian/{postinst,postrm} as dh_makeshlibs
      will add them
    - echo 3 > debian/compat
    - Build-Depends: debhelper (>= 3)
  * Exclude '.#*' from cvs-build
  * Let the ftp method work with ftp servers which do not require a
    password (Closes: #199425)
  * Build-depend on debhelper >= 4.1.62, because we need the fix for
    #204731 in order for dh_installman to work correctly
    with our SGML man pages
  * Move dh_makeshlibs ahead of dh_installdeb so that its postinst
    fragments are properly substituted

 -- Matt Zimmerman <mdz@debian.org>  Sun, 10 Aug 2003 19:54:39 -0400

apt (0.5.8) unstable; urgency=medium

  * urgency=medium because the changes since 0.5.5.1 are pretty safe as
    far as core functionality, 0.5.5.1 survived unstable for 10 days, and
    I don't want to delay apt's progress into testing any further.  It's
    decidedly better than 0.5.4.
  * Clarify the meaning of the only-source option in apt-get(8)
    (Closes: #177258)
  * Updated French man pages from Philippe Batailler
    <philippe.batailler@free.fr> (Closes: #182194)
  * Give a warning if an illegal type abbreviation is used when looking up a
    configuration item (Closes: #168453)
  * Improve build-depends handling of virtual packages even further, so that
    it will now also try to satisfy build-depends on virtual packages if they
    are not installed.  Note that this only works if there is only one
    package providing the virtual package, as in other cases (Closes: #165404)
  * Update config.guess and config.sub from autotools-dev 20030717.1
  * Tweak SGML in apt-extracttemplates.1.sgml so that literal '>' doesn't end
    up in output
  * Document SrcDirectory in apt-ftparchive.1.sgml (Closes: #156370)
  * Support TMPDIR in apt-extracttemplates (Closes: #191656)
  * Fix ru.po to use a capital letter for the translation of 'Y' so that
    YnPrompt works correctly (Closes: #200953).  No other translations seem
    to have this problem
  * Regenerate POT file and sync .po files
  * Only try to clear stdin if it is a tty, to avoid looping if there is
    lots of stuff (perhaps an infinite amount) to read (Closes: #192228)

 -- Matt Zimmerman <mdz@debian.org>  Fri, 25 Jul 2003 20:21:53 -0400

apt (0.5.7) unstable; urgency=low

  * Update control file to match overrides (apt priority important,
    libapt-pkg-dev section libdevel)
  * Silence the essential packages check if we are only downloading
    archives and not changing the system (Closes: #190862)
  * Skip version check if a build-dependency is provided by an installed package
    (Closes: #126938)
  * Have apt-cache show exit with an error if it cannot find any of the
    specified packages (Closes: #101490)

 -- Matt Zimmerman <mdz@debian.org>  Mon, 21 Jul 2003 23:43:24 -0400

apt (0.5.6) unstable; urgency=low

  * Adam Heath <doogie@debian.org>
    - Fix segfault when handling /etc/apt/preferences.  Closes: #192409.
  * Matt Zimmerman <mdz@debian.org>
    - Clean up some string handling, patch from Peter Lundkvist
      <p.lundkvist@telia.com> (Closes: #192225)
    - Don't fall off the end of the buffer when comparing versions.
      Patch from Koblinger Egmont <egmont@uhulinux.hu> (Closes: #194327)
    - Minor fixes to apt-ftparchive(1) (Closes: #118156)
    - Fix typo in apt-ftparchive help text (Closes: #119072)
    - More typos in apt-ftparchive help text (Closes: #190936)
    - Update config.guess, config.sub to latest versions
    - Modify the description for apt-utils to reflect the fact that it is not
      (any longer) infrequently used (Closes: #138045)
    - Make setup script for dselect method more explicit about
      overwriting sources.list (Closes: #151727)
    - Fix typo in apt-cache(8) (Closes: #161243)
    - Remove duplicate 'showpkg' from synopsis on apt-cache(8)
      (Closes: #175611)
    - Document in apt-get(8) the meaning of the '*' in ShowList, which is that
      the package is being purged (Closes: #182369)
    - Fix extra "/" character in apt.conf(5) (Closes: #185545)
    - Fix typo in tar error message (Closes: #191424)
    - Clarify description of 'search' on apt-cache(8) (Closes: #192216)
    - Fix incorrect path for 'partial' directory on apt-get(8)
      (Closes: #192933)
    - Fixes to pt_BR translation from Andre Luis Lopes <andrelop@ig.com.br>
      (Closes: #196669)
    - Updated apt_preferences(5) man page with many corrections and
      clarifications from Thomas Hood <jdthood@yahoo.co.uk>
      (Closes: #193336)
    - Fix SGML validation errors in apt-cache.8.sgml introduced in 0.5.5 or so
    - Add a simple example to apt-ftparchive(1) (Closes: #95257)
    - Add bug script for collecting configuration info (Closes: #176482)

 -- Matt Zimmerman <mdz@debian.org>  Mon, 21 Jul 2003 01:59:43 -0400

apt (0.5.5.1) unstable; urgency=low

  * Move the target of the example docs from doc to binary.  Closes:
    #192331
  * Fix api breakage that broke apt-ftparchive and apt-cache dumpavail, by
    backing out change that incorretly attempted to handle Package sections
    larger than 32k.  Closes: #192373
  * Fix never-ending loop with apt-get install -V.  Closes: #192355.

 -- Adam Heath <doogie@debian.org>  Mon, 19 May 2003 12:30:16 -0500

apt (0.5.5) unstable; urgency=low

  * New deb version compare function, that has no integer limits, and
    supports pre-versions using ~.  Code ported from dpkg.
  * Fix handling of [!arch] for build-dependencies. Closes: #88798, #149595
  * Fix handling of build-deps on unknown packages. Closes: #88664, #153307
  * "apt-get --arch-only build-dep" to install only architecture-
    dependent build dependencies. Bump minor shared lib number to reflect
    small change in BuildDepend API.
  * APT::Build-Essential configuration option (defaults to "build-essential")
    so that "apt-get build-dep" will ensure build essential packages are
    installed prior to installing other build-dependencies. Closes: #148879
  * LD_LIBRARY_PATH thing. Closes: #109430, #147529
  * /usr/doc reference in postinst. Closes: #126189
  * Doc updates. Closes: #120689
  * Possible apt-cache segfault. Closes: #120311, #118431, #117915, #135295,
          #131062, #136749
  * Print special message for EAI_AGAIN. Closes: #131397
  * libapt-pkg-dev needs to bring in the apt-inst library if linking
    is to work. Closes: #133943
  * Typos, Doc Stuff. Closes: #132772, #129970, #123642, #114892, #113786,
         #109591, #105920, #103678, #139752, #138186, #138054, #138050,
	 #139994, #142955, #151654, #151834, #147611, #154268, #173971
  * Fix possibility for tag file parsing to fail in some unlikely situations.
    Closes: #139328
  * Use std C++ names for some header files. Closes: #128741
  * Do not check for free space if --no-download. Closes: #117856
  * Actually implement or group handling for 'upgrade'. Closes: #133950
  * "Internal Error, Couldn't configure pre-depend" is not actually an
    internal error, it is a packaging error and now it says so, and
    pinpoints the problem dependency. Closes: #155621
  * Allows failure to write to a pipe for post-invoke stuff. Closes: #89830
  * Use usr/share/doc for dhelp. Closes: #115701
  * --print-uris works with 'update'. Closes: #57070
  * Options Dpkg::MaxArgs,Dpkg::MaxArgBytes to allow a much longer dpkg
    command line.
  * Fixed 2 little OR group bugs, thanks to Yann Dirson. Closes: #143995,
    #142298
  * Allow an uninstalled package to be marked for removal on an install
    line (meaning not to automatically install it), also fix some dodgy
    handling of protected packages. Closes: #92287, #116011
  * Fix errant prefix matching in version selection. Closes: #105968
  * Ensure that all files needed to run APT as a user are readable and
    ignore roots umask for these files. Closes: #108801
  * Support larger config spaces. Closes: #111914
  * 'apt-get update' no longer does 'Building Dependency Tree'.
  * When matching regexs allways print a message. Change regex activation
    charset. Closes: #147817
  * Don't die if lines in sources.list are too long. Closes: #146846
  * Show file name on apt-extracttemplate error messges. Closes: #151835
  * i18n gettext stuff, based on work from Michael Piefel: Closes: #95933
  * Some highly unlikely memory faults. Closes: #155842
  * C++ stuff for G++3.2. Closes: #162617, #165515,
  * apt-config dumps sends to stdout not stderr now.  Closes: #146294
  * Fix segfault in FindAny when /i is used, and there is no default.
    Closes: #165891
  * Add s390x to archtable.  Closese: #160992.
  * Update config.sub/config.guess in cvs, and add support to debian/rules
    to update them from /usr/share/misc if they exist.  Closes: #155014
  * Remove 'Sorry' from messages.  Closes: #148824.
  * Change wording of 'additional disk space usage' message.  Closes:
    #135021.
  * apt-extracttemplates now prepends the package name when extracting
    files.  Closes: #132776
  * Add -n synonym for --names-only for apt-cache.  Closes: #130689
  * Display both current version and new version in apt-get -s.  Closes:
    #92358
  * Add an options and timeout config item to ssh/rsh.  Closes: #90654
  * libapt-pkg-dev now depends on apt-utils.  Closes: #133942.
  * Change verbose logging output of apt-ftparchive to go to stderr,
    instead of stdout.  Also, errors that occur no longer go to stdout,
    but stderr.  Closes: #161592
  * Test for timegm in configure.  Closes: #165516.
  * s/st_mtime/mtime/ on our local stat structure in apt-ftparchive, to
    support compliation on platforms where st_mtime is a macro.  Closes:
    #165518
  * Check the currently mounted cdrom, to see if it's the one we are
    interested in.  Closes: #154602
  * Refer to reportbug instead of bug in the man pages. Closes: #173745
  * Link apt-inst to apt-pkg. Closes: #175055
  * New apt_preferences man page from Thomas Hood, Susan Kleinmann,
    and others.
  * Fix > 300 col screen segfault. Closes: #176052
  * Rebuild with gcc-3.2. Closes: #177752, #178008.
  * Fix build-dep handling of | dependencies.
    Closes: #98640, #145997, #158896, #172901
  * Double default value of APT::Cache-Limit, until such time as it
    can be made more dynamic.  Closes: #178623.
  * Report uris with '.gz' when there are errors.  Closes: #178435.
  * When installing build-deps, make sure the new version will
    satisfy build requirements. Closes: #178121
  * Split offline and guide documentation into apt-doc.  This was done so
    that binary-arch builds do not require documention deps.  Note, that 
    apt-doc is not installed on upgrades.
  * Use doc-base, instead of dhelp directly.  Closes: #110389
  * Change http message 'Waiting for file' to 'Waiting for headers'.
    Closes: #178537
  * Remove trailing lines on package lists in apt-get.  Closes: #178736.
  * Fix origin pins for file:// uris.  Closes: #189014.
  * Apply typo and syntax patch from bug to apt-cache.8.sgml.  Closes:
    #155194
  * s/dpkg-preconfig/dpkg-preconfigure/ in examples/configure-index.
    Closes: #153734.
  * Fix some typos in the apt-get manual.  Closes: #163932.
  * Apply patch from bug, to change frozen to testing, and then do it
    everywhere else.  Closes: #165085.
  * Update es.po.  Closes: #183111.
  * Add pt_BR translation of apt_preferences(5).  Also, build fr manpages.
    Closes: #183904.
  * Add a vcg command to apt-cache, similiar to dotty.  Closes: #150512.
  * Add option to apt-get to show versions of packages being
    upgraded/installed.
  * Be quiet in apt.post{inst,rm}.  Closes: #70685.
  * apt-get now prints out suggested and recommended packages.  Closes:
    #54982.
  * Insert some newlines in the cdrom change media message.  Closes:
    #154601.
  * Add a rdepends command to apt-cache.  Closes: #159864.
  * When building the dpkg command line, allow for 8192 chars to be used,
    instead of only 1024.
  * APT::Immediate-Configure had inverted semantics(false meant it was
    enabled).  Closes: #173619.
  * Fix status file parser so that if a record is larger than 32k, the
    buffer size will be doubled, and the read attempted again.  Closes:
    #174945.

 -- Adam Heath <doogie@debian.org>  Sun, 27 Apr 2003 01:23:12 -0500

apt (0.5.4) unstable; urgency=low

  * M68k config.guess patch. Closes: #88913
  * Bi-yearly test on OpenBSD and Solaris
  * Doc updates. Closes: #89121, #89854, #99671, #98353, #95823, #93057,
          #97520, #102867, #101071, #102421, #101565, #98272, #106914,
          #105606, #105377
  * Various cosmetic code updates. Closes: #89066, #89066, #89152
  * Add "pre-auto" as an option for DSelect::Clean (run autoclean after
    update).
  * More patches from Alfredo for Vendors and more SHA-1 stuff
  * Fix for AJ's 'desire to remove perl-5.005' and possibly other
    similar situations. Closes: #56708, #59432
  * no_proxy and ftp. Closes: #89671
  * Philippe Batailler's man page patches.
  * Fix for display bug. Closes: #92033, #93652, #98468
  * Use more than 16bits for the dep ID. Some people ran out..
    Closes: #103020, #97809, #102951, #99974, #107362, #107395, #107362,
            #106911, #107395, #108968
  * Reordered some things to make dante and FTP happier. Closes: #92757
  * James R. Van Zandt's guide.sgml updates. Closes: #90027
  * apt-ftparchive copes with no uncompressed package files + contents.
  * French man pages from philippe batailler - well sort of. They
    don't build yet..
  * run-parts. Closes: #94286
  * 'apt-cache policy' preferences debug tool.
  * Whatever. Closes: #89762
  * libstdc++ and HURD. Closes: #92025
  * More apt-utils verbage. Closes: #86954
  * Fliped comparision operator. Closes: #94618
  * Used the right copyright file. Closes: #65691
  * Randolph's G++3 patches.
  * Fixed no_proxy tokanizing. Closes: #100046
  * Strip Config-Version when copying status to available. Closes: #97520
  * Segfault with missing source files. Closes: #100325
  * EINTR check. Closes: #102293
  * Various changes to the locking metholodgy for --print-uris.
    Closes: #100590
  * Lame LD_LIBRARY_PATH thing. Closes: #98928
  * apt-cache search searchs provide names too now. Closes: #98695
  * Checksum and long lines problem. Closes: #106591
  * .aptignr and empty files are just a warning. Closes: #97364

 -- Jason Gunthorpe <jgg@debian.org>  Sat, 18 Aug 2001 17:21:59 -0500

apt (0.5.3) unstable; urgency=low

  * JoeyH's dpkg::preconfig not working. Closes: #88675
  * Fixed apt override disparity
  * Alfredo's SHA-1 and related patches

 -- Jason Gunthorpe <jgg@debian.org>  Sun,  4 Mar 2001 15:39:43 -0700

apt (0.5.2) unstable; urgency=low

  * Fixed mention of /usr/doc in the long description
  * JoeyH's downgrade bug -- don't use 0.5.1
  * Doc bug. Closes: #88538
  * Fault in building release strings. Closes: #88533

 -- Jason Gunthorpe <jgg@debian.org>  Sun,  4 Mar 2001 15:39:43 -0700

apt (0.5.1) unstable; urgency=low

  * Fixed #82894 again, or should be and.
  * Process the option string right. Closes: #86921
  * Don't eat the last command for pipes. Closes: #86923
  * Ignore .* for configuration directory processing. Closes: #86923
  * Alfredo's no_proxy patch
  * Documentation fixes. Closes: #87091
  * JoeyH's double slash bug. Closes: #87266
  * Unintitialized buffer and apt-ftparchive contents generation.
     Closes: #87612
  * Build-deps on virtual packages. Closes: #87639
  * Fixes glibc/libstdc++ symbol dependencies by including glibc and
    libstdc++ version info in the library soname and in the package
    provides. Closes: #87426
  * Updated soname version to 0.3.2
  * apt-extracttemplates moved from debconf into apt-utils
  * s390 archtable entry. Closes: #88232
  * Dan's segfault
  * Some instances where the status file can source a package in a
    non-sensical way. Closes: #87390
  * Work better if there are duplicate sources.list entries.
  * Fixed the resetting of Dir with "dir {};". Closes: #87323

 -- Randolph Chung <tausq@debian.org>  Sat, 3 Mar 2001 15:37:38 -0700

apt (0.5.0) unstable; urgency=low

  * Fixed an obscure bug with missing final double new lines in
    package files
  * Changed the apt-cdrom index copy routine to use the new section
    rewriter
  * Added a package file sorter, apt-sortpkgs
  * Parse obsolete Optional dependencies.
  * Added Ben's rsh method. Closes: #57794
  * Added IPv6 FTP support and better DNS rotation support.
  * Include the server IP in error messages when using a DNS rotation.
    Closes: #64895
  * Made most of the byte counters into doubles to prevent 32bit overflow.
    Closes: #65349
  * HTTP Authorization. Closes: #61158
  * Ability to parse and return source index build depends from Randolph.
  * new 'apt-get build-dep' command from Randolph. Closes: #63982
  * Added apt-ftparchive the all dancing all singing FTP archive
    maintinance program
  * Allow version specifications with =1.2.4-3 and /2.2 or /stable postfixes
    in apt-get.
  * Removed useless internal cruft including the xstatus file.
  * Fixed config parser bugs. Closes: #67848, #71108
  * Brain Damanged apt-get config options changed, does not change the command
    line interface, except to allow --enable-* to undo a configuration
    option:
      No-Remove -> Remove
      No-Download -> Download
      No-Upgrade -> Upgrade
  * Made this fix configable (DSelect::CheckDir) and default to disabled:
     * No remove prompt if the archives dir has not changed. Closes: #55709
    Because it is stupid in the case where no files were downloaded due to
    a resumed-aborted install, or a full cache! Closes: #65952
  * Obscure divide by zero problem. Closes: #64394
  * Update sizetable for mips. Closes: #62288
  * Fixed a bug with passive FTP connections
  * Has sizetable entry for sparc64. Closes: #64869
  * Escape special characters in the ::Label section of the cdroms.lst
  * Created apt-utils and python-apt packages
  * Due to the new policy engine, the available file may contain entries
    from the status file. These are generated if the package is not obsolete
    but the policy engine prohibits using the version from the package files.
    They can be identified by the lack of a Filename field.
  * The new policy engine. Closes: #66509, #66944, #45122, #45094, #40006,
    #36223, #33468, #22551
  * Fixed deb-src line for non-us. Closes: #71501, #71601
  * Fixes for G++ 2.96, s/friend/friend class/
  * Fixed mis doc of APT::Get::Fix-Missing. Closes: #69269
  * Confirmed fix for missing new line problem. Closes: #69386
  * Fixed up dhelp files. Closes: #71312
  * Added some notes about dselect and offline usage. Closes: #66473, #38316
  * Lock files on read only file systems are ignored w/ warning.
    Closes: #61701
  * apt-get update foo now gives an error! Closes: #42891
  * Added test for shlibs on hurd. Closes: #71499
  * Clarified apt-cache document. Closes: #71934
  * DocBook SGML man pages and some improvements in the text..
  * sigwinch thing. Closes: #72382
  * Caching can be turned off by setting the cache file names blank.
  * Ignores arches it does not know about when autocleaning. Closes: #72862
  * New function in apt-config to return dirs, files, bools and integers.
  * Fixed an odd litle bug in MarkInstall and fixed it up to handle
    complex cases involving OR groups and provides.
    68754 describes confusing messages which are the result of this..
    Closes: #63149, #69394, #68754, #77683, #66806, #81486, #78712
  * Speeling mistake and return code for the 'wicked' resolver error
    Closes: #72621, #75226, #77464
  * Solved unable to upgrade libc6 from potato to woody due to 3 package
    libc6 dependency loop problem.
  * Leading sources.list spaces. Closes: #76010
  * Removed a possible infinite loop while processing installations.
  * Man page updates. Closes: #75411, #75560, #64292, #78469
  * ReduceSourceList bug. Closes: #76027
  * --only-source option. Closes: #76320
  * Typos. Closes: #77812, #77999
  * Different status messages. Closes: #76652, #78353
  * /etc/apt/apt.conf.d/ directory for Joey and Matt and pipe protocol 2
  * OS detection an support for the new pseduo standard of os-arch for the
    Architecture string. Also uses regexing.. Closes: #39227, #72349
  * Various i18n stuff. Note that this still needs some i18n wizard
    to do the last gettextization right. Closes: #62386
  * Fixed a problem with some odd http servers/proxies that did not return
    the content size in the header. Closes: #79878, #44379
  * Little acquire bugs. Closes: #77029, #55820
  * _POSIX_THREADS may not be defined to anything, just defined..
    Closes: #78996
  * Spelling of Ignore-Hold correctly. Closes: #78042
  * Unlock the dpkg db if in download only mode. Closes: #84851
  * Brendan O'Dea's dselect admindir stuff. Closes: #62811
  * Patch from BenC. Closes: #80810
  * Single output of some names in lists. Closes: #80498, #43286
  * Nice message for people who can't read syserror output. Closes: #84734
  * OR search function. Closes: #82894
  * User's guide updates. Closes: #82469
  * The AJ/JoeyH var/state to var/lib transition patch. Closes: #59094
  * Various CD bugs, again thanks to Greenbush
    Closes: #80946, #76547, #71810, #70049, #69482
  * Using potato debhelper. Closes: #57977
  * I cannot self-terminate. Closes: #74928

 -- Jason Gunthorpe <jgg@debian.org>  Wed, 21 Feb 2001 00:39:15 -0500

apt (0.3.19) frozen unstable; urgency=low

  * Updates to apt-cdrom to support integrated non-us nicely, thanks to
    Paul Wade.
  * Fixed that apt-get/cdrom deadlock thing. Closes: #59853, #62945, #61976
  * Fixed hardcoded path. Closes: #59743
  * Fixed Jay's relative path bug
  * Allowed source only CDs. Closes: #58952
  * Space check is supressed if --print-uris is given. Closes: #58965
  * Clarified the documenation examples for non-us. Closes: #58646
  * Typo in the package description. Closes: #60230
  * Man Page typo. Closes: #60347
  * Typo in Algorithms.cc. Closes: #63577
  * Evil dotty function in apt-cache for generating dependency graphs
    with the as-yet-unpackaged GraphVis.
  * Appears to have been fixed in Janurary.. Closes: #57981
  * New config.guess/sub for the new archs. Closes: #60874
  * Fixed error reporting for certain kinds of resolution failures.
    Closes: #61327
  * Made autoclean respect 'q' settings. Closes: #63023
  * Fixed up the example sources.list. Closes: #63676
  * Added DPkg::FlushSTDIN to control the flushing of stdin before
    forking dpkg. Closes: #63991

 -- Ben Gertzfield <che@debian.org>  Fri, 12 May 2000 21:10:54 -0700

apt (0.3.18) frozen unstable; urgency=low

  * Changes in the postinst script. Closes: #56855, #57237
  * Fixed bashism. Closes: #57216, #57335
  * Doc updates. Closes: #57772, #57069, #57331, #57833, #57896

 -- Ben Gertzfield <che@debian.org>  Sun, 13 Feb 2000 01:52:31 -0800

apt (0.3.17) unstable; urgency=low

  * RFC 2732 usage for CDROM URIs and fixes to apt-cdrom
  * Fixed the configuration parser to not blow up if ; is in the config
    string
  * Applied visual patch to dselect install script . Closes #55214
  * Included the configure-index example
  * Minimal CD swaps
  * Library soname has increased
  * Fixed default sources.list to have correct URLs for potato when it
    becomes stable
  * Added a message about erasing sources.list to dselect setup script
    Closes: #55755
  * No remove prompt if the archives dir has not changed. Closes: #55709
  * Fixed inclusion of 2nd sample config file. Closes: #55374
  * Made file mtimes of 0 not confuse the methods If-Modifed-Since check.
    Closes: #55991

 -- Ben Gertzfield <che@debian.org>  Mon, 31 Jan 2000 12:12:40 -0800

apt (0.3.16) unstable; urgency=low

  * Made --no-download work. Closes: #52993
  * Now compiles on OpenBSD, Solaris and HP-UX
  * Clarify segfault errors
  * More debhelper fixes. Closes: #52662, #54566, #52090, #53531, #54769
  * Fix for Joel's discovery of glibc removal behavoir.
  * Fix for Ben Collins file: uri from slink upgrade.
  * Fixed resume code in FTP. Closes: #54323
  * Take more precautions to prevent the corruption Joey Hess saw.
  * Fixed --no-list-cleanup
  * RFC 2732 URI parsing ([] for hostnames).
  * Typo in apt-cache man page. Closes: #54949

 -- Ben Gertzfield <che@debian.org>  Fri, 14 Jan 2000 08:04:15 -0800

apt (0.3.15) unstable; urgency=low

  * Added DSelect::WaitAfterDownload Closes: #49549
  * Fixed cast error in byteswap macro and supporting code. Closes: #50093
  * Fixed buffer overflow for wide terminal sizes. Closes: #50295
  * Made -s and clean not do anything. Closes: #50238
  * Problem with Protected packages and the new OR code.
  * /usr/share/doc stuff. Closes: #51017, #50228, #51141
  * Remove doesn't require a package to be installable. Closes: #51175
  * FTP proxy touch ups in the mabn page. Closes: #51315, #51314

 -- Ben Gertzfield <che@debian.org>  Sat,  4 Dec 1999 21:17:24 -0800

apt (0.3.14) unstable; urgency=low

  * Fix Perl or group pre-depends thing Closes: #46091, #46096, #46233, #45901
  * Fix handling of dpkg's conversions from < -> <= Closes: #46094, #47088
  * Make unparsable priorities non-fatal Closes: #46266, #46267, #46293, #46298
  * Fix handling of '/' for the dist name. Closes: #43830, #45640, #45692
  * Fixed 'Method gave a blank filename' error from IMS queries onto CDs.
    Closes: #45034, #45695, #46537
  * Made OR group handling in the problem resolver more elaborate. Closes: #45646
  * Added APT::Clean-Installed option. Closes: #45973
  * Moves the free space check to after the calculated size is printed.
    Closes: #46639, #47498
  * mipsel arch Closes: #47614
  * Beautified URI printing to not include passwords Closes: #46857
  * Fixed little problem with --no-download Closes: #47557
  * Tweaked Dselect 'update' script to re-gen the avail file even in the
    event of a failure Closes: #47112
  * Retries for source archives too Closes: #47529
  * Unmounts CDROMs iff it mounted them Closes: #45299
  * Checks for the partial directories before doing downloads Closes: #47392
  * no_proxy environment variable (http only!) Closes: #43476
  * apt-cache showsrc Closes: #45799
  * De-Refs Single Pure virtual packages. Closes: #42437, #43555
  * Regexs for install. Closes: #35304, #38835
  * Dependency reports now show OR group relations
  * Re-Install feature. Cloes: #46961, #37393, #38919
  * Locks archive directory on clean (woops)
  * Remove is not 'sticky'. Closes: #48392
  * Slightly more accurate 'can not find package' message. Closes: #48311
  * --trivial-only and --no-remove. Closes: #48518
  * Increased the cache size. Closes: #47648
  * Comment woopsie. Closes: #48789
  * Removes existing links when linking sources. Closes: #48775
  * Problem resolver does not install all virtual packages. Closes: #48591, #49252
  * Clearer usage message about 'source' Closes: #48858
  * Immediate configure internal error Closes: #49062, #48884

 -- Ben Gertzfield <che@debian.org>  Sun,  7 Nov 1999 20:21:25 -0800

apt (0.3.13) unstable; urgency=low

  * Fix timestamp miss in FTP. Closes: #44363
  * Fix sorting of Kept packages. Closes: #44377
  * Fix Segfault for dselect-upgrade. Closes: #44436
  * Fix handling of '/' for the dist name. Closes #43830
  * Added APT::Get::Diff-Only and Tar-Only options. Closes #44384
  * Add commented-out deb-src URI to default sources.list file.

 -- Ben Gertzfield <che@debian.org>  Sun, 19 Sep 1999 18:54:20 -0700

apt (0.3.12) unstable; urgency=low

  * Fix for typo in the dhelp index. Closes: #40377
  * Multiple media swap support
  * Purge support. Closes: #33291, #40694
  * Better handling of - remove notation. Closes: #41024
  * Purge support. Closes: #33291, #40694
  * Error code on failed update. Closes: #41053
  * apt-cdrom adds entries for source directories. Closes: #41231
  * Sorts the output of any list. Closes: #41107
  * Fixes the looping problem. Closes: #41784, #42414, #44022
  * Fixes the CRC mechanism to lowercase all strings. Closes: #41839
  * More checks to keep the display sane. Particularly when fail-over is
    used with local mirrors and CD-Roms. Closes: #42127, #43130, #43668
  * PThread lockup problem on certain sparc/m68k. Closes: #40628
  * apt-cdrom understands .gz Package files too. Closes: #42779
  * Spelling error in dselect method description. Closes: #43251
  * Added security to the default source list. Closes: #43356

 -- Ben Gertzfield <che@debian.org>  Fri,  3 Sep 1999 09:04:28 -0700

apt (0.3.11) unstable; urgency=low

  * Fix for mis-parsed file: URIs. Closes: #40373, #40366, #40230
  * Fix for properly upgrading the system from perl 5.004 to 5.005

 -- Ben Gertzfield <che@debian.org>  Mon, 28 Jun 1999 21:06:44 -0700

apt (0.3.9) unstable; urgency=low

  * Spelling error in cachefile.cc. Closes: #39885
  * Trailing slash in dselect install if you try to use the
    default config file. Closes: #40011
  * Simulate works for autoclean. Closes: #39141
  * Fixed spelling errors. Closes: #39673
  * Changed url parsing a bit. Closes: #40070, #40069
  * Version 0.3.8 will be for slink/hamm (GNU libc 2).

 -- Ben Gertzfield <che@debian.org>  Thu, 24 Jun 1999 18:02:52 -0700

apt (0.3.7) unstable; urgency=low

  * Fixed missing text in the apt-get(8) page. Closes: #37596
  * Made --simulate and friends work with apt-get source. Closes: #37597, #37656
  * Fixed inclusion of man pages in the -doc/-dev package. Closes: #37633, #38651
  * Fixed handling of the -q option with not-entirely integer arguments
    Closes: #37499
  * Man page typo Closes: #37762
  * Fixed parsing of the Source: line. Closes: #37679
  * Dpkg/dpkg-hurd source bug. Closes: #38004, #38032
  * Added a check for an empty cache directory. Closes: #37963
  * Return a failure code if -d is given and packages fail to download.
    Closes: #38127
  * Arranged for an ftp proxy specifing an http server to work. See the
    important note in the sources.list man page.
  * Accounted for resumed files in the cps calculation. Closes: #36787
  * Deal with duplicate same version different packages. Closes: #30237
  * Added --no-download. Closes: #38095
  * Order of apt-cdrom dist detection. Closes: #38139
  * Fix apt-cdrom chop handling and missing lines. Closes: #37276
  * IPv6 http support
  * Suggests dpkg-dev for apt-get source. Closes: #38158
  * Fixed typo in apt-get help. Closes: #38712
  * Improved the error message in the case of broken held package. Closes: #38777
  * Fixed handling of MD5 failures
  * Documented list notation Closes: #39008
  * Change the 'b' to 'B'. Closes: #39007

 -- Ben Gertzfield <che@debian.org>  Sun, 20 Jun 1999 18:36:20 -0700

apt (0.3.6) unstable; urgency=low

  * Note that 0.3.5 never made it out the door..
  * Fix for apt-cdrom and unusual disk label locations. Closes: #35571
  * Made APT print numbers in decimal. Closes: #35617, #37319
  * Buffer munching fix for FTP. Closes: #35868
  * Typo in sample config file. Closes: #35907
  * Fixed whitespace in version compares. Closes: #35968, #36283, #37051
  * Changed installed size counter to only count unpacked packages.
    Closes: #36201
  * apt-get source support. Closes: #23934, #27190
  * Renames .debs that fail MD5 checking, provides automatic corruption
    recovery. Closes: #35931
  * Fixed autoconf verison. Closes: #37305
  * Random Segfaulting. Closes: #37312, #37530
  * Fixed apt-cache man page. Closes: #36904
  * Added a newline to apt-cache showpkg. Closes: #36903

 -- Ben Gertzfield <che@debian.org>  Wed, 12 May 1999 09:18:49 -0700

apt (0.3.4) unstable; urgency=low

  * Release for Ben while he is out of town.
  * Checked the size of partial files. Closes: #33705
  * apt-get should not print progress on non-tty. Closes: #34944
  * s/guide.text.gz/users-guide.txt.gz/ debian/control: Closes: #35207
  * Applied cdrom patches from Torsten.  Closes: #35140, #35141
  * smbmounted cdrom fix. Closes: #35470
  * Changed ie to eg.  Closes: #35196

 -- Adam Heath <doogie@debian.org>  Sun,  4 Apr 1999 18:26:44 -0500

apt (0.3.3) unstable; urgency=low

  * Fixes bug with file:/ URIs and multi-CD handling. Closes: #34923

 -- Ben Gertzfield <che@debian.org>  Tue, 23 Mar 1999 12:15:44 -0800

apt (0.3.2) unstable; urgency=low

  * Major release into unstable of v3
  * These bugs have been fixed, explanations are in the bug system, read
    the man pages as well..
    Closes: #21113, #22507, #22675, #22836, #22892, #32883, #33006, #34121,
    	    #23984, #24685, #24799, #25001, #25019, #34223, #34296, #34355,
	    #24021, #25022, #25026, #25104, #25176, #31557, #31691, #31853,
    	    #25458, #26019, #26433, #26592, #26670, #27100, #27100, #27601,
    	    #28184, #28391, #28778, #29293, #29351, #27841, #28172, #30260,
    	    #29382, #29441, #29903, #29920, #29983, #30027, #30076, #30112,
    	    #31009, #31155, #31381, #31883, #32140, #32395, #32584. #34465,
    	    #30383, #30441, #30472, #30643, #30827, #30324, #36425, #34596

 -- Ben Gertzfield <che@debian.org>  Mon, 15 Mar 1999 19:14:25 -0800

apt (0.3.1) experimental; urgency=low

  * Minor release of cvs version.
  * Added virtual package libapt-pkgx.x

 -- Mitch Blevins <mblevin@debian.org>  Wed, 10 Mar 1999 07:52:44 -0500

apt (0.3.0) experimental; urgency=low

  * New experimental version.

 -- Ben Gertzfield <che@debian.org>  Tue, 15 Dec 1998 12:53:21 -0800

apt (0.1.9) frozen unstable; urgency=low

  * Return to the wacky numbering for when we build 0.1.8 for hamm
  * Important bug related to APT on the Alpha fixed
  * apt-get dist-upgrade problems fixed
  * tiny patch for http method to fix an endless loop
  * nice fix from /usr/doc/lintian/ to remove rpath nastiness from
    libtool and add proper shared lib dependancies
  * now dh_shlibdeps is called with LD_LIBRARY_PATH=debian/tmp/usr/lib
    in case an old libpkg is installed while building APT to prevent
    spurious dependancies

 -- Ben Gertzfield <che@debian.org>  Thu,  5 Nov 1998 17:43:25 -0800

apt (0.1.7) unstable; urgency=low

  * New build with libstdc++2.9.
  * Various fixes; read the Changelog.

 -- Ben Gertzfield <che@debian.org>  Thu, 15 Oct 1998 18:29:18 -0700

apt (0.1.6) unstable; urgency=low

  * Various fixes in the FTP method for error checking. Fixes: #26188.
  * Spelling corrections in dselect method. Fixes: #25884
  * Fixes for compilation on alpha/ppc. Fixes: #25313, #26108.
  * No more bo releases: we're using a normal numbering system now.

 -- Ben Gertzfield <che@debian.org>  Tue,  8 Sep 1998 19:27:13 -0700

apt (0.1.5) unstable; urgency=low

  * Changed sources.list to point to 'unstable' by default, as
    'frozen' no longer exists!

 -- Ben Gertzfield <che@debian.org>  Thu, 23 Jul 1998 22:00:18 -0700

apt (0.1.3) unstable; urgency=low

  * New upstreamish version.
  * ftp method rewritten in C. Removes dependancies on all perl/perl
    related modules. This fixes many of the ftp method bugs.

 -- Ben Gertzfield <che@debian.org>  Thu, 16 Jul 1998 22:19:00 -0700

apt (0.1.1) unstable; urgency=low

  * Release for unstable.

 -- Ben Gertzfield <che@debian.org>  Tue, 30 Jun 1998 20:48:30 -0700

apt (0.1) unstable; urgency=low

  * Kludge to fix problem in libnet-perl with illegal anonymous
    FTP passwords.
  * Moved to unstable; apt is in a useable state now.
  * Fixed version numbering. From now on, numbering will be:
    0.1 (no actual release) -> 0.1.0bo (release for libc5) ->
    0.1.1 (release for unstable). Thanks, Manoj.

 -- Ben Gertzfield <che@debian.org>  Tue, 30 Jun 1998 20:40:58 -0700

apt (0.0.17-1) experimental; urgency=low

  * Fixed problem with libc6 version compare
  * Scott's away for a while, so I'll be packaging apt for the time
    being.

 -- Ben Gertzfield <che@debian.org>  Thu, 25 Jun 1998 19:02:03 -0700

apt (0.0.16-1) experimental; urgency=low

  * Modifications to make apt-get more friendly when backgrounded.
  * Updated documentation.
  * Updates to graphic widgets

 -- Scott K. Ellis <scott@debian.org>  Mon,  8 Jun 1998 11:22:02 -0400

apt (0.0.15-0.2bo) experimental; urgency=low

  * Bo compilation
  * Bob Hilliards crash

 -- Jason Gunthorpe <jgg@debian.org>  Sun, 31 May 1998 20:18:35 -0600

apt (0.0.15-0.1bo) experimental; urgency=low

  * Bo compilation
  * libstdc++272 patch

 -- Jason Gunthorpe <jgg@debian.org>  Sun, 31 May 1998 20:18:35 -0600

apt (0.0.15) experimental; urgency=low

  * Clean up source tarball (no user-visible changes)

 -- Scott K. Ellis <scott@debian.org>  Tue, 26 May 1998 12:23:53 -0400

apt (0.0.14) experimental; urgency=low

  * Updates in ordering code to make sure certain upgrades work correctly.
  * Made dselect/setup understand ftp as well as http

 -- Scott K. Ellis <scott@debian.org>  Wed, 20 May 1998 13:33:32 -0400

apt (0.0.13-bo1) experimental; urgency=low

  * Bo compilation

 -- Jason Gunthorpe <jgg@debian.org>  Mon, 18 May 1998 15:10:49 -0600

apt (0.0.13) experimental; urgency=low

  * Remove hardcoded egcc from debian/rules (#21575)
  * Fixes for ordering logic when system has a number of unpacked
    but unconfigured packages installed.
  * Spelling fix in dselect install method (#22556)

 -- Scott K. Ellis <scott@debian.org>  Sun, 17 May 1998 20:08:33 -0400

apt (0.0.12) experimental; urgency=low

  * Fixed problems with package cache corruption.
  * Made to depend on libc6 >= 2.0.7pre1 due to timezone problems with
    earlier versions.
  * Interface and documentation improvements.

 -- Scott K. Ellis <scott@debian.org>  Sat, 16 May 1998 23:17:32 -0400

apt (0.0.11) experimental; urgency=low

  * Change dependancies to pre-depends since breaking your packaging tools
    in the middle of an installation isn't very good.
  * Bug fixes to ftp method and general apt-get code

 -- Scott K. Ellis <scott@debian.org>  Fri, 15 May 1998 08:57:38 -0400

apt (0.0.10) experimental; urgency=low

  * Run "dpkg --configure -a" after an aborted dselect install
  * Fixed problem with install looping
  * Support for authenticating proxys: (note this isn't terribly secure)
    http_proxy="http://user:pass@firewall:port/"
  * Substitute $ARCH in sources.list
  * Fixes in the resumption code for ftp

 -- Scott K. Ellis <scott@debian.org>  Tue, 12 May 1998 09:14:41 -0400

apt (0.0.9) experimental; urgency=low

  * Added ftp support.
  * Various other less visible bug fixes.
  * Fixed problem with segfault when apt-get invoked in a non-existant
    directory (Bug #21863)
  * Bumped policy to 2.4.1

 -- Scott K. Ellis <scott@debian.org>  Fri,  1 May 1998 09:18:19 -0400

apt (0.0.8) experimental; urgency=low

  * Fixed generated available file (Bug #21836)
  * Added download ETA (Bug #21774).
  * Fixed hardcoded ARCH (Bug #21751).
  * Fixed check on http_proxy (Bug #21795).
  * Added download speed indicator.

 -- Scott K. Ellis <scott@debian.org>  Mon, 27 Apr 1998 10:58:32 -0400

apt (0.0.7) experimental; urgency=low

  * Remove libdeity and apt from package for now, since only apt-get and
    apt-cache are actually useful right now.
  * Clean up handling of package installation errors.
  * Added timeout to http transfers (#21269)
  * Updated setup for dselect/apt method.
  * Updated man pages
  * Long options (added in 0.0.6)

 -- Scott K. Ellis <scott@debian.org>  Tue, 21 Apr 1998 09:06:49 -0400

apt (0.0.6) experimental; urgency=low

  * Spelling changes.
  * Revamped download status display.
  * Call apt-get clean after successful install in dselect.
  * Added "apt-get clean" which deletes package files from /var/cache/apt

 -- Scott K. Ellis <scott@debian.org>  Thu,  9 Apr 1998 15:13:59 -0400

apt (0.0.5) experimental; urgency=low

  * Ignore signals while dpkg is running so we don't leave dpkg running in
    the background (#20804)
  * Check Packages as well as Packages.gz for file URIs (#20784)
  * Spelling cleanup (#20800)
  * Added -m option to permit upgrade to go on in the case of a bad mirror.
    This option may result in incomplete upgrades when used with -f.

 -- Scott K. Ellis <scott@debian.org>  Tue,  7 Apr 1998 12:40:29 -0400

apt (0.0.4) experimental; urgency=low

  * New usage guide.
  * Various documentation updates and cleanup.
  * Added '-f' option to apt-get attempt to fix broken dependancies.

 -- Scott K. Ellis <scott@debian.org>  Sat,  4 Apr 1998 14:36:00 -0500

apt (0.0.3) experimental; urgency=low

  * Added a shlibs.local file to prevent apt from depending on itself.
  * Updates to how apt-get handles bad states in installed packages.
  * Updated rules to make sure build works from a freshly checked out source
    archive.  Building from CVS needs libtool/automake/autoconf, builds from
    the distributed source package should have no such dependancy.

 -- Scott K. Ellis <scott@debian.org>  Fri,  3 Apr 1998 11:49:47 -0500

apt (0.0.2) unstable; urgency=low

  * Updates to apt-get and http binding for dselect method (apt).
  * Updating version number from 0.0.1, which was released only on IRC.

 -- Scott K. Ellis <scott@debian.org>  Fri,  3 Apr 1998 00:35:18 -0500

apt (0.0.1) unstable; urgency=low

  * Initial Release.

 -- Scott K. Ellis <scott@debian.org>  Tue, 31 Mar 1998 12:49:28 -0500
<|MERGE_RESOLUTION|>--- conflicted
+++ resolved
@@ -9,17 +9,14 @@
   * abicheck/
     - add new abitest tester using the ABI Compliance Checker from
       http://ispras.linuxfoundation.org/index.php/ABI_compliance_checker
-<<<<<<< HEAD
   * debian/apt.conf.autoremove:
     - add "oldlibs" to the APT::Never-MarkAuto-Sections as its used
       for transitional packages
-=======
   * apt-pkg/deb/dpkgpm.cc:
     - fix backgrounding when dpkg runs (closes: #486222)
   * cmdline/apt-mark:
     - show error on incorrect aguments (LP: #517917), thanks to
       Torsten Spindler
->>>>>>> eefacd4c
 
   [ Robert Collins ]
   * Change the package index Info methods to allow apt-cache policy to be
