--- conflicted
+++ resolved
@@ -1,13 +1,10 @@
-<<<<<<< HEAD
-apt (0.7.18) UNRELEASED; urgency=low
-
+apt (0.7.18) unstable; urgency=low
+
+  [ Christian Perrier ]
   * Translations:
     - French updated
 
- -- Christian Perrier <bubulle@debian.org>  Thu, 06 Nov 2008 19:41:51 +0100
-=======
-apt (0.7.18) unstable; urgency=low
-
+  [ Eugene V. Lyubimkin ]
   * doc/examples/configure-index:
     - Removed obsoleted header line. (Closes: #417638)
     - Changed 'linux-kernel' to 'linux-image'.
@@ -22,7 +19,6 @@
       Fixes FTBFS. (Closes: #504181)
 
  -- Eugene V. Lyubimkin <jackyf.devel@gmail.com>  Thu, 06 Nov 2008 22:18:15 +0200
->>>>>>> 425684e0
 
 apt (0.7.17) unstable; urgency=low
 
