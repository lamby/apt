<<<<<<< HEAD
apt (1.0.9.9ubuntu1) wily; urgency=low

  * merged from debian/sid

 -- Michael Vogt <michael.vogt@ubuntu.com>  Thu, 07 May 2015 10:40:54 +0200
=======
apt (1.0.9.10) unstable; urgency=medium

  [ Michael Vogt ]
  * Fix crash in pkgDPkgPM::WriteApportReport(() (LP: #1436626)
  * Move sysconf(_SC_OPEN_MAX); out of the for() loop to avoid unneeded
    syscalls
  * Fix endless loop in apt-get update that can cause disk fillup
    (LP: #1445239)

  [ Helmut Grohne ]
  * parse arch-qualified Provides correctly (Closes: 777071)

 -- Michael Vogt <mvo@debian.org>  Fri, 22 May 2015 17:38:31 +0200
>>>>>>> ba95c696

apt (1.0.9.9) unstable; urgency=medium

  [ David Kalnischkies ]
  * parse specific-arch dependencies correctly on single-arch systems
    (Closes: 777760)
  * remove "first package seen is native package" assumption.
    Thanks to Axel Beckert for testing (Closes: 782777)

 -- David Kalnischkies <david@kalnischkies.de>  Tue, 28 Apr 2015 16:11:27 +0200

apt (1.0.9.8) unstable; urgency=medium

  [ David Kalnischkies ]
  * fix another d(e)select-upgrade typo (LP: #1399037)
  * properly handle expected filesize in https.
    Thanks to Robert Edmonds and Anders Kaseorg for initial patchs
    (Closes: 777565, 781509) (LP: #807303)
  * avoid depends on std::string implementation for pkgAcquire::Item::Mode
    (Closes: 781858)
  * demote VectorizeString gcc attribute from const to pure
  * keyids in "apt-key del" should be case-insensitive (Closes: 781696)
  * parse specific-arch dependencies correctly on single-arch systems
    (Closes: 777760)

  [ Michael Vogt ]
  * fix crash in order writing in pkgDPkgPM::WriteApportReport() (LP: #1436626)

 -- David Kalnischkies <david@kalnischkies.de>  Mon, 13 Apr 2015 07:14:36 +0200

apt (1.0.9.7ubuntu4) vivid; urgency=medium

  [ Michael Vogt ]
  * Fix crash in pkgDPkgPM::WriteApportReport(() (LP: #1436626)

 -- Michael Vogt <mvo@ubuntu.com>  Tue, 07 Apr 2015 12:28:32 +0200

apt (1.0.9.7ubuntu3) vivid; urgency=medium

  * test/integration/test-apt-download-progress:
    - give apt more time to gather download data in test

 -- Michael Vogt <mvo@ubuntu.com>  Mon, 23 Mar 2015 08:56:53 +0100

apt (1.0.9.7ubuntu2) vivid; urgency=medium

  * test/integration/test-apt-download-progress:
    - fix test failure on fast hardware

 -- Michael Vogt <mvo@ubuntu.com>  Fri, 20 Mar 2015 17:42:01 +0100

apt (1.0.9.7ubuntu1) vivid; urgency=low

  * Merged fixes from debian/sid (LP: #1431877)

 -- Michael Vogt <michael.vogt@ubuntu.com>  Mon, 16 Mar 2015 11:09:30 +0100

apt (1.0.9.7) unstable; urgency=medium

  [ Tomasz Buchert ]
  * Fix crash in the apt-transport-https when Owner is NULL (Closes: #778375)

 -- Michael Vogt <mvo@debian.org>  Mon, 23 Feb 2015 12:54:03 +0100

apt (1.0.9.6) unstable; urgency=medium

  [ Michael Vogt ]
  * Fix missing URIStart() for https downloads
  * Add regression test for the previous commit

  [ David Kalnischkies ]
  * 128 KiB DSC files ought to be enough for everyone (Closes: 774893)
  * award points for positive dependencies again (Closes: 774924)

 -- Michael Vogt <mvo@ubuntu.com>  Fri, 16 Jan 2015 08:37:25 +0100

apt (1.0.9.5) unstable; urgency=medium

  [ David Kalnischkies ]
  * dispose http(s) 416 error page as non-content (Closes: 768797)
  * do not make PTY slave the controlling terminal (Closes: 772641)
  * always run 'dpkg --configure -a' at the end of our dpkg callings
    (Closes: 769609)
  * pass-through stdin fd instead of content if not a terminal (Closes: 773061)

  [ James McCoy ]
  * tighten filtering of kernel images in apt.auto-removal (Closes: 772732)

  [ Jean-Pierre Giraud ]
  * French manpages translation update (Closes: 771967)

  [ Zhou Mo ]
  * Chinese (simplified) program translation update (Closes: 771982)

  [ Kenshi Muto ]
  * Japanese program translation update (Closes: 772678)

  [ Theppitak Karoonboonyanan ]
  * Thai program translation update (Closes: 772913)

 -- David Kalnischkies <david@kalnischkies.de>  Tue, 23 Dec 2014 13:22:42 +0100

apt (1.0.9.4) unstable; urgency=medium

  [ David Kalnischkies ]
  * use 'best' hash for source authentication (LP: 1098738)
  * deprecate the Section member from package struct
  * allow options between command and -- on commandline
  * re-enable support for -s (and co) in apt-get source (Closes: 742578)
  * change codenames to jessie as stable POV in docs
  * close leaking slave fd after setting up pty magic (Closes: 767774)
  * fix PTY interaction on linux and kfreebsd (Closes: 765687)

  [ James McCoy ]
  * support long keyids in "apt-key del" instead of ignoring them
    (Closes: 754436)

  [ Michael Vogt ]
  * Use sysconf(_SC_ARG_MAX) to find the size of Dpkg::MaxArgBytes

  [ Frans Spiesschaert ]
  * Dutch program translation update (Closes: 771039)

  [ Julien Patriarca ]
  * French program translation update (Closes: 766755)

  [ Zhou Mo ]
  * Chinese (simplified) program translation update (Closes: 766170)

  [ Miroslav Kure ]
  * Czech program translation update (Closes: 764055)

  [ Mert Dirik ]
  * Turkish program translation update (Closes: 763379)

  [ Kenshi Muto ]
  * Japanese program translation update (Closes: 763033)

  [ Manuel "Venturi" Porras Peralta ]
  * Spanish program translation update (Closes: 771815)

 -- David Kalnischkies <david@kalnischkies.de>  Wed, 03 Dec 2014 14:26:04 +0100

apt (1.0.9.3ubuntu1) vivid; urgency=low

  * Merged from debian/sid, remaining changes:
    - patch for apt cross-building, see http://bugs.debian.org/666772
    - ubuntu changelog download handling
    - apt-key net-update/apt-xapian-index
    - git-buildpackage config adjustments
    - ubuntu keyring

 -- Michael Vogt <michael.vogt@ubuntu.com>  Mon, 03 Nov 2014 08:57:11 +0100

apt (1.0.9.3) unstable; urgency=medium

  [ josch ]
  * implement the updated build profile spec

  [ Michael Vogt ]
  * methods/rsh.cc: replace strcat with std::string (Closes: #76442)

  [ Guillem Jover ]
  * Update Status field values handling

  [ David Kalnischkies ]
  * don't cleanup cdrom files in apt-get update (Closes: 765458)

 -- Michael Vogt <mvo@debian.org>  Wed, 15 Oct 2014 19:49:38 +0200

apt (1.0.9.2ubuntu2) utopic; urgency=medium

  [ David Kalnischkies ]
  * don't cleanup cdrom files in apt-get update (Closes: 765458)
    LP: #1381986

 -- Michael Vogt <michael.vogt@ubuntu.com>  Fri, 17 Oct 2014 11:26:03 +0200

apt (1.0.9.2ubuntu1) utopic; urgency=low

  * merge fixes from debian/sid, most importantly CVE-2014-7206
    (LP: #1378680)

 -- Michael Vogt <michael.vogt@ubuntu.com>  Wed, 08 Oct 2014 10:45:34 +0200

apt (1.0.9.2) unstable; urgency=medium

  [ Michael Vogt ]
  * test/integration/test-apt-update-file: improve test
  * Fix regression when copy: is used for a relative path (Closes: #762160)
  * generalize Acquire::GzipIndex to support all compressions that
    apt supports
  * Fix regression for cdrom: sources from latest security update
  * Ensure that iTFRewritePackageOrder is "MD5sum" to match 
    apt-ftparchive
  * debian/rules: add hardening=+all.
    Thanks to Simon Ruderich, Markus Waldeck

  [ Holger Wansing ]
  * German program translation update (Closes: 762223)

  [ Jérémy Bobbio ]
  * disable timestamps in the footer of docs by doxygen

  [ Trần Ngọc Quân ]
  * Set STRIP_FROM_PATH for doxygen

  [ Guillem Jover ]
  * apt-get: Create the temporary downloaded changelog inside tmpdir
    (closes: #763780) (CVE-2014-7206)

 -- Michael Vogt <mvo@debian.org>  Thu, 02 Oct 2014 22:05:39 +0200

apt (1.0.9.1ubuntu1) utopic; urgency=medium

  * merge fixes from debian/sid

 -- Michael Vogt <michael.vogt@ubuntu.com>  Wed, 17 Sep 2014 22:17:38 +0200

apt (1.0.9.1) unstable; urgency=high

  [ Michael Vogt ]
  * Allow override of Proxy-Auto-Detect by the users configuration
    (Closes: 759264)
  * fix ci autopkgtest
  * fix regression from 1.0.9 when file:/// source are used and
    those are on a different partition than the apt state directory
    and add regression test

  [ Trần Ngọc Quân ]
  * l10n: vi.po (636t): Update program translation

  [ Chris Leick ]
  * Updated German documentation translation

  [ Mert Dirik ]
  * Turkish program translation update (Closes: 761394)

 -- Michael Vogt <mvo@debian.org>  Tue, 16 Sep 2014 20:52:25 +0200

apt (1.0.9) unstable; urgency=high

  * SECURITY UPDATE:
    - incorrect invalidating of unauthenticated data (CVE-2014-0488)
    - incorect verification of 304 reply (CVE-2014-0487)
    - incorrect verification of Acquire::Gzip indexes (CVE-2014-0489)

 -- Michael Vogt <mvo@debian.org>  Mon, 15 Sep 2014 08:34:46 +0200

apt (1.0.8ubuntu3) utopic; urgency=low

  * fix autopkgtest

 -- Michael Vogt <michael.vogt@ubuntu.com>  Tue, 16 Sep 2014 21:12:37 +0200

apt (1.0.8ubuntu2) utopic; urgency=high

  * SECURITY UPDATE:
    - incorrect invalidating of unauthenticated data (CVE-2014-0488)
    - incorect verification of 304 reply (CVE-2014-0487)
    - incorrect verification of Acquire::Gzip indexes (CVE-2014-0489)

 -- Michael Vogt <michael.vogt@ubuntu.com>  Mon, 15 Sep 2014 08:25:54 +0200

apt (1.0.8ubuntu1) utopic; urgency=low

  * merged fixes from debian/sid

 -- Michael Vogt <michael.vogt@ubuntu.com>  Wed, 10 Sep 2014 09:00:29 +0200

apt (1.0.8) unstable; urgency=medium

  [ Holger Wansing ]
  * German program translation update (Closes: 758837)

  [ Américo Monteiro ]
  * Portuguese manpages translation update (Closes: 759608)

  [ Warren He ]
  * initialize iPolicyBrokenCount in DepCache::Update (Closes: 758397)

  [ Andreas Oberritter ]
  * Avoid yielding blank lines with APT::Cmd::use-format=true

  [ Michael Vogt ]
  * Make Proxy-Auto-Detect check for each host (Closes: #759264)
  * Add testcase for apt list --all-versions
  * * apt-pkg/deb/dpkgpm.cc:
    - update string matching for dpkg I/O errors. (LP: #1363257)
    - properly parse the dpkg status line so that package name 
      is properly set and an apport report is created. Thanks 
      to Anders Kaseorg for the patch  (LP: #1353171)
  * Use heap to allocate PatternMatch to avoid potential stack overflow
    (Closes: 759612)
  * Run autopkgtest tests with "env -i" to avoid pollution from the host env
    (Closes: #759655)
  * test/integration/test-ubuntu-bug-346386-apt-get-update-paywall: 
    - use downloadfile() to fix test failure
  * Fix incorrect upgradable listing in "apt list" 
    (thanks to Michael Musenbrock) (Closes: #753297)
  * apt-pkg/cachefile.cc:
    - ensure we have a Policy in CacheFile.BuildDepCache()
  * methods/http.cc:
    - Improve Debug::Acquire::http debug output

  [ Dimitri John Ledkov ]
  * apt-ftparchive: make Packages & Sources generation optional, 
    during Generate call

  [ David Kalnischkies ]
  * support regular expressions in 'apt search'
  * implement --full in apt search
  * fix progress report for upgrade and reinstall
  * rework PTY magic to fix stair-stepping on kfreebsd (Closes: 759684)
  * don't call pager in non-terminals for changelog (Closes: 755040)

 -- Michael Vogt <mvo@debian.org>  Tue, 09 Sep 2014 20:09:11 +0200

apt (1.0.7) unstable; urgency=medium

  [ Michael Vogt ]
  * add REAMDE.md
  * StringToBool: only act if the entire string is consumed by strtol()
  * Use @builddeps@ in the debian/tests/control file
  * apt-pkg/acquire-item.cc: make pkgAcqDiffIndex more uniform
  * Fix SmartConfigure to ignore ordering of packages that are already valid
  * doc/apt.8.xml: fix typo, thanks to Jakub Wilk (Closes: #756056)
  * doc/po/pt.po: updated, thanks to Américo Monteir (Closes: #756200)

  [ victory ]
  * Update Japanese documentation translation (Closes: #754817)

  [ Trần Ngọc Quân ]
  * l10n: vi.po (636t): Update one new string

  [ Julian Andres Klode ]
  * Fix debListParser to accept "no" as a value for the Multi-Arch field
    (Closes: #759099)

  [ Mert Dirik ]
  * Turkish program translation update (Closes: 756710)

  [ Miroslav Kure ]
  * Czech program translation update (Closes: 758208)

  [ David Kalnischkies ]
  * add dpkg::source-options for dpkg-source invocation (Closes: 757534)
  * support versioned provides as implemented by dpkg (Closes: 758153)

 -- Michael Vogt <mvo@debian.org>  Wed, 27 Aug 2014 17:11:42 -0700

apt (1.0.6) unstable; urgency=medium

  [ Chris Leick ]
  * German translation reviewed by Erik Pfannenstein

  [ Michael Vogt ]
  * methods/http.cc: use Req.str() in debug output
  * Do not try to parse invalid translation files (LP: #756317)
  * Do not clean "/" in pkgAcquire::Clean/pkgArchiveCleaner (Closes: #753531)
  * Only show packages as upgradable if the have a CandidateVer != 0
    (Closes: #753297)

  [ Trần Ngọc Quân ]
  * l10n: vi.po: Update 3 new messages

  [ Joe Hansen ]
  * Danish program translation update (Closes: 753979)

  [ David Kalnischkies ]
  * handle moved mmap after UniqFindTagWrite call (Closes: #753941)

  [ Michele Orrù ]
  * use printf instead of echo in testing framework

  [ Cédric Barboiron ]
  * Improve description how to turn off the caches (Closes: #753531)

  [ Guillem Jover ]
  * po: Fill or add missing Language field
  * po: Remove fuzzy from file msgid header
  * po: Fill Project-Id-Version with correct project id and version
  * po: Fix Plural-Forms fields
  * po: Fix or add missing email addresses
  * po: Fix encoding issues
  * po: Fix format specifier order in translation
  * build: Set the XSL parameter through the command line instead of sed
  * build: Convert from DebianDoc SGML to DocBook XML
  * doc: Convert from DebianDoc SGML to DocBook XML
  * doc: Unfuzzy DocBook translations

 -- Michael Vogt <mvo@debian.org>  Thu, 10 Jul 2014 11:46:07 +0200

apt (1.0.5) unstable; urgency=low

  [ Michael Vogt ]
  * fix autopkgtest tests
  * fix test-apt-ftparchive-cachedb-lp1274466 and apt-internal-solver tests
  * test/integration/test-essential-force-loopbreak: fix on non-amd64 systems
  * Tell the user if no updates are available after apt update (Closes: #751388)

  [ Michele Orrù ]
  * Check for gtest's header before building.

  [ Chris Leick ]
  * Updated translation of german documentation

  [ Konstantin Manna ]
  * fix two german manpage spelling mistakes (Closes: 751635)
  * add missing comma in SEE ALSO of apt-secure manpage (Closes: 748506)

  [ Fredrik Fornwall ]
  * use P_ instead of ngettext to compiling with --disable-nls (Closes: 751857)

  [ David Kalnischkies ]
  * don't send pkg from an unknown architecture via EDSP
  * fix SubstVar to be usable as a replace_all method
  * show our broken packages message in 'apt' solver
  * do not call resolver twice on (dist-)upgrade

  [ Stefano Zacchiroli ]
  * EDSP doc: clarify that Install/Remove packages are arch-qualified

 -- Michael Vogt <mvo@debian.org>  Wed, 18 Jun 2014 13:35:13 +0200

apt (1.0.4ubuntu8) utopic; urgency=medium

  * apt-pkg/deb/dpkgpm.cc:
    - update string matching for dpkg I/O errors. (LP: #1363257)
    - properly parse the dpkg status line so that package name is properly set
      and an apport report is created. Thanks to Anders Kaseorg for the patch.
      (LP: #1353171)

 -- Brian Murray <brian@ubuntu.com>  Fri, 29 Aug 2014 15:15:17 -0700

apt (1.0.4ubuntu7) utopic; urgency=medium

  * debian/tests/run-tests: tests don't get along with proxy, so unset proxy
    variables. See Debian #759655

 -- Martin Pitt <martin.pitt@ubuntu.com>  Fri, 29 Aug 2014 09:13:37 +0200

apt (1.0.4ubuntu6) utopic; urgency=low

  * apt-pkg/packagemanager.cc:
    - fix incorrect configure ordering in the SmartConfigure step
      by skiping packages that do not need immediate action
      (LP: #1347721)

 -- Michael Vogt <michael.vogt@ubuntu.com>  Tue, 29 Jul 2014 11:46:18 +0200

apt (1.0.4ubuntu5) utopic; urgency=medium

  [ Michael Vogt ]
  * Try not to parse invalid translation files (LP: #756317)

  [ Iain Lane ]
  * Remove stray *.debhelper files.

 -- Iain Lane <iain@orangesquash.org.uk>  Fri, 04 Jul 2014 10:15:28 +0100

apt (1.0.4ubuntu4) utopic; urgency=medium

  * test/integration/test-essential-force-loopbreak: 
    - fix test on non-amd64 systems

 -- Michael Vogt <mvo@ubuntu.com>  Thu, 12 Jun 2014 10:56:09 +0200

apt (1.0.4ubuntu3) utopic; urgency=medium

  * ensure that test-apt-ftparchive-cachedb-lp1274466, 
    test-external-dependency-solver-protocol run in the ADT
    environment

 -- Michael Vogt <mvo@ubuntu.com>  Thu, 12 Jun 2014 08:47:29 +0200

apt (1.0.4ubuntu2) utopic; urgency=medium

  * debian/test/control:
    - add missing db-util to test dependencies
  * debian/tests/run-tests:
    - fix path for apt-internal-solver

 -- Michael Vogt <mvo@ubuntu.com>  Wed, 11 Jun 2014 14:51:31 +0200

apt (1.0.4ubuntu1) utopic; urgency=low

  * Merged from debian/sid, remaining changes:
    - patch for apt cross-building, see http://bugs.debian.org/666772
    - ubuntu changelog download handling
    - apt-key net-update/apt-xapian-index
    - git-buildpackage config adjustments
    - ubuntu keyring

 -- Michael Vogt <michael.vogt@ubuntu.com>  Tue, 10 Jun 2014 19:00:00 +0200

apt (1.0.4) unstable; urgency=low

  [ Michael Vogt ]
  * Implement CacheDB for source packages in apt-ftparchive
  * apt-private/acqprogress.cc: reset color in apt update
  * Show progress in run-tests
  * Never parse Version/Architecture tags in a Translation-$lang file
  * Show upgradable packages after apt update (Closes: 748389)
  * Fix various errors found by clang -fsanitize=address
  * Fix various errors foudn by clang scan-build
  * Show unauthenticated warning for source packages as well (Closes: #749795)
  * Add compat mode for old (32bit FileSize) CacheDB (LP: #1274466)
  * cmdline/apt-helper.cc: use less generic description/short-description 
    in apt-helper download
  * add pkgSrcRecords::Step() to step through all the pkgSrcRecords
    (thanks to Helmut Grohne)

  [ David Kalnischkies ]
  * initialize Verify in second pkgAcqIndex constructor
  * consistently fail if Smart* packagemanager actions fail
  * fix tight loop detection and temporary removes
  * if Resolver fails, do not continue even if not broken
  * check exit status of external solvers
  * do not revert candidate for protected packages (Closes: 745046)
  * support Acquire::GzipIndexes in dumpavail (Closes: 742835)

  [ Stefano Zacchiroli ]
  * EDSP doc: fix typo in Request stanza description
  * EDSP: bump protocol version to 0.5
  * EDSP: add Architecture(s) multi-arch fields to the Request stanza
  * EDSP: add Source field to Package stanzas
  * EDSP: add APT-Release field to Package stanzas

  [ Sebastian Schmidt ]
  * fix screen width detection for apt/apt-get lists (Closes: 748430, 747942)

  [ Milo Casagrande ]
  * Italian program translation update (Closes: 750009)

 -- Michael Vogt <mvo@debian.org>  Tue, 10 Jun 2014 14:55:05 +0200

apt (1.0.3) unstable; urgency=medium

  [ Michael Vogt ]
  * reduce delta to ubuntu
  * provide support for vendor specific config files
  * debian/apt-doc.docs: remove README.MultiArch
  * Fix missing ScreenWidth check in apt.cc
  * Only do openpty() if both stdin/stdout are terminals (Closes: 746434)

  [ David Kalnischkies ]
  * add a README for vendor information
  * remove outdated README.MultiArch
  * build http request in a stringstream
  * enforce LFS for partial files in https range requests
  * handle pkgnames shorter than modifiers (Closes: 744940)
  * allow vendors to install configuration files

  [ John Ogness ]
  * properly undo CD-ROM mount in all error cases

  [ Mahyuddin Ramli ]
  * add vendor information for BlankOn (Closes: 743595)

  [ Adam Conrad ]
  * fix FileFd::Size bitswap on big-endian architectures (Closes: 745866)

  [ Trần Ngọc Quân ]
  * l10n: vi.po: Update one new string

 -- Michael Vogt <mvo@debian.org>  Mon, 05 May 2014 14:03:15 +0200

apt (1.0.2ubuntu2) utopic; urgency=medium

  * apt-pkg/contrib/fileutl.cc: When checking gzip filesizes, cast
    size to uint32_t before setting it, so we don't end up playing
    with the wrong half of a uint64_t on big-endian architectures.

 -- Adam Conrad <adconrad@ubuntu.com>  Fri, 25 Apr 2014 19:34:04 -0600

apt (1.0.2ubuntu1) utopic; urgency=low

  * merged with debian/sid, remaining changes:
    - ignore .distUpgrade files
    - patch for apt cross-building, see http://bugs.debian.org/666772
    - ubuntu changelog download handling
    - add linux-tools to "VersionedKernelPackages"
    - ubuntu changelog server
    - apt-key net-update/apt-xapian-index
    - git-buildpackage config adjustments
    - ubuntu keyring
    - enable apport

 -- Michael Vogt <michael.vogt@ubuntu.com>  Fri, 25 Apr 2014 14:08:45 +0200

apt (1.0.2) unstable; urgency=medium

  [ Michael Vogt ]
  * fix apt list output for pkgs in dpkg ^rc state
  * Notice the user about "apt list -a" when only a single hit if found
  * fix test-failure in adt
  * apt-private/acqprogress.cc: fix output when ctrl-c is hit during 
    apt update (LP: #1310548, closes: #744297)
  * Fix option name DPkg::Progress-Fancy in apt.8 manpage
    (LP: #1310506)

  [ David Kalnischkies ]
  * don't double-count seeks in FileFd::Skip for bzip/xz
  * deal with umask only if we really need to for mkstemp
  * consider priorities only for downloadable pkgs in resolver
  * force fancy progressbar redraw on window size change
  * clear HitEof flag in FileFd::Seek
  * use Google C++ Testing Framework for libapt tests
  * support dist-upgrade options in full-upgrade

  [ Trần Ngọc Quân ]
  * l10n: vi.po (624t): Update translation

  [ Theppitak Karoonboonyanan ]
  * Updated Thai program translation (closes: #745120)

  [ James McCoy ]
  * Consistently use Dpkg::Progress* in documentation (Closes: 745452)

 -- Michael Vogt <mvo@debian.org>  Fri, 25 Apr 2014 13:15:03 +0200

apt (1.0.1ubuntu2) trusty; urgency=low

  * fix symlink of etc/apt/apt.conf.d/01autoremove when runnning in
    the auto-pkg-test environment

 -- Michael Vogt <michael.vogt@ubuntu.com>  Thu, 10 Apr 2014 14:24:25 +0200

apt (1.0.1ubuntu1) trusty; urgency=low

  * merge with the debian/sid 1.0.1 version
    (LP: #1302033)

 -- Michael Vogt <michael.vogt@ubuntu.com>  Tue, 01 Apr 2014 17:48:58 +0200

apt (1.0.1) unstable; urgency=medium

  [ Michael Vogt ]
  * Fix crash in "apt list" when a sources.list file is unreable
    (Closes: 743413)
  * make apt search case-insensitive by default
  * Fix possible race when stunnel/aptwebserver create their PID files
    in the tests
  * Fix insecure file permissions when using FileFd with OpenMode::Atomic
    (LP: #1304657)

  [ Julian Andres Klode ]
  * Version the Breaks/Replaces for sun-java{5,6}-jdk (LP: #1302736)
    (Closes: #743616)
  * Add versioned openjdk-6-jdk breaks

  [ Josef Vitu ]
  * apt: Minor typo in 'apt' man page (closes: #743657)

 -- Michael Vogt <mvo@debian.org>  Thu, 10 Apr 2014 09:48:56 +0200

apt (1.0) unstable; urgency=low

  The "Happy birthday and 10000b years in the making" release

  [ Julian Andres Klode ]
  * apt-inst: Do not try to create a substring of an empty string in 
    error reporting (LP: #1288718)

  [ Beatrice Torracca ]
  * Italian manpages translation update (Closes: 741867)

  [ Kenshi Muto ]
  * Japanese programs translation update (Closes: 742255)

  [ David Kalnischkies ]
  * continue reading in xz even if it outputs nothing
  * only consider versioned kernel packages in autoremove (Closes: 741962)
  * correct some reported typos in /etc/cron.daily/apt (Closes: 702016)
  * ensure proper teardown in dpkg error cases (Closes: 738969)
  * update symbols file to include new symbols from 0.9.16
  * do IsInstallOk call in MarkInstall unconditionally
  * discard candidates via IsInstallOk to allow override (Closes: 740750)

  [ Michael Vogt ]
  * install apt binary
  * add apt.8.xml manpage
  * make fancy-progress fg/bg color configurable via something like
    Dpkg::Progress-Fancy::Progress-{bg,fg}="%1b[30m"
    (thanks to Tim Wasser for the suggestion)
  * Add progressbar to "Dpkg::Progress-Fancy"
  * fix documentation for APT::Periodic::MaxSize "0" (closes: #740551)
  * Use mkstemp() in apt-extracttemplaes (closes: #741627)
  * Add new Debug::RunScripts debug option
  * do not crash on SIGPIPE in pkgDPkgPM::RunScriptsWithPkgs()
  * enable DPkg::Progress-Fancy by default when "apt" is used
  * refresh po/pot and unfuzzy apt-extracttemplate manpage change
  * remove no longer needed apt.7 page
  * install "apt" binary by default
  * add sun-java{5,6}-jdk to breaks/replaces as they provided a 
    "apt" binary as well

  [ Trần Ngọc Quân ]
  * l10n: vi.po (623t): Update Vietnamese translation
  * debian: Add default compress option to xz

 -- Michael Vogt <mvo@debian.org>  Tue, 01 Apr 2014 15:48:46 +0200

apt (0.9.16.1) unstable; urgency=medium

  [ Chris Leick ]
  * Updated German doc translation

  [ Julian Andres Klode ]
  * Fix handling of autoclosing for compressed files (Closes: #741685)

 -- Julian Andres Klode <jak@debian.org>  Sat, 15 Mar 2014 18:05:25 +0100

apt (0.9.16) unstable; urgency=medium

  [ Michael Vogt ]
  * add hashsum support in apt-helper download-file and 
    add more tests

  [ Trần Ngọc Quân ]
  * l10n: vi.po (624t): Update Vietnamese translation

  [ David Kalnischkies ]
  * propagate a negative score point along breaks/conflicts
  * check version before adding scores in resolver
  * autogenerate makefile for vendor system
  * add default and override handling for Cnf::FindVector
  * support DEB_BUILD_PROFILES and -P for build profiles
  * do not configure already unpacked packages needlessly (Closes: 740843)
  * if mountpoint has a ".disk" directory it is mounted
  * no error for non-existing mountpoints in MountCdrom
  * apt-cdrom ident shouldn't be interactive (Closes: 740673)
  * support very long mtab entries in mountpoint discovery
  * msgstr with elipses need three dots
  * cmdline parsing: apt-config is not apt-cdrom
  * use a configurable list of versioned kernel packages
  * support kfreebsd and hurd in the kernel hook
  * add ".*-{kernel,modules}-$KERVER" matcher for hook
  * ensure that a dot is a dot in the hook
  * use liblzma-dev to provide xz/lzma support
  * use the pretty fullname of a pkg as download desciption

  [ Johannes Schauer ]
  * implement BuildProfileSpec support as dpkg has in 1.17.2 (Closes: 661537)

  [ Wojciech Górski ]
  * fix polish --install-suggests text in apt-get manpage (Closes: 741056)

 -- Michael Vogt <mvo@debian.org>  Fri, 14 Mar 2014 09:45:05 +0100

apt (0.9.15.5) unstable; urgency=medium

  [ Michael Vogt ]
  * vendor/tanglu/makefile: add missing clean/sources.list
  * run the acquire tests with the new apt-helper binary, this
    fixes the autopkgtest failures

  [ Martin Pitt ]
  * Fix autopkgtest missing dependencies and locale (closes: #739988)

 -- Michael Vogt <mvo@debian.org>  Fri, 28 Feb 2014 08:44:25 +0100

apt (0.9.15.4ubuntu1) trusty; urgency=low

  * merge with debian/sid

 -- Michael Vogt <michael.vogt@ubuntu.com>  Sun, 23 Feb 2014 00:45:20 +0100

apt (0.9.15.4) unstable; urgency=low

  [ Michael Vogt ]
  * remove auto-generated apt-key and sources.list on clean (closes: 739749)
  * add testcase for Bug#718329
  * various fixes for ADT failures
  
  [ Jon Severinsson ]
  * add apt-vendor information for tanglu

  [ Guillem Jover ]
  * ExtractTar: Allow an empty decompressor program
  * DebFile: Refactor ExtractTarMember() out from ExtractArchive()
  * Add support for data.tar, control.tar and control.tar.xz
  * debian: Add debDebFile::ExtractTarMember to the symbols file
  * Fix typos in documentation (codespell)

 -- Michael Vogt <mvo@debian.org>  Sun, 23 Feb 2014 00:27:12 +0100

apt (0.9.15.3) unstable; urgency=medium

  [ Michael Vogt ]
  * disable https->http redirects in libcurl, thanks to Julien Cristau
  * ADT: use "Restrictions: allow-stderr and avoid apt-stderr.log in 
    debian/tests/run-tests
  * test/integration/test-bug-723705-tagfile-truncates-fields: 
    - fix autopkgtest failure
  * add missing canNotFindFnmatch/showFnmatchSelection
    (for the next ABI break)
  * disable fnmatch() matching from the commandline
  * merge testcase for the autoremove feature from the ubuntu branch

  [ David Kalnischkies ]
  * do not recommend dselect in apt-get manpage (Closes: 617625)
  * report https download start only if we really get it
  * allow http protocol to switch to https
  * do not compress .xhtml files and remove junk files (Closes: 738933)
  * simplify code some more to make reddit happy
  * update symbols file with hints from the buildlogs

 -- Michael Vogt <mvo@debian.org>  Thu, 20 Feb 2014 14:42:39 +0100

apt (0.9.15.2ubuntu1) trusty; urgency=low

  * merge with debian/sid
  * re-enable autopkgtest again

 -- Michael Vogt <michael.vogt@ubuntu.com>  Thu, 13 Feb 2014 14:31:22 +0100

apt (0.9.15.2) unstable; urgency=medium

  [ Michael Vogt ]
  * move isatty() check into InitOutput()
  * Use a APT::VersionSet instead of a VersionList
    (closes: #738103)

  [ David Kalnischkies ]
  * simplify code to make compilers happy
  * update libapt-pkg.symbols file
  * bump Standards-Version to 3.9.5 (no changes needed)
  * do not use an empty APT_CONFIG environment variable
  * always cleanup patchfiles at the end of rred call
  * use VersionSet in download to handle repeats (Closes: 738103)
  * use utimes instead of utimensat/futimens (Closes: 738567)

  [ John Ogness ]
  * apt-cdrom should succeed if any drive succeeds (Closes: 728153)

  [ Trần Ngọc Quân ]
  * l10n: vi.po (621t): Update and review

 -- Michael Vogt <mvo@debian.org>  Thu, 13 Feb 2014 09:50:04 +0100

apt (0.9.15.1ubuntu1) trusty; urgency=low

  * merged from debian/sid

 -- Michael Vogt <michael.vogt@ubuntu.com>  Fri, 07 Feb 2014 21:03:22 +0100

apt (0.9.15.1) unstable; urgency=medium

  [ David Kalnischkies ]
  * use gpg --homedir instead of explicit file placement
  * use svg in doxygen and ensure dot is around for it
  * pkgTagFile: if we have seen the end, do not try to see more
  * restart debSrcRecordParsers only if needed
  * discard impossible candidates in MarkInstall (Closes: #735967)

  [ Chris Leick ]
  * update german manpage translation
  * Trivian unfuzzies of the German po4a translation

  [ Michael Vogt ]
  * fix apt-get download truncation (closes: #736962)
  * do not crash if VF.File()/VF.File().Archive() is NULL
  * show "status" in apt list last to be more awk friendly
    (thanks to Axel Beckert)
  * Fix multiarch package upgrade issue
  * add test for Suite with path

  [ Colin Watson ]
  * multicompress with externals sets wrong file modes (Closes: 737130)

 -- Michael Vogt <mvo@debian.org>  Thu, 06 Feb 2014 18:09:19 +0100

apt (0.9.15) unstable; urgency=low

  * upload version from debian/experimental to unstable

 -- Michael Vogt <mvo@debian.org>  Sat, 25 Jan 2014 21:57:00 +0100

apt (0.9.14.3~exp5) experimental; urgency=medium

  [ Anthony Towns ]
  * methods/rred: minor robustness improvements

  [ Michael Vogt ]
  * make "apt-mark help" shows all commands
  * make "apt show" output more user friendly
  * add "apt full-upgrade" and tweak "apt upgrade"
  * set APT::Sources::Use-Deb822=false until the format
    is fully finalized

 -- Michael Vogt <mvo@debian.org>  Fri, 24 Jan 2014 23:21:04 +0100

apt (0.9.14.3~exp4) experimental; urgency=medium

  * implement deb822 suggestions by Anthony Towns and Julian Andres Klode:
    - add Description tag for deb822 sources
    - add support for Enabled: no in deb822 sources.list
    - add support for multiple URIs in deb822 style sources.list
    - add support for multipl types in one line
  * add integration test for apt search and apt show
  * do not ignore ioctl(TIOCSCTTY) errors

 -- Michael Vogt <mvo@debian.org>  Wed, 22 Jan 2014 18:59:07 +0100

apt (0.9.14.3~exp3) experimental; urgency=low

  * implement deb822 suggestions by donkult (thanks!):
    - rename "Dist" to "Suites"
    - rename "Section" to "Sections"
    - rename "Architectures-Delete" to "Architectures-Remove"
    - rename "Uri" to "URI"
  * add "apt list --manual-installed"
  * add "apt upgrade --dist"
  * add "apt purge"
  * flock() the file edited in "apt edit-sources"
  * apt-private/private-show.cc: 
    - do not show Description-lang: header
  * reword apt !isatty() warning
  * add missing integration test for "apt list" and fix bugs
    found by it

 -- Michael Vogt <mvo@debian.org>  Sat, 18 Jan 2014 21:09:24 +0100

apt (0.9.14.3~exp2) experimental; urgency=medium

  [ Julian Andres Klode ]
  * debian/rules: Call dh_makeshlibs for 'apt'

  [ Anthony Towns ]
  * reimplement rred to allow applying all the diffs in a single pass
  * correct IndexDiff vs DiffIndex in Debug output

  [ David Kalnischkies ]
  * reenable unlimited pdiff files download
  * integrate Anthonys rred with POC for client-side merge

  [ Michael Vogt ]
  * document deb822 style sources.list in sources.list(5)
  * rename "Dist:" in deb822 style sources.list to "Suite:"
  * rename URL to Uri in deb822-sources
  * support multiple "Suite:" entries in deb822 style sources.list:
    "Suite: stable testing unstable"
  
 -- Michael Vogt <mvo@debian.org>  Thu, 16 Jan 2014 21:43:22 +0100

apt (0.9.14.3~exp1) experimental; urgency=low

  [ Michael Vogt ]
  * add support for "deb822" style sources.list format and add
    APT::Sources::Use-Deb822 to support disabling it

  [ David Kalnischkies ]
  * implement POC client-side merging of pdiffs via apt-file

  [ Trần Ngọc Quân ]
  * l10n: vi.po(617t): Update Vietnamese translation

 -- Michael Vogt <mvo@debian.org>  Sun, 05 Jan 2014 15:13:32 +0100

apt (0.9.14.2) unstable; urgency=low

  [ Joe Hansen ]
  * Danish translation update. Closes: #732166
  
  [ Peter Green ]
  * add apt-vendor for raspbian. Closes: #732749

  [ Thomas Bechtold ]
  * apt-pkg/contrib/gpgv.cc: use /tmp as fallback dir if the
    directory from $TMPDIR  is not available (closes: #728500)
  
  [ Michael Vogt ]
  * vendor/getinfo:
    - fix ubuntu-codename
  * vendor/steamos/*:
    - add steamos support
  * bugfix/bts731738-fancy-progess:
    - fix terminal size issues with e.g. "less" when "APT::Progress-Fancy=1"
      is used (closes: #731738)
  * feature/policy-parser-bts732746:
    - allow more flexibility in /etc/apt/preferences, e.g. comment only
      sections (closes: #732746)
  * move TMPDIR handling into GetTempDir() and use that instead of
    getenv("TMPDIR")
  * update apt-key net-update and add integration test with the buildin
    apt webserver
  * run autopkgtest against the installed apt

 -- Michael Vogt <mvo@debian.org>  Sun, 29 Dec 2013 16:41:16 +0100

apt (0.9.14.1ubuntu2) trusty; urgency=medium

  * Install the apt binary.

 -- Matthias Klose <doko@ubuntu.com>  Thu, 16 Jan 2014 12:53:32 +0100

apt (0.9.14.1ubuntu1) trusty; urgency=low

  * Merge from debian/sid
  * disable autopkgtest for now until it can test the installed
    packages and not only the build-tree (thanks to Martin Pitt)

 -- Michael Vogt <michael.vogt@ubuntu.com>  Thu, 12 Dec 2013 21:19:49 +0100

apt (0.9.14.1) unstable; urgency=medium

  * fix apt-get source -t dist regression (closes: #731853)
    and add testcase
  * clarify error message when apt-get source=ver fails
    (thans to David Kalnischkies)
  * Fix conffile prompt regression (LP: #1260297)
    and add testcase
  * improve error message for apt-get source pkg:arch{=ver,/release}

 -- Michael Vogt <mvo@debian.org>  Thu, 12 Dec 2013 18:34:29 +0100

apt (0.9.14ubuntu1) trusty; urgency=low

  * Merged from debian/sid

 -- Michael Vogt <michael.vogt@ubuntu.com>  Sun, 08 Dec 2013 14:43:30 +0100

apt (0.9.14) unstable; urgency=low

  [ David Kalnischkies ]
  * merge ubuntus apport reporting changes to reduce diff
  * enable NOISE for build logs to enable analyse
  * introduce a vendor system to change sources.list
  * add a vendor specific file to have configurable entities
  * use a substvar to set the archive-keyring in debian/control
  * cherry-pick ubuntus (disabled) net-update fixes
  * generate apt-key script with vendor info about keys
  * drop old /var/state to /var/lib transition artefacts

  [ Steve Langasek ]
  * prepare-release: declare the packages needed as source build deps.

  [ Michael Vogt ]
  * enable release based selection for deb-src (closes: 731102)
  * document Dpkg::Progress-Fancy (closes: 726169), thanks to James McCoy
  * vendor/makefile: fix build error for parallel builds
  * Handle SIGWINCH in APT::Progress-Fancy=1

 -- Michael Vogt <mvo@debian.org>  Sat, 07 Dec 2013 14:54:31 +0100

apt (0.9.13.1) unstable; urgency=low

  [ Colin Watson ]
  * fix "apt-get  --purge build-dep" (closes: #720597)
  * fix regression that APT::Keep-Fds is not honored (closes: #730490)
  
  [ Michael Vogt ]
  * add "-f" option to "build-dep" as sbuild is using it to fix 
    regression with cross-building (LP: #1255806)
  * add autopkgtest support for the integration testsuite
  * merge mvo/feature/short-list
  * merge mvo/feature/edit-sources
  * fix segfault in pkgDepCache::SetCandidateRelease() (closes: #709560)
  * reset terminal on error (closes: #730795)
  * fix apport report writing (LP: #1254499)

 -- Michael Vogt <mvo@debian.org>  Fri, 29 Nov 2013 20:50:17 +0100

apt (0.9.13.1~ubuntu1) trusty; urgency=low
  
    [ Colin Watson ]
    * fix "apt-get  --purge build-dep" (closes: #720597)
    * fix regression that APT::Keep-Fds is not honored (closes: #730490)
    
    [ Michael Vogt ]
    * add "-f" option to "build-dep" as sbuild is using it to fix 
      regression with cross-building (LP: #1255806)
    * merge mvo/feature/short-list
  
 -- Michael Vogt <michael.vogt@ubuntu.com>  Thu, 28 Nov 2013 21:17:43 +0100

apt (0.9.13) unstable; urgency=low

  [ TJ Guthrie ]
  * Changed MinAgeSec to MinAge in /etc/cron.daily/apt:200,204 
    LP: #1206047

 -- Michael Vogt <mvo@debian.org>  Sun, 24 Nov 2013 10:56:22 +0100

apt (0.9.13~exp1ubuntu3) trusty; urgency=low

  * Fix "apt-get --purge build-dep" (closes: #720597).

 -- Colin Watson <cjwatson@ubuntu.com>  Tue, 26 Nov 2013 15:40:02 +0000

apt (0.9.13~exp1ubuntu2) trusty; urgency=low

  * Fix two subprocess calls to continue to honour APT::Keep-Fds
    (LP: #1254696).

 -- Colin Watson <cjwatson@ubuntu.com>  Mon, 25 Nov 2013 16:49:25 +0000

apt (0.9.13~exp1ubuntu1) trusty; urgency=low

  * merged from the debian/sid branch:
    - debian/gbp.conf: change build branch to ubuntu/master
    - use ubuntu keyring and ubuntu archive keyring in apt-key
    - run update-apt-xapian-index in apt.cron
    - run apt-key net-update in cron.daily
    - different example sources.list
    - APT::pkgPackageManager::MaxLoopCount set to 5000
    - apport pkgfailure handling
    - ubuntu changelog download handling
    - patch for apt cross-building, see http://bugs.debian.org/666772
    - debian/apt.auto-removal.sh
      + Keep linux-tools packages matching installed kernels
  
 -- Michael Vogt <michael.vogt@ubuntu.com>  Sat, 23 Nov 2013 09:13:14 +0100

apt (0.9.13~exp1) experimental; urgency=low

  * Improve the API for APT::Upgrade::Upgrade()
  * Re-add "Calculating upgrade..." message
  * move upgrade releated code into upgrade.{cc,h}
  * Move ListUpdate/AquireUpdate into update.{cc,h}
  * Add new apt-pkg/install-progress.h with APT::Progress::PackageManager
    progress reporting classes
  * Move the status-fd progress reporting out of the pkgDPkgPM class
    and into PackageManagerProgressFd
  * Fix reading dpkg --status-fd on reinstalls
  * Add new APT::Status-deb822-Fd progress output
  * add Acquire::http::Proxy-Auto-Detect to the apt.conf.5 manpage
    (closes: 726597)
  * Fix detection when multiarch packages are reported by dpkg as
    disappeared Packages
  * test/integration/run-tests: output the failed test names
  * Code Cleanup in pkgDPkgPM
  * prepare next ABI via #if (APT_PKG_MAJOR >= 4 && APT_PKG_MINOR >= 13)
  * add new pid_t ExecFork(std::set<int> KeepFDs)
  * Avoid flickering when "apt-get -o DpkgPM::Progress-Fancy=1" is use
  * use sysconf(_SC_OPEN_MAX) in ExecFork()

 -- Michael Vogt <mvo@debian.org>  Fri, 01 Nov 2013 10:03:06 +0100

apt (0.9.12.1) unstable; urgency=low

  [ Michael Vogt ]
  * do not send pkgname:arch over the APT::Status-Fd to not break
    clients (closes: 726156). A new APT::Status-deb822-Fd will be
    used to fix this.
  * add integration tests for APT::Status-Fd
  * add missing _() around the new "Progress" string

  [ David Kalnischkies ]
  * fix progress-segfault in case of dpkg errors/prompts (Closes: 726047)

 -- Michael Vogt <mvo@debian.org>  Tue, 15 Oct 2013 18:25:51 +0200

apt (0.9.12) unstable; urgency=low

  [ Christian Perrier ]
  * Fix typo in apt-private/private-show.cc. Thanks to Benjamin
    Keresa. Closes: #724073
  
  [ Mark Hymers ]
  * fix libapt-inst for >2G debs (closes: #725483)

  [ David Kalnischkies ]
  * don't strip :any from dependencies in single-arch (Closes: 723586)
  * pkg from only trusted sources keeps being trusted (Closes: 617690)
  * compression-neutral message for missing data.tar member (Closes: 722710)
  * print-uris prints regardless of quiet-level again (Closes: 722207)
  * retry without partial data after a 416 response (Closes: 710924)
  * replace "filesize - 1" trick in http with proper 416 handling
  * fix partial (206 and 416) support in https
  * handle complete responses to https range requests (Closes: 617643, 667699)
    (LP: 1157943)
  * don't consider holds for autoremoval (Closes: 724995)
  * put fetch errors in 'source' on our errorstack
  * use pkgAcqArchive in 'download' for proper errors
  * fix lzma-support detection via xz binary
  * do not ++ on erased package pointers in autoremove

  [ Michael Vogt ]
  * Add new "apt-get upgrade --with-new-pkgs" option (and add man-page for it).
    So "apt-get upgrade --with-new-pkgs" will pull in new dependencies but
    never remove packages
  * Rename "--dpkg-progress" to "--show-progress" and document it in 
    apt-get.8. This will show global install progress information in the
    terminal.
  * Fix status-fd progress calculation for certain multi-arch install/upgrade
    situations
  * add new -o DpkgPM::Progress-Fancy for nicer dpkg progress output 
    on vt100+ terminals
  * fix libapt-inst for >2G debs (closes: #725483), thanks to Mark Hymers 
  * debian/apt.postinst: use --compare-versions lt instead of lt-nl, 
    to ensure the apt-auto-removal file is correctly create, 
    thanks to Ben Hutchings
  * update Uploaders to match recent uploaders better
  * Set the default "Acquire::PDiffs::FileLimit" to 20. If the amount
    of pdiffs is bigger things tend to get slower. Set
      Acquire::PDiffs::FileLimit "0";
    in /etc/apt/apt.conf to get the old behavior back.

 -- Michael Vogt <mvo@debian.org>  Wed, 09 Oct 2013 22:39:41 +0200

apt (0.9.11.4) unstable; urgency=low

  [ Oskari Saarenmaa ]
  * don't truncate 100 char long paths in tar extraction.
    Thanks to Mika Eloranta for the testcase! (Closes: #689582)

  [ David Kalnischkies ]
  * do not trust FileFd::Eof() in pkgTagFile::Fill()
    Thanks to Cyril Brulebois (Closes: 723705)

 -- Michael Vogt <mvo@debian.org>  Fri, 20 Sep 2013 16:12:07 +0200

apt (0.9.11.3) unstable; urgency=low

  [ Michael Vogt ]
  * Add DPkgPM::Progress option to enable terminal install 
    progress
  * fix typo (mkostemp->mkstemp)
  * Remove invalid "-f" option for apt-get check, thanks to
    Philipp Weis (closes: #721477)
  * Fix regression of "apt-cache unmet -i", thanks to Daniel Schepler
    (closes: #722324)

  [ David Kalnischkies ]
  * use FileFd in HashSum test to unbreak non-linux ports.
    Thanks to Aaron M. Ucko (Closes: 721723)

 -- Michael Vogt <mvo@debian.org>  Tue, 10 Sep 2013 17:32:02 +0200

apt (0.9.11.2) unstable; urgency=low

  [ Milo Casagrande ]
  * Update Italian translation. Closes: #721030
  
  [ Trần Ngọc Quân ]
  * Update Vietnamese translation. Closes: #720752
  
  [ Michael Vogt ]
  * dselect/install:
   - remove "-f" option for apt-get clean/auto-clean (closes: #720532)
  * apt-private/private-cmndline.cc:
    - fix typo in CmdMatches() selection for dselect-upgrade (closes: #720532)
  * use SPtr<pkgProblemResolver> in DoInstall() to simplify the code
  * allow pkg manipulation in the upgrade/dist-upgrade commandline, like
    apt-get dist-upgrade 2vcard- 4g8+ (thanks to Thorsten Glaser for the
    suggestion)

  [ Angel Guzman Maeso ]
  * replace usage of potential dangerous mktemp with mkstemp

 -- Michael Vogt <mvo@debian.org>  Sat, 31 Aug 2013 16:45:31 +0200

apt (0.9.11.1) unstable; urgency=low

  [ Michael Vogt ]
  * more coverity fixes:
    - explicit init 
    - always chdir("/") after chroot()
    - ftparchive/override.cc: fix "skip empty lines" code, the pointer 
      needs to get de-referenced first
  * dselect/update: 
    - remove "-f" option for apt-get update to fix breakage (closes: 720532)

  [ Christopher Baines ]
  * Add test for bug #507998

  [ David Kalnischkies ]
  * add a breaks libapt-inst for FileFd changes in 0.9.9 (Closes: 720449)
  * add versions to manpages-it Replaces+Breaks

  [ Ángel Guzmán Maeso ]
  * apt-pkg:contrib Avoid compiler warning about sign-compare

 -- Michael Vogt <mvo@debian.org>  Sat, 24 Aug 2013 09:13:27 +0200

apt (0.9.11) unstable; urgency=low

  [ Daniel Hartwig ]
  * Clarify units of Acquire::http::Dl-Limit (closes: #705445)
  * Show a error message if {,dist-}upgrade is used with additional
    arguments (closes: #705510)

  [ Michael Vogt ]
  * lp:~mvo/apt/config-clear:
    - support Configuration.Clear() for a clear of the entire 
      configuration
  * lp:~mvo/apt/add-glob-function:
    -  add Glob() to fileutl.{cc,h}
  * feature/apt-binary2
    - refactor large chunks of cmdline/*.cc into a new libapt-private
      library that is shared between the internal apt cmdline tools
    - install libapt-private* into the apt binary
    - add PACKAGE_MATCHER_ABI_COMPAT define so that this branch can be 
      merged without breaking ABI
    - add lintian override for no-shlibs-control-file so that
      the internal libapt-private.so.0.0.0 can be shipped
    - adjust apt.install.in to only install libapt-private.so.*

  [ David Kalnischkies ]
  * ensure that pkgTagFile isn't writing past Buffer length (Closes: 719629)
  * allow Pre-Install-Pkgs hooks to get info over an FD != stdin
    (Closes: #671726)

  [ Christian PERRIER ]
  * French translation update.

 -- Michael Vogt <mvo@debian.org>  Wed, 21 Aug 2013 17:51:09 +0200

apt (0.9.10) unstable; urgency=low

  The "Hello to Debconf" upload
  
  [ Christian Perrier ]
  * Vietnamese translation update. Closes: #718615
  * Japanese translation update. Closes: #719279
  * French translation update.

  [ Michael Vogt ]
  * work on fixing coverity scan results:
    - fix some off-by-one errors
    - fix some resource leaks
    - fixes in chroot() handling
    - fix some missing va_end()
  * make the code -Wall clean again
  * remove duplicated #include<list>
  * add .travis.yml
  * use the 'abi-complicance-checker' package and remove the buildin 
    copy for the abi checks

  [ David Kalnischkies ]
  * ensure that FileFd::Size returns 0 in error cases
  * add missing Turkish (tr) to po/LINGUAS
  * correct management-typo in description found by lintian
  * implement debian/rules build-{arch,indep} as required by policy 3.9.4
  * reenable automatic parallel build of APT
  * exclude config.{sub,guess} from source package
  * update the symbol files to reflect current state
  * unset LANGUAGE for showing [Y/n] answer hints
  * fix some unitialized data members
  * specific pins below 1000 cause downgrades (Closes: 543966)
  * use pkgTagFile to parse "header" of Release files
  * fix: --print-uris removes authentication (Closes: 719263)
  * always use our own trustdb.gpg in apt-key
  * use a tmpfile for trustdb.gpg in apt-key.
    Thanks to Andreas Beckmann for the initial patch! (Closes: #687611)
  * do not double-slash paths in apt-key (Closes: 665411)
  * make the keyring locations in apt-key configurable
  * let apt-key del work better with softlink and single key keyrings
  * do not call 'apt-key update' in apt.postinst
  
  [ Colin Watson ]
  * prefer native arch over higher priority for providers (Closes: #718482)

 -- Michael Vogt <mvo@debian.org>  Mon, 12 Aug 2013 21:45:07 +0200

apt (0.9.9.4) unstable; urgency=low

  [ David Kalnischkies ]
  * pick up Translation-* even if only compressed available (Closes: 717665)
  * request absolute URIs from proxies again (0.9.9.3 regession)
    (Closes: 717891)
  
  [ Michael vogt ]
  * fix missing changelog entry for 0.9.9.3 (git-dch issue)

 -- Michael Vogt <mvo@debian.org>  Fri, 26 Jul 2013 09:58:17 +0200

apt (0.9.9.3) unstable; urgency=low

  [ Ben Hutchings ]
  * debian/apt.auto-removal.sh:
    - do not include debug symbol packages for the kernel in the 
      blacklist (closes: #717616)
  
  [ Michael Vogt ]
  * debian/apt.postinst:
    - run /etc/kernel/postinst.d/apt-auto-removal once on upgrade
      to ensure that the correct auto-removal list is generated
      (closes: #717615)

  [ David Kalnischkies ]
  * skip all Description fields in apt-cache, not just first (Closes: 717254)
  * fix 'apt-cache search' crash with missing description (Closes: 647590)

  [ Raphael Geissert ]
  * Do not send a connection: keep-alive, at all
  
 -- Michael Vogt <mvo@debian.org>  Thu, 25 Jul 2013 17:14:58 +0200

apt (0.9.9.2) unstable; urgency=low

  [ Programs translations ]
  * Vietnamese updated by Tran Ngoc Quan. Closes: #717016

  [ David Kalnischkies ]
  * fix if-clause to generate hook-info for 'rc' packages (Closes: 717006)

 -- Michael Vogt <mvo@debian.org>  Wed, 17 Jul 2013 14:56:34 +0200

apt (0.9.9.1) unstable; urgency=low

  [ Michael Vogt ]
  * debian/rules:
    - call dh_clean in clean (closes: #714980)
  * apt-pkg/packagemanager.cc:
    - increate APT::pkgPackageManager::MaxLoopCount to 5000
  * cherry pick debian/apt.auto-removal.sh feature from the
    ubuntu/master branch

  [ Steve Langasek ]
  * debian/apt.conf.autoremove: don't include linux-image*,
    linux-restricted-modules*, and linux-ubuntu-modules* packages in the
    list to never be autoremoved.
  * debian/apt.auto-removal.sh, debian/rules, debian/apt.dirs: install new
    script to /etc/kernel/postinst.d/ which ensures we only automatically
    keep the currently-running kernel, the being-installed kernel, and the
    newest kernel, so we don't fill /boot up with an unlimited number of
    kernels.  LP: #923876.

  [ Adam Conrad ]
  * Fix up two things in debian/apt.auto-removal.sh:
    - Use exact matches with $-terminated regexes, so we don't get
      confusion between similarly-named kernel flavours.
    - Keep linux-backports-modules in sync with installed kernels.

  [ David Kalnischkies ]
  * Version 3 for DPkg::Pre-Install-Pkgs with MultiArch info (Closes: #712116)
  * implement arch+= and arch-= for sources.list
  * prevent MarkInstall of unsynced Multi-Arch:same siblings

 -- Michael Vogt <mvo@debian.org>  Thu, 11 Jul 2013 20:44:31 +0200

apt (0.9.9.1~ubuntu5) trusty; urgency=low

  * Changed MinAgeSec to MinAge in /etc/cron.daily/apt:200,204 
    LP: #1206047

 -- TJ Guthrie (TJ) <TJ.Guthrie@mail.wvu.edu>  Mon, 18 Nov 2013 03:06:36 -0500

apt (0.9.9.1~ubuntu4) trusty; urgency=low

  * No change rebuild against db 5.3.

 -- Dmitrijs Ledkovs <xnox@ubuntu.com>  Sat, 02 Nov 2013 14:02:38 +0000

apt (0.9.9.1~ubuntu3) saucy; urgency=low

  * Keep linux-tools packages matching installed kernels (LP: #1205284)

 -- Adam Conrad <adconrad@ubuntu.com>  Wed, 11 Sep 2013 11:48:09 -0400

apt (0.9.9.1~ubuntu2) saucy; urgency=low

  * Prefer native architecture over higher priority for providers (closes:
    #718482).

 -- Colin Watson <cjwatson@ubuntu.com>  Thu, 01 Aug 2013 16:33:32 +0100

apt (0.9.9.1~ubuntu1) saucy; urgency=low

  * merged from the debian/sid branch:
    - debian/gbp.conf: change build branch to ubuntu/master
    - use ubuntu keyring and ubuntu archive keyring in apt-key
    - run update-apt-xapian-index in apt.cron
    - run apt-key net-update in cron.daily
    - different example sources.list
    - APT::pkgPackageManager::MaxLoopCount set to 5000
    - apport pkgfailure handling
    - ubuntu changelog download handling
    - patch for apt cross-building, see http://bugs.debian.org/666772
    - debian/apt.auto-removal.sh
      + make kernels auto-removable

 -- Michael Vogt <michael.vogt@ubuntu.com>  Wed, 10 Jul 2013 17:03:52 +0200

apt (0.9.9) unstable; urgency=low

  [ Michael Vogt ]
  * improve debug output for the Debug::pkgProblemResolver and
    Debug::pkgDepCache::AutoInstall
  * improve apt-cdrom output when no CD-ROM can be auto-detected
  * document --no-auto-detect in apt-cdrom

  [ David Kalnischkies ]
  * build the en manpages in subdirectory doc/en
  * remove -ldl from cdrom and -lutil from apt-get linkage
  * rewrite pkgOrderList::DepRemove to stop incorrect immediate setting
    (Closes: 645713)
  * prefer Essentials over Removals in ordering score
  * fix priority sorting by prefering higher in MarkInstall
  * try all providers in order if uninstallable in MarkInstall
  * do unpacks before configures in SmartConfigure (Closes: #707578)
  * fix support for multiple patterns in apt-cache search (Closes: #691453)
  * set Fail flag in FileFd on all errors consistently
  * don't explicitly init ExtractTar InFd with invalid fd
  * OpenDescriptor should autoclose fd always on error (Closes: #704608)
  * fail in CopyFile if the FileFds have error flag set
  * ensure state-dir exists before coyping cdrom files
  * fix file location for configure-index.gz in apt.conf(5) (Closes: #711921)
  * handle missing "Description" in apt-cache show (Closes: #712435)
  * try defaults if auto-detection failed in apt-cdrom (Closes: #712433)
  * support \n and \r\n line endings in ReadMessages
  * do not redownload unchanged InRelease files
  * trigger NODATA error for invalid InRelease files (Closes: #712486)

 -- Michael Vogt <mvo@debian.org>  Tue, 02 Jul 2013 08:58:33 +0200

apt (0.9.8.2) unstable; urgency=low

  [ Programs translations ]
  * French translation : typo fix. Closes: #677272

  [ Guillem Jover ]
  * Update Vcs fields (Closes: #708562)
  
  [ Michael Vogt ]
  * buildlib/apti18n.h.in:
    - fix build failure when building without NLS (closes: #671587)
  
  [ Gregoire Menuel ]
  * Fix double free (closes: #711045)
  
  [ Raphael Geissert ]
  * Fix crash when the "mirror" method does not find any entry
    (closes: #699303)

  [ Johan Kiviniemi ]
  * cmdline/apt-key:
    - Create new keyrings with mode 0644 instead of 0600.
    - Accept a nonexistent --keyring file with the adv subcommand as well.

 -- Michael Vogt <mvo@debian.org>  Thu, 06 Jun 2013 19:15:14 +0200

apt (0.9.8.1) unstable; urgency=low

  [ David Kalnischkies ]
  * apt-pkg/indexcopy.cc:
    - non-inline RunGPGV methods to restore ABI compatibility with previous
      versions to fix partial upgrades (Closes: #707771)
  
  [ Michael Vogt ]
  * moved source to http://git.debian.org/apt/apt.git
  * updated gbp.conf to match what bzr-buildpackage is doing
  * remove .bzr-buildpackage/default.conf (superseeded by gbp.conf)

 -- Michael Vogt <mvo@debian.org>  Thu, 16 May 2013 14:50:43 +0200

apt (0.9.8) unstable; urgency=low

  [ Ludovico Cavedon ]
  * properly handle if-modfied-since with libcurl/https 
    (closes: #705648)
  
  [ Andreas Beckman ]
  * apt-pkg/algorithms.cc:
    - Do not propagate negative scores from rdepends. Propagating the absolute
      value of a negative score may boost obsolete packages and keep them
      installed instead of installing their successors.  (Closes: #699759)

  [ Michael Vogt ]
  * apt-pkg/sourcelist.cc:
    - fix segfault when a hostname contains a [, thanks to
      Tzafrir Cohen (closes: #704653)
  * debian/control:
    - replace manpages-it (closes: #704723)

  [ David Kalnischkies ]
  * various simple changes to fix cppcheck warnings
  * apt-pkg/pkgcachegen.cc:
    - do not store the MD5Sum for every description language variant as
      it will be the same for all so it can be shared to save cache space
    - handle language tags for descriptions are unique strings to be shared
    - factor version string creation out of NewDepends, so we can easily reuse
      version strings e.g. for implicit multi-arch dependencies
    - equal comparisions are used mostly in same-source relations,
      so use this to try to reuse some version strings
    - sort group and package names in the hashtable on insert
    - share version strings between same versions (of different architectures)
      to save some space and allow quick comparisions later on
  * apt-pkg/pkgcache.cc:
    - assume sorted hashtable entries for groups/packages
  * apt-pkg/cacheiterators.h:
    - provide DepIterator::IsSatisfied as a nicer shorthand for DepCheck
  * apt-pkg/deb/debversion.cc:
    - add a string-equal shortcut for equal version comparisions

  [ Marc Deslauriers ]
  * make apt-ftparchive generate missing deb-src hashes (LP: #1078697)

  [ Yaroslav Halchenko ]
  * Fix English spelling error in a message ('A error'). Unfuzzy
    translations. Closes: #705087

  [ Programs translations ]
  * French translation completed (Christian Perrier)

  [ Manpages translations ]
  * French translation completed (Christian Perrier)

  [ Daniel Hartwig ]
  * apt-pkg/contrib/strutl.cc:
    - include port in shortened URIs (e.g. with apt-cache policy, progress
      display) thanks to James McCoy (Closes: #154868, #322074)
    - percent-encode username and password when writing URIs
  * methods/http.cc:
    - properly escape IP-literals (e.g. IPv6 address) when building
      Host headers and URIs (Closes: #620344)
  * methods/https.cc:
    - use https_proxy environment variable if present, falling back to
      http_proxy otherwise
    - use authentication credentials from proxy URI
      (Closes: #651640, LP: #1087512)
    - environment variables do not override an explicit no proxy
      directive ("DIRECT") in apt.conf
    - disregard all_proxy environment variable, like other methods

 -- Michael Vogt <mvo@debian.org>  Wed, 08 May 2013 18:43:28 +0200

apt (0.9.7.9~exp3) experimental; urgency=low
  
  [ Michael Vogt ]
  * apt-pkg/sourcelist.cc:
    - fix segfault when a hostname contains a [, thanks to 
      Tzafrir Cohen (closes: #704653)
  * debian/control:
    - replace manpages-it (closes: #704723)

  [ David Kalnischkies ]
  * various simple changes to fix cppcheck warnings
  * apt-pkg/pkgcachegen.cc:
    - do not store the MD5Sum for every description language variant as
      it will be the same for all so it can be shared to save cache space
    - handle language tags for descriptions are unique strings to be shared
    - factor version string creation out of NewDepends, so we can easily reuse
      version strings e.g. for implicit multi-arch dependencies
    - equal comparisions are used mostly in same-source relations,
      so use this to try to reuse some version strings
    - sort group and package names in the hashtable on insert
    - share version strings between same versions (of different architectures)
      to save some space and allow quick comparisions later on
  * apt-pkg/pkgcache.cc:
    - assume sorted hashtable entries for groups/packages
  * apt-pkg/cacheiterators.h:
    - provide DepIterator::IsSatisfied as a nicer shorthand for DepCheck
  * apt-pkg/deb/debversion.cc:
    - add a string-equal shortcut for equal version comparisions

  [ Marc Deslauriers ]
  * make apt-ftparchive generate missing deb-src hashes (LP: #1078697)
  
  [ Yaroslav Halchenko ]
  * Fix English spelling error in a message ('A error'). Unfuzzy
    translations. Closes: #705087

  [ Programs translations ]
  * French translation completed (Christian Perrier)
  
  [ Manpages translations ]
  * French translation completed (Christian Perrier)

  [ Daniel Hartwig ]
  * apt-pkg/contrib/strutl.cc:
    - include port in shortened URIs (e.g. with apt-cache policy, progress
      display) thanks to James McCoy (Closes: #154868, #322074)
    - percent-encode username and password when writing URIs
  * methods/http.cc:
    - properly escape IP-literals (e.g. IPv6 address) when building
      Host headers and URIs (Closes: #620344)
  * methods/https.cc:
    - use https_proxy environment variable if present, falling back to
      http_proxy otherwise
    - use authentication credentials from proxy URI
      (Closes: #651640, LP: #1087512)
    - environment variables do not override an explicit no proxy
      directive ("DIRECT") in apt.conf
    - disregard all_proxy environment variable, like other methods
  
 -- Michael Vogt <mvo@debian.org>  Wed, 08 May 2013 18:43:28 +0200

apt (0.9.7.9~exp2) experimental; urgency=low

  [ Programs translations ]
  * Update all PO files and apt-all.pot
  * French translation completed (Christian Perrier)
  
  [ Daniel Hartwig ]
  * cmdline/apt-get.cc:
    - do not have space between "-a" and option when cross building
      (closes: #703792)
  * test/integration/test-apt-get-download:
    - fix test now that #1098752 is fixed
  * po/{ca,cs,ru}.po:
    - fix merge artifact

  [ David Kalnischkies ]
  * apt-pkg/indexcopy.cc:
    - rename RunGPGV to ExecGPGV and move it to apt-pkg/contrib/gpgv.cc
  * apt-pkg/contrib/gpgv.cc:
    - ExecGPGV is a method which should never return, so mark it as such
      and fix the inconsistency of returning in error cases
    - don't close stdout/stderr if it is also the statusfd
    - if ExecGPGV deals with a clear-signed file it will split this file
      into data and signatures, pass it to gpgv for verification
    - add method to open (maybe) clearsigned files transparently
  * apt-pkg/acquire-item.cc:
    - keep the last good InRelease file around just as we do it with
      Release.gpg in case the new one we download isn't good for us
  * apt-pkg/deb/debmetaindex.cc:
    - reenable InRelease by default
  * ftparchive/writer.cc,
    apt-pkg/deb/debindexfile.cc,
    apt-pkg/deb/deblistparser.cc:
    - use OpenMaybeClearSignedFile to be free from detecting and
      skipping clearsigning metadata in dsc and Release files

  [ Michael Vogt ]
  * add regression test for CVE-2013-1051
  * implement GPGSplit() based on the idea from Ansgar Burchardt
    (many thanks!)
  * methods/connect.cc:
    - use Errno() instead of strerror(), thanks to David Kalnischk
  * doc/apt.conf.5.xml:
    - document Acquire::ForceIPv{4,6}

 -- Michael Vogt <mvo@debian.org>  Wed, 03 Apr 2013 14:19:58 +0200

apt (0.9.7.9~exp1) experimental; urgency=low

  [ Niels Thykier ]
  * test/libapt/assert.h, test/libapt/run-tests:
    - exit with status 1 on test failure
  
  [ Daniel Hartwig ]
  * test/integration/framework:
    - continue after test failure but preserve exit status

  [ Programs translation updates ]
  * Turkish (Mert Dirik). Closes: #703526

  [ Colin Watson ]
  * methods/connect.cc:
    - provide useful error message in case of EAI_SYSTEM
      (closes: #703603)
  
  [ Michael Vogt ]
  * add new config options "Acquire::ForceIPv4" and 
    "Acquire::ForceIPv6" to allow focing one or the other
    (closes: #611891)
  * lp:~mvo/apt/fix-tagfile-hash:
    - fix false positives in pkgTagSection.Exists(), thanks to
      Niels Thykier for the testcase (closes: #703240)
    - this will require rebuilds of the clients as this used to
      be a inline function

 -- Michael Vogt <mvo@debian.org>  Fri, 22 Mar 2013 21:57:08 +0100

apt (0.9.7.8) unstable; urgency=criticial

  * SECURITY UPDATE: InRelease verification bypass
    - CVE-2013-1051
  
  [ David Kalnischk ]
  * apt-pkg/deb/debmetaindex.cc,
    test/integration/test-bug-595691-empty-and-broken-archive-files,
    test/integration/test-releasefile-verification:
    - disable InRelease downloading until the verification issue is
      fixed, thanks to Ansgar Burchardt for finding the flaw

 -- Michael Vogt <mvo@debian.org>  Thu, 14 Mar 2013 07:47:36 +0100

apt (0.9.7.8~exp2) experimental; urgency=low

  * include two missing patches to really fix bug #696225, thanks to
    Guillem Jover 
  * ensure sha512 is really used when available, thanks to Tyler Hicks
   (LP: #1098752)

 -- Michael Vogt <mvo@debian.org>  Fri, 01 Mar 2013 19:06:55 +0100

apt (0.9.7.8~exp1) experimental; urgency=low

  [ Manpages translation updates ]
  * Italian (Beatrice Torracca). Closes: #696601
  
  [ Programs translation updates ]
  * Japanese (Kenshi Muto). Closes: #699783
  
  [ Michael Vogt ]
  * fix pkgProblemResolver::Scores, thanks to Paul Wise. 
    Closes: #697577
  * fix missing translated apt.8 manpages, thanks to Helge Kreutzmann
    for the report. Closes: #696923
  * apt-pkg/contrib/progress.cc:
    - Make "..." translatable to fix inconsistencies in the output
      of e.g. apt-get update. While this adds new translatable strings,
      not having translations for them will not break anything.
      Thanks to Guillem Jover. Closes: #696225
  * debian/apt.cron.daily:
    - when reading from /dev/urandom, use less entropy and fix a rare
      bug when the random number chksum is less than 1000.
      Closes: #695285
  * methods/https.cc:
    - reuse connection in https, thanks to Thomas Bushnell, BSG for the
      patch. LP: #1087543, Closes: #695359
    - add missing curl_easy_cleanup()
  * methods/http.cc:
    - quote spaces in filenames to ensure as the http method is also
      (potentially) used for non deb,dsc content that may contain
      spaces, thanks to Daniel Hartwig and Thomas Bushnell 
      (LP: #1086997)
    - quote plus in filenames to work around a bug in the S3 server
      (LP: #1003633)
  * apt-pkg/indexrecords.cc:
    - support '\r' in the Release file

  [ David Kalnischkies ]
  * apt-pkg/depcache.cc:
    - prefer to install packages which have an already installed M-A:same
      sibling while choosing providers (LP: #1130419)

 -- Michael Vogt <mvo@debian.org>  Fri, 01 Mar 2013 14:16:42 +0100

apt (0.9.7.7ubuntu4) raring; urgency=low

  [ Michael Vogt ]
  * test/integration/test-bug-1078697-missing-source-hashes:
    - add test for deb-src hash generation
  
  [ Marc Deslauriers ]
  * make apt-ftparchive generate missing deb-src hashes (LP: #1078697)

 -- Michael Vogt <michael.vogt@ubuntu.com>  Thu, 11 Apr 2013 14:52:15 +0200

apt (0.9.7.7ubuntu3) raring; urgency=low

  * SECURITY UPDATE: InRelease verification bypass
    - CVE-2013-1051

  [ David Kalnischk ]
  * apt-pkg/deb/debmetaindex.cc,
    test/integration/test-bug-595691-empty-and-broken-archive-files,
    test/integration/test-releasefile-verification:
    - disable InRelease downloading until the verification issue is
      fixed, thanks to Ansgar Burchardt for finding the flaw

 -- Michael Vogt <michael.vogt@ubuntu.com>  Thu, 14 Mar 2013 14:25:56 +0100

apt (0.9.7.7ubuntu2) raring; urgency=low

  * Cherry-pick from David's sid branch to fix a multiarch library
    installation problem:

  [ David Kalnischkies ]
  * apt-pkg/depcache.cc:
    - prefer to install packages which have an already installed M-A:same
      sibling while choosing providers (LP: #1130419)

 -- Steve Langasek <steve.langasek@ubuntu.com>  Fri, 01 Mar 2013 17:55:03 -0800

apt (0.9.7.7ubuntu1) raring; urgency=low

  * Merge from Debian unstable, pulling in new translations and fixes.
  * Add linux-headers to /etc/kernel/postinst.d/apt-auto-removal guard.

 -- Adam Conrad <adconrad@ubuntu.com>  Fri, 18 Jan 2013 00:32:14 -0700

apt (0.9.7.7) unstable; urgency=low

  [ Program translation updates ]
  * Catalan (Jordi Mallach)
  * Drop a confusing non-breaking space. Closes: #691024
  * Thai (Theppitak Karoonboonyanan). Closes: #691613
  * Vietnamese (Trần Ngọc Quân). Closes: #693773
  * Fix Plural forms in German, French, Japanese and Portuguese
    translations. Thanks to Jakub Wilk for reporting these errors.

  [ David Kalnischkies ]
  * apt-pkg/packagemanager.cc:
    - do not do lock-step configuration for a M-A:same package if it isn't
      unpacked yet in SmartConfigure and do not unpack a M-A:same package
      again in SmartUnPack if we have already configured it (LP: #1062503)
  * apt-pkg/depcache.cc:
    - don't call MarkInstall with the FromUser flag set for packages
      which are dependencies of APT::Never-MarkAuto-Sections matchers
    - no mode changes should obviously be ok for pkgDepCache::IsModeChangeOk
  * cmdline/apt-get.cc:
    - do not call Mark{Install,Delete} from the autoremove code with
      the FromUser bit set to avoid modifying the auto-installed bit
  * apt-pkg/algorithms.cc:
    - ensure pkgProblemResolver calls MarkDelete without FromUser set
      so that it can't overrule holds and the protection flag
  
  [ Michael Vogt ]
  * change permissions of /var/log/apt/term.log to 0640 (LP: #975199)

  [ Jonathan Thomas ]
  * apt-pkg/algorithms.cc:
    - fix package-pointer array memory leak in ResolveByKeepInternal()

 -- Michael Vogt <mvo@debian.org>  Thu, 13 Dec 2012 09:52:19 +0100

apt (0.9.7.6ubuntu6) raring; urgency=low

  * merged from the debian-sid branch

  [ Program translation updates ]
  * Catalan (Jordi Mallach)
  * Drop a confusing non-breaking space. Closes: #691024
  * Thai (Theppitak Karoonboonyanan). Closes: #691613
  * Vietnamese (Trần Ngọc Quân). Closes: #693773
  * Fix Plural forms in German, French, Japanese and Portuguese
    translations. Thanks to Jakub Wilk for reporting these errors.

  [ Michael Vogt ]
  * change permissions of /var/log/apt/term.log to 0640 (LP: #975199)

 -- Michael Vogt <michael.vogt@ubuntu.com>  Thu, 13 Dec 2012 09:14:54 +0100

apt (0.9.7.6ubuntu5) raring; urgency=low

  * Revert build-dependency from gettext:any to gettext, now that gettext is
    Multi-Arch: foreign.

 -- Colin Watson <cjwatson@ubuntu.com>  Thu, 29 Nov 2012 15:43:21 +0000

apt (0.9.7.6ubuntu4) raring; urgency=low

  * Fix mismerge of cross-build-dependency handling patch from
    0.8.16~exp12ubuntu7.

 -- Colin Watson <cjwatson@ubuntu.com>  Tue, 20 Nov 2012 18:16:36 +0000

apt (0.9.7.6ubuntu3) raring; urgency=low

  * Fix comment char in /etc/apt/apt.conf.d/01autoremove-kernels to
    use C++ style comments instead of POSIX shell style (LP: #1076237)

 -- Adam Conrad <adconrad@ubuntu.com>  Wed, 07 Nov 2012 23:10:35 -0700

apt (0.9.7.6ubuntu2) raring; urgency=low

  * Fix up two things in debian/apt.auto-removal.sh:
    - Use exact matches with $-terminated regexes, so we don't get
      confusion between similarly-named kernel flavours.
    - Keep linux-backports-modules in sync with installed kernels.

 -- Adam Conrad <adconrad@ubuntu.com>  Tue, 06 Nov 2012 15:54:31 -0700

apt (0.9.7.6ubuntu1) raring; urgency=low

  [ Michael Vogt ]
  * merged from debian-sid
  
  [ Program translation updates ]
  * Catalan (Jordi Mallach)
  * Drop a confusing non-breaking space. Closes: #691024
  * Thai (Theppitak Karoonboonyanan). Closes: #691613

  [ David Kalnischkies ]
  * apt-pkg/packagemanager.cc:
    - do not do lock-step configuration for a M-A:same package if it isn't
      unpacked yet in SmartConfigure and do not unpack a M-A:same package
      again in SmartUnPack if we have already configured it (LP: #1062503)

  [ Steve Langasek ]
  * debian/apt.conf.autoremove: don't include linux-image*,
    linux-restricted-modules*, and linux-ubuntu-modules* packages in the
    list to never be autoremoved.
  * debian/apt.auto-removal.sh, debian/rules, debian/apt.dirs: install new
    script to /etc/kernel/postinst.d/ which ensures we only automatically
    keep the currently-running kernel, the being-installed kernel, and the
    newest kernel, so we don't fill /boot up with an unlimited number of
    kernels.  LP: #923876.

 -- Michael Vogt <michael.vogt@ubuntu.com>  Tue, 06 Nov 2012 15:12:36 +0100

apt (0.9.7.6) unstable; urgency=low

  [ Program translation updates ]
  * Ukrainian (A. Bondarenko)

  [ David Kalnischkies ]
  * apt-pkg/pkgcachegen.cc:
    - ensure that dependencies for packages:none are always generated
    - add 2 missing remap registrations causing a segfault in case
      we use the not remapped iterators after a move of the mmap again
    - write the native architecture as unique string into the cache header
      as it is used for arch:all packages as a map to arch:native.
      Otherwise arch comparisons later will see differences (Closes: #689323)
  * apt-pkg/pkgcache.cc:
    - ignore negative dependencies applying in the same group for M-A:same
      packages on the real package name as self-conflicts (Closes: #688863)
  * cmdline/apt-cache.cc:
    - print versioned dependency relations in (r)depends if the option
      APT::Cache::ShowVersion is true (default: false) as discussed in
      #218995 to help debian-cd fixing #687949. Thanks to Sam Lidder
      for initial patch and Steve McIntyre for nagging and testing!
  * apt-pkg/edsp.cc:
    - include reinstall requests and already installed (= protected) packages
      in the install-request for external resolvers (Closes: #689331)
  * apt-pkg/policy.cc:
    - match pins with(out) an architecture as we do on the commandline
      (partly fixing #687255, b= support has to wait for jessie)
  * apt-pkg/contrib/netrc.cc:
    - remove the 64 char limit for login/password in internal usage
    - remove 256 char line limit by using getline() (POSIX.1-2008)
  
  [ Colin Watson ]
  * apt-pkg/pkgcachegen.cc:
    - Fix crash if the cache is remapped while writing a Provides version
      (LP: #1066445).

 -- Michael Vogt <mvo@debian.org>  Tue, 16 Oct 2012 18:08:53 +0200

apt (0.9.7.5ubuntu5) quantal; urgency=low

  * Revert "missing remap registration" change from 0.9.7.5ubuntu4; this
    iterator was already registered, and double registration causes a crash
    (LP: #1067056).

 -- Colin Watson <cjwatson@ubuntu.com>  Tue, 16 Oct 2012 11:35:59 +0100

apt (0.9.7.5ubuntu4) quantal-proposed; urgency=low

  [ Colin Watson ]
  * apt-pkg/pkgcachegen.cc:
    - Fix crash if the cache is remapped while writing a Provides version
      (LP: #1066445).

  Cherry-pick from http://bzr.debian.org/bzr/apt/apt/debian-sid:

  [ David Kalnischkies ]
  * apt-pkg/pkgcachegen.cc:
    - add a missing remap registration causing a segfault in case
      we use the not remapped iterators after a move of the mmap again

 -- Colin Watson <cjwatson@ubuntu.com>  Sun, 14 Oct 2012 23:54:27 +0100

apt (0.9.7.5ubuntu3) quantal-proposed; urgency=low

  * Refresh translations from Launchpad. Amongst other fixes, this drops the
    erroneous "个" from "Retrieving file ..." translation in zn_CN. 
    (LP: #985634)

 -- Martin Pitt <martin.pitt@ubuntu.com>  Fri, 12 Oct 2012 13:01:30 +0200

apt (0.9.7.5ubuntu2) quantal; urgency=low

  Merged from lp:~donkult/apt/experimental:
  
  [ David Kalnischkies ]
  * apt-pkg/contrib/strutl.cc:
    - support \n and \r\n line endings in ReadMessages
  
  [ Michael Vogt ]
  * lp:~mvo/apt/webserver-simulate-broken-with-fix346386:
    - merge fix for LP: #346386 


  Merged from http://bzr.debian.org/bzr/apt/apt/debian-sid:

  [ David Kalnischkies ]
  * apt-pkg/cdrom.cc:
    - copy only configured translation files from a CD-ROM and not all
      available translation files preventing new installs with d-i from
      being initialized with all translations (Closes: #678227)
    - handle Components in the reduction for the source.list as multi-arch CDs
      otherwise create duplicated source entries (e.g. "wheezy main main")
  * apt-pkg/packagemanager.cc:
    - unpack versions only in case a different version from the package
      is currently in unpack state to recover from broken system states
      (like different file in M-A:same package and other dpkg errors)
      and avoid re-unpack otherwise (Closes: #670900)
  * debian/control:
    - let libapt-pkg break apt < 0.9.4 to ensure that the installed http-
      method supports the new redirection-style, thanks to Raphael Geissert
      for reporting & testing (Closes: #685192)
  * doc/apt_preferences.5.xml:
    - use the correct interval (x <= P < y) for pin value documentation as
      these are the intervals used by the code (Closes: #685989)
  * apt-pkg/indexcopy.cc:
    - do not create duplicated flat-archive CD-ROM sources for foreign
      architectures on multi-arch CD-ROMs
    - do not warn about files which have a record in the Release file, but
      are not present on the CD to mirror the behavior of the other methods
      and to allow uncompressed indexes to be dropped without scaring users

 -- Michael Vogt <michael.vogt@ubuntu.com>  Tue, 04 Sep 2012 15:42:09 +0200

apt (0.9.7.5ubuntu1) quantal; urgency=low

  [ Michael Vogt ]
  * merged latest fixes from the debian-sid branch
  
  [ TJ ]
  * apt-pkg/contrib/netrc.cc:
    - increase LOGINSIZE/PASSWORDSIZE limits and add proper error
      if the limits are reached (LP: #1008289)

 -- Michael Vogt <michael.vogt@ubuntu.com>  Tue, 28 Aug 2012 12:06:48 +0200

apt (0.9.7.5) unstable; urgency=low

  [ Manpages translation updates ]
  * Japanese (KURASAWA Nozomu) (Closes: #684435)
  * Portuguese (Américo Monteiro) (Closes: #686975)

  [ David Kalnischkies ]
  * handle packages without a mandatory architecture (debian-policy §5.3)
    by introducing a pseudo-architecture 'none' so that the small group of
    users with these packages can get right of them without introducing too
    much hassle for other users (Closes: #686346)
  * apt-pkg/cdrom.cc:
    - copy only configured translation files from a CD-ROM and not all
      available translation files preventing new installs with d-i from
      being initialized with all translations (Closes: #678227)
    - handle Components in the reduction for the source.list as multi-arch CDs
      otherwise create duplicated source entries (e.g. "wheezy main main")
  * apt-pkg/packagemanager.cc:
    - unpack versions only in case a different version from the package
      is currently in unpack state to recover from broken system states
      (like different file in M-A:same package and other dpkg errors)
      and avoid re-unpack otherwise (Closes: #670900)
  * debian/control:
    - let libapt-pkg break apt < 0.9.4 to ensure that the installed http-
      method supports the new redirection-style, thanks to Raphael Geissert
      for reporting & testing (Closes: #685192)
  * doc/apt_preferences.5.xml:
    - use the correct interval (x <= P < y) for pin value documentation as
      these are the intervals used by the code (Closes: #685989)
  * apt-pkg/indexcopy.cc:
    - do not create duplicated flat-archive CD-ROM sources for foreign
      architectures on multi-arch CD-ROMs
    - do not warn about files which have a record in the Release file, but
      are not present on the CD to mirror the behavior of the other methods
      and to allow uncompressed indexes to be dropped without scaring users
  * apt-pkg/pkgcachegen.cc:
    - do not create 'native' (or now 'none') package structures as a side
      effect of description translation parsing as it pollutes the cache

 -- Michael Vogt <mvo@debian.org>  Tue, 11 Sep 2012 15:56:44 +0200

apt (0.9.7.4) unstable; urgency=low

  [ Manpages translation updates ]
  * Polish (Robert Luberda) (Closes: #683109)

  [ Program translation updates ]
  * Polish (Michał Kułach)

  [ Pino Toscano ]
  * apt-pkg/contrib/mmap.cc:
    - guard only the msync call with _POSIX_SYNCHRONIZED_IO rather
      than also the fallback code as it breaks APT on hurd since 0.9.7.3
      as the fallback is now always used on non-linux (Closes: #683354)

  [ David Kalnischkies ]
  * apt-pkg/contrib/fileutl.cc:
    - remove _POSIX_SYNCHRONIZED_IO guard in FileFd::Sync() around fsync
      as this guard is only needed for fdatasync and not defined on hurd
  * cmdline/apt-get.cc:
    - error out on (unsatisfiable) build-deps on purly virtual packages
      instead of ignoring these dependencies; thanks to Johannes Schauer
      for the detailed report! (Closes: #683786)
    - ensure that the right architecture is used for cross-dependencies in
      cases we have to choose a provider by defaulting on host-arch
      instead of build-arch
  * doc/apt-verbatim.ent:
    - denote 'wheezy' as stable codename and 'jessie' as testing codename
      in the documentation in preparation for release
  * apt-pkg/indexcopy.cc:
    - do not use atomic writing if the target is /dev/null as we don't want
      to replace it, not even automically. (Closes: #683410)
  * apt-pkg/cdrom.cc:
    - do not link() but rename() the cdroms.list to cdroms.list~ as a backup
      to ensure that apt-cdrom can be run multiple times (Closes: #676302)

 -- Michael Vogt <mvo@debian.org>  Mon, 06 Aug 2012 15:55:04 +0200

apt (0.9.7.3) unstable; urgency=low

  [ Manpages translation updates ]
  * Spanish; (Omar Campagne). Closes: #681566

  [ Program translation updates ]
  * Czech (Miroslav Kure). Closes: #680758

  [ David Kalnischkies ]
  * apt-pkg/cacheset.cc:
    - handle :all and :native correctly as architectures again
      in the commandline parsing (regression in 0.9.7)
  * apt-pkg/packagemanager.cc:
    - do not segfault if nothing can be configured to statisfy
      a pre-depends (e.g. in a pre-depends loop) (Closes: #681958)
  * apt-pkg/contrib/mmap.cc:
    - trigger the usage of the fallback code for kfreebsd also in the
      second (filebased) constructor of DynamicMMap (Closes: #677704)
    - refer to APT::Cache-Start in case the growing failed as if -Limit is
      really the offender it will be noted in a previous error message.
    - for filesystems not supporting mmap'ing a file we need to use a
      SyncToFd dummy just as we did for compressed files in 0.9.5

 -- Michael Vogt <mvo@debian.org>  Fri, 27 Jul 2012 17:53:41 +0200

apt (0.9.7.2) unstable; urgency=low

  [ Manpages translation updates ]
  * French (Christian Perrier)
  * German (Chris Leick)

  [ Program translation updates ]
  * Greek (Θανάσης Νάτσης)
  * Japanese (Kenshi Muto) (Closes: #679662)
  * Russian (Yuri Kozlov) (Closes: #679599)
  * Danish (Joe Dalton) (Closes: #680119)
  * Portuguese (Miguel Figueiredo) (Closes: #680616)

  [ David Kalnischkies ]
  * debian/apt.cron.daily:
    - do not try to backup extended_states file if it doesn't
      exist (Closes: #680287)
  * ftparchive/writer.cc:
    - handle the APT::FTPArchive::Packages::SHA512 option correctly instead
      of overriding SHA256, thanks Christian Marillat! (Closes: #680252)
  * cmdline/apt-mark.cc:
    - arch:all packages are treated as arch:native packages, but dpkg
      expects pkg:all for selections, so use the arch of the installed
      version instead of the package structure if possible.
      Thanks to Stepan Golosunov for the report! (Closes: #680041)
  * apt-pkg/clean.cc:
    - run autoclean against pkg:arch and not always against pkg:native as
      this removes valid cache entries (Closes: #679371)
  * apt-pkg/deb/deblistparser.cc:
    - negative dependencies need to apply to all architectures,
      but those with a specific architecture only apply to this one
  * apt-pkg/cachefilter.cc:
    - remove architecture-specific arch to tuple expansion-rules as they lead
      to the same tuples for different architectures (e.g. linux-arm for arm,
      armel and armhf) while the dpkg-architecture code uses triples which
      are different (in the first part, which we omit in our tuples), so e.g.
      build-dep restrictions for armel ended up effecting armhf as well

 -- Michael Vogt <mvo@debian.org>  Fri, 13 Jul 2012 21:33:56 +0200

apt (0.9.7.1ubuntu2) quantal; urgency=low

  * ftparchive/override.cc:
    - Double maximum override line length to 1000 (LP: #1038961).

 -- Colin Watson <cjwatson@ubuntu.com>  Mon, 20 Aug 2012 12:04:30 +0100

apt (0.9.7.1ubuntu1) quantal; urgency=low

  * merged from the debian-sid branch

 -- Michael Vogt <michael.vogt@ubuntu.com>  Fri, 29 Jun 2012 15:33:42 +0200

apt (0.9.7.1) unstable; urgency=low

  [ Program translation updates ]
  * Bulgarian (Damyan Ivanov) (Closes: #678983)
  * Hungarian (Gabor Kelemen)
  * Italian (Milo Casagrande)
  * Slovenian (Andrej Znidarsic)
  * German (Holger Wansing) (Closes: #679314)
  * Slovak (Ivan Masár) (Closes: #679448)

  [ David Kalnischkies ]
  * cmdline/apt-internal-solver.cc, cmdline/apt-mark.cc:
    - typo fixes and unfuzzy translations
  * debian/control:
    - libapt-{pkg,inst} packages should be in section 'libs' instead
      of 'admin' as by ftp-master override request in #677596
    - demote debiandoc-sgml to Build-Depends-Indep
  * doc/makefile:
    - separate translation building of debiandoc from manpages
      so that we don't need to build debiandoc for binary packages

 -- Michael Vogt <mvo@debian.org>  Fri, 29 Jun 2012 14:26:32 +0200

apt (0.9.7) unstable; urgency=low

  [ Julian Andres Klode ]
  * apt-pkg/contrib/mmap.cc:
    - Fix the Fallback option to work correctly, by not calling
      realloc() on a map mapped by mmap(), and by using malloc
      and friends instead of new[].
    - Zero out the new memory allocated with realloc().

  [ Daniel Hartwig ]
  * apt-pkg/pkgcachegen.cc:
    - always reset _error->StackCount in MakeStatusCache (Closes: #677175)

  [ David Kalnischkies ]
  * apt-pkg/deb/deblistparser.cc:
    - ensure that mixed positive/negative architecture wildcards
      are handled in the same way as dpkg handles them
    - use PackageArchitectureMatchesSpecification filter
  * apt-pkg/cachefilter.cc:
    - add PackageArchitectureMatchesSpecification (Closes: #672603)
  * apt-pkg/cacheset.cc:
    - add PackageContainerInterface::FromGroup to support
      architecture specifications with wildcards on the commandline
  * apt-pkg/pkgcache.cc:
    - do a string comparision for architecture checking in IsMultiArchImplicit
      as 'unique' strings in the pkgcache aren't unique (Closes: #677454)
  * buildlib/configure.mak:
    - print a message detailing how to get config.guess and config.sub
      in case they are not in /usr/share/misc (Closes: #677312)
  * cmdline/apt-get.cc:
    - print a friendly message in 'download' if a package can't be
      downloaded (Closes: #677887)

 -- Michael Vogt <mvo@debian.org>  Tue, 19 Jun 2012 16:42:43 +0200

apt (0.9.6ubuntu3) quantal; urgency=low

  * SECURITY UPDATE: Disable apt-key net-update for now, as validation
    code is still insecure
    - cmdline/apt-key: exit 1 immediately in net_update()
    - CVE-2012-0954
    - LP: #1013639

 -- Jamie Strandboge <jamie@ubuntu.com>  Fri, 15 Jun 2012 08:03:17 -0500

apt (0.9.6ubuntu2) quantal; urgency=low

  * adjust apt-key to ensure no collisions on subkeys too. Patch thanks to
    Marc Deslauriers. (LP: #1013128)

 -- Jamie Strandboge <jamie@ubuntu.com>  Thu, 14 Jun 2012 11:29:48 -0500

apt (0.9.6ubuntu1) quantal; urgency=low

  [ Michael Vogt ]
  * merged from Debian, remaining changes:
    - use ubuntu keyring and ubuntu archive keyring in apt-key
    - run update-apt-xapian-index in apt.cron
    - support apt-key net-update and verify keys against master-keyring
    - run apt-key net-update in cron.daily
    - different example sources.list
    - APT::pkgPackageManager::MaxLoopCount set to 5000
    - apport pkgfailure handling
    - ubuntu changelog download handling
    - patch for apt cross-building, see http://bugs.debian.org/666772

  [ Steve Langasek ]
  * Drop upgrade handling for obsolete conffile /etc/apt/apt.conf.d/01ubuntu,
    removed in previous LTS.
  * prepare-release: declare the packages needed as source build deps.

 -- Steve Langasek <steve.langasek@ubuntu.com>  Mon, 11 Jun 2012 22:36:16 +0000

apt (0.9.6) unstable; urgency=low

  [ David Kalnischkies ]
  * apt-pkg/cdrom.cc:
    - fix regression from 0.9.3 which dumped the main configuration
      _config instead of the cdrom settings (Cnf) as identified and
      tested by Milan Kupcevic, thanks! (Closes: #674100)
  * cmdline/apt-get.cc:
    - do not show 'list of broken packages' header if no package
      is broken as it happens e.g. for external resolver errors
    - print URIs for all changelogs in case of --print-uris,
      thanks to Daniel Hartwig for the patch! (Closes: #674897)
    - show 'bzr branch' as 'bzr get' is deprecated (LP: #1011032)
    - check build-dep candidate if install is forbidden
  * debian/apt-utils.links:
    - the internal resolver 'apt' is now directly installed in
      /usr/lib/apt/solvers, so don't instruct dh to create a broken link
  * doc/apt-verbatim.ent:
    - APT doesn't belong to the product 'Linux', so use 'APT' instead
      as after all APT is a big suite of applications
  * doc/examples/sources.list:
    - use the codename instead of 'stable' in the examples sources.list
      as we do in the manpage and as the debian-installer does
  * doc/apt-get.8.xml:
    - use apt-utils as package example instead of libc6
  * apt-pkg/contrib/cmdline.cc:
    - apply patch from Daniel Hartwig to fix a segfault in case
      the LongOpt is empty (Closes: #676331)
    - fix segfault with empty LongOpt in --no-* branch
  * ftparchive/apt-ftparchive.cc:
    - default to putting the Contents-* files below $(SECTION) as apt-file
      expects them there - thanks Martin-Éric Racine! (Closes: #675827)
  * apt-pkg/deb/deblistparser.cc:
    - set pkgCacheGen::Essential to "all" again (Closes: #675449)
  * apt-pkg/algorithms.cc:
    - force install only for one essential package out of a group
  * apt-pkg/aptconfiguration.cc:
    - if APT::Languages=none save "none" in allCodes so that the detected
      configuration is cached as intended (Closes: #674690, LP: #1004947)
  * apt-pkg/cacheiterators.h:
    - add an IsMultiArchImplicit() method for Dep- and PrvIterator

  [ Justin B Rye ]
  * doc/apt-cdrom.8.xml:
    - replace CDROM with the proper CD-ROM in text
    - correct disc vs. disk issues
  * doc/apt-extracttemplates.1.xml:
    - debconf is not DebConf
  * doc/apt-get.8.xml:
    - move dselect-upgrade below dist-upgrade
    - review and fix spelling issues
  * doc/apt-ftparchive.8.xml, doc/apt-config.8.xml,
    doc/apt-key.8.xml, doc/apt-mark.8.xml,
    doc/apt_preferences.5.xml, doc/apt-secure.8.xml,
    doc/apt-sortpkgs.1.xml, sources.list.5.xml:
    - review and fix typo, grammar and style issues
  * doc/apt.conf.5.xml:
    - review and fix typo, grammar and style issues
    - rephrase APT::Immediate-Configuration and many others

  [ Sebastian Heinlein ]
  * cmdline/apt-key:
    - do not hardcode /etc but use Dir::Etc instead

  [ Robert Luberda ]
  * Polish manpage translation update (Closes: #675603)
  * doc/apt-mark.8.xml:
    - in hold, the option name is --file not --filename

  [ Christian Perrier ]
  * French program and manpage translation update
  * Danish program translation by Joe Hansen. Closes: #675605

  [ Thibaut Girka ]
  * cmdline/apt-get.cc:
    - complain correctly about :any build-dep on M-A:none packages
  * apt-pkg/deb/deblistparser.cc:
    - add support for arch-specific qualifiers in dependencies

 -- Michael Vogt <mvo@debian.org>  Mon, 11 Jun 2012 16:21:53 +0200

apt (0.9.5.1) unstable; urgency=low

  [ David Kalnischkies ]
  * apt-pkg/contrib/fileutl.cc:
    - dup() given compressed fd in OpenDescriptor if AutoClose
      is disabled as otherwise gzclose() and co will close it
  * doc/*.xml:
    - mark even more stuff as untranslateable and improve the
      markup here and there (no real text change)
    - use docbook DTD 4.5 instead of 4.2 to have valid docs

  [ Justin B Rye ]
  * doc/*.xml:
    - remove 'GNU/Linux' from 'Debian systems' strings as Debian
      has more systems than just GNU/Linux nowadays
  * doc/apt-cache.8.xml:
    - fix a typo as well as adding missing literal markup
    - three small rewordings for better english sentences

 -- Michael Vogt <mvo@debian.org>  Thu, 24 May 2012 17:16:34 +0200

apt (0.9.5) unstable; urgency=low

  [ Chris Leick ]
  * proofreading of the manpage pot
  * German manpage translation update (Closes: #673294)

  [ David Kalnischkies ]
  * buildlib/podomain.mak:
    - ensure that all sources end up in the srclist so that we don't
      forget to extract half of the translation strings
  * buildlib/inttypes.h.in:
    - remove inttypes.h compatibility as providing such a c99 types
      compatibility conflicts with the usage of c99 type long long
  * apt-pkg/contrib/mmap.cc:
    - have a dummy SyncToFd around in case of ReadOnly access to a
      compressed file as we otherwise on Close() do not delete[] the
      char buffer but munmap() it… (Closes: #673815)
  * debian/control:
    - moving debiandoc-sgml to Build-Depends-Indep was one step too much
      for the buildds as we still build two sgml files in arch:any
  * debian/rules:
    - move internal-solver as 'apt' to his friend dump-solver in
      /usr/lib/apt/solvers to avoid writing a manpage for it

 -- Michael Vogt <mvo@debian.org>  Tue, 22 May 2012 16:14:22 +0200

apt (0.9.4) unstable; urgency=low

  [ David Kalnischkies ]
  * methods/http.cc:
    - after many years of pointless discussions disable http/1.1 pipelining
      by default as many webservers and proxies seem to be unable to conform
      to specification must's (rfc2616 section 8.1.2.2) (LP: #996151)
    - add spaces around PACKAGE_VERSION to fix FTBFS with -std=c++11
  * apt-pkg/pkgcachegen.cc:
    - make IsDuplicatedDescription static so that it is really private
      as we don't need a symbol for it as it is not in a header
  * Makefile, buildlib/*.mak:
    - reshuffle dependencies so that parallel building seems to work
    - separate manpages from the rest of the doc building
  * prepare-release:
    - apt-inst version isn't apt versions, so don't override variable
  * debian/rules:
    - apt-utils packages manpages, so it should depend on build-doc
    - make apt and apt-utils packages depend on manpages instead of full doc
  * debian/control:
    - move doxygen and debiandoc-sgml to Build-Depends-Indep as docs
      are no longer build in the same target as the manpages
  * apt-pkg/acquire-methods.cc:
    - factor out into private Dequeue() to fix access to deleted pointer
  * apt-pkg/contrib/fileutl.cc:
    - ensure that we close compressed fds, wait for forks and such even if
      the FileFd itself is set to not autoclose the given Fd
  * cmdline/apt-get.cc:
    - use the host architecture, not the build architecture for matching
      of [architecture restrictions] in Build-Depends (Closes: #672927)
  * doc/makefile:
    - build manpages with the correct l10n.gentext.default.language setting
      to get the correct section titles provided by docbook
  * doc/po/de.po:
    - updated german manpage translation by Chris Leick, thanks!
  * apt-pkg/packagemanager.cc:
    - do not run into loop on new-pre-depends-breaks (Closes: #673536)
  * doc/*.xml:
    - add a few translator notes and reword some paragraphs to ensure that
      translators and users alike can better understand them (Closes: #669409)
    - in <term> mark all options with <option> and mark <term><option>
      as untranslated for po4a removing ~200 unless "translateable" strings
  * apt-pkg/aptconfiguration.cc:
    - longcode Translation files are saved with encoded underscore,
      so make sure to pick these files up as well for Acquire::Languages
  * ftparchive/writer.cc:
    - include Contents-* files in Release files (Closes: #673647)

  [ Michael Vogt ]
  * merged updated de.po, thanks to Holger Wansing (closes: #672466)
  
  [ Raphael Geissert ]
  * apt-pkg/acquire*.cc:
    - handle redirections in the worker with the right method instead of
      in the method the redirection occured in (Closes: #668111)
  * methods/http.cc:
    - forbid redirects to change protocol
  * methods/mirror.cc:
    - generate an equal sign also for the first arch (Closes: #669142)

  [ Marius Vollmer ]
  * apt-pkg/algorithms.cc:
    - fix memory leak of Flags in pkgSimulate by a proper destructor

 -- Michael Vogt <mvo@debian.org>  Mon, 21 May 2012 12:29:05 +0200

apt (0.9.3) unstable; urgency=low

  [ David Kalnischkies ]
  * apt-pkg/contrib/strutl.cc:
    - remove the message size limit from ioprintf and strprintf
  * apt-pkg/contrib/configuration.cc:
    - add a more versatile Dump() method
    - normalize a bit by replacing // and /./ with / in FindFile
    - /dev/null is a special absolute path as it has no subdirectories
  * apt-pkg/acquire-worker.cc:
    - use Dump() to generate the configuration message for sending
  * cmdline/apt-config.cc:
    - make it possible to limit dump to a subtree
    - implement --empty and --format option for dump
  * apt-pkg/cdrom.cc:
    - use Dump() to generate the configuration output
  * apt-pkg/depcache.cc:
    - clearly separate 'positive' and 'negative' dependencies and
      their upgrade-resolution tries in MarkInstall and especially don't
      treat Conflicts differently compared to Breaks here
    - provider is only a possible solution if the provides has the right
      version (or none as we have no versioned provides in debian) and not
      if the version of the provider matches
  * edsp/edspsystem.cc:
    - check with RealFileExists for scenario file as otherwise a directory
      like one provided with RootDir triggers the usage of EDSP
  * debian/libapt-inst1.5.symbols:
    - use the correct library name the symbols header
  * apt-pkg/pkgcachegen.cc:
    - check if NewDescription allocation has failed and error out accordingly
    - check if we work on a valid description in IsDuplicateDescription as
      we end up working on dangling pointers otherwise which segfaults on
      s390x and ppc64 (Closes: #669427)
  * apt-pkg/deb/deblistparser.cc:
    - check length and containing chars for a given description md5sum
  * ensure that apti18n.h is included last as advertised (Closes: #671623)
  * apt-pkg/acquire-worker.cc:
    - revert the use of FileFd::Write in OutFdReady as we don't want error
      reports about EAGAIN here as we retry later. Thanks to YOSHINO Yoshihito
      for the report. (Closes: #671721)
  * apt-pkg/contrib/fileutl.cc:
    - check that the fd which are closed are valid
    - ensure that we do init d only once and especially not with its own
      content as this causes some "interesting" hickups resulting in segfaults
      as it seems (Closes: #554387, #670979)
    - collect zombie (de)compressor processes on reopen
    - ensure that in error conditions the Fail flag is set
    - ensure that d is set before accessing it
  * apt-pkg/aptconfiguration.cc:
    - use NULL instead of "" for no (un)compress parameters
  * apt-pkg/algorithms.cc:
    - factor out of ListUpdate a AcquireUpdate to be able to provide your
      own pkgAcquire fetcher to the wrapper
  * apt-inst/deb/debfile.h:
    - readd 'md5.h' to the uncleaned header includes to make qapt build
      against us again unchanged to unblock transition (Closes: #669163)

 -- Michael Vogt <mvo@debian.org>  Fri, 11 May 2012 17:16:22 +0200

apt (0.9.2) unstable; urgency=low

  [ Michael Vogt ]
  * apt-inst/contrib/extracttar.cc:
    - ensure that in StartGzip the InFd is set to "AutoClose" to ensure
      that the pipe is closed when InFd is closed. This fixes a Fd leak
      (LP: #985452)

  [ David Kalnischkies ]
   * apt-pkg/deb/deblistparser.cc:
    - only treat the native apt as essential by default (Closes: #669377)
  * apt-pkg/contrib/fileutl.cc:
    - redirect stderr from compressors to /dev/null
  * apt-pkg/aptconfiguration.cc:
    - if the compressor is not installed, but we link against it's
      library accept it as a CompressionType (Closes: #669328)
  * apt-pkg/contrib/sha2_internal.cc:
    - do not use the input data directly but memcpy it instead as
      it could be unaligned as in the http-transport which causes
      a sigbus error on sparc (Closes: #669061)
  * apt-pkg/cacheset.cc:
    - actually return to the fallback modifier if we have detected we
      should for packagenames which look like modifiers (Closes: #669591)

  [ Adam Conrad ]
  * Set FD_CLOEXEC on history.log's FD (Closes: #610069, LP: #636010)

  [ Thorsten Spindler ]
  * apt-pkg/deb/dpkgpm.cc:
    - do not crash if (*I).Pkg is NULL (LP: #939867)

  [ Malcolm Scott ]
  * apt-pkg/packagemanager.cc:
    - iterate over all pre-depends or-group member instead of looping
      endlessly over the first member in SmartUnpack (LP: #985852)

 -- Michael Vogt <mvo@debian.org>  Fri, 20 Apr 2012 11:26:16 +0200

apt (0.9.1) unstable; urgency=low

  [ David Kalnischkies ]
  * cmdline/apt-get.cc:
    - if pkgCacheFile::Generate is disabled in 'update' don't
      remove the caches (and don't try to open them)
  * apt-pkg/packagemanager.cc:
    - init counter in SmartConfigure so that the loop-breaker isn't
      triggered at random… (Closes: #669060)

  [ Christian Perrier ]
  * Fix typo in apt-get(8). Closes: #664833
  * Replace "argument" by "paramètre" in French translation.
    Merci, les Titeps!
  * Drop hardcoded "en.html" suffix in apt-secure manpage.
    Thanks to David Prevot.
  
 -- Michael Vogt <mvo@debian.org>  Tue, 17 Apr 2012 09:49:31 +0200

apt (0.9.0) unstable; urgency=low

  * upload to debian/unstable

 -- Michael Vogt <mvo@debian.org>  Mon, 16 Apr 2012 15:53:17 +0200

apt (0.9.0~exp1) experimental; urgency=low

  [ Michael Vogt ]
  * apt-pkg/packagemanager.cc:
    - fix inconsistent clog/cout usage in the debug output
    - add APT::pkgPackageManager::MaxLoopCount to ensure that the
      ordering code does not get into a endless loop when it flip-flops
      between two states
  * update libapt-inst1.4 to libapt-inst1.5 because of the cleanup 
    performed
  * prepare debian/unstable upload, if there are no issues with this
    upload it will directly go into unstable as 0.9.0  

  [ David Kalnischkies ]
  * do not update po and pot files in the process of the build as this
    causes timestamp changes for the mo files which therefore can't
    be refcounted by dpkg for your M-A: same packages
    (Closes: #659333, LP: #924628)
  * apt-inst/database.{cc,h}, apt-inst/deb/dpkgdb.{cc,h}:
    - drop instead of fix as it is only needed if you want to reimplement dpkg
      and comes straight from the beginning of last decade (Closes: #663372)
  * apt-inst/deb/debfile.cc:
    - {Extract,Merge}Control() is another instance of "lets reimplement dpkg"
      so shot of this code before someone ends up using this…
  * debian/libapt-pkg4.12:
    - update symbols file
  * debian/apt-utils.install:
    - ship the ftparchive, apt-extractemplates and apt-sortpkgs locales
      in the apt-utils package instead of the apt package
  * apt-pkg/packagemanager.cc:
    - recheck all dependencies if we changed a package in SmartConfigure
      as this could break an earlier dependency (LP: #940396)
    - recheck dependencies in SmartUnpack after a change, too
  * apt-pkg/acquire-worker.cc:
    - check return of write() as gcc recommends
  * apt-pkg/acquire.cc:
    - check return of write() as gcc recommends
  * apt-pkg/cdrom.cc:
    - check return of chdir() and link() as gcc recommends
  * apt-pkg/clean.cc:
    - check return of chdir() as gcc recommends
  * apt-pkg/contrib/netrc.cc:
    - check return of asprintf() as gcc recommends
  * methods/rred.cc:
    - check return of writev() as gcc recommends
  * methods/mirror.cc:
    - check return of chdir() as gcc recommends
  * apt-pkg/deb/dpkgpm.cc:
    - check return of write() a gcc recommends
  * apt-inst/deb/debfile.cc:
    - check return of chdir() as gcc recommends
  * apt-inst/deb/dpkgdb.cc:
    - check return of chdir() as gcc recommends
  * methods/makefile:
    - do not link rred against libz anymore as FileFd handles all
      this transparently now
  * debian/control:
    - bump Standards-Version to 3.9.3 (no changes needed)
    - add libbz2-dev as new build-dependency
    - remove the libz-dev alternative from zlib1g-dev build-dependency
    - suggest xz-utils instead of bzip2 and lzma
  * doc/apt-get.8.xml:
    - typofix: respect → respecting, thanks Mike Erickson! (Closes: #664833)
  * debian/rules:
    - do not sed in configure.in to set the version-number
  * prepare-release:
    - add as a small script to lazy check and prepare releases
  * doc/*:
    - move the command synopsis out of each manpage into apt-verbatim.ent
      as they are a hell to translate and just single out the parameters
      which can be translated to apt.ent
  * apt-pkg/aptconfiguration.cc:
    - if present, prefer xz binary over lzma
    - if we have zlib builtin insert add a dummy gzip compressor for FileFD
    - do the same for bz2 builtin if available
  * methods/bzip2.cc:
    - remove it as the functionality for all compressors can be
      provided by gzip.cc now with the usage of FileFD
  * apt-pkg/contrib/fileutl.cc:
    - use libz2 library for (de)compression instead of the bzip2 binary as
      the first is a dependency of dpkg and the later just priority:optional
      so we gain 'easier' access to bz2-compressed Translation files this way
  * cmdline/apt-get.cc:
    - print list of autoremoves in alphabetical order (Closes: #639008)

  [ Bogdan Purcareata ]
  * doc/apt-get.8.xml:
    - add 'download' to the usage line (Closes: #649340)
  * cmdline/apt-get.cc:
    - distinguish information about 'apt-get autoremove' based on the
      number of auto-removed packages both before and after the list
      of packages (Closes: #665833)

  [ Steve Langasek ]
  * don't treat build-depends-indep as cross-build-dependencies; we should
    always install the host arch versions.  LP: #968828.

  [ Paolo Rotolo ]
  * Fix string from automatic to automatically (LP: #967393).

 -- Michael Vogt <mvo@debian.org>  Thu, 12 Apr 2012 12:40:39 +0200

apt (0.8.16~exp13) experimental; urgency=low

  [ David Kalnischkies ]
  * apt-pkg/acquire-item.cc:
    - remove 'old' InRelease file if we can't get a new one before
      proceeding with Release.gpg to avoid the false impression of a still
      trusted repository by a (still present) old InRelease file.
      Thanks to Simon Ruderich for reporting this issue! (CVE-2012-0214)
    - add Debug::pkgAcqArchive::NoQueue to disable package downloading
  * apt-pkg/deb/dpkgpm.cc:
    - chroot if needed before dpkg --assert-multi-arch
    - ensure that dpkg binary doesn't have the chroot-directory prefixed
    - call dpkg --assert-multi-arch with execvp instead of execv
    - save the universe by not printing messages about apport if a package
      with this name is not installed (Closes: #619646)
    - handle a SIGINT in all modes as a break after the currently running
      dpkg transaction instead of ignoring it completely
  * apt-pkg/depcache.cc:
    - if a M-A:same package is marked for reinstall, mark all it's installed
      silbings for reinstallation as well (LP: #859188)
  * apt-pkg/contrib/configuration.cc:
    - do not stop parent transversal in FindDir if the value is empty
  * methods/http{s,}.cc:
    - if a file without an extension is requested send an 'Accept: text/*'
      header to avoid that the server chooses unsupported compressed files
      in a content-negotation attempt (Closes: #657560)
    - remove the arbitrary MAXLEN limit for response lines (Closes: #658346)
  * apt-pkg/aptconfiguration.cc:
    - chroot if needed before calling dpkg --print-foreign-architectures
    - ensure that architectures are not added multiple times
  * cmdline/apt-mark.cc:
    - detect if dpkg has multiarch support before calling --set-selections
    - correctly ignore already (un)hold packages
  * apt-pkg/cachefile.cc:
    - clean up lost atomic cachefiles with 'clean' (Closes: #650513)
  * apt-pkg/indexrecords.cc:
    - do not create empty Entries as a sideeffect of Lookup()
  * apt-pkg/acquire-item.cc:
    - drop support for i18n/Index file (introduced in 0.8.11) and use
      the Release file instead to get the Translations (Closes: #649314)
    - use pdiff for Translation-* files if available (Closes: #657902)
  * ftparchive/writer.cc:
    - add 'Translation-*' to the default patterns
  * cmdline/apt-get.cc:
    - if a package can't be removed as it is not installed, suggest to
      the user an (installed) multiarch silbing with 'Did you mean?'
    - improve 'error' message for packages which are only referenced
      e.g. in a Depends line and are now requested for removal
  * cmdline/apt-cache.cc:
    - correct --pre-depends option by using dash consistently (LP: #940837)
  * apt-pkg/packagemanager.cc:
    - do not try to a void a breaks if the broken package pre-depends
      on the breaker, but let dpkg auto-deconfigure it
  * apt-pkg/contrib/fileutl.cc:
    - do not warn about the ignoring of directories (Closes: #662762)

  [ Steve Langasek ]
  * cmdline/apt-get.cc:
    - for cross-build-dependencies M-A: none should be DEB_HOST_ARCH,
      not DEB_BUILD_ARCH (Closes: #646288)

  [ Colin Watson ]
  * apt-pkg/algorithms.cc:
    - don't break out of the main-resolver loop for Breaks to deal with all
      of them in a single iteration (Closes: #657695, LP: #922485)
    - use a signed int instead of short for score calculation as upgrades
      become so big now that it can overflow (Closes: #657732, LP: #917173)
  * Fix IndexCopy::CopyPackages and TranslationsCopy::CopyTranslations to
    handle compressed files again (LP: #924182, closes: #658096)

  [ Michael Vogt ]
  * apt-pkg/deb/dpkgpm.cc:
    - fix crash when a package is in removed but residual config state
      (LP: #923807)
  * apt-pkg/contrib/fileutl.h:
    - fix compat with FileFd::OpenDescriptor() in ReadOnlyGzip mode
  * apt-pkg/packagemanager.cc:
    - fix bug in predepends handling - ensure that packages that needs
      unpackaging are unpacked before they are configured (LP: #927993)

  [ Julian Andres Klode ]
  * apt-pkg/deb/deblistparser.cc:
    - Set the Essential flag on APT instead of only Important
  * apt-pkg/packagemanager.cc:
    - Do not use immediate configuration for packages with the Important flag
  * Treat the Important flag like the Essential flag with those differences:
    - No Immediate configuration (see above)
    - Not automatically installed during dist-upgrade
    - No higher score for installation ordering

 -- Michael Vogt <mvo@debian.org>  Tue, 06 Mar 2012 18:12:57 +0100

apt (0.8.16~exp12ubuntu10) precise-proposed; urgency=low

  [ Malcolm Scott ]
  * apt-pkg/packagemanager.cc:
    - Fix a regression in the pre-depend handling: where a pre-depend option
      other than the first specified is already installed, apt-get enters an
      infinite loop (LP: #985852)

  [ Michael Vogt ]
  * apt-pkg/packagemanager.cc:
    - add APT::pkgPackageManager::MaxLoopCount to ensure that the
      ordering code does not get into a endless loop when it flip-flops
      between two states

  [ David Kalnischkies ]
  * apt-pkg/cacheset.cc:
    - actually return to the fallback modifier if we have detected we
      should for packagenames which look like modifiers (Closes: #669591)
      LP: #982716

 -- Michael Vogt <michael.vogt@ubuntu.com>  Fri, 20 Apr 2012 11:10:12 +0200

apt (0.8.16~exp12ubuntu9) precise-proposed; urgency=low

  * apt-inst/contrib/extracttar.cc:
    - ensure that in StartGzip the InFd is set to "AutoClose" to ensure
      that the pipe is closed when InFd is closed. This fixes a Fd leak
      (LP: #985452)

 -- Michael Vogt <michael.vogt@ubuntu.com>  Thu, 19 Apr 2012 11:38:43 +0200

apt (0.8.16~exp12ubuntu8) precise; urgency=low

  * Set FD_CLOEXEC on history.log's FD (Closes: #610069, LP: #636010)

 -- Adam Conrad <adconrad@ubuntu.com>  Thu, 12 Apr 2012 16:26:20 -0600

apt (0.8.16~exp12ubuntu7) precise; urgency=low

  * clean up obsolete conffile /etc/apt/apt.conf.d/01ubuntu, which was
    dropped in maverick.
  * Build-depend on gettext:any for cross-building support.
  * Don't treat build-depends-indep as cross-build-dependencies; we should
    always install the host arch versions.  LP: #968828.
  * Makefile, po/makefile:  make sure our pot generation datestamp doesn't
    change at build time, since this makes translations fail to be
    co-installable with multiarch.  Based on a patch by David Kalnischkies.
    Closes: #659333, LP: #924628.
  * For cross-build-dependencies, Architecture: all packages should be
    treated as implicitly Multi-Arch: foreign, because either they *are*
    M-A: foreign when used as a build-dependency, or they need to be updated
    to not be Architecture: all; and since cross-build-deps are new
    functionality in apt, we can safely make this change without breaking
    existing systems.  Closes: #666772.

 -- Steve Langasek <steve.langasek@ubuntu.com>  Thu, 05 Apr 2012 18:00:23 -0700

apt (0.8.16~exp12ubuntu6) precise; urgency=low

  * cherry pick from
    http://bzr.debian.org/bzr/bzr/apt/apt/debian-experimental2/:
    * apt-pkg/packagemanager.cc:
      - fix bug in predepends handling - ensure that packages that needs
        unpackaging are unpacked before they are configured (LP: #927993)
    * apt-pkg/packagemanager.cc:
      - do not try to a void a breaks if the broken package pre-depends
        on the breaker, but let dpkg auto-deconfigure it
    * apt-pkg/packagemanager.cc:
      - recheck all dependencies if we changed a package in SmartConfigure
        as this could break an earlier dependency (LP: #940396)
    * recheck dependencies in SmartUnpack after a change, too
    * add Debug::pkgAcqArchive::NoQueue to disable package downloading

 -- Michael Vogt <michael.vogt@ubuntu.com>  Thu, 15 Mar 2012 19:46:08 +0100

apt (0.8.16~exp12ubuntu5) precise; urgency=low

  [ Michael Vogt ]
  * merged from the debian-sid branch, most notably:
    - Correct fi translation for hash sum mismatches (LP: #420403)
      Thanks to Jani Uusitalo
    - remove 'old' InRelease file if we can't get a new one before
      proceeding with Release.gpg to avoid the false impression of a still
      trusted repository by a (still present) old InRelease file.
      Thanks to Simon Ruderich for reporting this issue! (CVE-2012-0214)

 -- Michael Vogt <michael.vogt@ubuntu.com>  Tue, 06 Mar 2012 17:52:50 +0100

apt (0.8.16~exp12ubuntu4) precise; urgency=low

  * apt-pkg/contrib/fileutl.h:
    - fix compatibility with FileFd::OpenDescriptor() in ReadOnlyGzip mode

 -- Michael Vogt <michael.vogt@ubuntu.com>  Tue, 14 Feb 2012 10:06:28 +0100

apt (0.8.16~exp12ubuntu3) precise; urgency=low

  * Fix IndexCopy::CopyPackages and TranslationsCopy::CopyTranslations to
    handle compressed files again (LP: #924182).

 -- Colin Watson <cjwatson@ubuntu.com>  Tue, 31 Jan 2012 11:19:46 +0000

apt (0.8.16~exp12ubuntu2) precise; urgency=low

  [ David Kalnischkies ]
  * apt-pkg/deb/dpkgpm.cc:
    - chroot if needed before dpkg --assert-multi-arch
    - ensure that dpkg binary doesn't have the chroot-directory prefixed
  * apt-pkg/depcache.cc:
    - if a M-A:same package is marked for reinstall, mark all it's installed
      silbings for reinstallation as well (LP: #859188)
  * apt-pkg/contrib/configuration.cc:
    - do not stop parent transversal in FindDir if the value is empty
  * methods/http{s,}.cc:
    - if a file without an extension is requested send an 'Accept: text/*'
      header to avoid that the server chooses unsupported compressed files
      in a content-negotation attempt (Closes: #657560)
  * apt-pkg/aptconfiguration.cc:
    - chroot if needed before calling dpkg --print-foreign-architectures

  [ Michael Vogt ]
  * apt-pkg/deb/dpkgpm.cc:
    - fix crash when a package is in removed but residual config state
      (LP: #923807)

 -- Michael Vogt <michael.vogt@ubuntu.com>  Mon, 30 Jan 2012 21:03:12 +0100

apt (0.8.16~exp12ubuntu1) precise; urgency=low

  [ Michael Vogt ]
  * merge from debian/experimental:
    - new ABI

  [ Steve Langasek ]
  * apt-pkg/algorithms.cc: iterate Breaks the same way as Conflicts, so that
    we resolve virtual package Breaks more effectively.  Thanks to Colin
    Watson for the patch.  Closes: #657695, LP: #922485.
  * apt-pkg/algorithms.{cc,h}: use an int to represent resolver scores, not
    a signed short, because large upgrades can result in an overflow for
    core packages.  Thanks again to Colin Watson.  Closes: #657732,
    LP: #917173.
  * Multi-Arch: none build-deps should be DEB_HOST_ARCH, not DEB_BUILD_ARCH.
    Closes: #646288.

 -- Steve Langasek <steve.langasek@ubuntu.com>  Sun, 29 Jan 2012 00:44:16 +0000

apt (0.8.16~exp12) experimental; urgency=low

  [ Michael Vogt ]
  * apt-pkg/deb/dpkgpm.cc:
    - fix segfault on pkg removal

  [ David Kalnischkies ]
  * apt-pkg/cacheiterators.h:
    - return the correct version arch for all+foreign, too
  * apt-pkg/packagemanager.cc:
    - ignore breaks on not-installed versions while searching for
      breakage loops as we don't have to avoid them
  * debian/control:
    - remove APT from the short descriptions as lintian doesn't like it
      and it doesn't transport any information for a reader anyway
    - apply typofixes by Pascal De Vuyst, thanks! (Closes: #652834, #652835)
  * debian/rules:
    - apply patch to enable usage of hardning CPPFLAGS and LDFLAGS by
      Moritz Muehlenhoff, thanks! (Closes: #653504)
  * methods/https.cc:
    - use curls list append instead of appending Range and If-Range by hand
      which generates malformed requests, thanks Mel Collins for the hint!
      (Closes: #646381)
  * test/libapt/run-tests:
    - hurd doesn't have dmesg yet and we don't really need it either,
      so use with $0 a more stable data source for hashsumming

  [ Pino Toscano ]
  * test/libapt/globalerror_test.cc:
    - errno 0 has a different strerror on hurd, so generate the expected
      message dynamically instead of hardcoding 'Success' (Closes: #656530)

 -- Michael Vogt <mvo@debian.org>  Tue, 24 Jan 2012 12:24:38 +0100

apt (0.8.16~exp11) experimental; urgency=low

  [ David Kalnischkies ]
  * apt-pkg/deb/dpkgpm.cc:
    - redirect out/input of dpkg --assert-multi-arch to /dev/null
    - if multi-arch is detected ensure that pkg:all is reported as pkg:all

 -- Michael Vogt <mvo@debian.org>  Thu, 19 Jan 2012 13:48:18 +0100

apt (0.8.16~exp10) experimental; urgency=low

  [ David Kalnischkies ]
  * apt-pkg/depcache.cc:
    - implicit conflicts (for multiarch) are supposed to conflict
      only with real packages, not with virtual providers
  * apt-pkg/pkgcache.cc:
    - ignore implicit conflicts on providers in AllTarget, too
  * apt-pkg/deb/dpkgpm.cc:
    - check if dpkg supports multiarch with --assert-multi-arch
      and if it does be always explicit about the architecture
  * apt-pkg/contrib/fileutl.h:
    - store the offset in the internal fd before calculate size of
      the zlib-handled file to jump back to this place again
  * apt-pkg/aptconfiguration.cc:
    - parse dpkg --print-foreign-architectures correctly in
      case archs are separated by newline instead of space, too.
      (Closes: #655590)

  [ Michael Vogt ]
  * apt-pkg/contrib/fileutl.h:
    - fix segfault triggered by the python-apt testsuite

 -- Michael Vogt <mvo@debian.org>  Wed, 18 Jan 2012 12:52:26 +0100

apt (0.8.16~exp9) experimental; urgency=low

  [ Julian Andres Klode ]
  * apt-pkg/cdrom.cc:
    - Accept .bz2, .xz files in addition to .gz files (Closes: #649451)

  [ Michael Vogt ]
  * apt-pkg/cdrom.cc:
    - use aptconfiguration to get the supported compression types
  * debian/control:
    - bump debhelper build-dep to debhelper (>= 8.1.3~)
    - set libapt-pkg-dev to multi-arch: same too
  * g++ 4.7 fixes

  [ Colin Watson ]
  * Convert libapt-pkg4.12 and libapt-inst1.4 to Multi-Arch: same.

  [ David Kalnischkies ]
  * apt-pkg/cacheset.cc:
    - make the cachesets real containers which can embedding any container
      to be able to use the same interface regardless of set or list usage
    - provide a {Package,Version}List similar to {Package,Version}Set
  * cmdline/apt-{get,cache,mark}.cc:
    - use Lists instead of Sets if input order should be preserved for
      commands accepting lists of packages, e.g. policy (Closes: #625960)
  * apt-pkg/depcache.cc:
    - prefer native providers over foreigns even if the chain is foreign
  * cmdline/apt-get.cc:
    - ignore foreign architectures if we check if a provides has only one
      resolver as it's basically the same for the user, so no need to choose
  * cmdline/apt-config.cc:
    - dump the APT::Compressor settings correctly and completely
  * apt-pkg/contrib/fileutl.{h,cc}:
    - implement a ModificationTime method for FileFd
    - add a ReadLine method
    - drop the explicit export of gz-compression handling
  * apt-pkg/cdrom.cc:
    - support InRelease files on cdrom

 -- Michael Vogt <mvo@debian.org>  Thu, 05 Jan 2012 20:26:31 +0100

apt (0.8.16~exp8) experimental; urgency=low

  [ David Kalnischkies ]
  * algorithms.cc:
    - show a debug why a package was kept by ResolveByKeep()
  * apt-pkg/packagemanager.cc:
    - do not fail on unpacked packages in SmartUnPack, just don't
      shedule them for unpack, but do all checks and configure them
    - do not enter an endless loop for (essential) pre-dependency loops
  * apt-pkg/contrib/sha2_internal.cc:
    - use a pointer-union to peace gcc strict-aliasing warning
  * apt-pkg/deb/deblistparser.cc:
    - M-A: foreign packages provide for other archs, too

 -- David Kalnischkies <kalnischkies@gmail.com>  Thu, 03 Nov 2011 09:40:29 -0500

apt (0.8.16~exp7) experimental; urgency=low

  [ David Kalnischkies ]
  * do not pollute namespace in the headers with using (Closes: #500198)
  * use forward declaration in headers if possible instead of includes
  * remove old APT_COMPATIBILITY ifdef's
  * apt-pkg/deb/dpkgpm.cc:
    - use std::vector instead of fixed size arrays to store args and
      multiarch-packagename strings
    - load the dpkg base arguments only one time and reuse them later
  * cmdline/apt-get.cc:
    - follow Provides in the evaluation of saving candidates, too, for
      statisfying garbage package dependencies (Closes: #640590)
  * apt-pkg/algorithms.cc:
    - if a package is garbage, don't try to save it with FixByInstall
  * apt-pkg/deb/debsrcrecords.cc:
    - remove the limit of 400 Binaries for a source package (Closes: #622110)
  * apt-pkg/deb/deblistparser.cc:
    - fix crash when the dynamic mmap needs to be grown in
      LoadReleaseInfo (LP: #854090)
  * apt-pkg/deb/debmetaindex.cc:
    - none is a separator, not a language: no need for Index (Closes: #624218)
  * apt-pkg/aptconfiguration.cc:
    - do not builtin languages only if none is forced (Closes: #643787)
  * apt-pkg/pkgcachegen.cc:
    - refactor MergeList by creating -Group, -Package and -Version specialist
    - share description list between "same" versions (LP: #868977)
      This also means that descriptions are shared across archives now.
    - add implicit dependencies needed for Multi-Arch at the time a Version
      struct is created and not at the end of the cache generation
  * apt-pkg/pkgcache.cc:
    - always prefer "en" over "" for "en"-language regardless of cache-order

  [ Michael Vogt ]
  * apt-pkg/contrib/configuration.cc:
    - fix double delete (LP: #848907)
    - ignore only the invalid regexp instead of all options
  * apt-pkg/acquire-item.h, apt-pkg/deb/debmetaindex.cc:
    - fix fetching language information by adding OptionalSubIndexTarget
  * methods/https.cc:
    - cleanup broken downloads properly

  [ Colin Watson ]
  * ftparchive/cachedb.cc:
    - fix buffersize in bytes2hex

 -- Michael Vogt <mvo@debian.org>  Fri, 14 Oct 2011 13:51:35 +0200

apt (0.8.16~exp6) experimental; urgency=low

  [ Christopher Baines ]
  * enable APT in unpack/configure ordering to handle loops as well
    as tight dependencies between immediate packages better
    enabling also the possibility to mark all packages as immediate
    (at least Closes: #353290, #540227, #559733, #621836, #639290)

  [ David Kalnischkies ]
  * [abi-break] Support large files in the complete toolset. Indexes of this
    size are pretty unlikely for now, but we need it for deb
    packages which could become bigger than 4GB now (LP: #815895)
  * merged the debian-sid branch
  
  [ Michael Vogt ]
  * bump ABI version

 -- Michael Vogt <mvo@debian.org>  Wed, 14 Sep 2011 21:06:51 +0200

apt (0.8.16~exp5ubuntu14.2.1) UNRELEASED; urgency=low

  [ Daniel Hahler ]
  * doc/apt-key.8.xml: Ubuntu specific documentation changes (LP: #445903)

 -- Michael Vogt <michael.vogt@ubuntu.com>  Thu, 20 Oct 2011 10:58:20 +0200

apt (0.8.16~exp5ubuntu14.2) precise; urgency=low

  * Call update-apt-xapian-index with -u on all arches in
    cron.daily to make it behave slightly more pleasantly.

 -- Adam Conrad <adconrad@ubuntu.com>  Mon, 09 Jan 2012 07:41:03 -0700

apt (0.8.16~exp5ubuntu14.1) precise; urgency=low

  * apt-pkg/edsp.cc:
    - fix FTBFS

 -- Michael Vogt <michael.vogt@ubuntu.com>  Wed, 19 Oct 2011 17:56:49 +0200

apt (0.8.16~exp5ubuntu14) precise; urgency=low
  
  [ David Kalnischkies ]  
  * apt-pkg/pkgcachegen.cc:
    - refactor MergeList by creating -Group, -Package and -Version specialist
    - share description list between "same" versions (LP: #868977)
      This also means that descriptions are shared across archives now.
  * apt-pkg/pkgcache.cc:
    - always prefer "en" over "" for "en"-language regardless of cache-order
      (LP: #868977)

 -- Michael Vogt <michael.vogt@ubuntu.com>  Wed, 19 Oct 2011 16:22:31 +0200

apt (0.8.16~exp5ubuntu13) oneiric; urgency=low

  [ Adam Conrad ]
  * On armel, call update-apt-xapian-index with '-u' to keep the CPU
    and I/O usage low.  We would do this on all arches, but there's a
    regression risk here, but that's better than killing slow systems.
  
  [ Michael Vogt ]
  * cmdline/apt-key:
    - fix apt-key net-update, thanks to Marc Deslauriers and 
      Adam Conrad for the code review (LP: #857472)

 -- Michael Vogt <michael.vogt@ubuntu.com>  Thu, 06 Oct 2011 16:14:41 +0200

apt (0.8.16~exp5ubuntu12) oneiric; urgency=low

  [ David Kalnischkies ]  
  * apt-pkg/deb/deblistparser.cc:
    - fix crash when the dynamic mmap needs to be remapped during
      LoadReleaseInfo (LP: #854090)

 -- Michael Vogt <michael.vogt@ubuntu.com>  Mon, 26 Sep 2011 13:31:11 +0200

apt (0.8.16~exp5ubuntu11) oneiric; urgency=low

  [ Colin Watson ]
  * ftparchive/cachedb.cc:
    - fix buffersize in bytes2hex
  
  [ Marc Deslauriers ]
  * SECURITY UPDATE: Disable apt-key net-update for now, as validation
    code is insecure.
    - cmdline/apt-key: exit immediately out of net_update().
    - CVE number pending

 -- Michael Vogt <michael.vogt@ubuntu.com>  Thu, 22 Sep 2011 17:30:45 +0200

apt (0.8.16~exp5ubuntu10) oneiric; urgency=low

  * methods/https.cc:
    - cleanup broken downloads properly (just like http)

 -- Michael Vogt <michael.vogt@ubuntu.com>  Tue, 20 Sep 2011 18:26:13 +0200

apt (0.8.16~exp5ubuntu9) oneiric; urgency=low

  [ Michael Vogt ]
  * apt-pkg/acquire-item.h, apt-pkg/deb/debmetaindex.cc:
    - fix fetching translated package descriptions (including the newly
      stripped out english ones) by adding OptionalSubIndexTarget

  [ David Kalnischkies ]
  * apt-pkg/acquire-item.cc:
    - if no Release.gpg file is found try to verify with hashes,
      but do not fail if a hash can't be found
  * apt-pkg/indexrecords.cc:
    - fix Acquire::Max-ValidTime option by interpreting it really
      as seconds as specified in the manpage and not as days
    - add an Acquire::Min-ValidTime option (Closes: #640122)
  * doc/apt.conf.5.xml:
    - reword Acquire::Max-ValidTime documentation to make clear
      that it doesn't provide the new Min-ValidTime functionality

 -- Michael Vogt <michael.vogt@ubuntu.com>  Fri, 16 Sep 2011 09:50:16 +0200

apt (0.8.16~exp5ubuntu8) oneiric; urgency=low

  * cherry pick r1825 from lp:~mvo/apt/mvo:
    * apt-pkg/contrib/configuration.cc:
    - fix double delete (LP: #848907)
    - ignore only the invalid regexp instead of all options

  * cherry pick r2165 from lp:~donkult/apt/sid:
    [ David Kalnischkies ]
    * cmdline/apt-get.cc:
      - output list of virtual package providers to c1out in -q=1
        instead of /dev/null to unbreak sbuild (LP: #816155)

 -- Michael Vogt <michael.vogt@ubuntu.com>  Tue, 13 Sep 2011 18:23:09 +0200

apt (0.8.16~exp5ubuntu7) oneiric; urgency=low

  [ Michael Vogt ]
  * cherry pick revision 2173 from lp:~donkult/apt/sid
  
  [ David Kalnischkies ]
  - M-A:same lockstep unpack should operate on installed
    packages first (LP: #835625)

 -- Michael Vogt <michael.vogt@ubuntu.com>  Tue, 13 Sep 2011 09:03:33 +0200

apt (0.8.16~exp5ubuntu6) oneiric; urgency=low

  [ Michael Vogt 
  * merged lp:~jr/ubuntu/oneiric/apt/bzr-get-rename, thanks to
    Jonathan Riddell
  
  [ David Kalnischkies ]
  * lots of cppcheck fixes
  * apt-pkg/packagemanager.cc, apt-pkg/pkgcache.cc:
    - ignore "self"-conflicts for all architectures of a package
      instead of just for the architecture of the package locked at
      in the ordering of installations too (Closes: #802901)

 -- Michael Vogt <michael.vogt@ubuntu.com>  Wed, 17 Aug 2011 11:32:58 +0200

apt (0.8.16~exp5ubuntu5) oneiric; urgency=low

  * debian/control:
    - fix VCS location
  * methods/mirror.cc:
    - include the architecture(s) in the query string as well so 
      that the server can make better decisions

 -- Michael Vogt <michael.vogt@ubuntu.com>  Thu, 11 Aug 2011 18:03:19 +0200

apt (0.8.16~exp5ubuntu4) oneiric; urgency=low

  * Merge change from Robert Collins to upgrade ubuntu-keyring recommends
    to a hard dependency to match Debian behaviour and fix LP: #816606

 -- Adam Conrad <adconrad@ubuntu.com>  Tue, 09 Aug 2011 14:48:24 -0600

apt (0.8.16~exp5ubuntu3) oneiric; urgency=low

  * apt-pkg/acquire.cc:
    - fix potential divide-by-zero (LP: #823277)

 -- Michael Vogt <michael.vogt@ubuntu.com>  Tue, 09 Aug 2011 15:56:44 +0200

apt (0.8.16~exp5ubuntu2) oneiric; urgency=low

  * test/integration/test-hashsum-verification:
    - add regression test for hashsum verification
  * apt-pkg/acquire-item.cc:
    - if no Release.gpg file is found, still load the hashes for
      verification (closes: #636314) and add test
  * apt-pkg/pkgcachegen.cc:
    - fix incorrect comparision when checking sources.list freshness

 -- Michael Vogt <michael.vogt@ubuntu.com>  Tue, 09 Aug 2011 09:22:14 +0200

apt (0.8.16~exp5ubuntu1) oneiric; urgency=low

  * merged new version from debian/experimental, this includes
    a ABI break and two new library packages

 -- Michael Vogt <michael.vogt@ubuntu.com>  Mon, 08 Aug 2011 14:30:07 +0200

apt (0.8.16~exp5) experimental; urgency=low

  * merged the latest debian-sid fixes
  * apt-pkg/makefile:
    - install sha256.h compat header
  * apt-pkg/pkgcachegen.{cc,h}:
    - use ref-to-ptr semantic in NewDepends() to ensure that the   
      libapt does not segfault if the cache is remapped in between
      (LP: #812862)
    - fix crash when P.Arch() was used but the cache got remapped
  * apt-pkg/acquire-item.{cc,h}:
    - do not check for a "Package" tag in optional index targets
      like the translations index
  * apt-pkg/acquire.cc:
    - fix potential divide-by-zero
  * methods/mirror.cc:
    - include the architecture(s) in the query string as well so 
      that the server can make better decisions

 -- Michael Vogt <mvo@debian.org>  Mon, 15 Aug 2011 14:52:54 +0200

apt (0.8.16~exp4) experimental; urgency=low

  [ Julian Andres Klode ]
  * apt-pkg/pkgcache.h:
    - [ABI break] Add pkgCache::Header::CacheFileSize, storing the cache size
  * apt-pkg/pkgcachegen.cc:
    - Write the file size to the cache
  * apt-pkg/pkgcache.cc:
    - Check that cache is at least CacheFileSize bytes large (LP: #16467)
  
  [ Michael Vogt ]
  * merged latest fixes from debian-sid
  * apt-pkg/cdrom.{cc,h}:
    - cleanup old ABI break avoidance hacks
  * [ABI break] apt-pkg/acquire-item.{cc,h}:
    - cleanup around OptionalIndexTarget and SubIndexTarget
  * [ABI break] merged patch from Jonathan Thomas to have a new
    RecordField() function in the pkgRecorder parser. Many thanks
    Thomas
  * [ABI break] merge patch from Jonathan Thomas to speed up the
    depcache by caching the install-recommends and install-suggests
    values
  * apt-pkg/contrib/fileutl.{cc,h}:
    - add GetModificationTime() helper
  * apt-pkg/pkgcachegen.cc:
    - regenerate the cache if the sources.list changes to ensure
      that changes in the ordering there will be honored by apt
  * apt-pkg/sourcelist.{cc,h}:
    - add pkgSourceList::GetLastModifiedTime() helper

 -- Michael Vogt <mvo@debian.org>  Thu, 28 Jul 2011 16:57:08 +0200

apt (0.8.16~exp3) experimental; urgency=low

  [ David Kalnischkies ]
  * apt-pkg/pkgcache.h:
    - readd All{Foreign,Allowed} as suggested by Julian to
      remain strictly API compatible
  * apt-pkg/acquire*.{cc,h}:
    - try even harder to support really big files in the fetcher by
      converting (hopefully) everything to 'long long' (Closes: #632271)
  * ftparchive/writer.cc:
    - generate all checksums in one run over the file for Release
  * cmdline/apt-get.cc:
    - add an --assume-no option for testing to say 'no' to everything
  * apt-pkg/deb/debmetaindex.cc:
    - add trusted=yes option to mark unsigned (local) repository as trusted
      based on a patch from Ansgar Burchardt, thanks a lot! (Closes: #596498)

  [ Michael Vogt ]
  * merge fixes from the debian/unstable upload
  * merge lp:~mvo/apt/sha512-template to get fixes for the 
    sha1/md5 verifiation (closes: #632520)

 -- Michael Vogt <mvo@debian.org>  Fri, 15 Jul 2011 09:56:17 +0200

apt (0.8.16~exp2) experimental; urgency=low

  [ David Kalnischkies ]
  * [ABI-Break] Implement EDSP in libapt-pkg so that all front-ends which
    use the internal resolver can now be used also with external
    ones as the usage is hidden in between the old API
  * provide two edsp solvers in apt-utils:
    - 'dump' to quickly output a complete scenario and
    - 'apt' to use the internal as an external resolver
  * apt-pkg/pkgcache.h:
    - clean up mess with the "all" handling in MultiArch to
      fix LP: #733741 cleanly for everyone now
  * apt-pkg/depcache.cc:
    - use a boolean instead of an int for Add/Remove in AddStates
      similar to how it works with AddSizes
    - let the Mark methods return if their marking was successful
    - if a Breaks can't be upgraded, remove it. If it or a Conflict
      can't be removed the installation of the breaker fails.
  * cmdline/apt-get.cc:
    - do not discard the error messages from the resolver and instead
      only show the general 'Broken packages' message if nothing else

  [ Stefano Zacchiroli ]
  * doc/external-dependency-solver-protocol.txt:
    - describe EDSP and the configuration interface around it
  
  [ Michael Vogt ]
  * [ABI-Break] merge lp:~mvo/apt/sha512-template to add support for sha512
  * [ABI-Break] merge lp:~mvo/apt/dpointer to support easier extending
    without breaking the ABI
  * increase ABI version and update package names

 -- Michael Vogt <mvo@debian.org>  Wed, 29 Jun 2011 13:57:28 +0200

apt (0.8.16~exp1) experimental; urgency=low

  * merged with the debian/unstable upload

 -- Michael Vogt <mvo@debian.org>  Wed, 29 Jun 2011 12:40:31 +0200

apt (0.8.15.11) UNRELEASED; urgency=low

  * Fix typo in apt-get(8). Closes: #664833
  * Replace "argument" by "paramètre" in French translation.
    Merci, les Titeps!
  * Drop hardcoded "en.html" suffix in apt-secure manpage.
    Thanks to David Prevot.

 -- Christian Perrier <bubulle@debian.org>  Tue, 27 Mar 2012 20:31:38 +0200

apt (0.8.15.10) unstable; urgency=high

  [ David Kalnischkies ]
  * algorithms.cc:
    - show a debug why a package was kept by ResolveByKeep()
  * doc/manpage-style.xml:
    - put <brackets> around email addresses
  * doc/po/de.po:
    - apply typo-fix from Michael Basse, thanks! (LP: #900770)
  * apt-pkg/acquire-item.cc:
    - remove 'old' InRelease file if we can't get a new one before
      proceeding with Release.gpg to avoid the false impression of a still
      trusted repository by a (still present) old InRelease file.
      Thanks to Simon Ruderich for reporting this issue! (CVE-2012-0214)

  [ Chris Leick ]
  * German manpage translation update
  * doc/*.xml:
    - find and fix a bunch of misspellings

  [ Program translation updates ]
  * Dutch (Jeroen Schot). Closes: #652230
  * Slovak (Ivan Masar). Closes: #652985
  * Russian (Yuri Kozlov). Closes: #654844
  * Hungarian (Gabor Kelemen). Closes: #655238
  * Polish (Michał Kułach). Closes: #656908
  * Danish (Joe Hansen). Closes: #658643
  * French: replace "étiquetage" by "épinglage" for "pinning"

  [ Michael Vogt ]
  * merged patch from lp:~uusijani/apt/uusi-branch:
     Correct fi translation for hash sum mismatches (lp:420403)
     Thanks to Jani Uusitalo

 -- Michael Vogt <mvo@debian.org>  Tue, 06 Mar 2012 14:14:26 +0100

apt (0.8.15.9) unstable; urgency=low

  [ David Kalnischkies ]
  * Symbol file update
  * doc/apt-get.8.xml:
    - change wording of autoremove description as suggested
      by Robert Simmons, thanks! (Closes: #641490)
  * apt-pkg/deb/dpkgpm.cc:
    - use std::vector instead of fixed size arrays to store args and
      multiarch-packagename strings
    - load the dpkg base arguments only one time and reuse them later
  * cmdline/apt-get.cc:
    - follow Provides in the evaluation of saving candidates, too, for
      statisfying garbage package dependencies (Closes: #640590)
  * apt-pkg/algorithms.cc:
    - if a package is garbage, don't try to save it with FixByInstall
  * apt-pkg/init.cc:
    - silently ignore *.orig and *.save files by default
  * apt-pkg/policy.cc:
    - accept generic release pin expressions again in -t (Closes: #644166)
  * apt-pkg/deb/debmetaindex.cc:
    - none is a separator, not a language: no need for Index (Closes: #624218)
  * apt-pkg/aptconfiguration.cc:
    - do not builtin languages only if none is forced (Closes: #643787)
  * doc/apt.conf.5.xml:
    - apply spelling fix by Kevin Lyda, thanks! (Closes: #644104)

  [ Christian Perrier ]
  * Fix spelling error (sensée) in French translation. Thanks
    to Corentin Le Gall for spotting it.

  [ Colin Watson ]
  * ftparchive/cachedb.cc:
    - fix buffersize in bytes2hex

  [ Michael Vogt ]
  * ftparchive/cachedb.cc:
    - make buffer fully dynamic (thanks to Colin Watson)

 -- Michael Vogt <mvo@debian.org>  Fri, 14 Oct 2011 12:00:09 +0200

apt (0.8.15.8) unstable; urgency=low

  [ David Kalnischkies ]
  * cmdline/apt-get.cc:
    - output list of virtual package providers to c1out in -q=1
      instead of /dev/null to unbreak sbuild (LP: #816155)

  [ Michael Vogt ]
  * apt-pkg/contrib/configuration.cc:
    - fix double delete (LP: #848907)
    - ignore only the invalid regexp instead of all options

 -- Michael Vogt <mvo@debian.org>  Wed, 14 Sep 2011 12:08:25 +0200

apt (0.8.15.7) unstable; urgency=low

  [ David Kalnischkies ]
  * apt-pkg/packagemanager.cc, apt-pkg/pkgcache.cc:
    - ignore "self"-conflicts for all architectures of a package
      instead of just for the architecture of the package look at
      in the ordering of installations, too (LP: #802901)
    - M-A:same lockstep unpack should operate on installed
      packages first (LP: #835625)
  * test/*
    - reorganize the various testcases and helper we have and
      integrate them better into the buildsystem
    - run the test/libapt testcases at package build-time
  * debian/apt.symbols:
    - add the newly added symbols since 0.8.15.3
  * cmdline/apt-get.cc:
    - remove the binary caches in 'apt-get clean' as it is the first
      thing recommend by many supporters in case of APT segfaults
    - remove the caches in 'apt-get update', too, as they will be
      invalid in most cases anyway
  * apt-pkg/acquire-item.cc:
    - if no Release.gpg file is found try to verify with hashes,
      but do not fail if a hash can't be found
  * apt-pkg/acquire.cc:
    - non-existing directories are by definition clean
  * cmdline/apt-key:
    - if command is 'add' do not error out if the specified
      keyring doesn't exist, it will be created by gpg
  * apt-pkg/orderlist.cc:
    - prefer visiting packages marked for deletion in VisitProvides
      if we are operating on a negative dependency so that we can
      deal early with the fallout of this remove
  * apt-pkg/indexrecords.cc:
    - fix Acquire::Max-ValidTime option by interpreting it really
      as seconds as specified in the manpage and not as days
    - add an Acquire::Min-ValidTime option (Closes: #640122)
  * doc/apt.conf.5.xml:
    - reword Acquire::Max-ValidTime documentation to make clear
      that it doesn't provide the new Min-ValidTime functionality

 -- Michael Vogt <mvo@debian.org>  Mon, 12 Sep 2011 16:38:46 +0200

apt (0.8.15.6) unstable; urgency=low

  [ Michael Vogt ]
  * apt-pkg/contrib/fileutl.{cc,h}:
    - add GetModificationTime() helper
  * apt-pkg/pkgcachegen.cc:
    - regenerate the cache if the sources.list changes to ensure
      that changes in the ordering there will be honored by apt
  * apt-pkg/sourcelist.{cc,h}:
    - add pkgSourceList::GetLastModifiedTime() helper
  * apt-pkg/pkgcachegen.{cc,h}:
    - use ref-to-ptr semantic in NewDepends() to ensure that the   
      libapt does not segfault if the cache is remapped in between
      (LP: #812862)
    - fix crash when P.Arch() was used but the cache got remapped
  * test/integration/test-hashsum-verification:
    - add regression test for hashsum verification
  * apt-pkg/acquire-item.cc:
    - if no Release.gpg file is found, still load the hashes for
      verification (closes: #636314) and add test
  
  [ David Kalnischkies ]
  * lots of cppcheck fixes

 -- Michael Vogt <mvo@debian.org>  Mon, 15 Aug 2011 09:20:35 +0200

apt (0.8.15.5ubuntu1) oneiric; urgency=low

  * apt-pkg/pkgcachegen.{cc,h}:
    - fix crash when P.Arch() was used but the cache got remapped
      (LP: #812862)

 -- Michael Vogt <michael.vogt@ubuntu.com>  Mon, 01 Aug 2011 15:18:50 +0200

apt (0.8.15.5) unstable; urgency=low

  [ David Kalnischkies ]
  * apt-pkg/deb/deblistparser.cc:
    - do not assume that the last char on a line is a \n (Closes: #633350)

 -- Michael Vogt <mvo@debian.org>  Thu, 28 Jul 2011 16:49:15 +0200

apt (0.8.15.4ubuntu2) oneiric; urgency=low

  * apt-pkg/contrib/fileutl.{cc,h}:
    - add GetModificationTime() helper
  * apt-pkg/pkgcachegen.cc:
    - regenerate the cache if the sources.list changes to ensure
      that changes in the ordering there will be honored by apt
  * apt-pkg/sourcelist.{cc,h}:
    - add pkgSourceList::GetLastModifiedTime() helper
  * apt-pkg/pkgcachegen.{cc,h}:
    - use ref-to-ptr semantic in NewDepends() to ensure that the   
      libapt does not segfault if the cache is remapped in between
      (LP: #812862)

 -- Michael Vogt <michael.vogt@ubuntu.com>  Fri, 29 Jul 2011 18:25:22 +0200

apt (0.8.15.4ubuntu1) oneiric; urgency=low

  * merged from debian-sid

 -- Michael Vogt <michael.vogt@ubuntu.com>  Tue, 26 Jul 2011 13:19:49 +0200

apt (0.8.15.4) unstable; urgency=low

  [ David Miller ]
  * apt-pkg/contrib/sha1.cc:
    - fix illegally casts of on-stack buffer to a type requiring more
      alignment than it has resulting in segfaults on sparc (Closes: #634696)

  [ Michael Vogt ]
  * apt-pkg/contrib/cdromutl.cc:
    - fix escape problem when looking for the mounted devices
  * apt-pkg/contrib/strutl.{h,cc}, test/libapt/strutil_test.cc:
    - add new DeEscapeString() similar to DeQuoteString but
      unescape character escapes like \0XX and \xXX (plus added
      test)
  * refresh po/*
  
 -- Michael Vogt <mvo@debian.org>  Tue, 26 Jul 2011 12:12:27 +0200

apt (0.8.15.3) unstable; urgency=low

  [ Michael Vogt ]
  * apt-pkg/acquire-item.cc:
    - improve error message for a expired Release file
  * apt-pkg/algorithms.cc:
    - Hold back packages that would enter "policy-broken" state on upgrade
      when doing a "apt-get upgrade"
  * cmdline/apt-get.cc:
    - fix missing download progress in apt-get download

  [ David Kalnischkies ]
  * apt-pkg/pkgcachegen.cc:
    - fallback to memory if file is not writeable even if access()
      told us the opposite before (e.g. in fakeroot 1.16) (Closes: #630591)
  * doc/sources.list.5.xml:
    - document available [options] for sources.list entries (Closes: 632441)
  * doc/apt.conf.5.xml:
    - document APT::Architectures list (Closes: #612102)
  * cmdline/apt-get.cc:
    - restore all important dependencies for garbage packages (LP: #806274)
    - do not require unused partial dirs in 'source' (Closes: #633510)
    - buildconflicts effect all architectures
    - implement MultiarchCross for build-dep and source (Closes: #632221)
  * apt-pkg/init.cc:
    - use CndSet in pkgInitConfig (Closes: #629617)
  * apt-pkg/depcache.cc:
    - change default of APT::AutoRemove::SuggestsImportant to true
  * cmdline/apt-key:
    - use a tmpfile instead of /etc/apt/secring.gpg (Closes: #632596)
  * debian/apt.postinst:
    - remove /etc/apt/secring.gpg if it is an empty file
  * doc/apt-cache.8.xml:
    - apply madison typofix from John Feuerstein, thanks! (Closes: #633455)
  * apt-pkg/policy.cc:
    - emit an error on unknown APT::Default-Release value (Closes: #407511)
  * apt-pkg/aptconfiguration.cc:
    - ensure that native architecture is if not specified otherwise the
      first architecture in the Architectures vector
  * apt-pkg/deb/deblistparser.cc:
    - Strip only :any and :native if MultiArch should be stripped as it is
      save to ignore them in non-MultiArch contexts but if the dependency
      is a specific architecture (and not the native) do not strip

 -- Michael Vogt <mvo@debian.org>  Mon, 25 Jul 2011 15:04:43 +0200

apt (0.8.15.2ubuntu2) oneiric; urgency=low

  * cmdline/apt-get.cc:
    - fix missing download progress in apt-get download

 -- Michael Vogt <michael.vogt@ubuntu.com>  Fri, 22 Jul 2011 13:20:49 +0200

apt (0.8.15.2ubuntu1) oneiric; urgency=low

  [ Michael Vogt ]
  * apt-pkg/acquire-item.cc:
    - improve error message for a expired Release file
  * apt-pkg/algorithms.cc:
    - Hold back packages that would enter "policy-broken" state on upgrade
      when doing a "apt-get upgrade"

  [ David Kalnischkies ]
  * apt-pkg/pkgcachegen.cc:
    - fallback to memory if file is not writeable even if access()
      told us the opposite before (e.g. in fakeroot 1.16) (Closes: #630591)
  * doc/sources.list.5.xml:
    - document available [options] for sources.list entries (Closes: 632441)
  * doc/apt.conf.5.xml:
    - document APT::Architectures list (Closes: #612102)
  * cmdline/apt-get.cc:
    - restore all important dependencies for garbage packages (LP: #806274)
  * apt-pkg/init.cc:
    - use CndSet in pkgInitConfig (Closes: #629617)
  * apt-pkg/depcache.cc:
    - change default of APT::AutoRemove::SuggestsImportant to true

 -- Michael Vogt <michael.vogt@ubuntu.com>  Fri, 15 Jul 2011 10:16:45 +0200

apt (0.8.15.2) unstable; urgency=high

  * fix from David Kalnischkies for the InRelease gpg verification 
    code (LP: #784473)

 -- Michael Vogt <mvo@debian.org>  Tue, 12 Jul 2011 11:54:47 +0200

apt (0.8.15.1ubuntu2) oneiric; urgency=low

  [ Brian Murray ]
  * apt-pkg/deb/dpkgpm.cc:
   - do not report errors encountered when decompressing packages
  
  [ Michael Vogt ]
  * fix from David Kalnischkies for the InRelease gpg verification 
    code (LP: #784473)

 -- Michael Vogt <michael.vogt@ubuntu.com>  Wed, 13 Jul 2011 14:42:02 +0200

apt (0.8.15.1ubuntu1) oneiric; urgency=low

  * merge from debian/sid

 -- Michael Vogt <michael.vogt@ubuntu.com>  Thu, 30 Jun 2011 09:16:12 +0100

apt (0.8.15.1) unstable; urgency=low

  [ David Kalnischkies ]
  * doc/makefile:
    - create doxygen directory to avoid depending on magic (Closes: #628799)
  * cmdline/apt-key:
    - explicitly state that net-update is not supported if no url is set
    - require to be root for add, rm, update and net-update
    - clarify update vs. net-update in different distros (Closes: #632043)
  * debian/apt.symbols:
    - forgot 'mips' in the list for all architecture dependent symbols
    - comment out gcc-4.5 specific symbols as gcc-4.6 is now default
    - the symbol for PrintStatus() is architecture dependent
  * apt-pkg/policy.cc:
    - do not segfault in pinning if a package with this name doesn't exist.
      Thanks to Ferdinand Thommes for the report!
    - Defaults is a vector of Pin not of PkgPin
    - ensure that only the first specific stanza for a package is used
    - save all stanzas which had no effect in Unmatched
    - allow package:architecure in Package:

 -- Michael Vogt <mvo@debian.org>  Thu, 30 Jun 2011 10:05:36 +0200

apt (0.8.15ubuntu1) oneiric; urgency=low

  * merged from debian-unstable, remainging changes:  
    - use ubuntu keyring and ubuntu archive keyring in apt-key
    - run update-apt-xapian-index in apt.cron
    - support apt-key net-update and verify keys against master-keyring
    - run apt-key net-update in cron.daily
    - different example sources.list

 -- Michael Vogt <michael.vogt@ubuntu.com>  Wed, 29 Jun 2011 09:03:39 +0100

apt (0.8.15) unstable; urgency=low

  [ Julian Andres Klode ]
  * apt-pkg/depcache.cc:
    - Really release action groups only once (Closes: #622744)
    - Make purge work again for config-files (LP: #244598) (Closes: #150831)
  * apt-pkg/acquire-item.cc:
    - Reject files known to be invalid (LP: #346386) (Closes: #627642)
  * debian/apt.cron.daily:
    - Check power after wait, patch by manuel-soto (LP: #705269)
  * debian/control:
    - Move ${shlibs:Depends} to Pre-Depends, as we do not want APT
      unpacked if a library is too old and thus break upgrades
  * doc/apt-key.8.xml:
    - Document apt-key net-update (LP: #192810)

  [ Christian Perrier ]
  * Galician translation update (Miguel Anxo Bouzada). Closes: #626505
  * Italian translation update (Milo Casagrande). Closes: #627834
  * German documentation translation update (Chris Leick). Closes: #629949
  * Catalan translation update (Jordi Mallach). Closes: #630657

  [ David Kalnischkies ]
  * fix a bunch of cppcheck warnings/errors based on a patch by
    Niels Thykier, thanks! (Closes: #622805)
  * apt-pkg/depcache.cc:
    - really include 'rc' packages in the delete count by fixing a
      typo which exists since 1999 in the source… (LP: #761175)
    - if critical or-group can't be satisfied, exit directly.
  * apt-pkg/acquire-method.cc:
    - write directly to stdout instead of creating the message in
      memory first before writing to avoid hitting limits
    - fix order of CurrentURI and UsedMirror in Status() and Log()
  * apt-pkg/orderlist.cc:
    - let VisitRProvides report if the calls were successful
  * apt-pkg/deb/dpkgpm.cc:
    - replace obsolete usleep with nanosleep
    - remove invalid pkgcache.bin and rebuild it if possible
    - log reinstall commands in history.log
  * debian/apt{,-utils}.symbols:
    - update both experimental symbol-files to reflect 0.8.14 state
  * debian/rules:
    - remove unused embedded jquery by doxygen from libapt-pkg-doc
  * cmdline/apt-mark.cc:
    - reimplement apt-mark in c++
    - provide a 'showmanual' command (Closes: #582791)
    - provide a 'dpkg --set-selections' wrapper to set/release holds
  * cmdline/apt-get.cc:
    - deprecate mostly undocumented 'markauto' in favor of 'apt-mark'
  * cmdline/apt-cache.cc:
    - deprecate mostly undocumented 'showauto' in favor of 'apt-mark'
  * apt-pkg/pkgcache.cc:
    - really ignore :arch in FindPkg() in non-multiarch environment
  * doc/po/de.po:
    - undo the translation of the command 'dump' in manpage of apt-config
      as report by Burghard Grossmann on debian-l10n-german, thanks!
  * apt-pkg/deb/debmetaindex.cc:
    - do not download TranslationIndex if no Translation-* will be
      downloaded later on anyway (Closes: #624218)
  * test/versions.lst:
    - disable obscure version number tests with versions dpkg doesn't
      allow any more as they don't start with a number
  * apt-pkg/acquire-worker.cc:
    - print filename in the unmatching size warning (Closes: #623137)
  * apt-pkg/acquire-item.cc:
    - apply fix for poorly worded 'locate file' error message from
      Ben Finney, thanks! (Closes: #623171)
  * methods/http.cc:
    - add config option to ignore a closed stdin to be able to easily
      use the method as a simple standalone downloader
    - Location header in redirects should be absolute URI, but some
      servers just send an absolute path so still deal with it properly
    - dequote URL taken from Location in redirects as we will otherwise
      quote an already quoted string in the request later (Closes: #602412)
  * apt-pkg/contrib/netrc.cc:
    - replace non-posix gnu-extension strdupa with strdup
  * apt-pkg/packagemanager.cc:
    - ensure for Multi-Arch:same packages that they are unpacked in
      lock step even in immediate configuration (Closes: #618288)
  * apt-pkg/init.cc:
    - don't set deprecated APT::Acquire::Translation, thanks Jörg Sommer!
  * cmdline/apt-config.cc:
    - show Acquire::Languages and APT::Architectures settings
      in 'dump' (Closes: 626739)
  * apt-pkg/orderlist.cc:
    - ensure that an old version of a package with a provides can
      never satisfy a dependency of a newer version of this package

  [ Michael Vogt ]
  * methods/mirror.cc:
    - ignore lines starting with "#" in the mirror file
    - ignore non http urls in the mirrors
    - append the dist (e.g. sid, wheezy) as a query string when
      asking for a suitable mirror 
  * apt-pkg/deb/deblistparser.cc:
    - include all known languages when building the apt cache
      (LP: #794907)
  * apt-pkg/deb/debindexfile.cc:
    - remove some no longer valid checks for "TranslationsAvailable()"

  [ Kenneth Solbø Andersen ]
  * apt-pkg/deb/dpkgpm.cc:
    - set permissions of term.log to root.adm and 644 (LP: #404724)
  
  [ Chris Leick ]
  * various typo and syntax corrections in doc/*.xml

 -- Michael Vogt <mvo@debian.org>  Tue, 28 Jun 2011 18:00:48 +0200

apt (0.8.15~exp3) experimental; urgency=low

  * debian/control:
    - add Breaks: 0.8.15~exp3) for libapt-pkg4.10 and 
     libapt-inst1.2 (thanks to Jonathan Nieder, closes: #630214)
    - use depends for the ${shlibs:Depends} to make the breaks work

 -- Michael Vogt <mvo@debian.org>  Fri, 17 Jun 2011 21:51:41 +0200

apt (0.8.15~exp2) experimental; urgency=low

  * debian/control:
    - fix incorrect Replaces (closes: #630204) for libapt-inst1.2

 -- Michael Vogt <mvo@debian.org>  Wed, 15 Jun 2011 16:51:14 +0200

apt (0.8.15~exp1) experimental; urgency=low

  [ Julian Andres Klode ]
  * apt-pkg/depcache.cc:
    - Really release action groups only once (Closes: #622744)
    - Make purge work again for config-files (LP: #244598) (Closes: #150831)
  * apt-pkg/acquire-item.cc:
    - Reject files known to be invalid (LP: #346386) (Closes: #627642)
  * debian/apt.cron.daily:
    - Check power after wait, patch by manuel-soto (LP: #705269)
  * debian/control:
    - Move ${shlibs:Depends} to Pre-Depends, as we do not want APT
      unpacked if a library is too old and thus break upgrades
  * doc/apt-key.8.xml:
    - Document apt-key net-update (LP: #192810)

  [ Christian Perrier ]
  * Galician translation update (Miguel Anxo Bouzada). Closes: #626505
  * Italian translation update (Milo Casagrande). Closes: #627834
  * German documentation translation update (Chris Leick). Closes: #629949

  [ David Kalnischkies ]
  * fix a bunch of cppcheck warnings/errors based on a patch by
    Niels Thykier, thanks! (Closes: #622805)
  * apt-pkg/depcache.cc:
    - really include 'rc' packages in the delete count by fixing a
      typo which exists since 1999 in the source… (LP: #761175)
    - if critical or-group can't be satisfied, exit directly.
  * apt-pkg/acquire-method.cc:
    - write directly to stdout instead of creating the message in
      memory first before writing to avoid hitting limits
    - fix order of CurrentURI and UsedMirror in Status() and Log()
  * apt-pkg/orderlist.cc:
    - let VisitRProvides report if the calls were successful
  * apt-pkg/deb/dpkgpm.cc:
    - replace obsolete usleep with nanosleep
  * debian/apt{,-utils}.symbols:
    - update both experimental symbol-files to reflect 0.8.14 state
  * debian/rules:
    - remove unused embedded jquery by doxygen from libapt-pkg-doc
  * cmdline/apt-mark.cc:
    - reimplement apt-mark in c++
    - provide a 'showmanual' command (Closes: #582791)
    - provide a 'dpkg --set-selections' wrapper to set/release holds
  * cmdline/apt-get.cc:
    - deprecate mostly undocumented 'markauto' in favor of 'apt-mark'
  * cmdline/apt-cache.cc:
    - deprecate mostly undocumented 'showauto' in favor of 'apt-mark'
  * apt-pkg/pkgcache.cc:
    - really ignore :arch in FindPkg() in non-multiarch environment
  * doc/po/de.po:
    - undo the translation of the command 'dump' in manpage of apt-config
      as report by Burghard Grossmann on debian-l10n-german, thanks!
  * apt-pkg/deb/debmetaindex.cc:
    - do not download TranslationIndex if no Translation-* will be
      downloaded later on anyway (Closes: #624218)
  * test/versions.lst:
    - disable obscure version number tests with versions dpkg doesn't
      allow any more as they don't start with a number
  * apt-pkg/acquire-worker.cc:
    - print filename in the unmatching size warning (Closes: #623137)
  * apt-pkg/acquire-item.cc:
    - apply fix for poorly worded 'locate file' error message from
      Ben Finney, thanks! (Closes: #623171)
  * methods/http.cc:
    - add config option to ignore a closed stdin to be able to easily
      use the method as a simple standalone downloader
    - Location header in redirects should be absolute URI, but some
      servers just send an absolute path so still deal with it properly
    - dequote URL taken from Location in redirects as we will otherwise
      quote an already quoted string in the request later (Closes: #602412)
  * apt-pkg/contrib/netrc.cc:
    - replace non-posix gnu-extension strdupa with strdup
  * apt-pkg/packagemanager.cc:
    - ensure for Multi-Arch:same packages that they are unpacked in
      lock step even in immediate configuration (Closes: #618288)

  [ Michael Vogt ]
  * methods/mirror.cc:
    - ignore lines starting with "#" in the mirror file
    - ignore non http urls in the mirrors
    - append the dist (e.g. sid, wheezy) as a query string when
      asking for a suitable mirror 
  * debian/control:
    - add libapt-pkg4.10 and libapt-inst1.2 library packages

 -- Michael Vogt <mvo@debian.org>  Fri, 10 Jun 2011 15:32:07 +0200

apt (0.8.14.2) UNRELEASED; urgency=low

  [ Julian Andres Klode ]
  * apt-pkg/depcache.cc:
    - Really release action groups only once (Closes: #622744)
    - Make purge work again for config-files (LP: #244598) (Closes: #150831)
  * debian/apt.cron.daily:
    - Check power after wait, patch by manuel-soto (LP: #705269)
  * debian/control:
    - Move ${shlibs:Depends} to Pre-Depends, as we do not want APT
      unpacked if a library is too old and thus break upgrades
  * doc/apt-key.8.xml:
    - Document apt-key net-update (LP: #192810)

  [ Christian Perrier ]
  * Galician translation update (Miguel Anxo Bouzada). Closes: #626505

  [ David Kalnischkies ]
  * fix a bunch of cppcheck warnings/errors based on a patch by
    Niels Thykier, thanks! (Closes: #622805)
  * apt-pkg/depcache.cc:
    - really include 'rc' packages in the delete count by fixing a
      typo which exists since 1999 in the source… (LP: #761175)
    - if critical or-group can't be satisfied, exit directly.
  * apt-pkg/acquire-method.cc:
    - write directly to stdout instead of creating the message in
      memory first before writing to avoid hitting limits
    - fix order of CurrentURI and UsedMirror in Status() and Log()
  * apt-pkg/orderlist.cc:
    - let VisitRProvides report if the calls were successful
  * apt-pkg/deb/dpkgpm.cc:
    - replace obsolete usleep with nanosleep
  * debian/apt{,-utils}.symbols:
    - update both experimental symbol-files to reflect 0.8.14 state
  * debian/rules:
    - remove unused embedded jquery by doxygen from libapt-pkg-doc
  * cmdline/apt-mark.cc:
    - reimplement apt-mark in c++
    - provide a 'showmanual' command (Closes: #582791)
    - provide a 'dpkg --set-selections' wrapper to set/release holds
  * cmdline/apt-get.cc:
    - deprecate mostly undocumented 'markauto' in favor of 'apt-mark'
  * cmdline/apt-cache.cc:
    - deprecate mostly undocumented 'showauto' in favor of 'apt-mark'
  * apt-pkg/pkgcache.cc:
    - really ignore :arch in FindPkg() in non-multiarch environment
  * doc/po/de.po:
    - undo the translation of the command 'dump' in manpage of apt-config
      as report by Burghard Grossmann on debian-l10n-german, thanks!
  * apt-pkg/deb/debmetaindex.cc:
    - do not download TranslationIndex if no Translation-* will be
      downloaded later on anyway (Closes: #624218)
  * test/versions.lst:
    - disable obscure version number tests with versions dpkg doesn't
      allow any more as they don't start with a number
  * apt-pkg/acquire-worker.cc:
    - print filename in the unmatching size warning (Closes: #623137)
  * apt-pkg/acquire-item.cc:
    - apply fix for poorly worded 'locate file' error message from
      Ben Finney, thanks! (Closes: #623171)
  * methods/http.cc:
    - add config option to ignore a closed stdin to be able to easily
      use the method as a simple standalone downloader
    - Location header in redirects should be absolute URI, but some
      servers just send an absolute path so still deal with it properly
    - dequote URL taken from Location in redirects as we will otherwise
      quote an already quoted string in the request later (Closes: #602412)
  * apt-pkg/contrib/netrc.cc:
    - replace non-posix gnu-extension strdupa with strdup
  * apt-pkg/packagemanager.cc:
    - ensure for Multi-Arch:same packages that they are unpacked in
      lock step even in immediate configuration (Closes: #618288)

 -- Michael Vogt <mvo@debian.org>  Mon, 16 May 2011 14:57:52 +0200

apt (0.8.14.1ubuntu8) UNRELEASED; urgency=low

  [ Michael Vogt ]
  * debian/apt.conf.changelog:
    - add missing ";", thanks to Julian Andres Klode

  [ Brian Murray ]
  * apt-pkg/deb/dpkgpm.cc:
    - updated allocate memory string
    - cannot access archive string is lowercase
  * apt-pkg/deb/dpkgpm.cc:
    - resolve issue where AptOrdering is included in DpkgTerminalLog in apport
      attachments

 -- Brian Murray <brian@ubuntu.com>  Wed, 15 Jun 2011 14:00:43 -0700

apt (0.8.14.1ubuntu7) oneiric; urgency=low

  [ Michael Vogt ]
  * apt-pkg/deb/deblistparser.cc:
    - include all known languages when building the apt cache
      (LP: #794907)
  * apt-pkg/deb/debindexfile.cc:
    - remove some no longer valid checks for "TranslationsAvailable()"

 -- Michael Vogt <michael.vogt@ubuntu.com>  Thu, 09 Jun 2011 13:56:25 +0200

apt (0.8.14.1ubuntu6) oneiric; urgency=low

  [ Brian Murray ]
  * apt-pkg/deb/dpkgpm.cc:
    - prevent reporting of package installation failures due to inaccessible
      local files (LP: #791102, #790040)
    - include /var/log/apt/history.log in apport-package reports so we know
      the context for the package management request
    
  [ Michael Vogt ]
  * methods/mirror.cc:
    - ignore lines starting with "#" in the mirror file
    - ignore non http urls in the mirrors
    - append the dist (e.g. sid, wheezy) as a query string when
      asking for a suitable mirror 

 -- Michael Vogt <michael.vogt@ubuntu.com>  Tue, 07 Jun 2011 15:55:07 +0200

apt (0.8.14.1ubuntu5) oneiric; urgency=low

  * apt-pkg/acquire-item.cc:
    - do not reject empty Packages files when checking them for
      correctness

 -- Michael Vogt <michael.vogt@ubuntu.com>  Tue, 31 May 2011 10:41:30 +0200

apt (0.8.14.1ubuntu4) oneiric; urgency=low

  [ Julian Andres Klode ]
  * apt-pkg/acquire-item.cc:
    - Reject files known to be invalid (LP: #346386) (Closes: #627642)

 -- Michael Vogt <michael.vogt@ubuntu.com>  Mon, 30 May 2011 17:12:27 +0200

apt (0.8.14.1ubuntu3) oneiric; urgency=low

  * Rebuild with recent binutils. LP: #774175.

 -- Matthias Klose <doko@ubuntu.com>  Mon, 23 May 2011 19:15:34 +0200

apt (0.8.14.1ubuntu2) oneiric; urgency=low

  * debian/rules:
    - build in verbose mode by default (thanks to Matthias Klose)
  * debian/control:
    - add  temporary build-dependency on gcc-4.6 (>= 4.6.0-6ubuntu2)

 -- Michael Vogt <michael.vogt@ubuntu.com>  Tue, 03 May 2011 13:58:10 +0200

apt (0.8.14.1ubuntu1) oneiric; urgency=low

  [ Michael Vogt ]
  * merged from the debian-sid bzr branch
  
  [ Julian Andres Klode ]
  * apt-pkg/depcache.cc:
    - Really release action groups only once (Closes: #622744)
    - Make purge work again for config-files (LP: #244598) (Closes: #150831)
  * debian/apt.cron.daily:
    - Check power after wait, patch by manuel-soto (LP: #705269)
  * debian/control:
    - Move ${shlibs:Depends} to Pre-Depends, as we do not want APT
      unpacked if a library is too old and thus break upgrades
  * doc/apt-key.8.xml:
    - Document apt-key net-update (LP: #192810)

 -- Michael Vogt <michael.vogt@ubuntu.com>  Fri, 29 Apr 2011 17:55:20 +0200

apt (0.8.14.1) unstable; urgency=low

  * apt-pkg/acquire-item.cc:
    - Only try to rename existing Release files (Closes: #622912)

 -- Julian Andres Klode <jak@debian.org>  Sat, 16 Apr 2011 14:36:10 +0200

apt (0.8.14) unstable; urgency=low

  [ Julian Andres Klode ]
  * apt-pkg/indexcopy.cc:
    - Use RealFileExists() instead of FileExists(), allows amongst other
      things a directory named Sources to exist on a CD-ROM (LP: #750694).
  * apt-pkg/acquire-item.cc:
    - Use Release files even if they cannot be verified (LP: #704595)
  * cmdline/apt-get.cc:
    - Do not install recommends for build-dep (Closes: #454479) (LP: #245273)
  * apt-pkg/deb/deblistparser.cc:
    - Handle no space before "[" in build-dependencies (LP: #72344)
  * apt-pkg/policy.cc:
    - Allow pinning by glob() expressions, and regular expressions
      surrounded by slashes (the "/" character) (LP: #399474)
      (Closes: #121132)
  * debian/control:
    - Set Standards-Version to 3.9.2
  
  [ Michael Vogt ]
  * mirror method:
    - do not crash if the mirror file fails to download
  * apt-pkg/aptconfiguration.cc:
    - fix comparing for a empty string
  * debian/apt.cron.daily:
    - run unattended-upgrades even if there was a error during
      the apt-get update (LP: #676295)

  [ David Kalnischkies ]
  * apt-pkg/pkgcache.cc:
    - use the native Architecture stored in the cache header instead of
      loading it from configuration as suggested by Julian Andres Klode

 -- Julian Andres Klode <jak@debian.org>  Fri, 15 Apr 2011 14:28:15 +0200

apt (0.8.13.2ubuntu3) natty-proposed; urgency=low

  * apt-pkg/deb/dpkgpm.cc:
    - stop reporting of apport-package bug reports regarding
      dpkg I/O errors (LP: #767776)

 -- Brian Murray <brian@ubuntu.com>  Wed, 20 Apr 2011 15:05:12 -0700

apt (0.8.13.2ubuntu2) natty; urgency=low

  [ Michael Vogt ]
  * debian/apt.cron.daily:
    - run unattended-upgrades even if there was a error during
      the apt-get update (LP: #676295)
  
  [ Julian Andres Klode ]
  * apt-pkg/indexcopy.cc:
    - Use RealFileExists() instead of FileExists(), allows amongst other
      things a directory named Sources to exist on a CD-ROM (LP: #750694).
  
  [ David Kalnischkies  ]
  * apt-pkg/pkgcache.cc:
    - use the native Architecture stored in the cache header instead of
      loading it from configuration as suggested by Julian Andres Klode

 -- Michael Vogt <michael.vogt@ubuntu.com>  Thu, 07 Apr 2011 12:52:21 +0200

apt (0.8.13.2ubuntu1) natty; urgency=low

  * merge fixes from debian-sid, most notable the handling of
    arch=all architectures in python-apt (LP: #733741)
  * apt-pkg/aptconfiguration.cc:
    - fix comparing for a empty string

 -- Michael Vogt <michael.vogt@ubuntu.com>  Tue, 05 Apr 2011 13:19:56 +0200

apt (0.8.13.2) unstable; urgency=low

  [ David Kalnischkies ]
  * apt-pkg/deb/dpkgpm.cc:
    - skip --configure if all packages disappeared
  * apt-pkg/vendor.cc, apt-pkg/vendorlist.cc:
    - mark them as deprecated as they are unused
  * apt-pkg/deb/deblistparser.h:
    - enable StripMultiArch by default for ParseDepends
  * debian/apt.conf.autoremove:
    - adapt to new gnumach kernel package naming (Closes: #619337)
  * doc/apt_preferences.5.xml:
    - correct typo spotted by Charles Plessy (Closes: #619088)
    - document ButAutomaticUpgrades together with NotAutomatic
      as suggested by Charles Plessy (Closes: #619083)
  * apt-pkg/depcache.cc:
    - remove pseudo handling leftover from SetReInstall
    - do not change protected packages in autoinstall (Closes: #618848)
  * apt-pkg/pkgcachegen.cc:
    - make "all"->"native" an implementation detail of NewPackage
      rather than rewrite it in higher methods
  * apt-pkg/cacheiterator.h:
    - return "all" instead of native architecture without breaking the abi
      (too much) by extending enum instead of using bitflags (LP: #733741)
  * apt-pkg/aptconfiguration.cc:
    - use dpkg --print-foreign-architectures to get multiarch configuration
      if non is specified with APT::Architectures (Closes: #612958)
  * cmdline/apt-get.cc:
    - do not show simulation notice for non-root commands (Closes: #619072)
    - be able to disable resolver with APT::Get::CallResolver and disable
      auto installation with APT::Get::AutoSolving
  * apt-pkg/deb/deblistparser.cc:
    - create foo:any provides for all architectures for an allowed package

 -- Michael Vogt <mvo@debian.org>  Tue, 05 Apr 2011 09:40:28 +0200

apt (0.8.13.1ubuntu1) natty; urgency=low

  * merged fixes from the debian-sid (LP: #744832)
  
 -- Michael Vogt <michael.vogt@ubuntu.com>  Mon, 04 Apr 2011 14:40:51 +0200

apt (0.8.13.1) unstable; urgency=low

  * apt-pkg/acquire-item.cc: Use stat buffer if stat was
    successful, not if it failed (Closes: #620546)

 -- Julian Andres Klode <jak@debian.org>  Sat, 02 Apr 2011 20:55:35 +0200

apt (0.8.13ubuntu2) natty; urgency=low

  * po/makefile:
    - add hack to run MSGMERGE again if it segfaults. this is to help
      powerpc to bootstrap
  * mirror method:
    - merge fix from Matt Zimmerman, many thanks (LP: #741098)
    - do not crash if the mirror file fails to download

 -- Michael Vogt <michael.vogt@ubuntu.com>  Thu, 24 Mar 2011 18:01:38 +0100

apt (0.8.13ubuntu1) natty; urgency=low

  * merged from debian/sid, this adds important fixes in the
    apt mirror method

 -- Michael Vogt <michael.vogt@ubuntu.com>  Wed, 16 Mar 2011 08:23:19 +0100

apt (0.8.13) unstable; urgency=low

  [ Thorsten Spindler ]
  * methods/rsh.cc
    - fix rsh/ssh option parsing (LP: #678080), thanks to
      Ville Mattila 
  
  [ Michael Vogt ]
  * apt-pkg/acquire-item.cc:
    - mark pkgAcqIndexTrans as Index-File to avoid asking the
      user to insert the CD on each apt-get update
  * po/sl.po:
    - updated, thanks to Andrej Znidarsic
  * mirror method:
    - when downloading data, show the mirror being used
    - randomize mirror list after download in a host specific way
      to ensure that the load is evenly spreaded accross the mirrors
    - fix some missing "Fail-Ignore"

 -- Michael Vogt <mvo@debian.org>  Wed, 16 Mar 2011 08:04:42 +0100

apt (0.8.12ubuntu2) unstable; urgency=low

  [ Thorsten Spindler ]
  * methods/rsh.cc
    - fix rsh/ssh option parsing (LP: #678080), thanks to
      Ville Mattila 
  
  [ Michael Vogt ]
  * apt-pkg/acquire-item.cc:
    - mark pkgAcqIndexTrans as Index-File to avoid asking the
      user to insert the CD on each apt-get update
  * methods/mirror.cc:
    - improve debug output and fix bug in TryNextMirror

 -- Michael Vogt <michael.vogt@ubuntu.com>  Thu, 10 Mar 2011 15:56:54 +0100

apt (0.8.12ubuntu1) natty; urgency=low

  * merged from debian/sid, this adds important fixes in the udev based
    cdrom handling and multiarch handling

 -- Michael Vogt <michael.vogt@ubuntu.com>  Thu, 10 Mar 2011 16:12:22 +0100

apt (0.8.12) unstable; urgency=low

  [ Michael Vogt ]
  * apt-pkg/deb/debindexfile.cc:
    - ignore missing deb-src files in /var/lib/apt/lists, thanks
      to Thorsten Spindler (LP: #85590)
  * apt-pkg/contrib/fileutl.cc, apt-pkg/deb/dpkgpm.cc:
    - honor Dpkg::Chroot-Directory in the RunScripts*() methods
  * apt-pkg/contrib/cdromutl.{cc,h}, apt-pkg/cdrom.{cc,h}:
    - deal with missing FSTAB_DIR when using libudev to discover cdrom
    - add experimental APT::cdrom::CdromOnly option (on by default). 
      When this is set to false apt-cdrom will handle any removable
      deivce (like a usb-stick) as a "cdrom/dvd" source

  [ Christian Perrier ]
  * Fix error in French translation of manpages (apt_preferences(5)).
    Merci, Rémi Vanicat. Closes: #613689
  * Complete French manpage translation
  * Italian translation update (Milo Casagrande). Closes: #614395

  [ David Kalnischkies ]
  * ftparchive/multicompress.cc, apt-inst/deb/debfile.cc:
    - support xz compressor to create xz-compressed Indexes and be able
      to open data.tar.xz files
    - load the supported compressors from configuration
  * ftparchive/writer.cc:
    - ensure that Date and Valid-Until time strings are not localised
    - add options to disable specific checksums for Indexes
    - include xz-compressed Packages and Sources files in Release file
  * apt-pkg/aptconfiguration.cc:
    - support download of xz-compressed indexes files
    - support adding new compressors by configuration
  * apt-pkg/deb/debsrcrecords.cc:
    - support xz-compressed source v3 debian.tar files
    - support every compression we have a compressor configured
  * ftparchive/contents.cc:
    - remove ExtractArchive codecopy from apt-inst/deb/debfile.cc
  * apt-inst/deb/debfile.cc:
    - support data.tar's compressed with any configured compressor
  * cmdline/apt-get.cc:
    - reinstall dependencies of reinstalled "garbage" (Closes: #617257)

  [ Steve Langasek ]
  * apt-pkg/deb/dpkgpm.cc:
    - make sure that for multiarch packages, we are passing the full
      qualified package name to dpkg for removals. (Closes: #614298)
  * Remove the "pseudopackage" handling of Architecture: all packages for
    Multi-Arch; instead, Arch: all packages only satisfy dependencies for
    the native arch, except where the Arch: all package is declared
    Multi-Arch: foreign.  (Closes: #613584)

 -- Michael Vogt <mvo@debian.org>  Thu, 10 Mar 2011 14:46:48 +0100

apt (0.8.11.5ubuntu2) natty; urgency=low

  [ Michael Vogt ]
  * apt-pkg/deb/debindexfile.cc:
    - ignore missing deb-src files in /var/lib/apt/lists, thanks
      to Thorsten Spindler (LP: #85590)
  * apt-pkg/contrib/fileutl.cc, apt-pkg/deb/dpkgpm.cc:
    - honor Dpkg::Chroot-Directory in the RunScripts*() methods

 -- Michael Vogt <michael.vogt@ubuntu.com>  Thu, 03 Mar 2011 17:39:30 +0100

apt (0.8.11.5ubuntu1) natty; urgency=low

  * Merged from debian/sid

 -- Michael Vogt <michael.vogt@ubuntu.com>  Fri, 18 Feb 2011 12:01:19 +0100

apt (0.8.11.5) unstable; urgency=low

  [ Christian Perrier ]
  * Add missing dot in French translation of manpages. Merci, Olivier
    Humbert.
  * French translation update
  * French manpages translation update

  [ David Kalnischkies ]
  * apt-pkg/depcache.cc:
    - party revert fix in 0.8.11.2 which marked all packages as manual
      installed if the FromUser bit is set in the MarkInstall call.
      The default for this bit is true and aptitude depends on the old
      behavior so the package is only marked as manual if its not marked
      ("old" behavior) or if automatic installation is enabled - which
      aptitude disables always (see also #613775)

 -- David Kalnischkies <kalnischkies@gmail.com>  Thu, 17 Feb 2011 15:16:31 +0100

apt (0.8.11.4) unstable; urgency=low

  [ David Kalnischkies ]
  * apt-pkg/contrib/error.cc:
    - ensure that va_list is not invalid in second try
  * cmdline/apt-get.cc:
    - don't remove new dependencies of garbage packages (Closes: #613420)
  
  [ Michael Vogt ]
  * test/integration/*
    - fix dashish in the integration tests

 -- Michael Vogt <mvo@debian.org>  Wed, 16 Feb 2011 14:36:03 +0100

apt (0.8.11.3) unstable; urgency=low

  * apt-pkg/contrib/fileutl.cc:
    - really detect bigendian machines by including config.h,
      so we can really (Closes: #612986)
  * apt-pkg/contrib/mmap.cc:
    - Base has as 'valid' failure states 0 and -1 so add a simple
      validData method to check for failure states

 -- David Kalnischkies <kalnischkies@gmail.com>  Mon, 14 Feb 2011 16:58:03 +0100

apt (0.8.11.2) unstable; urgency=low

  [ Michael Vogt ]
  * merged lp:~evfool/apt/fix641673:
    - String-fix in the source and the translations for the grammatical 
      mistake reported in bug LP: #641673, thanks to Robert Roth
  * merged lp:~evfool/apt/fix418552:
    - Grammar fix for bug LP: #418552, thanks to Robert Roth
  
  [ David Kalnischkies ]
  * cmdline/apt-get.cc:
    - add --install-suggests option (Closes: #473089)
  * apt-pkg/depcache.cc:
    - mark a package which was requested to be installed on commandline
      always as manual regardless if it is already marked or not as the
      marker could be lost later by the removal of rdepends (Closes: #612557)
  * methods/rred.cc:
    - read patch into MMap only if we work on uncompressed patches
    - update size of dynamic MMap as we write in from the outside
  * apt-pkg/contrib/mmap.cc:
    - do not try to free the mapping if its is unset
  * apt-pkg/contrib/fileutl.cc:
    - reorder the loaded filesize bytes for big endian (Closes: #612986)
      Thanks to Jörg Sommer for the detailed analyse!

 -- Michael Vogt <mvo@debian.org>  Mon, 14 Feb 2011 12:07:18 +0100

apt (0.8.11.1) unstable; urgency=low

  [ Stefan Lippers-Hollmann ]
  * cmdline/apt-key:
    - fix root test which prevented setting of trustdb-name
      which lets gpg fail if it adds/remove keys from trusted.gpg
      as it tries to open the (maybe) not existent /root/.gnupg

  [ David Kalnischkies ]
  * debian/apt.symbols:
    - add more arch dependent symbols

 -- Michael Vogt <mvo@debian.org>  Wed, 09 Feb 2011 17:49:59 +0100

apt (0.8.11) unstable; urgency=low

  [ David Kalnischkies ]
  * apt-pkg/depcache.cc:
    - add SetCandidateRelease() to set a candidate version and
      the candidates of dependencies if needed to a specified
      release (Closes: #572709)
    - allow conflicts in the same group again (Closes: #612099)
  * cmdline/apt-get.cc:
    - if --print-uris is used don't setup downloader as we don't need
      progress, lock nor the directories it would create otherwise
    - show dependencies of essential packages which are going to remove
      only if they cause the remove of this essential (Closes: #601961)
    - keep not installed garbage packages uninstalled instead of showing
      in the autoremove section and installing those (Closes: #604222)
    - change pkg/release behavior to use the new SetCandidateRelease
      so installing packages from experimental or backports is easier
    - really do not show packages in the extra section if they were
      requested on the commandline, e.g. with a modifier (Closes: #184730)
    - always do removes first and set not installed remove packages
      on hold to prevent temporary installation later (Closes: #549968)
  * debian/control:
    - add Vcs-Browser now that loggerhead works again (Closes: #511168)
    - depend on debhelper 7 to raise compat level
    - depend on dpkg-dev (>= 1.15.8) to have c++ symbol mangling
  * apt-pkg/contrib/fileutl.cc:
    - add a RealFileExists method and check that your configuration files
      are real files to avoid endless loops if not (Closes: #604401)
    - ignore non-regular files in GetListOfFilesInDir (Closes: #594694)
  * apt-pkg/contrib/weakptr.h:
    - include stddefs.h to fix compile error (undefined NULL) with gcc-4.6
  * methods/https.cc:
    - fix CURLOPT_SSL_VERIFYHOST by really passing 2 to it if enabled
  * deb/dpkgpm.cc:
    - fix popen/fclose mismatch reported by cppcheck. Thanks to Petter
      Reinholdtsen for report and patch! (Closes: #607803)
  * doc/apt.conf.5.xml:
    - fix multipl{y,e} spelling error reported by Jakub Wilk (Closes: #607636)
  * apt-inst/contrib/extracttar.cc:
    - let apt-utils work with encoded tar headers if uid/gid are large.
      Thanks to Nobuhiro Hayashi for the patch! (Closes: #330162)
  * apt-pkg/cacheiterator.h:
    - do not segfault if cache is not build (Closes: #254770)
  * doc/apt-get.8.xml:
    - remove duplicated mentioning of --install-recommends
  * doc/sources.list.5.xml:
    - remove obsolete references to non-us (Closes: #594495)
    - a notice is printed for ignored files (Closes: #597615)
  * debian/rules:
    - use -- instead of deprecated -u for dh_gencontrol
    - remove shlibs.local creation and usage
    - show differences in the symbol files, but never fail
  * pre-build.sh:
    - remove as it is not needed for a working 'bzr bd'
  * debian/{apt,apt-utils}.symbols:
    - ship experimental unmangled c++ symbol files
  * methods/rred.cc:
    - operate optional on gzip compressed pdiffs
  * apt-pkg/acquire-item.cc:
    - don't uncompress downloaded pdiff files before feeding it to rred
    - try downloading clearsigned InRelease before trying Release.gpg
    - change the internal handling of Extensions in pkgAcqIndex
    - add a special uncompressed compression type to prefer those files
    - download and use i18n/Index to choose which Translations to download
  * cmdline/apt-key:
    - don't set trustdb-name as non-root so 'list' and 'finger'
      can be used without being root (Closes: #393005, #592107)
  * apt-pkg/deb/deblistparser.cc:
    - rewrite LoadReleaseInfo to cope with clearsigned Releasefiles
  * ftparchive/writer.cc:
    - add config option to search for more patterns in release command
    - include Index files by default in the Release file
  * methods/{gzip,bzip}.cc:
    - print a good error message if FileSize() is zero
  * apt-pkg/aptconfiguration.cc:
    - remove the inbuilt Translation files whitelist
  * cmdline/apt-cache.cc:
    - remove not implemented 'apt-cache add' command
  * doc/apt-cache.8.xml:
    - describe reality as apt-cache just queries and doesn't manipulate
      the caches. Thanks to Enrico Zini for spotting it! (Closes: #612009)
  * apt-pkg/algorithms.cc:
    - mark pseudo packages of installed all packages as configured
      in the simulation as we don't call configure for these packages
  * apt-pkg/pkgcachegen.cc:
    - in multiarch, let :all packages conflict with :any packages
      with a different version to be sure
  * apt-pkg/contrib/error.cc:
    - remove 400 char size limit of error messages (LP: #365611)

  [ Michael Vogt ]
  * methods/http.cc:
    - do not hang if Acquire::http::ProxyAutoDetect can not be
      executed or returns no data (LP: #654393)
  * debian/apt.conf.autoremove:
    - never autoremove the GNU/Hurd kernel (closes: #588423), thanks
      to Guillem Jover
  * apt-pkg/cdrom.cc, apt-pkg/init.cc, methods/cdrom.cc:
    - use /media/cdrom as default mountoint (closes: #611569)
  * cmdline/apt-get.cc:
    - add apt-get changelog (closes: #526990)
    - add apt-get download (closes: #82738)

  [ Martin Pitt ]
  * test/integration/test-compressed-indexes, test/test-indexes.sh:
    - Explicitly disable compressed indexes at the start. This ensures that we
      will actually test uncompressed indexes regardless of the internal
      default value of Acquire::GzipIndexes.

 -- Michael Vogt <mvo@debian.org>  Tue, 08 Feb 2011 12:58:12 +0100

apt (0.8.10.3) unstable; urgency=low

  [ Programs translations ]
  * po/es.po: Updated, plus fixes encoding issues and fixes two fuzzy
    strings, thanks to Javier Fernandez-Sanguino (closes: #610692)

 -- Michael Vogt <mvo@debian.org>  Tue, 25 Jan 2011 11:51:42 +0100

apt (0.8.10.2) unstable; urgency=low

  [ David Kalnischkies ]
  * ftparchive/apt-ftparchive.cc:
    - fix endless loop for multiple TranslationsWriters

 -- Michael Vogt <mvo@debian.org>  Tue, 25 Jan 2011 10:26:15 +0100

apt (0.8.10.1) unstable; urgency=low

  [ Christian Perrier ]
  * Fix encoding for Slovenian translation. PO file switched
    to UTF-8. Closes: #609957

  [ Julian Andres Klode ]
  * cmdline/apt-cache.cc: Create an error for apt-cache depends
    if packages could not found (LP: #647045)

  [ Programs translations ]
  * Spanish update by Javier Fernández-Sanguino Peña. Closes: #607145 

  [ Manpages translations ]
  * Correct a typo and an error in French manpages translation.
    Closes: # 607170

 -- Michael Vogt <mvo@debian.org>  Mon, 17 Jan 2011 13:41:04 +0100

apt (0.8.10ubuntu2) UNRELEASED; urgency=low

  * apt-pkg/deb/dpkgpm.cc:
    - ignore lzma "Cannot allocate memory" errors, thanks to Brian
      Murray
    - add i18n support for the "short read in buffer_copy %s" handling
      from dpkg

 -- Michael Vogt <michael.vogt@ubuntu.com>  Tue, 11 Jan 2011 18:26:05 +0100

apt (0.8.10ubuntu1) natty; urgency=low

  [ Julian Andres Klode ]
  * cmdline/apt-cache.cc: Create an error for apt-cache depends
    if packages could not found (LP: #647045)
  
  [ Michael Vogt ]
  * merged from debian-sid

 -- Michael Vogt <michael.vogt@ubuntu.com>  Tue, 07 Dec 2010 15:53:49 +0100

apt (0.8.10) unstable; urgency=low

  [ Programs translations ]
  * Czech by Miroslav Kure. Closes: #605107

  [ Martin Pitt ]
  * test/integration/test-compressed-indexes, test/test-indexes.sh:
    - Explicitly disable compressed indexes at the start. This ensures that we
      will actually test uncompressed indexes regardless of the internal
      default value of Acquire::GzipIndexes.

  [ David Kalnischkies ]
  * apt-pkg/algorithms.cc:
    - mark all installed packages first without auto installation in
      a dist-upgrade to prefer upgrading packages instead of installing
      new packages in versioned or-groups (Closes: #605394)

 -- Michael Vogt <mvo@debian.org>  Tue, 30 Nov 2010 10:42:17 +0100

apt (0.8.9ubuntu4) natty; urgency=low

  [ Michael Vogt ]
  * cmdline/apt-key:
    - set timeout of wget for net-update to 90 seconds (thanks to \sh)

  [ Martin Pitt ]
  * Revert r1819 and r1820 to disable compressed indexes by default again.
    Testing has brought up a few places where this seriously degrades
    performance, mostly in applications which iterate through all available
    package records, like update-apt-xapian-index or synaptic. See
    https://bugs.launchpad.net/ubuntu/+bugs?field.tag=apt-compressed-indexes

 -- Martin Pitt <martin.pitt@ubuntu.com>  Thu, 25 Nov 2010 08:50:37 +0100

apt (0.8.9ubuntu3) natty; urgency=low

  * methods/http.cc:
    - do not hang if Acquire::http::ProxyAutoDetect can not be
      executed or returns no data (LP: #654393)

 -- Michael Vogt <michael.vogt@ubuntu.com>  Mon, 22 Nov 2010 10:42:50 +0100

apt (0.8.9ubuntu2) natty; urgency=low

  * drop apt-changelog, apt-get changelog implements all the 
    features it provides

 -- Michael Vogt <michael.vogt@ubuntu.com>  Thu, 18 Nov 2010 15:22:40 +0100

apt (0.8.9ubuntu1) natty; urgency=low

  * re-merged from the debian-sid bzr branch
  * merged lp:~mvo/apt/mvo, this brings two new commands:
    - apt-get download binary-pkgname to download a deb
    - apt-get changelog binary-pkgname to display the changelog
  * cmdline/apt-get.cc:
    - if the changelog download failed, do not show the generic error
      but point to launchpad instead

 -- Michael Vogt <michael.vogt@ubuntu.com>  Thu, 18 Nov 2010 15:02:14 +0100

apt (0.8.9) unstable; urgency=low

  [ Christian Perrier ]
  * Fix "typos" in French manpages translations. Thanks to
    Cyril Brulebois for bashing me.
  * Drop useless untranslatable sections from apt.8

  [ Programs translations ]
  * Slovenian update by Andrej Žnidaršič and Rosetta Slovenian team
  * German update by Holger Wansing. Closes: #603619

  [ David Kalnischkies ]
  * apt-pkg/aptconfiguration.cc:
    - evaluate Acquire::Languages= before LANG= (Closes: #602573)
  * apt-pkg/orderlist.cc:
    - try fixing before removing even if the fix is hidden in
      a provides, hidden in the #590438 testcase
  * apt-pkg/algorithms.cc:
    - if the package was explicitly marked as ToRemove don't
      consider it as a candidate for FixByInstall
  * apt-pkg/depcache.cc:
    - don't install previously not installed providers in a try
      to statisfy a "Breaks: provides" dependency by upgrade
  * cmdline/acqprogress.cc:
    - don't ask the user for media change if quiet >= 2, stdout is not
      a tty and assume-yes, force-yes or trivial-only option is set to
      avoid cpu eating endless loops in unattended runs like apt.cron
      (Closes: #602354, LP: #665580)

 -- Michael Vogt <mvo@debian.org>  Thu, 18 Nov 2010 09:25:04 +0100

apt (0.8.8ubuntu3) natty; urgency=low

  * cmdline/apt-changelog: Filter out multiple results for a source package,
    just take the latest one.
  * cmdline/apt-changelog: Read server name from configuration
    APT::Changelog::Server instead of hardcoding it. This allows local users
    to point to a local changelog mirror, or make this script work for Debian.
  * Add debian/apt.conf.changelog: Configuration for apt-changelog with the
    server for Ubuntu (changelogs.ubuntu.com). Install it in debian/rules.
  * doc/apt-changelog.1.xml: Document the new option.
  * test/integration/test-compressed-indexes, test/test-indexes.sh:
    - Explicitly disable compressed indexes at the start. This ensures that we
      will actually test uncompressed indexes regardless of the internal
      default value of Acquire::GzipIndexes.
  * apt-pkg/acquire-item.cc: Set Acquire::GzipIndexes to "true" by default, to
    store compressed indexes. This feature is now mature enough for general
    consumption. Update doc/apt.conf.5.xml accordingly.
  * apt-pkg/aptconfiguration.cc: Have Acquire::CompressionTypes::Order default
    to preferring "gz", so that compressed indexes will actually work.

 -- Martin Pitt <martin.pitt@ubuntu.com>  Mon, 15 Nov 2010 12:14:15 +0100

apt (0.8.8ubuntu2) natty; urgency=low

  * Add cmdline/apt-changelog: Script to fetch package changelog from
    changelogs.ubuntu.com. Install it in cmdline/makefile and debian/rules.
  * Add doc/apt-changelog.1.xml, and install it in debian/rules.

 -- Martin Pitt <martin.pitt@ubuntu.com>  Tue, 09 Nov 2010 11:32:27 +0100

apt (0.8.8ubuntu1) natty; urgency=low

  * merged from debian-unstable, remainging changes:
    - use ubuntu keyring and ubuntu archive keyring in apt-key
    - run update-apt-xapian-index in apt.cron
    - support apt-key net-update and verify keys against master-keyring
    - run apt-key net-update in cron.daily
    - different example sources.list

 -- Michael Vogt <michael.vogt@ubuntu.com>  Fri, 29 Oct 2010 10:07:09 -0400

apt (0.8.8) unstable; urgency=low

  [ David Kalnischkies ]
  * apt-pkg/contrib/fileutl.cc:
    - Add a FileFd::FileSize() method to get the size of the underlying
      file and not the size of the content in the file as FileFd::Size()
      does - the sizes can differ since the direct gzip integration
  * methods/{gzip,bzip2}.cc:
    - use FileSize() to determine if the file is invalid (Closes: #600852)
  * apt-pkg/pkgcache.cc:
    - fallback always to a suitable description (Closes: #601016)

  [ Michael Vogt ]
  * apt-pkg/deb/dpkgpm.cc:
    - ensure that history.log gets closed to avoid leaking a FD
      (closes: #601649)

 -- Michael Vogt <mvo@debian.org>  Thu, 28 Oct 2010 21:22:21 +0200

apt (0.8.7ubuntu1) natty; urgency=low

  * merged from debian-unstable, remainging changes:
    - use ubuntu keyring and ubuntu archive keyring in apt-key
    - run update-apt-xapian-index in apt.cron
    - support apt-key net-update and verify keys against master-keyring
    - run apt-key net-update in cron.daily
    - different example sources.list

 -- Michael Vogt <michael.vogt@ubuntu.com>  Fri, 15 Oct 2010 18:31:17 +0200

apt (0.8.7) unstable; urgency=low

  [ Manpages translations ]
  * Typo fixed in French (extra "Z"). Thanks to Florentin Duneau.
  * Another typo fixed in French ("Anfin"). Thanks to bubulle
  * Wrong translation for "showauto" fixed. Thanks to Raphaël Hertzog
    Closes: #599265

  [ Michael Vogt ]
  * debian/apt.cron.daily:
    - source /etc/default/locale (if available) so that the
      apt-get update cron job fetches the right translated package
      descriptions
  * fix test failure on amd64
  * apt-pkg/deb/debsystem.cc:
    - fix issues with dir::state::status and dir::state::extended_states
      when alternative rootdirs are used

  [ Martin Pitt ]
  * apt-pkg/deb/debindexfile.cc:
    - Use FileFd::Size() instead of stat()ing the sources/binary/translations
      indexes directly, so that we have transparent handling of gzipped
      indexes.
  * apt-pkg/contrib/fileutl.cc:
    - Fix FileFd::Size() for gzipped files to give the size of the
      uncompressed data. This fixes cache building progress going way
      over 100%.

  [ David Kalnischkies ]
  * apt-pkg/deb/deblistparser.cc:
    - support ArmHardFloat port in CompleteArch, thanks to Sebastian
      Andrzej Siewior for the patch!
  * doc/apt.ent:
    - move some strings into apt-verbatim.ent to avoid showing them in
      apt-doc.pot as they are untranslatable anyway (e.g. manpage references)
  * doc/apt-verbatim.ent:
    - change the codenames to reflect the situation after squeeze release
  * doc/examples/apt-https-method-example.conf:
    - apply various typo fixes by Olly Betts, thanks! (Closes: #600249)

 -- Michael Vogt <mvo@debian.org>  Fri, 15 Oct 2010 18:16:10 +0200

apt (0.8.6) unstable; urgency=low

  [ Programs translations ]
  * Vietnamese update by Clytie Siddall (Closes: #598489)
  * Asturian update by Maacub (Closes: #599057)

  [ David Kalnischkies ]
  * cmdline/apt-cache.cc:
    - use the TranslatedDescription for searching and not the first
      available one as it is maybe not an expected language (Closes: #597925)
  * apt-pkg/contrib/strutl.cc:
    - add a space between number and unit as required by SI (Closes: #598352)
  * apt-pkg/depcache.cc:
    - do not check endpointer packages instead of only those which prevented
      NeverAutoRemove settings from having an effect (Closes: #598452)
    - do not remove packages which the user requested for installation
      explicitly while satisfying other install requests (Closes: #598669)
  * apt-pkg/packagemanager.cc:
    - Add a space between period and 'Please' and unfuzzy all translations
  * doc/po/de.po:
    - remove the duplicated "angefertigt" in translation-holder string

 -- Michael Vogt <mvo@debian.org>  Mon, 04 Oct 2010 11:52:19 +0200

apt (0.8.5) unstable; urgency=low

  [ Manpages translations ]
  * German (Chris Leick). Closes: #597163

  [ Michael Vogt ]
  * merged lp:~mvo/apt/conflicts-on-virtuals to better deal with
    conflicts/breaks against virtual packages (LP: #614993)

  [ David Kalnischkies ]
  * apt-pkg/policy.cc:
    - support 100-pinning in Release file with ButAutomaticUpgrades
      as requested by the backports crew (Closes: #596097)
  * apt-pkg/deb/deblistparser.cc:
    - overrule NotAutomatic in case of ButAutomaticUpgrades
  * debian/apt.cron.daily:
    - handle absolut directory paths correctly by loading directories
      directly instead of building the paths on our own (Closes: #596421)
  * debian/control:
    - build-depend on docbook-xml to ensure that the xml DTDs are always
      available on the buildds (Closes: #597145)
  * buildlib/debiandoc.mak, buildlib/po4a_manpage.mak:
    - ensure that the build fails if documentation building fails
  * doc/po/fr.po:
    - correct two syntax issues to ensure we can build fine

 -- Michael Vogt <mvo@debian.org>  Fri, 17 Sep 2010 22:05:06 +0200

apt (0.8.4) unstable; urgency=low

  [ Michael vogt ]
  * ftparchive/writer.cc:
    - write out {Files,Checksum-Sha1,Checksum-Sha256} only if
      available LP: #633967. Thanks to Colin Watson
  * apt-pkg/contrib/cdromutl.cc:
    - if apt-cdrom is used on writable media (like usb-sticks), do
      not use the root directory to identify the medium (as all 
      changes there change the ident id). Use the .disk directory 
      instead 

  [ David Kalnischkies ]
  * ftparchive/writer.cc:
    - null the valid string instead of the date if Valid-Until is not set
  * apt-pkg/acquire-item.cc:
    - use also unsigned Release files again (Closes: #596189)

  [ Christian Perrier ]
  * Fix missing space after dot in a message from apt-pkg
    Translations unfuzzied. Thanks to Holger Wansing.

 -- Michael Vogt <mvo@debian.org>  Fri, 10 Sep 2010 20:45:15 +0200

apt (0.8.3ubuntu7) maverick; urgency=low

  [ David Kalnischkies ]
  * apt-pkg/depcache.cc:
    - do not remove packages which the user requested for installation
      explicitly while satisfying other install requests (Closes: #598669)
    Test case: debootstrap, install exim4, run "apt-get install postfix"
    This will result in exim4-heavy instead of postfix

 -- Michael Vogt <michael.vogt@ubuntu.com>  Tue, 05 Oct 2010 14:13:38 +0200

apt (0.8.3ubuntu6) maverick; urgency=low

  [ Michael Vogt ]
  * debian/apt.cron.daily:
    - source /etc/default/locale (if available) so that the 
      apt-get update cron job fetches the right translated package
      descriptions (LP: #652951)

  [ David Kalnischkies ]
  * apt-pkg/depcache.cc:
    - do not check endpointer packages instead of only those which prevented
      NeverAutoRemove settings from having an effect (Closes: #598452)
  * cmdline/apt-cache.cc:
    - use the TranslatedDescription for searching and not the first
      available one as it is maybe not an expected language (Closes: #597925)

 -- Michael Vogt <michael.vogt@ubuntu.com>  Fri, 01 Oct 2010 15:25:00 +0200

apt (0.8.3ubuntu5) maverick; urgency=low

  * debian/apt.dirs:
    - add missing /usr/share/apt so that the keyring is installed
      into the right place (LP: #620576)

 -- Michael Vogt <michael.vogt@ubuntu.com>  Wed, 22 Sep 2010 18:34:18 +0200

apt (0.8.3ubuntu4) maverick; urgency=low

  * merged lp:~mvo/apt/conflicts-on-virtuals to better deal
    with conflicts/breaks against virtual packages (LP: #614993)

 -- Michael Vogt <michael.vogt@ubuntu.com>  Wed, 15 Sep 2010 19:48:26 +0200

apt (0.8.3ubuntu3) maverick; urgency=low

  * merged fixes from debian-sid
  
  [ Michael Vogt ]
  * apt-pkg/contrib/cdromutl.cc:
    - if apt-cdrom is used on writable media (like usb-sticks), do
      not use the root directory to identify the medium (as all 
      changes there change the ident id). Use the .disk directory 
      instead 

  [ David Kalnischkies ]
  * ftparchive/writer.cc:
    - null the valid string instead of the date if Valid-Until is not set
  * apt-pkg/acquire-item.cc:
    - use also unsigned Release files again (Closes: #596189)

  [ Christian Perrier ]
  * Fix missing space after dot in a message from apt-pkg
    Translations unfuzzied. Thanks to Holger Wansing.

 -- Michael Vogt <michael.vogt@ubuntu.com>  Fri, 10 Sep 2010 21:45:49 +0200

apt (0.8.3ubuntu2) maverick; urgency=low

  * ftparchive/writer.cc:
    - write out {Files,Checksum-Sha1,Checksum-Sha256} only if
      available LP: #633967. Thanks to Colin Watson

 -- Michael Vogt <michael.vogt@ubuntu.com>  Thu, 09 Sep 2010 15:30:19 +0200

apt (0.8.3ubuntu1) maverick; urgency=low

  * merged fixes from debian-sid
  * debian/rules:
    - put ubuntu-archive.gpg back into the package (LP: #620576)
  * apt-pkg/init.cc:
    - ignore ".distUpgrade" and ".save" files in sources.list.d
      (LP: #631770)

 -- Michael Vogt <michael.vogt@ubuntu.com>  Tue, 07 Sep 2010 09:27:24 +0200

apt (0.8.3) unstable; urgency=low

  [ Programs translations ]
  * German (Holger Wansing). Closes: #596141

  [ Manpages translations ]
  * Japanese (KURASAWA Nozomu). Closes: #595862

  [ Michael Vogt ]
  * apt-pkg/indexcopy.cc:
    - only use trusted.gpg.d directory if it exists
    - do not replace /dev/null when running in APT::CDROM::NoAct
      mode (LP: #612666), thanks to Colin Watson

  [ David Kalnischkies ]
  * ftparchive/apt-ftparchive.cc:
    - ensure that BinDirectory as well as Tree settings get
      the correct default FileMode setting (Closes: #595922)

 -- Michael Vogt <mvo@debian.org>  Tue, 07 Sep 2010 15:28:41 +0200

apt (0.8.2) unstable; urgency=low

  [ Manpages translations ]
  * Spanish (Omar Campagne). Closes: #595557

  [ David Kalnischkies ]
  * apt-pkg/versionmatch.cc:
    - do not accept 'Pin: origin "' (missing closing ") as a valid
      way to pin a local archive: either "" or none…
  * apt-pkg/deb/dpkgpm.cc:
    - create Dir::Log if needed to support /var/log as tmpfs or similar,
      inspired by Thomas Bechtold, thanks! (Closes: #523919, LP: #220239)
  * apt-pkg/indexcopy.cc:
    - support really still the APT::GPGV::TrustedKeyring setting,
      as it breaks d-i badly otherwise (Closes: #595428)
  * cmdline/apt-key:
    - support also Dir::Etc::Trusted so that apt-key works in the same
      way as the library part which works with the trusted files
  * methods/{gzip,bzip2}.cc:
    - empty files can never be valid archives (Closes: #595691)

 -- Michael Vogt <mvo@debian.org>  Mon, 06 Sep 2010 18:10:06 +0200

apt (0.8.1) unstable; urgency=low

  [ Programs translations ]
  * Thai (Theppitak Karoonboonyanan). Closes: #592695
  * Russian (Yuri Kozlov). Closes: #594232
  * Slovak (Ivan Masár). Closes: #594255
  * Swedish (Daniel Nylander). Closes: #594241
  * Japanese (Kenshi Muto, Osamu Aoki). Closes: #594265
  * Italian (Milo Casagrande). Closes: #594238
  * Asturian (maacub). Closes: #594303
  * Simplified Chinese (Aron Xu). Closes: #594458
  * Bulgarian (Damyan Ivanov). Closes: #594627
  * Portuguese (Miguel Figueiredo). Closes: #594668
  * Korean (Changwoo Ryu). Closes: #594809
  * Norwegian Bokmål (Hans Nordhaug). Closes: #595182
  * Danish (Joe Hansen). Closes: #595176
  * Catalan (Agustí Grau). Closes: #595234

  [ Christian Perrier ]
  * Fix spelling error in cmdline/apt-get.cc. Thanks to Osamu Aoki
    Closes: #594211

  [ Manpages translations ]
  * Portuguese (Américo Monteiro)

  [ David Kalnischkies ]
  * cmdline/apt-cache.cc:
    - show in madison command again also source packages (LP: #614589)
    - remove useless GetInitialize method
  * cmdline/apt-get.cc:
    - remove direct calls of ReadMainList and use the wrapper instead
      to protect us from useless re-reads and two-times notice display
    - remove death code by removing unused GetInitialize
  * apt-pkg/depcache.cc:
    - now that apt-get purge works on 'rc' packages let the MarkDelete
      pass this purge forward to the non-pseudo package for pseudos
  * apt-pkg/contrib/fileutl.cc:
    - apply SilentlyIgnore also on files without an extension
  * apt-pkg/contrib/configuration.cc:
    - fix autoremove by using correct config-option name and
      don't make faulty assumptions in error handling (Closes: #594689)
  * apt-pkg/versionmatch.cc:
    - let the pin origin actually work as advertised in the manpage
      which means "" are optional and pinning a local archive does
      work - even if it is a non-flat archive (Closes: #594435)

 -- Michael Vogt <mvo@debian.org>  Fri, 03 Sep 2010 18:36:11 +0200

apt (0.8.0ubuntu3) maverick; urgency=low

  * merged fixes from the debian-sid bzr branch:
  
  [ Programs translations ]
  * Simplified Chinese (Aron Xu). Closes: #594458
  * Bulgarian (Damyan Ivanov). Closes: #594627
  * Portuguese (Miguel Figueiredo). Closes: #594668
  * Korean (Changwoo Ryu). Closes: #594809

  [ Manpages translations ]
  * Portuguese (Américo Monteiro)

  [ David Kalnischkies ]
  * cmdline/apt-cache.cc:
    - remove useless GetInitialize method
  * cmdline/apt-get.cc:
    - remove direct calls of ReadMainList and use the wrapper instead
      to protect us from useless re-reads and two-times notice display
    - remove death code by removing unused GetInitialize
  * apt-pkg/depcache.cc:
    - now that apt-get purge works on 'rc' packages let the MarkDelete
      pass this purge forward to the non-pseudo package for pseudos
  * apt-pkg/contrib/fileutl.cc:
    - apply SilentlyIgnore also on files without an extension
  * apt-pkg/contrib/configuration.cc:
    - fix autoremove by using correct config-option name and
      don't make faulty assumptions in error handling (Closes: #594689)
  * apt-pkg/versionmatch.cc:
    - let the pin origin actually work as advertised in the manpage
      which means "" are optional and pinning a local archive does
      work - even if it is a non-flat archive (Closes: #594435)

 -- Michael Vogt <michael.vogt@ubuntu.com>  Fri, 03 Sep 2010 17:05:53 +0200

apt (0.8.0ubuntu2) maverick; urgency=low

  * merged fixes from the debian-sid bzr branch:
  
  [ Programs translations ]
  * Thai (Theppitak Karoonboonyanan). Closes: #592695
  * Russian (Yuri Kozlov). Closes: #594232
  * Slovak (Ivan Masár). Closes: #594255
  * Swedish (Daniel Nylander). Closes: #594241
  * Japanese (Kenshi Muto, Osamu Aoki). Closes: #594265
  * Italian (Milo Casagrande). Closes: #594238
  * Asturian (maacub). Closes: #594303

  [ Christian Perrier ]
  * Fix spelling error in cmdline/apt-get.cc. Thanks to Osamu Aoki
    Closes: #594211

  [ David Kalnischkies ]
  * show in madison command again also source packages (LP: #614589)

 -- Michael Vogt <michael.vogt@ubuntu.com>  Thu, 26 Aug 2010 18:56:23 +0200

apt (0.8.0ubuntu1) maverick; urgency=low

  * merged from debian/unstable

 -- Michael Vogt <michael.vogt@ubuntu.com>  Tue, 24 Aug 2010 21:39:06 +0200

apt (0.8.0) unstable; urgency=low

  [ Michael Vogt ]
  * merge of the debian-expermental-ma branch
  * refresh po/pot files in doc/ and po/

  [ Programs translations ]
  * Swedish (Daniel Nylander). Closes: #592366
  * French (Christian Perrier)

  [ Manpages translations ]
  * French (Christian Perrier)

 -- Michael Vogt <mvo@debian.org>  Tue, 24 Aug 2010 16:32:19 +0200

apt (0.8.0~pre2) experimental; urgency=low

  [ David Kalnischkies ]
  * apt-pkg/contrib/strutl.cc:
    - fix error checking for vsnprintf in its safe variant
  * methods/bzip2.cc:
    - fix error checking for read in case of failing bzip2/lzma/whatever
  * debian/apt.cron.daily:
    - create backups for our extended_states file (Closes: #593430)
  * apt-pkg/init.cc:
    - set the default values for dir::etc::trusted options correctly
  * ftparchive/writer.cc:
    - init valid-until correctly to prevent garbage entering Release file
  * apt-pkg/deb/debsystem.cc:
    - set dir::state::status based at least on dir
  * apt-pkg/deb/dpkgpm.cc:
    - use the InstVer instead of the CurrentVer for the autobit transfer
  * methods/http.cc:
    - some http servers violate HTTP1.1 by not issuing a Reason-Phrase
      (or at least a space after the code) especially for 200, but lets
      be nice and ignore it as we don't need the reason in general
  * apt-pkg/acquire-item.cc:
    - don't use ReadOnlyGzip mode for PDiffs as this mode doesn't work
      in combination with the AddFd methods of our hashclasses

 -- Michael Vogt <mvo@debian.org>  Mon, 23 Aug 2010 19:09:08 +0200

apt (0.8.0~pre1ubuntu2) maverick; urgency=low

  * apt-pkg/deb/dpkgpm.cc:
    - enable apport reports again (got lost in the previous merge),
      thanks to Matt Zimmerman

 -- Michael Vogt <michael.vogt@ubuntu.com>  Mon, 23 Aug 2010 13:53:09 +0200

apt (0.8.0~pre1ubuntu1) maverick; urgency=low

  * merged fixes from debian/experimental

 -- Michael Vogt <michael.vogt@ubuntu.com>  Fri, 13 Aug 2010 17:49:40 +0200

apt (0.8.0~pre1) experimental; urgency=low

  [ Programs translations ]
  * Swedish translation update. Closes: #592366

  [ Michael Vogt ]
  * merge of the debian-expermental-ma branch
  * refresh po/pot files in doc/ and po/
  * apt-pkg/pkgcache.cc:
    - re-evaluate the architectures cache when the cache is (re)opened

  [ Colin Watson ]
  * apt-pkg/cdrom.cc:
    - fix off-by-one error in DropBinaryArch

  [ Julian Andres Klode ]
  * apt-pkg/contrib/fileutl.cc:
    - Add WriteAtomic mode.
    - Revert WriteEmpty to old behavior (LP: #613211)
  * apt-pkg, methods:
    - Convert users of WriteEmpty to WriteAtomic.
  * apt-pkg/depcache.cc:
    - Only try upgrade for Breaks if there is a newer version, otherwise
      handle it as Conflicts (by removing it) (helps for #591882).
  * debian/control:
    - Add dependency on gnupg to apt, apt-key uses it.

  [ David Kalnischkies ]
  * apt-pkg/algorithms.cc:
    - let the problem resolver install packages to fix or-groups
      as a needed remove nuked another or-member (helps for #591882)
    - change the debug outputs to display also arch of the
      package and version dependencies information
  * cmdline/apt-get.cc:
    - let APT::Get::Arch-Only in build-dep default to false again
      (Closes: #592628) Thanks Mohamed Amine IL Idrissi for report!
    - purge packages in 'rc' state, thanks Rogier! (Closes: #150831)
  * apt-pkg/pkgcache.cc:
    - fix LongDesc handling in LANG=C environment

 -- Michael Vogt <mvo@debian.org>  Fri, 13 Aug 2010 17:00:49 +0200

apt (0.7.26~exp12ubuntu4) maverick; urgency=low

  [ Julian Andres Klode ]
  * apt-pkg/contrib/fileutl.cc:
    - Add WriteAtomic mode.
    - Revert WriteEmpty to old behavior (LP: #613211)
  * apt-pkg, methods:
    - Convert users of WriteEmpty to WriteAtomic.
  * apt-pkg/depcache.cc:
    - Only try upgrade for Breaks if there is a newer version, otherwise
      handle it as Conflicts (by removing it) (helps for #591882).
  
  [ Michael Vogt ]
  * debian/control:
    - Add recommends on gnupg to apt, apt-key uses it.
      (changed from debian)

 -- Michael Vogt <michael.vogt@ubuntu.com>  Wed, 11 Aug 2010 12:01:30 +0200

apt (0.7.26~exp12ubuntu3) maverick; urgency=low

  [ Colin Watson ]
  * apt-pkg/cdrom.cc:
    - fix off-by-one error in DropBinaryArch

 -- Michael Vogt <michael.vogt@ubuntu.com>  Mon, 02 Aug 2010 21:04:18 +0200

apt (0.7.26~exp12ubuntu2) maverick; urgency=low

  * debian/apt.postinst:
    - do not fail if ubuntu-keyring is not installed

 -- Michael Vogt <michael.vogt@ubuntu.com>  Mon, 02 Aug 2010 11:47:59 +0200

apt (0.7.26~exp12ubuntu1) maverick; urgency=low

  * ABI break upload
  * merged from debian/experimental, remaining changes:
    - use ubuntu keyring and ubuntu archive keyring in apt-key
    - run update-apt-xapian-index in apt.cron
    - support apt-key net-update and verify keys against master-keyring
    - run apt-key net-update in cron.daily
    - different example sources.list
  * debian/apt.postinst
    - drop set_apt_proxy_from_gconf(), no longer needed in maverick
  * apt-pkg/pkgcache.cc:
    - re-evaluate the architectures cache when the cache is (re)opened

 -- Michael Vogt <michael.vogt@ubuntu.com>  Fri, 30 Jul 2010 19:32:15 +0200

apt (0.7.26~exp12) experimental; urgency=low

  [ Michael Vogt ]
  * debian/control:
    - add dependency on zlib-dev for libapt-pkg-dev

  [ David Kalnischkies ]
  * apt-pkg/cacheset.cc:
    - [ABI BREAK] add an ErrorType option to CacheSetHelper
  * cmdline/apt-cache.cc:
    - use Notice instead of Error in the CacheSetHelper messages
      for compat reasons. Otherwise tools like sbuild blow up
    - return success in show if a virtual package was given
  * debian/control:
    - remove libcurl3-gnutls-dev alternative as the package is gone
    - increase needed version of libcurl4-gnutls-dev to >= 7.19.0
      as we use CURLOPT_{ISSUERCERT,CRLFILE} (Closes: #589642)

 -- Michael Vogt <mvo@debian.org>  Fri, 30 Jul 2010 11:55:48 +0200

apt (0.7.26~exp11) experimental; urgency=low

  [ Julian Andres Klode ]
  * apt-pkg/deb/dpkgpm.cc:
    - Write architecture information to history file.
    - Add to history whether a change was automatic or not.
  * apt-pkg/contrib/fileutl.cc:
    - Add FileFd::OpenDescriptor() (needed for python-apt's #383617).
  * cmdline/apt-get.cc:
    - Support large filesystems by using statvfs64() instead of statvfs()
      and statfs64() instead of statfs() (Closes: #590513).
  * apt-pkg/cdrom.cc:
    - Use link() instead of rename() for creating the CD database backup;
      otherwise there would be a short time without any database.

  [ David Kalnischkies ]
  * apt-pkg/depcache.cc:
    - handle "circular" conflicts for "all" packages correctly
  * cmdline/apt-cache.cc:
    - be able to omit dependency types in (r)depends (Closes: #319006)
    - show in (r)depends the canidate per default instead of newest
    - share the (r)depends code instead of codecopy
  * apt-pkg/cacheset.cc:
    - move them back to the library as they look stable now
    - add a 'newest' pseudo target release as in pkg/newest
  * apt-pkg/pkgcache.cc:
    - prefer non-virtual packages in FindPreferredPkg (Closes: #590041)
  * test/integration/*:
    - add with bug#590041 testcase a small test "framework"
  * apt-pkg/orderlist.cc:
    - try to install another or-group member in DepRemove before
      breaking the or group (Closes: #590438)
    - configure also the replacement before remove by adding Immediate flag
  
  [ Michael Vogt ]
  * apt-pkg/contrib/error.{cc,h}
    - docstring cleanup
    - add inline DumpError() to avoid subtle API break

 -- Michael Vogt <mvo@debian.org>  Thu, 29 Jul 2010 16:40:58 +0200

apt (0.7.26~exp10) experimental; urgency=low

  [ David Kalnischkies ]
  * apt-pkg/contrib/error.{cc,h}:
    - remove constness of va_list parameter to fix build on amd64 and co
      Thanks Eric Valette! (Closes: #588610)
  * apt-pkg/deb/debmetaindex.cc:
    - do not query each architecture for flat file archives
    - fix typo preventing display of architecture in Info()
  * methods/bzip2.cc:
    - add a copycat of the old gzip.cc as we need it for bzip2 and lzma

  [ Martin Pitt ]
  * debian/rules:
    - Make DEB_BUILD_OPTIONS=noopt actually work by passing the right
      CXXFLAGS.
  * apt-pkg/contrib/fileutl.{h,cc}:
    - Add support for reading of gzipped files with the new "ReadOnlyGzip"
      OpenMode. (Closes: #188407)
    - Link against zlib (in apt-pkg/makefile) and add zlib build dependency.
    - [ABI BREAK] This adds a new private member to FileFd, but its
      initialization is in the public header file.
  * configure.in:
    - Check for zlib library and headers.
  * apt-pkg/acquire-item.cc, apt-pkg/deb/debindexfile.cc,
    apt-pkg/deb/debrecords.cc, apt-pkg/deb/debsrcrecords.h,
    cmdline/apt-cache.cc:
    - Open Packages, Sources, and Translations indexes in "ReadOnlyGzip" mode.
  * apt-pkg/deb/debindexfile.cc:
    - If we do not find uncompressed package/source/translation indexes, look
      for gzip compressed ones.
  * apt-pkg/acquire-item.cc:
    - If the Acquire::GzipIndexes option is true and we download a gzipped
      index file, keep it as it is (and rename to .gz) instead of
      uncompressing it.
  * doc/apt.conf.5.xml:
    - Document the new Acquire::GzipIndexes option.
  * doc/po/apt-doc.pot, doc/po/de.po:
    - German translation of new Acquire::GzipIndexes option.
  * Add test/test-indexes.sh:
    - Test behaviour of index retrieval and usage, in particular with
      uncompressed and gzip compressed indexes.
  * methods/gzip.cc: With FileFd now being able to read gzipped files, there
    is no need for the gzip method any more to spawn an external gzip process.
    Rewrite it to use FileFd directly, which makes the code a lot simpler, and
    also using less memory and overhead.

 -- Michael Vogt <mvo@debian.org>  Mon, 12 Jul 2010 11:41:01 +0200

apt (0.7.26~exp9) experimental; urgency=low

  [ David Kalnischkies ]
  * doc/apt.conf.5.xml:
    - add and document APT::Cache-{Start,Grow,Limit} options for mmap control
  * apt-pkg/contrib/fileutl.cc:
    - do not fail von double close()

 -- Michael Vogt <mvo@debian.org>  Fri, 09 Jul 2010 21:51:55 +0200

apt (0.7.26~exp8) experimental; urgency=low

  [ David Kalnischkies ]
  * cmdline/cacheset.cc:
    - doesn't include it in the library for now as it is too volatile
    - get the candidate either from an already built depcache
      or use the policy which is a bit faster than depcache generation
    - get packages by task^ with FromTask()
    - only print errors if all tries to get a package by string failed
    - factor out code to get a single package FromName()
    - check in Grouped* first without modifier interpretation
  * cmdline/apt-get.cc:
    - use the cachsets in the install commands
    - make the specify order of packages irrelevant (Closes: #196021)
  * apt-pkg/orderlist.cc:
    - untouched packages are never missing
  * apt-pkg/packagemanager.cc:
    - packages that are not touched doesn't need to be unpacked
  * debian/control:
    - remove intltool's dependency as it is an ubuntu artefact
  * apt-pkg/depcache.cc:
    - SetCandidateVer for all pseudo packages
    - SetReInstall for the "all" package of a pseudo package
    - use the new MatchAgainstConfig for the DefaultRootSetFunc
    - always mark the all package if a pseudo package is marked for install
  * apt-pkg/contrib/error.{cc,h}:
    - complete rewrite but use the same API
    - add NOTICE and DEBUG as new types of a message
    - add a simple stack handling to be able to delay error handling
  * apt-pkg/aptconfiguration.cc:
    - show a deprecation notice for APT::Acquire::Translation
  * apt-pkg/contrib/configuration.{cc,h}:
    - add a wrapper to match strings against configurable regex patterns
  * apt-pkg/contrib/fileutl.cc:
    - show notice about ignored file instead of being always silent
    - add a Dir::Ignore-Files-Silently list option to control the notice
  * apt-pkg/policy.h:
    - add another round of const& madness as the previous round accidentally
      NOT overrides the virtual GetCandidateVer() method (Closes: #587725)
  * apt-pkg/pkgcachegen.{cc,h}:
    - make the used MMap moveable (and therefore dynamic resizeable) by
      applying (some) mad pointer magic (Closes: #195018)

  [ Michael Vogt ]
  * apt-pkg/deb/dpkgpm.cc:
    - make the apt/term.log output unbuffered (thanks to Matt Zimmerman)

  [ Julian Andres Klode ]
  * methods/ftp.h:
    - Handle different logins on the same server (Closes: #586904).
  * apt-pkg/deb/deblistparser.cc:
    - Handle architecture wildcards (Closes: #547724).
  * apt-pkg/versionmatch.cc:
    - Support matching pins by regular expressions or glob() like patterns,
      regular expressions have to be put between to slashes; for example,
      /.*/.
  * apt-pkg/contrib/fileutl.cc:
    - Make FileFd replace files atomically in WriteTemp mode (for cache, etc).
  * debian/control:
    - Set Standards-Version to 3.9.0

 -- Michael Vogt <mvo@debian.org>  Fri, 09 Jul 2010 19:16:20 +0200

apt (0.7.26~exp7) experimental; urgency=low

  * apt-pkg/cachefile.h:
    - make pkgPolicy public again, libapt-pkg-perl (and probably
      others) get unhappy without that

 -- Michael Vogt <mvo@debian.org>  Thu, 10 Jun 2010 15:33:24 +0200

apt (0.7.26~exp6) experimental; urgency=low

  [ Michael Vogt ]
  * merge the remaining Ubuntu change:
    - on gpg verification failure warn and restore the last known
      good state
    - on failure display the IP of the server (useful for servers
      that use round robin DNS)
    - support Original-Maintainer in RewritePackageOrder
    - enable cdrom autodetection via libudev by default
    - show message about Vcs in use when apt-get source is run for
      packages maintained in a Vcs
    - better support transitional packages with mark auto-installed. 
      when the transitional package is in "oldlibs" the new package
      is not marked auto installed (same is true for section
      metapackages)
    - provide new "deb mirror://archive.foo/mirrors.list sid main"
      method expects a list of mirrors (generated on the server e.g.
      via geoip) and will use that, including cycle on failure
    - write apport crash file on package failure (disabled by default
      on debian until apport is available)
    - support mirror failure reporting (disabled by default on debian)
  
  [ David Kalnischkies ]
  * apt-pkg/deb/dpkgpm.cc:
    - write Disappeared also to the history.log
    - forward manual-installed bit on package disappearance
  * apt-pkg/deb/debsystem.cc:
    - add better config item for extended_states file
  * apt-pkg/pkgcache.h:
    - switch {,Install-}Size to unsigned long long
  * apt-pkg/depcache.cc:
    - do the autoremove mark process also for required packages to handle
      these illegally depending on lower priority packages (Closes: #583517)
    - try harder to find the other pseudo versions for autoremove multiarch
    - correct "Dangerous iterator usage" pointed out by cppcheck
    - deal with long long, not with int to remove 2GB Limit (LP: #250909)
    - deprecate AddSize with Multiplier as it is unused and switch to
      boolean instead to handle the sizes more gracefully.
    - switch i{Download,Usr}Size from double to (un)signed long long
  * apt-pkg/aptconfiguration.cc:
    - remove duplicate architectures in getArchitectures()
  * apt-pkg/indexrecords.{cc,h}:
    - backport forgotten Valid-Until patch from the obsolete experimental
      branch to prevent replay attacks better, thanks to Thomas Viehmann
      for the initial patch! (Closes: #499897)
    - add a constant Exists check for MetaKeys
  * apt-pkg/acquire-item.cc:
    - do not try PDiff if it is not listed in the Meta file
    - sent Last-Modified header also for Translation files
  * apt-pkg/cacheiterator.h:
    - let pkgCache::Iterator inherent std::iterator
  * ftparchive/writer.h:
    - add a virtual destructor to FTWScanner class (for cppcheck)
  * apt-pkg/cacheset.{cc,h}:
    - add simple wrapper around std::set for cache structures
    - move regex magic from apt-get to new FromRegEx method
    - move cmdline parsing from apt-cache to new FromCommandLine method
    - support special release-modifier 'installed' and 'candidate'
  * apt-pkg/contrib/cmdline.cc:
    - fix segfault in SaveInConfig caused by writing over char[] sizes
  * apt-pkg/pkgcache.cc:
    - get the best matching arch package from a group with FindPreferredPkg
  * cmdline/apt-cache.cc:
    - make the search multiarch compatible by using GrpIterator instead
    - use pkgCacheFile and the new CacheSets all over the place
    - add --target-release option (Closes: #115520)
    - accept pkg/release and pkg=version in show and co. (Closes: #236270)
    - accept package versions in the unmet command
  * cmdline/apt-get.cc:
    - use unsigned long long instead of double to store values it gets
  * apt-pkg/cachefile.{cc,h}:
    - split Open() into submethods to be able to build only parts
    - make the OpProgress optional in the Cache buildprocess
    - store also the SourceList we use internally for export
  * doc/apt.conf.5.xml:
    - document the new Valid-Until related options
  * apt-pkg/contrib/strutl.cc:
    - split StrToTime() into HTTP1.1 and FTP date parser methods and
      use strptime() instead of some self-made scanf mangling
    - use the portable timegm shown in his manpage instead of a strange
      looking code copycat from wget
  * ftparchive/writer.cc:
    - add ValidTime option to generate a Valid-Until header in Release file
  * apt-pkg/policy.cc:
    - get the candidate right for a not-installed pseudo package if
      his non-pseudo friend is installed
  * apt-pkg/indexcopy.cc:
    - move the gpg codecopy to a new method and use it also in methods/gpgv.cc

 -- Michael Vogt <mvo@debian.org>  Thu, 10 Jun 2010 14:02:22 +0200

apt (0.7.26~exp5) experimental; urgency=low

  [ David Kalnischkies ]
  * cmdline/apt-get.cc:
    - rerun dpkg-source in source if --fix-broken is given (Closes: #576752)
    - don't suggest held packages as they are installed (Closes: #578135)
    - handle multiple --{tar,diff,dsc}-only options correctly
    - show at the end of the install process a list of disappeared packages
  * cmdline/apt-cache.cc:
    - use GroupCount for package names in stats and add a package struct line
  * methods/rred.cc:
    - use the patchfile modification time instead of the one from the
      "old" file - thanks to Philipp Weis for noticing! (Closes: #571541)
  * debian/rules:
    - remove targets referring to CVS or arch as they are useless
    - use $(CURDIR) instead of $(pwd)
    - use dpkg-buildflags if available for CXXFLAGS
  * README.arch:
    - remove the file completely as it has no use nowadays
  * apt-pkg/depcache.cc:
    - be doublesure that the killer query is empty before starting reinstall
  * methods/gpgv.cc:
    - remove the keyrings count limit by using vector magic
  * contrib/mmap.cc:
    - clarify "MMap reached size limit" error message, thanks Ivan Masár!
  * doc/apt.ent
    - add entities for the current oldstable/stable/testing codenames
  * doc/sources.list.5.xml:
    - use stable-codename instead of stable in the examples (Closes: #531492)
  * doc/apt_preferences.5.xml:
    - adapt some examples here to use current codenames as well
    - add "NotAutomatic: yes" handling, thanks Osamu Aoki (Closes: #490347)
  * debian/libapt-pkg-doc.doc-base.cache:
    - remove yet another reference to the removed cache.sgml
  * doc/apt-get.8.xml:
    - do not say explicit target_release_{name,version,codename}, it should
      be clear by itself and 'man' can break lines again (Closes: #566166)
    - remove the gnome-apt reference as it is removed from unstable
  * apt-pkg/deb/dpkgpm.cc:
    - add 'disappear' to the known processing states, thanks Jonathan Nieder
  * apt-pkg/packagemanager.h:
    - export info about disappeared packages with GetDisappearedPackages()

  [ Michael Vogt ]
  * methods/http.{cc,h}:
    - code cleanup, use enums instead of magic ints
  
  [ Jari Aalto ]
  * debian/rules:
    - spell out some less known options to reduce manpage consultation-rate
    - Use POSIX command substitution: $(<command sequence>)
    - Remove EOL whitespace (Closes: #577804)

  [ Julian Andres Klode ]
  * apt-pkg/acquire-item.cc:
    - Fix pkgAcqFile::Custom600Headers() to always return something.
  

  [ Christian Perrier ]
  * Slovak translation update. Closes: #581159
  * Italian translation update. Closes: #581742
  * Swedish translation update. Closes: #592366

 -- Michael Vogt <mvo@debian.org>  Tue, 25 May 2010 16:01:42 +0200

apt (0.7.26~exp4) experimental; urgency=low

  [ David Kalnischkies ]
  * apt-pkg/depcache.cc:
    - rewrite the pseudo package reinstaller to be more intelligent
      in his package choices
  * apt-pkg/packagemanager.cc:
    - don't try to "unpack" pseudo packages twice
  * apt-pkg/contrib/fileutl.cc:
    - add a parent-guarded "mkdir -p" as CreateDirectory()
  * apt-pkg/acquire.{cc,h}:
    - add a delayed constructor with Setup() for success reporting
    - check for and create directories in Setup if needed instead of
      error out unfriendly in the Constructor (Closes: #523920, #525783)
    - optional handle a lock file in Setup()
  * apt-pkg/acquire-item.cc:
    - Acquire::ForceHash to force method for expected hash
  * cmdline/apt-get.cc:
    - remove the lock file handling and let Acquire take care of it instead
    - display MD5Sum in --print-uris if not forced to use another method
      instead of displaying the strongest available (Closes: #576420)
    - regex for package names executed on Grp- not PkgIterator
    - show non-candidates as fallback for virtual packages (Closes: #578385)
    - set also "all" to this version for pseudo packages in TryToChangeVer
  * apt-pkg/deb/dpkgpm.cc:
    - remove Chroot-Directory from files passed to install commands.
      Thanks to Kel Modderman for report & patch! (Closes: #577226)
  * ftparchive/writer.cc:
    - remove 999 chars Files and Checksums rewrite limit (Closes: #577759)
  * cmdline/apt-cache.cc:
    - align Installed and Candidate Version in policy so they can be compared
      easier, thanks Ralf Gesellensetter for the pointer! (Closes: #578657)
  * doc/apt.ent:
    - Add a note about APT_CONFIG in the -c description (Closes: #578267)
  * doc/po/de.po:
    - correct typos in german apt_preferences manpage, thanks Chris Leick!
  * apt-pkg/sourcelist.cc:
    - be less strict and accept [option=value] as well
  * apt-pkg/contrib/configuration.cc:
    - error out if #clear directive has no argument
  * doc/files.sgml:
    - sync documentation with status quo, regarding files/directories in
      use, extended_states and uri schemes.
  * doc/cache.sgml:
    - drop the file in favor of inplace documentation with doxygen
  * apt-pkg/pkgcache.h:
    - enhance the Groups ABI by providing a ID as the other structs does
    - check also the size of the Group struct then checking for the others

  [ Jari Aalto ]
  * cmdline/apt-get.cc:
    - replace backticks with single quotes around fix-broken command
      in the broken packages message. (Closes: #577168)
  * dselect/install:
    - modernize if-statements not to use 'x' (Closes: #577117)
    - replace backticks with POSIX $() (Closes: #577116)

  [ Michael Vogt ]
  * [ Abi break ] apt-pkg/acquire-item.{cc,h}:
    - add "IsIndexFile" to constructor of pkgAcqFile so that it sends
      the right cache control headers
  * cmdline/apt-get.cc:
    - fix crash when pkg.VersionList() is empty
  * apt-pkg/depcache.cc:
    - fix incorrect std::cout usage for debug output
  * test/libapt/getlanguages_test.cc:
    - Add test for Esperanto that has nocounty associated with them
      (LP: #560956)
  * apt-pkg/deb/debrecords.cc:
    - fix max tag buffer size (LP: #545336, closes: #578959)
  * debian/rules:
    - install html doxygen in libapt-pkg-doc 
  * debian/control:
    - build-depend on doxygen

  [ Julian Andres Klode ]
  * apt-pkg/contrib/weakptr.h:
    - add a class WeakPointable which allows one to register weak pointers to
      an object which will be set to NULL when the object is deallocated.
  * [ABI break] apt-pkg/acquire{-worker,-item,}.h:
    - subclass pkgAcquire::{Worker,Item,ItemDesc} from WeakPointable.
  * apt-pkg/pkgcache.cc:
    - Merge fix from David to correct handling in single-arch environments.
  * cmdline/apt-cache.cc:
    - Add a showauto command to apt-cache.
  * cmdline/apt-get.cc:
    - Add apt-get markauto and unmarkauto commands.

 -- Michael Vogt <mvo@debian.org>  Thu, 06 May 2010 09:32:54 +0200

apt (0.7.26~exp3) experimental; urgency=low

  [ Christian Perrier ]
  * German translation update. Closes: #571037
  * Spanish manpages translation update. Closes: #573293
  * Dutch translation update. Closes: #573946
  * Polish manpages translation update. Closes: #574558
  * Add "manpages-pl (<< 20060617-3~)" to avoid file conflicts with
    that package that was providing some manpages for APT utilities.

  [ David Kalnischkies ]
  * [BREAK] merge MultiArch-ABI. We don't support MultiArch,
    but we support the usage of the new ABI so libapt users
    can start to prepare for MultiArch (Closes: #536029)
  * Ignore :qualifiers after package name in build dependencies
    in the library by default, but try to honour them in apt-get
    as we have some sort of MultiArch support ready (Closes: #558103)
  * add translation of the manpages to PT (portuguese)
    Thanks to Américo Monteiro!
  * Switch to dpkg-source 3.0 (native) format
  * apt-pkg/depcache.cc:
    - remove Auto-Installed information from extended_states
      together with the package itself (Closes: #572364)
  * cmdline/apt-mark:
    - don't crash if no arguments are given (Closes: #570962)
  * debian/control:
    - remove some years old and obsolete Replaces
    - add automake/conf build-depends/conflicts as recommend by
      the autotools-dev README (Closes: #572615)
  * apt-pkg/contrib/mmap.{h,cc}:
    - add char[] fallback for filesystems without shared writable
      mmap() like JFFS2. Thanks to Marius Vollmer for writing
      and to Loïc Minier for pointing to the patch! (Closes: #314334)
  * doc/apt_preferences.5.xml:
    - fix two typos and be more verbose in the novice warning.
      Thanks to Osamu Aoki for pointing it out! (Closes: #567669)
    - fix a=sid vs. n=sid typo, thanks Ansgar Burchardt!
    - origin can be used to match a hostname (Closes: #352667)
    - remove wrong pin-priority is optional remark (Closes: #574944)
  * apt-pkg/deb/dpkgpm.cc:
    - fix error message construction in OpenLog()
    - if available store the Commandline in the history
  * cmdline/apt-get.cc:
    - add a --only-upgrade flag to install command (Closes: #572259)
    - fix memory leaks in error conditions in DoSource()
    - try version match in FindSrc first exact than fuzzy (LP: #551178)
  * apt-pkg/contrib/cmndline.cc:
    - save Commandline in Commandline::AsString for logging
  * apt-pkg/deb/debversion.cc:
    - consider absent of debian revision equivalent to 0 (Closes: #573592)
  * doc/makefile, doc/*:
    - generate subdirectories for building the manpages in on the fly
      depending on the po files we have.
  * apt-pkg/pkgcachegen.cc:
    - merge versions correctly even if multiple different versions
      with the same version number are available.
      Thanks to Magnus Holmgren for the patch! (Closes: #351056)
  * ftparchive/writer.cc:
    - write LongDescriptions if they shouldn't be included in Packages
      file into i18n/Translation-en by default.
  * doc/po/de.po:
    - correct a few typos in the german manpage translation.
      Thanks to Chris Leick and Georg Koppen! (Closes: #574962)
  * apt-pkg/contrib/strutl.cc:
    - convert all toupper calls to tolower_ascii for a little speedup

  [ Jean-Baptiste Lallement ]
  * apt-pkg/contrib/strutl.cc:
    - always escape '%' (LP: #130289) (Closes: #500560)
    - unescape '%' sequence only if followed by 2 hex digit
    - username/password are urlencoded in proxy string (RFC 3986)

  [ Julian Andres Klode ]
  * cmdline/apt-cache.cc:
    - Change behavior of showsrc to match the one of show (Closes: #512046).
  * cmdline/apt-key:
    - Honor Apt::GPGV::TrustedKeyring (Closes: #316390)
  * cmdline/apt-mark:
    - Use the new python-apt API (and conflict with python-apt << 0.7.93.2).
  * apt-inst/contrib/arfile.h:
    - Add public ARArchive::Members() which returns the list of members.
  * apt-pkg/policy.cc:
    - Always return a candidate if there is at least one version pinned > 0
      (Closes: #512318)
  * ftparchive/apt-ftparchive.cc:
    - Read default configuration (Closes: #383257)
  * debian/rules:
    - Fix the libraries name to be e.g. libapt-pkg4.9 instead of
      libapt-pkg-4.9.

  [ Michael Vogt ]
  * apt-pkg/deb/dpkgpm.cc:
    - fix backgrounding when dpkg runs (closes: #486222)
  * cmdline/apt-mark:
    - show error on incorrect aguments (LP: #517917), thanks to
      Torsten Spindler
  * cmdline/apt-get.cc:
    - if apt-get source foo=version or foo/distro can not be found,
      error out (LP: #502641)
  * apt-pkg/packagemanager.cc:
    - better debug output 
  * doc/examples/configure-index:
    - add missing Debug::pkgPackageManager option

 -- Michael Vogt <mvo@debian.org>  Thu, 01 Apr 2010 17:30:43 +0200

apt (0.7.26~exp2) experimental; urgency=low

  * fix crash when LANGUAGE is not set

 -- Michael Vogt <mvo@debian.org>  Thu, 18 Feb 2010 22:07:23 +0100

apt (0.7.26~exp1) experimental; urgency=low

  [ David Kalnischkies ]
  * [BREAK] add possibility to download and use multiply
    Translation files, configurable with Acquire::Translation
    (Closes: #444222, #448216, #550564)
  * Ignore :qualifiers after package name in build dependencies
    for now as long we don't understand them (Closes: #558103)
  * apt-pkg/contrib/mmap.{cc,h}:
    - extend it to have a growable flag - unused now but maybe...
  * apt-pkg/pkgcache.h:
    - use long instead of short for {Ver,Desc}File size,
      patch from Víctor Manuel Jáquez Leal, thanks! (Closes: #538917)
  * apt-pkg/acquire-item.cc:
    - allow also to skip the last patch if target is reached,
      thanks Bernhard R. Link! (Closes: #545699)
  * ftparchive/writer.{cc,h}:
    - add --arch option for packages and contents commands
    - if an arch is given accept only *_all.deb and *_arch.deb instead
      of *.deb. Thanks Stephan Bosch for the patch! (Closes: #319710)
    - add APT::FTPArchive::AlwaysStat to disable the too aggressive
      caching if versions are build multiply times (not recommend)
      Patch by Christoph Goehre, thanks! (Closes: #463260)
  * apt-pkg/deb/dpkgpm.cc:
    - stdin redirected to /dev/null takes all CPU (Closes: #569488)
      Thanks to Aurelien Jarno for providing (again) a patch!
  * buildlib/apti18n.h.in, po/makefile:
    - add ngettext support with P_()
  * aptconfiguration.cc:
    - include all existing Translation files in the Cache (Closes: 564137)
  * debian/control:
    - update with no changes to debian policy 3.8.4
  * doc/apt_preferences.5.xml:
    - explicitly warn against careless use (Closes: #567669)
  * debian/rules:
    - remove creation of empty dir /usr/share/apt
  * doc/apt-cdrom.8.xml:
    - fix typo spotted by lintian: proc(c)eed

  [ Ivan Masár ]
  * Slovak translation update. Closes: #568294
  
  [ Michael Vogt ]
  * [BREAK] merged lp:~mvo/apt/history
    - this writes a /var/log/apt/history tagfile that contains details
      from the transaction (complements term.log)
  * methods/http.cc:
    - add cache-control headers even if no cache is given to allow
      adding options for intercepting proxies
    - add Acquire::http::ProxyAutoDetect configuration that 
      can be used to call a external helper to figure out the 
      proxy configuration and return it to apt via stdout
      (this is a step towards WPAD and zeroconf/avahi support)
  * abicheck/
    - add new abitest tester using the ABI Compliance Checker from
      http://ispras.linuxfoundation.org/index.php/ABI_compliance_checker

  [ Robert Collins ]
  * Change the package index Info methods to allow apt-cache policy to be
    useful when using several different archives on the same host.
    (Closes: #329814, LP: #22354)

 -- Michael Vogt <mvo@debian.org>  Thu, 18 Feb 2010 16:11:39 +0100

apt (0.7.25.3ubuntu10) maverick; urgency=low

  [ Michael Vogt ]
  * debian/apt.conf.ubuntu:
    - no longer install (empty) apt.conf.d/01ubuntu
  * apt-pkg/deb/dpkgpm.cc:
    - make the apt/term.log output unbuffered (thanks to Matt Zimmerman)
    - fix FTBFS (LP: #600155)

  [ Matthias G. ]
  * apt-pkg/deb/dpkgpm.cc: 
    - Fix segmentation fault when /var/log/apt ist missing. LP: #535509

 -- Michael Vogt <michael.vogt@ubuntu.com>  Thu, 08 Jul 2010 09:37:03 +0200

apt (0.7.25.3ubuntu9) lucid-proposed; urgency=low

  * debian/apt.postinst:
    - do not fail if getent returns nothing useful (LP: #579647)
      thanks to Jean-Baptiste Lallement

 -- Michael Vogt <michael.vogt@ubuntu.com>  Fri, 14 May 2010 09:40:50 +0200

apt (0.7.25.3ubuntu8) lucid-proposed; urgency=low

  [ Loïc Minier ]
  * Use https:// in Vcs-Bzr URL.

  [ Michael Vogt ]
  * apt-pkg/deb/debrecords.cc:
    - fix max tag buffer size (LP: #545336, closes: #578959)
  * apt-pkg/indexfile.cc:
    - If no "_" is found in the language code, try to find a "."
      This is required for languages like Esperanto that have no
      county associated with them (LP: #560956)
      Thanks to "Aisano" for the fix

 -- Michael Vogt <michael.vogt@ubuntu.com>  Wed, 05 May 2010 10:33:46 +0200

apt (0.7.25.3ubuntu7) lucid; urgency=low

  Cherry pick fixes from the lp:~mvo/apt/mvo branch:

  [ Evan Dandrea ]
  * Remember hosts with general failures for
    https://wiki.ubuntu.com/NetworklessInstallationFixes (LP: #556831).
  
  [ Michael Vogt ]
  * improve debug output for Debug::pkgPackageManager

 -- Michael Vogt <michael.vogt@ubuntu.com>  Wed, 14 Apr 2010 20:30:03 +0200

apt (0.7.25.3ubuntu6) lucid; urgency=low

  * cmdline/apt-get.cc:
    - fix crash when pkg.VersionList() is empty (LP: #556056)

 -- Michael Vogt <michael.vogt@ubuntu.com>  Thu, 08 Apr 2010 21:13:25 +0200

apt (0.7.25.3ubuntu5) lucid; urgency=low

  [ David Kalnischkies ]
  * cmdline/apt-get.cc:
    - try version match in FindSrc first exact than fuzzy (LP: #551178)

  [ Jean-Baptiste Lallement ]
  * apt-pkg/contrib/strutl.cc:
    - always escape '%' (LP: #130289) (Closes: #500560)
    - unescape '%' sequence only if followed by 2 hex digit
    - username/password are urlencoded in proxy string (RFC 3986)

 -- Michael Vogt <michael.vogt@ubuntu.com>  Wed, 31 Mar 2010 21:59:42 +0200

apt (0.7.25.3ubuntu4) lucid; urgency=low

  [ David Kalnischkies ]
  * apt-pkg/deb/debversion.cc:
    - consider absent of debian revision equivalent to 0 (Closes: #573592)
      LP: #540228
  * cmdline/apt-get.cc, apt-pkg/cdrom.cc:
   - fix memory leaks in error conditions in DoSource()
  * apt-pkg/deb/dpkgpm.cc:
   - fix error message construction in OpenLog()
  
 -- Michael Vogt <michael.vogt@ubuntu.com>  Fri, 26 Mar 2010 16:57:49 +0100

apt (0.7.25.3ubuntu3) lucid; urgency=low

  * apt-pkg/indexfile.cc:
    - remove "cs" from languages that need the full langcode when
      downloading translations (thanks to Steve Langasek)

 -- Michael Vogt <michael.vogt@ubuntu.com>  Mon, 15 Mar 2010 09:42:39 +0100

apt (0.7.25.3ubuntu2) lucid; urgency=low

  [ Michael Vogt ]
  * abicheck/
    - add new abitest tester using the ABI Compliance Checker from
      http://ispras.linuxfoundation.org/index.php/ABI_compliance_checker
  * debian/apt.conf.autoremove:
    - add "oldlibs" to the APT::Never-MarkAuto-Sections as its used
      for transitional packages
  * apt-pkg/deb/dpkgpm.cc:
    - fix backgrounding when dpkg runs (closes: #486222)
  * cmdline/apt-mark:
    - show error on incorrect aguments (LP: #517917), thanks to
      Torsten Spindler
  * cmdline/apt-get.cc:
    - if apt-get source foo=version or foo/distro can not be found,
      error out (LP: #502641)
  * apt-pkg/indexfile.cc:
    - deal correctly with three letter langcodes (LP: #391409)
  * debian/apt.cron.daily:
    - do not look into admin users gconf anymore for the http proxy
      the user now needs to use the "Apply system-wide" UI in the
      gnome-control-center to set it
  * debian/apt.postinst:
    - add set_apt_proxy_from_gconf() and run that once on upgrade if
      there is no proxy configured already system-wide (LP: #432631)
      From that point on gnome-control-center will have to warn if
      the user makes changes to the proxy settings and does not apply
      them system wide

  [ Robert Collins ]
  * Change the package index Info methods to allow apt-cache policy to be
    useful when using several different archives on the same host.
    (Closes: #329814, LP: #22354)

 -- Michael Vogt <michael.vogt@ubuntu.com>  Fri, 12 Mar 2010 23:10:52 +0100

apt (0.7.25.3ubuntu1) lucid; urgency=low

  [ Michael Vogt ]
  * merged with the debian-sid branch
  * methods/http.cc:
    - add Acquire::http::ProxyAutoDetect configuration that 
      can be used to call a external helper to figure out the 
      proxy configuration and return it to apt via stdout
      (this is a step towards WPAD and zeroconf/avahi support)
  
  [ Ivan Masár ]
  * Slovak translation update. Closes: #568294

 -- Michael Vogt <michael.vogt@ubuntu.com>  Wed, 17 Feb 2010 23:33:32 +0100

apt (0.7.25.3) unstable; urgency=low

  [ Christian Perrier ]
  * Italian translation update. Closes: #567532

  [ David Kalnischkies ]
  * apt-pkg/contrib/macros.h:
    - install the header system.h with a new name to be able to use
      it in other headers (Closes: #567662)
  * cmdline/acqprogress.cc:
    - Set Mode to Medium so that the correct prefix is used.
      Thanks Stefan Haller for the patch! (Closes: #567304 LP: #275243)
  * ftparchive/writer.cc:
    - generate sha1 and sha256 checksums for dsc (Closes: #567343)
  * cmdline/apt-get.cc:
    - don't mark as manually if in download only (Closes: #468180)

 -- Michael Vogt <mvo@debian.org>  Mon, 01 Feb 2010 18:41:15 +0100

apt (0.7.25.2) unstable; urgency=low

  [ Michael Vogt ]
  * apt-pkg/contrib/cdromutl.cc:
    - fix UnmountCdrom() fails, give it a bit more time and try
      the umount again
  * apt-pkg/cdrom.cc:
    - fix crash in pkgUdevCdromDevices
  * methods/cdrom.cc:
    - fixes in multi cdrom setup code (closes: #549312)
    - add new "Acquire::cdrom::AutoDetect" config that enables/disables
      the dlopen of libudev for automatic cdrom detection. Off by default
      currently, feedback/testing welcome
  * cmdline/apt-cdrom.cc:
    - add new --auto-detect option that uses libudev to figure out
      the cdrom/mount-point
  * cmdline/apt-mark:
    - merge fix from Gene Cash that supports markauto for
      packages that are not in the extended_states file yet
      (closes: #534920)
  * ftparchive/writer.{cc,h}:
    - merge crash fix for apt-ftparchive on hurd, thanks to
      Samuel Thibault for the patch (closes: #566664)

  [ David Kalnischkies ]
  * apt-pkg/contrib/fileutl.cc:
    - Fix the newly introduced method GetListOfFilesInDir to not
      accept every file if no extension is enforced
      (= restore old behaviour). (Closes: #565213)
  * apt-pkg/policy.cc:
    - accept also partfiles with "pref" file extension as valid
  * apt-pkg/contrib/configuration.cc:
    - accept also partfiles with "conf" file extension as valid
  * doc/apt.conf.5.xml:
    - reorder description and split out syntax
    - add partfile name convention (Closes: #558348)
  * doc/apt_preferences.conf.5.xml:
    - describe partfile name convention also here
  * apt-pkg/deb/dpkgpm.cc:
    - don't segfault if term.log file can't be opened.
      Thanks Sam Brightman for the patch! (Closes: #475770)
  * doc/*:
    - replace the per language addendum with a global addendum
    - add a explanation why translations include (maybe) english
      parts to the new global addendum (Closes: #561636)
  * apt-pkg/contrib/strutl.cc:
    - fix malloc asseration fail with ja_JP.eucJP locale in
      apt-cache search. Thanks Kusanagi Kouichi! (Closes: #548884)

  [ Christian Perrier ]
  * French translation update

 -- Michael Vogt <mvo@debian.org>  Wed, 27 Jan 2010 16:16:10 +0100

apt (0.7.25.1) unstable; urgency=low

  [ Christian Perrier ]
  * French manpage translation update
  * Russian translation update by Yuri Kozlov
    Closes: #564171

  [Chris Leick]
  * spot & fix various typos in all manpages
  * German manpage translation update

  [ David Kalnischkies ]
  * cmdline/apt-cache.cc:
    - remove translatable marker from the "%4i %s\n" string
  * buildlib/po4a_manpage.mak:
    - instruct debiandoc to build files with utf-8 encoding
  * buildlib/tools.m4:
    - fix some warning from the buildtools
  * apt-pkg/acquire-item.cc:
    - add configuration PDiffs::Limit-options to not download
      too many or too big patches (Closes: #554349)
  * debian/control:
    - let all packages depend on ${misc:Depends}
  * share/*-archive.gpg:
    - remove the horrible outdated files. We already depend on
      the keyring so we don't need to ship our own version
  * cmdline/apt-key:
    - errors out if wget is not installed (Closes: #545754)
    - add --keyring option as we have now possibly many
  * methods/gpgv.cc:
    - pass all keyrings (TrustedParts) to gpgv instead of
      using only one trusted.gpg keyring (Closes: #304846)
  * methods/https.cc:
    - finally merge the rest of the patchset from Arnaud Ebalard
      with the CRL and Issuers options, thanks! (Closes: #485963)
  * apt-pkg/deb/debindexfile.cc, apt-pkg/pkgcachegen.cc:
    - add debug option Debug::pkgCacheGen

  [ Michael Vogt ]
  * cmdline/apt-get.cc:
    - merge fix for apt-get source pkg=version regression
      (closes: #561971)
  * po/ru.po:
    - merged updated ru.po, thanks to Yuri Kozlov (closes: #564171)

 -- Michael Vogt <mvo@debian.org>  Sat, 09 Jan 2010 21:52:36 +0100

apt (0.7.25ubuntu4) lucid; urgency=low

  * cmdline/apt-cdrom.cc:
    - make Acquire::cdrom::AutoDetect default, this can be
      turned off with "--no-auto-detect"
  * methods/http.cc:
    - add cache-control headers even if no cache is given to allow
      adding options for intercepting proxies

 -- Michael Vogt <michael.vogt@ubuntu.com>  Tue, 02 Feb 2010 16:58:59 -0800

apt (0.7.25ubuntu3) lucid; urgency=low

  * cmdline/apt-get.cc:
    - don't mark as manually if in download only (Closes: #468180)

 -- Michael Vogt <mvo@debian.org>  Mon, 01 Feb 2010 18:41:15 +0100

apt (0.7.25ubuntu2) lucid; urgency=low

  * Change history branch so that it does not break the 
    apt ABI for the pkgPackageManager interface
    (can be reverted on the next ABI break)

 -- Michael Vogt <michael.vogt@ubuntu.com>  Wed, 23 Dec 2009 10:14:16 +0100

apt (0.7.25ubuntu1) lucid; urgency=low

  * Merged from the mvo branch
  * merged from the lp:~mvo/apt/history branch

 -- Michael Vogt <michael.vogt@ubuntu.com>  Tue, 22 Dec 2009 09:44:08 +0100

apt (0.7.25) unstable; urgency=low

  [ Christian Perrier ]
  * Fix apt-ftparchive(1) wrt description of the "-o" option.
    Thanks to Dann Frazier for the patch. Closes: #273100
  * po/LINGUAS. Re-disable Hebrew. Closes: #534992
  * po/LINGUAS. Enable Asturian and Lithuanian
  * Fix typo in apt-cache.8.xml: nessasarily
  * Fix "with with" in apt-get.8.xml
  * Fix some of the typos mentioned by the german team
    Closes: #479997
  * Polish translation update by Wiktor Wandachowicz
    Closes: #548571
  * German translation update by Holger Wansing
    Closes: #551534
  * Italian translation update by Milo Casagrande
    Closes: #555797
  * Simplified Chinese translation update by Aron Xu 
    Closes: #558737
  * Slovak translation update by Ivan Masár
    Closes: #559277
  
  [ Michael Vogt ]
  * apt-pkg/packagemanager.cc:
    - add output about pre-depends configuring when debug::pkgPackageManager
      is used
  * methods/https.cc:
    - fix incorrect use of CURLOPT_TIMEOUT, closes: #497983, LP: #354972
      thanks to Brian Thomason for the patch
  * merge lp:~mvo/apt/netrc branch, this adds support for a
    /etc/apt/auth.conf that can be used to store username/passwords
    in a "netrc" style file (with the extension that it supports "/"
    in a machine definition). Based on the maemo git branch (Closes: #518473)
    (thanks also to Jussi Hakala and Julian Andres Klode)
  * apt-pkg/deb/dpkgpm.cc:
    - add "purge" to list of known actions
  * apt-pkg/init.h:
    - add compatibility with old ABI name until the next ABI break
  * merge segfault fix from Mario Sanchez Prada, many thanks
    (closes: #561109)

  [ Brian Murray ]
  * apt-pkg/depcache.cc, apt-pkg/indexcopy.cc:
    - typo fix (LP: #462328)
  
  [ Loïc Minier ]
  * cmdline/apt-key:
    - Emit a warning if removed keys keyring is missing and skip associated
      checks (LP: #218971)

  [ David Kalnischkies ]
  * apt-pkg/packagemanager.cc:
    - better debug output for ImmediateAdd with depth and why
    - improve the message shown for failing immediate configuration
  * doc/guide.it.sgml: moved to doc/it/guide.it.sgml
  * doc/po4a.conf: activate translation of guide.sgml and offline.sgml
  * doc/apt.conf.5.xml:
    - provide a few more details about APT::Immediate-Configure
    - briefly document the behaviour of the new https options
  * doc/sources.list.5.xml:
    - add note about additional apt-transport-methods
  * doc/apt-mark.8.xml:
    - correct showauto synopsis, thanks Andrew Schulman (Closes: #551440)
  * cmdline/apt-get.cc:
    - source should display his final pkg pick (Closes: #249383, #550952)
    - source doesn't need the complete version for match (Closes: #245250)
    - source ignores versions/releases if not available (Closes: #377424)
    - only warn if (free) space overflows (Closes: #522238)
    - add --debian-only as alias for --diff-only
  * methods/connect.cc:
    - display also strerror of "wicked" getaddrinfo errors
    - add AI_ADDRCONFIG to ai_flags as suggested by Aurelien Jarno
      in response to Bernhard R. Link, thanks! (Closes: #505020)
  * buildlib/configure.mak, buildlib/config.{sub,guess}:
    - remove (outdated) config.{sub,guess} and use the ones provided
      by the new added build-dependency autotools-dev instead
  * configure.in, buildlib/{xml,yodl,sgml}_manpage.mak:
    - remove the now obsolete manpage buildsystems
  * doc/{pl,pt_BR,es,it}/*.{sgml,xml}:
    - convert all remaining translation to the po4a system
  * debian/control:
    - drop build-dependency on docbook-utils and xmlto
    - add build-dependency on autotools-dev
    - bump policy to 3.8.3 as we have no outdated manpages anymore
  * debian/NEWS:
    - fix a typo in 0.7.24: Allready -> Already (Closes: #557674)
  * ftparchive/writer.{cc,h}:
    - add APT::FTPArchive::LongDescription to be able to disable them
  * apt-pkg/deb/debsrcrecords.cc:
    - use "diff" filetype for .debian.tar.* files (Closes: #554898)
  * methods/rred.cc:
    - rewrite to be able to handle even big patch files
    - adopt optional mmap+iovec patch from Morten Hustveit
      (Closes: #463354) which should speed up a bit. Thanks!
  * methods/http{,s}.cc
    - add config setting for User-Agent to the Acquire group,
      thanks Timothy J. Miller! (Closes: #355782)
    - add https options which default to http ones (Closes: #557085)
  * debian/apt.cron.daily:
    - check cache size even if we do nothing else otherwise, thanks
      Francesco Poli for patch(s) and patience! (Closes: #459344)
  * ftparchive/*:
    - fix a few typos in strings, comments and manpage,
      thanks Karl Goetz! (Closes: #558757)

  [ Carl Chenet ]
  * cmdline/apt-mark:
    - print an error if a new state file can't be created
      (Closes: #521289) and
    - exit nicely if python-apt is not installed (Closes: #521284)

  [ Chris Leick ]
  * doc/de: German translation of manpages (Closes: #552606)
  * doc/ various manpages:
    - correct various errors, typos and oddities (Closes: #552535)
  * doc/apt-secure.8.xml:
    - replace literal with emphasis tags in Archive configuration
  * doc/apt-ftparchive.1.xml:
    - remove informalexample tag which hides the programlisting
  * doc/apt-get.8.xml:
    - change equivalent "for" to "to the" (purge command)
    - clarify --fix-broken sentence about specifying packages

  [ Eugene V. Lyubimkin ]
  * apt-pkg/contib/strutl.h
    - Avoid extra inner copy in APT_MKSTRCMP and APT_MKSTRCMP2.
  * build infrastructure:
    - Bumped libapt version, excluded eglibc from SONAME. (Closes: #448249)

  [ Julian Andres Klode ]
  * doc/apt.conf.5.xml:
    - Deprecate unquoted values, string concatenation and explain what should
      not be written inside a value (quotes,backslash).
    - Restrict option names to alphanumerical characters and "/-:._+".
    - Deprecate #include, we have apt.conf.d nowadays which should be
      sufficient.
  * ftparchive/apt-ftparchive.cc:
    - Call setlocale() so translations are actually used.
  * debian/apt.conf.autoremove:
    - Add kfreebsd-image-* to the list (Closes: #558803)

 -- Michael Vogt <mvo@debian.org>  Tue, 15 Dec 2009 09:21:55 +0100

apt (0.7.24ubuntu1) lucid; urgency=low

  [ Michael Vogt ]
  * apt-pkg/deb/dpkgpm.cc:
    - include df -l output in the apport log as well (thanks to
      tjaalton)
  * apt-pkg/packagemanager.cc:
    - add output about pre-depends configuring when debug::pkgPackageManager
      is used
  * methods/https.cc:
    - fix incorrect use of CURLOPT_TIMEOUT, closes: #497983, LP: #354972
      thanks to Brian Thomason for the patch
  * merge lp:~mvo/apt/netrc branch, this adds support for a
    /etc/apt/auth.conf that can be used to store username/passwords
    in a "netrc" style file (with the extension that it supports "/"
    in a machine definition). Based on the maemo git branch.

  [ Brian Murray ]
  * apt-pkg/depcache.cc, apt-pkg/indexcopy.cc:
    - typo fix (LP: #462328)
  
 -- Michael Vogt <michael.vogt@ubuntu.com>  Mon, 14 Dec 2009 09:27:26 +0100

apt (0.7.24) unstable; urgency=low

  [ Nicolas François ]
  * Cleaned up the first patch draft from KURASAWA Nozomu to finally
    get po4a support for translating the man pages.
    Many thanks to both for this excellent work! (Closes: #441608)
  * doc/ja/*, doc/po/ja.po:
    - remove the old ja man page translation and replace it with
      the new po4a-powered translation by KURASAWA Nozomu.
  * doc/*.?.xml (manpages):
    - add contrib to author tags and also add refmiscinfo to fix warnings
  * doc/style.txt, buildlib/defaults.mak, buildlib/manpage.mak:
    - fix a few typos in the comments of this files

  [ Michael Vogt ]
  * apt-pkg/deb/dpkgpm.cc:
    - when tcgetattr() returns non-zero skip all pty magic 
      (thanks to Simon Richter, closes: #509866)
  * apt-inst/contrib/arfile.cc:
    - show propper error message for Invalid archive members

  [ David Kalnischkies ]
  * doc/Doxyfile.in:
    - update file with doxygen 1.6.1 (current unstable)
    - activate DOT_MULTI_TARGETS, it is default on since doxygen 1.5.9
  * buildlib/po4a_manpage.mak, doc/makefile, configure:
    - simplify the makefiles needed for po4a manpages
  * apt-pkg/contrib/configuration.cc:
    - add a helper to easily get a vector of strings from the config
  * apt-pkg/contrib/strutl.cc:
    - replace unknown multibytes with ? in UTF8ToCharset (Closes: #545208)
  * doc/apt-get.8.xml:
    - fix two little typos in the --simulate description. (Closes: #545059)
  * apt-pkg/aptconfiguration.cc, doc/apt.conf.5.xml:
    - add an order subgroup to the compression types to simplify reordering
      a bit and improve the documentation for this option group.
  * doc/apt.conf.5.xml:
    - document the Acquire::http::Dl-Limit option
    - try to be crystal clear about the usage of :: and {} (Closes: #503481)
  * doc/apt-cache.8.xml:
    - clarify the note for the pkgnames command (Closes: #547599)
  * doc/apt.ent, all man pages:
    - move the description of files to globally usable entities
  * doc/apt_preferences.5.xml:
    - document the new preferences.d folder (Closes: #544017)
  * methods/rred.cc:
    - add at the top without failing (by Bernhard R. Link, Closes: #545694)
  * buildlib/sizetable:
    - add amd64 for cross building (by Mikhail Gusarov, Closes: #513058)
  * debian/prerm:
    - remove file as nobody will upgrade from 0.4.10 anymore
  * debian/control:
    - remove gnome-apt suggestion as it was removed from debian
  * apt-pkg/deb/dpkgpm.cc, apt-pkg/packagemanager.cc, apt-pkg/orderlist.cc:
    - add and document _experimental_ options to make (aggressive)
      use of dpkg's trigger and configuration handling (Closes: #473461)
  * cmdline/apt-get.cc:
    - ignore versions that are not candidates when selecting a package
      instead of a virtual one (by Marius Vollmer, Closes: #547788)

  [ Christian Perrier ]
  * doc/fr/*, doc/po/fr.po:
    - remove the old fr man page translation and replace it with
      the new po4a-powered translation
  * doc/de: dropped (translation is too incomplete to be useful in
      the transition to the po4a-powered translations)

 -- Michael Vogt <mvo@debian.org>  Fri, 25 Sep 2009 19:57:25 +0200

apt (0.7.23.1ubuntu2) karmic; urgency=low

  [ Michael Vogt ]
  * debian/control:
    - fix Vcr-Bzr header

  [ Kees Cook ]
  * debian/apt.cron.daily:
    - fix quotes for use with "eval", thanks to Lars Ljung (LP: #449535).

 -- Michael Vogt <michael.vogt@ubuntu.com>  Thu, 15 Oct 2009 19:05:19 +0200

apt (0.7.23.1ubuntu1) karmic; urgency=low

  [ Matt Zimmerman ]
  * apt-pkg/deb/dpkgpm.cc:
    - Suppress apport reports on dpkg short reads (these I/O errors are not 
      generally indicative of a bug in the packaging)

  [ Loïc Minier ]
  * cmdline/apt-key:
    - Emit a warning if removed keys keyring is missing and skip associated
      checks (LP: #218971)

  [ Brian Murray ]
  * cmdline/apt-get.cc:
    - typo fix (LP: #370094)

  [ Michael Vogt ]
  * apt-pkg/deb/dpkgpm.cc:
    - when tcgetattr() returns non-zero skip all pty magic 
      (thanks to Simon Richter, closes: #509866)
  * apt-inst/contrib/arfile.cc:
    - show propper error message for Invalid archive members
  * apt-pkg/acquire-worker.cc:
    - show error details of failed methods
  * apt-pkg/contrib/fileutl.cc:
    - if a process aborts with signal, show signal number
  * methods/http.cc:
    - ignore SIGPIPE, we deal with EPIPE from write in 
      HttpMethod::ServerDie() (LP: #385144)
  * debian/apt.cron.daily:
    - if the timestamp is too far in the future, delete it 
      (LP: #135262)
  
  [ Merge ]
  * merged from debian, reverted the libdlopen-udev branch
    because its too late in the release process for this now
  * not merged the proxy behaviour change from 0.7.23 (that will
    be part of lucid)

 -- Michael Vogt <michael.vogt@ubuntu.com>  Wed, 23 Sep 2009 18:15:10 +0200

apt (0.7.23.1) unstable; urgency=low

  [ Michael Vogt ]
  * apt-pkg/pkgcache.cc:
    - do not set internel "needs-configure" state for packages in 
      triggers-pending state. dpkg will deal with the trigger and
      it if does it before we trigger it, dpkg will error out
      (LP: #414631)
  * apt-pkg/acquire-item.cc:
    - do not segfault on invalid items (closes: #544080)

 -- Michael Vogt <mvo@debian.org>  Fri, 28 Aug 2009 21:53:20 +0200

apt (0.7.23) unstable; urgency=low

  [ Eugene V. Lyubimkin ]
  * methods/{http,https,ftp}, doc/apt.conf.5.xml:
    - Changed and unified the code that determines which proxy to use. Now
      'Acquire::{http,ftp}::Proxy[::<host>]' options have the highest priority,
      and '{http,ftp}_proxy' environment variables are used only if options
      mentioned above are not specified.
      (Closes: #445985, #157759, #320184, #365880, #479617)
  
  [ David Kalnischkies ]
  * cmdline/apt-get.cc:
    - add APT::Get::HideAutoRemove=small to display only a short line
      instead of the full package list. (Closes: #537450)
    - ShowBroken() in build-dep (by Mike O'Connor, Closes: #145916)
    - check for statfs.f_type (by Robert Millan, Closes: #509313)
    - correct the order of picked package binary vs source in source
    - use SourceVersion instead of the BinaryVersion to get the source
      Patch by Matt Kraai, thanks! (Closes: #382826)
    - add pkg/archive and codename in source (Closes: #414105, #441178)
  * apt-pkg/contrib/strutl.cc:
    - enable thousand separator according to the current locale
      (by Luca Bruno, Closes: #223712)
  * doc/apt.conf.5.xml:
    - mention the apt.conf.d dir (by Vincent McIntyre, Closes: #520831)
  * apt-inst/contrib/arfile.cc:
    - use sizeof instead strlen (by Marius Vollmer, Closes: #504325)
  * doc/apt-mark.8.xml:
    - improve manpage based on patch by Carl Chenet (Closes: #510286)
  * apt-pkg/acquire-item.cc:
    - use configsettings for dynamic compression type use and order.
      Based on a patch by Jyrki Muukkonen, thanks! (LP: #71746)
  * apt-pkg/aptconfiguration.cc:
    - add default configuration for compression types and add lzma
      support. Order is now bzip2, lzma, gzip, none (Closes: #510526)
  * ftparchive/writer.cc:
    - add lzma support also here, patch for this (and inspiration for
      the one above) by Robert Millan, thanks!
  * apt-pkg/depcache.cc:
    - restore the --ignore-hold effect in the Is{Delete,Install}Ok hooks
  * doc/apt-get.8.xml:
    - update the source description to reflect what it actually does
      and how it can be used. (Closes: #413021)
  * methods/http.cc:
    - allow empty Reason-Phase in Status-Line to please squid,
      thanks Modestas Vainius for noticing! (Closes: #531157, LP: #411435)

  [ George Danchev ]
  * cmdline/apt-cache.cc:
    - fix a memory leak in the xvcg method (Closes: #511557)
  * apt-pkg/indexcopy.cc:
    - fix a memory leak then the Release file not exists (Closes: #511556)

 -- Michael Vogt <mvo@debian.org>  Thu, 27 Aug 2009 14:44:39 +0200

apt (0.7.22.2) unstable; urgency=low

  * debian/apt.cron.daily:
    - Make sure that VERBOSE is always set (Closes: #539366)
    - Script can be disabled by APT::Periodic::Enable=0 (Closes: #485476)
    - Support using debdelta to download packages (Closes: #532079)

 -- Julian Andres Klode <jak@debian.org>  Thu, 06 Aug 2009 12:17:19 +0200

apt (0.7.22.1) unstable; urgency=low

  [ Michael Vogt ]
  * cmdline/apt-get.cc:
    - honor APT::Get::Only-Source properly in FindSrc() (thanks to
      Martin Pitt for reporting the problem), also Closes: #535362.

  [ Julian Andres Klode ]
  * apt-pkg/contrib/mmap.cc:
    - Fix FTBFS on GNU/kFreeBSD by disabling DynamicMMap::Grow() on
      non-Linux architectures as it uses mremap (Closes: #539742).
  * apt-pkg/sourcelist.cc:
    - Only warn about missing sources.list if there is no sources.list.d
      and vice versa as only one of them is needed (Closes: #539731).
  * debian/control:
    - Add myself to Uploaders.
    - Increase Standards-Version to 3.8.2.0.

 -- Julian Andres Klode <jak@debian.org>  Mon, 03 Aug 2009 12:48:31 +0200

apt (0.7.22) unstable; urgency=low

  [ Christian Perrier ]
  * Documentation translations:
    - Fix a typo in apt-get(8) French translation. Closes: #525043
      Thanks to Guillaume Delacour for spotting it.
    - Updated apt.conf(5) manpgae French translation.
      Thanks to Aurélien Couderc.
  * Translations:
    - fr.po
    - sk.po. Closes: #525857 
    - ru.po. Closes: #526816
    - eu.po. Closes: #528985
    - zh_CN.po. Closes: #531390
    - fr.po
    - it.po. Closes: #531758
    - ca.po. Closes: #531921
    - de.po. Closes: #536430
  * Added translations
    - ast.po (Asturian by Marcos Alvareez Costales).
      Closes: #529007, #529730, #535328
  
  [ David Kalnischkies ]
  * [ABI break] support '#' in apt.conf and /etc/apt/preferences
    (closes: #189866)
  * [ABI break] Allow pinning by codename (closes: #97564)
  * support running "--simulate" as user
  * add depth information to the debug output and show what depends
    type triggers a autoinst (closes: #458389)
  * add Debug::pkgDepCache::Marker with more detailed debug output 
    (closes: #87520)
  * add Debug::pkgProblemResolver::ShowScores and make the scores
    adjustable
  * do not write state file in simulate mode (closes: #433007)
  * add hook for MarkInstall and MarkDelete (closes: #470035)
  * fix typo in apt-pkg/acquire.cc which prevents Dl-Limit to work
    correctly when downloading from multiple sites (Closes: #534752)
  * add the various foldmarkers in apt-pkg & cmdline (no code change)
  * versions with a pin of -1 shouldn't be a candidate (Closes: #355237)
  * prefer mmap as memory allocator in MMap instead of a static char
    array which can (at least in theory) grow dynamic
  * eliminate (hopefully all) segfaults in pkgcachegen.cc and mmap.cc
    which can arise if cache doesn't fit into the mmap (Closes: #535218)
  * display warnings instead of errors if the parts dirs doesn't exist

  [ Michael Vogt ]
  * honor the dpkg hold state in new Marker hooks (closes: #64141)
  * debian/apt.cron.daily:
    - if the timestamp is too far in the future, delete it
  * apt-pkg/acquire.cc:
    - make the max pipeline depth of the acquire queue configurable
      via Acquire::Max-Pipeline-Depth
  * apt-pkg/deb/dpkgpm.cc:
    - add Dpkg::UseIoNice boolean option to run dpkg with ionice -c3
      (off by default)
    - send "dpkg-exec" message on the status fd when dpkg is run
    - provide DPkg::Chroot-Directory config option (useful for testing)
    - fix potential hang when in a background process group
  * apt-pkg/algorithms.cc:
    - consider recommends when making the scores for the problem 
      resolver
  * apt-pkg/acquire-worker.cc:
    - show error details of failed methods
  * apt-pkg/contrib/fileutl.cc:
    - if a process aborts with signal, show signal number
  * methods/http.cc:
    - ignore SIGPIPE, we deal with EPIPE from write in 
      HttpMethod::ServerDie() (LP: #385144)
  * Only run Download-Upgradable and Unattended-Upgrades if the initial
    update was successful Closes: #341970
  * apt-pkg/indexcopy.cc:
    - support having CDs with no Packages file (just a Packages.gz)
      by not forcing a verification on non-existing files
     (LP: #255545)
    - remove the gettext from a string that consists entirely 
      of variables (LP: #56792)
  * apt-pkg/cacheiterators.h:
    - add missing checks for Owner == 0 in end()
  * apt-pkg/indexrecords.cc:
    - fix some i18n issues
  * apt-pkg/contrib/strutl.h:
    - add new strprintf() function to make i18n strings easier
    - fix compiler warning
  * apt-pkg/deb/debsystem.cc:
    - make strings i18n able 
  * fix problematic use of tolower() when calculating the version 
    hash by using locale independent tolower_ascii() function. 
    Thanks to M. Vefa Bicakci (LP: #80248)
  * build fixes for g++-4.4
  * cmdline/apt-mark:
    - add "showauto" option to show automatically installed packages
  * document --install-recommends and --no-install-recommends
    (thanks to Dereck Wonnacott, LP: #126180)
  * doc/apt.conf.5.xml:
    - merged patch from Aurélien Couderc to improve the text
      (thanks!)
  * [ABI] merged the libudev-dlopen branch, this allows to pass
    "apt-udev-auto" to Acquire::Cdrom::mount and the cdrom method will  
    dynamically find/mount the cdrom device (if libhal is available)

  [ Julian Andres Klode ]
  * apt-pkg/contrib/configuration.cc: Fix a small memory leak in
    ReadConfigFile.
  * Introduce support for the Enhances field. (Closes: #137583) 
  * Support /etc/apt/preferences.d, by adding ReadPinDir() (Closes: #535512)
  * configure-index: document Dir::Etc::SourceParts and some other options
    (Closes: #459605)
  * Remove Eugene V. Lyubimkin from uploaders as requested.
  * apt-pkg/contrib/hashes.cc, apt-pkg/contrib/md5.cc:
    - Support reading until EOF if Size=0 to match behaviour of
      SHA1Summation and SHA256Summation

  [ Osamu Aoki ]
  * Updated cron script to support backups by hardlinks and 
    verbose levels.  All features turned off by default. 
  * Added more error handlings.  Closes: #438803, #462734, #454989
  * Documented all cron script related configuration items in 
    configure-index.

  [ Dereck Wonnacott ]
  * apt-ftparchive might write corrupt Release files (LP: #46439)
  * Apply --important option to apt-cache depends (LP: #16947) 

  [ Otavio Salvador ]
  * Apply patch from Sami Liedes <sliedes@cc.hut.fi> to reduce the
    number of times we call progress bar updating and debugging
    configuration settings.
  * Apply patch from Sami Liedes <sliedes@cc.hut.fi> to avoid unecessary
    temporary allocations.

 -- Michael Vogt <mvo@debian.org>  Wed, 29 Jul 2009 19:16:22 +0200

apt (0.7.21ubuntu1) karmic; urgency=low

  * merged from the debian-sid bzr branch
  
  [ Christian Perrier ]
  * Documentation translations:
    - Fix a typo in apt-get(8) French translation. Closes: #525043
      Thanks to Guillaume Delacour for spotting it.
  * Translations:
    - fr.po
    - sk.po. Closes: #525857
    - ru.po. Closes: #526816
    - eu.po. Closes: #528985
    - zh_CN.po. Closes: #531390
    - fr.po
    - it.po. Closes: #531758
    - ca.po. Closes: #531921
  * Added translations
    - ast.po (Asturian by Marcos Alvareez Costales).
      Closes: #529007, #529730

  [ Michael Vogt ]
  * apt-pkg/acquire.cc:
    - make the (internal) max pipeline depth of the acquire queue
      configurable via Acquire::Max-Pipeline-Depth

 -- Michael Vogt <michael.vogt@ubuntu.com>  Tue, 09 Jun 2009 15:49:07 +0200

apt (0.7.21) unstable; urgency=low

  [ Christian Perrier ]
  * Translations:
    - bg.po. Closes: #513211
    - zh_TW.po. Closes: #513311
    - nb.po. Closes: #513843
    - fr.po. Closes: #520430
    - sv.po. Closes: #518070
    - sk.po. Closes: #520403
    - it.po. Closes: #522222
    - sk.po. Closes: #520403
  
  [ Jamie Strandboge ]
  * apt.cron.daily: catch invalid dates due to DST time changes
    in the stamp files

  [ Michael Vogt ]
  * methods/gpgv.cc:
    - properly check for expired and revoked keys (closes: #433091)
  * apt-pkg/contrib/strutl.cc:
    - fix TimeToStr i18n (LP: #289807)
  * [ABI break] merge support for http redirects, thanks to
    Jeff Licquia and Anthony Towns
  * [ABI break] use int for the package IDs (thanks to Steve Cotton)
  * apt-pkg/pkgcache.cc:
    - do not run "dpkg --configure pkg" if pkg is in trigger-awaited
      state (LP: #322955)
  * methods/https.cc:
    - add Acquire::https::AllowRedirect support
  * Clarify the --help for 'purge' (LP: #243948)
  * cmdline/apt-get.cc
    - fix "apt-get source pkg" if there is a binary package and
      a source package of the same name but from different 
      packages (LP: #330103)

  [ Colin Watson ]
  * cmdline/acqprogress.cc:
    - Call pkgAcquireStatus::Pulse even if quiet, so that we still get
      dlstatus messages on the status-fd (LP: #290234).

 -- Michael Vogt <mvo@debian.org>  Tue, 14 Apr 2009 14:12:51 +0200

apt (0.7.20.2ubuntu7) karmic; urgency=low

  * fix problematic use of tolower() when calculating the version 
    hash by using locale independant tolower_ascii() function. 
    Thanks to M. Vefa Bicakci (LP: #80248)
  * build fixes for g++-4.4
  * include dmesg output in apport package failures
  * include apt ordering into apport package failures

 -- Michael Vogt <michael.vogt@ubuntu.com>  Fri, 24 Apr 2009 10:14:01 +0200

apt (0.7.20.2ubuntu6) jaunty; urgency=low

  [ Jamie Strandboge ]
  * apt.cron.daily: catch invalid dates due to DST time changes
    in the stamp files (LP: #354793)

  [ Michael Vogt ]
  * methods/gpgv.cc:
    - properly check for expired and revoked keys (closes: #433091)
      LP: #356012

 -- Michael Vogt <michael.vogt@ubuntu.com>  Wed, 08 Apr 2009 22:39:50 +0200

apt (0.7.20.2ubuntu5) jaunty; urgency=low

  [ Colin Watson ]
  * cmdline/acqprogress.cc:
    - Call pkgAcquireStatus::Pulse even if quiet, so that we still get
      dlstatus messages on the status-fd (LP: #290234).
  
  [ Michael Vogt ]
  * debian/apt.cron.daily:
    - do not clutter cron mail with bogus gconftool messages 
      (LP: #223502)
    - merge fix for cache locking from debian (closes: #459344)
    - run update-apt-xapian-index (with ionice) to ensure that
      the index is up-to-date when synaptic is run (LP: #288797)

 -- Michael Vogt <michael.vogt@ubuntu.com>  Mon, 30 Mar 2009 13:22:28 +0200

apt (0.7.20.2ubuntu4) jaunty; urgency=low

  * ftparchive/cachedb.cc:
    - when apt-ftparchive clean is used, compact the database
      at the end (thanks to cprov)

 -- Michael Vogt <michael.vogt@ubuntu.com>  Thu, 26 Mar 2009 13:43:59 +0100

apt (0.7.20.2ubuntu3) jaunty; urgency=low

  * methods/mirror.cc:
    - when download the mirror file and the server is down,
      return a propper error message (LP: #278635)

 -- Michael Vogt <michael.vogt@ubuntu.com>  Thu, 19 Mar 2009 15:42:15 +0100

apt (0.7.20.2ubuntu2) jaunty; urgency=low

  * apt-pkg/deb/dpkgpm.cc:
    - revert termios patch (LP: #338514)
  * cmdline/apt-get.cc
    - fix "apt-get source pkg" if there is a binary package and
      a source package of the same name but from different 
      packages (LP: #330103)

 -- Michael Vogt <michael.vogt@ubuntu.com>  Mon, 09 Mar 2009 16:33:28 +0100

apt (0.7.20.2ubuntu1) jaunty; urgency=low

  [ Christian Perrier ]
  * Translations:
    - bg.po. Closes: #513211
    - zh_TW.po. Closes: #513311
    - nb.po. Closes: #513843
  
  [ Michael Vogt ]
  * merged from the debian-sid branch
  * [ABI break] merge support for http redirects, thanks to
    Jeff Licquia and Anthony Towns
  * [ABI break] use int for the package IDs (thanks to Steve Cotton)
  * apt-pkg/contrib/strutl.cc:
    - fix TimeToStr i18n (LP: #289807)
  * debian/apt.conf.autoremove:
    - readd "linux-image" (and friends) to the auto-remove
     blacklist
  * fix some i18n issues (thanks to  Gabor Kelemen)
    LP: #263089
  * apt-pkg/deb/dpkgpm.cc:
    - filter "ENOMEM" errors when creating apport reports 
  * cmdline/apt-get.cc:
    - fix "apt-get source pkg=ver" if binary name != source name
      (LP: #202219)
  * apt-pkg/indexrecords.cc:
    - fix some i18n issues
  * apt-pkg/contrib/strutl.h:
    - add new strprintf() function to make i18n strings easier
  * apt-pkg/dev/debsystem.cc:
    - add missing apti18n.h header
  * cmdline/apt-get.cc:
    - default to "false" for the "APT::Get::Build-Dep-Automatic"
      option (follow debian here)
  * apt-pkg/pkgcache.cc:
    - do not run "dpkg --configure pkg" if pkg is in trigger-awaited
      state (LP: #322955)
  * methods/https.cc:
    - add Acquire::https::AllowRedirect support
    - do not unlink files in partial/ (thanks to robbiew)

  [ Dereck Wonnacott ]
  * Clarify the --help for 'purge' (LP: #243948)

  [ Ian Weisser ]
  * /apt-pkg/deb/debsystem.cc:
    - add 'sudo' to the error message to "run 'dpkg --configure -a'"
      (LP: #52697)

 -- Michael Vogt <michael.vogt@ubuntu.com>  Mon, 09 Feb 2009 14:21:05 +0100

apt (0.7.20.2) unstable; urgency=medium

  [ Eugene V. Lyubimkin ]
  * Urgency set to medium due to RC bug fix.
  * doc/apt.ent, apt-get.8.xml:
    - Fix invalid XML entities. (Closes: #514402)

 -- Eugene V. Lyubimkin <jackyf.devel@gmail.com>  Sat, 07 Feb 2009 16:48:21 +0200

apt (0.7.20.1) unstable; urgency=low

  [ Michael Vogt ]
  * apt-pkg/pkgcachegen.cc:
    - fix apt-cache search for localized description 
      (closes: #512110)
  
  [ Christian Perrier ]
  * Translations:
    - fr.po: fix spelling error to "défectueux". Thanks to Thomas Péteul.

 -- Michael Vogt <mvo@debian.org>  Tue, 20 Jan 2009 09:35:05 +0100

apt (0.7.20) unstable; urgency=low

  [ Eugene V. Lyubimkin ]
  * debian/changelog:
    - Fixed place of 'merged install-recommends and install-task branches'
      from 0.6.46.1 to 0.7.0. (Closes: #439866)
  * buildlib/config.{sub,guess}:
    - Renewed. This fixes lintian errors.
  * doc/apt.conf.5.xml, debian/apt-transport-https:
    - Documented briefly 'Acquire::https' group of options. (Closes: #507398)
    - Applied patch from Daniel Burrows to document 'Debug' group of options.
      (Closes: #457265)
    - Mentioned 'APT::Periodic' and 'APT::Archives' groups of options.
      (Closes: #438559)
    - Mentioned '/* ... */' comments. (Closes: #507601)
  * doc/examples/sources.list:
    - Removed obsolete commented non-us deb-src entry, replaced it with
      'deb-src security.debian.org' one. (Closes: #411298)
  * apt-pkg/contrib/mmap.cc:
    - Added instruction how to work around MMap error in MMap error message.
      (Closes: #385674, 436028)
  * COPYING:
    - Actualized. Removed obsolete Qt section, added GPLv2 clause.
      (Closes: #440049, #509337)

  [ Michael Vogt ]
  * add option to "apt-get build-dep" to mark the needed 
    build-dep packages as automatic installed. 
    This is controlled via the value of
    APT::Get::Build-Dep-Automatic and is set "false" by default.  
    Thanks to Aaron Haviland, closes: #448743
  * apt-inst/contrib/arfile.cc:
    - support members ending with '/' as well (thanks to Michal Cihr,
      closes: #500988)

  [ Christian Perrier ]
  * Translations:
    - Finnish updated. Closes: #508449 
    - Galician updated. Closes: #509151
    - Catalan updated. Closes: #509375
    - Vietnamese updated. Closes: #509422
    - Traditional Chinese added. Closes: #510664
    - French corrected (remove awful use of first person) 

 -- Michael Vogt <mvo@debian.org>  Mon, 05 Jan 2009 08:59:20 +0100

apt (0.7.19ubuntu1) jaunty; urgency=low

  * merge from debian

 -- Michael Vogt <michael.vogt@ubuntu.com>  Mon, 24 Nov 2008 10:52:20 +0100

apt (0.7.19) unstable; urgency=low

  [ Eugene V. Lyubimkin ]
  * doc/sources.list.5.xml:
    - Mentioned allowed characters in file names in /etc/apt/sources.list.d.
      Thanks to Matthias Urlichs. (Closes: #426913)
  * doc/apt-get.8.xml:
    - Explicitly say that 'dist-upgrade' command may remove packages.
    - Included '-v'/'--version' as a command to synopsis.
  * cmdline/apt-cache.cc:
    - Advanced built-in help. Patch by Andre Felipe Machado. (Closes: #286061)
    - Fixed typo 'GraphVis' -> 'GraphViz'. (Closes: #349038)
    - Removed asking to file a release-critical bug against a package if there
      is a request to install only one package and it is not installable.
      (Closes: #419521)

  [ Michael Vogt ]
    - fix SIGHUP handling (closes: #463030)

  [ Christian Perrier ]
  * Translations:
    - French updated
    - Bulgarian updated. Closes: #505476
    - Slovak updated. Closes: #505483
    - Swedish updated. Closes: #505491
    - Japanese updated. Closes: #505495
    - Korean updated. Closes: #505506
    - Catalan updated. Closes: #505513
    - British English updated. Closes: #505539
    - Italian updated. Closes: #505518, #505683
    - Polish updated. Closes: #505569
    - German updated. Closes: #505614
    - Spanish updated. Closes: #505757
    - Romanian updated. Closes: #505762
    - Simplified Chinese updated. Closes: #505727
    - Portuguese updated. Closes: #505902
    - Czech updated. Closes: #505909
    - Norwegian Bokmål updated. Closes: #505934
    - Brazilian Portuguese updated. Closes: #505949
    - Basque updated. Closes: #506085
    - Russian updated. Closes: #506452 
    - Marathi updated. 
    - Ukrainian updated. Closes: #506545 

 -- Michael Vogt <mvo@debian.org>  Mon, 24 Nov 2008 10:33:54 +0100

apt (0.7.18) unstable; urgency=low

  [ Christian Perrier ]
  * Translations:
    - French updated
    - Thai updated. Closes: #505067

  [ Eugene V. Lyubimkin ]
  * doc/examples/configure-index:
    - Removed obsoleted header line. (Closes: #417638)
    - Changed 'linux-kernel' to 'linux-image'.
  * doc/sources.list.5.xml:
    - Fixed typo and grammar in 'sources.list.d' section. Thanks to
      Timothy G Abbott <tabbott@MIT.EDU>. (Closes: #478098)
  * doc/apt-get.8.xml:
    - Advanced descriptions for 'remove' and 'purge' options.
      (Closes: #274283)
  * debian/rules:
    - Target 'apt' need to depend on 'build-doc'. Thanks for Peter Green.
      Fixes FTBFS. (Closes: #504181)

  [ Michael Vogt ]
  * fix depend on libdb4.4 (closes: #501253)

 -- Michael Vogt <mvo@debian.org>  Fri, 07 Nov 2008 22:13:39 +0100

apt (0.7.17) unstable; urgency=low

  [ Eugene V. Lyubimkin ]
  * debian/control:
    - 'Vcs-Bzr' field is official, used it.
    - Bumped 'Standards-Version' to 3.8.0, no changes needed.
    - Actualized 'Uploaders' field.
  * doc/:
    - Substituded 'apt-archive' with 'apt-ftparchive' in docs.
      Patch based on work of Andre Felipe Machado. (Closes: #350865)
    - Mentioned '/<release>' and '=<version>' for 'apt-get install' and
      '=<version>' for 'apt-get source' in apt-get manpage. Patch based on
      work of Andre Felipe Machado. (Closes: #399673)
    - Mentioned more short options in the apt-get manpage. Documented 'xvcg'
      option in the apt-cache manpage. The part of patch by Andre Felipe
      Machado. (Closes: #176106, #355945)
    - Documented that 'apt-get install' command should be used for upgrading
      some of installed packages. Based on patch by Nori Heikkinen and
      Andre Felipe Machado. (Closes: #267087)
    - Mentioned 'apt_preferences(5)' in apt manpage. (Closes: #274295)
    - Documented 'APT::Default-Release' in apt.conf manpage. (Closes: #430399)
    - APT::Install-Recommends is now true by default, mentioned this in
      configure-index example. (Closes: #463268)
    - Added 'APT::Get::AllowUnauthenticated' to configure-index example.
      (Closes: #320225)
    - Documented '--no-install-recommends' option in apt-get manpage.
      (Closes: #462962)
    - Documented 'Acquire::PDiffs' in apt.conf manpage. (Closes: #376029)
    - Added 'copy', 'rsh', 'ssh' to the list of recognized URI schemes in
      sources.list manpage, as they are already described under in the manpage.
    - Removed notice that ssh/rsh access cannot use password authentication
      from sources.list manpage. Thanks to Steffen Joeris. (Closes: #434894)
    - Added '(x)' to some referrings to manpages in apt-get manpage. Patch by
      Andre Felipe Machado. (Closes: #309893)
    - Added 'dist-upgrade' apt-get synopsis in apt-get manpage.
      (Closes: #323866)

 -- Michael Vogt <mvo@debian.org>  Wed, 05 Nov 2008 13:14:56 +0100

apt (0.7.17~exp4) experimental; urgency=low

  * debian/rules:
    - Fixed lintian warnings "debian/rules ignores make errors".
  * debian/control:
    - Substituted outdated "Source-Version" fields with "binary:Version".
    - Added 'python-apt' to Suggests, as apt-mark need it for work.
    - Drop Debian revision from 'doc-base' build dependency, this fixes
      appropriate lintian warning.
  * debian/libapt-pkg-doc.doc-base.*:
    - Changed section: from old 'Devel' to 'Debian'. This fixes appropriate
      lintian warnings.
  * debian/{postrm,prerm,preinst}:
    - Added 'set -e', fixes lintian warnings
      'maintainer-script-ignores-error'.
  * dselect/makefile:
    - Removed unneeded 'LOCAL' entry. This allows cleaning rule to run smoothly.
  * share/lintian-overrides:
    - Added with override of 'apt must depend on python'. Script 'apt-mark'
      needs apt-python for working and checks this on fly. We don't want
      python in most cases.
  * cmdline/apt-key:
    - Added 'unset GREP_OPTIONS' to the script. This prevents 'apt-key update'
      failure when GREP_OPTIONS contains options that modify grep output.
      (Closes: #428752)

 -- Eugene V. Lyubimkin <jackyf.devel@gmail.com>  Fri, 31 Oct 2008 23:45:17 +0300

apt (0.7.17~exp3) experimental; urgency=low

  * apt-pkg/acquire-item.cc:
    - fix a merge mistake that prevents the fallback to the 
      uncompressed 'Packages' to work correctly (closes: #409284)

 -- Michael Vogt <mvo@debian.org>  Wed, 29 Oct 2008 09:36:24 +0100

apt (0.7.17~exp2) experimental; urgency=low

  [ Eugene V. Lyubimkin ]
  * apt-pkg/acquire-item.cc:
    - Added fallback to uncompressed 'Packages' if neither 'bz2' nor 'gz'
      available. (Closes: #409284)
  * apt-pkg/algorithm.cc:
    - Strip username and password from source URL in error message.
      (Closes: #425150)
  
  [ Michael Vogt ]
  * fix various -Wall warnings

 -- Michael Vogt <mvo@debian.org>  Tue, 28 Oct 2008 18:06:38 +0100

apt (0.7.17~exp1) experimental; urgency=low

  [ Luca Bruno ]
  * Fix typos:
    - apt-pkg/depcache.cc
  * Fix compilation warnings:
    - apt-pkg/acquire.cc
    - apt-pkg/versionmatch.cc
  * Compilation fixes and portability improvement for compiling APT against non-GNU libc
    (thanks to Martin Koeppe, closes: #392063):
    - buildlib/apti18n.h.in:
      + textdomain() and bindtextdomain() must not be visible when --disable-nls
    - buildlib/inttypes.h.in: undefine standard int*_t types
    - Append INTLLIBS to SLIBS:
      + cmdline/makefile
      + ftparchive/makefile
      + methods/makefile
  * doc/apt.conf.5.xml:
    - clarify whether configuration items of apt.conf are case-sensitive
      (thanks to Vincent McIntyre, closes: #345901)

 -- Luca Bruno <lethalman88@gmail.com>  Sat, 11 Oct 2008 09:17:46 +0200

apt (0.7.16) unstable; urgency=low

  [ Luca Bruno ]
  * doc/apt-cache.8.xml:
    - search command uses POSIX regex, and searches for virtual packages too
      (closes: #277536)
  * doc/offline.sgml: clarify remote and target hosts
    (thanks to Nikolaus Schulz, closes: #175940)
  * Fix several typos in docs, translations and debian/changelog
    (thanks to timeless, Nicolas Bonifas and Josh Triplett,
    closes: #368665, #298821, #411532, #431636, #461458)
  * Document apt-key finger and adv commands
    (thanks to Stefan Schmidt, closes: #350575)
  * Better documentation for apt-get --option
    (thanks to Tomas Pospisek, closes: #386579)
  * Retitle the apt-mark.8 manpage (thanks to Justin Pryzby, closes: #471276)
  * Better documentation on using both APT::Default-Release and
    /etc/apt/preferences (thanks to Ingo Saitz, closes: #145575)
  
  [ Michael Vogt ]
  * doc/apt-cache.8.xml:
    - add missing citerefentry

 -- Michael Vogt <mvo@debian.org>  Fri, 10 Oct 2008 23:44:50 +0200

apt (0.7.15) unstable; urgency=low

  * Upload to unstable

 -- Michael Vogt <mvo@debian.org>  Sun, 05 Oct 2008 13:23:47 +0200

apt (0.7.15~exp3) experimental; urgency=low

  [Daniel Burrows]
  * apt-pkg/deb/dpkgpm.cc:
    - Store the trigger state descriptions in a way that does not break
      the ABI.  The approach taken makes the search for a string O(n) rather
      than O(lg(n)), but since n == 4, I do not consider this a major
      concern.  If it becomes a concern, we can sort the static array and
      use std::equal_range().  (Closes: #499322)

  [ Michael Vogt ]
  * apt-pkg/packagemanager.cc, apt-pkg/deb/dpkgpm.cc:
    - move the state file writting into the Go() implementation
      of dpkgpm (closes: #498799)
  * apt-pkg/algorithms.cc:
    - fix simulation performance drop (thanks to Ferenc Wagner
      for reporting the issue)

 -- Michael Vogt <mvo@debian.org>  Wed, 01 Oct 2008 18:09:49 +0200

apt (0.7.15~exp2) experimental; urgency=low

  [ Michael Vogt ]
  * apt-pkg/pkgcachegen.cc:
    - do not add multiple identical descriptions for the same 
      language (closes: #400768)

  [ Program translations ]
  * Catalan updated. Closes: #499462

 -- Michael Vogt <mvo@debian.org>  Tue, 23 Sep 2008 07:29:59 +0200

apt (0.7.15~exp1) experimental; urgency=low

  [ Christian Perrier ]
  * Fix typo in cron.daily script. Closes: #486179

  [ Program translations ]
  * Traditional Chinese updated. Closes: #488526
  * German corrected and completed. Closes: #490532, #480002, #498018
  * French completed
  * Bulgarian updated. Closes: #492473
  * Slovak updated. Closes: #492475
  * Galician updated. Closes: #492794
  * Japanese updated. Closes: #492975
  * Fix missing space in Greek translation. Closes: #493922
  * Greek updated.
  * Brazilian Portuguese updated.
  * Basque updated. Closes: #496754
  * Romanian updated. Closes: #492773, #488361
  * Portuguese updated. Closes: #491790
  * Simplified Chinese updated. Closes: #489344
  * Norwegian Bokmål updated. Closes: #480022
  * Czech updated. Closes: #479628, #497277
  * Korean updated. Closes: #464515
  * Spanish updated. Closes: #457706
  * Lithuanian added. Closes: #493328
  * Swedish updated. Closes: #497496
  * Vietnamese updated. Closes: #497893
  * Portuguese updated. Closes: #498411
  * Greek updated. Closes: #498687
  * Polish updated.

  [ Michael Vogt ]
  * merge patch that enforces stricter https server certificate
    checking (thanks to Arnaud Ebalard, closes: #485960)
  * allow per-mirror specific https settings
    (thanks to Arnaud Ebalard, closes: #485965)
  * add doc/examples/apt-https-method-example.cof
    (thanks to Arnaud Ebalard, closes: #485964)
  * apt-pkg/depcache.cc:
    - when checking for new important deps, skip critical ones
      (closes: #485943)
  * improve apt progress reporting, display trigger actions
  * add DPkg::NoTriggers option so that applications that call
    apt/aptitude (like the installer) defer trigger processing
    (thanks to Joey Hess)
  * doc/makefile:
    - add examples/apt-https-method-example.conf
  
 -- Michael Vogt <mvo@debian.org>  Tue, 16 Sep 2008 21:27:03 +0200

apt (0.7.14ubuntu7) jaunty; urgency=low

  * cmdline/apt-cache.cc:
    - remove the gettext from a string that consists entirely 
      of variables (LP: #56792)
  * apt-pkg/deb/dpkgpm.cc:
    - fix potential hang when in a backgroud process group

 -- Michael Vogt <michael.vogt@ubuntu.com>  Tue, 28 Oct 2008 21:09:12 +0100

apt (0.7.14ubuntu6) intrepid; urgency=low

  * debian/apt.conf.autoremove:
    - remove "linux-image" (and friends) from the auto-remove
      blacklist. we have the kernel fallback infrastructure now
      in intrepid (thanks to BenC)
  * apt-pkg/indexcopy.cc:
    - support having CDs with no Packages file (just a Packages.gz)
      by not forcing a verification on non-existing files
     (LP: #255545)
  * apt-pkg/deb/dpkgpm.cc:
    - improve the filtering for duplicated apport reports (thanks
      to seb128 for pointing that problem out)
    - do not report disk full errors from dpkg via apport

 -- Michael Vogt <michael.vogt@ubuntu.com>  Thu, 07 Aug 2008 16:28:05 +0200

apt (0.7.14ubuntu5) intrepid; urgency=low

  * fix various -Wall warnings
  * make "apt-get build-dep" installed packages marked automatic
    by default. This can be changed by setting the value of
    APT::Get::Build-Dep-Automatic to false (thanks to Aaron 
    Haviland, closes: #44874, LP: #248268)

 -- Michael Vogt <michael.vogt@ubuntu.com>  Wed, 06 Aug 2008 14:00:51 +0200

apt (0.7.14ubuntu4) intrepid; urgency=low

  [ Michael Vogt ]
  * apt-pkg/deb/dpkgpm.cc:
    - fix uninitialized variable that caused no apport reports
      to be written sometimes (thanks to Matt Zimmerman)
  * merge patch that enforces stricter https server certificate
    checking (thanks to Arnaud Ebalard, closes: #485960)
  * allow per-mirror specific https settings
    (thanks to Arnaud Ebalard, closes: #485965)
  * add doc/examples/apt-https-method-example.cof
    (thanks to Arnaud Ebalard, closes: #485964)
  * add DPkg::NoTriggers option so that applications that call
    apt/aptitude (like the installer) defer trigger processing
    (thanks to Joey Hess) 
  * document --install-recommends and --no-install-recommends
    (thanks to Dereck Wonnacott, LP: #126180)
  
  [ Dereck Wonnacott ]
  * apt-ftparchive might write corrupt Release files (LP: #46439)
  * Apply --important option to apt-cache depends (LP: #16947) 

 -- Michael Vogt <michael.vogt@ubuntu.com>  Tue, 05 Aug 2008 10:10:49 +0200

apt (0.7.14ubuntu3) intrepid; urgency=low

  [ Otavio Salvador ]
  * Apply patch to avoid truncating of arbitrary files. Thanks to Bryan
    Donlan <bdonlan@fushizen.net> for the patch. Closes: #482476
  * Avoid using dbus if dbus-daemon isn't running. Closes: #438803

  [ Michael Vogt ]
  * apt-pkg/deb/dpkgpm.cc:
    - improve apt progress reporting, display trigger actions
  * apt-pkg/depcache.cc:
    - when checking for new important deps, skip critical ones
      (LP: #236360)
  
 -- Michael Vogt <michael.vogt@ubuntu.com>  Tue, 03 Jun 2008 17:27:07 +0200

apt (0.7.14ubuntu2) intrepid; urgency=low

  * debian/control:
    - fix FTBFS by adding missing intltool dependency 

 -- Michael Vogt <michael.vogt@ubuntu.com>  Fri, 09 May 2008 13:50:22 +0200

apt (0.7.14) unstable; urgency=low

  [ Christian Perrier ]
  * Mark a message from dselect backend as translatable
    Thanks to Frédéric Bothamy for the patch
    Closes: #322470

  [ Program translations ]
  * Simplified Chinese updated. Closes: #473360
  * Catalan fixes. Closes: #387141
  * Typo fix in Greek translation. Closes: #479122
  * French updated.
  * Thai updated. Closes: #479313
  * Italian updated. Closes: #479326
  * Polish updated. Closes: #479342
  * Bulgarian updated. Closes: #479379
  * Finnish updated. Closes: #479403
  * Korean updated. Closes: #479426
  * Basque updated. Closes: #479452
  * Vietnamese updated. Closes: #479748
  * Russian updated. Closes: #479777, #499029
  * Galician updated. Closes: #479792
  * Portuguese updated. Closes: #479847
  * Swedish updated. Closes: #479871
  * Dutch updated. Closes: #480125
  * Kurdish added. Closes: #480150
  * Brazilian Portuguese updated. Closes: #480561
  * Hungarian updated. Closes: #480662

  [ Otavio Salvador ]
  * Apply patch to avoid truncating of arbitrary files. Thanks to Bryan
    Donlan <bdonlan@fushizen.net> for the patch. Closes: #482476
  * Avoid using dbus if dbus-daemon isn't running. Closes: #438803
  
  [ Michael Vogt ]
  * debian/apt.cron.daily:
    - apply patch based on the ideas of Francesco Poli for better 
      behavior when the cache can not be locked (closes: #459344)

 -- Michael Vogt <mvo@debian.org>  Wed, 28 May 2008 15:19:12 +0200

apt (0.7.13) unstable; urgency=low

  [ Otavio Salvador ]
  * Add missing build-depends back from build-depends-indep field.
    Closes: #478231
  * Make cron script quiet if cache is locked. Thanks to Ted Percival
    <ted@midg3t.net> for the patch. Closes: #459344
  * Add timeout support for https. Thanks to Andrew Martens
    <andrew.martens@strangeloopnetworks.com> for the patch.

  [ Goswin von Brederlow ]
  * Add support for --no-download on apt-get update. Closes: #478517
  
  [ Program translations ]
    - Vietnamese updated. Closes: #479008
    
 -- Otavio Salvador <otavio@debian.org>  Fri, 02 May 2008 14:46:00 -0300

apt (0.7.12) unstable; urgency=low

  [ Michael Vogt ]
  * cmdline/apt-key:
    - add support for a master-keyring that contains signing keys
      that can be used to sign the archive signing keys. This should
      make key-rollover easier.
  * apt-pkg/deb/dpkgpm.cc:
    - merged patch from Kees Cook to fix anoying upper-case display
      on amd64 in sbuild
  * apt-pkg/algorithms.cc: 
    - add APT::Update::Post-Invoke-Success script slot
    - Make the breaks handling use the kill list. This means, that a
      Breaks: Pkg (<< version) may put Pkg onto the remove list.
  * apt-pkg/deb/debmetaindex.cc:
    - add missing "Release" file uri when apt-get update --print-uris
      is run
  * methods/connect.cc:
    - remember hosts with Resolve failures or connect Timeouts
  * cmdline/apt-get.cc:
    - fix incorrect help output for -f (LP: #57487)
    - do two passes when installing tasks, first ignoring dependencies,
      then resolving them and run the problemResolver at the end
      so that it can correct any missing dependencies
  * debian/apt.cron.daily:
    - sleep random amount of time (default within 0-30min) before
      starting the upate to hit the mirrors less hard
  * doc/apt_preferences.5.xml:
    - fix typo
  * added debian/README.source

  [ Christian Perrier ]
  * Fix typos in manpages. Thanks to Daniel Leidert for the fixes
    Closes: #444922
  * Fix syntax/copitalisation in some messages. Thanks to Jens Seidel
    for pointing this and providing the patch.
    Closes: #466845
  * Fix Polish offline translation. Thanks to Robert Luberda for the patch
    and apologies for applying it very lately. Closes: #337758
  * Fix typo in offline.sgml. Closes: #412900

  [ Program translations ]
    - German updated. Closes: #466842
    - Swedish updated.
    - Polish updated. Closes: #469581
    - Slovak updated. Closes: #471341
    - French updated.
    - Bulgarian updated. Closes: #448492
    - Galician updated. Closes: #476839
  
  [ Daniel Burrows ]
  * apt-pkg/depcache.cc:
    - Patch MarkInstall to follow currently satisfied Recommends even
      if they aren't "new", so that we automatically force upgrades
      when the version of a Recommends has been tightened.  (Closes: #470115)
    - Enable more complete debugging information when Debug::pkgAutoRemove
      is set.
  * apt-pkg/contrib/configuration.cc
    - Lift the 1024-byte limit on lines in configuration files.
      (Closes: #473710, #473874)
  * apt-pkg/contrib/strutl.cc:
    - Lift the 64000-byte limit on individual messages parsed by ReadMessages.
      (Closes: #474065)
  * debian/rules:
    - Add missing Build-Depends-Indep on xsltproc, docbook-xsl, and xmlto.

 -- Daniel Burrows <dburrows@debian.org>  Sat, 26 Apr 2008 12:24:35 -0700

apt (0.7.11) unstable; urgency=critical
  
  [ Raise urgency to critical since it fixes a critical but for Debian
    Installer Lenny Beta1 release ]

  [ Program translations ]
    - Vietnamese updated. Closes: #460825
    - Basque updated. Closes: #461166
    - Galician updated. Closes: #461468
    - Portuguese updated. Closes: #464575
    - Korean updated. Closes: #448430
    - Simplified Chinese updated. Closes: #465866

  [ Otavio Salvador ]
  * Applied patch from Robert Millan <rmh@aybabtu.com> to fix the error
    message when gpgv isn't installed, closes: #452640.
  * Fix regression about APT::Get::List-Cleanup setting being ignored,
    closes: #466052.

 -- Otavio Salvador <otavio@debian.org>  Thu, 17 Jan 2008 22:36:46 -0200

apt (0.7.10) unstable; urgency=low

  [ Otavio Salvador ]
  * Applied patch from Mike O'Connor <stew@vireo.org> to add a manpage to
    apt-mark, closes: #430207.
  * Applied patch from Andrei Popescu <andreimpopescu@gmail.com> to add a
    note about some frontends in apt.8 manpage, closes: #438545.
  * Applied patch from Aurelien Jarno <aurel32@debian.org> to avoid CPU
    getting crazy when /dev/null is redirected to stdin (which breaks
    buildds), closes: #452858.
  * Applied patch from Aurelien Jarno <aurel32@debian.org> to fix building
    with newest dpkg-shlibdeps changing the packaging building order and a
    patch from Robert Millan <rmh@aybabtu.com> to fix parallel building,
    closes: #452862.
  * Applied patch from Alexander Winston <alexander.winston@comcast.net>
    to use 'min' as symbol for minute, closes: #219034.
  * Applied patch from Amos Waterland <apw@us.ibm.com> to allow apt to
    work properly in initramfs, closes: #448316.
  * Applied patch from Robert Millan <rmh@aybabtu.com> to make apt-key and
    apt-get to ignore time conflicts, closes: #451328.
  * Applied patch from Peter Eisentraut <peter_e@gmx.net> to fix a
    grammatical error ("manual installed" -> "manually installed"),
    closes: #438136.
  * Fix cron.daily job to not call fail if apt isn't installed, closes:
    #443286.
  * Fix compilation warnings in apt-pkg/cdrom.cc and
    apt-pkg/contrib/configuration.cc.
  * Fix typo in debian/copyright file ("licened" instead of "licensed"),
    closes: #458966.

  [ Program translations ]
    - Basque updated. Closes: #453088
    - Vietnamese updated. Closes: #453774, #459013
    - Japanese updated. Closes: #456909
    - Simplified Chinese updated. Closes: #458039
    - French updated.
    - Norwegian Bokmål updated. Closes: #457917

  [ Michael Vogt ]
  * debian/rules
    - fix https install location
  * debian/apt.conf.daily:
    - print warning if the cache can not be locked (closes: #454561),
      thanks to Bastian Kleineidam
  * methods/gpgv.cc:
    - remove cruft code that caused timestamp/I-M-S issues
  * ftparchive/contents.cc:
    - fix error output
  * apt-pkg/acquire-item.{cc,h}:
    - make the authentication download code more robust against
      servers/proxies with broken If-Range implementations
  * apt-pkg/packagemanager.{cc,h}:
    - propergate the Immediate flag to make hitting the 
      "E: Internal Error, Could not perform immediate configuration (2)"
      harder
  * debian/control:
    - build against libdb-dev (instead of libdb4.4-dev)
  * merged the apt--DoListUpdate branch, this provides a common interface
    for "apt-get update" like operations for the frontends and also provides
    hooks to run stuff in APT::Update::{Pre,Post}-Invoke

  [ Chris Cheney ]
  * ftparchive/contents.cc:
    - support lzma data members
  * ftparchive/multicompress.cc:
    - support lzma output
  
  [ Daniel Burrows ]
  * apt-pkg/contrib/configuration.cc:
    - if RootDir is set, then FindFile and FindDir will return paths
      relative to the directory stored in RootDir, closes: #456457.

  [ Christian Perrier ]
  * Fix wording for "After unpacking...". Thanks to Michael Gilbert
    for the patch. Closes: #260825

 -- Michael Vogt <mvo@debian.org>  Mon, 07 Jan 2008 21:40:47 +0100

apt (0.7.9ubuntu17) hardy-proposed; urgency=low

  * apt-pkg/acquire-item.cc:
    - fix signaure removal on transient network failures LP: #220627
      (thanks to Scott James Remnant)

 -- Michael Vogt <michael.vogt@ubuntu.com>  Tue, 22 Apr 2008 16:32:49 +0200

apt (0.7.9ubuntu16) hardy; urgency=low

  * cmdline/apt-key:
    - only check against master-keys in net-update to not break
      custom CDs (thanks to Colin Watson)

 -- Michael Vogt <michael.vogt@ubuntu.com>  Tue, 08 Apr 2008 14:17:14 +0200

apt (0.7.9ubuntu15) hardy; urgency=low

  * cmdline/apt-get.cc:
    - do two passes when installing tasks, first ignoring dependencies,
      then resolving them and run the problemResolver at the end
      so that it can correct any missing dependencies. This should
      fix livecd building for kubuntu (thanks to Jonathan Riddell 
      for reporting the problem)

 -- Michael Vogt <michael.vogt@ubuntu.com>  Thu, 13 Mar 2008 23:25:45 +0100

apt (0.7.9ubuntu14) hardy; urgency=low

  * cmdline/apt-get.cc:
    - fix incorrect help output for -f (LP: #57487)
    - run the problemResolver after a task was installed
      so that it can correct any missing dependencies
  * typo fixes (LP: #107960)

 -- Michael Vogt <michael.vogt@ubuntu.com>  Tue, 11 Mar 2008 21:46:07 +0100

apt (0.7.9ubuntu13) hardy; urgency=low

  [ Lionel Porcheron ]
  * debian/apt.cron.daily:
    - only call gconftool if gcontool is installed (LP: #194281)

  [ Michael Vogt ]
  * doc/apt_preferences.5.xml:
    - fix typo (LP: #150900)
  * doc/example/sources.list:
    - updated for hardy (LP: #195879)
  * debian/apt.cron.daily:
    - sleep random amount of time (default within 0-30min) before
      starting the upate to hit the mirrors less hard

 -- Michael Vogt <michael.vogt@ubuntu.com>  Tue, 04 Mar 2008 15:35:09 +0100

apt (0.7.9ubuntu12) hardy; urgency=low

  * debian/apt.cron.daily:
    - use admin user proxy settings
  * cmdline/apt-get.cc:
    - fix task installation (thanks to Colin Watson)

 -- Michael Vogt <michael.vogt@ubuntu.com>  Thu, 21 Feb 2008 15:07:44 +0100

apt (0.7.9ubuntu11) hardy; urgency=low

  * apt-pkg/algorithms.cc: 
    - add APT::Update::Post-Invoke-Success script slot
      (LP: #188127)

 -- Michael Vogt <michael.vogt@ubuntu.com>  Thu, 10 Jan 2008 12:06:12 +0100

apt (0.7.9ubuntu10) hardy; urgency=low

  * cmdline/apt-key:
    - add "net-update" command that fetches the 
      ubuntu-archive-keyring.gpg and add keys from it that are 
      signed by the ubuntu-master-keyring.gpg 
      (apt-archive-key-signatures spec)
  * debian/apt.cron.daily:
    - add apt-key net-update to the nightly cron job

 -- Michael Vogt <michael.vogt@ubuntu.com>  Wed, 13 Feb 2008 15:50:28 +0100

apt (0.7.9ubuntu9) hardy; urgency=low

  * fix FTBFS due to incorrect intltool build-depends

 -- Michael Vogt <michael.vogt@ubuntu.com>  Mon, 11 Feb 2008 16:04:37 +0100

apt (0.7.9ubuntu8) hardy; urgency=low

  * share/apt-auth-failure.note:
    - show update-notifier note if the nightly update fails with a
      authentication failure (apt-authentication-reliability spec)

 -- Michael Vogt <michael.vogt@ubuntu.com>  Mon, 11 Feb 2008 14:04:56 +0100

apt (0.7.9ubuntu7) hardy; urgency=low

  * methods/connect.cc:
    - remember hosts with Resolve failures or connect Timeouts
      see https://wiki.ubuntu.com/NetworklessInstallationFixes
  * cmdlines/apt-key:
    - fix bug in the new apt-key update code that imports only
      keys signed with the master key (thanks to cjwatson)

 -- Michael Vogt <michael.vogt@ubuntu.com>  Fri, 08 Feb 2008 11:38:35 +0100

apt (0.7.9ubuntu6) hardy; urgency=low

  * cmdline/apt-key:
    - add support for a master-keyring that contains signing keys
      that can be used to sign the archive signing keys. This should
      make key-rollover easier.
  * apt-pkg/deb/dpkgpm.cc:
    - merged patch from Kees Cook to fix anoying upper-case display
      on amd64 in sbuild
  * apt-pkg/algorithms.cc: 
    - add APT::Update::Post-Invoke-Success script slot
    - Make the breaks handling use the kill list. This means, that a
      Breaks: Pkg (<< version) may put Pkg onto the remove list.
  * apt-pkg/deb/dpkgpm.cc:
    - add APT::Apport::MaxReports to limit the maximum number
      of reports generated in a single run (default to 3)
  * apt-pkg/deb/debmetaindex.cc:
    - add missing "Release" file uri when apt-get update --print-uris
      is run

 -- Michael Vogt <michael.vogt@ubuntu.com>  Mon, 04 Feb 2008 14:28:02 +0100

apt (0.7.9ubuntu5) hardy; urgency=low

  * Merged apt-authentication-reliabilty branch. This means
    that apt will refuse to update and use the old lists if
    the authentication of a repository that used to be 
    authenticated fails. See
    https://wiki.ubuntu.com/AptAuthenticationReliability
    for more details.

 -- Michael Vogt <michael.vogt@ubuntu.com>  Wed, 16 Jan 2008 10:36:10 +0100

apt (0.7.9ubuntu4) hardy; urgency=low

  * apt-pkg/algorithms.cc:
    - Since APT::Get::List-Cleanup and APT::List-Cleanup both default to
      true, the effect of the compatibility code was to require both of them
      to be set to false in order to disable list cleanup; this broke the
      installer. Instead, disable list cleanup if either of them is set to
      false.

 -- Colin Watson <cjwatson@ubuntu.com>  Wed, 09 Jan 2008 22:34:37 +0000

apt (0.7.9ubuntu3) hardy; urgency=low

  * merged the apt--DoListUpdate branch, this provides a common interface
    for "apt-get update" like operations for the frontends and also provides
    hooks to run stuff in APT::Update::{Pre,Post}-Invoke

 -- Michael Vogt <michael.vogt@ubuntu.com>  Mon, 07 Jan 2008 19:02:11 +0100

apt (0.7.9ubuntu2) hardy; urgency=low

  [ Otavio Salvador ]
  * Applied patch from Aurelien Jarno <aurel32@debian.org> to fix building
    with newest dpkg-shlibdeps changing the packaging building order and a
    patch from Robert Millan <rmh@aybabtu.com> to fix parallel building,
    closes: #452862.
  * Applied patch from Alexander Winston <alexander.winston@comcast.net>
    to use 'min' as symbol for minute, closes: #219034.
  * Applied patch from Amos Waterland <apw@us.ibm.com> to allow apt to
    work properly in initramfs, closes: #448316.
  * Applied patch from Robert Millan <rmh@aybabtu.com> to make apt-key and
    apt-get to ignore time conflicts, closes: #451328.
  * Applied patch from Peter Eisentraut <peter_e@gmx.net> to fix a
    grammatical error ("manual installed" -> "manually installed"),
    closes: #438136.
  * Fix cron.daily job to not call fail if apt isn't installed, closes:
    #443286.
  
  [ Daniel Burrows ]
  * apt-pkg/contrib/configuration.cc:
    - if RootDir is set, then FindFile and FindDir will return paths
      relative to the directory stored in RootDir, closes: #456457.

  [ Christian Perrier ]
  * Fix wording for "After unpacking...". Thans to Michael Gilbert
    for the patch. Closes: #260825

  [ Program translations ]
    - Vietnamese updated. Closes: #453774
    - Japanese updated. Closes: #456909
    - French updated.

  [ Michael Vogt ]
  * apt-pkg/packagemanager.{cc,h}:
    - propergate the Immediate flag to make hitting the 
      "E: Internal Error, Could not perform immediate configuration (2)"
      harder. (LP: #179247)
  * debian/apt.conf.daily:
    - print warning if the cache can not be locked (closes: #454561),
      thanks to Bastian Kleineidam
  * debian/control:
    - build against libdb-dev (instead of libdb4.4-dev)

 -- Michael Vogt <michael.vogt@ubuntu.com>  Thu, 03 Jan 2008 11:31:45 +0100

apt (0.7.9ubuntu1) hardy; urgency=low

  * merged from http://bzr.debian.org/apt/apt/debian-sid/, remaining
    changes:
    - mirror download method (pending merge with debian)
    - no pdiff download by default (unsuitable for ubuntu)
    - no recommends-by-default yet
    - add "Original-Maintainer" field to tagfile
    - show warning on apt-get source if the package is maintained
      in a VCS (pedinging merge with debian)
    - use ubuntu-archive keyring instead of debians one
    - support metapackages section for autoremoval
    - debian maintainer field change
    - send ubuntu string in user-agent
  
  * Changes from the debian-sid bzr branch (but not uploaded to debian
    yet):
  
  [ Otavio Salvador ]
  * Applied patch from Mike O'Connor <stew@vireo.org> to add a manpage to
    apt-mark, closes: #430207.
  * Applied patch from Andrei Popescu <andreimpopescu@gmail.com> to add a
    note about some frontends in apt.8 manpage, closes: #438545.
  * Applied patch from Aurelien Jarno <aurel32@debian.org> to avoid CPU
    getting crazy when /dev/null is redirected to stdin (which breaks
    buildds), closes: #452858.

  [ Program translations ]
    - Basque updated. Closes: #453088

  [ Michael Vogt ]
  * debian/rules
    - fix https install location
  * methods/gpgv.cc:
    - remove cruft code that caused timestamp/I-M-S issues
  * ftparchive/contents.cc:
    - fix error output
  * methods/mirror.{cc,h}:
    - only update mirror list on IndexFile updates 
  * apt-pkg/acquire-item.{cc,h}:
    - make the authentication download code more robust against
      servers/proxies with broken If-Range implementations
  * debian/control:
    - build against libdb-dev (instead of libdb4.4-dev)
  * merged the apt--DoListUpdate branch, this provides a common interface
    for "apt-get update" like operations for the frontends and also provides
    hooks to run stuff in APT::Update::{Pre,Post}-Invoke

  [ Chris Cheney ]
  * ftparchive/contents.cc:
    - support lzma data members
  * ftparchive/multicompress.cc:
    - support lzma output

 -- Michael Vogt <michael.vogt@ubuntu.com>  Thu, 13 Dec 2007 14:46:27 +0100

apt (0.7.9) unstable; urgency=low

  [ Christian Perrier ]
  * Add several languages to LINGUAS and, therefore, really ship the relevant
    translation:
    Arabic, Dzongkha, Khmer, Marathi, Nepali, Thai
    Thanks to Theppitak Karoonboonyanan for checking this out. Closes: #448321

  [ Program translations ]
    - Korean updated. Closes: #448430
    - Galician updated. Closes: #448497
    - Swedish updated.

  [ Otavio Salvador ]
  * Fix configure script to check for CURL library and headers presense.
  * Applied patch from Brian M. Carlson <sandals@crustytoothpaste.ath.cx>
    to add backward support for arches that lacks pselect support,
    closes: #448406.
  * Umount CD-ROM when calling apt-cdrom ident, except when called with
    -m, closes: #448521.

 -- Otavio Salvador <otavio@debian.org>  Wed, 31 Oct 2007 13:37:26 -0200

apt (0.7.8) unstable; urgency=low

  * Applied patch from Daniel Leidert <daniel.leidert@wgdd.de> to fix
    APT::Acquire::Translation "none" support, closes: #437523.
  * Applied patch from Daniel Burrows <dburrows@debian.org> to add support
    for the Homepage field (ABI break), closes: #447970.
  * Applied patch from Frans Pop <elendil@planet.nl> to fix a trailing
    space after cd label, closes: #448187.

 -- Otavio Salvador <otavio@debian.org>  Fri, 26 Oct 2007 18:20:13 -0200

apt (0.7.7) unstable; urgency=low

  [ Michael Vogt ]
  * apt-inst/contrib/extracttar.cc:
    - fix fd leak for zero size files (thanks to Bill Broadley for
      reporting this bug)
  * apt-pkg/acquire-item.cc:
    - remove zero size files on I-M-S hit
  * methods/https.cc:
    - only send LastModified if we actually have a file
    - send range request with if-range 
    - delete failed downloads
    - delete zero size I-M-S hits
  * apt-pkg/deb/dpkgpm.{cc,h}:
    - merged dpkg-log branch, this lets you specify a 
      Dir::Log::Terminal file to log dpkg output to
      (ABI break)
    - fix parse error when dpkg sends unexpected data
  * merged apt--sha256 branch to fully support the new
    sha256 checksums in the Packages and Release files
    (ABI break)
  * apt-pkg/pkgcachegen.cc:
    - increase default mmap size
  * tests/local-repo:
    - added local repository testcase
  * apt-pkg/acquire.cc:
    - increase MaxPipeDepth for the internal worker<->method
      communication to 1000 for the debtorrent backend
  * make apt build with g++ 4.3
  * fix missing SetExecClose() call when the status-fd is used
  * debian/apt.cron.daily:
    - move unattended-upgrade before apt-get autoclean
  * fix "purge" commandline argument, closes: #133421
    (thanks to Julien Danjou for the patch)
  * cmdline/apt-get.cc:
    - do not change the auto-installed information if a package
      is reinstalled
  * apt-pkg/acquire-item.cc:
    - fix crash in diff acquire code
  * cmdline/apt-mark:
    - Fix chmoding after have renamed the extended-states file (LP: #140019)
      (thanks to Laurent Bigonville)
  * apt-pkg/depcache.cc:
    - set "APT::Install-Recommends" to true by default (OMG!)
  * debian/apt.cron.daily:
    - only run the cron job if apt-get check succeeds (LP: #131719)
  
  [ Program translations ]
    - French updated
    - Basque updated. Closes: #436425
    - Fix the zh_CN translator's name in debian/changelog for 0.7.2
      Closes: #423272
    - Vietnamese updated. Closes: #440611
    - Danish updated. Closes: #441102
    - Thai added. Closes: #442833
    - Swedish updated.
    - Galician updated. Closes: #446626

  [ Otavio Salvador ]
  * Add hash support to copy method. Thanks Anders Kaseorg by the patch
    (closes: #436055)
  * Reset curl options and timestamp between downloaded files. Thanks to
    Ryan Murray <rmurray@debian.org> for the patch (closes: #437150)
  * Add support to apt-key to export keys to stdout. Thanks to "Dwayne
    C. Litzenberger" <dlitz@dlitz.net> for the patch (closes: #441942)
  * Fix compilation warnings:
    - apt-pkg/indexfile.cc: conversion from string constant to 'char*';
    - apt-pkg/acquire-item.cc: likewise;
    - apt-pkg/cdrom.cc: '%lu' expects 'long unsigned int', but argument
      has type 'size_t';
    - apt-pkg/deb/dpkgpm.cc: initialization order and conversion from
      string constant to 'char*';
    - methods/gpgv.cc: conversion from string constant to 'char*';
    - methods/ftp.cc: likewise;
    - cmdline/apt-extracttemplates.cc: likewise;
    - apt-pkg/deb/debmetaindex.cc: comparison with string literal results
      in unspecified behaviour;
  * cmdline/apt-get.cc: adds 'autoremove' as a valid comment to usage
    statement of apt-get (closes: #445468).
  * cmdline/apt-get.cc: really applies Julien Danjou <acid@debian.org>
    patch to add 'purge' command line argument (closes: #133421).

  [ Ian Jackson ]
  * dpkg-triggers: Deal properly with new package states.

  [ Colin Watson ]
  * apt-pkg/contrib/mmap.cc:
    - don't fail if msync() returns > 0
 
 -- Michael Vogt <mvo@debian.org>  Tue, 23 Oct 2007 14:58:03 +0200

apt (0.7.6ubuntu14.1) gutsy-proposed; urgency=low

  [ Michael Vogt ]
  * apt-pkg/deb/dpkgpm.{cc,h}:
    - give up timeslice on EIO error in read from master terminal
  * debian/apt.cron.daily:
    - only run the cron job if apt-get check succeeds (LP: #131719)

  [ Martin Emrich ]  
  * apt-pkg/deb/dpkgpm.{cc,h}:
    - rewrite dpkgpm.cc to use pselect() instead of select()
      to block signals during select() (LP: #134858)
 
 -- Michael Vogt <michael.vogt@ubuntu.com>  Sat, 20 Oct 2007 07:51:12 +0200

apt (0.7.6ubuntu14) gutsy; urgency=low

  * apt-pkg/deb/dpkgpm.cc:
    - fix resource leak (LP: #148806) 

 -- Michael Vogt <michael.vogt@ubuntu.com>  Mon, 15 Oct 2007 20:57:44 +0200

apt (0.7.6ubuntu13) gutsy; urgency=low

  * apt-pkg/deb/dpkgpm.cc:
    - fix crash in WriteApportReport (LP: #144537)
  * apt-pkg/acquire-item.cc
    - fix disappearing local Packages.gz file (LP: #131166)
  * methods/https.cc:
    - fix off-by-one error I-M-S handling
    - cleanup after I-M-S hit

 -- Michael Vogt <michael.vogt@ubuntu.com>  Tue, 09 Oct 2007 01:48:26 +0200

apt (0.7.6ubuntu12) gutsy; urgency=low

  [ Michael Vogt ]
  * cmdline/apt-mark:
    - Fix chmoding after have renamed the extended-states file
      (thanks to Laurent Bigonville, LP: #140019)
  * apt-pkg/deb/debmetaindex.cc: comparison with string literal results
      in unspecified behaviour;
  * Reset curl options and timestamp between downloaded files. Thanks to
    Ryan Murray <rmurray@debian.org> for the patch

  [Paul Sladen]
  * Have 'cron.daily/apt' send D-Bus doesn't exist error messages
    to the bit bucket.  Thanks to 'dasdda'.  (LP: #115397)

 -- Michael Vogt <michael.vogt@ubuntu.com>  Wed, 03 Oct 2007 02:17:45 +0200

apt (0.7.6ubuntu11) gutsy; urgency=low

  * apt-pkg/contrib/mmap.cc:
    - don't fail if msync() returns > 0 (LP: #144001)

 -- Colin Watson <cjwatson@ubuntu.com>  Sat, 22 Sep 2007 21:39:29 +0100

apt (0.7.6ubuntu10) gutsy; urgency=low

  * apt-pkg/deb/dpkgpm.cc:
    - fix parse error when dpkg sends unexpected data

 -- Michael Vogt <michael.vogt@ubuntu.com>  Tue, 18 Sep 2007 17:25:09 +0100

apt (0.7.6ubuntu9) gutsy; urgency=low

  * apt-pkg/deb/dpkgpm.cc:
    - fix progress reporting precent calculation (LP: #137798)
  * make apt build with g++ 4.3
  * fix missing SetExecClose() call when the status-fd is used
    (LP: #136767)
  * debian/apt.cron.daily:
    - move unattended-upgrade before apt-get autoclean
  * fix "purge" commandline argument, closes LP: #125733
    (thanks to Julien Danjou for the patch)
  * cmdline/apt-get.cc:
    - do not change the auto-installed information if a package
      is reinstalled (LP: #139448)
  
 -- Michael Vogt <michael.vogt@ubuntu.com>  Tue, 11 Sep 2007 20:55:00 +0200

apt (0.7.6ubuntu8) gutsy; urgency=low

  * apt-pkg/deb/dpkgpm.{cc,h}:
    - fix bug in dpkg log writing when a signal is caught during
      select() (LP: #134858)
    - write end marker in the log as well

 -- Michael Vogt <michael.vogt@ubuntu.com>  Wed, 05 Sep 2007 15:03:46 +0200

apt (0.7.6ubuntu7) gutsy; urgency=low

  * reupload to fix FTBFS

 -- Michael Vogt <michael.vogt@ubuntu.com>  Thu, 16 Aug 2007 19:44:20 +0200

apt (0.7.6ubuntu6) gutsy; urgency=low

  * dpkg-triggers: Deal properly with new package states.

 -- Ian Jackson <iwj@ubuntu.com>  Wed, 15 Aug 2007 20:44:37 +0100

apt (0.7.6ubuntu5) UNRELEASED; urgency=low

  * apt-pkg/acquire-item.cc:
    - fix file removal on local repo i-m-s hit (LP: #131166)
  * tests/local-repo:
    - added regression test for this bug

 -- Michael Vogt <michael.vogt@ubuntu.com>  Thu, 09 Aug 2007 12:34:07 +0200

apt (0.7.6ubuntu4) gutsy; urgency=low

  * cmdline/apt-get.cc:
    - remove YnPrompt when a XS-Vcs- tag is found, improve the
      notice (LP: #129575)
  * methods/copy.cc:
    - take hashes here too
  * apt-pkg/acquire-worker.cc:
    - only pass on computed hash if we recived one from the method

 -- Michael Vogt <michael.vogt@ubuntu.com>  Wed, 08 Aug 2007 19:30:29 +0200

apt (0.7.6ubuntu3) gutsy; urgency=low

  * apt-pkg/deb/dpkgpm.cc:
    - fix packagename extraction when writting apport reports
  * apt-pkg/pkgcachegen.cc:
    - increase default mmap size (LP: #125640)

 -- Michael Vogt <michael.vogt@ubuntu.com>  Tue, 07 Aug 2007 09:52:00 +0200

apt (0.7.6ubuntu2) gutsy; urgency=low

  * doc/examples/sources.list:
    - change example source to gutsy
  * apt-pkg/deb/dpkgpm.cc:
    - do not break if no /dev/pts is available

 -- Michael Vogt <michael.vogt@ubuntu.com>  Mon, 06 Aug 2007 15:17:57 +0200

apt (0.7.6ubuntu1) gutsy; urgency=low

  [ Michael Vogt ]
  * apt-inst/contrib/extracttar.cc:
    - fix fd leak for zero size files (thanks to Bill Broadley for
      reporting this bug)
  * apt-pkg/acquire-item.cc:
    - remove zero size files on I-M-S hit
  * methods/https.cc:
    - only send LastModified if we actually have a file
    - send range request with if-range 
    - delete failed downloads
    (thanks to Thom May for his help here)
    - delete zero size I-M-S hits
  * apt-pkg/deb/dpkgpm.{cc,h}:
    - merged dpkg-log branch, this lets you specify a 
      Dir::Log::Terminal file to log dpkg output to
    (ABI break)
    - when writting apport reports, attach the dpkg
      terminal log too
  * merged apt--sha256 branch to fully support the new
    sha256 checksums in the Packages and Release files
    (ABI break)
  * apt-pkg/pkgcachegen.cc:
    - increase default mmap size
  * tests/local-repo:
    - added local repository testcase
  * make apt build with g++ 4.3
  * fix missing SetExecClose() call when the status-fd is used
  * debian/apt.cron.daily:
    - move unattended-upgrade before apt-get autoclean
  * fix "purge" commandline argument, closes: #133421
    (thanks to Julien Danjou for the patch)
  * cmdline/apt-get.cc:
    - do not change the auto-installed information if a package
      is reinstalled
  * cmdline/apt-mark:
    - Fix chmoding after have renamed the extended-states file (LP: #140019)
      (thanks to Laurent Bigonville)

  [ Ian Jackson ]
  * dpkg-triggers: Deal properly with new package states.

 -- Michael Vogt <michael.vogt@ubuntu.com>  Thu, 02 Aug 2007 11:55:54 +0200

apt (0.7.6) unstable; urgency=low

  * Applied patch from Aurelien Jarno <aurel32@debian.org> to fix wrong
    directory downloading on non-linux architectures (closes: #435597)

 -- Otavio Salvador <otavio@debian.org>  Wed, 01 Aug 2007 19:49:51 -0300

apt (0.7.5) unstable; urgency=low

  [ Otavio Salvador ]
  * Applied patch from Guillem Jover <guillem@debian.org> to use
    dpkg-architecture to get the host architecture (closes: #407187)
  * Applied patch from Guillem Jover <guillem@debian.org> to add
    support to add lzma support (closes: #408201)

  [ Michael Vogt ]
  * apt-pkg/depcache.cc:
    - support a list of sections for:
      APT::Install-Recommends-Sections
      APT::Never-MarkAuto-Sections
  * methods/makefile:
    - install lzma symlink method (for full lzma support)
  * debian/control:
    - suggest "lzma"

 -- Otavio Salvador <otavio@ossystems.com.br>  Wed, 25 Jul 2007 20:16:46 -0300

apt (0.7.4ubuntu1) gutsy; urgency=low

  * debian/apt.conf.ubuntu, apt.conf.autoremove:
    - Change metapackages to {restricted,universe,multiverse}/metapackages 
      in Install-Recommends-Sections and Never-MarkAuto-Sections

 -- Michael Vogt <michael.vogt@ubuntu.com>  Thu, 26 Jul 2007 10:42:29 +0200

apt (0.7.4) unstable; urgency=low

  [ Michael Vogt ]
  * cmdline/apt-get.cc:
    - fix in the task-install code regexp (thanks to Adam Conrad and
      Colin Watson)
    - support task removal too: apt-get remove taskname^
      (thanks to Matt Zimmerman reporting this problem)

  [ Otavio Salvador ]
  * Fix a typo on 0.7.3 changelog entry about g++ (7.3 to 4.3)
  * Fix compilation warnings:
    - apt-pkg/contrib/configuration.cc: wrong argument type;
    - apt-pkg/deb/dpkgpm.cc: wrong signess;
    - apt-pkg-acquire-item.cc: wrong signess and orderned initializers;
    - methods/https.cc:
      - type conversion;
      - unused variable;
      - changed SetupProxy() method to void;
  * Simplified HttpMethod::Fetch on http.cc removing Tail variable;
  * Fix pipeline handling on http.cc (closes: #413324)
  * Fix building to properly support binNMUs. Thanks to Daniel Schepler
    <schepler@math.unipd.it> by the patch (closes: #359634)
  * Fix example for Install-{Recommends,Suggests} options on
    configure-index example file. Thanks to Peter Eisentraut
    <peter_e@gmx.net> by the patch (closes: #432223)

  [ Christian Perrier ]
  * Basque translation update. Closes: ##423766
  * Unfuzzy formerly complete translations
  * French translation update
  * Re-generate PO(T) files
  * Spanish translation update
  * Swedish translation update

 -- Otavio Salvador <otavio@debian.org>  Tue, 24 Jul 2007 09:55:50 -0300

apt (0.7.3) unstable; urgency=low

  * fixed compile errors with g++ 4.3 (thanks to 
    Daniel Burrows, closes: #429378)
  * fixes in the auto-mark code (thanks to Daniel
    Burrows)
  * fix FTBFS by changing build-depends to
    libcurl4-gnutls-dev (closes: #428363)
  * cmdline/apt-get.cc:
    - fix InstallTask code when a pkgRecord ends 
      with a single '\n' (thanks to Soren Hansen for reporting)
  * merged from Christian Perrier:
        * vi.po: completed to 532t, again. Closes: #429899
        * gl.po: completed to 532t. Closes: #429506
        * vi.po: completed to 532t. Closes: #428672
        * Update all PO and the POT. Gives 514t14f4u for formerly
          complete translations
        * fr.po: completed to 532t
        * ku.po, uk.po, LINGUAS: reintegrate those translations
          which disappeared from the BZR repositories

 -- Michael Vogt <mvo@debian.org>  Sun, 01 Jul 2007 12:31:29 +0200

apt (0.7.2ubuntu7) gutsy; urgency=low

  * fix build-dependencies 
  * fixes in the auto-mark code (thanks to Daniel
    Burrows)

 -- Michael Vogt <michael.vogt@ubuntu.com>  Mon,  9 Jul 2007 19:02:54 +0200

apt (0.7.2ubuntu6) gutsy; urgency=low

  [ Michael Vogt]
  * cmdline/apt-get.cc:
    - make the XS-Vcs-$foo warning more copy'n'paste
      friendly (thanks to Matt Zimmerman)
    - ignore the Vcs-Browser tag (Fixes LP: #121770)
  * debian/apt.conf.autoremove:
    - added "linux-ubuntu-modules" to APT::NeverAutoRemove

  [ Sarah Hobbs ]
  * Change metapackages to *metapackages in Install-Recommends-Section
    and Never-MarkAuto-Section of debian/apt.conf.autoremove, so that
    the Recommends of metapackages in universe and multiverse will get
    installed.
  * Also make this change in doc/examples/configure-index.
  * Added a Build Dependancies of automake, docbook-xsl, xsltproc, xmlto,
    docbook to fix FTBFS.
  * Added in previous changelog entries, as those who uploaded did not
    actually commit to Bzr.

 -- Sarah Hobbs <hobbsee@ubuntu.com>  Mon, 09 Jul 2007 01:15:57 +1000

apt (0.7.2ubuntu5) gutsy; urgency=low

  * Rerun autoconf to fix the FTBFS.

 -- Michael Bienia <geser@ubuntu.com>  Fri, 06 Jul 2007 19:17:33 +0200

apt (0.7.2ubuntu4) gutsy; urgency=low

  * Rebuild for the libcurl4 -> libcurl3 transition mess.

 -- Steve Kowalik <stevenk@ubuntu.com>  Fri,  6 Jul 2007 12:44:05 +1000

apt (0.7.2ubuntu3) gutsy; urgency=low

  * cmdline/apt-get.cc:
    - fix InstallTask code when a pkgRecord ends 
      with a single '\n' (thanks to Soren Hansen for reporting)

 -- Michael Vogt <michael.vogt@ubuntu.com>  Wed, 27 Jun 2007 13:33:38 +0200

apt (0.7.2ubuntu2) gutsy; urgency=low

  * fixed compile errors with g++ 4.3 (thanks to 
    Daniel Burrows, closes: #429378)
  * fix FTFBFS by changing build-depends to
    libcurl4-gnutls-dev (closes: #428363)

 -- Michael Vogt <michael.vogt@ubuntu.com>  Tue, 19 Jun 2007 13:47:03 +0200

apt (0.7.2ubuntu1) gutsy; urgency=low

  * apt-pkg/deb/dpkgpm.cc:
    - apport integration added, this means that a apport
      report is written on dpkg failures
  * cmdline/apt-get.cc:
    - merged http://people.ubuntu.com/~mvo/bzr/apt/xs-vcs-bzr/
      this will warn when Vcs- headers are found on apt-get source
      (Fixes LP:#115959)
  * merged from debian/unstable, remaining changes:
    - maintainer field changed
    - merged the apt--mirror branch 
      http://people.ubuntu.com/~mvo/bzr/apt/apt--mirror/
    - apport reporting on package install/upgrade/remove failure
    - support for "Originial-Maintainer" field
    - merged apt--xs-vcs-bzr branch
      (http://people.ubuntu.com/~mvo/bzr/apt/xs-vcs-bzr/)
    - use ubuntu archive keyring by default
    - debian/apt.conf.autoremove
      + install recommands for section "metapackages"
      + do not mark direct dependencies of "metapackages" as autoremoved

 -- Michael Vogt <michael.vogt@ubuntu.com>  Thu, 14 Jun 2007 10:38:36 +0200

apt (0.7.2-0.1) unstable; urgency=low

  * Non-maintainer upload.
  * Build-depend on libcurl4-gnutls-dev instead of the obsolete
    libcurl3-gnutls-dev.  Closes: #428363.

 -- Steve Langasek <vorlon@debian.org>  Thu, 28 Jun 2007 18:46:53 -0700

apt (0.7.2) unstable; urgency=low
  
  * merged the debian/experimental changes back
    into the debian/sid branch
  * merged from Christian Perrier:
    * mr.po: New Marathi translation  Closes: #416806
    * zh_CN.po: Updated by Kov Chai  Closes: #416822
    * tl.po: Updated by Eric Pareja   Closes: #416638
    * gl.po: Updated by Jacobo Tarrio
	     Closes: #412828
    * da.po: Updated by Claus Hindsgaul
	     Closes: #409483
    * fr.po: Remove a non-breakable space for usability
	     issues. Closes: #408877
    * ru.po: Updated Russian translation. Closes: #405476
    * *.po: Unfuzzy after upstream typo corrections
  * buildlib/archtable:
    - added support for sh3/sh4 (closes: #424870)
    - added support for m32r (closes: #394096)
  * buildlib/systemtable:
    - added support for lpia
  * configure.in:
    - check systemtable for architecture mapping too
  * fix error in AutocleanInterval, closes: #319339
    (thanks to Israel G. Lugo for the patch)
  * add "purge" commandline argument, closes: #133421)
    (thanks to Julien Danjou for the patch)
  * add "purge" commandline argument, closes: #133421)
    (thanks to Julien Danjou for the patch)
  * fix FTBFS with gcc 4.3, closes: #417090
    (thanks to Martin Michlmayr for the patch)
  * add --dsc-only option, thanks to K. Richard Pixley
  * Removed the more leftover #pragma interface/implementation
    closes: #306937 (thanks to Andreas Henriksson for the patch)
  
 -- Michael Vogt <mvo@debian.org>  Wed, 06 Jun 2007 23:19:50 +0200

apt (0.7.1) experimental; urgency=low

  * ABI library name change because it's built against
    new glibc
  * implement SourceVer() in pkgRecords 
     (thanks to Daniel Burrows for the patch!)
  * apt-pkg/algorithm.cc:
    - use clog for all debugging
    - only increase the score of installed applications if they 
      are not obsolete 
    - fix resolver bug on removal triggered by weak-dependencies 
      with or-groups
  * methods/http.cc:
    - send apt version in User-Agent
  * apt-pkg/deb/debrecords.cc:
    - fix SHA1Hash() return value
  * apt-pkg/cdrom.cc:
    - only unmount if APT::CDROM::NoMount is false
  * methods/cdrom.cc:  
    - only umount if it was mounted by the method before
  * po/gl.po:
    - fix error translation that causes trouble to lsb_release
  * apt-pkg/acquire-item.cc:
    - if decompression of a index fails, delete the index 
  * apt-pkg/acquire.{cc,h}:
    - deal better with duplicated sources.list entries (avoid
      double queuing of  URLs) - this fixes hangs in bzip/gzip
  * merged from Christian Perrier:
    * mr.po: New Marathi translation  Closes: #416806
    * zh_CN.po: Updated by Eric Pareja  Closes: #416822
    * tl.po: Updated by Eric Pareja   Closes: #416638
    * gl.po: Updated by Jacobo Tarrio
             Closes: #412828
    * da.po: Updated by Claus Hindsgaul
             Closes: #409483
    * fr.po: Remove a non-breakable space for usability
             issues. Closes: #408877
    * ru.po: Updated Russian translation. Closes: #405476
    * *.po: Unfuzzy after upstream typo corrections
    * vi.po: Updated to 515t. Closes: #426976
    * eu.po: Updated to 515t. Closes: #423766
    * pt.po: 515t. Closes: #423111
    * fr.po: Updated by Christian Perrier
    * Update all PO and the POT. Gives 513t2f for formerly
      complete translations
  * apt-pkg/policy.cc:
    - allow multiple packages (thanks to David Foerster)

 -- Michael Vogt <mvo@debian.org>  Wed,  2 May 2007 13:43:44 +0200

apt (0.7.0) experimental; urgency=low

  * Package that contains all the new features
  * Removed all #pragma interface/implementation
  * Branch that contains all the new features:
  * translated package descriptions
  * task install support
  * automatic dependency removal (thanks to Daniel Burrows)
  * merged support for the new dpkg "Breaks" field 
    (thanks to Ian Jackson)
  * handle network failures more gracefully on "update"
  * support for unattended-upgrades (via unattended-upgrades
    package)
  * added apt-transport-https method
  * merged "install-recommends" branch (ABI break): 
    - new "--install-recommends"
    - install new recommends on "upgrade" if --install-recommends is 
      given
    - new "--fix-policy" option to install all packages with unmet
      important dependencies (usefull with --install-recommends to
      see what not-installed recommends are on the system)
    - fix of recommended packages display (only show CandidateVersion
      fix or-group handling)
  * merged "install-task" branch (use with "apt-get install taskname^")

 -- Michael Vogt <mvo@debian.org>  Fri, 12 Jan 2007 20:48:07 +0100

apt (0.6.46.4ubuntu10) feisty; urgency=low

  * apt-pkg/depcache.cc:
    - added "APT::Never-MarkAuto-Section" and consider dependencies 
      of packages in this section manual (LP#59893)
    - ensure proper permissions in the extended_state file (LP#67037)
  * debian/apt.conf.ubuntu:
    - added APT::Never-MarkAuto-Section "metapackages" (LP#59893)
  * cmdline/apt-get.cc:
    - "apt-get install foo" on a already installed package foo will
      clean the automatic installed flag (LP#72007)
    - do not show packages already marked for removal as auto-installed
      (LP#64493)
    - applied patch to (optionally) hide the auto-remove information
      (thanks to Frode M. Døving) (LP#69148)

 -- Michael Vogt <michael.vogt@ubuntu.com>  Wed, 14 Mar 2007 13:32:32 +0100

apt (0.6.46.4ubuntu9) feisty; urgency=low

  * debian/control:
    - set XS-Vcs-Bzr header
    - Set Ubuntu maintainer address
  * apt-pkg/cdrom.cc:
    - only unmount if APT::CDROM::NoMount is false
    - only umount if it was mounted by the method before
  * cmdline/apt-get.cc:
    - fix version output in autoremove list (LP#68941)
  * apt-pkg/packagemanager.cc:
    - do not spin 100% cpu in FixMissing() (LP#84476)
  * apt-pkg/indexfile.cc:
    - fix problem overwriting APT::Acquire::Translation
  * doc/examples/configure-index:
    - document APT::Acquire::Translation
  
 -- Michael Vogt <michael.vogt@ubuntu.com>  Tue, 13 Mar 2007 15:24:39 +0100

apt (0.6.46.4ubuntu8) feisty; urgency=low

  * fix segfault in the pkgRecords destructor
  * Bump ABI version
  * debian/control:
    - make the libcurl3-gnutls-dev versionized (LP#86614)

 -- Michael Vogt <michael.vogt@ubuntu.com>  Mon, 26 Feb 2007 14:26:33 +0100

apt (0.6.46.4ubuntu7) feisty; urgency=low

  * Merged the apt--mirror branch. This means that a new 'mirror' 
    method is available that will allow dynamic mirror updates.
    The sources.list entry looks something like this:
    "deb mirror://mirrors.lp.net/get_mirror feisty main restricted"

    It also supports error reporting to a configurable url for mirror
    problems/failures.
  * Bump ABI version

 -- Michael Vogt <michael.vogt@ubuntu.com>  Tue,  6 Feb 2007 11:38:06 +0100

apt (0.6.46.4ubuntu6) feisty; urgency=low

  * methods/http.cc:
    - send apt version in User-Agent
  * apt-pkg/deb/debrecords.cc:
    - fix SHA1Hash() return value
  * apt-pkg/algorithms.cc:
    - fix resolver bug on removal triggered by weak-dependencies 
      with or-groups
    - fix segfault (lp: #76530)

 -- Michael Vogt <michael.vogt@ubuntu.com>  Wed, 20 Dec 2006 11:04:36 +0100

apt (0.6.46.4ubuntu5) feisty; urgency=low

  * added apt-transport-https package to provide a optional
    https transport (apt-https spec)

 -- Michael Vogt <michael.vogt@ubuntu.com>  Tue, 19 Dec 2006 16:23:43 +0100

apt (0.6.46.4ubuntu4) feisty; urgency=low
  
  * apt-pkg/algorithms.cc:
    - only increase the score of installed applications if they 
      are not obsolete 

 -- Michael Vogt <michael.vogt@ubuntu.com>  Mon, 18 Dec 2006 19:39:05 +0100

apt (0.6.46.4ubuntu3) feisty; urgency=low

  * apt-pkg/algorithm.cc:
    - use clog for all debugging
  * apt-pkg/depcache.cc:
    - never mark Required package for autoremoval (lp: #75882)

 -- Michael Vogt <michael.vogt@ubuntu.com>  Mon, 18 Dec 2006 11:56:05 +0100

apt (0.6.46.4ubuntu2) feisty; urgency=low

  * apt-pkg/algorithms.cc: add missing call to MarkKeep
    so that dist-upgrade isn't broken by unsatisfiable Breaks.
    (thanks to Ian Jackson)

 -- Michael Vogt <michael.vogt@ubuntu.com>  Thu,  7 Dec 2006 23:07:24 +0100

apt (0.6.46.4ubuntu1) feisty; urgency=low

  * merged with debian

 -- Michael Vogt <michael.vogt@ubuntu.com>  Thu,  7 Dec 2006 12:13:14 +0100

apt (0.6.46.4-0.1) unstable; urgency=emergency
  
  * NMU
  * Fix broken use of awk in apt-key that caused removal of the wrong keys
    from the keyring. Closes: #412572

 -- Joey Hess <joeyh@debian.org>  Mon, 26 Feb 2007 16:00:22 -0500

apt (0.6.46.4) unstable; urgency=high

  * ack NMU (closes: #401017)
  * added apt-secure.8 to "See also" section
  * apt-pkg/deb/dpkgpm.cc:
    - added "Dpkg::StopOnError" variable that controls if apt
      will abort on errors from dpkg
  * apt-pkg/deb/debsrcrecords.{cc,h}:
    - make the Buffer grow dynmaically (closes: #400874)
  * Merged from Christian Perrier bzr branch:
    - uk.po: New Ukrainian translation: 483t28f3u
    - el.po: Update to 503t9f2u
    - de.po: Updates and corrections.
  * apt-pkg/contrib/progress.cc:
    - OpProgress::CheckChange optimized, thanks to Paul Brook
      (closes: #398381)
  * apt-pkg/contrib/sha256.cc:
    - fix building with noopt

 -- Michael Vogt <mvo@debian.org>  Thu,  7 Dec 2006 10:49:50 +0100

apt (0.6.46.3ubuntu2) feisty; urgency=low

  * apt-pkg/algorithms.cc: add missing call to MarkKeep
    so that dist-upgrade isn't broken by unsatisfiable Breaks.

 -- Ian Jackson <iwj@ubuntu.com>  Thu,  7 Dec 2006 15:46:52 +0000

apt (0.6.46.3ubuntu1) feisty; urgency=low

  * doc/apt-get.8.xml:
    - documented autoremove, thanks to Vladimír Lapá%GÄ%@ek 
      (lp: #62919)
  * fix broken i18n in the dpkg progress reporting, thanks to 
    Frans Pop and Steinar Gunderson. (closes: #389261)
  * po/en_GB.po:
    - typo (lp: #61270)
  * add apt-secure.8 to "See also" section

 -- Michael Vogt <michael.vogt@ubuntu.com>  Thu, 23 Nov 2006 07:24:12 +0100

apt (0.6.46.3-0.2) unstable; urgency=high

  * Non-maintainer upload with permission of Michael Vogt.
  * Fix FTBFS on most arches (regression from the fix of #400874)

 -- Andreas Barth <aba@not.so.argh.org>  Tue,  5 Dec 2006 15:51:22 +0000 

apt (0.6.46.3-0.1) unstable; urgency=high

  * Non-maintainer upload with permission of Michael Vogt.
  * Fix segfault at apt-get source. Closes: #400874
  * Add apt-key update in postinst, so that debian-archive-keyring doesn't
    need to depend on apt >= 0.6. Closes: #401114
  * Don't double-queue pdiff files. Closes: #401017
  
 -- Andreas Barth <aba@not.so.argh.org>  Tue,  5 Dec 2006 10:34:56 +0000

apt (0.6.46.3) unstable; urgency=low

  * apt-pkg/deb/dpkgpm.cc:
    - make progress reporting robust against multiline error
      messages 

  * Merged from Christian Perrier bzr branch:
    - ca.po: Updated to 514t
    - be.po: Updated to 514t
    - it.po: Updated to 514t
    - hu.po: Updated to 514t
    - zh_TW.po: Updated to 514t
    - ar.po: Updated to 293t221u.
    - ru.po: Updated to 514t. Closes: #392466
    - nb.po: Updated to 514t. Closes: #392466
    - pt.po: Updated to 514t. Closes: #393199
    - fr.po: One spelling error corrected: s/accÃ¨der/accÃ©der
    - km.po: Updated to 514t.
    - ko.po: Updated to 514t.
    - bg.po: Updated to 514t.
    - de.po: Updated to 514t.
    - en_GB.po: Updated to 514t.

 -- Michael Vogt <mvo@debian.org>  Thu,  2 Nov 2006 11:37:58 +0100

apt (0.6.46.2) unstable; urgency=low

  * debian/control:
    - depend on debian-archive-keyring to offer clean upgrade path 
      (closes: #386800)
  * Merged from Christian Perrier bzr branch:
    - es.po: Updated to 514t. Closes: #391661
    - da.po: Updated to 514t. Closes: #391424
    - cs.po: Updated. Closes: #391064
    - es.po: Updated to 514t. Closes: #391661
    - da.po: Updated to 514t. Closes: #391424

 -- Michael Vogt <mvo@debian.org>  Wed, 11 Oct 2006 09:03:15 +0200

apt (0.6.46.1) unstable; urgency=low

  * methods/gzip.cc:
    - deal with empty files 
  * Applied patch from Daniel Schepler to make apt bin-NMU able.
    (closes: bug#359634)
  * rebuild against current g++ because of:
    http://gcc.gnu.org/bugzilla/show_bug.cgi?id=29289
    (closes: #390189)
  * fix broken i18n in the dpkg progress reporting, thanks to 
    Frans Pop and Steinar Gunderson. (closes: #389261)
  * Merged from Christian Perrier bzr branch:
    * fi.po: Updated to 514t. Closes: #390149
    * eu.po: Updated to 514t. Closes: #389725
    * vi.po: Updated to 514t. Closes: #388555
  * make the internal buffer in pkgTagFile grow dynamically
    (closes: #388708)
  
 -- Michael Vogt <mvo@debian.org>  Mon,  2 Oct 2006 20:42:20 +0200

apt (0.6.46) unstable; urgency=low

  * debian/control:
    - switched to libdb4.4 for building (closes: #381019)
  * cmdline/apt-get.cc:
    - show only the recommends/suggests for the candidate-version, not for all
      versions of the package (closes: #257054)
    - properly handle recommends/suggests or-groups when printing the list of
      suggested/recommends packages (closes: #311619)
  * methods/http.cc:
    - check more careful for incorrect proxy settings (closes: #378868)
  * methods/gzip.cc:
    - don't hang when /var is full (closes: #341537), thanks to
      Luis Rodrigo Gallardo Cruz for the patch
  * doc/examples/sources.list:
    - removed non-us.debian.org from the example (closes: #380030,#316196)
  * Merged from Christian Perrier bzr branch:
    * ro.po: Updated to 514t. Closes: #388402
    * dz.po: Updated to 514t. Closes: #388184
    * it.po: Fixed typos. Closes: #387812
    * ku.po: New kurdish translation. Closes: #387766
    * sk.po: Updated to 514t. Closes: #386851
    * ja.po: Updated to 514t. Closes: #386537
    * gl.po: Updated to 514t. Closes: #386397
    * fr.po: Updated to 516t.
    * fi.po: Updated to 512t. Closes: #382702
  * share/archive-archive.gpg:
    - removed the outdated amd64 and debian-2004 keys
  * apt-pkg/tagfile.cc:
    - applied patch from Jeroen van Wolffelaar to make the tags
      caseinsensitive (closes: #384182)
    - reverted MMap use in the tagfile because it does not work 
      across pipes (closes: #383487) 
  
 -- Michael Vogt <mvo@debian.org>  Thu, 21 Sep 2006 10:25:03 +0200

apt (0.6.45ubuntu14) edgy; urgency=low

  * cmdline/apt-get.cc:
    - fix in the TryInstallTask() code to make sure that all package
      there are marked manual install (lp: #61684)

 -- Michael Vogt <michael.vogt@ubuntu.com>  Thu, 28 Sep 2006 00:34:20 +0200

apt (0.6.45ubuntu13) edgy; urgency=low

  * no-changes upload to make apt rebuild against latest g++ and
    fix synaptic FTBFS (see bug: #62461 for details)

 -- Michael Vogt <michael.vogt@ubuntu.com>  Tue, 26 Sep 2006 22:33:10 +0200

apt (0.6.45ubuntu12) edgy; urgency=low

  * apt-pkg/depcache.cc:
    - fix in the sweep() code, set garbage flag for packages scheduled 
      for removal too
    - do not change the autoFlag in MarkKeep(), this can lead to suprising
      side effects

 -- Michael Vogt <michael.vogt@ubuntu.com>  Thu, 21 Sep 2006 00:58:24 +0200

apt (0.6.45ubuntu11) edgy; urgency=low

  * removed "installtask" and change it so that tasknames can be given
    with "apt-get install taskname^"
  * improve the writeStateFile() code

 -- Michael Vogt <michael.vogt@ubuntu.com>  Wed, 20 Sep 2006 14:14:24 +0200

apt (0.6.45ubuntu10) edgy; urgency=low

  * methods/http.cc:
    - check more careful for incorrect proxy settings (closes: #378868)
  * methods/gzip.cc:
    - don't hang when /var is full (closes: #341537), thanks to
      Luis Rodrigo Gallardo Cruz for the patch
  * doc/examples/sources.list:
    - removed non-us.debian.org from the example (closes: #380030,#316196)
  * Merged from Christian Perrier bzr branch:
    * ro.po: Updated to 514t. Closes: #388402
    * dz.po: Updated to 514t. Closes: #388184
    * it.po: Fixed typos. Closes: #387812
    * ku.po: New kurdish translation. Closes: #387766
    * sk.po: Updated to 514t. Closes: #386851
    * ja.po: Updated to 514t. Closes: #386537
    * gl.po: Updated to 514t. Closes: #386397
    * fr.po: Updated to 516t.
    * fi.po: Updated to 512t. Closes: #382702
  * share/archive-archive.gpg:
    - removed the outdated amd64 and debian-2004 keys
  * apt-pkg/tagfile.cc:
    - applied patch from Jeroen van Wolffelaar to make the tags
      caseinsensitive (closes: #384182)
    - reverted MMap use in the tagfile because it does not work 
      across pipes (closes: #383487) 
  * added "installtask" command
  * added new ubuntu specific rewrite rule for "Original-Maintainer"
  
 -- Michael Vogt <michael.vogt@ubuntu.com>  Tue, 19 Sep 2006 15:07:51 +0200

apt (0.6.45ubuntu9) edgy; urgency=low

  * cmdline/apt-get.cc:
    - if --no-remove is given, do not run the AutoRemove code 

 -- Michael Vogt <michael.vogt@ubuntu.com>  Wed, 13 Sep 2006 11:54:20 +0200

apt (0.6.45ubuntu8) edgy; urgency=low

  * apt-pkg/algorithm.cc:
    - fix pkgProblemResolver.InstallProtect() to preserve the auto-install
      information (lp: #59457)
  * cmdline/apt-get.cc:
    - fix typo in autoremove information (lp: #59420)
  * install apt-mark to modify the automatically install information for
    packages

 -- Michael Vogt <michael.vogt@ubuntu.com>  Fri,  8 Sep 2006 20:07:22 +0200

apt (0.6.45ubuntu7) edgy; urgency=low

  * apt-pkg/depcache.cc:
    - fix a bug in the install-recommends-section code

 -- Michael Vogt <michael.vogt@ubuntu.com>  Thu,  7 Sep 2006 18:22:38 +0200

apt (0.6.45ubuntu6) edgy; urgency=low

  [Michael Vogt]
  * cmdline/apt-get.cc:
    - always show auto-removable packages and give a hint how to remove 
      them
  * debian/apt.conf.ubuntu:
    - exlucde linux-image and linux-restricted-modules from ever being 
      auto-removed
    - added "metapackages" as the section we want to install recommends
      by default
  * apt-pkg/depcache.cc:
    - added support to turn install-recommends selectively on/off by
      section
  [Ian Jackson]
  * Tests pass without code changes!  Except that we need this:
  * Bump cache file major version to force rebuild so that Breaks
    dependencies are included.
  * Don't depend on or suggest any particular dpkg or dpkg-dev versions;
    --auto-deconfigure is very very old and dpkg-dev's Breaks support
    is more or less orthogonal.
  * Initial draft of `Breaks' implementation.  Appears to compile,
    but as yet *completely untested*.

 -- Michael Vogt <michael.vogt@ubuntu.com>  Thu,  7 Sep 2006 11:50:52 +0200

apt (0.6.45ubuntu5) edgy; urgency=low

  * apt-pkg/pkgcachegen.cc:
    - increase the APT::Cache-Limit to deal with the increased demand due
      to the translated descriptions
  * apt-pkg/deb/dpkgpm.cc:
    - pass "--auto-deconfigure" to dpkg on install to support the
      new "breaks" in dpkg

 -- Michael Vogt <michael.vogt@ubuntu.com>  Tue, 15 Aug 2006 12:06:26 +0200

apt (0.6.45ubuntu4) edgy; urgency=low

  * cmdline/apt-get.cc:
    - fix in the new --fix-polciy code

 -- Michael Vogt <michael.vogt@ubuntu.com>  Mon, 14 Aug 2006 21:08:11 +0200

apt (0.6.45ubuntu3) edgy; urgency=low

  * ABI break
  * merged latest apt--install-recommends (closes: #559000)
  * added "--fix-policy" option to can be used as "--fix-broken" and
    will install missing weak depends (recommends, and/or suggests 
    depending on the settings)
  * merged the apt--ddtp branch

 -- Michael Vogt <michael.vogt@ubuntu.com>  Fri, 11 Aug 2006 12:53:23 +0200

apt (0.6.45ubuntu2) edgy; urgency=low

  * debian/control:
    - switched to libdb4.4 for building (closes: #381019)
  * cmdline/apt-get.cc:
    - show only the recommends/suggests for the candidate-version, not for all
      versions of the package (closes: #257054)
    - properly handle recommends/suggests or-groups when printing the list of
      suggested/recommends packages (closes: #311619)
  * merged "apt--install-recommends" branch:
    - added "{no-}install-recommends" commandline option
    - added APT::Install-{Recommends,Suggests} option
    - currently Install-Recommends defaults to "False" 

 -- Michael Vogt <michael.vogt@ubuntu.com>  Wed,  9 Aug 2006 23:38:46 +0200

apt (0.6.45ubuntu1) edgy; urgency=low

  * merged with debian/unstable

 -- Michael Vogt <michael.vogt@ubuntu.com>  Tue,  1 Aug 2006 15:43:22 +0200

apt (0.6.45) unstable; urgency=low

  * apt-pkg/contrib/sha256.cc:
    - fixed the sha256 generation (closes: #378183)
  * ftparchive/cachedb.cc:
    - applied patch from Anthony Towns to fix Clean() function
      (closes: #379576)
  * doc/apt-get.8.xml:
    - fix path to the apt user build (Closes: #375640)
  * doc/apt-cache.8.xml:
    - typo (Closes: #376408)
  * apt-pkg/deb/dpkgpm.cc:
    - make progress reporting more robust against multiline error
      messages (first half of a fix for #374195)
  * doc/examples/configure-index:
    - document Debug::pkgAcquire::Auth     
  * methods/gpgv.cc:
    - deal with gpg error "NODATA". Closes: #296103, Thanks to 
      Luis Rodrigo Gallardo Cruz for the patch
  * apt-inst/contrib/extracttar.cc:
    - fix for string mangling, closes: #373864
  * apt-pkg/acquire-item.cc:
    - check for bzip2 in /bin (closes: #377391)
  * apt-pkg/tagfile.cc:
    - make it work on non-mapable files again, thanks 
      to James Troup for confirming the fix (closes: #376777)
  * Merged from Christian Perrier bzr branch:
    * ko.po: Updated to 512t. Closes: #378901
    * hu.po: Updated to 512t. Closes: #376330
    * km.po: New Khmer translation: 506t6f. Closes: #375068
    * ne.po: New Nepali translation: 512t. Closes: #373729
    * vi.po: Updated to 512t. Closes: #368038
    * zh_TW.po: Remove an extra %s in one string. Closes: #370551
    * dz.po: New Dzongkha translation: 512t
    * ro.po: Updated to 512t
    * eu.po: Updated
    * eu.po: Updated
  * fix apt-get dist-upgrade
  * fix warning if no /var/lib/apt/extended_states is present
  * don't download Translations for deb-src sources.list lines
  * apt-pkg/tagfile.cc:
    - support not-mmapable files again

 -- Michael Vogt <mvo@debian.org>  Thu, 27 Jul 2006 00:52:05 +0200

apt (0.6.44.2ubuntu4) edgy; urgency=low

  * Make apt-get dselect-upgrade happy again

 -- Michael Vogt <michael.vogt@ubuntu.com>  Fri, 21 Jul 2006 11:03:02 +0200

apt (0.6.44.2ubuntu3) edgy; urgency=low

  * Close extended_states file after writing it.

 -- Colin Watson <cjwatson@ubuntu.com>  Tue, 18 Jul 2006 00:12:13 +0100

apt (0.6.44.2ubuntu2) edgy; urgency=low

  * create a empty extended_states file if none exists already

 -- Michael Vogt <michael.vogt@ubuntu.com>  Tue,  4 Jul 2006 09:23:03 +0200

apt (0.6.44.2ubuntu1) edgy; urgency=low

  * merged with debian/unstable
  * merged the "auto-mark" branch to support aptitude like
    marking of automatically installed dependencies and added
    "apt-get remove --auto-remove" to remove unused auto-installed
    packages again
  * changed library version from 3.11 to 3.50 to make it clearly 
    different from the debian version (we are ABI incompatible because
    of the auto-mark patch)

 -- Michael Vogt <michael.vogt@ubuntu.com>  Mon,  3 Jul 2006 18:30:46 +0200

apt (0.6.44.2exp1) experimental; urgency=low

  * added support for i18n of the package descriptions
  * added support for aptitude like auto-install tracking (a HUGE
    HUGE thanks to Daniel Burrows who made this possible) 
  * synced with the http://people.debian.org/~mvo/bzr/apt/debian-sid branch
  * build from http://people.debian.org/~mvo/bzr/apt/debian-experimental

 -- Michael Vogt <mvo@debian.org>  Mon,  3 Jul 2006 21:50:31 +0200

apt (0.6.44.2) unstable; urgency=low

  * apt-pkg/depcache.cc:
    - added Debug::pkgDepCache::AutoInstall (thanks to infinity)
  * apt-pkg/acquire-item.cc:
    - fix missing chmod() in the new aquire code 
      (thanks to Bastian Blank, Closes: #367425)
  * merged from 
    http://www.perrier.eu.org/debian/packages/d-i/level4/apt-main:
    * sk.po: Completed to 512t
    * eu.po: Completed to 512t
    * fr.po: Completed to 512t
    * sv.po: Completed to 512t
    * Update all PO and the POT. Gives 506t6f for formerly
      complete translations

 -- Michael Vogt <mvo@debian.org>  Wed, 14 Jun 2006 12:00:57 +0200

apt (0.6.44.1-0.1) unstable; urgency=low

  * Non-maintainer upload.
  * Don't give an error when parsing empty Packages/Sources files.
    (Closes: #366931, #367086, #370160)

 -- Steinar H. Gunderson <sesse@debian.org>  Fri,  9 Jun 2006 00:52:21 +0200

apt (0.6.44.1) unstable; urgency=low

  * apt-pkg/acquire-item.cc:
    - fix reversed logic of the "Acquire::PDiffs" option
  * merged from 
    http://www.perrier.eu.org/debian/packages/d-i/level4/apt-main:
    - po/LINGUAS: added "bg" Closes: #360262
    - po/gl.po: Galician translation update. Closes: #366849
    - po/hu.po: Hungarian translation update. Closes: #365448
    - po/cs.po: Czech translation updated. Closes: #367244
  * apt-pkg/contrib/sha256.cc:
    - applied patch to fix unaligned access problem. Closes: #367417
      (thanks to David Mosberger)

 -- Michael Vogt <mvo@debian.org>  Tue, 16 May 2006 21:51:16 +0200

apt (0.6.44) unstable; urgency=low

  * apt-pkg/acquire.cc: don't show ETA if it is 0 or absurdely large
  * apt-pkg/contrib/sha256.{cc,h},hashes.{cc,h}: support for sha256 
    (thanks to Anthony Towns)
  * ftparchive/cachedb.{cc,h},writer.{cc,h}: optimizations 
    (thanks to Anthony Towns)
  * apt pdiff support from experimental merged
  * apt-pkg/deb/dpkgpm.cc: wording fixes (thanks to Matt Zimmerman)
  * apt-pkg/deb/dpkgpm.cc: 
    - wording fixes (thanks to Matt Zimmerman)
    - fix error in dpkg interaction (closes: #364513, thanks to Martin Dickopp)
  * apt-pkg/tagfile.{cc,h}:
    - use MMap to read the entries (thanks to Zephaniah E. Hull for the
      patch) Closes: #350025
  * Merge from http://www.perrier.eu.org/debian/packages/d-i/level4/apt-main:
  	* bg.po: Added, complete to 512t. Closes: #360262
  * doc/apt-ftparchive.1.xml:
    - fix documentation for "SrcPackages" -> "Sources" 
      (thanks to Bart Martens for the patch, closes: #307756)
  * debian/libapt-pkg-doc.doc-base.cache:
    - remove broken charackter from description (closes: #361129)
  * apt-inst/deb/dpkgdb.cc, methods/gpgv.cc: 
    - i18n fixes (closes: #349298)
  * debian/postinst: dont fail on not available
    /usr/share/doc/apt/examples/sources.list (closes: #361130)
  * methods/ftp.cc:
    - unlink empty file in partial if the download failed because
      the file is missing on the server (closes: #316337)
  * apt-pkg/deb/debversion.cc:
    - treats a version string with explicit zero epoch equal
      than the same without epoch (Policy 5.6.12, closes: #363358)
      Thanks to Lionel Elie Mamane for the patch
  
 -- Michael Vogt <mvo@debian.org>  Mon,  8 May 2006 22:28:53 +0200

apt (0.6.43.3ubuntu3) dapper; urgency=low

  * methods/http.cc:
    - fix the user-agent string

 -- Michael Vogt <michael.vogt@ubuntu.com>  Fri, 26 May 2006 18:09:32 +0200

apt (0.6.43.3ubuntu2) dapper; urgency=low

  * apt-pkg/deb/dpkgpm.cc: wording fixes (thanks to Matt Zimmerman)

 -- Michael Vogt <michael.vogt@ubuntu.com>  Tue, 18 Apr 2006 13:24:40 +0200

apt (0.6.43.3ubuntu1) dapper; urgency=low

  * apt-pkg/acquire.cc: don't show ETA if it is 0 or absurdely large in 
    the status-fd (ubuntu #28954)

 -- Michael Vogt <michael.vogt@ubuntu.com>  Tue, 28 Mar 2006 20:34:46 +0200

apt (0.6.43.3) unstable; urgency=low

  * Merge bubulle@debian.org--2005/apt--main--0 up to patch-186:
    * ca.po: Completed to 512t. Closes: #351592
    * eu.po: Completed to 512t. Closes: #350483
    * ja.po: Completed to 512t. Closes: #349806
    * pl.po: Completed to 512t. Closes: #349514
    * sk.po: Completed to 512t. Closes: #349474
    * gl.po: Completed to 512 strings Closes: #349407
    * sv.po: Completed to 512 strings Closes: #349210
    * ru.po: Completed to 512 strings Closes: #349154
    * da.po: Completed to 512 strings Closes: #349084
    * fr.po: Completed to 512 strings
    * vi.po: Completed to 511 strings  Closes: #348968
    * zh_CN.po: Completed to 512t. Closes: #353936
    * it.po: Completed to 512t. Closes: #352803
    * pt_BR.po: Completed to 512t. Closes: #352419
    * LINGUAS: Add Welsh
    * *.po: Updated from sources (512 strings)
  * apt-pkg/deb/deblistparser.cc:
    - don't explode on a DepCompareOp in a Provides line, but warn about
      it and ignore it otherwise (thanks to James Troup for reporting it)
  * cmdline/apt-get.cc:
    - don't lock the lists directory in DoInstall, breaks --print-uri 
      (thanks to James Troup for reporting it)
  * debian/apt.dirs: create /etc/apt/sources.list.d 
  * make apt-cache madison work without deb-src entries (#352583)
  * cmdline/apt-get.cc: only run the list-cleaner if a update was 
    successfull

 -- Michael Vogt <mvo@debian.org>  Wed, 22 Feb 2006 10:13:04 +0100

apt (0.6.43.2ubuntu1) dapper; urgency=low

  * Merge bubulle@debian.org--2005/apt--main--0 up to patch-182:
  * ca.po: Completed to 512t. Closes: #351592
    * eu.po: Completed to 512t. Closes: #350483
    * ja.po: Completed to 512t. Closes: #349806
    * pl.po: Completed to 512t. Closes: #349514
    * sk.po: Completed to 512t. Closes: #349474
    * gl.po: Completed to 512 strings Closes: #349407
    * vi.po: Completed to 512 strings
    * sv.po: Completed to 512 strings Closes: #349210
    * ru.po: Completed to 512 strings Closes: #349154
    * da.po: Completed to 512 strings Closes: #349084
    * fr.po: Completed to 512 strings
    * LINGUAS: Add Welsh
    * *.po: Updated from sources (512 strings)
    * vi.po: Completed to 511 strings  Closes: #348968
  * apt-pkg/deb/deblistparser.cc:
    - don't explode on a DepCompareOp in a Provides line, but warn about
      it and ignore it otherwise (thanks to James Troup for reporting it)
  * cmdline/apt-get.cc:
    - don't lock the lists directory in DoInstall, breaks --print-uri 
      (thanks to James Troup for reporting it)
  * debian/apt.dirs: create /etc/apt/sources.list.d 
  * make apt-cache madison work without deb-src entries (#352583)
  * cmdline/apt-get.cc: only run the list-cleaner if a update was 
    successfull
  * apt-get update errors are only warnings nowdays
  * be more careful with the signature file on network failures

 -- Michael Vogt <michael.vogt@ubuntu.com>  Mon, 20 Feb 2006 22:27:48 +0100

apt (0.6.43.2) unstable; urgency=low

  * Merge bubulle@debian.org--2005/apt--main--0 up to patch-166:
    - en_GB.po, de.po: fix spaces errors in "Ign " translations Closes: #347258
    - makefile: make update-po a pre-requisite of clean target so
    	        that POT and PO files are always up-to-date
    - sv.po: Completed to 511t. Closes: #346450
    - sk.po: Completed to 511t. Closes: #346369
    - fr.po: Completed to 511t
    - *.po: Updated from sources (511 strings)
    - el.po: Completed to 511 strings Closes: #344642
    - da.po: Completed to 511 strings Closes: #348574
    - es.po: Updated to 510t1f Closes: #348158
    - gl.po: Completed to 511 strings Closes: #347729
    - it.po: Yet another update Closes: #347435
  * added debian-archive-keyring to the Recommends (closes: #347970)
  * fixed message in apt-key to install debian-archive-keyring 
  * typos fixed in apt-cache.8 (closes: #348348, #347349)
  * add patch to fix http download corruption problem (thanks to
    Petr Vandrovec, closes: #280844, #290694)

 -- Michael Vogt <mvo@debian.org>  Thu, 19 Jan 2006 00:06:33 +0100

apt (0.6.43.1ubuntu1) dapper; urgency=low

  * Merge bubulle@debian.org--2005/apt--main--0 up to patch-159:
    - en_GB.po, de.po: fix spaces errors in "Ign " translations
      Closes: #347258
    - makefile: make update-po a pre-requisite of clean target so
	        that POT and PO files are always up-to-date
    - sv.po: Completed to 511t. Closes: #346450
    - sk.po: Completed to 511t. Closes: #346369
    - fr.po: Completed to 511t
    - *.po: Updated from sources (511 strings)
  * add patch to fix http download corruption problem (thanks to
    Petr Vandrovec, closes: #280844, #290694)
  * added APT::Periodic::Unattended-Upgrade (requires the package
    "unattended-upgrade")

 -- Michael Vogt <michael.vogt@ubuntu.com>  Tue, 10 Jan 2006 17:09:31 +0100

apt (0.6.43.1) unstable; urgency=low

  * Merge bubulle@debian.org--2005/apt--main--0 up to patch-148:
    * fr.po: Completed to 510 strings
    * it.po: Completed to 510t
    * en_GB.po: Completed to 510t
    * cs.po: Completed to 510t
    * zh_CN.po: Completed to 510t
    * el.po: Updated to 510t
    * vi.po: Updated to 383t93f34u
    * tl.po: Completed to 510 strings (Closes: #344306)
    * sv.po: Completed to 510 strings (Closes: #344056)
    * LINGUAS: disabled Hebrew translation. (Closes: #313283)
    * eu.po: Completed to 510 strings (Closes: #342091)
  * apt-get source won't download already downloaded files again
    (closes: #79277)
  * share/debian-archive.gpg: new 2006 ftp-archive signing key added
    (#345891)
  * redownload the Release file if IMS-Hit and gpg failure
  * deal with multiple signatures on a Release file

 -- Michael Vogt <mvo@debian.org>  Fri,  6 Jan 2006 01:17:08 +0100

apt (0.6.43ubuntu2) dapper; urgency=low

  * merged some missing bits that wheren't merged by baz in the previous
    upload (*grumble*)

 -- Michael Vogt <michael.vogt@ubuntu.com>  Thu,  8 Dec 2005 18:35:58 +0100

apt (0.6.43ubuntu1) dapper; urgency=low

  * merged with debian

 -- Michael Vogt <michael.vogt@ubuntu.com>  Fri, 25 Nov 2005 11:36:29 +0100

apt (0.6.43) unstable; urgency=medium

  * Merge bubulle@debian.org--2005/apt--main--0 up to patch-132:  
    * zh_CN.po: Completed to 510 strings(Closes: #338267)
    * gl.po: Completed to 510 strings (Closes: #338356)
  * added support for "/etc/apt/sources.list.d" directory 
    (closes: #66325)
  * make pkgDirStream (a bit) more complete
  * fix bug in pkgCache::VerIterator::end() (thanks to Daniel Burrows)
    (closes: #339533)
  * pkgAcqFile is more flexible now (closes: #57091)
  * support a download rate limit for http (closes: #146877)
  * included lots of the speedup changes from #319377
  * add stdint.h to contrib/md5.h (closes: #340448)
  * ABI change, library name changed (closes: #339147)
  * Fix GNU/kFreeBSD crash on non-existing server file (closes: #317718)
  * switch to libdb4.3 in build-depends
  
 -- Michael Vogt <mvo@debian.org>  Tue, 29 Nov 2005 00:17:07 +0100

apt (0.6.42.3ubuntu2) dapper; urgency=low

  * Merge bubulle@debian.org--2005/apt--main--0 up to patch-131:  
    * zh_CN.po: Completed to 507 strings(Closes: #338267)
    * gl.po: Completed to 510 strings (Closes: #338356)
  * added support for "/etc/apt/sources.list.d" directory 
    (closes: #66325)
  
 -- Michael Vogt <michael.vogt@ubuntu.com>  Mon, 14 Nov 2005 15:30:12 +0100

apt (0.6.42.3ubuntu1) dapper; urgency=low

  * synced with debian

 -- Michael Vogt <michael.vogt@ubuntu.com>  Thu, 10 Nov 2005 05:05:56 +0100

apt (0.6.42.3) unstable; urgency=low

  * Merge bubulle@debian.org--2005/apt--main--0 up to patch-129:
    - patch-118: Russian translation update by Yuri Kozlov (closes: #335164)
    - patch-119: add update-po as a pre-req for binary (closes: #329910)
    - patch-121: Complete French translation
    - patch-125: Fixed localization of y/n questions in German translation 
                 (closes: #337078)
    - patch-126: Swedish translation update (closes: #337163)
    - patch-127: Complete Tagalog translation (closes: #337306)
    - patch-128: Danish translation update (closes: #337949)
    - patch-129: Basque translation update (closes: #338101)
  * cmdline/apt-get.cc:
    - bufix in FindSrc  (closes: #335213, #337910)
  * added armeb to archtable (closes: #333599)
  * with --allow-unauthenticated use the old fallback behaviour for
    sources (closes: #335112)
   
 -- Michael Vogt <mvo@debian.org>  Wed,  9 Nov 2005 07:22:31 +0100

apt (0.6.42.2) unstable; urgency=high

  * NMU (approved by maintainer)
  * Add AMD64 archive signing key to debian-archive.gpg (closes: #336500).
  * Add big-endian arm (armeb) support (closes: #333599).
  * Priority high to get the AMD key into testing ASAP.

 -- Frans Pop <fjp@debian.org>  Sun, 30 Oct 2005 21:29:11 +0100

apt (0.6.42.1) unstable; urgency=low

  * fix a incorrect example in the apt_prefrences man page
    (thanks to Filipus Klutiero, closes: #282918)
  * apt-pkg/pkgrecords.cc:
    - revert patch from last version, it causes trouble on alpha 
      and ia64 (closes: #335102, #335103)
  * cmdline/apt-get.cc:
    - be extra carefull in FindSrc (closes: #335213)

 -- Michael Vogt <mvo@debian.org>  Sat, 22 Oct 2005 23:44:35 +0200

apt (0.6.42) unstable; urgency=low

  * apt-pkg/cdrom.cc:
    - unmount the cdrom when apt failed to locate any package files
  * allow cdrom failures and fallback to other sources in that case
    (closes: #44135)
  * better error text when dpkg-source fails 
  * Merge bubulle@debian.org--2005/apt--main--0 up to patch-115:
    - patch-99: Added Galician translation
    - patch-100: Completed Danish translation (Closes: #325686)
    - patch-104: French translation completed
    - patch-109: Italian translation completed
    - patch-112: Swedish translation update 
    - patch-115: Basque translation completed (Closes: #333299)
  * applied french man-page update (thanks to Philippe Batailler)
    (closes: #316638, #327456)
  * fix leak in the mmap code, thanks to Daniel Burrows for the
    patch (closes: #250583)
  * support for apt-get [build-dep|source] -t (closes: #152129)
  * added "APT::Authentication::TrustCDROM" option to make the life
    for the installer people easier (closes: #334656)
  * fix crash in apt-ftparchive (thanks to Bastian Blank for the patch)
    (closes: #334671)
  * apt-pkg/contrib/md5.cc:
    - fix a alignment problem on sparc64 that gives random bus errors
      (thanks to Fabbione for providing a test-case)
  * init the default ScreenWidth to 79 columns by default 
    (Closes: #324921)
  * cmdline/apt-cdrom.cc: 
    - fix some missing gettext() calls (closes: #334539)
  * doc/apt-cache.8.xml: fix typo (closes: #334714)

 -- Michael Vogt <mvo@debian.org>  Wed, 19 Oct 2005 22:02:09 +0200

apt (0.6.41) unstable; urgency=low

  * improved the support for "error" and "conffile" reporting from
    dpkg, added the format to README.progress-reporting
  * added README.progress-reporting to the apt-doc package
  * improved the network timeout handling, if a index file from a 
    sources.list times out or EAI_AGAIN is returned from getaddrinfo, 
    don't try to get the other files from that entry
  * Support architecture-specific extra overrides
    (closes: #225947). Thanks to  Anthony Towns for idea and
    the patch, thanks to Colin Watson for testing it.
  * Javier Fernandez-Sanguino Pen~a:
    - Added a first version of an apt-secure.8 manpage, and modified
      apt-key and apt.end accordingly. Also added the 'update'
      argument to apt-key which was previously not documented 
      (Closes: #322120)
  * Andreas Pakulat:
    - added example apt-ftparchive.conf file to doc/examples 
      (closes: #322483)
  * Fix a incorrect example in the man-page (closes: #282918)
  * Fix a bug for very long lines in the apt-cdrom code (closes: #280356)
  * Fix a manual page bug (closes: #316314)
  * Do md5sum checking for file and cdrom method (closes: #319142)
  * Change pkgPolicy::Pin from private to protected to let subclasses
    access it too (closes: #321799)
  * add default constructor for PrvIterator (closes: #322267)
  * Reread status configuration on debSystem::Initialize() 
    (needed for apt-proxy, thanks to Otavio for this patch)
  
 -- Michael Vogt <mvo@debian.org>  Mon,  5 Sep 2005 22:59:03 +0200

apt (0.6.40.1ubuntu8) breezy; urgency=low

  * Cherry picked michael.vogt@ubuntu.com--2005/apt--mvo--0--patch-62:
    - fix for a bad memory/file leak in the mmap code (ubuntu #15603)
  * po/de.po, po/fr.po: 
    - updated the translations
  * po/makefile:
    - create a single pot file in each domain dir to make rosetta happy

 -- Michael Vogt <michael.vogt@ubuntu.com>  Wed, 28 Sep 2005 10:16:06 +0200

apt (0.6.40.1ubuntu7) breezy; urgency=low

  * updated the pot/po files , no code changes

 -- Michael Vogt <michael.vogt@ubuntu.com>  Tue, 27 Sep 2005 18:38:16 +0200

apt (0.6.40.1ubuntu6) breezy; urgency=low

  * Cherry picked michael.vogt@ubuntu.com--2005/apt--mvo--0--patch-56:
    - make it possible for apt to handle a failed MediaChange event and
      fall back to other sources (ubuntu #13713)

 -- Michael Vogt <michael.vogt@ubuntu.com>  Tue, 13 Sep 2005 22:09:50 +0200

apt (0.6.40.1ubuntu5) breezy; urgency=low

  * Cherry picked michael.vogt@ubuntu.com--2005/apt--mvo--0--patch-{50,51}.
    This adds media-change reporting to the apt status-fd (ubuntu #15213)
  * Cherry picked michael.vogt@ubuntu.com--2005/apt--mvo--0--patch-55:
    apt-pkg/cdrom.cc:
    - unmount the cdrom when apt failed to locate any package files

 -- Michael Vogt <michael.vogt@ubuntu.com>  Mon, 12 Sep 2005 15:44:26 +0200

apt (0.6.40.1ubuntu4) breezy; urgency=low

  * debian/apt.cron.daily:
    - fix a embarrassing typo
  
 -- Michael Vogt <michael.vogt@ubuntu.com>  Wed,  7 Sep 2005 10:10:37 +0200

apt (0.6.40.1ubuntu3) breezy; urgency=low

  * debian/apt.cron.daily:
    - use the ctime as well when figuring what packages need to
      be removed. This fixes the problem that packages copied with    
      "cp -a" (e.g. from the installer) have old mtimes (ubuntu #14504)

 -- Michael Vogt <michael.vogt@ubuntu.com>  Tue,  6 Sep 2005 18:30:46 +0200

apt (0.6.40.1ubuntu2) breezy; urgency=low

  * improved the support for "error" and "conffile" reporting from
    dpkg, added the format to README.progress-reporting
  * added README.progress-reporting to the apt-doc package
  * Do md5sum checking for file and cdrom method (closes: #319142)
  * Change pkgPolicy::Pin from private to protected to let subclasses
    access it too (closes: #321799)
  * methods/connect.cc:
    - send failure reason for EAI_AGAIN (TmpResolveFailure) to acuire-item
  * apt-pkg/acquire-item.cc:
    - fail early if a FailReason is TmpResolveFailure (avoids hangs during
      the install when no network is available)
  * merged michael.vogt@ubuntu.com--2005/apt--trust-cdrom--0

 -- Michael Vogt <michael.vogt@ubuntu.com>  Tue, 23 Aug 2005 19:44:55 +0200

apt (0.6.40.1ubuntu1) breezy; urgency=low

  * Synchronize with Debian

 -- Michael Vogt <michael.vogt@ubuntu.com>  Fri,  5 Aug 2005 14:20:56 +0200

apt (0.6.40.1) unstable; urgency=low

  * bugfix in the parsing code for the apt<->dpkg communication. apt 
    crashed when dpkg sends the same state more than once under certain
    conditions
  * 0.6.40 breaks the ABI but I accidentally didn't change the soname :/

 -- Michael Vogt <mvo@debian.org>  Fri,  5 Aug 2005 13:24:58 +0200

apt (0.6.40ubuntu1) breezy; urgency=low

  * Synchronize with Debian

 -- Matt Zimmerman <mdz@ubuntu.com>  Thu,  4 Aug 2005 15:53:22 -0700

apt (0.6.40) unstable; urgency=low

  * Patch from Jordi Mallach to mark some additional strings for translation
  * Updated Catalan translation from Jordi Mallach
  * Merge from bubulle@debian.org--2005/apt--main--0:
    - Update pot and merge with *.po
    - Updated French translation, including apt-key.fr.8
  * Restore changelog entries from the 0.6.x series that went to Debian
    experimental
  * Merge michael.vogt@ubuntu.com--2005/apt--progress-reporting--0
    - Provide an interface for progress reporting which can be used by
      (e.g.) base-config

 -- Matt Zimmerman <mdz@debian.org>  Thu, 28 Jul 2005 11:57:32 -0700

apt (0.6.39ubuntu4) breezy; urgency=low

  * Fix keyring paths in apt-key, apt.postinst (I swear I remember doing this
    before...)

 -- Matt Zimmerman <mdz@ubuntu.com>  Wed, 29 Jun 2005 08:39:17 -0700

apt (0.6.39ubuntu3) breezy; urgency=low

  * Fix keyring locations for Ubuntu in apt-key too.

 -- Colin Watson <cjwatson@ubuntu.com>  Wed, 29 Jun 2005 14:45:36 +0100

apt (0.6.39ubuntu2) breezy; urgency=low

  * Install ubuntu-archive.gpg rather than debian-archive.gpg as
    /etc/apt/trusted.gpg.

 -- Colin Watson <cjwatson@ubuntu.com>  Wed, 29 Jun 2005 11:53:34 +0100

apt (0.6.39ubuntu1) breezy; urgency=low

  * Michael Vogt
    - Change debian/bugscript to use #!/bin/bash (Closes: #313402)
    - Fix a incorrect example in the man-page (closes: #282918)
    - Support architecture-specific extra overrides
      (closes: #225947). Thanks to  Anthony Towns for idea and
      the patch, thanks to Colin Watson for testing it.
    - better report network timeouts from the methods to the acuire code,
      only timeout once per sources.list line

 -- Matt Zimmerman <mdz@ubuntu.com>  Tue, 28 Jun 2005 11:52:24 -0700

apt (0.6.39) unstable; urgency=low

  * Welsh translation update: daf@muse.19inch.net--2005/apt--main--0--patch-6
  * Merge mvo's changes from 0.6.36ubuntu1:
    michael.vogt@ubuntu.com--2005/apt--mvo--0--patch-32
  * Merge aggregated translation updates:
    bubulle@debian.org--2005/apt--main--0
  * Update priority of apt-utils to important, to match the override file
  * Install only one keyring on each branch (Closes: #316119)

 -- Matt Zimmerman <mdz@debian.org>  Tue, 28 Jun 2005 11:51:09 -0700

apt (0.6.38ubuntu1) breezy; urgency=low

  * First release from Ubuntu branch
  * Merge with --main--0, switch back to Ubuntu keyring

 -- Matt Zimmerman <mdz@ubuntu.com>  Sat, 25 Jun 2005 16:52:41 -0700

apt (0.6.38) unstable; urgency=low

  * Merge michael.vogt@ubuntu.com--2005/apt--fixes--0--patch-6, a workaround
    for the French man pages' failure to build
  * Branch Debian and Ubuntu
    - apt.postinst, apt-key: use the appropriate keyring
    - debian/rules: install all keyrings
  * Add the current Debian archive signing key (4F368D5D) to
    debian-archive.gpg
  * make pinning on the "component" work again (using the section of the 
    archive, we don't use per-section Release files anymore with apt-0.6)
    (closes ubuntu #9935)
  
 -- Matt Zimmerman <mdz@debian.org>  Sat, 25 Jun 2005 09:51:00 -0700

apt (0.6.37) breezy; urgency=low

  * Merge bubulle@debian.org--2005/apt--main--0 up to patch-81
    - patch-66: Italian update
    - patch-71: French update
    - patch-73: Basque update
    - patch-74: Hebrew update
    - patch-76: Correct Hebrew translation (Closes: #306658)
    - patch-77: French man page update
    - patch-79: Correct syntax errors in Hebrew translation
    - patch-81: Portuguese update
  * Fix build of French man pages (now using XML, not SGML)
  * Add Welsh translation from Dafydd Harries
    (daf@muse.19inch.net--2005/apt--main--0--patch-1)
  * Change debian/bugscript to use #!/bin/bash (Closes: #313402)
  * Fix a incorrect example in the man-page (closes: #282918)

 -- Matt Zimmerman <mdz@ubuntu.com>  Tue, 24 May 2005 14:38:25 -0700

apt (0.6.36ubuntu1) breezy; urgency=low

  * make it possible to write a cache-control: no-cache header even if
    no proxy is set to support transparent proxies (closes ubuntu: #10773)

  * Merge otavio@debian.org--2005/apt--fixes--0.6:
    - Fix comment about the need of xmlto while building from Arch;
    - Fix StatStore struct on cachedb.h to use time_t and then fix a compile
      warning;
    - Lock database at start of DoInstall routine to avoid concurrent
      runs of install/remove and update commands (Closes: #194467)
    - Fix warnings while compiling with GCC 4.0 compiler  

 -- Michael Vogt <michael.vogt@ubuntu.com>  Mon, 23 May 2005 11:57:53 +0200

apt (0.6.36) experimental; urgency=low

  * Merge apt--mvo--0:
    - apt-pkg/acquire-item.cc:
      added "Acquire::BrokenProxy" that will force apt to always 
      re-get the Release.gpg file (for broken proxies)
    - debian/apt.cron.daily:
      MinAge is defaulting to 2 days now to prevent over-aggresive removal 
    - apt-pkg/cdrom.cc:
      honor "Acquire::gpgv::Options" when verifying the signature (Ubuntu #8496)
 
 -- Michael Vogt <mvo@debian.org>  Thu, 31 Mar 2005 20:37:11 +0200

apt (0.6.35) hoary; urgency=low

  * Merge apt--mvo--0 (incorporates 0.6.34ubuntu1):
    - Implement MaxSize and MaxAge in apt.cron.daily, to prevent the cache
      from growing too large (Ubuntu #6761)
    - some comments about the pkgAcqMetaSig::Custom600Headers() added
    - use gpg --with-colons
    - commented the ftp no_proxy unseting in methods/ftp.cc
    - added support for "Acquire::gpgv::options" in methods/gpgv.cc
  * Merge bubulle@debian.org--2005/apt--main--0
    - Make capitalization more consistent
    - Un-fuzzy translations resulting from capitalization changes
    - Italian translation update

 -- Matt Zimmerman <mdz@ubuntu.com>  Mon,  7 Mar 2005 20:08:33 -0800

apt (0.6.34) hoary; urgency=low

  * Add missing semicolon to configure-index (Closes: #295773)
  * Update build-depends on gettext to 0.12 (Closes: #295077)
  * Merge from bubulle@debian.org--2005/apt--main--0 to get
    translation updates

 -- Matt Zimmerman <mdz@ubuntu.com>  Fri,  4 Mar 2005 16:13:15 -0800

apt (0.6.33) hoary; urgency=low

  * Merge michael.vogt@ubuntu.com--2005/apt--mvo--0 (through patch-6)
    - patch-1: cosmetic changes (whitespace, "Apt::GPGV->APT::GPGV")
    - patch-2: (doc) documentation for gpgv
    - patch-3: (doc) new config variables added configure-index
    - patch-4: pkgAcquire::Run() pulse intervall can be configured
    - patch-5: fix for apt-get update removing Release.gpg files (#6865)
    - patch-6: change the path scoring in apt-cdrom, prefer pathes without
      symlinks

 -- Matt Zimmerman <mdz@ubuntu.com>  Sat, 26 Feb 2005 15:21:17 -0800

apt (0.6.32) hoary; urgency=low

  * Merge michael.vogt@ubuntu.com--2005/apt--mvo--0 (patch-1)
    - Implement Acquire::gpgv::options (Ubuntu bug#6283)

 -- Matt Zimmerman <mdz@ubuntu.com>  Tue,  8 Feb 2005 19:31:15 -0800

apt (0.6.31) hoary; urgency=low

  * Matt Zimmerman
    - Remove debugging output from apt.cron.daily (no one noticed?)
    - Apply patch from Anthony Towns to allow SHA1Summation to process a file
      descriptor until EOF, rather than requiring that the length of input be
      specified (Closes: #291338)
    - Fix build/install of Polish offline documentation, based on patch from
      Christian Perrier (Closes: #270404)
  * Michael Vogt
    - apt-cdrom.cc seperated into frontend (cmdline/apt-cdrom.cc and library
      apt-pkg/cdrom.{cc,h}) (Ubuntu #5668)

 -- Matt Zimmerman <mdz@ubuntu.com>  Fri,  4 Feb 2005 10:23:01 -0800

apt (0.6.30) unstable; urgency=low

  * Add ppc64 to buildlib/archtable
  * Merge michael.vogt@canonical.com--2004/apt--status-fd--0
    - Support preserving dpkg status file descriptor, to support
      better integration with synaptic
  
 -- Matt Zimmerman <mdz@ubuntu.com>  Wed, 19 Jan 2005 00:26:01 -0800

apt (0.6.29) hoary; urgency=low

  * Merge apt--mvo--0 (0.6.27ubuntu4)
  

 -- Matt Zimmerman <mdz@canonical.com>  Tue, 28 Dec 2004 17:18:02 -0800

apt (0.6.28) hoary; urgency=low

  * Merge apt--mvo--0
  * Rebuild source to get rid of arch metadata and temporary files in
    0.6.27ubuntu3

 -- Matt Zimmerman <mdz@canonical.com>  Thu, 23 Dec 2004 18:53:16 -0800

apt (0.6.27ubuntu4) hoary; urgency=low

  * remove old sig-file in partial/ before starting to fetch a new sig-file
    (see ubuntu #4769 for the rational)
  * added apt-key update method (uses ubuntu-keyring)
  * documented the "--allow-unauthenticated" switch
  * added DEB_BUILD_PROG_OPTS to debian/rules (additonal options can be 
    passed to DEB_BUILD_PROG like "-S")

 -- Michael Vogt <mvo@debian.org>  Thu, 23 Dec 2004 11:12:51 +0100

apt (0.6.27ubuntu3) hoary; urgency=low

  * added a exact dependency from libapt-pkg-dev to the apt version it was
    build with

 -- Michael Vogt <mvo@debian.org>  Wed, 15 Dec 2004 09:56:32 +0100

apt (0.6.27ubuntu2) hoary; urgency=low

  * fixed a bug in the rule file that happend during the big 0.5->0.6 merge

 -- Michael Vogt <mvo@debian.org>  Tue, 14 Dec 2004 12:14:25 +0100

apt (0.6.27ubuntu1) hoary; urgency=low

  * chmod 755 /usr/bin/apt-key
  * don't display a error when a apt-get update don't find a 
    Packages.bz2/Sources.bz2 file

 -- Michael Vogt <mvo@debian.org>  Mon, 13 Dec 2004 18:40:21 +0100

apt (0.6.27) hoary; urgency=low

  * Merge apt--authentication--0 branch
    - Implement gpg authentication for package repositories (Closes: #203741)
    - Also includes Michael Vogt's fixes
  * Merge apt--misc-abi-changes--0 branch
    - Use pid_t throughout to hold process IDs (Closes: #226701)
    - Import patch from Debian bug #195510: (Closes: #195510)
      - Make Simulate::Describe and Simulate::ShortBreaks private member
        functions
      - Add a parameter (Candidate) to Describe to control whether the
        candidate version is displayed
      - Pass an appropriate value for Candidate everywhere Describe is called

 -- Matt Zimmerman <mdz@canonical.com>  Mon, 13 Dec 2004 01:03:11 -0800

apt (0.6.25) experimental; urgency=low

  * Fix handling of two-part sources for sources.list deb-src entries in
    the same way that deb entries were fixed

 -- Matt Zimmerman <mdz@debian.org>  Wed,  9 Jun 2004 05:29:50 -0700

apt (0.6.24) experimental; urgency=low

  * YnPrompt fixes were inadvertently left out, include them (Closes:
    #249251)

 -- Matt Zimmerman <mdz@debian.org>  Sun, 16 May 2004 14:18:53 -0700

apt (0.6.23) experimental; urgency=low

  * Remove obsolete pkgIterator::TargetVer() (Closes: #230159)
  * Reverse test in CheckAuth to match new prompt (Closes: #248211)

 -- Matt Zimmerman <mdz@debian.org>  Sun,  9 May 2004 21:01:58 -0700

apt (0.6.22) experimental; urgency=low

  * Merge 0.5.25
  * Make the unauthenticated packages prompt more intuitive (yes to
    continue, default no), but require --force-yes in addition to
    --assume-yes in order to override

 -- Matt Zimmerman <mdz@debian.org>  Fri, 19 Mar 2004 13:55:35 -0800

apt (0.6.21) experimental; urgency=low

  * Merge 0.5.24

 -- Matt Zimmerman <mdz@debian.org>  Tue, 16 Mar 2004 22:52:34 -0800

apt (0.6.20) experimental; urgency=low

  * Merge 0.5.23

 -- Matt Zimmerman <mdz@debian.org>  Thu, 26 Feb 2004 17:17:02 -0800

apt (0.6.19) experimental; urgency=low

  * Merge 0.5.22
  * Convert apt-key(8) to docbook XML

 -- Matt Zimmerman <mdz@debian.org>  Mon,  9 Feb 2004 15:44:49 -0800

apt (0.6.18) experimental; urgency=low

  * Add new Debian Archive Automatic Signing Key to the default keyring
    (existing keyrings are not updated; do that yourself)

 -- Matt Zimmerman <mdz@debian.org>  Sat, 17 Jan 2004 17:04:30 -0800

apt (0.6.17) experimental; urgency=low

  * Merge 0.5.21
  * Handle more IMS stuff correctly

 -- Matt Zimmerman <mdz@debian.org>  Fri, 16 Jan 2004 10:54:25 -0800

apt (0.6.16) experimental; urgency=low

  * Fix some cases where the .gpg file could be left in place when it is
    invalid

 -- Matt Zimmerman <mdz@debian.org>  Fri,  9 Jan 2004 09:22:15 -0800

apt (0.6.15) experimental; urgency=low

  * s/Debug::Acquire::gpg/&v/
  * Honor the [vendor] syntax in sources.list again (though it is not
    presently used for anything)
  * Don't ship vendors.list(5) since it isn't used yet
  * Revert change from 0.6.10; it was right in the first place and the
    problem was apparently something else.  Archive = Suite.

 -- Matt Zimmerman <mdz@debian.org>  Mon,  5 Jan 2004 17:43:01 -0800

apt (0.6.14) experimental; urgency=low

  * Merge 0.5.20

 -- Matt Zimmerman <mdz@debian.org>  Sun,  4 Jan 2004 11:09:21 -0800

apt (0.6.13) experimental; urgency=low

  * Merge 0.5.19

 -- Matt Zimmerman <mdz@debian.org>  Sat,  3 Jan 2004 16:22:31 -0800

apt (0.6.12) experimental; urgency=low

  * Have pkgAcquireIndex calculate an MD5 sum if one is not provided by
    the method (as with file: and copy:).  Local repositories
  * Fix warning about dist name mismatch to actually print what it was
    expecting
  * Don't expect any particular distribution name for two-part
    sources.list entries
  * Merge 0.5.18

 -- Matt Zimmerman <mdz@debian.org>  Fri,  2 Jan 2004 13:59:00 -0800

apt (0.6.11) experimental; urgency=low

  * Support IMS requests of Release.gpg and Release
  * This required API changes, bump the libapt-pkg version
  * Copy local Release files into Dir::State::Lists
  * Set IndexFile attribute when retrieving Release and Release.gpg so
    that the appropriate Cache-Control headers are sent

 -- Matt Zimmerman <mdz@debian.org>  Fri,  2 Jan 2004 10:46:17 -0800

apt (0.6.10) experimental; urgency=low

  * Use "Codename" (woody, sarge, etc.) to supply the value of the
    "Archive" package file attribute, used to match "release a=" type
    pins, rather than "Suite" (stable, testing, etc.)

 -- Matt Zimmerman <mdz@debian.org>  Thu,  1 Jan 2004 16:56:47 -0800

apt (0.6.9) experimental; urgency=low

  * Another tagfile workaround

 -- Matt Zimmerman <mdz@debian.org>  Thu,  1 Jan 2004 13:56:08 -0800

apt (0.6.8) experimental; urgency=low

  * Add a config option and corresponding command line option
    (--allow-unauthenticated) to apt-get, to make buildd operators happy
    (Closes: #225648)

 -- Matt Zimmerman <mdz@debian.org>  Wed, 31 Dec 2003 08:28:04 -0800

apt (0.6.7) experimental; urgency=low

  * Forgot to revert part of the changes to tagfile in 0.6.4.  Hopefully
    will fix segfaults for some folks.

 -- Matt Zimmerman <mdz@debian.org>  Wed, 31 Dec 2003 08:01:28 -0800

apt (0.6.6) experimental; urgency=low

  * Restore the ugly hack I removed from indexRecords::Load which set the
    pkgTagFile buffer size to (file size)+256.  This is concealing a bug,
    but I can't fix it right now.  This should fix the segfaults that
    folks are seeing with 0.6.[45].

 -- Matt Zimmerman <mdz@debian.org>  Mon, 29 Dec 2003 18:11:13 -0800

apt (0.6.5) experimental; urgency=low

  * Move the authentication check into a separate function in apt-get
  * Fix display of unauthenticated packages when they are in the cache
    (Closes: #225336)

 -- Matt Zimmerman <mdz@debian.org>  Sun, 28 Dec 2003 16:47:57 -0800

apt (0.6.4) experimental; urgency=low

  * Use the top-level Release file in LoadReleaseInfo, rather than looking
    for the per-section ones (which aren't downloaded anymore).  This
    unbreaks release pinning, including the NotAutomatic bit used by
    project/experimental
  * Use FileFd::Size() rather than a separate stat() call in
    LoadReleaseInfo
  * Fix pkgTagFile to leave a little extra room at the end of the buffer
    to append the record separator if it isn't present
  * Change LoadReleaseInfo to use "Suite" rather than "Archive", to match
    the Debian archive's dist-level Release files

 -- Matt Zimmerman <mdz@debian.org>  Sun, 28 Dec 2003 15:55:55 -0800

apt (0.6.3) experimental; urgency=low

  * Fix MetaIndexURI for flat ("foo/") sources

 -- Matt Zimmerman <mdz@debian.org>  Sun, 28 Dec 2003 12:11:56 -0800

apt (0.6.2) experimental; urgency=low

  * Add space between package names when multiple unauthenticated packages
    are being installed (Closes: #225212)
  * Provide apt-key with a secret keyring and a trustdb, even though we
    would never use them, because it blows up if it doesn't have them
  * Fix typo in apt-key(8) (standard input is '-', not '/')

 -- Matt Zimmerman <mdz@debian.org>  Sat, 27 Dec 2003 13:01:40 -0800

apt (0.6.1) experimental; urgency=low

  * Merge apt 0.5.17
  * Rearrange Release file authentication code to be more clear
  * If Release is present, but Release.gpg is not, don't forget to still
    queue Packages files
  * Convert distribution "../project/experimental" to "experimental" for
    comparison purposes
  * Make a number of Release file errors into warnings; for now, it is OK
    not to have a codename, for example.  We mostly care about checksums
    for now

 -- Matt Zimmerman <mdz@debian.org>  Fri, 26 Dec 2003 15:12:47 -0800

apt (0.6.0) experimental; urgency=low

  * Signature verification support patch ("apt-secure") from Colin Walters
    <walters@debian.org> and Isaac Jones <ijones@syntaxpolice.org>.  This
    implements:
     - Release signature verification (Release.gpg)
     - Packages, Sources md5sum verification against Release
     - Closes: #203741
  * Make some modifications to signature verification support:
    - Release.gpg is always retrieved and verified if present, rather than
      requiring that sources be configured as secure
    - Print a hint about installing gnupg if exec(gpgv) fails
    - Remove obsolete pkgAcqIndexRel
    - Move vendors.list stuff into a separate module (vendorlist.{h,cc})
    - If any files about to be retrieved are not authenticated, issue a
      warning to the user and require confirmation
    - Fix a heap corruption bug in pkgSrcRecords::pkgSrcRecords()
  * Suggests: gnupg
  * Install a keyring in /usr/share/apt/debian-archive.gpg containing an
    initial set of Debian archive signing keys to seed /etc/apt/trusted.gpg
  * Add a new tool, apt-key(8) used to manage the keyring

 -- Matt Zimmerman <mdz@debian.org>  Fri, 26 Dec 2003 08:27:19 -0800

apt (0.5.32) hoary; urgency=low

  * Call setlocale in the methods, so that the messages are properly
    localised (Closes: #282700)
  * Implement support for bzip2-compressed debs (data.tar.bz2)

 -- Matt Zimmerman <mdz@canonical.com>  Sat, 11 Dec 2004 09:05:52 -0800

apt (0.5.31) unstable; urgency=low

  * New Romanian translation from Sorin Batariuc <sorin@bonbon.net>
    (Closes: #281458)
  * Merge changes from Hoary (0.5.30,0.5.30ubuntu2]
  * Fix the example in apt_preferences(5) to match the text
    (Closes: #222267)
  * Add APT::Periodic::Autoclean setting, to allow "apt-get autoclean" to
    be run periodically.  This is useful with
    APT::Periodic::Download-Upgradeable-Packages, and defaults to the same
    value, so that the cache size is bounded

 -- Matt Zimmerman <mdz@debian.org>  Tue, 23 Nov 2004 12:53:04 -0800

apt (0.5.30ubuntu2) hoary; urgency=low

  * bzip2 is now "Suggested" and it will detect if bzip2 is installed 
    and only then trying to get Packages.bz2

 -- Michael Vogt <mvo@debian.org>  Fri, 19 Nov 2004 12:00:39 +0100

apt (0.5.30ubuntu1) hoary; urgency=low

  * Need to Depend: bzip2 or Packages.bz2 fail.

 -- LaMont Jones <lamont@canonical.com>  Thu, 18 Nov 2004 12:51:05 -0700

apt (0.5.30) hoary; urgency=low

  * Patch from Michael Vogt to enable Packages.bz2 use, with a fallback to
    Packages.gz if it is not present (Closes: #37525)

 -- Matt Zimmerman <mdz@debian.org>  Mon, 15 Nov 2004 12:57:28 -0800

apt (0.5.29) unstable; urgency=low

  * Don't hardcode paths in apt.cron.daily
  * Add to apt.cron.daily the capability to pre-download upgradeable
    packages
  * Place timestamp files in /var/lib/apt/periodic, rather than
    /var/lib/apt itself
  * Standardize debhelper files a bit
    - Create all directories in debian/dirs rather than creating some on
      the dh_installdirs command line
    - Rename debian/dirs to debian/apt.dirs, debian/examples to
      debian/apt.examples

 -- Matt Zimmerman <mdz@debian.org>  Sat, 13 Nov 2004 17:58:07 -0800

apt (0.5.28) hoary; urgency=low

  * Translation updates:
    - Updated Hungarian from Kelemen Gábor <kelemeng@gnome.hu> (Closes: #263436)
    - Updated Greek from George Papamichelakis (Closes: #265004)
    - Updated Simplified Chinese from Tchaikov (Closes: #265190)
    - Updated French by Christian Perrier (Closes: #265816)
    - Updated Japanese by Kenshi Muto (Closes: #265630)
    - Updated Catalan from Jordi Mallach
    - Updated Dutch from Bart Cornelis (Closes: #268258, #278697)
    - Updated Portuguese from Miguel Figueiredo (Closes: #268265)
    - Updated Polish from Robert Luberda <robert@debian.org> (Closes: #268451)
    - Updated Danish from Claus Hindsgaul (Closes: #269417)
    - Updated Norwegian Nynorsk from Håvard Korsvoll <korsvoll@skulelinux.no>
      (Closes: #269965)
    - Updated Russian from Yuri Kozlov <yuray@id.ru> (Closes: #271104)
    - Updated Italian from Samuele Giovanni Tonon <samu@debian.org>
      (Closes: #275083)
    - Updated Brazilian Portuguese from Andre Luis Lopes (Closes: #273944)
    - Updated Slovak from Peter Mann (Closes: #279481)
  * APT::Get::APT::Get::No-List-Cleanup -> APT::Get::List-Cleanup in apt-get.cc
    (Closes: #267266)
  * Merge Ubuntu changes:
    - Set default Dpkg::MaxArgs to 1024, and Dpkg::MaxArgBytes to 32k.
      Needed to work around ordering bugs when installing a large number of
      packages
    - Patch from Michael Vogt to add an optional cron job which
      can run apt-get update periodically
  * Add arch-build target to debian/rules

 -- Matt Zimmerman <mdz@debian.org>  Sat, 13 Nov 2004 15:52:20 -0800

apt (0.5.27) unstable; urgency=high

  * Sneak in a bunch of updated translations before the freeze
    (no code changes)
  * Translation updates:
    - New Finnish translation from Tapio Lehtonen <tale@debian.org>
      (Closes: #258999)
    - New Bosnian translation from Safir Šećerović <sapphire@linux.org.ba>
      (Closes: #254201)
    - Fix Italian incontrario (Closes: #217277)
    - Updated Spanish from Ruben Porras (Closes: #260483)
    - Updated Danish from Claus Hindsgaul (Closes: #260569)
    - Updated Slovak from Peter Mann (Closes: #260627)
    - Updated Portuguese from Miguel Figueiredo (Closes: #261423)
  * Bring configure-index up to date with documented options, patch from
    Uwe Zeisberger <zeisberg@informatik.uni-freiburg.de> (Closes: #259540)
  * Note in apt.conf(5) that configure-index does not contain strictly
    default values, but also examples
  * Add Polish translation of offline.sgml (Closes: #259229)

 -- Matt Zimmerman <mdz@debian.org>  Thu, 29 Jul 2004 09:30:12 -0700

apt (0.5.26) unstable; urgency=low

  * Translation updates:
    - Spanish update from Ruben Porras <nahoo82@telefonica.net> (Closes: #248214)
    - Sync Spanish apt(8) (Closes: #249241)
    - French update from Christian Perrier <bubulle@debian.org> (Closes: #248614)
    - New Slovak translation from Peter Mann <Peter.Mann@tuke.sk> (Closes: #251676)
    - Czech update from Miroslav Kure <kurem@upcase.inf.upol.cz> (Closes: #251682)
    - pt_BR update from Andre Luis Lopes <andrelop@debian.org> (Closes: #251961)
    - German translation of apt(8) from Helge Kreutzmann <kreutzm@itp.uni-hannover.de>
      (Closes: #249453)
    - pt update from Miguel Figueiredo <elmig@debianpt.org> (Closes: #252700)
    - New Hebrew translation from Lior Kaplan <webmaster@guides.co.il>
      (Closes: #253182)
    - New Basque translation from Piarres Beobide Egaña <pi@beobide.net>
      (Vasco - Euskara - difficult language, Closes: #254407) and already a
      correction (Closes: #255760)
    - Updated Brazilian Portuguese translation from
      Guilherme de S. Pastore <gpastore@colband.com.br> (Closes: #256396)
    - Updated Greek translation (complete now) from
      George Papamichelakis <george@step.gr> (Closes: #256797)
    - New Korean translation from Changwoo Ryu <cwryu@debian.org>
      (Closes: #257143)
    - German translation now available in two flavours: with Unicode usage and
      without (related to #228486, #235759)
  * Update apt-get(8) to reflect the fact that APT::Get::Only-Source will
    affect apt-get build-dep as well as apt-get source
  * Remove aborted remnants of a different method of implementing DEB_BUILD_OPTIONS
    from debian/rules
  * Fix typo in error message when encountering unknown type in source list
    (Closes: #253217)
  * Update k*bsd-gnu arch names in buildlib/ostable (Closes: #253532)
  * Add amd64 to buildlib/archtable (Closes: #240896)
  * Have configure output a more useful error message if the architecture
    isn't in archtable

 -- Matt Zimmerman <mdz@debian.org>  Thu,  8 Jul 2004 15:53:28 -0700

apt (0.5.25) unstable; urgency=low

  * Patch from Jason Gunthorpe to remove arbitrary length limit on Binary
    field in SourcesWriter::DoPackage
  * Fix typo in apt-cache(8) (Closes: #238578)
  * Fix obsolete reference to bug(1) in stub apt(8) man page
    (Closes: #245923)
  * Fix typo in configure-index (RecruseDepends -> RecurseDepends)
    (Closes: #246550)
  * Support DEB_BUILD_OPTIONS=noopt in debian/rules
    (Closes: #244293)
  * Increase length of line buffer in ReadConfigFile to 1024 chars;
    detect if a line is longer than that and error out
    (Closes: #244835)
  * Suppress a signed/unsigned warning in apt-cache.cc:DisplayRecord
  * Build apt-ftparchive with libdb4.2 rather than libdb2
    - Patch from Clint Adams to do most of the work
    - Build-Depends: s/libdb2-dev/libdb4.2-dev/
    - Add AC_PREREQ(2.50) to configure.in
    - Use db_strerror(err) rather than GlobalError::Errno (which uses strerror)
    - Add note to NEWS.Debian about upgrading old databases
  * Attempt to fix problems with chunked encoding by stripping only a single CR
    (Closes: #152711)
  * Modify debian/rules cvs-build to use cvs export, to avoid picking up
    junk files from the working directory
  * Add lang=fr attribute to refentry section of
    apt-extracttemplates.fr.1.sgml and apt-sortpkgs.fr.1.sgml so they are
    correctly built
  * Remove extraneous '\' characters from <command> tags in
    apt_preferences.fr.5.sgml
  * Translation updates:
    - Updated Swedish translation from Peter Karlsson <peter@softwolves.pp.se>
      (Closes: #238943)
    - New Slovenian translation from Jure Čuhalev <gandalf@owca.info>
      (closes: #239785)
    - New Portuguese translation from Miguel Figueiredo <elmig@debianpt.org>
      (closes: #240074)
    - Updated Spanish translation from Ruben Porras <nahoo82@telefonica.net>
    - Updated Spanish translation of man pages from Ruben Porras
      <nahoo82@telefonica.net>
    - Updated Simplified Chinese translation from "Carlos Z.F. Liu" <carlos_liu@yahoo.com>
      (Closes: #241971)
    - Updated Russian translation from Dmitry Astapov <adept@despammed.com>
      (Closes: #243959)
    - Updated Polish translation from Marcin Owsiany <porridge@debian.org>
      (Closes: #242388)
    - Updated Czech translation from Miroslav Kure <kurem@upcase.inf.upol.cz>
      (Closes: #244369)
    - Updated Japanese translation from Kenshi Muto <kmuto@debian.org>
      (Closes: #244176)
    - Run make -C po update-po to update .po files
    - Updated French translation from Christian Perrier <bubulle@debian.org>
      (Closes: #246925)
    - Updated Danish translation from Claus Hindsgaul <claus_h@image.dk>
      (Closes: #247311)

 -- Matt Zimmerman <mdz@debian.org>  Sat,  8 May 2004 12:52:20 -0700

apt (0.5.24) unstable; urgency=low

  * Updated Czech translation from Miroslav Kure <kurem@upcase.inf.upol.cz>
    (Closes: #235822)
  * Updated French translation from Christian Perrier <bubulle@debian.org>
    (Closes: #237403)
  * Updates to XML man pages from richard.bos@xs4all.nl
  * Updated Danish translation from Claus Hindsgaul <claus_h@image.dk>
    (Closes: #237771)
  * Updated Greek translation from Konstantinos Margaritis
    <markos@debian.org>
    (Closes: #237806)
  * Updated Spanish translation from Ruben Porras <nahoo82@telefonica.net>
    (Closes: #237863)
  * Updated pt_BR translation from Andre Luis Lopes <andrelop@debian.org>
    (Closes: #237960)
  * Regenerate .pot file (Closes: #237892)
  * Updated Polish translation from Marcin Owsiany <porridge@debian.org>
    (Closes: #238333)
  * In pkgAcquire::Shutdown(), set the status of fetching items to
    StatError to avoid a sometimes large batch of error messages
    (Closes: #234685)
  * Implement an ugly workaround for the 10000-character limit on the
    Binaries field in debSrcRecordParser, until such time as some things
    can be converted over to use STL data types (ABI change) (Closes: #236688)
  * Increase default tagfile buffer from 32k to 128k; this arbitrary limit
    should also be removed someday (Closes: #174945)
  * Checked against Standards-Version 3.6.1 (no changes)

 -- Matt Zimmerman <mdz@debian.org>  Tue, 16 Mar 2004 22:47:55 -0800

apt (0.5.23) unstable; urgency=low

  * Cosmetic updates to XML man pages from Richard Bos <radoeka@xs4all.nl>
  * Use the 'binary' target rather than 'all' so that the ssh and bzip2
    symlinks are created correctly (thanks to Adam Heath)
    (Closes: #214842)
  * Updated Simplified Chinese translation of message catalog from Tchaikov
    <chaisave@263.net> (Closes: #234186)
  * Change default for Acquire::http::max-age to 0 to prevent index files
    being out of sync with each other (important with Release.gpg)
  * Add an assert() to make sure that we don't overflow a fixed-size
    buffer in the very unlikely event that someone adds 10 packaging
    systems to apt (Closes: #233678)
  * Fix whitespace in French translation of "Yes, do as I say!", which
    made it tricky to type, again.  Thanks to Sylvain Pasche
    <sylvain.pasche@switzerland.org> (Closes: #234494)
  * Print a slightly clearer error message if no packaging systems are
    available (Closes: #233681)
  * Point to Build-Depends in COMPILING (Closes: #233669)
  * Make debian/rules a bit more consistent in a few places.
    Specifically, always use -p$@ rather than an explicit package name,
    and always specify it first, and use dh_shlibdeps -l uniformly rather
    than sometimes changing LD_LIBRARY_PATH directly
  * Document unit for Cache-Limit (bytes) (Closes: #234737)
  * Don't translate "Yes, do as I say!" in Chinese locales, because it can
    be difficult to input (Closes: #234886)

 -- Matt Zimmerman <mdz@debian.org>  Thu, 26 Feb 2004 17:08:14 -0800

apt (0.5.22) unstable; urgency=low

  * Updated French translation of man pages from Philippe Batailler
    <philippe.batailler@free.fr> (Closes: #203119)
  * Initialize StatusFile in debSystem (Closes: #229791)
  * Fix apt-get's suggests/recommends printing, which was skipping every
    other dependency due to both using GlobOr and incrementing the DepIterator
    (Closes: #229722)
  * Restore SIGINT/SIGQUIT handlers to their old values (rather than
    SIG_DFL) after invoking dpkg (Closes: #229854)
  * Updated Dutch translation of message catalog from cobaco
    <cobaco@linux.be> (Closes: #229601)
  * Catalan translation from Antoni Bella, Matt Bonner and Jordi Mallach
    (Closes: #230102)
  * Simplified Chinese translation of message catalog from "Carlos
    Z.F. Liu" <carlos_liu@yahoo.com> (Closes: #230960)
  * Replace SGML manpages with XML man pages from richard.bos@xs4all.nl
    (Closes: #230687)
  * Updated Spanish translation of man pages from Ruben Porras
    <nahoo82@telefonica.net> (Closes: #231539)
  * New Czech translation of message catalog from Miroslav Kure
    <kurem@upcase.inf.upol.cz> (Closes: #231921)

 -- Matt Zimmerman <mdz@debian.org>  Mon,  9 Feb 2004 12:44:54 -0800

apt (0.5.21) unstable; urgency=low

  * Patch from Eric Wong <normalperson@yhbt.net> to include apt18n.h after
    other headers to avoid breaking locale.h when setlocale() is defined
    as an empty macro.  This was not a problem on Debian, but broke
    compilation on Solaris. (Closes: #226509)
  * Updated French translation from Pierre Machard <pmachard@debian.org>
    (Closes: #226886)
  * Add colons to apt-get's "kept back"/"upgraded"/"downgraded" messages
    (Closes: #226813)
  * Fix typo in apt-cache(8) (Closes: #226351)
  * Clearer error message in place of "...has no available version, but
    exists in the database" (Closes: #212203)
  * Patch from Oliver Kurth <oku@masqmail.cx> to use AC_CACHE_VAL for
    GLIBC_VER to make cross-compilation easier (Closes: #221528)
  * Add example preferences file (Closes: #220799)
  * Updated Greek translation from Konstantinos Margaritis <markos@debian.org>
    (Closes: #227205)
  * Updated Spanish translation of man pages from Ruben Porras
    <nahoo82@telefonica.net> (Closes: #227729)

 -- Matt Zimmerman <mdz@debian.org>  Fri, 16 Jan 2004 10:54:39 -0800

apt (0.5.20) unstable; urgency=low

  * Fixed German translations of "Suggested" from Christian Garbs
    <debian@cgarbs.de> (Closes: #197960)
  * Add an "apt-cache madison" command with an output format similar to
    the katie tool of the same name (but less functionality)
  * Fix debSourcesIndex::Describe() to correctly say "Sources" rather than
    "Packages"

 -- Matt Zimmerman <mdz@debian.org>  Sat,  3 Jan 2004 23:42:50 -0800

apt (0.5.19) unstable; urgency=low

  * Fix Packages::Extensions support in apt-ftparchive generate
    (Closes: #225453)

 -- Matt Zimmerman <mdz@debian.org>  Sat,  3 Jan 2004 16:20:31 -0800

apt (0.5.18) unstable; urgency=low

  * New no_NO.po file from Tollef Fog Heen <tfheen@debian.org> to fix
    encoding problems (Closes: #225602)
  * Have "apt-ftparchive release" strip the leading path component from
    the checksum entries

 -- Matt Zimmerman <mdz@debian.org>  Fri,  2 Jan 2004 11:24:35 -0800

apt (0.5.17) unstable; urgency=low

  * Enable apt-ftparchive to generate Release files.  Hopefully this will
    make it easier for folks to secure their apt-able packages

 -- Matt Zimmerman <mdz@debian.org>  Fri, 26 Dec 2003 12:53:21 -0800

apt (0.5.16) unstable; urgency=low

  * po/de.po update from Michael Karcher <karcher@physik.fu-berlin.de>
    (Closes: #222560)
  * Update config.guess and config.sub from autotools-dev 20031007.1
  * Add knetbsd to buildlib/ostable (Closes: #212344)
  * Don't suggest apt-get -f install to correct broken build-deps; broken
    installed packages are rarely the cause (Closes: #220858)
  * Avoid clobbering configure.in if sed fails

 -- Matt Zimmerman <mdz@debian.org>  Wed, 24 Dec 2003 14:54:40 -0800

apt (0.5.15) unstable; urgency=low

  * Spanish man pages, patch from Ruben Porras <nahoo82@telefonica.net>
    (Closes: #195444)
    - apt.es.8 wasn't included in the patch, but was referenced.  Fetched
      version 1.3 from debian-doc cvs
    - Create doc/es/.cvsignore
  * Patch from Koblinger Egmont <egmont@uhulinux.hu> to fix
    pkgCache::PkgFileIterator::Label() to correctly refer to File->Label
    rather than File->Origin (Closes: #213311)
  * Add missing comma and space to German translation of "downgraded"
    (Closes: #213975)
  * Add missing comma in apt_preferences(5) (Closes: #215362)
  * Fix whitespace in French translation of "Yes, do as I say!", which
    made it tricky to type.  Thanks to Sylvain Pasche
    <sylvain.pasche@switzerland.org> (Closes: #217152)
  * Let apt-get build-dep try alternatives if the installed package
    doesn't meet version requirements (Closes: #214736)
  * Fix version display for recommends (Closes: #219900)
  * Use isatty rather than ttyname for checking if stdin is a terminal.
    isatty has the advantage of not requiring /proc under Linux, and thus
    Closes: #221728
  * Correctly implement -n as a synonym for --names-only (Closes: #224515)
  * Update apt-cache(8)
    - Document --installed
    - --recursive applies to both depends and rdepends
  * Japanese translation of documentation from Kurasawa Nozomu <nabetaro@slug.jp>
    (Closes: #186235)
  * Clarify documentation of --no-upgrade in apt-get(8) (Closes: #219743)
  * Clean up and simplify some of the suggests/recommends display in apt-get
  * Use cvs update -d in debian/rules cvs-build rather than just update
  * Pass --preserve-envvar PATH --preserve-envvar CCACHE_DIR to debuild.  apt
    takes a long time to build, and ccache helps

 -- Matt Zimmerman <mdz@debian.org>  Sat, 20 Dec 2003 16:34:30 -0800

apt (0.5.14) unstable; urgency=low

  * apt-get build-dep, when trying to skip over the remaining elements of
    an or-expression, would accidentally inherit the version requirements of a
    later item in the or-expression.  Fixed it.
  * Let apt-get build-dep try alternatives if the first dependency in an
    or-expression is not available
  * Add a Debug::BuildDeps to generate some trace output
  * Help apt-get build-dep produce more useful error messages
  * Process build-dependencies in forward rather than reverse order
  * Error out if an installed package is too new for a << or <=
    build-dependency
  * apt-get build-dep should now be able to handle almost any package with
    correct build-depends.  The primary exception is build-dependencies on
    virtual packages with more than one provider, and these are
    discouraged for automated processing (but still common,
    unfortunately).

 -- Matt Zimmerman <mdz@debian.org>  Tue, 23 Sep 2003 22:57:31 -0400

apt (0.5.13) unstable; urgency=medium

  * Document configuration file comment syntax in apt.conf(5)
    (Closes: #211262)
  * s/removed/installed/ in a comment in apt-get.cc
  * Move comment for ListParser::ParseDepends into the right place
  * Don't preserve ownership when copying config.guess and config.sub.
    This broke builds where the clean target was run with different
    privileges than the rest of the build (i.e., root) (Closes: #212183)
  * On second thought, don't copy config.guess and config.sub at all.  I'd
    rather they always match what is in CVS.

 -- Matt Zimmerman <mdz@debian.org>  Mon, 22 Sep 2003 10:28:17 -0400

apt (0.5.12) unstable; urgency=low

  * Exclude subdirectories named 'debian-installer' from the apt-cdrom
    search (Closes: #210485 -- release-critical)

 -- Matt Zimmerman <mdz@debian.org>  Thu, 11 Sep 2003 21:48:14 -0400

apt (0.5.11) unstable; urgency=low

  * Updated pt_BR translations from Andre Luis Lopes <andrelop@debian.org>
    (Closes: #208302)
  * In apt.conf(5), give the fully qualified name of Dir::Bin::Methods,
    rather than just "methods"
  * Add new nb and nn translations from Petter Reinholdtsen <pere@hungry.com>
  * Clean up reportbug script a bit, and extend it to distinguish between a
    configuration file not existing and the user declining to submit it with
    the report
  * Add #include <langinfo.h> to cmdline/apt-get.cc.  This apparently gets
    pulled in by something else with recent g++ and/or glibc, but is
    required when building on, e.g., stable
  * Patch from Koblinger Egmont <egmont@uhulinux.hu> to fix version
    comparisons with '~' (Closes: #205960)
  * Disable Russian translation until someone can review it
    (Closes: #207690)

 -- Matt Zimmerman <mdz@debian.org>  Wed, 10 Sep 2003 19:41:28 -0400

apt (0.5.10) unstable; urgency=low

  * Correct the section in apt_preferences(5) on interpreting priorities
    to show that zero is not a valid priority, and print a warning if such
    a pin is encountered in the preferences file (Closes: #204971)
  * Regenerate French man pages from sgml source (Closes: #205886)
  * Get self-tests compiling again, updated for latest library API
    and g++ 3.3
  * Add version comparison tests for #194327 and #205960
  * Fix error message in version test to output versions in the order in
    which they were compared when the reverse comparison fails
  * Reference the source package bug page rather than the one for the
    binary package 'apt' in the man pages (Closes: #205290)
  * Updated Polish po file from Marcin Owsiany <porridge@debian.org>
    (Closes: #205950)
  * Mention some of the available frontends in apt-get(8) (Closes: #205829)
  * Add apt-config to SEE ALSO section of apt-get (Closes: #205036)
  * Add missing "lang" attributes to refentry tags in French man pages
    (apt-cdrom, apt-extracttemplates, apt-sortpkgs)
  * Change upgraded/newly installed/not fully installed or removed
    messages to be consistent and somewhat shorter (some translations
    exceeded 80 characters even in the simplest case)
  * Make APT::Get::Show-Upgraded (aka apt-get -u) default to true.
  * Updates to Dutch translation from Bart Cornelis <cobaco@linux.be>
    (Closes: #207656)

 -- Matt Zimmerman <mdz@debian.org>  Sun, 31 Aug 2003 21:12:39 -0400

apt (0.5.9) unstable; urgency=low

  * Oh well, apt isn't going to make it into testing anytime soon due to
    new glibc and gcc deps, so we might as well fix more bugs
  * Fix typo in example ftp-archive.conf (Closes: #203295)
  * Mention default setting for --all-versions (Closes: #203298)
  * Patch from Otavio Salvador <otavio@debian.org> to have --version
    only print the version (and not usage as well) (Closes: #203418)
  * Patch from Otavio Salvador <otavio@debian.org> to switch from
    dh_installmanpages to dh_installman.  Fixes the problem where the
    pt_BR man page was installed in the wrong location (Closes: #194558)
  * Move the French apt-ftparchive man page into apt-utils where it
    belongs.  apt-utils Replaces: apt (<< 0.5.9)
  * Write records from "apt-cache show" using fwrite(3) rather than
    write(2), in case for some reason the entire record doesn't get
    written by a single write(2)
  * Add new French man pages to doc/fr/.cvsignore
  * Add freebsd to buildlib/ostable (Closes: #193430)
  * Avoid segfault if a package name is specified which consists
    entirely of characters which look like end tags ('+', '-')
    (Closes: #200425)
  * Patch from Otavio Salvador <otavio@debian.org> to avoid listing
    suggests/recommends for packages which are selected for installation
    at the same time as the package which suggests/recommends them
    (Closes: #200102)
  * Patch from Otavio Salvador <otavio@debian.org> to avoid listing
    suggests/recommends which are Provided by a package which is already
    installed (Closes: #200395)
  * Patch to update pt_BR man page for apt_preferences(5) from Andre Luis
    Lopes <andrelop@debian.org> (Closes: #202245)
  * Use nl_langinfo(YESEXPR) rather than comparing to the translated
    string "Y".  Closes: #200953 and should make the prompting generally
    more robust in the face of i18n.  In the particular case of #200953,
    it was being fooled because of signedness issues with toupper(3)
    (Closes: #194614)
  * apt Suggests: aptitude | synaptic | gnome-apt | wajig
    (Closes: #146667)
  * Clean up whitespace in translated strings in ru.po, which messed up
    indentation (some other translations probably have similar problems)
    (Closes: #194282)
  * Run ispell -h over the man page sources and fix a bunch of typos
  * Use debian/compat rather than DH_COMPAT
  * Update to debhelper compatibility level 3
    - remove ldconfig calls from debian/{postinst,postrm} as dh_makeshlibs
      will add them
    - echo 3 > debian/compat
    - Build-Depends: debhelper (>= 3)
  * Exclude '.#*' from cvs-build
  * Let the ftp method work with ftp servers which do not require a
    password (Closes: #199425)
  * Build-depend on debhelper >= 4.1.62, because we need the fix for
    #204731 in order for dh_installman to work correctly
    with our SGML man pages
  * Move dh_makeshlibs ahead of dh_installdeb so that its postinst
    fragments are properly substituted

 -- Matt Zimmerman <mdz@debian.org>  Sun, 10 Aug 2003 19:54:39 -0400

apt (0.5.8) unstable; urgency=medium

  * urgency=medium because the changes since 0.5.5.1 are pretty safe as
    far as core functionality, 0.5.5.1 survived unstable for 10 days, and
    I don't want to delay apt's progress into testing any further.  It's
    decidedly better than 0.5.4.
  * Clarify the meaning of the only-source option in apt-get(8)
    (Closes: #177258)
  * Updated French man pages from Philippe Batailler
    <philippe.batailler@free.fr> (Closes: #182194)
  * Give a warning if an illegal type abbreviation is used when looking up a
    configuration item (Closes: #168453)
  * Improve build-depends handling of virtual packages even further, so that
    it will now also try to satisfy build-depends on virtual packages if they
    are not installed.  Note that this only works if there is only one
    package providing the virtual package, as in other cases (Closes: #165404)
  * Update config.guess and config.sub from autotools-dev 20030717.1
  * Tweak SGML in apt-extracttemplates.1.sgml so that literal '>' doesn't end
    up in output
  * Document SrcDirectory in apt-ftparchive.1.sgml (Closes: #156370)
  * Support TMPDIR in apt-extracttemplates (Closes: #191656)
  * Fix ru.po to use a capital letter for the translation of 'Y' so that
    YnPrompt works correctly (Closes: #200953).  No other translations seem
    to have this problem
  * Regenerate POT file and sync .po files
  * Only try to clear stdin if it is a tty, to avoid looping if there is
    lots of stuff (perhaps an infinite amount) to read (Closes: #192228)

 -- Matt Zimmerman <mdz@debian.org>  Fri, 25 Jul 2003 20:21:53 -0400

apt (0.5.7) unstable; urgency=low

  * Update control file to match overrides (apt priority important,
    libapt-pkg-dev section libdevel)
  * Silence the essential packages check if we are only downloading
    archives and not changing the system (Closes: #190862)
  * Skip version check if a build-dependency is provided by an installed package
    (Closes: #126938)
  * Have apt-cache show exit with an error if it cannot find any of the
    specified packages (Closes: #101490)

 -- Matt Zimmerman <mdz@debian.org>  Mon, 21 Jul 2003 23:43:24 -0400

apt (0.5.6) unstable; urgency=low

  * Adam Heath <doogie@debian.org>
    - Fix segfault when handling /etc/apt/preferences.  Closes: #192409.
  * Matt Zimmerman <mdz@debian.org>
    - Clean up some string handling, patch from Peter Lundkvist
      <p.lundkvist@telia.com> (Closes: #192225)
    - Don't fall off the end of the buffer when comparing versions.
      Patch from Koblinger Egmont <egmont@uhulinux.hu> (Closes: #194327)
    - Minor fixes to apt-ftparchive(1) (Closes: #118156)
    - Fix typo in apt-ftparchive help text (Closes: #119072)
    - More typos in apt-ftparchive help text (Closes: #190936)
    - Update config.guess, config.sub to latest versions
    - Modify the description for apt-utils to reflect the fact that it is not
      (any longer) infrequently used (Closes: #138045)
    - Make setup script for dselect method more explicit about
      overwriting sources.list (Closes: #151727)
    - Fix typo in apt-cache(8) (Closes: #161243)
    - Remove duplicate 'showpkg' from synopsis on apt-cache(8)
      (Closes: #175611)
    - Document in apt-get(8) the meaning of the '*' in ShowList, which is that
      the package is being purged (Closes: #182369)
    - Fix extra "/" character in apt.conf(5) (Closes: #185545)
    - Fix typo in tar error message (Closes: #191424)
    - Clarify description of 'search' on apt-cache(8) (Closes: #192216)
    - Fix incorrect path for 'partial' directory on apt-get(8)
      (Closes: #192933)
    - Fixes to pt_BR translation from Andre Luis Lopes <andrelop@ig.com.br>
      (Closes: #196669)
    - Updated apt_preferences(5) man page with many corrections and
      clarifications from Thomas Hood <jdthood@yahoo.co.uk>
      (Closes: #193336)
    - Fix SGML validation errors in apt-cache.8.sgml introduced in 0.5.5 or so
    - Add a simple example to apt-ftparchive(1) (Closes: #95257)
    - Add bug script for collecting configuration info (Closes: #176482)

 -- Matt Zimmerman <mdz@debian.org>  Mon, 21 Jul 2003 01:59:43 -0400

apt (0.5.5.1) unstable; urgency=low

  * Move the target of the example docs from doc to binary.  Closes:
    #192331
  * Fix api breakage that broke apt-ftparchive and apt-cache dumpavail, by
    backing out change that incorretly attempted to handle Package sections
    larger than 32k.  Closes: #192373
  * Fix never-ending loop with apt-get install -V.  Closes: #192355.

 -- Adam Heath <doogie@debian.org>  Mon, 19 May 2003 12:30:16 -0500

apt (0.5.5) unstable; urgency=low

  * New deb version compare function, that has no integer limits, and
    supports pre-versions using ~.  Code ported from dpkg.
  * Fix handling of [!arch] for build-dependencies. Closes: #88798, #149595
  * Fix handling of build-deps on unknown packages. Closes: #88664, #153307
  * "apt-get --arch-only build-dep" to install only architecture-
    dependent build dependencies. Bump minor shared lib number to reflect
    small change in BuildDepend API.
  * APT::Build-Essential configuration option (defaults to "build-essential")
    so that "apt-get build-dep" will ensure build essential packages are
    installed prior to installing other build-dependencies. Closes: #148879
  * LD_LIBRARY_PATH thing. Closes: #109430, #147529
  * /usr/doc reference in postinst. Closes: #126189
  * Doc updates. Closes: #120689
  * Possible apt-cache segfault. Closes: #120311, #118431, #117915, #135295,
          #131062, #136749
  * Print special message for EAI_AGAIN. Closes: #131397
  * libapt-pkg-dev needs to bring in the apt-inst library if linking
    is to work. Closes: #133943
  * Typos, Doc Stuff. Closes: #132772, #129970, #123642, #114892, #113786,
         #109591, #105920, #103678, #139752, #138186, #138054, #138050,
	 #139994, #142955, #151654, #151834, #147611, #154268, #173971
  * Fix possibility for tag file parsing to fail in some unlikely situations.
    Closes: #139328
  * Use std C++ names for some header files. Closes: #128741
  * Do not check for free space if --no-download. Closes: #117856
  * Actually implement or group handling for 'upgrade'. Closes: #133950
  * "Internal Error, Couldn't configure pre-depend" is not actually an
    internal error, it is a packaging error and now it says so, and
    pinpoints the problem dependency. Closes: #155621
  * Allows failure to write to a pipe for post-invoke stuff. Closes: #89830
  * Use usr/share/doc for dhelp. Closes: #115701
  * --print-uris works with 'update'. Closes: #57070
  * Options Dpkg::MaxArgs,Dpkg::MaxArgBytes to allow a much longer dpkg
    command line.
  * Fixed 2 little OR group bugs, thanks to Yann Dirson. Closes: #143995,
    #142298
  * Allow an uninstalled package to be marked for removal on an install
    line (meaning not to automatically install it), also fix some dodgy
    handling of protected packages. Closes: #92287, #116011
  * Fix errant prefix matching in version selection. Closes: #105968
  * Ensure that all files needed to run APT as a user are readable and
    ignore roots umask for these files. Closes: #108801
  * Support larger config spaces. Closes: #111914
  * 'apt-get update' no longer does 'Building Dependency Tree'.
  * When matching regexs allways print a message. Change regex activation
    charset. Closes: #147817
  * Don't die if lines in sources.list are too long. Closes: #146846
  * Show file name on apt-extracttemplate error messges. Closes: #151835
  * i18n gettext stuff, based on work from Michael Piefel: Closes: #95933
  * Some highly unlikely memory faults. Closes: #155842
  * C++ stuff for G++3.2. Closes: #162617, #165515,
  * apt-config dumps sends to stdout not stderr now.  Closes: #146294
  * Fix segfault in FindAny when /i is used, and there is no default.
    Closes: #165891
  * Add s390x to archtable.  Closese: #160992.
  * Update config.sub/config.guess in cvs, and add support to debian/rules
    to update them from /usr/share/misc if they exist.  Closes: #155014
  * Remove 'Sorry' from messages.  Closes: #148824.
  * Change wording of 'additional disk space usage' message.  Closes:
    #135021.
  * apt-extracttemplates now prepends the package name when extracting
    files.  Closes: #132776
  * Add -n synonym for --names-only for apt-cache.  Closes: #130689
  * Display both current version and new version in apt-get -s.  Closes:
    #92358
  * Add an options and timeout config item to ssh/rsh.  Closes: #90654
  * libapt-pkg-dev now depends on apt-utils.  Closes: #133942.
  * Change verbose logging output of apt-ftparchive to go to stderr,
    instead of stdout.  Also, errors that occur no longer go to stdout,
    but stderr.  Closes: #161592
  * Test for timegm in configure.  Closes: #165516.
  * s/st_mtime/mtime/ on our local stat structure in apt-ftparchive, to
    support compliation on platforms where st_mtime is a macro.  Closes:
    #165518
  * Check the currently mounted cdrom, to see if it's the one we are
    interested in.  Closes: #154602
  * Refer to reportbug instead of bug in the man pages. Closes: #173745
  * Link apt-inst to apt-pkg. Closes: #175055
  * New apt_preferences man page from Thomas Hood, Susan Kleinmann,
    and others.
  * Fix > 300 col screen segfault. Closes: #176052
  * Rebuild with gcc-3.2. Closes: #177752, #178008.
  * Fix build-dep handling of | dependencies.
    Closes: #98640, #145997, #158896, #172901
  * Double default value of APT::Cache-Limit, until such time as it
    can be made more dynamic.  Closes: #178623.
  * Report uris with '.gz' when there are errors.  Closes: #178435.
  * When installing build-deps, make sure the new version will
    satisfy build requirements. Closes: #178121
  * Split offline and guide documentation into apt-doc.  This was done so
    that binary-arch builds do not require documention deps.  Note, that 
    apt-doc is not installed on upgrades.
  * Use doc-base, instead of dhelp directly.  Closes: #110389
  * Change http message 'Waiting for file' to 'Waiting for headers'.
    Closes: #178537
  * Remove trailing lines on package lists in apt-get.  Closes: #178736.
  * Fix origin pins for file:// uris.  Closes: #189014.
  * Apply typo and syntax patch from bug to apt-cache.8.sgml.  Closes:
    #155194
  * s/dpkg-preconfig/dpkg-preconfigure/ in examples/configure-index.
    Closes: #153734.
  * Fix some typos in the apt-get manual.  Closes: #163932.
  * Apply patch from bug, to change frozen to testing, and then do it
    everywhere else.  Closes: #165085.
  * Update es.po.  Closes: #183111.
  * Add pt_BR translation of apt_preferences(5).  Also, build fr manpages.
    Closes: #183904.
  * Add a vcg command to apt-cache, similiar to dotty.  Closes: #150512.
  * Add option to apt-get to show versions of packages being
    upgraded/installed.
  * Be quiet in apt.post{inst,rm}.  Closes: #70685.
  * apt-get now prints out suggested and recommended packages.  Closes:
    #54982.
  * Insert some newlines in the cdrom change media message.  Closes:
    #154601.
  * Add a rdepends command to apt-cache.  Closes: #159864.
  * When building the dpkg command line, allow for 8192 chars to be used,
    instead of only 1024.
  * APT::Immediate-Configure had inverted semantics(false meant it was
    enabled).  Closes: #173619.
  * Fix status file parser so that if a record is larger than 32k, the
    buffer size will be doubled, and the read attempted again.  Closes:
    #174945.

 -- Adam Heath <doogie@debian.org>  Sun, 27 Apr 2003 01:23:12 -0500

apt (0.5.4) unstable; urgency=low

  * M68k config.guess patch. Closes: #88913
  * Bi-yearly test on OpenBSD and Solaris
  * Doc updates. Closes: #89121, #89854, #99671, #98353, #95823, #93057,
          #97520, #102867, #101071, #102421, #101565, #98272, #106914,
          #105606, #105377
  * Various cosmetic code updates. Closes: #89066, #89066, #89152
  * Add "pre-auto" as an option for DSelect::Clean (run autoclean after
    update).
  * More patches from Alfredo for Vendors and more SHA-1 stuff
  * Fix for AJ's 'desire to remove perl-5.005' and possibly other
    similar situations. Closes: #56708, #59432
  * no_proxy and ftp. Closes: #89671
  * Philippe Batailler's man page patches.
  * Fix for display bug. Closes: #92033, #93652, #98468
  * Use more than 16bits for the dep ID. Some people ran out..
    Closes: #103020, #97809, #102951, #99974, #107362, #107395, #107362,
            #106911, #107395, #108968
  * Reordered some things to make dante and FTP happier. Closes: #92757
  * James R. Van Zandt's guide.sgml updates. Closes: #90027
  * apt-ftparchive copes with no uncompressed package files + contents.
  * French man pages from philippe batailler - well sort of. They
    don't build yet..
  * run-parts. Closes: #94286
  * 'apt-cache policy' preferences debug tool.
  * Whatever. Closes: #89762
  * libstdc++ and HURD. Closes: #92025
  * More apt-utils verbage. Closes: #86954
  * Fliped comparision operator. Closes: #94618
  * Used the right copyright file. Closes: #65691
  * Randolph's G++3 patches.
  * Fixed no_proxy tokanizing. Closes: #100046
  * Strip Config-Version when copying status to available. Closes: #97520
  * Segfault with missing source files. Closes: #100325
  * EINTR check. Closes: #102293
  * Various changes to the locking metholodgy for --print-uris.
    Closes: #100590
  * Lame LD_LIBRARY_PATH thing. Closes: #98928
  * apt-cache search searchs provide names too now. Closes: #98695
  * Checksum and long lines problem. Closes: #106591
  * .aptignr and empty files are just a warning. Closes: #97364

 -- Jason Gunthorpe <jgg@debian.org>  Sat, 18 Aug 2001 17:21:59 -0500

apt (0.5.3) unstable; urgency=low

  * JoeyH's dpkg::preconfig not working. Closes: #88675
  * Fixed apt override disparity
  * Alfredo's SHA-1 and related patches

 -- Jason Gunthorpe <jgg@debian.org>  Sun,  4 Mar 2001 15:39:43 -0700

apt (0.5.2) unstable; urgency=low

  * Fixed mention of /usr/doc in the long description
  * JoeyH's downgrade bug -- don't use 0.5.1
  * Doc bug. Closes: #88538
  * Fault in building release strings. Closes: #88533

 -- Jason Gunthorpe <jgg@debian.org>  Sun,  4 Mar 2001 15:39:43 -0700

apt (0.5.1) unstable; urgency=low

  * Fixed #82894 again, or should be and.
  * Process the option string right. Closes: #86921
  * Don't eat the last command for pipes. Closes: #86923
  * Ignore .* for configuration directory processing. Closes: #86923
  * Alfredo's no_proxy patch
  * Documentation fixes. Closes: #87091
  * JoeyH's double slash bug. Closes: #87266
  * Unintitialized buffer and apt-ftparchive contents generation.
     Closes: #87612
  * Build-deps on virtual packages. Closes: #87639
  * Fixes glibc/libstdc++ symbol dependencies by including glibc and
    libstdc++ version info in the library soname and in the package
    provides. Closes: #87426
  * Updated soname version to 0.3.2
  * apt-extracttemplates moved from debconf into apt-utils
  * s390 archtable entry. Closes: #88232
  * Dan's segfault
  * Some instances where the status file can source a package in a
    non-sensical way. Closes: #87390
  * Work better if there are duplicate sources.list entries.
  * Fixed the resetting of Dir with "dir {};". Closes: #87323

 -- Randolph Chung <tausq@debian.org>  Sat, 3 Mar 2001 15:37:38 -0700

apt (0.5.0) unstable; urgency=low

  * Fixed an obscure bug with missing final double new lines in
    package files
  * Changed the apt-cdrom index copy routine to use the new section
    rewriter
  * Added a package file sorter, apt-sortpkgs
  * Parse obsolete Optional dependencies.
  * Added Ben's rsh method. Closes: #57794
  * Added IPv6 FTP support and better DNS rotation support.
  * Include the server IP in error messages when using a DNS rotation.
    Closes: #64895
  * Made most of the byte counters into doubles to prevent 32bit overflow.
    Closes: #65349
  * HTTP Authorization. Closes: #61158
  * Ability to parse and return source index build depends from Randolph.
  * new 'apt-get build-dep' command from Randolph. Closes: #63982
  * Added apt-ftparchive the all dancing all singing FTP archive
    maintinance program
  * Allow version specifications with =1.2.4-3 and /2.2 or /stable postfixes
    in apt-get.
  * Removed useless internal cruft including the xstatus file.
  * Fixed config parser bugs. Closes: #67848, #71108
  * Brain Damanged apt-get config options changed, does not change the command
    line interface, except to allow --enable-* to undo a configuration
    option:
      No-Remove -> Remove
      No-Download -> Download
      No-Upgrade -> Upgrade
  * Made this fix configable (DSelect::CheckDir) and default to disabled:
     * No remove prompt if the archives dir has not changed. Closes: #55709
    Because it is stupid in the case where no files were downloaded due to
    a resumed-aborted install, or a full cache! Closes: #65952
  * Obscure divide by zero problem. Closes: #64394
  * Update sizetable for mips. Closes: #62288
  * Fixed a bug with passive FTP connections
  * Has sizetable entry for sparc64. Closes: #64869
  * Escape special characters in the ::Label section of the cdroms.lst
  * Created apt-utils and python-apt packages
  * Due to the new policy engine, the available file may contain entries
    from the status file. These are generated if the package is not obsolete
    but the policy engine prohibits using the version from the package files.
    They can be identified by the lack of a Filename field.
  * The new policy engine. Closes: #66509, #66944, #45122, #45094, #40006,
    #36223, #33468, #22551
  * Fixed deb-src line for non-us. Closes: #71501, #71601
  * Fixes for G++ 2.96, s/friend/friend class/
  * Fixed mis doc of APT::Get::Fix-Missing. Closes: #69269
  * Confirmed fix for missing new line problem. Closes: #69386
  * Fixed up dhelp files. Closes: #71312
  * Added some notes about dselect and offline usage. Closes: #66473, #38316
  * Lock files on read only file systems are ignored w/ warning.
    Closes: #61701
  * apt-get update foo now gives an error! Closes: #42891
  * Added test for shlibs on hurd. Closes: #71499
  * Clarified apt-cache document. Closes: #71934
  * DocBook SGML man pages and some improvements in the text..
  * sigwinch thing. Closes: #72382
  * Caching can be turned off by setting the cache file names blank.
  * Ignores arches it does not know about when autocleaning. Closes: #72862
  * New function in apt-config to return dirs, files, bools and integers.
  * Fixed an odd litle bug in MarkInstall and fixed it up to handle
    complex cases involving OR groups and provides.
    68754 describes confusing messages which are the result of this..
    Closes: #63149, #69394, #68754, #77683, #66806, #81486, #78712
  * Speeling mistake and return code for the 'wicked' resolver error
    Closes: #72621, #75226, #77464
  * Solved unable to upgrade libc6 from potato to woody due to 3 package
    libc6 dependency loop problem.
  * Leading sources.list spaces. Closes: #76010
  * Removed a possible infinite loop while processing installations.
  * Man page updates. Closes: #75411, #75560, #64292, #78469
  * ReduceSourceList bug. Closes: #76027
  * --only-source option. Closes: #76320
  * Typos. Closes: #77812, #77999
  * Different status messages. Closes: #76652, #78353
  * /etc/apt/apt.conf.d/ directory for Joey and Matt and pipe protocol 2
  * OS detection an support for the new pseduo standard of os-arch for the
    Architecture string. Also uses regexing.. Closes: #39227, #72349
  * Various i18n stuff. Note that this still needs some i18n wizard
    to do the last gettextization right. Closes: #62386
  * Fixed a problem with some odd http servers/proxies that did not return
    the content size in the header. Closes: #79878, #44379
  * Little acquire bugs. Closes: #77029, #55820
  * _POSIX_THREADS may not be defined to anything, just defined..
    Closes: #78996
  * Spelling of Ignore-Hold correctly. Closes: #78042
  * Unlock the dpkg db if in download only mode. Closes: #84851
  * Brendan O'Dea's dselect admindir stuff. Closes: #62811
  * Patch from BenC. Closes: #80810
  * Single output of some names in lists. Closes: #80498, #43286
  * Nice message for people who can't read syserror output. Closes: #84734
  * OR search function. Closes: #82894
  * User's guide updates. Closes: #82469
  * The AJ/JoeyH var/state to var/lib transition patch. Closes: #59094
  * Various CD bugs, again thanks to Greenbush
    Closes: #80946, #76547, #71810, #70049, #69482
  * Using potato debhelper. Closes: #57977
  * I cannot self-terminate. Closes: #74928

 -- Jason Gunthorpe <jgg@debian.org>  Wed, 21 Feb 2001 00:39:15 -0500

apt (0.3.19) frozen unstable; urgency=low

  * Updates to apt-cdrom to support integrated non-us nicely, thanks to
    Paul Wade.
  * Fixed that apt-get/cdrom deadlock thing. Closes: #59853, #62945, #61976
  * Fixed hardcoded path. Closes: #59743
  * Fixed Jay's relative path bug
  * Allowed source only CDs. Closes: #58952
  * Space check is supressed if --print-uris is given. Closes: #58965
  * Clarified the documenation examples for non-us. Closes: #58646
  * Typo in the package description. Closes: #60230
  * Man Page typo. Closes: #60347
  * Typo in Algorithms.cc. Closes: #63577
  * Evil dotty function in apt-cache for generating dependency graphs
    with the as-yet-unpackaged GraphVis.
  * Appears to have been fixed in Janurary.. Closes: #57981
  * New config.guess/sub for the new archs. Closes: #60874
  * Fixed error reporting for certain kinds of resolution failures.
    Closes: #61327
  * Made autoclean respect 'q' settings. Closes: #63023
  * Fixed up the example sources.list. Closes: #63676
  * Added DPkg::FlushSTDIN to control the flushing of stdin before
    forking dpkg. Closes: #63991

 -- Ben Gertzfield <che@debian.org>  Fri, 12 May 2000 21:10:54 -0700

apt (0.3.18) frozen unstable; urgency=low

  * Changes in the postinst script. Closes: #56855, #57237
  * Fixed bashism. Closes: #57216, #57335
  * Doc updates. Closes: #57772, #57069, #57331, #57833, #57896

 -- Ben Gertzfield <che@debian.org>  Sun, 13 Feb 2000 01:52:31 -0800

apt (0.3.17) unstable; urgency=low

  * RFC 2732 usage for CDROM URIs and fixes to apt-cdrom
  * Fixed the configuration parser to not blow up if ; is in the config
    string
  * Applied visual patch to dselect install script . Closes #55214
  * Included the configure-index example
  * Minimal CD swaps
  * Library soname has increased
  * Fixed default sources.list to have correct URLs for potato when it
    becomes stable
  * Added a message about erasing sources.list to dselect setup script
    Closes: #55755
  * No remove prompt if the archives dir has not changed. Closes: #55709
  * Fixed inclusion of 2nd sample config file. Closes: #55374
  * Made file mtimes of 0 not confuse the methods If-Modifed-Since check.
    Closes: #55991

 -- Ben Gertzfield <che@debian.org>  Mon, 31 Jan 2000 12:12:40 -0800

apt (0.3.16) unstable; urgency=low

  * Made --no-download work. Closes: #52993
  * Now compiles on OpenBSD, Solaris and HP-UX
  * Clarify segfault errors
  * More debhelper fixes. Closes: #52662, #54566, #52090, #53531, #54769
  * Fix for Joel's discovery of glibc removal behavoir.
  * Fix for Ben Collins file: uri from slink upgrade.
  * Fixed resume code in FTP. Closes: #54323
  * Take more precautions to prevent the corruption Joey Hess saw.
  * Fixed --no-list-cleanup
  * RFC 2732 URI parsing ([] for hostnames).
  * Typo in apt-cache man page. Closes: #54949

 -- Ben Gertzfield <che@debian.org>  Fri, 14 Jan 2000 08:04:15 -0800

apt (0.3.15) unstable; urgency=low

  * Added DSelect::WaitAfterDownload Closes: #49549
  * Fixed cast error in byteswap macro and supporting code. Closes: #50093
  * Fixed buffer overflow for wide terminal sizes. Closes: #50295
  * Made -s and clean not do anything. Closes: #50238
  * Problem with Protected packages and the new OR code.
  * /usr/share/doc stuff. Closes: #51017, #50228, #51141
  * Remove doesn't require a package to be installable. Closes: #51175
  * FTP proxy touch ups in the mabn page. Closes: #51315, #51314

 -- Ben Gertzfield <che@debian.org>  Sat,  4 Dec 1999 21:17:24 -0800

apt (0.3.14) unstable; urgency=low

  * Fix Perl or group pre-depends thing Closes: #46091, #46096, #46233, #45901
  * Fix handling of dpkg's conversions from < -> <= Closes: #46094, #47088
  * Make unparsable priorities non-fatal Closes: #46266, #46267, #46293, #46298
  * Fix handling of '/' for the dist name. Closes: #43830, #45640, #45692
  * Fixed 'Method gave a blank filename' error from IMS queries onto CDs.
    Closes: #45034, #45695, #46537
  * Made OR group handling in the problem resolver more elaborate. Closes: #45646
  * Added APT::Clean-Installed option. Closes: #45973
  * Moves the free space check to after the calculated size is printed.
    Closes: #46639, #47498
  * mipsel arch Closes: #47614
  * Beautified URI printing to not include passwords Closes: #46857
  * Fixed little problem with --no-download Closes: #47557
  * Tweaked Dselect 'update' script to re-gen the avail file even in the
    event of a failure Closes: #47112
  * Retries for source archives too Closes: #47529
  * Unmounts CDROMs iff it mounted them Closes: #45299
  * Checks for the partial directories before doing downloads Closes: #47392
  * no_proxy environment variable (http only!) Closes: #43476
  * apt-cache showsrc Closes: #45799
  * De-Refs Single Pure virtual packages. Closes: #42437, #43555
  * Regexs for install. Closes: #35304, #38835
  * Dependency reports now show OR group relations
  * Re-Install feature. Cloes: #46961, #37393, #38919
  * Locks archive directory on clean (woops)
  * Remove is not 'sticky'. Closes: #48392
  * Slightly more accurate 'can not find package' message. Closes: #48311
  * --trivial-only and --no-remove. Closes: #48518
  * Increased the cache size. Closes: #47648
  * Comment woopsie. Closes: #48789
  * Removes existing links when linking sources. Closes: #48775
  * Problem resolver does not install all virtual packages. Closes: #48591, #49252
  * Clearer usage message about 'source' Closes: #48858
  * Immediate configure internal error Closes: #49062, #48884

 -- Ben Gertzfield <che@debian.org>  Sun,  7 Nov 1999 20:21:25 -0800

apt (0.3.13) unstable; urgency=low

  * Fix timestamp miss in FTP. Closes: #44363
  * Fix sorting of Kept packages. Closes: #44377
  * Fix Segfault for dselect-upgrade. Closes: #44436
  * Fix handling of '/' for the dist name. Closes #43830
  * Added APT::Get::Diff-Only and Tar-Only options. Closes #44384
  * Add commented-out deb-src URI to default sources.list file.

 -- Ben Gertzfield <che@debian.org>  Sun, 19 Sep 1999 18:54:20 -0700

apt (0.3.12) unstable; urgency=low

  * Fix for typo in the dhelp index. Closes: #40377
  * Multiple media swap support
  * Purge support. Closes: #33291, #40694
  * Better handling of - remove notation. Closes: #41024
  * Purge support. Closes: #33291, #40694
  * Error code on failed update. Closes: #41053
  * apt-cdrom adds entries for source directories. Closes: #41231
  * Sorts the output of any list. Closes: #41107
  * Fixes the looping problem. Closes: #41784, #42414, #44022
  * Fixes the CRC mechanism to lowercase all strings. Closes: #41839
  * More checks to keep the display sane. Particularly when fail-over is
    used with local mirrors and CD-Roms. Closes: #42127, #43130, #43668
  * PThread lockup problem on certain sparc/m68k. Closes: #40628
  * apt-cdrom understands .gz Package files too. Closes: #42779
  * Spelling error in dselect method description. Closes: #43251
  * Added security to the default source list. Closes: #43356

 -- Ben Gertzfield <che@debian.org>  Fri,  3 Sep 1999 09:04:28 -0700

apt (0.3.11) unstable; urgency=low

  * Fix for mis-parsed file: URIs. Closes: #40373, #40366, #40230
  * Fix for properly upgrading the system from perl 5.004 to 5.005

 -- Ben Gertzfield <che@debian.org>  Mon, 28 Jun 1999 21:06:44 -0700

apt (0.3.9) unstable; urgency=low

  * Spelling error in cachefile.cc. Closes: #39885
  * Trailing slash in dselect install if you try to use the
    default config file. Closes: #40011
  * Simulate works for autoclean. Closes: #39141
  * Fixed spelling errors. Closes: #39673
  * Changed url parsing a bit. Closes: #40070, #40069
  * Version 0.3.8 will be for slink/hamm (GNU libc 2).

 -- Ben Gertzfield <che@debian.org>  Thu, 24 Jun 1999 18:02:52 -0700

apt (0.3.7) unstable; urgency=low

  * Fixed missing text in the apt-get(8) page. Closes: #37596
  * Made --simulate and friends work with apt-get source. Closes: #37597, #37656
  * Fixed inclusion of man pages in the -doc/-dev package. Closes: #37633, #38651
  * Fixed handling of the -q option with not-entirely integer arguments
    Closes: #37499
  * Man page typo Closes: #37762
  * Fixed parsing of the Source: line. Closes: #37679
  * Dpkg/dpkg-hurd source bug. Closes: #38004, #38032
  * Added a check for an empty cache directory. Closes: #37963
  * Return a failure code if -d is given and packages fail to download.
    Closes: #38127
  * Arranged for an ftp proxy specifing an http server to work. See the
    important note in the sources.list man page.
  * Accounted for resumed files in the cps calculation. Closes: #36787
  * Deal with duplicate same version different packages. Closes: #30237
  * Added --no-download. Closes: #38095
  * Order of apt-cdrom dist detection. Closes: #38139
  * Fix apt-cdrom chop handling and missing lines. Closes: #37276
  * IPv6 http support
  * Suggests dpkg-dev for apt-get source. Closes: #38158
  * Fixed typo in apt-get help. Closes: #38712
  * Improved the error message in the case of broken held package. Closes: #38777
  * Fixed handling of MD5 failures
  * Documented list notation Closes: #39008
  * Change the 'b' to 'B'. Closes: #39007

 -- Ben Gertzfield <che@debian.org>  Sun, 20 Jun 1999 18:36:20 -0700

apt (0.3.6) unstable; urgency=low

  * Note that 0.3.5 never made it out the door..
  * Fix for apt-cdrom and unusual disk label locations. Closes: #35571
  * Made APT print numbers in decimal. Closes: #35617, #37319
  * Buffer munching fix for FTP. Closes: #35868
  * Typo in sample config file. Closes: #35907
  * Fixed whitespace in version compares. Closes: #35968, #36283, #37051
  * Changed installed size counter to only count unpacked packages.
    Closes: #36201
  * apt-get source support. Closes: #23934, #27190
  * Renames .debs that fail MD5 checking, provides automatic corruption
    recovery. Closes: #35931
  * Fixed autoconf verison. Closes: #37305
  * Random Segfaulting. Closes: #37312, #37530
  * Fixed apt-cache man page. Closes: #36904
  * Added a newline to apt-cache showpkg. Closes: #36903

 -- Ben Gertzfield <che@debian.org>  Wed, 12 May 1999 09:18:49 -0700

apt (0.3.4) unstable; urgency=low

  * Release for Ben while he is out of town.
  * Checked the size of partial files. Closes: #33705
  * apt-get should not print progress on non-tty. Closes: #34944
  * s/guide.text.gz/users-guide.txt.gz/ debian/control: Closes: #35207
  * Applied cdrom patches from Torsten.  Closes: #35140, #35141
  * smbmounted cdrom fix. Closes: #35470
  * Changed ie to eg.  Closes: #35196

 -- Adam Heath <doogie@debian.org>  Sun,  4 Apr 1999 18:26:44 -0500

apt (0.3.3) unstable; urgency=low

  * Fixes bug with file:/ URIs and multi-CD handling. Closes: #34923

 -- Ben Gertzfield <che@debian.org>  Tue, 23 Mar 1999 12:15:44 -0800

apt (0.3.2) unstable; urgency=low

  * Major release into unstable of v3
  * These bugs have been fixed, explanations are in the bug system, read
    the man pages as well..
    Closes: #21113, #22507, #22675, #22836, #22892, #32883, #33006, #34121,
    	    #23984, #24685, #24799, #25001, #25019, #34223, #34296, #34355,
	    #24021, #25022, #25026, #25104, #25176, #31557, #31691, #31853,
    	    #25458, #26019, #26433, #26592, #26670, #27100, #27100, #27601,
    	    #28184, #28391, #28778, #29293, #29351, #27841, #28172, #30260,
    	    #29382, #29441, #29903, #29920, #29983, #30027, #30076, #30112,
    	    #31009, #31155, #31381, #31883, #32140, #32395, #32584. #34465,
    	    #30383, #30441, #30472, #30643, #30827, #30324, #36425, #34596

 -- Ben Gertzfield <che@debian.org>  Mon, 15 Mar 1999 19:14:25 -0800

apt (0.3.1) experimental; urgency=low

  * Minor release of cvs version.
  * Added virtual package libapt-pkgx.x

 -- Mitch Blevins <mblevin@debian.org>  Wed, 10 Mar 1999 07:52:44 -0500

apt (0.3.0) experimental; urgency=low

  * New experimental version.

 -- Ben Gertzfield <che@debian.org>  Tue, 15 Dec 1998 12:53:21 -0800

apt (0.1.9) frozen unstable; urgency=low

  * Return to the wacky numbering for when we build 0.1.8 for hamm
  * Important bug related to APT on the Alpha fixed
  * apt-get dist-upgrade problems fixed
  * tiny patch for http method to fix an endless loop
  * nice fix from /usr/doc/lintian/ to remove rpath nastiness from
    libtool and add proper shared lib dependancies
  * now dh_shlibdeps is called with LD_LIBRARY_PATH=debian/tmp/usr/lib
    in case an old libpkg is installed while building APT to prevent
    spurious dependancies

 -- Ben Gertzfield <che@debian.org>  Thu,  5 Nov 1998 17:43:25 -0800

apt (0.1.7) unstable; urgency=low

  * New build with libstdc++2.9.
  * Various fixes; read the Changelog.

 -- Ben Gertzfield <che@debian.org>  Thu, 15 Oct 1998 18:29:18 -0700

apt (0.1.6) unstable; urgency=low

  * Various fixes in the FTP method for error checking. Fixes: #26188.
  * Spelling corrections in dselect method. Fixes: #25884
  * Fixes for compilation on alpha/ppc. Fixes: #25313, #26108.
  * No more bo releases: we're using a normal numbering system now.

 -- Ben Gertzfield <che@debian.org>  Tue,  8 Sep 1998 19:27:13 -0700

apt (0.1.5) unstable; urgency=low

  * Changed sources.list to point to 'unstable' by default, as
    'frozen' no longer exists!

 -- Ben Gertzfield <che@debian.org>  Thu, 23 Jul 1998 22:00:18 -0700

apt (0.1.3) unstable; urgency=low

  * New upstreamish version.
  * ftp method rewritten in C. Removes dependancies on all perl/perl
    related modules. This fixes many of the ftp method bugs.

 -- Ben Gertzfield <che@debian.org>  Thu, 16 Jul 1998 22:19:00 -0700

apt (0.1.1) unstable; urgency=low

  * Release for unstable.

 -- Ben Gertzfield <che@debian.org>  Tue, 30 Jun 1998 20:48:30 -0700

apt (0.1) unstable; urgency=low

  * Kludge to fix problem in libnet-perl with illegal anonymous
    FTP passwords.
  * Moved to unstable; apt is in a useable state now.
  * Fixed version numbering. From now on, numbering will be:
    0.1 (no actual release) -> 0.1.0bo (release for libc5) ->
    0.1.1 (release for unstable). Thanks, Manoj.

 -- Ben Gertzfield <che@debian.org>  Tue, 30 Jun 1998 20:40:58 -0700

apt (0.0.17-1) experimental; urgency=low

  * Fixed problem with libc6 version compare
  * Scott's away for a while, so I'll be packaging apt for the time
    being.

 -- Ben Gertzfield <che@debian.org>  Thu, 25 Jun 1998 19:02:03 -0700

apt (0.0.16-1) experimental; urgency=low

  * Modifications to make apt-get more friendly when backgrounded.
  * Updated documentation.
  * Updates to graphic widgets

 -- Scott K. Ellis <scott@debian.org>  Mon,  8 Jun 1998 11:22:02 -0400

apt (0.0.15-0.2bo) experimental; urgency=low

  * Bo compilation
  * Bob Hilliards crash

 -- Jason Gunthorpe <jgg@debian.org>  Sun, 31 May 1998 20:18:35 -0600

apt (0.0.15-0.1bo) experimental; urgency=low

  * Bo compilation
  * libstdc++272 patch

 -- Jason Gunthorpe <jgg@debian.org>  Sun, 31 May 1998 20:18:35 -0600

apt (0.0.15) experimental; urgency=low

  * Clean up source tarball (no user-visible changes)

 -- Scott K. Ellis <scott@debian.org>  Tue, 26 May 1998 12:23:53 -0400

apt (0.0.14) experimental; urgency=low

  * Updates in ordering code to make sure certain upgrades work correctly.
  * Made dselect/setup understand ftp as well as http

 -- Scott K. Ellis <scott@debian.org>  Wed, 20 May 1998 13:33:32 -0400

apt (0.0.13-bo1) experimental; urgency=low

  * Bo compilation

 -- Jason Gunthorpe <jgg@debian.org>  Mon, 18 May 1998 15:10:49 -0600

apt (0.0.13) experimental; urgency=low

  * Remove hardcoded egcc from debian/rules (#21575)
  * Fixes for ordering logic when system has a number of unpacked
    but unconfigured packages installed.
  * Spelling fix in dselect install method (#22556)

 -- Scott K. Ellis <scott@debian.org>  Sun, 17 May 1998 20:08:33 -0400

apt (0.0.12) experimental; urgency=low

  * Fixed problems with package cache corruption.
  * Made to depend on libc6 >= 2.0.7pre1 due to timezone problems with
    earlier versions.
  * Interface and documentation improvements.

 -- Scott K. Ellis <scott@debian.org>  Sat, 16 May 1998 23:17:32 -0400

apt (0.0.11) experimental; urgency=low

  * Change dependancies to pre-depends since breaking your packaging tools
    in the middle of an installation isn't very good.
  * Bug fixes to ftp method and general apt-get code

 -- Scott K. Ellis <scott@debian.org>  Fri, 15 May 1998 08:57:38 -0400

apt (0.0.10) experimental; urgency=low

  * Run "dpkg --configure -a" after an aborted dselect install
  * Fixed problem with install looping
  * Support for authenticating proxys: (note this isn't terribly secure)
    http_proxy="http://user:pass@firewall:port/"
  * Substitute $ARCH in sources.list
  * Fixes in the resumption code for ftp

 -- Scott K. Ellis <scott@debian.org>  Tue, 12 May 1998 09:14:41 -0400

apt (0.0.9) experimental; urgency=low

  * Added ftp support.
  * Various other less visible bug fixes.
  * Fixed problem with segfault when apt-get invoked in a non-existant
    directory (Bug #21863)
  * Bumped policy to 2.4.1

 -- Scott K. Ellis <scott@debian.org>  Fri,  1 May 1998 09:18:19 -0400

apt (0.0.8) experimental; urgency=low

  * Fixed generated available file (Bug #21836)
  * Added download ETA (Bug #21774).
  * Fixed hardcoded ARCH (Bug #21751).
  * Fixed check on http_proxy (Bug #21795).
  * Added download speed indicator.

 -- Scott K. Ellis <scott@debian.org>  Mon, 27 Apr 1998 10:58:32 -0400

apt (0.0.7) experimental; urgency=low

  * Remove libdeity and apt from package for now, since only apt-get and
    apt-cache are actually useful right now.
  * Clean up handling of package installation errors.
  * Added timeout to http transfers (#21269)
  * Updated setup for dselect/apt method.
  * Updated man pages
  * Long options (added in 0.0.6)

 -- Scott K. Ellis <scott@debian.org>  Tue, 21 Apr 1998 09:06:49 -0400

apt (0.0.6) experimental; urgency=low

  * Spelling changes.
  * Revamped download status display.
  * Call apt-get clean after successful install in dselect.
  * Added "apt-get clean" which deletes package files from /var/cache/apt

 -- Scott K. Ellis <scott@debian.org>  Thu,  9 Apr 1998 15:13:59 -0400

apt (0.0.5) experimental; urgency=low

  * Ignore signals while dpkg is running so we don't leave dpkg running in
    the background (#20804)
  * Check Packages as well as Packages.gz for file URIs (#20784)
  * Spelling cleanup (#20800)
  * Added -m option to permit upgrade to go on in the case of a bad mirror.
    This option may result in incomplete upgrades when used with -f.

 -- Scott K. Ellis <scott@debian.org>  Tue,  7 Apr 1998 12:40:29 -0400

apt (0.0.4) experimental; urgency=low

  * New usage guide.
  * Various documentation updates and cleanup.
  * Added '-f' option to apt-get attempt to fix broken dependancies.

 -- Scott K. Ellis <scott@debian.org>  Sat,  4 Apr 1998 14:36:00 -0500

apt (0.0.3) experimental; urgency=low

  * Added a shlibs.local file to prevent apt from depending on itself.
  * Updates to how apt-get handles bad states in installed packages.
  * Updated rules to make sure build works from a freshly checked out source
    archive.  Building from CVS needs libtool/automake/autoconf, builds from
    the distributed source package should have no such dependancy.

 -- Scott K. Ellis <scott@debian.org>  Fri,  3 Apr 1998 11:49:47 -0500

apt (0.0.2) unstable; urgency=low

  * Updates to apt-get and http binding for dselect method (apt).
  * Updating version number from 0.0.1, which was released only on IRC.

 -- Scott K. Ellis <scott@debian.org>  Fri,  3 Apr 1998 00:35:18 -0500

apt (0.0.1) unstable; urgency=low

  * Initial Release.

 -- Scott K. Ellis <scott@debian.org>  Tue, 31 Mar 1998 12:49:28 -0500
<|MERGE_RESOLUTION|>--- conflicted
+++ resolved
@@ -1,10 +1,9 @@
-<<<<<<< HEAD
-apt (1.0.9.9ubuntu1) wily; urgency=low
+apt (1.0.9.10ubuntu1) unstable; urgency=low
 
   * merged from debian/sid
 
- -- Michael Vogt <michael.vogt@ubuntu.com>  Thu, 07 May 2015 10:40:54 +0200
-=======
+ -- Michael Vogt <michael.vogt@ubuntu.com>  Fri, 22 May 2015 18:08:10 +0200
+
 apt (1.0.9.10) unstable; urgency=medium
 
   [ Michael Vogt ]
@@ -18,7 +17,12 @@
   * parse arch-qualified Provides correctly (Closes: 777071)
 
  -- Michael Vogt <mvo@debian.org>  Fri, 22 May 2015 17:38:31 +0200
->>>>>>> ba95c696
+
+apt (1.0.9.9ubuntu1) wily; urgency=low
+
+  * merged from debian/sid
+
+ -- Michael Vogt <michael.vogt@ubuntu.com>  Thu, 07 May 2015 10:40:54 +0200
 
 apt (1.0.9.9) unstable; urgency=medium
 
