--- conflicted
+++ resolved
@@ -1,5 +1,4 @@
-<<<<<<< HEAD
-apt (0.8.16~exp3) experimental; urgency=low
+apt (0.8.16~exp3) UNRELEASEDexperimental; urgency=low
 
   [ David Kalnischkies ]
   * apt-pkg/pkgcache.h:
@@ -9,16 +8,12 @@
     - try even harder to support really big files in the fetcher by
       converting (hopefully) everything to 'long long' (Closes: #632271)
 
- -- David Kalnischkies <kalnischkies@gmail.com>  Tue, 05 Jul 2011 15:56:42 +0200
-=======
-apt (0.8.16~exp3) UNRELEASEDexperimental; urgency=low
-
+  [ Michael Vogt ]
   * merge fixes from the debian/unstable upload
   * merge lp:~mvo/apt/sha512-template to get fixes for the 
     sha1/md5 verifiation (closes: #632520)
 
- -- Michael Vogt <michael.vogt@ubuntu.com>  Thu, 30 Jun 2011 09:19:27 +0100
->>>>>>> cec8c646
+ -- David Kalnischkies <kalnischkies@gmail.com>  Tue, 05 Jul 2011 15:56:42 +0200
 
 apt (0.8.16~exp2) experimental; urgency=low
 
@@ -60,7 +55,6 @@
 
  -- Michael Vogt <mvo@debian.org>  Wed, 29 Jun 2011 12:40:31 +0200
 
-<<<<<<< HEAD
 apt (0.8.15.2) unstable; urgency=low
 
   [ David Kalnischkies ]
@@ -72,8 +66,6 @@
 
  -- David Kalnischkies <kalnischkies@gmail.com>  Tue, 05 Jul 2011 15:12:21 +0200
 
-=======
->>>>>>> cec8c646
 apt (0.8.15.1) unstable; urgency=low
 
   [ David Kalnischkies ]
