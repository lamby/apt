--- conflicted
+++ resolved
@@ -1,4 +1,3 @@
-<<<<<<< HEAD
 apt (0.8.12) UNRELEASED; urgency=low
 
   [ Michael Vogt ]
@@ -9,7 +8,7 @@
     - Grammar fix for bug LP: #418552, thanks to Robert Roth
 
  -- Michael Vogt <mvo@debian.org>  Thu, 10 Feb 2011 17:51:16 +0100
-=======
+
 apt (0.8.11.2) unstable; urgency=low
 
   [ David Kalnischkies ]
@@ -29,7 +28,6 @@
       Thanks to Jörg Sommer for the detailed analyse!
 
  -- David Kalnischkies <kalnischkies@gmail.com>  Sun, 13 Feb 2011 12:15:59 +0100
->>>>>>> 2cae0ccb
 
 apt (0.8.11.1) unstable; urgency=low
 
