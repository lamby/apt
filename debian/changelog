apt (0.7.25.3ubuntu1) lucid; urgency=low

  [ Michael Vogt ]
  * merged with the debian-sid branch
  
  [ Ivan Masár ]
  * Slovak translation update. Closes: #568294
<<<<<<< HEAD
=======
  
  [ Michael Vogt ]
  * merged lp:~mvo/apt/history
    - this writes a /var/log/apt/history tagfile that contains details
      from the transaction (complements term.log)
  * methods/http.cc:
    - add cache-control headers even if no cache is given to allow
      adding options for intercepting proxies
    - add Acquire::http::ProxyAutoDetect configuration that 
      can be used to call a external helper to figure out the 
      proxy configuration and return it to apt via stdout
      (this is a step towards WPAD and zeroconf/avahi support)
  * abicheck/
    - add new abitest tester using the ABI Compliance Checker from
      http://ispras.linuxfoundation.org/index.php/ABI_compliance_checker

  [ Robert Collins ]
  * Change the package index Info methods to allow apt-cache policy to be
    useful when using several different archives on the same host.
    (Closes: #329814, LP: #22354)
>>>>>>> b8c42fc0

 -- Michael Vogt <michael.vogt@ubuntu.com>  Wed, 17 Feb 2010 23:33:32 +0100

apt (0.7.25.3) unstable; urgency=low

  [ Christian Perrier ]
  * Italian translation update. Closes: #567532

  [ David Kalnischkies ]
  * apt-pkg/contrib/macros.h:
    - install the header system.h with a new name to be able to use 
      it in other headers (Closes: #567662)
  * cmdline/acqprogress.cc:
    - Set Mode to Medium so that the correct prefix is used.
      Thanks Stefan Haller for the patch! (Closes: #567304 LP: #275243)
  * ftparchive/writer.cc:
    - generate sha1 and sha256 checksums for dsc (Closes: #567343)
  * cmdline/apt-get.cc:
    - don't mark as manually if in download only (Closes: #468180)
  
 -- Michael Vogt <mvo@debian.org>  Mon, 01 Feb 2010 18:41:15 +0100

apt (0.7.25.2) unstable; urgency=low

  [ Michael Vogt ]
  * apt-pkg/contrib/cdromutl.cc:
    - fix UnmountCdrom() fails, give it a bit more time and try
      the umount again
  * apt-pkg/cdrom.cc:
    - fix crash in pkgUdevCdromDevices
  * methods/cdrom.cc:
    - fixes in multi cdrom setup code (closes: #549312)
    - add new "Acquire::cdrom::AutoDetect" config that enables/disables
      the dlopen of libudev for automatic cdrom detection. Off by default
      currently, feedback/testing welcome
  * cmdline/apt-cdrom.cc:
    - add new --auto-detect option that uses libudev to figure out
      the cdrom/mount-point
  * cmdline/apt-mark:
    - merge fix from Gene Cash that supports markauto for
      packages that are not in the extended_states file yet
      (closes: #534920)
  * ftparchive/writer.{cc,h}:
    - merge crash fix for apt-ftparchive on hurd, thanks to 
      Samuel Thibault for the patch (closes: #566664)

  [ David Kalnischkies ]
  * apt-pkg/contrib/fileutl.cc:
    - Fix the newly introduced method GetListOfFilesInDir to not
      accept every file if no extension is enforced
      (= restore old behaviour). (Closes: #565213)
  * apt-pkg/policy.cc:
    - accept also partfiles with "pref" file extension as valid
  * apt-pkg/contrib/configuration.cc:
    - accept also partfiles with "conf" file extension as valid
  * doc/apt.conf.5.xml:
    - reorder description and split out syntax
    - add partfile name convention (Closes: #558348)
  * doc/apt_preferences.conf.5.xml:
    - describe partfile name convention also here
  * apt-pkg/deb/dpkgpm.cc:
    - don't segfault if term.log file can't be opened.
      Thanks Sam Brightman for the patch! (Closes: #475770)
  * doc/*:
    - replace the per language addendum with a global addendum
    - add a explanation why translations include (maybe) english
      parts to the new global addendum (Closes: #561636)
  * apt-pkg/contrib/strutl.cc:
    - fix malloc asseration fail with ja_JP.eucJP locale in
      apt-cache search. Thanks Kusanagi Kouichi! (Closes: #548884)

  [ Christian Perrier ]
  * French translation update

 -- Michael Vogt <mvo@debian.org>  Wed, 27 Jan 2010 16:16:10 +0100

apt (0.7.25.1) unstable; urgency=low

  [ Christian Perrier ]
  * French manpage translation update
  * Russian translation update by Yuri Kozlov
    Closes: #564171
  
  [Chris Leick]
  * spot & fix various typos in all manpages
  * German manpage translation update

  [ David Kalnischkies ]
  * cmdline/apt-cache.cc:
    - remove translatable marker from the "%4i %s\n" string
  * buildlib/po4a_manpage.mak:
    - instruct debiandoc to build files with utf-8 encoding
  * buildlib/tools.m4:
    - fix some warning from the buildtools
  * apt-pkg/acquire-item.cc:
    - add configuration PDiffs::Limit-options to not download
      too many or too big patches (Closes: #554349)
  * debian/control:
    - let all packages depend on ${misc:Depends}
  * share/*-archive.gpg:
    - remove the horrible outdated files. We already depend on
      the keyring so we don't need to ship our own version
  * cmdline/apt-key:
    - errors out if wget is not installed (Closes: #545754)
    - add --keyring option as we have now possibly many
  * methods/gpgv.cc:
    - pass all keyrings (TrustedParts) to gpgv instead of
      using only one trusted.gpg keyring (Closes: #304846)
  * methods/https.cc:
    - finally merge the rest of the patchset from Arnaud Ebalard
      with the CRL and Issuers options, thanks! (Closes: #485963)
  * apt-pkg/deb/debindexfile.cc, apt-pkg/pkgcachegen.cc:
    - add debug option Debug::pkgCacheGen

  [ Michael Vogt ]
  * cmdline/apt-get.cc:
    - merge fix for apt-get source pkg=version regression
      (closes: #561971)
  * po/ru.po:
    - merged updated ru.po, thanks to Yuri Kozlov (closes: #564171)

 -- Michael Vogt <mvo@debian.org>  Sat, 09 Jan 2010 21:52:36 +0100

apt (0.7.25ubuntu4) lucid; urgency=low

  * cmdline/apt-cdrom.cc:
    - make Acquire::cdrom::AutoDetect default, this can be
      turned off with "--no-auto-detect"
  * methods/http.cc:
    - add cache-control headers even if no cache is given to allow
      adding options for intercepting proxies

 -- Michael Vogt <michael.vogt@ubuntu.com>  Tue, 02 Feb 2010 16:58:59 -0800

apt (0.7.25ubuntu3) lucid; urgency=low

  * cmdline/apt-get.cc:
    - don't mark as manually if in download only (Closes: #468180)

 -- Michael Vogt <mvo@debian.org>  Mon, 01 Feb 2010 18:41:15 +0100

apt (0.7.25.2) unstable; urgency=low

  [ Michael Vogt ]
  * apt-pkg/contrib/cdromutl.cc:
    - fix UnmountCdrom() fails, give it a bit more time and try
      the umount again
  * apt-pkg/cdrom.cc:
    - fix crash in pkgUdevCdromDevices
  * methods/cdrom.cc:
    - fixes in multi cdrom setup code (closes: #549312)
    - add new "Acquire::cdrom::AutoDetect" config that enables/disables
      the dlopen of libudev for automatic cdrom detection. Off by default
      currently, feedback/testing welcome
  * cmdline/apt-cdrom.cc:
    - add new --auto-detect option that uses libudev to figure out
      the cdrom/mount-point

 -- Michael Vogt <michael.vogt@ubuntu.com>  Wed, 27 Jan 2010 16:11:32 +0100

apt (0.7.25ubuntu2) lucid; urgency=low

  * Change history branch so that it does not break the 
    apt ABI for the pkgPackageManager interface
    (can be reverted on the next ABI break)

 -- Michael Vogt <michael.vogt@ubuntu.com>  Wed, 23 Dec 2009 10:14:16 +0100

apt (0.7.25ubuntu1) lucid; urgency=low

  * Merged from the mvo branch
  * merged from the lp:~mvo/apt/history branch

 -- Michael Vogt <michael.vogt@ubuntu.com>  Tue, 22 Dec 2009 09:44:08 +0100

apt (0.7.25) unstable; urgency=low

  [ Christian Perrier ]
  * Fix apt-ftparchive(1) wrt description of the "-o" option.
    Thanks to Dann Frazier for the patch. Closes: #273100
  * po/LINGUAS. Re-disable Hebrew. Closes: #534992
  * po/LINGUAS. Enable Asturian and Lithuanian
  * Fix typo in apt-cache.8.xml: nessasarily
  * Fix "with with" in apt-get.8.xml
  * Fix some of the typos mentioned by the german team
    Closes: #479997
  * Polish translation update by Wiktor Wandachowicz
    Closes: #548571
  * German translation update by Holger Wansing
    Closes: #551534
  * Italian translation update by Milo Casagrande
    Closes: #555797
  * Simplified Chinese translation update by Aron Xu 
    Closes: #558737
  * Slovak translation update by Ivan Masár
    Closes: #559277
  
  [ Michael Vogt ]
  * apt-pkg/packagemanager.cc:
    - add output about pre-depends configuring when debug::pkgPackageManager
      is used
  * methods/https.cc:
    - fix incorrect use of CURLOPT_TIMEOUT, closes: #497983, LP: #354972
      thanks to Brian Thomason for the patch
  * merge lp:~mvo/apt/netrc branch, this adds support for a
    /etc/apt/auth.conf that can be used to store username/passwords
    in a "netrc" style file (with the extension that it supports "/"
    in a machine definition). Based on the maemo git branch (Closes: #518473)
    (thanks also to Jussi Hakala and Julian Andres Klode)
  * apt-pkg/deb/dpkgpm.cc:
    - add "purge" to list of known actions
  * apt-pkg/init.h:
    - add compatibility with old ABI name until the next ABI break
  * merge segfault fix from Mario Sanchez Prada, many thanks
    (closes: #561109)

  [ Brian Murray ]
  * apt-pkg/depcache.cc, apt-pkg/indexcopy.cc:
    - typo fix (LP: #462328)
  
  [ Loïc Minier ]
  * cmdline/apt-key:
    - Emit a warning if removed keys keyring is missing and skip associated
      checks (LP: #218971)

  [ David Kalnischkies ]
  * apt-pkg/packagemanager.cc:
    - better debug output for ImmediateAdd with depth and why
    - improve the message shown for failing immediate configuration
  * doc/guide.it.sgml: moved to doc/it/guide.it.sgml
  * doc/po4a.conf: activate translation of guide.sgml and offline.sgml
  * doc/apt.conf.5.xml:
    - provide a few more details about APT::Immediate-Configure
    - briefly document the behaviour of the new https options
  * doc/sources.list.5.xml:
    - add note about additional apt-transport-methods
  * doc/apt-mark.8.xml:
    - correct showauto synopsis, thanks Andrew Schulman (Closes: #551440)
  * cmdline/apt-get.cc:
    - source should display his final pkg pick (Closes: #249383, #550952)
    - source doesn't need the complete version for match (Closes: #245250)
    - source ignores versions/releases if not available (Closes: #377424)
    - only warn if (free) space overflows (Closes: #522238)
    - add --debian-only as alias for --diff-only
  * methods/connect.cc:
    - display also strerror of "wicked" getaddrinfo errors
    - add AI_ADDRCONFIG to ai_flags as suggested by Aurelien Jarno
      in response to Bernhard R. Link, thanks! (Closes: #505020)
  * buildlib/configure.mak, buildlib/config.{sub,guess}:
    - remove (outdated) config.{sub,guess} and use the ones provided
      by the new added build-dependency autotools-dev instead
  * configure.in, buildlib/{xml,yodl,sgml}_manpage.mak:
    - remove the now obsolete manpage buildsystems
  * doc/{pl,pt_BR,es,it}/*.{sgml,xml}:
    - convert all remaining translation to the po4a system
  * debian/control:
    - drop build-dependency on docbook-utils and xmlto
    - add build-dependency on autotools-dev
    - bump policy to 3.8.3 as we have no outdated manpages anymore
  * debian/NEWS:
    - fix a typo in 0.7.24: Allready -> Already (Closes: #557674)
  * ftparchive/writer.{cc,h}:
    - add APT::FTPArchive::LongDescription to be able to disable them
  * apt-pkg/deb/debsrcrecords.cc:
    - use "diff" filetype for .debian.tar.* files (Closes: #554898)
  * methods/rred.cc:
    - rewrite to be able to handle even big patch files
    - adopt optional mmap+iovec patch from Morten Hustveit
      (Closes: #463354) which should speed up a bit. Thanks!
  * methods/http{,s}.cc
    - add config setting for User-Agent to the Acquire group,
      thanks Timothy J. Miller! (Closes: #355782)
    - add https options which default to http ones (Closes: #557085)
  * debian/apt.cron.daily:
    - check cache size even if we do nothing else otherwise, thanks
      Francesco Poli for patch(s) and patience! (Closes: #459344)
  * ftparchive/*:
    - fix a few typos in strings, comments and manpage,
      thanks Karl Goetz! (Closes: #558757)

  [ Carl Chenet ]
  * cmdline/apt-mark:
    - print an error if a new state file can't be created
      (Closes: #521289) and
    - exit nicely if python-apt is not installed (Closes: #521284)

  [ Chris Leick ]
  * doc/de: German translation of manpages (Closes: #552606)
  * doc/ various manpages:
    - correct various errors, typos and oddities (Closes: #552535)
  * doc/apt-secure.8.xml:
    - replace literal with emphasis tags in Archive configuration
  * doc/apt-ftparchive.1.xml:
    - remove informalexample tag which hides the programlisting
  * doc/apt-get.8.xml:
    - change equivalent "for" to "to the" (purge command)
    - clarify --fix-broken sentence about specifying packages

  [ Eugene V. Lyubimkin ]
  * apt-pkg/contib/strutl.h
    - Avoid extra inner copy in APT_MKSTRCMP and APT_MKSTRCMP2.
  * build infrastructure:
    - Bumped libapt version, excluded eglibc from SONAME. (Closes: #448249)

  [ Julian Andres Klode ]
  * doc/apt.conf.5.xml:
    - Deprecate unquoted values, string concatenation and explain what should
      not be written inside a value (quotes,backslash).
    - Restrict option names to alphanumerical characters and "/-:._+".
    - Deprecate #include, we have apt.conf.d nowadays which should be
      sufficient.
  * ftparchive/apt-ftparchive.cc:
    - Call setlocale() so translations are actually used.
  * debian/apt.conf.autoremove:
    - Add kfreebsd-image-* to the list (Closes: #558803)

 -- Michael Vogt <mvo@debian.org>  Tue, 15 Dec 2009 09:21:55 +0100

apt (0.7.24ubuntu1) lucid; urgency=low

  [ Michael Vogt ]
  * apt-pkg/deb/dpkgpm.cc:
    - include df -l output in the apport log as well (thanks to
      tjaalton)
  * apt-pkg/packagemanager.cc:
    - add output about pre-depends configuring when debug::pkgPackageManager
      is used
  * methods/https.cc:
    - fix incorrect use of CURLOPT_TIMEOUT, closes: #497983, LP: #354972
      thanks to Brian Thomason for the patch
  * merge lp:~mvo/apt/netrc branch, this adds support for a
    /etc/apt/auth.conf that can be used to store username/passwords
    in a "netrc" style file (with the extension that it supports "/"
    in a machine definition). Based on the maemo git branch.

  [ Brian Murray ]
  * apt-pkg/depcache.cc, apt-pkg/indexcopy.cc:
    - typo fix (LP: #462328)
  
 -- Michael Vogt <michael.vogt@ubuntu.com>  Mon, 14 Dec 2009 09:27:26 +0100

apt (0.7.24) unstable; urgency=low

  [ Nicolas François ]
  * Cleaned up the first patch draft from KURASAWA Nozomu to finally
    get po4a support for translating the man pages.
    Many thanks to both for this excellent work! (Closes: #441608)
  * doc/ja/*, doc/po/ja.po:
    - remove the old ja man page translation and replace it with
      the new po4a-powered translation by KURASAWA Nozomu.
  * doc/*.?.xml (manpages):
    - add contrib to author tags and also add refmiscinfo to fix warnings
  * doc/style.txt, buildlib/defaults.mak, buildlib/manpage.mak:
    - fix a few typos in the comments of this files

  [ Michael Vogt ]
  * apt-pkg/deb/dpkgpm.cc:
    - when tcgetattr() returns non-zero skip all pty magic 
      (thanks to Simon Richter, closes: #509866)
  * apt-inst/contrib/arfile.cc:
    - show propper error message for Invalid archive members

  [ David Kalnischkies ]
  * doc/Doxyfile.in:
    - update file with doxygen 1.6.1 (current unstable)
    - activate DOT_MULTI_TARGETS, it is default on since doxygen 1.5.9
  * buildlib/po4a_manpage.mak, doc/makefile, configure:
    - simplify the makefiles needed for po4a manpages
  * apt-pkg/contrib/configuration.cc:
    - add a helper to easily get a vector of strings from the config
  * apt-pkg/contrib/strutl.cc:
    - replace unknown multibytes with ? in UTF8ToCharset (Closes: #545208)
  * doc/apt-get.8.xml:
    - fix two little typos in the --simulate description. (Closes: #545059)
  * apt-pkg/aptconfiguration.cc, doc/apt.conf.5.xml:
    - add an order subgroup to the compression types to simplify reordering
      a bit and improve the documentation for this option group.
  * doc/apt.conf.5.xml:
    - document the Acquire::http::Dl-Limit option
    - try to be crystal clear about the usage of :: and {} (Closes: #503481)
  * doc/apt-cache.8.xml:
    - clarify the note for the pkgnames command (Closes: #547599)
  * doc/apt.ent, all man pages:
    - move the description of files to globally usable entities
  * doc/apt_preferences.5.xml:
    - document the new preferences.d folder (Closes: #544017)
  * methods/rred.cc:
    - add at the top without failing (by Bernhard R. Link, Closes: #545694)
  * buildlib/sizetable:
    - add amd64 for cross building (by Mikhail Gusarov, Closes: #513058)
  * debian/prerm:
    - remove file as nobody will upgrade from 0.4.10 anymore
  * debian/control:
    - remove gnome-apt suggestion as it was removed from debian
  * apt-pkg/deb/dpkgpm.cc, apt-pkg/packagemanager.cc, apt-pkg/orderlist.cc:
    - add and document _experimental_ options to make (aggressive)
      use of dpkg's trigger and configuration handling (Closes: #473461)
  * cmdline/apt-get.cc:
    - ignore versions that are not candidates when selecting a package
      instead of a virtual one (by Marius Vollmer, Closes: #547788)

  [ Christian Perrier ]
  * doc/fr/*, doc/po/fr.po:
    - remove the old fr man page translation and replace it with
      the new po4a-powered translation
  * doc/de: dropped (translation is too incomplete to be useful in
      the transition to the po4a-powered translations)

 -- Michael Vogt <mvo@debian.org>  Fri, 25 Sep 2009 19:57:25 +0200

apt (0.7.23.1ubuntu2) karmic; urgency=low

  [ Michael Vogt ]
  * debian/control:
    - fix Vcr-Bzr header

  [ Kees Cook ]
  * debian/apt.cron.daily:
    - fix quotes for use with "eval", thanks to Lars Ljung (LP: #449535).

 -- Michael Vogt <michael.vogt@ubuntu.com>  Thu, 15 Oct 2009 19:05:19 +0200

apt (0.7.23.1ubuntu1) karmic; urgency=low

  [ Matt Zimmerman ]
  * apt-pkg/deb/dpkgpm.cc:
    - Suppress apport reports on dpkg short reads (these I/O errors are not 
      generally indicative of a bug in the packaging)

  [ Loïc Minier ]
  * cmdline/apt-key:
    - Emit a warning if removed keys keyring is missing and skip associated
      checks (LP: #218971)

  [ Brian Murray ]
  * cmdline/apt-get.cc:
    - typo fix (LP: #370094)

  [ Michael Vogt ]
  * apt-pkg/deb/dpkgpm.cc:
    - when tcgetattr() returns non-zero skip all pty magic 
      (thanks to Simon Richter, closes: #509866)
  * apt-inst/contrib/arfile.cc:
    - show propper error message for Invalid archive members
  * apt-pkg/acquire-worker.cc:
    - show error details of failed methods
  * apt-pkg/contrib/fileutl.cc:
    - if a process aborts with signal, show signal number
  * methods/http.cc:
    - ignore SIGPIPE, we deal with EPIPE from write in 
      HttpMethod::ServerDie() (LP: #385144)
  * debian/apt.cron.daily:
    - if the timestamp is too far in the future, delete it 
      (LP: #135262)
  
  [ Merge ]
  * merged from debian, reverted the libdlopen-udev branch
    because its too late in the release process for this now
  * not merged the proxy behaviour change from 0.7.23 (that will
    be part of lucid)

 -- Michael Vogt <michael.vogt@ubuntu.com>  Wed, 23 Sep 2009 18:15:10 +0200

apt (0.7.23.1) unstable; urgency=low

  [ Michael Vogt ]
  * apt-pkg/pkgcache.cc:
    - do not set internel "needs-configure" state for packages in 
      triggers-pending state. dpkg will deal with the trigger and
      it if does it before we trigger it, dpkg will error out
      (LP: #414631)
  * apt-pkg/acquire-item.cc:
    - do not segfault on invalid items (closes: #544080)

 -- Michael Vogt <mvo@debian.org>  Fri, 28 Aug 2009 21:53:20 +0200

apt (0.7.23) unstable; urgency=low

  [ Eugene V. Lyubimkin ]
  * methods/{http,https,ftp}, doc/apt.conf.5.xml:
    - Changed and unified the code that determines which proxy to use. Now
      'Acquire::{http,ftp}::Proxy[::<host>]' options have the highest priority,
      and '{http,ftp}_proxy' environment variables are used only if options
      mentioned above are not specified.
      (Closes: #445985, #157759, #320184, #365880, #479617)
  
  [ David Kalnischkies ]
  * cmdline/apt-get.cc:
    - add APT::Get::HideAutoRemove=small to display only a short line
      instead of the full package list. (Closes: #537450)
    - ShowBroken() in build-dep (by Mike O'Connor, Closes: #145916)
    - check for statfs.f_type (by Robert Millan, Closes: #509313)
    - correct the order of picked package binary vs source in source
    - use SourceVersion instead of the BinaryVersion to get the source
      Patch by Matt Kraai, thanks! (Closes: #382826)
    - add pkg/archive and codename in source (Closes: #414105, #441178)
  * apt-pkg/contrib/strutl.cc:
    - enable thousand separator according to the current locale
      (by Luca Bruno, Closes: #223712)
  * doc/apt.conf.5.xml:
    - mention the apt.conf.d dir (by Vincent McIntyre, Closes: #520831)
  * apt-inst/contrib/arfile.cc:
    - use sizeof instead strlen (by Marius Vollmer, Closes: #504325)
  * doc/apt-mark.8.xml:
    - improve manpage based on patch by Carl Chenet (Closes: #510286)
  * apt-pkg/acquire-item.cc:
    - use configsettings for dynamic compression type use and order.
      Based on a patch by Jyrki Muukkonen, thanks! (LP: #71746)
  * apt-pkg/aptconfiguration.cc:
    - add default configuration for compression types and add lzma
      support. Order is now bzip2, lzma, gzip, none (Closes: #510526)
  * ftparchive/writer.cc:
    - add lzma support also here, patch for this (and inspiration for
      the one above) by Robert Millan, thanks!
  * apt-pkg/depcache.cc:
    - restore the --ignore-hold effect in the Is{Delete,Install}Ok hooks
  * doc/apt-get.8.xml:
    - update the source description to reflect what it actually does
      and how it can be used. (Closes: #413021)
  * methods/http.cc:
    - allow empty Reason-Phase in Status-Line to please squid,
      thanks Modestas Vainius for noticing! (Closes: #531157, LP: #411435)

  [ George Danchev ]
  * cmdline/apt-cache.cc:
    - fix a memory leak in the xvcg method (Closes: #511557)
  * apt-pkg/indexcopy.cc:
    - fix a memory leak then the Release file not exists (Closes: #511556)

 -- Michael Vogt <mvo@debian.org>  Thu, 27 Aug 2009 14:44:39 +0200

apt (0.7.22.2) unstable; urgency=low

  * debian/apt.cron.daily:
    - Make sure that VERBOSE is always set (Closes: #539366)
    - Script can be disabled by APT::Periodic::Enable=0 (Closes: #485476)
    - Support using debdelta to download packages (Closes: #532079)

 -- Julian Andres Klode <jak@debian.org>  Thu, 06 Aug 2009 12:17:19 +0200

apt (0.7.22.1) unstable; urgency=low

  [ Michael Vogt ]
  * cmdline/apt-get.cc:
    - honor APT::Get::Only-Source properly in FindSrc() (thanks to
      Martin Pitt for reporting the problem), also Closes: #535362.

  [ Julian Andres Klode ]
  * apt-pkg/contrib/mmap.cc:
    - Fix FTBFS on GNU/kFreeBSD by disabling DynamicMMap::Grow() on
      non-Linux architectures as it uses mremap (Closes: #539742).
  * apt-pkg/sourcelist.cc:
    - Only warn about missing sources.list if there is no sources.list.d
      and vice versa as only one of them is needed (Closes: #539731).
  * debian/control:
    - Add myself to Uploaders.
    - Increase Standards-Version to 3.8.2.0.

 -- Julian Andres Klode <jak@debian.org>  Mon, 03 Aug 2009 12:48:31 +0200

apt (0.7.22) unstable; urgency=low


  [ Christian Perrier ]
  * Documentation translations:
    - Fix a typo in apt-get(8) French translation. Closes: #525043
      Thanks to Guillaume Delacour for spotting it.
    - Updated apt.conf(5) manpgae French translation.
      Thanks to Aurélien Couderc.
  * Translations:
    - fr.po
    - sk.po. Closes: #525857
    - ru.po. Closes: #526816
    - eu.po. Closes: #528985
    - zh_CN.po. Closes: #531390
    - fr.po
    - it.po. Closes: #531758
    - ca.po. Closes: #531921
    - de.po. Closes: #536430
  * Added translations
    - ast.po (Asturian by Marcos Alvareez Costales).
      Closes: #529007, #529730, #535328
  
  [ David Kalnischkies ]
  * [ABI break] support '#' in apt.conf and /etc/apt/preferences
    (closes: #189866)
  * [ABI break] Allow pinning by codename (closes: #97564)
  * support running "--simulate" as user
  * add depth information to the debug output and show what depends
    type triggers a autoinst (closes: #458389)
  * add Debug::pkgDepCache::Marker with more detailed debug output 
    (closes: #87520)
  * add Debug::pkgProblemResolver::ShowScores and make the scores
    adjustable
  * do not write state file in simulate mode (closes: #433007)
  * add hook for MarkInstall and MarkDelete (closes: #470035)
  * fix typo in apt-pkg/acquire.cc which prevents Dl-Limit to work
    correctly when downloading from multiple sites (Closes: #534752)
  * add the various foldmarkers in apt-pkg & cmdline (no code change)
  * versions with a pin of -1 shouldn't be a candidate (Closes: #355237)
  * prefer mmap as memory allocator in MMap instead of a static char
    array which can (at least in theory) grow dynamic
  * eliminate (hopefully all) segfaults in pkgcachegen.cc and mmap.cc
    which can arise if cache doesn't fit into the mmap (Closes: #535218)
  * display warnings instead of errors if the parts dirs doesn't exist


  [ Michael Vogt ]
  * honor the dpkg hold state in new Marker hooks (closes: #64141)
  * debian/apt.cron.daily:
    - if the timestamp is too far in the future, delete it
  * apt-pkg/acquire.cc:
    - make the max pipeline depth of the acquire queue configurable
      via Acquire::Max-Pipeline-Depth
  * apt-pkg/deb/dpkgpm.cc:
    - add Dpkg::UseIoNice boolean option to run dpkg with ionice -c3
      (off by default)
    - send "dpkg-exec" message on the status fd when dpkg is run
    - provide DPkg::Chroot-Directory config option (useful for testing)
    - fix potential hang when in a background process group
  * apt-pkg/algorithms.cc:
    - consider recommends when making the scores for the problem 
      resolver
  * apt-pkg/acquire-worker.cc:
    - show error details of failed methods
  * apt-pkg/contrib/fileutl.cc:
    - if a process aborts with signal, show signal number
  * methods/http.cc:
    - ignore SIGPIPE, we deal with EPIPE from write in 
      HttpMethod::ServerDie() (LP: #385144)
  * Only run Download-Upgradable and Unattended-Upgrades if the initial
    update was successful Closes: #341970
  * apt-pkg/indexcopy.cc:
    - support having CDs with no Packages file (just a Packages.gz)
      by not forcing a verification on non-existing files
     (LP: #255545)
    - remove the gettext from a string that consists entirely 
      of variables (LP: #56792)
  * apt-pkg/cacheiterators.h:
    - add missing checks for Owner == 0 in end()
  * apt-pkg/indexrecords.cc:
    - fix some i18n issues
  * apt-pkg/contrib/strutl.h:
    - add new strprintf() function to make i18n strings easier
    - fix compiler warning
  * apt-pkg/deb/debsystem.cc:
    - make strings i18n able 
  * fix problematic use of tolower() when calculating the version 
    hash by using locale independent tolower_ascii() function. 
    Thanks to M. Vefa Bicakci (LP: #80248)
  * build fixes for g++-4.4
  * cmdline/apt-mark:
    - add "showauto" option to show automatically installed packages
  * document --install-recommends and --no-install-recommends
    (thanks to Dereck Wonnacott, LP: #126180)
  * doc/apt.conf.5.xml:
    - merged patch from Aurélien Couderc to improve the text
      (thanks!)
  * [ABI] merged the libudev-dlopen branch, this allows to pass
    "apt-udev-auto" to Acquire::Cdrom::mount and the cdrom method will  
    dynamically find/mount the cdrom device (if libhal is available)

  [ Julian Andres Klode ]
  * apt-pkg/contrib/configuration.cc: Fix a small memory leak in
    ReadConfigFile.
  * Introduce support for the Enhances field. (Closes: #137583) 
  * Support /etc/apt/preferences.d, by adding ReadPinDir() (Closes: #535512)
  * configure-index: document Dir::Etc::SourceParts and some other options
    (Closes: #459605)
  * Remove Eugene V. Lyubimkin from uploaders as requested.
  * apt-pkg/contrib/hashes.cc, apt-pkg/contrib/md5.cc:
    - Support reading until EOF if Size=0 to match behaviour of
      SHA1Summation and SHA256Summation

  [ Osamu Aoki ]
  * Updated cron script to support backups by hardlinks and 
    verbose levels.  All features turned off by default. 
  * Added more error handlings.  Closes: #438803, #462734, #454989
  * Documented all cron script related configuration items in 
    configure-index.

  [ Dereck Wonnacott ]
  * apt-ftparchive might write corrupt Release files (LP: #46439)
  * Apply --important option to apt-cache depends (LP: #16947) 

  [ Otavio Salvador ]
  * Apply patch from Sami Liedes <sliedes@cc.hut.fi> to reduce the
    number of times we call progress bar updating and debugging
    configuration settings.
  * Apply patch from Sami Liedes <sliedes@cc.hut.fi> to avoid unecessary
    temporary allocations.

 -- Michael Vogt <mvo@debian.org>  Wed, 29 Jul 2009 19:16:22 +0200

apt (0.7.21ubuntu1) karmic; urgency=low

  * merged from the debian-sid bzr branch
  
  [ Christian Perrier ]
  * Documentation translations:
    - Fix a typo in apt-get(8) French translation. Closes: #525043
      Thanks to Guillaume Delacour for spotting it.
  * Translations:
    - fr.po
    - sk.po. Closes: #525857
    - ru.po. Closes: #526816
    - eu.po. Closes: #528985
    - zh_CN.po. Closes: #531390
    - fr.po
    - it.po. Closes: #531758
    - ca.po. Closes: #531921
  * Added translations
    - ast.po (Asturian by Marcos Alvareez Costales).
      Closes: #529007, #529730

  [ Michael Vogt ]
  * apt-pkg/acquire.cc:
    - make the (internal) max pipeline depth of the acquire queue
      configurable via Acquire::Max-Pipeline-Depth

 -- Michael Vogt <michael.vogt@ubuntu.com>  Tue, 09 Jun 2009 15:49:07 +0200

apt (0.7.21) unstable; urgency=low

  [ Christian Perrier ]
  * Translations:
    - bg.po. Closes: #513211
    - zh_TW.po. Closes: #513311
    - nb.po. Closes: #513843
    - fr.po. Closes: #520430
    - sv.po. Closes: #518070
    - sk.po. Closes: #520403
    - it.po. Closes: #522222
    - sk.po. Closes: #520403

  [ Jamie Strandboge ]
  * apt.cron.daily: catch invalid dates due to DST time changes
    in the stamp files

  [ Michael Vogt ]
  * methods/gpgv.cc:
    - properly check for expired and revoked keys (closes: #433091)
  * apt-pkg/contrib/strutl.cc:
    - fix TimeToStr i18n (LP: #289807)
  * [ABI break] merge support for http redirects, thanks to
    Jeff Licquia and Anthony Towns
  * [ABI break] use int for the package IDs (thanks to Steve Cotton)
  * apt-pkg/pkgcache.cc:
    - do not run "dpkg --configure pkg" if pkg is in trigger-awaited
      state (LP: #322955)
  * methods/https.cc:
    - add Acquire::https::AllowRedirect support
  * Clarify the --help for 'purge' (LP: #243948)
  * cmdline/apt-get.cc
    - fix "apt-get source pkg" if there is a binary package and
      a source package of the same name but from different
      packages (LP: #330103)

  [ Colin Watson ]
  * cmdline/acqprogress.cc:
    - Call pkgAcquireStatus::Pulse even if quiet, so that we still get
      dlstatus messages on the status-fd (LP: #290234).

 -- Michael Vogt <mvo@debian.org>  Tue, 14 Apr 2009 14:12:51 +0200

apt (0.7.20.2ubuntu7) karmic; urgency=low

  * fix problematic use of tolower() when calculating the version 
    hash by using locale independant tolower_ascii() function. 
    Thanks to M. Vefa Bicakci (LP: #80248)
  * build fixes for g++-4.4
  * include dmesg output in apport package failures
  * include apt ordering into apport package failures

 -- Michael Vogt <michael.vogt@ubuntu.com>  Fri, 24 Apr 2009 10:14:01 +0200

apt (0.7.20.2ubuntu6) jaunty; urgency=low

  [ Jamie Strandboge ]
  * apt.cron.daily: catch invalid dates due to DST time changes
    in the stamp files (LP: #354793)

  [ Michael Vogt ]
  * methods/gpgv.cc:
    - properly check for expired and revoked keys (closes: #433091)
      LP: #356012

 -- Michael Vogt <michael.vogt@ubuntu.com>  Wed, 08 Apr 2009 22:39:50 +0200

apt (0.7.20.2ubuntu5) jaunty; urgency=low

  [ Colin Watson ]
  * cmdline/acqprogress.cc:
    - Call pkgAcquireStatus::Pulse even if quiet, so that we still get
      dlstatus messages on the status-fd (LP: #290234).
  
  [ Michael Vogt ]
  * debian/apt.cron.daily:
    - do not clutter cron mail with bogus gconftool messages 
      (LP: #223502)
    - merge fix for cache locking from debian (closes: #459344)
    - run update-apt-xapian-index (with ionice) to ensure that
      the index is up-to-date when synaptic is run (LP: #288797)

 -- Michael Vogt <michael.vogt@ubuntu.com>  Mon, 30 Mar 2009 13:22:28 +0200

apt (0.7.20.2ubuntu4) jaunty; urgency=low

  * ftparchive/cachedb.cc:
    - when apt-ftparchive clean is used, compact the database
      at the end (thanks to cprov)

 -- Michael Vogt <michael.vogt@ubuntu.com>  Thu, 26 Mar 2009 13:43:59 +0100

apt (0.7.20.2ubuntu3) jaunty; urgency=low

  * methods/mirror.cc:
    - when download the mirror file and the server is down,
      return a propper error message (LP: #278635)

 -- Michael Vogt <michael.vogt@ubuntu.com>  Thu, 19 Mar 2009 15:42:15 +0100

apt (0.7.20.2ubuntu2) jaunty; urgency=low

  * apt-pkg/deb/dpkgpm.cc:
    - revert termios patch (LP: #338514)
  * cmdline/apt-get.cc
    - fix "apt-get source pkg" if there is a binary package and
      a source package of the same name but from different 
      packages (LP: #330103)

 -- Michael Vogt <michael.vogt@ubuntu.com>  Mon, 09 Mar 2009 16:33:28 +0100

apt (0.7.20.2ubuntu1) jaunty; urgency=low

  [ Christian Perrier ]
  * Translations:
    - bg.po. Closes: #513211
    - zh_TW.po. Closes: #513311
    - nb.po. Closes: #513843
  
  [ Michael Vogt ]
  * merged from the debian-sid branch
  * [ABI break] merge support for http redirects, thanks to
    Jeff Licquia and Anthony Towns
  * [ABI break] use int for the package IDs (thanks to Steve Cotton)
  * apt-pkg/contrib/strutl.cc:
    - fix TimeToStr i18n (LP: #289807)
  * debian/apt.conf.autoremove:
    - readd "linux-image" (and friends) to the auto-remove
     blacklist
  * fix some i18n issues (thanks to  Gabor Kelemen)
    LP: #263089
  * apt-pkg/deb/dpkgpm.cc:
    - filter "ENOMEM" errors when creating apport reports 
  * cmdline/apt-get.cc:
    - fix "apt-get source pkg=ver" if binary name != source name
      (LP: #202219)
  * apt-pkg/indexrecords.cc:
    - fix some i18n issues
  * apt-pkg/contrib/strutl.h:
    - add new strprintf() function to make i18n strings easier
  * apt-pkg/dev/debsystem.cc:
    - add missing apti18n.h header
  * cmdline/apt-get.cc:
    - default to "false" for the "APT::Get::Build-Dep-Automatic"
      option (follow debian here)
  * apt-pkg/pkgcache.cc:
    - do not run "dpkg --configure pkg" if pkg is in trigger-awaited
      state (LP: #322955)
  * methods/https.cc:
    - add Acquire::https::AllowRedirect support
    - do not unlink files in partial/ (thanks to robbiew)

  [ Dereck Wonnacott ]
  * Clarify the --help for 'purge' (LP: #243948)

  [ Ian Weisser ]
  * /apt-pkg/deb/debsystem.cc:
    - add 'sudo' to the error message to "run 'dpkg --configure -a'"
      (LP: #52697)

 -- Michael Vogt <michael.vogt@ubuntu.com>  Mon, 09 Feb 2009 14:21:05 +0100

apt (0.7.20.2) unstable; urgency=medium

  [ Eugene V. Lyubimkin ]
  * Urgency set to medium due to RC bug fix.
  * doc/apt.ent, apt-get.8.xml:
    - Fix invalid XML entities. (Closes: #514402)

 -- Eugene V. Lyubimkin <jackyf.devel@gmail.com>  Sat, 07 Feb 2009 16:48:21 +0200

apt (0.7.20.1) unstable; urgency=low

  [ Michael Vogt ]
  * apt-pkg/pkgcachegen.cc:
    - fix apt-cache search for localized description 
      (closes: #512110)
  
  [ Christian Perrier ]
  * Translations:
    - fr.po: fix spelling error to "défectueux". Thanks to Thomas Péteul.

 -- Michael Vogt <mvo@debian.org>  Tue, 20 Jan 2009 09:35:05 +0100

apt (0.7.20) unstable; urgency=low

  [ Eugene V. Lyubimkin ]
  * debian/changelog:
    - Fixed place of 'merged install-recommends and install-task branches'
      from 0.6.46.1 to 0.7.0. (Closes: #439866)
  * buildlib/config.{sub,guess}:
    - Renewed. This fixes lintian errors.
  * doc/apt.conf.5.xml, debian/apt-transport-https:
    - Documented briefly 'Acquire::https' group of options. (Closes: #507398)
    - Applied patch from Daniel Burrows to document 'Debug' group of options.
      (Closes: #457265)
    - Mentioned 'APT::Periodic' and 'APT::Archives' groups of options.
      (Closes: #438559)
    - Mentioned '/* ... */' comments. (Closes: #507601)
  * doc/examples/sources.list:
    - Removed obsolete commented non-us deb-src entry, replaced it with
      'deb-src security.debian.org' one. (Closes: #411298)
  * apt-pkg/contrib/mmap.cc:
    - Added instruction how to work around MMap error in MMap error message.
      (Closes: #385674, 436028)
  * COPYING:
    - Actualized. Removed obsolete Qt section, added GPLv2 clause.
      (Closes: #440049, #509337)

  [ Michael Vogt ]
  * add option to "apt-get build-dep" to mark the needed
    build-dep packages as automatic installed.
    This is controlled via the value of
    APT::Get::Build-Dep-Automatic and is set "false" by default.
    Thanks to Aaron Haviland, closes: #448743
  * apt-inst/contrib/arfile.cc:
    - support members ending with '/' as well (thanks to Michal Cihr,
      closes: #500988)

  [ Christian Perrier ]
  * Translations:
    - Finnish updated. Closes: #508449
    - Galician updated. Closes: #509151
    - Catalan updated. Closes: #509375
    - Vietnamese updated. Closes: #509422
    - Traditional Chinese added. Closes: #510664
    - French corrected (remove awful use of first person)

 -- Michael Vogt <mvo@debian.org>  Mon, 05 Jan 2009 08:59:20 +0100

apt (0.7.19ubuntu1) jaunty; urgency=low

  * merge from debian

 -- Michael Vogt <michael.vogt@ubuntu.com>  Mon, 24 Nov 2008 10:52:20 +0100

apt (0.7.19) unstable; urgency=low

  [ Eugene V. Lyubimkin ]
  * doc/sources.list.5.xml:
    - Mentioned allowed characters in file names in /etc/apt/sources.list.d.
      Thanks to Matthias Urlichs. (Closes: #426913)
  * doc/apt-get.8.xml:
    - Explicitly say that 'dist-upgrade' command may remove packages.
    - Included '-v'/'--version' as a command to synopsis.
  * cmdline/apt-cache.cc:
    - Advanced built-in help. Patch by Andre Felipe Machado. (Closes: #286061)
    - Fixed typo 'GraphVis' -> 'GraphViz'. (Closes: #349038)
    - Removed asking to file a release-critical bug against a package if there
      is a request to install only one package and it is not installable.
      (Closes: #419521)

  [ Michael Vogt ]
  * doc/makefile:
    - add examples/apt-https-method-example.conf
    - fix SIGHUP handling (closes: #463030)

  [ Christian Perrier ]
  * Translations:
    - French updated
    - Bulgarian updated. Closes: #505476
    - Slovak updated. Closes: #505483
    - Swedish updated. Closes: #505491
    - Japanese updated. Closes: #505495
    - Korean updated. Closes: #505506
    - Catalan updated. Closes: #505513
    - British English updated. Closes: #505539
    - Italian updated. Closes: #505518, #505683
    - Polish updated. Closes: #505569
    - German updated. Closes: #505614
    - Spanish updated. Closes: #505757
    - Romanian updated. Closes: #505762
    - Simplified Chinese updated. Closes: #505727
    - Portuguese updated. Closes: #505902
    - Czech updated. Closes: #505909
    - Norwegian Bokmål updated. Closes: #505934
    - Brazilian Portuguese updated. Closes: #505949
    - Basque updated. Closes: #506085
    - Russian updated. Closes: #506452 
    - Marathi updated. 
    - Ukrainian updated. Closes: #506545 

 -- Michael Vogt <mvo@debian.org>  Mon, 24 Nov 2008 10:33:54 +0100

apt (0.7.18) unstable; urgency=low

  [ Christian Perrier ]
  * Translations:
    - French updated
    - Thai updated. Closes: #505067

  [ Eugene V. Lyubimkin ]
  * doc/examples/configure-index:
    - Removed obsoleted header line. (Closes: #417638)
    - Changed 'linux-kernel' to 'linux-image'.
  * doc/sources.list.5.xml:
    - Fixed typo and grammar in 'sources.list.d' section. Thanks to
      Timothy G Abbott <tabbott@MIT.EDU>. (Closes: #478098)
  * doc/apt-get.8.xml:
    - Advanced descriptions for 'remove' and 'purge' options.
      (Closes: #274283)
  * debian/rules:
    - Target 'apt' need to depend on 'build-doc'. Thanks for Peter Green.
      Fixes FTBFS. (Closes: #504181)

  [ Michael Vogt ]
  * fix depend on libdb4.4 (closes: #501253)

 -- Michael Vogt <mvo@debian.org>  Fri, 07 Nov 2008 22:13:39 +0100

apt (0.7.17) unstable; urgency=low

  [ Eugene V. Lyubimkin ]
  * debian/control:
    - 'Vcs-Bzr' field is official, used it.
    - Bumped 'Standards-Version' to 3.8.0, no changes needed.
    - Actualized 'Uploaders' field.
  * doc/:
    - Substituded 'apt-archive' with 'apt-ftparchive' in docs.
      Patch based on work of Andre Felipe Machado. (Closes: #350865)
    - Mentioned '/<release>' and '=<version>' for 'apt-get install' and
      '=<version>' for 'apt-get source' in apt-get manpage. Patch based on
      work of Andre Felipe Machado. (Closes: #399673)
    - Mentioned more short options in the apt-get manpage. Documented 'xvcg'
      option in the apt-cache manpage. The part of patch by Andre Felipe
      Machado. (Closes: #176106, #355945)
    - Documented that 'apt-get install' command should be used for upgrading
      some of installed packages. Based on patch by Nori Heikkinen and
      Andre Felipe Machado. (Closes: #267087)
    - Mentioned 'apt_preferences(5)' in apt manpage. (Closes: #274295)
    - Documented 'APT::Default-Release' in apt.conf manpage. (Closes: #430399)
    - APT::Install-Recommends is now true by default, mentioned this in
      configure-index example. (Closes: #463268)
    - Added 'APT::Get::AllowUnauthenticated' to configure-index example.
      (Closes: #320225)
    - Documented '--no-install-recommends' option in apt-get manpage.
      (Closes: #462962)
    - Documented 'Acquire::PDiffs' in apt.conf manpage. (Closes: #376029)
    - Added 'copy', 'rsh', 'ssh' to the list of recognized URI schemes in
      sources.list manpage, as they are already described under in the manpage.
    - Removed notice that ssh/rsh access cannot use password authentication
      from sources.list manpage. Thanks to Steffen Joeris. (Closes: #434894)
    - Added '(x)' to some referrings to manpages in apt-get manpage. Patch by
      Andre Felipe Machado. (Closes: #309893)
    - Added 'dist-upgrade' apt-get synopsis in apt-get manpage.
      (Closes: #323866)

 -- Michael Vogt <mvo@debian.org>  Wed, 05 Nov 2008 13:14:56 +0100

apt (0.7.17~exp4) experimental; urgency=low

  * debian/rules:
    - Fixed lintian warnings "debian/rules ignores make errors".
  * debian/control:
    - Substituted outdated "Source-Version" fields with "binary:Version".
    - Added 'python-apt' to Suggests, as apt-mark need it for work.
    - Drop Debian revision from 'doc-base' build dependency, this fixes
      appropriate lintian warning.
  * debian/libapt-pkg-doc.doc-base.*:
    - Changed section: from old 'Devel' to 'Debian'. This fixes appropriate
      lintian warnings.
  * debian/{postrm,prerm,preinst}:
    - Added 'set -e', fixes lintian warnings
      'maintainer-script-ignores-error'.
  * dselect/makefile:
    - Removed unneeded 'LOCAL' entry. This allows cleaning rule to run smoothly.
  * share/lintian-overrides:
    - Added with override of 'apt must depend on python'. Script 'apt-mark'
      needs apt-python for working and checks this on fly. We don't want
      python in most cases.
  * cmdline/apt-key:
    - Added 'unset GREP_OPTIONS' to the script. This prevents 'apt-key update'
      failure when GREP_OPTIONS contains options that modify grep output.
      (Closes: #428752)

 -- Eugene V. Lyubimkin <jackyf.devel@gmail.com>  Fri, 31 Oct 2008 23:45:17 +0300

apt (0.7.17~exp3) experimental; urgency=low

  * apt-pkg/acquire-item.cc:
    - fix a merge mistake that prevents the fallback to the 
      uncompressed 'Packages' to work correctly (closes: #409284)

 -- Michael Vogt <mvo@debian.org>  Wed, 29 Oct 2008 09:36:24 +0100

apt (0.7.17~exp2) experimental; urgency=low

  [ Eugene V. Lyubimkin ]
  * apt-pkg/acquire-item.cc:
    - Added fallback to uncompressed 'Packages' if neither 'bz2' nor 'gz'
      available. (Closes: #409284)
  * apt-pkg/algorithm.cc:
    - Strip username and password from source URL in error message.
      (Closes: #425150)
  
  [ Michael Vogt ]
  * fix various -Wall warnings

 -- Michael Vogt <mvo@debian.org>  Tue, 28 Oct 2008 18:06:38 +0100

apt (0.7.17~exp1) experimental; urgency=low

  [ Luca Bruno ]
  * Fix typos:
    - apt-pkg/depcache.cc
  * Fix compilation warnings:
    - apt-pkg/acquire.cc
    - apt-pkg/versionmatch.cc
  * Compilation fixes and portability improvement for compiling APT against non-GNU libc
    (thanks to Martin Koeppe, closes: #392063):
    - buildlib/apti18n.h.in:
      + textdomain() and bindtextdomain() must not be visible when --disable-nls
    - buildlib/inttypes.h.in: undefine standard int*_t types
    - Append INTLLIBS to SLIBS:
      + cmdline/makefile
      + ftparchive/makefile
      + methods/makefile
  * doc/apt.conf.5.xml:
    - clarify whether configuration items of apt.conf are case-sensitive
      (thanks to Vincent McIntyre, closes: #345901)

 -- Luca Bruno <lethalman88@gmail.com>  Sat, 11 Oct 2008 09:17:46 +0200

apt (0.7.16) unstable; urgency=low

  [ Luca Bruno ]
  * doc/apt-cache.8.xml:
    - search command uses POSIX regex, and searches for virtual packages too
      (closes: #277536)
  * doc/offline.sgml: clarify remote and target hosts
    (thanks to Nikolaus Schulz, closes: #175940)
  * Fix several typos in docs, translations and debian/changelog
    (thanks to timeless, Nicolas Bonifas and Josh Triplett,
    closes: #368665, #298821, #411532, #431636, #461458)
  * Document apt-key finger and adv commands
    (thanks to Stefan Schmidt, closes: #350575)
  * Better documentation for apt-get --option
    (thanks to Tomas Pospisek, closes: #386579)
  * Retitle the apt-mark.8 manpage (thanks to Justin Pryzby, closes: #471276)
  * Better documentation on using both APT::Default-Release and
    /etc/apt/preferences (thanks to Ingo Saitz, closes: #145575)
  
  [ Michael Vogt ]
  * doc/apt-cache.8.xml:
    - add missing citerefentry

 -- Michael Vogt <mvo@debian.org>  Fri, 10 Oct 2008 23:44:50 +0200

apt (0.7.15) unstable; urgency=low

  * Upload to unstable

 -- Michael Vogt <mvo@debian.org>  Sun, 05 Oct 2008 13:23:47 +0200

apt (0.7.15~exp3) experimental; urgency=low

  [Daniel Burrows]
  * apt-pkg/deb/dpkgpm.cc:
    - Store the trigger state descriptions in a way that does not break
      the ABI.  The approach taken makes the search for a string O(n) rather
      than O(lg(n)), but since n == 4, I do not consider this a major
      concern.  If it becomes a concern, we can sort the static array and
      use std::equal_range().  (Closes: #499322)

  [ Michael Vogt ]
  * apt-pkg/packagemanager.cc, apt-pkg/deb/dpkgpm.cc:
    - move the state file writting into the Go() implementation
      of dpkgpm (closes: #498799)
  * apt-pkg/algorithms.cc:
    - fix simulation performance drop (thanks to Ferenc Wagner
      for reporting the issue)

 -- Michael Vogt <mvo@debian.org>  Wed, 01 Oct 2008 18:09:49 +0200

apt (0.7.15~exp2) experimental; urgency=low

  [ Michael Vogt ]
  * apt-pkg/pkgcachegen.cc:
    - do not add multiple identical descriptions for the same 
      language (closes: #400768)

  [ Program translations ]
  * Catalan updated. Closes: #499462

 -- Michael Vogt <mvo@debian.org>  Tue, 23 Sep 2008 07:29:59 +0200

apt (0.7.15~exp1) experimental; urgency=low

  [ Christian Perrier ]
  * Fix typo in cron.daily script. Closes: #486179

  [ Program translations ]
  * Traditional Chinese updated. Closes: #488526
  * German corrected and completed. Closes: #490532, #480002, #498018
  * French completed
  * Bulgarian updated. Closes: #492473
  * Slovak updated. Closes: #492475
  * Galician updated. Closes: #492794
  * Japanese updated. Closes: #492975
  * Fix missing space in Greek translation. Closes: #493922
  * Greek updated.
  * Brazilian Portuguese updated.
  * Basque updated. Closes: #496754
  * Romanian updated. Closes: #492773, #488361
  * Portuguese updated. Closes: #491790
  * Simplified Chinese updated. Closes: #489344
  * Norwegian Bokmål updated. Closes: #480022
  * Czech updated. Closes: #479628, #497277
  * Korean updated. Closes: #464515
  * Spanish updated. Closes: #457706
  * Lithuanian added. Closes: #493328
  * Swedish updated. Closes: #497496
  * Vietnamese updated. Closes: #497893
  * Portuguese updated. Closes: #498411
  * Greek updated. Closes: #498687
  * Polish updated.

  [ Michael Vogt ]
  * merge patch that enforces stricter https server certificate
    checking (thanks to Arnaud Ebalard, closes: #485960)
  * allow per-mirror specific https settings
    (thanks to Arnaud Ebalard, closes: #485965)
  * add doc/examples/apt-https-method-example.cof
    (thanks to Arnaud Ebalard, closes: #485964)
  * apt-pkg/depcache.cc:
    - when checking for new important deps, skip critical ones
      (closes: #485943)
  * improve apt progress reporting, display trigger actions
  * add DPkg::NoTriggers option so that applications that call
    apt/aptitude (like the installer) defer trigger processing
    (thanks to Joey Hess)
  * doc/makefile:
    - add examples/apt-https-method-example.conf
  
 -- Michael Vogt <mvo@debian.org>  Tue, 16 Sep 2008 21:27:03 +0200

apt (0.7.14ubuntu7) jaunty; urgency=low

  * cmdline/apt-cache.cc:
    - remove the gettext from a string that consists entirely 
      of variables (LP: #56792)
  * apt-pkg/deb/dpkgpm.cc:
    - fix potential hang when in a backgroud process group

 -- Michael Vogt <michael.vogt@ubuntu.com>  Tue, 28 Oct 2008 21:09:12 +0100

apt (0.7.14ubuntu6) intrepid; urgency=low

  * debian/apt.conf.autoremove:
    - remove "linux-image" (and friends) from the auto-remove
      blacklist. we have the kernel fallback infrastructure now
      in intrepid (thanks to BenC)
  * apt-pkg/indexcopy.cc:
    - support having CDs with no Packages file (just a Packages.gz)
      by not forcing a verification on non-existing files
     (LP: #255545)
  * apt-pkg/deb/dpkgpm.cc:
    - improve the filtering for duplicated apport reports (thanks
      to seb128 for pointing that problem out)
    - do not report disk full errors from dpkg via apport

 -- Michael Vogt <michael.vogt@ubuntu.com>  Thu, 07 Aug 2008 16:28:05 +0200

apt (0.7.14ubuntu5) intrepid; urgency=low

  * fix various -Wall warnings
  * make "apt-get build-dep" installed packages marked automatic
    by default. This can be changed by setting the value of
    APT::Get::Build-Dep-Automatic to false (thanks to Aaron 
    Haviland, closes: #44874, LP: #248268)

 -- Michael Vogt <michael.vogt@ubuntu.com>  Wed, 06 Aug 2008 14:00:51 +0200

apt (0.7.14ubuntu4) intrepid; urgency=low

  [ Michael Vogt ]
  * apt-pkg/deb/dpkgpm.cc:
    - fix uninitialized variable that caused no apport reports
      to be written sometimes (thanks to Matt Zimmerman)
  * merge patch that enforces stricter https server certificate
    checking (thanks to Arnaud Ebalard, closes: #485960)
  * allow per-mirror specific https settings
    (thanks to Arnaud Ebalard, closes: #485965)
  * add doc/examples/apt-https-method-example.cof
    (thanks to Arnaud Ebalard, closes: #485964)
  * add DPkg::NoTriggers option so that applications that call
    apt/aptitude (like the installer) defer trigger processing
    (thanks to Joey Hess) 
  * document --install-recommends and --no-install-recommends
    (thanks to Dereck Wonnacott, LP: #126180)
  
  [ Dereck Wonnacott ]
  * apt-ftparchive might write corrupt Release files (LP: #46439)
  * Apply --important option to apt-cache depends (LP: #16947) 

 -- Michael Vogt <michael.vogt@ubuntu.com>  Tue, 05 Aug 2008 10:10:49 +0200

apt (0.7.14ubuntu3) intrepid; urgency=low

  [ Otavio Salvador ]
  * Apply patch to avoid truncating of arbitrary files. Thanks to Bryan
    Donlan <bdonlan@fushizen.net> for the patch. Closes: #482476
  * Avoid using dbus if dbus-daemon isn't running. Closes: #438803

  [ Michael Vogt ]
  * apt-pkg/deb/dpkgpm.cc:
    - improve apt progress reporting, display trigger actions
  * apt-pkg/depcache.cc:
    - when checking for new important deps, skip critical ones
      (LP: #236360)
  
 -- Michael Vogt <michael.vogt@ubuntu.com>  Tue, 03 Jun 2008 17:27:07 +0200

apt (0.7.14ubuntu2) intrepid; urgency=low

  * debian/control:
    - fix FTBFS by adding missing intltool dependency 

 -- Michael Vogt <michael.vogt@ubuntu.com>  Fri, 09 May 2008 13:50:22 +0200

apt (0.7.14ubuntu1) intrepid; urgency=low

  [ Michael Vogt ]
  * enable installation of recommends by default
  * debian/apt.conf.ubuntu:
    - remove APT::Install-Recommends-Sections (no longer needed)
  * merged from debian/sid, remaining changes:
    - authentication-reliable branch (to be merged into debian soon)
    - mirror:// uri branch (breaks ABI in debian, not merged yet)
    - apport failure reporting
    - show warning on apt-get source with 'Vcs-' header
    - proxy detection from gconf in apt.cron
  
apt (0.7.14) unstable; urgency=low

  [ Christian Perrier ]
  * Mark a message from dselect backend as translatable
    Thanks to Frédéric Bothamy for the patch
    Closes: #322470

  [ Program translations ]
  * Simplified Chinese updated. Closes: #473360
  * Catalan fixes. Closes: #387141
  * Typo fix in Greek translation. Closes: #479122
  * French updated.
  * Thai updated. Closes: #479313
  * Italian updated. Closes: #479326
  * Polish updated. Closes: #479342
  * Bulgarian updated. Closes: #479379
  * Finnish updated. Closes: #479403
  * Korean updated. Closes: #479426
  * Basque updated. Closes: #479452
  * Vietnamese updated. Closes: #479748
  * Russian updated. Closes: #479777, #499029
  * Galician updated. Closes: #479792
  * Portuguese updated. Closes: #479847
  * Swedish updated. Closes: #479871
  * Dutch updated. Closes: #480125
  * Kurdish added. Closes: #480150
  * Brazilian Portuguese updated. Closes: #480561
  * Hungarian updated. Closes: #480662

  [ Otavio Salvador ]
  * Apply patch to avoid truncating of arbitrary files. Thanks to Bryan
    Donlan <bdonlan@fushizen.net> for the patch. Closes: #482476
  * Avoid using dbus if dbus-daemon isn't running. Closes: #438803
  
  [ Michael Vogt ]
  * debian/apt.cron.daily:
    - apply patch based on the ideas of Francesco Poli for better 
      behavior when the cache can not be locked (closes: #459344)

 -- Michael Vogt <mvo@debian.org>  Wed, 28 May 2008 15:19:12 +0200

apt (0.7.13) unstable; urgency=low

  [ Otavio Salvador ]
  * Add missing build-depends back from build-depends-indep field.
    Closes: #478231
  * Make cron script quiet if cache is locked. Thanks to Ted Percival
    <ted@midg3t.net> for the patch. Closes: #459344
  * Add timeout support for https. Thanks to Andrew Martens
    <andrew.martens@strangeloopnetworks.com> for the patch.

  [ Goswin von Brederlow ]
  * Add support for --no-download on apt-get update. Closes: #478517
  
  [ Program translations ]
    - Vietnamese updated. Closes: #479008
    
 -- Otavio Salvador <otavio@debian.org>  Fri, 02 May 2008 14:46:00 -0300

apt (0.7.12) unstable; urgency=low

  [ Michael Vogt ]
  * cmdline/apt-key:
    - add support for a master-keyring that contains signing keys
      that can be used to sign the archive signing keys. This should
      make key-rollover easier.
  * apt-pkg/deb/dpkgpm.cc:
    - merged patch from Kees Cook to fix anoying upper-case display
      on amd64 in sbuild
  * apt-pkg/algorithms.cc:
    - add APT::Update::Post-Invoke-Success script slot
    - Make the breaks handling use the kill list. This means, that a
      Breaks: Pkg (<< version) may put Pkg onto the remove list.
  * apt-pkg/deb/debmetaindex.cc:
    - add missing "Release" file uri when apt-get update --print-uris
      is run
  * methods/connect.cc:
    - remember hosts with Resolve failures or connect Timeouts
  * cmdline/apt-get.cc:
    - fix incorrect help output for -f (LP: #57487)
    - do two passes when installing tasks, first ignoring dependencies,
      then resolving them and run the problemResolver at the end
      so that it can correct any missing dependencies
  * debian/apt.cron.daily:
    - sleep random amount of time (default within 0-30min) before
      starting the upate to hit the mirrors less hard
  * doc/apt_preferences.5.xml:
    - fix typo
  * added debian/README.source

  [ Christian Perrier ]
  * Fix typos in manpages. Thanks to Daniel Leidert for the fixes
    Closes: #444922
  * Fix syntax/copitalisation in some messages. Thanks to Jens Seidel
    for pointing this and providing the patch.
    Closes: #466845
  * Fix Polish offline translation. Thanks to Robert Luberda for the patch
    and apologies for applying it very lately. Closes: #337758
  * Fix typo in offline.sgml. Closes: #412900

  [ Program translations ]
    - German updated. Closes: #466842
    - Swedish updated.
    - Polish updated. Closes: #469581
    - Slovak updated. Closes: #471341
    - French updated.
    - Bulgarian updated. Closes: #448492
    - Galician updated. Closes: #476839

  [ Daniel Burrows ]
  * apt-pkg/depcache.cc:
    - Patch MarkInstall to follow currently satisfied Recommends even
      if they aren't "new", so that we automatically force upgrades
      when the version of a Recommends has been tightened.  (Closes: #470115)
    - Enable more complete debugging information when Debug::pkgAutoRemove
      is set.
  * apt-pkg/contrib/configuration.cc
    - Lift the 1024-byte limit on lines in configuration files.
      (Closes: #473710, #473874)
  * apt-pkg/contrib/strutl.cc:
    - Lift the 64000-byte limit on individual messages parsed by ReadMessages.
      (Closes: #474065)
  * debian/rules:
    - Add missing Build-Depends-Indep on xsltproc, docbook-xsl, and xmlto.

 -- Daniel Burrows <dburrows@debian.org>  Sat, 26 Apr 2008 12:24:35 -0700
  
apt (0.7.11) unstable; urgency=critical
  
  [ Raise urgency to critical since it fixes a critical but for Debian
    Installer Lenny Beta1 release ]

  [ Program translations ]
    - Vietnamese updated. Closes: #460825
    - Basque updated. Closes: #461166
    - Galician updated. Closes: #461468
    - Portuguese updated. Closes: #464575
    - Korean updated. Closes: #448430
    - Simplified Chinese updated. Closes: #465866

  [ Otavio Salvador ]
  * Applied patch from Robert Millan <rmh@aybabtu.com> to fix the error
    message when gpgv isn't installed, closes: #452640.
  * Fix regression about APT::Get::List-Cleanup setting being ignored,
    closes: #466052.

 -- Otavio Salvador <otavio@debian.org>  Thu, 17 Jan 2008 22:36:46 -0200

apt (0.7.10) unstable; urgency=low

  [ Otavio Salvador ]
  * Applied patch from Mike O'Connor <stew@vireo.org> to add a manpage to
    apt-mark, closes: #430207.
  * Applied patch from Andrei Popescu <andreimpopescu@gmail.com> to add a
    note about some frontends in apt.8 manpage, closes: #438545.
  * Applied patch from Aurelien Jarno <aurel32@debian.org> to avoid CPU
    getting crazy when /dev/null is redirected to stdin (which breaks
    buildds), closes: #452858.
  * Applied patch from Aurelien Jarno <aurel32@debian.org> to fix building
    with newest dpkg-shlibdeps changing the packaging building order and a
    patch from Robert Millan <rmh@aybabtu.com> to fix parallel building,
    closes: #452862.
  * Applied patch from Alexander Winston <alexander.winston@comcast.net>
    to use 'min' as symbol for minute, closes: #219034.
  * Applied patch from Amos Waterland <apw@us.ibm.com> to allow apt to
    work properly in initramfs, closes: #448316.
  * Applied patch from Robert Millan <rmh@aybabtu.com> to make apt-key and
    apt-get to ignore time conflicts, closes: #451328.
  * Applied patch from Peter Eisentraut <peter_e@gmx.net> to fix a
    grammatical error ("manual installed" -> "manually installed"),
    closes: #438136.
  * Fix cron.daily job to not call fail if apt isn't installed, closes:
    #443286.
  * Fix compilation warnings in apt-pkg/cdrom.cc and
    apt-pkg/contrib/configuration.cc.
  * Fix typo in debian/copyright file ("licened" instead of "licensed"),
    closes: #458966.

  [ Program translations ]
    - Basque updated. Closes: #453088
    - Vietnamese updated. Closes: #453774, #459013
    - Japanese updated. Closes: #456909
    - Simplified Chinese updated. Closes: #458039
    - French updated.
    - Norwegian Bokmål updated. Closes: #457917
  [ Michael Vogt ]
  * debian/rules
    - fix https install location
  * debian/apt.conf.daily:
    - print warning if the cache can not be locked (closes: #454561),
      thanks to Bastian Kleineidam
  * methods/gpgv.cc:
    - remove cruft code that caused timestamp/I-M-S issues
  * ftparchive/contents.cc:
    - fix error output
  * apt-pkg/acquire-item.{cc,h}:
    - make the authentication download code more robust against
      servers/proxies with broken If-Range implementations
  * apt-pkg/packagemanager.{cc,h}:
    - propergate the Immediate flag to make hitting the
      "E: Internal Error, Could not perform immediate configuration (2)"
      harder
  * debian/control:
    - build against libdb-dev (instead of libdb4.4-dev)
  * merged the apt--DoListUpdate branch, this provides a common interface
    for "apt-get update" like operations for the frontends and also provides
    hooks to run stuff in APT::Update::{Pre,Post}-Invoke

  [ Chris Cheney ]
  * ftparchive/contents.cc:
    - support lzma data members
  * ftparchive/multicompress.cc:
    - support lzma output

  [ Daniel Burrows ]
  * apt-pkg/contrib/configuration.cc:
    - if RootDir is set, then FindFile and FindDir will return paths
      relative to the directory stored in RootDir, closes: #456457.

  [ Christian Perrier ]
  * Fix wording for "After unpacking...". Thanks to Michael Gilbert
    for the patch. Closes: #260825
  
 -- Michael Vogt <michael.vogt@ubuntu.com>  Thu, 03 Jan 2008 11:31:45 +0100

apt (0.7.9ubuntu17) hardy-proposed; urgency=low

  * apt-pkg/acquire-item.cc:
    - fix signaure removal on transient network failures LP: #220627
      (thanks to Scott James Remnant)

 -- Michael Vogt <michael.vogt@ubuntu.com>  Tue, 22 Apr 2008 16:32:49 +0200

apt (0.7.9ubuntu16) hardy; urgency=low

  * cmdline/apt-key:
    - only check against master-keys in net-update to not break
      custom CDs (thanks to Colin Watson)

 -- Michael Vogt <michael.vogt@ubuntu.com>  Tue, 08 Apr 2008 14:17:14 +0200

apt (0.7.9ubuntu15) hardy; urgency=low

  * cmdline/apt-get.cc:
    - do two passes when installing tasks, first ignoring dependencies,
      then resolving them and run the problemResolver at the end
      so that it can correct any missing dependencies. This should
      fix livecd building for kubuntu (thanks to Jonathan Riddell 
      for reporting the problem)

 -- Michael Vogt <michael.vogt@ubuntu.com>  Thu, 13 Mar 2008 23:25:45 +0100

apt (0.7.9ubuntu14) hardy; urgency=low

  * cmdline/apt-get.cc:
    - fix incorrect help output for -f (LP: #57487)
    - run the problemResolver after a task was installed
      so that it can correct any missing dependencies
  * typo fixes (LP: #107960)

 -- Michael Vogt <michael.vogt@ubuntu.com>  Tue, 11 Mar 2008 21:46:07 +0100

apt (0.7.9ubuntu13) hardy; urgency=low

  [ Lionel Porcheron ]
  * debian/apt.cron.daily:
    - only call gconftool if gcontool is installed (LP: #194281)

  [ Michael Vogt ]
  * doc/apt_preferences.5.xml:
    - fix typo (LP: #150900)
  * doc/example/sources.list:
    - updated for hardy (LP: #195879)
  * debian/apt.cron.daily:
    - sleep random amount of time (default within 0-30min) before
      starting the upate to hit the mirrors less hard

 -- Michael Vogt <michael.vogt@ubuntu.com>  Tue, 04 Mar 2008 15:35:09 +0100

apt (0.7.9ubuntu12) hardy; urgency=low

  * debian/apt.cron.daily:
    - use admin user proxy settings
  * cmdline/apt-get.cc:
    - fix task installation (thanks to Colin Watson)

 -- Michael Vogt <michael.vogt@ubuntu.com>  Thu, 21 Feb 2008 15:07:44 +0100

apt (0.7.9ubuntu11) hardy; urgency=low

  * apt-pkg/algorithms.cc: 
    - add APT::Update::Post-Invoke-Success script slot
      (LP: #188127)

 -- Michael Vogt <michael.vogt@ubuntu.com>  Thu, 10 Jan 2008 12:06:12 +0100

apt (0.7.9ubuntu10) hardy; urgency=low

  * cmdline/apt-key:
    - add "net-update" command that fetches the 
      ubuntu-archive-keyring.gpg and add keys from it that are 
      signed by the ubuntu-master-keyring.gpg 
      (apt-archive-key-signatures spec)
  * debian/apt.cron.daily:
    - add apt-key net-update to the nightly cron job

 -- Michael Vogt <michael.vogt@ubuntu.com>  Wed, 13 Feb 2008 15:50:28 +0100

apt (0.7.9ubuntu9) hardy; urgency=low

  * fix FTBFS due to incorrect intltool build-depends

 -- Michael Vogt <michael.vogt@ubuntu.com>  Mon, 11 Feb 2008 16:04:37 +0100

apt (0.7.9ubuntu8) hardy; urgency=low

  * share/apt-auth-failure.note:
    - show update-notifier note if the nightly update fails with a
      authentication failure (apt-authentication-reliability spec)

 -- Michael Vogt <michael.vogt@ubuntu.com>  Mon, 11 Feb 2008 14:04:56 +0100

apt (0.7.9ubuntu7) hardy; urgency=low

  * methods/connect.cc:
    - remember hosts with Resolve failures or connect Timeouts
      see https://wiki.ubuntu.com/NetworklessInstallationFixes
  * cmdlines/apt-key:
    - fix bug in the new apt-key update code that imports only
      keys signed with the master key (thanks to cjwatson)

 -- Michael Vogt <michael.vogt@ubuntu.com>  Fri, 08 Feb 2008 11:38:35 +0100

apt (0.7.9ubuntu6) hardy; urgency=low

  * cmdline/apt-key:
    - add support for a master-keyring that contains signing keys
      that can be used to sign the archive signing keys. This should
      make key-rollover easier.
  * apt-pkg/deb/dpkgpm.cc:
    - merged patch from Kees Cook to fix anoying upper-case display
      on amd64 in sbuild
  * apt-pkg/algorithms.cc: 
    - add APT::Update::Post-Invoke-Success script slot
    - Make the breaks handling use the kill list. This means, that a
      Breaks: Pkg (<< version) may put Pkg onto the remove list.
  * apt-pkg/deb/dpkgpm.cc:
    - add APT::Apport::MaxReports to limit the maximum number
      of reports generated in a single run (default to 3)
  * apt-pkg/deb/debmetaindex.cc:
    - add missing "Release" file uri when apt-get update --print-uris
      is run

 -- Michael Vogt <michael.vogt@ubuntu.com>  Mon, 04 Feb 2008 14:28:02 +0100

apt (0.7.9ubuntu5) hardy; urgency=low

  * Merged apt-authentication-reliabilty branch. This means
    that apt will refuse to update and use the old lists if
    the authentication of a repository that used to be 
    authenticated fails. See
    https://wiki.ubuntu.com/AptAuthenticationReliability
    for more details.

 -- Michael Vogt <michael.vogt@ubuntu.com>  Wed, 16 Jan 2008 10:36:10 +0100

apt (0.7.9ubuntu4) hardy; urgency=low

  * apt-pkg/algorithms.cc:
    - Since APT::Get::List-Cleanup and APT::List-Cleanup both default to
      true, the effect of the compatibility code was to require both of them
      to be set to false in order to disable list cleanup; this broke the
      installer. Instead, disable list cleanup if either of them is set to
      false.

 -- Colin Watson <cjwatson@ubuntu.com>  Wed, 09 Jan 2008 22:34:37 +0000

apt (0.7.9ubuntu3) hardy; urgency=low

  * merged the apt--DoListUpdate branch, this provides a common interface
    for "apt-get update" like operations for the frontends and also provides
    hooks to run stuff in APT::Update::{Pre,Post}-Invoke

 -- Michael Vogt <michael.vogt@ubuntu.com>  Mon, 07 Jan 2008 19:02:11 +0100

apt (0.7.9ubuntu2) hardy; urgency=low

  [ Otavio Salvador ]
  * Applied patch from Aurelien Jarno <aurel32@debian.org> to fix building
    with newest dpkg-shlibdeps changing the packaging building order and a
    patch from Robert Millan <rmh@aybabtu.com> to fix parallel building,
    closes: #452862.
  * Applied patch from Alexander Winston <alexander.winston@comcast.net>
    to use 'min' as symbol for minute, closes: #219034.
  * Applied patch from Amos Waterland <apw@us.ibm.com> to allow apt to
    work properly in initramfs, closes: #448316.
  * Applied patch from Robert Millan <rmh@aybabtu.com> to make apt-key and
    apt-get to ignore time conflicts, closes: #451328.
  * Applied patch from Peter Eisentraut <peter_e@gmx.net> to fix a
    grammatical error ("manual installed" -> "manually installed"),
    closes: #438136.
  * Fix cron.daily job to not call fail if apt isn't installed, closes:
    #443286.
  
  [ Daniel Burrows ]
  * apt-pkg/contrib/configuration.cc:
    - if RootDir is set, then FindFile and FindDir will return paths
      relative to the directory stored in RootDir, closes: #456457.

  [ Christian Perrier ]
  * Fix wording for "After unpacking...". Thans to Michael Gilbert
    for the patch. Closes: #260825

  [ Program translations ]
    - Vietnamese updated. Closes: #453774
    - Japanese updated. Closes: #456909
    - French updated.

  [ Michael Vogt ]
  * apt-pkg/packagemanager.{cc,h}:
    - propergate the Immediate flag to make hitting the 
      "E: Internal Error, Could not perform immediate configuration (2)"
      harder. (LP: #179247)
  * debian/apt.conf.daily:
    - print warning if the cache can not be locked (closes: #454561),
      thanks to Bastian Kleineidam
  * debian/control:
    - build against libdb-dev (instead of libdb4.4-dev)

 -- Michael Vogt <michael.vogt@ubuntu.com>  Thu, 03 Jan 2008 11:31:45 +0100

apt (0.7.9ubuntu1) hardy; urgency=low

  * merged from http://bzr.debian.org/apt/apt/debian-sid/, remaining
    changes:
    - mirror download method (pending merge with debian)
    - no pdiff download by default (unsuitable for ubuntu)
    - no recommends-by-default yet
    - add "Original-Maintainer" field to tagfile
    - show warning on apt-get source if the package is maintained
      in a VCS (pedinging merge with debian)
    - use ubuntu-archive keyring instead of debians one
    - support metapackages section for autoremoval
    - debian maintainer field change
    - send ubuntu string in user-agent
  
  * Changes from the debian-sid bzr branch (but not uploaded to debian
    yet):
  
  [ Otavio Salvador ]
  * Applied patch from Mike O'Connor <stew@vireo.org> to add a manpage to
    apt-mark, closes: #430207.
  * Applied patch from Andrei Popescu <andreimpopescu@gmail.com> to add a
    note about some frontends in apt.8 manpage, closes: #438545.
  * Applied patch from Aurelien Jarno <aurel32@debian.org> to avoid CPU
    getting crazy when /dev/null is redirected to stdin (which breaks
    buildds), closes: #452858.

  [ Program translations ]
    - Basque updated. Closes: #453088

  [ Michael Vogt ]
  * debian/rules
    - fix https install location
  * methods/gpgv.cc:
    - remove cruft code that caused timestamp/I-M-S issues
  * ftparchive/contents.cc:
    - fix error output
  * methods/mirror.{cc,h}:
    - only update mirror list on IndexFile updates 
  * apt-pkg/acquire-item.{cc,h}:
    - make the authentication download code more robust against
      servers/proxies with broken If-Range implementations
  * debian/control:
    - build against libdb-dev (instead of libdb4.4-dev)
  * merged the apt--DoListUpdate branch, this provides a common interface
    for "apt-get update" like operations for the frontends and also provides
    hooks to run stuff in APT::Update::{Pre,Post}-Invoke

  [ Chris Cheney ]
  * ftparchive/contents.cc:
    - support lzma data members
  * ftparchive/multicompress.cc:
    - support lzma output

 -- Michael Vogt <michael.vogt@ubuntu.com>  Thu, 13 Dec 2007 14:46:27 +0100

apt (0.7.9) unstable; urgency=low

  [ Christian Perrier ]
  * Add several languages to LINGUAS and, therefore, really ship the relevant
    translation:
    Arabic, Dzongkha, Khmer, Marathi, Nepali, Thai
    Thanks to Theppitak Karoonboonyanan for checking this out. Closes: #448321

  [ Program translations ]
    - Korean updated. Closes: #448430
    - Galician updated. Closes: #448497
    - Swedish updated.

  [ Otavio Salvador ]
  * Fix configure script to check for CURL library and headers presense.
  * Applied patch from Brian M. Carlson <sandals@crustytoothpaste.ath.cx>
    to add backward support for arches that lacks pselect support,
    closes: #448406.
  * Umount CD-ROM when calling apt-cdrom ident, except when called with
    -m, closes: #448521.

 -- Otavio Salvador <otavio@debian.org>  Wed, 31 Oct 2007 13:37:26 -0200

apt (0.7.8) unstable; urgency=low

  * Applied patch from Daniel Leidert <daniel.leidert@wgdd.de> to fix
    APT::Acquire::Translation "none" support, closes: #437523.
  * Applied patch from Daniel Burrows <dburrows@debian.org> to add support
    for the Homepage field (ABI break), closes: #447970.
  * Applied patch from Frans Pop <elendil@planet.nl> to fix a trailing
    space after cd label, closes: #448187.

 -- Otavio Salvador <otavio@debian.org>  Fri, 26 Oct 2007 18:20:13 -0200

apt (0.7.7) unstable; urgency=low

  [ Michael Vogt ]
  * apt-inst/contrib/extracttar.cc:
    - fix fd leak for zero size files (thanks to Bill Broadley for
      reporting this bug)
  * apt-pkg/acquire-item.cc:
    - remove zero size files on I-M-S hit
  * methods/https.cc:
    - only send LastModified if we actually have a file
    - send range request with if-range 
    - delete failed downloads
    - delete zero size I-M-S hits
  * apt-pkg/deb/dpkgpm.{cc,h}:
    - merged dpkg-log branch, this lets you specify a 
      Dir::Log::Terminal file to log dpkg output to
      (ABI break)
    - fix parse error when dpkg sends unexpected data
  * merged apt--sha256 branch to fully support the new
    sha256 checksums in the Packages and Release files
    (ABI break)
  * apt-pkg/pkgcachegen.cc:
    - increase default mmap size
  * tests/local-repo:
    - added local repository testcase
  * apt-pkg/acquire.cc:
    - increase MaxPipeDepth for the internal worker<->method
      communication to 1000 for the debtorrent backend
  * make apt build with g++ 4.3
  * fix missing SetExecClose() call when the status-fd is used
  * debian/apt.cron.daily:
    - move unattended-upgrade before apt-get autoclean
  * fix "purge" commandline argument, closes: #133421
    (thanks to Julien Danjou for the patch)
  * cmdline/apt-get.cc:
    - do not change the auto-installed information if a package
      is reinstalled
  * apt-pkg/acquire-item.cc:
    - fix crash in diff acquire code
  * cmdline/apt-mark:
    - Fix chmoding after have renamed the extended-states file (LP: #140019)
      (thanks to Laurent Bigonville)
  * apt-pkg/depcache.cc:
    - set "APT::Install-Recommends" to true by default (OMG!)
  * debian/apt.cron.daily:
    - only run the cron job if apt-get check succeeds (LP: #131719)
  
  [ Program translations ]
    - French updated
    - Basque updated. Closes: #436425
    - Fix the zh_CN translator's name in debian/changelog for 0.7.2
      Closes: #423272
    - Vietnamese updated. Closes: #440611
    - Danish updated. Closes: #441102
    - Thai added. Closes: #442833
    - Swedish updated.
    - Galician updated. Closes: #446626

  [ Otavio Salvador ]
  * Add hash support to copy method. Thanks Anders Kaseorg by the patch
    (closes: #436055)
  * Reset curl options and timestamp between downloaded files. Thanks to
    Ryan Murray <rmurray@debian.org> for the patch (closes: #437150)
  * Add support to apt-key to export keys to stdout. Thanks to "Dwayne
    C. Litzenberger" <dlitz@dlitz.net> for the patch (closes: #441942)
  * Fix compilation warnings:
    - apt-pkg/indexfile.cc: conversion from string constant to 'char*';
    - apt-pkg/acquire-item.cc: likewise;
    - apt-pkg/cdrom.cc: '%lu' expects 'long unsigned int', but argument
      has type 'size_t';
    - apt-pkg/deb/dpkgpm.cc: initialization order and conversion from
      string constant to 'char*';
    - methods/gpgv.cc: conversion from string constant to 'char*';
    - methods/ftp.cc: likewise;
    - cmdline/apt-extracttemplates.cc: likewise;
    - apt-pkg/deb/debmetaindex.cc: comparison with string literal results
      in unspecified behaviour;
  * cmdline/apt-get.cc: adds 'autoremove' as a valid comment to usage
    statement of apt-get (closes: #445468).
  * cmdline/apt-get.cc: really applies Julien Danjou <acid@debian.org>
    patch to add 'purge' command line argument (closes: #133421).

  [ Ian Jackson ]
  * dpkg-triggers: Deal properly with new package states.

  [ Colin Watson ]
  * apt-pkg/contrib/mmap.cc:
    - don't fail if msync() returns > 0
 
 -- Michael Vogt <mvo@debian.org>  Tue, 23 Oct 2007 14:58:03 +0200

apt (0.7.6ubuntu14.1) gutsy-proposed; urgency=low

  [ Michael Vogt ]
  * apt-pkg/deb/dpkgpm.{cc,h}:
    - give up timeslice on EIO error in read from master terminal
  * debian/apt.cron.daily:
    - only run the cron job if apt-get check succeeds (LP: #131719)

  [ Martin Emrich ]  
  * apt-pkg/deb/dpkgpm.{cc,h}:
    - rewrite dpkgpm.cc to use pselect() instead of select()
      to block signals during select() (LP: #134858)
 
 -- Michael Vogt <michael.vogt@ubuntu.com>  Sat, 20 Oct 2007 07:51:12 +0200

apt (0.7.6ubuntu14) gutsy; urgency=low

  * apt-pkg/deb/dpkgpm.cc:
    - fix resource leak (LP: #148806) 

 -- Michael Vogt <michael.vogt@ubuntu.com>  Mon, 15 Oct 2007 20:57:44 +0200

apt (0.7.6ubuntu13) gutsy; urgency=low

  * apt-pkg/deb/dpkgpm.cc:
    - fix crash in WriteApportReport (LP: #144537)
  * apt-pkg/acquire-item.cc
    - fix disappearing local Packages.gz file (LP: #131166)
  * methods/https.cc:
    - fix off-by-one error I-M-S handling
    - cleanup after I-M-S hit

 -- Michael Vogt <michael.vogt@ubuntu.com>  Tue, 09 Oct 2007 01:48:26 +0200

apt (0.7.6ubuntu12) gutsy; urgency=low

  [ Michael Vogt ]
  * cmdline/apt-mark:
    - Fix chmoding after have renamed the extended-states file
      (thanks to Laurent Bigonville, LP: #140019)
  * apt-pkg/deb/debmetaindex.cc: comparison with string literal results
      in unspecified behaviour;
  * Reset curl options and timestamp between downloaded files. Thanks to
    Ryan Murray <rmurray@debian.org> for the patch

  [Paul Sladen]
  * Have 'cron.daily/apt' send D-Bus doesn't exist error messages
    to the bit bucket.  Thanks to 'dasdda'.  (LP: #115397)

 -- Michael Vogt <michael.vogt@ubuntu.com>  Wed, 03 Oct 2007 02:17:45 +0200

apt (0.7.6ubuntu11) gutsy; urgency=low

  * apt-pkg/contrib/mmap.cc:
    - don't fail if msync() returns > 0 (LP: #144001)

 -- Colin Watson <cjwatson@ubuntu.com>  Sat, 22 Sep 2007 21:39:29 +0100

apt (0.7.6ubuntu10) gutsy; urgency=low

  * apt-pkg/deb/dpkgpm.cc:
    - fix parse error when dpkg sends unexpected data

 -- Michael Vogt <michael.vogt@ubuntu.com>  Tue, 18 Sep 2007 17:25:09 +0100

apt (0.7.6ubuntu9) gutsy; urgency=low

  * apt-pkg/deb/dpkgpm.cc:
    - fix progress reporting precent calculation (LP: #137798)
  * make apt build with g++ 4.3
  * fix missing SetExecClose() call when the status-fd is used
    (LP: #136767)
  * debian/apt.cron.daily:
    - move unattended-upgrade before apt-get autoclean
  * fix "purge" commandline argument, closes LP: #125733
    (thanks to Julien Danjou for the patch)
  * cmdline/apt-get.cc:
    - do not change the auto-installed information if a package
      is reinstalled (LP: #139448)
  
 -- Michael Vogt <michael.vogt@ubuntu.com>  Tue, 11 Sep 2007 20:55:00 +0200

apt (0.7.6ubuntu8) gutsy; urgency=low

  * apt-pkg/deb/dpkgpm.{cc,h}:
    - fix bug in dpkg log writing when a signal is caught during
      select() (LP: #134858)
    - write end marker in the log as well

 -- Michael Vogt <michael.vogt@ubuntu.com>  Wed, 05 Sep 2007 15:03:46 +0200

apt (0.7.6ubuntu7) gutsy; urgency=low

  * reupload to fix FTBFS

 -- Michael Vogt <michael.vogt@ubuntu.com>  Thu, 16 Aug 2007 19:44:20 +0200

apt (0.7.6ubuntu6) gutsy; urgency=low

  * dpkg-triggers: Deal properly with new package states.

 -- Ian Jackson <iwj@ubuntu.com>  Wed, 15 Aug 2007 20:44:37 +0100

apt (0.7.6ubuntu5) UNRELEASED; urgency=low

  * apt-pkg/acquire-item.cc:
    - fix file removal on local repo i-m-s hit (LP: #131166)
  * tests/local-repo:
    - added regression test for this bug

 -- Michael Vogt <michael.vogt@ubuntu.com>  Thu, 09 Aug 2007 12:34:07 +0200

apt (0.7.6ubuntu4) gutsy; urgency=low

  * cmdline/apt-get.cc:
    - remove YnPrompt when a XS-Vcs- tag is found, improve the
      notice (LP: #129575)
  * methods/copy.cc:
    - take hashes here too
  * apt-pkg/acquire-worker.cc:
    - only pass on computed hash if we recived one from the method

 -- Michael Vogt <michael.vogt@ubuntu.com>  Wed, 08 Aug 2007 19:30:29 +0200

apt (0.7.6ubuntu3) gutsy; urgency=low

  * apt-pkg/deb/dpkgpm.cc:
    - fix packagename extraction when writting apport reports
  * apt-pkg/pkgcachegen.cc:
    - increase default mmap size (LP: #125640)

 -- Michael Vogt <michael.vogt@ubuntu.com>  Tue, 07 Aug 2007 09:52:00 +0200

apt (0.7.6ubuntu2) gutsy; urgency=low

  * doc/examples/sources.list:
    - change example source to gutsy
  * apt-pkg/deb/dpkgpm.cc:
    - do not break if no /dev/pts is available

 -- Michael Vogt <michael.vogt@ubuntu.com>  Mon, 06 Aug 2007 15:17:57 +0200

apt (0.7.6ubuntu1) gutsy; urgency=low

  [ Michael Vogt ]
  * apt-inst/contrib/extracttar.cc:
    - fix fd leak for zero size files (thanks to Bill Broadley for
      reporting this bug)
  * apt-pkg/acquire-item.cc:
    - remove zero size files on I-M-S hit
  * methods/https.cc:
    - only send LastModified if we actually have a file
    - send range request with if-range 
    - delete failed downloads
    (thanks to Thom May for his help here)
    - delete zero size I-M-S hits
  * apt-pkg/deb/dpkgpm.{cc,h}:
    - merged dpkg-log branch, this lets you specify a 
      Dir::Log::Terminal file to log dpkg output to
    (ABI break)
    - when writting apport reports, attach the dpkg
      terminal log too
  * merged apt--sha256 branch to fully support the new
    sha256 checksums in the Packages and Release files
    (ABI break)
  * apt-pkg/pkgcachegen.cc:
    - increase default mmap size
  * tests/local-repo:
    - added local repository testcase
  * make apt build with g++ 4.3
  * fix missing SetExecClose() call when the status-fd is used
  * debian/apt.cron.daily:
    - move unattended-upgrade before apt-get autoclean
  * fix "purge" commandline argument, closes: #133421
    (thanks to Julien Danjou for the patch)
  * cmdline/apt-get.cc:
    - do not change the auto-installed information if a package
      is reinstalled
  * cmdline/apt-mark:
    - Fix chmoding after have renamed the extended-states file (LP: #140019)
      (thanks to Laurent Bigonville)

  [ Ian Jackson ]
  * dpkg-triggers: Deal properly with new package states.

 -- Michael Vogt <michael.vogt@ubuntu.com>  Thu, 02 Aug 2007 11:55:54 +0200

apt (0.7.6) unstable; urgency=low

  * Applied patch from Aurelien Jarno <aurel32@debian.org> to fix wrong
    directory downloading on non-linux architectures (closes: #435597)

 -- Otavio Salvador <otavio@debian.org>  Wed, 01 Aug 2007 19:49:51 -0300

apt (0.7.5) unstable; urgency=low

  [ Otavio Salvador ]
  * Applied patch from Guillem Jover <guillem@debian.org> to use
    dpkg-architecture to get the host architecture (closes: #407187)
  * Applied patch from Guillem Jover <guillem@debian.org> to add
    support to add lzma support (closes: #408201)

  [ Michael Vogt ]
  * apt-pkg/depcache.cc:
    - support a list of sections for:
      APT::Install-Recommends-Sections
      APT::Never-MarkAuto-Sections
  * methods/makefile:
    - install lzma symlink method (for full lzma support)
  * debian/control:
    - suggest "lzma"

 -- Otavio Salvador <otavio@ossystems.com.br>  Wed, 25 Jul 2007 20:16:46 -0300

apt (0.7.4ubuntu1) gutsy; urgency=low

  * debian/apt.conf.ubuntu, apt.conf.autoremove:
    - Change metapackages to {restricted,universe,multiverse}/metapackages 
      in Install-Recommends-Sections and Never-MarkAuto-Sections

 -- Michael Vogt <michael.vogt@ubuntu.com>  Thu, 26 Jul 2007 10:42:29 +0200

apt (0.7.4) unstable; urgency=low

  [ Michael Vogt ]
  * cmdline/apt-get.cc:
    - fix in the task-install code regexp (thanks to Adam Conrad and
      Colin Watson)
    - support task removal too: apt-get remove taskname^
      (thanks to Matt Zimmerman reporting this problem)

  [ Otavio Salvador ]
  * Fix a typo on 0.7.3 changelog entry about g++ (7.3 to 4.3)
  * Fix compilation warnings:
    - apt-pkg/contrib/configuration.cc: wrong argument type;
    - apt-pkg/deb/dpkgpm.cc: wrong signess;
    - apt-pkg-acquire-item.cc: wrong signess and orderned initializers;
    - methods/https.cc:
      - type conversion;
      - unused variable;
      - changed SetupProxy() method to void;
  * Simplified HttpMethod::Fetch on http.cc removing Tail variable;
  * Fix pipeline handling on http.cc (closes: #413324)
  * Fix building to properly support binNMUs. Thanks to Daniel Schepler
    <schepler@math.unipd.it> by the patch (closes: #359634)
  * Fix example for Install-{Recommends,Suggests} options on
    configure-index example file. Thanks to Peter Eisentraut
    <peter_e@gmx.net> by the patch (closes: #432223)

  [ Christian Perrier ]
  * Basque translation update. Closes: ##423766
  * Unfuzzy formerly complete translations
  * French translation update
  * Re-generate PO(T) files
  * Spanish translation update
  * Swedish translation update

 -- Otavio Salvador <otavio@debian.org>  Tue, 24 Jul 2007 09:55:50 -0300

apt (0.7.3) unstable; urgency=low

  * fixed compile errors with g++ 4.3 (thanks to 
    Daniel Burrows, closes: #429378)
  * fixes in the auto-mark code (thanks to Daniel
    Burrows)
  * fix FTBFS by changing build-depends to
    libcurl4-gnutls-dev (closes: #428363)
  * cmdline/apt-get.cc:
    - fix InstallTask code when a pkgRecord ends 
      with a single '\n' (thanks to Soren Hansen for reporting)
  * merged from Christian Perrier:
        * vi.po: completed to 532t, again. Closes: #429899
        * gl.po: completed to 532t. Closes: #429506
        * vi.po: completed to 532t. Closes: #428672
        * Update all PO and the POT. Gives 514t14f4u for formerly
          complete translations
        * fr.po: completed to 532t
        * ku.po, uk.po, LINGUAS: reintegrate those translations
          which disappeared from the BZR repositories

 -- Michael Vogt <mvo@debian.org>  Sun, 01 Jul 2007 12:31:29 +0200
  
apt (0.7.2ubuntu7) gutsy; urgency=low

  * fix build-dependencies 
  * fixes in the auto-mark code (thanks to Daniel
    Burrows)

 -- Michael Vogt <michael.vogt@ubuntu.com>  Mon,  9 Jul 2007 19:02:54 +0200

apt (0.7.2ubuntu6) gutsy; urgency=low

  [ Michael Vogt]
  * cmdline/apt-get.cc:
    - make the XS-Vcs-$foo warning more copy'n'paste
      friendly (thanks to Matt Zimmerman)
    - ignore the Vcs-Browser tag (Fixes LP: #121770)
  * debian/apt.conf.autoremove:
    - added "linux-ubuntu-modules" to APT::NeverAutoRemove

  [ Sarah Hobbs ]
  * Change metapackages to *metapackages in Install-Recommends-Section
    and Never-MarkAuto-Section of debian/apt.conf.autoremove, so that
    the Recommends of metapackages in universe and multiverse will get
    installed.
  * Also make this change in doc/examples/configure-index.
  * Added a Build Dependancies of automake, docbook-xsl, xsltproc, xmlto,
    docbook to fix FTBFS.
  * Added in previous changelog entries, as those who uploaded did not
    actually commit to Bzr.

 -- Sarah Hobbs <hobbsee@ubuntu.com>  Mon, 09 Jul 2007 01:15:57 +1000

apt (0.7.2ubuntu5) gutsy; urgency=low

  * Rerun autoconf to fix the FTBFS.

 -- Michael Bienia <geser@ubuntu.com>  Fri, 06 Jul 2007 19:17:33 +0200

apt (0.7.2ubuntu4) gutsy; urgency=low

  * Rebuild for the libcurl4 -> libcurl3 transition mess.

 -- Steve Kowalik <stevenk@ubuntu.com>  Fri,  6 Jul 2007 12:44:05 +1000

apt (0.7.2ubuntu3) gutsy; urgency=low

  * cmdline/apt-get.cc:
    - fix InstallTask code when a pkgRecord ends 
      with a single '\n' (thanks to Soren Hansen for reporting)

 -- Michael Vogt <michael.vogt@ubuntu.com>  Wed, 27 Jun 2007 13:33:38 +0200

apt (0.7.2ubuntu2) gutsy; urgency=low

  * fixed compile errors with g++ 4.3 (thanks to 
    Daniel Burrows, closes: #429378)
  * fix FTFBFS by changing build-depends to
    libcurl4-gnutls-dev (closes: #428363)

 -- Michael Vogt <michael.vogt@ubuntu.com>  Tue, 19 Jun 2007 13:47:03 +0200

apt (0.7.2ubuntu1) gutsy; urgency=low

  * apt-pkg/deb/dpkgpm.cc:
    - apport integration added, this means that a apport
      report is written on dpkg failures
  * cmdline/apt-get.cc:
    - merged http://people.ubuntu.com/~mvo/bzr/apt/xs-vcs-bzr/
      this will warn when Vcs- headers are found on apt-get source
      (Fixes LP:#115959)
  * merged from debian/unstable, remaining changes:
    - maintainer field changed
    - merged the apt--mirror branch 
      http://people.ubuntu.com/~mvo/bzr/apt/apt--mirror/
    - apport reporting on package install/upgrade/remove failure
    - support for "Originial-Maintainer" field
    - merged apt--xs-vcs-bzr branch
      (http://people.ubuntu.com/~mvo/bzr/apt/xs-vcs-bzr/)
    - use ubuntu archive keyring by default
    - debian/apt.conf.autoremove
      + install recommands for section "metapackages"
      + do not mark direct dependencies of "metapackages" as autoremoved

 -- Michael Vogt <michael.vogt@ubuntu.com>  Thu, 14 Jun 2007 10:38:36 +0200

apt (0.7.2-0.1) unstable; urgency=low

  * Non-maintainer upload.
  * Build-depend on libcurl4-gnutls-dev instead of the obsolete
    libcurl3-gnutls-dev.  Closes: #428363.

 -- Steve Langasek <vorlon@debian.org>  Thu, 28 Jun 2007 18:46:53 -0700

apt (0.7.2) unstable; urgency=low
  
  * merged the debian/experimental changes back
    into the debian/sid branch
  * merged from Christian Perrier:
    * mr.po: New Marathi translation  Closes: #416806
    * zh_CN.po: Updated by Kov Chai  Closes: #416822
    * tl.po: Updated by Eric Pareja   Closes: #416638
    * gl.po: Updated by Jacobo Tarrio
	     Closes: #412828
    * da.po: Updated by Claus Hindsgaul
	     Closes: #409483
    * fr.po: Remove a non-breakable space for usability
	     issues. Closes: #408877
    * ru.po: Updated Russian translation. Closes: #405476
    * *.po: Unfuzzy after upstream typo corrections
  * buildlib/archtable:
    - added support for sh3/sh4 (closes: #424870)
    - added support for m32r (closes: #394096)
  * buildlib/systemtable:
    - added support for lpia
  * configure.in:
    - check systemtable for architecture mapping too
  * fix error in AutocleanInterval, closes: #319339
    (thanks to Israel G. Lugo for the patch)
  * add "purge" commandline argument, closes: #133421)
    (thanks to Julien Danjou for the patch)
  * add "purge" commandline argument, closes: #133421)
    (thanks to Julien Danjou for the patch)
  * fix FTBFS with gcc 4.3, closes: #417090
    (thanks to Martin Michlmayr for the patch)
  * add --dsc-only option, thanks to K. Richard Pixley
  * Removed the more leftover #pragma interface/implementation
    closes: #306937 (thanks to Andreas Henriksson for the patch)
  
 -- Michael Vogt <mvo@debian.org>  Wed, 06 Jun 2007 23:19:50 +0200

apt (0.7.1) experimental; urgency=low

  * ABI library name change because it's built against
    new glibc
  * implement SourceVer() in pkgRecords 
     (thanks to Daniel Burrows for the patch!)
  * apt-pkg/algorithm.cc:
    - use clog for all debugging
    - only increase the score of installed applications if they 
      are not obsolete 
    - fix resolver bug on removal triggered by weak-dependencies 
      with or-groups
  * methods/http.cc:
    - send apt version in User-Agent
  * apt-pkg/deb/debrecords.cc:
    - fix SHA1Hash() return value
  * apt-pkg/cdrom.cc:
    - only unmount if APT::CDROM::NoMount is false
  * methods/cdrom.cc:  
    - only umount if it was mounted by the method before
  * po/gl.po:
    - fix error in translation that causes trouble to lsb_release 
      (LP#79165)
  * apt-pkg/acquire-item.cc:
    - if decompression of a index fails, delete the index 
  * apt-pkg/acquire.{cc,h}:
    - deal better with duplicated sources.list entries (avoid
      double queuing of  URLs) - this fixes hangs in bzip/gzip
      (LP#102511)
  * Fix broken use of awk in apt-key that caused removal of the wrong keys
    from the keyring. Closes: #412572
  * merged from Christian Perrier:
    * mr.po: New Marathi translation  Closes: #416806
    * zh_CN.po: Updated by Eric Pareja  Closes: #416822
    * tl.po: Updated by Eric Pareja   Closes: #416638
    * gl.po: Updated by Jacobo Tarrio
             Closes: #412828
    * da.po: Updated by Claus Hindsgaul
             Closes: #409483
    * fr.po: Remove a non-breakable space for usability
             issues. Closes: #408877
    * ru.po: Updated Russian translation. Closes: #405476
    * *.po: Unfuzzy after upstream typo corrections
    * vi.po: Updated to 515t. Closes: #426976
    * eu.po: Updated to 515t. Closes: #423766
    * pt.po: 515t. Closes: #423111
    * fr.po: Updated by Christian Perrier
    * Update all PO and the POT. Gives 513t2f for formerly
      complete translations
  * apt-pkg/policy.cc:
    - allow multiple packages (thanks to David Foerster)

 -- Michael Vogt <mvo@debian.org>  Wed,  2 May 2007 13:43:44 +0200

apt (0.6.46.4ubuntu10) feisty; urgency=low

  * apt-pkg/depcache.cc:
    - added "APT::Never-MarkAuto-Section" and consider dependencies 
      of packages in this section manual (LP#59893)
    - ensure proper permissions in the extended_state file (LP#67037)
  * debian/apt.conf.ubuntu:
    - added APT::Never-MarkAuto-Section "metapackages" (LP#59893)
  * cmdline/apt-get.cc:
    - "apt-get install foo" on a already installed package foo will
      clean the automatic installed flag (LP#72007)
    - do not show packages already marked for removal as auto-installed
      (LP#64493)
    - applied patch to (optionally) hide the auto-remove information
      (thanks to Frode M. Døving) (LP#69148)

 -- Michael Vogt <michael.vogt@ubuntu.com>  Wed, 14 Mar 2007 13:32:32 +0100

apt (0.6.46.4ubuntu9) feisty; urgency=low

  * debian/control:
    - set XS-Vcs-Bzr header
    - Set Ubuntu maintainer address
  * apt-pkg/cdrom.cc:
    - only unmount if APT::CDROM::NoMount is false
    - only umount if it was mounted by the method before
  * cmdline/apt-get.cc:
    - fix version output in autoremove list (LP#68941)
  * apt-pkg/packagemanager.cc:
    - do not spin 100% cpu in FixMissing() (LP#84476)
  * apt-pkg/indexfile.cc:
    - fix problem overwriting APT::Acquire::Translation
  * doc/examples/configure-index:
    - document APT::Acquire::Translation
  
 -- Michael Vogt <michael.vogt@ubuntu.com>  Tue, 13 Mar 2007 15:24:39 +0100

apt (0.6.46.4ubuntu8) feisty; urgency=low

  * fix segfault in the pkgRecords destructor
  * Bump ABI version
  * debian/control:
    - make the libcurl3-gnutls-dev versionized (LP#86614)

 -- Michael Vogt <michael.vogt@ubuntu.com>  Mon, 26 Feb 2007 14:26:33 +0100

apt (0.6.46.4ubuntu7) feisty; urgency=low

  * Merged the apt--mirror branch. This means that a new 'mirror' 
    method is available that will allow dynamic mirror updates.
    The sources.list entry looks something like this:
    "deb mirror://mirrors.lp.net/get_mirror feisty main restricted"

    It also supports error reporting to a configurable url for mirror
    problems/failures.
  * Bump ABI version

 -- Michael Vogt <michael.vogt@ubuntu.com>  Tue,  6 Feb 2007 11:38:06 +0100

apt (0.6.46.4ubuntu6) feisty; urgency=low

  * methods/http.cc:
    - send apt version in User-Agent
  * apt-pkg/deb/debrecords.cc:
    - fix SHA1Hash() return value
  * apt-pkg/algorithms.cc:
    - fix resolver bug on removal triggered by weak-dependencies 
      with or-groups
    - fix segfault (lp: #76530)

 -- Michael Vogt <michael.vogt@ubuntu.com>  Wed, 20 Dec 2006 11:04:36 +0100

apt (0.6.46.4ubuntu5) feisty; urgency=low

  * added apt-transport-https package to provide a optional
    https transport (apt-https spec)

 -- Michael Vogt <michael.vogt@ubuntu.com>  Tue, 19 Dec 2006 16:23:43 +0100

apt (0.6.46.4ubuntu4) feisty; urgency=low
  
  * apt-pkg/algorithms.cc:
    - only increase the score of installed applications if they 
      are not obsolete 

 -- Michael Vogt <michael.vogt@ubuntu.com>  Mon, 18 Dec 2006 19:39:05 +0100

apt (0.7.0) experimental; urgency=low

  * Package that contains all the new features
  * Removed all #pragma interface/implementation
  * Branch that contains all the new features:
  * translated package descriptions
  * task install support
  * automatic dependency removal (thanks to Daniel Burrows)
  * merged support for the new dpkg "Breaks" field 
    (thanks to Ian Jackson)
  * handle network failures more gracefully on "update"
  * support for unattended-upgrades (via unattended-upgrades
    package)
  * added apt-transport-https method
  * merged "install-recommends" branch (ABI break): 
    - new "--install-recommends"
    - install new recommends on "upgrade" if --install-recommends is 
      given
    - new "--fix-policy" option to install all packages with unmet
      important dependencies (usefull with --install-recommends to
      see what not-installed recommends are on the system)
    - fix of recommended packages display (only show CandidateVersion
      fix or-group handling)
  * merged "install-task" branch (use with "apt-get install taskname^")

 -- Michael Vogt <mvo@debian.org>  Fri, 12 Jan 2007 20:48:07 +0100

apt (0.6.46.4ubuntu3) feisty; urgency=low

  * apt-pkg/algorithm.cc:
    - use clog for all debugging
  * apt-pkg/depcache.cc:
    - never mark Required package for autoremoval (lp: #75882)

 -- Michael Vogt <michael.vogt@ubuntu.com>  Mon, 18 Dec 2006 11:56:05 +0100

apt (0.6.46.4ubuntu2) feisty; urgency=low

  * apt-pkg/algorithms.cc: add missing call to MarkKeep
    so that dist-upgrade isn't broken by unsatisfiable Breaks.
    (thanks to Ian Jackson)

 -- Michael Vogt <michael.vogt@ubuntu.com>  Thu,  7 Dec 2006 23:07:24 +0100

apt (0.6.46.4ubuntu1) feisty; urgency=low

  * merged with debian

 -- Michael Vogt <michael.vogt@ubuntu.com>  Thu,  7 Dec 2006 12:13:14 +0100

apt (0.6.46.4-0.1) unstable; urgency=emergency
  
  * NMU
  * Fix broken use of awk in apt-key that caused removal of the wrong keys
    from the keyring. Closes: #412572

 -- Joey Hess <joeyh@debian.org>  Mon, 26 Feb 2007 16:00:22 -0500

apt (0.6.46.4) unstable; urgency=high

  * ack NMU (closes: #401017)
  * added apt-secure.8 to "See also" section
  * apt-pkg/deb/dpkgpm.cc:
    - added "Dpkg::StopOnError" variable that controls if apt
      will abort on errors from dpkg
  * apt-pkg/deb/debsrcrecords.{cc,h}:
    - make the Buffer grow dynmaically (closes: #400874)
  * Merged from Christian Perrier bzr branch:
    - uk.po: New Ukrainian translation: 483t28f3u
    - el.po: Update to 503t9f2u
    - de.po: Updates and corrections.
  * apt-pkg/contrib/progress.cc:
    - OpProgress::CheckChange optimized, thanks to Paul Brook
      (closes: #398381)
  * apt-pkg/contrib/sha256.cc:
    - fix building with noopt

 -- Michael Vogt <mvo@debian.org>  Thu,  7 Dec 2006 10:49:50 +0100

apt (0.6.46.3-0.2) unstable; urgency=high

  * Non-maintainer upload with permission of Michael Vogt.
  * Fix FTBFS on most arches (regression from the fix of #400874)

 -- Andreas Barth <aba@not.so.argh.org>  Tue,  5 Dec 2006 15:51:22 +0000 
  
apt (0.6.46.3-0.1) unstable; urgency=high

  * Non-maintainer upload with permission of Michael Vogt.
  * Fix segfault at apt-get source. Closes: #400874
  * Add apt-key update in postinst, so that debian-archive-keyring doesn't
    need to depend on apt >= 0.6. Closes: #401114
  * Don't double-queue pdiff files. Closes: #401017
  
 -- Andreas Barth <aba@not.so.argh.org>  Tue,  5 Dec 2006 10:34:56 +0000

apt (0.6.46.3ubuntu2) feisty; urgency=low

  * apt-pkg/algorithms.cc: add missing call to MarkKeep
    so that dist-upgrade isn't broken by unsatisfiable Breaks.

 -- Ian Jackson <iwj@ubuntu.com>  Thu,  7 Dec 2006 15:46:52 +0000

apt (0.6.46.3ubuntu1) feisty; urgency=low

  * doc/apt-get.8.xml:
    - documented autoremove, thanks to Vladimír Lapá%GÄ%@ek 
      (lp: #62919)
  * fix broken i18n in the dpkg progress reporting, thanks to 
    Frans Pop and Steinar Gunderson. (closes: #389261)
  * po/en_GB.po:
    - typo (lp: #61270)
  * add apt-secure.8 to "See also" section

 -- Michael Vogt <michael.vogt@ubuntu.com>  Thu, 23 Nov 2006 07:24:12 +0100

apt (0.6.46.3) unstable; urgency=low

  * apt-pkg/deb/dpkgpm.cc:
    - make progress reporting robust against multiline error
      messages 

  * Merged from Christian Perrier bzr branch:
    - ca.po: Updated to 514t
    - be.po: Updated to 514t
    - it.po: Updated to 514t
    - hu.po: Updated to 514t
    - zh_TW.po: Updated to 514t
    - ar.po: Updated to 293t221u.
    - ru.po: Updated to 514t. Closes: #392466
    - nb.po: Updated to 514t. Closes: #392466
    - pt.po: Updated to 514t. Closes: #393199
    - fr.po: One spelling error corrected: s/accÃ¨der/accÃ©der
    - km.po: Updated to 514t.
    - ko.po: Updated to 514t.
    - bg.po: Updated to 514t.
    - de.po: Updated to 514t.
    - en_GB.po: Updated to 514t.

 -- Michael Vogt <mvo@debian.org>  Thu,  2 Nov 2006 11:37:58 +0100

apt (0.6.46.2) unstable; urgency=low

  * debian/control:
    - depend on debian-archive-keyring to offer clean upgrade path 
      (closes: #386800)
  * Merged from Christian Perrier bzr branch:
    - es.po: Updated to 514t. Closes: #391661
    - da.po: Updated to 514t. Closes: #391424
    - cs.po: Updated. Closes: #391064
    - es.po: Updated to 514t. Closes: #391661
    - da.po: Updated to 514t. Closes: #391424

 -- Michael Vogt <mvo@debian.org>  Wed, 11 Oct 2006 09:03:15 +0200

apt (0.6.46.1) unstable; urgency=low

  * methods/gzip.cc:
    - deal with empty files 
  * Applied patch from Daniel Schepler to make apt bin-NMU able.
    (closes: bug#359634)
  * rebuild against current g++ because of:
    http://gcc.gnu.org/bugzilla/show_bug.cgi?id=29289
    (closes: #390189)
  * fix broken i18n in the dpkg progress reporting, thanks to 
    Frans Pop and Steinar Gunderson. (closes: #389261)
  * Merged from Christian Perrier bzr branch:
    * fi.po: Updated to 514t. Closes: #390149
    * eu.po: Updated to 514t. Closes: #389725
    * vi.po: Updated to 514t. Closes: #388555
  * make the internal buffer in pkgTagFile grow dynamically
    (closes: #388708)
  
 -- Michael Vogt <mvo@debian.org>  Mon,  2 Oct 2006 20:42:20 +0200

apt (0.6.46) unstable; urgency=low

  * debian/control:
    - switched to libdb4.4 for building (closes: #381019)
  * cmdline/apt-get.cc:
    - fix in the TryInstallTask() code to make sure that all package
      there are marked manual install (lp: #61684)

 -- Michael Vogt <michael.vogt@ubuntu.com>  Thu, 28 Sep 2006 00:34:20 +0200

apt (0.6.45ubuntu14) edgy; urgency=low

  * cmdline/apt-get.cc:
    - fix in the TryInstallTask() code to make sure that all package
      there are marked manual install (lp: #61684)

 -- Michael Vogt <michael.vogt@ubuntu.com>  Thu, 28 Sep 2006 00:34:20 +0200

apt (0.6.45ubuntu13) edgy; urgency=low

  * no-changes upload to make apt rebuild against latest g++ and
    fix synaptic FTBFS (see bug: #62461 for details)

 -- Michael Vogt <michael.vogt@ubuntu.com>  Tue, 26 Sep 2006 22:33:10 +0200

apt (0.6.45ubuntu12) edgy; urgency=low

  * apt-pkg/depcache.cc:
    - fix in the sweep() code, set garbage flag for packages scheduled 
      for removal too
    - do not change the autoFlag in MarkKeep(), this can lead to suprising
      side effects

 -- Michael Vogt <michael.vogt@ubuntu.com>  Thu, 21 Sep 2006 00:58:24 +0200

apt (0.6.45ubuntu11) edgy; urgency=low

  * removed "installtask" and change it so that tasknames can be given
    with "apt-get install taskname^"
  * improve the writeStateFile() code

 -- Michael Vogt <michael.vogt@ubuntu.com>  Wed, 20 Sep 2006 14:14:24 +0200

apt (0.6.45ubuntu10) edgy; urgency=low

  * methods/http.cc:
    - check more careful for incorrect proxy settings (closes: #378868)
  * methods/gzip.cc:
    - don't hang when /var is full (closes: #341537), thanks to
      Luis Rodrigo Gallardo Cruz for the patch
  * doc/examples/sources.list:
    - removed non-us.debian.org from the example (closes: #380030,#316196)
  * Merged from Christian Perrier bzr branch:
    * ro.po: Updated to 514t. Closes: #388402
    * dz.po: Updated to 514t. Closes: #388184
    * it.po: Fixed typos. Closes: #387812
    * ku.po: New kurdish translation. Closes: #387766
    * sk.po: Updated to 514t. Closes: #386851
    * ja.po: Updated to 514t. Closes: #386537
    * gl.po: Updated to 514t. Closes: #386397
    * fr.po: Updated to 516t.
    * fi.po: Updated to 512t. Closes: #382702
  * share/archive-archive.gpg:
    - removed the outdated amd64 and debian-2004 keys
  * apt-pkg/tagfile.cc:
    - applied patch from Jeroen van Wolffelaar to make the tags
      caseinsensitive (closes: #384182)
    - reverted MMap use in the tagfile because it does not work 
      across pipes (closes: #383487) 
  * added "installtask" command
  * added new ubuntu specific rewrite rule for "Original-Maintainer"
  
 -- Michael Vogt <michael.vogt@ubuntu.com>  Tue, 19 Sep 2006 15:07:51 +0200

apt (0.6.45ubuntu9) edgy; urgency=low

  * cmdline/apt-get.cc:
    - if --no-remove is given, do not run the AutoRemove code 

 -- Michael Vogt <michael.vogt@ubuntu.com>  Wed, 13 Sep 2006 11:54:20 +0200

apt (0.6.45ubuntu8) edgy; urgency=low

  * apt-pkg/algorithm.cc:
    - fix pkgProblemResolver.InstallProtect() to preserve the auto-install
      information (lp: #59457)
  * cmdline/apt-get.cc:
    - fix typo in autoremove information (lp: #59420)
  * install apt-mark to modify the automatically install information for
    packages

 -- Michael Vogt <michael.vogt@ubuntu.com>  Fri,  8 Sep 2006 20:07:22 +0200

apt (0.6.45ubuntu7) edgy; urgency=low

  * apt-pkg/depcache.cc:
    - fix a bug in the install-recommends-section code

 -- Michael Vogt <michael.vogt@ubuntu.com>  Thu,  7 Sep 2006 18:22:38 +0200

apt (0.6.45ubuntu6) edgy; urgency=low

  [Michael Vogt]
  * cmdline/apt-get.cc:
    - always show auto-removable packages and give a hint how to remove 
      them
  * debian/apt.conf.ubuntu:
    - exlucde linux-image and linux-restricted-modules from ever being 
      auto-removed
    - added "metapackages" as the section we want to install recommends
      by default
  * apt-pkg/depcache.cc:
    - added support to turn install-recommends selectively on/off by
      section
  [Ian Jackson]
  * Tests pass without code changes!  Except that we need this:
  * Bump cache file major version to force rebuild so that Breaks
    dependencies are included.
  * Don't depend on or suggest any particular dpkg or dpkg-dev versions;
    --auto-deconfigure is very very old and dpkg-dev's Breaks support
    is more or less orthogonal.
  * Initial draft of `Breaks' implementation.  Appears to compile,
    but as yet *completely untested*.

 -- Michael Vogt <michael.vogt@ubuntu.com>  Thu,  7 Sep 2006 11:50:52 +0200

apt (0.6.45ubuntu5) edgy; urgency=low

  * apt-pkg/pkgcachegen.cc:
    - increase the APT::Cache-Limit to deal with the increased demand due
      to the translated descriptions
  * apt-pkg/deb/dpkgpm.cc:
    - pass "--auto-deconfigure" to dpkg on install to support the
      new "breaks" in dpkg

 -- Michael Vogt <michael.vogt@ubuntu.com>  Tue, 15 Aug 2006 12:06:26 +0200

apt (0.6.45ubuntu4) edgy; urgency=low

  * cmdline/apt-get.cc:
    - fix in the new --fix-polciy code

 -- Michael Vogt <michael.vogt@ubuntu.com>  Mon, 14 Aug 2006 21:08:11 +0200

apt (0.6.45ubuntu3) edgy; urgency=low

  * ABI break
  * merged latest apt--install-recommends (closes: #559000)
  * added "--fix-policy" option to can be used as "--fix-broken" and
    will install missing weak depends (recommends, and/or suggests 
    depending on the settings)
  * merged the apt--ddtp branch

 -- Michael Vogt <michael.vogt@ubuntu.com>  Fri, 11 Aug 2006 12:53:23 +0200

apt (0.6.45ubuntu2) edgy; urgency=low

  * debian/control:
    - switched to libdb4.4 for building (closes: #381019)
  * cmdline/apt-get.cc:
    - show only the recommends/suggests for the candidate-version, not for all
      versions of the package (closes: #257054)
    - properly handle recommends/suggests or-groups when printing the list of
      suggested/recommends packages (closes: #311619)
  * merged "apt--install-recommends" branch:
    - added "{no-}install-recommends" commandline option
    - added APT::Install-{Recommends,Suggests} option
    - currently Install-Recommends defaults to "False" 

 -- Michael Vogt <michael.vogt@ubuntu.com>  Wed,  9 Aug 2006 23:38:46 +0200

apt (0.6.45ubuntu1) edgy; urgency=low

  * merged with debian/unstable

 -- Michael Vogt <michael.vogt@ubuntu.com>  Tue,  1 Aug 2006 15:43:22 +0200

apt (0.6.45) unstable; urgency=low

  * apt-pkg/contrib/sha256.cc:
    - fixed the sha256 generation (closes: #378183)
  * ftparchive/cachedb.cc:
    - applied patch from Anthony Towns to fix Clean() function
      (closes: #379576)
  * doc/apt-get.8.xml:
    - fix path to the apt user build (Closes: #375640)
  * doc/apt-cache.8.xml:
    - typo (Closes: #376408)
  * apt-pkg/deb/dpkgpm.cc:
    - make progress reporting more robust against multiline error
      messages (first half of a fix for #374195)
  * doc/examples/configure-index:
    - document Debug::pkgAcquire::Auth     
  * methods/gpgv.cc:
    - deal with gpg error "NODATA". Closes: #296103, Thanks to 
      Luis Rodrigo Gallardo Cruz for the patch
  * apt-inst/contrib/extracttar.cc:
    - fix for string mangling, closes: #373864
  * apt-pkg/acquire-item.cc:
    - check for bzip2 in /bin (closes: #377391)
  * apt-pkg/tagfile.cc:
    - make it work on non-mapable files again, thanks 
      to James Troup for confirming the fix (closes: #376777)
  * Merged from Christian Perrier bzr branch:
    * ko.po: Updated to 512t. Closes: #378901
    * hu.po: Updated to 512t. Closes: #376330
    * km.po: New Khmer translation: 506t6f. Closes: #375068
    * ne.po: New Nepali translation: 512t. Closes: #373729
    * vi.po: Updated to 512t. Closes: #368038
    * zh_TW.po: Remove an extra %s in one string. Closes: #370551
    * dz.po: New Dzongkha translation: 512t
    * ro.po: Updated to 512t
    * eu.po: Updated

 -- Michael Vogt <mvo@debian.org>  Thu, 27 Jul 2006 00:52:05 +0200

apt (0.6.44.2ubuntu4) edgy; urgency=low

  * Make apt-get dselect-upgrade happy again

 -- Michael Vogt <michael.vogt@ubuntu.com>  Fri, 21 Jul 2006 11:03:02 +0200

apt (0.6.44.2ubuntu3) edgy; urgency=low

  * Close extended_states file after writing it.

 -- Colin Watson <cjwatson@ubuntu.com>  Tue, 18 Jul 2006 00:12:13 +0100

apt (0.6.44.2ubuntu2) edgy; urgency=low

  * create a empty extended_states file if none exists already

 -- Michael Vogt <michael.vogt@ubuntu.com>  Tue,  4 Jul 2006 09:23:03 +0200

apt (0.6.44.2ubuntu1) edgy; urgency=low

  * merged with debian/unstable
  * merged the "auto-mark" branch to support aptitude like
    marking of automatically installed dependencies and added
    "apt-get remove --auto-remove" to remove unused auto-installed
    packages again
  * changed library version from 3.11 to 3.50 to make it clearly 
    different from the debian version (we are ABI incompatible because
    of the auto-mark patch)

 -- Michael Vogt <michael.vogt@ubuntu.com>  Mon,  3 Jul 2006 18:30:46 +0200

apt (0.6.44.2) unstable; urgency=low
  
   * apt-pkg/depcache.cc:
     - added Debug::pkgDepCache::AutoInstall (thanks to infinity)
   * apt-pkg/acquire-item.cc:
     - fix missing chmod() in the new aquire code
       (thanks to Bastian Blank, Closes: #367425)
   * merged from
     http://www.perrier.eu.org/debian/packages/d-i/level4/apt-main:
     * sk.po: Completed to 512t
     * eu.po: Completed to 512t
     * fr.po: Completed to 512t
     * sv.po: Completed to 512t
     * Update all PO and the POT. Gives 506t6f for formerly
       complete translations

 -- Michael Vogt <mvo@debian.org>  Wed, 14 Jun 2006 12:00:57 +0200 

apt (0.6.44.1-0.1) unstable; urgency=low

  * Non-maintainer upload.
  * Don't give an error when parsing empty Packages/Sources files.
    (Closes: #366931, #367086, #370160)

 -- Steinar H. Gunderson <sesse@debian.org>  Fri,  9 Jun 2006 00:52:21 +0200

apt (0.6.44.1) unstable; urgency=low

  * apt-pkg/acquire-item.cc:
    - fix reversed logic of the "Acquire::PDiffs" option
  * merged from 
    http://www.perrier.eu.org/debian/packages/d-i/level4/apt-main:
    - po/LINGUAS: added "bg" Closes: #360262
    - po/gl.po: Galician translation update. Closes: #366849
    - po/hu.po: Hungarian translation update. Closes: #365448
    - po/cs.po: Czech translation updated. Closes: #367244
  * apt-pkg/contrib/sha256.cc:
    - applied patch to fix unaligned access problem. Closes: #367417
      (thanks to David Mosberger)

 -- Michael Vogt <mvo@debian.org>  Tue, 16 May 2006 21:51:16 +0200

apt (0.6.44) unstable; urgency=low

  * apt-pkg/acquire.cc: don't show ETA if it is 0 or absurdely large
  * apt-pkg/contrib/sha256.{cc,h},hashes.{cc,h}: support for sha256 
    (thanks to Anthony Towns)
  * ftparchive/cachedb.{cc,h},writer.{cc,h}: optimizations 
    (thanks to Anthony Towns)
  * apt pdiff support from experimental merged
  * apt-pkg/deb/dpkgpm.cc: wording fixes (thanks to Matt Zimmerman)
  * apt-pkg/deb/dpkgpm.cc: 
    - wording fixes (thanks to Matt Zimmerman)
    - fix error in dpkg interaction (closes: #364513, thanks to Martin Dickopp)
  * apt-pkg/tagfile.{cc,h}:
    - use MMap to read the entries (thanks to Zephaniah E. Hull for the
      patch) Closes: #350025
  * Merge from http://www.perrier.eu.org/debian/packages/d-i/level4/apt-main:
  	* bg.po: Added, complete to 512t. Closes: #360262
  * doc/apt-ftparchive.1.xml:
    - fix documentation for "SrcPackages" -> "Sources" 
      (thanks to Bart Martens for the patch, closes: #307756)
  * debian/libapt-pkg-doc.doc-base.cache:
    - remove broken charackter from description (closes: #361129)
  * apt-inst/deb/dpkgdb.cc, methods/gpgv.cc: 
    - i18n fixes (closes: #349298)
  * debian/postinst: dont fail on not available
    /usr/share/doc/apt/examples/sources.list (closes: #361130)
  * methods/ftp.cc:
    - unlink empty file in partial if the download failed because
      the file is missing on the server (closes: #316337)
  * apt-pkg/deb/debversion.cc:
    - treats a version string with explicit zero epoch equal
      than the same without epoch (Policy 5.6.12, closes: #363358)
      Thanks to Lionel Elie Mamane for the patch
  
 -- Michael Vogt <mvo@debian.org>  Mon,  8 May 2006 22:28:53 +0200

apt (0.6.43.3ubuntu3) dapper; urgency=low

  * methods/http.cc:
    - fix the user-agent string

 -- Michael Vogt <michael.vogt@ubuntu.com>  Fri, 26 May 2006 18:09:32 +0200

apt (0.6.43.3ubuntu2) dapper; urgency=low

  * apt-pkg/deb/dpkgpm.cc: wording fixes (thanks to Matt Zimmerman)

 -- Michael Vogt <michael.vogt@ubuntu.com>  Tue, 18 Apr 2006 13:24:40 +0200

apt (0.6.43.3ubuntu1) dapper; urgency=low

  * apt-pkg/acquire.cc: don't show ETA if it is 0 or absurdely large in 
    the status-fd (ubuntu #28954)

 -- Michael Vogt <michael.vogt@ubuntu.com>  Tue, 28 Mar 2006 20:34:46 +0200

apt (0.6.43.3) unstable; urgency=low

  * Merge bubulle@debian.org--2005/apt--main--0 up to patch-186:
    * ca.po: Completed to 512t. Closes: #351592
    * eu.po: Completed to 512t. Closes: #350483
    * ja.po: Completed to 512t. Closes: #349806
    * pl.po: Completed to 512t. Closes: #349514
    * sk.po: Completed to 512t. Closes: #349474
    * gl.po: Completed to 512 strings Closes: #349407
    * vi.po: Completed to 512 strings
    * sv.po: Completed to 512 strings Closes: #349210
    * ru.po: Completed to 512 strings Closes: #349154
    * da.po: Completed to 512 strings Closes: #349084
    * fr.po: Completed to 512 strings
    * LINGUAS: Add Welsh
    * *.po: Updated from sources (512 strings)
    * vi.po: Completed to 511 strings  Closes: #348968
  * apt-pkg/deb/deblistparser.cc:
    - don't explode on a DepCompareOp in a Provides line, but warn about
      it and ignore it otherwise (thanks to James Troup for reporting it)
  * cmdline/apt-get.cc:
    - don't lock the lists directory in DoInstall, breaks --print-uri 
      (thanks to James Troup for reporting it)
  * debian/apt.dirs: create /etc/apt/sources.list.d 
  * make apt-cache madison work without deb-src entries (#352583)
  * cmdline/apt-get.cc: only run the list-cleaner if a update was 
    successfull
  * apt-get update errors are only warnings nowdays
  * be more careful with the signature file on network failures

 --  Michael Vogt <mvo@debian.org>  Wed, 22 Feb 2006 10:13:04 +0100

apt (0.6.43.2ubuntu1) dapper; urgency=low

  * Merge bubulle@debian.org--2005/apt--main--0 up to patch-182:
  * ca.po: Completed to 512t. Closes: #351592
    * eu.po: Completed to 512t. Closes: #350483
    * ja.po: Completed to 512t. Closes: #349806
    * pl.po: Completed to 512t. Closes: #349514
    * sk.po: Completed to 512t. Closes: #349474
    * gl.po: Completed to 512 strings Closes: #349407
    * vi.po: Completed to 512 strings
    * sv.po: Completed to 512 strings Closes: #349210
    * ru.po: Completed to 512 strings Closes: #349154
    * da.po: Completed to 512 strings Closes: #349084
    * fr.po: Completed to 512 strings
    * LINGUAS: Add Welsh
    * *.po: Updated from sources (512 strings)
    * vi.po: Completed to 511 strings  Closes: #348968
  * apt-pkg/deb/deblistparser.cc:
    - don't explode on a DepCompareOp in a Provides line, but warn about
      it and ignore it otherwise (thanks to James Troup for reporting it)
  * cmdline/apt-get.cc:
    - don't lock the lists directory in DoInstall, breaks --print-uri 
      (thanks to James Troup for reporting it)
  * debian/apt.dirs: create /etc/apt/sources.list.d 
  * make apt-cache madison work without deb-src entries (#352583)
  * cmdline/apt-get.cc: only run the list-cleaner if a update was 
    successfull
  * apt-get update errors are only warnings nowdays
  * be more careful with the signature file on network failures

 -- Michael Vogt <michael.vogt@ubuntu.com>  Mon, 20 Feb 2006 22:27:48 +0100

apt (0.6.43.2) unstable; urgency=low

  * Merge bubulle@debian.org--2005/apt--main--0 up to patch-166:
    - en_GB.po, de.po: fix spaces errors in "Ign " translations Closes: #347258
    - makefile: make update-po a pre-requisite of clean target so
    	        that POT and PO files are always up-to-date
    - sv.po: Completed to 511t. Closes: #346450
    - sk.po: Completed to 511t. Closes: #346369
    - fr.po: Completed to 511t
    - *.po: Updated from sources (511 strings)
    - el.po: Completed to 511 strings Closes: #344642
    - da.po: Completed to 511 strings Closes: #348574
    - es.po: Updated to 510t1f Closes: #348158
    - gl.po: Completed to 511 strings Closes: #347729
    - it.po: Yet another update Closes: #347435
  * added debian-archive-keyring to the Recommends (closes: #347970)
  * fixed message in apt-key to install debian-archive-keyring 
  * typos fixed in apt-cache.8 (closes: #348348, #347349)
  * add patch to fix http download corruption problem (thanks to
    Petr Vandrovec, closes: #280844, #290694)

 -- Michael Vogt <mvo@debian.org>  Thu, 19 Jan 2006 00:06:33 +0100

apt (0.6.43.1ubuntu1) dapper; urgency=low

  * Merge bubulle@debian.org--2005/apt--main--0 up to patch-159:
    - en_GB.po, de.po: fix spaces errors in "Ign " translations
      Closes: #347258
    - makefile: make update-po a pre-requisite of clean target so
	        that POT and PO files are always up-to-date
    - sv.po: Completed to 511t. Closes: #346450
    - sk.po: Completed to 511t. Closes: #346369
    - fr.po: Completed to 511t
    - *.po: Updated from sources (511 strings)
  * add patch to fix http download corruption problem (thanks to
    Petr Vandrovec, closes: #280844, #290694)
  * added APT::Periodic::Unattended-Upgrade (requires the package
    "unattended-upgrade")

 -- Michael Vogt <michael.vogt@ubuntu.com>  Tue, 10 Jan 2006 17:09:31 +0100

apt (0.6.43.1) unstable; urgency=low
  
  * Merge bubulle@debian.org--2005/apt--main--0 up to patch-148:
    * fr.po: Completed to 510 strings
    * it.po: Completed to 510t
    * en_GB.po: Completed to 510t
    * cs.po: Completed to 510t
    * zh_CN.po: Completed to 510t
    * el.po: Updated to 510t
    * vi.po: Updated to 383t93f34u
    * tl.po: Completed to 510 strings (Closes: #344306)
    * sv.po: Completed to 510 strings (Closes: #344056)
    * LINGUAS: disabled Hebrew translation. (Closes: #313283)
    * eu.po: Completed to 510 strings (Closes: #342091)
  * apt-get source won't download already downloaded files again
    (closes: #79277)
  * share/debian-archive.gpg: new 2006 ftp-archive signing key added
    (#345891)
  * redownload the Release file if IMS-Hit and gpg failure
  * deal with multiple signatures on a Release file

 -- Michael Vogt <mvo@debian.org>  Fri,  6 Jan 2006 01:17:08 +0100

apt (0.6.43ubuntu2) dapper; urgency=low

  * merged some missing bits that wheren't merged by baz in the previous
    upload (*grumble*)

 -- Michael Vogt <michael.vogt@ubuntu.com>  Thu,  8 Dec 2005 18:35:58 +0100

apt (0.6.43ubuntu1) dapper; urgency=low

  * merged with debian

 -- Michael Vogt <michael.vogt@ubuntu.com>  Fri, 25 Nov 2005 11:36:29 +0100

apt (0.6.43) unstable; urgency=medium

  * Merge bubulle@debian.org--2005/apt--main--0 up to patch-132:  
    * zh_CN.po: Completed to 510 strings(Closes: #338267)
    * gl.po: Completed to 510 strings (Closes: #338356)
  * added support for "/etc/apt/sources.list.d" directory 
    (closes: #66325)
  * make pkgDirStream (a bit) more complete
  * fix bug in pkgCache::VerIterator::end() (thanks to Daniel Burrows)
    (closes: #339533)
  * pkgAcqFile is more flexible now (closes: #57091)
  * support a download rate limit for http (closes: #146877)
  * included lots of the speedup changes from #319377
  * add stdint.h to contrib/md5.h (closes: #340448)
  * ABI change, library name changed (closes: #339147)
  * Fix GNU/kFreeBSD crash on non-existing server file (closes: #317718)
  * switch to libdb4.3 in build-depends
  
 -- Michael Vogt <mvo@debian.org>  Tue, 29 Nov 2005 00:17:07 +0100

apt (0.6.42.3ubuntu2) dapper; urgency=low

  * Merge bubulle@debian.org--2005/apt--main--0 up to patch-131:  
    * zh_CN.po: Completed to 507 strings(Closes: #338267)
    * gl.po: Completed to 510 strings (Closes: #338356)
  * added support for "/etc/apt/sources.list.d" directory 
    (closes: #66325)
  
 -- Michael Vogt <michael.vogt@ubuntu.com>  Mon, 14 Nov 2005 15:30:12 +0100

apt (0.6.42.3ubuntu1) dapper; urgency=low

  * synced with debian

 -- Michael Vogt <michael.vogt@ubuntu.com>  Thu, 10 Nov 2005 05:05:56 +0100

apt (0.6.42.3) unstable; urgency=low

  * Merge bubulle@debian.org--2005/apt--main--0 up to patch-129:
    - patch-118: Russian translation update by Yuri Kozlov (closes: #335164)
    - patch-119: add update-po as a pre-req for binary (closes: #329910)
    - patch-121: Complete French translation
    - patch-125: Fixed localization of y/n questions in German translation 
                 (closes: #337078)
    - patch-126: Swedish translation update (closes: #337163)
    - patch-127: Complete Tagalog translation (closes: #337306)
    - patch-128: Danish translation update (closes: #337949)
    - patch-129: Basque translation update (closes: #338101)
  * cmdline/apt-get.cc:
    - bufix in FindSrc  (closes: #335213, #337910)
  * added armeb to archtable (closes: #333599)
  * with --allow-unauthenticated use the old fallback behaviour for
    sources (closes: #335112)
   
 -- Michael Vogt <mvo@debian.org>  Wed,  9 Nov 2005 07:22:31 +0100

apt (0.6.42.2) unstable; urgency=high

  * NMU (approved by maintainer)
  * Add AMD64 archive signing key to debian-archive.gpg (closes: #336500).
  * Add big-endian arm (armeb) support (closes: #333599).
  * Priority high to get the AMD key into testing ASAP.

 -- Frans Pop <fjp@debian.org>  Sun, 30 Oct 2005 21:29:11 +0100
 
apt (0.6.42.1) unstable; urgency=low

  * fix a incorrect example in the apt_prefrences man page
    (thanks to Filipus Klutiero, closes: #282918)
  * apt-pkg/pkgrecords.cc:
    - revert patch from last version, it causes trouble on alpha 
      and ia64 (closes: #335102, #335103)
  * cmdline/apt-get.cc:
    - be extra carefull in FindSrc (closes: #335213)

 -- Michael Vogt <mvo@debian.org>  Sat, 22 Oct 2005 23:44:35 +0200

apt (0.6.42) unstable; urgency=low

  * apt-pkg/cdrom.cc:
    - unmount the cdrom when apt failed to locate any package files
  * allow cdrom failures and fallback to other sources in that case
    (closes: #44135)
  * better error text when dpkg-source fails
  * Merge bubulle@debian.org--2005/apt--main--0 up to patch-115:
    - patch-99: Added Galician translation
    - patch-100: Completed Danish translation (Closes: #325686)
    - patch-104: French translation completed
    - patch-109: Italian translation completed
    - patch-112: Swedish translation update
    - patch-115: Basque translation completed (Closes: #333299)
  * applied french man-page update (thanks to Philippe Batailler)
    (closes: #316638, #327456)
  * fix leak in the mmap code, thanks to Daniel Burrows for the
    patch (closes: #250583)
  * support for apt-get [build-dep|source] -t (closes: #152129)
  * added "APT::Authentication::TrustCDROM" option to make the life
    for the installer people easier (closes: #334656)
  * fix crash in apt-ftparchive (thanks to Bastian Blank for the patch)
    (closes: #334671)
  * apt-pkg/contrib/md5.cc:
    - fix a alignment problem on sparc64 that gives random bus errors
      (thanks to Fabbione for providing a test-case)
  * init the default ScreenWidth to 79 columns by default
    (Closes: #324921)
  * cmdline/apt-cdrom.cc:
    - fix some missing gettext() calls (closes: #334539)
  * doc/apt-cache.8.xml: fix typo (closes: #334714)

 -- Michael Vogt <mvo@debian.org>  Wed, 19 Oct 2005 22:02:09 +0200

apt (0.6.41) unstable; urgency=low

  * improved the support for "error" and "conffile" reporting from
    dpkg, added the format to README.progress-reporting
  * added README.progress-reporting to the apt-doc package
  * improved the network timeout handling, if a index file from a
    sources.list times out or EAI_AGAIN is returned from getaddrinfo,
    don't try to get the other files from that entry
  * Support architecture-specific extra overrides
    (closes: #225947). Thanks to  Anthony Towns for idea and
    the patch, thanks to Colin Watson for testing it.
  * Javier Fernandez-Sanguino Pen~a:
    - Added a first version of an apt-secure.8 manpage, and modified
      apt-key and apt.end accordingly. Also added the 'update'
      argument to apt-key which was previously not documented
      (Closes: #322120)
  * Andreas Pakulat:
    - added example apt-ftparchive.conf file to doc/examples
      (closes: #322483)
  * Fix a incorrect example in the man-page (closes: #282918)
  * Fix a bug for very long lines in the apt-cdrom code (closes: #280356)
  * Fix a manual page bug (closes: #316314)
  * Do md5sum checking for file and cdrom method (closes: #319142)
  * Change pkgPolicy::Pin from private to protected to let subclasses
    access it too (closes: #321799)
  * add default constructor for PrvIterator (closes: #322267)
  * Reread status configuration on debSystem::Initialize()
    (needed for apt-proxy, thanks to Otavio for this patch)

 -- Michael Vogt <mvo@debian.org>  Mon,  5 Sep 2005 22:59:03 +0200
  
apt (0.6.40.1ubuntu8) breezy; urgency=low

  * Cherry picked michael.vogt@ubuntu.com--2005/apt--mvo--0--patch-62:
    - fix for a bad memory/file leak in the mmap code (ubuntu #15603)
  * po/de.po, po/fr.po: 
    - updated the translations
  * po/makefile:
    - create a single pot file in each domain dir to make rosetta happy

 -- Michael Vogt <michael.vogt@ubuntu.com>  Wed, 28 Sep 2005 10:16:06 +0200

apt (0.6.40.1ubuntu7) breezy; urgency=low

  * updated the pot/po files , no code changes

 -- Michael Vogt <michael.vogt@ubuntu.com>  Tue, 27 Sep 2005 18:38:16 +0200

apt (0.6.40.1ubuntu6) breezy; urgency=low

  * Cherry picked michael.vogt@ubuntu.com--2005/apt--mvo--0--patch-56:
    - make it possible for apt to handle a failed MediaChange event and
      fall back to other sources (ubuntu #13713)

 -- Michael Vogt <michael.vogt@ubuntu.com>  Tue, 13 Sep 2005 22:09:50 +0200

apt (0.6.40.1ubuntu5) breezy; urgency=low

  * Cherry picked michael.vogt@ubuntu.com--2005/apt--mvo--0--patch-{50,51}.
    This adds media-change reporting to the apt status-fd (ubuntu #15213)
  * Cherry picked michael.vogt@ubuntu.com--2005/apt--mvo--0--patch-55:
    apt-pkg/cdrom.cc:
    - unmount the cdrom when apt failed to locate any package files

 -- Michael Vogt <michael.vogt@ubuntu.com>  Mon, 12 Sep 2005 15:44:26 +0200

apt (0.6.40.1ubuntu4) breezy; urgency=low

  * debian/apt.cron.daily:
    - fix a embarrassing typo
  
 -- Michael Vogt <michael.vogt@ubuntu.com>  Wed,  7 Sep 2005 10:10:37 +0200

apt (0.6.40.1ubuntu3) breezy; urgency=low

  * debian/apt.cron.daily:
    - use the ctime as well when figuring what packages need to
      be removed. This fixes the problem that packages copied with    
      "cp -a" (e.g. from the installer) have old mtimes (ubuntu #14504)

 -- Michael Vogt <michael.vogt@ubuntu.com>  Tue,  6 Sep 2005 18:30:46 +0200

apt (0.6.40.1ubuntu2) breezy; urgency=low

  * improved the support for "error" and "conffile" reporting from
    dpkg, added the format to README.progress-reporting
  * added README.progress-reporting to the apt-doc package
  * Do md5sum checking for file and cdrom method (closes: #319142)
  * Change pkgPolicy::Pin from private to protected to let subclasses
    access it too (closes: #321799)
  * methods/connect.cc:
    - send failure reason for EAI_AGAIN (TmpResolveFailure) to acuire-item
  * apt-pkg/acquire-item.cc:
    - fail early if a FailReason is TmpResolveFailure (avoids hangs during
      the install when no network is available)
  * merged michael.vogt@ubuntu.com--2005/apt--trust-cdrom--0

 -- Michael Vogt <michael.vogt@ubuntu.com>  Tue, 23 Aug 2005 19:44:55 +0200

apt (0.6.40.1ubuntu1) breezy; urgency=low

  * Synchronize with Debian

 -- Michael Vogt <michael.vogt@ubuntu.com>  Fri,  5 Aug 2005 14:20:56 +0200

apt (0.6.40.1) unstable; urgency=low

  * bugfix in the parsing code for the apt<->dpkg communication. apt 
    crashed when dpkg sends the same state more than once under certain
    conditions
  * 0.6.40 breaks the ABI but I accidentally didn't change the soname :/

 -- Michael Vogt <mvo@debian.org>  Fri,  5 Aug 2005 13:24:58 +0200

apt (0.6.40ubuntu1) breezy; urgency=low

  * Synchronize with Debian

 -- Matt Zimmerman <mdz@ubuntu.com>  Thu,  4 Aug 2005 15:53:22 -0700

apt (0.6.40) unstable; urgency=low

  * Patch from Jordi Mallach to mark some additional strings for translation
  * Updated Catalan translation from Jordi Mallach
  * Merge from bubulle@debian.org--2005/apt--main--0:
    - Update pot and merge with *.po
    - Updated French translation, including apt-key.fr.8
  * Restore changelog entries from the 0.6.x series that went to Debian
    experimental
  * Merge michael.vogt@ubuntu.com--2005/apt--progress-reporting--0
    - Provide an interface for progress reporting which can be used by
      (e.g.) base-config

 -- Matt Zimmerman <mdz@debian.org>  Thu, 28 Jul 2005 11:57:32 -0700

apt (0.6.39ubuntu4) breezy; urgency=low

  * Fix keyring paths in apt-key, apt.postinst (I swear I remember doing this
    before...)

 -- Matt Zimmerman <mdz@ubuntu.com>  Wed, 29 Jun 2005 08:39:17 -0700

apt (0.6.39ubuntu3) breezy; urgency=low

  * Fix keyring locations for Ubuntu in apt-key too.

 -- Colin Watson <cjwatson@ubuntu.com>  Wed, 29 Jun 2005 14:45:36 +0100

apt (0.6.39ubuntu2) breezy; urgency=low

  * Install ubuntu-archive.gpg rather than debian-archive.gpg as
    /etc/apt/trusted.gpg.

 -- Colin Watson <cjwatson@ubuntu.com>  Wed, 29 Jun 2005 11:53:34 +0100

apt (0.6.39ubuntu1) breezy; urgency=low

  * Michael Vogt
    - Change debian/bugscript to use #!/bin/bash (Closes: #313402)
    - Fix a incorrect example in the man-page (closes: #282918)
    - Support architecture-specific extra overrides
      (closes: #225947). Thanks to  Anthony Towns for idea and
      the patch, thanks to Colin Watson for testing it.
    - better report network timeouts from the methods to the acuire code,
      only timeout once per sources.list line

 -- Matt Zimmerman <mdz@ubuntu.com>  Tue, 28 Jun 2005 11:52:24 -0700

apt (0.6.39) unstable; urgency=low

  * Welsh translation update: daf@muse.19inch.net--2005/apt--main--0--patch-6
  * Merge mvo's changes from 0.6.36ubuntu1:
    michael.vogt@ubuntu.com--2005/apt--mvo--0--patch-32
  * Merge aggregated translation updates:
    bubulle@debian.org--2005/apt--main--0
  * Update priority of apt-utils to important, to match the override file
  * Install only one keyring on each branch (Closes: #316119)

 -- Matt Zimmerman <mdz@debian.org>  Tue, 28 Jun 2005 11:35:21 -0700

apt (0.6.38ubuntu1) breezy; urgency=low

  * First release from Ubuntu branch
  * Merge with --main--0, switch back to Ubuntu keyring

 -- Matt Zimmerman <mdz@ubuntu.com>  Sat, 25 Jun 2005 16:52:41 -0700

apt (0.6.38) unstable; urgency=low

  * Merge michael.vogt@ubuntu.com--2005/apt--fixes--0--patch-6, a workaround
    for the French man pages' failure to build
  * Branch Debian and Ubuntu
    - apt.postinst, apt-key: use the appropriate keyring
    - debian/rules: install all keyrings
  * Add the current Debian archive signing key (4F368D5D) to
    debian-archive.gpg
  * make pinning on the "component" work again (using the section of the 
    archive, we don't use per-section Release files anymore with apt-0.6)
    (closes ubuntu #9935)
  
 -- Matt Zimmerman <mdz@debian.org>  Sat, 25 Jun 2005 09:51:00 -0700

apt (0.6.37) breezy; urgency=low

  * Merge bubulle@debian.org--2005/apt--main--0 up to patch-81
    - patch-66: Italian update
    - patch-71: French update
    - patch-73: Basque update
    - patch-74: Hebrew update
    - patch-76: Correct Hebrew translation (Closes: #306658)
    - patch-77: French man page update
    - patch-79: Correct syntax errors in Hebrew translation
    - patch-81: Portuguese update
  * Fix build of French man pages (now using XML, not SGML)
  * Add Welsh translation from Dafydd Harries
    (daf@muse.19inch.net--2005/apt--main--0--patch-1)
  * Change debian/bugscript to use #!/bin/bash (Closes: #313402)
  * Fix a incorrect example in the man-page (closes: #282918)

 -- Matt Zimmerman <mdz@ubuntu.com>  Tue, 24 May 2005 14:38:25 -0700

apt (0.6.36ubuntu1) breezy; urgency=low

  * make it possible to write a cache-control: no-cache header even if
    no proxy is set to support transparent proxies (closes ubuntu: #10773)

  * Merge otavio@debian.org--2005/apt--fixes--0.6:
    - Fix comment about the need of xmlto while building from Arch;
    - Fix StatStore struct on cachedb.h to use time_t and then fix a compile
      warning;
    - Lock database at start of DoInstall routine to avoid concurrent
      runs of install/remove and update commands (Closes: #194467)
    - Fix warnings while compiling with GCC 4.0 compiler  

 -- Michael Vogt <michael.vogt@ubuntu.com>  Mon, 23 May 2005 11:57:53 +0200

apt (0.6.36) experimental; urgency=low

  * Merge apt--mvo--0:
    - apt-pkg/acquire-item.cc:
      added "Acquire::BrokenProxy" that will force apt to always 
      re-get the Release.gpg file (for broken proxies)
    - debian/apt.cron.daily:
      MinAge is defaulting to 2 days now to prevent over-aggresive removal 
    - apt-pkg/cdrom.cc:
      honor "Acquire::gpgv::Options" when verifying the signature (Ubuntu #8496)
 
 -- Michael Vogt <mvo@debian.org>  Thu, 31 Mar 2005 20:37:11 +0200

apt (0.6.35) hoary; urgency=low

  * Merge apt--mvo--0 (incorporates 0.6.34ubuntu1):
    - Implement MaxSize and MaxAge in apt.cron.daily, to prevent the cache
      from growing too large (Ubuntu #6761)
    - some comments about the pkgAcqMetaSig::Custom600Headers() added
    - use gpg --with-colons
    - commented the ftp no_proxy unseting in methods/ftp.cc
    - added support for "Acquire::gpgv::options" in methods/gpgv.cc
  * Merge bubulle@debian.org--2005/apt--main--0
    - Make capitalization more consistent
    - Un-fuzzy translations resulting from capitalization changes
    - Italian translation update

 -- Matt Zimmerman <mdz@ubuntu.com>  Mon,  7 Mar 2005 20:08:33 -0800

apt (0.6.34) hoary; urgency=low

  * Add missing semicolon to configure-index (Closes: #295773)
  * Update build-depends on gettext to 0.12 (Closes: #295077)
  * Merge from bubulle@debian.org--2005/apt--main--0 to get
    translation updates

 -- Matt Zimmerman <mdz@ubuntu.com>  Fri,  4 Mar 2005 16:13:15 -0800

apt (0.6.33) hoary; urgency=low

  * Merge michael.vogt@ubuntu.com--2005/apt--mvo--0 (through patch-6)
    - patch-1: cosmetic changes (whitespace, "Apt::GPGV->APT::GPGV")
    - patch-2: (doc) documentation for gpgv
    - patch-3: (doc) new config variables added configure-index
    - patch-4: pkgAcquire::Run() pulse intervall can be configured
    - patch-5: fix for apt-get update removing Release.gpg files (#6865)
    - patch-6: change the path scoring in apt-cdrom, prefer pathes without
      symlinks

 -- Matt Zimmerman <mdz@ubuntu.com>  Sat, 26 Feb 2005 15:21:17 -0800

apt (0.6.32) hoary; urgency=low

  * Merge michael.vogt@ubuntu.com--2005/apt--mvo--0 (patch-1)
    - Implement Acquire::gpgv::options (Ubuntu bug#6283)

 -- Matt Zimmerman <mdz@ubuntu.com>  Tue,  8 Feb 2005 19:31:15 -0800

apt (0.6.31) hoary; urgency=low

  * Matt Zimmerman
    - Remove debugging output from apt.cron.daily (no one noticed?)
    - Apply patch from Anthony Towns to allow SHA1Summation to process a file
      descriptor until EOF, rather than requiring that the length of input be
      specified (Closes: #291338)
    - Fix build/install of Polish offline documentation, based on patch from
      Christian Perrier (Closes: #270404)
  * Michael Vogt
    - apt-cdrom.cc seperated into frontend (cmdline/apt-cdrom.cc and library
      apt-pkg/cdrom.{cc,h}) (Ubuntu #5668)

 -- Matt Zimmerman <mdz@ubuntu.com>  Fri,  4 Feb 2005 10:23:01 -0800

apt (0.6.30) unstable; urgency=low

  * Add ppc64 to buildlib/archtable
  * Merge michael.vogt@canonical.com--2004/apt--status-fd--0
    - Support preserving dpkg status file descriptor, to support
      better integration with synaptic
  
 -- Matt Zimmerman <mdz@ubuntu.com>  Wed, 19 Jan 2005 00:26:01 -0800

apt (0.6.29) hoary; urgency=low

  * Merge apt--mvo--0 (0.6.27ubuntu4)
  

 -- Matt Zimmerman <mdz@canonical.com>  Tue, 28 Dec 2004 17:18:02 -0800

apt (0.6.28) hoary; urgency=low

  * Merge apt--mvo--0
  * Rebuild source to get rid of arch metadata and temporary files in
    0.6.27ubuntu3

 -- Matt Zimmerman <mdz@canonical.com>  Thu, 23 Dec 2004 18:53:16 -0800

apt (0.6.27ubuntu4) hoary; urgency=low

  * remove old sig-file in partial/ before starting to fetch a new sig-file
    (see ubuntu #4769 for the rational)
  * added apt-key update method (uses ubuntu-keyring)
  * documented the "--allow-unauthenticated" switch
  * added DEB_BUILD_PROG_OPTS to debian/rules (additonal options can be 
    passed to DEB_BUILD_PROG like "-S")

 -- Michael Vogt <mvo@debian.org>  Thu, 23 Dec 2004 11:12:51 +0100

apt (0.6.27ubuntu3) hoary; urgency=low

  * added a exact dependency from libapt-pkg-dev to the apt version it was
    build with

 -- Michael Vogt <mvo@debian.org>  Wed, 15 Dec 2004 09:56:32 +0100

apt (0.6.27ubuntu2) hoary; urgency=low

  * fixed a bug in the rule file that happend during the big 0.5->0.6 merge

 -- Michael Vogt <mvo@debian.org>  Tue, 14 Dec 2004 12:14:25 +0100

apt (0.6.27ubuntu1) hoary; urgency=low

  * chmod 755 /usr/bin/apt-key
  * don't display a error when a apt-get update don't find a 
    Packages.bz2/Sources.bz2 file

 -- Michael Vogt <mvo@debian.org>  Mon, 13 Dec 2004 18:40:21 +0100

apt (0.6.27) hoary; urgency=low

  * Merge apt--authentication--0 branch
    - Implement gpg authentication for package repositories (Closes: #203741)
    - Also includes Michael Vogt's fixes
  * Merge apt--misc-abi-changes--0 branch
    - Use pid_t throughout to hold process IDs (Closes: #226701)
    - Import patch from Debian bug #195510: (Closes: #195510)
      - Make Simulate::Describe and Simulate::ShortBreaks private member
        functions
      - Add a parameter (Candidate) to Describe to control whether the
        candidate version is displayed
      - Pass an appropriate value for Candidate everywhere Describe is called

 -- Matt Zimmerman <mdz@canonical.com>  Mon, 13 Dec 2004 01:03:11 -0800

apt (0.6.25) experimental; urgency=low

  * Fix handling of two-part sources for sources.list deb-src entries in
    the same way that deb entries were fixed

 -- Matt Zimmerman <mdz@debian.org>  Wed,  9 Jun 2004 05:29:50 -0700

apt (0.6.24) experimental; urgency=low

  * YnPrompt fixes were inadvertently left out, include them (Closes:
    #249251)

 -- Matt Zimmerman <mdz@debian.org>  Sun, 16 May 2004 14:18:53 -0700

apt (0.6.23) experimental; urgency=low

  * Remove obsolete pkgIterator::TargetVer() (Closes: #230159)
  * Reverse test in CheckAuth to match new prompt (Closes: #248211)

 -- Matt Zimmerman <mdz@debian.org>  Sun,  9 May 2004 21:01:58 -0700

apt (0.6.22) experimental; urgency=low

  * Merge 0.5.25
  * Make the unauthenticated packages prompt more intuitive (yes to
    continue, default no), but require --force-yes in addition to
    --assume-yes in order to override

 -- Matt Zimmerman <mdz@debian.org>  Fri, 19 Mar 2004 13:55:35 -0800

apt (0.6.21) experimental; urgency=low

  * Merge 0.5.24

 -- Matt Zimmerman <mdz@debian.org>  Tue, 16 Mar 2004 22:52:34 -0800

apt (0.6.20) experimental; urgency=low

  * Merge 0.5.23

 -- Matt Zimmerman <mdz@debian.org>  Thu, 26 Feb 2004 17:17:02 -0800

apt (0.6.19) experimental; urgency=low

  * Merge 0.5.22
  * Convert apt-key(8) to docbook XML

 -- Matt Zimmerman <mdz@debian.org>  Mon,  9 Feb 2004 15:44:49 -0800

apt (0.6.18) experimental; urgency=low

  * Add new Debian Archive Automatic Signing Key to the default keyring
    (existing keyrings are not updated; do that yourself)

 -- Matt Zimmerman <mdz@debian.org>  Sat, 17 Jan 2004 17:04:30 -0800

apt (0.6.17) experimental; urgency=low

  * Merge 0.5.21
  * Handle more IMS stuff correctly

 -- Matt Zimmerman <mdz@debian.org>  Fri, 16 Jan 2004 10:54:25 -0800

apt (0.6.16) experimental; urgency=low

  * Fix some cases where the .gpg file could be left in place when it is
    invalid

 -- Matt Zimmerman <mdz@debian.org>  Fri,  9 Jan 2004 09:22:15 -0800

apt (0.6.15) experimental; urgency=low

  * s/Debug::Acquire::gpg/&v/
  * Honor the [vendor] syntax in sources.list again (though it is not
    presently used for anything)
  * Don't ship vendors.list(5) since it isn't used yet
  * Revert change from 0.6.10; it was right in the first place and the
    problem was apparently something else.  Archive = Suite.

 -- Matt Zimmerman <mdz@debian.org>  Mon,  5 Jan 2004 17:43:01 -0800

apt (0.6.14) experimental; urgency=low

  * Merge 0.5.20

 -- Matt Zimmerman <mdz@debian.org>  Sun,  4 Jan 2004 11:09:21 -0800

apt (0.6.13) experimental; urgency=low

  * Merge 0.5.19

 -- Matt Zimmerman <mdz@debian.org>  Sat,  3 Jan 2004 16:22:31 -0800

apt (0.6.12) experimental; urgency=low

  * Have pkgAcquireIndex calculate an MD5 sum if one is not provided by
    the method (as with file: and copy:).  Local repositories
  * Fix warning about dist name mismatch to actually print what it was
    expecting
  * Don't expect any particular distribution name for two-part
    sources.list entries
  * Merge 0.5.18

 -- Matt Zimmerman <mdz@debian.org>  Fri,  2 Jan 2004 13:59:00 -0800

apt (0.6.11) experimental; urgency=low

  * Support IMS requests of Release.gpg and Release
  * This required API changes, bump the libapt-pkg version
  * Copy local Release files into Dir::State::Lists
  * Set IndexFile attribute when retrieving Release and Release.gpg so
    that the appropriate Cache-Control headers are sent

 -- Matt Zimmerman <mdz@debian.org>  Fri,  2 Jan 2004 10:46:17 -0800

apt (0.6.10) experimental; urgency=low

  * Use "Codename" (woody, sarge, etc.) to supply the value of the
    "Archive" package file attribute, used to match "release a=" type
    pins, rather than "Suite" (stable, testing, etc.)

 -- Matt Zimmerman <mdz@debian.org>  Thu,  1 Jan 2004 16:56:47 -0800

apt (0.6.9) experimental; urgency=low

  * Another tagfile workaround

 -- Matt Zimmerman <mdz@debian.org>  Thu,  1 Jan 2004 13:56:08 -0800

apt (0.6.8) experimental; urgency=low

  * Add a config option and corresponding command line option
    (--allow-unauthenticated) to apt-get, to make buildd operators happy
    (Closes: #225648)

 -- Matt Zimmerman <mdz@debian.org>  Wed, 31 Dec 2003 08:28:04 -0800

apt (0.6.7) experimental; urgency=low

  * Forgot to revert part of the changes to tagfile in 0.6.4.  Hopefully
    will fix segfaults for some folks.

 -- Matt Zimmerman <mdz@debian.org>  Wed, 31 Dec 2003 08:01:28 -0800

apt (0.6.6) experimental; urgency=low

  * Restore the ugly hack I removed from indexRecords::Load which set the
    pkgTagFile buffer size to (file size)+256.  This is concealing a bug,
    but I can't fix it right now.  This should fix the segfaults that
    folks are seeing with 0.6.[45].

 -- Matt Zimmerman <mdz@debian.org>  Mon, 29 Dec 2003 18:11:13 -0800

apt (0.6.5) experimental; urgency=low

  * Move the authentication check into a separate function in apt-get
  * Fix display of unauthenticated packages when they are in the cache
    (Closes: #225336)

 -- Matt Zimmerman <mdz@debian.org>  Sun, 28 Dec 2003 16:47:57 -0800

apt (0.6.4) experimental; urgency=low

  * Use the top-level Release file in LoadReleaseInfo, rather than looking
    for the per-section ones (which aren't downloaded anymore).  This
    unbreaks release pinning, including the NotAutomatic bit used by
    project/experimental
  * Use FileFd::Size() rather than a separate stat() call in
    LoadReleaseInfo
  * Fix pkgTagFile to leave a little extra room at the end of the buffer
    to append the record separator if it isn't present
  * Change LoadReleaseInfo to use "Suite" rather than "Archive", to match
    the Debian archive's dist-level Release files

 -- Matt Zimmerman <mdz@debian.org>  Sun, 28 Dec 2003 15:55:55 -0800

apt (0.6.3) experimental; urgency=low

  * Fix MetaIndexURI for flat ("foo/") sources

 -- Matt Zimmerman <mdz@debian.org>  Sun, 28 Dec 2003 12:11:56 -0800

apt (0.6.2) experimental; urgency=low

  * Add space between package names when multiple unauthenticated packages
    are being installed (Closes: #225212)
  * Provide apt-key with a secret keyring and a trustdb, even though we
    would never use them, because it blows up if it doesn't have them
  * Fix typo in apt-key(8) (standard input is '-', not '/')

 -- Matt Zimmerman <mdz@debian.org>  Sat, 27 Dec 2003 13:01:40 -0800

apt (0.6.1) experimental; urgency=low

  * Merge apt 0.5.17
  * Rearrange Release file authentication code to be more clear
  * If Release is present, but Release.gpg is not, don't forget to still
    queue Packages files
  * Convert distribution "../project/experimental" to "experimental" for
    comparison purposes
  * Make a number of Release file errors into warnings; for now, it is OK
    not to have a codename, for example.  We mostly care about checksums
    for now

 -- Matt Zimmerman <mdz@debian.org>  Fri, 26 Dec 2003 15:12:47 -0800

apt (0.6.0) experimental; urgency=low

  * Signature verification support patch ("apt-secure") from Colin Walters
    <walters@debian.org> and Isaac Jones <ijones@syntaxpolice.org>.  This
    implements:
     - Release signature verification (Release.gpg)
     - Packages, Sources md5sum verification against Release
     - Closes: #203741
  * Make some modifications to signature verification support:
    - Release.gpg is always retrieved and verified if present, rather than
      requiring that sources be configured as secure
    - Print a hint about installing gnupg if exec(gpgv) fails
    - Remove obsolete pkgAcqIndexRel
    - Move vendors.list stuff into a separate module (vendorlist.{h,cc})
    - If any files about to be retrieved are not authenticated, issue a
      warning to the user and require confirmation
    - Fix a heap corruption bug in pkgSrcRecords::pkgSrcRecords()
  * Suggests: gnupg
  * Install a keyring in /usr/share/apt/debian-archive.gpg containing an
    initial set of Debian archive signing keys to seed /etc/apt/trusted.gpg
  * Add a new tool, apt-key(8) used to manage the keyring

 -- Matt Zimmerman <mdz@debian.org>  Fri, 26 Dec 2003 08:27:19 -0800

apt (0.5.32) hoary; urgency=low

  * Call setlocale in the methods, so that the messages are properly
    localised (Closes: #282700)
  * Implement support for bzip2-compressed debs (data.tar.bz2)

 -- Matt Zimmerman <mdz@canonical.com>  Sat, 11 Dec 2004 09:05:52 -0800

apt (0.5.31) unstable; urgency=low

  * New Romanian translation from Sorin Batariuc <sorin@bonbon.net>
    (Closes: #281458)
  * Merge changes from Hoary (0.5.30,0.5.30ubuntu2]
  * Fix the example in apt_preferences(5) to match the text
    (Closes: #222267)
  * Add APT::Periodic::Autoclean setting, to allow "apt-get autoclean" to
    be run periodically.  This is useful with
    APT::Periodic::Download-Upgradeable-Packages, and defaults to the same
    value, so that the cache size is bounded

 -- Matt Zimmerman <mdz@debian.org>  Tue, 23 Nov 2004 12:53:04 -0800

apt (0.5.30ubuntu2) hoary; urgency=low

  * bzip2 is now "Suggested" and it will detect if bzip2 is installed 
    and only then trying to get Packages.bz2

 -- Michael Vogt <mvo@debian.org>  Fri, 19 Nov 2004 12:00:39 +0100

apt (0.5.30ubuntu1) hoary; urgency=low

  * Need to Depend: bzip2 or Packages.bz2 fail.

 -- LaMont Jones <lamont@canonical.com>  Thu, 18 Nov 2004 12:51:05 -0700

apt (0.5.30) hoary; urgency=low

  * Patch from Michael Vogt to enable Packages.bz2 use, with a fallback to
    Packages.gz if it is not present (Closes: #37525)

 -- Matt Zimmerman <mdz@debian.org>  Mon, 15 Nov 2004 12:57:28 -0800

apt (0.5.29) unstable; urgency=low

  * Don't hardcode paths in apt.cron.daily
  * Add to apt.cron.daily the capability to pre-download upgradeable
    packages
  * Place timestamp files in /var/lib/apt/periodic, rather than
    /var/lib/apt itself
  * Standardize debhelper files a bit
    - Create all directories in debian/dirs rather than creating some on
      the dh_installdirs command line
    - Rename debian/dirs to debian/apt.dirs, debian/examples to
      debian/apt.examples

 -- Matt Zimmerman <mdz@debian.org>  Sat, 13 Nov 2004 17:58:07 -0800

apt (0.5.28) hoary; urgency=low

  * Translation updates:
    - Updated Hungarian from Kelemen Gábor <kelemeng@gnome.hu> (Closes: #263436)
    - Updated Greek from George Papamichelakis (Closes: #265004)
    - Updated Simplified Chinese from Tchaikov (Closes: #265190)
    - Updated French by Christian Perrier (Closes: #265816)
    - Updated Japanese by Kenshi Muto (Closes: #265630)
    - Updated Catalan from Jordi Mallach
    - Updated Dutch from Bart Cornelis (Closes: #268258, #278697)
    - Updated Portuguese from Miguel Figueiredo (Closes: #268265)
    - Updated Polish from Robert Luberda <robert@debian.org> (Closes: #268451)
    - Updated Danish from Claus Hindsgaul (Closes: #269417)
    - Updated Norwegian Nynorsk from Håvard Korsvoll <korsvoll@skulelinux.no>
      (Closes: #269965)
    - Updated Russian from Yuri Kozlov <yuray@id.ru> (Closes: #271104)
    - Updated Italian from Samuele Giovanni Tonon <samu@debian.org>
      (Closes: #275083)
    - Updated Brazilian Portuguese from Andre Luis Lopes (Closes: #273944)
    - Updated Slovak from Peter Mann (Closes: #279481)
  * APT::Get::APT::Get::No-List-Cleanup -> APT::Get::List-Cleanup in apt-get.cc
    (Closes: #267266)
  * Merge Ubuntu changes:
    - Set default Dpkg::MaxArgs to 1024, and Dpkg::MaxArgBytes to 32k.
      Needed to work around ordering bugs when installing a large number of
      packages
    - Patch from Michael Vogt to add an optional cron job which
      can run apt-get update periodically
  * Add arch-build target to debian/rules

 -- Matt Zimmerman <mdz@debian.org>  Sat, 13 Nov 2004 15:52:20 -0800

apt (0.5.27) unstable; urgency=high

  * Sneak in a bunch of updated translations before the freeze
    (no code changes)
  * Translation updates:
    - New Finnish translation from Tapio Lehtonen <tale@debian.org>
      (Closes: #258999)
    - New Bosnian translation from Safir Šećerović <sapphire@linux.org.ba>
      (Closes: #254201)
    - Fix Italian incontrario (Closes: #217277)
    - Updated Spanish from Ruben Porras (Closes: #260483)
    - Updated Danish from Claus Hindsgaul (Closes: #260569)
    - Updated Slovak from Peter Mann (Closes: #260627)
    - Updated Portuguese from Miguel Figueiredo (Closes: #261423)
  * Bring configure-index up to date with documented options, patch from
    Uwe Zeisberger <zeisberg@informatik.uni-freiburg.de> (Closes: #259540)
  * Note in apt.conf(5) that configure-index does not contain strictly
    default values, but also examples
  * Add Polish translation of offline.sgml (Closes: #259229)

 -- Matt Zimmerman <mdz@debian.org>  Thu, 29 Jul 2004 09:30:12 -0700

apt (0.5.26) unstable; urgency=low

  * Translation updates:
    - Spanish update from Ruben Porras <nahoo82@telefonica.net> (Closes: #248214)
    - Sync Spanish apt(8) (Closes: #249241)
    - French update from Christian Perrier <bubulle@debian.org> (Closes: #248614)
    - New Slovak translation from Peter Mann <Peter.Mann@tuke.sk> (Closes: #251676)
    - Czech update from Miroslav Kure <kurem@upcase.inf.upol.cz> (Closes: #251682)
    - pt_BR update from Andre Luis Lopes <andrelop@debian.org> (Closes: #251961)
    - German translation of apt(8) from Helge Kreutzmann <kreutzm@itp.uni-hannover.de>
      (Closes: #249453)
    - pt update from Miguel Figueiredo <elmig@debianpt.org> (Closes: #252700)
    - New Hebrew translation from Lior Kaplan <webmaster@guides.co.il>
      (Closes: #253182)
    - New Basque translation from Piarres Beobide Egaña <pi@beobide.net>
      (Vasco - Euskara - difficult language, Closes: #254407) and already a
      correction (Closes: #255760)
    - Updated Brazilian Portuguese translation from
      Guilherme de S. Pastore <gpastore@colband.com.br> (Closes: #256396)
    - Updated Greek translation (complete now) from
      George Papamichelakis <george@step.gr> (Closes: #256797)
    - New Korean translation from Changwoo Ryu <cwryu@debian.org>
      (Closes: #257143)
    - German translation now available in two flavours: with Unicode usage and
      without (related to #228486, #235759)
  * Update apt-get(8) to reflect the fact that APT::Get::Only-Source will
    affect apt-get build-dep as well as apt-get source
  * Remove aborted remnants of a different method of implementing DEB_BUILD_OPTIONS
    from debian/rules
  * Fix typo in error message when encountering unknown type in source list
    (Closes: #253217)
  * Update k*bsd-gnu arch names in buildlib/ostable (Closes: #253532)
  * Add amd64 to buildlib/archtable (Closes: #240896)
  * Have configure output a more useful error message if the architecture
    isn't in archtable

 -- Matt Zimmerman <mdz@debian.org>  Thu,  8 Jul 2004 15:53:28 -0700

apt (0.5.25) unstable; urgency=low

  * Patch from Jason Gunthorpe to remove arbitrary length limit on Binary
    field in SourcesWriter::DoPackage
  * Fix typo in apt-cache(8) (Closes: #238578)
  * Fix obsolete reference to bug(1) in stub apt(8) man page
    (Closes: #245923)
  * Fix typo in configure-index (RecruseDepends -> RecurseDepends)
    (Closes: #246550)
  * Support DEB_BUILD_OPTIONS=noopt in debian/rules
    (Closes: #244293)
  * Increase length of line buffer in ReadConfigFile to 1024 chars;
    detect if a line is longer than that and error out
    (Closes: #244835)
  * Suppress a signed/unsigned warning in apt-cache.cc:DisplayRecord
  * Build apt-ftparchive with libdb4.2 rather than libdb2
    - Patch from Clint Adams to do most of the work
    - Build-Depends: s/libdb2-dev/libdb4.2-dev/
    - Add AC_PREREQ(2.50) to configure.in
    - Use db_strerror(err) rather than GlobalError::Errno (which uses strerror)
    - Add note to NEWS.Debian about upgrading old databases
  * Attempt to fix problems with chunked encoding by stripping only a single CR
    (Closes: #152711)
  * Modify debian/rules cvs-build to use cvs export, to avoid picking up
    junk files from the working directory
  * Add lang=fr attribute to refentry section of
    apt-extracttemplates.fr.1.sgml and apt-sortpkgs.fr.1.sgml so they are
    correctly built
  * Remove extraneous '\' characters from <command> tags in
    apt_preferences.fr.5.sgml
  * Translation updates:
    - Updated Swedish translation from Peter Karlsson <peter@softwolves.pp.se>
      (Closes: #238943)
    - New Slovenian translation from Jure Čuhalev <gandalf@owca.info>
      (closes: #239785)
    - New Portuguese translation from Miguel Figueiredo <elmig@debianpt.org>
      (closes: #240074)
    - Updated Spanish translation from Ruben Porras <nahoo82@telefonica.net>
    - Updated Spanish translation of man pages from Ruben Porras
      <nahoo82@telefonica.net>
    - Updated Simplified Chinese translation from "Carlos Z.F. Liu" <carlos_liu@yahoo.com>
      (Closes: #241971)
    - Updated Russian translation from Dmitry Astapov <adept@despammed.com>
      (Closes: #243959)
    - Updated Polish translation from Marcin Owsiany <porridge@debian.org>
      (Closes: #242388)
    - Updated Czech translation from Miroslav Kure <kurem@upcase.inf.upol.cz>
      (Closes: #244369)
    - Updated Japanese translation from Kenshi Muto <kmuto@debian.org>
      (Closes: #244176)
    - Run make -C po update-po to update .po files
    - Updated French translation from Christian Perrier <bubulle@debian.org>
      (Closes: #246925)
    - Updated Danish translation from Claus Hindsgaul <claus_h@image.dk>
      (Closes: #247311)

 -- Matt Zimmerman <mdz@debian.org>  Sat,  8 May 2004 12:52:20 -0700

apt (0.5.24) unstable; urgency=low

  * Updated Czech translation from Miroslav Kure <kurem@upcase.inf.upol.cz>
    (Closes: #235822)
  * Updated French translation from Christian Perrier <bubulle@debian.org>
    (Closes: #237403)
  * Updates to XML man pages from richard.bos@xs4all.nl
  * Updated Danish translation from Claus Hindsgaul <claus_h@image.dk>
    (Closes: #237771)
  * Updated Greek translation from Konstantinos Margaritis
    <markos@debian.org>
    (Closes: #237806)
  * Updated Spanish translation from Ruben Porras <nahoo82@telefonica.net>
    (Closes: #237863)
  * Updated pt_BR translation from Andre Luis Lopes <andrelop@debian.org>
    (Closes: #237960)
  * Regenerate .pot file (Closes: #237892)
  * Updated Polish translation from Marcin Owsiany <porridge@debian.org>
    (Closes: #238333)
  * In pkgAcquire::Shutdown(), set the status of fetching items to
    StatError to avoid a sometimes large batch of error messages
    (Closes: #234685)
  * Implement an ugly workaround for the 10000-character limit on the
    Binaries field in debSrcRecordParser, until such time as some things
    can be converted over to use STL data types (ABI change) (Closes: #236688)
  * Increase default tagfile buffer from 32k to 128k; this arbitrary limit
    should also be removed someday (Closes: #174945)
  * Checked against Standards-Version 3.6.1 (no changes)

 -- Matt Zimmerman <mdz@debian.org>  Tue, 16 Mar 2004 22:47:55 -0800

apt (0.5.23) unstable; urgency=low

  * Cosmetic updates to XML man pages from Richard Bos <radoeka@xs4all.nl>
  * Use the 'binary' target rather than 'all' so that the ssh and bzip2
    symlinks are created correctly (thanks to Adam Heath)
    (Closes: #214842)
  * Updated Simplified Chinese translation of message catalog from Tchaikov
    <chaisave@263.net> (Closes: #234186)
  * Change default for Acquire::http::max-age to 0 to prevent index files
    being out of sync with each other (important with Release.gpg)
  * Add an assert() to make sure that we don't overflow a fixed-size
    buffer in the very unlikely event that someone adds 10 packaging
    systems to apt (Closes: #233678)
  * Fix whitespace in French translation of "Yes, do as I say!", which
    made it tricky to type, again.  Thanks to Sylvain Pasche
    <sylvain.pasche@switzerland.org> (Closes: #234494)
  * Print a slightly clearer error message if no packaging systems are
    available (Closes: #233681)
  * Point to Build-Depends in COMPILING (Closes: #233669)
  * Make debian/rules a bit more consistent in a few places.
    Specifically, always use -p$@ rather than an explicit package name,
    and always specify it first, and use dh_shlibdeps -l uniformly rather
    than sometimes changing LD_LIBRARY_PATH directly
  * Document unit for Cache-Limit (bytes) (Closes: #234737)
  * Don't translate "Yes, do as I say!" in Chinese locales, because it can
    be difficult to input (Closes: #234886)

 -- Matt Zimmerman <mdz@debian.org>  Thu, 26 Feb 2004 17:08:14 -0800

apt (0.5.22) unstable; urgency=low

  * Updated French translation of man pages from Philippe Batailler
    <philippe.batailler@free.fr> (Closes: #203119)
  * Initialize StatusFile in debSystem (Closes: #229791)
  * Fix apt-get's suggests/recommends printing, which was skipping every
    other dependency due to both using GlobOr and incrementing the DepIterator
    (Closes: #229722)
  * Restore SIGINT/SIGQUIT handlers to their old values (rather than
    SIG_DFL) after invoking dpkg (Closes: #229854)
  * Updated Dutch translation of message catalog from cobaco
    <cobaco@linux.be> (Closes: #229601)
  * Catalan translation from Antoni Bella, Matt Bonner and Jordi Mallach
    (Closes: #230102)
  * Simplified Chinese translation of message catalog from "Carlos
    Z.F. Liu" <carlos_liu@yahoo.com> (Closes: #230960)
  * Replace SGML manpages with XML man pages from richard.bos@xs4all.nl
    (Closes: #230687)
  * Updated Spanish translation of man pages from Ruben Porras
    <nahoo82@telefonica.net> (Closes: #231539)
  * New Czech translation of message catalog from Miroslav Kure
    <kurem@upcase.inf.upol.cz> (Closes: #231921)

 -- Matt Zimmerman <mdz@debian.org>  Mon,  9 Feb 2004 12:44:54 -0800

apt (0.5.21) unstable; urgency=low

  * Patch from Eric Wong <normalperson@yhbt.net> to include apt18n.h after
    other headers to avoid breaking locale.h when setlocale() is defined
    as an empty macro.  This was not a problem on Debian, but broke
    compilation on Solaris. (Closes: #226509)
  * Updated French translation from Pierre Machard <pmachard@debian.org>
    (Closes: #226886)
  * Add colons to apt-get's "kept back"/"upgraded"/"downgraded" messages
    (Closes: #226813)
  * Fix typo in apt-cache(8) (Closes: #226351)
  * Clearer error message in place of "...has no available version, but
    exists in the database" (Closes: #212203)
  * Patch from Oliver Kurth <oku@masqmail.cx> to use AC_CACHE_VAL for
    GLIBC_VER to make cross-compilation easier (Closes: #221528)
  * Add example preferences file (Closes: #220799)
  * Updated Greek translation from Konstantinos Margaritis <markos@debian.org>
    (Closes: #227205)
  * Updated Spanish translation of man pages from Ruben Porras
    <nahoo82@telefonica.net> (Closes: #227729)

 -- Matt Zimmerman <mdz@debian.org>  Fri, 16 Jan 2004 10:54:39 -0800

apt (0.5.20) unstable; urgency=low

  * Fixed German translations of "Suggested" from Christian Garbs
    <debian@cgarbs.de> (Closes: #197960)
  * Add an "apt-cache madison" command with an output format similar to
    the katie tool of the same name (but less functionality)
  * Fix debSourcesIndex::Describe() to correctly say "Sources" rather than
    "Packages"

 -- Matt Zimmerman <mdz@debian.org>  Sat,  3 Jan 2004 23:42:50 -0800

apt (0.5.19) unstable; urgency=low

  * Fix Packages::Extensions support in apt-ftparchive generate
    (Closes: #225453)

 -- Matt Zimmerman <mdz@debian.org>  Sat,  3 Jan 2004 16:20:31 -0800

apt (0.5.18) unstable; urgency=low

  * New no_NO.po file from Tollef Fog Heen <tfheen@debian.org> to fix
    encoding problems (Closes: #225602)
  * Have "apt-ftparchive release" strip the leading path component from
    the checksum entries

 -- Matt Zimmerman <mdz@debian.org>  Fri,  2 Jan 2004 11:24:35 -0800

apt (0.5.17) unstable; urgency=low

  * Enable apt-ftparchive to generate Release files.  Hopefully this will
    make it easier for folks to secure their apt-able packages

 -- Matt Zimmerman <mdz@debian.org>  Fri, 26 Dec 2003 12:53:21 -0800

apt (0.5.16) unstable; urgency=low

  * po/de.po update from Michael Karcher <karcher@physik.fu-berlin.de>
    (Closes: #222560)
  * Update config.guess and config.sub from autotools-dev 20031007.1
  * Add knetbsd to buildlib/ostable (Closes: #212344)
  * Don't suggest apt-get -f install to correct broken build-deps; broken
    installed packages are rarely the cause (Closes: #220858)
  * Avoid clobbering configure.in if sed fails

 -- Matt Zimmerman <mdz@debian.org>  Wed, 24 Dec 2003 14:54:40 -0800

apt (0.5.15) unstable; urgency=low

  * Spanish man pages, patch from Ruben Porras <nahoo82@telefonica.net>
    (Closes: #195444)
    - apt.es.8 wasn't included in the patch, but was referenced.  Fetched
      version 1.3 from debian-doc cvs
    - Create doc/es/.cvsignore
  * Patch from Koblinger Egmont <egmont@uhulinux.hu> to fix
    pkgCache::PkgFileIterator::Label() to correctly refer to File->Label
    rather than File->Origin (Closes: #213311)
  * Add missing comma and space to German translation of "downgraded"
    (Closes: #213975)
  * Add missing comma in apt_preferences(5) (Closes: #215362)
  * Fix whitespace in French translation of "Yes, do as I say!", which
    made it tricky to type.  Thanks to Sylvain Pasche
    <sylvain.pasche@switzerland.org> (Closes: #217152)
  * Let apt-get build-dep try alternatives if the installed package
    doesn't meet version requirements (Closes: #214736)
  * Fix version display for recommends (Closes: #219900)
  * Use isatty rather than ttyname for checking if stdin is a terminal.
    isatty has the advantage of not requiring /proc under Linux, and thus
    Closes: #221728
  * Correctly implement -n as a synonym for --names-only (Closes: #224515)
  * Update apt-cache(8)
    - Document --installed
    - --recursive applies to both depends and rdepends
  * Japanese translation of documentation from Kurasawa Nozomu <nabetaro@slug.jp>
    (Closes: #186235)
  * Clarify documentation of --no-upgrade in apt-get(8) (Closes: #219743)
  * Clean up and simplify some of the suggests/recommends display in apt-get
  * Use cvs update -d in debian/rules cvs-build rather than just update
  * Pass --preserve-envvar PATH --preserve-envvar CCACHE_DIR to debuild.  apt
    takes a long time to build, and ccache helps

 -- Matt Zimmerman <mdz@debian.org>  Sat, 20 Dec 2003 16:34:30 -0800

apt (0.5.14) unstable; urgency=low

  * apt-get build-dep, when trying to skip over the remaining elements of
    an or-expression, would accidentally inherit the version requirements of a
    later item in the or-expression.  Fixed it.
  * Let apt-get build-dep try alternatives if the first dependency in an
    or-expression is not available
  * Add a Debug::BuildDeps to generate some trace output
  * Help apt-get build-dep produce more useful error messages
  * Process build-dependencies in forward rather than reverse order
  * Error out if an installed package is too new for a << or <=
    build-dependency
  * apt-get build-dep should now be able to handle almost any package with
    correct build-depends.  The primary exception is build-dependencies on
    virtual packages with more than one provider, and these are
    discouraged for automated processing (but still common,
    unfortunately).

 -- Matt Zimmerman <mdz@debian.org>  Tue, 23 Sep 2003 22:57:31 -0400

apt (0.5.13) unstable; urgency=medium

  * Document configuration file comment syntax in apt.conf(5)
    (Closes: #211262)
  * s/removed/installed/ in a comment in apt-get.cc
  * Move comment for ListParser::ParseDepends into the right place
  * Don't preserve ownership when copying config.guess and config.sub.
    This broke builds where the clean target was run with different
    privileges than the rest of the build (i.e., root) (Closes: #212183)
  * On second thought, don't copy config.guess and config.sub at all.  I'd
    rather they always match what is in CVS.

 -- Matt Zimmerman <mdz@debian.org>  Mon, 22 Sep 2003 10:28:17 -0400

apt (0.5.12) unstable; urgency=low

  * Exclude subdirectories named 'debian-installer' from the apt-cdrom
    search (Closes: #210485 -- release-critical)

 -- Matt Zimmerman <mdz@debian.org>  Thu, 11 Sep 2003 21:48:14 -0400

apt (0.5.11) unstable; urgency=low

  * Updated pt_BR translations from Andre Luis Lopes <andrelop@debian.org>
    (Closes: #208302)
  * In apt.conf(5), give the fully qualified name of Dir::Bin::Methods,
    rather than just "methods"
  * Add new nb and nn translations from Petter Reinholdtsen <pere@hungry.com>
  * Clean up reportbug script a bit, and extend it to distinguish between a
    configuration file not existing and the user declining to submit it with
    the report
  * Add #include <langinfo.h> to cmdline/apt-get.cc.  This apparently gets
    pulled in by something else with recent g++ and/or glibc, but is
    required when building on, e.g., stable
  * Patch from Koblinger Egmont <egmont@uhulinux.hu> to fix version
    comparisons with '~' (Closes: #205960)
  * Disable Russian translation until someone can review it
    (Closes: #207690)

 -- Matt Zimmerman <mdz@debian.org>  Wed, 10 Sep 2003 19:41:28 -0400

apt (0.5.10) unstable; urgency=low

  * Correct the section in apt_preferences(5) on interpreting priorities
    to show that zero is not a valid priority, and print a warning if such
    a pin is encountered in the preferences file (Closes: #204971)
  * Regenerate French man pages from sgml source (Closes: #205886)
  * Get self-tests compiling again, updated for latest library API
    and g++ 3.3
  * Add version comparison tests for #194327 and #205960
  * Fix error message in version test to output versions in the order in
    which they were compared when the reverse comparison fails
  * Reference the source package bug page rather than the one for the
    binary package 'apt' in the man pages (Closes: #205290)
  * Updated Polish po file from Marcin Owsiany <porridge@debian.org>
    (Closes: #205950)
  * Mention some of the available frontends in apt-get(8) (Closes: #205829)
  * Add apt-config to SEE ALSO section of apt-get (Closes: #205036)
  * Add missing "lang" attributes to refentry tags in French man pages
    (apt-cdrom, apt-extracttemplates, apt-sortpkgs)
  * Change upgraded/newly installed/not fully installed or removed
    messages to be consistent and somewhat shorter (some translations
    exceeded 80 characters even in the simplest case)
  * Make APT::Get::Show-Upgraded (aka apt-get -u) default to true.
  * Updates to Dutch translation from Bart Cornelis <cobaco@linux.be>
    (Closes: #207656)

 -- Matt Zimmerman <mdz@debian.org>  Sun, 31 Aug 2003 21:12:39 -0400

apt (0.5.9) unstable; urgency=low

  * Oh well, apt isn't going to make it into testing anytime soon due to
    new glibc and gcc deps, so we might as well fix more bugs
  * Fix typo in example ftp-archive.conf (Closes: #203295)
  * Mention default setting for --all-versions (Closes: #203298)
  * Patch from Otavio Salvador <otavio@debian.org> to have --version
    only print the version (and not usage as well) (Closes: #203418)
  * Patch from Otavio Salvador <otavio@debian.org> to switch from
    dh_installmanpages to dh_installman.  Fixes the problem where the
    pt_BR man page was installed in the wrong location (Closes: #194558)
  * Move the French apt-ftparchive man page into apt-utils where it
    belongs.  apt-utils Replaces: apt (<< 0.5.9)
  * Write records from "apt-cache show" using fwrite(3) rather than
    write(2), in case for some reason the entire record doesn't get
    written by a single write(2)
  * Add new French man pages to doc/fr/.cvsignore
  * Add freebsd to buildlib/ostable (Closes: #193430)
  * Avoid segfault if a package name is specified which consists
    entirely of characters which look like end tags ('+', '-')
    (Closes: #200425)
  * Patch from Otavio Salvador <otavio@debian.org> to avoid listing
    suggests/recommends for packages which are selected for installation
    at the same time as the package which suggests/recommends them
    (Closes: #200102)
  * Patch from Otavio Salvador <otavio@debian.org> to avoid listing
    suggests/recommends which are Provided by a package which is already
    installed (Closes: #200395)
  * Patch to update pt_BR man page for apt_preferences(5) from Andre Luis
    Lopes <andrelop@debian.org> (Closes: #202245)
  * Use nl_langinfo(YESEXPR) rather than comparing to the translated
    string "Y".  Closes: #200953 and should make the prompting generally
    more robust in the face of i18n.  In the particular case of #200953,
    it was being fooled because of signedness issues with toupper(3)
    (Closes: #194614)
  * apt Suggests: aptitude | synaptic | gnome-apt | wajig
    (Closes: #146667)
  * Clean up whitespace in translated strings in ru.po, which messed up
    indentation (some other translations probably have similar problems)
    (Closes: #194282)
  * Run ispell -h over the man page sources and fix a bunch of typos
  * Use debian/compat rather than DH_COMPAT
  * Update to debhelper compatibility level 3
    - remove ldconfig calls from debian/{postinst,postrm} as dh_makeshlibs
      will add them
    - echo 3 > debian/compat
    - Build-Depends: debhelper (>= 3)
  * Exclude '.#*' from cvs-build
  * Let the ftp method work with ftp servers which do not require a
    password (Closes: #199425)
  * Build-depend on debhelper >= 4.1.62, because we need the fix for
    #204731 in order for dh_installman to work correctly
    with our SGML man pages
  * Move dh_makeshlibs ahead of dh_installdeb so that its postinst
    fragments are properly substituted

 -- Matt Zimmerman <mdz@debian.org>  Sun, 10 Aug 2003 19:54:39 -0400

apt (0.5.8) unstable; urgency=medium

  * urgency=medium because the changes since 0.5.5.1 are pretty safe as
    far as core functionality, 0.5.5.1 survived unstable for 10 days, and
    I don't want to delay apt's progress into testing any further.  It's
    decidedly better than 0.5.4.
  * Clarify the meaning of the only-source option in apt-get(8)
    (Closes: #177258)
  * Updated French man pages from Philippe Batailler
    <philippe.batailler@free.fr> (Closes: #182194)
  * Give a warning if an illegal type abbreviation is used when looking up a
    configuration item (Closes: #168453)
  * Improve build-depends handling of virtual packages even further, so that
    it will now also try to satisfy build-depends on virtual packages if they
    are not installed.  Note that this only works if there is only one
    package providing the virtual package, as in other cases (Closes: #165404)
  * Update config.guess and config.sub from autotools-dev 20030717.1
  * Tweak SGML in apt-extracttemplates.1.sgml so that literal '>' doesn't end
    up in output
  * Document SrcDirectory in apt-ftparchive.1.sgml (Closes: #156370)
  * Support TMPDIR in apt-extracttemplates (Closes: #191656)
  * Fix ru.po to use a capital letter for the translation of 'Y' so that
    YnPrompt works correctly (Closes: #200953).  No other translations seem
    to have this problem
  * Regenerate POT file and sync .po files
  * Only try to clear stdin if it is a tty, to avoid looping if there is
    lots of stuff (perhaps an infinite amount) to read (Closes: #192228)

 -- Matt Zimmerman <mdz@debian.org>  Fri, 25 Jul 2003 20:21:53 -0400

apt (0.5.7) unstable; urgency=low

  * Update control file to match overrides (apt priority important,
    libapt-pkg-dev section libdevel)
  * Silence the essential packages check if we are only downloading
    archives and not changing the system (Closes: #190862)
  * Skip version check if a build-dependency is provided by an installed package
    (Closes: #126938)
  * Have apt-cache show exit with an error if it cannot find any of the
    specified packages (Closes: #101490)

 -- Matt Zimmerman <mdz@debian.org>  Mon, 21 Jul 2003 23:43:24 -0400

apt (0.5.6) unstable; urgency=low

  * Adam Heath <doogie@debian.org>
    - Fix segfault when handling /etc/apt/preferences.  Closes: #192409.
  * Matt Zimmerman <mdz@debian.org>
    - Clean up some string handling, patch from Peter Lundkvist
      <p.lundkvist@telia.com> (Closes: #192225)
    - Don't fall off the end of the buffer when comparing versions.
      Patch from Koblinger Egmont <egmont@uhulinux.hu> (Closes: #194327)
    - Minor fixes to apt-ftparchive(1) (Closes: #118156)
    - Fix typo in apt-ftparchive help text (Closes: #119072)
    - More typos in apt-ftparchive help text (Closes: #190936)
    - Update config.guess, config.sub to latest versions
    - Modify the description for apt-utils to reflect the fact that it is not
      (any longer) infrequently used (Closes: #138045)
    - Make setup script for dselect method more explicit about
      overwriting sources.list (Closes: #151727)
    - Fix typo in apt-cache(8) (Closes: #161243)
    - Remove duplicate 'showpkg' from synopsis on apt-cache(8)
      (Closes: #175611)
    - Document in apt-get(8) the meaning of the '*' in ShowList, which is that
      the package is being purged (Closes: #182369)
    - Fix extra "/" character in apt.conf(5) (Closes: #185545)
    - Fix typo in tar error message (Closes: #191424)
    - Clarify description of 'search' on apt-cache(8) (Closes: #192216)
    - Fix incorrect path for 'partial' directory on apt-get(8)
      (Closes: #192933)
    - Fixes to pt_BR translation from Andre Luis Lopes <andrelop@ig.com.br>
      (Closes: #196669)
    - Updated apt_preferences(5) man page with many corrections and
      clarifications from Thomas Hood <jdthood@yahoo.co.uk>
      (Closes: #193336)
    - Fix SGML validation errors in apt-cache.8.sgml introduced in 0.5.5 or so
    - Add a simple example to apt-ftparchive(1) (Closes: #95257)
    - Add bug script for collecting configuration info (Closes: #176482)

 -- Matt Zimmerman <mdz@debian.org>  Mon, 21 Jul 2003 01:59:43 -0400

apt (0.5.5.1) unstable; urgency=low

  * Move the target of the example docs from doc to binary.  Closes:
    #192331
  * Fix api breakage that broke apt-ftparchive and apt-cache dumpavail, by
    backing out change that incorretly attempted to handle Package sections
    larger than 32k.  Closes: #192373
  * Fix never-ending loop with apt-get install -V.  Closes: #192355.

 -- Adam Heath <doogie@debian.org>  Mon, 19 May 2003 12:30:16 -0500

apt (0.5.5) unstable; urgency=low

  * New deb version compare function, that has no integer limits, and
    supports pre-versions using ~.  Code ported from dpkg.
  * Fix handling of [!arch] for build-dependencies. Closes: #88798, #149595
  * Fix handling of build-deps on unknown packages. Closes: #88664, #153307
  * "apt-get --arch-only build-dep" to install only architecture-
    dependent build dependencies. Bump minor shared lib number to reflect
    small change in BuildDepend API.
  * APT::Build-Essential configuration option (defaults to "build-essential")
    so that "apt-get build-dep" will ensure build essential packages are
    installed prior to installing other build-dependencies. Closes: #148879
  * LD_LIBRARY_PATH thing. Closes: #109430, #147529
  * /usr/doc reference in postinst. Closes: #126189
  * Doc updates. Closes: #120689
  * Possible apt-cache segfault. Closes: #120311, #118431, #117915, #135295,
          #131062, #136749
  * Print special message for EAI_AGAIN. Closes: #131397
  * libapt-pkg-dev needs to bring in the apt-inst library if linking
    is to work. Closes: #133943
  * Typos, Doc Stuff. Closes: #132772, #129970, #123642, #114892, #113786,
         #109591, #105920, #103678, #139752, #138186, #138054, #138050,
	 #139994, #142955, #151654, #151834, #147611, #154268, #173971
  * Fix possibility for tag file parsing to fail in some unlikely situations.
    Closes: #139328
  * Use std C++ names for some header files. Closes: #128741
  * Do not check for free space if --no-download. Closes: #117856
  * Actually implement or group handling for 'upgrade'. Closes: #133950
  * "Internal Error, Couldn't configure pre-depend" is not actually an
    internal error, it is a packaging error and now it says so, and
    pinpoints the problem dependency. Closes: #155621
  * Allows failure to write to a pipe for post-invoke stuff. Closes: #89830
  * Use usr/share/doc for dhelp. Closes: #115701
  * --print-uris works with 'update'. Closes: #57070
  * Options Dpkg::MaxArgs,Dpkg::MaxArgBytes to allow a much longer dpkg
    command line.
  * Fixed 2 little OR group bugs, thanks to Yann Dirson. Closes: #143995,
    #142298
  * Allow an uninstalled package to be marked for removal on an install
    line (meaning not to automatically install it), also fix some dodgy
    handling of protected packages. Closes: #92287, #116011
  * Fix errant prefix matching in version selection. Closes: #105968
  * Ensure that all files needed to run APT as a user are readable and
    ignore roots umask for these files. Closes: #108801
  * Support larger config spaces. Closes: #111914
  * 'apt-get update' no longer does 'Building Dependency Tree'.
  * When matching regexs allways print a message. Change regex activation
    charset. Closes: #147817
  * Don't die if lines in sources.list are too long. Closes: #146846
  * Show file name on apt-extracttemplate error messges. Closes: #151835
  * i18n gettext stuff, based on work from Michael Piefel: Closes: #95933
  * Some highly unlikely memory faults. Closes: #155842
  * C++ stuff for G++3.2. Closes: #162617, #165515,
  * apt-config dumps sends to stdout not stderr now.  Closes: #146294
  * Fix segfault in FindAny when /i is used, and there is no default.
    Closes: #165891
  * Add s390x to archtable.  Closese: #160992.
  * Update config.sub/config.guess in cvs, and add support to debian/rules
    to update them from /usr/share/misc if they exist.  Closes: #155014
  * Remove 'Sorry' from messages.  Closes: #148824.
  * Change wording of 'additional disk space usage' message.  Closes:
    #135021.
  * apt-extracttemplates now prepends the package name when extracting
    files.  Closes: #132776
  * Add -n synonym for --names-only for apt-cache.  Closes: #130689
  * Display both current version and new version in apt-get -s.  Closes:
    #92358
  * Add an options and timeout config item to ssh/rsh.  Closes: #90654
  * libapt-pkg-dev now depends on apt-utils.  Closes: #133942.
  * Change verbose logging output of apt-ftparchive to go to stderr,
    instead of stdout.  Also, errors that occur no longer go to stdout,
    but stderr.  Closes: #161592
  * Test for timegm in configure.  Closes: #165516.
  * s/st_mtime/mtime/ on our local stat structure in apt-ftparchive, to
    support compliation on platforms where st_mtime is a macro.  Closes:
    #165518
  * Check the currently mounted cdrom, to see if it's the one we are
    interested in.  Closes: #154602
  * Refer to reportbug instead of bug in the man pages. Closes: #173745
  * Link apt-inst to apt-pkg. Closes: #175055
  * New apt_preferences man page from Thomas Hood, Susan Kleinmann,
    and others.
  * Fix > 300 col screen segfault. Closes: #176052
  * Rebuild with gcc-3.2. Closes: #177752, #178008.
  * Fix build-dep handling of | dependencies.
    Closes: #98640, #145997, #158896, #172901
  * Double default value of APT::Cache-Limit, until such time as it
    can be made more dynamic.  Closes: #178623.
  * Report uris with '.gz' when there are errors.  Closes: #178435.
  * When installing build-deps, make sure the new version will
    satisfy build requirements. Closes: #178121
  * Split offline and guide documentation into apt-doc.  This was done so
    that binary-arch builds do not require documention deps.  Note, that 
    apt-doc is not installed on upgrades.
  * Use doc-base, instead of dhelp directly.  Closes: #110389
  * Change http message 'Waiting for file' to 'Waiting for headers'.
    Closes: #178537
  * Remove trailing lines on package lists in apt-get.  Closes: #178736.
  * Fix origin pins for file:// uris.  Closes: #189014.
  * Apply typo and syntax patch from bug to apt-cache.8.sgml.  Closes:
    #155194
  * s/dpkg-preconfig/dpkg-preconfigure/ in examples/configure-index.
    Closes: #153734.
  * Fix some typos in the apt-get manual.  Closes: #163932.
  * Apply patch from bug, to change frozen to testing, and then do it
    everywhere else.  Closes: #165085.
  * Update es.po.  Closes: #183111.
  * Add pt_BR translation of apt_preferences(5).  Also, build fr manpages.
    Closes: #183904.
  * Add a vcg command to apt-cache, similiar to dotty.  Closes: #150512.
  * Add option to apt-get to show versions of packages being
    upgraded/installed.
  * Be quiet in apt.post{inst,rm}.  Closes: #70685.
  * apt-get now prints out suggested and recommended packages.  Closes:
    #54982.
  * Insert some newlines in the cdrom change media message.  Closes:
    #154601.
  * Add a rdepends command to apt-cache.  Closes: #159864.
  * When building the dpkg command line, allow for 8192 chars to be used,
    instead of only 1024.
  * APT::Immediate-Configure had inverted semantics(false meant it was
    enabled).  Closes: #173619.
  * Fix status file parser so that if a record is larger than 32k, the
    buffer size will be doubled, and the read attempted again.  Closes:
    #174945.

 -- Adam Heath <doogie@debian.org>  Sun, 27 Apr 2003 01:23:12 -0500

apt (0.5.4) unstable; urgency=low

  * M68k config.guess patch. Closes: #88913
  * Bi-yearly test on OpenBSD and Solaris
  * Doc updates. Closes: #89121, #89854, #99671, #98353, #95823, #93057,
          #97520, #102867, #101071, #102421, #101565, #98272, #106914,
          #105606, #105377
  * Various cosmetic code updates. Closes: #89066, #89066, #89152
  * Add "pre-auto" as an option for DSelect::Clean (run autoclean after
    update).
  * More patches from Alfredo for Vendors and more SHA-1 stuff
  * Fix for AJ's 'desire to remove perl-5.005' and possibly other
    similar situations. Closes: #56708, #59432
  * no_proxy and ftp. Closes: #89671
  * Philippe Batailler's man page patches.
  * Fix for display bug. Closes: #92033, #93652, #98468
  * Use more than 16bits for the dep ID. Some people ran out..
    Closes: #103020, #97809, #102951, #99974, #107362, #107395, #107362,
            #106911, #107395, #108968
  * Reordered some things to make dante and FTP happier. Closes: #92757
  * James R. Van Zandt's guide.sgml updates. Closes: #90027
  * apt-ftparchive copes with no uncompressed package files + contents.
  * French man pages from philippe batailler - well sort of. They
    don't build yet..
  * run-parts. Closes: #94286
  * 'apt-cache policy' preferences debug tool.
  * Whatever. Closes: #89762
  * libstdc++ and HURD. Closes: #92025
  * More apt-utils verbage. Closes: #86954
  * Fliped comparision operator. Closes: #94618
  * Used the right copyright file. Closes: #65691
  * Randolph's G++3 patches.
  * Fixed no_proxy tokanizing. Closes: #100046
  * Strip Config-Version when copying status to available. Closes: #97520
  * Segfault with missing source files. Closes: #100325
  * EINTR check. Closes: #102293
  * Various changes to the locking metholodgy for --print-uris.
    Closes: #100590
  * Lame LD_LIBRARY_PATH thing. Closes: #98928
  * apt-cache search searchs provide names too now. Closes: #98695
  * Checksum and long lines problem. Closes: #106591
  * .aptignr and empty files are just a warning. Closes: #97364

 -- Jason Gunthorpe <jgg@debian.org>  Sat, 18 Aug 2001 17:21:59 -0500

apt (0.5.3) unstable; urgency=low

  * JoeyH's dpkg::preconfig not working. Closes: #88675
  * Fixed apt override disparity
  * Alfredo's SHA-1 and related patches

 -- Jason Gunthorpe <jgg@debian.org>  Sun,  4 Mar 2001 15:39:43 -0700

apt (0.5.2) unstable; urgency=low

  * Fixed mention of /usr/doc in the long description
  * JoeyH's downgrade bug -- don't use 0.5.1
  * Doc bug. Closes: #88538
  * Fault in building release strings. Closes: #88533

 -- Jason Gunthorpe <jgg@debian.org>  Sun,  4 Mar 2001 15:39:43 -0700

apt (0.5.1) unstable; urgency=low

  * Fixed #82894 again, or should be and.
  * Process the option string right. Closes: #86921
  * Don't eat the last command for pipes. Closes: #86923
  * Ignore .* for configuration directory processing. Closes: #86923
  * Alfredo's no_proxy patch
  * Documentation fixes. Closes: #87091
  * JoeyH's double slash bug. Closes: #87266
  * Unintitialized buffer and apt-ftparchive contents generation.
     Closes: #87612
  * Build-deps on virtual packages. Closes: #87639
  * Fixes glibc/libstdc++ symbol dependencies by including glibc and
    libstdc++ version info in the library soname and in the package
    provides. Closes: #87426
  * Updated soname version to 0.3.2
  * apt-extracttemplates moved from debconf into apt-utils
  * s390 archtable entry. Closes: #88232
  * Dan's segfault
  * Some instances where the status file can source a package in a
    non-sensical way. Closes: #87390
  * Work better if there are duplicate sources.list entries.
  * Fixed the resetting of Dir with "dir {};". Closes: #87323

 -- Randolph Chung <tausq@debian.org>  Sat, 3 Mar 2001 15:37:38 -0700

apt (0.5.0) unstable; urgency=low

  * Fixed an obscure bug with missing final double new lines in
    package files
  * Changed the apt-cdrom index copy routine to use the new section
    rewriter
  * Added a package file sorter, apt-sortpkgs
  * Parse obsolete Optional dependencies.
  * Added Ben's rsh method. Closes: #57794
  * Added IPv6 FTP support and better DNS rotation support.
  * Include the server IP in error messages when using a DNS rotation.
    Closes: #64895
  * Made most of the byte counters into doubles to prevent 32bit overflow.
    Closes: #65349
  * HTTP Authorization. Closes: #61158
  * Ability to parse and return source index build depends from Randolph.
  * new 'apt-get build-dep' command from Randolph. Closes: #63982
  * Added apt-ftparchive the all dancing all singing FTP archive
    maintinance program
  * Allow version specifications with =1.2.4-3 and /2.2 or /stable postfixes
    in apt-get.
  * Removed useless internal cruft including the xstatus file.
  * Fixed config parser bugs. Closes: #67848, #71108
  * Brain Damanged apt-get config options changed, does not change the command
    line interface, except to allow --enable-* to undo a configuration
    option:
      No-Remove -> Remove
      No-Download -> Download
      No-Upgrade -> Upgrade
  * Made this fix configable (DSelect::CheckDir) and default to disabled:
     * No remove prompt if the archives dir has not changed. Closes: #55709
    Because it is stupid in the case where no files were downloaded due to
    a resumed-aborted install, or a full cache! Closes: #65952
  * Obscure divide by zero problem. Closes: #64394
  * Update sizetable for mips. Closes: #62288
  * Fixed a bug with passive FTP connections
  * Has sizetable entry for sparc64. Closes: #64869
  * Escape special characters in the ::Label section of the cdroms.lst
  * Created apt-utils and python-apt packages
  * Due to the new policy engine, the available file may contain entries
    from the status file. These are generated if the package is not obsolete
    but the policy engine prohibits using the version from the package files.
    They can be identified by the lack of a Filename field.
  * The new policy engine. Closes: #66509, #66944, #45122, #45094, #40006,
    #36223, #33468, #22551
  * Fixed deb-src line for non-us. Closes: #71501, #71601
  * Fixes for G++ 2.96, s/friend/friend class/
  * Fixed mis doc of APT::Get::Fix-Missing. Closes: #69269
  * Confirmed fix for missing new line problem. Closes: #69386
  * Fixed up dhelp files. Closes: #71312
  * Added some notes about dselect and offline usage. Closes: #66473, #38316
  * Lock files on read only file systems are ignored w/ warning.
    Closes: #61701
  * apt-get update foo now gives an error! Closes: #42891
  * Added test for shlibs on hurd. Closes: #71499
  * Clarified apt-cache document. Closes: #71934
  * DocBook SGML man pages and some improvements in the text..
  * sigwinch thing. Closes: #72382
  * Caching can be turned off by setting the cache file names blank.
  * Ignores arches it does not know about when autocleaning. Closes: #72862
  * New function in apt-config to return dirs, files, bools and integers.
  * Fixed an odd litle bug in MarkInstall and fixed it up to handle
    complex cases involving OR groups and provides.
    68754 describes confusing messages which are the result of this..
    Closes: #63149, #69394, #68754, #77683, #66806, #81486, #78712
  * Speeling mistake and return code for the 'wicked' resolver error
    Closes: #72621, #75226, #77464
  * Solved unable to upgrade libc6 from potato to woody due to 3 package
    libc6 dependency loop problem.
  * Leading sources.list spaces. Closes: #76010
  * Removed a possible infinite loop while processing installations.
  * Man page updates. Closes: #75411, #75560, #64292, #78469
  * ReduceSourceList bug. Closes: #76027
  * --only-source option. Closes: #76320
  * Typos. Closes: #77812, #77999
  * Different status messages. Closes: #76652, #78353
  * /etc/apt/apt.conf.d/ directory for Joey and Matt and pipe protocol 2
  * OS detection an support for the new pseduo standard of os-arch for the
    Architecture string. Also uses regexing.. Closes: #39227, #72349
  * Various i18n stuff. Note that this still needs some i18n wizard
    to do the last gettextization right. Closes: #62386
  * Fixed a problem with some odd http servers/proxies that did not return
    the content size in the header. Closes: #79878, #44379
  * Little acquire bugs. Closes: #77029, #55820
  * _POSIX_THREADS may not be defined to anything, just defined..
    Closes: #78996
  * Spelling of Ignore-Hold correctly. Closes: #78042
  * Unlock the dpkg db if in download only mode. Closes: #84851
  * Brendan O'Dea's dselect admindir stuff. Closes: #62811
  * Patch from BenC. Closes: #80810
  * Single output of some names in lists. Closes: #80498, #43286
  * Nice message for people who can't read syserror output. Closes: #84734
  * OR search function. Closes: #82894
  * User's guide updates. Closes: #82469
  * The AJ/JoeyH var/state to var/lib transition patch. Closes: #59094
  * Various CD bugs, again thanks to Greenbush
    Closes: #80946, #76547, #71810, #70049, #69482
  * Using potato debhelper. Closes: #57977
  * I cannot self-terminate. Closes: #74928

 -- Jason Gunthorpe <jgg@debian.org>  Wed, 21 Feb 2001 00:39:15 -0500

apt (0.3.19) frozen unstable; urgency=low

  * Updates to apt-cdrom to support integrated non-us nicely, thanks to
    Paul Wade.
  * Fixed that apt-get/cdrom deadlock thing. Closes: #59853, #62945, #61976
  * Fixed hardcoded path. Closes: #59743
  * Fixed Jay's relative path bug
  * Allowed source only CDs. Closes: #58952
  * Space check is supressed if --print-uris is given. Closes: #58965
  * Clarified the documenation examples for non-us. Closes: #58646
  * Typo in the package description. Closes: #60230
  * Man Page typo. Closes: #60347
  * Typo in Algorithms.cc. Closes: #63577
  * Evil dotty function in apt-cache for generating dependency graphs
    with the as-yet-unpackaged GraphVis.
  * Appears to have been fixed in Janurary.. Closes: #57981
  * New config.guess/sub for the new archs. Closes: #60874
  * Fixed error reporting for certain kinds of resolution failures.
    Closes: #61327
  * Made autoclean respect 'q' settings. Closes: #63023
  * Fixed up the example sources.list. Closes: #63676
  * Added DPkg::FlushSTDIN to control the flushing of stdin before
    forking dpkg. Closes: #63991

 -- Ben Gertzfield <che@debian.org>  Fri, 12 May 2000 21:10:54 -0700

apt (0.3.18) frozen unstable; urgency=low

  * Changes in the postinst script. Closes: #56855, #57237
  * Fixed bashism. Closes: #57216, #57335
  * Doc updates. Closes: #57772, #57069, #57331, #57833, #57896

 -- Ben Gertzfield <che@debian.org>  Sun, 13 Feb 2000 01:52:31 -0800

apt (0.3.17) unstable; urgency=low

  * RFC 2732 usage for CDROM URIs and fixes to apt-cdrom
  * Fixed the configuration parser to not blow up if ; is in the config
    string
  * Applied visual patch to dselect install script . Closes #55214
  * Included the configure-index example
  * Minimal CD swaps
  * Library soname has increased
  * Fixed default sources.list to have correct URLs for potato when it
    becomes stable
  * Added a message about erasing sources.list to dselect setup script
    Closes: #55755
  * No remove prompt if the archives dir has not changed. Closes: #55709
  * Fixed inclusion of 2nd sample config file. Closes: #55374
  * Made file mtimes of 0 not confuse the methods If-Modifed-Since check.
    Closes: #55991

 -- Ben Gertzfield <che@debian.org>  Mon, 31 Jan 2000 12:12:40 -0800

apt (0.3.16) unstable; urgency=low

  * Made --no-download work. Closes: #52993
  * Now compiles on OpenBSD, Solaris and HP-UX
  * Clarify segfault errors
  * More debhelper fixes. Closes: #52662, #54566, #52090, #53531, #54769
  * Fix for Joel's discovery of glibc removal behavoir.
  * Fix for Ben Collins file: uri from slink upgrade.
  * Fixed resume code in FTP. Closes: #54323
  * Take more precautions to prevent the corruption Joey Hess saw.
  * Fixed --no-list-cleanup
  * RFC 2732 URI parsing ([] for hostnames).
  * Typo in apt-cache man page. Closes: #54949

 -- Ben Gertzfield <che@debian.org>  Fri, 14 Jan 2000 08:04:15 -0800

apt (0.3.15) unstable; urgency=low

  * Added DSelect::WaitAfterDownload Closes: #49549
  * Fixed cast error in byteswap macro and supporting code. Closes: #50093
  * Fixed buffer overflow for wide terminal sizes. Closes: #50295
  * Made -s and clean not do anything. Closes: #50238
  * Problem with Protected packages and the new OR code.
  * /usr/share/doc stuff. Closes: #51017, #50228, #51141
  * Remove doesn't require a package to be installable. Closes: #51175
  * FTP proxy touch ups in the mabn page. Closes: #51315, #51314

 -- Ben Gertzfield <che@debian.org>  Sat,  4 Dec 1999 21:17:24 -0800

apt (0.3.14) unstable; urgency=low

  * Fix Perl or group pre-depends thing Closes: #46091, #46096, #46233, #45901
  * Fix handling of dpkg's conversions from < -> <= Closes: #46094, #47088
  * Make unparsable priorities non-fatal Closes: #46266, #46267, #46293, #46298
  * Fix handling of '/' for the dist name. Closes: #43830, #45640, #45692
  * Fixed 'Method gave a blank filename' error from IMS queries onto CDs.
    Closes: #45034, #45695, #46537
  * Made OR group handling in the problem resolver more elaborate. Closes: #45646
  * Added APT::Clean-Installed option. Closes: #45973
  * Moves the free space check to after the calculated size is printed.
    Closes: #46639, #47498
  * mipsel arch Closes: #47614
  * Beautified URI printing to not include passwords Closes: #46857
  * Fixed little problem with --no-download Closes: #47557
  * Tweaked Dselect 'update' script to re-gen the avail file even in the
    event of a failure Closes: #47112
  * Retries for source archives too Closes: #47529
  * Unmounts CDROMs iff it mounted them Closes: #45299
  * Checks for the partial directories before doing downloads Closes: #47392
  * no_proxy environment variable (http only!) Closes: #43476
  * apt-cache showsrc Closes: #45799
  * De-Refs Single Pure virtual packages. Closes: #42437, #43555
  * Regexs for install. Closes: #35304, #38835
  * Dependency reports now show OR group relations
  * Re-Install feature. Cloes: #46961, #37393, #38919
  * Locks archive directory on clean (woops)
  * Remove is not 'sticky'. Closes: #48392
  * Slightly more accurate 'can not find package' message. Closes: #48311
  * --trivial-only and --no-remove. Closes: #48518
  * Increased the cache size. Closes: #47648
  * Comment woopsie. Closes: #48789
  * Removes existing links when linking sources. Closes: #48775
  * Problem resolver does not install all virtual packages. Closes: #48591, #49252
  * Clearer usage message about 'source' Closes: #48858
  * Immediate configure internal error Closes: #49062, #48884

 -- Ben Gertzfield <che@debian.org>  Sun,  7 Nov 1999 20:21:25 -0800

apt (0.3.13) unstable; urgency=low

  * Fix timestamp miss in FTP. Closes: #44363
  * Fix sorting of Kept packages. Closes: #44377
  * Fix Segfault for dselect-upgrade. Closes: #44436
  * Fix handling of '/' for the dist name. Closes #43830
  * Added APT::Get::Diff-Only and Tar-Only options. Closes #44384
  * Add commented-out deb-src URI to default sources.list file.

 -- Ben Gertzfield <che@debian.org>  Sun, 19 Sep 1999 18:54:20 -0700

apt (0.3.12) unstable; urgency=low

  * Fix for typo in the dhelp index. Closes: #40377
  * Multiple media swap support
  * Purge support. Closes: #33291, #40694
  * Better handling of - remove notation. Closes: #41024
  * Purge support. Closes: #33291, #40694
  * Error code on failed update. Closes: #41053
  * apt-cdrom adds entries for source directories. Closes: #41231
  * Sorts the output of any list. Closes: #41107
  * Fixes the looping problem. Closes: #41784, #42414, #44022
  * Fixes the CRC mechanism to lowercase all strings. Closes: #41839
  * More checks to keep the display sane. Particularly when fail-over is
    used with local mirrors and CD-Roms. Closes: #42127, #43130, #43668
  * PThread lockup problem on certain sparc/m68k. Closes: #40628
  * apt-cdrom understands .gz Package files too. Closes: #42779
  * Spelling error in dselect method description. Closes: #43251
  * Added security to the default source list. Closes: #43356

 -- Ben Gertzfield <che@debian.org>  Fri,  3 Sep 1999 09:04:28 -0700

apt (0.3.11) unstable; urgency=low

  * Fix for mis-parsed file: URIs. Closes: #40373, #40366, #40230
  * Fix for properly upgrading the system from perl 5.004 to 5.005

 -- Ben Gertzfield <che@debian.org>  Mon, 28 Jun 1999 21:06:44 -0700

apt (0.3.9) unstable; urgency=low

  * Spelling error in cachefile.cc. Closes: #39885
  * Trailing slash in dselect install if you try to use the
    default config file. Closes: #40011
  * Simulate works for autoclean. Closes: #39141
  * Fixed spelling errors. Closes: #39673
  * Changed url parsing a bit. Closes: #40070, #40069
  * Version 0.3.8 will be for slink/hamm (GNU libc 2).

 -- Ben Gertzfield <che@debian.org>  Thu, 24 Jun 1999 18:02:52 -0700

apt (0.3.7) unstable; urgency=low

  * Fixed missing text in the apt-get(8) page. Closes: #37596
  * Made --simulate and friends work with apt-get source. Closes: #37597, #37656
  * Fixed inclusion of man pages in the -doc/-dev package. Closes: #37633, #38651
  * Fixed handling of the -q option with not-entirely integer arguments
    Closes: #37499
  * Man page typo Closes: #37762
  * Fixed parsing of the Source: line. Closes: #37679
  * Dpkg/dpkg-hurd source bug. Closes: #38004, #38032
  * Added a check for an empty cache directory. Closes: #37963
  * Return a failure code if -d is given and packages fail to download.
    Closes: #38127
  * Arranged for an ftp proxy specifing an http server to work. See the
    important note in the sources.list man page.
  * Accounted for resumed files in the cps calculation. Closes: #36787
  * Deal with duplicate same version different packages. Closes: #30237
  * Added --no-download. Closes: #38095
  * Order of apt-cdrom dist detection. Closes: #38139
  * Fix apt-cdrom chop handling and missing lines. Closes: #37276
  * IPv6 http support
  * Suggests dpkg-dev for apt-get source. Closes: #38158
  * Fixed typo in apt-get help. Closes: #38712
  * Improved the error message in the case of broken held package. Closes: #38777
  * Fixed handling of MD5 failures
  * Documented list notation Closes: #39008
  * Change the 'b' to 'B'. Closes: #39007

 -- Ben Gertzfield <che@debian.org>  Sun, 20 Jun 1999 18:36:20 -0700

apt (0.3.6) unstable; urgency=low

  * Note that 0.3.5 never made it out the door..
  * Fix for apt-cdrom and unusual disk label locations. Closes: #35571
  * Made APT print numbers in decimal. Closes: #35617, #37319
  * Buffer munching fix for FTP. Closes: #35868
  * Typo in sample config file. Closes: #35907
  * Fixed whitespace in version compares. Closes: #35968, #36283, #37051
  * Changed installed size counter to only count unpacked packages.
    Closes: #36201
  * apt-get source support. Closes: #23934, #27190
  * Renames .debs that fail MD5 checking, provides automatic corruption
    recovery. Closes: #35931
  * Fixed autoconf verison. Closes: #37305
  * Random Segfaulting. Closes: #37312, #37530
  * Fixed apt-cache man page. Closes: #36904
  * Added a newline to apt-cache showpkg. Closes: #36903

 -- Ben Gertzfield <che@debian.org>  Wed, 12 May 1999 09:18:49 -0700

apt (0.3.4) unstable; urgency=low

  * Release for Ben while he is out of town.
  * Checked the size of partial files. Closes: #33705
  * apt-get should not print progress on non-tty. Closes: #34944
  * s/guide.text.gz/users-guide.txt.gz/ debian/control: Closes: #35207
  * Applied cdrom patches from Torsten.  Closes: #35140, #35141
  * smbmounted cdrom fix. Closes: #35470
  * Changed ie to eg.  Closes: #35196

 -- Adam Heath <doogie@debian.org>  Sun,  4 Apr 1999 18:26:44 -0500

apt (0.3.3) unstable; urgency=low

  * Fixes bug with file:/ URIs and multi-CD handling. Closes: #34923

 -- Ben Gertzfield <che@debian.org>  Tue, 23 Mar 1999 12:15:44 -0800

apt (0.3.2) unstable; urgency=low

  * Major release into unstable of v3
  * These bugs have been fixed, explanations are in the bug system, read
    the man pages as well..
    Closes: #21113, #22507, #22675, #22836, #22892, #32883, #33006, #34121,
    	    #23984, #24685, #24799, #25001, #25019, #34223, #34296, #34355,
	    #24021, #25022, #25026, #25104, #25176, #31557, #31691, #31853,
    	    #25458, #26019, #26433, #26592, #26670, #27100, #27100, #27601,
    	    #28184, #28391, #28778, #29293, #29351, #27841, #28172, #30260,
    	    #29382, #29441, #29903, #29920, #29983, #30027, #30076, #30112,
    	    #31009, #31155, #31381, #31883, #32140, #32395, #32584. #34465,
    	    #30383, #30441, #30472, #30643, #30827, #30324, #36425, #34596

 -- Ben Gertzfield <che@debian.org>  Mon, 15 Mar 1999 19:14:25 -0800

apt (0.3.1) experimental; urgency=low

  * Minor release of cvs version.
  * Added virtual package libapt-pkgx.x

 -- Mitch Blevins <mblevin@debian.org>  Wed, 10 Mar 1999 07:52:44 -0500

apt (0.3.0) experimental; urgency=low

  * New experimental version.

 -- Ben Gertzfield <che@debian.org>  Tue, 15 Dec 1998 12:53:21 -0800

apt (0.1.9) frozen unstable; urgency=low

  * Return to the wacky numbering for when we build 0.1.8 for hamm
  * Important bug related to APT on the Alpha fixed
  * apt-get dist-upgrade problems fixed
  * tiny patch for http method to fix an endless loop
  * nice fix from /usr/doc/lintian/ to remove rpath nastiness from
    libtool and add proper shared lib dependancies
  * now dh_shlibdeps is called with LD_LIBRARY_PATH=debian/tmp/usr/lib
    in case an old libpkg is installed while building APT to prevent
    spurious dependancies

 -- Ben Gertzfield <che@debian.org>  Thu,  5 Nov 1998 17:43:25 -0800

apt (0.1.7) unstable; urgency=low

  * New build with libstdc++2.9.
  * Various fixes; read the Changelog.

 -- Ben Gertzfield <che@debian.org>  Thu, 15 Oct 1998 18:29:18 -0700

apt (0.1.6) unstable; urgency=low

  * Various fixes in the FTP method for error checking. Fixes: #26188.
  * Spelling corrections in dselect method. Fixes: #25884
  * Fixes for compilation on alpha/ppc. Fixes: #25313, #26108.
  * No more bo releases: we're using a normal numbering system now.

 -- Ben Gertzfield <che@debian.org>  Tue,  8 Sep 1998 19:27:13 -0700

apt (0.1.5) unstable; urgency=low

  * Changed sources.list to point to 'unstable' by default, as
    'frozen' no longer exists!

 -- Ben Gertzfield <che@debian.org>  Thu, 23 Jul 1998 22:00:18 -0700

apt (0.1.3) unstable; urgency=low

  * New upstreamish version.
  * ftp method rewritten in C. Removes dependancies on all perl/perl
    related modules. This fixes many of the ftp method bugs.

 -- Ben Gertzfield <che@debian.org>  Thu, 16 Jul 1998 22:19:00 -0700

apt (0.1.1) unstable; urgency=low

  * Release for unstable.

 -- Ben Gertzfield <che@debian.org>  Tue, 30 Jun 1998 20:48:30 -0700

apt (0.1) unstable; urgency=low

  * Kludge to fix problem in libnet-perl with illegal anonymous
    FTP passwords.
  * Moved to unstable; apt is in a useable state now.
  * Fixed version numbering. From now on, numbering will be:
    0.1 (no actual release) -> 0.1.0bo (release for libc5) ->
    0.1.1 (release for unstable). Thanks, Manoj.

 -- Ben Gertzfield <che@debian.org>  Tue, 30 Jun 1998 20:40:58 -0700

apt (0.0.17-1) experimental; urgency=low

  * Fixed problem with libc6 version compare
  * Scott's away for a while, so I'll be packaging apt for the time
    being.

 -- Ben Gertzfield <che@debian.org>  Thu, 25 Jun 1998 19:02:03 -0700

apt (0.0.16-1) experimental; urgency=low

  * Modifications to make apt-get more friendly when backgrounded.
  * Updated documentation.
  * Updates to graphic widgets

 -- Scott K. Ellis <scott@debian.org>  Mon,  8 Jun 1998 11:22:02 -0400

apt (0.0.15-0.2bo) experimental; urgency=low

  * Bo compilation
  * Bob Hilliards crash

 -- Jason Gunthorpe <jgg@debian.org>  Sun, 31 May 1998 20:18:35 -0600

apt (0.0.15-0.1bo) experimental; urgency=low

  * Bo compilation
  * libstdc++272 patch

 -- Jason Gunthorpe <jgg@debian.org>  Sun, 31 May 1998 20:18:35 -0600

apt (0.0.15) experimental; urgency=low

  * Clean up source tarball (no user-visible changes)

 -- Scott K. Ellis <scott@debian.org>  Tue, 26 May 1998 12:23:53 -0400

apt (0.0.14) experimental; urgency=low

  * Updates in ordering code to make sure certain upgrades work correctly.
  * Made dselect/setup understand ftp as well as http

 -- Scott K. Ellis <scott@debian.org>  Wed, 20 May 1998 13:33:32 -0400

apt (0.0.13-bo1) experimental; urgency=low

  * Bo compilation

 -- Jason Gunthorpe <jgg@debian.org>  Mon, 18 May 1998 15:10:49 -0600

apt (0.0.13) experimental; urgency=low

  * Remove hardcoded egcc from debian/rules (#21575)
  * Fixes for ordering logic when system has a number of unpacked
    but unconfigured packages installed.
  * Spelling fix in dselect install method (#22556)

 -- Scott K. Ellis <scott@debian.org>  Sun, 17 May 1998 20:08:33 -0400

apt (0.0.12) experimental; urgency=low

  * Fixed problems with package cache corruption.
  * Made to depend on libc6 >= 2.0.7pre1 due to timezone problems with
    earlier versions.
  * Interface and documentation improvements.

 -- Scott K. Ellis <scott@debian.org>  Sat, 16 May 1998 23:17:32 -0400

apt (0.0.11) experimental; urgency=low

  * Change dependancies to pre-depends since breaking your packaging tools
    in the middle of an installation isn't very good.
  * Bug fixes to ftp method and general apt-get code

 -- Scott K. Ellis <scott@debian.org>  Fri, 15 May 1998 08:57:38 -0400

apt (0.0.10) experimental; urgency=low

  * Run "dpkg --configure -a" after an aborted dselect install
  * Fixed problem with install looping
  * Support for authenticating proxys: (note this isn't terribly secure)
    http_proxy="http://user:pass@firewall:port/"
  * Substitute $ARCH in sources.list
  * Fixes in the resumption code for ftp

 -- Scott K. Ellis <scott@debian.org>  Tue, 12 May 1998 09:14:41 -0400

apt (0.0.9) experimental; urgency=low

  * Added ftp support.
  * Various other less visible bug fixes.
  * Fixed problem with segfault when apt-get invoked in a non-existant
    directory (Bug #21863)
  * Bumped policy to 2.4.1

 -- Scott K. Ellis <scott@debian.org>  Fri,  1 May 1998 09:18:19 -0400

apt (0.0.8) experimental; urgency=low

  * Fixed generated available file (Bug #21836)
  * Added download ETA (Bug #21774).
  * Fixed hardcoded ARCH (Bug #21751).
  * Fixed check on http_proxy (Bug #21795).
  * Added download speed indicator.

 -- Scott K. Ellis <scott@debian.org>  Mon, 27 Apr 1998 10:58:32 -0400

apt (0.0.7) experimental; urgency=low

  * Remove libdeity and apt from package for now, since only apt-get and
    apt-cache are actually useful right now.
  * Clean up handling of package installation errors.
  * Added timeout to http transfers (#21269)
  * Updated setup for dselect/apt method.
  * Updated man pages
  * Long options (added in 0.0.6)

 -- Scott K. Ellis <scott@debian.org>  Tue, 21 Apr 1998 09:06:49 -0400

apt (0.0.6) experimental; urgency=low

  * Spelling changes.
  * Revamped download status display.
  * Call apt-get clean after successful install in dselect.
  * Added "apt-get clean" which deletes package files from /var/cache/apt

 -- Scott K. Ellis <scott@debian.org>  Thu,  9 Apr 1998 15:13:59 -0400

apt (0.0.5) experimental; urgency=low

  * Ignore signals while dpkg is running so we don't leave dpkg running in
    the background (#20804)
  * Check Packages as well as Packages.gz for file URIs (#20784)
  * Spelling cleanup (#20800)
  * Added -m option to permit upgrade to go on in the case of a bad mirror.
    This option may result in incomplete upgrades when used with -f.

 -- Scott K. Ellis <scott@debian.org>  Tue,  7 Apr 1998 12:40:29 -0400

apt (0.0.4) experimental; urgency=low

  * New usage guide.
  * Various documentation updates and cleanup.
  * Added '-f' option to apt-get attempt to fix broken dependancies.

 -- Scott K. Ellis <scott@debian.org>  Sat,  4 Apr 1998 14:36:00 -0500

apt (0.0.3) experimental; urgency=low

  * Added a shlibs.local file to prevent apt from depending on itself.
  * Updates to how apt-get handles bad states in installed packages.
  * Updated rules to make sure build works from a freshly checked out source
    archive.  Building from CVS needs libtool/automake/autoconf, builds from
    the distributed source package should have no such dependancy.

 -- Scott K. Ellis <scott@debian.org>  Fri,  3 Apr 1998 11:49:47 -0500

apt (0.0.2) unstable; urgency=low

  * Updates to apt-get and http binding for dselect method (apt).
  * Updating version number from 0.0.1, which was released only on IRC.

 -- Scott K. Ellis <scott@debian.org>  Fri,  3 Apr 1998 00:35:18 -0500

apt (0.0.1) unstable; urgency=low

  * Initial Release.

 -- Scott K. Ellis <scott@debian.org>  Tue, 31 Mar 1998 12:49:28 -0500<|MERGE_RESOLUTION|>--- conflicted
+++ resolved
@@ -1,20 +1,7 @@
-apt (0.7.25.3ubuntu1) lucid; urgency=low
+apt (0.7.25.3ubuntu2) UNRELEASED; urgency=low
 
   [ Michael Vogt ]
-  * merged with the debian-sid branch
-  
-  [ Ivan Masár ]
-  * Slovak translation update. Closes: #568294
-<<<<<<< HEAD
-=======
-  
-  [ Michael Vogt ]
-  * merged lp:~mvo/apt/history
-    - this writes a /var/log/apt/history tagfile that contains details
-      from the transaction (complements term.log)
   * methods/http.cc:
-    - add cache-control headers even if no cache is given to allow
-      adding options for intercepting proxies
     - add Acquire::http::ProxyAutoDetect configuration that 
       can be used to call a external helper to figure out the 
       proxy configuration and return it to apt via stdout
@@ -27,7 +14,16 @@
   * Change the package index Info methods to allow apt-cache policy to be
     useful when using several different archives on the same host.
     (Closes: #329814, LP: #22354)
->>>>>>> b8c42fc0
+
+ -- Michael Vogt <michael.vogt@ubuntu.com>  Fri, 18 Dec 2009 16:54:18 +0100
+
+apt (0.7.25.3ubuntu1) lucid; urgency=low
+
+  [ Michael Vogt ]
+  * merged with the debian-sid branch
+  
+  [ Ivan Masár ]
+  * Slovak translation update. Closes: #568294
 
  -- Michael Vogt <michael.vogt@ubuntu.com>  Wed, 17 Feb 2010 23:33:32 +0100
 
@@ -38,7 +34,7 @@
 
   [ David Kalnischkies ]
   * apt-pkg/contrib/macros.h:
-    - install the header system.h with a new name to be able to use 
+    - install the header system.h with a new name to be able to use
       it in other headers (Closes: #567662)
   * cmdline/acqprogress.cc:
     - Set Mode to Medium so that the correct prefix is used.
@@ -47,7 +43,7 @@
     - generate sha1 and sha256 checksums for dsc (Closes: #567343)
   * cmdline/apt-get.cc:
     - don't mark as manually if in download only (Closes: #468180)
-  
+
  -- Michael Vogt <mvo@debian.org>  Mon, 01 Feb 2010 18:41:15 +0100
 
 apt (0.7.25.2) unstable; urgency=low
@@ -71,7 +67,7 @@
       packages that are not in the extended_states file yet
       (closes: #534920)
   * ftparchive/writer.{cc,h}:
-    - merge crash fix for apt-ftparchive on hurd, thanks to 
+    - merge crash fix for apt-ftparchive on hurd, thanks to
       Samuel Thibault for the patch (closes: #566664)
 
   [ David Kalnischkies ]
@@ -110,7 +106,7 @@
   * French manpage translation update
   * Russian translation update by Yuri Kozlov
     Closes: #564171
-  
+
   [Chris Leick]
   * spot & fix various typos in all manpages
   * German manpage translation update
@@ -590,7 +586,6 @@
 
 apt (0.7.22) unstable; urgency=low
 
-
   [ Christian Perrier ]
   * Documentation translations:
     - Fix a typo in apt-get(8) French translation. Closes: #525043
@@ -599,7 +594,7 @@
       Thanks to Aurélien Couderc.
   * Translations:
     - fr.po
-    - sk.po. Closes: #525857
+    - sk.po. Closes: #525857 
     - ru.po. Closes: #526816
     - eu.po. Closes: #528985
     - zh_CN.po. Closes: #531390
@@ -633,7 +628,6 @@
   * eliminate (hopefully all) segfaults in pkgcachegen.cc and mmap.cc
     which can arise if cache doesn't fit into the mmap (Closes: #535218)
   * display warnings instead of errors if the parts dirs doesn't exist
-
 
   [ Michael Vogt ]
   * honor the dpkg hold state in new Marker hooks (closes: #64141)
@@ -762,7 +756,7 @@
     - sk.po. Closes: #520403
     - it.po. Closes: #522222
     - sk.po. Closes: #520403
-
+  
   [ Jamie Strandboge ]
   * apt.cron.daily: catch invalid dates due to DST time changes
     in the stamp files
@@ -783,7 +777,7 @@
   * Clarify the --help for 'purge' (LP: #243948)
   * cmdline/apt-get.cc
     - fix "apt-get source pkg" if there is a binary package and
-      a source package of the same name but from different
+      a source package of the same name but from different 
       packages (LP: #330103)
 
   [ Colin Watson ]
@@ -960,10 +954,10 @@
       (Closes: #440049, #509337)
 
   [ Michael Vogt ]
-  * add option to "apt-get build-dep" to mark the needed
-    build-dep packages as automatic installed.
+  * add option to "apt-get build-dep" to mark the needed 
+    build-dep packages as automatic installed. 
     This is controlled via the value of
-    APT::Get::Build-Dep-Automatic and is set "false" by default.
+    APT::Get::Build-Dep-Automatic and is set "false" by default.  
     Thanks to Aaron Haviland, closes: #448743
   * apt-inst/contrib/arfile.cc:
     - support members ending with '/' as well (thanks to Michal Cihr,
@@ -971,12 +965,12 @@
 
   [ Christian Perrier ]
   * Translations:
-    - Finnish updated. Closes: #508449
+    - Finnish updated. Closes: #508449 
     - Galician updated. Closes: #509151
     - Catalan updated. Closes: #509375
     - Vietnamese updated. Closes: #509422
     - Traditional Chinese added. Closes: #510664
-    - French corrected (remove awful use of first person)
+    - French corrected (remove awful use of first person) 
 
  -- Michael Vogt <mvo@debian.org>  Mon, 05 Jan 2009 08:59:20 +0100
 
@@ -1003,8 +997,6 @@
       (Closes: #419521)
 
   [ Michael Vogt ]
-  * doc/makefile:
-    - add examples/apt-https-method-example.conf
     - fix SIGHUP handling (closes: #463030)
 
   [ Christian Perrier ]
@@ -1370,19 +1362,6 @@
 
  -- Michael Vogt <michael.vogt@ubuntu.com>  Fri, 09 May 2008 13:50:22 +0200
 
-apt (0.7.14ubuntu1) intrepid; urgency=low
-
-  [ Michael Vogt ]
-  * enable installation of recommends by default
-  * debian/apt.conf.ubuntu:
-    - remove APT::Install-Recommends-Sections (no longer needed)
-  * merged from debian/sid, remaining changes:
-    - authentication-reliable branch (to be merged into debian soon)
-    - mirror:// uri branch (breaks ABI in debian, not merged yet)
-    - apport failure reporting
-    - show warning on apt-get source with 'Vcs-' header
-    - proxy detection from gconf in apt.cron
-  
 apt (0.7.14) unstable; urgency=low
 
   [ Christian Perrier ]
@@ -1452,7 +1431,7 @@
   * apt-pkg/deb/dpkgpm.cc:
     - merged patch from Kees Cook to fix anoying upper-case display
       on amd64 in sbuild
-  * apt-pkg/algorithms.cc:
+  * apt-pkg/algorithms.cc: 
     - add APT::Update::Post-Invoke-Success script slot
     - Make the breaks handling use the kill list. This means, that a
       Breaks: Pkg (<< version) may put Pkg onto the remove list.
@@ -1491,7 +1470,7 @@
     - French updated.
     - Bulgarian updated. Closes: #448492
     - Galician updated. Closes: #476839
-
+  
   [ Daniel Burrows ]
   * apt-pkg/depcache.cc:
     - Patch MarkInstall to follow currently satisfied Recommends even
@@ -1509,7 +1488,7 @@
     - Add missing Build-Depends-Indep on xsltproc, docbook-xsl, and xmlto.
 
  -- Daniel Burrows <dburrows@debian.org>  Sat, 26 Apr 2008 12:24:35 -0700
-  
+
 apt (0.7.11) unstable; urgency=critical
   
   [ Raise urgency to critical since it fixes a critical but for Debian
@@ -1568,6 +1547,7 @@
     - Simplified Chinese updated. Closes: #458039
     - French updated.
     - Norwegian Bokmål updated. Closes: #457917
+
   [ Michael Vogt ]
   * debian/rules
     - fix https install location
@@ -1582,7 +1562,7 @@
     - make the authentication download code more robust against
       servers/proxies with broken If-Range implementations
   * apt-pkg/packagemanager.{cc,h}:
-    - propergate the Immediate flag to make hitting the
+    - propergate the Immediate flag to make hitting the 
       "E: Internal Error, Could not perform immediate configuration (2)"
       harder
   * debian/control:
@@ -1596,7 +1576,7 @@
     - support lzma data members
   * ftparchive/multicompress.cc:
     - support lzma output
-
+  
   [ Daniel Burrows ]
   * apt-pkg/contrib/configuration.cc:
     - if RootDir is set, then FindFile and FindDir will return paths
@@ -1605,8 +1585,8 @@
   [ Christian Perrier ]
   * Fix wording for "After unpacking...". Thanks to Michael Gilbert
     for the patch. Closes: #260825
-  
- -- Michael Vogt <michael.vogt@ubuntu.com>  Thu, 03 Jan 2008 11:31:45 +0100
+
+ -- Michael Vogt <mvo@debian.org>  Mon, 07 Jan 2008 21:40:47 +0100
 
 apt (0.7.9ubuntu17) hardy-proposed; urgency=low
 
@@ -2189,6 +2169,13 @@
 
  -- Otavio Salvador <otavio@debian.org>  Wed, 01 Aug 2007 19:49:51 -0300
 
+apt (0.7.6) unstable; urgency=low
+
+  * Applied patch from Aurelien Jarno <aurel32@debian.org> to fix wrong
+    directory downloading on non-linux architectures (closes: #435597)
+
+ -- Otavio Salvador <otavio@debian.org>  Wed, 01 Aug 2007 19:49:51 -0300
+
 apt (0.7.5) unstable; urgency=low
 
   [ Otavio Salvador ]
@@ -2276,7 +2263,7 @@
           which disappeared from the BZR repositories
 
  -- Michael Vogt <mvo@debian.org>  Sun, 01 Jul 2007 12:31:29 +0200
-  
+
 apt (0.7.2ubuntu7) gutsy; urgency=low
 
   * fix build-dependencies 
@@ -2427,16 +2414,12 @@
   * methods/cdrom.cc:  
     - only umount if it was mounted by the method before
   * po/gl.po:
-    - fix error in translation that causes trouble to lsb_release 
-      (LP#79165)
+    - fix error translation that causes trouble to lsb_release
   * apt-pkg/acquire-item.cc:
     - if decompression of a index fails, delete the index 
   * apt-pkg/acquire.{cc,h}:
     - deal better with duplicated sources.list entries (avoid
       double queuing of  URLs) - this fixes hangs in bzip/gzip
-      (LP#102511)
-  * Fix broken use of awk in apt-key that caused removal of the wrong keys
-    from the keyring. Closes: #412572
   * merged from Christian Perrier:
     * mr.po: New Marathi translation  Closes: #416806
     * zh_CN.po: Updated by Eric Pareja  Closes: #416822
@@ -2459,93 +2442,6 @@
     - allow multiple packages (thanks to David Foerster)
 
  -- Michael Vogt <mvo@debian.org>  Wed,  2 May 2007 13:43:44 +0200
-
-apt (0.6.46.4ubuntu10) feisty; urgency=low
-
-  * apt-pkg/depcache.cc:
-    - added "APT::Never-MarkAuto-Section" and consider dependencies 
-      of packages in this section manual (LP#59893)
-    - ensure proper permissions in the extended_state file (LP#67037)
-  * debian/apt.conf.ubuntu:
-    - added APT::Never-MarkAuto-Section "metapackages" (LP#59893)
-  * cmdline/apt-get.cc:
-    - "apt-get install foo" on a already installed package foo will
-      clean the automatic installed flag (LP#72007)
-    - do not show packages already marked for removal as auto-installed
-      (LP#64493)
-    - applied patch to (optionally) hide the auto-remove information
-      (thanks to Frode M. Døving) (LP#69148)
-
- -- Michael Vogt <michael.vogt@ubuntu.com>  Wed, 14 Mar 2007 13:32:32 +0100
-
-apt (0.6.46.4ubuntu9) feisty; urgency=low
-
-  * debian/control:
-    - set XS-Vcs-Bzr header
-    - Set Ubuntu maintainer address
-  * apt-pkg/cdrom.cc:
-    - only unmount if APT::CDROM::NoMount is false
-    - only umount if it was mounted by the method before
-  * cmdline/apt-get.cc:
-    - fix version output in autoremove list (LP#68941)
-  * apt-pkg/packagemanager.cc:
-    - do not spin 100% cpu in FixMissing() (LP#84476)
-  * apt-pkg/indexfile.cc:
-    - fix problem overwriting APT::Acquire::Translation
-  * doc/examples/configure-index:
-    - document APT::Acquire::Translation
-  
- -- Michael Vogt <michael.vogt@ubuntu.com>  Tue, 13 Mar 2007 15:24:39 +0100
-
-apt (0.6.46.4ubuntu8) feisty; urgency=low
-
-  * fix segfault in the pkgRecords destructor
-  * Bump ABI version
-  * debian/control:
-    - make the libcurl3-gnutls-dev versionized (LP#86614)
-
- -- Michael Vogt <michael.vogt@ubuntu.com>  Mon, 26 Feb 2007 14:26:33 +0100
-
-apt (0.6.46.4ubuntu7) feisty; urgency=low
-
-  * Merged the apt--mirror branch. This means that a new 'mirror' 
-    method is available that will allow dynamic mirror updates.
-    The sources.list entry looks something like this:
-    "deb mirror://mirrors.lp.net/get_mirror feisty main restricted"
-
-    It also supports error reporting to a configurable url for mirror
-    problems/failures.
-  * Bump ABI version
-
- -- Michael Vogt <michael.vogt@ubuntu.com>  Tue,  6 Feb 2007 11:38:06 +0100
-
-apt (0.6.46.4ubuntu6) feisty; urgency=low
-
-  * methods/http.cc:
-    - send apt version in User-Agent
-  * apt-pkg/deb/debrecords.cc:
-    - fix SHA1Hash() return value
-  * apt-pkg/algorithms.cc:
-    - fix resolver bug on removal triggered by weak-dependencies 
-      with or-groups
-    - fix segfault (lp: #76530)
-
- -- Michael Vogt <michael.vogt@ubuntu.com>  Wed, 20 Dec 2006 11:04:36 +0100
-
-apt (0.6.46.4ubuntu5) feisty; urgency=low
-
-  * added apt-transport-https package to provide a optional
-    https transport (apt-https spec)
-
- -- Michael Vogt <michael.vogt@ubuntu.com>  Tue, 19 Dec 2006 16:23:43 +0100
-
-apt (0.6.46.4ubuntu4) feisty; urgency=low
-  
-  * apt-pkg/algorithms.cc:
-    - only increase the score of installed applications if they 
-      are not obsolete 
-
- -- Michael Vogt <michael.vogt@ubuntu.com>  Mon, 18 Dec 2006 19:39:05 +0100
 
 apt (0.7.0) experimental; urgency=low
 
@@ -2574,6 +2470,120 @@
 
  -- Michael Vogt <mvo@debian.org>  Fri, 12 Jan 2007 20:48:07 +0100
 
+apt (0.6.46.4ubuntu10) feisty; urgency=low
+
+  * apt-pkg/depcache.cc:
+    - added "APT::Never-MarkAuto-Section" and consider dependencies 
+      of packages in this section manual (LP#59893)
+    - ensure proper permissions in the extended_state file (LP#67037)
+  * debian/apt.conf.ubuntu:
+    - added APT::Never-MarkAuto-Section "metapackages" (LP#59893)
+  * cmdline/apt-get.cc:
+    - "apt-get install foo" on a already installed package foo will
+      clean the automatic installed flag (LP#72007)
+    - do not show packages already marked for removal as auto-installed
+      (LP#64493)
+    - applied patch to (optionally) hide the auto-remove information
+      (thanks to Frode M. Døving) (LP#69148)
+
+ -- Michael Vogt <michael.vogt@ubuntu.com>  Wed, 14 Mar 2007 13:32:32 +0100
+
+apt (0.6.46.4ubuntu9) feisty; urgency=low
+
+  * debian/control:
+    - set XS-Vcs-Bzr header
+    - Set Ubuntu maintainer address
+  * apt-pkg/cdrom.cc:
+    - only unmount if APT::CDROM::NoMount is false
+    - only umount if it was mounted by the method before
+  * cmdline/apt-get.cc:
+    - fix version output in autoremove list (LP#68941)
+  * apt-pkg/packagemanager.cc:
+    - do not spin 100% cpu in FixMissing() (LP#84476)
+  * apt-pkg/indexfile.cc:
+    - fix problem overwriting APT::Acquire::Translation
+  * doc/examples/configure-index:
+    - document APT::Acquire::Translation
+  
+ -- Michael Vogt <michael.vogt@ubuntu.com>  Tue, 13 Mar 2007 15:24:39 +0100
+
+apt (0.6.46.4ubuntu8) feisty; urgency=low
+
+  * fix segfault in the pkgRecords destructor
+  * Bump ABI version
+  * debian/control:
+    - make the libcurl3-gnutls-dev versionized (LP#86614)
+
+ -- Michael Vogt <michael.vogt@ubuntu.com>  Mon, 26 Feb 2007 14:26:33 +0100
+
+apt (0.6.46.4ubuntu7) feisty; urgency=low
+
+  * Merged the apt--mirror branch. This means that a new 'mirror' 
+    method is available that will allow dynamic mirror updates.
+    The sources.list entry looks something like this:
+    "deb mirror://mirrors.lp.net/get_mirror feisty main restricted"
+
+    It also supports error reporting to a configurable url for mirror
+    problems/failures.
+  * Bump ABI version
+
+ -- Michael Vogt <michael.vogt@ubuntu.com>  Tue,  6 Feb 2007 11:38:06 +0100
+
+apt (0.6.46.4ubuntu6) feisty; urgency=low
+
+  * methods/http.cc:
+    - send apt version in User-Agent
+  * apt-pkg/deb/debrecords.cc:
+    - fix SHA1Hash() return value
+  * apt-pkg/algorithms.cc:
+    - fix resolver bug on removal triggered by weak-dependencies 
+      with or-groups
+    - fix segfault (lp: #76530)
+
+ -- Michael Vogt <michael.vogt@ubuntu.com>  Wed, 20 Dec 2006 11:04:36 +0100
+
+apt (0.6.46.4ubuntu5) feisty; urgency=low
+
+  * added apt-transport-https package to provide a optional
+    https transport (apt-https spec)
+
+ -- Michael Vogt <michael.vogt@ubuntu.com>  Tue, 19 Dec 2006 16:23:43 +0100
+
+apt (0.6.46.4ubuntu4) feisty; urgency=low
+  
+  * apt-pkg/algorithms.cc:
+    - only increase the score of installed applications if they 
+      are not obsolete 
+
+ -- Michael Vogt <michael.vogt@ubuntu.com>  Mon, 18 Dec 2006 19:39:05 +0100
+
+apt (0.7.0) experimental; urgency=low
+
+  * Package that contains all the new features
+  * Removed all #pragma interface/implementation
+  * Branch that contains all the new features:
+  * translated package descriptions
+  * task install support
+  * automatic dependency removal (thanks to Daniel Burrows)
+  * merged support for the new dpkg "Breaks" field 
+    (thanks to Ian Jackson)
+  * handle network failures more gracefully on "update"
+  * support for unattended-upgrades (via unattended-upgrades
+    package)
+  * added apt-transport-https method
+  * merged "install-recommends" branch (ABI break): 
+    - new "--install-recommends"
+    - install new recommends on "upgrade" if --install-recommends is 
+      given
+    - new "--fix-policy" option to install all packages with unmet
+      important dependencies (usefull with --install-recommends to
+      see what not-installed recommends are on the system)
+    - fix of recommended packages display (only show CandidateVersion
+      fix or-group handling)
+  * merged "install-task" branch (use with "apt-get install taskname^")
+
+ -- Michael Vogt <mvo@debian.org>  Fri, 12 Jan 2007 20:48:07 +0100
+
 apt (0.6.46.4ubuntu3) feisty; urgency=low
 
   * apt-pkg/algorithm.cc:
@@ -2632,7 +2642,7 @@
   * Fix FTBFS on most arches (regression from the fix of #400874)
 
  -- Andreas Barth <aba@not.so.argh.org>  Tue,  5 Dec 2006 15:51:22 +0000 
-  
+
 apt (0.6.46.3-0.1) unstable; urgency=high
 
   * Non-maintainer upload with permission of Michael Vogt.
@@ -2727,10 +2737,36 @@
   * debian/control:
     - switched to libdb4.4 for building (closes: #381019)
   * cmdline/apt-get.cc:
-    - fix in the TryInstallTask() code to make sure that all package
-      there are marked manual install (lp: #61684)
-
- -- Michael Vogt <michael.vogt@ubuntu.com>  Thu, 28 Sep 2006 00:34:20 +0200
+    - show only the recommends/suggests for the candidate-version, not for all
+      versions of the package (closes: #257054)
+    - properly handle recommends/suggests or-groups when printing the list of
+      suggested/recommends packages (closes: #311619)
+  * methods/http.cc:
+    - check more careful for incorrect proxy settings (closes: #378868)
+  * methods/gzip.cc:
+    - don't hang when /var is full (closes: #341537), thanks to
+      Luis Rodrigo Gallardo Cruz for the patch
+  * doc/examples/sources.list:
+    - removed non-us.debian.org from the example (closes: #380030,#316196)
+  * Merged from Christian Perrier bzr branch:
+    * ro.po: Updated to 514t. Closes: #388402
+    * dz.po: Updated to 514t. Closes: #388184
+    * it.po: Fixed typos. Closes: #387812
+    * ku.po: New kurdish translation. Closes: #387766
+    * sk.po: Updated to 514t. Closes: #386851
+    * ja.po: Updated to 514t. Closes: #386537
+    * gl.po: Updated to 514t. Closes: #386397
+    * fr.po: Updated to 516t.
+    * fi.po: Updated to 512t. Closes: #382702
+  * share/archive-archive.gpg:
+    - removed the outdated amd64 and debian-2004 keys
+  * apt-pkg/tagfile.cc:
+    - applied patch from Jeroen van Wolffelaar to make the tags
+      caseinsensitive (closes: #384182)
+    - reverted MMap use in the tagfile because it does not work 
+      across pipes (closes: #383487) 
+  
+ -- Michael Vogt <mvo@debian.org>  Thu, 21 Sep 2006 10:25:03 +0200
 
 apt (0.6.45ubuntu14) edgy; urgency=low
 
@@ -2935,6 +2971,12 @@
     * dz.po: New Dzongkha translation: 512t
     * ro.po: Updated to 512t
     * eu.po: Updated
+    * eu.po: Updated
+  * fix apt-get dist-upgrade
+  * fix warning if no /var/lib/apt/extended_states is present
+  * don't download Translations for deb-src sources.list lines
+  * apt-pkg/tagfile.cc:
+    - support not-mmapable files again
 
  -- Michael Vogt <mvo@debian.org>  Thu, 27 Jul 2006 00:52:05 +0200
 
@@ -2969,23 +3011,33 @@
 
  -- Michael Vogt <michael.vogt@ubuntu.com>  Mon,  3 Jul 2006 18:30:46 +0200
 
+apt (0.6.44.2exp1) experimental; urgency=low
+
+  * added support for i18n of the package descriptions
+  * added support for aptitude like auto-install tracking (a HUGE
+    HUGE thanks to Daniel Burrows who made this possible) 
+  * synced with the http://people.debian.org/~mvo/bzr/apt/debian-sid branch
+  * build from http://people.debian.org/~mvo/bzr/apt/debian-experimental
+
+ -- Michael Vogt <mvo@debian.org>  Mon,  3 Jul 2006 21:50:31 +0200
+
 apt (0.6.44.2) unstable; urgency=low
-  
-   * apt-pkg/depcache.cc:
-     - added Debug::pkgDepCache::AutoInstall (thanks to infinity)
-   * apt-pkg/acquire-item.cc:
-     - fix missing chmod() in the new aquire code
-       (thanks to Bastian Blank, Closes: #367425)
-   * merged from
-     http://www.perrier.eu.org/debian/packages/d-i/level4/apt-main:
-     * sk.po: Completed to 512t
-     * eu.po: Completed to 512t
-     * fr.po: Completed to 512t
-     * sv.po: Completed to 512t
-     * Update all PO and the POT. Gives 506t6f for formerly
-       complete translations
-
- -- Michael Vogt <mvo@debian.org>  Wed, 14 Jun 2006 12:00:57 +0200 
+
+  * apt-pkg/depcache.cc:
+    - added Debug::pkgDepCache::AutoInstall (thanks to infinity)
+  * apt-pkg/acquire-item.cc:
+    - fix missing chmod() in the new aquire code 
+      (thanks to Bastian Blank, Closes: #367425)
+  * merged from 
+    http://www.perrier.eu.org/debian/packages/d-i/level4/apt-main:
+    * sk.po: Completed to 512t
+    * eu.po: Completed to 512t
+    * fr.po: Completed to 512t
+    * sv.po: Completed to 512t
+    * Update all PO and the POT. Gives 506t6f for formerly
+      complete translations
+
+ -- Michael Vogt <mvo@debian.org>  Wed, 14 Jun 2006 12:00:57 +0200
 
 apt (0.6.44.1-0.1) unstable; urgency=low
 
@@ -3076,14 +3128,16 @@
     * pl.po: Completed to 512t. Closes: #349514
     * sk.po: Completed to 512t. Closes: #349474
     * gl.po: Completed to 512 strings Closes: #349407
-    * vi.po: Completed to 512 strings
     * sv.po: Completed to 512 strings Closes: #349210
     * ru.po: Completed to 512 strings Closes: #349154
     * da.po: Completed to 512 strings Closes: #349084
     * fr.po: Completed to 512 strings
+    * vi.po: Completed to 511 strings  Closes: #348968
+    * zh_CN.po: Completed to 512t. Closes: #353936
+    * it.po: Completed to 512t. Closes: #352803
+    * pt_BR.po: Completed to 512t. Closes: #352419
     * LINGUAS: Add Welsh
     * *.po: Updated from sources (512 strings)
-    * vi.po: Completed to 511 strings  Closes: #348968
   * apt-pkg/deb/deblistparser.cc:
     - don't explode on a DepCompareOp in a Provides line, but warn about
       it and ignore it otherwise (thanks to James Troup for reporting it)
@@ -3094,10 +3148,8 @@
   * make apt-cache madison work without deb-src entries (#352583)
   * cmdline/apt-get.cc: only run the list-cleaner if a update was 
     successfull
-  * apt-get update errors are only warnings nowdays
-  * be more careful with the signature file on network failures
-
- --  Michael Vogt <mvo@debian.org>  Wed, 22 Feb 2006 10:13:04 +0100
+
+ -- Michael Vogt <mvo@debian.org>  Wed, 22 Feb 2006 10:13:04 +0100
 
 apt (0.6.43.2ubuntu1) dapper; urgency=low
 
@@ -3173,7 +3225,7 @@
  -- Michael Vogt <michael.vogt@ubuntu.com>  Tue, 10 Jan 2006 17:09:31 +0100
 
 apt (0.6.43.1) unstable; urgency=low
-  
+
   * Merge bubulle@debian.org--2005/apt--main--0 up to patch-148:
     * fr.po: Completed to 510 strings
     * it.po: Completed to 510t
@@ -3272,7 +3324,7 @@
   * Priority high to get the AMD key into testing ASAP.
 
  -- Frans Pop <fjp@debian.org>  Sun, 30 Oct 2005 21:29:11 +0100
- 
+
 apt (0.6.42.1) unstable; urgency=low
 
   * fix a incorrect example in the apt_prefrences man page
@@ -3291,13 +3343,13 @@
     - unmount the cdrom when apt failed to locate any package files
   * allow cdrom failures and fallback to other sources in that case
     (closes: #44135)
-  * better error text when dpkg-source fails
+  * better error text when dpkg-source fails 
   * Merge bubulle@debian.org--2005/apt--main--0 up to patch-115:
     - patch-99: Added Galician translation
     - patch-100: Completed Danish translation (Closes: #325686)
     - patch-104: French translation completed
     - patch-109: Italian translation completed
-    - patch-112: Swedish translation update
+    - patch-112: Swedish translation update 
     - patch-115: Basque translation completed (Closes: #333299)
   * applied french man-page update (thanks to Philippe Batailler)
     (closes: #316638, #327456)
@@ -3311,9 +3363,9 @@
   * apt-pkg/contrib/md5.cc:
     - fix a alignment problem on sparc64 that gives random bus errors
       (thanks to Fabbione for providing a test-case)
-  * init the default ScreenWidth to 79 columns by default
+  * init the default ScreenWidth to 79 columns by default 
     (Closes: #324921)
-  * cmdline/apt-cdrom.cc:
+  * cmdline/apt-cdrom.cc: 
     - fix some missing gettext() calls (closes: #334539)
   * doc/apt-cache.8.xml: fix typo (closes: #334714)
 
@@ -3324,8 +3376,8 @@
   * improved the support for "error" and "conffile" reporting from
     dpkg, added the format to README.progress-reporting
   * added README.progress-reporting to the apt-doc package
-  * improved the network timeout handling, if a index file from a
-    sources.list times out or EAI_AGAIN is returned from getaddrinfo,
+  * improved the network timeout handling, if a index file from a 
+    sources.list times out or EAI_AGAIN is returned from getaddrinfo, 
     don't try to get the other files from that entry
   * Support architecture-specific extra overrides
     (closes: #225947). Thanks to  Anthony Towns for idea and
@@ -3333,10 +3385,10 @@
   * Javier Fernandez-Sanguino Pen~a:
     - Added a first version of an apt-secure.8 manpage, and modified
       apt-key and apt.end accordingly. Also added the 'update'
-      argument to apt-key which was previously not documented
+      argument to apt-key which was previously not documented 
       (Closes: #322120)
   * Andreas Pakulat:
-    - added example apt-ftparchive.conf file to doc/examples
+    - added example apt-ftparchive.conf file to doc/examples 
       (closes: #322483)
   * Fix a incorrect example in the man-page (closes: #282918)
   * Fix a bug for very long lines in the apt-cdrom code (closes: #280356)
@@ -3345,11 +3397,11 @@
   * Change pkgPolicy::Pin from private to protected to let subclasses
     access it too (closes: #321799)
   * add default constructor for PrvIterator (closes: #322267)
-  * Reread status configuration on debSystem::Initialize()
+  * Reread status configuration on debSystem::Initialize() 
     (needed for apt-proxy, thanks to Otavio for this patch)
-
+  
  -- Michael Vogt <mvo@debian.org>  Mon,  5 Sep 2005 22:59:03 +0200
-  
+
 apt (0.6.40.1ubuntu8) breezy; urgency=low
 
   * Cherry picked michael.vogt@ubuntu.com--2005/apt--mvo--0--patch-62:
@@ -3497,7 +3549,7 @@
   * Update priority of apt-utils to important, to match the override file
   * Install only one keyring on each branch (Closes: #316119)
 
- -- Matt Zimmerman <mdz@debian.org>  Tue, 28 Jun 2005 11:35:21 -0700
+ -- Matt Zimmerman <mdz@debian.org>  Tue, 28 Jun 2005 11:51:09 -0700
 
 apt (0.6.38ubuntu1) breezy; urgency=low
 
@@ -5383,4 +5435,4 @@
 
   * Initial Release.
 
- -- Scott K. Ellis <scott@debian.org>  Tue, 31 Mar 1998 12:49:28 -0500+ -- Scott K. Ellis <scott@debian.org>  Tue, 31 Mar 1998 12:49:28 -0500
