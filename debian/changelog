--- conflicted
+++ resolved
@@ -1,6 +1,5 @@
 apt (0.9.5.2) UNRELEASED; urgency=low
 
-<<<<<<< HEAD
   [ David Kalnischkies ]
   * cmdline/apt-get.cc:
     - do not show 'list of broken packages' header if no package
@@ -34,18 +33,11 @@
   * doc/apt-mark.8.xml:
     - in hold, the option name is --file not --filename
 
+  [ Christian Perrier ]
+  * French program and manpage translation update
+  * Danish program translation by Joe Hansen. Closes: #675605
+
  -- David Kalnischkies <kalnischkies@gmail.com>  Thu, 24 May 2012 19:40:58 +0200
-=======
-  [ Translation of manpages ]
-  * Polish updated by Robert Luberda. Closes: #675603
-  * French updated by Christian Perrier
-
-  [ Translation of programs ]
-  * Danish by Joe Hansen. Closes: #675605
-  * French updated by Christian Perrier
-
- -- Christian Perrier <bubulle@debian.org>  Sat, 02 Jun 2012 18:25:18 +0200
->>>>>>> be728d8d
 
 apt (0.9.5.1) unstable; urgency=low
 
