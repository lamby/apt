apt (0.7.6ubuntu9) gutsy; urgency=low

  * apt-pkg/deb/dpkgpm.cc:
    - fix progress reporting precent calculation (LP: #137798)
  * make apt build with g++ 4.3
  * fix missing SetExecClose() call when the status-fd is used
    (LP: #136767)
  * debian/apt.cron.daily:
    - move unattended-upgrade before apt-get autoclean
  * fix "purge" commandline argument, closes LP: #125733
    (thanks to Julien Danjou for the patch)
  * cmdline/apt-get.cc:
    - do not change the auto-installed information if a package
      is reinstalled (LP: #139448)
  
 -- Michael Vogt <michael.vogt@ubuntu.com>  Tue, 11 Sep 2007 20:55:00 +0200

apt (0.7.6ubuntu8) gutsy; urgency=low

  * apt-pkg/deb/dpkgpm.{cc,h}:
    - fix bug in dpkg log writing when a signal is caught during
      select() (LP: #134858)
    - write end marker in the log as well

 -- Michael Vogt <michael.vogt@ubuntu.com>  Wed, 05 Sep 2007 15:03:46 +0200

apt (0.7.6ubuntu7) gutsy; urgency=low

  * reupload to fix FTBFS

 -- Michael Vogt <michael.vogt@ubuntu.com>  Thu, 16 Aug 2007 19:44:20 +0200

apt (0.7.6ubuntu6) gutsy; urgency=low

  * dpkg-triggers: Deal properly with new package states.

 -- Ian Jackson <iwj@ubuntu.com>  Wed, 15 Aug 2007 20:44:37 +0100

apt (0.7.6ubuntu5) UNRELEASED; urgency=low

  * apt-pkg/acquire-item.cc:
    - fix file removal on local repo i-m-s hit (LP: #131166)
  * tests/local-repo:
    - added regression test for this bug

 -- Michael Vogt <michael.vogt@ubuntu.com>  Thu, 09 Aug 2007 12:34:07 +0200

apt (0.7.6ubuntu4) gutsy; urgency=low

  * cmdline/apt-get.cc:
    - remove YnPrompt when a XS-Vcs- tag is found, improve the
      notice (LP: #129575)
  * methods/copy.cc:
    - take hashes here too
  * apt-pkg/acquire-worker.cc:
    - only pass on computed hash if we recived one from the method

 -- Michael Vogt <michael.vogt@ubuntu.com>  Wed, 08 Aug 2007 19:30:29 +0200

apt (0.7.6ubuntu3) gutsy; urgency=low

  * apt-pkg/deb/dpkgpm.cc:
    - fix packagename extraction when writting apport reports
  * apt-pkg/pkgcachegen.cc:
    - increase default mmap size (LP: #125640)

 -- Michael Vogt <michael.vogt@ubuntu.com>  Tue, 07 Aug 2007 09:52:00 +0200

apt (0.7.6ubuntu2) gutsy; urgency=low

  * doc/examples/sources.list:
    - change example source to gutsy
  * apt-pkg/deb/dpkgpm.cc:
    - do not break if no /dev/pts is available

 -- Michael Vogt <michael.vogt@ubuntu.com>  Mon, 06 Aug 2007 15:17:57 +0200

apt (0.7.6ubuntu1) gutsy; urgency=low

  [ Michael Vogt ]
  * apt-inst/contrib/extracttar.cc:
    - fix fd leak for zero size files (thanks to Bill Broadley for
      reporting this bug)
  * apt-pkg/acquire-item.cc:
    - remove zero size files on I-M-S hit
  * methods/https.cc:
    - only send LastModified if we actually have one
    - send range request with if-range 
    - delete failed downloads
    (thanks to Thom May for his help here)
  * apt-pkg/deb/dpkgpm.{cc,h}:
    - merged dpkg-log branch, this lets you specify a 
      Dir::Log::Terminal file to log dpkg output to
<<<<<<< HEAD
    (ABI break)
    - when writting apport reports, attach the dpkg
      terminal log too
=======
      (ABI break)
    - fix parse error when dpkg sends unexpected data
>>>>>>> f26fcbc7
  * merged apt--sha256 branch to fully support the new
    sha256 checksums in the Packages and Release files
    (ABI break)
  * apt-pkg/pkgcachegen.cc:
    - increase default mmap size
  * tests/local-repo:
    - added local repository testcase
  * make apt build with g++ 4.3
  * fix missing SetExecClose() call when the status-fd is used
  * debian/apt.cron.daily:
    - move unattended-upgrade before apt-get autoclean
  * fix "purge" commandline argument, closes: #133421
    (thanks to Julien Danjou for the patch)
  * cmdline/apt-get.cc:
    - do not change the auto-installed information if a package
      is reinstalled

  [ Ian Jackson ]
  * dpkg-triggers: Deal properly with new package states.

 -- Michael Vogt <michael.vogt@ubuntu.com>  Thu, 02 Aug 2007 11:55:54 +0200

apt (0.7.6) unstable; urgency=low

  * Applied patch from Aurelien Jarno <aurel32@debian.org> to fix wrong
    directory downloading on non-linux architectures (closes: #435597)

 -- Otavio Salvador <otavio@debian.org>  Wed, 01 Aug 2007 19:49:51 -0300

apt (0.7.5) unstable; urgency=low

  [ Otavio Salvador ]
  * Applied patch from Guillem Jover <guillem@debian.org> to use
    dpkg-architecture to get the host architecture (closes: #407187)
  * Applied patch from Guillem Jover <guillem@debian.org> to add
    support to add lzma support (closes: #408201)

  [ Michael Vogt ]
  * apt-pkg/depcache.cc:
    - support a list of sections for:
      APT::Install-Recommends-Sections
      APT::Never-MarkAuto-Sections
  * methods/makefile:
    - install lzma symlink method (for full lzma support)
  * debian/control:
    - suggest "lzma"

 -- Otavio Salvador <otavio@ossystems.com.br>  Wed, 25 Jul 2007 20:16:46 -0300

apt (0.7.4ubuntu1) gutsy; urgency=low

  * debian/apt.conf.ubuntu, apt.conf.autoremove:
    - Change metapackages to {restricted,universe,multiverse}/metapackages 
      in Install-Recommends-Sections and Never-MarkAuto-Sections

 -- Michael Vogt <michael.vogt@ubuntu.com>  Thu, 26 Jul 2007 10:42:29 +0200

apt (0.7.4) unstable; urgency=low

  [ Michael Vogt ]
  * cmdline/apt-get.cc:
    - fix in the task-install code regexp (thanks to Adam Conrad and
      Colin Watson)
    - support task removal too: apt-get remove taskname^
      (thanks to Matt Zimmerman reporting this problem)

  [ Otavio Salvador ]
  * Fix a typo on 0.7.3 changelog entry about g++ (7.3 to 4.3)
  * Fix compilation warnings:
    - apt-pkg/contrib/configuration.cc: wrong argument type;
    - apt-pkg/deb/dpkgpm.cc: wrong signess;
    - apt-pkg-acquire-item.cc: wrong signess and orderned initializers;
    - methods/https.cc:
      - type conversion;
      - unused variable;
      - changed SetupProxy() method to void;
  * Simplified HttpMethod::Fetch on http.cc removing Tail variable;
  * Fix pipeline handling on http.cc (closes: #413324)
  * Fix building to properly support binNMUs. Thanks to Daniel Schepler
    <schepler@math.unipd.it> by the patch (closes: #359634)
  * Fix example for Install-{Recommends,Suggests} options on
    configure-index example file. Thanks to Peter Eisentraut
    <peter_e@gmx.net> by the patch (closes: #432223)

  [ Christian Perrier ]
  * Basque translation update. Closes: ##423766
  * Unfuzzy formerly complete translations
  * French translation update
  * Re-generate PO(T) files
  * Spanish translation update
  * Swedish translation update

 -- Otavio Salvador <otavio@debian.org>  Tue, 24 Jul 2007 09:55:50 -0300

apt (0.7.3) unstable; urgency=low

  * fixed compile errors with g++ 4.3 (thanks to 
    Daniel Burrows, closes: #429378)
  * fixes in the auto-mark code (thanks to Daniel
    Burrows)
  * fix FTFBFS by changing build-depends to
    libcurl4-gnutls-dev (closes: #428363)
  * cmdline/apt-get.cc:
    - fix InstallTask code when a pkgRecord ends 
      with a single '\n' (thanks to Soren Hansen for reporting)
  * merged from Christian Perrier:
        * vi.po: completed to 532t, again. Closes: #429899
        * gl.po: completed to 532t. Closes: #429506
        * vi.po: completed to 532t. Closes: #428672
        * Update all PO and the POT. Gives 514t14f4u for formerly
          complete translations
        * fr.po: completed to 532t
        * ku.po, uk.po, LINGUAS: reintegrate those translations
          which disappeared from the BZR repositories

 -- Michael Vogt <mvo@debian.org>  Sun, 01 Jul 2007 12:31:29 +0200
  
apt (0.7.2ubuntu7) gutsy; urgency=low

  * fix build-dependencies 
  * fixes in the auto-mark code (thanks to Daniel
    Burrows)

 -- Michael Vogt <michael.vogt@ubuntu.com>  Mon,  9 Jul 2007 19:02:54 +0200

apt (0.7.2ubuntu6) gutsy; urgency=low

  [ Michael Vogt]
  * cmdline/apt-get.cc:
    - make the XS-Vcs-$foo warning more copy'n'paste
      friendly (thanks to Matt Zimmerman)
    - ignore the Vcs-Browser tag (Fixes LP: #121770)
  * debian/apt.conf.autoremove:
    - added "linux-ubuntu-modules" to APT::NeverAutoRemove

  [ Sarah Hobbs ]
  * Change metapackages to *metapackages in Install-Recommends-Section
    and Never-MarkAuto-Section of debian/apt.conf.autoremove, so that
    the Recommends of metapackages in universe and multiverse will get
    installed.
  * Also make this change in doc/examples/configure-index.
  * Added a Build Dependancies of automake, docbook-xsl, xsltproc, xmlto,
    docbook to fix FTBFS.
  * Added in previous changelog entries, as those who uploaded did not
    actually commit to Bzr.

 -- Sarah Hobbs <hobbsee@ubuntu.com>  Mon, 09 Jul 2007 01:15:57 +1000

apt (0.7.2ubuntu5) gutsy; urgency=low

  * Rerun autoconf to fix the FTBFS.

 -- Michael Bienia <geser@ubuntu.com>  Fri, 06 Jul 2007 19:17:33 +0200

apt (0.7.2ubuntu4) gutsy; urgency=low

  * Rebuild for the libcurl4 -> libcurl3 transition mess.

 -- Steve Kowalik <stevenk@ubuntu.com>  Fri,  6 Jul 2007 12:44:05 +1000

apt (0.7.2ubuntu3) gutsy; urgency=low

  * cmdline/apt-get.cc:
    - fix InstallTask code when a pkgRecord ends 
      with a single '\n' (thanks to Soren Hansen for reporting)

 -- Michael Vogt <michael.vogt@ubuntu.com>  Wed, 27 Jun 2007 13:33:38 +0200

apt (0.7.2ubuntu2) gutsy; urgency=low

  * fixed compile errors with g++ 4.3 (thanks to 
    Daniel Burrows, closes: #429378)
  * fix FTFBFS by changing build-depends to
    libcurl4-gnutls-dev (closes: #428363)

 -- Michael Vogt <michael.vogt@ubuntu.com>  Tue, 19 Jun 2007 13:47:03 +0200

apt (0.7.2ubuntu1) gutsy; urgency=low

  * apt-pkg/deb/dpkgpm.cc:
    - apport integration added, this means that a apport
      report is written on dpkg failures
  * cmdline/apt-get.cc:
    - merged http://people.ubuntu.com/~mvo/bzr/apt/xs-vcs-bzr/
      this will warn when Vcs- headers are found on apt-get source
      (Fixes LP:#115959)
  * merged from debian/unstable, remaining changes:
    - maintainer field changed
    - merged the apt--mirror branch 
      http://people.ubuntu.com/~mvo/bzr/apt/apt--mirror/
    - apport reporting on package install/upgrade/remove failure
    - support for "Originial-Maintainer" field
    - merged apt--xs-vcs-bzr branch
      (http://people.ubuntu.com/~mvo/bzr/apt/xs-vcs-bzr/)
    - use ubuntu archive keyring by default
    - debian/apt.conf.autoremove
      + install recommands for section "metapackages"
      + do not mark direct dependencies of "metapackages" as autoremoved

 -- Michael Vogt <michael.vogt@ubuntu.com>  Thu, 14 Jun 2007 10:38:36 +0200

apt (0.7.2-0.1) unstable; urgency=low

  * Non-maintainer upload.
  * Build-depend on libcurl4-gnutls-dev instead of the obsolete
    libcurl3-gnutls-dev.  Closes: #428363.

 -- Steve Langasek <vorlon@debian.org>  Thu, 28 Jun 2007 18:46:53 -0700

apt (0.7.2) unstable; urgency=low
  
  * merged the debian/experimental changes back
    into the debian/sid branch
  * merged from Christian Perrier:
    * mr.po: New Marathi translation  Closes: #416806
    * zh_CN.po: Updated by Eric Pareja  Closes: #416822
    * tl.po: Updated by Eric Pareja   Closes: #416638
    * gl.po: Updated by Jacobo Tarrio
	     Closes: #412828
    * da.po: Updated by Claus Hindsgaul
	     Closes: #409483
    * fr.po: Remove a non-breakable space for usability
	     issues. Closes: #408877
    * ru.po: Updated Russian translation. Closes: #405476
    * *.po: Unfuzzy after upstream typo corrections
  * buildlib/archtable:
    - added support for sh3/sh4 (closes: #424870)
    - added support for m32r (closes: #394096)
  * buildlib/systemtable:
    - added support for lpia
  * configure.in:
    - check systemtable for architecture mapping too
  * fix error in AutocleanInterval, closes: #319339
    (thanks to Israel G. Lugo for the patch)
  * add "purge" commandline argument, closes: #133421)
    (thanks to Julien Danjou for the patch)
  * add "purge" commandline argument, closes: #133421)
    (thanks to Julien Danjou for the patch)
  * fix FTBFS with gcc 4.3, closes: #417090
    (thanks to Martin Michlmayr for the patch)
  * add --dsc-only option, thanks to K. Richard Pixley
  * Removed the more leftover #pragma interface/implementation
    closes: #306937 (thanks to Andreas Henriksson for the patch)
  
 -- Michael Vogt <mvo@debian.org>  Wed, 06 Jun 2007 23:19:50 +0200

apt (0.7.1) experimental; urgency=low

  * ABI library name change because its build against
    new glibc
  * implement SourceVer() in pkgRecords 
     (thanks to Daniel Burrows for the patch!)
  * apt-pkg/algorithm.cc:
    - use clog for all debugging
    - only increase the score of installed applications if they 
      are not obsolete 
    - fix resolver bug on removal triggered by weak-dependencies 
      with or-groups
  * methods/http.cc:
    - send apt version in User-Agent
  * apt-pkg/deb/debrecords.cc:
    - fix SHA1Hash() return value
  * apt-pkg/cdrom.cc:
    - only unmount if APT::CDROM::NoMount is false
  * methods/cdrom.cc:  
    - only umount if it was mounted by the method before
  * po/gl.po:
    - fix error in translation that causes trouble to lsb_release 
      (LP#79165)
  * apt-pkg/acquire-item.cc:
    - if decompression of a index fails, delete the index 
  * apt-pkg/acquire.{cc,h}:
    - deal better with duplicated sources.list entries (avoid
      double queuing of  URLs) - this fixes hangs in bzip/gzip
      (LP#102511)
  * Fix broken use of awk in apt-key that caused removal of the wrong keys
    from the keyring. Closes: #412572
  * merged from Christian Perrier:
    * mr.po: New Marathi translation  Closes: #416806
    * zh_CN.po: Updated by Eric Pareja  Closes: #416822
    * tl.po: Updated by Eric Pareja   Closes: #416638
    * gl.po: Updated by Jacobo Tarrio
             Closes: #412828
    * da.po: Updated by Claus Hindsgaul
             Closes: #409483
    * fr.po: Remove a non-breakable space for usability
             issues. Closes: #408877
    * ru.po: Updated Russian translation. Closes: #405476
    * *.po: Unfuzzy after upstream typo corrections
    * vi.po: Updated to 515t. Closes: #426976
    * eu.po: Updated to 515t. Closes: #423766
    * pt.po: 515t. Closes: #423111
    * fr.po: Updated by Christian Perrier
    * Update all PO and the POT. Gives 513t2f for formerly
      complete translations
  * apt-pkg/policy.cc:
    - allow multiple packages (thanks to David Foerster)

 -- Michael Vogt <mvo@debian.org>  Wed,  2 May 2007 13:43:44 +0200

apt (0.6.46.4ubuntu10) feisty; urgency=low

  * apt-pkg/depcache.cc:
    - added "APT::Never-MarkAuto-Section" and consider dependencies 
      of packages in this section manual (LP#59893)
    - ensure proper permissions in the extended_state file (LP#67037)
  * debian/apt.conf.ubuntu:
    - added APT::Never-MarkAuto-Section "metapackages" (LP#59893)
  * cmdline/apt-get.cc:
    - "apt-get install foo" on a already installed package foo will
      clean the automatic installed flag (LP#72007)
    - do not show packages already marked for removal as auto-installed
      (LP#64493)
    - applied patch to (optionally) hide the auto-remove information
      (thanks to Frode M. Døving) (LP#69148)

 -- Michael Vogt <michael.vogt@ubuntu.com>  Wed, 14 Mar 2007 13:32:32 +0100

apt (0.6.46.4ubuntu9) feisty; urgency=low

  * debian/control:
    - set XS-Vcs-Bzr header
    - Set Ubuntu maintainer address
  * apt-pkg/cdrom.cc:
    - only unmount if APT::CDROM::NoMount is false
    - only umount if it was mounted by the method before
  * cmdline/apt-get.cc:
    - fix version output in autoremove list (LP#68941)
  * apt-pkg/packagemanager.cc:
    - do not spin 100% cpu in FixMissing() (LP#84476)
  * apt-pkg/indexfile.cc:
    - fix problem overwriting APT::Acquire::Translation
  * doc/examples/configure-index:
    - document APT::Acquire::Translation
  
 -- Michael Vogt <michael.vogt@ubuntu.com>  Tue, 13 Mar 2007 15:24:39 +0100

apt (0.6.46.4ubuntu8) feisty; urgency=low

  * fix segfault in the pkgRecords destructor
  * Bump ABI version
  * debian/control:
    - make the libcurl3-gnutls-dev versionized (LP#86614)

 -- Michael Vogt <michael.vogt@ubuntu.com>  Mon, 26 Feb 2007 14:26:33 +0100

apt (0.6.46.4ubuntu7) feisty; urgency=low

  * Merged the apt--mirror branch. This means that a new 'mirror' 
    method is available that will allow dynamic mirror updates.
    The sources.list entry looks something like this:
    "deb mirror://mirrors.lp.net/get_mirror feisty main restricted"

    It also supports error reporting to a configurable url for mirror
    problems/failures.
  * Bump ABI version

 -- Michael Vogt <michael.vogt@ubuntu.com>  Tue,  6 Feb 2007 11:38:06 +0100

apt (0.6.46.4ubuntu6) feisty; urgency=low

  * methods/http.cc:
    - send apt version in User-Agent
  * apt-pkg/deb/debrecords.cc:
    - fix SHA1Hash() return value
  * apt-pkg/algorithms.cc:
    - fix resolver bug on removal triggered by weak-dependencies 
      with or-groups
    - fix segfault (lp: #76530)

 -- Michael Vogt <michael.vogt@ubuntu.com>  Wed, 20 Dec 2006 11:04:36 +0100

apt (0.6.46.4ubuntu5) feisty; urgency=low

  * added apt-transport-https package to provide a optional
    https transport (apt-https spec)

 -- Michael Vogt <michael.vogt@ubuntu.com>  Tue, 19 Dec 2006 16:23:43 +0100

apt (0.6.46.4ubuntu4) feisty; urgency=low
  
  * apt-pkg/algorithms.cc:
    - only increase the score of installed applications if they 
      are not obsolete 

 -- Michael Vogt <michael.vogt@ubuntu.com>  Mon, 18 Dec 2006 19:39:05 +0100

apt (0.7.0) experimental; urgency=low

  * Package that contains tall the new features
  * Removed all #pragma interface/implementation
  * Branch that contains tall the new features:
  * translated package descriptions
  * task install support
  * automatic dependency removal (thanks to Daniel Burrows)
  * merged support for the new dpkg "Breaks" field 
    (thanks to Ian Jackson)
  * handle network failures more gracefully on "update"
  * support for unattended-upgrades (via unattended-upgrades
    package)
  * added apt-transport-https method

 -- Michael Vogt <mvo@debian.org>  Fri, 12 Jan 2007 20:48:07 +0100

apt (0.6.46.4ubuntu3) feisty; urgency=low

  * apt-pkg/algorithm.cc:
    - use clog for all debugging
  * apt-pkg/depcache.cc:
    - never mark Required package for autoremoval (lp: #75882)

 -- Michael Vogt <michael.vogt@ubuntu.com>  Mon, 18 Dec 2006 11:56:05 +0100

apt (0.6.46.4ubuntu2) feisty; urgency=low

  * apt-pkg/algorithms.cc: add missing call to MarkKeep
    so that dist-upgrade isn't broken by unsatisfiable Breaks.
    (thanks to Ian Jackson)

 -- Michael Vogt <michael.vogt@ubuntu.com>  Thu,  7 Dec 2006 23:07:24 +0100

apt (0.6.46.4ubuntu1) feisty; urgency=low

  * merged with debian

 -- Michael Vogt <michael.vogt@ubuntu.com>  Thu,  7 Dec 2006 12:13:14 +0100

apt (0.6.46.4-0.1) unstable; urgency=emergency
  
  * NMU
  * Fix broken use of awk in apt-key that caused removal of the wrong keys
    from the keyring. Closes: #412572

 -- Joey Hess <joeyh@debian.org>  Mon, 26 Feb 2007 16:00:22 -0500

apt (0.6.46.4) unstable; urgency=high

  * ack NMU (closes: #401017)
  * added apt-secure.8 to "See also" section
  * apt-pkg/deb/dpkgpm.cc:
    - added "Dpkg::StopOnError" variable that controls if apt
      will abort on errors from dpkg
  * apt-pkg/deb/debsrcrecords.{cc,h}:
    - make the Buffer grow dynmaically (closes: #400874)
  * Merged from Christian Perrier bzr branch:
    - uk.po: New Ukrainian translation: 483t28f3u
    - el.po: Update to 503t9f2u
    - de.po: Updates and corrections.
  * apt-pkg/contrib/progress.cc:
    - OpProgress::CheckChange optimized, thanks to Paul Brook
      (closes: #398381)
  * apt-pkg/contrib/sha256.cc:
    - fix building with noopt

 -- Michael Vogt <mvo@debian.org>  Thu,  7 Dec 2006 10:49:50 +0100

apt (0.6.46.3-0.2) unstable; urgency=high

  * Non-maintainer upload with permission of Michael Vogt.
  * Fix FTBFS on most arches (regression from the fix of #400874)

 -- Andreas Barth <aba@not.so.argh.org>  Tue,  5 Dec 2006 15:51:22 +0000 
  
apt (0.6.46.3-0.1) unstable; urgency=high

  * Non-maintainer upload with permission of Michael Vogt.
  * Fix segfault at apt-get source. Closes: #400874
  * Add apt-key update in postinst, so that debian-archive-keyring doesn't
    need to depend on apt >= 0.6. Closes: #401114
  * Don't double-queue pdiff files. Closes: #401017
  
 -- Andreas Barth <aba@not.so.argh.org>  Tue,  5 Dec 2006 10:34:56 +0000

apt (0.6.46.3ubuntu2) feisty; urgency=low

  * apt-pkg/algorithms.cc: add missing call to MarkKeep
    so that dist-upgrade isn't broken by unsatisfiable Breaks.

 -- Ian Jackson <iwj@ubuntu.com>  Thu,  7 Dec 2006 15:46:52 +0000

apt (0.6.46.3ubuntu1) feisty; urgency=low

  * doc/apt-get.8.xml:
    - documented autoremove, thanks to Vladimír Lapá%GÄ%@ek 
      (lp: #62919)
  * fix broken i18n in the dpkg progress reporting, thanks to 
    Frans Pop and Steinar Gunderson. (closes: #389261)
  * po/en_GB.po:
    - typo (lp: #61270)
  * add apt-secure.8 to "See also" section

 -- Michael Vogt <michael.vogt@ubuntu.com>  Thu, 23 Nov 2006 07:24:12 +0100

apt (0.6.46.3) unstable; urgency=low

  * apt-pkg/deb/dpkgpm.cc:
    - make progress reporting robust against multiline error
      messages 

  * Merged from Christian Perrier bzr branch:
    - ca.po: Updated to 514t
    - be.po: Updated to 514t
    - it.po: Updated to 514t
    - hu.po: Updated to 514t
    - zh_TW.po: Updated to 514t
    - ar.po: Updated to 293t221u.
    - ru.po: Updated to 514t. Closes: #392466
    - nb.po: Updated to 514t. Closes: #392466
    - pt.po: Updated to 514t. Closes: #393199
    - fr.po: One spelling error corrected: s/accÃ¨der/accÃ©der
    - km.po: Updated to 514t.
    - ko.po: Updated to 514t.
    - bg.po: Updated to 514t.
    - de.po: Updated to 514t.
    - en_GB.po: Updated to 514t.

 -- Michael Vogt <mvo@debian.org>  Thu,  2 Nov 2006 11:37:58 +0100

apt (0.6.46.2) unstable; urgency=low

  * debian/control:
    - depend on debian-archive-keyring to offer clean upgrade path 
      (closes: #386800)
  * Merged from Christian Perrier bzr branch:
    - es.po: Updated to 514t. Closes: #391661
    - da.po: Updated to 514t. Closes: #391424
    - cs.po: Updated. Closes: #391064
    - es.po: Updated to 514t. Closes: #391661
    - da.po: Updated to 514t. Closes: #391424

 -- Michael Vogt <mvo@debian.org>  Wed, 11 Oct 2006 09:03:15 +0200

apt (0.6.46.1) unstable; urgency=low

  * merged "install-recommends" branch (ABI break): 
    - new "--install-recommends"
    - install new recommends on "upgrade" if --install-recommends is 
      given
    - new "--fix-policy" option to install all packages with unmet
      important dependencies (usefull with --install-recommends to
      see what not-installed recommends are on the system)
    - fix of recommended packages display (only show CandidateVersion
      fix or-group handling)
  * merged "install-task" branch (use with "apt-get install taskname^")
  * methods/gzip.cc:
    - deal with empty files 
  * Applied patch from Daniel Schepler to make apt bin-NMU able.
    (closes: bug#359634)
  * rebuild against current g++ because of:
    http://gcc.gnu.org/bugzilla/show_bug.cgi?id=29289
    (closes: #390189)
  * fix broken i18n in the dpkg progress reporting, thanks to 
    Frans Pop and Steinar Gunderson. (closes: #389261)
  * Merged from Christian Perrier bzr branch:
    * fi.po: Updated to 514t. Closes: #390149
    * eu.po: Updated to 514t. Closes: #389725
    * vi.po: Updated to 514t. Closes: #388555
  * make the internal buffer in pkgTagFile grow dynamically
    (closes: #388708)
  
 -- Michael Vogt <mvo@debian.org>  Mon,  2 Oct 2006 20:42:20 +0200

apt (0.6.46) unstable; urgency=low

  * debian/control:
    - switched to libdb4.4 for building (closes: #381019)
  * cmdline/apt-get.cc:
    - fix in the TryInstallTask() code to make sure that all package
      there are marked manual install (lp: #61684)

 -- Michael Vogt <michael.vogt@ubuntu.com>  Thu, 28 Sep 2006 00:34:20 +0200

apt (0.6.45ubuntu14) edgy; urgency=low

  * cmdline/apt-get.cc:
    - fix in the TryInstallTask() code to make sure that all package
      there are marked manual install (lp: #61684)

 -- Michael Vogt <michael.vogt@ubuntu.com>  Thu, 28 Sep 2006 00:34:20 +0200

apt (0.6.45ubuntu13) edgy; urgency=low

  * no-changes upload to make apt rebuild against latest g++ and
    fix synaptic FTBFS (see bug: #62461 for details)

 -- Michael Vogt <michael.vogt@ubuntu.com>  Tue, 26 Sep 2006 22:33:10 +0200

apt (0.6.45ubuntu12) edgy; urgency=low

  * apt-pkg/depcache.cc:
    - fix in the sweep() code, set garbage flag for packages scheduled 
      for removal too
    - do not change the autoFlag in MarkKeep(), this can lead to suprising
      side effects

 -- Michael Vogt <michael.vogt@ubuntu.com>  Thu, 21 Sep 2006 00:58:24 +0200

apt (0.6.45ubuntu11) edgy; urgency=low

  * removed "installtask" and change it so that tasknames can be given
    with "apt-get install taskname^"
  * improve the writeStateFile() code

 -- Michael Vogt <michael.vogt@ubuntu.com>  Wed, 20 Sep 2006 14:14:24 +0200

apt (0.6.45ubuntu10) edgy; urgency=low

  * methods/http.cc:
    - check more careful for incorrect proxy settings (closes: #378868)
  * methods/gzip.cc:
    - don't hang when /var is full (closes: #341537), thanks to
      Luis Rodrigo Gallardo Cruz for the patch
  * doc/examples/sources.list:
    - removed non-us.debian.org from the example (closes: #380030,#316196)
  * Merged from Christian Perrier bzr branch:
    * ro.po: Updated to 514t. Closes: #388402
    * dz.po: Updated to 514t. Closes: #388184
    * it.po: Fixed typos. Closes: #387812
    * ku.po: New kurdish translation. Closes: #387766
    * sk.po: Updated to 514t. Closes: #386851
    * ja.po: Updated to 514t. Closes: #386537
    * gl.po: Updated to 514t. Closes: #386397
    * fr.po: Updated to 516t.
    * fi.po: Updated to 512t. Closes: #382702
  * share/archive-archive.gpg:
    - removed the outdated amd64 and debian-2004 keys
  * apt-pkg/tagfile.cc:
    - applied patch from Jeroen van Wolffelaar to make the tags
      caseinsensitive (closes: #384182)
    - reverted MMap use in the tagfile because it does not work 
      across pipes (closes: #383487) 
  * added "installtask" command
  * added new ubuntu specific rewrite rule for "Original-Maintainer"
  
 -- Michael Vogt <michael.vogt@ubuntu.com>  Tue, 19 Sep 2006 15:07:51 +0200

apt (0.6.45ubuntu9) edgy; urgency=low

  * cmdline/apt-get.cc:
    - if --no-remove is given, do not run the AutoRemove code 

 -- Michael Vogt <michael.vogt@ubuntu.com>  Wed, 13 Sep 2006 11:54:20 +0200

apt (0.6.45ubuntu8) edgy; urgency=low

  * apt-pkg/algorithm.cc:
    - fix pkgProblemResolver.InstallProtect() to preserve the auto-install
      information (lp: #59457)
  * cmdline/apt-get.cc:
    - fix typo in autoremove information (lp: #59420)
  * install apt-mark to modify the automatically install information for
    packages

 -- Michael Vogt <michael.vogt@ubuntu.com>  Fri,  8 Sep 2006 20:07:22 +0200

apt (0.6.45ubuntu7) edgy; urgency=low

  * apt-pkg/depcache.cc:
    - fix a bug in the install-recommends-section code

 -- Michael Vogt <michael.vogt@ubuntu.com>  Thu,  7 Sep 2006 18:22:38 +0200

apt (0.6.45ubuntu6) edgy; urgency=low

  [Michael Vogt]
  * cmdline/apt-get.cc:
    - always show auto-removable packages and give a hint how to remove 
      them
  * debian/apt.conf.ubuntu:
    - exlucde linux-image and linux-restricted-modules from ever being 
      auto-removed
    - added "metapackages" as the section we want to install recommends
      by default
  * apt-pkg/depcache.cc:
    - added support to turn install-recommends selectively on/off by
      section
  [Ian Jackson]
  * Tests pass without code changes!  Except that we need this:
  * Bump cache file major version to force rebuild so that Breaks
    dependencies are included.
  * Don't depend on or suggest any particular dpkg or dpkg-dev versions;
    --auto-deconfigure is very very old and dpkg-dev's Breaks support
    is more or less orthogonal.
  * Initial draft of `Breaks' implementation.  Appears to compile,
    but as yet *completely untested*.

 -- Michael Vogt <michael.vogt@ubuntu.com>  Thu,  7 Sep 2006 11:50:52 +0200

apt (0.6.45ubuntu5) edgy; urgency=low

  * apt-pkg/pkgcachegen.cc:
    - increase the APT::Cache-Limit to deal with the increased demand due
      to the translated descriptions
  * apt-pkg/deb/dpkgpm.cc:
    - pass "--auto-deconfigure" to dpkg on install to support the
      new "breaks" in dpkg

 -- Michael Vogt <michael.vogt@ubuntu.com>  Tue, 15 Aug 2006 12:06:26 +0200

apt (0.6.45ubuntu4) edgy; urgency=low

  * cmdline/apt-get.cc:
    - fix in the new --fix-polciy code

 -- Michael Vogt <michael.vogt@ubuntu.com>  Mon, 14 Aug 2006 21:08:11 +0200

apt (0.6.45ubuntu3) edgy; urgency=low

  * ABI break
  * merged latest apt--install-recommends (closes: #559000)
  * added "--fix-policy" option to can be used as "--fix-broken" and
    will install missing weak depends (recommends, and/or suggests 
    depending on the settings)
  * merged the apt--ddtp branch

 -- Michael Vogt <michael.vogt@ubuntu.com>  Fri, 11 Aug 2006 12:53:23 +0200

apt (0.6.45ubuntu2) edgy; urgency=low

  * debian/control:
    - switched to libdb4.4 for building (closes: #381019)
  * cmdline/apt-get.cc:
    - show only the recommends/suggests for the candidate-version, not for all
      versions of the package (closes: #257054)
    - properly handle recommends/suggests or-groups when printing the list of
      suggested/recommends packages (closes: #311619)
  * merged "apt--install-recommends" branch:
    - added "{no-}install-recommends" commandline option
    - added APT::Install-{Recommends,Suggests} option
    - currently Install-Recommends defaults to "False" 

 -- Michael Vogt <michael.vogt@ubuntu.com>  Wed,  9 Aug 2006 23:38:46 +0200

apt (0.6.45ubuntu1) edgy; urgency=low

  * merged with debian/unstable

 -- Michael Vogt <michael.vogt@ubuntu.com>  Tue,  1 Aug 2006 15:43:22 +0200

apt (0.6.45) unstable; urgency=low

  * apt-pkg/contrib/sha256.cc:
    - fixed the sha256 generation (closes: #378183)
  * ftparchive/cachedb.cc:
    - applied patch from Anthony Towns to fix Clean() function
      (closes: #379576)
  * doc/apt-get.8.xml:
    - fix path to the apt user build (Closes: #375640)
  * doc/apt-cache.8.xml:
    - typo (Closes: #376408)
  * apt-pkg/deb/dpkgpm.cc:
    - make progress reporting more robust against multiline error
      messages (first half of a fix for #374195)
  * doc/examples/configure-index:
    - document Debug::pkgAcquire::Auth     
  * methods/gpgv.cc:
    - deal with gpg error "NODATA". Closes: #296103, Thanks to 
      Luis Rodrigo Gallardo Cruz for the patch
  * apt-inst/contrib/extracttar.cc:
    - fix for string mangling, closes: #373864
  * apt-pkg/acquire-item.cc:
    - check for bzip2 in /bin (closes: #377391)
  * apt-pkg/tagfile.cc:
    - make it work on non-mapable files again, thanks 
      to James Troup for confirming the fix (closes: #376777)
  * Merged from Christian Perrier bzr branch:
    * ko.po: Updated to 512t. Closes: #378901
    * hu.po: Updated to 512t. Closes: #376330
    * km.po: New Khmer translation: 506t6f. Closes: #375068
    * ne.po: New Nepali translation: 512t. Closes: #373729
    * vi.po: Updated to 512t. Closes: #368038
    * zh_TW.po: Remove an extra %s in one string. Closes: #370551
    * dz.po: New Dzongkha translation: 512t
    * ro.po: Updated to 512t
    * eu.po: Updated

 -- Michael Vogt <mvo@debian.org>  Thu, 27 Jul 2006 00:52:05 +0200

apt (0.6.44.2ubuntu4) edgy; urgency=low

  * Make apt-get dselect-upgrade happy again

 -- Michael Vogt <michael.vogt@ubuntu.com>  Fri, 21 Jul 2006 11:03:02 +0200

apt (0.6.44.2ubuntu3) edgy; urgency=low

  * Close extended_states file after writing it.

 -- Colin Watson <cjwatson@ubuntu.com>  Tue, 18 Jul 2006 00:12:13 +0100

apt (0.6.44.2ubuntu2) edgy; urgency=low

  * create a empty extended_states file if none exists already

 -- Michael Vogt <michael.vogt@ubuntu.com>  Tue,  4 Jul 2006 09:23:03 +0200

apt (0.6.44.2ubuntu1) edgy; urgency=low

  * merged with debian/unstable
  * merged the "auto-mark" branch to support aptitude like
    marking of automatically installed dependencies and added
    "apt-get remove --auto-remove" to remove unused auto-installed
    packages again
  * changed library version from 3.11 to 3.50 to make it clearly 
    different from the debian version (we are ABI incompatible because
    of the auto-mark patch)

 -- Michael Vogt <michael.vogt@ubuntu.com>  Mon,  3 Jul 2006 18:30:46 +0200

apt (0.6.44.2) unstable; urgency=low
  
   * apt-pkg/depcache.cc:
     - added Debug::pkgDepCache::AutoInstall (thanks to infinity)
   * apt-pkg/acquire-item.cc:
     - fix missing chmod() in the new aquire code
       (thanks to Bastian Blank, Closes: #367425)
   * merged from
     http://www.perrier.eu.org/debian/packages/d-i/level4/apt-main:
     * sk.po: Completed to 512t
     * eu.po: Completed to 512t
     * fr.po: Completed to 512t
     * sv.po: Completed to 512t
     * Update all PO and the POT. Gives 506t6f for formerly
       complete translations

 -- Michael Vogt <mvo@debian.org>  Wed, 14 Jun 2006 12:00:57 +0200 

apt (0.6.44.1-0.1) unstable; urgency=low

  * Non-maintainer upload.
  * Don't give an error when parsing empty Packages/Sources files.
    (Closes: #366931, #367086, #370160)

 -- Steinar H. Gunderson <sesse@debian.org>  Fri,  9 Jun 2006 00:52:21 +0200

apt (0.6.44.1) unstable; urgency=low

  * apt-pkg/acquire-item.cc:
    - fix reversed logic of the "Acquire::PDiffs" option
  * merged from 
    http://www.perrier.eu.org/debian/packages/d-i/level4/apt-main:
    - po/LINGUAS: added "bg" Closes: #360262
    - po/gl.po: Galician translation update. Closes: #366849
    - po/hu.po: Hungarian translation update. Closes: #365448
    - po/cs.po: Czech translation updated. Closes: #367244
  * apt-pkg/contrib/sha256.cc:
    - applied patch to fix unaligned access problem. Closes: #367417
      (thanks to David Mosberger)

 -- Michael Vogt <mvo@debian.org>  Tue, 16 May 2006 21:51:16 +0200

apt (0.6.44) unstable; urgency=low

  * apt-pkg/acquire.cc: don't show ETA if it is 0 or absurdely large
  * apt-pkg/contrib/sha256.{cc,h},hashes.{cc,h}: support for sha256 
    (thanks to Anthony Towns)
  * ftparchive/cachedb.{cc,h},writer.{cc,h}: optimizations 
    (thanks to Anthony Towns)
  * apt pdiff support from experimental merged
  * apt-pkg/deb/dpkgpm.cc: wording fixes (thanks to Matt Zimmerman)
  * apt-pkg/deb/dpkgpm.cc: 
    - wording fixes (thanks to Matt Zimmerman)
    - fix error in dpkg interaction (closes: #364513, thanks to Martin Dickopp)
  * apt-pkg/tagfile.{cc,h}:
    - use MMap to read the entries (thanks to Zephaniah E. Hull for the
      patch) Closes: #350025
  * Merge from http://www.perrier.eu.org/debian/packages/d-i/level4/apt-main:
  	* bg.po: Added, complete to 512t. Closes: #360262
  * doc/apt-ftparchive.1.xml:
    - fix documentation for "SrcPackages" -> "Sources" 
      (thanks to Bart Martens for the patch, closes: #307756)
  * debian/libapt-pkg-doc.doc-base.cache:
    - remove broken charackter from description (closes: #361129)
  * apt-inst/deb/dpkgdb.cc, methods/gpgv.cc: 
    - i18n fixes (closes: #349298)
  * debian/postinst: dont fail on not available
    /usr/share/doc/apt/examples/sources.list (closes: #361130)
  * methods/ftp.cc:
    - unlink empty file in partial if the download failed because
      the file is missing on the server (closes: #316337)
  * apt-pkg/deb/debversion.cc:
    - treats a version string with explicit zero epoch equal
      than the same without epoch (Policy 5.6.12, closes: #363358)
      Thanks to Lionel Elie Mamane for the patch
  
 -- Michael Vogt <mvo@debian.org>  Mon,  8 May 2006 22:28:53 +0200

apt (0.6.43.3ubuntu3) dapper; urgency=low

  * methods/http.cc:
    - fix the user-agent string

 -- Michael Vogt <michael.vogt@ubuntu.com>  Fri, 26 May 2006 18:09:32 +0200

apt (0.6.43.3ubuntu2) dapper; urgency=low

  * apt-pkg/deb/dpkgpm.cc: wording fixes (thanks to Matt Zimmerman)

 -- Michael Vogt <michael.vogt@ubuntu.com>  Tue, 18 Apr 2006 13:24:40 +0200

apt (0.6.43.3ubuntu1) dapper; urgency=low

  * apt-pkg/acquire.cc: don't show ETA if it is 0 or absurdely large in 
    the status-fd (ubuntu #28954)

 -- Michael Vogt <michael.vogt@ubuntu.com>  Tue, 28 Mar 2006 20:34:46 +0200

apt (0.6.43.3) unstable; urgency=low

  * Merge bubulle@debian.org--2005/apt--main--0 up to patch-186:
    * ca.po: Completed to 512t. Closes: #351592
    * eu.po: Completed to 512t. Closes: #350483
    * ja.po: Completed to 512t. Closes: #349806
    * pl.po: Completed to 512t. Closes: #349514
    * sk.po: Completed to 512t. Closes: #349474
    * gl.po: Completed to 512 strings Closes: #349407
    * vi.po: Completed to 512 strings
    * sv.po: Completed to 512 strings Closes: #349210
    * ru.po: Completed to 512 strings Closes: #349154
    * da.po: Completed to 512 strings Closes: #349084
    * fr.po: Completed to 512 strings
    * LINGUAS: Add Welsh
    * *.po: Updated from sources (512 strings)
    * vi.po: Completed to 511 strings  Closes: #348968
  * apt-pkg/deb/deblistparser.cc:
    - don't explode on a DepCompareOp in a Provides line, but warn about
      it and ignore it otherwise (thanks to James Troup for reporting it)
  * cmdline/apt-get.cc:
    - don't lock the lists directory in DoInstall, breaks --print-uri 
      (thanks to James Troup for reporting it)
  * debian/apt.dirs: create /etc/apt/sources.list.d 
  * make apt-cache madison work without deb-src entries (#352583)
  * cmdline/apt-get.cc: only run the list-cleaner if a update was 
    successfull
  * apt-get update errors are only warnings nowdays
  * be more careful with the signature file on network failures

 --  Michael Vogt <mvo@debian.org>  Wed, 22 Feb 2006 10:13:04 +0100

apt (0.6.43.2ubuntu1) dapper; urgency=low

  * Merge bubulle@debian.org--2005/apt--main--0 up to patch-182:
  * ca.po: Completed to 512t. Closes: #351592
    * eu.po: Completed to 512t. Closes: #350483
    * ja.po: Completed to 512t. Closes: #349806
    * pl.po: Completed to 512t. Closes: #349514
    * sk.po: Completed to 512t. Closes: #349474
    * gl.po: Completed to 512 strings Closes: #349407
    * vi.po: Completed to 512 strings
    * sv.po: Completed to 512 strings Closes: #349210
    * ru.po: Completed to 512 strings Closes: #349154
    * da.po: Completed to 512 strings Closes: #349084
    * fr.po: Completed to 512 strings
    * LINGUAS: Add Welsh
    * *.po: Updated from sources (512 strings)
    * vi.po: Completed to 511 strings  Closes: #348968
  * apt-pkg/deb/deblistparser.cc:
    - don't explode on a DepCompareOp in a Provides line, but warn about
      it and ignore it otherwise (thanks to James Troup for reporting it)
  * cmdline/apt-get.cc:
    - don't lock the lists directory in DoInstall, breaks --print-uri 
      (thanks to James Troup for reporting it)
  * debian/apt.dirs: create /etc/apt/sources.list.d 
  * make apt-cache madison work without deb-src entries (#352583)
  * cmdline/apt-get.cc: only run the list-cleaner if a update was 
    successfull
  * apt-get update errors are only warnings nowdays
  * be more careful with the signature file on network failures

 -- Michael Vogt <michael.vogt@ubuntu.com>  Mon, 20 Feb 2006 22:27:48 +0100

apt (0.6.43.2) unstable; urgency=low

  * Merge bubulle@debian.org--2005/apt--main--0 up to patch-166:
    - en_GB.po, de.po: fix spaces errors in "Ign " translations Closes: #347258
    - makefile: make update-po a pre-requisite of clean target so
    	        that POT and PO files are always up-to-date
    - sv.po: Completed to 511t. Closes: #346450
    - sk.po: Completed to 511t. Closes: #346369
    - fr.po: Completed to 511t
    - *.po: Updated from sources (511 strings)
    - el.po: Completed to 511 strings Closes: #344642
    - da.po: Completed to 511 strings Closes: #348574
    - es.po: Updated to 510t1f Closes: #348158
    - gl.po: Completed to 511 strings Closes: #347729
    - it.po: Yet another update Closes: #347435
  * added debian-archive-keyring to the Recommends (closes: #347970)
  * fixed message in apt-key to install debian-archive-keyring 
  * typos fixed in apt-cache.8 (closes: #348348, #347349)
  * add patch to fix http download corruption problem (thanks to
    Petr Vandrovec, closes: #280844, #290694)

 -- Michael Vogt <mvo@debian.org>  Thu, 19 Jan 2006 00:06:33 +0100

apt (0.6.43.1ubuntu1) dapper; urgency=low

  * Merge bubulle@debian.org--2005/apt--main--0 up to patch-159:
    - en_GB.po, de.po: fix spaces errors in "Ign " translations
      Closes: #347258
    - makefile: make update-po a pre-requisite of clean target so
	        that POT and PO files are always up-to-date
    - sv.po: Completed to 511t. Closes: #346450
    - sk.po: Completed to 511t. Closes: #346369
    - fr.po: Completed to 511t
    - *.po: Updated from sources (511 strings)
  * add patch to fix http download corruption problem (thanks to
    Petr Vandrovec, closes: #280844, #290694)
  * added APT::Periodic::Unattended-Upgrade (requires the package
    "unattended-upgrade")

 -- Michael Vogt <michael.vogt@ubuntu.com>  Tue, 10 Jan 2006 17:09:31 +0100

apt (0.6.43.1) unstable; urgency=low
  
  * Merge bubulle@debian.org--2005/apt--main--0 up to patch-148:
    * fr.po: Completed to 510 strings
    * it.po: Completed to 510t
    * en_GB.po: Completed to 510t
    * cs.po: Completed to 510t
    * zh_CN.po: Completed to 510t
    * el.po: Updated to 510t
    * vi.po: Updated to 383t93f34u
    * tl.po: Completed to 510 strings (Closes: #344306)
    * sv.po: Completed to 510 strings (Closes: #344056)
    * LINGUAS: disabled Hebrew translation. (Closes: #313283)
    * eu.po: Completed to 510 strings (Closes: #342091)
  * apt-get source won't download already downloaded files again
    (closes: #79277)
  * share/debian-archive.gpg: new 2006 ftp-archive signing key added
    (#345891)
  * redownload the Release file if IMS-Hit and gpg failure
  * deal with multiple signatures on a Release file

 -- Michael Vogt <mvo@debian.org>  Fri,  6 Jan 2006 01:17:08 +0100

apt (0.6.43ubuntu2) dapper; urgency=low

  * merged some missing bits that wheren't merged by baz in the previous
    upload (*grumble*)

 -- Michael Vogt <michael.vogt@ubuntu.com>  Thu,  8 Dec 2005 18:35:58 +0100

apt (0.6.43ubuntu1) dapper; urgency=low

  * merged with debian

 -- Michael Vogt <michael.vogt@ubuntu.com>  Fri, 25 Nov 2005 11:36:29 +0100

apt (0.6.43) unstable; urgency=medium

  * Merge bubulle@debian.org--2005/apt--main--0 up to patch-132:  
    * zh_CN.po: Completed to 510 strings(Closes: #338267)
    * gl.po: Completed to 510 strings (Closes: #338356)
  * added support for "/etc/apt/sources.list.d" directory 
    (closes: #66325)
  * make pkgDirStream (a bit) more complete
  * fix bug in pkgCache::VerIterator::end() (thanks to Daniel Burrows)
    (closes: #339533)
  * pkgAcqFile is more flexible now (closes: #57091)
  * support a download rate limit for http (closes: #146877)
  * included lots of the speedup changes from #319377
  * add stdint.h to contrib/md5.h (closes: #340448)
  * ABI change, library name changed (closes: #339147)
  * Fix GNU/kFreeBSD crash on non-existing server file (closes: #317718)
  * switch to libdb4.3 in build-depends
  
 -- Michael Vogt <mvo@debian.org>  Tue, 29 Nov 2005 00:17:07 +0100

apt (0.6.42.3ubuntu2) dapper; urgency=low

  * Merge bubulle@debian.org--2005/apt--main--0 up to patch-131:  
    * zh_CN.po: Completed to 507 strings(Closes: #338267)
    * gl.po: Completed to 510 strings (Closes: #338356)
  * added support for "/etc/apt/sources.list.d" directory 
    (closes: #66325)
  
 -- Michael Vogt <michael.vogt@ubuntu.com>  Mon, 14 Nov 2005 15:30:12 +0100

apt (0.6.42.3ubuntu1) dapper; urgency=low

  * synced with debian

 -- Michael Vogt <michael.vogt@ubuntu.com>  Thu, 10 Nov 2005 05:05:56 +0100

apt (0.6.42.3) unstable; urgency=low

  * Merge bubulle@debian.org--2005/apt--main--0 up to patch-129:
    - patch-118: Russian translation update by Yuri Kozlov (closes: #335164)
    - patch-119: add update-po as a pre-req for binary (closes: #329910)
    - patch-121: Complete French translation
    - patch-125: Fixed localization of y/n questions in German translation 
                 (closes: #337078)
    - patch-126: Swedish translation update (closes: #337163)
    - patch-127: Complete Tagalog translation (closes: #337306)
    - patch-128: Danish translation update (closes: #337949)
    - patch-129: Basque translation update (closes: #338101)
  * cmdline/apt-get.cc:
    - bufix in FindSrc  (closes: #335213, #337910)
  * added armeb to archtable (closes: #333599)
  * with --allow-unauthenticated use the old fallback behaviour for
    sources (closes: #335112)
   
 -- Michael Vogt <mvo@debian.org>  Wed,  9 Nov 2005 07:22:31 +0100

apt (0.6.42.2) unstable; urgency=high

  * NMU (approved by maintainer)
  * Add AMD64 archive signing key to debian-archive.gpg (closes: #336500).
  * Add big-endian arm (armeb) support (closes: #333599).
  * Priority high to get the AMD key into testing ASAP.

 -- Frans Pop <fjp@debian.org>  Sun, 30 Oct 2005 21:29:11 +0100
 
apt (0.6.42.1) unstable; urgency=low

  * fix a incorrect example in the apt_prefrences man page
    (thanks to Filipus Klutiero, closes: #282918)
  * apt-pkg/pkgrecords.cc:
    - revert patch from last version, it causes trouble on alpha 
      and ia64 (closes: #335102, #335103)
  * cmdline/apt-get.cc:
    - be extra carefull in FindSrc (closes: #335213)

 -- Michael Vogt <mvo@debian.org>  Sat, 22 Oct 2005 23:44:35 +0200

apt (0.6.42) unstable; urgency=low

  * apt-pkg/cdrom.cc:
    - unmount the cdrom when apt failed to locate any package files
  * allow cdrom failures and fallback to other sources in that case
    (closes: #44135)
  * better error text when dpkg-source fails
  * Merge bubulle@debian.org--2005/apt--main--0 up to patch-115:
    - patch-99: Added Galician translation
    - patch-100: Completed Danish translation (Closes: #325686)
    - patch-104: French translation completed
    - patch-109: Italian translation completed
    - patch-112: Swedish translation update
    - patch-115: Basque translation completed (Closes: #333299)
  * applied french man-page update (thanks to Philippe Batailler)
    (closes: #316638, #327456)
  * fix leak in the mmap code, thanks to Daniel Burrows for the
    patch (closes: #250583)
  * support for apt-get [build-dep|source] -t (closes: #152129)
  * added "APT::Authentication::TrustCDROM" option to make the life
    for the installer people easier (closes: #334656)
  * fix crash in apt-ftparchive (thanks to Bastian Blank for the patch)
    (closes: #334671)
  * apt-pkg/contrib/md5.cc:
    - fix a alignment problem on sparc64 that gives random bus errors
      (thanks to Fabbione for providing a test-case)
  * init the default ScreenWidth to 79 columns by default
    (Closes: #324921)
  * cmdline/apt-cdrom.cc:
    - fix some missing gettext() calls (closes: #334539)
  * doc/apt-cache.8.xml: fix typo (closes: #334714)

 -- Michael Vogt <mvo@debian.org>  Wed, 19 Oct 2005 22:02:09 +0200

apt (0.6.41) unstable; urgency=low

  * improved the support for "error" and "conffile" reporting from
    dpkg, added the format to README.progress-reporting
  * added README.progress-reporting to the apt-doc package
  * improved the network timeout handling, if a index file from a
    sources.list times out or EAI_AGAIN is returned from getaddrinfo,
    don't try to get the other files from that entry
  * Support architecture-specific extra overrides
    (closes: #225947). Thanks to  Anthony Towns for idea and
    the patch, thanks to Colin Watson for testing it.
  * Javier Fernandez-Sanguino Pen~a:
    - Added a first version of an apt-secure.8 manpage, and modified
      apt-key and apt.end accordingly. Also added the 'update'
      argument to apt-key which was previously not documented
      (Closes: #322120)
  * Andreas Pakulat:
    - added example apt-ftparchive.conf file to doc/examples
      (closes: #322483)
  * Fix a incorrect example in the man-page (closes: #282918)
  * Fix a bug for very long lines in the apt-cdrom code (closes: #280356)
  * Fix a manual page bug (closes: #316314)
  * Do md5sum checking for file and cdrom method (closes: #319142)
  * Change pkgPolicy::Pin from private to protected to let subclasses
    access it too (closes: #321799)
  * add default constructor for PrvIterator (closes: #322267)
  * Reread status configuration on debSystem::Initialize()
    (needed for apt-proxy, thanks to Otavio for this patch)

 -- Michael Vogt <mvo@debian.org>  Mon,  5 Sep 2005 22:59:03 +0200
  
apt (0.6.40.1ubuntu8) breezy; urgency=low

  * Cherry picked michael.vogt@ubuntu.com--2005/apt--mvo--0--patch-62:
    - fix for a bad memory/file leak in the mmap code (ubuntu #15603)
  * po/de.po, po/fr.po: 
    - updated the translations
  * po/makefile:
    - create a single pot file in each domain dir to make rosetta happy

 -- Michael Vogt <michael.vogt@ubuntu.com>  Wed, 28 Sep 2005 10:16:06 +0200

apt (0.6.40.1ubuntu7) breezy; urgency=low

  * updated the pot/po files , no code changes

 -- Michael Vogt <michael.vogt@ubuntu.com>  Tue, 27 Sep 2005 18:38:16 +0200

apt (0.6.40.1ubuntu6) breezy; urgency=low

  * Cherry picked michael.vogt@ubuntu.com--2005/apt--mvo--0--patch-56:
    - make it possible for apt to handle a failed MediaChange event and
      fall back to other sources (ubuntu #13713)

 -- Michael Vogt <michael.vogt@ubuntu.com>  Tue, 13 Sep 2005 22:09:50 +0200

apt (0.6.40.1ubuntu5) breezy; urgency=low

  * Cherry picked michael.vogt@ubuntu.com--2005/apt--mvo--0--patch-{50,51}.
    This adds media-change reporting to the apt status-fd (ubuntu #15213)
  * Cherry picked michael.vogt@ubuntu.com--2005/apt--mvo--0--patch-55:
    apt-pkg/cdrom.cc:
    - unmount the cdrom when apt failed to locate any package files

 -- Michael Vogt <michael.vogt@ubuntu.com>  Mon, 12 Sep 2005 15:44:26 +0200

apt (0.6.40.1ubuntu4) breezy; urgency=low

  * debian/apt.cron.daily:
    - fix a embarrassing typo
  
 -- Michael Vogt <michael.vogt@ubuntu.com>  Wed,  7 Sep 2005 10:10:37 +0200

apt (0.6.40.1ubuntu3) breezy; urgency=low

  * debian/apt.cron.daily:
    - use the ctime as well when figuring what packages need to
      be removed. This fixes the problem that packages copied with    
      "cp -a" (e.g. from the installer) have old mtimes (ubuntu #14504)

 -- Michael Vogt <michael.vogt@ubuntu.com>  Tue,  6 Sep 2005 18:30:46 +0200

apt (0.6.40.1ubuntu2) breezy; urgency=low

  * improved the support for "error" and "conffile" reporting from
    dpkg, added the format to README.progress-reporting
  * added README.progress-reporting to the apt-doc package
  * Do md5sum checking for file and cdrom method (closes: #319142)
  * Change pkgPolicy::Pin from private to protected to let subclasses
    access it too (closes: #321799)
  * methods/connect.cc:
    - send failure reason for EAI_AGAIN (TmpResolveFailure) to acuire-item
  * apt-pkg/acquire-item.cc:
    - fail early if a FailReason is TmpResolveFailure (avoids hangs during
      the install when no network is available)
  * merged michael.vogt@ubuntu.com--2005/apt--trust-cdrom--0

 -- Michael Vogt <michael.vogt@ubuntu.com>  Tue, 23 Aug 2005 19:44:55 +0200

apt (0.6.40.1ubuntu1) breezy; urgency=low

  * Synchronize with Debian

 -- Michael Vogt <michael.vogt@ubuntu.com>  Fri,  5 Aug 2005 14:20:56 +0200

apt (0.6.40.1) unstable; urgency=low

  * bugfix in the parsing code for the apt<->dpkg communication. apt 
    crashed when dpkg sends the same state more than once under certain
    conditions
  * 0.6.40 breaks the ABI but I accidentally didn't change the soname :/

 -- Michael Vogt <mvo@debian.org>  Fri,  5 Aug 2005 13:24:58 +0200

apt (0.6.40ubuntu1) breezy; urgency=low

  * Synchronize with Debian

 -- Matt Zimmerman <mdz@ubuntu.com>  Thu,  4 Aug 2005 15:53:22 -0700

apt (0.6.40) unstable; urgency=low

  * Patch from Jordi Mallach to mark some additional strings for translation
  * Updated Catalan translation from Jordi Mallach
  * Merge from bubulle@debian.org--2005/apt--main--0:
    - Update pot and merge with *.po
    - Updated French translation, including apt-key.fr.8
  * Restore changelog entries from the 0.6.x series that went to Debian
    experimental
  * Merge michael.vogt@ubuntu.com--2005/apt--progress-reporting--0
    - Provide an interface for progress reporting which can be used by
      (e.g.) base-config

 -- Matt Zimmerman <mdz@debian.org>  Thu, 28 Jul 2005 11:57:32 -0700

apt (0.6.39ubuntu4) breezy; urgency=low

  * Fix keyring paths in apt-key, apt.postinst (I swear I remember doing this
    before...)

 -- Matt Zimmerman <mdz@ubuntu.com>  Wed, 29 Jun 2005 08:39:17 -0700

apt (0.6.39ubuntu3) breezy; urgency=low

  * Fix keyring locations for Ubuntu in apt-key too.

 -- Colin Watson <cjwatson@ubuntu.com>  Wed, 29 Jun 2005 14:45:36 +0100

apt (0.6.39ubuntu2) breezy; urgency=low

  * Install ubuntu-archive.gpg rather than debian-archive.gpg as
    /etc/apt/trusted.gpg.

 -- Colin Watson <cjwatson@ubuntu.com>  Wed, 29 Jun 2005 11:53:34 +0100

apt (0.6.39ubuntu1) breezy; urgency=low

  * Michael Vogt
    - Change debian/bugscript to use #!/bin/bash (Closes: #313402)
    - Fix a incorrect example in the man-page (closes: #282918)
    - Support architecture-specific extra overrides
      (closes: #225947). Thanks to  Anthony Towns for idea and
      the patch, thanks to Colin Watson for testing it.
    - better report network timeouts from the methods to the acuire code,
      only timeout once per sources.list line

 -- Matt Zimmerman <mdz@ubuntu.com>  Tue, 28 Jun 2005 11:52:24 -0700

apt (0.6.39) unstable; urgency=low

  * Welsh translation update: daf@muse.19inch.net--2005/apt--main--0--patch-6
  * Merge mvo's changes from 0.6.36ubuntu1:
    michael.vogt@ubuntu.com--2005/apt--mvo--0--patch-32
  * Merge aggregated translation updates:
    bubulle@debian.org--2005/apt--main--0
  * Update priority of apt-utils to important, to match the override file
  * Install only one keyring on each branch (Closes: #316119)

 -- Matt Zimmerman <mdz@debian.org>  Tue, 28 Jun 2005 11:35:21 -0700

apt (0.6.38ubuntu1) breezy; urgency=low

  * First release from Ubuntu branch
  * Merge with --main--0, switch back to Ubuntu keyring

 -- Matt Zimmerman <mdz@ubuntu.com>  Sat, 25 Jun 2005 16:52:41 -0700

apt (0.6.38) unstable; urgency=low

  * Merge michael.vogt@ubuntu.com--2005/apt--fixes--0--patch-6, a workaround
    for the French man pages' failure to build
  * Branch Debian and Ubuntu
    - apt.postinst, apt-key: use the appropriate keyring
    - debian/rules: install all keyrings
  * Add the current Debian archive signing key (4F368D5D) to
    debian-archive.gpg
  * make pinning on the "component" work again (using the section of the 
    archive, we don't use per-section Release files anymore with apt-0.6)
    (closes ubuntu #9935)
  
 -- Matt Zimmerman <mdz@debian.org>  Sat, 25 Jun 2005 09:51:00 -0700

apt (0.6.37) breezy; urgency=low

  * Merge bubulle@debian.org--2005/apt--main--0 up to patch-81
    - patch-66: Italian update
    - patch-71: French update
    - patch-73: Basque update
    - patch-74: Hebrew update
    - patch-76: Correct Hebrew translation (Closes: #306658)
    - patch-77: French man page update
    - patch-79: Correct syntax errors in Hebrew translation
    - patch-81: Portuguese update
  * Fix build of French man pages (now using XML, not SGML)
  * Add Welsh translation from Dafydd Harries
    (daf@muse.19inch.net--2005/apt--main--0--patch-1)
  * Change debian/bugscript to use #!/bin/bash (Closes: #313402)
  * Fix a incorrect example in the man-page (closes: #282918)

 -- Matt Zimmerman <mdz@ubuntu.com>  Tue, 24 May 2005 14:38:25 -0700

apt (0.6.36ubuntu1) breezy; urgency=low

  * make it possible to write a cache-control: no-cache header even if
    no proxy is set to support transparent proxies (closes ubuntu: #10773)

  * Merge otavio@debian.org--2005/apt--fixes--0.6:
    - Fix comment about the need of xmlto while building from Arch;
    - Fix StatStore struct on cachedb.h to use time_t and then fix a compile
      warning;
    - Lock database at start of DoInstall routine to avoid concurrent
      runs of install/remove and update commands (Closes: #194467)
    - Fix warnings while compiling with GCC 4.0 compiler  

 -- Michael Vogt <michael.vogt@ubuntu.com>  Mon, 23 May 2005 11:57:53 +0200

apt (0.6.36) experimental; urgency=low

  * Merge apt--mvo--0:
    - apt-pkg/acquire-item.cc:
      added "Acquire::BrokenProxy" that will force apt to always 
      re-get the Release.gpg file (for broken proxies)
    - debian/apt.cron.daily:
      MinAge is defaulting to 2 days now to prevent over-aggresive removal 
    - apt-pkg/cdrom.cc:
      honor "Acquire::gpgv::Options" when verifying the signature (Ubuntu #8496)
 
 -- Michael Vogt <mvo@debian.org>  Thu, 31 Mar 2005 20:37:11 +0200

apt (0.6.35) hoary; urgency=low

  * Merge apt--mvo--0 (incorporates 0.6.34ubuntu1):
    - Implement MaxSize and MaxAge in apt.cron.daily, to prevent the cache
      from growing too large (Ubuntu #6761)
    - some comments about the pkgAcqMetaSig::Custom600Headers() added
    - use gpg --with-colons
    - commented the ftp no_proxy unseting in methods/ftp.cc
    - added support for "Acquire::gpgv::options" in methods/gpgv.cc
  * Merge bubulle@debian.org--2005/apt--main--0
    - Make capitalization more consistent
    - Un-fuzzy translations resulting from capitalization changes
    - Italian translation update

 -- Matt Zimmerman <mdz@ubuntu.com>  Mon,  7 Mar 2005 20:08:33 -0800

apt (0.6.34) hoary; urgency=low

  * Add missing semicolon to configure-index (Closes: #295773)
  * Update build-depends on gettext to 0.12 (Closes: #295077)
  * Merge from bubulle@debian.org--2005/apt--main--0 to get
    translation updates

 -- Matt Zimmerman <mdz@ubuntu.com>  Fri,  4 Mar 2005 16:13:15 -0800

apt (0.6.33) hoary; urgency=low

  * Merge michael.vogt@ubuntu.com--2005/apt--mvo--0 (through patch-6)
    - patch-1: cosmetic changes (whitespace, "Apt::GPGV->APT::GPGV")
    - patch-2: (doc) documentation for gpgv
    - patch-3: (doc) new config variables added configure-index
    - patch-4: pkgAcquire::Run() pulse intervall can be configured
    - patch-5: fix for apt-get update removing Release.gpg files (#6865)
    - patch-6: change the path scoring in apt-cdrom, prefer pathes without
      symlinks

 -- Matt Zimmerman <mdz@ubuntu.com>  Sat, 26 Feb 2005 15:21:17 -0800

apt (0.6.32) hoary; urgency=low

  * Merge michael.vogt@ubuntu.com--2005/apt--mvo--0 (patch-1)
    - Implement Acquire::gpgv::options (Ubuntu bug#6283)

 -- Matt Zimmerman <mdz@ubuntu.com>  Tue,  8 Feb 2005 19:31:15 -0800

apt (0.6.31) hoary; urgency=low

  * Matt Zimmerman
    - Remove debugging output from apt.cron.daily (no one noticed?)
    - Apply patch from Anthony Towns to allow SHA1Summation to process a file
      descriptor until EOF, rather than requiring that the length of input be
      specified (Closes: #291338)
    - Fix build/install of Polish offline documentation, based on patch from
      Christian Perrier (Closes: #270404)
  * Michael Vogt
    - apt-cdrom.cc seperated into frontend (cmdline/apt-cdrom.cc and library
      apt-pkg/cdrom.{cc,h}) (Ubuntu #5668)

 -- Matt Zimmerman <mdz@ubuntu.com>  Fri,  4 Feb 2005 10:23:01 -0800

apt (0.6.30) unstable; urgency=low

  * Add ppc64 to buildlib/archtable
  * Merge michael.vogt@canonical.com--2004/apt--status-fd--0
    - Support preserving dpkg status file descriptor, to support
      better integration with synaptic
  
 -- Matt Zimmerman <mdz@ubuntu.com>  Wed, 19 Jan 2005 00:26:01 -0800

apt (0.6.29) hoary; urgency=low

  * Merge apt--mvo--0 (0.6.27ubuntu4)
  

 -- Matt Zimmerman <mdz@canonical.com>  Tue, 28 Dec 2004 17:18:02 -0800

apt (0.6.28) hoary; urgency=low

  * Merge apt--mvo--0
  * Rebuild source to get rid of arch metadata and temporary files in
    0.6.27ubuntu3

 -- Matt Zimmerman <mdz@canonical.com>  Thu, 23 Dec 2004 18:53:16 -0800

apt (0.6.27ubuntu4) hoary; urgency=low

  * remove old sig-file in partial/ before starting to fetch a new sig-file
    (see ubuntu #4769 for the rational)
  * added apt-key update method (uses ubuntu-keyring)
  * documented the "--allow-unauthenticated" switch
  * added DEB_BUILD_PROG_OPTS to debian/rules (additonal options can be 
    passed to DEB_BUILD_PROG like "-S")

 -- Michael Vogt <mvo@debian.org>  Thu, 23 Dec 2004 11:12:51 +0100

apt (0.6.27ubuntu3) hoary; urgency=low

  * added a exact dependency from libapt-pkg-dev to the apt version it was
    build with

 -- Michael Vogt <mvo@debian.org>  Wed, 15 Dec 2004 09:56:32 +0100

apt (0.6.27ubuntu2) hoary; urgency=low

  * fixed a bug in the rule file that happend during the big 0.5->0.6 merge

 -- Michael Vogt <mvo@debian.org>  Tue, 14 Dec 2004 12:14:25 +0100

apt (0.6.27ubuntu1) hoary; urgency=low

  * chmod 755 /usr/bin/apt-key
  * don't display a error when a apt-get update don't find a 
    Packages.bz2/Sources.bz2 file

 -- Michael Vogt <mvo@debian.org>  Mon, 13 Dec 2004 18:40:21 +0100

apt (0.6.27) hoary; urgency=low

  * Merge apt--authentication--0 branch
    - Implement gpg authentication for package repositories (Closes: #203741)
    - Also includes Michael Vogt's fixes
  * Merge apt--misc-abi-changes--0 branch
    - Use pid_t throughout to hold process IDs (Closes: #226701)
    - Import patch from Debian bug #195510: (Closes: #195510)
      - Make Simulate::Describe and Simulate::ShortBreaks private member
        functions
      - Add a parameter (Candidate) to Describe to control whether the
        candidate version is displayed
      - Pass an appropriate value for Candidate everywhere Describe is called

 -- Matt Zimmerman <mdz@canonical.com>  Mon, 13 Dec 2004 01:03:11 -0800

apt (0.6.25) experimental; urgency=low

  * Fix handling of two-part sources for sources.list deb-src entries in
    the same way that deb entries were fixed

 -- Matt Zimmerman <mdz@debian.org>  Wed,  9 Jun 2004 05:29:50 -0700

apt (0.6.24) experimental; urgency=low

  * YnPrompt fixes were inadvertently left out, include them (Closes:
    #249251)

 -- Matt Zimmerman <mdz@debian.org>  Sun, 16 May 2004 14:18:53 -0700

apt (0.6.23) experimental; urgency=low

  * Remove obsolete pkgIterator::TargetVer() (Closes: #230159)
  * Reverse test in CheckAuth to match new prompt (Closes: #248211)

 -- Matt Zimmerman <mdz@debian.org>  Sun,  9 May 2004 21:01:58 -0700

apt (0.6.22) experimental; urgency=low

  * Merge 0.5.25
  * Make the unauthenticated packages prompt more intuitive (yes to
    continue, default no), but require --force-yes in addition to
    --assume-yes in order to override

 -- Matt Zimmerman <mdz@debian.org>  Fri, 19 Mar 2004 13:55:35 -0800

apt (0.6.21) experimental; urgency=low

  * Merge 0.5.24

 -- Matt Zimmerman <mdz@debian.org>  Tue, 16 Mar 2004 22:52:34 -0800

apt (0.6.20) experimental; urgency=low

  * Merge 0.5.23

 -- Matt Zimmerman <mdz@debian.org>  Thu, 26 Feb 2004 17:17:02 -0800

apt (0.6.19) experimental; urgency=low

  * Merge 0.5.22
  * Convert apt-key(8) to docbook XML

 -- Matt Zimmerman <mdz@debian.org>  Mon,  9 Feb 2004 15:44:49 -0800

apt (0.6.18) experimental; urgency=low

  * Add new Debian Archive Automatic Signing Key to the default keyring
    (existing keyrings are not updated; do that yourself)

 -- Matt Zimmerman <mdz@debian.org>  Sat, 17 Jan 2004 17:04:30 -0800

apt (0.6.17) experimental; urgency=low

  * Merge 0.5.21
  * Handle more IMS stuff correctly

 -- Matt Zimmerman <mdz@debian.org>  Fri, 16 Jan 2004 10:54:25 -0800

apt (0.6.16) experimental; urgency=low

  * Fix some cases where the .gpg file could be left in place when it is
    invalid

 -- Matt Zimmerman <mdz@debian.org>  Fri,  9 Jan 2004 09:22:15 -0800

apt (0.6.15) experimental; urgency=low

  * s/Debug::Acquire::gpg/&v/
  * Honor the [vendor] syntax in sources.list again (though it is not
    presently used for anything)
  * Don't ship vendors.list(5) since it isn't used yet
  * Revert change from 0.6.10; it was right in the first place and the
    problem was apparently something else.  Archive = Suite.

 -- Matt Zimmerman <mdz@debian.org>  Mon,  5 Jan 2004 17:43:01 -0800

apt (0.6.14) experimental; urgency=low

  * Merge 0.5.20

 -- Matt Zimmerman <mdz@debian.org>  Sun,  4 Jan 2004 11:09:21 -0800

apt (0.6.13) experimental; urgency=low

  * Merge 0.5.19

 -- Matt Zimmerman <mdz@debian.org>  Sat,  3 Jan 2004 16:22:31 -0800

apt (0.6.12) experimental; urgency=low

  * Have pkgAcquireIndex calculate an MD5 sum if one is not provided by
    the method (as with file: and copy:).  Local repositories
  * Fix warning about dist name mismatch to actually print what it was
    expecting
  * Don't expect any particular distribution name for two-part
    sources.list entries
  * Merge 0.5.18

 -- Matt Zimmerman <mdz@debian.org>  Fri,  2 Jan 2004 13:59:00 -0800

apt (0.6.11) experimental; urgency=low

  * Support IMS requests of Release.gpg and Release
  * This required API changes, bump the libapt-pkg version
  * Copy local Release files into Dir::State::Lists
  * Set IndexFile attribute when retrieving Release and Release.gpg so
    that the appropriate Cache-Control headers are sent

 -- Matt Zimmerman <mdz@debian.org>  Fri,  2 Jan 2004 10:46:17 -0800

apt (0.6.10) experimental; urgency=low

  * Use "Codename" (woody, sarge, etc.) to supply the value of the
    "Archive" package file attribute, used to match "release a=" type
    pins, rather than "Suite" (stable, testing, etc.)

 -- Matt Zimmerman <mdz@debian.org>  Thu,  1 Jan 2004 16:56:47 -0800

apt (0.6.9) experimental; urgency=low

  * Another tagfile workaround

 -- Matt Zimmerman <mdz@debian.org>  Thu,  1 Jan 2004 13:56:08 -0800

apt (0.6.8) experimental; urgency=low

  * Add a config option and corresponding command line option
    (--allow-unauthenticated) to apt-get, to make buildd operators happy
    (Closes: #225648)

 -- Matt Zimmerman <mdz@debian.org>  Wed, 31 Dec 2003 08:28:04 -0800

apt (0.6.7) experimental; urgency=low

  * Forgot to revert part of the changes to tagfile in 0.6.4.  Hopefully
    will fix segfaults for some folks.

 -- Matt Zimmerman <mdz@debian.org>  Wed, 31 Dec 2003 08:01:28 -0800

apt (0.6.6) experimental; urgency=low

  * Restore the ugly hack I removed from indexRecords::Load which set the
    pkgTagFile buffer size to (file size)+256.  This is concealing a bug,
    but I can't fix it right now.  This should fix the segfaults that
    folks are seeing with 0.6.[45].

 -- Matt Zimmerman <mdz@debian.org>  Mon, 29 Dec 2003 18:11:13 -0800

apt (0.6.5) experimental; urgency=low

  * Move the authentication check into a separate function in apt-get
  * Fix display of unauthenticated packages when they are in the cache
    (Closes: #225336)

 -- Matt Zimmerman <mdz@debian.org>  Sun, 28 Dec 2003 16:47:57 -0800

apt (0.6.4) experimental; urgency=low

  * Use the top-level Release file in LoadReleaseInfo, rather than looking
    for the per-section ones (which aren't downloaded anymore).  This
    unbreaks release pinning, including the NotAutomatic bit used by
    project/experimental
  * Use FileFd::Size() rather than a separate stat() call in
    LoadReleaseInfo
  * Fix pkgTagFile to leave a little extra room at the end of the buffer
    to append the record separator if it isn't present
  * Change LoadReleaseInfo to use "Suite" rather than "Archive", to match
    the Debian archive's dist-level Release files

 -- Matt Zimmerman <mdz@debian.org>  Sun, 28 Dec 2003 15:55:55 -0800

apt (0.6.3) experimental; urgency=low

  * Fix MetaIndexURI for flat ("foo/") sources

 -- Matt Zimmerman <mdz@debian.org>  Sun, 28 Dec 2003 12:11:56 -0800

apt (0.6.2) experimental; urgency=low

  * Add space between package names when multiple unauthenticated packages
    are being installed (Closes: #225212)
  * Provide apt-key with a secret keyring and a trustdb, even though we
    would never use them, because it blows up if it doesn't have them
  * Fix typo in apt-key(8) (standard input is '-', not '/')

 -- Matt Zimmerman <mdz@debian.org>  Sat, 27 Dec 2003 13:01:40 -0800

apt (0.6.1) experimental; urgency=low

  * Merge apt 0.5.17
  * Rearrange Release file authentication code to be more clear
  * If Release is present, but Release.gpg is not, don't forget to still
    queue Packages files
  * Convert distribution "../project/experimental" to "experimental" for
    comparison purposes
  * Make a number of Release file errors into warnings; for now, it is OK
    not to have a codename, for example.  We mostly care about checksums
    for now

 -- Matt Zimmerman <mdz@debian.org>  Fri, 26 Dec 2003 15:12:47 -0800

apt (0.6.0) experimental; urgency=low

  * Signature verification support patch ("apt-secure") from Colin Walters
    <walters@debian.org> and Isaac Jones <ijones@syntaxpolice.org>.  This
    implements:
     - Release signature verification (Release.gpg)
     - Packages, Sources md5sum verification against Release
     - Closes: #203741
  * Make some modifications to signature verification support:
    - Release.gpg is always retrieved and verified if present, rather than
      requiring that sources be configured as secure
    - Print a hint about installing gnupg if exec(gpgv) fails
    - Remove obsolete pkgAcqIndexRel
    - Move vendors.list stuff into a separate module (vendorlist.{h,cc})
    - If any files about to be retrieved are not authenticated, issue a
      warning to the user and require confirmation
    - Fix a heap corruption bug in pkgSrcRecords::pkgSrcRecords()
  * Suggests: gnupg
  * Install a keyring in /usr/share/apt/debian-archive.gpg containing an
    initial set of Debian archive signing keys to seed /etc/apt/trusted.gpg
  * Add a new tool, apt-key(8) used to manage the keyring

 -- Matt Zimmerman <mdz@debian.org>  Fri, 26 Dec 2003 08:27:19 -0800

apt (0.5.32) hoary; urgency=low

  * Call setlocale in the methods, so that the messages are properly
    localised (Closes: #282700)
  * Implement support for bzip2-compressed debs (data.tar.bz2)

 -- Matt Zimmerman <mdz@canonical.com>  Sat, 11 Dec 2004 09:05:52 -0800

apt (0.5.31) unstable; urgency=low

  * New Romanian translation from Sorin Batariuc <sorin@bonbon.net>
    (Closes: #281458)
  * Merge changes from Hoary (0.5.30,0.5.30ubuntu2]
  * Fix the example in apt_preferences(5) to match the text
    (Closes: #222267)
  * Add APT::Periodic::Autoclean setting, to allow "apt-get autoclean" to
    be run periodically.  This is useful with
    APT::Periodic::Download-Upgradeable-Packages, and defaults to the same
    value, so that the cache size is bounded

 -- Matt Zimmerman <mdz@debian.org>  Tue, 23 Nov 2004 12:53:04 -0800

apt (0.5.30ubuntu2) hoary; urgency=low

  * bzip2 is now "Suggested" and it will detect if bzip2 is installed 
    and only then trying to get Packages.bz2

 -- Michael Vogt <mvo@debian.org>  Fri, 19 Nov 2004 12:00:39 +0100

apt (0.5.30ubuntu1) hoary; urgency=low

  * Need to Depend: bzip2 or Packages.bz2 fail.

 -- LaMont Jones <lamont@canonical.com>  Thu, 18 Nov 2004 12:51:05 -0700

apt (0.5.30) hoary; urgency=low

  * Patch from Michael Vogt to enable Packages.bz2 use, with a fallback to
    Packages.gz if it is not present (Closes: #37525)

 -- Matt Zimmerman <mdz@debian.org>  Mon, 15 Nov 2004 12:57:28 -0800

apt (0.5.29) unstable; urgency=low

  * Don't hardcode paths in apt.cron.daily
  * Add to apt.cron.daily the capability to pre-download upgradeable
    packages
  * Place timestamp files in /var/lib/apt/periodic, rather than
    /var/lib/apt itself
  * Standardize debhelper files a bit
    - Create all directories in debian/dirs rather than creating some on
      the dh_installdirs command line
    - Rename debian/dirs to debian/apt.dirs, debian/examples to
      debian/apt.examples

 -- Matt Zimmerman <mdz@debian.org>  Sat, 13 Nov 2004 17:58:07 -0800

apt (0.5.28) hoary; urgency=low

  * Translation updates:
    - Updated Hungarian from Kelemen Gábor <kelemeng@gnome.hu> (Closes: #263436)
    - Updated Greek from George Papamichelakis (Closes: #265004)
    - Updated Simplified Chinese from Tchaikov (Closes: #265190)
    - Updated French by Christian Perrier (Closes: #265816)
    - Updated Japanese by Kenshi Muto (Closes: #265630)
    - Updated Catalan from Jordi Mallach
    - Updated Dutch from Bart Cornelis (Closes: #268258, #278697)
    - Updated Portuguese from Miguel Figueiredo (Closes: #268265)
    - Updated Polish from Robert Luberda <robert@debian.org> (Closes: #268451)
    - Updated Danish from Claus Hindsgaul (Closes: #269417)
    - Updated Norwegian Nynorsk from Håvard Korsvoll <korsvoll@skulelinux.no>
      (Closes: #269965)
    - Updated Russian from Yuri Kozlov <yuray@id.ru> (Closes: #271104)
    - Updated Italian from Samuele Giovanni Tonon <samu@debian.org>
      (Closes: #275083)
    - Updated Brazilian Portuguese from Andre Luis Lopes (Closes: #273944)
    - Updated Slovak from Peter Mann (Closes: #279481)
  * APT::Get::APT::Get::No-List-Cleanup -> APT::Get::List-Cleanup in apt-get.cc
    (Closes: #267266)
  * Merge Ubuntu changes:
    - Set default Dpkg::MaxArgs to 1024, and Dpkg::MaxArgBytes to 32k.
      Needed to work around ordering bugs when installing a large number of
      packages
    - Patch from Michael Vogt to add an optional cron job which
      can run apt-get update periodically
  * Add arch-build target to debian/rules

 -- Matt Zimmerman <mdz@debian.org>  Sat, 13 Nov 2004 15:52:20 -0800

apt (0.5.27) unstable; urgency=high

  * Sneak in a bunch of updated translations before the freeze
    (no code changes)
  * Translation updates:
    - New Finnish translation from Tapio Lehtonen <tale@debian.org>
      (Closes: #258999)
    - New Bosnian translation from Safir Šećerović <sapphire@linux.org.ba>
      (Closes: #254201)
    - Fix Italian incontrario (Closes: #217277)
    - Updated Spanish from Ruben Porras (Closes: #260483)
    - Updated Danish from Claus Hindsgaul (Closes: #260569)
    - Updated Slovak from Peter Mann (Closes: #260627)
    - Updated Portuguese from Miguel Figueiredo (Closes: #261423)
  * Bring configure-index up to date with documented options, patch from
    Uwe Zeisberger <zeisberg@informatik.uni-freiburg.de> (Closes: #259540)
  * Note in apt.conf(5) that configure-index does not contain strictly
    default values, but also examples
  * Add Polish translation of offline.sgml (Closes: #259229)

 -- Matt Zimmerman <mdz@debian.org>  Thu, 29 Jul 2004 09:30:12 -0700

apt (0.5.26) unstable; urgency=low

  * Translation updates:
    - Spanish update from Ruben Porras <nahoo82@telefonica.net> (Closes: #248214)
    - Sync Spanish apt(8) (Closes: #249241)
    - French update from Christian Perrier <bubulle@debian.org> (Closes: #248614)
    - New Slovak translation from Peter Mann <Peter.Mann@tuke.sk> (Closes: #251676)
    - Czech update from Miroslav Kure <kurem@upcase.inf.upol.cz> (Closes: #251682)
    - pt_BR update from Andre Luis Lopes <andrelop@debian.org> (Closes: #251961)
    - German translation of apt(8) from Helge Kreutzmann <kreutzm@itp.uni-hannover.de>
      (Closes: #249453)
    - pt update from Miguel Figueiredo <elmig@debianpt.org> (Closes: #252700)
    - New Hebrew translation from Lior Kaplan <webmaster@guides.co.il>
      (Closes: #253182)
    - New Basque translation from Piarres Beobide Egaña <pi@beobide.net>
      (Vasco - Euskara - difficult language, Closes: #254407) and already a
      correction (Closes: #255760)
    - Updated Brazilian Portuguese translation from
      Guilherme de S. Pastore <gpastore@colband.com.br> (Closes: #256396)
    - Updated Greek translation (complete now) from
      George Papamichelakis <george@step.gr> (Closes: #256797)
    - New Korean translation from Changwoo Ryu <cwryu@debian.org>
      (Closes: #257143)
    - German translation now available in two flavours: with Unicode usage and
      without (related to #228486, #235759)
  * Update apt-get(8) to reflect the fact that APT::Get::Only-Source will
    affect apt-get build-dep as well as apt-get source
  * Remove aborted remnants of a different method of implementing DEB_BUILD_OPTIONS
    from debian/rules
  * Fix typo in error message when encountering unknown type in source list
    (Closes: #253217)
  * Update k*bsd-gnu arch names in buildlib/ostable (Closes: #253532)
  * Add amd64 to buildlib/archtable (Closes: #240896)
  * Have configure output a more useful error message if the architecture
    isn't in archtable

 -- Matt Zimmerman <mdz@debian.org>  Thu,  8 Jul 2004 15:53:28 -0700

apt (0.5.25) unstable; urgency=low

  * Patch from Jason Gunthorpe to remove arbitrary length limit on Binary
    field in SourcesWriter::DoPackage
  * Fix typo in apt-cache(8) (Closes: #238578)
  * Fix obsolete reference to bug(1) in stub apt(8) man page
    (Closes: #245923)
  * Fix typo in configure-index (RecruseDepends -> RecurseDepends)
    (Closes: #246550)
  * Support DEB_BUILD_OPTIONS=noopt in debian/rules
    (Closes: #244293)
  * Increase length of line buffer in ReadConfigFile to 1024 chars;
    detect if a line is longer than that and error out
    (Closes: #244835)
  * Suppress a signed/unsigned warning in apt-cache.cc:DisplayRecord
  * Build apt-ftparchive with libdb4.2 rather than libdb2
    - Patch from Clint Adams to do most of the work
    - Build-Depends: s/libdb2-dev/libdb4.2-dev/
    - Add AC_PREREQ(2.50) to configure.in
    - Use db_strerror(err) rather than GlobalError::Errno (which uses strerror)
    - Add note to NEWS.Debian about upgrading old databases
  * Attempt to fix problems with chunked encoding by stripping only a single CR
    (Closes: #152711)
  * Modify debian/rules cvs-build to use cvs export, to avoid picking up
    junk files from the working directory
  * Add lang=fr attribute to refentry section of
    apt-extracttemplates.fr.1.sgml and apt-sortpkgs.fr.1.sgml so they are
    correctly built
  * Remove extraneous '\' characters from <command> tags in
    apt_preferences.fr.5.sgml
  * Translation updates:
    - Updated Swedish translation from Peter Karlsson <peter@softwolves.pp.se>
      (Closes: #238943)
    - New Slovenian translation from Jure Čuhalev <gandalf@owca.info>
      (closes: #239785)
    - New Portuguese translation from Miguel Figueiredo <elmig@debianpt.org>
      (closes: #240074)
    - Updated Spanish translation from Ruben Porras <nahoo82@telefonica.net>
    - Updated Spanish translation of man pages from Ruben Porras
      <nahoo82@telefonica.net>
    - Updated Simplified Chinese translation from "Carlos Z.F. Liu" <carlos_liu@yahoo.com>
      (Closes: #241971)
    - Updated Russian translation from Dmitry Astapov <adept@despammed.com>
      (Closes: #243959)
    - Updated Polish translation from Marcin Owsiany <porridge@debian.org>
      (Closes: #242388)
    - Updated Czech translation from Miroslav Kure <kurem@upcase.inf.upol.cz>
      (Closes: #244369)
    - Updated Japanese translation from Kenshi Muto <kmuto@debian.org>
      (Closes: #244176)
    - Run make -C po update-po to update .po files
    - Updated French translation from Christian Perrier <bubulle@debian.org>
      (Closes: #246925)
    - Updated Danish translation from Claus Hindsgaul <claus_h@image.dk>
      (Closes: #247311)

 -- Matt Zimmerman <mdz@debian.org>  Sat,  8 May 2004 12:52:20 -0700

apt (0.5.24) unstable; urgency=low

  * Updated Czech translation from Miroslav Kure <kurem@upcase.inf.upol.cz>
    (Closes: #235822)
  * Updated French translation from Christian Perrier <bubulle@debian.org>
    (Closes: #237403)
  * Updates to XML man pages from richard.bos@xs4all.nl
  * Updated Danish translation from Claus Hindsgaul <claus_h@image.dk>
    (Closes: #237771)
  * Updated Greek translation from Konstantinos Margaritis
    <markos@debian.org>
    (Closes: #237806)
  * Updated Spanish translation from Ruben Porras <nahoo82@telefonica.net>
    (Closes: #237863)
  * Updated pt_BR translation from Andre Luis Lopes <andrelop@debian.org>
    (Closes: #237960)
  * Regenerate .pot file (Closes: #237892)
  * Updated Polish translation from Marcin Owsiany <porridge@debian.org>
    (Closes: #238333)
  * In pkgAcquire::Shutdown(), set the status of fetching items to
    StatError to avoid a sometimes large batch of error messages
    (Closes: #234685)
  * Implement an ugly workaround for the 10000-character limit on the
    Binaries field in debSrcRecordParser, until such time as some things
    can be converted over to use STL data types (ABI change) (Closes: #236688)
  * Increase default tagfile buffer from 32k to 128k; this arbitrary limit
    should also be removed someday (Closes: #174945)
  * Checked against Standards-Version 3.6.1 (no changes)

 -- Matt Zimmerman <mdz@debian.org>  Tue, 16 Mar 2004 22:47:55 -0800

apt (0.5.23) unstable; urgency=low

  * Cosmetic updates to XML man pages from Richard Bos <radoeka@xs4all.nl>
  * Use the 'binary' target rather than 'all' so that the ssh and bzip2
    symlinks are created correctly (thanks to Adam Heath)
    (Closes: #214842)
  * Updated Simplified Chinese translation of message catalog from Tchaikov
    <chaisave@263.net> (Closes: #234186)
  * Change default for Acquire::http::max-age to 0 to prevent index files
    being out of sync with each other (important with Release.gpg)
  * Add an assert() to make sure that we don't overflow a fixed-size
    buffer in the very unlikely event that someone adds 10 packaging
    systems to apt (Closes: #233678)
  * Fix whitespace in French translation of "Yes, do as I say!", which
    made it tricky to type, again.  Thanks to Sylvain Pasche
    <sylvain.pasche@switzerland.org> (Closes: #234494)
  * Print a slightly clearer error message if no packaging systems are
    available (Closes: #233681)
  * Point to Build-Depends in COMPILING (Closes: #233669)
  * Make debian/rules a bit more consistent in a few places.
    Specifically, always use -p$@ rather than an explicit package name,
    and always specify it first, and use dh_shlibdeps -l uniformly rather
    than sometimes changing LD_LIBRARY_PATH directly
  * Document unit for Cache-Limit (bytes) (Closes: #234737)
  * Don't translate "Yes, do as I say!" in Chinese locales, because it can
    be difficult to input (Closes: #234886)

 -- Matt Zimmerman <mdz@debian.org>  Thu, 26 Feb 2004 17:08:14 -0800

apt (0.5.22) unstable; urgency=low

  * Updated French translation of man pages from Philippe Batailler
    <philippe.batailler@free.fr> (Closes: #203119)
  * Initialize StatusFile in debSystem (Closes: #229791)
  * Fix apt-get's suggests/recommends printing, which was skipping every
    other dependency due to both using GlobOr and incrementing the DepIterator
    (Closes: #229722)
  * Restore SIGINT/SIGQUIT handlers to their old values (rather than
    SIG_DFL) after invoking dpkg (Closes: #229854)
  * Updated Dutch translation of message catalog from cobaco
    <cobaco@linux.be> (Closes: #229601)
  * Catalan translation from Antoni Bella, Matt Bonner and Jordi Mallach
    (Closes: #230102)
  * Simplified Chinese translation of message catalog from "Carlos
    Z.F. Liu" <carlos_liu@yahoo.com> (Closes: #230960)
  * Replace SGML manpages with XML man pages from richard.bos@xs4all.nl
    (Closes: #230687)
  * Updated Spanish translation of man pages from Ruben Porras
    <nahoo82@telefonica.net> (Closes: #231539)
  * New Czech translation of message catalog from Miroslav Kure
    <kurem@upcase.inf.upol.cz> (Closes: #231921)

 -- Matt Zimmerman <mdz@debian.org>  Mon,  9 Feb 2004 12:44:54 -0800

apt (0.5.21) unstable; urgency=low

  * Patch from Eric Wong <normalperson@yhbt.net> to include apt18n.h after
    other headers to avoid breaking locale.h when setlocale() is defined
    as an empty macro.  This was not a problem on Debian, but broke
    compilation on Solaris. (Closes: #226509)
  * Updated French translation from Pierre Machard <pmachard@debian.org>
    (Closes: #226886)
  * Add colons to apt-get's "kept back"/"upgraded"/"downgraded" messages
    (Closes: #226813)
  * Fix typo in apt-cache(8) (Closes: #226351)
  * Clearer error message in place of "...has no available version, but
    exists in the database" (Closes: #212203)
  * Patch from Oliver Kurth <oku@masqmail.cx> to use AC_CACHE_VAL for
    GLIBC_VER to make cross-compilation easier (Closes: #221528)
  * Add example preferences file (Closes: #220799)
  * Updated Greek translation from Konstantinos Margaritis <markos@debian.org>
    (Closes: #227205)
  * Updated Spanish translation of man pages from Ruben Porras
    <nahoo82@telefonica.net> (Closes: #227729)

 -- Matt Zimmerman <mdz@debian.org>  Fri, 16 Jan 2004 10:54:39 -0800

apt (0.5.20) unstable; urgency=low

  * Fixed German translations of "Suggested" from Christian Garbs
    <debian@cgarbs.de> (Closes: #197960)
  * Add an "apt-cache madison" command with an output format similar to
    the katie tool of the same name (but less functionality)
  * Fix debSourcesIndex::Describe() to correctly say "Sources" rather than
    "Packages"

 -- Matt Zimmerman <mdz@debian.org>  Sat,  3 Jan 2004 23:42:50 -0800

apt (0.5.19) unstable; urgency=low

  * Fix Packages::Extensions support in apt-ftparchive generate
    (Closes: #225453)

 -- Matt Zimmerman <mdz@debian.org>  Sat,  3 Jan 2004 16:20:31 -0800

apt (0.5.18) unstable; urgency=low

  * New no_NO.po file from Tollef Fog Heen <tfheen@debian.org> to fix
    encoding problems (Closes: #225602)
  * Have "apt-ftparchive release" strip the leading path component from
    the checksum entries

 -- Matt Zimmerman <mdz@debian.org>  Fri,  2 Jan 2004 11:24:35 -0800

apt (0.5.17) unstable; urgency=low

  * Enable apt-ftparchive to generate Release files.  Hopefully this will
    make it easier for folks to secure their apt-able packages

 -- Matt Zimmerman <mdz@debian.org>  Fri, 26 Dec 2003 12:53:21 -0800

apt (0.5.16) unstable; urgency=low

  * po/de.po update from Michael Karcher <karcher@physik.fu-berlin.de>
    (Closes: #222560)
  * Update config.guess and config.sub from autotools-dev 20031007.1
  * Add knetbsd to buildlib/ostable (Closes: #212344)
  * Don't suggest apt-get -f install to correct broken build-deps; broken
    installed packages are rarely the cause (Closes: #220858)
  * Avoid clobbering configure.in if sed fails

 -- Matt Zimmerman <mdz@debian.org>  Wed, 24 Dec 2003 14:54:40 -0800

apt (0.5.15) unstable; urgency=low

  * Spanish man pages, patch from Ruben Porras <nahoo82@telefonica.net>
    (Closes: #195444)
    - apt.es.8 wasn't included in the patch, but was referenced.  Fetched
      version 1.3 from debian-doc cvs
    - Create doc/es/.cvsignore
  * Patch from Koblinger Egmont <egmont@uhulinux.hu> to fix
    pkgCache::PkgFileIterator::Label() to correctly refer to File->Label
    rather than File->Origin (Closes: #213311)
  * Add missing comma and space to German translation of "downgraded"
    (Closes: #213975)
  * Add missing comma in apt_preferences(5) (Closes: #215362)
  * Fix whitespace in French translation of "Yes, do as I say!", which
    made it tricky to type.  Thanks to Sylvain Pasche
    <sylvain.pasche@switzerland.org> (Closes: #217152)
  * Let apt-get build-dep try alternatives if the installed package
    doesn't meet version requirements (Closes: #214736)
  * Fix version display for recommends (Closes: #219900)
  * Use isatty rather than ttyname for checking if stdin is a terminal.
    isatty has the advantage of not requiring /proc under Linux, and thus
    Closes: #221728
  * Correctly implement -n as a synonym for --names-only (Closes: #224515)
  * Update apt-cache(8)
    - Document --installed
    - --recursive applies to both depends and rdepends
  * Japanese translation of documentation from Kurasawa Nozomu <nabetaro@slug.jp>
    (Closes: #186235)
  * Clarify documentation of --no-upgrade in apt-get(8) (Closes: #219743)
  * Clean up and simplify some of the suggests/recommends display in apt-get
  * Use cvs update -d in debian/rules cvs-build rather than just update
  * Pass --preserve-envvar PATH --preserve-envvar CCACHE_DIR to debuild.  apt
    takes a long time to build, and ccache helps

 -- Matt Zimmerman <mdz@debian.org>  Sat, 20 Dec 2003 16:34:30 -0800

apt (0.5.14) unstable; urgency=low

  * apt-get build-dep, when trying to skip over the remaining elements of
    an or-expression, would accidentally inherit the version requirements of a
    later item in the or-expression.  Fixed it.
  * Let apt-get build-dep try alternatives if the first dependency in an
    or-expression is not available
  * Add a Debug::BuildDeps to generate some trace output
  * Help apt-get build-dep produce more useful error messages
  * Process build-dependencies in forward rather than reverse order
  * Error out if an installed package is too new for a << or <=
    build-dependency
  * apt-get build-dep should now be able to handle almost any package with
    correct build-depends.  The primary exception is build-dependencies on
    virtual packages with more than one provider, and these are
    discouraged for automated processing (but still common,
    unfortunately).

 -- Matt Zimmerman <mdz@debian.org>  Tue, 23 Sep 2003 22:57:31 -0400

apt (0.5.13) unstable; urgency=medium

  * Document configuration file comment syntax in apt.conf(5)
    (Closes: #211262)
  * s/removed/installed/ in a comment in apt-get.cc
  * Move comment for ListParser::ParseDepends into the right place
  * Don't preserve ownership when copying config.guess and config.sub.
    This broke builds where the clean target was run with different
    privileges than the rest of the build (i.e., root) (Closes: #212183)
  * On second thought, don't copy config.guess and config.sub at all.  I'd
    rather they always match what is in CVS.

 -- Matt Zimmerman <mdz@debian.org>  Mon, 22 Sep 2003 10:28:17 -0400

apt (0.5.12) unstable; urgency=low

  * Exclude subdirectories named 'debian-installer' from the apt-cdrom
    search (Closes: #210485 -- release-critical)

 -- Matt Zimmerman <mdz@debian.org>  Thu, 11 Sep 2003 21:48:14 -0400

apt (0.5.11) unstable; urgency=low

  * Updated pt_BR translations from Andre Luis Lopes <andrelop@debian.org>
    (Closes: #208302)
  * In apt.conf(5), give the fully qualified name of Dir::Bin::Methods,
    rather than just "methods"
  * Add new nb and nn translations from Petter Reinholdtsen <pere@hungry.com>
  * Clean up reportbug script a bit, and extend it to distinguish between a
    configuration file not existing and the user declining to submit it with
    the report
  * Add #include <langinfo.h> to cmdline/apt-get.cc.  This apparently gets
    pulled in by something else with recent g++ and/or glibc, but is
    required when building on, e.g., stable
  * Patch from Koblinger Egmont <egmont@uhulinux.hu> to fix version
    comparisons with '~' (Closes: #205960)
  * Disable Russian translation until someone can review it
    (Closes: #207690)

 -- Matt Zimmerman <mdz@debian.org>  Wed, 10 Sep 2003 19:41:28 -0400

apt (0.5.10) unstable; urgency=low

  * Correct the section in apt_preferences(5) on interpreting priorities
    to show that zero is not a valid priority, and print a warning if such
    a pin is encountered in the preferences file (Closes: #204971)
  * Regenerate French man pages from sgml source (Closes: #205886)
  * Get self-tests compiling again, updated for latest library API
    and g++ 3.3
  * Add version comparison tests for #194327 and #205960
  * Fix error message in version test to output versions in the order in
    which they were compared when the reverse comparison fails
  * Reference the source package bug page rather than the one for the
    binary package 'apt' in the man pages (Closes: #205290)
  * Updated Polish po file from Marcin Owsiany <porridge@debian.org>
    (Closes: #205950)
  * Mention some of the available frontends in apt-get(8) (Closes: #205829)
  * Add apt-config to SEE ALSO section of apt-get (Closes: #205036)
  * Add missing "lang" attributes to refentry tags in French man pages
    (apt-cdrom, apt-extracttemplates, apt-sortpkgs)
  * Change upgraded/newly installed/not fully installed or removed
    messages to be consistent and somewhat shorter (some translations
    exceeded 80 characters even in the simplest case)
  * Make APT::Get::Show-Upgraded (aka apt-get -u) default to true.
  * Updates to Dutch translation from Bart Cornelis <cobaco@linux.be>
    (Closes: #207656)

 -- Matt Zimmerman <mdz@debian.org>  Sun, 31 Aug 2003 21:12:39 -0400

apt (0.5.9) unstable; urgency=low

  * Oh well, apt isn't going to make it into testing anytime soon due to
    new glibc and gcc deps, so we might as well fix more bugs
  * Fix typo in example ftp-archive.conf (Closes: #203295)
  * Mention default setting for --all-versions (Closes: #203298)
  * Patch from Otavio Salvador <otavio@debian.org> to have --version
    only print the version (and not usage as well) (Closes: #203418)
  * Patch from Otavio Salvador <otavio@debian.org> to switch from
    dh_installmanpages to dh_installman.  Fixes the problem where the
    pt_BR man page was installed in the wrong location (Closes: #194558)
  * Move the French apt-ftparchive man page into apt-utils where it
    belongs.  apt-utils Replaces: apt (<< 0.5.9)
  * Write records from "apt-cache show" using fwrite(3) rather than
    write(2), in case for some reason the entire record doesn't get
    written by a single write(2)
  * Add new French man pages to doc/fr/.cvsignore
  * Add freebsd to buildlib/ostable (Closes: #193430)
  * Avoid segfault if a package name is specified which consists
    entirely of characters which look like end tags ('+', '-')
    (Closes: #200425)
  * Patch from Otavio Salvador <otavio@debian.org> to avoid listing
    suggests/recommends for packages which are selected for installation
    at the same time as the package which suggests/recommends them
    (Closes: #200102)
  * Patch from Otavio Salvador <otavio@debian.org> to avoid listing
    suggests/recommends which are Provided by a package which is already
    installed (Closes: #200395)
  * Patch to update pt_BR man page for apt_preferences(5) from Andre Luis
    Lopes <andrelop@debian.org> (Closes: #202245)
  * Use nl_langinfo(YESEXPR) rather than comparing to the translated
    string "Y".  Closes: #200953 and should make the prompting generally
    more robust in the face of i18n.  In the particular case of #200953,
    it was being fooled because of signedness issues with toupper(3)
    (Closes: #194614)
  * apt Suggests: aptitude | synaptic | gnome-apt | wajig
    (Closes: #146667)
  * Clean up whitespace in translated strings in ru.po, which messed up
    indentation (some other translations probably have similar problems)
    (Closes: #194282)
  * Run ispell -h over the man page sources and fix a bunch of typos
  * Use debian/compat rather than DH_COMPAT
  * Update to debhelper compatibility level 3
    - remove ldconfig calls from debian/{postinst,postrm} as dh_makeshlibs
      will add them
    - echo 3 > debian/compat
    - Build-Depends: debhelper (>= 3)
  * Exclude '.#*' from cvs-build
  * Let the ftp method work with ftp servers which do not require a
    password (Closes: #199425)
  * Build-depend on debhelper >= 4.1.62, because we need the fix for
    #204731 in order for dh_installman to work correctly
    with our SGML man pages
  * Move dh_makeshlibs ahead of dh_installdeb so that its postinst
    fragments are properly substituted

 -- Matt Zimmerman <mdz@debian.org>  Sun, 10 Aug 2003 19:54:39 -0400

apt (0.5.8) unstable; urgency=medium

  * urgency=medium because the changes since 0.5.5.1 are pretty safe as
    far as core functionality, 0.5.5.1 survived unstable for 10 days, and
    I don't want to delay apt's progress into testing any further.  It's
    decidedly better than 0.5.4.
  * Clarify the meaning of the only-source option in apt-get(8)
    (Closes: #177258)
  * Updated French man pages from Philippe Batailler
    <philippe.batailler@free.fr> (Closes: #182194)
  * Give a warning if an illegal type abbreviation is used when looking up a
    configuration item (Closes: #168453)
  * Improve build-depends handling of virtual packages even further, so that
    it will now also try to satisfy build-depends on virtual packages if they
    are not installed.  Note that this only works if there is only one
    package providing the virtual package, as in other cases (Closes: #165404)
  * Update config.guess and config.sub from autotools-dev 20030717.1
  * Tweak SGML in apt-extracttemplates.1.sgml so that literal '>' doesn't end
    up in output
  * Document SrcDirectory in apt-ftparchive.1.sgml (Closes: #156370)
  * Support TMPDIR in apt-extracttemplates (Closes: #191656)
  * Fix ru.po to use a capital letter for the translation of 'Y' so that
    YnPrompt works correctly (Closes: #200953).  No other translations seem
    to have this problem
  * Regenerate POT file and sync .po files
  * Only try to clear stdin if it is a tty, to avoid looping if there is
    lots of stuff (perhaps an infinite amount) to read (Closes: #192228)

 -- Matt Zimmerman <mdz@debian.org>  Fri, 25 Jul 2003 20:21:53 -0400

apt (0.5.7) unstable; urgency=low

  * Update control file to match overrides (apt priority important,
    libapt-pkg-dev section libdevel)
  * Silence the essential packages check if we are only downloading
    archives and not changing the system (Closes: #190862)
  * Skip version check if a build-dependency is provided by an installed package
    (Closes: #126938)
  * Have apt-cache show exit with an error if it cannot find any of the
    specified packages (Closes: #101490)

 -- Matt Zimmerman <mdz@debian.org>  Mon, 21 Jul 2003 23:43:24 -0400

apt (0.5.6) unstable; urgency=low

  * Adam Heath <doogie@debian.org>
    - Fix segfault when handling /etc/apt/preferences.  Closes: #192409.
  * Matt Zimmerman <mdz@debian.org>
    - Clean up some string handling, patch from Peter Lundkvist
      <p.lundkvist@telia.com> (Closes: #192225)
    - Don't fall off the end of the buffer when comparing versions.
      Patch from Koblinger Egmont <egmont@uhulinux.hu> (Closes: #194327)
    - Minor fixes to apt-ftparchive(1) (Closes: #118156)
    - Fix typo in apt-ftparchive help text (Closes: #119072)
    - More typos in apt-ftparchive help text (Closes: #190936)
    - Update config.guess, config.sub to latest versions
    - Modify the description for apt-utils to reflect the fact that it is not
      (any longer) infrequently used (Closes: #138045)
    - Make setup script for dselect method more explicit about
      overwriting sources.list (Closes: #151727)
    - Fix typo in apt-cache(8) (Closes: #161243)
    - Remove duplicate 'showpkg' from synopsis on apt-cache(8)
      (Closes: #175611)
    - Document in apt-get(8) the meaning of the '*' in ShowList, which is that
      the package is being purged (Closes: #182369)
    - Fix extra "/" character in apt.conf(5) (Closes: #185545)
    - Fix typo in tar error message (Closes: #191424)
    - Clarify description of 'search' on apt-cache(8) (Closes: #192216)
    - Fix incorrect path for 'partial' directory on apt-get(8)
      (Closes: #192933)
    - Fixes to pt_BR translation from Andre Luis Lopes <andrelop@ig.com.br>
      (Closes: #196669)
    - Updated apt_preferences(5) man page with many corrections and
      clarifications from Thomas Hood <jdthood@yahoo.co.uk>
      (Closes: #193336)
    - Fix SGML validation errors in apt-cache.8.sgml introduced in 0.5.5 or so
    - Add a simple example to apt-ftparchive(1) (Closes: #95257)
    - Add bug script for collecting configuration info (Closes: #176482)

 -- Matt Zimmerman <mdz@debian.org>  Mon, 21 Jul 2003 01:59:43 -0400

apt (0.5.5.1) unstable; urgency=low

  * Move the target of the example docs from doc to binary.  Closes:
    #192331
  * Fix api breakage that broke apt-ftparchive and apt-cache dumpavail, by
    backing out change that incorretly attempted to handle Package sections
    larger than 32k.  Closes: #192373
  * Fix never-ending loop with apt-get install -V.  Closes: #192355.

 -- Adam Heath <doogie@debian.org>  Mon, 19 May 2003 12:30:16 -0500

apt (0.5.5) unstable; urgency=low

  * New deb version compare function, that has no integer limits, and
    supports pre-versions using ~.  Code ported from dpkg.
  * Fix handling of [!arch] for build-dependencies. Closes: #88798, #149595
  * Fix handling of build-deps on unknown packages. Closes: #88664, #153307
  * "apt-get --arch-only build-dep" to install only architecture-
    dependent build dependencies. Bump minor shared lib number to reflect
    small change in BuildDepend API.
  * APT::Build-Essential configuration option (defaults to "build-essential")
    so that "apt-get build-dep" will ensure build essential packages are
    installed prior to installing other build-dependencies. Closes: #148879
  * LD_LIBRARY_PATH thing. Closes: #109430, #147529
  * /usr/doc reference in postinst. Closes: #126189
  * Doc updates. Closes: #120689
  * Possible apt-cache segfault. Closes: #120311, #118431, #117915, #135295,
          #131062, #136749
  * Print special message for EAI_AGAIN. Closes: #131397
  * libapt-pkg-dev needs to bring in the apt-inst library if linking
    is to work. Closes: #133943
  * Typos, Doc Stuff. Closes: #132772, #129970, #123642, #114892, #113786,
         #109591, #105920, #103678, #139752, #138186, #138054, #138050,
	 #139994, #142955, #151654, #151834, #147611, #154268, #173971
  * Fix possibility for tag file parsing to fail in some unlikely situations.
    Closes: #139328
  * Use std C++ names for some header files. Closes: #128741
  * Do not check for free space if --no-download. Closes: #117856
  * Actually implement or group handling for 'upgrade'. Closes: #133950
  * "Internal Error, Couldn't configure pre-depend" is not actually an
    internal error, it is a packaging error and now it says so, and
    pinpoints the problem dependency. Closes: #155621
  * Allows failure to write to a pipe for post-invoke stuff. Closes: #89830
  * Use usr/share/doc for dhelp. Closes: #115701
  * --print-uris works with 'update'. Closes: #57070
  * Options Dpkg::MaxArgs,Dpkg::MaxArgBytes to allow a much longer dpkg
    command line.
  * Fixed 2 little OR group bugs, thanks to Yann Dirson. Closes: #143995,
    #142298
  * Allow an uninstalled package to be marked for removal on an install
    line (meaning not to automatically install it), also fix some dodgy
    handling of protected packages. Closes: #92287, #116011
  * Fix errant prefix matching in version selection. Closes: #105968
  * Ensure that all files needed to run APT as a user are readable and
    ignore roots umask for these files. Closes: #108801
  * Support larger config spaces. Closes: #111914
  * 'apt-get update' no longer does 'Building Dependency Tree'.
  * When matching regexs allways print a message. Change regex activation
    charset. Closes: #147817
  * Don't die if lines in sources.list are too long. Closes: #146846
  * Show file name on apt-extracttemplate error messges. Closes: #151835
  * i18n gettext stuff, based on work from Michael Piefel: Closes: #95933
  * Some highly unlikely memory faults. Closes: #155842
  * C++ stuff for G++3.2. Closes: #162617, #165515,
  * apt-config dumps sends to stdout not stderr now.  Closes: #146294
  * Fix segfault in FindAny when /i is used, and there is no default.
    Closes: #165891
  * Add s390x to archtable.  Closese: #160992.
  * Update config.sub/config.guess in cvs, and add support to debian/rules
    to update them from /usr/share/misc if they exist.  Closes: #155014
  * Remove 'Sorry' from messages.  Closes: #148824.
  * Change wording of 'additional disk space usage' message.  Closes:
    #135021.
  * apt-extracttemplates now prepends the package name when extracting
    files.  Closes: #132776
  * Add -n synonym for --names-only for apt-cache.  Closes: #130689
  * Display both current version and new version in apt-get -s.  Closes:
    #92358
  * Add an options and timeout config item to ssh/rsh.  Closes: #90654
  * libapt-pkg-dev now depends on apt-utils.  Closes: #133942.
  * Change verbose logging output of apt-ftparchive to go to stderr,
    instead of stdout.  Also, errors that occur no longer go to stdout,
    but stderr.  Closes: #161592
  * Test for timegm in configure.  Closes: #165516.
  * s/st_mtime/mtime/ on our local stat structure in apt-ftparchive, to
    support compliation on platforms where st_mtime is a macro.  Closes:
    #165518
  * Check the currently mounted cdrom, to see if it's the one we are
    interested in.  Closes: #154602
  * Refer to reportbug instead of bug in the man pages. Closes: #173745
  * Link apt-inst to apt-pkg. Closes: #175055
  * New apt_preferences man page from Thomas Hood, Susan Kleinmann,
    and others.
  * Fix > 300 col screen segfault. Closes: #176052
  * Rebuild with gcc-3.2. Closes: #177752, #178008.
  * Fix build-dep handling of | dependencies.
    Closes: #98640, #145997, #158896, #172901
  * Double default value of APT::Cache-Limit, until such time as it
    can be made more dynamic.  Closes: #178623.
  * Report uris with '.gz' when there are errors.  Closes: #178435.
  * When installing build-deps, make sure the new version will
    satisfy build requirements. Closes: #178121
  * Split offline and guide documentation into apt-doc.  This was done so
    that binary-arch builds do not require documention deps.  Note, that 
    apt-doc is not installed on upgrades.
  * Use doc-base, instead of dhelp directly.  Closes: #110389
  * Change http message 'Waiting for file' to 'Waiting for headers'.
    Closes: #178537
  * Remove trailing lines on package lists in apt-get.  Closes: #178736.
  * Fix origin pins for file:// uris.  Closes: #189014.
  * Apply typo and syntax patch from bug to apt-cache.8.sgml.  Closes:
    #155194
  * s/dpkg-preconfig/dpkg-preconfigure/ in examples/configure-index.
    Closes: #153734.
  * Fix some typos in the apt-get manual.  Closes: #163932.
  * Apply patch from bug, to change frozen to testing, and then do it
    everywhere else.  Closes: #165085.
  * Update es.po.  Closes: #183111.
  * Add pt_BR translation of apt_preferences(5).  Also, build fr manpages.
    Closes: #183904.
  * Add a vcg command to apt-cache, similiar to dotty.  Closes: #150512.
  * Add option to apt-get to show versions of packages being
    upgraded/installed.
  * Be quiet in apt.post{inst,rm}.  Closes: #70685.
  * apt-get now prints out suggested and recommended packages.  Closes:
    #54982.
  * Insert some newlines in the cdrom change media message.  Closes:
    #154601.
  * Add a rdepends command to apt-cache.  Closes: #159864.
  * When building the dpkg command line, allow for 8192 chars to be used,
    instead of only 1024.
  * APT::Immediate-Configure had inverted semantics(false meant it was
    enabled).  Closes: #173619.
  * Fix status file parser so that if a record is larger than 32k, the
    buffer size will be doubled, and the read attempted again.  Closes:
    #174945.

 -- Adam Heath <doogie@debian.org>  Sun, 27 Apr 2003 01:23:12 -0500

apt (0.5.4) unstable; urgency=low

  * M68k config.guess patch. Closes: #88913
  * Bi-yearly test on OpenBSD and Solaris
  * Doc updates. Closes: #89121, #89854, #99671, #98353, #95823, #93057,
          #97520, #102867, #101071, #102421, #101565, #98272, #106914,
          #105606, #105377
  * Various cosmetic code updates. Closes: #89066, #89066, #89152
  * Add "pre-auto" as an option for DSelect::Clean (run autoclean after
    update).
  * More patches from Alfredo for Vendors and more SHA-1 stuff
  * Fix for AJ's 'desire to remove perl-5.005' and possibly other
    similar situations. Closes: #56708, #59432
  * no_proxy and ftp. Closes: #89671
  * Philippe Batailler's man page patches.
  * Fix for display bug. Closes: #92033, #93652, #98468
  * Use more than 16bits for the dep ID. Some people ran out..
    Closes: #103020, #97809, #102951, #99974, #107362, #107395, #107362,
            #106911, #107395, #108968
  * Reordered some things to make dante and FTP happier. Closes: #92757
  * James R. Van Zandt's guide.sgml updates. Closes: #90027
  * apt-ftparchive copes with no uncompressed package files + contents.
  * French man pages from philippe batailler - well sort of. They
    don't build yet..
  * run-parts. Closes: #94286
  * 'apt-cache policy' preferences debug tool.
  * Whatever. Closes: #89762
  * libstdc++ and HURD. Closes: #92025
  * More apt-utils verbage. Closes: #86954
  * Fliped comparision operator. Closes: #94618
  * Used the right copyright file. Closes: #65691
  * Randolph's G++3 patches.
  * Fixed no_proxy tokanizing. Closes: #100046
  * Strip Config-Version when copying status to available. Closes: #97520
  * Segfault with missing source files. Closes: #100325
  * EINTR check. Closes: #102293
  * Various changes to the locking metholodgy for --print-uris.
    Closes: #100590
  * Lame LD_LIBRARY_PATH thing. Closes: #98928
  * apt-cache search searchs provide names too now. Closes: #98695
  * Checksum and long lines problem. Closes: #106591
  * .aptignr and empty files are just a warning. Closes: #97364

 -- Jason Gunthorpe <jgg@debian.org>  Sat, 18 Aug 2001 17:21:59 -0500

apt (0.5.3) unstable; urgency=low

  * JoeyH's dpkg::preconfig not working. Closes: #88675
  * Fixed apt override disparity
  * Alfredo's SHA-1 and related patches

 -- Jason Gunthorpe <jgg@debian.org>  Sun,  4 Mar 2001 15:39:43 -0700

apt (0.5.2) unstable; urgency=low

  * Fixed mention of /usr/doc in the long description
  * JoeyH's downgrade bug -- don't use 0.5.1
  * Doc bug. Closes: #88538
  * Fault in building release strings. Closes: #88533

 -- Jason Gunthorpe <jgg@debian.org>  Sun,  4 Mar 2001 15:39:43 -0700

apt (0.5.1) unstable; urgency=low

  * Fixed #82894 again, or should be and.
  * Process the option string right. Closes: #86921
  * Don't eat the last command for pipes. Closes: #86923
  * Ignore .* for configuration directory processing. Closes: #86923
  * Alfredo's no_proxy patch
  * Documentation fixes. Closes: #87091
  * JoeyH's double slash bug. Closes: #87266
  * Unintitialized buffer and apt-ftparchive contents generation.
     Closes: #87612
  * Build-deps on virtual packages. Closes: #87639
  * Fixes glibc/libstdc++ symbol dependencies by including glibc and
    libstdc++ version info in the library soname and in the package
    provides. Closes: #87426
  * Updated soname version to 0.3.2
  * apt-extracttemplates moved from debconf into apt-utils
  * s390 archtable entry. Closes: #88232
  * Dan's segfault
  * Some instances where the status file can source a package in a
    non-sensical way. Closes: #87390
  * Work better if there are duplicate sources.list entries.
  * Fixed the resetting of Dir with "dir {};". Closes: #87323

 -- Randolph Chung <tausq@debian.org>  Sat, 3 Mar 2001 15:37:38 -0700

apt (0.5.0) unstable; urgency=low

  * Fixed an obscure bug with missing final double new lines in
    package files
  * Changed the apt-cdrom index copy routine to use the new section
    rewriter
  * Added a package file sorter, apt-sortpkgs
  * Parse obsolete Optional dependencies.
  * Added Ben's rsh method. Closes: #57794
  * Added IPv6 FTP support and better DNS rotation support.
  * Include the server IP in error messages when using a DNS rotation.
    Closes: #64895
  * Made most of the byte counters into doubles to prevent 32bit overflow.
    Closes: #65349
  * HTTP Authorization. Closes: #61158
  * Ability to parse and return source index build depends from Randolph.
  * new 'apt-get build-dep' command from Randolph. Closes: #63982
  * Added apt-ftparchive the all dancing all singing FTP archive
    maintinance program
  * Allow version specifications with =1.2.4-3 and /2.2 or /stable postfixes
    in apt-get.
  * Removed useless internal cruft including the xstatus file.
  * Fixed config parser bugs. Closes: #67848, #71108
  * Brain Damanged apt-get config options changed, does not change the command
    line interface, except to allow --enable-* to undo a configuration
    option:
      No-Remove -> Remove
      No-Download -> Download
      No-Upgrade -> Upgrade
  * Made this fix configable (DSelect::CheckDir) and default to disabled:
     * No remove prompt if the archives dir has not changed. Closes: #55709
    Because it is stupid in the case where no files were downloaded due to
    a resumed-aborted install, or a full cache! Closes: #65952
  * Obscure divide by zero problem. Closes: #64394
  * Update sizetable for mips. Closes: #62288
  * Fixed a bug with passive FTP connections
  * Has sizetable entry for sparc64. Closes: #64869
  * Escape special characters in the ::Label section of the cdroms.lst
  * Created apt-utils and python-apt packages
  * Due to the new policy engine, the available file may contain entries
    from the status file. These are generated if the package is not obsolete
    but the policy engine prohibits using the version from the package files.
    They can be identified by the lack of a Filename field.
  * The new policy engine. Closes: #66509, #66944, #45122, #45094, #40006,
    #36223, #33468, #22551
  * Fixed deb-src line for non-us. Closes: #71501, #71601
  * Fixes for G++ 2.96, s/friend/friend class/
  * Fixed mis doc of APT::Get::Fix-Missing. Closes: #69269
  * Confirmed fix for missing new line problem. Closes: #69386
  * Fixed up dhelp files. Closes: #71312
  * Added some notes about dselect and offline usage. Closes: #66473, #38316
  * Lock files on read only file systems are ignored w/ warning.
    Closes: #61701
  * apt-get update foo now gives an error! Closes: #42891
  * Added test for shlibs on hurd. Closes: #71499
  * Clarified apt-cache document. Closes: #71934
  * DocBook SGML man pages and some improvements in the text..
  * sigwinch thing. Closes: #72382
  * Caching can be turned off by setting the cache file names blank.
  * Ignores arches it does not know about when autocleaning. Closes: #72862
  * New function in apt-config to return dirs, files, bools and integers.
  * Fixed an odd litle bug in MarkInstall and fixed it up to handle
    complex cases involving OR groups and provides.
    68754 describes confusing messages which are the result of this..
    Closes: #63149, #69394, #68754, #77683, #66806, #81486, #78712
  * Speeling mistake and return code for the 'wicked' resolver error
    Closes: #72621, #75226, #77464
  * Solved unable to upgrade libc6 from potato to woody due to 3 package
    libc6 dependency loop problem.
  * Leading sources.list spaces. Closes: #76010
  * Removed a possible infinite loop while processing installations.
  * Man page updates. Closes: #75411, #75560, #64292, #78469
  * ReduceSourceList bug. Closes: #76027
  * --only-source option. Closes: #76320
  * Typos. Closes: #77812, #77999
  * Different status messages. Closes: #76652, #78353
  * /etc/apt/apt.conf.d/ directory for Joey and Matt and pipe protocol 2
  * OS detection an support for the new pseduo standard of os-arch for the
    Architecture string. Also uses regexing.. Closes: #39227, #72349
  * Various i18n stuff. Note that this still needs some i18n wizard
    to do the last gettextization right. Closes: #62386
  * Fixed a problem with some odd http servers/proxies that did not return
    the content size in the header. Closes: #79878, #44379
  * Little acquire bugs. Closes: #77029, #55820
  * _POSIX_THREADS may not be defined to anything, just defined..
    Closes: #78996
  * Spelling of Ignore-Hold correctly. Closes: #78042
  * Unlock the dpkg db if in download only mode. Closes: #84851
  * Brendan O'Dea's dselect admindir stuff. Closes: #62811
  * Patch from BenC. Closes: #80810
  * Single output of some names in lists. Closes: #80498, #43286
  * Nice message for people who can't read syserror output. Closes: #84734
  * OR search function. Closes: #82894
  * User's guide updates. Closes: #82469
  * The AJ/JoeyH var/state to var/lib transition patch. Closes: #59094
  * Various CD bugs, again thanks to Greenbush
    Closes: #80946, #76547, #71810, #70049, #69482
  * Using potato debhelper. Closes: #57977
  * I cannot self-terminate. Closes: #74928

 -- Jason Gunthorpe <jgg@debian.org>  Wed, 21 Feb 2001 00:39:15 -0500

apt (0.3.19) frozen unstable; urgency=low

  * Updates to apt-cdrom to support integrated non-us nicely, thanks to
    Paul Wade.
  * Fixed that apt-get/cdrom deadlock thing. Closes: #59853, #62945, #61976
  * Fixed hardcoded path. Closes: #59743
  * Fixed Jay's relative path bug
  * Allowed source only CDs. Closes: #58952
  * Space check is supressed if --print-uris is given. Closes: #58965
  * Clarified the documenation examples for non-us. Closes: #58646
  * Typo in the package description. Closes: #60230
  * Man Page typo. Closes: #60347
  * Typo in Algorithms.cc. Closes: #63577
  * Evil dotty function in apt-cache for generating dependency graphs
    with the as-yet-unpackaged GraphVis.
  * Appears to have been fixed in Janurary.. Closes: #57981
  * New config.guess/sub for the new archs. Closes: #60874
  * Fixed error reporting for certain kinds of resolution failures.
    Closes: #61327
  * Made autoclean respect 'q' settings. Closes: #63023
  * Fixed up the example sources.list. Closes: #63676
  * Added DPkg::FlushSTDIN to control the flushing of stdin before
    forking dpkg. Closes: #63991

 -- Ben Gertzfield <che@debian.org>  Fri, 12 May 2000 21:10:54 -0700

apt (0.3.18) frozen unstable; urgency=low

  * Changes in the postinst script. Closes: #56855, #57237
  * Fixed bashism. Closes: #57216, #57335
  * Doc updates. Closes: #57772, #57069, #57331, #57833, #57896

 -- Ben Gertzfield <che@debian.org>  Sun, 13 Feb 2000 01:52:31 -0800

apt (0.3.17) unstable; urgency=low

  * RFC 2732 usage for CDROM URIs and fixes to apt-cdrom
  * Fixed the configuration parser to not blow up if ; is in the config
    string
  * Applied visual patch to dselect install script . Closes #55214
  * Included the configure-index example
  * Minimal CD swaps
  * Library soname has increased
  * Fixed default sources.list to have correct URLs for potato when it
    becomes stable
  * Added a message about erasing sources.list to dselect setup script
    Closes: #55755
  * No remove prompt if the archives dir has not changed. Closes: #55709
  * Fixed inclusion of 2nd sample config file. Closes: #55374
  * Made file mtimes of 0 not confuse the methods If-Modifed-Since check.
    Closes: #55991

 -- Ben Gertzfield <che@debian.org>  Mon, 31 Jan 2000 12:12:40 -0800

apt (0.3.16) unstable; urgency=low

  * Made --no-download work. Closes: #52993
  * Now compiles on OpenBSD, Solaris and HP-UX
  * Clarify segfault errors
  * More debhelper fixes. Closes: #52662, #54566, #52090, #53531, #54769
  * Fix for Joel's discovery of glibc removal behavoir.
  * Fix for Ben Collins file: uri from slink upgrade.
  * Fixed resume code in FTP. Closes: #54323
  * Take more precautions to prevent the corruption Joey Hess saw.
  * Fixed --no-list-cleanup
  * RFC 2732 URI parsing ([] for hostnames).
  * Typo in apt-cache man page. Closes: #54949

 -- Ben Gertzfield <che@debian.org>  Fri, 14 Jan 2000 08:04:15 -0800

apt (0.3.15) unstable; urgency=low

  * Added DSelect::WaitAfterDownload Closes: #49549
  * Fixed cast error in byteswap macro and supporting code. Closes: #50093
  * Fixed buffer overflow for wide terminal sizes. Closes: #50295
  * Made -s and clean not do anything. Closes: #50238
  * Problem with Protected packages and the new OR code.
  * /usr/share/doc stuff. Closes: #51017, #50228, #51141
  * Remove doesn't require a package to be installable. Closes: #51175
  * FTP proxy touch ups in the mabn page. Closes: #51315, #51314

 -- Ben Gertzfield <che@debian.org>  Sat,  4 Dec 1999 21:17:24 -0800

apt (0.3.14) unstable; urgency=low

  * Fix Perl or group pre-depends thing Closes: #46091, #46096, #46233, #45901
  * Fix handling of dpkg's conversions from < -> <= Closes: #46094, #47088
  * Make unparsable priorities non-fatal Closes: #46266, #46267, #46293, #46298
  * Fix handling of '/' for the dist name. Closes: #43830, #45640, #45692
  * Fixed 'Method gave a blank filename' error from IMS queries onto CDs.
    Closes: #45034, #45695, #46537
  * Made OR group handling in the problem resolver more elaborate. Closes: #45646
  * Added APT::Clean-Installed option. Closes: #45973
  * Moves the free space check to after the calculated size is printed.
    Closes: #46639, #47498
  * mipsel arch Closes: #47614
  * Beautified URI printing to not include passwords Closes: #46857
  * Fixed little problem with --no-download Closes: #47557
  * Tweaked Dselect 'update' script to re-gen the avail file even in the
    event of a failure Closes: #47112
  * Retries for source archives too Closes: #47529
  * Unmounts CDROMs iff it mounted them Closes: #45299
  * Checks for the partial directories before doing downloads Closes: #47392
  * no_proxy environment variable (http only!) Closes: #43476
  * apt-cache showsrc Closes: #45799
  * De-Refs Single Pure virtual packages. Closes: #42437, #43555
  * Regexs for install. Closes: #35304, #38835
  * Dependency reports now show OR group relations
  * Re-Install feature. Cloes: #46961, #37393, #38919
  * Locks archive directory on clean (woops)
  * Remove is not 'sticky'. Closes: #48392
  * Slightly more accurate 'can not find package' message. Closes: #48311
  * --trivial-only and --no-remove. Closes: #48518
  * Increased the cache size. Closes: #47648
  * Comment woopsie. Closes: #48789
  * Removes existing links when linking sources. Closes: #48775
  * Problem resolver does not install all virtual packages. Closes: #48591, #49252
  * Clearer usage message about 'source' Closes: #48858
  * Immediate configure internal error Closes: #49062, #48884

 -- Ben Gertzfield <che@debian.org>  Sun,  7 Nov 1999 20:21:25 -0800

apt (0.3.13) unstable; urgency=low

  * Fix timestamp miss in FTP. Closes: #44363
  * Fix sorting of Kept packages. Closes: #44377
  * Fix Segfault for dselect-upgrade. Closes: #44436
  * Fix handling of '/' for the dist name. Closes #43830
  * Added APT::Get::Diff-Only and Tar-Only options. Closes #44384
  * Add commented-out deb-src URI to default sources.list file.

 -- Ben Gertzfield <che@debian.org>  Sun, 19 Sep 1999 18:54:20 -0700

apt (0.3.12) unstable; urgency=low

  * Fix for typo in the dhelp index. Closes: #40377
  * Multiple media swap support
  * Purge support. Closes: #33291, #40694
  * Better handling of - remove notation. Closes: #41024
  * Purge support. Closes: #33291, #40694
  * Error code on failed update. Closes: #41053
  * apt-cdrom adds entries for source directories. Closes: #41231
  * Sorts the output of any list. Closes: #41107
  * Fixes the looping problem. Closes: #41784, #42414, #44022
  * Fixes the CRC mechanism to lowercase all strings. Closes: #41839
  * More checks to keep the display sane. Particularly when fail-over is
    used with local mirrors and CD-Roms. Closes: #42127, #43130, #43668
  * PThread lockup problem on certain sparc/m68k. Closes: #40628
  * apt-cdrom understands .gz Package files too. Closes: #42779
  * Spelling error in dselect method description. Closes: #43251
  * Added security to the default source list. Closes: #43356

 -- Ben Gertzfield <che@debian.org>  Fri,  3 Sep 1999 09:04:28 -0700

apt (0.3.11) unstable; urgency=low

  * Fix for mis-parsed file: URIs. Closes: #40373, #40366, #40230
  * Fix for properly upgrading the system from perl 5.004 to 5.005

 -- Ben Gertzfield <che@debian.org>  Mon, 28 Jun 1999 21:06:44 -0700

apt (0.3.9) unstable; urgency=low

  * Spelling error in cachefile.cc. Closes: #39885
  * Trailing slash in dselect install if you try to use the
    default config file. Closes: #40011
  * Simulate works for autoclean. Closes: #39141
  * Fixed spelling errors. Closes: #39673
  * Changed url parsing a bit. Closes: #40070, #40069
  * Version 0.3.8 will be for slink/hamm (GNU libc 2).

 -- Ben Gertzfield <che@debian.org>  Thu, 24 Jun 1999 18:02:52 -0700

apt (0.3.7) unstable; urgency=low

  * Fixed missing text in the apt-get(8) page. Closes: #37596
  * Made --simulate and friends work with apt-get source. Closes: #37597, #37656
  * Fixed inclusion of man pages in the -doc/-dev package. Closes: #37633, #38651
  * Fixed handling of the -q option with not-entirely integer arguments
    Closes: #37499
  * Man page typo Closes: #37762
  * Fixed parsing of the Source: line. Closes: #37679
  * Dpkg/dpkg-hurd source bug. Closes: #38004, #38032
  * Added a check for an empty cache directory. Closes: #37963
  * Return a failure code if -d is given and packages fail to download.
    Closes: #38127
  * Arranged for an ftp proxy specifing an http server to work. See the
    important note in the sources.list man page.
  * Accounted for resumed files in the cps calculation. Closes: #36787
  * Deal with duplicate same version different packages. Closes: #30237
  * Added --no-download. Closes: #38095
  * Order of apt-cdrom dist detection. Closes: #38139
  * Fix apt-cdrom chop handling and missing lines. Closes: #37276
  * IPv6 http support
  * Suggests dpkg-dev for apt-get source. Closes: #38158
  * Fixed typo in apt-get help. Closes: #38712
  * Improved the error message in the case of broken held package. Closes: #38777
  * Fixed handling of MD5 failures
  * Documented list notation Closes: #39008
  * Change the 'b' to 'B'. Closes: #39007

 -- Ben Gertzfield <che@debian.org>  Sun, 20 Jun 1999 18:36:20 -0700

apt (0.3.6) unstable; urgency=low

  * Note that 0.3.5 never made it out the door..
  * Fix for apt-cdrom and unusual disk label locations. Closes: #35571
  * Made APT print numbers in decimal. Closes: #35617, #37319
  * Buffer munching fix for FTP. Closes: #35868
  * Typo in sample config file. Closes: #35907
  * Fixed whitespace in version compares. Closes: #35968, #36283, #37051
  * Changed installed size counter to only count unpacked packages.
    Closes: #36201
  * apt-get source support. Closes: #23934, #27190
  * Renames .debs that fail MD5 checking, provides automatic corruption
    recovery. Closes: #35931
  * Fixed autoconf verison. Closes: #37305
  * Random Segfaulting. Closes: #37312, #37530
  * Fixed apt-cache man page. Closes: #36904
  * Added a newline to apt-cache showpkg. Closes: #36903

 -- Ben Gertzfield <che@debian.org>  Wed, 12 May 1999 09:18:49 -0700

apt (0.3.4) unstable; urgency=low

  * Release for Ben while he is out of town.
  * Checked the size of partial files. Closes: #33705
  * apt-get should not print progress on non-tty. Closes: #34944
  * s/guide.text.gz/users-guide.txt.gz/ debian/control: Closes: #35207
  * Applied cdrom patches from Torsten.  Closes: #35140, #35141
  * smbmounted cdrom fix. Closes: #35470
  * Changed ie to eg.  Closes: #35196

 -- Adam Heath <doogie@debian.org>  Sun,  4 Apr 1999 18:26:44 -0500

apt (0.3.3) unstable; urgency=low

  * Fixes bug with file:/ URIs and multi-CD handling. Closes: #34923

 -- Ben Gertzfield <che@debian.org>  Tue, 23 Mar 1999 12:15:44 -0800

apt (0.3.2) unstable; urgency=low

  * Major release into unstable of v3
  * These bugs have been fixed, explanations are in the bug system, read
    the man pages as well..
    Closes: #21113, #22507, #22675, #22836, #22892, #32883, #33006, #34121,
    	    #23984, #24685, #24799, #25001, #25019, #34223, #34296, #34355,
	    #24021, #25022, #25026, #25104, #25176, #31557, #31691, #31853,
    	    #25458, #26019, #26433, #26592, #26670, #27100, #27100, #27601,
    	    #28184, #28391, #28778, #29293, #29351, #27841, #28172, #30260,
    	    #29382, #29441, #29903, #29920, #29983, #30027, #30076, #30112,
    	    #31009, #31155, #31381, #31883, #32140, #32395, #32584. #34465,
    	    #30383, #30441, #30472, #30643, #30827, #30324, #36425, #34596

 -- Ben Gertzfield <che@debian.org>  Mon, 15 Mar 1999 19:14:25 -0800

apt (0.3.1) experimental; urgency=low

  * Minor release of cvs version.
  * Added virtual package libapt-pkgx.x

 -- Mitch Blevins <mblevin@debian.org>  Wed, 10 Mar 1999 07:52:44 -0500

apt (0.3.0) experimental; urgency=low

  * New experimental version.

 -- Ben Gertzfield <che@debian.org>  Tue, 15 Dec 1998 12:53:21 -0800

apt (0.1.9) frozen unstable; urgency=low

  * Return to the wacky numbering for when we build 0.1.8 for hamm
  * Important bug related to APT on the Alpha fixed
  * apt-get dist-upgrade problems fixed
  * tiny patch for http method to fix an endless loop
  * nice fix from /usr/doc/lintian/ to remove rpath nastiness from
    libtool and add proper shared lib dependancies
  * now dh_shlibdeps is called with LD_LIBRARY_PATH=debian/tmp/usr/lib
    in case an old libpkg is installed while building APT to prevent
    spurious dependancies

 -- Ben Gertzfield <che@debian.org>  Thu,  5 Nov 1998 17:43:25 -0800

apt (0.1.7) unstable; urgency=low

  * New build with libstdc++2.9.
  * Various fixes; read the Changelog.

 -- Ben Gertzfield <che@debian.org>  Thu, 15 Oct 1998 18:29:18 -0700

apt (0.1.6) unstable; urgency=low

  * Various fixes in the FTP method for error checking. Fixes: #26188.
  * Spelling corrections in dselect method. Fixes: #25884
  * Fixes for compilation on alpha/ppc. Fixes: #25313, #26108.
  * No more bo releases: we're using a normal numbering system now.

 -- Ben Gertzfield <che@debian.org>  Tue,  8 Sep 1998 19:27:13 -0700

apt (0.1.5) unstable; urgency=low

  * Changed sources.list to point to 'unstable' by default, as
    'frozen' no longer exists!

 -- Ben Gertzfield <che@debian.org>  Thu, 23 Jul 1998 22:00:18 -0700

apt (0.1.3) unstable; urgency=low

  * New upstreamish version.
  * ftp method rewritten in C. Removes dependancies on all perl/perl
    related modules. This fixes many of the ftp method bugs.

 -- Ben Gertzfield <che@debian.org>  Thu, 16 Jul 1998 22:19:00 -0700

apt (0.1.1) unstable; urgency=low

  * Release for unstable.

 -- Ben Gertzfield <che@debian.org>  Tue, 30 Jun 1998 20:48:30 -0700

apt (0.1) unstable; urgency=low

  * Kludge to fix problem in libnet-perl with illegal anonymous
    FTP passwords.
  * Moved to unstable; apt is in a useable state now.
  * Fixed version numbering. From now on, numbering will be:
    0.1 (no actual release) -> 0.1.0bo (release for libc5) ->
    0.1.1 (release for unstable). Thanks, Manoj.

 -- Ben Gertzfield <che@debian.org>  Tue, 30 Jun 1998 20:40:58 -0700

apt (0.0.17-1) experimental; urgency=low

  * Fixed problem with libc6 version compare
  * Scott's away for a while, so I'll be packaging apt for the time
    being.

 -- Ben Gertzfield <che@debian.org>  Thu, 25 Jun 1998 19:02:03 -0700

apt (0.0.16-1) experimental; urgency=low

  * Modifications to make apt-get more friendly when backgrounded.
  * Updated documentation.
  * Updates to graphic widgets

 -- Scott K. Ellis <scott@debian.org>  Mon,  8 Jun 1998 11:22:02 -0400

apt (0.0.15-0.2bo) experimental; urgency=low

  * Bo compilation
  * Bob Hilliards crash

 -- Jason Gunthorpe <jgg@debian.org>  Sun, 31 May 1998 20:18:35 -0600

apt (0.0.15-0.1bo) experimental; urgency=low

  * Bo compilation
  * libstdc++272 patch

 -- Jason Gunthorpe <jgg@debian.org>  Sun, 31 May 1998 20:18:35 -0600

apt (0.0.15) experimental; urgency=low

  * Clean up source tarball (no user-visible changes)

 -- Scott K. Ellis <scott@debian.org>  Tue, 26 May 1998 12:23:53 -0400

apt (0.0.14) experimental; urgency=low

  * Updates in ordering code to make sure certain upgrades work correctly.
  * Made dselect/setup understand ftp as well as http

 -- Scott K. Ellis <scott@debian.org>  Wed, 20 May 1998 13:33:32 -0400

apt (0.0.13-bo1) experimental; urgency=low

  * Bo compilation

 -- Jason Gunthorpe <jgg@debian.org>  Mon, 18 May 1998 15:10:49 -0600

apt (0.0.13) experimental; urgency=low

  * Remove hardcoded egcc from debian/rules (#21575)
  * Fixes for ordering logic when system has a number of unpacked
    but unconfigured packages installed.
  * Spelling fix in dselect install method (#22556)

 -- Scott K. Ellis <scott@debian.org>  Sun, 17 May 1998 20:08:33 -0400

apt (0.0.12) experimental; urgency=low

  * Fixed problems with package cache corruption.
  * Made to depend on libc6 >= 2.0.7pre1 due to timezone problems with
    earlier versions.
  * Interface and documentation improvements.

 -- Scott K. Ellis <scott@debian.org>  Sat, 16 May 1998 23:17:32 -0400

apt (0.0.11) experimental; urgency=low

  * Change dependancies to pre-depends since breaking your packaging tools
    in the middle of an installation isn't very good.
  * Bug fixes to ftp method and general apt-get code

 -- Scott K. Ellis <scott@debian.org>  Fri, 15 May 1998 08:57:38 -0400

apt (0.0.10) experimental; urgency=low

  * Run "dpkg --configure -a" after an aborted dselect install
  * Fixed problem with install looping
  * Support for authenticating proxys: (note this isn't terribly secure)
    http_proxy="http://user:pass@firewall:port/"
  * Substitute $ARCH in sources.list
  * Fixes in the resumption code for ftp

 -- Scott K. Ellis <scott@debian.org>  Tue, 12 May 1998 09:14:41 -0400

apt (0.0.9) experimental; urgency=low

  * Added ftp support.
  * Various other less visible bug fixes.
  * Fixed problem with segfault when apt-get invoked in a non-existant
    directory (Bug #21863)
  * Bumped policy to 2.4.1

 -- Scott K. Ellis <scott@debian.org>  Fri,  1 May 1998 09:18:19 -0400

apt (0.0.8) experimental; urgency=low

  * Fixed generated available file (Bug #21836)
  * Added download ETA (Bug #21774).
  * Fixed hardcoded ARCH (Bug #21751).
  * Fixed check on http_proxy (Bug #21795).
  * Added download speed indicator.

 -- Scott K. Ellis <scott@debian.org>  Mon, 27 Apr 1998 10:58:32 -0400

apt (0.0.7) experimental; urgency=low

  * Remove libdeity and apt from package for now, since only apt-get and
    apt-cache are actually useful right now.
  * Clean up handling of package installation errors.
  * Added timeout to http transfers (#21269)
  * Updated setup for dselect/apt method.
  * Updated man pages
  * Long options (added in 0.0.6)

 -- Scott K. Ellis <scott@debian.org>  Tue, 21 Apr 1998 09:06:49 -0400

apt (0.0.6) experimental; urgency=low

  * Spelling changes.
  * Revamped download status display.
  * Call apt-get clean after successful install in dselect.
  * Added "apt-get clean" which deletes package files from /var/cache/apt

 -- Scott K. Ellis <scott@debian.org>  Thu,  9 Apr 1998 15:13:59 -0400

apt (0.0.5) experimental; urgency=low

  * Ignore signals while dpkg is running so we don't leave dpkg running in
    the background (#20804)
  * Check Packages as well as Packages.gz for file URIs (#20784)
  * Spelling cleanup (#20800)
  * Added -m option to permit upgrade to go on in the case of a bad mirror.
    This option may result in incomplete upgrades when used with -f.

 -- Scott K. Ellis <scott@debian.org>  Tue,  7 Apr 1998 12:40:29 -0400

apt (0.0.4) experimental; urgency=low

  * New usage guide.
  * Various documentation updates and cleanup.
  * Added '-f' option to apt-get attempt to fix broken dependancies.

 -- Scott K. Ellis <scott@debian.org>  Sat,  4 Apr 1998 14:36:00 -0500

apt (0.0.3) experimental; urgency=low

  * Added a shlibs.local file to prevent apt from depending on itself.
  * Updates to how apt-get handles bad states in installed packages.
  * Updated rules to make sure build works from a freshly checked out source
    archive.  Building from CVS needs libtool/automake/autoconf, builds from
    the distributed source package should have no such dependancy.

 -- Scott K. Ellis <scott@debian.org>  Fri,  3 Apr 1998 11:49:47 -0500

apt (0.0.2) unstable; urgency=low

  * Updates to apt-get and http binding for dselect method (apt).
  * Updating version number from 0.0.1, which was released only on IRC.

 -- Scott K. Ellis <scott@debian.org>  Fri,  3 Apr 1998 00:35:18 -0500

apt (0.0.1) unstable; urgency=low

  * Initial Release.

 -- Scott K. Ellis <scott@debian.org>  Tue, 31 Mar 1998 12:49:28 -0500<|MERGE_RESOLUTION|>--- conflicted
+++ resolved
@@ -1,3 +1,10 @@
+apt (0.7.6ubuntu10) gutsy; urgency=low
+
+  * apt-pkg/deb/dpkgpm.cc:
+    - fix parse error when dpkg sends unexpected data
+
+ -- Michael Vogt <michael.vogt@ubuntu.com>  Tue, 18 Sep 2007 17:25:09 +0100
+
 apt (0.7.6ubuntu9) gutsy; urgency=low
 
   * apt-pkg/deb/dpkgpm.cc:
@@ -91,14 +98,9 @@
   * apt-pkg/deb/dpkgpm.{cc,h}:
     - merged dpkg-log branch, this lets you specify a 
       Dir::Log::Terminal file to log dpkg output to
-<<<<<<< HEAD
     (ABI break)
     - when writting apport reports, attach the dpkg
       terminal log too
-=======
-      (ABI break)
-    - fix parse error when dpkg sends unexpected data
->>>>>>> f26fcbc7
   * merged apt--sha256 branch to fully support the new
     sha256 checksums in the Packages and Release files
     (ABI break)
