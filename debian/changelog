<<<<<<< HEAD
apt (0.9.15.5ubuntu1) trusty; urgency=low

  * merge with debian/sid

 -- Michael Vogt <michael.vogt@ubuntu.com>  Fri, 28 Feb 2014 20:29:13 +0100
=======
apt (0.9.16.1) unstable; urgency=medium

  [ Chris Leick ]
  * Updated German doc translation

  [ Julian Andres Klode ]
  * Fix handling of autoclosing for compressed files (Closes: #741685)

 -- Julian Andres Klode <jak@debian.org>  Sat, 15 Mar 2014 18:05:25 +0100

apt (0.9.16) unstable; urgency=medium

  [ Michael Vogt ]
  * add hashsum support in apt-helper download-file and 
    add more tests

  [ Trần Ngọc Quân ]
  * l10n: vi.po (624t): Update Vietnamese translation

  [ David Kalnischkies ]
  * propagate a negative score point along breaks/conflicts
  * check version before adding scores in resolver
  * autogenerate makefile for vendor system
  * add default and override handling for Cnf::FindVector
  * support DEB_BUILD_PROFILES and -P for build profiles
  * do not configure already unpacked packages needlessly (Closes: 740843)
  * if mountpoint has a ".disk" directory it is mounted
  * no error for non-existing mountpoints in MountCdrom
  * apt-cdrom ident shouldn't be interactive (Closes: 740673)
  * support very long mtab entries in mountpoint discovery
  * msgstr with elipses need three dots
  * cmdline parsing: apt-config is not apt-cdrom
  * use a configurable list of versioned kernel packages
  * support kfreebsd and hurd in the kernel hook
  * add ".*-{kernel,modules}-$KERVER" matcher for hook
  * ensure that a dot is a dot in the hook
  * use liblzma-dev to provide xz/lzma support
  * use the pretty fullname of a pkg as download desciption

  [ Johannes Schauer ]
  * implement BuildProfileSpec support as dpkg has in 1.17.2 (Closes: 661537)

  [ Wojciech Górski ]
  * fix polish --install-suggests text in apt-get manpage (Closes: 741056)

 -- Michael Vogt <mvo@debian.org>  Fri, 14 Mar 2014 09:45:05 +0100
>>>>>>> 417e83d0

apt (0.9.15.5) unstable; urgency=medium

  [ Michael Vogt ]
  * vendor/tanglu/makefile: add missing clean/sources.list
  * run the acquire tests with the new apt-helper binary, this
    fixes the autopkgtest failures

  [ Martin Pitt ]
  * Fix autopkgtest missing dependencies and locale (closes: #739988)

 -- Michael Vogt <mvo@debian.org>  Fri, 28 Feb 2014 08:44:25 +0100

apt (0.9.15.4ubuntu1) trusty; urgency=low

  * merge with debian/sid

 -- Michael Vogt <michael.vogt@ubuntu.com>  Sun, 23 Feb 2014 00:45:20 +0100

apt (0.9.15.4) unstable; urgency=low

  [ Michael Vogt ]
  * remove auto-generated apt-key and sources.list on clean (closes: 739749)
  * add testcase for Bug#718329
  * various fixes for ADT failures
  
  [ Jon Severinsson ]
  * add apt-vendor information for tanglu

  [ Guillem Jover ]
  * ExtractTar: Allow an empty decompressor program
  * DebFile: Refactor ExtractTarMember() out from ExtractArchive()
  * Add support for data.tar, control.tar and control.tar.xz
  * debian: Add debDebFile::ExtractTarMember to the symbols file
  * Fix typos in documentation (codespell)

 -- Michael Vogt <mvo@debian.org>  Sun, 23 Feb 2014 00:27:12 +0100

apt (0.9.15.3) unstable; urgency=medium

  [ Michael Vogt ]
  * disable https->http redirects in libcurl, thanks to Julien Cristau
  * ADT: use "Restrictions: allow-stderr and avoid apt-stderr.log in 
    debian/tests/run-tests
  * test/integration/test-bug-723705-tagfile-truncates-fields: 
    - fix autopkgtest failure
  * add missing canNotFindFnmatch/showFnmatchSelection
    (for the next ABI break)
  * disable fnmatch() matching from the commandline
  * merge testcase for the autoremove feature from the ubuntu branch

  [ David Kalnischkies ]
  * do not recommend dselect in apt-get manpage (Closes: 617625)
  * report https download start only if we really get it
  * allow http protocol to switch to https
  * do not compress .xhtml files and remove junk files (Closes: 738933)
  * simplify code some more to make reddit happy
  * update symbols file with hints from the buildlogs

 -- Michael Vogt <mvo@debian.org>  Thu, 20 Feb 2014 14:42:39 +0100

apt (0.9.15.2ubuntu1) trusty; urgency=low

  * merge with debian/sid
  * re-enable autopkgtest again

 -- Michael Vogt <michael.vogt@ubuntu.com>  Thu, 13 Feb 2014 14:31:22 +0100

apt (0.9.15.2) unstable; urgency=medium

  [ Michael Vogt ]
  * move isatty() check into InitOutput()
  * Use a APT::VersionSet instead of a VersionList
    (closes: #738103)

  [ David Kalnischkies ]
  * simplify code to make compilers happy
  * update libapt-pkg.symbols file
  * bump Standards-Version to 3.9.5 (no changes needed)
  * do not use an empty APT_CONFIG environment variable
  * always cleanup patchfiles at the end of rred call
  * use VersionSet in download to handle repeats (Closes: 738103)
  * use utimes instead of utimensat/futimens (Closes: 738567)

  [ John Ogness ]
  * apt-cdrom should succeed if any drive succeeds (Closes: 728153)

  [ Trần Ngọc Quân ]
  * l10n: vi.po (621t): Update and review

 -- Michael Vogt <mvo@debian.org>  Thu, 13 Feb 2014 09:50:04 +0100

apt (0.9.15.1ubuntu1) trusty; urgency=low

  * merged from debian/sid

 -- Michael Vogt <michael.vogt@ubuntu.com>  Fri, 07 Feb 2014 21:03:22 +0100

apt (0.9.15.1) unstable; urgency=medium

  [ David Kalnischkies ]
  * use gpg --homedir instead of explicit file placement
  * use svg in doxygen and ensure dot is around for it
  * pkgTagFile: if we have seen the end, do not try to see more
  * restart debSrcRecordParsers only if needed
  * discard impossible candidates in MarkInstall (Closes: #735967)

  [ Chris Leick ]
  * update german manpage translation
  * Trivian unfuzzies of the German po4a translation

  [ Michael Vogt ]
  * fix apt-get download truncation (closes: #736962)
  * do not crash if VF.File()/VF.File().Archive() is NULL
  * show "status" in apt list last to be more awk friendly
    (thanks to Axel Beckert)
  * Fix multiarch package upgrade issue
  * add test for Suite with path

  [ Colin Watson ]
  * multicompress with externals sets wrong file modes (Closes: 737130)

 -- Michael Vogt <mvo@debian.org>  Thu, 06 Feb 2014 18:09:19 +0100

apt (0.9.15) unstable; urgency=low

  * upload version from debian/experimental to unstable

 -- Michael Vogt <mvo@debian.org>  Sat, 25 Jan 2014 21:57:00 +0100

apt (0.9.14.3~exp5) experimental; urgency=medium

  [ Anthony Towns ]
  * methods/rred: minor robustness improvements

  [ Michael Vogt ]
  * make "apt-mark help" shows all commands
  * make "apt show" output more user friendly
  * add "apt full-upgrade" and tweak "apt upgrade"
  * set APT::Sources::Use-Deb822=false until the format
    is fully finalized

 -- Michael Vogt <mvo@debian.org>  Fri, 24 Jan 2014 23:21:04 +0100

apt (0.9.14.3~exp4) experimental; urgency=medium

  * implement deb822 suggestions by Anthony Towns and Julian Andres Klode:
    - add Description tag for deb822 sources
    - add support for Enabled: no in deb822 sources.list
    - add support for multiple URIs in deb822 style sources.list
    - add support for multipl types in one line
  * add integration test for apt search and apt show
  * do not ignore ioctl(TIOCSCTTY) errors

 -- Michael Vogt <mvo@debian.org>  Wed, 22 Jan 2014 18:59:07 +0100

apt (0.9.14.3~exp3) experimental; urgency=low

  * implement deb822 suggestions by donkult (thanks!):
    - rename "Dist" to "Suites"
    - rename "Section" to "Sections"
    - rename "Architectures-Delete" to "Architectures-Remove"
    - rename "Uri" to "URI"
  * add "apt list --manual-installed"
  * add "apt upgrade --dist"
  * add "apt purge"
  * flock() the file edited in "apt edit-sources"
  * apt-private/private-show.cc: 
    - do not show Description-lang: header
  * reword apt !isatty() warning
  * add missing integration test for "apt list" and fix bugs
    found by it

 -- Michael Vogt <mvo@debian.org>  Sat, 18 Jan 2014 21:09:24 +0100

apt (0.9.14.3~exp2) experimental; urgency=medium

  [ Julian Andres Klode ]
  * debian/rules: Call dh_makeshlibs for 'apt'

  [ Anthony Towns ]
  * reimplement rred to allow applying all the diffs in a single pass
  * correct IndexDiff vs DiffIndex in Debug output

  [ David Kalnischkies ]
  * reenable unlimited pdiff files download
  * integrate Anthonys rred with POC for client-side merge

  [ Michael Vogt ]
  * document deb822 style sources.list in sources.list(5)
  * rename "Dist:" in deb822 style sources.list to "Suite:"
  * rename URL to Uri in deb822-sources
  * support multiple "Suite:" entries in deb822 style sources.list:
    "Suite: stable testing unstable"
  
 -- Michael Vogt <mvo@debian.org>  Thu, 16 Jan 2014 21:43:22 +0100

apt (0.9.14.3~exp1) experimental; urgency=low

  [ Michael Vogt ]
  * add support for "deb822" style sources.list format and add
    APT::Sources::Use-Deb822 to support disabling it

  [ David Kalnischkies ]
  * implement POC client-side merging of pdiffs via apt-file

  [ Trần Ngọc Quân ]
  * l10n: vi.po(617t): Update Vietnamese translation

 -- Michael Vogt <mvo@debian.org>  Sun, 05 Jan 2014 15:13:32 +0100

apt (0.9.14.2) unstable; urgency=low

  [ Joe Hansen ]
  * Danish translation update. Closes: #732166
  
  [ Peter Green ]
  * add apt-vendor for raspbian. Closes: #732749

  [ Thomas Bechtold ]
  * apt-pkg/contrib/gpgv.cc: use /tmp as fallback dir if the
    directory from $TMPDIR  is not available (closes: #728500)
  
  [ Michael Vogt ]
  * vendor/getinfo:
    - fix ubuntu-codename
  * vendor/steamos/*:
    - add steamos support
  * bugfix/bts731738-fancy-progess:
    - fix terminal size issues with e.g. "less" when "APT::Progress-Fancy=1"
      is used (closes: #731738)
  * feature/policy-parser-bts732746:
    - allow more flexibility in /etc/apt/preferences, e.g. comment only
      sections (closes: #732746)
  * move TMPDIR handling into GetTempDir() and use that instead of
    getenv("TMPDIR")
  * update apt-key net-update and add integration test with the buildin
    apt webserver
  * run autopkgtest against the installed apt

 -- Michael Vogt <mvo@debian.org>  Sun, 29 Dec 2013 16:41:16 +0100

apt (0.9.14.1ubuntu2) trusty; urgency=medium

  * Install the apt binary.

 -- Matthias Klose <doko@ubuntu.com>  Thu, 16 Jan 2014 12:53:32 +0100

apt (0.9.14.1ubuntu1) trusty; urgency=low

  * Merge from debian/sid
  * disable autopkgtest for now until it can test the installed
    packages and not only the build-tree (thanks to Martin Pitt)

 -- Michael Vogt <michael.vogt@ubuntu.com>  Thu, 12 Dec 2013 21:19:49 +0100

apt (0.9.14.1) unstable; urgency=medium

  * fix apt-get source -t dist regression (closes: #731853)
    and add testcase
  * clarify error message when apt-get source=ver fails
    (thans to David Kalnischkies)
  * Fix conffile prompt regression (LP: #1260297)
    and add testcase
  * improve error message for apt-get source pkg:arch{=ver,/release}

 -- Michael Vogt <mvo@debian.org>  Thu, 12 Dec 2013 18:34:29 +0100

apt (0.9.14ubuntu1) trusty; urgency=low

  * Merged from debian/sid

 -- Michael Vogt <michael.vogt@ubuntu.com>  Sun, 08 Dec 2013 14:43:30 +0100

apt (0.9.14) unstable; urgency=low

  [ David Kalnischkies ]
  * merge ubuntus apport reporting changes to reduce diff
  * enable NOISE for build logs to enable analyse
  * introduce a vendor system to change sources.list
  * add a vendor specific file to have configurable entities
  * use a substvar to set the archive-keyring in debian/control
  * cherry-pick ubuntus (disabled) net-update fixes
  * generate apt-key script with vendor info about keys
  * drop old /var/state to /var/lib transition artefacts

  [ Steve Langasek ]
  * prepare-release: declare the packages needed as source build deps.

  [ Michael Vogt ]
  * enable release based selection for deb-src (closes: 731102)
  * document Dpkg::Progress-Fancy (closes: 726169), thanks to James McCoy
  * vendor/makefile: fix build error for parallel builds
  * Handle SIGWINCH in APT::Progress-Fancy=1

 -- Michael Vogt <mvo@debian.org>  Sat, 07 Dec 2013 14:54:31 +0100

apt (0.9.13.1) unstable; urgency=low

  [ Colin Watson ]
  * fix "apt-get  --purge build-dep" (closes: #720597)
  * fix regression that APT::Keep-Fds is not honored (closes: #730490)
  
  [ Michael Vogt ]
  * add "-f" option to "build-dep" as sbuild is using it to fix 
    regression with cross-building (LP: #1255806)
  * add autopkgtest support for the integration testsuite
  * merge mvo/feature/short-list
  * merge mvo/feature/edit-sources
  * fix segfault in pkgDepCache::SetCandidateRelease() (closes: #709560)
  * reset terminal on error (closes: #730795)
  * fix apport report writing (LP: #1254499)

 -- Michael Vogt <mvo@debian.org>  Fri, 29 Nov 2013 20:50:17 +0100

apt (0.9.13.1~ubuntu1) trusty; urgency=low
  
    [ Colin Watson ]
    * fix "apt-get  --purge build-dep" (closes: #720597)
    * fix regression that APT::Keep-Fds is not honored (closes: #730490)
    
    [ Michael Vogt ]
    * add "-f" option to "build-dep" as sbuild is using it to fix 
      regression with cross-building (LP: #1255806)
    * merge mvo/feature/short-list
  
 -- Michael Vogt <michael.vogt@ubuntu.com>  Thu, 28 Nov 2013 21:17:43 +0100

apt (0.9.13) unstable; urgency=low

  [ TJ Guthrie ]
  * Changed MinAgeSec to MinAge in /etc/cron.daily/apt:200,204 
    LP: #1206047

 -- Michael Vogt <mvo@debian.org>  Sun, 24 Nov 2013 10:56:22 +0100

apt (0.9.13~exp1ubuntu3) trusty; urgency=low

  * Fix "apt-get --purge build-dep" (closes: #720597).

 -- Colin Watson <cjwatson@ubuntu.com>  Tue, 26 Nov 2013 15:40:02 +0000

apt (0.9.13~exp1ubuntu2) trusty; urgency=low

  * Fix two subprocess calls to continue to honour APT::Keep-Fds
    (LP: #1254696).

 -- Colin Watson <cjwatson@ubuntu.com>  Mon, 25 Nov 2013 16:49:25 +0000

apt (0.9.13~exp1ubuntu1) trusty; urgency=low

  * merged from the debian/sid branch:
    - debian/gbp.conf: change build branch to ubuntu/master
    - use ubuntu keyring and ubuntu archive keyring in apt-key
    - run update-apt-xapian-index in apt.cron
    - run apt-key net-update in cron.daily
    - different example sources.list
    - APT::pkgPackageManager::MaxLoopCount set to 5000
    - apport pkgfailure handling
    - ubuntu changelog download handling
    - patch for apt cross-building, see http://bugs.debian.org/666772
    - debian/apt.auto-removal.sh
      + Keep linux-tools packages matching installed kernels
  
 -- Michael Vogt <michael.vogt@ubuntu.com>  Sat, 23 Nov 2013 09:13:14 +0100

apt (0.9.13~exp1) experimental; urgency=low

  * Improve the API for APT::Upgrade::Upgrade()
  * Re-add "Calculating upgrade..." message
  * move upgrade releated code into upgrade.{cc,h}
  * Move ListUpdate/AquireUpdate into update.{cc,h}
  * Add new apt-pkg/install-progress.h with APT::Progress::PackageManager
    progress reporting classes
  * Move the status-fd progress reporting out of the pkgDPkgPM class
    and into PackageManagerProgressFd
  * Fix reading dpkg --status-fd on reinstalls
  * Add new APT::Status-deb822-Fd progress output
  * add Acquire::http::Proxy-Auto-Detect to the apt.conf.5 manpage
    (closes: 726597)
  * Fix detection when multiarch packages are reported by dpkg as
    disappeared Packages
  * test/integration/run-tests: output the failed test names
  * Code Cleanup in pkgDPkgPM
  * prepare next ABI via #if (APT_PKG_MAJOR >= 4 && APT_PKG_MINOR >= 13)
  * add new pid_t ExecFork(std::set<int> KeepFDs)
  * Avoid flickering when "apt-get -o DpkgPM::Progress-Fancy=1" is use
  * use sysconf(_SC_OPEN_MAX) in ExecFork()

 -- Michael Vogt <mvo@debian.org>  Fri, 01 Nov 2013 10:03:06 +0100

apt (0.9.12.1) unstable; urgency=low

  [ Michael Vogt ]
  * do not send pkgname:arch over the APT::Status-Fd to not break
    clients (closes: 726156). A new APT::Status-deb822-Fd will be
    used to fix this.
  * add integration tests for APT::Status-Fd
  * add missing _() around the new "Progress" string

  [ David Kalnischkies ]
  * fix progress-segfault in case of dpkg errors/prompts (Closes: 726047)

 -- Michael Vogt <mvo@debian.org>  Tue, 15 Oct 2013 18:25:51 +0200

apt (0.9.12) unstable; urgency=low

  [ Christian Perrier ]
  * Fix typo in apt-private/private-show.cc. Thanks to Benjamin
    Keresa. Closes: #724073
  
  [ Mark Hymers ]
  * fix libapt-inst for >2G debs (closes: #725483)

  [ David Kalnischkies ]
  * don't strip :any from dependencies in single-arch (Closes: 723586)
  * pkg from only trusted sources keeps being trusted (Closes: 617690)
  * compression-neutral message for missing data.tar member (Closes: 722710)
  * print-uris prints regardless of quiet-level again (Closes: 722207)
  * retry without partial data after a 416 response (Closes: 710924)
  * replace "filesize - 1" trick in http with proper 416 handling
  * fix partial (206 and 416) support in https
  * handle complete responses to https range requests (Closes: 617643, 667699)
    (LP: 1157943)
  * don't consider holds for autoremoval (Closes: 724995)
  * put fetch errors in 'source' on our errorstack
  * use pkgAcqArchive in 'download' for proper errors
  * fix lzma-support detection via xz binary
  * do not ++ on erased package pointers in autoremove

  [ Michael Vogt ]
  * Add new "apt-get upgrade --with-new-pkgs" option (and add man-page for it).
    So "apt-get upgrade --with-new-pkgs" will pull in new dependencies but
    never remove packages
  * Rename "--dpkg-progress" to "--show-progress" and document it in 
    apt-get.8. This will show global install progress information in the
    terminal.
  * Fix status-fd progress calculation for certain multi-arch install/upgrade
    situations
  * add new -o DpkgPM::Progress-Fancy for nicer dpkg progress output 
    on vt100+ terminals
  * fix libapt-inst for >2G debs (closes: #725483), thanks to Mark Hymers 
  * debian/apt.postinst: use --compare-versions lt instead of lt-nl, 
    to ensure the apt-auto-removal file is correctly create, 
    thanks to Ben Hutchings
  * update Uploaders to match recent uploaders better
  * Set the default "Acquire::PDiffs::FileLimit" to 20. If the amount
    of pdiffs is bigger things tend to get slower. Set
      Acquire::PDiffs::FileLimit "0";
    in /etc/apt/apt.conf to get the old behavior back.

 -- Michael Vogt <mvo@debian.org>  Wed, 09 Oct 2013 22:39:41 +0200

apt (0.9.11.4) unstable; urgency=low

  [ Oskari Saarenmaa ]
  * don't truncate 100 char long paths in tar extraction.
    Thanks to Mika Eloranta for the testcase! (Closes: #689582)

  [ David Kalnischkies ]
  * do not trust FileFd::Eof() in pkgTagFile::Fill()
    Thanks to Cyril Brulebois (Closes: 723705)

 -- Michael Vogt <mvo@debian.org>  Fri, 20 Sep 2013 16:12:07 +0200

apt (0.9.11.3) unstable; urgency=low

  [ Michael Vogt ]
  * Add DPkgPM::Progress option to enable terminal install 
    progress
  * fix typo (mkostemp->mkstemp)
  * Remove invalid "-f" option for apt-get check, thanks to
    Philipp Weis (closes: #721477)
  * Fix regression of "apt-cache unmet -i", thanks to Daniel Schepler
    (closes: #722324)

  [ David Kalnischkies ]
  * use FileFd in HashSum test to unbreak non-linux ports.
    Thanks to Aaron M. Ucko (Closes: 721723)

 -- Michael Vogt <mvo@debian.org>  Tue, 10 Sep 2013 17:32:02 +0200

apt (0.9.11.2) unstable; urgency=low

  [ Milo Casagrande ]
  * Update Italian translation. Closes: #721030
  
  [ Trần Ngọc Quân ]
  * Update Vietnamese translation. Closes: #720752
  
  [ Michael Vogt ]
  * dselect/install:
   - remove "-f" option for apt-get clean/auto-clean (closes: #720532)
  * apt-private/private-cmndline.cc:
    - fix typo in CmdMatches() selection for dselect-upgrade (closes: #720532)
  * use SPtr<pkgProblemResolver> in DoInstall() to simplify the code
  * allow pkg manipulation in the upgrade/dist-upgrade commandline, like
    apt-get dist-upgrade 2vcard- 4g8+ (thanks to Thorsten Glaser for the
    suggestion)

  [ Angel Guzman Maeso ]
  * replace usage of potential dangerous mktemp with mkstemp

 -- Michael Vogt <mvo@debian.org>  Sat, 31 Aug 2013 16:45:31 +0200

apt (0.9.11.1) unstable; urgency=low

  [ Michael Vogt ]
  * more coverity fixes:
    - explicit init 
    - always chdir("/") after chroot()
    - ftparchive/override.cc: fix "skip empty lines" code, the pointer 
      needs to get de-referenced first
  * dselect/update: 
    - remove "-f" option for apt-get update to fix breakage (closes: 720532)

  [ Christopher Baines ]
  * Add test for bug #507998

  [ David Kalnischkies ]
  * add a breaks libapt-inst for FileFd changes in 0.9.9 (Closes: 720449)
  * add versions to manpages-it Replaces+Breaks

  [ Ángel Guzmán Maeso ]
  * apt-pkg:contrib Avoid compiler warning about sign-compare

 -- Michael Vogt <mvo@debian.org>  Sat, 24 Aug 2013 09:13:27 +0200

apt (0.9.11) unstable; urgency=low

  [ Daniel Hartwig ]
  * Clarify units of Acquire::http::Dl-Limit (closes: #705445)
  * Show a error message if {,dist-}upgrade is used with additional
    arguments (closes: #705510)

  [ Michael Vogt ]
  * lp:~mvo/apt/config-clear:
    - support Configuration.Clear() for a clear of the entire 
      configuration
  * lp:~mvo/apt/add-glob-function:
    -  add Glob() to fileutl.{cc,h}
  * feature/apt-binary2
    - refactor large chunks of cmdline/*.cc into a new libapt-private
      library that is shared between the internal apt cmdline tools
    - install libapt-private* into the apt binary
    - add PACKAGE_MATCHER_ABI_COMPAT define so that this branch can be 
      merged without breaking ABI
    - add lintian override for no-shlibs-control-file so that
      the internal libapt-private.so.0.0.0 can be shipped
    - adjust apt.install.in to only install libapt-private.so.*

  [ David Kalnischkies ]
  * ensure that pkgTagFile isn't writing past Buffer length (Closes: 719629)
  * allow Pre-Install-Pkgs hooks to get info over an FD != stdin
    (Closes: #671726)

  [ Christian PERRIER ]
  * French translation update.

 -- Michael Vogt <mvo@debian.org>  Wed, 21 Aug 2013 17:51:09 +0200

apt (0.9.10) unstable; urgency=low

  The "Hello to Debconf" upload
  
  [ Christian Perrier ]
  * Vietnamese translation update. Closes: #718615
  * Japanese translation update. Closes: #719279
  * French translation update.

  [ Michael Vogt ]
  * work on fixing coverity scan results:
    - fix some off-by-one errors
    - fix some resource leaks
    - fixes in chroot() handling
    - fix some missing va_end()
  * make the code -Wall clean again
  * remove duplicated #include<list>
  * add .travis.yml
  * use the 'abi-complicance-checker' package and remove the buildin 
    copy for the abi checks

  [ David Kalnischkies ]
  * ensure that FileFd::Size returns 0 in error cases
  * add missing Turkish (tr) to po/LINGUAS
  * correct management-typo in description found by lintian
  * implement debian/rules build-{arch,indep} as required by policy 3.9.4
  * reenable automatic parallel build of APT
  * exclude config.{sub,guess} from source package
  * update the symbol files to reflect current state
  * unset LANGUAGE for showing [Y/n] answer hints
  * fix some unitialized data members
  * specific pins below 1000 cause downgrades (Closes: 543966)
  * use pkgTagFile to parse "header" of Release files
  * fix: --print-uris removes authentication (Closes: 719263)
  * always use our own trustdb.gpg in apt-key
  * use a tmpfile for trustdb.gpg in apt-key.
    Thanks to Andreas Beckmann for the initial patch! (Closes: #687611)
  * do not double-slash paths in apt-key (Closes: 665411)
  * make the keyring locations in apt-key configurable
  * let apt-key del work better with softlink and single key keyrings
  * do not call 'apt-key update' in apt.postinst
  
  [ Colin Watson ]
  * prefer native arch over higher priority for providers (Closes: #718482)

 -- Michael Vogt <mvo@debian.org>  Mon, 12 Aug 2013 21:45:07 +0200

apt (0.9.9.4) unstable; urgency=low

  [ David Kalnischkies ]
  * pick up Translation-* even if only compressed available (Closes: 717665)
  * request absolute URIs from proxies again (0.9.9.3 regession)
    (Closes: 717891)
  
  [ Michael vogt ]
  * fix missing changelog entry for 0.9.9.3 (git-dch issue)

 -- Michael Vogt <mvo@debian.org>  Fri, 26 Jul 2013 09:58:17 +0200

apt (0.9.9.3) unstable; urgency=low

  [ Ben Hutchings ]
  * debian/apt.auto-removal.sh:
    - do not include debug symbol packages for the kernel in the 
      blacklist (closes: #717616)
  
  [ Michael Vogt ]
  * debian/apt.postinst:
    - run /etc/kernel/postinst.d/apt-auto-removal once on upgrade
      to ensure that the correct auto-removal list is generated
      (closes: #717615)

  [ David Kalnischkies ]
  * skip all Description fields in apt-cache, not just first (Closes: 717254)
  * fix 'apt-cache search' crash with missing description (Closes: 647590)

  [ Raphael Geissert ]
  * Do not send a connection: keep-alive, at all
  
 -- Michael Vogt <mvo@debian.org>  Thu, 25 Jul 2013 17:14:58 +0200

apt (0.9.9.2) unstable; urgency=low

  [ Programs translations ]
  * Vietnamese updated by Tran Ngoc Quan. Closes: #717016

  [ David Kalnischkies ]
  * fix if-clause to generate hook-info for 'rc' packages (Closes: 717006)

 -- Michael Vogt <mvo@debian.org>  Wed, 17 Jul 2013 14:56:34 +0200

apt (0.9.9.1) unstable; urgency=low

  [ Michael Vogt ]
  * debian/rules:
    - call dh_clean in clean (closes: #714980)
  * apt-pkg/packagemanager.cc:
    - increate APT::pkgPackageManager::MaxLoopCount to 5000
  * cherry pick debian/apt.auto-removal.sh feature from the
    ubuntu/master branch

  [ Steve Langasek ]
  * debian/apt.conf.autoremove: don't include linux-image*,
    linux-restricted-modules*, and linux-ubuntu-modules* packages in the
    list to never be autoremoved.
  * debian/apt.auto-removal.sh, debian/rules, debian/apt.dirs: install new
    script to /etc/kernel/postinst.d/ which ensures we only automatically
    keep the currently-running kernel, the being-installed kernel, and the
    newest kernel, so we don't fill /boot up with an unlimited number of
    kernels.  LP: #923876.

  [ Adam Conrad ]
  * Fix up two things in debian/apt.auto-removal.sh:
    - Use exact matches with $-terminated regexes, so we don't get
      confusion between similarly-named kernel flavours.
    - Keep linux-backports-modules in sync with installed kernels.

  [ David Kalnischkies ]
  * Version 3 for DPkg::Pre-Install-Pkgs with MultiArch info (Closes: #712116)
  * implement arch+= and arch-= for sources.list
  * prevent MarkInstall of unsynced Multi-Arch:same siblings

 -- Michael Vogt <mvo@debian.org>  Thu, 11 Jul 2013 20:44:31 +0200

apt (0.9.9.1~ubuntu5) trusty; urgency=low

  * Changed MinAgeSec to MinAge in /etc/cron.daily/apt:200,204 
    LP: #1206047

 -- TJ Guthrie (TJ) <TJ.Guthrie@mail.wvu.edu>  Mon, 18 Nov 2013 03:06:36 -0500

apt (0.9.9.1~ubuntu4) trusty; urgency=low

  * No change rebuild against db 5.3.

 -- Dmitrijs Ledkovs <xnox@ubuntu.com>  Sat, 02 Nov 2013 14:02:38 +0000

apt (0.9.9.1~ubuntu3) saucy; urgency=low

  * Keep linux-tools packages matching installed kernels (LP: #1205284)

 -- Adam Conrad <adconrad@ubuntu.com>  Wed, 11 Sep 2013 11:48:09 -0400

apt (0.9.9.1~ubuntu2) saucy; urgency=low

  * Prefer native architecture over higher priority for providers (closes:
    #718482).

 -- Colin Watson <cjwatson@ubuntu.com>  Thu, 01 Aug 2013 16:33:32 +0100

apt (0.9.9.1~ubuntu1) saucy; urgency=low

  * merged from the debian/sid branch:
    - debian/gbp.conf: change build branch to ubuntu/master
    - use ubuntu keyring and ubuntu archive keyring in apt-key
    - run update-apt-xapian-index in apt.cron
    - run apt-key net-update in cron.daily
    - different example sources.list
    - APT::pkgPackageManager::MaxLoopCount set to 5000
    - apport pkgfailure handling
    - ubuntu changelog download handling
    - patch for apt cross-building, see http://bugs.debian.org/666772
    - debian/apt.auto-removal.sh
      + make kernels auto-removable

 -- Michael Vogt <michael.vogt@ubuntu.com>  Wed, 10 Jul 2013 17:03:52 +0200

apt (0.9.9) unstable; urgency=low

  [ Michael Vogt ]
  * improve debug output for the Debug::pkgProblemResolver and
    Debug::pkgDepCache::AutoInstall
  * improve apt-cdrom output when no CD-ROM can be auto-detected
  * document --no-auto-detect in apt-cdrom

  [ David Kalnischkies ]
  * build the en manpages in subdirectory doc/en
  * remove -ldl from cdrom and -lutil from apt-get linkage
  * rewrite pkgOrderList::DepRemove to stop incorrect immediate setting
    (Closes: 645713)
  * prefer Essentials over Removals in ordering score
  * fix priority sorting by prefering higher in MarkInstall
  * try all providers in order if uninstallable in MarkInstall
  * do unpacks before configures in SmartConfigure (Closes: #707578)
  * fix support for multiple patterns in apt-cache search (Closes: #691453)
  * set Fail flag in FileFd on all errors consistently
  * don't explicitly init ExtractTar InFd with invalid fd
  * OpenDescriptor should autoclose fd always on error (Closes: #704608)
  * fail in CopyFile if the FileFds have error flag set
  * ensure state-dir exists before coyping cdrom files
  * fix file location for configure-index.gz in apt.conf(5) (Closes: #711921)
  * handle missing "Description" in apt-cache show (Closes: #712435)
  * try defaults if auto-detection failed in apt-cdrom (Closes: #712433)
  * support \n and \r\n line endings in ReadMessages
  * do not redownload unchanged InRelease files
  * trigger NODATA error for invalid InRelease files (Closes: #712486)

 -- Michael Vogt <mvo@debian.org>  Tue, 02 Jul 2013 08:58:33 +0200

apt (0.9.8.2) unstable; urgency=low

  [ Programs translations ]
  * French translation : typo fix. Closes: #677272

  [ Guillem Jover ]
  * Update Vcs fields (Closes: #708562)
  
  [ Michael Vogt ]
  * buildlib/apti18n.h.in:
    - fix build failure when building without NLS (closes: #671587)
  
  [ Gregoire Menuel ]
  * Fix double free (closes: #711045)
  
  [ Raphael Geissert ]
  * Fix crash when the "mirror" method does not find any entry
    (closes: #699303)

  [ Johan Kiviniemi ]
  * cmdline/apt-key:
    - Create new keyrings with mode 0644 instead of 0600.
    - Accept a nonexistent --keyring file with the adv subcommand as well.

 -- Michael Vogt <mvo@debian.org>  Thu, 06 Jun 2013 19:15:14 +0200

apt (0.9.8.1) unstable; urgency=low

  [ David Kalnischkies ]
  * apt-pkg/indexcopy.cc:
    - non-inline RunGPGV methods to restore ABI compatibility with previous
      versions to fix partial upgrades (Closes: #707771)
  
  [ Michael Vogt ]
  * moved source to http://git.debian.org/apt/apt.git
  * updated gbp.conf to match what bzr-buildpackage is doing
  * remove .bzr-buildpackage/default.conf (superseeded by gbp.conf)

 -- Michael Vogt <mvo@debian.org>  Thu, 16 May 2013 14:50:43 +0200

apt (0.9.8) unstable; urgency=low

  [ Ludovico Cavedon ]
  * properly handle if-modfied-since with libcurl/https 
    (closes: #705648)
  
  [ Andreas Beckman ]
  * apt-pkg/algorithms.cc:
    - Do not propagate negative scores from rdepends. Propagating the absolute
      value of a negative score may boost obsolete packages and keep them
      installed instead of installing their successors.  (Closes: #699759)

  [ Michael Vogt ]
  * apt-pkg/sourcelist.cc:
    - fix segfault when a hostname contains a [, thanks to
      Tzafrir Cohen (closes: #704653)
  * debian/control:
    - replace manpages-it (closes: #704723)

  [ David Kalnischkies ]
  * various simple changes to fix cppcheck warnings
  * apt-pkg/pkgcachegen.cc:
    - do not store the MD5Sum for every description language variant as
      it will be the same for all so it can be shared to save cache space
    - handle language tags for descriptions are unique strings to be shared
    - factor version string creation out of NewDepends, so we can easily reuse
      version strings e.g. for implicit multi-arch dependencies
    - equal comparisions are used mostly in same-source relations,
      so use this to try to reuse some version strings
    - sort group and package names in the hashtable on insert
    - share version strings between same versions (of different architectures)
      to save some space and allow quick comparisions later on
  * apt-pkg/pkgcache.cc:
    - assume sorted hashtable entries for groups/packages
  * apt-pkg/cacheiterators.h:
    - provide DepIterator::IsSatisfied as a nicer shorthand for DepCheck
  * apt-pkg/deb/debversion.cc:
    - add a string-equal shortcut for equal version comparisions

  [ Marc Deslauriers ]
  * make apt-ftparchive generate missing deb-src hashes (LP: #1078697)

  [ Yaroslav Halchenko ]
  * Fix English spelling error in a message ('A error'). Unfuzzy
    translations. Closes: #705087

  [ Programs translations ]
  * French translation completed (Christian Perrier)

  [ Manpages translations ]
  * French translation completed (Christian Perrier)

  [ Daniel Hartwig ]
  * apt-pkg/contrib/strutl.cc:
    - include port in shortened URIs (e.g. with apt-cache policy, progress
      display) thanks to James McCoy (Closes: #154868, #322074)
    - percent-encode username and password when writing URIs
  * methods/http.cc:
    - properly escape IP-literals (e.g. IPv6 address) when building
      Host headers and URIs (Closes: #620344)
  * methods/https.cc:
    - use https_proxy environment variable if present, falling back to
      http_proxy otherwise
    - use authentication credentials from proxy URI
      (Closes: #651640, LP: #1087512)
    - environment variables do not override an explicit no proxy
      directive ("DIRECT") in apt.conf
    - disregard all_proxy environment variable, like other methods

 -- Michael Vogt <mvo@debian.org>  Wed, 08 May 2013 18:43:28 +0200

apt (0.9.7.9~exp3) experimental; urgency=low
  
  [ Michael Vogt ]
  * apt-pkg/sourcelist.cc:
    - fix segfault when a hostname contains a [, thanks to 
      Tzafrir Cohen (closes: #704653)
  * debian/control:
    - replace manpages-it (closes: #704723)

  [ David Kalnischkies ]
  * various simple changes to fix cppcheck warnings
  * apt-pkg/pkgcachegen.cc:
    - do not store the MD5Sum for every description language variant as
      it will be the same for all so it can be shared to save cache space
    - handle language tags for descriptions are unique strings to be shared
    - factor version string creation out of NewDepends, so we can easily reuse
      version strings e.g. for implicit multi-arch dependencies
    - equal comparisions are used mostly in same-source relations,
      so use this to try to reuse some version strings
    - sort group and package names in the hashtable on insert
    - share version strings between same versions (of different architectures)
      to save some space and allow quick comparisions later on
  * apt-pkg/pkgcache.cc:
    - assume sorted hashtable entries for groups/packages
  * apt-pkg/cacheiterators.h:
    - provide DepIterator::IsSatisfied as a nicer shorthand for DepCheck
  * apt-pkg/deb/debversion.cc:
    - add a string-equal shortcut for equal version comparisions

  [ Marc Deslauriers ]
  * make apt-ftparchive generate missing deb-src hashes (LP: #1078697)
  
  [ Yaroslav Halchenko ]
  * Fix English spelling error in a message ('A error'). Unfuzzy
    translations. Closes: #705087

  [ Programs translations ]
  * French translation completed (Christian Perrier)
  
  [ Manpages translations ]
  * French translation completed (Christian Perrier)

  [ Daniel Hartwig ]
  * apt-pkg/contrib/strutl.cc:
    - include port in shortened URIs (e.g. with apt-cache policy, progress
      display) thanks to James McCoy (Closes: #154868, #322074)
    - percent-encode username and password when writing URIs
  * methods/http.cc:
    - properly escape IP-literals (e.g. IPv6 address) when building
      Host headers and URIs (Closes: #620344)
  * methods/https.cc:
    - use https_proxy environment variable if present, falling back to
      http_proxy otherwise
    - use authentication credentials from proxy URI
      (Closes: #651640, LP: #1087512)
    - environment variables do not override an explicit no proxy
      directive ("DIRECT") in apt.conf
    - disregard all_proxy environment variable, like other methods
  
 -- Michael Vogt <mvo@debian.org>  Wed, 08 May 2013 18:43:28 +0200

apt (0.9.7.9~exp2) experimental; urgency=low

  [ Programs translations ]
  * Update all PO files and apt-all.pot
  * French translation completed (Christian Perrier)
  
  [ Daniel Hartwig ]
  * cmdline/apt-get.cc:
    - do not have space between "-a" and option when cross building
      (closes: #703792)
  * test/integration/test-apt-get-download:
    - fix test now that #1098752 is fixed
  * po/{ca,cs,ru}.po:
    - fix merge artifact

  [ David Kalnischkies ]
  * apt-pkg/indexcopy.cc:
    - rename RunGPGV to ExecGPGV and move it to apt-pkg/contrib/gpgv.cc
  * apt-pkg/contrib/gpgv.cc:
    - ExecGPGV is a method which should never return, so mark it as such
      and fix the inconsistency of returning in error cases
    - don't close stdout/stderr if it is also the statusfd
    - if ExecGPGV deals with a clear-signed file it will split this file
      into data and signatures, pass it to gpgv for verification
    - add method to open (maybe) clearsigned files transparently
  * apt-pkg/acquire-item.cc:
    - keep the last good InRelease file around just as we do it with
      Release.gpg in case the new one we download isn't good for us
  * apt-pkg/deb/debmetaindex.cc:
    - reenable InRelease by default
  * ftparchive/writer.cc,
    apt-pkg/deb/debindexfile.cc,
    apt-pkg/deb/deblistparser.cc:
    - use OpenMaybeClearSignedFile to be free from detecting and
      skipping clearsigning metadata in dsc and Release files

  [ Michael Vogt ]
  * add regression test for CVE-2013-1051
  * implement GPGSplit() based on the idea from Ansgar Burchardt
    (many thanks!)
  * methods/connect.cc:
    - use Errno() instead of strerror(), thanks to David Kalnischk
  * doc/apt.conf.5.xml:
    - document Acquire::ForceIPv{4,6}

 -- Michael Vogt <mvo@debian.org>  Wed, 03 Apr 2013 14:19:58 +0200

apt (0.9.7.9~exp1) experimental; urgency=low

  [ Niels Thykier ]
  * test/libapt/assert.h, test/libapt/run-tests:
    - exit with status 1 on test failure
  
  [ Daniel Hartwig ]
  * test/integration/framework:
    - continue after test failure but preserve exit status

  [ Programs translation updates ]
  * Turkish (Mert Dirik). Closes: #703526

  [ Colin Watson ]
  * methods/connect.cc:
    - provide useful error message in case of EAI_SYSTEM
      (closes: #703603)
  
  [ Michael Vogt ]
  * add new config options "Acquire::ForceIPv4" and 
    "Acquire::ForceIPv6" to allow focing one or the other
    (closes: #611891)
  * lp:~mvo/apt/fix-tagfile-hash:
    - fix false positives in pkgTagSection.Exists(), thanks to
      Niels Thykier for the testcase (closes: #703240)
    - this will require rebuilds of the clients as this used to
      be a inline function

 -- Michael Vogt <mvo@debian.org>  Fri, 22 Mar 2013 21:57:08 +0100

apt (0.9.7.8) unstable; urgency=criticial

  * SECURITY UPDATE: InRelease verification bypass
    - CVE-2013-1051
  
  [ David Kalnischk ]
  * apt-pkg/deb/debmetaindex.cc,
    test/integration/test-bug-595691-empty-and-broken-archive-files,
    test/integration/test-releasefile-verification:
    - disable InRelease downloading until the verification issue is
      fixed, thanks to Ansgar Burchardt for finding the flaw

 -- Michael Vogt <mvo@debian.org>  Thu, 14 Mar 2013 07:47:36 +0100

apt (0.9.7.8~exp2) experimental; urgency=low

  * include two missing patches to really fix bug #696225, thanks to
    Guillem Jover 
  * ensure sha512 is really used when available, thanks to Tyler Hicks
   (LP: #1098752)

 -- Michael Vogt <mvo@debian.org>  Fri, 01 Mar 2013 19:06:55 +0100

apt (0.9.7.8~exp1) experimental; urgency=low

  [ Manpages translation updates ]
  * Italian (Beatrice Torracca). Closes: #696601
  
  [ Programs translation updates ]
  * Japanese (Kenshi Muto). Closes: #699783
  
  [ Michael Vogt ]
  * fix pkgProblemResolver::Scores, thanks to Paul Wise. 
    Closes: #697577
  * fix missing translated apt.8 manpages, thanks to Helge Kreutzmann
    for the report. Closes: #696923
  * apt-pkg/contrib/progress.cc:
    - Make "..." translatable to fix inconsistencies in the output
      of e.g. apt-get update. While this adds new translatable strings,
      not having translations for them will not break anything.
      Thanks to Guillem Jover. Closes: #696225
  * debian/apt.cron.daily:
    - when reading from /dev/urandom, use less entropy and fix a rare
      bug when the random number chksum is less than 1000.
      Closes: #695285
  * methods/https.cc:
    - reuse connection in https, thanks to Thomas Bushnell, BSG for the
      patch. LP: #1087543, Closes: #695359
    - add missing curl_easy_cleanup()
  * methods/http.cc:
    - quote spaces in filenames to ensure as the http method is also
      (potentially) used for non deb,dsc content that may contain
      spaces, thanks to Daniel Hartwig and Thomas Bushnell 
      (LP: #1086997)
    - quote plus in filenames to work around a bug in the S3 server
      (LP: #1003633)
  * apt-pkg/indexrecords.cc:
    - support '\r' in the Release file

  [ David Kalnischkies ]
  * apt-pkg/depcache.cc:
    - prefer to install packages which have an already installed M-A:same
      sibling while choosing providers (LP: #1130419)

 -- Michael Vogt <mvo@debian.org>  Fri, 01 Mar 2013 14:16:42 +0100

apt (0.9.7.7ubuntu4) raring; urgency=low

  [ Michael Vogt ]
  * test/integration/test-bug-1078697-missing-source-hashes:
    - add test for deb-src hash generation
  
  [ Marc Deslauriers ]
  * make apt-ftparchive generate missing deb-src hashes (LP: #1078697)

 -- Michael Vogt <michael.vogt@ubuntu.com>  Thu, 11 Apr 2013 14:52:15 +0200

apt (0.9.7.7ubuntu3) raring; urgency=low

  * SECURITY UPDATE: InRelease verification bypass
    - CVE-2013-1051

  [ David Kalnischk ]
  * apt-pkg/deb/debmetaindex.cc,
    test/integration/test-bug-595691-empty-and-broken-archive-files,
    test/integration/test-releasefile-verification:
    - disable InRelease downloading until the verification issue is
      fixed, thanks to Ansgar Burchardt for finding the flaw

 -- Michael Vogt <michael.vogt@ubuntu.com>  Thu, 14 Mar 2013 14:25:56 +0100

apt (0.9.7.7ubuntu2) raring; urgency=low

  * Cherry-pick from David's sid branch to fix a multiarch library
    installation problem:

  [ David Kalnischkies ]
  * apt-pkg/depcache.cc:
    - prefer to install packages which have an already installed M-A:same
      sibling while choosing providers (LP: #1130419)

 -- Steve Langasek <steve.langasek@ubuntu.com>  Fri, 01 Mar 2013 17:55:03 -0800

apt (0.9.7.7ubuntu1) raring; urgency=low

  * Merge from Debian unstable, pulling in new translations and fixes.
  * Add linux-headers to /etc/kernel/postinst.d/apt-auto-removal guard.

 -- Adam Conrad <adconrad@ubuntu.com>  Fri, 18 Jan 2013 00:32:14 -0700

apt (0.9.7.7) unstable; urgency=low

  [ Program translation updates ]
  * Catalan (Jordi Mallach)
  * Drop a confusing non-breaking space. Closes: #691024
  * Thai (Theppitak Karoonboonyanan). Closes: #691613
  * Vietnamese (Trần Ngọc Quân). Closes: #693773
  * Fix Plural forms in German, French, Japanese and Portuguese
    translations. Thanks to Jakub Wilk for reporting these errors.

  [ David Kalnischkies ]
  * apt-pkg/packagemanager.cc:
    - do not do lock-step configuration for a M-A:same package if it isn't
      unpacked yet in SmartConfigure and do not unpack a M-A:same package
      again in SmartUnPack if we have already configured it (LP: #1062503)
  * apt-pkg/depcache.cc:
    - don't call MarkInstall with the FromUser flag set for packages
      which are dependencies of APT::Never-MarkAuto-Sections matchers
    - no mode changes should obviously be ok for pkgDepCache::IsModeChangeOk
  * cmdline/apt-get.cc:
    - do not call Mark{Install,Delete} from the autoremove code with
      the FromUser bit set to avoid modifying the auto-installed bit
  * apt-pkg/algorithms.cc:
    - ensure pkgProblemResolver calls MarkDelete without FromUser set
      so that it can't overrule holds and the protection flag
  
  [ Michael Vogt ]
  * change permissions of /var/log/apt/term.log to 0640 (LP: #975199)

  [ Jonathan Thomas ]
  * apt-pkg/algorithms.cc:
    - fix package-pointer array memory leak in ResolveByKeepInternal()

 -- Michael Vogt <mvo@debian.org>  Thu, 13 Dec 2012 09:52:19 +0100

apt (0.9.7.6ubuntu6) raring; urgency=low

  * merged from the debian-sid branch

  [ Program translation updates ]
  * Catalan (Jordi Mallach)
  * Drop a confusing non-breaking space. Closes: #691024
  * Thai (Theppitak Karoonboonyanan). Closes: #691613
  * Vietnamese (Trần Ngọc Quân). Closes: #693773
  * Fix Plural forms in German, French, Japanese and Portuguese
    translations. Thanks to Jakub Wilk for reporting these errors.

  [ Michael Vogt ]
  * change permissions of /var/log/apt/term.log to 0640 (LP: #975199)

 -- Michael Vogt <michael.vogt@ubuntu.com>  Thu, 13 Dec 2012 09:14:54 +0100

apt (0.9.7.6ubuntu5) raring; urgency=low

  * Revert build-dependency from gettext:any to gettext, now that gettext is
    Multi-Arch: foreign.

 -- Colin Watson <cjwatson@ubuntu.com>  Thu, 29 Nov 2012 15:43:21 +0000

apt (0.9.7.6ubuntu4) raring; urgency=low

  * Fix mismerge of cross-build-dependency handling patch from
    0.8.16~exp12ubuntu7.

 -- Colin Watson <cjwatson@ubuntu.com>  Tue, 20 Nov 2012 18:16:36 +0000

apt (0.9.7.6ubuntu3) raring; urgency=low

  * Fix comment char in /etc/apt/apt.conf.d/01autoremove-kernels to
    use C++ style comments instead of POSIX shell style (LP: #1076237)

 -- Adam Conrad <adconrad@ubuntu.com>  Wed, 07 Nov 2012 23:10:35 -0700

apt (0.9.7.6ubuntu2) raring; urgency=low

  * Fix up two things in debian/apt.auto-removal.sh:
    - Use exact matches with $-terminated regexes, so we don't get
      confusion between similarly-named kernel flavours.
    - Keep linux-backports-modules in sync with installed kernels.

 -- Adam Conrad <adconrad@ubuntu.com>  Tue, 06 Nov 2012 15:54:31 -0700

apt (0.9.7.6ubuntu1) raring; urgency=low

  [ Michael Vogt ]
  * merged from debian-sid
  
  [ Program translation updates ]
  * Catalan (Jordi Mallach)
  * Drop a confusing non-breaking space. Closes: #691024
  * Thai (Theppitak Karoonboonyanan). Closes: #691613

  [ David Kalnischkies ]
  * apt-pkg/packagemanager.cc:
    - do not do lock-step configuration for a M-A:same package if it isn't
      unpacked yet in SmartConfigure and do not unpack a M-A:same package
      again in SmartUnPack if we have already configured it (LP: #1062503)

  [ Steve Langasek ]
  * debian/apt.conf.autoremove: don't include linux-image*,
    linux-restricted-modules*, and linux-ubuntu-modules* packages in the
    list to never be autoremoved.
  * debian/apt.auto-removal.sh, debian/rules, debian/apt.dirs: install new
    script to /etc/kernel/postinst.d/ which ensures we only automatically
    keep the currently-running kernel, the being-installed kernel, and the
    newest kernel, so we don't fill /boot up with an unlimited number of
    kernels.  LP: #923876.

 -- Michael Vogt <michael.vogt@ubuntu.com>  Tue, 06 Nov 2012 15:12:36 +0100

apt (0.9.7.6) unstable; urgency=low

  [ Program translation updates ]
  * Ukrainian (A. Bondarenko)

  [ David Kalnischkies ]
  * apt-pkg/pkgcachegen.cc:
    - ensure that dependencies for packages:none are always generated
    - add 2 missing remap registrations causing a segfault in case
      we use the not remapped iterators after a move of the mmap again
    - write the native architecture as unique string into the cache header
      as it is used for arch:all packages as a map to arch:native.
      Otherwise arch comparisons later will see differences (Closes: #689323)
  * apt-pkg/pkgcache.cc:
    - ignore negative dependencies applying in the same group for M-A:same
      packages on the real package name as self-conflicts (Closes: #688863)
  * cmdline/apt-cache.cc:
    - print versioned dependency relations in (r)depends if the option
      APT::Cache::ShowVersion is true (default: false) as discussed in
      #218995 to help debian-cd fixing #687949. Thanks to Sam Lidder
      for initial patch and Steve McIntyre for nagging and testing!
  * apt-pkg/edsp.cc:
    - include reinstall requests and already installed (= protected) packages
      in the install-request for external resolvers (Closes: #689331)
  * apt-pkg/policy.cc:
    - match pins with(out) an architecture as we do on the commandline
      (partly fixing #687255, b= support has to wait for jessie)
  * apt-pkg/contrib/netrc.cc:
    - remove the 64 char limit for login/password in internal usage
    - remove 256 char line limit by using getline() (POSIX.1-2008)
  
  [ Colin Watson ]
  * apt-pkg/pkgcachegen.cc:
    - Fix crash if the cache is remapped while writing a Provides version
      (LP: #1066445).

 -- Michael Vogt <mvo@debian.org>  Tue, 16 Oct 2012 18:08:53 +0200

apt (0.9.7.5ubuntu5) quantal; urgency=low

  * Revert "missing remap registration" change from 0.9.7.5ubuntu4; this
    iterator was already registered, and double registration causes a crash
    (LP: #1067056).

 -- Colin Watson <cjwatson@ubuntu.com>  Tue, 16 Oct 2012 11:35:59 +0100

apt (0.9.7.5ubuntu4) quantal-proposed; urgency=low

  [ Colin Watson ]
  * apt-pkg/pkgcachegen.cc:
    - Fix crash if the cache is remapped while writing a Provides version
      (LP: #1066445).

  Cherry-pick from http://bzr.debian.org/bzr/apt/apt/debian-sid:

  [ David Kalnischkies ]
  * apt-pkg/pkgcachegen.cc:
    - add a missing remap registration causing a segfault in case
      we use the not remapped iterators after a move of the mmap again

 -- Colin Watson <cjwatson@ubuntu.com>  Sun, 14 Oct 2012 23:54:27 +0100

apt (0.9.7.5ubuntu3) quantal-proposed; urgency=low

  * Refresh translations from Launchpad. Amongst other fixes, this drops the
    erroneous "个" from "Retrieving file ..." translation in zn_CN. 
    (LP: #985634)

 -- Martin Pitt <martin.pitt@ubuntu.com>  Fri, 12 Oct 2012 13:01:30 +0200

apt (0.9.7.5ubuntu2) quantal; urgency=low

  Merged from lp:~donkult/apt/experimental:
  
  [ David Kalnischkies ]
  * apt-pkg/contrib/strutl.cc:
    - support \n and \r\n line endings in ReadMessages
  
  [ Michael Vogt ]
  * lp:~mvo/apt/webserver-simulate-broken-with-fix346386:
    - merge fix for LP: #346386 


  Merged from http://bzr.debian.org/bzr/apt/apt/debian-sid:

  [ David Kalnischkies ]
  * apt-pkg/cdrom.cc:
    - copy only configured translation files from a CD-ROM and not all
      available translation files preventing new installs with d-i from
      being initialized with all translations (Closes: #678227)
    - handle Components in the reduction for the source.list as multi-arch CDs
      otherwise create duplicated source entries (e.g. "wheezy main main")
  * apt-pkg/packagemanager.cc:
    - unpack versions only in case a different version from the package
      is currently in unpack state to recover from broken system states
      (like different file in M-A:same package and other dpkg errors)
      and avoid re-unpack otherwise (Closes: #670900)
  * debian/control:
    - let libapt-pkg break apt < 0.9.4 to ensure that the installed http-
      method supports the new redirection-style, thanks to Raphael Geissert
      for reporting & testing (Closes: #685192)
  * doc/apt_preferences.5.xml:
    - use the correct interval (x <= P < y) for pin value documentation as
      these are the intervals used by the code (Closes: #685989)
  * apt-pkg/indexcopy.cc:
    - do not create duplicated flat-archive CD-ROM sources for foreign
      architectures on multi-arch CD-ROMs
    - do not warn about files which have a record in the Release file, but
      are not present on the CD to mirror the behavior of the other methods
      and to allow uncompressed indexes to be dropped without scaring users

 -- Michael Vogt <michael.vogt@ubuntu.com>  Tue, 04 Sep 2012 15:42:09 +0200

apt (0.9.7.5ubuntu1) quantal; urgency=low

  [ Michael Vogt ]
  * merged latest fixes from the debian-sid branch
  
  [ TJ ]
  * apt-pkg/contrib/netrc.cc:
    - increase LOGINSIZE/PASSWORDSIZE limits and add proper error
      if the limits are reached (LP: #1008289)

 -- Michael Vogt <michael.vogt@ubuntu.com>  Tue, 28 Aug 2012 12:06:48 +0200

apt (0.9.7.5) unstable; urgency=low

  [ Manpages translation updates ]
  * Japanese (KURASAWA Nozomu) (Closes: #684435)
  * Portuguese (Américo Monteiro) (Closes: #686975)

  [ David Kalnischkies ]
  * handle packages without a mandatory architecture (debian-policy §5.3)
    by introducing a pseudo-architecture 'none' so that the small group of
    users with these packages can get right of them without introducing too
    much hassle for other users (Closes: #686346)
  * apt-pkg/cdrom.cc:
    - copy only configured translation files from a CD-ROM and not all
      available translation files preventing new installs with d-i from
      being initialized with all translations (Closes: #678227)
    - handle Components in the reduction for the source.list as multi-arch CDs
      otherwise create duplicated source entries (e.g. "wheezy main main")
  * apt-pkg/packagemanager.cc:
    - unpack versions only in case a different version from the package
      is currently in unpack state to recover from broken system states
      (like different file in M-A:same package and other dpkg errors)
      and avoid re-unpack otherwise (Closes: #670900)
  * debian/control:
    - let libapt-pkg break apt < 0.9.4 to ensure that the installed http-
      method supports the new redirection-style, thanks to Raphael Geissert
      for reporting & testing (Closes: #685192)
  * doc/apt_preferences.5.xml:
    - use the correct interval (x <= P < y) for pin value documentation as
      these are the intervals used by the code (Closes: #685989)
  * apt-pkg/indexcopy.cc:
    - do not create duplicated flat-archive CD-ROM sources for foreign
      architectures on multi-arch CD-ROMs
    - do not warn about files which have a record in the Release file, but
      are not present on the CD to mirror the behavior of the other methods
      and to allow uncompressed indexes to be dropped without scaring users
  * apt-pkg/pkgcachegen.cc:
    - do not create 'native' (or now 'none') package structures as a side
      effect of description translation parsing as it pollutes the cache

 -- Michael Vogt <mvo@debian.org>  Tue, 11 Sep 2012 15:56:44 +0200

apt (0.9.7.4) unstable; urgency=low

  [ Manpages translation updates ]
  * Polish (Robert Luberda) (Closes: #683109)

  [ Program translation updates ]
  * Polish (Michał Kułach)

  [ Pino Toscano ]
  * apt-pkg/contrib/mmap.cc:
    - guard only the msync call with _POSIX_SYNCHRONIZED_IO rather
      than also the fallback code as it breaks APT on hurd since 0.9.7.3
      as the fallback is now always used on non-linux (Closes: #683354)

  [ David Kalnischkies ]
  * apt-pkg/contrib/fileutl.cc:
    - remove _POSIX_SYNCHRONIZED_IO guard in FileFd::Sync() around fsync
      as this guard is only needed for fdatasync and not defined on hurd
  * cmdline/apt-get.cc:
    - error out on (unsatisfiable) build-deps on purly virtual packages
      instead of ignoring these dependencies; thanks to Johannes Schauer
      for the detailed report! (Closes: #683786)
    - ensure that the right architecture is used for cross-dependencies in
      cases we have to choose a provider by defaulting on host-arch
      instead of build-arch
  * doc/apt-verbatim.ent:
    - denote 'wheezy' as stable codename and 'jessie' as testing codename
      in the documentation in preparation for release
  * apt-pkg/indexcopy.cc:
    - do not use atomic writing if the target is /dev/null as we don't want
      to replace it, not even automically. (Closes: #683410)
  * apt-pkg/cdrom.cc:
    - do not link() but rename() the cdroms.list to cdroms.list~ as a backup
      to ensure that apt-cdrom can be run multiple times (Closes: #676302)

 -- Michael Vogt <mvo@debian.org>  Mon, 06 Aug 2012 15:55:04 +0200

apt (0.9.7.3) unstable; urgency=low

  [ Manpages translation updates ]
  * Spanish; (Omar Campagne). Closes: #681566

  [ Program translation updates ]
  * Czech (Miroslav Kure). Closes: #680758

  [ David Kalnischkies ]
  * apt-pkg/cacheset.cc:
    - handle :all and :native correctly as architectures again
      in the commandline parsing (regression in 0.9.7)
  * apt-pkg/packagemanager.cc:
    - do not segfault if nothing can be configured to statisfy
      a pre-depends (e.g. in a pre-depends loop) (Closes: #681958)
  * apt-pkg/contrib/mmap.cc:
    - trigger the usage of the fallback code for kfreebsd also in the
      second (filebased) constructor of DynamicMMap (Closes: #677704)
    - refer to APT::Cache-Start in case the growing failed as if -Limit is
      really the offender it will be noted in a previous error message.
    - for filesystems not supporting mmap'ing a file we need to use a
      SyncToFd dummy just as we did for compressed files in 0.9.5

 -- Michael Vogt <mvo@debian.org>  Fri, 27 Jul 2012 17:53:41 +0200

apt (0.9.7.2) unstable; urgency=low

  [ Manpages translation updates ]
  * French (Christian Perrier)
  * German (Chris Leick)

  [ Program translation updates ]
  * Greek (Θανάσης Νάτσης)
  * Japanese (Kenshi Muto) (Closes: #679662)
  * Russian (Yuri Kozlov) (Closes: #679599)
  * Danish (Joe Dalton) (Closes: #680119)
  * Portuguese (Miguel Figueiredo) (Closes: #680616)

  [ David Kalnischkies ]
  * debian/apt.cron.daily:
    - do not try to backup extended_states file if it doesn't
      exist (Closes: #680287)
  * ftparchive/writer.cc:
    - handle the APT::FTPArchive::Packages::SHA512 option correctly instead
      of overriding SHA256, thanks Christian Marillat! (Closes: #680252)
  * cmdline/apt-mark.cc:
    - arch:all packages are treated as arch:native packages, but dpkg
      expects pkg:all for selections, so use the arch of the installed
      version instead of the package structure if possible.
      Thanks to Stepan Golosunov for the report! (Closes: #680041)
  * apt-pkg/clean.cc:
    - run autoclean against pkg:arch and not always against pkg:native as
      this removes valid cache entries (Closes: #679371)
  * apt-pkg/deb/deblistparser.cc:
    - negative dependencies need to apply to all architectures,
      but those with a specific architecture only apply to this one
  * apt-pkg/cachefilter.cc:
    - remove architecture-specific arch to tuple expansion-rules as they lead
      to the same tuples for different architectures (e.g. linux-arm for arm,
      armel and armhf) while the dpkg-architecture code uses triples which
      are different (in the first part, which we omit in our tuples), so e.g.
      build-dep restrictions for armel ended up effecting armhf as well

 -- Michael Vogt <mvo@debian.org>  Fri, 13 Jul 2012 21:33:56 +0200

apt (0.9.7.1ubuntu2) quantal; urgency=low

  * ftparchive/override.cc:
    - Double maximum override line length to 1000 (LP: #1038961).

 -- Colin Watson <cjwatson@ubuntu.com>  Mon, 20 Aug 2012 12:04:30 +0100

apt (0.9.7.1ubuntu1) quantal; urgency=low

  * merged from the debian-sid branch

 -- Michael Vogt <michael.vogt@ubuntu.com>  Fri, 29 Jun 2012 15:33:42 +0200

apt (0.9.7.1) unstable; urgency=low

  [ Program translation updates ]
  * Bulgarian (Damyan Ivanov) (Closes: #678983)
  * Hungarian (Gabor Kelemen)
  * Italian (Milo Casagrande)
  * Slovenian (Andrej Znidarsic)
  * German (Holger Wansing) (Closes: #679314)
  * Slovak (Ivan Masár) (Closes: #679448)

  [ David Kalnischkies ]
  * cmdline/apt-internal-solver.cc, cmdline/apt-mark.cc:
    - typo fixes and unfuzzy translations
  * debian/control:
    - libapt-{pkg,inst} packages should be in section 'libs' instead
      of 'admin' as by ftp-master override request in #677596
    - demote debiandoc-sgml to Build-Depends-Indep
  * doc/makefile:
    - separate translation building of debiandoc from manpages
      so that we don't need to build debiandoc for binary packages

 -- Michael Vogt <mvo@debian.org>  Fri, 29 Jun 2012 14:26:32 +0200

apt (0.9.7) unstable; urgency=low

  [ Julian Andres Klode ]
  * apt-pkg/contrib/mmap.cc:
    - Fix the Fallback option to work correctly, by not calling
      realloc() on a map mapped by mmap(), and by using malloc
      and friends instead of new[].
    - Zero out the new memory allocated with realloc().

  [ Daniel Hartwig ]
  * apt-pkg/pkgcachegen.cc:
    - always reset _error->StackCount in MakeStatusCache (Closes: #677175)

  [ David Kalnischkies ]
  * apt-pkg/deb/deblistparser.cc:
    - ensure that mixed positive/negative architecture wildcards
      are handled in the same way as dpkg handles them
    - use PackageArchitectureMatchesSpecification filter
  * apt-pkg/cachefilter.cc:
    - add PackageArchitectureMatchesSpecification (Closes: #672603)
  * apt-pkg/cacheset.cc:
    - add PackageContainerInterface::FromGroup to support
      architecture specifications with wildcards on the commandline
  * apt-pkg/pkgcache.cc:
    - do a string comparision for architecture checking in IsMultiArchImplicit
      as 'unique' strings in the pkgcache aren't unique (Closes: #677454)
  * buildlib/configure.mak:
    - print a message detailing how to get config.guess and config.sub
      in case they are not in /usr/share/misc (Closes: #677312)
  * cmdline/apt-get.cc:
    - print a friendly message in 'download' if a package can't be
      downloaded (Closes: #677887)

 -- Michael Vogt <mvo@debian.org>  Tue, 19 Jun 2012 16:42:43 +0200

apt (0.9.6ubuntu3) quantal; urgency=low

  * SECURITY UPDATE: Disable apt-key net-update for now, as validation
    code is still insecure
    - cmdline/apt-key: exit 1 immediately in net_update()
    - CVE-2012-0954
    - LP: #1013639

 -- Jamie Strandboge <jamie@ubuntu.com>  Fri, 15 Jun 2012 08:03:17 -0500

apt (0.9.6ubuntu2) quantal; urgency=low

  * adjust apt-key to ensure no collisions on subkeys too. Patch thanks to
    Marc Deslauriers. (LP: #1013128)

 -- Jamie Strandboge <jamie@ubuntu.com>  Thu, 14 Jun 2012 11:29:48 -0500

apt (0.9.6ubuntu1) quantal; urgency=low

  [ Michael Vogt ]
  * merged from Debian, remaining changes:
    - use ubuntu keyring and ubuntu archive keyring in apt-key
    - run update-apt-xapian-index in apt.cron
    - support apt-key net-update and verify keys against master-keyring
    - run apt-key net-update in cron.daily
    - different example sources.list
    - APT::pkgPackageManager::MaxLoopCount set to 5000
    - apport pkgfailure handling
    - ubuntu changelog download handling
    - patch for apt cross-building, see http://bugs.debian.org/666772

  [ Steve Langasek ]
  * Drop upgrade handling for obsolete conffile /etc/apt/apt.conf.d/01ubuntu,
    removed in previous LTS.
  * prepare-release: declare the packages needed as source build deps.

 -- Steve Langasek <steve.langasek@ubuntu.com>  Mon, 11 Jun 2012 22:36:16 +0000

apt (0.9.6) unstable; urgency=low

  [ David Kalnischkies ]
  * apt-pkg/cdrom.cc:
    - fix regression from 0.9.3 which dumped the main configuration
      _config instead of the cdrom settings (Cnf) as identified and
      tested by Milan Kupcevic, thanks! (Closes: #674100)
  * cmdline/apt-get.cc:
    - do not show 'list of broken packages' header if no package
      is broken as it happens e.g. for external resolver errors
    - print URIs for all changelogs in case of --print-uris,
      thanks to Daniel Hartwig for the patch! (Closes: #674897)
    - show 'bzr branch' as 'bzr get' is deprecated (LP: #1011032)
    - check build-dep candidate if install is forbidden
  * debian/apt-utils.links:
    - the internal resolver 'apt' is now directly installed in
      /usr/lib/apt/solvers, so don't instruct dh to create a broken link
  * doc/apt-verbatim.ent:
    - APT doesn't belong to the product 'Linux', so use 'APT' instead
      as after all APT is a big suite of applications
  * doc/examples/sources.list:
    - use the codename instead of 'stable' in the examples sources.list
      as we do in the manpage and as the debian-installer does
  * doc/apt-get.8.xml:
    - use apt-utils as package example instead of libc6
  * apt-pkg/contrib/cmdline.cc:
    - apply patch from Daniel Hartwig to fix a segfault in case
      the LongOpt is empty (Closes: #676331)
    - fix segfault with empty LongOpt in --no-* branch
  * ftparchive/apt-ftparchive.cc:
    - default to putting the Contents-* files below $(SECTION) as apt-file
      expects them there - thanks Martin-Éric Racine! (Closes: #675827)
  * apt-pkg/deb/deblistparser.cc:
    - set pkgCacheGen::Essential to "all" again (Closes: #675449)
  * apt-pkg/algorithms.cc:
    - force install only for one essential package out of a group
  * apt-pkg/aptconfiguration.cc:
    - if APT::Languages=none save "none" in allCodes so that the detected
      configuration is cached as intended (Closes: #674690, LP: #1004947)
  * apt-pkg/cacheiterators.h:
    - add an IsMultiArchImplicit() method for Dep- and PrvIterator

  [ Justin B Rye ]
  * doc/apt-cdrom.8.xml:
    - replace CDROM with the proper CD-ROM in text
    - correct disc vs. disk issues
  * doc/apt-extracttemplates.1.xml:
    - debconf is not DebConf
  * doc/apt-get.8.xml:
    - move dselect-upgrade below dist-upgrade
    - review and fix spelling issues
  * doc/apt-ftparchive.8.xml, doc/apt-config.8.xml,
    doc/apt-key.8.xml, doc/apt-mark.8.xml,
    doc/apt_preferences.5.xml, doc/apt-secure.8.xml,
    doc/apt-sortpkgs.1.xml, sources.list.5.xml:
    - review and fix typo, grammar and style issues
  * doc/apt.conf.5.xml:
    - review and fix typo, grammar and style issues
    - rephrase APT::Immediate-Configuration and many others

  [ Sebastian Heinlein ]
  * cmdline/apt-key:
    - do not hardcode /etc but use Dir::Etc instead

  [ Robert Luberda ]
  * Polish manpage translation update (Closes: #675603)
  * doc/apt-mark.8.xml:
    - in hold, the option name is --file not --filename

  [ Christian Perrier ]
  * French program and manpage translation update
  * Danish program translation by Joe Hansen. Closes: #675605

  [ Thibaut Girka ]
  * cmdline/apt-get.cc:
    - complain correctly about :any build-dep on M-A:none packages
  * apt-pkg/deb/deblistparser.cc:
    - add support for arch-specific qualifiers in dependencies

 -- Michael Vogt <mvo@debian.org>  Mon, 11 Jun 2012 16:21:53 +0200

apt (0.9.5.1) unstable; urgency=low

  [ David Kalnischkies ]
  * apt-pkg/contrib/fileutl.cc:
    - dup() given compressed fd in OpenDescriptor if AutoClose
      is disabled as otherwise gzclose() and co will close it
  * doc/*.xml:
    - mark even more stuff as untranslateable and improve the
      markup here and there (no real text change)
    - use docbook DTD 4.5 instead of 4.2 to have valid docs

  [ Justin B Rye ]
  * doc/*.xml:
    - remove 'GNU/Linux' from 'Debian systems' strings as Debian
      has more systems than just GNU/Linux nowadays
  * doc/apt-cache.8.xml:
    - fix a typo as well as adding missing literal markup
    - three small rewordings for better english sentences

 -- Michael Vogt <mvo@debian.org>  Thu, 24 May 2012 17:16:34 +0200

apt (0.9.5) unstable; urgency=low

  [ Chris Leick ]
  * proofreading of the manpage pot
  * German manpage translation update (Closes: #673294)

  [ David Kalnischkies ]
  * buildlib/podomain.mak:
    - ensure that all sources end up in the srclist so that we don't
      forget to extract half of the translation strings
  * buildlib/inttypes.h.in:
    - remove inttypes.h compatibility as providing such a c99 types
      compatibility conflicts with the usage of c99 type long long
  * apt-pkg/contrib/mmap.cc:
    - have a dummy SyncToFd around in case of ReadOnly access to a
      compressed file as we otherwise on Close() do not delete[] the
      char buffer but munmap() it… (Closes: #673815)
  * debian/control:
    - moving debiandoc-sgml to Build-Depends-Indep was one step too much
      for the buildds as we still build two sgml files in arch:any
  * debian/rules:
    - move internal-solver as 'apt' to his friend dump-solver in
      /usr/lib/apt/solvers to avoid writing a manpage for it

 -- Michael Vogt <mvo@debian.org>  Tue, 22 May 2012 16:14:22 +0200

apt (0.9.4) unstable; urgency=low

  [ David Kalnischkies ]
  * methods/http.cc:
    - after many years of pointless discussions disable http/1.1 pipelining
      by default as many webservers and proxies seem to be unable to conform
      to specification must's (rfc2616 section 8.1.2.2) (LP: #996151)
    - add spaces around PACKAGE_VERSION to fix FTBFS with -std=c++11
  * apt-pkg/pkgcachegen.cc:
    - make IsDuplicatedDescription static so that it is really private
      as we don't need a symbol for it as it is not in a header
  * Makefile, buildlib/*.mak:
    - reshuffle dependencies so that parallel building seems to work
    - separate manpages from the rest of the doc building
  * prepare-release:
    - apt-inst version isn't apt versions, so don't override variable
  * debian/rules:
    - apt-utils packages manpages, so it should depend on build-doc
    - make apt and apt-utils packages depend on manpages instead of full doc
  * debian/control:
    - move doxygen and debiandoc-sgml to Build-Depends-Indep as docs
      are no longer build in the same target as the manpages
  * apt-pkg/acquire-methods.cc:
    - factor out into private Dequeue() to fix access to deleted pointer
  * apt-pkg/contrib/fileutl.cc:
    - ensure that we close compressed fds, wait for forks and such even if
      the FileFd itself is set to not autoclose the given Fd
  * cmdline/apt-get.cc:
    - use the host architecture, not the build architecture for matching
      of [architecture restrictions] in Build-Depends (Closes: #672927)
  * doc/makefile:
    - build manpages with the correct l10n.gentext.default.language setting
      to get the correct section titles provided by docbook
  * doc/po/de.po:
    - updated german manpage translation by Chris Leick, thanks!
  * apt-pkg/packagemanager.cc:
    - do not run into loop on new-pre-depends-breaks (Closes: #673536)
  * doc/*.xml:
    - add a few translator notes and reword some paragraphs to ensure that
      translators and users alike can better understand them (Closes: #669409)
    - in <term> mark all options with <option> and mark <term><option>
      as untranslated for po4a removing ~200 unless "translateable" strings
  * apt-pkg/aptconfiguration.cc:
    - longcode Translation files are saved with encoded underscore,
      so make sure to pick these files up as well for Acquire::Languages
  * ftparchive/writer.cc:
    - include Contents-* files in Release files (Closes: #673647)

  [ Michael Vogt ]
  * merged updated de.po, thanks to Holger Wansing (closes: #672466)
  
  [ Raphael Geissert ]
  * apt-pkg/acquire*.cc:
    - handle redirections in the worker with the right method instead of
      in the method the redirection occured in (Closes: #668111)
  * methods/http.cc:
    - forbid redirects to change protocol
  * methods/mirror.cc:
    - generate an equal sign also for the first arch (Closes: #669142)

  [ Marius Vollmer ]
  * apt-pkg/algorithms.cc:
    - fix memory leak of Flags in pkgSimulate by a proper destructor

 -- Michael Vogt <mvo@debian.org>  Mon, 21 May 2012 12:29:05 +0200

apt (0.9.3) unstable; urgency=low

  [ David Kalnischkies ]
  * apt-pkg/contrib/strutl.cc:
    - remove the message size limit from ioprintf and strprintf
  * apt-pkg/contrib/configuration.cc:
    - add a more versatile Dump() method
    - normalize a bit by replacing // and /./ with / in FindFile
    - /dev/null is a special absolute path as it has no subdirectories
  * apt-pkg/acquire-worker.cc:
    - use Dump() to generate the configuration message for sending
  * cmdline/apt-config.cc:
    - make it possible to limit dump to a subtree
    - implement --empty and --format option for dump
  * apt-pkg/cdrom.cc:
    - use Dump() to generate the configuration output
  * apt-pkg/depcache.cc:
    - clearly separate 'positive' and 'negative' dependencies and
      their upgrade-resolution tries in MarkInstall and especially don't
      treat Conflicts differently compared to Breaks here
    - provider is only a possible solution if the provides has the right
      version (or none as we have no versioned provides in debian) and not
      if the version of the provider matches
  * edsp/edspsystem.cc:
    - check with RealFileExists for scenario file as otherwise a directory
      like one provided with RootDir triggers the usage of EDSP
  * debian/libapt-inst1.5.symbols:
    - use the correct library name the symbols header
  * apt-pkg/pkgcachegen.cc:
    - check if NewDescription allocation has failed and error out accordingly
    - check if we work on a valid description in IsDuplicateDescription as
      we end up working on dangling pointers otherwise which segfaults on
      s390x and ppc64 (Closes: #669427)
  * apt-pkg/deb/deblistparser.cc:
    - check length and containing chars for a given description md5sum
  * ensure that apti18n.h is included last as advertised (Closes: #671623)
  * apt-pkg/acquire-worker.cc:
    - revert the use of FileFd::Write in OutFdReady as we don't want error
      reports about EAGAIN here as we retry later. Thanks to YOSHINO Yoshihito
      for the report. (Closes: #671721)
  * apt-pkg/contrib/fileutl.cc:
    - check that the fd which are closed are valid
    - ensure that we do init d only once and especially not with its own
      content as this causes some "interesting" hickups resulting in segfaults
      as it seems (Closes: #554387, #670979)
    - collect zombie (de)compressor processes on reopen
    - ensure that in error conditions the Fail flag is set
    - ensure that d is set before accessing it
  * apt-pkg/aptconfiguration.cc:
    - use NULL instead of "" for no (un)compress parameters
  * apt-pkg/algorithms.cc:
    - factor out of ListUpdate a AcquireUpdate to be able to provide your
      own pkgAcquire fetcher to the wrapper
  * apt-inst/deb/debfile.h:
    - readd 'md5.h' to the uncleaned header includes to make qapt build
      against us again unchanged to unblock transition (Closes: #669163)

 -- Michael Vogt <mvo@debian.org>  Fri, 11 May 2012 17:16:22 +0200

apt (0.9.2) unstable; urgency=low

  [ Michael Vogt ]
  * apt-inst/contrib/extracttar.cc:
    - ensure that in StartGzip the InFd is set to "AutoClose" to ensure
      that the pipe is closed when InFd is closed. This fixes a Fd leak
      (LP: #985452)

  [ David Kalnischkies ]
   * apt-pkg/deb/deblistparser.cc:
    - only treat the native apt as essential by default (Closes: #669377)
  * apt-pkg/contrib/fileutl.cc:
    - redirect stderr from compressors to /dev/null
  * apt-pkg/aptconfiguration.cc:
    - if the compressor is not installed, but we link against it's
      library accept it as a CompressionType (Closes: #669328)
  * apt-pkg/contrib/sha2_internal.cc:
    - do not use the input data directly but memcpy it instead as
      it could be unaligned as in the http-transport which causes
      a sigbus error on sparc (Closes: #669061)
  * apt-pkg/cacheset.cc:
    - actually return to the fallback modifier if we have detected we
      should for packagenames which look like modifiers (Closes: #669591)

  [ Adam Conrad ]
  * Set FD_CLOEXEC on history.log's FD (Closes: #610069, LP: #636010)

  [ Thorsten Spindler ]
  * apt-pkg/deb/dpkgpm.cc:
    - do not crash if (*I).Pkg is NULL (LP: #939867)

  [ Malcolm Scott ]
  * apt-pkg/packagemanager.cc:
    - iterate over all pre-depends or-group member instead of looping
      endlessly over the first member in SmartUnpack (LP: #985852)

 -- Michael Vogt <mvo@debian.org>  Fri, 20 Apr 2012 11:26:16 +0200

apt (0.9.1) unstable; urgency=low

  [ David Kalnischkies ]
  * cmdline/apt-get.cc:
    - if pkgCacheFile::Generate is disabled in 'update' don't
      remove the caches (and don't try to open them)
  * apt-pkg/packagemanager.cc:
    - init counter in SmartConfigure so that the loop-breaker isn't
      triggered at random… (Closes: #669060)

  [ Christian Perrier ]
  * Fix typo in apt-get(8). Closes: #664833
  * Replace "argument" by "paramètre" in French translation.
    Merci, les Titeps!
  * Drop hardcoded "en.html" suffix in apt-secure manpage.
    Thanks to David Prevot.
  
 -- Michael Vogt <mvo@debian.org>  Tue, 17 Apr 2012 09:49:31 +0200

apt (0.9.0) unstable; urgency=low

  * upload to debian/unstable

 -- Michael Vogt <mvo@debian.org>  Mon, 16 Apr 2012 15:53:17 +0200

apt (0.9.0~exp1) experimental; urgency=low

  [ Michael Vogt ]
  * apt-pkg/packagemanager.cc:
    - fix inconsistent clog/cout usage in the debug output
    - add APT::pkgPackageManager::MaxLoopCount to ensure that the
      ordering code does not get into a endless loop when it flip-flops
      between two states
  * update libapt-inst1.4 to libapt-inst1.5 because of the cleanup 
    performed
  * prepare debian/unstable upload, if there are no issues with this
    upload it will directly go into unstable as 0.9.0  

  [ David Kalnischkies ]
  * do not update po and pot files in the process of the build as this
    causes timestamp changes for the mo files which therefore can't
    be refcounted by dpkg for your M-A: same packages
    (Closes: #659333, LP: #924628)
  * apt-inst/database.{cc,h}, apt-inst/deb/dpkgdb.{cc,h}:
    - drop instead of fix as it is only needed if you want to reimplement dpkg
      and comes straight from the beginning of last decade (Closes: #663372)
  * apt-inst/deb/debfile.cc:
    - {Extract,Merge}Control() is another instance of "lets reimplement dpkg"
      so shot of this code before someone ends up using this…
  * debian/libapt-pkg4.12:
    - update symbols file
  * debian/apt-utils.install:
    - ship the ftparchive, apt-extractemplates and apt-sortpkgs locales
      in the apt-utils package instead of the apt package
  * apt-pkg/packagemanager.cc:
    - recheck all dependencies if we changed a package in SmartConfigure
      as this could break an earlier dependency (LP: #940396)
    - recheck dependencies in SmartUnpack after a change, too
  * apt-pkg/acquire-worker.cc:
    - check return of write() as gcc recommends
  * apt-pkg/acquire.cc:
    - check return of write() as gcc recommends
  * apt-pkg/cdrom.cc:
    - check return of chdir() and link() as gcc recommends
  * apt-pkg/clean.cc:
    - check return of chdir() as gcc recommends
  * apt-pkg/contrib/netrc.cc:
    - check return of asprintf() as gcc recommends
  * methods/rred.cc:
    - check return of writev() as gcc recommends
  * methods/mirror.cc:
    - check return of chdir() as gcc recommends
  * apt-pkg/deb/dpkgpm.cc:
    - check return of write() a gcc recommends
  * apt-inst/deb/debfile.cc:
    - check return of chdir() as gcc recommends
  * apt-inst/deb/dpkgdb.cc:
    - check return of chdir() as gcc recommends
  * methods/makefile:
    - do not link rred against libz anymore as FileFd handles all
      this transparently now
  * debian/control:
    - bump Standards-Version to 3.9.3 (no changes needed)
    - add libbz2-dev as new build-dependency
    - remove the libz-dev alternative from zlib1g-dev build-dependency
    - suggest xz-utils instead of bzip2 and lzma
  * doc/apt-get.8.xml:
    - typofix: respect → respecting, thanks Mike Erickson! (Closes: #664833)
  * debian/rules:
    - do not sed in configure.in to set the version-number
  * prepare-release:
    - add as a small script to lazy check and prepare releases
  * doc/*:
    - move the command synopsis out of each manpage into apt-verbatim.ent
      as they are a hell to translate and just single out the parameters
      which can be translated to apt.ent
  * apt-pkg/aptconfiguration.cc:
    - if present, prefer xz binary over lzma
    - if we have zlib builtin insert add a dummy gzip compressor for FileFD
    - do the same for bz2 builtin if available
  * methods/bzip2.cc:
    - remove it as the functionality for all compressors can be
      provided by gzip.cc now with the usage of FileFD
  * apt-pkg/contrib/fileutl.cc:
    - use libz2 library for (de)compression instead of the bzip2 binary as
      the first is a dependency of dpkg and the later just priority:optional
      so we gain 'easier' access to bz2-compressed Translation files this way
  * cmdline/apt-get.cc:
    - print list of autoremoves in alphabetical order (Closes: #639008)

  [ Bogdan Purcareata ]
  * doc/apt-get.8.xml:
    - add 'download' to the usage line (Closes: #649340)
  * cmdline/apt-get.cc:
    - distinguish information about 'apt-get autoremove' based on the
      number of auto-removed packages both before and after the list
      of packages (Closes: #665833)

  [ Steve Langasek ]
  * don't treat build-depends-indep as cross-build-dependencies; we should
    always install the host arch versions.  LP: #968828.

  [ Paolo Rotolo ]
  * Fix string from automatic to automatically (LP: #967393).

 -- Michael Vogt <mvo@debian.org>  Thu, 12 Apr 2012 12:40:39 +0200

apt (0.8.16~exp13) experimental; urgency=low

  [ David Kalnischkies ]
  * apt-pkg/acquire-item.cc:
    - remove 'old' InRelease file if we can't get a new one before
      proceeding with Release.gpg to avoid the false impression of a still
      trusted repository by a (still present) old InRelease file.
      Thanks to Simon Ruderich for reporting this issue! (CVE-2012-0214)
    - add Debug::pkgAcqArchive::NoQueue to disable package downloading
  * apt-pkg/deb/dpkgpm.cc:
    - chroot if needed before dpkg --assert-multi-arch
    - ensure that dpkg binary doesn't have the chroot-directory prefixed
    - call dpkg --assert-multi-arch with execvp instead of execv
    - save the universe by not printing messages about apport if a package
      with this name is not installed (Closes: #619646)
    - handle a SIGINT in all modes as a break after the currently running
      dpkg transaction instead of ignoring it completely
  * apt-pkg/depcache.cc:
    - if a M-A:same package is marked for reinstall, mark all it's installed
      silbings for reinstallation as well (LP: #859188)
  * apt-pkg/contrib/configuration.cc:
    - do not stop parent transversal in FindDir if the value is empty
  * methods/http{s,}.cc:
    - if a file without an extension is requested send an 'Accept: text/*'
      header to avoid that the server chooses unsupported compressed files
      in a content-negotation attempt (Closes: #657560)
    - remove the arbitrary MAXLEN limit for response lines (Closes: #658346)
  * apt-pkg/aptconfiguration.cc:
    - chroot if needed before calling dpkg --print-foreign-architectures
    - ensure that architectures are not added multiple times
  * cmdline/apt-mark.cc:
    - detect if dpkg has multiarch support before calling --set-selections
    - correctly ignore already (un)hold packages
  * apt-pkg/cachefile.cc:
    - clean up lost atomic cachefiles with 'clean' (Closes: #650513)
  * apt-pkg/indexrecords.cc:
    - do not create empty Entries as a sideeffect of Lookup()
  * apt-pkg/acquire-item.cc:
    - drop support for i18n/Index file (introduced in 0.8.11) and use
      the Release file instead to get the Translations (Closes: #649314)
    - use pdiff for Translation-* files if available (Closes: #657902)
  * ftparchive/writer.cc:
    - add 'Translation-*' to the default patterns
  * cmdline/apt-get.cc:
    - if a package can't be removed as it is not installed, suggest to
      the user an (installed) multiarch silbing with 'Did you mean?'
    - improve 'error' message for packages which are only referenced
      e.g. in a Depends line and are now requested for removal
  * cmdline/apt-cache.cc:
    - correct --pre-depends option by using dash consistently (LP: #940837)
  * apt-pkg/packagemanager.cc:
    - do not try to a void a breaks if the broken package pre-depends
      on the breaker, but let dpkg auto-deconfigure it
  * apt-pkg/contrib/fileutl.cc:
    - do not warn about the ignoring of directories (Closes: #662762)

  [ Steve Langasek ]
  * cmdline/apt-get.cc:
    - for cross-build-dependencies M-A: none should be DEB_HOST_ARCH,
      not DEB_BUILD_ARCH (Closes: #646288)

  [ Colin Watson ]
  * apt-pkg/algorithms.cc:
    - don't break out of the main-resolver loop for Breaks to deal with all
      of them in a single iteration (Closes: #657695, LP: #922485)
    - use a signed int instead of short for score calculation as upgrades
      become so big now that it can overflow (Closes: #657732, LP: #917173)
  * Fix IndexCopy::CopyPackages and TranslationsCopy::CopyTranslations to
    handle compressed files again (LP: #924182, closes: #658096)

  [ Michael Vogt ]
  * apt-pkg/deb/dpkgpm.cc:
    - fix crash when a package is in removed but residual config state
      (LP: #923807)
  * apt-pkg/contrib/fileutl.h:
    - fix compat with FileFd::OpenDescriptor() in ReadOnlyGzip mode
  * apt-pkg/packagemanager.cc:
    - fix bug in predepends handling - ensure that packages that needs
      unpackaging are unpacked before they are configured (LP: #927993)

  [ Julian Andres Klode ]
  * apt-pkg/deb/deblistparser.cc:
    - Set the Essential flag on APT instead of only Important
  * apt-pkg/packagemanager.cc:
    - Do not use immediate configuration for packages with the Important flag
  * Treat the Important flag like the Essential flag with those differences:
    - No Immediate configuration (see above)
    - Not automatically installed during dist-upgrade
    - No higher score for installation ordering

 -- Michael Vogt <mvo@debian.org>  Tue, 06 Mar 2012 18:12:57 +0100

apt (0.8.16~exp12ubuntu10) precise-proposed; urgency=low

  [ Malcolm Scott ]
  * apt-pkg/packagemanager.cc:
    - Fix a regression in the pre-depend handling: where a pre-depend option
      other than the first specified is already installed, apt-get enters an
      infinite loop (LP: #985852)

  [ Michael Vogt ]
  * apt-pkg/packagemanager.cc:
    - add APT::pkgPackageManager::MaxLoopCount to ensure that the
      ordering code does not get into a endless loop when it flip-flops
      between two states

  [ David Kalnischkies ]
  * apt-pkg/cacheset.cc:
    - actually return to the fallback modifier if we have detected we
      should for packagenames which look like modifiers (Closes: #669591)
      LP: #982716

 -- Michael Vogt <michael.vogt@ubuntu.com>  Fri, 20 Apr 2012 11:10:12 +0200

apt (0.8.16~exp12ubuntu9) precise-proposed; urgency=low

  * apt-inst/contrib/extracttar.cc:
    - ensure that in StartGzip the InFd is set to "AutoClose" to ensure
      that the pipe is closed when InFd is closed. This fixes a Fd leak
      (LP: #985452)

 -- Michael Vogt <michael.vogt@ubuntu.com>  Thu, 19 Apr 2012 11:38:43 +0200

apt (0.8.16~exp12ubuntu8) precise; urgency=low

  * Set FD_CLOEXEC on history.log's FD (Closes: #610069, LP: #636010)

 -- Adam Conrad <adconrad@ubuntu.com>  Thu, 12 Apr 2012 16:26:20 -0600

apt (0.8.16~exp12ubuntu7) precise; urgency=low

  * clean up obsolete conffile /etc/apt/apt.conf.d/01ubuntu, which was
    dropped in maverick.
  * Build-depend on gettext:any for cross-building support.
  * Don't treat build-depends-indep as cross-build-dependencies; we should
    always install the host arch versions.  LP: #968828.
  * Makefile, po/makefile:  make sure our pot generation datestamp doesn't
    change at build time, since this makes translations fail to be
    co-installable with multiarch.  Based on a patch by David Kalnischkies.
    Closes: #659333, LP: #924628.
  * For cross-build-dependencies, Architecture: all packages should be
    treated as implicitly Multi-Arch: foreign, because either they *are*
    M-A: foreign when used as a build-dependency, or they need to be updated
    to not be Architecture: all; and since cross-build-deps are new
    functionality in apt, we can safely make this change without breaking
    existing systems.  Closes: #666772.

 -- Steve Langasek <steve.langasek@ubuntu.com>  Thu, 05 Apr 2012 18:00:23 -0700

apt (0.8.16~exp12ubuntu6) precise; urgency=low

  * cherry pick from
    http://bzr.debian.org/bzr/bzr/apt/apt/debian-experimental2/:
    * apt-pkg/packagemanager.cc:
      - fix bug in predepends handling - ensure that packages that needs
        unpackaging are unpacked before they are configured (LP: #927993)
    * apt-pkg/packagemanager.cc:
      - do not try to a void a breaks if the broken package pre-depends
        on the breaker, but let dpkg auto-deconfigure it
    * apt-pkg/packagemanager.cc:
      - recheck all dependencies if we changed a package in SmartConfigure
        as this could break an earlier dependency (LP: #940396)
    * recheck dependencies in SmartUnpack after a change, too
    * add Debug::pkgAcqArchive::NoQueue to disable package downloading

 -- Michael Vogt <michael.vogt@ubuntu.com>  Thu, 15 Mar 2012 19:46:08 +0100

apt (0.8.16~exp12ubuntu5) precise; urgency=low

  [ Michael Vogt ]
  * merged from the debian-sid branch, most notably:
    - Correct fi translation for hash sum mismatches (LP: #420403)
      Thanks to Jani Uusitalo
    - remove 'old' InRelease file if we can't get a new one before
      proceeding with Release.gpg to avoid the false impression of a still
      trusted repository by a (still present) old InRelease file.
      Thanks to Simon Ruderich for reporting this issue! (CVE-2012-0214)

 -- Michael Vogt <michael.vogt@ubuntu.com>  Tue, 06 Mar 2012 17:52:50 +0100

apt (0.8.16~exp12ubuntu4) precise; urgency=low

  * apt-pkg/contrib/fileutl.h:
    - fix compatibility with FileFd::OpenDescriptor() in ReadOnlyGzip mode

 -- Michael Vogt <michael.vogt@ubuntu.com>  Tue, 14 Feb 2012 10:06:28 +0100

apt (0.8.16~exp12ubuntu3) precise; urgency=low

  * Fix IndexCopy::CopyPackages and TranslationsCopy::CopyTranslations to
    handle compressed files again (LP: #924182).

 -- Colin Watson <cjwatson@ubuntu.com>  Tue, 31 Jan 2012 11:19:46 +0000

apt (0.8.16~exp12ubuntu2) precise; urgency=low

  [ David Kalnischkies ]
  * apt-pkg/deb/dpkgpm.cc:
    - chroot if needed before dpkg --assert-multi-arch
    - ensure that dpkg binary doesn't have the chroot-directory prefixed
  * apt-pkg/depcache.cc:
    - if a M-A:same package is marked for reinstall, mark all it's installed
      silbings for reinstallation as well (LP: #859188)
  * apt-pkg/contrib/configuration.cc:
    - do not stop parent transversal in FindDir if the value is empty
  * methods/http{s,}.cc:
    - if a file without an extension is requested send an 'Accept: text/*'
      header to avoid that the server chooses unsupported compressed files
      in a content-negotation attempt (Closes: #657560)
  * apt-pkg/aptconfiguration.cc:
    - chroot if needed before calling dpkg --print-foreign-architectures

  [ Michael Vogt ]
  * apt-pkg/deb/dpkgpm.cc:
    - fix crash when a package is in removed but residual config state
      (LP: #923807)

 -- Michael Vogt <michael.vogt@ubuntu.com>  Mon, 30 Jan 2012 21:03:12 +0100

apt (0.8.16~exp12ubuntu1) precise; urgency=low

  [ Michael Vogt ]
  * merge from debian/experimental:
    - new ABI

  [ Steve Langasek ]
  * apt-pkg/algorithms.cc: iterate Breaks the same way as Conflicts, so that
    we resolve virtual package Breaks more effectively.  Thanks to Colin
    Watson for the patch.  Closes: #657695, LP: #922485.
  * apt-pkg/algorithms.{cc,h}: use an int to represent resolver scores, not
    a signed short, because large upgrades can result in an overflow for
    core packages.  Thanks again to Colin Watson.  Closes: #657732,
    LP: #917173.
  * Multi-Arch: none build-deps should be DEB_HOST_ARCH, not DEB_BUILD_ARCH.
    Closes: #646288.

 -- Steve Langasek <steve.langasek@ubuntu.com>  Sun, 29 Jan 2012 00:44:16 +0000

apt (0.8.16~exp12) experimental; urgency=low

  [ Michael Vogt ]
  * apt-pkg/deb/dpkgpm.cc:
    - fix segfault on pkg removal

  [ David Kalnischkies ]
  * apt-pkg/cacheiterators.h:
    - return the correct version arch for all+foreign, too
  * apt-pkg/packagemanager.cc:
    - ignore breaks on not-installed versions while searching for
      breakage loops as we don't have to avoid them
  * debian/control:
    - remove APT from the short descriptions as lintian doesn't like it
      and it doesn't transport any information for a reader anyway
    - apply typofixes by Pascal De Vuyst, thanks! (Closes: #652834, #652835)
  * debian/rules:
    - apply patch to enable usage of hardning CPPFLAGS and LDFLAGS by
      Moritz Muehlenhoff, thanks! (Closes: #653504)
  * methods/https.cc:
    - use curls list append instead of appending Range and If-Range by hand
      which generates malformed requests, thanks Mel Collins for the hint!
      (Closes: #646381)
  * test/libapt/run-tests:
    - hurd doesn't have dmesg yet and we don't really need it either,
      so use with $0 a more stable data source for hashsumming

  [ Pino Toscano ]
  * test/libapt/globalerror_test.cc:
    - errno 0 has a different strerror on hurd, so generate the expected
      message dynamically instead of hardcoding 'Success' (Closes: #656530)

 -- Michael Vogt <mvo@debian.org>  Tue, 24 Jan 2012 12:24:38 +0100

apt (0.8.16~exp11) experimental; urgency=low

  [ David Kalnischkies ]
  * apt-pkg/deb/dpkgpm.cc:
    - redirect out/input of dpkg --assert-multi-arch to /dev/null
    - if multi-arch is detected ensure that pkg:all is reported as pkg:all

 -- Michael Vogt <mvo@debian.org>  Thu, 19 Jan 2012 13:48:18 +0100

apt (0.8.16~exp10) experimental; urgency=low

  [ David Kalnischkies ]
  * apt-pkg/depcache.cc:
    - implicit conflicts (for multiarch) are supposed to conflict
      only with real packages, not with virtual providers
  * apt-pkg/pkgcache.cc:
    - ignore implicit conflicts on providers in AllTarget, too
  * apt-pkg/deb/dpkgpm.cc:
    - check if dpkg supports multiarch with --assert-multi-arch
      and if it does be always explicit about the architecture
  * apt-pkg/contrib/fileutl.h:
    - store the offset in the internal fd before calculate size of
      the zlib-handled file to jump back to this place again
  * apt-pkg/aptconfiguration.cc:
    - parse dpkg --print-foreign-architectures correctly in
      case archs are separated by newline instead of space, too.
      (Closes: #655590)

  [ Michael Vogt ]
  * apt-pkg/contrib/fileutl.h:
    - fix segfault triggered by the python-apt testsuite

 -- Michael Vogt <mvo@debian.org>  Wed, 18 Jan 2012 12:52:26 +0100

apt (0.8.16~exp9) experimental; urgency=low

  [ Julian Andres Klode ]
  * apt-pkg/cdrom.cc:
    - Accept .bz2, .xz files in addition to .gz files (Closes: #649451)

  [ Michael Vogt ]
  * apt-pkg/cdrom.cc:
    - use aptconfiguration to get the supported compression types
  * debian/control:
    - bump debhelper build-dep to debhelper (>= 8.1.3~)
    - set libapt-pkg-dev to multi-arch: same too
  * g++ 4.7 fixes

  [ Colin Watson ]
  * Convert libapt-pkg4.12 and libapt-inst1.4 to Multi-Arch: same.

  [ David Kalnischkies ]
  * apt-pkg/cacheset.cc:
    - make the cachesets real containers which can embedding any container
      to be able to use the same interface regardless of set or list usage
    - provide a {Package,Version}List similar to {Package,Version}Set
  * cmdline/apt-{get,cache,mark}.cc:
    - use Lists instead of Sets if input order should be preserved for
      commands accepting lists of packages, e.g. policy (Closes: #625960)
  * apt-pkg/depcache.cc:
    - prefer native providers over foreigns even if the chain is foreign
  * cmdline/apt-get.cc:
    - ignore foreign architectures if we check if a provides has only one
      resolver as it's basically the same for the user, so no need to choose
  * cmdline/apt-config.cc:
    - dump the APT::Compressor settings correctly and completely
  * apt-pkg/contrib/fileutl.{h,cc}:
    - implement a ModificationTime method for FileFd
    - add a ReadLine method
    - drop the explicit export of gz-compression handling
  * apt-pkg/cdrom.cc:
    - support InRelease files on cdrom

 -- Michael Vogt <mvo@debian.org>  Thu, 05 Jan 2012 20:26:31 +0100

apt (0.8.16~exp8) experimental; urgency=low

  [ David Kalnischkies ]
  * algorithms.cc:
    - show a debug why a package was kept by ResolveByKeep()
  * apt-pkg/packagemanager.cc:
    - do not fail on unpacked packages in SmartUnPack, just don't
      shedule them for unpack, but do all checks and configure them
    - do not enter an endless loop for (essential) pre-dependency loops
  * apt-pkg/contrib/sha2_internal.cc:
    - use a pointer-union to peace gcc strict-aliasing warning
  * apt-pkg/deb/deblistparser.cc:
    - M-A: foreign packages provide for other archs, too

 -- David Kalnischkies <kalnischkies@gmail.com>  Thu, 03 Nov 2011 09:40:29 -0500

apt (0.8.16~exp7) experimental; urgency=low

  [ David Kalnischkies ]
  * do not pollute namespace in the headers with using (Closes: #500198)
  * use forward declaration in headers if possible instead of includes
  * remove old APT_COMPATIBILITY ifdef's
  * apt-pkg/deb/dpkgpm.cc:
    - use std::vector instead of fixed size arrays to store args and
      multiarch-packagename strings
    - load the dpkg base arguments only one time and reuse them later
  * cmdline/apt-get.cc:
    - follow Provides in the evaluation of saving candidates, too, for
      statisfying garbage package dependencies (Closes: #640590)
  * apt-pkg/algorithms.cc:
    - if a package is garbage, don't try to save it with FixByInstall
  * apt-pkg/deb/debsrcrecords.cc:
    - remove the limit of 400 Binaries for a source package (Closes: #622110)
  * apt-pkg/deb/deblistparser.cc:
    - fix crash when the dynamic mmap needs to be grown in
      LoadReleaseInfo (LP: #854090)
  * apt-pkg/deb/debmetaindex.cc:
    - none is a separator, not a language: no need for Index (Closes: #624218)
  * apt-pkg/aptconfiguration.cc:
    - do not builtin languages only if none is forced (Closes: #643787)
  * apt-pkg/pkgcachegen.cc:
    - refactor MergeList by creating -Group, -Package and -Version specialist
    - share description list between "same" versions (LP: #868977)
      This also means that descriptions are shared across archives now.
    - add implicit dependencies needed for Multi-Arch at the time a Version
      struct is created and not at the end of the cache generation
  * apt-pkg/pkgcache.cc:
    - always prefer "en" over "" for "en"-language regardless of cache-order

  [ Michael Vogt ]
  * apt-pkg/contrib/configuration.cc:
    - fix double delete (LP: #848907)
    - ignore only the invalid regexp instead of all options
  * apt-pkg/acquire-item.h, apt-pkg/deb/debmetaindex.cc:
    - fix fetching language information by adding OptionalSubIndexTarget
  * methods/https.cc:
    - cleanup broken downloads properly

  [ Colin Watson ]
  * ftparchive/cachedb.cc:
    - fix buffersize in bytes2hex

 -- Michael Vogt <mvo@debian.org>  Fri, 14 Oct 2011 13:51:35 +0200

apt (0.8.16~exp6) experimental; urgency=low

  [ Christopher Baines ]
  * enable APT in unpack/configure ordering to handle loops as well
    as tight dependencies between immediate packages better
    enabling also the possibility to mark all packages as immediate
    (at least Closes: #353290, #540227, #559733, #621836, #639290)

  [ David Kalnischkies ]
  * [abi-break] Support large files in the complete toolset. Indexes of this
    size are pretty unlikely for now, but we need it for deb
    packages which could become bigger than 4GB now (LP: #815895)
  * merged the debian-sid branch
  
  [ Michael Vogt ]
  * bump ABI version

 -- Michael Vogt <mvo@debian.org>  Wed, 14 Sep 2011 21:06:51 +0200

apt (0.8.16~exp5ubuntu14.2.1) UNRELEASED; urgency=low

  [ Daniel Hahler ]
  * doc/apt-key.8.xml: Ubuntu specific documentation changes (LP: #445903)

 -- Michael Vogt <michael.vogt@ubuntu.com>  Thu, 20 Oct 2011 10:58:20 +0200

apt (0.8.16~exp5ubuntu14.2) precise; urgency=low

  * Call update-apt-xapian-index with -u on all arches in
    cron.daily to make it behave slightly more pleasantly.

 -- Adam Conrad <adconrad@ubuntu.com>  Mon, 09 Jan 2012 07:41:03 -0700

apt (0.8.16~exp5ubuntu14.1) precise; urgency=low

  * apt-pkg/edsp.cc:
    - fix FTBFS

 -- Michael Vogt <michael.vogt@ubuntu.com>  Wed, 19 Oct 2011 17:56:49 +0200

apt (0.8.16~exp5ubuntu14) precise; urgency=low
  
  [ David Kalnischkies ]  
  * apt-pkg/pkgcachegen.cc:
    - refactor MergeList by creating -Group, -Package and -Version specialist
    - share description list between "same" versions (LP: #868977)
      This also means that descriptions are shared across archives now.
  * apt-pkg/pkgcache.cc:
    - always prefer "en" over "" for "en"-language regardless of cache-order
      (LP: #868977)

 -- Michael Vogt <michael.vogt@ubuntu.com>  Wed, 19 Oct 2011 16:22:31 +0200

apt (0.8.16~exp5ubuntu13) oneiric; urgency=low

  [ Adam Conrad ]
  * On armel, call update-apt-xapian-index with '-u' to keep the CPU
    and I/O usage low.  We would do this on all arches, but there's a
    regression risk here, but that's better than killing slow systems.
  
  [ Michael Vogt ]
  * cmdline/apt-key:
    - fix apt-key net-update, thanks to Marc Deslauriers and 
      Adam Conrad for the code review (LP: #857472)

 -- Michael Vogt <michael.vogt@ubuntu.com>  Thu, 06 Oct 2011 16:14:41 +0200

apt (0.8.16~exp5ubuntu12) oneiric; urgency=low

  [ David Kalnischkies ]  
  * apt-pkg/deb/deblistparser.cc:
    - fix crash when the dynamic mmap needs to be remapped during
      LoadReleaseInfo (LP: #854090)

 -- Michael Vogt <michael.vogt@ubuntu.com>  Mon, 26 Sep 2011 13:31:11 +0200

apt (0.8.16~exp5ubuntu11) oneiric; urgency=low

  [ Colin Watson ]
  * ftparchive/cachedb.cc:
    - fix buffersize in bytes2hex
  
  [ Marc Deslauriers ]
  * SECURITY UPDATE: Disable apt-key net-update for now, as validation
    code is insecure.
    - cmdline/apt-key: exit immediately out of net_update().
    - CVE number pending

 -- Michael Vogt <michael.vogt@ubuntu.com>  Thu, 22 Sep 2011 17:30:45 +0200

apt (0.8.16~exp5ubuntu10) oneiric; urgency=low

  * methods/https.cc:
    - cleanup broken downloads properly (just like http)

 -- Michael Vogt <michael.vogt@ubuntu.com>  Tue, 20 Sep 2011 18:26:13 +0200

apt (0.8.16~exp5ubuntu9) oneiric; urgency=low

  [ Michael Vogt ]
  * apt-pkg/acquire-item.h, apt-pkg/deb/debmetaindex.cc:
    - fix fetching translated package descriptions (including the newly
      stripped out english ones) by adding OptionalSubIndexTarget

  [ David Kalnischkies ]
  * apt-pkg/acquire-item.cc:
    - if no Release.gpg file is found try to verify with hashes,
      but do not fail if a hash can't be found
  * apt-pkg/indexrecords.cc:
    - fix Acquire::Max-ValidTime option by interpreting it really
      as seconds as specified in the manpage and not as days
    - add an Acquire::Min-ValidTime option (Closes: #640122)
  * doc/apt.conf.5.xml:
    - reword Acquire::Max-ValidTime documentation to make clear
      that it doesn't provide the new Min-ValidTime functionality

 -- Michael Vogt <michael.vogt@ubuntu.com>  Fri, 16 Sep 2011 09:50:16 +0200

apt (0.8.16~exp5ubuntu8) oneiric; urgency=low

  * cherry pick r1825 from lp:~mvo/apt/mvo:
    * apt-pkg/contrib/configuration.cc:
    - fix double delete (LP: #848907)
    - ignore only the invalid regexp instead of all options

  * cherry pick r2165 from lp:~donkult/apt/sid:
    [ David Kalnischkies ]
    * cmdline/apt-get.cc:
      - output list of virtual package providers to c1out in -q=1
        instead of /dev/null to unbreak sbuild (LP: #816155)

 -- Michael Vogt <michael.vogt@ubuntu.com>  Tue, 13 Sep 2011 18:23:09 +0200

apt (0.8.16~exp5ubuntu7) oneiric; urgency=low

  [ Michael Vogt ]
  * cherry pick revision 2173 from lp:~donkult/apt/sid
  
  [ David Kalnischkies ]
  - M-A:same lockstep unpack should operate on installed
    packages first (LP: #835625)

 -- Michael Vogt <michael.vogt@ubuntu.com>  Tue, 13 Sep 2011 09:03:33 +0200

apt (0.8.16~exp5ubuntu6) oneiric; urgency=low

  [ Michael Vogt 
  * merged lp:~jr/ubuntu/oneiric/apt/bzr-get-rename, thanks to
    Jonathan Riddell
  
  [ David Kalnischkies ]
  * lots of cppcheck fixes
  * apt-pkg/packagemanager.cc, apt-pkg/pkgcache.cc:
    - ignore "self"-conflicts for all architectures of a package
      instead of just for the architecture of the package locked at
      in the ordering of installations too (Closes: #802901)

 -- Michael Vogt <michael.vogt@ubuntu.com>  Wed, 17 Aug 2011 11:32:58 +0200

apt (0.8.16~exp5ubuntu5) oneiric; urgency=low

  * debian/control:
    - fix VCS location
  * methods/mirror.cc:
    - include the architecture(s) in the query string as well so 
      that the server can make better decisions

 -- Michael Vogt <michael.vogt@ubuntu.com>  Thu, 11 Aug 2011 18:03:19 +0200

apt (0.8.16~exp5ubuntu4) oneiric; urgency=low

  * Merge change from Robert Collins to upgrade ubuntu-keyring recommends
    to a hard dependency to match Debian behaviour and fix LP: #816606

 -- Adam Conrad <adconrad@ubuntu.com>  Tue, 09 Aug 2011 14:48:24 -0600

apt (0.8.16~exp5ubuntu3) oneiric; urgency=low

  * apt-pkg/acquire.cc:
    - fix potential divide-by-zero (LP: #823277)

 -- Michael Vogt <michael.vogt@ubuntu.com>  Tue, 09 Aug 2011 15:56:44 +0200

apt (0.8.16~exp5ubuntu2) oneiric; urgency=low

  * test/integration/test-hashsum-verification:
    - add regression test for hashsum verification
  * apt-pkg/acquire-item.cc:
    - if no Release.gpg file is found, still load the hashes for
      verification (closes: #636314) and add test
  * apt-pkg/pkgcachegen.cc:
    - fix incorrect comparision when checking sources.list freshness

 -- Michael Vogt <michael.vogt@ubuntu.com>  Tue, 09 Aug 2011 09:22:14 +0200

apt (0.8.16~exp5ubuntu1) oneiric; urgency=low

  * merged new version from debian/experimental, this includes
    a ABI break and two new library packages

 -- Michael Vogt <michael.vogt@ubuntu.com>  Mon, 08 Aug 2011 14:30:07 +0200

apt (0.8.16~exp5) experimental; urgency=low

  * merged the latest debian-sid fixes
  * apt-pkg/makefile:
    - install sha256.h compat header
  * apt-pkg/pkgcachegen.{cc,h}:
    - use ref-to-ptr semantic in NewDepends() to ensure that the   
      libapt does not segfault if the cache is remapped in between
      (LP: #812862)
    - fix crash when P.Arch() was used but the cache got remapped
  * apt-pkg/acquire-item.{cc,h}:
    - do not check for a "Package" tag in optional index targets
      like the translations index
  * apt-pkg/acquire.cc:
    - fix potential divide-by-zero
  * methods/mirror.cc:
    - include the architecture(s) in the query string as well so 
      that the server can make better decisions

 -- Michael Vogt <mvo@debian.org>  Mon, 15 Aug 2011 14:52:54 +0200

apt (0.8.16~exp4) experimental; urgency=low

  [ Julian Andres Klode ]
  * apt-pkg/pkgcache.h:
    - [ABI break] Add pkgCache::Header::CacheFileSize, storing the cache size
  * apt-pkg/pkgcachegen.cc:
    - Write the file size to the cache
  * apt-pkg/pkgcache.cc:
    - Check that cache is at least CacheFileSize bytes large (LP: #16467)
  
  [ Michael Vogt ]
  * merged latest fixes from debian-sid
  * apt-pkg/cdrom.{cc,h}:
    - cleanup old ABI break avoidance hacks
  * [ABI break] apt-pkg/acquire-item.{cc,h}:
    - cleanup around OptionalIndexTarget and SubIndexTarget
  * [ABI break] merged patch from Jonathan Thomas to have a new
    RecordField() function in the pkgRecorder parser. Many thanks
    Thomas
  * [ABI break] merge patch from Jonathan Thomas to speed up the
    depcache by caching the install-recommends and install-suggests
    values
  * apt-pkg/contrib/fileutl.{cc,h}:
    - add GetModificationTime() helper
  * apt-pkg/pkgcachegen.cc:
    - regenerate the cache if the sources.list changes to ensure
      that changes in the ordering there will be honored by apt
  * apt-pkg/sourcelist.{cc,h}:
    - add pkgSourceList::GetLastModifiedTime() helper

 -- Michael Vogt <mvo@debian.org>  Thu, 28 Jul 2011 16:57:08 +0200

apt (0.8.16~exp3) experimental; urgency=low

  [ David Kalnischkies ]
  * apt-pkg/pkgcache.h:
    - readd All{Foreign,Allowed} as suggested by Julian to
      remain strictly API compatible
  * apt-pkg/acquire*.{cc,h}:
    - try even harder to support really big files in the fetcher by
      converting (hopefully) everything to 'long long' (Closes: #632271)
  * ftparchive/writer.cc:
    - generate all checksums in one run over the file for Release
  * cmdline/apt-get.cc:
    - add an --assume-no option for testing to say 'no' to everything
  * apt-pkg/deb/debmetaindex.cc:
    - add trusted=yes option to mark unsigned (local) repository as trusted
      based on a patch from Ansgar Burchardt, thanks a lot! (Closes: #596498)

  [ Michael Vogt ]
  * merge fixes from the debian/unstable upload
  * merge lp:~mvo/apt/sha512-template to get fixes for the 
    sha1/md5 verifiation (closes: #632520)

 -- Michael Vogt <mvo@debian.org>  Fri, 15 Jul 2011 09:56:17 +0200

apt (0.8.16~exp2) experimental; urgency=low

  [ David Kalnischkies ]
  * [ABI-Break] Implement EDSP in libapt-pkg so that all front-ends which
    use the internal resolver can now be used also with external
    ones as the usage is hidden in between the old API
  * provide two edsp solvers in apt-utils:
    - 'dump' to quickly output a complete scenario and
    - 'apt' to use the internal as an external resolver
  * apt-pkg/pkgcache.h:
    - clean up mess with the "all" handling in MultiArch to
      fix LP: #733741 cleanly for everyone now
  * apt-pkg/depcache.cc:
    - use a boolean instead of an int for Add/Remove in AddStates
      similar to how it works with AddSizes
    - let the Mark methods return if their marking was successful
    - if a Breaks can't be upgraded, remove it. If it or a Conflict
      can't be removed the installation of the breaker fails.
  * cmdline/apt-get.cc:
    - do not discard the error messages from the resolver and instead
      only show the general 'Broken packages' message if nothing else

  [ Stefano Zacchiroli ]
  * doc/external-dependency-solver-protocol.txt:
    - describe EDSP and the configuration interface around it
  
  [ Michael Vogt ]
  * [ABI-Break] merge lp:~mvo/apt/sha512-template to add support for sha512
  * [ABI-Break] merge lp:~mvo/apt/dpointer to support easier extending
    without breaking the ABI
  * increase ABI version and update package names

 -- Michael Vogt <mvo@debian.org>  Wed, 29 Jun 2011 13:57:28 +0200

apt (0.8.16~exp1) experimental; urgency=low

  * merged with the debian/unstable upload

 -- Michael Vogt <mvo@debian.org>  Wed, 29 Jun 2011 12:40:31 +0200

apt (0.8.15.11) UNRELEASED; urgency=low

  * Fix typo in apt-get(8). Closes: #664833
  * Replace "argument" by "paramètre" in French translation.
    Merci, les Titeps!
  * Drop hardcoded "en.html" suffix in apt-secure manpage.
    Thanks to David Prevot.

 -- Christian Perrier <bubulle@debian.org>  Tue, 27 Mar 2012 20:31:38 +0200

apt (0.8.15.10) unstable; urgency=high

  [ David Kalnischkies ]
  * algorithms.cc:
    - show a debug why a package was kept by ResolveByKeep()
  * doc/manpage-style.xml:
    - put <brackets> around email addresses
  * doc/po/de.po:
    - apply typo-fix from Michael Basse, thanks! (LP: #900770)
  * apt-pkg/acquire-item.cc:
    - remove 'old' InRelease file if we can't get a new one before
      proceeding with Release.gpg to avoid the false impression of a still
      trusted repository by a (still present) old InRelease file.
      Thanks to Simon Ruderich for reporting this issue! (CVE-2012-0214)

  [ Chris Leick ]
  * German manpage translation update
  * doc/*.xml:
    - find and fix a bunch of misspellings

  [ Program translation updates ]
  * Dutch (Jeroen Schot). Closes: #652230
  * Slovak (Ivan Masar). Closes: #652985
  * Russian (Yuri Kozlov). Closes: #654844
  * Hungarian (Gabor Kelemen). Closes: #655238
  * Polish (Michał Kułach). Closes: #656908
  * Danish (Joe Hansen). Closes: #658643
  * French: replace "étiquetage" by "épinglage" for "pinning"

  [ Michael Vogt ]
  * merged patch from lp:~uusijani/apt/uusi-branch:
     Correct fi translation for hash sum mismatches (lp:420403)
     Thanks to Jani Uusitalo

 -- Michael Vogt <mvo@debian.org>  Tue, 06 Mar 2012 14:14:26 +0100

apt (0.8.15.9) unstable; urgency=low

  [ David Kalnischkies ]
  * Symbol file update
  * doc/apt-get.8.xml:
    - change wording of autoremove description as suggested
      by Robert Simmons, thanks! (Closes: #641490)
  * apt-pkg/deb/dpkgpm.cc:
    - use std::vector instead of fixed size arrays to store args and
      multiarch-packagename strings
    - load the dpkg base arguments only one time and reuse them later
  * cmdline/apt-get.cc:
    - follow Provides in the evaluation of saving candidates, too, for
      statisfying garbage package dependencies (Closes: #640590)
  * apt-pkg/algorithms.cc:
    - if a package is garbage, don't try to save it with FixByInstall
  * apt-pkg/init.cc:
    - silently ignore *.orig and *.save files by default
  * apt-pkg/policy.cc:
    - accept generic release pin expressions again in -t (Closes: #644166)
  * apt-pkg/deb/debmetaindex.cc:
    - none is a separator, not a language: no need for Index (Closes: #624218)
  * apt-pkg/aptconfiguration.cc:
    - do not builtin languages only if none is forced (Closes: #643787)
  * doc/apt.conf.5.xml:
    - apply spelling fix by Kevin Lyda, thanks! (Closes: #644104)

  [ Christian Perrier ]
  * Fix spelling error (sensée) in French translation. Thanks
    to Corentin Le Gall for spotting it.

  [ Colin Watson ]
  * ftparchive/cachedb.cc:
    - fix buffersize in bytes2hex

  [ Michael Vogt ]
  * ftparchive/cachedb.cc:
    - make buffer fully dynamic (thanks to Colin Watson)

 -- Michael Vogt <mvo@debian.org>  Fri, 14 Oct 2011 12:00:09 +0200

apt (0.8.15.8) unstable; urgency=low

  [ David Kalnischkies ]
  * cmdline/apt-get.cc:
    - output list of virtual package providers to c1out in -q=1
      instead of /dev/null to unbreak sbuild (LP: #816155)

  [ Michael Vogt ]
  * apt-pkg/contrib/configuration.cc:
    - fix double delete (LP: #848907)
    - ignore only the invalid regexp instead of all options

 -- Michael Vogt <mvo@debian.org>  Wed, 14 Sep 2011 12:08:25 +0200

apt (0.8.15.7) unstable; urgency=low

  [ David Kalnischkies ]
  * apt-pkg/packagemanager.cc, apt-pkg/pkgcache.cc:
    - ignore "self"-conflicts for all architectures of a package
      instead of just for the architecture of the package look at
      in the ordering of installations, too (LP: #802901)
    - M-A:same lockstep unpack should operate on installed
      packages first (LP: #835625)
  * test/*
    - reorganize the various testcases and helper we have and
      integrate them better into the buildsystem
    - run the test/libapt testcases at package build-time
  * debian/apt.symbols:
    - add the newly added symbols since 0.8.15.3
  * cmdline/apt-get.cc:
    - remove the binary caches in 'apt-get clean' as it is the first
      thing recommend by many supporters in case of APT segfaults
    - remove the caches in 'apt-get update', too, as they will be
      invalid in most cases anyway
  * apt-pkg/acquire-item.cc:
    - if no Release.gpg file is found try to verify with hashes,
      but do not fail if a hash can't be found
  * apt-pkg/acquire.cc:
    - non-existing directories are by definition clean
  * cmdline/apt-key:
    - if command is 'add' do not error out if the specified
      keyring doesn't exist, it will be created by gpg
  * apt-pkg/orderlist.cc:
    - prefer visiting packages marked for deletion in VisitProvides
      if we are operating on a negative dependency so that we can
      deal early with the fallout of this remove
  * apt-pkg/indexrecords.cc:
    - fix Acquire::Max-ValidTime option by interpreting it really
      as seconds as specified in the manpage and not as days
    - add an Acquire::Min-ValidTime option (Closes: #640122)
  * doc/apt.conf.5.xml:
    - reword Acquire::Max-ValidTime documentation to make clear
      that it doesn't provide the new Min-ValidTime functionality

 -- Michael Vogt <mvo@debian.org>  Mon, 12 Sep 2011 16:38:46 +0200

apt (0.8.15.6) unstable; urgency=low

  [ Michael Vogt ]
  * apt-pkg/contrib/fileutl.{cc,h}:
    - add GetModificationTime() helper
  * apt-pkg/pkgcachegen.cc:
    - regenerate the cache if the sources.list changes to ensure
      that changes in the ordering there will be honored by apt
  * apt-pkg/sourcelist.{cc,h}:
    - add pkgSourceList::GetLastModifiedTime() helper
  * apt-pkg/pkgcachegen.{cc,h}:
    - use ref-to-ptr semantic in NewDepends() to ensure that the   
      libapt does not segfault if the cache is remapped in between
      (LP: #812862)
    - fix crash when P.Arch() was used but the cache got remapped
  * test/integration/test-hashsum-verification:
    - add regression test for hashsum verification
  * apt-pkg/acquire-item.cc:
    - if no Release.gpg file is found, still load the hashes for
      verification (closes: #636314) and add test
  
  [ David Kalnischkies ]
  * lots of cppcheck fixes

 -- Michael Vogt <mvo@debian.org>  Mon, 15 Aug 2011 09:20:35 +0200

apt (0.8.15.5ubuntu1) oneiric; urgency=low

  * apt-pkg/pkgcachegen.{cc,h}:
    - fix crash when P.Arch() was used but the cache got remapped
      (LP: #812862)

 -- Michael Vogt <michael.vogt@ubuntu.com>  Mon, 01 Aug 2011 15:18:50 +0200

apt (0.8.15.5) unstable; urgency=low

  [ David Kalnischkies ]
  * apt-pkg/deb/deblistparser.cc:
    - do not assume that the last char on a line is a \n (Closes: #633350)

 -- Michael Vogt <mvo@debian.org>  Thu, 28 Jul 2011 16:49:15 +0200

apt (0.8.15.4ubuntu2) oneiric; urgency=low

  * apt-pkg/contrib/fileutl.{cc,h}:
    - add GetModificationTime() helper
  * apt-pkg/pkgcachegen.cc:
    - regenerate the cache if the sources.list changes to ensure
      that changes in the ordering there will be honored by apt
  * apt-pkg/sourcelist.{cc,h}:
    - add pkgSourceList::GetLastModifiedTime() helper
  * apt-pkg/pkgcachegen.{cc,h}:
    - use ref-to-ptr semantic in NewDepends() to ensure that the   
      libapt does not segfault if the cache is remapped in between
      (LP: #812862)

 -- Michael Vogt <michael.vogt@ubuntu.com>  Fri, 29 Jul 2011 18:25:22 +0200

apt (0.8.15.4ubuntu1) oneiric; urgency=low

  * merged from debian-sid

 -- Michael Vogt <michael.vogt@ubuntu.com>  Tue, 26 Jul 2011 13:19:49 +0200

apt (0.8.15.4) unstable; urgency=low

  [ David Miller ]
  * apt-pkg/contrib/sha1.cc:
    - fix illegally casts of on-stack buffer to a type requiring more
      alignment than it has resulting in segfaults on sparc (Closes: #634696)

  [ Michael Vogt ]
  * apt-pkg/contrib/cdromutl.cc:
    - fix escape problem when looking for the mounted devices
  * apt-pkg/contrib/strutl.{h,cc}, test/libapt/strutil_test.cc:
    - add new DeEscapeString() similar to DeQuoteString but
      unescape character escapes like \0XX and \xXX (plus added
      test)
  * refresh po/*
  
 -- Michael Vogt <mvo@debian.org>  Tue, 26 Jul 2011 12:12:27 +0200

apt (0.8.15.3) unstable; urgency=low

  [ Michael Vogt ]
  * apt-pkg/acquire-item.cc:
    - improve error message for a expired Release file
  * apt-pkg/algorithms.cc:
    - Hold back packages that would enter "policy-broken" state on upgrade
      when doing a "apt-get upgrade"
  * cmdline/apt-get.cc:
    - fix missing download progress in apt-get download

  [ David Kalnischkies ]
  * apt-pkg/pkgcachegen.cc:
    - fallback to memory if file is not writeable even if access()
      told us the opposite before (e.g. in fakeroot 1.16) (Closes: #630591)
  * doc/sources.list.5.xml:
    - document available [options] for sources.list entries (Closes: 632441)
  * doc/apt.conf.5.xml:
    - document APT::Architectures list (Closes: #612102)
  * cmdline/apt-get.cc:
    - restore all important dependencies for garbage packages (LP: #806274)
    - do not require unused partial dirs in 'source' (Closes: #633510)
    - buildconflicts effect all architectures
    - implement MultiarchCross for build-dep and source (Closes: #632221)
  * apt-pkg/init.cc:
    - use CndSet in pkgInitConfig (Closes: #629617)
  * apt-pkg/depcache.cc:
    - change default of APT::AutoRemove::SuggestsImportant to true
  * cmdline/apt-key:
    - use a tmpfile instead of /etc/apt/secring.gpg (Closes: #632596)
  * debian/apt.postinst:
    - remove /etc/apt/secring.gpg if it is an empty file
  * doc/apt-cache.8.xml:
    - apply madison typofix from John Feuerstein, thanks! (Closes: #633455)
  * apt-pkg/policy.cc:
    - emit an error on unknown APT::Default-Release value (Closes: #407511)
  * apt-pkg/aptconfiguration.cc:
    - ensure that native architecture is if not specified otherwise the
      first architecture in the Architectures vector
  * apt-pkg/deb/deblistparser.cc:
    - Strip only :any and :native if MultiArch should be stripped as it is
      save to ignore them in non-MultiArch contexts but if the dependency
      is a specific architecture (and not the native) do not strip

 -- Michael Vogt <mvo@debian.org>  Mon, 25 Jul 2011 15:04:43 +0200

apt (0.8.15.2ubuntu2) oneiric; urgency=low

  * cmdline/apt-get.cc:
    - fix missing download progress in apt-get download

 -- Michael Vogt <michael.vogt@ubuntu.com>  Fri, 22 Jul 2011 13:20:49 +0200

apt (0.8.15.2ubuntu1) oneiric; urgency=low

  [ Michael Vogt ]
  * apt-pkg/acquire-item.cc:
    - improve error message for a expired Release file
  * apt-pkg/algorithms.cc:
    - Hold back packages that would enter "policy-broken" state on upgrade
      when doing a "apt-get upgrade"

  [ David Kalnischkies ]
  * apt-pkg/pkgcachegen.cc:
    - fallback to memory if file is not writeable even if access()
      told us the opposite before (e.g. in fakeroot 1.16) (Closes: #630591)
  * doc/sources.list.5.xml:
    - document available [options] for sources.list entries (Closes: 632441)
  * doc/apt.conf.5.xml:
    - document APT::Architectures list (Closes: #612102)
  * cmdline/apt-get.cc:
    - restore all important dependencies for garbage packages (LP: #806274)
  * apt-pkg/init.cc:
    - use CndSet in pkgInitConfig (Closes: #629617)
  * apt-pkg/depcache.cc:
    - change default of APT::AutoRemove::SuggestsImportant to true

 -- Michael Vogt <michael.vogt@ubuntu.com>  Fri, 15 Jul 2011 10:16:45 +0200

apt (0.8.15.2) unstable; urgency=high

  * fix from David Kalnischkies for the InRelease gpg verification 
    code (LP: #784473)

 -- Michael Vogt <mvo@debian.org>  Tue, 12 Jul 2011 11:54:47 +0200

apt (0.8.15.1ubuntu2) oneiric; urgency=low

  [ Brian Murray ]
  * apt-pkg/deb/dpkgpm.cc:
   - do not report errors encountered when decompressing packages
  
  [ Michael Vogt ]
  * fix from David Kalnischkies for the InRelease gpg verification 
    code (LP: #784473)

 -- Michael Vogt <michael.vogt@ubuntu.com>  Wed, 13 Jul 2011 14:42:02 +0200

apt (0.8.15.1ubuntu1) oneiric; urgency=low

  * merge from debian/sid

 -- Michael Vogt <michael.vogt@ubuntu.com>  Thu, 30 Jun 2011 09:16:12 +0100

apt (0.8.15.1) unstable; urgency=low

  [ David Kalnischkies ]
  * doc/makefile:
    - create doxygen directory to avoid depending on magic (Closes: #628799)
  * cmdline/apt-key:
    - explicitly state that net-update is not supported if no url is set
    - require to be root for add, rm, update and net-update
    - clarify update vs. net-update in different distros (Closes: #632043)
  * debian/apt.symbols:
    - forgot 'mips' in the list for all architecture dependent symbols
    - comment out gcc-4.5 specific symbols as gcc-4.6 is now default
    - the symbol for PrintStatus() is architecture dependent
  * apt-pkg/policy.cc:
    - do not segfault in pinning if a package with this name doesn't exist.
      Thanks to Ferdinand Thommes for the report!
    - Defaults is a vector of Pin not of PkgPin
    - ensure that only the first specific stanza for a package is used
    - save all stanzas which had no effect in Unmatched
    - allow package:architecure in Package:

 -- Michael Vogt <mvo@debian.org>  Thu, 30 Jun 2011 10:05:36 +0200

apt (0.8.15ubuntu1) oneiric; urgency=low

  * merged from debian-unstable, remainging changes:  
    - use ubuntu keyring and ubuntu archive keyring in apt-key
    - run update-apt-xapian-index in apt.cron
    - support apt-key net-update and verify keys against master-keyring
    - run apt-key net-update in cron.daily
    - different example sources.list

 -- Michael Vogt <michael.vogt@ubuntu.com>  Wed, 29 Jun 2011 09:03:39 +0100

apt (0.8.15) unstable; urgency=low

  [ Julian Andres Klode ]
  * apt-pkg/depcache.cc:
    - Really release action groups only once (Closes: #622744)
    - Make purge work again for config-files (LP: #244598) (Closes: #150831)
  * apt-pkg/acquire-item.cc:
    - Reject files known to be invalid (LP: #346386) (Closes: #627642)
  * debian/apt.cron.daily:
    - Check power after wait, patch by manuel-soto (LP: #705269)
  * debian/control:
    - Move ${shlibs:Depends} to Pre-Depends, as we do not want APT
      unpacked if a library is too old and thus break upgrades
  * doc/apt-key.8.xml:
    - Document apt-key net-update (LP: #192810)

  [ Christian Perrier ]
  * Galician translation update (Miguel Anxo Bouzada). Closes: #626505
  * Italian translation update (Milo Casagrande). Closes: #627834
  * German documentation translation update (Chris Leick). Closes: #629949
  * Catalan translation update (Jordi Mallach). Closes: #630657

  [ David Kalnischkies ]
  * fix a bunch of cppcheck warnings/errors based on a patch by
    Niels Thykier, thanks! (Closes: #622805)
  * apt-pkg/depcache.cc:
    - really include 'rc' packages in the delete count by fixing a
      typo which exists since 1999 in the source… (LP: #761175)
    - if critical or-group can't be satisfied, exit directly.
  * apt-pkg/acquire-method.cc:
    - write directly to stdout instead of creating the message in
      memory first before writing to avoid hitting limits
    - fix order of CurrentURI and UsedMirror in Status() and Log()
  * apt-pkg/orderlist.cc:
    - let VisitRProvides report if the calls were successful
  * apt-pkg/deb/dpkgpm.cc:
    - replace obsolete usleep with nanosleep
    - remove invalid pkgcache.bin and rebuild it if possible
    - log reinstall commands in history.log
  * debian/apt{,-utils}.symbols:
    - update both experimental symbol-files to reflect 0.8.14 state
  * debian/rules:
    - remove unused embedded jquery by doxygen from libapt-pkg-doc
  * cmdline/apt-mark.cc:
    - reimplement apt-mark in c++
    - provide a 'showmanual' command (Closes: #582791)
    - provide a 'dpkg --set-selections' wrapper to set/release holds
  * cmdline/apt-get.cc:
    - deprecate mostly undocumented 'markauto' in favor of 'apt-mark'
  * cmdline/apt-cache.cc:
    - deprecate mostly undocumented 'showauto' in favor of 'apt-mark'
  * apt-pkg/pkgcache.cc:
    - really ignore :arch in FindPkg() in non-multiarch environment
  * doc/po/de.po:
    - undo the translation of the command 'dump' in manpage of apt-config
      as report by Burghard Grossmann on debian-l10n-german, thanks!
  * apt-pkg/deb/debmetaindex.cc:
    - do not download TranslationIndex if no Translation-* will be
      downloaded later on anyway (Closes: #624218)
  * test/versions.lst:
    - disable obscure version number tests with versions dpkg doesn't
      allow any more as they don't start with a number
  * apt-pkg/acquire-worker.cc:
    - print filename in the unmatching size warning (Closes: #623137)
  * apt-pkg/acquire-item.cc:
    - apply fix for poorly worded 'locate file' error message from
      Ben Finney, thanks! (Closes: #623171)
  * methods/http.cc:
    - add config option to ignore a closed stdin to be able to easily
      use the method as a simple standalone downloader
    - Location header in redirects should be absolute URI, but some
      servers just send an absolute path so still deal with it properly
    - dequote URL taken from Location in redirects as we will otherwise
      quote an already quoted string in the request later (Closes: #602412)
  * apt-pkg/contrib/netrc.cc:
    - replace non-posix gnu-extension strdupa with strdup
  * apt-pkg/packagemanager.cc:
    - ensure for Multi-Arch:same packages that they are unpacked in
      lock step even in immediate configuration (Closes: #618288)
  * apt-pkg/init.cc:
    - don't set deprecated APT::Acquire::Translation, thanks Jörg Sommer!
  * cmdline/apt-config.cc:
    - show Acquire::Languages and APT::Architectures settings
      in 'dump' (Closes: 626739)
  * apt-pkg/orderlist.cc:
    - ensure that an old version of a package with a provides can
      never satisfy a dependency of a newer version of this package

  [ Michael Vogt ]
  * methods/mirror.cc:
    - ignore lines starting with "#" in the mirror file
    - ignore non http urls in the mirrors
    - append the dist (e.g. sid, wheezy) as a query string when
      asking for a suitable mirror 
  * apt-pkg/deb/deblistparser.cc:
    - include all known languages when building the apt cache
      (LP: #794907)
  * apt-pkg/deb/debindexfile.cc:
    - remove some no longer valid checks for "TranslationsAvailable()"

  [ Kenneth Solbø Andersen ]
  * apt-pkg/deb/dpkgpm.cc:
    - set permissions of term.log to root.adm and 644 (LP: #404724)
  
  [ Chris Leick ]
  * various typo and syntax corrections in doc/*.xml

 -- Michael Vogt <mvo@debian.org>  Tue, 28 Jun 2011 18:00:48 +0200

apt (0.8.15~exp3) experimental; urgency=low

  * debian/control:
    - add Breaks: 0.8.15~exp3) for libapt-pkg4.10 and 
     libapt-inst1.2 (thanks to Jonathan Nieder, closes: #630214)
    - use depends for the ${shlibs:Depends} to make the breaks work

 -- Michael Vogt <mvo@debian.org>  Fri, 17 Jun 2011 21:51:41 +0200

apt (0.8.15~exp2) experimental; urgency=low

  * debian/control:
    - fix incorrect Replaces (closes: #630204) for libapt-inst1.2

 -- Michael Vogt <mvo@debian.org>  Wed, 15 Jun 2011 16:51:14 +0200

apt (0.8.15~exp1) experimental; urgency=low

  [ Julian Andres Klode ]
  * apt-pkg/depcache.cc:
    - Really release action groups only once (Closes: #622744)
    - Make purge work again for config-files (LP: #244598) (Closes: #150831)
  * apt-pkg/acquire-item.cc:
    - Reject files known to be invalid (LP: #346386) (Closes: #627642)
  * debian/apt.cron.daily:
    - Check power after wait, patch by manuel-soto (LP: #705269)
  * debian/control:
    - Move ${shlibs:Depends} to Pre-Depends, as we do not want APT
      unpacked if a library is too old and thus break upgrades
  * doc/apt-key.8.xml:
    - Document apt-key net-update (LP: #192810)

  [ Christian Perrier ]
  * Galician translation update (Miguel Anxo Bouzada). Closes: #626505
  * Italian translation update (Milo Casagrande). Closes: #627834
  * German documentation translation update (Chris Leick). Closes: #629949

  [ David Kalnischkies ]
  * fix a bunch of cppcheck warnings/errors based on a patch by
    Niels Thykier, thanks! (Closes: #622805)
  * apt-pkg/depcache.cc:
    - really include 'rc' packages in the delete count by fixing a
      typo which exists since 1999 in the source… (LP: #761175)
    - if critical or-group can't be satisfied, exit directly.
  * apt-pkg/acquire-method.cc:
    - write directly to stdout instead of creating the message in
      memory first before writing to avoid hitting limits
    - fix order of CurrentURI and UsedMirror in Status() and Log()
  * apt-pkg/orderlist.cc:
    - let VisitRProvides report if the calls were successful
  * apt-pkg/deb/dpkgpm.cc:
    - replace obsolete usleep with nanosleep
  * debian/apt{,-utils}.symbols:
    - update both experimental symbol-files to reflect 0.8.14 state
  * debian/rules:
    - remove unused embedded jquery by doxygen from libapt-pkg-doc
  * cmdline/apt-mark.cc:
    - reimplement apt-mark in c++
    - provide a 'showmanual' command (Closes: #582791)
    - provide a 'dpkg --set-selections' wrapper to set/release holds
  * cmdline/apt-get.cc:
    - deprecate mostly undocumented 'markauto' in favor of 'apt-mark'
  * cmdline/apt-cache.cc:
    - deprecate mostly undocumented 'showauto' in favor of 'apt-mark'
  * apt-pkg/pkgcache.cc:
    - really ignore :arch in FindPkg() in non-multiarch environment
  * doc/po/de.po:
    - undo the translation of the command 'dump' in manpage of apt-config
      as report by Burghard Grossmann on debian-l10n-german, thanks!
  * apt-pkg/deb/debmetaindex.cc:
    - do not download TranslationIndex if no Translation-* will be
      downloaded later on anyway (Closes: #624218)
  * test/versions.lst:
    - disable obscure version number tests with versions dpkg doesn't
      allow any more as they don't start with a number
  * apt-pkg/acquire-worker.cc:
    - print filename in the unmatching size warning (Closes: #623137)
  * apt-pkg/acquire-item.cc:
    - apply fix for poorly worded 'locate file' error message from
      Ben Finney, thanks! (Closes: #623171)
  * methods/http.cc:
    - add config option to ignore a closed stdin to be able to easily
      use the method as a simple standalone downloader
    - Location header in redirects should be absolute URI, but some
      servers just send an absolute path so still deal with it properly
    - dequote URL taken from Location in redirects as we will otherwise
      quote an already quoted string in the request later (Closes: #602412)
  * apt-pkg/contrib/netrc.cc:
    - replace non-posix gnu-extension strdupa with strdup
  * apt-pkg/packagemanager.cc:
    - ensure for Multi-Arch:same packages that they are unpacked in
      lock step even in immediate configuration (Closes: #618288)

  [ Michael Vogt ]
  * methods/mirror.cc:
    - ignore lines starting with "#" in the mirror file
    - ignore non http urls in the mirrors
    - append the dist (e.g. sid, wheezy) as a query string when
      asking for a suitable mirror 
  * debian/control:
    - add libapt-pkg4.10 and libapt-inst1.2 library packages

 -- Michael Vogt <mvo@debian.org>  Fri, 10 Jun 2011 15:32:07 +0200

apt (0.8.14.2) UNRELEASED; urgency=low

  [ Julian Andres Klode ]
  * apt-pkg/depcache.cc:
    - Really release action groups only once (Closes: #622744)
    - Make purge work again for config-files (LP: #244598) (Closes: #150831)
  * debian/apt.cron.daily:
    - Check power after wait, patch by manuel-soto (LP: #705269)
  * debian/control:
    - Move ${shlibs:Depends} to Pre-Depends, as we do not want APT
      unpacked if a library is too old and thus break upgrades
  * doc/apt-key.8.xml:
    - Document apt-key net-update (LP: #192810)

  [ Christian Perrier ]
  * Galician translation update (Miguel Anxo Bouzada). Closes: #626505

  [ David Kalnischkies ]
  * fix a bunch of cppcheck warnings/errors based on a patch by
    Niels Thykier, thanks! (Closes: #622805)
  * apt-pkg/depcache.cc:
    - really include 'rc' packages in the delete count by fixing a
      typo which exists since 1999 in the source… (LP: #761175)
    - if critical or-group can't be satisfied, exit directly.
  * apt-pkg/acquire-method.cc:
    - write directly to stdout instead of creating the message in
      memory first before writing to avoid hitting limits
    - fix order of CurrentURI and UsedMirror in Status() and Log()
  * apt-pkg/orderlist.cc:
    - let VisitRProvides report if the calls were successful
  * apt-pkg/deb/dpkgpm.cc:
    - replace obsolete usleep with nanosleep
  * debian/apt{,-utils}.symbols:
    - update both experimental symbol-files to reflect 0.8.14 state
  * debian/rules:
    - remove unused embedded jquery by doxygen from libapt-pkg-doc
  * cmdline/apt-mark.cc:
    - reimplement apt-mark in c++
    - provide a 'showmanual' command (Closes: #582791)
    - provide a 'dpkg --set-selections' wrapper to set/release holds
  * cmdline/apt-get.cc:
    - deprecate mostly undocumented 'markauto' in favor of 'apt-mark'
  * cmdline/apt-cache.cc:
    - deprecate mostly undocumented 'showauto' in favor of 'apt-mark'
  * apt-pkg/pkgcache.cc:
    - really ignore :arch in FindPkg() in non-multiarch environment
  * doc/po/de.po:
    - undo the translation of the command 'dump' in manpage of apt-config
      as report by Burghard Grossmann on debian-l10n-german, thanks!
  * apt-pkg/deb/debmetaindex.cc:
    - do not download TranslationIndex if no Translation-* will be
      downloaded later on anyway (Closes: #624218)
  * test/versions.lst:
    - disable obscure version number tests with versions dpkg doesn't
      allow any more as they don't start with a number
  * apt-pkg/acquire-worker.cc:
    - print filename in the unmatching size warning (Closes: #623137)
  * apt-pkg/acquire-item.cc:
    - apply fix for poorly worded 'locate file' error message from
      Ben Finney, thanks! (Closes: #623171)
  * methods/http.cc:
    - add config option to ignore a closed stdin to be able to easily
      use the method as a simple standalone downloader
    - Location header in redirects should be absolute URI, but some
      servers just send an absolute path so still deal with it properly
    - dequote URL taken from Location in redirects as we will otherwise
      quote an already quoted string in the request later (Closes: #602412)
  * apt-pkg/contrib/netrc.cc:
    - replace non-posix gnu-extension strdupa with strdup
  * apt-pkg/packagemanager.cc:
    - ensure for Multi-Arch:same packages that they are unpacked in
      lock step even in immediate configuration (Closes: #618288)

 -- Michael Vogt <mvo@debian.org>  Mon, 16 May 2011 14:57:52 +0200

apt (0.8.14.1ubuntu8) UNRELEASED; urgency=low

  [ Michael Vogt ]
  * debian/apt.conf.changelog:
    - add missing ";", thanks to Julian Andres Klode

  [ Brian Murray ]
  * apt-pkg/deb/dpkgpm.cc:
    - updated allocate memory string
    - cannot access archive string is lowercase
  * apt-pkg/deb/dpkgpm.cc:
    - resolve issue where AptOrdering is included in DpkgTerminalLog in apport
      attachments

 -- Brian Murray <brian@ubuntu.com>  Wed, 15 Jun 2011 14:00:43 -0700

apt (0.8.14.1ubuntu7) oneiric; urgency=low

  [ Michael Vogt ]
  * apt-pkg/deb/deblistparser.cc:
    - include all known languages when building the apt cache
      (LP: #794907)
  * apt-pkg/deb/debindexfile.cc:
    - remove some no longer valid checks for "TranslationsAvailable()"

 -- Michael Vogt <michael.vogt@ubuntu.com>  Thu, 09 Jun 2011 13:56:25 +0200

apt (0.8.14.1ubuntu6) oneiric; urgency=low

  [ Brian Murray ]
  * apt-pkg/deb/dpkgpm.cc:
    - prevent reporting of package installation failures due to inaccessible
      local files (LP: #791102, #790040)
    - include /var/log/apt/history.log in apport-package reports so we know
      the context for the package management request
    
  [ Michael Vogt ]
  * methods/mirror.cc:
    - ignore lines starting with "#" in the mirror file
    - ignore non http urls in the mirrors
    - append the dist (e.g. sid, wheezy) as a query string when
      asking for a suitable mirror 

 -- Michael Vogt <michael.vogt@ubuntu.com>  Tue, 07 Jun 2011 15:55:07 +0200

apt (0.8.14.1ubuntu5) oneiric; urgency=low

  * apt-pkg/acquire-item.cc:
    - do not reject empty Packages files when checking them for
      correctness

 -- Michael Vogt <michael.vogt@ubuntu.com>  Tue, 31 May 2011 10:41:30 +0200

apt (0.8.14.1ubuntu4) oneiric; urgency=low

  [ Julian Andres Klode ]
  * apt-pkg/acquire-item.cc:
    - Reject files known to be invalid (LP: #346386) (Closes: #627642)

 -- Michael Vogt <michael.vogt@ubuntu.com>  Mon, 30 May 2011 17:12:27 +0200

apt (0.8.14.1ubuntu3) oneiric; urgency=low

  * Rebuild with recent binutils. LP: #774175.

 -- Matthias Klose <doko@ubuntu.com>  Mon, 23 May 2011 19:15:34 +0200

apt (0.8.14.1ubuntu2) oneiric; urgency=low

  * debian/rules:
    - build in verbose mode by default (thanks to Matthias Klose)
  * debian/control:
    - add  temporary build-dependency on gcc-4.6 (>= 4.6.0-6ubuntu2)

 -- Michael Vogt <michael.vogt@ubuntu.com>  Tue, 03 May 2011 13:58:10 +0200

apt (0.8.14.1ubuntu1) oneiric; urgency=low

  [ Michael Vogt ]
  * merged from the debian-sid bzr branch
  
  [ Julian Andres Klode ]
  * apt-pkg/depcache.cc:
    - Really release action groups only once (Closes: #622744)
    - Make purge work again for config-files (LP: #244598) (Closes: #150831)
  * debian/apt.cron.daily:
    - Check power after wait, patch by manuel-soto (LP: #705269)
  * debian/control:
    - Move ${shlibs:Depends} to Pre-Depends, as we do not want APT
      unpacked if a library is too old and thus break upgrades
  * doc/apt-key.8.xml:
    - Document apt-key net-update (LP: #192810)

 -- Michael Vogt <michael.vogt@ubuntu.com>  Fri, 29 Apr 2011 17:55:20 +0200

apt (0.8.14.1) unstable; urgency=low

  * apt-pkg/acquire-item.cc:
    - Only try to rename existing Release files (Closes: #622912)

 -- Julian Andres Klode <jak@debian.org>  Sat, 16 Apr 2011 14:36:10 +0200

apt (0.8.14) unstable; urgency=low

  [ Julian Andres Klode ]
  * apt-pkg/indexcopy.cc:
    - Use RealFileExists() instead of FileExists(), allows amongst other
      things a directory named Sources to exist on a CD-ROM (LP: #750694).
  * apt-pkg/acquire-item.cc:
    - Use Release files even if they cannot be verified (LP: #704595)
  * cmdline/apt-get.cc:
    - Do not install recommends for build-dep (Closes: #454479) (LP: #245273)
  * apt-pkg/deb/deblistparser.cc:
    - Handle no space before "[" in build-dependencies (LP: #72344)
  * apt-pkg/policy.cc:
    - Allow pinning by glob() expressions, and regular expressions
      surrounded by slashes (the "/" character) (LP: #399474)
      (Closes: #121132)
  * debian/control:
    - Set Standards-Version to 3.9.2
  
  [ Michael Vogt ]
  * mirror method:
    - do not crash if the mirror file fails to download
  * apt-pkg/aptconfiguration.cc:
    - fix comparing for a empty string
  * debian/apt.cron.daily:
    - run unattended-upgrades even if there was a error during
      the apt-get update (LP: #676295)

  [ David Kalnischkies ]
  * apt-pkg/pkgcache.cc:
    - use the native Architecture stored in the cache header instead of
      loading it from configuration as suggested by Julian Andres Klode

 -- Julian Andres Klode <jak@debian.org>  Fri, 15 Apr 2011 14:28:15 +0200

apt (0.8.13.2ubuntu3) natty-proposed; urgency=low

  * apt-pkg/deb/dpkgpm.cc:
    - stop reporting of apport-package bug reports regarding
      dpkg I/O errors (LP: #767776)

 -- Brian Murray <brian@ubuntu.com>  Wed, 20 Apr 2011 15:05:12 -0700

apt (0.8.13.2ubuntu2) natty; urgency=low

  [ Michael Vogt ]
  * debian/apt.cron.daily:
    - run unattended-upgrades even if there was a error during
      the apt-get update (LP: #676295)
  
  [ Julian Andres Klode ]
  * apt-pkg/indexcopy.cc:
    - Use RealFileExists() instead of FileExists(), allows amongst other
      things a directory named Sources to exist on a CD-ROM (LP: #750694).
  
  [ David Kalnischkies  ]
  * apt-pkg/pkgcache.cc:
    - use the native Architecture stored in the cache header instead of
      loading it from configuration as suggested by Julian Andres Klode

 -- Michael Vogt <michael.vogt@ubuntu.com>  Thu, 07 Apr 2011 12:52:21 +0200

apt (0.8.13.2ubuntu1) natty; urgency=low

  * merge fixes from debian-sid, most notable the handling of
    arch=all architectures in python-apt (LP: #733741)
  * apt-pkg/aptconfiguration.cc:
    - fix comparing for a empty string

 -- Michael Vogt <michael.vogt@ubuntu.com>  Tue, 05 Apr 2011 13:19:56 +0200

apt (0.8.13.2) unstable; urgency=low

  [ David Kalnischkies ]
  * apt-pkg/deb/dpkgpm.cc:
    - skip --configure if all packages disappeared
  * apt-pkg/vendor.cc, apt-pkg/vendorlist.cc:
    - mark them as deprecated as they are unused
  * apt-pkg/deb/deblistparser.h:
    - enable StripMultiArch by default for ParseDepends
  * debian/apt.conf.autoremove:
    - adapt to new gnumach kernel package naming (Closes: #619337)
  * doc/apt_preferences.5.xml:
    - correct typo spotted by Charles Plessy (Closes: #619088)
    - document ButAutomaticUpgrades together with NotAutomatic
      as suggested by Charles Plessy (Closes: #619083)
  * apt-pkg/depcache.cc:
    - remove pseudo handling leftover from SetReInstall
    - do not change protected packages in autoinstall (Closes: #618848)
  * apt-pkg/pkgcachegen.cc:
    - make "all"->"native" an implementation detail of NewPackage
      rather than rewrite it in higher methods
  * apt-pkg/cacheiterator.h:
    - return "all" instead of native architecture without breaking the abi
      (too much) by extending enum instead of using bitflags (LP: #733741)
  * apt-pkg/aptconfiguration.cc:
    - use dpkg --print-foreign-architectures to get multiarch configuration
      if non is specified with APT::Architectures (Closes: #612958)
  * cmdline/apt-get.cc:
    - do not show simulation notice for non-root commands (Closes: #619072)
    - be able to disable resolver with APT::Get::CallResolver and disable
      auto installation with APT::Get::AutoSolving
  * apt-pkg/deb/deblistparser.cc:
    - create foo:any provides for all architectures for an allowed package

 -- Michael Vogt <mvo@debian.org>  Tue, 05 Apr 2011 09:40:28 +0200

apt (0.8.13.1ubuntu1) natty; urgency=low

  * merged fixes from the debian-sid (LP: #744832)
  
 -- Michael Vogt <michael.vogt@ubuntu.com>  Mon, 04 Apr 2011 14:40:51 +0200

apt (0.8.13.1) unstable; urgency=low

  * apt-pkg/acquire-item.cc: Use stat buffer if stat was
    successful, not if it failed (Closes: #620546)

 -- Julian Andres Klode <jak@debian.org>  Sat, 02 Apr 2011 20:55:35 +0200

apt (0.8.13ubuntu2) natty; urgency=low

  * po/makefile:
    - add hack to run MSGMERGE again if it segfaults. this is to help
      powerpc to bootstrap
  * mirror method:
    - merge fix from Matt Zimmerman, many thanks (LP: #741098)
    - do not crash if the mirror file fails to download

 -- Michael Vogt <michael.vogt@ubuntu.com>  Thu, 24 Mar 2011 18:01:38 +0100

apt (0.8.13ubuntu1) natty; urgency=low

  * merged from debian/sid, this adds important fixes in the
    apt mirror method

 -- Michael Vogt <michael.vogt@ubuntu.com>  Wed, 16 Mar 2011 08:23:19 +0100

apt (0.8.13) unstable; urgency=low

  [ Thorsten Spindler ]
  * methods/rsh.cc
    - fix rsh/ssh option parsing (LP: #678080), thanks to
      Ville Mattila 
  
  [ Michael Vogt ]
  * apt-pkg/acquire-item.cc:
    - mark pkgAcqIndexTrans as Index-File to avoid asking the
      user to insert the CD on each apt-get update
  * po/sl.po:
    - updated, thanks to Andrej Znidarsic
  * mirror method:
    - when downloading data, show the mirror being used
    - randomize mirror list after download in a host specific way
      to ensure that the load is evenly spreaded accross the mirrors
    - fix some missing "Fail-Ignore"

 -- Michael Vogt <mvo@debian.org>  Wed, 16 Mar 2011 08:04:42 +0100

apt (0.8.12ubuntu2) unstable; urgency=low

  [ Thorsten Spindler ]
  * methods/rsh.cc
    - fix rsh/ssh option parsing (LP: #678080), thanks to
      Ville Mattila 
  
  [ Michael Vogt ]
  * apt-pkg/acquire-item.cc:
    - mark pkgAcqIndexTrans as Index-File to avoid asking the
      user to insert the CD on each apt-get update
  * methods/mirror.cc:
    - improve debug output and fix bug in TryNextMirror

 -- Michael Vogt <michael.vogt@ubuntu.com>  Thu, 10 Mar 2011 15:56:54 +0100

apt (0.8.12ubuntu1) natty; urgency=low

  * merged from debian/sid, this adds important fixes in the udev based
    cdrom handling and multiarch handling

 -- Michael Vogt <michael.vogt@ubuntu.com>  Thu, 10 Mar 2011 16:12:22 +0100

apt (0.8.12) unstable; urgency=low

  [ Michael Vogt ]
  * apt-pkg/deb/debindexfile.cc:
    - ignore missing deb-src files in /var/lib/apt/lists, thanks
      to Thorsten Spindler (LP: #85590)
  * apt-pkg/contrib/fileutl.cc, apt-pkg/deb/dpkgpm.cc:
    - honor Dpkg::Chroot-Directory in the RunScripts*() methods
  * apt-pkg/contrib/cdromutl.{cc,h}, apt-pkg/cdrom.{cc,h}:
    - deal with missing FSTAB_DIR when using libudev to discover cdrom
    - add experimental APT::cdrom::CdromOnly option (on by default). 
      When this is set to false apt-cdrom will handle any removable
      deivce (like a usb-stick) as a "cdrom/dvd" source

  [ Christian Perrier ]
  * Fix error in French translation of manpages (apt_preferences(5)).
    Merci, Rémi Vanicat. Closes: #613689
  * Complete French manpage translation
  * Italian translation update (Milo Casagrande). Closes: #614395

  [ David Kalnischkies ]
  * ftparchive/multicompress.cc, apt-inst/deb/debfile.cc:
    - support xz compressor to create xz-compressed Indexes and be able
      to open data.tar.xz files
    - load the supported compressors from configuration
  * ftparchive/writer.cc:
    - ensure that Date and Valid-Until time strings are not localised
    - add options to disable specific checksums for Indexes
    - include xz-compressed Packages and Sources files in Release file
  * apt-pkg/aptconfiguration.cc:
    - support download of xz-compressed indexes files
    - support adding new compressors by configuration
  * apt-pkg/deb/debsrcrecords.cc:
    - support xz-compressed source v3 debian.tar files
    - support every compression we have a compressor configured
  * ftparchive/contents.cc:
    - remove ExtractArchive codecopy from apt-inst/deb/debfile.cc
  * apt-inst/deb/debfile.cc:
    - support data.tar's compressed with any configured compressor
  * cmdline/apt-get.cc:
    - reinstall dependencies of reinstalled "garbage" (Closes: #617257)

  [ Steve Langasek ]
  * apt-pkg/deb/dpkgpm.cc:
    - make sure that for multiarch packages, we are passing the full
      qualified package name to dpkg for removals. (Closes: #614298)
  * Remove the "pseudopackage" handling of Architecture: all packages for
    Multi-Arch; instead, Arch: all packages only satisfy dependencies for
    the native arch, except where the Arch: all package is declared
    Multi-Arch: foreign.  (Closes: #613584)

 -- Michael Vogt <mvo@debian.org>  Thu, 10 Mar 2011 14:46:48 +0100

apt (0.8.11.5ubuntu2) natty; urgency=low

  [ Michael Vogt ]
  * apt-pkg/deb/debindexfile.cc:
    - ignore missing deb-src files in /var/lib/apt/lists, thanks
      to Thorsten Spindler (LP: #85590)
  * apt-pkg/contrib/fileutl.cc, apt-pkg/deb/dpkgpm.cc:
    - honor Dpkg::Chroot-Directory in the RunScripts*() methods

 -- Michael Vogt <michael.vogt@ubuntu.com>  Thu, 03 Mar 2011 17:39:30 +0100

apt (0.8.11.5ubuntu1) natty; urgency=low

  * Merged from debian/sid

 -- Michael Vogt <michael.vogt@ubuntu.com>  Fri, 18 Feb 2011 12:01:19 +0100

apt (0.8.11.5) unstable; urgency=low

  [ Christian Perrier ]
  * Add missing dot in French translation of manpages. Merci, Olivier
    Humbert.
  * French translation update
  * French manpages translation update

  [ David Kalnischkies ]
  * apt-pkg/depcache.cc:
    - party revert fix in 0.8.11.2 which marked all packages as manual
      installed if the FromUser bit is set in the MarkInstall call.
      The default for this bit is true and aptitude depends on the old
      behavior so the package is only marked as manual if its not marked
      ("old" behavior) or if automatic installation is enabled - which
      aptitude disables always (see also #613775)

 -- David Kalnischkies <kalnischkies@gmail.com>  Thu, 17 Feb 2011 15:16:31 +0100

apt (0.8.11.4) unstable; urgency=low

  [ David Kalnischkies ]
  * apt-pkg/contrib/error.cc:
    - ensure that va_list is not invalid in second try
  * cmdline/apt-get.cc:
    - don't remove new dependencies of garbage packages (Closes: #613420)
  
  [ Michael Vogt ]
  * test/integration/*
    - fix dashish in the integration tests

 -- Michael Vogt <mvo@debian.org>  Wed, 16 Feb 2011 14:36:03 +0100

apt (0.8.11.3) unstable; urgency=low

  * apt-pkg/contrib/fileutl.cc:
    - really detect bigendian machines by including config.h,
      so we can really (Closes: #612986)
  * apt-pkg/contrib/mmap.cc:
    - Base has as 'valid' failure states 0 and -1 so add a simple
      validData method to check for failure states

 -- David Kalnischkies <kalnischkies@gmail.com>  Mon, 14 Feb 2011 16:58:03 +0100

apt (0.8.11.2) unstable; urgency=low

  [ Michael Vogt ]
  * merged lp:~evfool/apt/fix641673:
    - String-fix in the source and the translations for the grammatical 
      mistake reported in bug LP: #641673, thanks to Robert Roth
  * merged lp:~evfool/apt/fix418552:
    - Grammar fix for bug LP: #418552, thanks to Robert Roth
  
  [ David Kalnischkies ]
  * cmdline/apt-get.cc:
    - add --install-suggests option (Closes: #473089)
  * apt-pkg/depcache.cc:
    - mark a package which was requested to be installed on commandline
      always as manual regardless if it is already marked or not as the
      marker could be lost later by the removal of rdepends (Closes: #612557)
  * methods/rred.cc:
    - read patch into MMap only if we work on uncompressed patches
    - update size of dynamic MMap as we write in from the outside
  * apt-pkg/contrib/mmap.cc:
    - do not try to free the mapping if its is unset
  * apt-pkg/contrib/fileutl.cc:
    - reorder the loaded filesize bytes for big endian (Closes: #612986)
      Thanks to Jörg Sommer for the detailed analyse!

 -- Michael Vogt <mvo@debian.org>  Mon, 14 Feb 2011 12:07:18 +0100

apt (0.8.11.1) unstable; urgency=low

  [ Stefan Lippers-Hollmann ]
  * cmdline/apt-key:
    - fix root test which prevented setting of trustdb-name
      which lets gpg fail if it adds/remove keys from trusted.gpg
      as it tries to open the (maybe) not existent /root/.gnupg

  [ David Kalnischkies ]
  * debian/apt.symbols:
    - add more arch dependent symbols

 -- Michael Vogt <mvo@debian.org>  Wed, 09 Feb 2011 17:49:59 +0100

apt (0.8.11) unstable; urgency=low

  [ David Kalnischkies ]
  * apt-pkg/depcache.cc:
    - add SetCandidateRelease() to set a candidate version and
      the candidates of dependencies if needed to a specified
      release (Closes: #572709)
    - allow conflicts in the same group again (Closes: #612099)
  * cmdline/apt-get.cc:
    - if --print-uris is used don't setup downloader as we don't need
      progress, lock nor the directories it would create otherwise
    - show dependencies of essential packages which are going to remove
      only if they cause the remove of this essential (Closes: #601961)
    - keep not installed garbage packages uninstalled instead of showing
      in the autoremove section and installing those (Closes: #604222)
    - change pkg/release behavior to use the new SetCandidateRelease
      so installing packages from experimental or backports is easier
    - really do not show packages in the extra section if they were
      requested on the commandline, e.g. with a modifier (Closes: #184730)
    - always do removes first and set not installed remove packages
      on hold to prevent temporary installation later (Closes: #549968)
  * debian/control:
    - add Vcs-Browser now that loggerhead works again (Closes: #511168)
    - depend on debhelper 7 to raise compat level
    - depend on dpkg-dev (>= 1.15.8) to have c++ symbol mangling
  * apt-pkg/contrib/fileutl.cc:
    - add a RealFileExists method and check that your configuration files
      are real files to avoid endless loops if not (Closes: #604401)
    - ignore non-regular files in GetListOfFilesInDir (Closes: #594694)
  * apt-pkg/contrib/weakptr.h:
    - include stddefs.h to fix compile error (undefined NULL) with gcc-4.6
  * methods/https.cc:
    - fix CURLOPT_SSL_VERIFYHOST by really passing 2 to it if enabled
  * deb/dpkgpm.cc:
    - fix popen/fclose mismatch reported by cppcheck. Thanks to Petter
      Reinholdtsen for report and patch! (Closes: #607803)
  * doc/apt.conf.5.xml:
    - fix multipl{y,e} spelling error reported by Jakub Wilk (Closes: #607636)
  * apt-inst/contrib/extracttar.cc:
    - let apt-utils work with encoded tar headers if uid/gid are large.
      Thanks to Nobuhiro Hayashi for the patch! (Closes: #330162)
  * apt-pkg/cacheiterator.h:
    - do not segfault if cache is not build (Closes: #254770)
  * doc/apt-get.8.xml:
    - remove duplicated mentioning of --install-recommends
  * doc/sources.list.5.xml:
    - remove obsolete references to non-us (Closes: #594495)
    - a notice is printed for ignored files (Closes: #597615)
  * debian/rules:
    - use -- instead of deprecated -u for dh_gencontrol
    - remove shlibs.local creation and usage
    - show differences in the symbol files, but never fail
  * pre-build.sh:
    - remove as it is not needed for a working 'bzr bd'
  * debian/{apt,apt-utils}.symbols:
    - ship experimental unmangled c++ symbol files
  * methods/rred.cc:
    - operate optional on gzip compressed pdiffs
  * apt-pkg/acquire-item.cc:
    - don't uncompress downloaded pdiff files before feeding it to rred
    - try downloading clearsigned InRelease before trying Release.gpg
    - change the internal handling of Extensions in pkgAcqIndex
    - add a special uncompressed compression type to prefer those files
    - download and use i18n/Index to choose which Translations to download
  * cmdline/apt-key:
    - don't set trustdb-name as non-root so 'list' and 'finger'
      can be used without being root (Closes: #393005, #592107)
  * apt-pkg/deb/deblistparser.cc:
    - rewrite LoadReleaseInfo to cope with clearsigned Releasefiles
  * ftparchive/writer.cc:
    - add config option to search for more patterns in release command
    - include Index files by default in the Release file
  * methods/{gzip,bzip}.cc:
    - print a good error message if FileSize() is zero
  * apt-pkg/aptconfiguration.cc:
    - remove the inbuilt Translation files whitelist
  * cmdline/apt-cache.cc:
    - remove not implemented 'apt-cache add' command
  * doc/apt-cache.8.xml:
    - describe reality as apt-cache just queries and doesn't manipulate
      the caches. Thanks to Enrico Zini for spotting it! (Closes: #612009)
  * apt-pkg/algorithms.cc:
    - mark pseudo packages of installed all packages as configured
      in the simulation as we don't call configure for these packages
  * apt-pkg/pkgcachegen.cc:
    - in multiarch, let :all packages conflict with :any packages
      with a different version to be sure
  * apt-pkg/contrib/error.cc:
    - remove 400 char size limit of error messages (LP: #365611)

  [ Michael Vogt ]
  * methods/http.cc:
    - do not hang if Acquire::http::ProxyAutoDetect can not be
      executed or returns no data (LP: #654393)
  * debian/apt.conf.autoremove:
    - never autoremove the GNU/Hurd kernel (closes: #588423), thanks
      to Guillem Jover
  * apt-pkg/cdrom.cc, apt-pkg/init.cc, methods/cdrom.cc:
    - use /media/cdrom as default mountoint (closes: #611569)
  * cmdline/apt-get.cc:
    - add apt-get changelog (closes: #526990)
    - add apt-get download (closes: #82738)

  [ Martin Pitt ]
  * test/integration/test-compressed-indexes, test/test-indexes.sh:
    - Explicitly disable compressed indexes at the start. This ensures that we
      will actually test uncompressed indexes regardless of the internal
      default value of Acquire::GzipIndexes.

 -- Michael Vogt <mvo@debian.org>  Tue, 08 Feb 2011 12:58:12 +0100

apt (0.8.10.3) unstable; urgency=low

  [ Programs translations ]
  * po/es.po: Updated, plus fixes encoding issues and fixes two fuzzy
    strings, thanks to Javier Fernandez-Sanguino (closes: #610692)

 -- Michael Vogt <mvo@debian.org>  Tue, 25 Jan 2011 11:51:42 +0100

apt (0.8.10.2) unstable; urgency=low

  [ David Kalnischkies ]
  * ftparchive/apt-ftparchive.cc:
    - fix endless loop for multiple TranslationsWriters

 -- Michael Vogt <mvo@debian.org>  Tue, 25 Jan 2011 10:26:15 +0100

apt (0.8.10.1) unstable; urgency=low

  [ Christian Perrier ]
  * Fix encoding for Slovenian translation. PO file switched
    to UTF-8. Closes: #609957

  [ Julian Andres Klode ]
  * cmdline/apt-cache.cc: Create an error for apt-cache depends
    if packages could not found (LP: #647045)

  [ Programs translations ]
  * Spanish update by Javier Fernández-Sanguino Peña. Closes: #607145 

  [ Manpages translations ]
  * Correct a typo and an error in French manpages translation.
    Closes: # 607170

 -- Michael Vogt <mvo@debian.org>  Mon, 17 Jan 2011 13:41:04 +0100

apt (0.8.10ubuntu2) UNRELEASED; urgency=low

  * apt-pkg/deb/dpkgpm.cc:
    - ignore lzma "Cannot allocate memory" errors, thanks to Brian
      Murray
    - add i18n support for the "short read in buffer_copy %s" handling
      from dpkg

 -- Michael Vogt <michael.vogt@ubuntu.com>  Tue, 11 Jan 2011 18:26:05 +0100

apt (0.8.10ubuntu1) natty; urgency=low

  [ Julian Andres Klode ]
  * cmdline/apt-cache.cc: Create an error for apt-cache depends
    if packages could not found (LP: #647045)
  
  [ Michael Vogt ]
  * merged from debian-sid

 -- Michael Vogt <michael.vogt@ubuntu.com>  Tue, 07 Dec 2010 15:53:49 +0100

apt (0.8.10) unstable; urgency=low

  [ Programs translations ]
  * Czech by Miroslav Kure. Closes: #605107

  [ Martin Pitt ]
  * test/integration/test-compressed-indexes, test/test-indexes.sh:
    - Explicitly disable compressed indexes at the start. This ensures that we
      will actually test uncompressed indexes regardless of the internal
      default value of Acquire::GzipIndexes.

  [ David Kalnischkies ]
  * apt-pkg/algorithms.cc:
    - mark all installed packages first without auto installation in
      a dist-upgrade to prefer upgrading packages instead of installing
      new packages in versioned or-groups (Closes: #605394)

 -- Michael Vogt <mvo@debian.org>  Tue, 30 Nov 2010 10:42:17 +0100

apt (0.8.9ubuntu4) natty; urgency=low

  [ Michael Vogt ]
  * cmdline/apt-key:
    - set timeout of wget for net-update to 90 seconds (thanks to \sh)

  [ Martin Pitt ]
  * Revert r1819 and r1820 to disable compressed indexes by default again.
    Testing has brought up a few places where this seriously degrades
    performance, mostly in applications which iterate through all available
    package records, like update-apt-xapian-index or synaptic. See
    https://bugs.launchpad.net/ubuntu/+bugs?field.tag=apt-compressed-indexes

 -- Martin Pitt <martin.pitt@ubuntu.com>  Thu, 25 Nov 2010 08:50:37 +0100

apt (0.8.9ubuntu3) natty; urgency=low

  * methods/http.cc:
    - do not hang if Acquire::http::ProxyAutoDetect can not be
      executed or returns no data (LP: #654393)

 -- Michael Vogt <michael.vogt@ubuntu.com>  Mon, 22 Nov 2010 10:42:50 +0100

apt (0.8.9ubuntu2) natty; urgency=low

  * drop apt-changelog, apt-get changelog implements all the 
    features it provides

 -- Michael Vogt <michael.vogt@ubuntu.com>  Thu, 18 Nov 2010 15:22:40 +0100

apt (0.8.9ubuntu1) natty; urgency=low

  * re-merged from the debian-sid bzr branch
  * merged lp:~mvo/apt/mvo, this brings two new commands:
    - apt-get download binary-pkgname to download a deb
    - apt-get changelog binary-pkgname to display the changelog
  * cmdline/apt-get.cc:
    - if the changelog download failed, do not show the generic error
      but point to launchpad instead

 -- Michael Vogt <michael.vogt@ubuntu.com>  Thu, 18 Nov 2010 15:02:14 +0100

apt (0.8.9) unstable; urgency=low

  [ Christian Perrier ]
  * Fix "typos" in French manpages translations. Thanks to
    Cyril Brulebois for bashing me.
  * Drop useless untranslatable sections from apt.8

  [ Programs translations ]
  * Slovenian update by Andrej Žnidaršič and Rosetta Slovenian team
  * German update by Holger Wansing. Closes: #603619

  [ David Kalnischkies ]
  * apt-pkg/aptconfiguration.cc:
    - evaluate Acquire::Languages= before LANG= (Closes: #602573)
  * apt-pkg/orderlist.cc:
    - try fixing before removing even if the fix is hidden in
      a provides, hidden in the #590438 testcase
  * apt-pkg/algorithms.cc:
    - if the package was explicitly marked as ToRemove don't
      consider it as a candidate for FixByInstall
  * apt-pkg/depcache.cc:
    - don't install previously not installed providers in a try
      to statisfy a "Breaks: provides" dependency by upgrade
  * cmdline/acqprogress.cc:
    - don't ask the user for media change if quiet >= 2, stdout is not
      a tty and assume-yes, force-yes or trivial-only option is set to
      avoid cpu eating endless loops in unattended runs like apt.cron
      (Closes: #602354, LP: #665580)

 -- Michael Vogt <mvo@debian.org>  Thu, 18 Nov 2010 09:25:04 +0100

apt (0.8.8ubuntu3) natty; urgency=low

  * cmdline/apt-changelog: Filter out multiple results for a source package,
    just take the latest one.
  * cmdline/apt-changelog: Read server name from configuration
    APT::Changelog::Server instead of hardcoding it. This allows local users
    to point to a local changelog mirror, or make this script work for Debian.
  * Add debian/apt.conf.changelog: Configuration for apt-changelog with the
    server for Ubuntu (changelogs.ubuntu.com). Install it in debian/rules.
  * doc/apt-changelog.1.xml: Document the new option.
  * test/integration/test-compressed-indexes, test/test-indexes.sh:
    - Explicitly disable compressed indexes at the start. This ensures that we
      will actually test uncompressed indexes regardless of the internal
      default value of Acquire::GzipIndexes.
  * apt-pkg/acquire-item.cc: Set Acquire::GzipIndexes to "true" by default, to
    store compressed indexes. This feature is now mature enough for general
    consumption. Update doc/apt.conf.5.xml accordingly.
  * apt-pkg/aptconfiguration.cc: Have Acquire::CompressionTypes::Order default
    to preferring "gz", so that compressed indexes will actually work.

 -- Martin Pitt <martin.pitt@ubuntu.com>  Mon, 15 Nov 2010 12:14:15 +0100

apt (0.8.8ubuntu2) natty; urgency=low

  * Add cmdline/apt-changelog: Script to fetch package changelog from
    changelogs.ubuntu.com. Install it in cmdline/makefile and debian/rules.
  * Add doc/apt-changelog.1.xml, and install it in debian/rules.

 -- Martin Pitt <martin.pitt@ubuntu.com>  Tue, 09 Nov 2010 11:32:27 +0100

apt (0.8.8ubuntu1) natty; urgency=low

  * merged from debian-unstable, remainging changes:
    - use ubuntu keyring and ubuntu archive keyring in apt-key
    - run update-apt-xapian-index in apt.cron
    - support apt-key net-update and verify keys against master-keyring
    - run apt-key net-update in cron.daily
    - different example sources.list

 -- Michael Vogt <michael.vogt@ubuntu.com>  Fri, 29 Oct 2010 10:07:09 -0400

apt (0.8.8) unstable; urgency=low

  [ David Kalnischkies ]
  * apt-pkg/contrib/fileutl.cc:
    - Add a FileFd::FileSize() method to get the size of the underlying
      file and not the size of the content in the file as FileFd::Size()
      does - the sizes can differ since the direct gzip integration
  * methods/{gzip,bzip2}.cc:
    - use FileSize() to determine if the file is invalid (Closes: #600852)
  * apt-pkg/pkgcache.cc:
    - fallback always to a suitable description (Closes: #601016)

  [ Michael Vogt ]
  * apt-pkg/deb/dpkgpm.cc:
    - ensure that history.log gets closed to avoid leaking a FD
      (closes: #601649)

 -- Michael Vogt <mvo@debian.org>  Thu, 28 Oct 2010 21:22:21 +0200

apt (0.8.7ubuntu1) natty; urgency=low

  * merged from debian-unstable, remainging changes:
    - use ubuntu keyring and ubuntu archive keyring in apt-key
    - run update-apt-xapian-index in apt.cron
    - support apt-key net-update and verify keys against master-keyring
    - run apt-key net-update in cron.daily
    - different example sources.list

 -- Michael Vogt <michael.vogt@ubuntu.com>  Fri, 15 Oct 2010 18:31:17 +0200

apt (0.8.7) unstable; urgency=low

  [ Manpages translations ]
  * Typo fixed in French (extra "Z"). Thanks to Florentin Duneau.
  * Another typo fixed in French ("Anfin"). Thanks to bubulle
  * Wrong translation for "showauto" fixed. Thanks to Raphaël Hertzog
    Closes: #599265

  [ Michael Vogt ]
  * debian/apt.cron.daily:
    - source /etc/default/locale (if available) so that the
      apt-get update cron job fetches the right translated package
      descriptions
  * fix test failure on amd64
  * apt-pkg/deb/debsystem.cc:
    - fix issues with dir::state::status and dir::state::extended_states
      when alternative rootdirs are used

  [ Martin Pitt ]
  * apt-pkg/deb/debindexfile.cc:
    - Use FileFd::Size() instead of stat()ing the sources/binary/translations
      indexes directly, so that we have transparent handling of gzipped
      indexes.
  * apt-pkg/contrib/fileutl.cc:
    - Fix FileFd::Size() for gzipped files to give the size of the
      uncompressed data. This fixes cache building progress going way
      over 100%.

  [ David Kalnischkies ]
  * apt-pkg/deb/deblistparser.cc:
    - support ArmHardFloat port in CompleteArch, thanks to Sebastian
      Andrzej Siewior for the patch!
  * doc/apt.ent:
    - move some strings into apt-verbatim.ent to avoid showing them in
      apt-doc.pot as they are untranslatable anyway (e.g. manpage references)
  * doc/apt-verbatim.ent:
    - change the codenames to reflect the situation after squeeze release
  * doc/examples/apt-https-method-example.conf:
    - apply various typo fixes by Olly Betts, thanks! (Closes: #600249)

 -- Michael Vogt <mvo@debian.org>  Fri, 15 Oct 2010 18:16:10 +0200

apt (0.8.6) unstable; urgency=low

  [ Programs translations ]
  * Vietnamese update by Clytie Siddall (Closes: #598489)
  * Asturian update by Maacub (Closes: #599057)

  [ David Kalnischkies ]
  * cmdline/apt-cache.cc:
    - use the TranslatedDescription for searching and not the first
      available one as it is maybe not an expected language (Closes: #597925)
  * apt-pkg/contrib/strutl.cc:
    - add a space between number and unit as required by SI (Closes: #598352)
  * apt-pkg/depcache.cc:
    - do not check endpointer packages instead of only those which prevented
      NeverAutoRemove settings from having an effect (Closes: #598452)
    - do not remove packages which the user requested for installation
      explicitly while satisfying other install requests (Closes: #598669)
  * apt-pkg/packagemanager.cc:
    - Add a space between period and 'Please' and unfuzzy all translations
  * doc/po/de.po:
    - remove the duplicated "angefertigt" in translation-holder string

 -- Michael Vogt <mvo@debian.org>  Mon, 04 Oct 2010 11:52:19 +0200

apt (0.8.5) unstable; urgency=low

  [ Manpages translations ]
  * German (Chris Leick). Closes: #597163

  [ Michael Vogt ]
  * merged lp:~mvo/apt/conflicts-on-virtuals to better deal with
    conflicts/breaks against virtual packages (LP: #614993)

  [ David Kalnischkies ]
  * apt-pkg/policy.cc:
    - support 100-pinning in Release file with ButAutomaticUpgrades
      as requested by the backports crew (Closes: #596097)
  * apt-pkg/deb/deblistparser.cc:
    - overrule NotAutomatic in case of ButAutomaticUpgrades
  * debian/apt.cron.daily:
    - handle absolut directory paths correctly by loading directories
      directly instead of building the paths on our own (Closes: #596421)
  * debian/control:
    - build-depend on docbook-xml to ensure that the xml DTDs are always
      available on the buildds (Closes: #597145)
  * buildlib/debiandoc.mak, buildlib/po4a_manpage.mak:
    - ensure that the build fails if documentation building fails
  * doc/po/fr.po:
    - correct two syntax issues to ensure we can build fine

 -- Michael Vogt <mvo@debian.org>  Fri, 17 Sep 2010 22:05:06 +0200

apt (0.8.4) unstable; urgency=low

  [ Michael vogt ]
  * ftparchive/writer.cc:
    - write out {Files,Checksum-Sha1,Checksum-Sha256} only if
      available LP: #633967. Thanks to Colin Watson
  * apt-pkg/contrib/cdromutl.cc:
    - if apt-cdrom is used on writable media (like usb-sticks), do
      not use the root directory to identify the medium (as all 
      changes there change the ident id). Use the .disk directory 
      instead 

  [ David Kalnischkies ]
  * ftparchive/writer.cc:
    - null the valid string instead of the date if Valid-Until is not set
  * apt-pkg/acquire-item.cc:
    - use also unsigned Release files again (Closes: #596189)

  [ Christian Perrier ]
  * Fix missing space after dot in a message from apt-pkg
    Translations unfuzzied. Thanks to Holger Wansing.

 -- Michael Vogt <mvo@debian.org>  Fri, 10 Sep 2010 20:45:15 +0200

apt (0.8.3ubuntu7) maverick; urgency=low

  [ David Kalnischkies ]
  * apt-pkg/depcache.cc:
    - do not remove packages which the user requested for installation
      explicitly while satisfying other install requests (Closes: #598669)
    Test case: debootstrap, install exim4, run "apt-get install postfix"
    This will result in exim4-heavy instead of postfix

 -- Michael Vogt <michael.vogt@ubuntu.com>  Tue, 05 Oct 2010 14:13:38 +0200

apt (0.8.3ubuntu6) maverick; urgency=low

  [ Michael Vogt ]
  * debian/apt.cron.daily:
    - source /etc/default/locale (if available) so that the 
      apt-get update cron job fetches the right translated package
      descriptions (LP: #652951)

  [ David Kalnischkies ]
  * apt-pkg/depcache.cc:
    - do not check endpointer packages instead of only those which prevented
      NeverAutoRemove settings from having an effect (Closes: #598452)
  * cmdline/apt-cache.cc:
    - use the TranslatedDescription for searching and not the first
      available one as it is maybe not an expected language (Closes: #597925)

 -- Michael Vogt <michael.vogt@ubuntu.com>  Fri, 01 Oct 2010 15:25:00 +0200

apt (0.8.3ubuntu5) maverick; urgency=low

  * debian/apt.dirs:
    - add missing /usr/share/apt so that the keyring is installed
      into the right place (LP: #620576)

 -- Michael Vogt <michael.vogt@ubuntu.com>  Wed, 22 Sep 2010 18:34:18 +0200

apt (0.8.3ubuntu4) maverick; urgency=low

  * merged lp:~mvo/apt/conflicts-on-virtuals to better deal
    with conflicts/breaks against virtual packages (LP: #614993)

 -- Michael Vogt <michael.vogt@ubuntu.com>  Wed, 15 Sep 2010 19:48:26 +0200

apt (0.8.3ubuntu3) maverick; urgency=low

  * merged fixes from debian-sid
  
  [ Michael Vogt ]
  * apt-pkg/contrib/cdromutl.cc:
    - if apt-cdrom is used on writable media (like usb-sticks), do
      not use the root directory to identify the medium (as all 
      changes there change the ident id). Use the .disk directory 
      instead 

  [ David Kalnischkies ]
  * ftparchive/writer.cc:
    - null the valid string instead of the date if Valid-Until is not set
  * apt-pkg/acquire-item.cc:
    - use also unsigned Release files again (Closes: #596189)

  [ Christian Perrier ]
  * Fix missing space after dot in a message from apt-pkg
    Translations unfuzzied. Thanks to Holger Wansing.

 -- Michael Vogt <michael.vogt@ubuntu.com>  Fri, 10 Sep 2010 21:45:49 +0200

apt (0.8.3ubuntu2) maverick; urgency=low

  * ftparchive/writer.cc:
    - write out {Files,Checksum-Sha1,Checksum-Sha256} only if
      available LP: #633967. Thanks to Colin Watson

 -- Michael Vogt <michael.vogt@ubuntu.com>  Thu, 09 Sep 2010 15:30:19 +0200

apt (0.8.3ubuntu1) maverick; urgency=low

  * merged fixes from debian-sid
  * debian/rules:
    - put ubuntu-archive.gpg back into the package (LP: #620576)
  * apt-pkg/init.cc:
    - ignore ".distUpgrade" and ".save" files in sources.list.d
      (LP: #631770)

 -- Michael Vogt <michael.vogt@ubuntu.com>  Tue, 07 Sep 2010 09:27:24 +0200

apt (0.8.3) unstable; urgency=low

  [ Programs translations ]
  * German (Holger Wansing). Closes: #596141

  [ Manpages translations ]
  * Japanese (KURASAWA Nozomu). Closes: #595862

  [ Michael Vogt ]
  * apt-pkg/indexcopy.cc:
    - only use trusted.gpg.d directory if it exists
    - do not replace /dev/null when running in APT::CDROM::NoAct
      mode (LP: #612666), thanks to Colin Watson

  [ David Kalnischkies ]
  * ftparchive/apt-ftparchive.cc:
    - ensure that BinDirectory as well as Tree settings get
      the correct default FileMode setting (Closes: #595922)

 -- Michael Vogt <mvo@debian.org>  Tue, 07 Sep 2010 15:28:41 +0200

apt (0.8.2) unstable; urgency=low

  [ Manpages translations ]
  * Spanish (Omar Campagne). Closes: #595557

  [ David Kalnischkies ]
  * apt-pkg/versionmatch.cc:
    - do not accept 'Pin: origin "' (missing closing ") as a valid
      way to pin a local archive: either "" or none…
  * apt-pkg/deb/dpkgpm.cc:
    - create Dir::Log if needed to support /var/log as tmpfs or similar,
      inspired by Thomas Bechtold, thanks! (Closes: #523919, LP: #220239)
  * apt-pkg/indexcopy.cc:
    - support really still the APT::GPGV::TrustedKeyring setting,
      as it breaks d-i badly otherwise (Closes: #595428)
  * cmdline/apt-key:
    - support also Dir::Etc::Trusted so that apt-key works in the same
      way as the library part which works with the trusted files
  * methods/{gzip,bzip2}.cc:
    - empty files can never be valid archives (Closes: #595691)

 -- Michael Vogt <mvo@debian.org>  Mon, 06 Sep 2010 18:10:06 +0200

apt (0.8.1) unstable; urgency=low

  [ Programs translations ]
  * Thai (Theppitak Karoonboonyanan). Closes: #592695
  * Russian (Yuri Kozlov). Closes: #594232
  * Slovak (Ivan Masár). Closes: #594255
  * Swedish (Daniel Nylander). Closes: #594241
  * Japanese (Kenshi Muto, Osamu Aoki). Closes: #594265
  * Italian (Milo Casagrande). Closes: #594238
  * Asturian (maacub). Closes: #594303
  * Simplified Chinese (Aron Xu). Closes: #594458
  * Bulgarian (Damyan Ivanov). Closes: #594627
  * Portuguese (Miguel Figueiredo). Closes: #594668
  * Korean (Changwoo Ryu). Closes: #594809
  * Norwegian Bokmål (Hans Nordhaug). Closes: #595182
  * Danish (Joe Hansen). Closes: #595176
  * Catalan (Agustí Grau). Closes: #595234

  [ Christian Perrier ]
  * Fix spelling error in cmdline/apt-get.cc. Thanks to Osamu Aoki
    Closes: #594211

  [ Manpages translations ]
  * Portuguese (Américo Monteiro)

  [ David Kalnischkies ]
  * cmdline/apt-cache.cc:
    - show in madison command again also source packages (LP: #614589)
    - remove useless GetInitialize method
  * cmdline/apt-get.cc:
    - remove direct calls of ReadMainList and use the wrapper instead
      to protect us from useless re-reads and two-times notice display
    - remove death code by removing unused GetInitialize
  * apt-pkg/depcache.cc:
    - now that apt-get purge works on 'rc' packages let the MarkDelete
      pass this purge forward to the non-pseudo package for pseudos
  * apt-pkg/contrib/fileutl.cc:
    - apply SilentlyIgnore also on files without an extension
  * apt-pkg/contrib/configuration.cc:
    - fix autoremove by using correct config-option name and
      don't make faulty assumptions in error handling (Closes: #594689)
  * apt-pkg/versionmatch.cc:
    - let the pin origin actually work as advertised in the manpage
      which means "" are optional and pinning a local archive does
      work - even if it is a non-flat archive (Closes: #594435)

 -- Michael Vogt <mvo@debian.org>  Fri, 03 Sep 2010 18:36:11 +0200

apt (0.8.0ubuntu3) maverick; urgency=low

  * merged fixes from the debian-sid bzr branch:
  
  [ Programs translations ]
  * Simplified Chinese (Aron Xu). Closes: #594458
  * Bulgarian (Damyan Ivanov). Closes: #594627
  * Portuguese (Miguel Figueiredo). Closes: #594668
  * Korean (Changwoo Ryu). Closes: #594809

  [ Manpages translations ]
  * Portuguese (Américo Monteiro)

  [ David Kalnischkies ]
  * cmdline/apt-cache.cc:
    - remove useless GetInitialize method
  * cmdline/apt-get.cc:
    - remove direct calls of ReadMainList and use the wrapper instead
      to protect us from useless re-reads and two-times notice display
    - remove death code by removing unused GetInitialize
  * apt-pkg/depcache.cc:
    - now that apt-get purge works on 'rc' packages let the MarkDelete
      pass this purge forward to the non-pseudo package for pseudos
  * apt-pkg/contrib/fileutl.cc:
    - apply SilentlyIgnore also on files without an extension
  * apt-pkg/contrib/configuration.cc:
    - fix autoremove by using correct config-option name and
      don't make faulty assumptions in error handling (Closes: #594689)
  * apt-pkg/versionmatch.cc:
    - let the pin origin actually work as advertised in the manpage
      which means "" are optional and pinning a local archive does
      work - even if it is a non-flat archive (Closes: #594435)

 -- Michael Vogt <michael.vogt@ubuntu.com>  Fri, 03 Sep 2010 17:05:53 +0200

apt (0.8.0ubuntu2) maverick; urgency=low

  * merged fixes from the debian-sid bzr branch:
  
  [ Programs translations ]
  * Thai (Theppitak Karoonboonyanan). Closes: #592695
  * Russian (Yuri Kozlov). Closes: #594232
  * Slovak (Ivan Masár). Closes: #594255
  * Swedish (Daniel Nylander). Closes: #594241
  * Japanese (Kenshi Muto, Osamu Aoki). Closes: #594265
  * Italian (Milo Casagrande). Closes: #594238
  * Asturian (maacub). Closes: #594303

  [ Christian Perrier ]
  * Fix spelling error in cmdline/apt-get.cc. Thanks to Osamu Aoki
    Closes: #594211

  [ David Kalnischkies ]
  * show in madison command again also source packages (LP: #614589)

 -- Michael Vogt <michael.vogt@ubuntu.com>  Thu, 26 Aug 2010 18:56:23 +0200

apt (0.8.0ubuntu1) maverick; urgency=low

  * merged from debian/unstable

 -- Michael Vogt <michael.vogt@ubuntu.com>  Tue, 24 Aug 2010 21:39:06 +0200

apt (0.8.0) unstable; urgency=low

  [ Michael Vogt ]
  * merge of the debian-expermental-ma branch
  * refresh po/pot files in doc/ and po/

  [ Programs translations ]
  * Swedish (Daniel Nylander). Closes: #592366
  * French (Christian Perrier)

  [ Manpages translations ]
  * French (Christian Perrier)

 -- Michael Vogt <mvo@debian.org>  Tue, 24 Aug 2010 16:32:19 +0200

apt (0.8.0~pre2) experimental; urgency=low

  [ David Kalnischkies ]
  * apt-pkg/contrib/strutl.cc:
    - fix error checking for vsnprintf in its safe variant
  * methods/bzip2.cc:
    - fix error checking for read in case of failing bzip2/lzma/whatever
  * debian/apt.cron.daily:
    - create backups for our extended_states file (Closes: #593430)
  * apt-pkg/init.cc:
    - set the default values for dir::etc::trusted options correctly
  * ftparchive/writer.cc:
    - init valid-until correctly to prevent garbage entering Release file
  * apt-pkg/deb/debsystem.cc:
    - set dir::state::status based at least on dir
  * apt-pkg/deb/dpkgpm.cc:
    - use the InstVer instead of the CurrentVer for the autobit transfer
  * methods/http.cc:
    - some http servers violate HTTP1.1 by not issuing a Reason-Phrase
      (or at least a space after the code) especially for 200, but lets
      be nice and ignore it as we don't need the reason in general
  * apt-pkg/acquire-item.cc:
    - don't use ReadOnlyGzip mode for PDiffs as this mode doesn't work
      in combination with the AddFd methods of our hashclasses

 -- Michael Vogt <mvo@debian.org>  Mon, 23 Aug 2010 19:09:08 +0200

apt (0.8.0~pre1ubuntu2) maverick; urgency=low

  * apt-pkg/deb/dpkgpm.cc:
    - enable apport reports again (got lost in the previous merge),
      thanks to Matt Zimmerman

 -- Michael Vogt <michael.vogt@ubuntu.com>  Mon, 23 Aug 2010 13:53:09 +0200

apt (0.8.0~pre1ubuntu1) maverick; urgency=low

  * merged fixes from debian/experimental

 -- Michael Vogt <michael.vogt@ubuntu.com>  Fri, 13 Aug 2010 17:49:40 +0200

apt (0.8.0~pre1) experimental; urgency=low

  [ Programs translations ]
  * Swedish translation update. Closes: #592366

  [ Michael Vogt ]
  * merge of the debian-expermental-ma branch
  * refresh po/pot files in doc/ and po/
  * apt-pkg/pkgcache.cc:
    - re-evaluate the architectures cache when the cache is (re)opened

  [ Colin Watson ]
  * apt-pkg/cdrom.cc:
    - fix off-by-one error in DropBinaryArch

  [ Julian Andres Klode ]
  * apt-pkg/contrib/fileutl.cc:
    - Add WriteAtomic mode.
    - Revert WriteEmpty to old behavior (LP: #613211)
  * apt-pkg, methods:
    - Convert users of WriteEmpty to WriteAtomic.
  * apt-pkg/depcache.cc:
    - Only try upgrade for Breaks if there is a newer version, otherwise
      handle it as Conflicts (by removing it) (helps for #591882).
  * debian/control:
    - Add dependency on gnupg to apt, apt-key uses it.

  [ David Kalnischkies ]
  * apt-pkg/algorithms.cc:
    - let the problem resolver install packages to fix or-groups
      as a needed remove nuked another or-member (helps for #591882)
    - change the debug outputs to display also arch of the
      package and version dependencies information
  * cmdline/apt-get.cc:
    - let APT::Get::Arch-Only in build-dep default to false again
      (Closes: #592628) Thanks Mohamed Amine IL Idrissi for report!
    - purge packages in 'rc' state, thanks Rogier! (Closes: #150831)
  * apt-pkg/pkgcache.cc:
    - fix LongDesc handling in LANG=C environment

 -- Michael Vogt <mvo@debian.org>  Fri, 13 Aug 2010 17:00:49 +0200

apt (0.7.26~exp12ubuntu4) maverick; urgency=low

  [ Julian Andres Klode ]
  * apt-pkg/contrib/fileutl.cc:
    - Add WriteAtomic mode.
    - Revert WriteEmpty to old behavior (LP: #613211)
  * apt-pkg, methods:
    - Convert users of WriteEmpty to WriteAtomic.
  * apt-pkg/depcache.cc:
    - Only try upgrade for Breaks if there is a newer version, otherwise
      handle it as Conflicts (by removing it) (helps for #591882).
  
  [ Michael Vogt ]
  * debian/control:
    - Add recommends on gnupg to apt, apt-key uses it.
      (changed from debian)

 -- Michael Vogt <michael.vogt@ubuntu.com>  Wed, 11 Aug 2010 12:01:30 +0200

apt (0.7.26~exp12ubuntu3) maverick; urgency=low

  [ Colin Watson ]
  * apt-pkg/cdrom.cc:
    - fix off-by-one error in DropBinaryArch

 -- Michael Vogt <michael.vogt@ubuntu.com>  Mon, 02 Aug 2010 21:04:18 +0200

apt (0.7.26~exp12ubuntu2) maverick; urgency=low

  * debian/apt.postinst:
    - do not fail if ubuntu-keyring is not installed

 -- Michael Vogt <michael.vogt@ubuntu.com>  Mon, 02 Aug 2010 11:47:59 +0200

apt (0.7.26~exp12ubuntu1) maverick; urgency=low

  * ABI break upload
  * merged from debian/experimental, remaining changes:
    - use ubuntu keyring and ubuntu archive keyring in apt-key
    - run update-apt-xapian-index in apt.cron
    - support apt-key net-update and verify keys against master-keyring
    - run apt-key net-update in cron.daily
    - different example sources.list
  * debian/apt.postinst
    - drop set_apt_proxy_from_gconf(), no longer needed in maverick
  * apt-pkg/pkgcache.cc:
    - re-evaluate the architectures cache when the cache is (re)opened

 -- Michael Vogt <michael.vogt@ubuntu.com>  Fri, 30 Jul 2010 19:32:15 +0200

apt (0.7.26~exp12) experimental; urgency=low

  [ Michael Vogt ]
  * debian/control:
    - add dependency on zlib-dev for libapt-pkg-dev

  [ David Kalnischkies ]
  * apt-pkg/cacheset.cc:
    - [ABI BREAK] add an ErrorType option to CacheSetHelper
  * cmdline/apt-cache.cc:
    - use Notice instead of Error in the CacheSetHelper messages
      for compat reasons. Otherwise tools like sbuild blow up
    - return success in show if a virtual package was given
  * debian/control:
    - remove libcurl3-gnutls-dev alternative as the package is gone
    - increase needed version of libcurl4-gnutls-dev to >= 7.19.0
      as we use CURLOPT_{ISSUERCERT,CRLFILE} (Closes: #589642)

 -- Michael Vogt <mvo@debian.org>  Fri, 30 Jul 2010 11:55:48 +0200

apt (0.7.26~exp11) experimental; urgency=low

  [ Julian Andres Klode ]
  * apt-pkg/deb/dpkgpm.cc:
    - Write architecture information to history file.
    - Add to history whether a change was automatic or not.
  * apt-pkg/contrib/fileutl.cc:
    - Add FileFd::OpenDescriptor() (needed for python-apt's #383617).
  * cmdline/apt-get.cc:
    - Support large filesystems by using statvfs64() instead of statvfs()
      and statfs64() instead of statfs() (Closes: #590513).
  * apt-pkg/cdrom.cc:
    - Use link() instead of rename() for creating the CD database backup;
      otherwise there would be a short time without any database.

  [ David Kalnischkies ]
  * apt-pkg/depcache.cc:
    - handle "circular" conflicts for "all" packages correctly
  * cmdline/apt-cache.cc:
    - be able to omit dependency types in (r)depends (Closes: #319006)
    - show in (r)depends the canidate per default instead of newest
    - share the (r)depends code instead of codecopy
  * apt-pkg/cacheset.cc:
    - move them back to the library as they look stable now
    - add a 'newest' pseudo target release as in pkg/newest
  * apt-pkg/pkgcache.cc:
    - prefer non-virtual packages in FindPreferredPkg (Closes: #590041)
  * test/integration/*:
    - add with bug#590041 testcase a small test "framework"
  * apt-pkg/orderlist.cc:
    - try to install another or-group member in DepRemove before
      breaking the or group (Closes: #590438)
    - configure also the replacement before remove by adding Immediate flag
  
  [ Michael Vogt ]
  * apt-pkg/contrib/error.{cc,h}
    - docstring cleanup
    - add inline DumpError() to avoid subtle API break

 -- Michael Vogt <mvo@debian.org>  Thu, 29 Jul 2010 16:40:58 +0200

apt (0.7.26~exp10) experimental; urgency=low

  [ David Kalnischkies ]
  * apt-pkg/contrib/error.{cc,h}:
    - remove constness of va_list parameter to fix build on amd64 and co
      Thanks Eric Valette! (Closes: #588610)
  * apt-pkg/deb/debmetaindex.cc:
    - do not query each architecture for flat file archives
    - fix typo preventing display of architecture in Info()
  * methods/bzip2.cc:
    - add a copycat of the old gzip.cc as we need it for bzip2 and lzma

  [ Martin Pitt ]
  * debian/rules:
    - Make DEB_BUILD_OPTIONS=noopt actually work by passing the right
      CXXFLAGS.
  * apt-pkg/contrib/fileutl.{h,cc}:
    - Add support for reading of gzipped files with the new "ReadOnlyGzip"
      OpenMode. (Closes: #188407)
    - Link against zlib (in apt-pkg/makefile) and add zlib build dependency.
    - [ABI BREAK] This adds a new private member to FileFd, but its
      initialization is in the public header file.
  * configure.in:
    - Check for zlib library and headers.
  * apt-pkg/acquire-item.cc, apt-pkg/deb/debindexfile.cc,
    apt-pkg/deb/debrecords.cc, apt-pkg/deb/debsrcrecords.h,
    cmdline/apt-cache.cc:
    - Open Packages, Sources, and Translations indexes in "ReadOnlyGzip" mode.
  * apt-pkg/deb/debindexfile.cc:
    - If we do not find uncompressed package/source/translation indexes, look
      for gzip compressed ones.
  * apt-pkg/acquire-item.cc:
    - If the Acquire::GzipIndexes option is true and we download a gzipped
      index file, keep it as it is (and rename to .gz) instead of
      uncompressing it.
  * doc/apt.conf.5.xml:
    - Document the new Acquire::GzipIndexes option.
  * doc/po/apt-doc.pot, doc/po/de.po:
    - German translation of new Acquire::GzipIndexes option.
  * Add test/test-indexes.sh:
    - Test behaviour of index retrieval and usage, in particular with
      uncompressed and gzip compressed indexes.
  * methods/gzip.cc: With FileFd now being able to read gzipped files, there
    is no need for the gzip method any more to spawn an external gzip process.
    Rewrite it to use FileFd directly, which makes the code a lot simpler, and
    also using less memory and overhead.

 -- Michael Vogt <mvo@debian.org>  Mon, 12 Jul 2010 11:41:01 +0200

apt (0.7.26~exp9) experimental; urgency=low

  [ David Kalnischkies ]
  * doc/apt.conf.5.xml:
    - add and document APT::Cache-{Start,Grow,Limit} options for mmap control
  * apt-pkg/contrib/fileutl.cc:
    - do not fail von double close()

 -- Michael Vogt <mvo@debian.org>  Fri, 09 Jul 2010 21:51:55 +0200

apt (0.7.26~exp8) experimental; urgency=low

  [ David Kalnischkies ]
  * cmdline/cacheset.cc:
    - doesn't include it in the library for now as it is too volatile
    - get the candidate either from an already built depcache
      or use the policy which is a bit faster than depcache generation
    - get packages by task^ with FromTask()
    - only print errors if all tries to get a package by string failed
    - factor out code to get a single package FromName()
    - check in Grouped* first without modifier interpretation
  * cmdline/apt-get.cc:
    - use the cachsets in the install commands
    - make the specify order of packages irrelevant (Closes: #196021)
  * apt-pkg/orderlist.cc:
    - untouched packages are never missing
  * apt-pkg/packagemanager.cc:
    - packages that are not touched doesn't need to be unpacked
  * debian/control:
    - remove intltool's dependency as it is an ubuntu artefact
  * apt-pkg/depcache.cc:
    - SetCandidateVer for all pseudo packages
    - SetReInstall for the "all" package of a pseudo package
    - use the new MatchAgainstConfig for the DefaultRootSetFunc
    - always mark the all package if a pseudo package is marked for install
  * apt-pkg/contrib/error.{cc,h}:
    - complete rewrite but use the same API
    - add NOTICE and DEBUG as new types of a message
    - add a simple stack handling to be able to delay error handling
  * apt-pkg/aptconfiguration.cc:
    - show a deprecation notice for APT::Acquire::Translation
  * apt-pkg/contrib/configuration.{cc,h}:
    - add a wrapper to match strings against configurable regex patterns
  * apt-pkg/contrib/fileutl.cc:
    - show notice about ignored file instead of being always silent
    - add a Dir::Ignore-Files-Silently list option to control the notice
  * apt-pkg/policy.h:
    - add another round of const& madness as the previous round accidentally
      NOT overrides the virtual GetCandidateVer() method (Closes: #587725)
  * apt-pkg/pkgcachegen.{cc,h}:
    - make the used MMap moveable (and therefore dynamic resizeable) by
      applying (some) mad pointer magic (Closes: #195018)

  [ Michael Vogt ]
  * apt-pkg/deb/dpkgpm.cc:
    - make the apt/term.log output unbuffered (thanks to Matt Zimmerman)

  [ Julian Andres Klode ]
  * methods/ftp.h:
    - Handle different logins on the same server (Closes: #586904).
  * apt-pkg/deb/deblistparser.cc:
    - Handle architecture wildcards (Closes: #547724).
  * apt-pkg/versionmatch.cc:
    - Support matching pins by regular expressions or glob() like patterns,
      regular expressions have to be put between to slashes; for example,
      /.*/.
  * apt-pkg/contrib/fileutl.cc:
    - Make FileFd replace files atomically in WriteTemp mode (for cache, etc).
  * debian/control:
    - Set Standards-Version to 3.9.0

 -- Michael Vogt <mvo@debian.org>  Fri, 09 Jul 2010 19:16:20 +0200

apt (0.7.26~exp7) experimental; urgency=low

  * apt-pkg/cachefile.h:
    - make pkgPolicy public again, libapt-pkg-perl (and probably
      others) get unhappy without that

 -- Michael Vogt <mvo@debian.org>  Thu, 10 Jun 2010 15:33:24 +0200

apt (0.7.26~exp6) experimental; urgency=low

  [ Michael Vogt ]
  * merge the remaining Ubuntu change:
    - on gpg verification failure warn and restore the last known
      good state
    - on failure display the IP of the server (useful for servers
      that use round robin DNS)
    - support Original-Maintainer in RewritePackageOrder
    - enable cdrom autodetection via libudev by default
    - show message about Vcs in use when apt-get source is run for
      packages maintained in a Vcs
    - better support transitional packages with mark auto-installed. 
      when the transitional package is in "oldlibs" the new package
      is not marked auto installed (same is true for section
      metapackages)
    - provide new "deb mirror://archive.foo/mirrors.list sid main"
      method expects a list of mirrors (generated on the server e.g.
      via geoip) and will use that, including cycle on failure
    - write apport crash file on package failure (disabled by default
      on debian until apport is available)
    - support mirror failure reporting (disabled by default on debian)
  
  [ David Kalnischkies ]
  * apt-pkg/deb/dpkgpm.cc:
    - write Disappeared also to the history.log
    - forward manual-installed bit on package disappearance
  * apt-pkg/deb/debsystem.cc:
    - add better config item for extended_states file
  * apt-pkg/pkgcache.h:
    - switch {,Install-}Size to unsigned long long
  * apt-pkg/depcache.cc:
    - do the autoremove mark process also for required packages to handle
      these illegally depending on lower priority packages (Closes: #583517)
    - try harder to find the other pseudo versions for autoremove multiarch
    - correct "Dangerous iterator usage" pointed out by cppcheck
    - deal with long long, not with int to remove 2GB Limit (LP: #250909)
    - deprecate AddSize with Multiplier as it is unused and switch to
      boolean instead to handle the sizes more gracefully.
    - switch i{Download,Usr}Size from double to (un)signed long long
  * apt-pkg/aptconfiguration.cc:
    - remove duplicate architectures in getArchitectures()
  * apt-pkg/indexrecords.{cc,h}:
    - backport forgotten Valid-Until patch from the obsolete experimental
      branch to prevent replay attacks better, thanks to Thomas Viehmann
      for the initial patch! (Closes: #499897)
    - add a constant Exists check for MetaKeys
  * apt-pkg/acquire-item.cc:
    - do not try PDiff if it is not listed in the Meta file
    - sent Last-Modified header also for Translation files
  * apt-pkg/cacheiterator.h:
    - let pkgCache::Iterator inherent std::iterator
  * ftparchive/writer.h:
    - add a virtual destructor to FTWScanner class (for cppcheck)
  * apt-pkg/cacheset.{cc,h}:
    - add simple wrapper around std::set for cache structures
    - move regex magic from apt-get to new FromRegEx method
    - move cmdline parsing from apt-cache to new FromCommandLine method
    - support special release-modifier 'installed' and 'candidate'
  * apt-pkg/contrib/cmdline.cc:
    - fix segfault in SaveInConfig caused by writing over char[] sizes
  * apt-pkg/pkgcache.cc:
    - get the best matching arch package from a group with FindPreferredPkg
  * cmdline/apt-cache.cc:
    - make the search multiarch compatible by using GrpIterator instead
    - use pkgCacheFile and the new CacheSets all over the place
    - add --target-release option (Closes: #115520)
    - accept pkg/release and pkg=version in show and co. (Closes: #236270)
    - accept package versions in the unmet command
  * cmdline/apt-get.cc:
    - use unsigned long long instead of double to store values it gets
  * apt-pkg/cachefile.{cc,h}:
    - split Open() into submethods to be able to build only parts
    - make the OpProgress optional in the Cache buildprocess
    - store also the SourceList we use internally for export
  * doc/apt.conf.5.xml:
    - document the new Valid-Until related options
  * apt-pkg/contrib/strutl.cc:
    - split StrToTime() into HTTP1.1 and FTP date parser methods and
      use strptime() instead of some self-made scanf mangling
    - use the portable timegm shown in his manpage instead of a strange
      looking code copycat from wget
  * ftparchive/writer.cc:
    - add ValidTime option to generate a Valid-Until header in Release file
  * apt-pkg/policy.cc:
    - get the candidate right for a not-installed pseudo package if
      his non-pseudo friend is installed
  * apt-pkg/indexcopy.cc:
    - move the gpg codecopy to a new method and use it also in methods/gpgv.cc

 -- Michael Vogt <mvo@debian.org>  Thu, 10 Jun 2010 14:02:22 +0200

apt (0.7.26~exp5) experimental; urgency=low

  [ David Kalnischkies ]
  * cmdline/apt-get.cc:
    - rerun dpkg-source in source if --fix-broken is given (Closes: #576752)
    - don't suggest held packages as they are installed (Closes: #578135)
    - handle multiple --{tar,diff,dsc}-only options correctly
    - show at the end of the install process a list of disappeared packages
  * cmdline/apt-cache.cc:
    - use GroupCount for package names in stats and add a package struct line
  * methods/rred.cc:
    - use the patchfile modification time instead of the one from the
      "old" file - thanks to Philipp Weis for noticing! (Closes: #571541)
  * debian/rules:
    - remove targets referring to CVS or arch as they are useless
    - use $(CURDIR) instead of $(pwd)
    - use dpkg-buildflags if available for CXXFLAGS
  * README.arch:
    - remove the file completely as it has no use nowadays
  * apt-pkg/depcache.cc:
    - be doublesure that the killer query is empty before starting reinstall
  * methods/gpgv.cc:
    - remove the keyrings count limit by using vector magic
  * contrib/mmap.cc:
    - clarify "MMap reached size limit" error message, thanks Ivan Masár!
  * doc/apt.ent
    - add entities for the current oldstable/stable/testing codenames
  * doc/sources.list.5.xml:
    - use stable-codename instead of stable in the examples (Closes: #531492)
  * doc/apt_preferences.5.xml:
    - adapt some examples here to use current codenames as well
    - add "NotAutomatic: yes" handling, thanks Osamu Aoki (Closes: #490347)
  * debian/libapt-pkg-doc.doc-base.cache:
    - remove yet another reference to the removed cache.sgml
  * doc/apt-get.8.xml:
    - do not say explicit target_release_{name,version,codename}, it should
      be clear by itself and 'man' can break lines again (Closes: #566166)
    - remove the gnome-apt reference as it is removed from unstable
  * apt-pkg/deb/dpkgpm.cc:
    - add 'disappear' to the known processing states, thanks Jonathan Nieder
  * apt-pkg/packagemanager.h:
    - export info about disappeared packages with GetDisappearedPackages()

  [ Michael Vogt ]
  * methods/http.{cc,h}:
    - code cleanup, use enums instead of magic ints
  
  [ Jari Aalto ]
  * debian/rules:
    - spell out some less known options to reduce manpage consultation-rate
    - Use POSIX command substitution: $(<command sequence>)
    - Remove EOL whitespace (Closes: #577804)

  [ Julian Andres Klode ]
  * apt-pkg/acquire-item.cc:
    - Fix pkgAcqFile::Custom600Headers() to always return something.
  

  [ Christian Perrier ]
  * Slovak translation update. Closes: #581159
  * Italian translation update. Closes: #581742
  * Swedish translation update. Closes: #592366

 -- Michael Vogt <mvo@debian.org>  Tue, 25 May 2010 16:01:42 +0200

apt (0.7.26~exp4) experimental; urgency=low

  [ David Kalnischkies ]
  * apt-pkg/depcache.cc:
    - rewrite the pseudo package reinstaller to be more intelligent
      in his package choices
  * apt-pkg/packagemanager.cc:
    - don't try to "unpack" pseudo packages twice
  * apt-pkg/contrib/fileutl.cc:
    - add a parent-guarded "mkdir -p" as CreateDirectory()
  * apt-pkg/acquire.{cc,h}:
    - add a delayed constructor with Setup() for success reporting
    - check for and create directories in Setup if needed instead of
      error out unfriendly in the Constructor (Closes: #523920, #525783)
    - optional handle a lock file in Setup()
  * apt-pkg/acquire-item.cc:
    - Acquire::ForceHash to force method for expected hash
  * cmdline/apt-get.cc:
    - remove the lock file handling and let Acquire take care of it instead
    - display MD5Sum in --print-uris if not forced to use another method
      instead of displaying the strongest available (Closes: #576420)
    - regex for package names executed on Grp- not PkgIterator
    - show non-candidates as fallback for virtual packages (Closes: #578385)
    - set also "all" to this version for pseudo packages in TryToChangeVer
  * apt-pkg/deb/dpkgpm.cc:
    - remove Chroot-Directory from files passed to install commands.
      Thanks to Kel Modderman for report & patch! (Closes: #577226)
  * ftparchive/writer.cc:
    - remove 999 chars Files and Checksums rewrite limit (Closes: #577759)
  * cmdline/apt-cache.cc:
    - align Installed and Candidate Version in policy so they can be compared
      easier, thanks Ralf Gesellensetter for the pointer! (Closes: #578657)
  * doc/apt.ent:
    - Add a note about APT_CONFIG in the -c description (Closes: #578267)
  * doc/po/de.po:
    - correct typos in german apt_preferences manpage, thanks Chris Leick!
  * apt-pkg/sourcelist.cc:
    - be less strict and accept [option=value] as well
  * apt-pkg/contrib/configuration.cc:
    - error out if #clear directive has no argument
  * doc/files.sgml:
    - sync documentation with status quo, regarding files/directories in
      use, extended_states and uri schemes.
  * doc/cache.sgml:
    - drop the file in favor of inplace documentation with doxygen
  * apt-pkg/pkgcache.h:
    - enhance the Groups ABI by providing a ID as the other structs does
    - check also the size of the Group struct then checking for the others

  [ Jari Aalto ]
  * cmdline/apt-get.cc:
    - replace backticks with single quotes around fix-broken command
      in the broken packages message. (Closes: #577168)
  * dselect/install:
    - modernize if-statements not to use 'x' (Closes: #577117)
    - replace backticks with POSIX $() (Closes: #577116)

  [ Michael Vogt ]
  * [ Abi break ] apt-pkg/acquire-item.{cc,h}:
    - add "IsIndexFile" to constructor of pkgAcqFile so that it sends
      the right cache control headers
  * cmdline/apt-get.cc:
    - fix crash when pkg.VersionList() is empty
  * apt-pkg/depcache.cc:
    - fix incorrect std::cout usage for debug output
  * test/libapt/getlanguages_test.cc:
    - Add test for Esperanto that has nocounty associated with them
      (LP: #560956)
  * apt-pkg/deb/debrecords.cc:
    - fix max tag buffer size (LP: #545336, closes: #578959)
  * debian/rules:
    - install html doxygen in libapt-pkg-doc 
  * debian/control:
    - build-depend on doxygen

  [ Julian Andres Klode ]
  * apt-pkg/contrib/weakptr.h:
    - add a class WeakPointable which allows one to register weak pointers to
      an object which will be set to NULL when the object is deallocated.
  * [ABI break] apt-pkg/acquire{-worker,-item,}.h:
    - subclass pkgAcquire::{Worker,Item,ItemDesc} from WeakPointable.
  * apt-pkg/pkgcache.cc:
    - Merge fix from David to correct handling in single-arch environments.
  * cmdline/apt-cache.cc:
    - Add a showauto command to apt-cache.
  * cmdline/apt-get.cc:
    - Add apt-get markauto and unmarkauto commands.

 -- Michael Vogt <mvo@debian.org>  Thu, 06 May 2010 09:32:54 +0200

apt (0.7.26~exp3) experimental; urgency=low

  [ Christian Perrier ]
  * German translation update. Closes: #571037
  * Spanish manpages translation update. Closes: #573293
  * Dutch translation update. Closes: #573946
  * Polish manpages translation update. Closes: #574558
  * Add "manpages-pl (<< 20060617-3~)" to avoid file conflicts with
    that package that was providing some manpages for APT utilities.

  [ David Kalnischkies ]
  * [BREAK] merge MultiArch-ABI. We don't support MultiArch,
    but we support the usage of the new ABI so libapt users
    can start to prepare for MultiArch (Closes: #536029)
  * Ignore :qualifiers after package name in build dependencies
    in the library by default, but try to honour them in apt-get
    as we have some sort of MultiArch support ready (Closes: #558103)
  * add translation of the manpages to PT (portuguese)
    Thanks to Américo Monteiro!
  * Switch to dpkg-source 3.0 (native) format
  * apt-pkg/depcache.cc:
    - remove Auto-Installed information from extended_states
      together with the package itself (Closes: #572364)
  * cmdline/apt-mark:
    - don't crash if no arguments are given (Closes: #570962)
  * debian/control:
    - remove some years old and obsolete Replaces
    - add automake/conf build-depends/conflicts as recommend by
      the autotools-dev README (Closes: #572615)
  * apt-pkg/contrib/mmap.{h,cc}:
    - add char[] fallback for filesystems without shared writable
      mmap() like JFFS2. Thanks to Marius Vollmer for writing
      and to Loïc Minier for pointing to the patch! (Closes: #314334)
  * doc/apt_preferences.5.xml:
    - fix two typos and be more verbose in the novice warning.
      Thanks to Osamu Aoki for pointing it out! (Closes: #567669)
    - fix a=sid vs. n=sid typo, thanks Ansgar Burchardt!
    - origin can be used to match a hostname (Closes: #352667)
    - remove wrong pin-priority is optional remark (Closes: #574944)
  * apt-pkg/deb/dpkgpm.cc:
    - fix error message construction in OpenLog()
    - if available store the Commandline in the history
  * cmdline/apt-get.cc:
    - add a --only-upgrade flag to install command (Closes: #572259)
    - fix memory leaks in error conditions in DoSource()
    - try version match in FindSrc first exact than fuzzy (LP: #551178)
  * apt-pkg/contrib/cmndline.cc:
    - save Commandline in Commandline::AsString for logging
  * apt-pkg/deb/debversion.cc:
    - consider absent of debian revision equivalent to 0 (Closes: #573592)
  * doc/makefile, doc/*:
    - generate subdirectories for building the manpages in on the fly
      depending on the po files we have.
  * apt-pkg/pkgcachegen.cc:
    - merge versions correctly even if multiple different versions
      with the same version number are available.
      Thanks to Magnus Holmgren for the patch! (Closes: #351056)
  * ftparchive/writer.cc:
    - write LongDescriptions if they shouldn't be included in Packages
      file into i18n/Translation-en by default.
  * doc/po/de.po:
    - correct a few typos in the german manpage translation.
      Thanks to Chris Leick and Georg Koppen! (Closes: #574962)
  * apt-pkg/contrib/strutl.cc:
    - convert all toupper calls to tolower_ascii for a little speedup

  [ Jean-Baptiste Lallement ]
  * apt-pkg/contrib/strutl.cc:
    - always escape '%' (LP: #130289) (Closes: #500560)
    - unescape '%' sequence only if followed by 2 hex digit
    - username/password are urlencoded in proxy string (RFC 3986)

  [ Julian Andres Klode ]
  * cmdline/apt-cache.cc:
    - Change behavior of showsrc to match the one of show (Closes: #512046).
  * cmdline/apt-key:
    - Honor Apt::GPGV::TrustedKeyring (Closes: #316390)
  * cmdline/apt-mark:
    - Use the new python-apt API (and conflict with python-apt << 0.7.93.2).
  * apt-inst/contrib/arfile.h:
    - Add public ARArchive::Members() which returns the list of members.
  * apt-pkg/policy.cc:
    - Always return a candidate if there is at least one version pinned > 0
      (Closes: #512318)
  * ftparchive/apt-ftparchive.cc:
    - Read default configuration (Closes: #383257)
  * debian/rules:
    - Fix the libraries name to be e.g. libapt-pkg4.9 instead of
      libapt-pkg-4.9.

  [ Michael Vogt ]
  * apt-pkg/deb/dpkgpm.cc:
    - fix backgrounding when dpkg runs (closes: #486222)
  * cmdline/apt-mark:
    - show error on incorrect aguments (LP: #517917), thanks to
      Torsten Spindler
  * cmdline/apt-get.cc:
    - if apt-get source foo=version or foo/distro can not be found,
      error out (LP: #502641)
  * apt-pkg/packagemanager.cc:
    - better debug output 
  * doc/examples/configure-index:
    - add missing Debug::pkgPackageManager option

 -- Michael Vogt <mvo@debian.org>  Thu, 01 Apr 2010 17:30:43 +0200

apt (0.7.26~exp2) experimental; urgency=low

  * fix crash when LANGUAGE is not set

 -- Michael Vogt <mvo@debian.org>  Thu, 18 Feb 2010 22:07:23 +0100

apt (0.7.26~exp1) experimental; urgency=low

  [ David Kalnischkies ]
  * [BREAK] add possibility to download and use multiply
    Translation files, configurable with Acquire::Translation
    (Closes: #444222, #448216, #550564)
  * Ignore :qualifiers after package name in build dependencies
    for now as long we don't understand them (Closes: #558103)
  * apt-pkg/contrib/mmap.{cc,h}:
    - extend it to have a growable flag - unused now but maybe...
  * apt-pkg/pkgcache.h:
    - use long instead of short for {Ver,Desc}File size,
      patch from Víctor Manuel Jáquez Leal, thanks! (Closes: #538917)
  * apt-pkg/acquire-item.cc:
    - allow also to skip the last patch if target is reached,
      thanks Bernhard R. Link! (Closes: #545699)
  * ftparchive/writer.{cc,h}:
    - add --arch option for packages and contents commands
    - if an arch is given accept only *_all.deb and *_arch.deb instead
      of *.deb. Thanks Stephan Bosch for the patch! (Closes: #319710)
    - add APT::FTPArchive::AlwaysStat to disable the too aggressive
      caching if versions are build multiply times (not recommend)
      Patch by Christoph Goehre, thanks! (Closes: #463260)
  * apt-pkg/deb/dpkgpm.cc:
    - stdin redirected to /dev/null takes all CPU (Closes: #569488)
      Thanks to Aurelien Jarno for providing (again) a patch!
  * buildlib/apti18n.h.in, po/makefile:
    - add ngettext support with P_()
  * aptconfiguration.cc:
    - include all existing Translation files in the Cache (Closes: 564137)
  * debian/control:
    - update with no changes to debian policy 3.8.4
  * doc/apt_preferences.5.xml:
    - explicitly warn against careless use (Closes: #567669)
  * debian/rules:
    - remove creation of empty dir /usr/share/apt
  * doc/apt-cdrom.8.xml:
    - fix typo spotted by lintian: proc(c)eed

  [ Ivan Masár ]
  * Slovak translation update. Closes: #568294
  
  [ Michael Vogt ]
  * [BREAK] merged lp:~mvo/apt/history
    - this writes a /var/log/apt/history tagfile that contains details
      from the transaction (complements term.log)
  * methods/http.cc:
    - add cache-control headers even if no cache is given to allow
      adding options for intercepting proxies
    - add Acquire::http::ProxyAutoDetect configuration that 
      can be used to call a external helper to figure out the 
      proxy configuration and return it to apt via stdout
      (this is a step towards WPAD and zeroconf/avahi support)
  * abicheck/
    - add new abitest tester using the ABI Compliance Checker from
      http://ispras.linuxfoundation.org/index.php/ABI_compliance_checker

  [ Robert Collins ]
  * Change the package index Info methods to allow apt-cache policy to be
    useful when using several different archives on the same host.
    (Closes: #329814, LP: #22354)

 -- Michael Vogt <mvo@debian.org>  Thu, 18 Feb 2010 16:11:39 +0100

apt (0.7.25.3ubuntu10) maverick; urgency=low

  [ Michael Vogt ]
  * debian/apt.conf.ubuntu:
    - no longer install (empty) apt.conf.d/01ubuntu
  * apt-pkg/deb/dpkgpm.cc:
    - make the apt/term.log output unbuffered (thanks to Matt Zimmerman)
    - fix FTBFS (LP: #600155)

  [ Matthias G. ]
  * apt-pkg/deb/dpkgpm.cc: 
    - Fix segmentation fault when /var/log/apt ist missing. LP: #535509

 -- Michael Vogt <michael.vogt@ubuntu.com>  Thu, 08 Jul 2010 09:37:03 +0200

apt (0.7.25.3ubuntu9) lucid-proposed; urgency=low

  * debian/apt.postinst:
    - do not fail if getent returns nothing useful (LP: #579647)
      thanks to Jean-Baptiste Lallement

 -- Michael Vogt <michael.vogt@ubuntu.com>  Fri, 14 May 2010 09:40:50 +0200

apt (0.7.25.3ubuntu8) lucid-proposed; urgency=low

  [ Loïc Minier ]
  * Use https:// in Vcs-Bzr URL.

  [ Michael Vogt ]
  * apt-pkg/deb/debrecords.cc:
    - fix max tag buffer size (LP: #545336, closes: #578959)
  * apt-pkg/indexfile.cc:
    - If no "_" is found in the language code, try to find a "."
      This is required for languages like Esperanto that have no
      county associated with them (LP: #560956)
      Thanks to "Aisano" for the fix

 -- Michael Vogt <michael.vogt@ubuntu.com>  Wed, 05 May 2010 10:33:46 +0200

apt (0.7.25.3ubuntu7) lucid; urgency=low

  Cherry pick fixes from the lp:~mvo/apt/mvo branch:

  [ Evan Dandrea ]
  * Remember hosts with general failures for
    https://wiki.ubuntu.com/NetworklessInstallationFixes (LP: #556831).
  
  [ Michael Vogt ]
  * improve debug output for Debug::pkgPackageManager

 -- Michael Vogt <michael.vogt@ubuntu.com>  Wed, 14 Apr 2010 20:30:03 +0200

apt (0.7.25.3ubuntu6) lucid; urgency=low

  * cmdline/apt-get.cc:
    - fix crash when pkg.VersionList() is empty (LP: #556056)

 -- Michael Vogt <michael.vogt@ubuntu.com>  Thu, 08 Apr 2010 21:13:25 +0200

apt (0.7.25.3ubuntu5) lucid; urgency=low

  [ David Kalnischkies ]
  * cmdline/apt-get.cc:
    - try version match in FindSrc first exact than fuzzy (LP: #551178)

  [ Jean-Baptiste Lallement ]
  * apt-pkg/contrib/strutl.cc:
    - always escape '%' (LP: #130289) (Closes: #500560)
    - unescape '%' sequence only if followed by 2 hex digit
    - username/password are urlencoded in proxy string (RFC 3986)

 -- Michael Vogt <michael.vogt@ubuntu.com>  Wed, 31 Mar 2010 21:59:42 +0200

apt (0.7.25.3ubuntu4) lucid; urgency=low

  [ David Kalnischkies ]
  * apt-pkg/deb/debversion.cc:
    - consider absent of debian revision equivalent to 0 (Closes: #573592)
      LP: #540228
  * cmdline/apt-get.cc, apt-pkg/cdrom.cc:
   - fix memory leaks in error conditions in DoSource()
  * apt-pkg/deb/dpkgpm.cc:
   - fix error message construction in OpenLog()
  
 -- Michael Vogt <michael.vogt@ubuntu.com>  Fri, 26 Mar 2010 16:57:49 +0100

apt (0.7.25.3ubuntu3) lucid; urgency=low

  * apt-pkg/indexfile.cc:
    - remove "cs" from languages that need the full langcode when
      downloading translations (thanks to Steve Langasek)

 -- Michael Vogt <michael.vogt@ubuntu.com>  Mon, 15 Mar 2010 09:42:39 +0100

apt (0.7.25.3ubuntu2) lucid; urgency=low

  [ Michael Vogt ]
  * abicheck/
    - add new abitest tester using the ABI Compliance Checker from
      http://ispras.linuxfoundation.org/index.php/ABI_compliance_checker
  * debian/apt.conf.autoremove:
    - add "oldlibs" to the APT::Never-MarkAuto-Sections as its used
      for transitional packages
  * apt-pkg/deb/dpkgpm.cc:
    - fix backgrounding when dpkg runs (closes: #486222)
  * cmdline/apt-mark:
    - show error on incorrect aguments (LP: #517917), thanks to
      Torsten Spindler
  * cmdline/apt-get.cc:
    - if apt-get source foo=version or foo/distro can not be found,
      error out (LP: #502641)
  * apt-pkg/indexfile.cc:
    - deal correctly with three letter langcodes (LP: #391409)
  * debian/apt.cron.daily:
    - do not look into admin users gconf anymore for the http proxy
      the user now needs to use the "Apply system-wide" UI in the
      gnome-control-center to set it
  * debian/apt.postinst:
    - add set_apt_proxy_from_gconf() and run that once on upgrade if
      there is no proxy configured already system-wide (LP: #432631)
      From that point on gnome-control-center will have to warn if
      the user makes changes to the proxy settings and does not apply
      them system wide

  [ Robert Collins ]
  * Change the package index Info methods to allow apt-cache policy to be
    useful when using several different archives on the same host.
    (Closes: #329814, LP: #22354)

 -- Michael Vogt <michael.vogt@ubuntu.com>  Fri, 12 Mar 2010 23:10:52 +0100

apt (0.7.25.3ubuntu1) lucid; urgency=low

  [ Michael Vogt ]
  * merged with the debian-sid branch
  * methods/http.cc:
    - add Acquire::http::ProxyAutoDetect configuration that 
      can be used to call a external helper to figure out the 
      proxy configuration and return it to apt via stdout
      (this is a step towards WPAD and zeroconf/avahi support)
  
  [ Ivan Masár ]
  * Slovak translation update. Closes: #568294

 -- Michael Vogt <michael.vogt@ubuntu.com>  Wed, 17 Feb 2010 23:33:32 +0100

apt (0.7.25.3) unstable; urgency=low

  [ Christian Perrier ]
  * Italian translation update. Closes: #567532

  [ David Kalnischkies ]
  * apt-pkg/contrib/macros.h:
    - install the header system.h with a new name to be able to use
      it in other headers (Closes: #567662)
  * cmdline/acqprogress.cc:
    - Set Mode to Medium so that the correct prefix is used.
      Thanks Stefan Haller for the patch! (Closes: #567304 LP: #275243)
  * ftparchive/writer.cc:
    - generate sha1 and sha256 checksums for dsc (Closes: #567343)
  * cmdline/apt-get.cc:
    - don't mark as manually if in download only (Closes: #468180)

 -- Michael Vogt <mvo@debian.org>  Mon, 01 Feb 2010 18:41:15 +0100

apt (0.7.25.2) unstable; urgency=low

  [ Michael Vogt ]
  * apt-pkg/contrib/cdromutl.cc:
    - fix UnmountCdrom() fails, give it a bit more time and try
      the umount again
  * apt-pkg/cdrom.cc:
    - fix crash in pkgUdevCdromDevices
  * methods/cdrom.cc:
    - fixes in multi cdrom setup code (closes: #549312)
    - add new "Acquire::cdrom::AutoDetect" config that enables/disables
      the dlopen of libudev for automatic cdrom detection. Off by default
      currently, feedback/testing welcome
  * cmdline/apt-cdrom.cc:
    - add new --auto-detect option that uses libudev to figure out
      the cdrom/mount-point
  * cmdline/apt-mark:
    - merge fix from Gene Cash that supports markauto for
      packages that are not in the extended_states file yet
      (closes: #534920)
  * ftparchive/writer.{cc,h}:
    - merge crash fix for apt-ftparchive on hurd, thanks to
      Samuel Thibault for the patch (closes: #566664)

  [ David Kalnischkies ]
  * apt-pkg/contrib/fileutl.cc:
    - Fix the newly introduced method GetListOfFilesInDir to not
      accept every file if no extension is enforced
      (= restore old behaviour). (Closes: #565213)
  * apt-pkg/policy.cc:
    - accept also partfiles with "pref" file extension as valid
  * apt-pkg/contrib/configuration.cc:
    - accept also partfiles with "conf" file extension as valid
  * doc/apt.conf.5.xml:
    - reorder description and split out syntax
    - add partfile name convention (Closes: #558348)
  * doc/apt_preferences.conf.5.xml:
    - describe partfile name convention also here
  * apt-pkg/deb/dpkgpm.cc:
    - don't segfault if term.log file can't be opened.
      Thanks Sam Brightman for the patch! (Closes: #475770)
  * doc/*:
    - replace the per language addendum with a global addendum
    - add a explanation why translations include (maybe) english
      parts to the new global addendum (Closes: #561636)
  * apt-pkg/contrib/strutl.cc:
    - fix malloc asseration fail with ja_JP.eucJP locale in
      apt-cache search. Thanks Kusanagi Kouichi! (Closes: #548884)

  [ Christian Perrier ]
  * French translation update

 -- Michael Vogt <mvo@debian.org>  Wed, 27 Jan 2010 16:16:10 +0100

apt (0.7.25.1) unstable; urgency=low

  [ Christian Perrier ]
  * French manpage translation update
  * Russian translation update by Yuri Kozlov
    Closes: #564171

  [Chris Leick]
  * spot & fix various typos in all manpages
  * German manpage translation update

  [ David Kalnischkies ]
  * cmdline/apt-cache.cc:
    - remove translatable marker from the "%4i %s\n" string
  * buildlib/po4a_manpage.mak:
    - instruct debiandoc to build files with utf-8 encoding
  * buildlib/tools.m4:
    - fix some warning from the buildtools
  * apt-pkg/acquire-item.cc:
    - add configuration PDiffs::Limit-options to not download
      too many or too big patches (Closes: #554349)
  * debian/control:
    - let all packages depend on ${misc:Depends}
  * share/*-archive.gpg:
    - remove the horrible outdated files. We already depend on
      the keyring so we don't need to ship our own version
  * cmdline/apt-key:
    - errors out if wget is not installed (Closes: #545754)
    - add --keyring option as we have now possibly many
  * methods/gpgv.cc:
    - pass all keyrings (TrustedParts) to gpgv instead of
      using only one trusted.gpg keyring (Closes: #304846)
  * methods/https.cc:
    - finally merge the rest of the patchset from Arnaud Ebalard
      with the CRL and Issuers options, thanks! (Closes: #485963)
  * apt-pkg/deb/debindexfile.cc, apt-pkg/pkgcachegen.cc:
    - add debug option Debug::pkgCacheGen

  [ Michael Vogt ]
  * cmdline/apt-get.cc:
    - merge fix for apt-get source pkg=version regression
      (closes: #561971)
  * po/ru.po:
    - merged updated ru.po, thanks to Yuri Kozlov (closes: #564171)

 -- Michael Vogt <mvo@debian.org>  Sat, 09 Jan 2010 21:52:36 +0100

apt (0.7.25ubuntu4) lucid; urgency=low

  * cmdline/apt-cdrom.cc:
    - make Acquire::cdrom::AutoDetect default, this can be
      turned off with "--no-auto-detect"
  * methods/http.cc:
    - add cache-control headers even if no cache is given to allow
      adding options for intercepting proxies

 -- Michael Vogt <michael.vogt@ubuntu.com>  Tue, 02 Feb 2010 16:58:59 -0800

apt (0.7.25ubuntu3) lucid; urgency=low

  * cmdline/apt-get.cc:
    - don't mark as manually if in download only (Closes: #468180)

 -- Michael Vogt <mvo@debian.org>  Mon, 01 Feb 2010 18:41:15 +0100

apt (0.7.25ubuntu2) lucid; urgency=low

  * Change history branch so that it does not break the 
    apt ABI for the pkgPackageManager interface
    (can be reverted on the next ABI break)

 -- Michael Vogt <michael.vogt@ubuntu.com>  Wed, 23 Dec 2009 10:14:16 +0100

apt (0.7.25ubuntu1) lucid; urgency=low

  * Merged from the mvo branch
  * merged from the lp:~mvo/apt/history branch

 -- Michael Vogt <michael.vogt@ubuntu.com>  Tue, 22 Dec 2009 09:44:08 +0100

apt (0.7.25) unstable; urgency=low

  [ Christian Perrier ]
  * Fix apt-ftparchive(1) wrt description of the "-o" option.
    Thanks to Dann Frazier for the patch. Closes: #273100
  * po/LINGUAS. Re-disable Hebrew. Closes: #534992
  * po/LINGUAS. Enable Asturian and Lithuanian
  * Fix typo in apt-cache.8.xml: nessasarily
  * Fix "with with" in apt-get.8.xml
  * Fix some of the typos mentioned by the german team
    Closes: #479997
  * Polish translation update by Wiktor Wandachowicz
    Closes: #548571
  * German translation update by Holger Wansing
    Closes: #551534
  * Italian translation update by Milo Casagrande
    Closes: #555797
  * Simplified Chinese translation update by Aron Xu 
    Closes: #558737
  * Slovak translation update by Ivan Masár
    Closes: #559277
  
  [ Michael Vogt ]
  * apt-pkg/packagemanager.cc:
    - add output about pre-depends configuring when debug::pkgPackageManager
      is used
  * methods/https.cc:
    - fix incorrect use of CURLOPT_TIMEOUT, closes: #497983, LP: #354972
      thanks to Brian Thomason for the patch
  * merge lp:~mvo/apt/netrc branch, this adds support for a
    /etc/apt/auth.conf that can be used to store username/passwords
    in a "netrc" style file (with the extension that it supports "/"
    in a machine definition). Based on the maemo git branch (Closes: #518473)
    (thanks also to Jussi Hakala and Julian Andres Klode)
  * apt-pkg/deb/dpkgpm.cc:
    - add "purge" to list of known actions
  * apt-pkg/init.h:
    - add compatibility with old ABI name until the next ABI break
  * merge segfault fix from Mario Sanchez Prada, many thanks
    (closes: #561109)

  [ Brian Murray ]
  * apt-pkg/depcache.cc, apt-pkg/indexcopy.cc:
    - typo fix (LP: #462328)
  
  [ Loïc Minier ]
  * cmdline/apt-key:
    - Emit a warning if removed keys keyring is missing and skip associated
      checks (LP: #218971)

  [ David Kalnischkies ]
  * apt-pkg/packagemanager.cc:
    - better debug output for ImmediateAdd with depth and why
    - improve the message shown for failing immediate configuration
  * doc/guide.it.sgml: moved to doc/it/guide.it.sgml
  * doc/po4a.conf: activate translation of guide.sgml and offline.sgml
  * doc/apt.conf.5.xml:
    - provide a few more details about APT::Immediate-Configure
    - briefly document the behaviour of the new https options
  * doc/sources.list.5.xml:
    - add note about additional apt-transport-methods
  * doc/apt-mark.8.xml:
    - correct showauto synopsis, thanks Andrew Schulman (Closes: #551440)
  * cmdline/apt-get.cc:
    - source should display his final pkg pick (Closes: #249383, #550952)
    - source doesn't need the complete version for match (Closes: #245250)
    - source ignores versions/releases if not available (Closes: #377424)
    - only warn if (free) space overflows (Closes: #522238)
    - add --debian-only as alias for --diff-only
  * methods/connect.cc:
    - display also strerror of "wicked" getaddrinfo errors
    - add AI_ADDRCONFIG to ai_flags as suggested by Aurelien Jarno
      in response to Bernhard R. Link, thanks! (Closes: #505020)
  * buildlib/configure.mak, buildlib/config.{sub,guess}:
    - remove (outdated) config.{sub,guess} and use the ones provided
      by the new added build-dependency autotools-dev instead
  * configure.in, buildlib/{xml,yodl,sgml}_manpage.mak:
    - remove the now obsolete manpage buildsystems
  * doc/{pl,pt_BR,es,it}/*.{sgml,xml}:
    - convert all remaining translation to the po4a system
  * debian/control:
    - drop build-dependency on docbook-utils and xmlto
    - add build-dependency on autotools-dev
    - bump policy to 3.8.3 as we have no outdated manpages anymore
  * debian/NEWS:
    - fix a typo in 0.7.24: Allready -> Already (Closes: #557674)
  * ftparchive/writer.{cc,h}:
    - add APT::FTPArchive::LongDescription to be able to disable them
  * apt-pkg/deb/debsrcrecords.cc:
    - use "diff" filetype for .debian.tar.* files (Closes: #554898)
  * methods/rred.cc:
    - rewrite to be able to handle even big patch files
    - adopt optional mmap+iovec patch from Morten Hustveit
      (Closes: #463354) which should speed up a bit. Thanks!
  * methods/http{,s}.cc
    - add config setting for User-Agent to the Acquire group,
      thanks Timothy J. Miller! (Closes: #355782)
    - add https options which default to http ones (Closes: #557085)
  * debian/apt.cron.daily:
    - check cache size even if we do nothing else otherwise, thanks
      Francesco Poli for patch(s) and patience! (Closes: #459344)
  * ftparchive/*:
    - fix a few typos in strings, comments and manpage,
      thanks Karl Goetz! (Closes: #558757)

  [ Carl Chenet ]
  * cmdline/apt-mark:
    - print an error if a new state file can't be created
      (Closes: #521289) and
    - exit nicely if python-apt is not installed (Closes: #521284)

  [ Chris Leick ]
  * doc/de: German translation of manpages (Closes: #552606)
  * doc/ various manpages:
    - correct various errors, typos and oddities (Closes: #552535)
  * doc/apt-secure.8.xml:
    - replace literal with emphasis tags in Archive configuration
  * doc/apt-ftparchive.1.xml:
    - remove informalexample tag which hides the programlisting
  * doc/apt-get.8.xml:
    - change equivalent "for" to "to the" (purge command)
    - clarify --fix-broken sentence about specifying packages

  [ Eugene V. Lyubimkin ]
  * apt-pkg/contib/strutl.h
    - Avoid extra inner copy in APT_MKSTRCMP and APT_MKSTRCMP2.
  * build infrastructure:
    - Bumped libapt version, excluded eglibc from SONAME. (Closes: #448249)

  [ Julian Andres Klode ]
  * doc/apt.conf.5.xml:
    - Deprecate unquoted values, string concatenation and explain what should
      not be written inside a value (quotes,backslash).
    - Restrict option names to alphanumerical characters and "/-:._+".
    - Deprecate #include, we have apt.conf.d nowadays which should be
      sufficient.
  * ftparchive/apt-ftparchive.cc:
    - Call setlocale() so translations are actually used.
  * debian/apt.conf.autoremove:
    - Add kfreebsd-image-* to the list (Closes: #558803)

 -- Michael Vogt <mvo@debian.org>  Tue, 15 Dec 2009 09:21:55 +0100

apt (0.7.24ubuntu1) lucid; urgency=low

  [ Michael Vogt ]
  * apt-pkg/deb/dpkgpm.cc:
    - include df -l output in the apport log as well (thanks to
      tjaalton)
  * apt-pkg/packagemanager.cc:
    - add output about pre-depends configuring when debug::pkgPackageManager
      is used
  * methods/https.cc:
    - fix incorrect use of CURLOPT_TIMEOUT, closes: #497983, LP: #354972
      thanks to Brian Thomason for the patch
  * merge lp:~mvo/apt/netrc branch, this adds support for a
    /etc/apt/auth.conf that can be used to store username/passwords
    in a "netrc" style file (with the extension that it supports "/"
    in a machine definition). Based on the maemo git branch.

  [ Brian Murray ]
  * apt-pkg/depcache.cc, apt-pkg/indexcopy.cc:
    - typo fix (LP: #462328)
  
 -- Michael Vogt <michael.vogt@ubuntu.com>  Mon, 14 Dec 2009 09:27:26 +0100

apt (0.7.24) unstable; urgency=low

  [ Nicolas François ]
  * Cleaned up the first patch draft from KURASAWA Nozomu to finally
    get po4a support for translating the man pages.
    Many thanks to both for this excellent work! (Closes: #441608)
  * doc/ja/*, doc/po/ja.po:
    - remove the old ja man page translation and replace it with
      the new po4a-powered translation by KURASAWA Nozomu.
  * doc/*.?.xml (manpages):
    - add contrib to author tags and also add refmiscinfo to fix warnings
  * doc/style.txt, buildlib/defaults.mak, buildlib/manpage.mak:
    - fix a few typos in the comments of this files

  [ Michael Vogt ]
  * apt-pkg/deb/dpkgpm.cc:
    - when tcgetattr() returns non-zero skip all pty magic 
      (thanks to Simon Richter, closes: #509866)
  * apt-inst/contrib/arfile.cc:
    - show propper error message for Invalid archive members

  [ David Kalnischkies ]
  * doc/Doxyfile.in:
    - update file with doxygen 1.6.1 (current unstable)
    - activate DOT_MULTI_TARGETS, it is default on since doxygen 1.5.9
  * buildlib/po4a_manpage.mak, doc/makefile, configure:
    - simplify the makefiles needed for po4a manpages
  * apt-pkg/contrib/configuration.cc:
    - add a helper to easily get a vector of strings from the config
  * apt-pkg/contrib/strutl.cc:
    - replace unknown multibytes with ? in UTF8ToCharset (Closes: #545208)
  * doc/apt-get.8.xml:
    - fix two little typos in the --simulate description. (Closes: #545059)
  * apt-pkg/aptconfiguration.cc, doc/apt.conf.5.xml:
    - add an order subgroup to the compression types to simplify reordering
      a bit and improve the documentation for this option group.
  * doc/apt.conf.5.xml:
    - document the Acquire::http::Dl-Limit option
    - try to be crystal clear about the usage of :: and {} (Closes: #503481)
  * doc/apt-cache.8.xml:
    - clarify the note for the pkgnames command (Closes: #547599)
  * doc/apt.ent, all man pages:
    - move the description of files to globally usable entities
  * doc/apt_preferences.5.xml:
    - document the new preferences.d folder (Closes: #544017)
  * methods/rred.cc:
    - add at the top without failing (by Bernhard R. Link, Closes: #545694)
  * buildlib/sizetable:
    - add amd64 for cross building (by Mikhail Gusarov, Closes: #513058)
  * debian/prerm:
    - remove file as nobody will upgrade from 0.4.10 anymore
  * debian/control:
    - remove gnome-apt suggestion as it was removed from debian
  * apt-pkg/deb/dpkgpm.cc, apt-pkg/packagemanager.cc, apt-pkg/orderlist.cc:
    - add and document _experimental_ options to make (aggressive)
      use of dpkg's trigger and configuration handling (Closes: #473461)
  * cmdline/apt-get.cc:
    - ignore versions that are not candidates when selecting a package
      instead of a virtual one (by Marius Vollmer, Closes: #547788)

  [ Christian Perrier ]
  * doc/fr/*, doc/po/fr.po:
    - remove the old fr man page translation and replace it with
      the new po4a-powered translation
  * doc/de: dropped (translation is too incomplete to be useful in
      the transition to the po4a-powered translations)

 -- Michael Vogt <mvo@debian.org>  Fri, 25 Sep 2009 19:57:25 +0200

apt (0.7.23.1ubuntu2) karmic; urgency=low

  [ Michael Vogt ]
  * debian/control:
    - fix Vcr-Bzr header

  [ Kees Cook ]
  * debian/apt.cron.daily:
    - fix quotes for use with "eval", thanks to Lars Ljung (LP: #449535).

 -- Michael Vogt <michael.vogt@ubuntu.com>  Thu, 15 Oct 2009 19:05:19 +0200

apt (0.7.23.1ubuntu1) karmic; urgency=low

  [ Matt Zimmerman ]
  * apt-pkg/deb/dpkgpm.cc:
    - Suppress apport reports on dpkg short reads (these I/O errors are not 
      generally indicative of a bug in the packaging)

  [ Loïc Minier ]
  * cmdline/apt-key:
    - Emit a warning if removed keys keyring is missing and skip associated
      checks (LP: #218971)

  [ Brian Murray ]
  * cmdline/apt-get.cc:
    - typo fix (LP: #370094)

  [ Michael Vogt ]
  * apt-pkg/deb/dpkgpm.cc:
    - when tcgetattr() returns non-zero skip all pty magic 
      (thanks to Simon Richter, closes: #509866)
  * apt-inst/contrib/arfile.cc:
    - show propper error message for Invalid archive members
  * apt-pkg/acquire-worker.cc:
    - show error details of failed methods
  * apt-pkg/contrib/fileutl.cc:
    - if a process aborts with signal, show signal number
  * methods/http.cc:
    - ignore SIGPIPE, we deal with EPIPE from write in 
      HttpMethod::ServerDie() (LP: #385144)
  * debian/apt.cron.daily:
    - if the timestamp is too far in the future, delete it 
      (LP: #135262)
  
  [ Merge ]
  * merged from debian, reverted the libdlopen-udev branch
    because its too late in the release process for this now
  * not merged the proxy behaviour change from 0.7.23 (that will
    be part of lucid)

 -- Michael Vogt <michael.vogt@ubuntu.com>  Wed, 23 Sep 2009 18:15:10 +0200

apt (0.7.23.1) unstable; urgency=low

  [ Michael Vogt ]
  * apt-pkg/pkgcache.cc:
    - do not set internel "needs-configure" state for packages in 
      triggers-pending state. dpkg will deal with the trigger and
      it if does it before we trigger it, dpkg will error out
      (LP: #414631)
  * apt-pkg/acquire-item.cc:
    - do not segfault on invalid items (closes: #544080)

 -- Michael Vogt <mvo@debian.org>  Fri, 28 Aug 2009 21:53:20 +0200

apt (0.7.23) unstable; urgency=low

  [ Eugene V. Lyubimkin ]
  * methods/{http,https,ftp}, doc/apt.conf.5.xml:
    - Changed and unified the code that determines which proxy to use. Now
      'Acquire::{http,ftp}::Proxy[::<host>]' options have the highest priority,
      and '{http,ftp}_proxy' environment variables are used only if options
      mentioned above are not specified.
      (Closes: #445985, #157759, #320184, #365880, #479617)
  
  [ David Kalnischkies ]
  * cmdline/apt-get.cc:
    - add APT::Get::HideAutoRemove=small to display only a short line
      instead of the full package list. (Closes: #537450)
    - ShowBroken() in build-dep (by Mike O'Connor, Closes: #145916)
    - check for statfs.f_type (by Robert Millan, Closes: #509313)
    - correct the order of picked package binary vs source in source
    - use SourceVersion instead of the BinaryVersion to get the source
      Patch by Matt Kraai, thanks! (Closes: #382826)
    - add pkg/archive and codename in source (Closes: #414105, #441178)
  * apt-pkg/contrib/strutl.cc:
    - enable thousand separator according to the current locale
      (by Luca Bruno, Closes: #223712)
  * doc/apt.conf.5.xml:
    - mention the apt.conf.d dir (by Vincent McIntyre, Closes: #520831)
  * apt-inst/contrib/arfile.cc:
    - use sizeof instead strlen (by Marius Vollmer, Closes: #504325)
  * doc/apt-mark.8.xml:
    - improve manpage based on patch by Carl Chenet (Closes: #510286)
  * apt-pkg/acquire-item.cc:
    - use configsettings for dynamic compression type use and order.
      Based on a patch by Jyrki Muukkonen, thanks! (LP: #71746)
  * apt-pkg/aptconfiguration.cc:
    - add default configuration for compression types and add lzma
      support. Order is now bzip2, lzma, gzip, none (Closes: #510526)
  * ftparchive/writer.cc:
    - add lzma support also here, patch for this (and inspiration for
      the one above) by Robert Millan, thanks!
  * apt-pkg/depcache.cc:
    - restore the --ignore-hold effect in the Is{Delete,Install}Ok hooks
  * doc/apt-get.8.xml:
    - update the source description to reflect what it actually does
      and how it can be used. (Closes: #413021)
  * methods/http.cc:
    - allow empty Reason-Phase in Status-Line to please squid,
      thanks Modestas Vainius for noticing! (Closes: #531157, LP: #411435)

  [ George Danchev ]
  * cmdline/apt-cache.cc:
    - fix a memory leak in the xvcg method (Closes: #511557)
  * apt-pkg/indexcopy.cc:
    - fix a memory leak then the Release file not exists (Closes: #511556)

 -- Michael Vogt <mvo@debian.org>  Thu, 27 Aug 2009 14:44:39 +0200

apt (0.7.22.2) unstable; urgency=low

  * debian/apt.cron.daily:
    - Make sure that VERBOSE is always set (Closes: #539366)
    - Script can be disabled by APT::Periodic::Enable=0 (Closes: #485476)
    - Support using debdelta to download packages (Closes: #532079)

 -- Julian Andres Klode <jak@debian.org>  Thu, 06 Aug 2009 12:17:19 +0200

apt (0.7.22.1) unstable; urgency=low

  [ Michael Vogt ]
  * cmdline/apt-get.cc:
    - honor APT::Get::Only-Source properly in FindSrc() (thanks to
      Martin Pitt for reporting the problem), also Closes: #535362.

  [ Julian Andres Klode ]
  * apt-pkg/contrib/mmap.cc:
    - Fix FTBFS on GNU/kFreeBSD by disabling DynamicMMap::Grow() on
      non-Linux architectures as it uses mremap (Closes: #539742).
  * apt-pkg/sourcelist.cc:
    - Only warn about missing sources.list if there is no sources.list.d
      and vice versa as only one of them is needed (Closes: #539731).
  * debian/control:
    - Add myself to Uploaders.
    - Increase Standards-Version to 3.8.2.0.

 -- Julian Andres Klode <jak@debian.org>  Mon, 03 Aug 2009 12:48:31 +0200

apt (0.7.22) unstable; urgency=low

  [ Christian Perrier ]
  * Documentation translations:
    - Fix a typo in apt-get(8) French translation. Closes: #525043
      Thanks to Guillaume Delacour for spotting it.
    - Updated apt.conf(5) manpgae French translation.
      Thanks to Aurélien Couderc.
  * Translations:
    - fr.po
    - sk.po. Closes: #525857 
    - ru.po. Closes: #526816
    - eu.po. Closes: #528985
    - zh_CN.po. Closes: #531390
    - fr.po
    - it.po. Closes: #531758
    - ca.po. Closes: #531921
    - de.po. Closes: #536430
  * Added translations
    - ast.po (Asturian by Marcos Alvareez Costales).
      Closes: #529007, #529730, #535328
  
  [ David Kalnischkies ]
  * [ABI break] support '#' in apt.conf and /etc/apt/preferences
    (closes: #189866)
  * [ABI break] Allow pinning by codename (closes: #97564)
  * support running "--simulate" as user
  * add depth information to the debug output and show what depends
    type triggers a autoinst (closes: #458389)
  * add Debug::pkgDepCache::Marker with more detailed debug output 
    (closes: #87520)
  * add Debug::pkgProblemResolver::ShowScores and make the scores
    adjustable
  * do not write state file in simulate mode (closes: #433007)
  * add hook for MarkInstall and MarkDelete (closes: #470035)
  * fix typo in apt-pkg/acquire.cc which prevents Dl-Limit to work
    correctly when downloading from multiple sites (Closes: #534752)
  * add the various foldmarkers in apt-pkg & cmdline (no code change)
  * versions with a pin of -1 shouldn't be a candidate (Closes: #355237)
  * prefer mmap as memory allocator in MMap instead of a static char
    array which can (at least in theory) grow dynamic
  * eliminate (hopefully all) segfaults in pkgcachegen.cc and mmap.cc
    which can arise if cache doesn't fit into the mmap (Closes: #535218)
  * display warnings instead of errors if the parts dirs doesn't exist

  [ Michael Vogt ]
  * honor the dpkg hold state in new Marker hooks (closes: #64141)
  * debian/apt.cron.daily:
    - if the timestamp is too far in the future, delete it
  * apt-pkg/acquire.cc:
    - make the max pipeline depth of the acquire queue configurable
      via Acquire::Max-Pipeline-Depth
  * apt-pkg/deb/dpkgpm.cc:
    - add Dpkg::UseIoNice boolean option to run dpkg with ionice -c3
      (off by default)
    - send "dpkg-exec" message on the status fd when dpkg is run
    - provide DPkg::Chroot-Directory config option (useful for testing)
    - fix potential hang when in a background process group
  * apt-pkg/algorithms.cc:
    - consider recommends when making the scores for the problem 
      resolver
  * apt-pkg/acquire-worker.cc:
    - show error details of failed methods
  * apt-pkg/contrib/fileutl.cc:
    - if a process aborts with signal, show signal number
  * methods/http.cc:
    - ignore SIGPIPE, we deal with EPIPE from write in 
      HttpMethod::ServerDie() (LP: #385144)
  * Only run Download-Upgradable and Unattended-Upgrades if the initial
    update was successful Closes: #341970
  * apt-pkg/indexcopy.cc:
    - support having CDs with no Packages file (just a Packages.gz)
      by not forcing a verification on non-existing files
     (LP: #255545)
    - remove the gettext from a string that consists entirely 
      of variables (LP: #56792)
  * apt-pkg/cacheiterators.h:
    - add missing checks for Owner == 0 in end()
  * apt-pkg/indexrecords.cc:
    - fix some i18n issues
  * apt-pkg/contrib/strutl.h:
    - add new strprintf() function to make i18n strings easier
    - fix compiler warning
  * apt-pkg/deb/debsystem.cc:
    - make strings i18n able 
  * fix problematic use of tolower() when calculating the version 
    hash by using locale independent tolower_ascii() function. 
    Thanks to M. Vefa Bicakci (LP: #80248)
  * build fixes for g++-4.4
  * cmdline/apt-mark:
    - add "showauto" option to show automatically installed packages
  * document --install-recommends and --no-install-recommends
    (thanks to Dereck Wonnacott, LP: #126180)
  * doc/apt.conf.5.xml:
    - merged patch from Aurélien Couderc to improve the text
      (thanks!)
  * [ABI] merged the libudev-dlopen branch, this allows to pass
    "apt-udev-auto" to Acquire::Cdrom::mount and the cdrom method will  
    dynamically find/mount the cdrom device (if libhal is available)

  [ Julian Andres Klode ]
  * apt-pkg/contrib/configuration.cc: Fix a small memory leak in
    ReadConfigFile.
  * Introduce support for the Enhances field. (Closes: #137583) 
  * Support /etc/apt/preferences.d, by adding ReadPinDir() (Closes: #535512)
  * configure-index: document Dir::Etc::SourceParts and some other options
    (Closes: #459605)
  * Remove Eugene V. Lyubimkin from uploaders as requested.
  * apt-pkg/contrib/hashes.cc, apt-pkg/contrib/md5.cc:
    - Support reading until EOF if Size=0 to match behaviour of
      SHA1Summation and SHA256Summation

  [ Osamu Aoki ]
  * Updated cron script to support backups by hardlinks and 
    verbose levels.  All features turned off by default. 
  * Added more error handlings.  Closes: #438803, #462734, #454989
  * Documented all cron script related configuration items in 
    configure-index.

  [ Dereck Wonnacott ]
  * apt-ftparchive might write corrupt Release files (LP: #46439)
  * Apply --important option to apt-cache depends (LP: #16947) 

  [ Otavio Salvador ]
  * Apply patch from Sami Liedes <sliedes@cc.hut.fi> to reduce the
    number of times we call progress bar updating and debugging
    configuration settings.
  * Apply patch from Sami Liedes <sliedes@cc.hut.fi> to avoid unecessary
    temporary allocations.

 -- Michael Vogt <mvo@debian.org>  Wed, 29 Jul 2009 19:16:22 +0200

apt (0.7.21ubuntu1) karmic; urgency=low

  * merged from the debian-sid bzr branch
  
  [ Christian Perrier ]
  * Documentation translations:
    - Fix a typo in apt-get(8) French translation. Closes: #525043
      Thanks to Guillaume Delacour for spotting it.
  * Translations:
    - fr.po
    - sk.po. Closes: #525857
    - ru.po. Closes: #526816
    - eu.po. Closes: #528985
    - zh_CN.po. Closes: #531390
    - fr.po
    - it.po. Closes: #531758
    - ca.po. Closes: #531921
  * Added translations
    - ast.po (Asturian by Marcos Alvareez Costales).
      Closes: #529007, #529730

  [ Michael Vogt ]
  * apt-pkg/acquire.cc:
    - make the (internal) max pipeline depth of the acquire queue
      configurable via Acquire::Max-Pipeline-Depth

 -- Michael Vogt <michael.vogt@ubuntu.com>  Tue, 09 Jun 2009 15:49:07 +0200

apt (0.7.21) unstable; urgency=low

  [ Christian Perrier ]
  * Translations:
    - bg.po. Closes: #513211
    - zh_TW.po. Closes: #513311
    - nb.po. Closes: #513843
    - fr.po. Closes: #520430
    - sv.po. Closes: #518070
    - sk.po. Closes: #520403
    - it.po. Closes: #522222
    - sk.po. Closes: #520403
  
  [ Jamie Strandboge ]
  * apt.cron.daily: catch invalid dates due to DST time changes
    in the stamp files

  [ Michael Vogt ]
  * methods/gpgv.cc:
    - properly check for expired and revoked keys (closes: #433091)
  * apt-pkg/contrib/strutl.cc:
    - fix TimeToStr i18n (LP: #289807)
  * [ABI break] merge support for http redirects, thanks to
    Jeff Licquia and Anthony Towns
  * [ABI break] use int for the package IDs (thanks to Steve Cotton)
  * apt-pkg/pkgcache.cc:
    - do not run "dpkg --configure pkg" if pkg is in trigger-awaited
      state (LP: #322955)
  * methods/https.cc:
    - add Acquire::https::AllowRedirect support
  * Clarify the --help for 'purge' (LP: #243948)
  * cmdline/apt-get.cc
    - fix "apt-get source pkg" if there is a binary package and
      a source package of the same name but from different 
      packages (LP: #330103)

  [ Colin Watson ]
  * cmdline/acqprogress.cc:
    - Call pkgAcquireStatus::Pulse even if quiet, so that we still get
      dlstatus messages on the status-fd (LP: #290234).

 -- Michael Vogt <mvo@debian.org>  Tue, 14 Apr 2009 14:12:51 +0200

apt (0.7.20.2ubuntu7) karmic; urgency=low

  * fix problematic use of tolower() when calculating the version 
    hash by using locale independant tolower_ascii() function. 
    Thanks to M. Vefa Bicakci (LP: #80248)
  * build fixes for g++-4.4
  * include dmesg output in apport package failures
  * include apt ordering into apport package failures

 -- Michael Vogt <michael.vogt@ubuntu.com>  Fri, 24 Apr 2009 10:14:01 +0200

apt (0.7.20.2ubuntu6) jaunty; urgency=low

  [ Jamie Strandboge ]
  * apt.cron.daily: catch invalid dates due to DST time changes
    in the stamp files (LP: #354793)

  [ Michael Vogt ]
  * methods/gpgv.cc:
    - properly check for expired and revoked keys (closes: #433091)
      LP: #356012

 -- Michael Vogt <michael.vogt@ubuntu.com>  Wed, 08 Apr 2009 22:39:50 +0200

apt (0.7.20.2ubuntu5) jaunty; urgency=low

  [ Colin Watson ]
  * cmdline/acqprogress.cc:
    - Call pkgAcquireStatus::Pulse even if quiet, so that we still get
      dlstatus messages on the status-fd (LP: #290234).
  
  [ Michael Vogt ]
  * debian/apt.cron.daily:
    - do not clutter cron mail with bogus gconftool messages 
      (LP: #223502)
    - merge fix for cache locking from debian (closes: #459344)
    - run update-apt-xapian-index (with ionice) to ensure that
      the index is up-to-date when synaptic is run (LP: #288797)

 -- Michael Vogt <michael.vogt@ubuntu.com>  Mon, 30 Mar 2009 13:22:28 +0200

apt (0.7.20.2ubuntu4) jaunty; urgency=low

  * ftparchive/cachedb.cc:
    - when apt-ftparchive clean is used, compact the database
      at the end (thanks to cprov)

 -- Michael Vogt <michael.vogt@ubuntu.com>  Thu, 26 Mar 2009 13:43:59 +0100

apt (0.7.20.2ubuntu3) jaunty; urgency=low

  * methods/mirror.cc:
    - when download the mirror file and the server is down,
      return a propper error message (LP: #278635)

 -- Michael Vogt <michael.vogt@ubuntu.com>  Thu, 19 Mar 2009 15:42:15 +0100

apt (0.7.20.2ubuntu2) jaunty; urgency=low

  * apt-pkg/deb/dpkgpm.cc:
    - revert termios patch (LP: #338514)
  * cmdline/apt-get.cc
    - fix "apt-get source pkg" if there is a binary package and
      a source package of the same name but from different 
      packages (LP: #330103)

 -- Michael Vogt <michael.vogt@ubuntu.com>  Mon, 09 Mar 2009 16:33:28 +0100

apt (0.7.20.2ubuntu1) jaunty; urgency=low

  [ Christian Perrier ]
  * Translations:
    - bg.po. Closes: #513211
    - zh_TW.po. Closes: #513311
    - nb.po. Closes: #513843
  
  [ Michael Vogt ]
  * merged from the debian-sid branch
  * [ABI break] merge support for http redirects, thanks to
    Jeff Licquia and Anthony Towns
  * [ABI break] use int for the package IDs (thanks to Steve Cotton)
  * apt-pkg/contrib/strutl.cc:
    - fix TimeToStr i18n (LP: #289807)
  * debian/apt.conf.autoremove:
    - readd "linux-image" (and friends) to the auto-remove
     blacklist
  * fix some i18n issues (thanks to  Gabor Kelemen)
    LP: #263089
  * apt-pkg/deb/dpkgpm.cc:
    - filter "ENOMEM" errors when creating apport reports 
  * cmdline/apt-get.cc:
    - fix "apt-get source pkg=ver" if binary name != source name
      (LP: #202219)
  * apt-pkg/indexrecords.cc:
    - fix some i18n issues
  * apt-pkg/contrib/strutl.h:
    - add new strprintf() function to make i18n strings easier
  * apt-pkg/dev/debsystem.cc:
    - add missing apti18n.h header
  * cmdline/apt-get.cc:
    - default to "false" for the "APT::Get::Build-Dep-Automatic"
      option (follow debian here)
  * apt-pkg/pkgcache.cc:
    - do not run "dpkg --configure pkg" if pkg is in trigger-awaited
      state (LP: #322955)
  * methods/https.cc:
    - add Acquire::https::AllowRedirect support
    - do not unlink files in partial/ (thanks to robbiew)

  [ Dereck Wonnacott ]
  * Clarify the --help for 'purge' (LP: #243948)

  [ Ian Weisser ]
  * /apt-pkg/deb/debsystem.cc:
    - add 'sudo' to the error message to "run 'dpkg --configure -a'"
      (LP: #52697)

 -- Michael Vogt <michael.vogt@ubuntu.com>  Mon, 09 Feb 2009 14:21:05 +0100

apt (0.7.20.2) unstable; urgency=medium

  [ Eugene V. Lyubimkin ]
  * Urgency set to medium due to RC bug fix.
  * doc/apt.ent, apt-get.8.xml:
    - Fix invalid XML entities. (Closes: #514402)

 -- Eugene V. Lyubimkin <jackyf.devel@gmail.com>  Sat, 07 Feb 2009 16:48:21 +0200

apt (0.7.20.1) unstable; urgency=low

  [ Michael Vogt ]
  * apt-pkg/pkgcachegen.cc:
    - fix apt-cache search for localized description 
      (closes: #512110)
  
  [ Christian Perrier ]
  * Translations:
    - fr.po: fix spelling error to "défectueux". Thanks to Thomas Péteul.

 -- Michael Vogt <mvo@debian.org>  Tue, 20 Jan 2009 09:35:05 +0100

apt (0.7.20) unstable; urgency=low

  [ Eugene V. Lyubimkin ]
  * debian/changelog:
    - Fixed place of 'merged install-recommends and install-task branches'
      from 0.6.46.1 to 0.7.0. (Closes: #439866)
  * buildlib/config.{sub,guess}:
    - Renewed. This fixes lintian errors.
  * doc/apt.conf.5.xml, debian/apt-transport-https:
    - Documented briefly 'Acquire::https' group of options. (Closes: #507398)
    - Applied patch from Daniel Burrows to document 'Debug' group of options.
      (Closes: #457265)
    - Mentioned 'APT::Periodic' and 'APT::Archives' groups of options.
      (Closes: #438559)
    - Mentioned '/* ... */' comments. (Closes: #507601)
  * doc/examples/sources.list:
    - Removed obsolete commented non-us deb-src entry, replaced it with
      'deb-src security.debian.org' one. (Closes: #411298)
  * apt-pkg/contrib/mmap.cc:
    - Added instruction how to work around MMap error in MMap error message.
      (Closes: #385674, 436028)
  * COPYING:
    - Actualized. Removed obsolete Qt section, added GPLv2 clause.
      (Closes: #440049, #509337)

  [ Michael Vogt ]
  * add option to "apt-get build-dep" to mark the needed 
    build-dep packages as automatic installed. 
    This is controlled via the value of
    APT::Get::Build-Dep-Automatic and is set "false" by default.  
    Thanks to Aaron Haviland, closes: #448743
  * apt-inst/contrib/arfile.cc:
    - support members ending with '/' as well (thanks to Michal Cihr,
      closes: #500988)

  [ Christian Perrier ]
  * Translations:
    - Finnish updated. Closes: #508449 
    - Galician updated. Closes: #509151
    - Catalan updated. Closes: #509375
    - Vietnamese updated. Closes: #509422
    - Traditional Chinese added. Closes: #510664
    - French corrected (remove awful use of first person) 

 -- Michael Vogt <mvo@debian.org>  Mon, 05 Jan 2009 08:59:20 +0100

apt (0.7.19ubuntu1) jaunty; urgency=low

  * merge from debian

 -- Michael Vogt <michael.vogt@ubuntu.com>  Mon, 24 Nov 2008 10:52:20 +0100

apt (0.7.19) unstable; urgency=low

  [ Eugene V. Lyubimkin ]
  * doc/sources.list.5.xml:
    - Mentioned allowed characters in file names in /etc/apt/sources.list.d.
      Thanks to Matthias Urlichs. (Closes: #426913)
  * doc/apt-get.8.xml:
    - Explicitly say that 'dist-upgrade' command may remove packages.
    - Included '-v'/'--version' as a command to synopsis.
  * cmdline/apt-cache.cc:
    - Advanced built-in help. Patch by Andre Felipe Machado. (Closes: #286061)
    - Fixed typo 'GraphVis' -> 'GraphViz'. (Closes: #349038)
    - Removed asking to file a release-critical bug against a package if there
      is a request to install only one package and it is not installable.
      (Closes: #419521)

  [ Michael Vogt ]
    - fix SIGHUP handling (closes: #463030)

  [ Christian Perrier ]
  * Translations:
    - French updated
    - Bulgarian updated. Closes: #505476
    - Slovak updated. Closes: #505483
    - Swedish updated. Closes: #505491
    - Japanese updated. Closes: #505495
    - Korean updated. Closes: #505506
    - Catalan updated. Closes: #505513
    - British English updated. Closes: #505539
    - Italian updated. Closes: #505518, #505683
    - Polish updated. Closes: #505569
    - German updated. Closes: #505614
    - Spanish updated. Closes: #505757
    - Romanian updated. Closes: #505762
    - Simplified Chinese updated. Closes: #505727
    - Portuguese updated. Closes: #505902
    - Czech updated. Closes: #505909
    - Norwegian Bokmål updated. Closes: #505934
    - Brazilian Portuguese updated. Closes: #505949
    - Basque updated. Closes: #506085
    - Russian updated. Closes: #506452 
    - Marathi updated. 
    - Ukrainian updated. Closes: #506545 

 -- Michael Vogt <mvo@debian.org>  Mon, 24 Nov 2008 10:33:54 +0100

apt (0.7.18) unstable; urgency=low

  [ Christian Perrier ]
  * Translations:
    - French updated
    - Thai updated. Closes: #505067

  [ Eugene V. Lyubimkin ]
  * doc/examples/configure-index:
    - Removed obsoleted header line. (Closes: #417638)
    - Changed 'linux-kernel' to 'linux-image'.
  * doc/sources.list.5.xml:
    - Fixed typo and grammar in 'sources.list.d' section. Thanks to
      Timothy G Abbott <tabbott@MIT.EDU>. (Closes: #478098)
  * doc/apt-get.8.xml:
    - Advanced descriptions for 'remove' and 'purge' options.
      (Closes: #274283)
  * debian/rules:
    - Target 'apt' need to depend on 'build-doc'. Thanks for Peter Green.
      Fixes FTBFS. (Closes: #504181)

  [ Michael Vogt ]
  * fix depend on libdb4.4 (closes: #501253)

 -- Michael Vogt <mvo@debian.org>  Fri, 07 Nov 2008 22:13:39 +0100

apt (0.7.17) unstable; urgency=low

  [ Eugene V. Lyubimkin ]
  * debian/control:
    - 'Vcs-Bzr' field is official, used it.
    - Bumped 'Standards-Version' to 3.8.0, no changes needed.
    - Actualized 'Uploaders' field.
  * doc/:
    - Substituded 'apt-archive' with 'apt-ftparchive' in docs.
      Patch based on work of Andre Felipe Machado. (Closes: #350865)
    - Mentioned '/<release>' and '=<version>' for 'apt-get install' and
      '=<version>' for 'apt-get source' in apt-get manpage. Patch based on
      work of Andre Felipe Machado. (Closes: #399673)
    - Mentioned more short options in the apt-get manpage. Documented 'xvcg'
      option in the apt-cache manpage. The part of patch by Andre Felipe
      Machado. (Closes: #176106, #355945)
    - Documented that 'apt-get install' command should be used for upgrading
      some of installed packages. Based on patch by Nori Heikkinen and
      Andre Felipe Machado. (Closes: #267087)
    - Mentioned 'apt_preferences(5)' in apt manpage. (Closes: #274295)
    - Documented 'APT::Default-Release' in apt.conf manpage. (Closes: #430399)
    - APT::Install-Recommends is now true by default, mentioned this in
      configure-index example. (Closes: #463268)
    - Added 'APT::Get::AllowUnauthenticated' to configure-index example.
      (Closes: #320225)
    - Documented '--no-install-recommends' option in apt-get manpage.
      (Closes: #462962)
    - Documented 'Acquire::PDiffs' in apt.conf manpage. (Closes: #376029)
    - Added 'copy', 'rsh', 'ssh' to the list of recognized URI schemes in
      sources.list manpage, as they are already described under in the manpage.
    - Removed notice that ssh/rsh access cannot use password authentication
      from sources.list manpage. Thanks to Steffen Joeris. (Closes: #434894)
    - Added '(x)' to some referrings to manpages in apt-get manpage. Patch by
      Andre Felipe Machado. (Closes: #309893)
    - Added 'dist-upgrade' apt-get synopsis in apt-get manpage.
      (Closes: #323866)

 -- Michael Vogt <mvo@debian.org>  Wed, 05 Nov 2008 13:14:56 +0100

apt (0.7.17~exp4) experimental; urgency=low

  * debian/rules:
    - Fixed lintian warnings "debian/rules ignores make errors".
  * debian/control:
    - Substituted outdated "Source-Version" fields with "binary:Version".
    - Added 'python-apt' to Suggests, as apt-mark need it for work.
    - Drop Debian revision from 'doc-base' build dependency, this fixes
      appropriate lintian warning.
  * debian/libapt-pkg-doc.doc-base.*:
    - Changed section: from old 'Devel' to 'Debian'. This fixes appropriate
      lintian warnings.
  * debian/{postrm,prerm,preinst}:
    - Added 'set -e', fixes lintian warnings
      'maintainer-script-ignores-error'.
  * dselect/makefile:
    - Removed unneeded 'LOCAL' entry. This allows cleaning rule to run smoothly.
  * share/lintian-overrides:
    - Added with override of 'apt must depend on python'. Script 'apt-mark'
      needs apt-python for working and checks this on fly. We don't want
      python in most cases.
  * cmdline/apt-key:
    - Added 'unset GREP_OPTIONS' to the script. This prevents 'apt-key update'
      failure when GREP_OPTIONS contains options that modify grep output.
      (Closes: #428752)

 -- Eugene V. Lyubimkin <jackyf.devel@gmail.com>  Fri, 31 Oct 2008 23:45:17 +0300

apt (0.7.17~exp3) experimental; urgency=low

  * apt-pkg/acquire-item.cc:
    - fix a merge mistake that prevents the fallback to the 
      uncompressed 'Packages' to work correctly (closes: #409284)

 -- Michael Vogt <mvo@debian.org>  Wed, 29 Oct 2008 09:36:24 +0100

apt (0.7.17~exp2) experimental; urgency=low

  [ Eugene V. Lyubimkin ]
  * apt-pkg/acquire-item.cc:
    - Added fallback to uncompressed 'Packages' if neither 'bz2' nor 'gz'
      available. (Closes: #409284)
  * apt-pkg/algorithm.cc:
    - Strip username and password from source URL in error message.
      (Closes: #425150)
  
  [ Michael Vogt ]
  * fix various -Wall warnings

 -- Michael Vogt <mvo@debian.org>  Tue, 28 Oct 2008 18:06:38 +0100

apt (0.7.17~exp1) experimental; urgency=low

  [ Luca Bruno ]
  * Fix typos:
    - apt-pkg/depcache.cc
  * Fix compilation warnings:
    - apt-pkg/acquire.cc
    - apt-pkg/versionmatch.cc
  * Compilation fixes and portability improvement for compiling APT against non-GNU libc
    (thanks to Martin Koeppe, closes: #392063):
    - buildlib/apti18n.h.in:
      + textdomain() and bindtextdomain() must not be visible when --disable-nls
    - buildlib/inttypes.h.in: undefine standard int*_t types
    - Append INTLLIBS to SLIBS:
      + cmdline/makefile
      + ftparchive/makefile
      + methods/makefile
  * doc/apt.conf.5.xml:
    - clarify whether configuration items of apt.conf are case-sensitive
      (thanks to Vincent McIntyre, closes: #345901)

 -- Luca Bruno <lethalman88@gmail.com>  Sat, 11 Oct 2008 09:17:46 +0200

apt (0.7.16) unstable; urgency=low

  [ Luca Bruno ]
  * doc/apt-cache.8.xml:
    - search command uses POSIX regex, and searches for virtual packages too
      (closes: #277536)
  * doc/offline.sgml: clarify remote and target hosts
    (thanks to Nikolaus Schulz, closes: #175940)
  * Fix several typos in docs, translations and debian/changelog
    (thanks to timeless, Nicolas Bonifas and Josh Triplett,
    closes: #368665, #298821, #411532, #431636, #461458)
  * Document apt-key finger and adv commands
    (thanks to Stefan Schmidt, closes: #350575)
  * Better documentation for apt-get --option
    (thanks to Tomas Pospisek, closes: #386579)
  * Retitle the apt-mark.8 manpage (thanks to Justin Pryzby, closes: #471276)
  * Better documentation on using both APT::Default-Release and
    /etc/apt/preferences (thanks to Ingo Saitz, closes: #145575)
  
  [ Michael Vogt ]
  * doc/apt-cache.8.xml:
    - add missing citerefentry

 -- Michael Vogt <mvo@debian.org>  Fri, 10 Oct 2008 23:44:50 +0200

apt (0.7.15) unstable; urgency=low

  * Upload to unstable

 -- Michael Vogt <mvo@debian.org>  Sun, 05 Oct 2008 13:23:47 +0200

apt (0.7.15~exp3) experimental; urgency=low

  [Daniel Burrows]
  * apt-pkg/deb/dpkgpm.cc:
    - Store the trigger state descriptions in a way that does not break
      the ABI.  The approach taken makes the search for a string O(n) rather
      than O(lg(n)), but since n == 4, I do not consider this a major
      concern.  If it becomes a concern, we can sort the static array and
      use std::equal_range().  (Closes: #499322)

  [ Michael Vogt ]
  * apt-pkg/packagemanager.cc, apt-pkg/deb/dpkgpm.cc:
    - move the state file writting into the Go() implementation
      of dpkgpm (closes: #498799)
  * apt-pkg/algorithms.cc:
    - fix simulation performance drop (thanks to Ferenc Wagner
      for reporting the issue)

 -- Michael Vogt <mvo@debian.org>  Wed, 01 Oct 2008 18:09:49 +0200

apt (0.7.15~exp2) experimental; urgency=low

  [ Michael Vogt ]
  * apt-pkg/pkgcachegen.cc:
    - do not add multiple identical descriptions for the same 
      language (closes: #400768)

  [ Program translations ]
  * Catalan updated. Closes: #499462

 -- Michael Vogt <mvo@debian.org>  Tue, 23 Sep 2008 07:29:59 +0200

apt (0.7.15~exp1) experimental; urgency=low

  [ Christian Perrier ]
  * Fix typo in cron.daily script. Closes: #486179

  [ Program translations ]
  * Traditional Chinese updated. Closes: #488526
  * German corrected and completed. Closes: #490532, #480002, #498018
  * French completed
  * Bulgarian updated. Closes: #492473
  * Slovak updated. Closes: #492475
  * Galician updated. Closes: #492794
  * Japanese updated. Closes: #492975
  * Fix missing space in Greek translation. Closes: #493922
  * Greek updated.
  * Brazilian Portuguese updated.
  * Basque updated. Closes: #496754
  * Romanian updated. Closes: #492773, #488361
  * Portuguese updated. Closes: #491790
  * Simplified Chinese updated. Closes: #489344
  * Norwegian Bokmål updated. Closes: #480022
  * Czech updated. Closes: #479628, #497277
  * Korean updated. Closes: #464515
  * Spanish updated. Closes: #457706
  * Lithuanian added. Closes: #493328
  * Swedish updated. Closes: #497496
  * Vietnamese updated. Closes: #497893
  * Portuguese updated. Closes: #498411
  * Greek updated. Closes: #498687
  * Polish updated.

  [ Michael Vogt ]
  * merge patch that enforces stricter https server certificate
    checking (thanks to Arnaud Ebalard, closes: #485960)
  * allow per-mirror specific https settings
    (thanks to Arnaud Ebalard, closes: #485965)
  * add doc/examples/apt-https-method-example.cof
    (thanks to Arnaud Ebalard, closes: #485964)
  * apt-pkg/depcache.cc:
    - when checking for new important deps, skip critical ones
      (closes: #485943)
  * improve apt progress reporting, display trigger actions
  * add DPkg::NoTriggers option so that applications that call
    apt/aptitude (like the installer) defer trigger processing
    (thanks to Joey Hess)
  * doc/makefile:
    - add examples/apt-https-method-example.conf
  
 -- Michael Vogt <mvo@debian.org>  Tue, 16 Sep 2008 21:27:03 +0200

apt (0.7.14ubuntu7) jaunty; urgency=low

  * cmdline/apt-cache.cc:
    - remove the gettext from a string that consists entirely 
      of variables (LP: #56792)
  * apt-pkg/deb/dpkgpm.cc:
    - fix potential hang when in a backgroud process group

 -- Michael Vogt <michael.vogt@ubuntu.com>  Tue, 28 Oct 2008 21:09:12 +0100

apt (0.7.14ubuntu6) intrepid; urgency=low

  * debian/apt.conf.autoremove:
    - remove "linux-image" (and friends) from the auto-remove
      blacklist. we have the kernel fallback infrastructure now
      in intrepid (thanks to BenC)
  * apt-pkg/indexcopy.cc:
    - support having CDs with no Packages file (just a Packages.gz)
      by not forcing a verification on non-existing files
     (LP: #255545)
  * apt-pkg/deb/dpkgpm.cc:
    - improve the filtering for duplicated apport reports (thanks
      to seb128 for pointing that problem out)
    - do not report disk full errors from dpkg via apport

 -- Michael Vogt <michael.vogt@ubuntu.com>  Thu, 07 Aug 2008 16:28:05 +0200

apt (0.7.14ubuntu5) intrepid; urgency=low

  * fix various -Wall warnings
  * make "apt-get build-dep" installed packages marked automatic
    by default. This can be changed by setting the value of
    APT::Get::Build-Dep-Automatic to false (thanks to Aaron 
    Haviland, closes: #44874, LP: #248268)

 -- Michael Vogt <michael.vogt@ubuntu.com>  Wed, 06 Aug 2008 14:00:51 +0200

apt (0.7.14ubuntu4) intrepid; urgency=low

  [ Michael Vogt ]
  * apt-pkg/deb/dpkgpm.cc:
    - fix uninitialized variable that caused no apport reports
      to be written sometimes (thanks to Matt Zimmerman)
  * merge patch that enforces stricter https server certificate
    checking (thanks to Arnaud Ebalard, closes: #485960)
  * allow per-mirror specific https settings
    (thanks to Arnaud Ebalard, closes: #485965)
  * add doc/examples/apt-https-method-example.cof
    (thanks to Arnaud Ebalard, closes: #485964)
  * add DPkg::NoTriggers option so that applications that call
    apt/aptitude (like the installer) defer trigger processing
    (thanks to Joey Hess) 
  * document --install-recommends and --no-install-recommends
    (thanks to Dereck Wonnacott, LP: #126180)
  
  [ Dereck Wonnacott ]
  * apt-ftparchive might write corrupt Release files (LP: #46439)
  * Apply --important option to apt-cache depends (LP: #16947) 

 -- Michael Vogt <michael.vogt@ubuntu.com>  Tue, 05 Aug 2008 10:10:49 +0200

apt (0.7.14ubuntu3) intrepid; urgency=low

  [ Otavio Salvador ]
  * Apply patch to avoid truncating of arbitrary files. Thanks to Bryan
    Donlan <bdonlan@fushizen.net> for the patch. Closes: #482476
  * Avoid using dbus if dbus-daemon isn't running. Closes: #438803

  [ Michael Vogt ]
  * apt-pkg/deb/dpkgpm.cc:
    - improve apt progress reporting, display trigger actions
  * apt-pkg/depcache.cc:
    - when checking for new important deps, skip critical ones
      (LP: #236360)
  
 -- Michael Vogt <michael.vogt@ubuntu.com>  Tue, 03 Jun 2008 17:27:07 +0200

apt (0.7.14ubuntu2) intrepid; urgency=low

  * debian/control:
    - fix FTBFS by adding missing intltool dependency 

 -- Michael Vogt <michael.vogt@ubuntu.com>  Fri, 09 May 2008 13:50:22 +0200

apt (0.7.14) unstable; urgency=low

  [ Christian Perrier ]
  * Mark a message from dselect backend as translatable
    Thanks to Frédéric Bothamy for the patch
    Closes: #322470

  [ Program translations ]
  * Simplified Chinese updated. Closes: #473360
  * Catalan fixes. Closes: #387141
  * Typo fix in Greek translation. Closes: #479122
  * French updated.
  * Thai updated. Closes: #479313
  * Italian updated. Closes: #479326
  * Polish updated. Closes: #479342
  * Bulgarian updated. Closes: #479379
  * Finnish updated. Closes: #479403
  * Korean updated. Closes: #479426
  * Basque updated. Closes: #479452
  * Vietnamese updated. Closes: #479748
  * Russian updated. Closes: #479777, #499029
  * Galician updated. Closes: #479792
  * Portuguese updated. Closes: #479847
  * Swedish updated. Closes: #479871
  * Dutch updated. Closes: #480125
  * Kurdish added. Closes: #480150
  * Brazilian Portuguese updated. Closes: #480561
  * Hungarian updated. Closes: #480662

  [ Otavio Salvador ]
  * Apply patch to avoid truncating of arbitrary files. Thanks to Bryan
    Donlan <bdonlan@fushizen.net> for the patch. Closes: #482476
  * Avoid using dbus if dbus-daemon isn't running. Closes: #438803
  
  [ Michael Vogt ]
  * debian/apt.cron.daily:
    - apply patch based on the ideas of Francesco Poli for better 
      behavior when the cache can not be locked (closes: #459344)

 -- Michael Vogt <mvo@debian.org>  Wed, 28 May 2008 15:19:12 +0200

apt (0.7.13) unstable; urgency=low

  [ Otavio Salvador ]
  * Add missing build-depends back from build-depends-indep field.
    Closes: #478231
  * Make cron script quiet if cache is locked. Thanks to Ted Percival
    <ted@midg3t.net> for the patch. Closes: #459344
  * Add timeout support for https. Thanks to Andrew Martens
    <andrew.martens@strangeloopnetworks.com> for the patch.

  [ Goswin von Brederlow ]
  * Add support for --no-download on apt-get update. Closes: #478517
  
  [ Program translations ]
    - Vietnamese updated. Closes: #479008
    
 -- Otavio Salvador <otavio@debian.org>  Fri, 02 May 2008 14:46:00 -0300

apt (0.7.12) unstable; urgency=low

  [ Michael Vogt ]
  * cmdline/apt-key:
    - add support for a master-keyring that contains signing keys
      that can be used to sign the archive signing keys. This should
      make key-rollover easier.
  * apt-pkg/deb/dpkgpm.cc:
    - merged patch from Kees Cook to fix anoying upper-case display
      on amd64 in sbuild
  * apt-pkg/algorithms.cc: 
    - add APT::Update::Post-Invoke-Success script slot
    - Make the breaks handling use the kill list. This means, that a
      Breaks: Pkg (<< version) may put Pkg onto the remove list.
  * apt-pkg/deb/debmetaindex.cc:
    - add missing "Release" file uri when apt-get update --print-uris
      is run
  * methods/connect.cc:
    - remember hosts with Resolve failures or connect Timeouts
  * cmdline/apt-get.cc:
    - fix incorrect help output for -f (LP: #57487)
    - do two passes when installing tasks, first ignoring dependencies,
      then resolving them and run the problemResolver at the end
      so that it can correct any missing dependencies
  * debian/apt.cron.daily:
    - sleep random amount of time (default within 0-30min) before
      starting the upate to hit the mirrors less hard
  * doc/apt_preferences.5.xml:
    - fix typo
  * added debian/README.source

  [ Christian Perrier ]
  * Fix typos in manpages. Thanks to Daniel Leidert for the fixes
    Closes: #444922
  * Fix syntax/copitalisation in some messages. Thanks to Jens Seidel
    for pointing this and providing the patch.
    Closes: #466845
  * Fix Polish offline translation. Thanks to Robert Luberda for the patch
    and apologies for applying it very lately. Closes: #337758
  * Fix typo in offline.sgml. Closes: #412900

  [ Program translations ]
    - German updated. Closes: #466842
    - Swedish updated.
    - Polish updated. Closes: #469581
    - Slovak updated. Closes: #471341
    - French updated.
    - Bulgarian updated. Closes: #448492
    - Galician updated. Closes: #476839
  
  [ Daniel Burrows ]
  * apt-pkg/depcache.cc:
    - Patch MarkInstall to follow currently satisfied Recommends even
      if they aren't "new", so that we automatically force upgrades
      when the version of a Recommends has been tightened.  (Closes: #470115)
    - Enable more complete debugging information when Debug::pkgAutoRemove
      is set.
  * apt-pkg/contrib/configuration.cc
    - Lift the 1024-byte limit on lines in configuration files.
      (Closes: #473710, #473874)
  * apt-pkg/contrib/strutl.cc:
    - Lift the 64000-byte limit on individual messages parsed by ReadMessages.
      (Closes: #474065)
  * debian/rules:
    - Add missing Build-Depends-Indep on xsltproc, docbook-xsl, and xmlto.

 -- Daniel Burrows <dburrows@debian.org>  Sat, 26 Apr 2008 12:24:35 -0700

apt (0.7.11) unstable; urgency=critical
  
  [ Raise urgency to critical since it fixes a critical but for Debian
    Installer Lenny Beta1 release ]

  [ Program translations ]
    - Vietnamese updated. Closes: #460825
    - Basque updated. Closes: #461166
    - Galician updated. Closes: #461468
    - Portuguese updated. Closes: #464575
    - Korean updated. Closes: #448430
    - Simplified Chinese updated. Closes: #465866

  [ Otavio Salvador ]
  * Applied patch from Robert Millan <rmh@aybabtu.com> to fix the error
    message when gpgv isn't installed, closes: #452640.
  * Fix regression about APT::Get::List-Cleanup setting being ignored,
    closes: #466052.

 -- Otavio Salvador <otavio@debian.org>  Thu, 17 Jan 2008 22:36:46 -0200

apt (0.7.10) unstable; urgency=low

  [ Otavio Salvador ]
  * Applied patch from Mike O'Connor <stew@vireo.org> to add a manpage to
    apt-mark, closes: #430207.
  * Applied patch from Andrei Popescu <andreimpopescu@gmail.com> to add a
    note about some frontends in apt.8 manpage, closes: #438545.
  * Applied patch from Aurelien Jarno <aurel32@debian.org> to avoid CPU
    getting crazy when /dev/null is redirected to stdin (which breaks
    buildds), closes: #452858.
  * Applied patch from Aurelien Jarno <aurel32@debian.org> to fix building
    with newest dpkg-shlibdeps changing the packaging building order and a
    patch from Robert Millan <rmh@aybabtu.com> to fix parallel building,
    closes: #452862.
  * Applied patch from Alexander Winston <alexander.winston@comcast.net>
    to use 'min' as symbol for minute, closes: #219034.
  * Applied patch from Amos Waterland <apw@us.ibm.com> to allow apt to
    work properly in initramfs, closes: #448316.
  * Applied patch from Robert Millan <rmh@aybabtu.com> to make apt-key and
    apt-get to ignore time conflicts, closes: #451328.
  * Applied patch from Peter Eisentraut <peter_e@gmx.net> to fix a
    grammatical error ("manual installed" -> "manually installed"),
    closes: #438136.
  * Fix cron.daily job to not call fail if apt isn't installed, closes:
    #443286.
  * Fix compilation warnings in apt-pkg/cdrom.cc and
    apt-pkg/contrib/configuration.cc.
  * Fix typo in debian/copyright file ("licened" instead of "licensed"),
    closes: #458966.

  [ Program translations ]
    - Basque updated. Closes: #453088
    - Vietnamese updated. Closes: #453774, #459013
    - Japanese updated. Closes: #456909
    - Simplified Chinese updated. Closes: #458039
    - French updated.
    - Norwegian Bokmål updated. Closes: #457917

  [ Michael Vogt ]
  * debian/rules
    - fix https install location
  * debian/apt.conf.daily:
    - print warning if the cache can not be locked (closes: #454561),
      thanks to Bastian Kleineidam
  * methods/gpgv.cc:
    - remove cruft code that caused timestamp/I-M-S issues
  * ftparchive/contents.cc:
    - fix error output
  * apt-pkg/acquire-item.{cc,h}:
    - make the authentication download code more robust against
      servers/proxies with broken If-Range implementations
  * apt-pkg/packagemanager.{cc,h}:
    - propergate the Immediate flag to make hitting the 
      "E: Internal Error, Could not perform immediate configuration (2)"
      harder
  * debian/control:
    - build against libdb-dev (instead of libdb4.4-dev)
  * merged the apt--DoListUpdate branch, this provides a common interface
    for "apt-get update" like operations for the frontends and also provides
    hooks to run stuff in APT::Update::{Pre,Post}-Invoke

  [ Chris Cheney ]
  * ftparchive/contents.cc:
    - support lzma data members
  * ftparchive/multicompress.cc:
    - support lzma output
  
  [ Daniel Burrows ]
  * apt-pkg/contrib/configuration.cc:
    - if RootDir is set, then FindFile and FindDir will return paths
      relative to the directory stored in RootDir, closes: #456457.

  [ Christian Perrier ]
  * Fix wording for "After unpacking...". Thanks to Michael Gilbert
    for the patch. Closes: #260825

 -- Michael Vogt <mvo@debian.org>  Mon, 07 Jan 2008 21:40:47 +0100

apt (0.7.9ubuntu17) hardy-proposed; urgency=low

  * apt-pkg/acquire-item.cc:
    - fix signaure removal on transient network failures LP: #220627
      (thanks to Scott James Remnant)

 -- Michael Vogt <michael.vogt@ubuntu.com>  Tue, 22 Apr 2008 16:32:49 +0200

apt (0.7.9ubuntu16) hardy; urgency=low

  * cmdline/apt-key:
    - only check against master-keys in net-update to not break
      custom CDs (thanks to Colin Watson)

 -- Michael Vogt <michael.vogt@ubuntu.com>  Tue, 08 Apr 2008 14:17:14 +0200

apt (0.7.9ubuntu15) hardy; urgency=low

  * cmdline/apt-get.cc:
    - do two passes when installing tasks, first ignoring dependencies,
      then resolving them and run the problemResolver at the end
      so that it can correct any missing dependencies. This should
      fix livecd building for kubuntu (thanks to Jonathan Riddell 
      for reporting the problem)

 -- Michael Vogt <michael.vogt@ubuntu.com>  Thu, 13 Mar 2008 23:25:45 +0100

apt (0.7.9ubuntu14) hardy; urgency=low

  * cmdline/apt-get.cc:
    - fix incorrect help output for -f (LP: #57487)
    - run the problemResolver after a task was installed
      so that it can correct any missing dependencies
  * typo fixes (LP: #107960)

 -- Michael Vogt <michael.vogt@ubuntu.com>  Tue, 11 Mar 2008 21:46:07 +0100

apt (0.7.9ubuntu13) hardy; urgency=low

  [ Lionel Porcheron ]
  * debian/apt.cron.daily:
    - only call gconftool if gcontool is installed (LP: #194281)

  [ Michael Vogt ]
  * doc/apt_preferences.5.xml:
    - fix typo (LP: #150900)
  * doc/example/sources.list:
    - updated for hardy (LP: #195879)
  * debian/apt.cron.daily:
    - sleep random amount of time (default within 0-30min) before
      starting the upate to hit the mirrors less hard

 -- Michael Vogt <michael.vogt@ubuntu.com>  Tue, 04 Mar 2008 15:35:09 +0100

apt (0.7.9ubuntu12) hardy; urgency=low

  * debian/apt.cron.daily:
    - use admin user proxy settings
  * cmdline/apt-get.cc:
    - fix task installation (thanks to Colin Watson)

 -- Michael Vogt <michael.vogt@ubuntu.com>  Thu, 21 Feb 2008 15:07:44 +0100

apt (0.7.9ubuntu11) hardy; urgency=low

  * apt-pkg/algorithms.cc: 
    - add APT::Update::Post-Invoke-Success script slot
      (LP: #188127)

 -- Michael Vogt <michael.vogt@ubuntu.com>  Thu, 10 Jan 2008 12:06:12 +0100

apt (0.7.9ubuntu10) hardy; urgency=low

  * cmdline/apt-key:
    - add "net-update" command that fetches the 
      ubuntu-archive-keyring.gpg and add keys from it that are 
      signed by the ubuntu-master-keyring.gpg 
      (apt-archive-key-signatures spec)
  * debian/apt.cron.daily:
    - add apt-key net-update to the nightly cron job

 -- Michael Vogt <michael.vogt@ubuntu.com>  Wed, 13 Feb 2008 15:50:28 +0100

apt (0.7.9ubuntu9) hardy; urgency=low

  * fix FTBFS due to incorrect intltool build-depends

 -- Michael Vogt <michael.vogt@ubuntu.com>  Mon, 11 Feb 2008 16:04:37 +0100

apt (0.7.9ubuntu8) hardy; urgency=low

  * share/apt-auth-failure.note:
    - show update-notifier note if the nightly update fails with a
      authentication failure (apt-authentication-reliability spec)

 -- Michael Vogt <michael.vogt@ubuntu.com>  Mon, 11 Feb 2008 14:04:56 +0100

apt (0.7.9ubuntu7) hardy; urgency=low

  * methods/connect.cc:
    - remember hosts with Resolve failures or connect Timeouts
      see https://wiki.ubuntu.com/NetworklessInstallationFixes
  * cmdlines/apt-key:
    - fix bug in the new apt-key update code that imports only
      keys signed with the master key (thanks to cjwatson)

 -- Michael Vogt <michael.vogt@ubuntu.com>  Fri, 08 Feb 2008 11:38:35 +0100

apt (0.7.9ubuntu6) hardy; urgency=low

  * cmdline/apt-key:
    - add support for a master-keyring that contains signing keys
      that can be used to sign the archive signing keys. This should
      make key-rollover easier.
  * apt-pkg/deb/dpkgpm.cc:
    - merged patch from Kees Cook to fix anoying upper-case display
      on amd64 in sbuild
  * apt-pkg/algorithms.cc: 
    - add APT::Update::Post-Invoke-Success script slot
    - Make the breaks handling use the kill list. This means, that a
      Breaks: Pkg (<< version) may put Pkg onto the remove list.
  * apt-pkg/deb/dpkgpm.cc:
    - add APT::Apport::MaxReports to limit the maximum number
      of reports generated in a single run (default to 3)
  * apt-pkg/deb/debmetaindex.cc:
    - add missing "Release" file uri when apt-get update --print-uris
      is run

 -- Michael Vogt <michael.vogt@ubuntu.com>  Mon, 04 Feb 2008 14:28:02 +0100

apt (0.7.9ubuntu5) hardy; urgency=low

  * Merged apt-authentication-reliabilty branch. This means
    that apt will refuse to update and use the old lists if
    the authentication of a repository that used to be 
    authenticated fails. See
    https://wiki.ubuntu.com/AptAuthenticationReliability
    for more details.

 -- Michael Vogt <michael.vogt@ubuntu.com>  Wed, 16 Jan 2008 10:36:10 +0100

apt (0.7.9ubuntu4) hardy; urgency=low

  * apt-pkg/algorithms.cc:
    - Since APT::Get::List-Cleanup and APT::List-Cleanup both default to
      true, the effect of the compatibility code was to require both of them
      to be set to false in order to disable list cleanup; this broke the
      installer. Instead, disable list cleanup if either of them is set to
      false.

 -- Colin Watson <cjwatson@ubuntu.com>  Wed, 09 Jan 2008 22:34:37 +0000

apt (0.7.9ubuntu3) hardy; urgency=low

  * merged the apt--DoListUpdate branch, this provides a common interface
    for "apt-get update" like operations for the frontends and also provides
    hooks to run stuff in APT::Update::{Pre,Post}-Invoke

 -- Michael Vogt <michael.vogt@ubuntu.com>  Mon, 07 Jan 2008 19:02:11 +0100

apt (0.7.9ubuntu2) hardy; urgency=low

  [ Otavio Salvador ]
  * Applied patch from Aurelien Jarno <aurel32@debian.org> to fix building
    with newest dpkg-shlibdeps changing the packaging building order and a
    patch from Robert Millan <rmh@aybabtu.com> to fix parallel building,
    closes: #452862.
  * Applied patch from Alexander Winston <alexander.winston@comcast.net>
    to use 'min' as symbol for minute, closes: #219034.
  * Applied patch from Amos Waterland <apw@us.ibm.com> to allow apt to
    work properly in initramfs, closes: #448316.
  * Applied patch from Robert Millan <rmh@aybabtu.com> to make apt-key and
    apt-get to ignore time conflicts, closes: #451328.
  * Applied patch from Peter Eisentraut <peter_e@gmx.net> to fix a
    grammatical error ("manual installed" -> "manually installed"),
    closes: #438136.
  * Fix cron.daily job to not call fail if apt isn't installed, closes:
    #443286.
  
  [ Daniel Burrows ]
  * apt-pkg/contrib/configuration.cc:
    - if RootDir is set, then FindFile and FindDir will return paths
      relative to the directory stored in RootDir, closes: #456457.

  [ Christian Perrier ]
  * Fix wording for "After unpacking...". Thans to Michael Gilbert
    for the patch. Closes: #260825

  [ Program translations ]
    - Vietnamese updated. Closes: #453774
    - Japanese updated. Closes: #456909
    - French updated.

  [ Michael Vogt ]
  * apt-pkg/packagemanager.{cc,h}:
    - propergate the Immediate flag to make hitting the 
      "E: Internal Error, Could not perform immediate configuration (2)"
      harder. (LP: #179247)
  * debian/apt.conf.daily:
    - print warning if the cache can not be locked (closes: #454561),
      thanks to Bastian Kleineidam
  * debian/control:
    - build against libdb-dev (instead of libdb4.4-dev)

 -- Michael Vogt <michael.vogt@ubuntu.com>  Thu, 03 Jan 2008 11:31:45 +0100

apt (0.7.9ubuntu1) hardy; urgency=low

  * merged from http://bzr.debian.org/apt/apt/debian-sid/, remaining
    changes:
    - mirror download method (pending merge with debian)
    - no pdiff download by default (unsuitable for ubuntu)
    - no recommends-by-default yet
    - add "Original-Maintainer" field to tagfile
    - show warning on apt-get source if the package is maintained
      in a VCS (pedinging merge with debian)
    - use ubuntu-archive keyring instead of debians one
    - support metapackages section for autoremoval
    - debian maintainer field change
    - send ubuntu string in user-agent
  
  * Changes from the debian-sid bzr branch (but not uploaded to debian
    yet):
  
  [ Otavio Salvador ]
  * Applied patch from Mike O'Connor <stew@vireo.org> to add a manpage to
    apt-mark, closes: #430207.
  * Applied patch from Andrei Popescu <andreimpopescu@gmail.com> to add a
    note about some frontends in apt.8 manpage, closes: #438545.
  * Applied patch from Aurelien Jarno <aurel32@debian.org> to avoid CPU
    getting crazy when /dev/null is redirected to stdin (which breaks
    buildds), closes: #452858.

  [ Program translations ]
    - Basque updated. Closes: #453088

  [ Michael Vogt ]
  * debian/rules
    - fix https install location
  * methods/gpgv.cc:
    - remove cruft code that caused timestamp/I-M-S issues
  * ftparchive/contents.cc:
    - fix error output
  * methods/mirror.{cc,h}:
    - only update mirror list on IndexFile updates 
  * apt-pkg/acquire-item.{cc,h}:
    - make the authentication download code more robust against
      servers/proxies with broken If-Range implementations
  * debian/control:
    - build against libdb-dev (instead of libdb4.4-dev)
  * merged the apt--DoListUpdate branch, this provides a common interface
    for "apt-get update" like operations for the frontends and also provides
    hooks to run stuff in APT::Update::{Pre,Post}-Invoke

  [ Chris Cheney ]
  * ftparchive/contents.cc:
    - support lzma data members
  * ftparchive/multicompress.cc:
    - support lzma output

 -- Michael Vogt <michael.vogt@ubuntu.com>  Thu, 13 Dec 2007 14:46:27 +0100

apt (0.7.9) unstable; urgency=low

  [ Christian Perrier ]
  * Add several languages to LINGUAS and, therefore, really ship the relevant
    translation:
    Arabic, Dzongkha, Khmer, Marathi, Nepali, Thai
    Thanks to Theppitak Karoonboonyanan for checking this out. Closes: #448321

  [ Program translations ]
    - Korean updated. Closes: #448430
    - Galician updated. Closes: #448497
    - Swedish updated.

  [ Otavio Salvador ]
  * Fix configure script to check for CURL library and headers presense.
  * Applied patch from Brian M. Carlson <sandals@crustytoothpaste.ath.cx>
    to add backward support for arches that lacks pselect support,
    closes: #448406.
  * Umount CD-ROM when calling apt-cdrom ident, except when called with
    -m, closes: #448521.

 -- Otavio Salvador <otavio@debian.org>  Wed, 31 Oct 2007 13:37:26 -0200

apt (0.7.8) unstable; urgency=low

  * Applied patch from Daniel Leidert <daniel.leidert@wgdd.de> to fix
    APT::Acquire::Translation "none" support, closes: #437523.
  * Applied patch from Daniel Burrows <dburrows@debian.org> to add support
    for the Homepage field (ABI break), closes: #447970.
  * Applied patch from Frans Pop <elendil@planet.nl> to fix a trailing
    space after cd label, closes: #448187.

 -- Otavio Salvador <otavio@debian.org>  Fri, 26 Oct 2007 18:20:13 -0200

apt (0.7.7) unstable; urgency=low

  [ Michael Vogt ]
  * apt-inst/contrib/extracttar.cc:
    - fix fd leak for zero size files (thanks to Bill Broadley for
      reporting this bug)
  * apt-pkg/acquire-item.cc:
    - remove zero size files on I-M-S hit
  * methods/https.cc:
    - only send LastModified if we actually have a file
    - send range request with if-range 
    - delete failed downloads
    - delete zero size I-M-S hits
  * apt-pkg/deb/dpkgpm.{cc,h}:
    - merged dpkg-log branch, this lets you specify a 
      Dir::Log::Terminal file to log dpkg output to
      (ABI break)
    - fix parse error when dpkg sends unexpected data
  * merged apt--sha256 branch to fully support the new
    sha256 checksums in the Packages and Release files
    (ABI break)
  * apt-pkg/pkgcachegen.cc:
    - increase default mmap size
  * tests/local-repo:
    - added local repository testcase
  * apt-pkg/acquire.cc:
    - increase MaxPipeDepth for the internal worker<->method
      communication to 1000 for the debtorrent backend
  * make apt build with g++ 4.3
  * fix missing SetExecClose() call when the status-fd is used
  * debian/apt.cron.daily:
    - move unattended-upgrade before apt-get autoclean
  * fix "purge" commandline argument, closes: #133421
    (thanks to Julien Danjou for the patch)
  * cmdline/apt-get.cc:
    - do not change the auto-installed information if a package
      is reinstalled
  * apt-pkg/acquire-item.cc:
    - fix crash in diff acquire code
  * cmdline/apt-mark:
    - Fix chmoding after have renamed the extended-states file (LP: #140019)
      (thanks to Laurent Bigonville)
  * apt-pkg/depcache.cc:
    - set "APT::Install-Recommends" to true by default (OMG!)
  * debian/apt.cron.daily:
    - only run the cron job if apt-get check succeeds (LP: #131719)
  
  [ Program translations ]
    - French updated
    - Basque updated. Closes: #436425
    - Fix the zh_CN translator's name in debian/changelog for 0.7.2
      Closes: #423272
    - Vietnamese updated. Closes: #440611
    - Danish updated. Closes: #441102
    - Thai added. Closes: #442833
    - Swedish updated.
    - Galician updated. Closes: #446626

  [ Otavio Salvador ]
  * Add hash support to copy method. Thanks Anders Kaseorg by the patch
    (closes: #436055)
  * Reset curl options and timestamp between downloaded files. Thanks to
    Ryan Murray <rmurray@debian.org> for the patch (closes: #437150)
  * Add support to apt-key to export keys to stdout. Thanks to "Dwayne
    C. Litzenberger" <dlitz@dlitz.net> for the patch (closes: #441942)
  * Fix compilation warnings:
    - apt-pkg/indexfile.cc: conversion from string constant to 'char*';
    - apt-pkg/acquire-item.cc: likewise;
    - apt-pkg/cdrom.cc: '%lu' expects 'long unsigned int', but argument
      has type 'size_t';
    - apt-pkg/deb/dpkgpm.cc: initialization order and conversion from
      string constant to 'char*';
    - methods/gpgv.cc: conversion from string constant to 'char*';
    - methods/ftp.cc: likewise;
    - cmdline/apt-extracttemplates.cc: likewise;
    - apt-pkg/deb/debmetaindex.cc: comparison with string literal results
      in unspecified behaviour;
  * cmdline/apt-get.cc: adds 'autoremove' as a valid comment to usage
    statement of apt-get (closes: #445468).
  * cmdline/apt-get.cc: really applies Julien Danjou <acid@debian.org>
    patch to add 'purge' command line argument (closes: #133421).

  [ Ian Jackson ]
  * dpkg-triggers: Deal properly with new package states.

  [ Colin Watson ]
  * apt-pkg/contrib/mmap.cc:
    - don't fail if msync() returns > 0
 
 -- Michael Vogt <mvo@debian.org>  Tue, 23 Oct 2007 14:58:03 +0200

apt (0.7.6ubuntu14.1) gutsy-proposed; urgency=low

  [ Michael Vogt ]
  * apt-pkg/deb/dpkgpm.{cc,h}:
    - give up timeslice on EIO error in read from master terminal
  * debian/apt.cron.daily:
    - only run the cron job if apt-get check succeeds (LP: #131719)

  [ Martin Emrich ]  
  * apt-pkg/deb/dpkgpm.{cc,h}:
    - rewrite dpkgpm.cc to use pselect() instead of select()
      to block signals during select() (LP: #134858)
 
 -- Michael Vogt <michael.vogt@ubuntu.com>  Sat, 20 Oct 2007 07:51:12 +0200

apt (0.7.6ubuntu14) gutsy; urgency=low

  * apt-pkg/deb/dpkgpm.cc:
    - fix resource leak (LP: #148806) 

 -- Michael Vogt <michael.vogt@ubuntu.com>  Mon, 15 Oct 2007 20:57:44 +0200

apt (0.7.6ubuntu13) gutsy; urgency=low

  * apt-pkg/deb/dpkgpm.cc:
    - fix crash in WriteApportReport (LP: #144537)
  * apt-pkg/acquire-item.cc
    - fix disappearing local Packages.gz file (LP: #131166)
  * methods/https.cc:
    - fix off-by-one error I-M-S handling
    - cleanup after I-M-S hit

 -- Michael Vogt <michael.vogt@ubuntu.com>  Tue, 09 Oct 2007 01:48:26 +0200

apt (0.7.6ubuntu12) gutsy; urgency=low

  [ Michael Vogt ]
  * cmdline/apt-mark:
    - Fix chmoding after have renamed the extended-states file
      (thanks to Laurent Bigonville, LP: #140019)
  * apt-pkg/deb/debmetaindex.cc: comparison with string literal results
      in unspecified behaviour;
  * Reset curl options and timestamp between downloaded files. Thanks to
    Ryan Murray <rmurray@debian.org> for the patch

  [Paul Sladen]
  * Have 'cron.daily/apt' send D-Bus doesn't exist error messages
    to the bit bucket.  Thanks to 'dasdda'.  (LP: #115397)

 -- Michael Vogt <michael.vogt@ubuntu.com>  Wed, 03 Oct 2007 02:17:45 +0200

apt (0.7.6ubuntu11) gutsy; urgency=low

  * apt-pkg/contrib/mmap.cc:
    - don't fail if msync() returns > 0 (LP: #144001)

 -- Colin Watson <cjwatson@ubuntu.com>  Sat, 22 Sep 2007 21:39:29 +0100

apt (0.7.6ubuntu10) gutsy; urgency=low

  * apt-pkg/deb/dpkgpm.cc:
    - fix parse error when dpkg sends unexpected data

 -- Michael Vogt <michael.vogt@ubuntu.com>  Tue, 18 Sep 2007 17:25:09 +0100

apt (0.7.6ubuntu9) gutsy; urgency=low

  * apt-pkg/deb/dpkgpm.cc:
    - fix progress reporting precent calculation (LP: #137798)
  * make apt build with g++ 4.3
  * fix missing SetExecClose() call when the status-fd is used
    (LP: #136767)
  * debian/apt.cron.daily:
    - move unattended-upgrade before apt-get autoclean
  * fix "purge" commandline argument, closes LP: #125733
    (thanks to Julien Danjou for the patch)
  * cmdline/apt-get.cc:
    - do not change the auto-installed information if a package
      is reinstalled (LP: #139448)
  
 -- Michael Vogt <michael.vogt@ubuntu.com>  Tue, 11 Sep 2007 20:55:00 +0200

apt (0.7.6ubuntu8) gutsy; urgency=low

  * apt-pkg/deb/dpkgpm.{cc,h}:
    - fix bug in dpkg log writing when a signal is caught during
      select() (LP: #134858)
    - write end marker in the log as well

 -- Michael Vogt <michael.vogt@ubuntu.com>  Wed, 05 Sep 2007 15:03:46 +0200

apt (0.7.6ubuntu7) gutsy; urgency=low

  * reupload to fix FTBFS

 -- Michael Vogt <michael.vogt@ubuntu.com>  Thu, 16 Aug 2007 19:44:20 +0200

apt (0.7.6ubuntu6) gutsy; urgency=low

  * dpkg-triggers: Deal properly with new package states.

 -- Ian Jackson <iwj@ubuntu.com>  Wed, 15 Aug 2007 20:44:37 +0100

apt (0.7.6ubuntu5) UNRELEASED; urgency=low

  * apt-pkg/acquire-item.cc:
    - fix file removal on local repo i-m-s hit (LP: #131166)
  * tests/local-repo:
    - added regression test for this bug

 -- Michael Vogt <michael.vogt@ubuntu.com>  Thu, 09 Aug 2007 12:34:07 +0200

apt (0.7.6ubuntu4) gutsy; urgency=low

  * cmdline/apt-get.cc:
    - remove YnPrompt when a XS-Vcs- tag is found, improve the
      notice (LP: #129575)
  * methods/copy.cc:
    - take hashes here too
  * apt-pkg/acquire-worker.cc:
    - only pass on computed hash if we recived one from the method

 -- Michael Vogt <michael.vogt@ubuntu.com>  Wed, 08 Aug 2007 19:30:29 +0200

apt (0.7.6ubuntu3) gutsy; urgency=low

  * apt-pkg/deb/dpkgpm.cc:
    - fix packagename extraction when writting apport reports
  * apt-pkg/pkgcachegen.cc:
    - increase default mmap size (LP: #125640)

 -- Michael Vogt <michael.vogt@ubuntu.com>  Tue, 07 Aug 2007 09:52:00 +0200

apt (0.7.6ubuntu2) gutsy; urgency=low

  * doc/examples/sources.list:
    - change example source to gutsy
  * apt-pkg/deb/dpkgpm.cc:
    - do not break if no /dev/pts is available

 -- Michael Vogt <michael.vogt@ubuntu.com>  Mon, 06 Aug 2007 15:17:57 +0200

apt (0.7.6ubuntu1) gutsy; urgency=low

  [ Michael Vogt ]
  * apt-inst/contrib/extracttar.cc:
    - fix fd leak for zero size files (thanks to Bill Broadley for
      reporting this bug)
  * apt-pkg/acquire-item.cc:
    - remove zero size files on I-M-S hit
  * methods/https.cc:
    - only send LastModified if we actually have a file
    - send range request with if-range 
    - delete failed downloads
    (thanks to Thom May for his help here)
    - delete zero size I-M-S hits
  * apt-pkg/deb/dpkgpm.{cc,h}:
    - merged dpkg-log branch, this lets you specify a 
      Dir::Log::Terminal file to log dpkg output to
    (ABI break)
    - when writting apport reports, attach the dpkg
      terminal log too
  * merged apt--sha256 branch to fully support the new
    sha256 checksums in the Packages and Release files
    (ABI break)
  * apt-pkg/pkgcachegen.cc:
    - increase default mmap size
  * tests/local-repo:
    - added local repository testcase
  * make apt build with g++ 4.3
  * fix missing SetExecClose() call when the status-fd is used
  * debian/apt.cron.daily:
    - move unattended-upgrade before apt-get autoclean
  * fix "purge" commandline argument, closes: #133421
    (thanks to Julien Danjou for the patch)
  * cmdline/apt-get.cc:
    - do not change the auto-installed information if a package
      is reinstalled
  * cmdline/apt-mark:
    - Fix chmoding after have renamed the extended-states file (LP: #140019)
      (thanks to Laurent Bigonville)

  [ Ian Jackson ]
  * dpkg-triggers: Deal properly with new package states.

 -- Michael Vogt <michael.vogt@ubuntu.com>  Thu, 02 Aug 2007 11:55:54 +0200

apt (0.7.6) unstable; urgency=low

  * Applied patch from Aurelien Jarno <aurel32@debian.org> to fix wrong
    directory downloading on non-linux architectures (closes: #435597)

 -- Otavio Salvador <otavio@debian.org>  Wed, 01 Aug 2007 19:49:51 -0300

apt (0.7.5) unstable; urgency=low

  [ Otavio Salvador ]
  * Applied patch from Guillem Jover <guillem@debian.org> to use
    dpkg-architecture to get the host architecture (closes: #407187)
  * Applied patch from Guillem Jover <guillem@debian.org> to add
    support to add lzma support (closes: #408201)

  [ Michael Vogt ]
  * apt-pkg/depcache.cc:
    - support a list of sections for:
      APT::Install-Recommends-Sections
      APT::Never-MarkAuto-Sections
  * methods/makefile:
    - install lzma symlink method (for full lzma support)
  * debian/control:
    - suggest "lzma"

 -- Otavio Salvador <otavio@ossystems.com.br>  Wed, 25 Jul 2007 20:16:46 -0300

apt (0.7.4ubuntu1) gutsy; urgency=low

  * debian/apt.conf.ubuntu, apt.conf.autoremove:
    - Change metapackages to {restricted,universe,multiverse}/metapackages 
      in Install-Recommends-Sections and Never-MarkAuto-Sections

 -- Michael Vogt <michael.vogt@ubuntu.com>  Thu, 26 Jul 2007 10:42:29 +0200

apt (0.7.4) unstable; urgency=low

  [ Michael Vogt ]
  * cmdline/apt-get.cc:
    - fix in the task-install code regexp (thanks to Adam Conrad and
      Colin Watson)
    - support task removal too: apt-get remove taskname^
      (thanks to Matt Zimmerman reporting this problem)

  [ Otavio Salvador ]
  * Fix a typo on 0.7.3 changelog entry about g++ (7.3 to 4.3)
  * Fix compilation warnings:
    - apt-pkg/contrib/configuration.cc: wrong argument type;
    - apt-pkg/deb/dpkgpm.cc: wrong signess;
    - apt-pkg-acquire-item.cc: wrong signess and orderned initializers;
    - methods/https.cc:
      - type conversion;
      - unused variable;
      - changed SetupProxy() method to void;
  * Simplified HttpMethod::Fetch on http.cc removing Tail variable;
  * Fix pipeline handling on http.cc (closes: #413324)
  * Fix building to properly support binNMUs. Thanks to Daniel Schepler
    <schepler@math.unipd.it> by the patch (closes: #359634)
  * Fix example for Install-{Recommends,Suggests} options on
    configure-index example file. Thanks to Peter Eisentraut
    <peter_e@gmx.net> by the patch (closes: #432223)

  [ Christian Perrier ]
  * Basque translation update. Closes: ##423766
  * Unfuzzy formerly complete translations
  * French translation update
  * Re-generate PO(T) files
  * Spanish translation update
  * Swedish translation update

 -- Otavio Salvador <otavio@debian.org>  Tue, 24 Jul 2007 09:55:50 -0300

apt (0.7.3) unstable; urgency=low

  * fixed compile errors with g++ 4.3 (thanks to 
    Daniel Burrows, closes: #429378)
  * fixes in the auto-mark code (thanks to Daniel
    Burrows)
  * fix FTBFS by changing build-depends to
    libcurl4-gnutls-dev (closes: #428363)
  * cmdline/apt-get.cc:
    - fix InstallTask code when a pkgRecord ends 
      with a single '\n' (thanks to Soren Hansen for reporting)
  * merged from Christian Perrier:
        * vi.po: completed to 532t, again. Closes: #429899
        * gl.po: completed to 532t. Closes: #429506
        * vi.po: completed to 532t. Closes: #428672
        * Update all PO and the POT. Gives 514t14f4u for formerly
          complete translations
        * fr.po: completed to 532t
        * ku.po, uk.po, LINGUAS: reintegrate those translations
          which disappeared from the BZR repositories

 -- Michael Vogt <mvo@debian.org>  Sun, 01 Jul 2007 12:31:29 +0200

apt (0.7.2ubuntu7) gutsy; urgency=low

  * fix build-dependencies 
  * fixes in the auto-mark code (thanks to Daniel
    Burrows)

 -- Michael Vogt <michael.vogt@ubuntu.com>  Mon,  9 Jul 2007 19:02:54 +0200

apt (0.7.2ubuntu6) gutsy; urgency=low

  [ Michael Vogt]
  * cmdline/apt-get.cc:
    - make the XS-Vcs-$foo warning more copy'n'paste
      friendly (thanks to Matt Zimmerman)
    - ignore the Vcs-Browser tag (Fixes LP: #121770)
  * debian/apt.conf.autoremove:
    - added "linux-ubuntu-modules" to APT::NeverAutoRemove

  [ Sarah Hobbs ]
  * Change metapackages to *metapackages in Install-Recommends-Section
    and Never-MarkAuto-Section of debian/apt.conf.autoremove, so that
    the Recommends of metapackages in universe and multiverse will get
    installed.
  * Also make this change in doc/examples/configure-index.
  * Added a Build Dependancies of automake, docbook-xsl, xsltproc, xmlto,
    docbook to fix FTBFS.
  * Added in previous changelog entries, as those who uploaded did not
    actually commit to Bzr.

 -- Sarah Hobbs <hobbsee@ubuntu.com>  Mon, 09 Jul 2007 01:15:57 +1000

apt (0.7.2ubuntu5) gutsy; urgency=low

  * Rerun autoconf to fix the FTBFS.

 -- Michael Bienia <geser@ubuntu.com>  Fri, 06 Jul 2007 19:17:33 +0200

apt (0.7.2ubuntu4) gutsy; urgency=low

  * Rebuild for the libcurl4 -> libcurl3 transition mess.

 -- Steve Kowalik <stevenk@ubuntu.com>  Fri,  6 Jul 2007 12:44:05 +1000

apt (0.7.2ubuntu3) gutsy; urgency=low

  * cmdline/apt-get.cc:
    - fix InstallTask code when a pkgRecord ends 
      with a single '\n' (thanks to Soren Hansen for reporting)

 -- Michael Vogt <michael.vogt@ubuntu.com>  Wed, 27 Jun 2007 13:33:38 +0200

apt (0.7.2ubuntu2) gutsy; urgency=low

  * fixed compile errors with g++ 4.3 (thanks to 
    Daniel Burrows, closes: #429378)
  * fix FTFBFS by changing build-depends to
    libcurl4-gnutls-dev (closes: #428363)

 -- Michael Vogt <michael.vogt@ubuntu.com>  Tue, 19 Jun 2007 13:47:03 +0200

apt (0.7.2ubuntu1) gutsy; urgency=low

  * apt-pkg/deb/dpkgpm.cc:
    - apport integration added, this means that a apport
      report is written on dpkg failures
  * cmdline/apt-get.cc:
    - merged http://people.ubuntu.com/~mvo/bzr/apt/xs-vcs-bzr/
      this will warn when Vcs- headers are found on apt-get source
      (Fixes LP:#115959)
  * merged from debian/unstable, remaining changes:
    - maintainer field changed
    - merged the apt--mirror branch 
      http://people.ubuntu.com/~mvo/bzr/apt/apt--mirror/
    - apport reporting on package install/upgrade/remove failure
    - support for "Originial-Maintainer" field
    - merged apt--xs-vcs-bzr branch
      (http://people.ubuntu.com/~mvo/bzr/apt/xs-vcs-bzr/)
    - use ubuntu archive keyring by default
    - debian/apt.conf.autoremove
      + install recommands for section "metapackages"
      + do not mark direct dependencies of "metapackages" as autoremoved

 -- Michael Vogt <michael.vogt@ubuntu.com>  Thu, 14 Jun 2007 10:38:36 +0200

apt (0.7.2-0.1) unstable; urgency=low

  * Non-maintainer upload.
  * Build-depend on libcurl4-gnutls-dev instead of the obsolete
    libcurl3-gnutls-dev.  Closes: #428363.

 -- Steve Langasek <vorlon@debian.org>  Thu, 28 Jun 2007 18:46:53 -0700

apt (0.7.2) unstable; urgency=low
  
  * merged the debian/experimental changes back
    into the debian/sid branch
  * merged from Christian Perrier:
    * mr.po: New Marathi translation  Closes: #416806
    * zh_CN.po: Updated by Kov Chai  Closes: #416822
    * tl.po: Updated by Eric Pareja   Closes: #416638
    * gl.po: Updated by Jacobo Tarrio
	     Closes: #412828
    * da.po: Updated by Claus Hindsgaul
	     Closes: #409483
    * fr.po: Remove a non-breakable space for usability
	     issues. Closes: #408877
    * ru.po: Updated Russian translation. Closes: #405476
    * *.po: Unfuzzy after upstream typo corrections
  * buildlib/archtable:
    - added support for sh3/sh4 (closes: #424870)
    - added support for m32r (closes: #394096)
  * buildlib/systemtable:
    - added support for lpia
  * configure.in:
    - check systemtable for architecture mapping too
  * fix error in AutocleanInterval, closes: #319339
    (thanks to Israel G. Lugo for the patch)
  * add "purge" commandline argument, closes: #133421)
    (thanks to Julien Danjou for the patch)
  * add "purge" commandline argument, closes: #133421)
    (thanks to Julien Danjou for the patch)
  * fix FTBFS with gcc 4.3, closes: #417090
    (thanks to Martin Michlmayr for the patch)
  * add --dsc-only option, thanks to K. Richard Pixley
  * Removed the more leftover #pragma interface/implementation
    closes: #306937 (thanks to Andreas Henriksson for the patch)
  
 -- Michael Vogt <mvo@debian.org>  Wed, 06 Jun 2007 23:19:50 +0200

apt (0.7.1) experimental; urgency=low

  * ABI library name change because it's built against
    new glibc
  * implement SourceVer() in pkgRecords 
     (thanks to Daniel Burrows for the patch!)
  * apt-pkg/algorithm.cc:
    - use clog for all debugging
    - only increase the score of installed applications if they 
      are not obsolete 
    - fix resolver bug on removal triggered by weak-dependencies 
      with or-groups
  * methods/http.cc:
    - send apt version in User-Agent
  * apt-pkg/deb/debrecords.cc:
    - fix SHA1Hash() return value
  * apt-pkg/cdrom.cc:
    - only unmount if APT::CDROM::NoMount is false
  * methods/cdrom.cc:  
    - only umount if it was mounted by the method before
  * po/gl.po:
    - fix error translation that causes trouble to lsb_release
  * apt-pkg/acquire-item.cc:
    - if decompression of a index fails, delete the index 
  * apt-pkg/acquire.{cc,h}:
    - deal better with duplicated sources.list entries (avoid
      double queuing of  URLs) - this fixes hangs in bzip/gzip
  * merged from Christian Perrier:
    * mr.po: New Marathi translation  Closes: #416806
    * zh_CN.po: Updated by Eric Pareja  Closes: #416822
    * tl.po: Updated by Eric Pareja   Closes: #416638
    * gl.po: Updated by Jacobo Tarrio
             Closes: #412828
    * da.po: Updated by Claus Hindsgaul
             Closes: #409483
    * fr.po: Remove a non-breakable space for usability
             issues. Closes: #408877
    * ru.po: Updated Russian translation. Closes: #405476
    * *.po: Unfuzzy after upstream typo corrections
    * vi.po: Updated to 515t. Closes: #426976
    * eu.po: Updated to 515t. Closes: #423766
    * pt.po: 515t. Closes: #423111
    * fr.po: Updated by Christian Perrier
    * Update all PO and the POT. Gives 513t2f for formerly
      complete translations
  * apt-pkg/policy.cc:
    - allow multiple packages (thanks to David Foerster)

 -- Michael Vogt <mvo@debian.org>  Wed,  2 May 2007 13:43:44 +0200

apt (0.7.0) experimental; urgency=low

  * Package that contains all the new features
  * Removed all #pragma interface/implementation
  * Branch that contains all the new features:
  * translated package descriptions
  * task install support
  * automatic dependency removal (thanks to Daniel Burrows)
  * merged support for the new dpkg "Breaks" field 
    (thanks to Ian Jackson)
  * handle network failures more gracefully on "update"
  * support for unattended-upgrades (via unattended-upgrades
    package)
  * added apt-transport-https method
  * merged "install-recommends" branch (ABI break): 
    - new "--install-recommends"
    - install new recommends on "upgrade" if --install-recommends is 
      given
    - new "--fix-policy" option to install all packages with unmet
      important dependencies (usefull with --install-recommends to
      see what not-installed recommends are on the system)
    - fix of recommended packages display (only show CandidateVersion
      fix or-group handling)
  * merged "install-task" branch (use with "apt-get install taskname^")

 -- Michael Vogt <mvo@debian.org>  Fri, 12 Jan 2007 20:48:07 +0100

apt (0.6.46.4ubuntu10) feisty; urgency=low

  * apt-pkg/depcache.cc:
    - added "APT::Never-MarkAuto-Section" and consider dependencies 
      of packages in this section manual (LP#59893)
    - ensure proper permissions in the extended_state file (LP#67037)
  * debian/apt.conf.ubuntu:
    - added APT::Never-MarkAuto-Section "metapackages" (LP#59893)
  * cmdline/apt-get.cc:
    - "apt-get install foo" on a already installed package foo will
      clean the automatic installed flag (LP#72007)
    - do not show packages already marked for removal as auto-installed
      (LP#64493)
    - applied patch to (optionally) hide the auto-remove information
      (thanks to Frode M. Døving) (LP#69148)

 -- Michael Vogt <michael.vogt@ubuntu.com>  Wed, 14 Mar 2007 13:32:32 +0100

apt (0.6.46.4ubuntu9) feisty; urgency=low

  * debian/control:
    - set XS-Vcs-Bzr header
    - Set Ubuntu maintainer address
  * apt-pkg/cdrom.cc:
    - only unmount if APT::CDROM::NoMount is false
    - only umount if it was mounted by the method before
  * cmdline/apt-get.cc:
    - fix version output in autoremove list (LP#68941)
  * apt-pkg/packagemanager.cc:
    - do not spin 100% cpu in FixMissing() (LP#84476)
  * apt-pkg/indexfile.cc:
    - fix problem overwriting APT::Acquire::Translation
  * doc/examples/configure-index:
    - document APT::Acquire::Translation
  
 -- Michael Vogt <michael.vogt@ubuntu.com>  Tue, 13 Mar 2007 15:24:39 +0100

apt (0.6.46.4ubuntu8) feisty; urgency=low

  * fix segfault in the pkgRecords destructor
  * Bump ABI version
  * debian/control:
    - make the libcurl3-gnutls-dev versionized (LP#86614)

 -- Michael Vogt <michael.vogt@ubuntu.com>  Mon, 26 Feb 2007 14:26:33 +0100

apt (0.6.46.4ubuntu7) feisty; urgency=low

  * Merged the apt--mirror branch. This means that a new 'mirror' 
    method is available that will allow dynamic mirror updates.
    The sources.list entry looks something like this:
    "deb mirror://mirrors.lp.net/get_mirror feisty main restricted"

    It also supports error reporting to a configurable url for mirror
    problems/failures.
  * Bump ABI version

 -- Michael Vogt <michael.vogt@ubuntu.com>  Tue,  6 Feb 2007 11:38:06 +0100

apt (0.6.46.4ubuntu6) feisty; urgency=low

  * methods/http.cc:
    - send apt version in User-Agent
  * apt-pkg/deb/debrecords.cc:
    - fix SHA1Hash() return value
  * apt-pkg/algorithms.cc:
    - fix resolver bug on removal triggered by weak-dependencies 
      with or-groups
    - fix segfault (lp: #76530)

 -- Michael Vogt <michael.vogt@ubuntu.com>  Wed, 20 Dec 2006 11:04:36 +0100

apt (0.6.46.4ubuntu5) feisty; urgency=low

  * added apt-transport-https package to provide a optional
    https transport (apt-https spec)

 -- Michael Vogt <michael.vogt@ubuntu.com>  Tue, 19 Dec 2006 16:23:43 +0100

apt (0.6.46.4ubuntu4) feisty; urgency=low
  
  * apt-pkg/algorithms.cc:
    - only increase the score of installed applications if they 
      are not obsolete 

 -- Michael Vogt <michael.vogt@ubuntu.com>  Mon, 18 Dec 2006 19:39:05 +0100

apt (0.6.46.4ubuntu3) feisty; urgency=low

  * apt-pkg/algorithm.cc:
    - use clog for all debugging
  * apt-pkg/depcache.cc:
    - never mark Required package for autoremoval (lp: #75882)

 -- Michael Vogt <michael.vogt@ubuntu.com>  Mon, 18 Dec 2006 11:56:05 +0100

apt (0.6.46.4ubuntu2) feisty; urgency=low

  * apt-pkg/algorithms.cc: add missing call to MarkKeep
    so that dist-upgrade isn't broken by unsatisfiable Breaks.
    (thanks to Ian Jackson)

 -- Michael Vogt <michael.vogt@ubuntu.com>  Thu,  7 Dec 2006 23:07:24 +0100

apt (0.6.46.4ubuntu1) feisty; urgency=low

  * merged with debian

 -- Michael Vogt <michael.vogt@ubuntu.com>  Thu,  7 Dec 2006 12:13:14 +0100

apt (0.6.46.4-0.1) unstable; urgency=emergency
  
  * NMU
  * Fix broken use of awk in apt-key that caused removal of the wrong keys
    from the keyring. Closes: #412572

 -- Joey Hess <joeyh@debian.org>  Mon, 26 Feb 2007 16:00:22 -0500

apt (0.6.46.4) unstable; urgency=high

  * ack NMU (closes: #401017)
  * added apt-secure.8 to "See also" section
  * apt-pkg/deb/dpkgpm.cc:
    - added "Dpkg::StopOnError" variable that controls if apt
      will abort on errors from dpkg
  * apt-pkg/deb/debsrcrecords.{cc,h}:
    - make the Buffer grow dynmaically (closes: #400874)
  * Merged from Christian Perrier bzr branch:
    - uk.po: New Ukrainian translation: 483t28f3u
    - el.po: Update to 503t9f2u
    - de.po: Updates and corrections.
  * apt-pkg/contrib/progress.cc:
    - OpProgress::CheckChange optimized, thanks to Paul Brook
      (closes: #398381)
  * apt-pkg/contrib/sha256.cc:
    - fix building with noopt

 -- Michael Vogt <mvo@debian.org>  Thu,  7 Dec 2006 10:49:50 +0100

apt (0.6.46.3ubuntu2) feisty; urgency=low

  * apt-pkg/algorithms.cc: add missing call to MarkKeep
    so that dist-upgrade isn't broken by unsatisfiable Breaks.

 -- Ian Jackson <iwj@ubuntu.com>  Thu,  7 Dec 2006 15:46:52 +0000

apt (0.6.46.3ubuntu1) feisty; urgency=low

  * doc/apt-get.8.xml:
    - documented autoremove, thanks to Vladimír Lapá%GÄ%@ek 
      (lp: #62919)
  * fix broken i18n in the dpkg progress reporting, thanks to 
    Frans Pop and Steinar Gunderson. (closes: #389261)
  * po/en_GB.po:
    - typo (lp: #61270)
  * add apt-secure.8 to "See also" section

 -- Michael Vogt <michael.vogt@ubuntu.com>  Thu, 23 Nov 2006 07:24:12 +0100

apt (0.6.46.3-0.2) unstable; urgency=high

  * Non-maintainer upload with permission of Michael Vogt.
  * Fix FTBFS on most arches (regression from the fix of #400874)

 -- Andreas Barth <aba@not.so.argh.org>  Tue,  5 Dec 2006 15:51:22 +0000 

apt (0.6.46.3-0.1) unstable; urgency=high

  * Non-maintainer upload with permission of Michael Vogt.
  * Fix segfault at apt-get source. Closes: #400874
  * Add apt-key update in postinst, so that debian-archive-keyring doesn't
    need to depend on apt >= 0.6. Closes: #401114
  * Don't double-queue pdiff files. Closes: #401017
  
 -- Andreas Barth <aba@not.so.argh.org>  Tue,  5 Dec 2006 10:34:56 +0000

apt (0.6.46.3) unstable; urgency=low

  * apt-pkg/deb/dpkgpm.cc:
    - make progress reporting robust against multiline error
      messages 

  * Merged from Christian Perrier bzr branch:
    - ca.po: Updated to 514t
    - be.po: Updated to 514t
    - it.po: Updated to 514t
    - hu.po: Updated to 514t
    - zh_TW.po: Updated to 514t
    - ar.po: Updated to 293t221u.
    - ru.po: Updated to 514t. Closes: #392466
    - nb.po: Updated to 514t. Closes: #392466
    - pt.po: Updated to 514t. Closes: #393199
    - fr.po: One spelling error corrected: s/accÃ¨der/accÃ©der
    - km.po: Updated to 514t.
    - ko.po: Updated to 514t.
    - bg.po: Updated to 514t.
    - de.po: Updated to 514t.
    - en_GB.po: Updated to 514t.

 -- Michael Vogt <mvo@debian.org>  Thu,  2 Nov 2006 11:37:58 +0100

apt (0.6.46.2) unstable; urgency=low

  * debian/control:
    - depend on debian-archive-keyring to offer clean upgrade path 
      (closes: #386800)
  * Merged from Christian Perrier bzr branch:
    - es.po: Updated to 514t. Closes: #391661
    - da.po: Updated to 514t. Closes: #391424
    - cs.po: Updated. Closes: #391064
    - es.po: Updated to 514t. Closes: #391661
    - da.po: Updated to 514t. Closes: #391424

 -- Michael Vogt <mvo@debian.org>  Wed, 11 Oct 2006 09:03:15 +0200

apt (0.6.46.1) unstable; urgency=low

  * methods/gzip.cc:
    - deal with empty files 
  * Applied patch from Daniel Schepler to make apt bin-NMU able.
    (closes: bug#359634)
  * rebuild against current g++ because of:
    http://gcc.gnu.org/bugzilla/show_bug.cgi?id=29289
    (closes: #390189)
  * fix broken i18n in the dpkg progress reporting, thanks to 
    Frans Pop and Steinar Gunderson. (closes: #389261)
  * Merged from Christian Perrier bzr branch:
    * fi.po: Updated to 514t. Closes: #390149
    * eu.po: Updated to 514t. Closes: #389725
    * vi.po: Updated to 514t. Closes: #388555
  * make the internal buffer in pkgTagFile grow dynamically
    (closes: #388708)
  
 -- Michael Vogt <mvo@debian.org>  Mon,  2 Oct 2006 20:42:20 +0200

apt (0.6.46) unstable; urgency=low

  * debian/control:
    - switched to libdb4.4 for building (closes: #381019)
  * cmdline/apt-get.cc:
    - show only the recommends/suggests for the candidate-version, not for all
      versions of the package (closes: #257054)
    - properly handle recommends/suggests or-groups when printing the list of
      suggested/recommends packages (closes: #311619)
  * methods/http.cc:
    - check more careful for incorrect proxy settings (closes: #378868)
  * methods/gzip.cc:
    - don't hang when /var is full (closes: #341537), thanks to
      Luis Rodrigo Gallardo Cruz for the patch
  * doc/examples/sources.list:
    - removed non-us.debian.org from the example (closes: #380030,#316196)
  * Merged from Christian Perrier bzr branch:
    * ro.po: Updated to 514t. Closes: #388402
    * dz.po: Updated to 514t. Closes: #388184
    * it.po: Fixed typos. Closes: #387812
    * ku.po: New kurdish translation. Closes: #387766
    * sk.po: Updated to 514t. Closes: #386851
    * ja.po: Updated to 514t. Closes: #386537
    * gl.po: Updated to 514t. Closes: #386397
    * fr.po: Updated to 516t.
    * fi.po: Updated to 512t. Closes: #382702
  * share/archive-archive.gpg:
    - removed the outdated amd64 and debian-2004 keys
  * apt-pkg/tagfile.cc:
    - applied patch from Jeroen van Wolffelaar to make the tags
      caseinsensitive (closes: #384182)
    - reverted MMap use in the tagfile because it does not work 
      across pipes (closes: #383487) 
  
 -- Michael Vogt <mvo@debian.org>  Thu, 21 Sep 2006 10:25:03 +0200

apt (0.6.45ubuntu14) edgy; urgency=low

  * cmdline/apt-get.cc:
    - fix in the TryInstallTask() code to make sure that all package
      there are marked manual install (lp: #61684)

 -- Michael Vogt <michael.vogt@ubuntu.com>  Thu, 28 Sep 2006 00:34:20 +0200

apt (0.6.45ubuntu13) edgy; urgency=low

  * no-changes upload to make apt rebuild against latest g++ and
    fix synaptic FTBFS (see bug: #62461 for details)

 -- Michael Vogt <michael.vogt@ubuntu.com>  Tue, 26 Sep 2006 22:33:10 +0200

apt (0.6.45ubuntu12) edgy; urgency=low

  * apt-pkg/depcache.cc:
    - fix in the sweep() code, set garbage flag for packages scheduled 
      for removal too
    - do not change the autoFlag in MarkKeep(), this can lead to suprising
      side effects

 -- Michael Vogt <michael.vogt@ubuntu.com>  Thu, 21 Sep 2006 00:58:24 +0200

apt (0.6.45ubuntu11) edgy; urgency=low

  * removed "installtask" and change it so that tasknames can be given
    with "apt-get install taskname^"
  * improve the writeStateFile() code

 -- Michael Vogt <michael.vogt@ubuntu.com>  Wed, 20 Sep 2006 14:14:24 +0200

apt (0.6.45ubuntu10) edgy; urgency=low

  * methods/http.cc:
    - check more careful for incorrect proxy settings (closes: #378868)
  * methods/gzip.cc:
    - don't hang when /var is full (closes: #341537), thanks to
      Luis Rodrigo Gallardo Cruz for the patch
  * doc/examples/sources.list:
    - removed non-us.debian.org from the example (closes: #380030,#316196)
  * Merged from Christian Perrier bzr branch:
    * ro.po: Updated to 514t. Closes: #388402
    * dz.po: Updated to 514t. Closes: #388184
    * it.po: Fixed typos. Closes: #387812
    * ku.po: New kurdish translation. Closes: #387766
    * sk.po: Updated to 514t. Closes: #386851
    * ja.po: Updated to 514t. Closes: #386537
    * gl.po: Updated to 514t. Closes: #386397
    * fr.po: Updated to 516t.
    * fi.po: Updated to 512t. Closes: #382702
  * share/archive-archive.gpg:
    - removed the outdated amd64 and debian-2004 keys
  * apt-pkg/tagfile.cc:
    - applied patch from Jeroen van Wolffelaar to make the tags
      caseinsensitive (closes: #384182)
    - reverted MMap use in the tagfile because it does not work 
      across pipes (closes: #383487) 
  * added "installtask" command
  * added new ubuntu specific rewrite rule for "Original-Maintainer"
  
 -- Michael Vogt <michael.vogt@ubuntu.com>  Tue, 19 Sep 2006 15:07:51 +0200

apt (0.6.45ubuntu9) edgy; urgency=low

  * cmdline/apt-get.cc:
    - if --no-remove is given, do not run the AutoRemove code 

 -- Michael Vogt <michael.vogt@ubuntu.com>  Wed, 13 Sep 2006 11:54:20 +0200

apt (0.6.45ubuntu8) edgy; urgency=low

  * apt-pkg/algorithm.cc:
    - fix pkgProblemResolver.InstallProtect() to preserve the auto-install
      information (lp: #59457)
  * cmdline/apt-get.cc:
    - fix typo in autoremove information (lp: #59420)
  * install apt-mark to modify the automatically install information for
    packages

 -- Michael Vogt <michael.vogt@ubuntu.com>  Fri,  8 Sep 2006 20:07:22 +0200

apt (0.6.45ubuntu7) edgy; urgency=low

  * apt-pkg/depcache.cc:
    - fix a bug in the install-recommends-section code

 -- Michael Vogt <michael.vogt@ubuntu.com>  Thu,  7 Sep 2006 18:22:38 +0200

apt (0.6.45ubuntu6) edgy; urgency=low

  [Michael Vogt]
  * cmdline/apt-get.cc:
    - always show auto-removable packages and give a hint how to remove 
      them
  * debian/apt.conf.ubuntu:
    - exlucde linux-image and linux-restricted-modules from ever being 
      auto-removed
    - added "metapackages" as the section we want to install recommends
      by default
  * apt-pkg/depcache.cc:
    - added support to turn install-recommends selectively on/off by
      section
  [Ian Jackson]
  * Tests pass without code changes!  Except that we need this:
  * Bump cache file major version to force rebuild so that Breaks
    dependencies are included.
  * Don't depend on or suggest any particular dpkg or dpkg-dev versions;
    --auto-deconfigure is very very old and dpkg-dev's Breaks support
    is more or less orthogonal.
  * Initial draft of `Breaks' implementation.  Appears to compile,
    but as yet *completely untested*.

 -- Michael Vogt <michael.vogt@ubuntu.com>  Thu,  7 Sep 2006 11:50:52 +0200

apt (0.6.45ubuntu5) edgy; urgency=low

  * apt-pkg/pkgcachegen.cc:
    - increase the APT::Cache-Limit to deal with the increased demand due
      to the translated descriptions
  * apt-pkg/deb/dpkgpm.cc:
    - pass "--auto-deconfigure" to dpkg on install to support the
      new "breaks" in dpkg

 -- Michael Vogt <michael.vogt@ubuntu.com>  Tue, 15 Aug 2006 12:06:26 +0200

apt (0.6.45ubuntu4) edgy; urgency=low

  * cmdline/apt-get.cc:
    - fix in the new --fix-polciy code

 -- Michael Vogt <michael.vogt@ubuntu.com>  Mon, 14 Aug 2006 21:08:11 +0200

apt (0.6.45ubuntu3) edgy; urgency=low

  * ABI break
  * merged latest apt--install-recommends (closes: #559000)
  * added "--fix-policy" option to can be used as "--fix-broken" and
    will install missing weak depends (recommends, and/or suggests 
    depending on the settings)
  * merged the apt--ddtp branch

 -- Michael Vogt <michael.vogt@ubuntu.com>  Fri, 11 Aug 2006 12:53:23 +0200

apt (0.6.45ubuntu2) edgy; urgency=low

  * debian/control:
    - switched to libdb4.4 for building (closes: #381019)
  * cmdline/apt-get.cc:
    - show only the recommends/suggests for the candidate-version, not for all
      versions of the package (closes: #257054)
    - properly handle recommends/suggests or-groups when printing the list of
      suggested/recommends packages (closes: #311619)
  * merged "apt--install-recommends" branch:
    - added "{no-}install-recommends" commandline option
    - added APT::Install-{Recommends,Suggests} option
    - currently Install-Recommends defaults to "False" 

 -- Michael Vogt <michael.vogt@ubuntu.com>  Wed,  9 Aug 2006 23:38:46 +0200

apt (0.6.45ubuntu1) edgy; urgency=low

  * merged with debian/unstable

 -- Michael Vogt <michael.vogt@ubuntu.com>  Tue,  1 Aug 2006 15:43:22 +0200

apt (0.6.45) unstable; urgency=low

  * apt-pkg/contrib/sha256.cc:
    - fixed the sha256 generation (closes: #378183)
  * ftparchive/cachedb.cc:
    - applied patch from Anthony Towns to fix Clean() function
      (closes: #379576)
  * doc/apt-get.8.xml:
    - fix path to the apt user build (Closes: #375640)
  * doc/apt-cache.8.xml:
    - typo (Closes: #376408)
  * apt-pkg/deb/dpkgpm.cc:
    - make progress reporting more robust against multiline error
      messages (first half of a fix for #374195)
  * doc/examples/configure-index:
    - document Debug::pkgAcquire::Auth     
  * methods/gpgv.cc:
    - deal with gpg error "NODATA". Closes: #296103, Thanks to 
      Luis Rodrigo Gallardo Cruz for the patch
  * apt-inst/contrib/extracttar.cc:
    - fix for string mangling, closes: #373864
  * apt-pkg/acquire-item.cc:
    - check for bzip2 in /bin (closes: #377391)
  * apt-pkg/tagfile.cc:
    - make it work on non-mapable files again, thanks 
      to James Troup for confirming the fix (closes: #376777)
  * Merged from Christian Perrier bzr branch:
    * ko.po: Updated to 512t. Closes: #378901
    * hu.po: Updated to 512t. Closes: #376330
    * km.po: New Khmer translation: 506t6f. Closes: #375068
    * ne.po: New Nepali translation: 512t. Closes: #373729
    * vi.po: Updated to 512t. Closes: #368038
    * zh_TW.po: Remove an extra %s in one string. Closes: #370551
    * dz.po: New Dzongkha translation: 512t
    * ro.po: Updated to 512t
    * eu.po: Updated
    * eu.po: Updated
  * fix apt-get dist-upgrade
  * fix warning if no /var/lib/apt/extended_states is present
  * don't download Translations for deb-src sources.list lines
  * apt-pkg/tagfile.cc:
    - support not-mmapable files again

 -- Michael Vogt <mvo@debian.org>  Thu, 27 Jul 2006 00:52:05 +0200

apt (0.6.44.2ubuntu4) edgy; urgency=low

  * Make apt-get dselect-upgrade happy again

 -- Michael Vogt <michael.vogt@ubuntu.com>  Fri, 21 Jul 2006 11:03:02 +0200

apt (0.6.44.2ubuntu3) edgy; urgency=low

  * Close extended_states file after writing it.

 -- Colin Watson <cjwatson@ubuntu.com>  Tue, 18 Jul 2006 00:12:13 +0100

apt (0.6.44.2ubuntu2) edgy; urgency=low

  * create a empty extended_states file if none exists already

 -- Michael Vogt <michael.vogt@ubuntu.com>  Tue,  4 Jul 2006 09:23:03 +0200

apt (0.6.44.2ubuntu1) edgy; urgency=low

  * merged with debian/unstable
  * merged the "auto-mark" branch to support aptitude like
    marking of automatically installed dependencies and added
    "apt-get remove --auto-remove" to remove unused auto-installed
    packages again
  * changed library version from 3.11 to 3.50 to make it clearly 
    different from the debian version (we are ABI incompatible because
    of the auto-mark patch)

 -- Michael Vogt <michael.vogt@ubuntu.com>  Mon,  3 Jul 2006 18:30:46 +0200

apt (0.6.44.2exp1) experimental; urgency=low

  * added support for i18n of the package descriptions
  * added support for aptitude like auto-install tracking (a HUGE
    HUGE thanks to Daniel Burrows who made this possible) 
  * synced with the http://people.debian.org/~mvo/bzr/apt/debian-sid branch
  * build from http://people.debian.org/~mvo/bzr/apt/debian-experimental

 -- Michael Vogt <mvo@debian.org>  Mon,  3 Jul 2006 21:50:31 +0200

apt (0.6.44.2) unstable; urgency=low

  * apt-pkg/depcache.cc:
    - added Debug::pkgDepCache::AutoInstall (thanks to infinity)
  * apt-pkg/acquire-item.cc:
    - fix missing chmod() in the new aquire code 
      (thanks to Bastian Blank, Closes: #367425)
  * merged from 
    http://www.perrier.eu.org/debian/packages/d-i/level4/apt-main:
    * sk.po: Completed to 512t
    * eu.po: Completed to 512t
    * fr.po: Completed to 512t
    * sv.po: Completed to 512t
    * Update all PO and the POT. Gives 506t6f for formerly
      complete translations

 -- Michael Vogt <mvo@debian.org>  Wed, 14 Jun 2006 12:00:57 +0200

apt (0.6.44.1-0.1) unstable; urgency=low

  * Non-maintainer upload.
  * Don't give an error when parsing empty Packages/Sources files.
    (Closes: #366931, #367086, #370160)

 -- Steinar H. Gunderson <sesse@debian.org>  Fri,  9 Jun 2006 00:52:21 +0200

apt (0.6.44.1) unstable; urgency=low

  * apt-pkg/acquire-item.cc:
    - fix reversed logic of the "Acquire::PDiffs" option
  * merged from 
    http://www.perrier.eu.org/debian/packages/d-i/level4/apt-main:
    - po/LINGUAS: added "bg" Closes: #360262
    - po/gl.po: Galician translation update. Closes: #366849
    - po/hu.po: Hungarian translation update. Closes: #365448
    - po/cs.po: Czech translation updated. Closes: #367244
  * apt-pkg/contrib/sha256.cc:
    - applied patch to fix unaligned access problem. Closes: #367417
      (thanks to David Mosberger)

 -- Michael Vogt <mvo@debian.org>  Tue, 16 May 2006 21:51:16 +0200

apt (0.6.44) unstable; urgency=low

  * apt-pkg/acquire.cc: don't show ETA if it is 0 or absurdely large
  * apt-pkg/contrib/sha256.{cc,h},hashes.{cc,h}: support for sha256 
    (thanks to Anthony Towns)
  * ftparchive/cachedb.{cc,h},writer.{cc,h}: optimizations 
    (thanks to Anthony Towns)
  * apt pdiff support from experimental merged
  * apt-pkg/deb/dpkgpm.cc: wording fixes (thanks to Matt Zimmerman)
  * apt-pkg/deb/dpkgpm.cc: 
    - wording fixes (thanks to Matt Zimmerman)
    - fix error in dpkg interaction (closes: #364513, thanks to Martin Dickopp)
  * apt-pkg/tagfile.{cc,h}:
    - use MMap to read the entries (thanks to Zephaniah E. Hull for the
      patch) Closes: #350025
  * Merge from http://www.perrier.eu.org/debian/packages/d-i/level4/apt-main:
  	* bg.po: Added, complete to 512t. Closes: #360262
  * doc/apt-ftparchive.1.xml:
    - fix documentation for "SrcPackages" -> "Sources" 
      (thanks to Bart Martens for the patch, closes: #307756)
  * debian/libapt-pkg-doc.doc-base.cache:
    - remove broken charackter from description (closes: #361129)
  * apt-inst/deb/dpkgdb.cc, methods/gpgv.cc: 
    - i18n fixes (closes: #349298)
  * debian/postinst: dont fail on not available
    /usr/share/doc/apt/examples/sources.list (closes: #361130)
  * methods/ftp.cc:
    - unlink empty file in partial if the download failed because
      the file is missing on the server (closes: #316337)
  * apt-pkg/deb/debversion.cc:
    - treats a version string with explicit zero epoch equal
      than the same without epoch (Policy 5.6.12, closes: #363358)
      Thanks to Lionel Elie Mamane for the patch
  
 -- Michael Vogt <mvo@debian.org>  Mon,  8 May 2006 22:28:53 +0200

apt (0.6.43.3ubuntu3) dapper; urgency=low

  * methods/http.cc:
    - fix the user-agent string

 -- Michael Vogt <michael.vogt@ubuntu.com>  Fri, 26 May 2006 18:09:32 +0200

apt (0.6.43.3ubuntu2) dapper; urgency=low

  * apt-pkg/deb/dpkgpm.cc: wording fixes (thanks to Matt Zimmerman)

 -- Michael Vogt <michael.vogt@ubuntu.com>  Tue, 18 Apr 2006 13:24:40 +0200

apt (0.6.43.3ubuntu1) dapper; urgency=low

  * apt-pkg/acquire.cc: don't show ETA if it is 0 or absurdely large in 
    the status-fd (ubuntu #28954)

 -- Michael Vogt <michael.vogt@ubuntu.com>  Tue, 28 Mar 2006 20:34:46 +0200

apt (0.6.43.3) unstable; urgency=low

  * Merge bubulle@debian.org--2005/apt--main--0 up to patch-186:
    * ca.po: Completed to 512t. Closes: #351592
    * eu.po: Completed to 512t. Closes: #350483
    * ja.po: Completed to 512t. Closes: #349806
    * pl.po: Completed to 512t. Closes: #349514
    * sk.po: Completed to 512t. Closes: #349474
    * gl.po: Completed to 512 strings Closes: #349407
    * sv.po: Completed to 512 strings Closes: #349210
    * ru.po: Completed to 512 strings Closes: #349154
    * da.po: Completed to 512 strings Closes: #349084
    * fr.po: Completed to 512 strings
    * vi.po: Completed to 511 strings  Closes: #348968
    * zh_CN.po: Completed to 512t. Closes: #353936
    * it.po: Completed to 512t. Closes: #352803
    * pt_BR.po: Completed to 512t. Closes: #352419
    * LINGUAS: Add Welsh
    * *.po: Updated from sources (512 strings)
  * apt-pkg/deb/deblistparser.cc:
    - don't explode on a DepCompareOp in a Provides line, but warn about
      it and ignore it otherwise (thanks to James Troup for reporting it)
  * cmdline/apt-get.cc:
    - don't lock the lists directory in DoInstall, breaks --print-uri 
      (thanks to James Troup for reporting it)
  * debian/apt.dirs: create /etc/apt/sources.list.d 
  * make apt-cache madison work without deb-src entries (#352583)
  * cmdline/apt-get.cc: only run the list-cleaner if a update was 
    successfull

 -- Michael Vogt <mvo@debian.org>  Wed, 22 Feb 2006 10:13:04 +0100

apt (0.6.43.2ubuntu1) dapper; urgency=low

  * Merge bubulle@debian.org--2005/apt--main--0 up to patch-182:
  * ca.po: Completed to 512t. Closes: #351592
    * eu.po: Completed to 512t. Closes: #350483
    * ja.po: Completed to 512t. Closes: #349806
    * pl.po: Completed to 512t. Closes: #349514
    * sk.po: Completed to 512t. Closes: #349474
    * gl.po: Completed to 512 strings Closes: #349407
    * vi.po: Completed to 512 strings
    * sv.po: Completed to 512 strings Closes: #349210
    * ru.po: Completed to 512 strings Closes: #349154
    * da.po: Completed to 512 strings Closes: #349084
    * fr.po: Completed to 512 strings
    * LINGUAS: Add Welsh
    * *.po: Updated from sources (512 strings)
    * vi.po: Completed to 511 strings  Closes: #348968
  * apt-pkg/deb/deblistparser.cc:
    - don't explode on a DepCompareOp in a Provides line, but warn about
      it and ignore it otherwise (thanks to James Troup for reporting it)
  * cmdline/apt-get.cc:
    - don't lock the lists directory in DoInstall, breaks --print-uri 
      (thanks to James Troup for reporting it)
  * debian/apt.dirs: create /etc/apt/sources.list.d 
  * make apt-cache madison work without deb-src entries (#352583)
  * cmdline/apt-get.cc: only run the list-cleaner if a update was 
    successfull
  * apt-get update errors are only warnings nowdays
  * be more careful with the signature file on network failures

 -- Michael Vogt <michael.vogt@ubuntu.com>  Mon, 20 Feb 2006 22:27:48 +0100

apt (0.6.43.2) unstable; urgency=low

  * Merge bubulle@debian.org--2005/apt--main--0 up to patch-166:
    - en_GB.po, de.po: fix spaces errors in "Ign " translations Closes: #347258
    - makefile: make update-po a pre-requisite of clean target so
    	        that POT and PO files are always up-to-date
    - sv.po: Completed to 511t. Closes: #346450
    - sk.po: Completed to 511t. Closes: #346369
    - fr.po: Completed to 511t
    - *.po: Updated from sources (511 strings)
    - el.po: Completed to 511 strings Closes: #344642
    - da.po: Completed to 511 strings Closes: #348574
    - es.po: Updated to 510t1f Closes: #348158
    - gl.po: Completed to 511 strings Closes: #347729
    - it.po: Yet another update Closes: #347435
  * added debian-archive-keyring to the Recommends (closes: #347970)
  * fixed message in apt-key to install debian-archive-keyring 
  * typos fixed in apt-cache.8 (closes: #348348, #347349)
  * add patch to fix http download corruption problem (thanks to
    Petr Vandrovec, closes: #280844, #290694)

 -- Michael Vogt <mvo@debian.org>  Thu, 19 Jan 2006 00:06:33 +0100

apt (0.6.43.1ubuntu1) dapper; urgency=low

  * Merge bubulle@debian.org--2005/apt--main--0 up to patch-159:
    - en_GB.po, de.po: fix spaces errors in "Ign " translations
      Closes: #347258
    - makefile: make update-po a pre-requisite of clean target so
	        that POT and PO files are always up-to-date
    - sv.po: Completed to 511t. Closes: #346450
    - sk.po: Completed to 511t. Closes: #346369
    - fr.po: Completed to 511t
    - *.po: Updated from sources (511 strings)
  * add patch to fix http download corruption problem (thanks to
    Petr Vandrovec, closes: #280844, #290694)
  * added APT::Periodic::Unattended-Upgrade (requires the package
    "unattended-upgrade")

 -- Michael Vogt <michael.vogt@ubuntu.com>  Tue, 10 Jan 2006 17:09:31 +0100

apt (0.6.43.1) unstable; urgency=low

  * Merge bubulle@debian.org--2005/apt--main--0 up to patch-148:
    * fr.po: Completed to 510 strings
    * it.po: Completed to 510t
    * en_GB.po: Completed to 510t
    * cs.po: Completed to 510t
    * zh_CN.po: Completed to 510t
    * el.po: Updated to 510t
    * vi.po: Updated to 383t93f34u
    * tl.po: Completed to 510 strings (Closes: #344306)
    * sv.po: Completed to 510 strings (Closes: #344056)
    * LINGUAS: disabled Hebrew translation. (Closes: #313283)
    * eu.po: Completed to 510 strings (Closes: #342091)
  * apt-get source won't download already downloaded files again
    (closes: #79277)
  * share/debian-archive.gpg: new 2006 ftp-archive signing key added
    (#345891)
  * redownload the Release file if IMS-Hit and gpg failure
  * deal with multiple signatures on a Release file

 -- Michael Vogt <mvo@debian.org>  Fri,  6 Jan 2006 01:17:08 +0100

apt (0.6.43ubuntu2) dapper; urgency=low

  * merged some missing bits that wheren't merged by baz in the previous
    upload (*grumble*)

 -- Michael Vogt <michael.vogt@ubuntu.com>  Thu,  8 Dec 2005 18:35:58 +0100

apt (0.6.43ubuntu1) dapper; urgency=low

  * merged with debian

 -- Michael Vogt <michael.vogt@ubuntu.com>  Fri, 25 Nov 2005 11:36:29 +0100

apt (0.6.43) unstable; urgency=medium

  * Merge bubulle@debian.org--2005/apt--main--0 up to patch-132:  
    * zh_CN.po: Completed to 510 strings(Closes: #338267)
    * gl.po: Completed to 510 strings (Closes: #338356)
  * added support for "/etc/apt/sources.list.d" directory 
    (closes: #66325)
  * make pkgDirStream (a bit) more complete
  * fix bug in pkgCache::VerIterator::end() (thanks to Daniel Burrows)
    (closes: #339533)
  * pkgAcqFile is more flexible now (closes: #57091)
  * support a download rate limit for http (closes: #146877)
  * included lots of the speedup changes from #319377
  * add stdint.h to contrib/md5.h (closes: #340448)
  * ABI change, library name changed (closes: #339147)
  * Fix GNU/kFreeBSD crash on non-existing server file (closes: #317718)
  * switch to libdb4.3 in build-depends
  
 -- Michael Vogt <mvo@debian.org>  Tue, 29 Nov 2005 00:17:07 +0100

apt (0.6.42.3ubuntu2) dapper; urgency=low

  * Merge bubulle@debian.org--2005/apt--main--0 up to patch-131:  
    * zh_CN.po: Completed to 507 strings(Closes: #338267)
    * gl.po: Completed to 510 strings (Closes: #338356)
  * added support for "/etc/apt/sources.list.d" directory 
    (closes: #66325)
  
 -- Michael Vogt <michael.vogt@ubuntu.com>  Mon, 14 Nov 2005 15:30:12 +0100

apt (0.6.42.3ubuntu1) dapper; urgency=low

  * synced with debian

 -- Michael Vogt <michael.vogt@ubuntu.com>  Thu, 10 Nov 2005 05:05:56 +0100

apt (0.6.42.3) unstable; urgency=low

  * Merge bubulle@debian.org--2005/apt--main--0 up to patch-129:
    - patch-118: Russian translation update by Yuri Kozlov (closes: #335164)
    - patch-119: add update-po as a pre-req for binary (closes: #329910)
    - patch-121: Complete French translation
    - patch-125: Fixed localization of y/n questions in German translation 
                 (closes: #337078)
    - patch-126: Swedish translation update (closes: #337163)
    - patch-127: Complete Tagalog translation (closes: #337306)
    - patch-128: Danish translation update (closes: #337949)
    - patch-129: Basque translation update (closes: #338101)
  * cmdline/apt-get.cc:
    - bufix in FindSrc  (closes: #335213, #337910)
  * added armeb to archtable (closes: #333599)
  * with --allow-unauthenticated use the old fallback behaviour for
    sources (closes: #335112)
   
 -- Michael Vogt <mvo@debian.org>  Wed,  9 Nov 2005 07:22:31 +0100

apt (0.6.42.2) unstable; urgency=high

  * NMU (approved by maintainer)
  * Add AMD64 archive signing key to debian-archive.gpg (closes: #336500).
  * Add big-endian arm (armeb) support (closes: #333599).
  * Priority high to get the AMD key into testing ASAP.

 -- Frans Pop <fjp@debian.org>  Sun, 30 Oct 2005 21:29:11 +0100

apt (0.6.42.1) unstable; urgency=low

  * fix a incorrect example in the apt_prefrences man page
    (thanks to Filipus Klutiero, closes: #282918)
  * apt-pkg/pkgrecords.cc:
    - revert patch from last version, it causes trouble on alpha 
      and ia64 (closes: #335102, #335103)
  * cmdline/apt-get.cc:
    - be extra carefull in FindSrc (closes: #335213)

 -- Michael Vogt <mvo@debian.org>  Sat, 22 Oct 2005 23:44:35 +0200

apt (0.6.42) unstable; urgency=low

  * apt-pkg/cdrom.cc:
    - unmount the cdrom when apt failed to locate any package files
  * allow cdrom failures and fallback to other sources in that case
    (closes: #44135)
  * better error text when dpkg-source fails 
  * Merge bubulle@debian.org--2005/apt--main--0 up to patch-115:
    - patch-99: Added Galician translation
    - patch-100: Completed Danish translation (Closes: #325686)
    - patch-104: French translation completed
    - patch-109: Italian translation completed
    - patch-112: Swedish translation update 
    - patch-115: Basque translation completed (Closes: #333299)
  * applied french man-page update (thanks to Philippe Batailler)
    (closes: #316638, #327456)
  * fix leak in the mmap code, thanks to Daniel Burrows for the
    patch (closes: #250583)
  * support for apt-get [build-dep|source] -t (closes: #152129)
  * added "APT::Authentication::TrustCDROM" option to make the life
    for the installer people easier (closes: #334656)
  * fix crash in apt-ftparchive (thanks to Bastian Blank for the patch)
    (closes: #334671)
  * apt-pkg/contrib/md5.cc:
    - fix a alignment problem on sparc64 that gives random bus errors
      (thanks to Fabbione for providing a test-case)
  * init the default ScreenWidth to 79 columns by default 
    (Closes: #324921)
  * cmdline/apt-cdrom.cc: 
    - fix some missing gettext() calls (closes: #334539)
  * doc/apt-cache.8.xml: fix typo (closes: #334714)

 -- Michael Vogt <mvo@debian.org>  Wed, 19 Oct 2005 22:02:09 +0200

apt (0.6.41) unstable; urgency=low

  * improved the support for "error" and "conffile" reporting from
    dpkg, added the format to README.progress-reporting
  * added README.progress-reporting to the apt-doc package
  * improved the network timeout handling, if a index file from a 
    sources.list times out or EAI_AGAIN is returned from getaddrinfo, 
    don't try to get the other files from that entry
  * Support architecture-specific extra overrides
    (closes: #225947). Thanks to  Anthony Towns for idea and
    the patch, thanks to Colin Watson for testing it.
  * Javier Fernandez-Sanguino Pen~a:
    - Added a first version of an apt-secure.8 manpage, and modified
      apt-key and apt.end accordingly. Also added the 'update'
      argument to apt-key which was previously not documented 
      (Closes: #322120)
  * Andreas Pakulat:
    - added example apt-ftparchive.conf file to doc/examples 
      (closes: #322483)
  * Fix a incorrect example in the man-page (closes: #282918)
  * Fix a bug for very long lines in the apt-cdrom code (closes: #280356)
  * Fix a manual page bug (closes: #316314)
  * Do md5sum checking for file and cdrom method (closes: #319142)
  * Change pkgPolicy::Pin from private to protected to let subclasses
    access it too (closes: #321799)
  * add default constructor for PrvIterator (closes: #322267)
  * Reread status configuration on debSystem::Initialize() 
    (needed for apt-proxy, thanks to Otavio for this patch)
  
 -- Michael Vogt <mvo@debian.org>  Mon,  5 Sep 2005 22:59:03 +0200

apt (0.6.40.1ubuntu8) breezy; urgency=low

  * Cherry picked michael.vogt@ubuntu.com--2005/apt--mvo--0--patch-62:
    - fix for a bad memory/file leak in the mmap code (ubuntu #15603)
  * po/de.po, po/fr.po: 
    - updated the translations
  * po/makefile:
    - create a single pot file in each domain dir to make rosetta happy

 -- Michael Vogt <michael.vogt@ubuntu.com>  Wed, 28 Sep 2005 10:16:06 +0200

apt (0.6.40.1ubuntu7) breezy; urgency=low

  * updated the pot/po files , no code changes

 -- Michael Vogt <michael.vogt@ubuntu.com>  Tue, 27 Sep 2005 18:38:16 +0200

apt (0.6.40.1ubuntu6) breezy; urgency=low

  * Cherry picked michael.vogt@ubuntu.com--2005/apt--mvo--0--patch-56:
    - make it possible for apt to handle a failed MediaChange event and
      fall back to other sources (ubuntu #13713)

 -- Michael Vogt <michael.vogt@ubuntu.com>  Tue, 13 Sep 2005 22:09:50 +0200

apt (0.6.40.1ubuntu5) breezy; urgency=low

  * Cherry picked michael.vogt@ubuntu.com--2005/apt--mvo--0--patch-{50,51}.
    This adds media-change reporting to the apt status-fd (ubuntu #15213)
  * Cherry picked michael.vogt@ubuntu.com--2005/apt--mvo--0--patch-55:
    apt-pkg/cdrom.cc:
    - unmount the cdrom when apt failed to locate any package files

 -- Michael Vogt <michael.vogt@ubuntu.com>  Mon, 12 Sep 2005 15:44:26 +0200

apt (0.6.40.1ubuntu4) breezy; urgency=low

  * debian/apt.cron.daily:
    - fix a embarrassing typo
  
 -- Michael Vogt <michael.vogt@ubuntu.com>  Wed,  7 Sep 2005 10:10:37 +0200

apt (0.6.40.1ubuntu3) breezy; urgency=low

  * debian/apt.cron.daily:
    - use the ctime as well when figuring what packages need to
      be removed. This fixes the problem that packages copied with    
      "cp -a" (e.g. from the installer) have old mtimes (ubuntu #14504)

 -- Michael Vogt <michael.vogt@ubuntu.com>  Tue,  6 Sep 2005 18:30:46 +0200

apt (0.6.40.1ubuntu2) breezy; urgency=low

  * improved the support for "error" and "conffile" reporting from
    dpkg, added the format to README.progress-reporting
  * added README.progress-reporting to the apt-doc package
  * Do md5sum checking for file and cdrom method (closes: #319142)
  * Change pkgPolicy::Pin from private to protected to let subclasses
    access it too (closes: #321799)
  * methods/connect.cc:
    - send failure reason for EAI_AGAIN (TmpResolveFailure) to acuire-item
  * apt-pkg/acquire-item.cc:
    - fail early if a FailReason is TmpResolveFailure (avoids hangs during
      the install when no network is available)
  * merged michael.vogt@ubuntu.com--2005/apt--trust-cdrom--0

 -- Michael Vogt <michael.vogt@ubuntu.com>  Tue, 23 Aug 2005 19:44:55 +0200

apt (0.6.40.1ubuntu1) breezy; urgency=low

  * Synchronize with Debian

 -- Michael Vogt <michael.vogt@ubuntu.com>  Fri,  5 Aug 2005 14:20:56 +0200

apt (0.6.40.1) unstable; urgency=low

  * bugfix in the parsing code for the apt<->dpkg communication. apt 
    crashed when dpkg sends the same state more than once under certain
    conditions
  * 0.6.40 breaks the ABI but I accidentally didn't change the soname :/

 -- Michael Vogt <mvo@debian.org>  Fri,  5 Aug 2005 13:24:58 +0200

apt (0.6.40ubuntu1) breezy; urgency=low

  * Synchronize with Debian

 -- Matt Zimmerman <mdz@ubuntu.com>  Thu,  4 Aug 2005 15:53:22 -0700

apt (0.6.40) unstable; urgency=low

  * Patch from Jordi Mallach to mark some additional strings for translation
  * Updated Catalan translation from Jordi Mallach
  * Merge from bubulle@debian.org--2005/apt--main--0:
    - Update pot and merge with *.po
    - Updated French translation, including apt-key.fr.8
  * Restore changelog entries from the 0.6.x series that went to Debian
    experimental
  * Merge michael.vogt@ubuntu.com--2005/apt--progress-reporting--0
    - Provide an interface for progress reporting which can be used by
      (e.g.) base-config

 -- Matt Zimmerman <mdz@debian.org>  Thu, 28 Jul 2005 11:57:32 -0700

apt (0.6.39ubuntu4) breezy; urgency=low

  * Fix keyring paths in apt-key, apt.postinst (I swear I remember doing this
    before...)

 -- Matt Zimmerman <mdz@ubuntu.com>  Wed, 29 Jun 2005 08:39:17 -0700

apt (0.6.39ubuntu3) breezy; urgency=low

  * Fix keyring locations for Ubuntu in apt-key too.

 -- Colin Watson <cjwatson@ubuntu.com>  Wed, 29 Jun 2005 14:45:36 +0100

apt (0.6.39ubuntu2) breezy; urgency=low

  * Install ubuntu-archive.gpg rather than debian-archive.gpg as
    /etc/apt/trusted.gpg.

 -- Colin Watson <cjwatson@ubuntu.com>  Wed, 29 Jun 2005 11:53:34 +0100

apt (0.6.39ubuntu1) breezy; urgency=low

  * Michael Vogt
    - Change debian/bugscript to use #!/bin/bash (Closes: #313402)
    - Fix a incorrect example in the man-page (closes: #282918)
    - Support architecture-specific extra overrides
      (closes: #225947). Thanks to  Anthony Towns for idea and
      the patch, thanks to Colin Watson for testing it.
    - better report network timeouts from the methods to the acuire code,
      only timeout once per sources.list line

 -- Matt Zimmerman <mdz@ubuntu.com>  Tue, 28 Jun 2005 11:52:24 -0700

apt (0.6.39) unstable; urgency=low

  * Welsh translation update: daf@muse.19inch.net--2005/apt--main--0--patch-6
  * Merge mvo's changes from 0.6.36ubuntu1:
    michael.vogt@ubuntu.com--2005/apt--mvo--0--patch-32
  * Merge aggregated translation updates:
    bubulle@debian.org--2005/apt--main--0
  * Update priority of apt-utils to important, to match the override file
  * Install only one keyring on each branch (Closes: #316119)

 -- Matt Zimmerman <mdz@debian.org>  Tue, 28 Jun 2005 11:51:09 -0700

apt (0.6.38ubuntu1) breezy; urgency=low

  * First release from Ubuntu branch
  * Merge with --main--0, switch back to Ubuntu keyring

 -- Matt Zimmerman <mdz@ubuntu.com>  Sat, 25 Jun 2005 16:52:41 -0700

apt (0.6.38) unstable; urgency=low

  * Merge michael.vogt@ubuntu.com--2005/apt--fixes--0--patch-6, a workaround
    for the French man pages' failure to build
  * Branch Debian and Ubuntu
    - apt.postinst, apt-key: use the appropriate keyring
    - debian/rules: install all keyrings
  * Add the current Debian archive signing key (4F368D5D) to
    debian-archive.gpg
  * make pinning on the "component" work again (using the section of the 
    archive, we don't use per-section Release files anymore with apt-0.6)
    (closes ubuntu #9935)
  
 -- Matt Zimmerman <mdz@debian.org>  Sat, 25 Jun 2005 09:51:00 -0700

apt (0.6.37) breezy; urgency=low

  * Merge bubulle@debian.org--2005/apt--main--0 up to patch-81
    - patch-66: Italian update
    - patch-71: French update
    - patch-73: Basque update
    - patch-74: Hebrew update
    - patch-76: Correct Hebrew translation (Closes: #306658)
    - patch-77: French man page update
    - patch-79: Correct syntax errors in Hebrew translation
    - patch-81: Portuguese update
  * Fix build of French man pages (now using XML, not SGML)
  * Add Welsh translation from Dafydd Harries
    (daf@muse.19inch.net--2005/apt--main--0--patch-1)
  * Change debian/bugscript to use #!/bin/bash (Closes: #313402)
  * Fix a incorrect example in the man-page (closes: #282918)

 -- Matt Zimmerman <mdz@ubuntu.com>  Tue, 24 May 2005 14:38:25 -0700

apt (0.6.36ubuntu1) breezy; urgency=low

  * make it possible to write a cache-control: no-cache header even if
    no proxy is set to support transparent proxies (closes ubuntu: #10773)

  * Merge otavio@debian.org--2005/apt--fixes--0.6:
    - Fix comment about the need of xmlto while building from Arch;
    - Fix StatStore struct on cachedb.h to use time_t and then fix a compile
      warning;
    - Lock database at start of DoInstall routine to avoid concurrent
      runs of install/remove and update commands (Closes: #194467)
    - Fix warnings while compiling with GCC 4.0 compiler  

 -- Michael Vogt <michael.vogt@ubuntu.com>  Mon, 23 May 2005 11:57:53 +0200

apt (0.6.36) experimental; urgency=low

  * Merge apt--mvo--0:
    - apt-pkg/acquire-item.cc:
      added "Acquire::BrokenProxy" that will force apt to always 
      re-get the Release.gpg file (for broken proxies)
    - debian/apt.cron.daily:
      MinAge is defaulting to 2 days now to prevent over-aggresive removal 
    - apt-pkg/cdrom.cc:
      honor "Acquire::gpgv::Options" when verifying the signature (Ubuntu #8496)
 
 -- Michael Vogt <mvo@debian.org>  Thu, 31 Mar 2005 20:37:11 +0200

apt (0.6.35) hoary; urgency=low

  * Merge apt--mvo--0 (incorporates 0.6.34ubuntu1):
    - Implement MaxSize and MaxAge in apt.cron.daily, to prevent the cache
      from growing too large (Ubuntu #6761)
    - some comments about the pkgAcqMetaSig::Custom600Headers() added
    - use gpg --with-colons
    - commented the ftp no_proxy unseting in methods/ftp.cc
    - added support for "Acquire::gpgv::options" in methods/gpgv.cc
  * Merge bubulle@debian.org--2005/apt--main--0
    - Make capitalization more consistent
    - Un-fuzzy translations resulting from capitalization changes
    - Italian translation update

 -- Matt Zimmerman <mdz@ubuntu.com>  Mon,  7 Mar 2005 20:08:33 -0800

apt (0.6.34) hoary; urgency=low

  * Add missing semicolon to configure-index (Closes: #295773)
  * Update build-depends on gettext to 0.12 (Closes: #295077)
  * Merge from bubulle@debian.org--2005/apt--main--0 to get
    translation updates

 -- Matt Zimmerman <mdz@ubuntu.com>  Fri,  4 Mar 2005 16:13:15 -0800

apt (0.6.33) hoary; urgency=low

  * Merge michael.vogt@ubuntu.com--2005/apt--mvo--0 (through patch-6)
    - patch-1: cosmetic changes (whitespace, "Apt::GPGV->APT::GPGV")
    - patch-2: (doc) documentation for gpgv
    - patch-3: (doc) new config variables added configure-index
    - patch-4: pkgAcquire::Run() pulse intervall can be configured
    - patch-5: fix for apt-get update removing Release.gpg files (#6865)
    - patch-6: change the path scoring in apt-cdrom, prefer pathes without
      symlinks

 -- Matt Zimmerman <mdz@ubuntu.com>  Sat, 26 Feb 2005 15:21:17 -0800

apt (0.6.32) hoary; urgency=low

  * Merge michael.vogt@ubuntu.com--2005/apt--mvo--0 (patch-1)
    - Implement Acquire::gpgv::options (Ubuntu bug#6283)

 -- Matt Zimmerman <mdz@ubuntu.com>  Tue,  8 Feb 2005 19:31:15 -0800

apt (0.6.31) hoary; urgency=low

  * Matt Zimmerman
    - Remove debugging output from apt.cron.daily (no one noticed?)
    - Apply patch from Anthony Towns to allow SHA1Summation to process a file
      descriptor until EOF, rather than requiring that the length of input be
      specified (Closes: #291338)
    - Fix build/install of Polish offline documentation, based on patch from
      Christian Perrier (Closes: #270404)
  * Michael Vogt
    - apt-cdrom.cc seperated into frontend (cmdline/apt-cdrom.cc and library
      apt-pkg/cdrom.{cc,h}) (Ubuntu #5668)

 -- Matt Zimmerman <mdz@ubuntu.com>  Fri,  4 Feb 2005 10:23:01 -0800

apt (0.6.30) unstable; urgency=low

  * Add ppc64 to buildlib/archtable
  * Merge michael.vogt@canonical.com--2004/apt--status-fd--0
    - Support preserving dpkg status file descriptor, to support
      better integration with synaptic
  
 -- Matt Zimmerman <mdz@ubuntu.com>  Wed, 19 Jan 2005 00:26:01 -0800

apt (0.6.29) hoary; urgency=low

  * Merge apt--mvo--0 (0.6.27ubuntu4)
  

 -- Matt Zimmerman <mdz@canonical.com>  Tue, 28 Dec 2004 17:18:02 -0800

apt (0.6.28) hoary; urgency=low

  * Merge apt--mvo--0
  * Rebuild source to get rid of arch metadata and temporary files in
    0.6.27ubuntu3

 -- Matt Zimmerman <mdz@canonical.com>  Thu, 23 Dec 2004 18:53:16 -0800

apt (0.6.27ubuntu4) hoary; urgency=low

  * remove old sig-file in partial/ before starting to fetch a new sig-file
    (see ubuntu #4769 for the rational)
  * added apt-key update method (uses ubuntu-keyring)
  * documented the "--allow-unauthenticated" switch
  * added DEB_BUILD_PROG_OPTS to debian/rules (additonal options can be 
    passed to DEB_BUILD_PROG like "-S")

 -- Michael Vogt <mvo@debian.org>  Thu, 23 Dec 2004 11:12:51 +0100

apt (0.6.27ubuntu3) hoary; urgency=low

  * added a exact dependency from libapt-pkg-dev to the apt version it was
    build with

 -- Michael Vogt <mvo@debian.org>  Wed, 15 Dec 2004 09:56:32 +0100

apt (0.6.27ubuntu2) hoary; urgency=low

  * fixed a bug in the rule file that happend during the big 0.5->0.6 merge

 -- Michael Vogt <mvo@debian.org>  Tue, 14 Dec 2004 12:14:25 +0100

apt (0.6.27ubuntu1) hoary; urgency=low

  * chmod 755 /usr/bin/apt-key
  * don't display a error when a apt-get update don't find a 
    Packages.bz2/Sources.bz2 file

 -- Michael Vogt <mvo@debian.org>  Mon, 13 Dec 2004 18:40:21 +0100

apt (0.6.27) hoary; urgency=low

  * Merge apt--authentication--0 branch
    - Implement gpg authentication for package repositories (Closes: #203741)
    - Also includes Michael Vogt's fixes
  * Merge apt--misc-abi-changes--0 branch
    - Use pid_t throughout to hold process IDs (Closes: #226701)
    - Import patch from Debian bug #195510: (Closes: #195510)
      - Make Simulate::Describe and Simulate::ShortBreaks private member
        functions
      - Add a parameter (Candidate) to Describe to control whether the
        candidate version is displayed
      - Pass an appropriate value for Candidate everywhere Describe is called

 -- Matt Zimmerman <mdz@canonical.com>  Mon, 13 Dec 2004 01:03:11 -0800

apt (0.6.25) experimental; urgency=low

  * Fix handling of two-part sources for sources.list deb-src entries in
    the same way that deb entries were fixed

 -- Matt Zimmerman <mdz@debian.org>  Wed,  9 Jun 2004 05:29:50 -0700

apt (0.6.24) experimental; urgency=low

  * YnPrompt fixes were inadvertently left out, include them (Closes:
    #249251)

 -- Matt Zimmerman <mdz@debian.org>  Sun, 16 May 2004 14:18:53 -0700

apt (0.6.23) experimental; urgency=low

  * Remove obsolete pkgIterator::TargetVer() (Closes: #230159)
  * Reverse test in CheckAuth to match new prompt (Closes: #248211)

 -- Matt Zimmerman <mdz@debian.org>  Sun,  9 May 2004 21:01:58 -0700

apt (0.6.22) experimental; urgency=low

  * Merge 0.5.25
  * Make the unauthenticated packages prompt more intuitive (yes to
    continue, default no), but require --force-yes in addition to
    --assume-yes in order to override

 -- Matt Zimmerman <mdz@debian.org>  Fri, 19 Mar 2004 13:55:35 -0800

apt (0.6.21) experimental; urgency=low

  * Merge 0.5.24

 -- Matt Zimmerman <mdz@debian.org>  Tue, 16 Mar 2004 22:52:34 -0800

apt (0.6.20) experimental; urgency=low

  * Merge 0.5.23

 -- Matt Zimmerman <mdz@debian.org>  Thu, 26 Feb 2004 17:17:02 -0800

apt (0.6.19) experimental; urgency=low

  * Merge 0.5.22
  * Convert apt-key(8) to docbook XML

 -- Matt Zimmerman <mdz@debian.org>  Mon,  9 Feb 2004 15:44:49 -0800

apt (0.6.18) experimental; urgency=low

  * Add new Debian Archive Automatic Signing Key to the default keyring
    (existing keyrings are not updated; do that yourself)

 -- Matt Zimmerman <mdz@debian.org>  Sat, 17 Jan 2004 17:04:30 -0800

apt (0.6.17) experimental; urgency=low

  * Merge 0.5.21
  * Handle more IMS stuff correctly

 -- Matt Zimmerman <mdz@debian.org>  Fri, 16 Jan 2004 10:54:25 -0800

apt (0.6.16) experimental; urgency=low

  * Fix some cases where the .gpg file could be left in place when it is
    invalid

 -- Matt Zimmerman <mdz@debian.org>  Fri,  9 Jan 2004 09:22:15 -0800

apt (0.6.15) experimental; urgency=low

  * s/Debug::Acquire::gpg/&v/
  * Honor the [vendor] syntax in sources.list again (though it is not
    presently used for anything)
  * Don't ship vendors.list(5) since it isn't used yet
  * Revert change from 0.6.10; it was right in the first place and the
    problem was apparently something else.  Archive = Suite.

 -- Matt Zimmerman <mdz@debian.org>  Mon,  5 Jan 2004 17:43:01 -0800

apt (0.6.14) experimental; urgency=low

  * Merge 0.5.20

 -- Matt Zimmerman <mdz@debian.org>  Sun,  4 Jan 2004 11:09:21 -0800

apt (0.6.13) experimental; urgency=low

  * Merge 0.5.19

 -- Matt Zimmerman <mdz@debian.org>  Sat,  3 Jan 2004 16:22:31 -0800

apt (0.6.12) experimental; urgency=low

  * Have pkgAcquireIndex calculate an MD5 sum if one is not provided by
    the method (as with file: and copy:).  Local repositories
  * Fix warning about dist name mismatch to actually print what it was
    expecting
  * Don't expect any particular distribution name for two-part
    sources.list entries
  * Merge 0.5.18

 -- Matt Zimmerman <mdz@debian.org>  Fri,  2 Jan 2004 13:59:00 -0800

apt (0.6.11) experimental; urgency=low

  * Support IMS requests of Release.gpg and Release
  * This required API changes, bump the libapt-pkg version
  * Copy local Release files into Dir::State::Lists
  * Set IndexFile attribute when retrieving Release and Release.gpg so
    that the appropriate Cache-Control headers are sent

 -- Matt Zimmerman <mdz@debian.org>  Fri,  2 Jan 2004 10:46:17 -0800

apt (0.6.10) experimental; urgency=low

  * Use "Codename" (woody, sarge, etc.) to supply the value of the
    "Archive" package file attribute, used to match "release a=" type
    pins, rather than "Suite" (stable, testing, etc.)

 -- Matt Zimmerman <mdz@debian.org>  Thu,  1 Jan 2004 16:56:47 -0800

apt (0.6.9) experimental; urgency=low

  * Another tagfile workaround

 -- Matt Zimmerman <mdz@debian.org>  Thu,  1 Jan 2004 13:56:08 -0800

apt (0.6.8) experimental; urgency=low

  * Add a config option and corresponding command line option
    (--allow-unauthenticated) to apt-get, to make buildd operators happy
    (Closes: #225648)

 -- Matt Zimmerman <mdz@debian.org>  Wed, 31 Dec 2003 08:28:04 -0800

apt (0.6.7) experimental; urgency=low

  * Forgot to revert part of the changes to tagfile in 0.6.4.  Hopefully
    will fix segfaults for some folks.

 -- Matt Zimmerman <mdz@debian.org>  Wed, 31 Dec 2003 08:01:28 -0800

apt (0.6.6) experimental; urgency=low

  * Restore the ugly hack I removed from indexRecords::Load which set the
    pkgTagFile buffer size to (file size)+256.  This is concealing a bug,
    but I can't fix it right now.  This should fix the segfaults that
    folks are seeing with 0.6.[45].

 -- Matt Zimmerman <mdz@debian.org>  Mon, 29 Dec 2003 18:11:13 -0800

apt (0.6.5) experimental; urgency=low

  * Move the authentication check into a separate function in apt-get
  * Fix display of unauthenticated packages when they are in the cache
    (Closes: #225336)

 -- Matt Zimmerman <mdz@debian.org>  Sun, 28 Dec 2003 16:47:57 -0800

apt (0.6.4) experimental; urgency=low

  * Use the top-level Release file in LoadReleaseInfo, rather than looking
    for the per-section ones (which aren't downloaded anymore).  This
    unbreaks release pinning, including the NotAutomatic bit used by
    project/experimental
  * Use FileFd::Size() rather than a separate stat() call in
    LoadReleaseInfo
  * Fix pkgTagFile to leave a little extra room at the end of the buffer
    to append the record separator if it isn't present
  * Change LoadReleaseInfo to use "Suite" rather than "Archive", to match
    the Debian archive's dist-level Release files

 -- Matt Zimmerman <mdz@debian.org>  Sun, 28 Dec 2003 15:55:55 -0800

apt (0.6.3) experimental; urgency=low

  * Fix MetaIndexURI for flat ("foo/") sources

 -- Matt Zimmerman <mdz@debian.org>  Sun, 28 Dec 2003 12:11:56 -0800

apt (0.6.2) experimental; urgency=low

  * Add space between package names when multiple unauthenticated packages
    are being installed (Closes: #225212)
  * Provide apt-key with a secret keyring and a trustdb, even though we
    would never use them, because it blows up if it doesn't have them
  * Fix typo in apt-key(8) (standard input is '-', not '/')

 -- Matt Zimmerman <mdz@debian.org>  Sat, 27 Dec 2003 13:01:40 -0800

apt (0.6.1) experimental; urgency=low

  * Merge apt 0.5.17
  * Rearrange Release file authentication code to be more clear
  * If Release is present, but Release.gpg is not, don't forget to still
    queue Packages files
  * Convert distribution "../project/experimental" to "experimental" for
    comparison purposes
  * Make a number of Release file errors into warnings; for now, it is OK
    not to have a codename, for example.  We mostly care about checksums
    for now

 -- Matt Zimmerman <mdz@debian.org>  Fri, 26 Dec 2003 15:12:47 -0800

apt (0.6.0) experimental; urgency=low

  * Signature verification support patch ("apt-secure") from Colin Walters
    <walters@debian.org> and Isaac Jones <ijones@syntaxpolice.org>.  This
    implements:
     - Release signature verification (Release.gpg)
     - Packages, Sources md5sum verification against Release
     - Closes: #203741
  * Make some modifications to signature verification support:
    - Release.gpg is always retrieved and verified if present, rather than
      requiring that sources be configured as secure
    - Print a hint about installing gnupg if exec(gpgv) fails
    - Remove obsolete pkgAcqIndexRel
    - Move vendors.list stuff into a separate module (vendorlist.{h,cc})
    - If any files about to be retrieved are not authenticated, issue a
      warning to the user and require confirmation
    - Fix a heap corruption bug in pkgSrcRecords::pkgSrcRecords()
  * Suggests: gnupg
  * Install a keyring in /usr/share/apt/debian-archive.gpg containing an
    initial set of Debian archive signing keys to seed /etc/apt/trusted.gpg
  * Add a new tool, apt-key(8) used to manage the keyring

 -- Matt Zimmerman <mdz@debian.org>  Fri, 26 Dec 2003 08:27:19 -0800

apt (0.5.32) hoary; urgency=low

  * Call setlocale in the methods, so that the messages are properly
    localised (Closes: #282700)
  * Implement support for bzip2-compressed debs (data.tar.bz2)

 -- Matt Zimmerman <mdz@canonical.com>  Sat, 11 Dec 2004 09:05:52 -0800

apt (0.5.31) unstable; urgency=low

  * New Romanian translation from Sorin Batariuc <sorin@bonbon.net>
    (Closes: #281458)
  * Merge changes from Hoary (0.5.30,0.5.30ubuntu2]
  * Fix the example in apt_preferences(5) to match the text
    (Closes: #222267)
  * Add APT::Periodic::Autoclean setting, to allow "apt-get autoclean" to
    be run periodically.  This is useful with
    APT::Periodic::Download-Upgradeable-Packages, and defaults to the same
    value, so that the cache size is bounded

 -- Matt Zimmerman <mdz@debian.org>  Tue, 23 Nov 2004 12:53:04 -0800

apt (0.5.30ubuntu2) hoary; urgency=low

  * bzip2 is now "Suggested" and it will detect if bzip2 is installed 
    and only then trying to get Packages.bz2

 -- Michael Vogt <mvo@debian.org>  Fri, 19 Nov 2004 12:00:39 +0100

apt (0.5.30ubuntu1) hoary; urgency=low

  * Need to Depend: bzip2 or Packages.bz2 fail.

 -- LaMont Jones <lamont@canonical.com>  Thu, 18 Nov 2004 12:51:05 -0700

apt (0.5.30) hoary; urgency=low

  * Patch from Michael Vogt to enable Packages.bz2 use, with a fallback to
    Packages.gz if it is not present (Closes: #37525)

 -- Matt Zimmerman <mdz@debian.org>  Mon, 15 Nov 2004 12:57:28 -0800

apt (0.5.29) unstable; urgency=low

  * Don't hardcode paths in apt.cron.daily
  * Add to apt.cron.daily the capability to pre-download upgradeable
    packages
  * Place timestamp files in /var/lib/apt/periodic, rather than
    /var/lib/apt itself
  * Standardize debhelper files a bit
    - Create all directories in debian/dirs rather than creating some on
      the dh_installdirs command line
    - Rename debian/dirs to debian/apt.dirs, debian/examples to
      debian/apt.examples

 -- Matt Zimmerman <mdz@debian.org>  Sat, 13 Nov 2004 17:58:07 -0800

apt (0.5.28) hoary; urgency=low

  * Translation updates:
    - Updated Hungarian from Kelemen Gábor <kelemeng@gnome.hu> (Closes: #263436)
    - Updated Greek from George Papamichelakis (Closes: #265004)
    - Updated Simplified Chinese from Tchaikov (Closes: #265190)
    - Updated French by Christian Perrier (Closes: #265816)
    - Updated Japanese by Kenshi Muto (Closes: #265630)
    - Updated Catalan from Jordi Mallach
    - Updated Dutch from Bart Cornelis (Closes: #268258, #278697)
    - Updated Portuguese from Miguel Figueiredo (Closes: #268265)
    - Updated Polish from Robert Luberda <robert@debian.org> (Closes: #268451)
    - Updated Danish from Claus Hindsgaul (Closes: #269417)
    - Updated Norwegian Nynorsk from Håvard Korsvoll <korsvoll@skulelinux.no>
      (Closes: #269965)
    - Updated Russian from Yuri Kozlov <yuray@id.ru> (Closes: #271104)
    - Updated Italian from Samuele Giovanni Tonon <samu@debian.org>
      (Closes: #275083)
    - Updated Brazilian Portuguese from Andre Luis Lopes (Closes: #273944)
    - Updated Slovak from Peter Mann (Closes: #279481)
  * APT::Get::APT::Get::No-List-Cleanup -> APT::Get::List-Cleanup in apt-get.cc
    (Closes: #267266)
  * Merge Ubuntu changes:
    - Set default Dpkg::MaxArgs to 1024, and Dpkg::MaxArgBytes to 32k.
      Needed to work around ordering bugs when installing a large number of
      packages
    - Patch from Michael Vogt to add an optional cron job which
      can run apt-get update periodically
  * Add arch-build target to debian/rules

 -- Matt Zimmerman <mdz@debian.org>  Sat, 13 Nov 2004 15:52:20 -0800

apt (0.5.27) unstable; urgency=high

  * Sneak in a bunch of updated translations before the freeze
    (no code changes)
  * Translation updates:
    - New Finnish translation from Tapio Lehtonen <tale@debian.org>
      (Closes: #258999)
    - New Bosnian translation from Safir Šećerović <sapphire@linux.org.ba>
      (Closes: #254201)
    - Fix Italian incontrario (Closes: #217277)
    - Updated Spanish from Ruben Porras (Closes: #260483)
    - Updated Danish from Claus Hindsgaul (Closes: #260569)
    - Updated Slovak from Peter Mann (Closes: #260627)
    - Updated Portuguese from Miguel Figueiredo (Closes: #261423)
  * Bring configure-index up to date with documented options, patch from
    Uwe Zeisberger <zeisberg@informatik.uni-freiburg.de> (Closes: #259540)
  * Note in apt.conf(5) that configure-index does not contain strictly
    default values, but also examples
  * Add Polish translation of offline.sgml (Closes: #259229)

 -- Matt Zimmerman <mdz@debian.org>  Thu, 29 Jul 2004 09:30:12 -0700

apt (0.5.26) unstable; urgency=low

  * Translation updates:
    - Spanish update from Ruben Porras <nahoo82@telefonica.net> (Closes: #248214)
    - Sync Spanish apt(8) (Closes: #249241)
    - French update from Christian Perrier <bubulle@debian.org> (Closes: #248614)
    - New Slovak translation from Peter Mann <Peter.Mann@tuke.sk> (Closes: #251676)
    - Czech update from Miroslav Kure <kurem@upcase.inf.upol.cz> (Closes: #251682)
    - pt_BR update from Andre Luis Lopes <andrelop@debian.org> (Closes: #251961)
    - German translation of apt(8) from Helge Kreutzmann <kreutzm@itp.uni-hannover.de>
      (Closes: #249453)
    - pt update from Miguel Figueiredo <elmig@debianpt.org> (Closes: #252700)
    - New Hebrew translation from Lior Kaplan <webmaster@guides.co.il>
      (Closes: #253182)
    - New Basque translation from Piarres Beobide Egaña <pi@beobide.net>
      (Vasco - Euskara - difficult language, Closes: #254407) and already a
      correction (Closes: #255760)
    - Updated Brazilian Portuguese translation from
      Guilherme de S. Pastore <gpastore@colband.com.br> (Closes: #256396)
    - Updated Greek translation (complete now) from
      George Papamichelakis <george@step.gr> (Closes: #256797)
    - New Korean translation from Changwoo Ryu <cwryu@debian.org>
      (Closes: #257143)
    - German translation now available in two flavours: with Unicode usage and
      without (related to #228486, #235759)
  * Update apt-get(8) to reflect the fact that APT::Get::Only-Source will
    affect apt-get build-dep as well as apt-get source
  * Remove aborted remnants of a different method of implementing DEB_BUILD_OPTIONS
    from debian/rules
  * Fix typo in error message when encountering unknown type in source list
    (Closes: #253217)
  * Update k*bsd-gnu arch names in buildlib/ostable (Closes: #253532)
  * Add amd64 to buildlib/archtable (Closes: #240896)
  * Have configure output a more useful error message if the architecture
    isn't in archtable

 -- Matt Zimmerman <mdz@debian.org>  Thu,  8 Jul 2004 15:53:28 -0700

apt (0.5.25) unstable; urgency=low

  * Patch from Jason Gunthorpe to remove arbitrary length limit on Binary
    field in SourcesWriter::DoPackage
  * Fix typo in apt-cache(8) (Closes: #238578)
  * Fix obsolete reference to bug(1) in stub apt(8) man page
    (Closes: #245923)
  * Fix typo in configure-index (RecruseDepends -> RecurseDepends)
    (Closes: #246550)
  * Support DEB_BUILD_OPTIONS=noopt in debian/rules
    (Closes: #244293)
  * Increase length of line buffer in ReadConfigFile to 1024 chars;
    detect if a line is longer than that and error out
    (Closes: #244835)
  * Suppress a signed/unsigned warning in apt-cache.cc:DisplayRecord
  * Build apt-ftparchive with libdb4.2 rather than libdb2
    - Patch from Clint Adams to do most of the work
    - Build-Depends: s/libdb2-dev/libdb4.2-dev/
    - Add AC_PREREQ(2.50) to configure.in
    - Use db_strerror(err) rather than GlobalError::Errno (which uses strerror)
    - Add note to NEWS.Debian about upgrading old databases
  * Attempt to fix problems with chunked encoding by stripping only a single CR
    (Closes: #152711)
  * Modify debian/rules cvs-build to use cvs export, to avoid picking up
    junk files from the working directory
  * Add lang=fr attribute to refentry section of
    apt-extracttemplates.fr.1.sgml and apt-sortpkgs.fr.1.sgml so they are
    correctly built
  * Remove extraneous '\' characters from <command> tags in
    apt_preferences.fr.5.sgml
  * Translation updates:
    - Updated Swedish translation from Peter Karlsson <peter@softwolves.pp.se>
      (Closes: #238943)
    - New Slovenian translation from Jure Čuhalev <gandalf@owca.info>
      (closes: #239785)
    - New Portuguese translation from Miguel Figueiredo <elmig@debianpt.org>
      (closes: #240074)
    - Updated Spanish translation from Ruben Porras <nahoo82@telefonica.net>
    - Updated Spanish translation of man pages from Ruben Porras
      <nahoo82@telefonica.net>
    - Updated Simplified Chinese translation from "Carlos Z.F. Liu" <carlos_liu@yahoo.com>
      (Closes: #241971)
    - Updated Russian translation from Dmitry Astapov <adept@despammed.com>
      (Closes: #243959)
    - Updated Polish translation from Marcin Owsiany <porridge@debian.org>
      (Closes: #242388)
    - Updated Czech translation from Miroslav Kure <kurem@upcase.inf.upol.cz>
      (Closes: #244369)
    - Updated Japanese translation from Kenshi Muto <kmuto@debian.org>
      (Closes: #244176)
    - Run make -C po update-po to update .po files
    - Updated French translation from Christian Perrier <bubulle@debian.org>
      (Closes: #246925)
    - Updated Danish translation from Claus Hindsgaul <claus_h@image.dk>
      (Closes: #247311)

 -- Matt Zimmerman <mdz@debian.org>  Sat,  8 May 2004 12:52:20 -0700

apt (0.5.24) unstable; urgency=low

  * Updated Czech translation from Miroslav Kure <kurem@upcase.inf.upol.cz>
    (Closes: #235822)
  * Updated French translation from Christian Perrier <bubulle@debian.org>
    (Closes: #237403)
  * Updates to XML man pages from richard.bos@xs4all.nl
  * Updated Danish translation from Claus Hindsgaul <claus_h@image.dk>
    (Closes: #237771)
  * Updated Greek translation from Konstantinos Margaritis
    <markos@debian.org>
    (Closes: #237806)
  * Updated Spanish translation from Ruben Porras <nahoo82@telefonica.net>
    (Closes: #237863)
  * Updated pt_BR translation from Andre Luis Lopes <andrelop@debian.org>
    (Closes: #237960)
  * Regenerate .pot file (Closes: #237892)
  * Updated Polish translation from Marcin Owsiany <porridge@debian.org>
    (Closes: #238333)
  * In pkgAcquire::Shutdown(), set the status of fetching items to
    StatError to avoid a sometimes large batch of error messages
    (Closes: #234685)
  * Implement an ugly workaround for the 10000-character limit on the
    Binaries field in debSrcRecordParser, until such time as some things
    can be converted over to use STL data types (ABI change) (Closes: #236688)
  * Increase default tagfile buffer from 32k to 128k; this arbitrary limit
    should also be removed someday (Closes: #174945)
  * Checked against Standards-Version 3.6.1 (no changes)

 -- Matt Zimmerman <mdz@debian.org>  Tue, 16 Mar 2004 22:47:55 -0800

apt (0.5.23) unstable; urgency=low

  * Cosmetic updates to XML man pages from Richard Bos <radoeka@xs4all.nl>
  * Use the 'binary' target rather than 'all' so that the ssh and bzip2
    symlinks are created correctly (thanks to Adam Heath)
    (Closes: #214842)
  * Updated Simplified Chinese translation of message catalog from Tchaikov
    <chaisave@263.net> (Closes: #234186)
  * Change default for Acquire::http::max-age to 0 to prevent index files
    being out of sync with each other (important with Release.gpg)
  * Add an assert() to make sure that we don't overflow a fixed-size
    buffer in the very unlikely event that someone adds 10 packaging
    systems to apt (Closes: #233678)
  * Fix whitespace in French translation of "Yes, do as I say!", which
    made it tricky to type, again.  Thanks to Sylvain Pasche
    <sylvain.pasche@switzerland.org> (Closes: #234494)
  * Print a slightly clearer error message if no packaging systems are
    available (Closes: #233681)
  * Point to Build-Depends in COMPILING (Closes: #233669)
  * Make debian/rules a bit more consistent in a few places.
    Specifically, always use -p$@ rather than an explicit package name,
    and always specify it first, and use dh_shlibdeps -l uniformly rather
    than sometimes changing LD_LIBRARY_PATH directly
  * Document unit for Cache-Limit (bytes) (Closes: #234737)
  * Don't translate "Yes, do as I say!" in Chinese locales, because it can
    be difficult to input (Closes: #234886)

 -- Matt Zimmerman <mdz@debian.org>  Thu, 26 Feb 2004 17:08:14 -0800

apt (0.5.22) unstable; urgency=low

  * Updated French translation of man pages from Philippe Batailler
    <philippe.batailler@free.fr> (Closes: #203119)
  * Initialize StatusFile in debSystem (Closes: #229791)
  * Fix apt-get's suggests/recommends printing, which was skipping every
    other dependency due to both using GlobOr and incrementing the DepIterator
    (Closes: #229722)
  * Restore SIGINT/SIGQUIT handlers to their old values (rather than
    SIG_DFL) after invoking dpkg (Closes: #229854)
  * Updated Dutch translation of message catalog from cobaco
    <cobaco@linux.be> (Closes: #229601)
  * Catalan translation from Antoni Bella, Matt Bonner and Jordi Mallach
    (Closes: #230102)
  * Simplified Chinese translation of message catalog from "Carlos
    Z.F. Liu" <carlos_liu@yahoo.com> (Closes: #230960)
  * Replace SGML manpages with XML man pages from richard.bos@xs4all.nl
    (Closes: #230687)
  * Updated Spanish translation of man pages from Ruben Porras
    <nahoo82@telefonica.net> (Closes: #231539)
  * New Czech translation of message catalog from Miroslav Kure
    <kurem@upcase.inf.upol.cz> (Closes: #231921)

 -- Matt Zimmerman <mdz@debian.org>  Mon,  9 Feb 2004 12:44:54 -0800

apt (0.5.21) unstable; urgency=low

  * Patch from Eric Wong <normalperson@yhbt.net> to include apt18n.h after
    other headers to avoid breaking locale.h when setlocale() is defined
    as an empty macro.  This was not a problem on Debian, but broke
    compilation on Solaris. (Closes: #226509)
  * Updated French translation from Pierre Machard <pmachard@debian.org>
    (Closes: #226886)
  * Add colons to apt-get's "kept back"/"upgraded"/"downgraded" messages
    (Closes: #226813)
  * Fix typo in apt-cache(8) (Closes: #226351)
  * Clearer error message in place of "...has no available version, but
    exists in the database" (Closes: #212203)
  * Patch from Oliver Kurth <oku@masqmail.cx> to use AC_CACHE_VAL for
    GLIBC_VER to make cross-compilation easier (Closes: #221528)
  * Add example preferences file (Closes: #220799)
  * Updated Greek translation from Konstantinos Margaritis <markos@debian.org>
    (Closes: #227205)
  * Updated Spanish translation of man pages from Ruben Porras
    <nahoo82@telefonica.net> (Closes: #227729)

 -- Matt Zimmerman <mdz@debian.org>  Fri, 16 Jan 2004 10:54:39 -0800

apt (0.5.20) unstable; urgency=low

  * Fixed German translations of "Suggested" from Christian Garbs
    <debian@cgarbs.de> (Closes: #197960)
  * Add an "apt-cache madison" command with an output format similar to
    the katie tool of the same name (but less functionality)
  * Fix debSourcesIndex::Describe() to correctly say "Sources" rather than
    "Packages"

 -- Matt Zimmerman <mdz@debian.org>  Sat,  3 Jan 2004 23:42:50 -0800

apt (0.5.19) unstable; urgency=low

  * Fix Packages::Extensions support in apt-ftparchive generate
    (Closes: #225453)

 -- Matt Zimmerman <mdz@debian.org>  Sat,  3 Jan 2004 16:20:31 -0800

apt (0.5.18) unstable; urgency=low

  * New no_NO.po file from Tollef Fog Heen <tfheen@debian.org> to fix
    encoding problems (Closes: #225602)
  * Have "apt-ftparchive release" strip the leading path component from
    the checksum entries

 -- Matt Zimmerman <mdz@debian.org>  Fri,  2 Jan 2004 11:24:35 -0800

apt (0.5.17) unstable; urgency=low

  * Enable apt-ftparchive to generate Release files.  Hopefully this will
    make it easier for folks to secure their apt-able packages

 -- Matt Zimmerman <mdz@debian.org>  Fri, 26 Dec 2003 12:53:21 -0800

apt (0.5.16) unstable; urgency=low

  * po/de.po update from Michael Karcher <karcher@physik.fu-berlin.de>
    (Closes: #222560)
  * Update config.guess and config.sub from autotools-dev 20031007.1
  * Add knetbsd to buildlib/ostable (Closes: #212344)
  * Don't suggest apt-get -f install to correct broken build-deps; broken
    installed packages are rarely the cause (Closes: #220858)
  * Avoid clobbering configure.in if sed fails

 -- Matt Zimmerman <mdz@debian.org>  Wed, 24 Dec 2003 14:54:40 -0800

apt (0.5.15) unstable; urgency=low

  * Spanish man pages, patch from Ruben Porras <nahoo82@telefonica.net>
    (Closes: #195444)
    - apt.es.8 wasn't included in the patch, but was referenced.  Fetched
      version 1.3 from debian-doc cvs
    - Create doc/es/.cvsignore
  * Patch from Koblinger Egmont <egmont@uhulinux.hu> to fix
    pkgCache::PkgFileIterator::Label() to correctly refer to File->Label
    rather than File->Origin (Closes: #213311)
  * Add missing comma and space to German translation of "downgraded"
    (Closes: #213975)
  * Add missing comma in apt_preferences(5) (Closes: #215362)
  * Fix whitespace in French translation of "Yes, do as I say!", which
    made it tricky to type.  Thanks to Sylvain Pasche
    <sylvain.pasche@switzerland.org> (Closes: #217152)
  * Let apt-get build-dep try alternatives if the installed package
    doesn't meet version requirements (Closes: #214736)
  * Fix version display for recommends (Closes: #219900)
  * Use isatty rather than ttyname for checking if stdin is a terminal.
    isatty has the advantage of not requiring /proc under Linux, and thus
    Closes: #221728
  * Correctly implement -n as a synonym for --names-only (Closes: #224515)
  * Update apt-cache(8)
    - Document --installed
    - --recursive applies to both depends and rdepends
  * Japanese translation of documentation from Kurasawa Nozomu <nabetaro@slug.jp>
    (Closes: #186235)
  * Clarify documentation of --no-upgrade in apt-get(8) (Closes: #219743)
  * Clean up and simplify some of the suggests/recommends display in apt-get
  * Use cvs update -d in debian/rules cvs-build rather than just update
  * Pass --preserve-envvar PATH --preserve-envvar CCACHE_DIR to debuild.  apt
    takes a long time to build, and ccache helps

 -- Matt Zimmerman <mdz@debian.org>  Sat, 20 Dec 2003 16:34:30 -0800

apt (0.5.14) unstable; urgency=low

  * apt-get build-dep, when trying to skip over the remaining elements of
    an or-expression, would accidentally inherit the version requirements of a
    later item in the or-expression.  Fixed it.
  * Let apt-get build-dep try alternatives if the first dependency in an
    or-expression is not available
  * Add a Debug::BuildDeps to generate some trace output
  * Help apt-get build-dep produce more useful error messages
  * Process build-dependencies in forward rather than reverse order
  * Error out if an installed package is too new for a << or <=
    build-dependency
  * apt-get build-dep should now be able to handle almost any package with
    correct build-depends.  The primary exception is build-dependencies on
    virtual packages with more than one provider, and these are
    discouraged for automated processing (but still common,
    unfortunately).

 -- Matt Zimmerman <mdz@debian.org>  Tue, 23 Sep 2003 22:57:31 -0400

apt (0.5.13) unstable; urgency=medium

  * Document configuration file comment syntax in apt.conf(5)
    (Closes: #211262)
  * s/removed/installed/ in a comment in apt-get.cc
  * Move comment for ListParser::ParseDepends into the right place
  * Don't preserve ownership when copying config.guess and config.sub.
    This broke builds where the clean target was run with different
    privileges than the rest of the build (i.e., root) (Closes: #212183)
  * On second thought, don't copy config.guess and config.sub at all.  I'd
    rather they always match what is in CVS.

 -- Matt Zimmerman <mdz@debian.org>  Mon, 22 Sep 2003 10:28:17 -0400

apt (0.5.12) unstable; urgency=low

  * Exclude subdirectories named 'debian-installer' from the apt-cdrom
    search (Closes: #210485 -- release-critical)

 -- Matt Zimmerman <mdz@debian.org>  Thu, 11 Sep 2003 21:48:14 -0400

apt (0.5.11) unstable; urgency=low

  * Updated pt_BR translations from Andre Luis Lopes <andrelop@debian.org>
    (Closes: #208302)
  * In apt.conf(5), give the fully qualified name of Dir::Bin::Methods,
    rather than just "methods"
  * Add new nb and nn translations from Petter Reinholdtsen <pere@hungry.com>
  * Clean up reportbug script a bit, and extend it to distinguish between a
    configuration file not existing and the user declining to submit it with
    the report
  * Add #include <langinfo.h> to cmdline/apt-get.cc.  This apparently gets
    pulled in by something else with recent g++ and/or glibc, but is
    required when building on, e.g., stable
  * Patch from Koblinger Egmont <egmont@uhulinux.hu> to fix version
    comparisons with '~' (Closes: #205960)
  * Disable Russian translation until someone can review it
    (Closes: #207690)

 -- Matt Zimmerman <mdz@debian.org>  Wed, 10 Sep 2003 19:41:28 -0400

apt (0.5.10) unstable; urgency=low

  * Correct the section in apt_preferences(5) on interpreting priorities
    to show that zero is not a valid priority, and print a warning if such
    a pin is encountered in the preferences file (Closes: #204971)
  * Regenerate French man pages from sgml source (Closes: #205886)
  * Get self-tests compiling again, updated for latest library API
    and g++ 3.3
  * Add version comparison tests for #194327 and #205960
  * Fix error message in version test to output versions in the order in
    which they were compared when the reverse comparison fails
  * Reference the source package bug page rather than the one for the
    binary package 'apt' in the man pages (Closes: #205290)
  * Updated Polish po file from Marcin Owsiany <porridge@debian.org>
    (Closes: #205950)
  * Mention some of the available frontends in apt-get(8) (Closes: #205829)
  * Add apt-config to SEE ALSO section of apt-get (Closes: #205036)
  * Add missing "lang" attributes to refentry tags in French man pages
    (apt-cdrom, apt-extracttemplates, apt-sortpkgs)
  * Change upgraded/newly installed/not fully installed or removed
    messages to be consistent and somewhat shorter (some translations
    exceeded 80 characters even in the simplest case)
  * Make APT::Get::Show-Upgraded (aka apt-get -u) default to true.
  * Updates to Dutch translation from Bart Cornelis <cobaco@linux.be>
    (Closes: #207656)

 -- Matt Zimmerman <mdz@debian.org>  Sun, 31 Aug 2003 21:12:39 -0400

apt (0.5.9) unstable; urgency=low

  * Oh well, apt isn't going to make it into testing anytime soon due to
    new glibc and gcc deps, so we might as well fix more bugs
  * Fix typo in example ftp-archive.conf (Closes: #203295)
  * Mention default setting for --all-versions (Closes: #203298)
  * Patch from Otavio Salvador <otavio@debian.org> to have --version
    only print the version (and not usage as well) (Closes: #203418)
  * Patch from Otavio Salvador <otavio@debian.org> to switch from
    dh_installmanpages to dh_installman.  Fixes the problem where the
    pt_BR man page was installed in the wrong location (Closes: #194558)
  * Move the French apt-ftparchive man page into apt-utils where it
    belongs.  apt-utils Replaces: apt (<< 0.5.9)
  * Write records from "apt-cache show" using fwrite(3) rather than
    write(2), in case for some reason the entire record doesn't get
    written by a single write(2)
  * Add new French man pages to doc/fr/.cvsignore
  * Add freebsd to buildlib/ostable (Closes: #193430)
  * Avoid segfault if a package name is specified which consists
    entirely of characters which look like end tags ('+', '-')
    (Closes: #200425)
  * Patch from Otavio Salvador <otavio@debian.org> to avoid listing
    suggests/recommends for packages which are selected for installation
    at the same time as the package which suggests/recommends them
    (Closes: #200102)
  * Patch from Otavio Salvador <otavio@debian.org> to avoid listing
    suggests/recommends which are Provided by a package which is already
    installed (Closes: #200395)
  * Patch to update pt_BR man page for apt_preferences(5) from Andre Luis
    Lopes <andrelop@debian.org> (Closes: #202245)
  * Use nl_langinfo(YESEXPR) rather than comparing to the translated
    string "Y".  Closes: #200953 and should make the prompting generally
    more robust in the face of i18n.  In the particular case of #200953,
    it was being fooled because of signedness issues with toupper(3)
    (Closes: #194614)
  * apt Suggests: aptitude | synaptic | gnome-apt | wajig
    (Closes: #146667)
  * Clean up whitespace in translated strings in ru.po, which messed up
    indentation (some other translations probably have similar problems)
    (Closes: #194282)
  * Run ispell -h over the man page sources and fix a bunch of typos
  * Use debian/compat rather than DH_COMPAT
  * Update to debhelper compatibility level 3
    - remove ldconfig calls from debian/{postinst,postrm} as dh_makeshlibs
      will add them
    - echo 3 > debian/compat
    - Build-Depends: debhelper (>= 3)
  * Exclude '.#*' from cvs-build
  * Let the ftp method work with ftp servers which do not require a
    password (Closes: #199425)
  * Build-depend on debhelper >= 4.1.62, because we need the fix for
    #204731 in order for dh_installman to work correctly
    with our SGML man pages
  * Move dh_makeshlibs ahead of dh_installdeb so that its postinst
    fragments are properly substituted

 -- Matt Zimmerman <mdz@debian.org>  Sun, 10 Aug 2003 19:54:39 -0400

apt (0.5.8) unstable; urgency=medium

  * urgency=medium because the changes since 0.5.5.1 are pretty safe as
    far as core functionality, 0.5.5.1 survived unstable for 10 days, and
    I don't want to delay apt's progress into testing any further.  It's
    decidedly better than 0.5.4.
  * Clarify the meaning of the only-source option in apt-get(8)
    (Closes: #177258)
  * Updated French man pages from Philippe Batailler
    <philippe.batailler@free.fr> (Closes: #182194)
  * Give a warning if an illegal type abbreviation is used when looking up a
    configuration item (Closes: #168453)
  * Improve build-depends handling of virtual packages even further, so that
    it will now also try to satisfy build-depends on virtual packages if they
    are not installed.  Note that this only works if there is only one
    package providing the virtual package, as in other cases (Closes: #165404)
  * Update config.guess and config.sub from autotools-dev 20030717.1
  * Tweak SGML in apt-extracttemplates.1.sgml so that literal '>' doesn't end
    up in output
  * Document SrcDirectory in apt-ftparchive.1.sgml (Closes: #156370)
  * Support TMPDIR in apt-extracttemplates (Closes: #191656)
  * Fix ru.po to use a capital letter for the translation of 'Y' so that
    YnPrompt works correctly (Closes: #200953).  No other translations seem
    to have this problem
  * Regenerate POT file and sync .po files
  * Only try to clear stdin if it is a tty, to avoid looping if there is
    lots of stuff (perhaps an infinite amount) to read (Closes: #192228)

 -- Matt Zimmerman <mdz@debian.org>  Fri, 25 Jul 2003 20:21:53 -0400

apt (0.5.7) unstable; urgency=low

  * Update control file to match overrides (apt priority important,
    libapt-pkg-dev section libdevel)
  * Silence the essential packages check if we are only downloading
    archives and not changing the system (Closes: #190862)
  * Skip version check if a build-dependency is provided by an installed package
    (Closes: #126938)
  * Have apt-cache show exit with an error if it cannot find any of the
    specified packages (Closes: #101490)

 -- Matt Zimmerman <mdz@debian.org>  Mon, 21 Jul 2003 23:43:24 -0400

apt (0.5.6) unstable; urgency=low

  * Adam Heath <doogie@debian.org>
    - Fix segfault when handling /etc/apt/preferences.  Closes: #192409.
  * Matt Zimmerman <mdz@debian.org>
    - Clean up some string handling, patch from Peter Lundkvist
      <p.lundkvist@telia.com> (Closes: #192225)
    - Don't fall off the end of the buffer when comparing versions.
      Patch from Koblinger Egmont <egmont@uhulinux.hu> (Closes: #194327)
    - Minor fixes to apt-ftparchive(1) (Closes: #118156)
    - Fix typo in apt-ftparchive help text (Closes: #119072)
    - More typos in apt-ftparchive help text (Closes: #190936)
    - Update config.guess, config.sub to latest versions
    - Modify the description for apt-utils to reflect the fact that it is not
      (any longer) infrequently used (Closes: #138045)
    - Make setup script for dselect method more explicit about
      overwriting sources.list (Closes: #151727)
    - Fix typo in apt-cache(8) (Closes: #161243)
    - Remove duplicate 'showpkg' from synopsis on apt-cache(8)
      (Closes: #175611)
    - Document in apt-get(8) the meaning of the '*' in ShowList, which is that
      the package is being purged (Closes: #182369)
    - Fix extra "/" character in apt.conf(5) (Closes: #185545)
    - Fix typo in tar error message (Closes: #191424)
    - Clarify description of 'search' on apt-cache(8) (Closes: #192216)
    - Fix incorrect path for 'partial' directory on apt-get(8)
      (Closes: #192933)
    - Fixes to pt_BR translation from Andre Luis Lopes <andrelop@ig.com.br>
      (Closes: #196669)
    - Updated apt_preferences(5) man page with many corrections and
      clarifications from Thomas Hood <jdthood@yahoo.co.uk>
      (Closes: #193336)
    - Fix SGML validation errors in apt-cache.8.sgml introduced in 0.5.5 or so
    - Add a simple example to apt-ftparchive(1) (Closes: #95257)
    - Add bug script for collecting configuration info (Closes: #176482)

 -- Matt Zimmerman <mdz@debian.org>  Mon, 21 Jul 2003 01:59:43 -0400

apt (0.5.5.1) unstable; urgency=low

  * Move the target of the example docs from doc to binary.  Closes:
    #192331
  * Fix api breakage that broke apt-ftparchive and apt-cache dumpavail, by
    backing out change that incorretly attempted to handle Package sections
    larger than 32k.  Closes: #192373
  * Fix never-ending loop with apt-get install -V.  Closes: #192355.

 -- Adam Heath <doogie@debian.org>  Mon, 19 May 2003 12:30:16 -0500

apt (0.5.5) unstable; urgency=low

  * New deb version compare function, that has no integer limits, and
    supports pre-versions using ~.  Code ported from dpkg.
  * Fix handling of [!arch] for build-dependencies. Closes: #88798, #149595
  * Fix handling of build-deps on unknown packages. Closes: #88664, #153307
  * "apt-get --arch-only build-dep" to install only architecture-
    dependent build dependencies. Bump minor shared lib number to reflect
    small change in BuildDepend API.
  * APT::Build-Essential configuration option (defaults to "build-essential")
    so that "apt-get build-dep" will ensure build essential packages are
    installed prior to installing other build-dependencies. Closes: #148879
  * LD_LIBRARY_PATH thing. Closes: #109430, #147529
  * /usr/doc reference in postinst. Closes: #126189
  * Doc updates. Closes: #120689
  * Possible apt-cache segfault. Closes: #120311, #118431, #117915, #135295,
          #131062, #136749
  * Print special message for EAI_AGAIN. Closes: #131397
  * libapt-pkg-dev needs to bring in the apt-inst library if linking
    is to work. Closes: #133943
  * Typos, Doc Stuff. Closes: #132772, #129970, #123642, #114892, #113786,
         #109591, #105920, #103678, #139752, #138186, #138054, #138050,
	 #139994, #142955, #151654, #151834, #147611, #154268, #173971
  * Fix possibility for tag file parsing to fail in some unlikely situations.
    Closes: #139328
  * Use std C++ names for some header files. Closes: #128741
  * Do not check for free space if --no-download. Closes: #117856
  * Actually implement or group handling for 'upgrade'. Closes: #133950
  * "Internal Error, Couldn't configure pre-depend" is not actually an
    internal error, it is a packaging error and now it says so, and
    pinpoints the problem dependency. Closes: #155621
  * Allows failure to write to a pipe for post-invoke stuff. Closes: #89830
  * Use usr/share/doc for dhelp. Closes: #115701
  * --print-uris works with 'update'. Closes: #57070
  * Options Dpkg::MaxArgs,Dpkg::MaxArgBytes to allow a much longer dpkg
    command line.
  * Fixed 2 little OR group bugs, thanks to Yann Dirson. Closes: #143995,
    #142298
  * Allow an uninstalled package to be marked for removal on an install
    line (meaning not to automatically install it), also fix some dodgy
    handling of protected packages. Closes: #92287, #116011
  * Fix errant prefix matching in version selection. Closes: #105968
  * Ensure that all files needed to run APT as a user are readable and
    ignore roots umask for these files. Closes: #108801
  * Support larger config spaces. Closes: #111914
  * 'apt-get update' no longer does 'Building Dependency Tree'.
  * When matching regexs allways print a message. Change regex activation
    charset. Closes: #147817
  * Don't die if lines in sources.list are too long. Closes: #146846
  * Show file name on apt-extracttemplate error messges. Closes: #151835
  * i18n gettext stuff, based on work from Michael Piefel: Closes: #95933
  * Some highly unlikely memory faults. Closes: #155842
  * C++ stuff for G++3.2. Closes: #162617, #165515,
  * apt-config dumps sends to stdout not stderr now.  Closes: #146294
  * Fix segfault in FindAny when /i is used, and there is no default.
    Closes: #165891
  * Add s390x to archtable.  Closese: #160992.
  * Update config.sub/config.guess in cvs, and add support to debian/rules
    to update them from /usr/share/misc if they exist.  Closes: #155014
  * Remove 'Sorry' from messages.  Closes: #148824.
  * Change wording of 'additional disk space usage' message.  Closes:
    #135021.
  * apt-extracttemplates now prepends the package name when extracting
    files.  Closes: #132776
  * Add -n synonym for --names-only for apt-cache.  Closes: #130689
  * Display both current version and new version in apt-get -s.  Closes:
    #92358
  * Add an options and timeout config item to ssh/rsh.  Closes: #90654
  * libapt-pkg-dev now depends on apt-utils.  Closes: #133942.
  * Change verbose logging output of apt-ftparchive to go to stderr,
    instead of stdout.  Also, errors that occur no longer go to stdout,
    but stderr.  Closes: #161592
  * Test for timegm in configure.  Closes: #165516.
  * s/st_mtime/mtime/ on our local stat structure in apt-ftparchive, to
    support compliation on platforms where st_mtime is a macro.  Closes:
    #165518
  * Check the currently mounted cdrom, to see if it's the one we are
    interested in.  Closes: #154602
  * Refer to reportbug instead of bug in the man pages. Closes: #173745
  * Link apt-inst to apt-pkg. Closes: #175055
  * New apt_preferences man page from Thomas Hood, Susan Kleinmann,
    and others.
  * Fix > 300 col screen segfault. Closes: #176052
  * Rebuild with gcc-3.2. Closes: #177752, #178008.
  * Fix build-dep handling of | dependencies.
    Closes: #98640, #145997, #158896, #172901
  * Double default value of APT::Cache-Limit, until such time as it
    can be made more dynamic.  Closes: #178623.
  * Report uris with '.gz' when there are errors.  Closes: #178435.
  * When installing build-deps, make sure the new version will
    satisfy build requirements. Closes: #178121
  * Split offline and guide documentation into apt-doc.  This was done so
    that binary-arch builds do not require documention deps.  Note, that 
    apt-doc is not installed on upgrades.
  * Use doc-base, instead of dhelp directly.  Closes: #110389
  * Change http message 'Waiting for file' to 'Waiting for headers'.
    Closes: #178537
  * Remove trailing lines on package lists in apt-get.  Closes: #178736.
  * Fix origin pins for file:// uris.  Closes: #189014.
  * Apply typo and syntax patch from bug to apt-cache.8.sgml.  Closes:
    #155194
  * s/dpkg-preconfig/dpkg-preconfigure/ in examples/configure-index.
    Closes: #153734.
  * Fix some typos in the apt-get manual.  Closes: #163932.
  * Apply patch from bug, to change frozen to testing, and then do it
    everywhere else.  Closes: #165085.
  * Update es.po.  Closes: #183111.
  * Add pt_BR translation of apt_preferences(5).  Also, build fr manpages.
    Closes: #183904.
  * Add a vcg command to apt-cache, similiar to dotty.  Closes: #150512.
  * Add option to apt-get to show versions of packages being
    upgraded/installed.
  * Be quiet in apt.post{inst,rm}.  Closes: #70685.
  * apt-get now prints out suggested and recommended packages.  Closes:
    #54982.
  * Insert some newlines in the cdrom change media message.  Closes:
    #154601.
  * Add a rdepends command to apt-cache.  Closes: #159864.
  * When building the dpkg command line, allow for 8192 chars to be used,
    instead of only 1024.
  * APT::Immediate-Configure had inverted semantics(false meant it was
    enabled).  Closes: #173619.
  * Fix status file parser so that if a record is larger than 32k, the
    buffer size will be doubled, and the read attempted again.  Closes:
    #174945.

 -- Adam Heath <doogie@debian.org>  Sun, 27 Apr 2003 01:23:12 -0500

apt (0.5.4) unstable; urgency=low

  * M68k config.guess patch. Closes: #88913
  * Bi-yearly test on OpenBSD and Solaris
  * Doc updates. Closes: #89121, #89854, #99671, #98353, #95823, #93057,
          #97520, #102867, #101071, #102421, #101565, #98272, #106914,
          #105606, #105377
  * Various cosmetic code updates. Closes: #89066, #89066, #89152
  * Add "pre-auto" as an option for DSelect::Clean (run autoclean after
    update).
  * More patches from Alfredo for Vendors and more SHA-1 stuff
  * Fix for AJ's 'desire to remove perl-5.005' and possibly other
    similar situations. Closes: #56708, #59432
  * no_proxy and ftp. Closes: #89671
  * Philippe Batailler's man page patches.
  * Fix for display bug. Closes: #92033, #93652, #98468
  * Use more than 16bits for the dep ID. Some people ran out..
    Closes: #103020, #97809, #102951, #99974, #107362, #107395, #107362,
            #106911, #107395, #108968
  * Reordered some things to make dante and FTP happier. Closes: #92757
  * James R. Van Zandt's guide.sgml updates. Closes: #90027
  * apt-ftparchive copes with no uncompressed package files + contents.
  * French man pages from philippe batailler - well sort of. They
    don't build yet..
  * run-parts. Closes: #94286
  * 'apt-cache policy' preferences debug tool.
  * Whatever. Closes: #89762
  * libstdc++ and HURD. Closes: #92025
  * More apt-utils verbage. Closes: #86954
  * Fliped comparision operator. Closes: #94618
  * Used the right copyright file. Closes: #65691
  * Randolph's G++3 patches.
  * Fixed no_proxy tokanizing. Closes: #100046
  * Strip Config-Version when copying status to available. Closes: #97520
  * Segfault with missing source files. Closes: #100325
  * EINTR check. Closes: #102293
  * Various changes to the locking metholodgy for --print-uris.
    Closes: #100590
  * Lame LD_LIBRARY_PATH thing. Closes: #98928
  * apt-cache search searchs provide names too now. Closes: #98695
  * Checksum and long lines problem. Closes: #106591
  * .aptignr and empty files are just a warning. Closes: #97364

 -- Jason Gunthorpe <jgg@debian.org>  Sat, 18 Aug 2001 17:21:59 -0500

apt (0.5.3) unstable; urgency=low

  * JoeyH's dpkg::preconfig not working. Closes: #88675
  * Fixed apt override disparity
  * Alfredo's SHA-1 and related patches

 -- Jason Gunthorpe <jgg@debian.org>  Sun,  4 Mar 2001 15:39:43 -0700

apt (0.5.2) unstable; urgency=low

  * Fixed mention of /usr/doc in the long description
  * JoeyH's downgrade bug -- don't use 0.5.1
  * Doc bug. Closes: #88538
  * Fault in building release strings. Closes: #88533

 -- Jason Gunthorpe <jgg@debian.org>  Sun,  4 Mar 2001 15:39:43 -0700

apt (0.5.1) unstable; urgency=low

  * Fixed #82894 again, or should be and.
  * Process the option string right. Closes: #86921
  * Don't eat the last command for pipes. Closes: #86923
  * Ignore .* for configuration directory processing. Closes: #86923
  * Alfredo's no_proxy patch
  * Documentation fixes. Closes: #87091
  * JoeyH's double slash bug. Closes: #87266
  * Unintitialized buffer and apt-ftparchive contents generation.
     Closes: #87612
  * Build-deps on virtual packages. Closes: #87639
  * Fixes glibc/libstdc++ symbol dependencies by including glibc and
    libstdc++ version info in the library soname and in the package
    provides. Closes: #87426
  * Updated soname version to 0.3.2
  * apt-extracttemplates moved from debconf into apt-utils
  * s390 archtable entry. Closes: #88232
  * Dan's segfault
  * Some instances where the status file can source a package in a
    non-sensical way. Closes: #87390
  * Work better if there are duplicate sources.list entries.
  * Fixed the resetting of Dir with "dir {};". Closes: #87323

 -- Randolph Chung <tausq@debian.org>  Sat, 3 Mar 2001 15:37:38 -0700

apt (0.5.0) unstable; urgency=low

  * Fixed an obscure bug with missing final double new lines in
    package files
  * Changed the apt-cdrom index copy routine to use the new section
    rewriter
  * Added a package file sorter, apt-sortpkgs
  * Parse obsolete Optional dependencies.
  * Added Ben's rsh method. Closes: #57794
  * Added IPv6 FTP support and better DNS rotation support.
  * Include the server IP in error messages when using a DNS rotation.
    Closes: #64895
  * Made most of the byte counters into doubles to prevent 32bit overflow.
    Closes: #65349
  * HTTP Authorization. Closes: #61158
  * Ability to parse and return source index build depends from Randolph.
  * new 'apt-get build-dep' command from Randolph. Closes: #63982
  * Added apt-ftparchive the all dancing all singing FTP archive
    maintinance program
  * Allow version specifications with =1.2.4-3 and /2.2 or /stable postfixes
    in apt-get.
  * Removed useless internal cruft including the xstatus file.
  * Fixed config parser bugs. Closes: #67848, #71108
  * Brain Damanged apt-get config options changed, does not change the command
    line interface, except to allow --enable-* to undo a configuration
    option:
      No-Remove -> Remove
      No-Download -> Download
      No-Upgrade -> Upgrade
  * Made this fix configable (DSelect::CheckDir) and default to disabled:
     * No remove prompt if the archives dir has not changed. Closes: #55709
    Because it is stupid in the case where no files were downloaded due to
    a resumed-aborted install, or a full cache! Closes: #65952
  * Obscure divide by zero problem. Closes: #64394
  * Update sizetable for mips. Closes: #62288
  * Fixed a bug with passive FTP connections
  * Has sizetable entry for sparc64. Closes: #64869
  * Escape special characters in the ::Label section of the cdroms.lst
  * Created apt-utils and python-apt packages
  * Due to the new policy engine, the available file may contain entries
    from the status file. These are generated if the package is not obsolete
    but the policy engine prohibits using the version from the package files.
    They can be identified by the lack of a Filename field.
  * The new policy engine. Closes: #66509, #66944, #45122, #45094, #40006,
    #36223, #33468, #22551
  * Fixed deb-src line for non-us. Closes: #71501, #71601
  * Fixes for G++ 2.96, s/friend/friend class/
  * Fixed mis doc of APT::Get::Fix-Missing. Closes: #69269
  * Confirmed fix for missing new line problem. Closes: #69386
  * Fixed up dhelp files. Closes: #71312
  * Added some notes about dselect and offline usage. Closes: #66473, #38316
  * Lock files on read only file systems are ignored w/ warning.
    Closes: #61701
  * apt-get update foo now gives an error! Closes: #42891
  * Added test for shlibs on hurd. Closes: #71499
  * Clarified apt-cache document. Closes: #71934
  * DocBook SGML man pages and some improvements in the text..
  * sigwinch thing. Closes: #72382
  * Caching can be turned off by setting the cache file names blank.
  * Ignores arches it does not know about when autocleaning. Closes: #72862
  * New function in apt-config to return dirs, files, bools and integers.
  * Fixed an odd litle bug in MarkInstall and fixed it up to handle
    complex cases involving OR groups and provides.
    68754 describes confusing messages which are the result of this..
    Closes: #63149, #69394, #68754, #77683, #66806, #81486, #78712
  * Speeling mistake and return code for the 'wicked' resolver error
    Closes: #72621, #75226, #77464
  * Solved unable to upgrade libc6 from potato to woody due to 3 package
    libc6 dependency loop problem.
  * Leading sources.list spaces. Closes: #76010
  * Removed a possible infinite loop while processing installations.
  * Man page updates. Closes: #75411, #75560, #64292, #78469
  * ReduceSourceList bug. Closes: #76027
  * --only-source option. Closes: #76320
  * Typos. Closes: #77812, #77999
  * Different status messages. Closes: #76652, #78353
  * /etc/apt/apt.conf.d/ directory for Joey and Matt and pipe protocol 2
  * OS detection an support for the new pseduo standard of os-arch for the
    Architecture string. Also uses regexing.. Closes: #39227, #72349
  * Various i18n stuff. Note that this still needs some i18n wizard
    to do the last gettextization right. Closes: #62386
  * Fixed a problem with some odd http servers/proxies that did not return
    the content size in the header. Closes: #79878, #44379
  * Little acquire bugs. Closes: #77029, #55820
  * _POSIX_THREADS may not be defined to anything, just defined..
    Closes: #78996
  * Spelling of Ignore-Hold correctly. Closes: #78042
  * Unlock the dpkg db if in download only mode. Closes: #84851
  * Brendan O'Dea's dselect admindir stuff. Closes: #62811
  * Patch from BenC. Closes: #80810
  * Single output of some names in lists. Closes: #80498, #43286
  * Nice message for people who can't read syserror output. Closes: #84734
  * OR search function. Closes: #82894
  * User's guide updates. Closes: #82469
  * The AJ/JoeyH var/state to var/lib transition patch. Closes: #59094
  * Various CD bugs, again thanks to Greenbush
    Closes: #80946, #76547, #71810, #70049, #69482
  * Using potato debhelper. Closes: #57977
  * I cannot self-terminate. Closes: #74928

 -- Jason Gunthorpe <jgg@debian.org>  Wed, 21 Feb 2001 00:39:15 -0500

apt (0.3.19) frozen unstable; urgency=low

  * Updates to apt-cdrom to support integrated non-us nicely, thanks to
    Paul Wade.
  * Fixed that apt-get/cdrom deadlock thing. Closes: #59853, #62945, #61976
  * Fixed hardcoded path. Closes: #59743
  * Fixed Jay's relative path bug
  * Allowed source only CDs. Closes: #58952
  * Space check is supressed if --print-uris is given. Closes: #58965
  * Clarified the documenation examples for non-us. Closes: #58646
  * Typo in the package description. Closes: #60230
  * Man Page typo. Closes: #60347
  * Typo in Algorithms.cc. Closes: #63577
  * Evil dotty function in apt-cache for generating dependency graphs
    with the as-yet-unpackaged GraphVis.
  * Appears to have been fixed in Janurary.. Closes: #57981
  * New config.guess/sub for the new archs. Closes: #60874
  * Fixed error reporting for certain kinds of resolution failures.
    Closes: #61327
  * Made autoclean respect 'q' settings. Closes: #63023
  * Fixed up the example sources.list. Closes: #63676
  * Added DPkg::FlushSTDIN to control the flushing of stdin before
    forking dpkg. Closes: #63991

 -- Ben Gertzfield <che@debian.org>  Fri, 12 May 2000 21:10:54 -0700

apt (0.3.18) frozen unstable; urgency=low

  * Changes in the postinst script. Closes: #56855, #57237
  * Fixed bashism. Closes: #57216, #57335
  * Doc updates. Closes: #57772, #57069, #57331, #57833, #57896

 -- Ben Gertzfield <che@debian.org>  Sun, 13 Feb 2000 01:52:31 -0800

apt (0.3.17) unstable; urgency=low

  * RFC 2732 usage for CDROM URIs and fixes to apt-cdrom
  * Fixed the configuration parser to not blow up if ; is in the config
    string
  * Applied visual patch to dselect install script . Closes #55214
  * Included the configure-index example
  * Minimal CD swaps
  * Library soname has increased
  * Fixed default sources.list to have correct URLs for potato when it
    becomes stable
  * Added a message about erasing sources.list to dselect setup script
    Closes: #55755
  * No remove prompt if the archives dir has not changed. Closes: #55709
  * Fixed inclusion of 2nd sample config file. Closes: #55374
  * Made file mtimes of 0 not confuse the methods If-Modifed-Since check.
    Closes: #55991

 -- Ben Gertzfield <che@debian.org>  Mon, 31 Jan 2000 12:12:40 -0800

apt (0.3.16) unstable; urgency=low

  * Made --no-download work. Closes: #52993
  * Now compiles on OpenBSD, Solaris and HP-UX
  * Clarify segfault errors
  * More debhelper fixes. Closes: #52662, #54566, #52090, #53531, #54769
  * Fix for Joel's discovery of glibc removal behavoir.
  * Fix for Ben Collins file: uri from slink upgrade.
  * Fixed resume code in FTP. Closes: #54323
  * Take more precautions to prevent the corruption Joey Hess saw.
  * Fixed --no-list-cleanup
  * RFC 2732 URI parsing ([] for hostnames).
  * Typo in apt-cache man page. Closes: #54949

 -- Ben Gertzfield <che@debian.org>  Fri, 14 Jan 2000 08:04:15 -0800

apt (0.3.15) unstable; urgency=low

  * Added DSelect::WaitAfterDownload Closes: #49549
  * Fixed cast error in byteswap macro and supporting code. Closes: #50093
  * Fixed buffer overflow for wide terminal sizes. Closes: #50295
  * Made -s and clean not do anything. Closes: #50238
  * Problem with Protected packages and the new OR code.
  * /usr/share/doc stuff. Closes: #51017, #50228, #51141
  * Remove doesn't require a package to be installable. Closes: #51175
  * FTP proxy touch ups in the mabn page. Closes: #51315, #51314

 -- Ben Gertzfield <che@debian.org>  Sat,  4 Dec 1999 21:17:24 -0800

apt (0.3.14) unstable; urgency=low

  * Fix Perl or group pre-depends thing Closes: #46091, #46096, #46233, #45901
  * Fix handling of dpkg's conversions from < -> <= Closes: #46094, #47088
  * Make unparsable priorities non-fatal Closes: #46266, #46267, #46293, #46298
  * Fix handling of '/' for the dist name. Closes: #43830, #45640, #45692
  * Fixed 'Method gave a blank filename' error from IMS queries onto CDs.
    Closes: #45034, #45695, #46537
  * Made OR group handling in the problem resolver more elaborate. Closes: #45646
  * Added APT::Clean-Installed option. Closes: #45973
  * Moves the free space check to after the calculated size is printed.
    Closes: #46639, #47498
  * mipsel arch Closes: #47614
  * Beautified URI printing to not include passwords Closes: #46857
  * Fixed little problem with --no-download Closes: #47557
  * Tweaked Dselect 'update' script to re-gen the avail file even in the
    event of a failure Closes: #47112
  * Retries for source archives too Closes: #47529
  * Unmounts CDROMs iff it mounted them Closes: #45299
  * Checks for the partial directories before doing downloads Closes: #47392
  * no_proxy environment variable (http only!) Closes: #43476
  * apt-cache showsrc Closes: #45799
  * De-Refs Single Pure virtual packages. Closes: #42437, #43555
  * Regexs for install. Closes: #35304, #38835
  * Dependency reports now show OR group relations
  * Re-Install feature. Cloes: #46961, #37393, #38919
  * Locks archive directory on clean (woops)
  * Remove is not 'sticky'. Closes: #48392
  * Slightly more accurate 'can not find package' message. Closes: #48311
  * --trivial-only and --no-remove. Closes: #48518
  * Increased the cache size. Closes: #47648
  * Comment woopsie. Closes: #48789
  * Removes existing links when linking sources. Closes: #48775
  * Problem resolver does not install all virtual packages. Closes: #48591, #49252
  * Clearer usage message about 'source' Closes: #48858
  * Immediate configure internal error Closes: #49062, #48884

 -- Ben Gertzfield <che@debian.org>  Sun,  7 Nov 1999 20:21:25 -0800

apt (0.3.13) unstable; urgency=low

  * Fix timestamp miss in FTP. Closes: #44363
  * Fix sorting of Kept packages. Closes: #44377
  * Fix Segfault for dselect-upgrade. Closes: #44436
  * Fix handling of '/' for the dist name. Closes #43830
  * Added APT::Get::Diff-Only and Tar-Only options. Closes #44384
  * Add commented-out deb-src URI to default sources.list file.

 -- Ben Gertzfield <che@debian.org>  Sun, 19 Sep 1999 18:54:20 -0700

apt (0.3.12) unstable; urgency=low

  * Fix for typo in the dhelp index. Closes: #40377
  * Multiple media swap support
  * Purge support. Closes: #33291, #40694
  * Better handling of - remove notation. Closes: #41024
  * Purge support. Closes: #33291, #40694
  * Error code on failed update. Closes: #41053
  * apt-cdrom adds entries for source directories. Closes: #41231
  * Sorts the output of any list. Closes: #41107
  * Fixes the looping problem. Closes: #41784, #42414, #44022
  * Fixes the CRC mechanism to lowercase all strings. Closes: #41839
  * More checks to keep the display sane. Particularly when fail-over is
    used with local mirrors and CD-Roms. Closes: #42127, #43130, #43668
  * PThread lockup problem on certain sparc/m68k. Closes: #40628
  * apt-cdrom understands .gz Package files too. Closes: #42779
  * Spelling error in dselect method description. Closes: #43251
  * Added security to the default source list. Closes: #43356

 -- Ben Gertzfield <che@debian.org>  Fri,  3 Sep 1999 09:04:28 -0700

apt (0.3.11) unstable; urgency=low

  * Fix for mis-parsed file: URIs. Closes: #40373, #40366, #40230
  * Fix for properly upgrading the system from perl 5.004 to 5.005

 -- Ben Gertzfield <che@debian.org>  Mon, 28 Jun 1999 21:06:44 -0700

apt (0.3.9) unstable; urgency=low

  * Spelling error in cachefile.cc. Closes: #39885
  * Trailing slash in dselect install if you try to use the
    default config file. Closes: #40011
  * Simulate works for autoclean. Closes: #39141
  * Fixed spelling errors. Closes: #39673
  * Changed url parsing a bit. Closes: #40070, #40069
  * Version 0.3.8 will be for slink/hamm (GNU libc 2).

 -- Ben Gertzfield <che@debian.org>  Thu, 24 Jun 1999 18:02:52 -0700

apt (0.3.7) unstable; urgency=low

  * Fixed missing text in the apt-get(8) page. Closes: #37596
  * Made --simulate and friends work with apt-get source. Closes: #37597, #37656
  * Fixed inclusion of man pages in the -doc/-dev package. Closes: #37633, #38651
  * Fixed handling of the -q option with not-entirely integer arguments
    Closes: #37499
  * Man page typo Closes: #37762
  * Fixed parsing of the Source: line. Closes: #37679
  * Dpkg/dpkg-hurd source bug. Closes: #38004, #38032
  * Added a check for an empty cache directory. Closes: #37963
  * Return a failure code if -d is given and packages fail to download.
    Closes: #38127
  * Arranged for an ftp proxy specifing an http server to work. See the
    important note in the sources.list man page.
  * Accounted for resumed files in the cps calculation. Closes: #36787
  * Deal with duplicate same version different packages. Closes: #30237
  * Added --no-download. Closes: #38095
  * Order of apt-cdrom dist detection. Closes: #38139
  * Fix apt-cdrom chop handling and missing lines. Closes: #37276
  * IPv6 http support
  * Suggests dpkg-dev for apt-get source. Closes: #38158
  * Fixed typo in apt-get help. Closes: #38712
  * Improved the error message in the case of broken held package. Closes: #38777
  * Fixed handling of MD5 failures
  * Documented list notation Closes: #39008
  * Change the 'b' to 'B'. Closes: #39007

 -- Ben Gertzfield <che@debian.org>  Sun, 20 Jun 1999 18:36:20 -0700

apt (0.3.6) unstable; urgency=low

  * Note that 0.3.5 never made it out the door..
  * Fix for apt-cdrom and unusual disk label locations. Closes: #35571
  * Made APT print numbers in decimal. Closes: #35617, #37319
  * Buffer munching fix for FTP. Closes: #35868
  * Typo in sample config file. Closes: #35907
  * Fixed whitespace in version compares. Closes: #35968, #36283, #37051
  * Changed installed size counter to only count unpacked packages.
    Closes: #36201
  * apt-get source support. Closes: #23934, #27190
  * Renames .debs that fail MD5 checking, provides automatic corruption
    recovery. Closes: #35931
  * Fixed autoconf verison. Closes: #37305
  * Random Segfaulting. Closes: #37312, #37530
  * Fixed apt-cache man page. Closes: #36904
  * Added a newline to apt-cache showpkg. Closes: #36903

 -- Ben Gertzfield <che@debian.org>  Wed, 12 May 1999 09:18:49 -0700

apt (0.3.4) unstable; urgency=low

  * Release for Ben while he is out of town.
  * Checked the size of partial files. Closes: #33705
  * apt-get should not print progress on non-tty. Closes: #34944
  * s/guide.text.gz/users-guide.txt.gz/ debian/control: Closes: #35207
  * Applied cdrom patches from Torsten.  Closes: #35140, #35141
  * smbmounted cdrom fix. Closes: #35470
  * Changed ie to eg.  Closes: #35196

 -- Adam Heath <doogie@debian.org>  Sun,  4 Apr 1999 18:26:44 -0500

apt (0.3.3) unstable; urgency=low

  * Fixes bug with file:/ URIs and multi-CD handling. Closes: #34923

 -- Ben Gertzfield <che@debian.org>  Tue, 23 Mar 1999 12:15:44 -0800

apt (0.3.2) unstable; urgency=low

  * Major release into unstable of v3
  * These bugs have been fixed, explanations are in the bug system, read
    the man pages as well..
    Closes: #21113, #22507, #22675, #22836, #22892, #32883, #33006, #34121,
    	    #23984, #24685, #24799, #25001, #25019, #34223, #34296, #34355,
	    #24021, #25022, #25026, #25104, #25176, #31557, #31691, #31853,
    	    #25458, #26019, #26433, #26592, #26670, #27100, #27100, #27601,
    	    #28184, #28391, #28778, #29293, #29351, #27841, #28172, #30260,
    	    #29382, #29441, #29903, #29920, #29983, #30027, #30076, #30112,
    	    #31009, #31155, #31381, #31883, #32140, #32395, #32584. #34465,
    	    #30383, #30441, #30472, #30643, #30827, #30324, #36425, #34596

 -- Ben Gertzfield <che@debian.org>  Mon, 15 Mar 1999 19:14:25 -0800

apt (0.3.1) experimental; urgency=low

  * Minor release of cvs version.
  * Added virtual package libapt-pkgx.x

 -- Mitch Blevins <mblevin@debian.org>  Wed, 10 Mar 1999 07:52:44 -0500

apt (0.3.0) experimental; urgency=low

  * New experimental version.

 -- Ben Gertzfield <che@debian.org>  Tue, 15 Dec 1998 12:53:21 -0800

apt (0.1.9) frozen unstable; urgency=low

  * Return to the wacky numbering for when we build 0.1.8 for hamm
  * Important bug related to APT on the Alpha fixed
  * apt-get dist-upgrade problems fixed
  * tiny patch for http method to fix an endless loop
  * nice fix from /usr/doc/lintian/ to remove rpath nastiness from
    libtool and add proper shared lib dependancies
  * now dh_shlibdeps is called with LD_LIBRARY_PATH=debian/tmp/usr/lib
    in case an old libpkg is installed while building APT to prevent
    spurious dependancies

 -- Ben Gertzfield <che@debian.org>  Thu,  5 Nov 1998 17:43:25 -0800

apt (0.1.7) unstable; urgency=low

  * New build with libstdc++2.9.
  * Various fixes; read the Changelog.

 -- Ben Gertzfield <che@debian.org>  Thu, 15 Oct 1998 18:29:18 -0700

apt (0.1.6) unstable; urgency=low

  * Various fixes in the FTP method for error checking. Fixes: #26188.
  * Spelling corrections in dselect method. Fixes: #25884
  * Fixes for compilation on alpha/ppc. Fixes: #25313, #26108.
  * No more bo releases: we're using a normal numbering system now.

 -- Ben Gertzfield <che@debian.org>  Tue,  8 Sep 1998 19:27:13 -0700

apt (0.1.5) unstable; urgency=low

  * Changed sources.list to point to 'unstable' by default, as
    'frozen' no longer exists!

 -- Ben Gertzfield <che@debian.org>  Thu, 23 Jul 1998 22:00:18 -0700

apt (0.1.3) unstable; urgency=low

  * New upstreamish version.
  * ftp method rewritten in C. Removes dependancies on all perl/perl
    related modules. This fixes many of the ftp method bugs.

 -- Ben Gertzfield <che@debian.org>  Thu, 16 Jul 1998 22:19:00 -0700

apt (0.1.1) unstable; urgency=low

  * Release for unstable.

 -- Ben Gertzfield <che@debian.org>  Tue, 30 Jun 1998 20:48:30 -0700

apt (0.1) unstable; urgency=low

  * Kludge to fix problem in libnet-perl with illegal anonymous
    FTP passwords.
  * Moved to unstable; apt is in a useable state now.
  * Fixed version numbering. From now on, numbering will be:
    0.1 (no actual release) -> 0.1.0bo (release for libc5) ->
    0.1.1 (release for unstable). Thanks, Manoj.

 -- Ben Gertzfield <che@debian.org>  Tue, 30 Jun 1998 20:40:58 -0700

apt (0.0.17-1) experimental; urgency=low

  * Fixed problem with libc6 version compare
  * Scott's away for a while, so I'll be packaging apt for the time
    being.

 -- Ben Gertzfield <che@debian.org>  Thu, 25 Jun 1998 19:02:03 -0700

apt (0.0.16-1) experimental; urgency=low

  * Modifications to make apt-get more friendly when backgrounded.
  * Updated documentation.
  * Updates to graphic widgets

 -- Scott K. Ellis <scott@debian.org>  Mon,  8 Jun 1998 11:22:02 -0400

apt (0.0.15-0.2bo) experimental; urgency=low

  * Bo compilation
  * Bob Hilliards crash

 -- Jason Gunthorpe <jgg@debian.org>  Sun, 31 May 1998 20:18:35 -0600

apt (0.0.15-0.1bo) experimental; urgency=low

  * Bo compilation
  * libstdc++272 patch

 -- Jason Gunthorpe <jgg@debian.org>  Sun, 31 May 1998 20:18:35 -0600

apt (0.0.15) experimental; urgency=low

  * Clean up source tarball (no user-visible changes)

 -- Scott K. Ellis <scott@debian.org>  Tue, 26 May 1998 12:23:53 -0400

apt (0.0.14) experimental; urgency=low

  * Updates in ordering code to make sure certain upgrades work correctly.
  * Made dselect/setup understand ftp as well as http

 -- Scott K. Ellis <scott@debian.org>  Wed, 20 May 1998 13:33:32 -0400

apt (0.0.13-bo1) experimental; urgency=low

  * Bo compilation

 -- Jason Gunthorpe <jgg@debian.org>  Mon, 18 May 1998 15:10:49 -0600

apt (0.0.13) experimental; urgency=low

  * Remove hardcoded egcc from debian/rules (#21575)
  * Fixes for ordering logic when system has a number of unpacked
    but unconfigured packages installed.
  * Spelling fix in dselect install method (#22556)

 -- Scott K. Ellis <scott@debian.org>  Sun, 17 May 1998 20:08:33 -0400

apt (0.0.12) experimental; urgency=low

  * Fixed problems with package cache corruption.
  * Made to depend on libc6 >= 2.0.7pre1 due to timezone problems with
    earlier versions.
  * Interface and documentation improvements.

 -- Scott K. Ellis <scott@debian.org>  Sat, 16 May 1998 23:17:32 -0400

apt (0.0.11) experimental; urgency=low

  * Change dependancies to pre-depends since breaking your packaging tools
    in the middle of an installation isn't very good.
  * Bug fixes to ftp method and general apt-get code

 -- Scott K. Ellis <scott@debian.org>  Fri, 15 May 1998 08:57:38 -0400

apt (0.0.10) experimental; urgency=low

  * Run "dpkg --configure -a" after an aborted dselect install
  * Fixed problem with install looping
  * Support for authenticating proxys: (note this isn't terribly secure)
    http_proxy="http://user:pass@firewall:port/"
  * Substitute $ARCH in sources.list
  * Fixes in the resumption code for ftp

 -- Scott K. Ellis <scott@debian.org>  Tue, 12 May 1998 09:14:41 -0400

apt (0.0.9) experimental; urgency=low

  * Added ftp support.
  * Various other less visible bug fixes.
  * Fixed problem with segfault when apt-get invoked in a non-existant
    directory (Bug #21863)
  * Bumped policy to 2.4.1

 -- Scott K. Ellis <scott@debian.org>  Fri,  1 May 1998 09:18:19 -0400

apt (0.0.8) experimental; urgency=low

  * Fixed generated available file (Bug #21836)
  * Added download ETA (Bug #21774).
  * Fixed hardcoded ARCH (Bug #21751).
  * Fixed check on http_proxy (Bug #21795).
  * Added download speed indicator.

 -- Scott K. Ellis <scott@debian.org>  Mon, 27 Apr 1998 10:58:32 -0400

apt (0.0.7) experimental; urgency=low

  * Remove libdeity and apt from package for now, since only apt-get and
    apt-cache are actually useful right now.
  * Clean up handling of package installation errors.
  * Added timeout to http transfers (#21269)
  * Updated setup for dselect/apt method.
  * Updated man pages
  * Long options (added in 0.0.6)

 -- Scott K. Ellis <scott@debian.org>  Tue, 21 Apr 1998 09:06:49 -0400

apt (0.0.6) experimental; urgency=low

  * Spelling changes.
  * Revamped download status display.
  * Call apt-get clean after successful install in dselect.
  * Added "apt-get clean" which deletes package files from /var/cache/apt

 -- Scott K. Ellis <scott@debian.org>  Thu,  9 Apr 1998 15:13:59 -0400

apt (0.0.5) experimental; urgency=low

  * Ignore signals while dpkg is running so we don't leave dpkg running in
    the background (#20804)
  * Check Packages as well as Packages.gz for file URIs (#20784)
  * Spelling cleanup (#20800)
  * Added -m option to permit upgrade to go on in the case of a bad mirror.
    This option may result in incomplete upgrades when used with -f.

 -- Scott K. Ellis <scott@debian.org>  Tue,  7 Apr 1998 12:40:29 -0400

apt (0.0.4) experimental; urgency=low

  * New usage guide.
  * Various documentation updates and cleanup.
  * Added '-f' option to apt-get attempt to fix broken dependancies.

 -- Scott K. Ellis <scott@debian.org>  Sat,  4 Apr 1998 14:36:00 -0500

apt (0.0.3) experimental; urgency=low

  * Added a shlibs.local file to prevent apt from depending on itself.
  * Updates to how apt-get handles bad states in installed packages.
  * Updated rules to make sure build works from a freshly checked out source
    archive.  Building from CVS needs libtool/automake/autoconf, builds from
    the distributed source package should have no such dependancy.

 -- Scott K. Ellis <scott@debian.org>  Fri,  3 Apr 1998 11:49:47 -0500

apt (0.0.2) unstable; urgency=low

  * Updates to apt-get and http binding for dselect method (apt).
  * Updating version number from 0.0.1, which was released only on IRC.

 -- Scott K. Ellis <scott@debian.org>  Fri,  3 Apr 1998 00:35:18 -0500

apt (0.0.1) unstable; urgency=low

  * Initial Release.

 -- Scott K. Ellis <scott@debian.org>  Tue, 31 Mar 1998 12:49:28 -0500
<|MERGE_RESOLUTION|>--- conflicted
+++ resolved
@@ -1,10 +1,9 @@
-<<<<<<< HEAD
-apt (0.9.15.5ubuntu1) trusty; urgency=low
+apt (0.9.16.1ubuntu1) trusty; urgency=low
 
   * merge with debian/sid
 
- -- Michael Vogt <michael.vogt@ubuntu.com>  Fri, 28 Feb 2014 20:29:13 +0100
-=======
+ -- Michael Vogt <michael.vogt@ubuntu.com>  Tue, 01 Apr 2014 13:49:21 +0200
+
 apt (0.9.16.1) unstable; urgency=medium
 
   [ Chris Leick ]
@@ -51,7 +50,6 @@
   * fix polish --install-suggests text in apt-get manpage (Closes: 741056)
 
  -- Michael Vogt <mvo@debian.org>  Fri, 14 Mar 2014 09:45:05 +0100
->>>>>>> 417e83d0
 
 apt (0.9.15.5) unstable; urgency=medium
 
