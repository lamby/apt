--- conflicted
+++ resolved
@@ -2,12 +2,9 @@
 
   * clean up obsolete conffile /etc/apt/apt.conf.d/01ubuntu, which was
     dropped in maverick.
-<<<<<<< HEAD
   * Build-depend on gettext:any for cross-building support.
-=======
-  * don't treat build-depends-indep as cross-build-dependencies; we should
+  * Don't treat build-depends-indep as cross-build-dependencies; we should
     always install the host arch versions.  LP: #968828.
->>>>>>> 7fd909a9
 
  -- Steve Langasek <steve.langasek@ubuntu.com>  Sat, 24 Mar 2012 00:05:43 -0700
 
