--- conflicted
+++ resolved
@@ -1,3 +1,26 @@
+apt (0.7.24) UNRELEASED; urgency=low
+
+  [ Nicolas François ]
+  * Cleaned up the first patch draft from KURASAWA Nozomu to finally
+    get po4a support for translating the man pages.
+    Many thanks to both for this excellent work! (Closes: #441608)
+  * doc/ja/*, doc/po/ja.po:
+    - remove the old ja man page translation and replace it with
+      the new po4a-powered translation by KURASAWA Nozomu.
+  * doc/*.?.xml (manpages):
+    - add contrib to author tags and also add refmiscinfo to fix warnings
+  * doc/style.txt, buildlib/defaults.mak, buildlib/manpage.mak:
+    - fix a few typos in the comments of this files
+
+  [ David Kalnischkies ]
+  * doc/Doxyfile.in:
+    - update file with doxygen 1.6.1 (current unstable)
+    - activate DOT_MULTI_TARGETS, it is default on since doxygen 1.5.9
+  * buildlib/po4a_manpage.mak, doc/makefile, configure:
+    - simplify the makefiles needed for po4a manpages
+
+ -- David Kalnischkies <kalnischkies@gmail.com>  Fri, 28 Aug 2009 09:40:08 +0200
+
 apt (0.7.23) unstable; urgency=low
 
   [ Eugene V. Lyubimkin ]
@@ -44,11 +67,6 @@
   * methods/http.cc:
     - allow empty Reason-Phase in Status-Line to please squid,
       thanks Modestas Vainius for noticing! (Closes: #531157, LP: #411435)
-  * doc/Doxyfile.in:
-    - update file with doxygen 1.6.1 (current unstable)
-    - activate DOT_MULTI_TARGETS, it is default on since doxygen 1.5.9
-  * buildlib/po4a_manpage.mak, doc/makefile, configure:
-    - simplify the makefiles needed for po4a manpages
 
   [ George Danchev ]
   * cmdline/apt-cache.cc:
@@ -56,23 +74,7 @@
   * apt-pkg/indexcopy.cc:
     - fix a memory leak then the Release file not exists (Closes: #511556)
 
-<<<<<<< HEAD
  -- Michael Vogt <mvo@debian.org>  Thu, 27 Aug 2009 14:44:39 +0200
-=======
-  [ Nicolas François ]
-  * Cleaned up the first patch draft from KURASAWA Nozomu to finally
-    get po4a support for translating the man pages.
-    Many thanks to both for this excellent work! (Closes: #441608)
-  * doc/ja/*, doc/po/ja.po:
-    - remove the old ja man page translation and replace it with
-      the new po4a-powered translation by KURASAWA Nozomu.
-  * doc/*.?.xml (manpages):
-    - add contrib to author tags and also add refmiscinfo to fix warnings
-  * doc/style.txt, buildlib/defaults.mak, buildlib/manpage.mak:
-    - fix a few typos in the comments of this files
-
- -- David Kalnischkies <david@kalnischkies.com>  Sat, 08 Aug 2009 09:40:08 +0200
->>>>>>> b01390ea
 
 apt (0.7.22.2) unstable; urgency=low
 
