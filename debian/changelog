--- conflicted
+++ resolved
@@ -21,7 +21,9 @@
   [ Michael Vogt ]
   * debian/rules
     - fix https install location
-<<<<<<< HEAD
+  * debian/apt.conf.daily:
+    - print warning if the cache can not be locked (closes: #454561),
+      thanks to Bastian Kleineidam
   * methods/gpgv.cc:
     - remove cruft code that caused timestamp/I-M-S issues
   * ftparchive/contents.cc:
@@ -35,11 +37,6 @@
     - support lzma data members
   * ftparchive/multicompress.cc:
     - support lzma output
-=======
-  * debian/apt.conf.daily:
-    - print warning if the cache can not be locked (closes: #454561),
-      thanks to Bastian Kleineidam
->>>>>>> f6c702eb
 
  -- Otavio Salvador <otavio@ossystems.com.br>  Sat, 08 Dec 2007 12:13:58 -0200
 
