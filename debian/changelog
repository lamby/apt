apt (0.8.13.1) unstable; urgency=low

  * apt-pkg/acquire-item.cc: Use stat buffer if stat was
    successful, not if it failed (Closes: #620546)

 -- Julian Andres Klode <jak@debian.org>  Sat, 02 Apr 2011 20:55:35 +0200

apt (0.8.13) unstable; urgency=low

  [ Thorsten Spindler ]
  * methods/rsh.cc
    - fix rsh/ssh option parsing (LP: #678080), thanks to
      Ville Mattila 
  
  [ Michael Vogt ]
  * apt-pkg/acquire-item.cc:
    - mark pkgAcqIndexTrans as Index-File to avoid asking the
      user to insert the CD on each apt-get update
  * po/sl.po:
    - updated, thanks to Andrej Znidarsic
  * mirror method:
    - when downloading data, show the mirror being used
<<<<<<< HEAD
    - randomize mirror list to ensure more even load
    - merge fix from Matt Zimmerman, many thanks (LP: #741098)
    - do not crash if the mirror file fails to download
=======
    - randomize mirror list after download in a host specific way
      to ensure that the load is evenly spreaded accross the mirrors
    - fix some missing "Fail-Ignore"
>>>>>>> 3a1f49c4

 -- Michael Vogt <mvo@debian.org>  Wed, 16 Mar 2011 08:04:42 +0100

apt (0.8.12) unstable; urgency=low

  [ Michael Vogt ]
  * apt-pkg/deb/debindexfile.cc:
    - ignore missing deb-src files in /var/lib/apt/lists, thanks
      to Thorsten Spindler (LP: #85590)
  * apt-pkg/contrib/fileutl.cc, apt-pkg/deb/dpkgpm.cc:
    - honor Dpkg::Chroot-Directory in the RunScripts*() methods
  * apt-pkg/contrib/cdromutl.{cc,h}, apt-pkg/cdrom.{cc,h}:
    - deal with missing FSTAB_DIR when using libudev to discover cdrom
    - add experimental APT::cdrom::CdromOnly option (on by default). 
      When this is set to false apt-cdrom will handle any removable
      deivce (like a usb-stick) as a "cdrom/dvd" source

  [ Christian Perrier ]
  * Fix error in French translation of manpages (apt_preferences(5)).
    Merci, Rémi Vanicat. Closes: #613689
  * Complete French manpage translation
  * Italian translation update (Milo Casagrande). Closes: #614395

  [ David Kalnischkies ]
  * ftparchive/multicompress.cc, apt-inst/deb/debfile.cc:
    - support xz compressor to create xz-compressed Indexes and be able
      to open data.tar.xz files
    - load the supported compressors from configuration
  * ftparchive/writer.cc:
    - ensure that Date and Valid-Until time strings are not localised
    - add options to disable specific checksums for Indexes
    - include xz-compressed Packages and Sources files in Release file
  * apt-pkg/aptconfiguration.cc:
    - support download of xz-compressed indexes files
    - support adding new compressors by configuration
  * apt-pkg/deb/debsrcrecords.cc:
    - support xz-compressed source v3 debian.tar files
    - support every compression we have a compressor configured
  * ftparchive/contents.cc:
    - remove ExtractArchive codecopy from apt-inst/deb/debfile.cc
  * apt-inst/deb/debfile.cc:
    - support data.tar's compressed with any configured compressor
  * cmdline/apt-get.cc:
    - reinstall dependencies of reinstalled "garbage" (Closes: #617257)

  [ Steve Langasek ]
  * apt-pkg/deb/dpkgpm.cc:
    - make sure that for multiarch packages, we are passing the full
      qualified package name to dpkg for removals. (Closes: #614298)
  * Remove the "pseudopackage" handling of Architecture: all packages for
    Multi-Arch; instead, Arch: all packages only satisfy dependencies for
    the native arch, except where the Arch: all package is declared
    Multi-Arch: foreign.  (Closes: #613584)

 -- Michael Vogt <mvo@debian.org>  Thu, 10 Mar 2011 14:46:48 +0100

apt (0.8.11.5) unstable; urgency=low

  [ Christian Perrier ]
  * Add missing dot in French translation of manpages. Merci, Olivier
    Humbert.
  * French translation update
  * French manpages translation update

  [ David Kalnischkies ]
  * apt-pkg/depcache.cc:
    - party revert fix in 0.8.11.2 which marked all packages as manual
      installed if the FromUser bit is set in the MarkInstall call.
      The default for this bit is true and aptitude depends on the old
      behavior so the package is only marked as manual if its not marked
      ("old" behavior) or if automatic installation is enabled - which
      aptitude disables always (see also #613775)

 -- David Kalnischkies <kalnischkies@gmail.com>  Thu, 17 Feb 2011 15:16:31 +0100

apt (0.8.11.4) unstable; urgency=low

  [ David Kalnischkies ]
  * apt-pkg/contrib/error.cc:
    - ensure that va_list is not invalid in second try
  * cmdline/apt-get.cc:
    - don't remove new dependencies of garbage packages (Closes: #613420)
  
  [ Michael Vogt ]
  * test/integration/*
    - fix dashish in the integration tests

 -- Michael Vogt <mvo@debian.org>  Wed, 16 Feb 2011 14:36:03 +0100

apt (0.8.11.3) unstable; urgency=low

  * apt-pkg/contrib/fileutl.cc:
    - really detect bigendian machines by including config.h,
      so we can really (Closes: #612986)
  * apt-pkg/contrib/mmap.cc:
    - Base has as 'valid' failure states 0 and -1 so add a simple
      validData method to check for failure states

 -- David Kalnischkies <kalnischkies@gmail.com>  Mon, 14 Feb 2011 16:58:03 +0100

apt (0.8.11.2) unstable; urgency=low

  [ Michael Vogt ]
  * merged lp:~evfool/apt/fix641673:
    - String-fix in the source and the translations for the grammatical 
      mistake reported in bug LP: #641673, thanks to Robert Roth
  * merged lp:~evfool/apt/fix418552:
    - Grammar fix for bug LP: #418552, thanks to Robert Roth
  
  [ David Kalnischkies ]
  * cmdline/apt-get.cc:
    - add --install-suggests option (Closes: #473089)
  * apt-pkg/depcache.cc:
    - mark a package which was requested to be installed on commandline
      always as manual regardless if it is already marked or not as the
      marker could be lost later by the removal of rdepends (Closes: #612557)
  * methods/rred.cc:
    - read patch into MMap only if we work on uncompressed patches
    - update size of dynamic MMap as we write in from the outside
  * apt-pkg/contrib/mmap.cc:
    - do not try to free the mapping if its is unset
  * apt-pkg/contrib/fileutl.cc:
    - reorder the loaded filesize bytes for big endian (Closes: #612986)
      Thanks to Jörg Sommer for the detailed analyse!

 -- Michael Vogt <mvo@debian.org>  Mon, 14 Feb 2011 12:07:18 +0100

apt (0.8.11.1) unstable; urgency=low

  [ Stefan Lippers-Hollmann ]
  * cmdline/apt-key:
    - fix root test which prevented setting of trustdb-name
      which lets gpg fail if it adds/remove keys from trusted.gpg
      as it tries to open the (maybe) not existent /root/.gnupg

  [ David Kalnischkies ]
  * debian/apt.symbols:
    - add more arch dependent symbols

 -- Michael Vogt <mvo@debian.org>  Wed, 09 Feb 2011 17:49:59 +0100

apt (0.8.11) unstable; urgency=low

  [ David Kalnischkies ]
  * apt-pkg/depcache.cc:
    - add SetCandidateRelease() to set a candidate version and
      the candidates of dependencies if needed to a specified
      release (Closes: #572709)
    - allow conflicts in the same group again (Closes: #612099)
  * cmdline/apt-get.cc:
    - if --print-uris is used don't setup downloader as we don't need
      progress, lock nor the directories it would create otherwise
    - show dependencies of essential packages which are going to remove
      only if they cause the remove of this essential (Closes: #601961)
    - keep not installed garbage packages uninstalled instead of showing
      in the autoremove section and installing those (Closes: #604222)
    - change pkg/release behavior to use the new SetCandidateRelease
      so installing packages from experimental or backports is easier
    - really do not show packages in the extra section if they were
      requested on the commandline, e.g. with a modifier (Closes: #184730)
    - always do removes first and set not installed remove packages
      on hold to prevent temporary installation later (Closes: #549968)
  * debian/control:
    - add Vcs-Browser now that loggerhead works again (Closes: #511168)
    - depend on debhelper 7 to raise compat level
    - depend on dpkg-dev (>= 1.15.8) to have c++ symbol mangling
  * apt-pkg/contrib/fileutl.cc:
    - add a RealFileExists method and check that your configuration files
      are real files to avoid endless loops if not (Closes: #604401)
    - ignore non-regular files in GetListOfFilesInDir (Closes: #594694)
  * apt-pkg/contrib/weakptr.h:
    - include stddefs.h to fix compile error (undefined NULL) with gcc-4.6
  * methods/https.cc:
    - fix CURLOPT_SSL_VERIFYHOST by really passing 2 to it if enabled
  * deb/dpkgpm.cc:
    - fix popen/fclose mismatch reported by cppcheck. Thanks to Petter
      Reinholdtsen for report and patch! (Closes: #607803)
  * doc/apt.conf.5.xml:
    - fix multipl{y,e} spelling error reported by Jakub Wilk (Closes: #607636)
  * apt-inst/contrib/extracttar.cc:
    - let apt-utils work with encoded tar headers if uid/gid are large.
      Thanks to Nobuhiro Hayashi for the patch! (Closes: #330162)
  * apt-pkg/cacheiterator.h:
    - do not segfault if cache is not build (Closes: #254770)
  * doc/apt-get.8.xml:
    - remove duplicated mentioning of --install-recommends
  * doc/sources.list.5.xml:
    - remove obsolete references to non-us (Closes: #594495)
    - a notice is printed for ignored files (Closes: #597615)
  * debian/rules:
    - use -- instead of deprecated -u for dh_gencontrol
    - remove shlibs.local creation and usage
    - show differences in the symbol files, but never fail
  * pre-build.sh:
    - remove as it is not needed for a working 'bzr bd'
  * debian/{apt,apt-utils}.symbols:
    - ship experimental unmangled c++ symbol files
  * methods/rred.cc:
    - operate optional on gzip compressed pdiffs
  * apt-pkg/acquire-item.cc:
    - don't uncompress downloaded pdiff files before feeding it to rred
    - try downloading clearsigned InRelease before trying Release.gpg
    - change the internal handling of Extensions in pkgAcqIndex
    - add a special uncompressed compression type to prefer those files
    - download and use i18n/Index to choose which Translations to download
  * cmdline/apt-key:
    - don't set trustdb-name as non-root so 'list' and 'finger'
      can be used without being root (Closes: #393005, #592107)
  * apt-pkg/deb/deblistparser.cc:
    - rewrite LoadReleaseInfo to cope with clearsigned Releasefiles
  * ftparchive/writer.cc:
    - add config option to search for more patterns in release command
    - include Index files by default in the Release file
  * methods/{gzip,bzip}.cc:
    - print a good error message if FileSize() is zero
  * apt-pkg/aptconfiguration.cc:
    - remove the inbuilt Translation files whitelist
  * cmdline/apt-cache.cc:
    - remove not implemented 'apt-cache add' command
  * doc/apt-cache.8.xml:
    - describe reality as apt-cache just queries and doesn't manipulate
      the caches. Thanks to Enrico Zini for spotting it! (Closes: #612009)
  * apt-pkg/algorithms.cc:
    - mark pseudo packages of installed all packages as configured
      in the simulation as we don't call configure for these packages
  * apt-pkg/pkgcachegen.cc:
    - in multiarch, let :all packages conflict with :any packages
      with a different version to be sure
  * apt-pkg/contrib/error.cc:
    - remove 400 char size limit of error messages (LP: #365611)

  [ Michael Vogt ]
  * methods/http.cc:
    - do not hang if Acquire::http::ProxyAutoDetect can not be
      executed or returns no data (LP: #654393)
  * debian/apt.conf.autoremove:
    - never autoremove the GNU/Hurd kernel (closes: #588423), thanks
      to Guillem Jover
  * apt-pkg/cdrom.cc, apt-pkg/init.cc, methods/cdrom.cc:
    - use /media/cdrom as default mountoint (closes: #611569)
  * cmdline/apt-get.cc:
    - add apt-get changelog (closes: #526990)
    - add apt-get download (closes: #82738)

  [ Martin Pitt ]
  * test/integration/test-compressed-indexes, test/test-indexes.sh:
    - Explicitly disable compressed indexes at the start. This ensures that we
      will actually test uncompressed indexes regardless of the internal
      default value of Acquire::GzipIndexes.

 -- Michael Vogt <mvo@debian.org>  Tue, 08 Feb 2011 12:58:12 +0100

apt (0.8.10.3) unstable; urgency=low

  [ Programs translations ]
  * po/es.po: Updated, plus fixes encoding issues and fixes two fuzzy
    strings, thanks to Javier Fernandez-Sanguino (closes: #610692)

 -- Michael Vogt <mvo@debian.org>  Tue, 25 Jan 2011 11:51:42 +0100

apt (0.8.10.2) unstable; urgency=low

  [ David Kalnischkies ]
  * ftparchive/apt-ftparchive.cc:
    - fix endless loop for multiple TranslationsWriters

 -- Michael Vogt <mvo@debian.org>  Tue, 25 Jan 2011 10:26:15 +0100

apt (0.8.10.1) unstable; urgency=low

  [ Christian Perrier ]
  * Fix encoding for Slovenian translation. PO file switched
    to UTF-8. Closes: #609957

  [ Julian Andres Klode ]
  * cmdline/apt-cache.cc: Create an error for apt-cache depends
    if packages could not found (LP: #647045)

  [ Programs translations ]
  * Spanish update by Javier Fernández-Sanguino Peña. Closes: #607145 

  [ Manpages translations ]
  * Correct a typo and an error in French manpages translation.
    Closes: # 607170

 -- Michael Vogt <mvo@debian.org>  Mon, 17 Jan 2011 13:41:04 +0100

apt (0.8.10) unstable; urgency=low

  [ Programs translations ]
  * Czech by Miroslav Kure. Closes: #605107

  [ Martin Pitt ]
  * test/integration/test-compressed-indexes, test/test-indexes.sh:
    - Explicitly disable compressed indexes at the start. This ensures that we
      will actually test uncompressed indexes regardless of the internal
      default value of Acquire::GzipIndexes.

  [ David Kalnischkies ]
  * apt-pkg/algorithms.cc:
    - mark all installed packages first without auto installation in
      a dist-upgrade to prefer upgrading packages instead of installing
      new packages in versioned or-groups (Closes: #605394)

 -- Michael Vogt <mvo@debian.org>  Tue, 30 Nov 2010 10:42:17 +0100

apt (0.8.9) unstable; urgency=low

  [ Christian Perrier ]
  * Fix "typos" in French manpages translations. Thanks to
    Cyril Brulebois for bashing me.
  * Drop useless untranslatable sections from apt.8

  [ Programs translations ]
  * Slovenian update by Andrej Žnidaršič and Rosetta Slovenian team
  * German update by Holger Wansing. Closes: #603619

  [ David Kalnischkies ]
  * apt-pkg/aptconfiguration.cc:
    - evaluate Acquire::Languages= before LANG= (Closes: #602573)
  * apt-pkg/orderlist.cc:
    - try fixing before removing even if the fix is hidden in
      a provides, hidden in the #590438 testcase
  * apt-pkg/algorithms.cc:
    - if the package was explicitly marked as ToRemove don't
      consider it as a candidate for FixByInstall
  * apt-pkg/depcache.cc:
    - don't install previously not installed providers in a try
      to statisfy a "Breaks: provides" dependency by upgrade
  * cmdline/acqprogress.cc:
    - don't ask the user for media change if quiet >= 2, stdout is not
      a tty and assume-yes, force-yes or trivial-only option is set to
      avoid cpu eating endless loops in unattended runs like apt.cron
      (Closes: #602354, LP: #665580)

 -- Michael Vogt <mvo@debian.org>  Thu, 18 Nov 2010 09:25:04 +0100

apt (0.8.8) unstable; urgency=low

  [ David Kalnischkies ]
  * apt-pkg/contrib/fileutl.cc:
    - Add a FileFd::FileSize() method to get the size of the underlying
      file and not the size of the content in the file as FileFd::Size()
      does - the sizes can differ since the direct gzip integration
  * methods/{gzip,bzip2}.cc:
    - use FileSize() to determine if the file is invalid (Closes: #600852)
  * apt-pkg/pkgcache.cc:
    - fallback always to a suitable description (Closes: #601016)

  [ Michael Vogt ]
  * apt-pkg/deb/dpkgpm.cc:
    - ensure that history.log gets closed to avoid leaking a FD
      (closes: #601649)

 -- Michael Vogt <mvo@debian.org>  Thu, 28 Oct 2010 21:22:21 +0200

apt (0.8.7) unstable; urgency=low

  [ Manpages translations ]
  * Typo fixed in French (extra "Z"). Thanks to Florentin Duneau.
  * Another typo fixed in French ("Anfin"). Thanks to bubulle
  * Wrong translation for "showauto" fixed. Thanks to Raphaël Hertzog
    Closes: #599265

  [ Michael Vogt ]
  * debian/apt.cron.daily:
    - source /etc/default/locale (if available) so that the
      apt-get update cron job fetches the right translated package
      descriptions
  * fix test failure on amd64
  * apt-pkg/deb/debsystem.cc:
    - fix issues with dir::state::status and dir::state::extended_states
      when alternative rootdirs are used

  [ Martin Pitt ]
  * apt-pkg/deb/debindexfile.cc:
    - Use FileFd::Size() instead of stat()ing the sources/binary/translations
      indexes directly, so that we have transparent handling of gzipped
      indexes.
  * apt-pkg/contrib/fileutl.cc:
    - Fix FileFd::Size() for gzipped files to give the size of the
      uncompressed data. This fixes cache building progress going way
      over 100%.

  [ David Kalnischkies ]
  * apt-pkg/deb/deblistparser.cc:
    - support ArmHardFloat port in CompleteArch, thanks to Sebastian
      Andrzej Siewior for the patch!
  * doc/apt.ent:
    - move some strings into apt-verbatim.ent to avoid showing them in
      apt-doc.pot as they are untranslatable anyway (e.g. manpage references)
  * doc/apt-verbatim.ent:
    - change the codenames to reflect the situation after squeeze release
  * doc/examples/apt-https-method-example.conf:
    - apply various typo fixes by Olly Betts, thanks! (Closes: #600249)

 -- Michael Vogt <mvo@debian.org>  Fri, 15 Oct 2010 18:16:10 +0200

apt (0.8.6) unstable; urgency=low

  [ Programs translations ]
  * Vietnamese update by Clytie Siddall (Closes: #598489)
  * Asturian update by Maacub (Closes: #599057)

  [ David Kalnischkies ]
  * cmdline/apt-cache.cc:
    - use the TranslatedDescription for searching and not the first
      available one as it is maybe not an expected language (Closes: #597925)
  * apt-pkg/contrib/strutl.cc:
    - add a space between number and unit as required by SI (Closes: #598352)
  * apt-pkg/depcache.cc:
    - do not check endpointer packages instead of only those which prevented
      NeverAutoRemove settings from having an effect (Closes: #598452)
    - do not remove packages which the user requested for installation
      explicitly while satisfying other install requests (Closes: #598669)
  * apt-pkg/packagemanager.cc:
    - Add a space between period and 'Please' and unfuzzy all translations
  * doc/po/de.po:
    - remove the duplicated "angefertigt" in translation-holder string

 -- Michael Vogt <mvo@debian.org>  Mon, 04 Oct 2010 11:52:19 +0200

apt (0.8.5) unstable; urgency=low

  [ Manpages translations ]
  * German (Chris Leick). Closes: #597163

  [ Michael Vogt ]
  * merged lp:~mvo/apt/conflicts-on-virtuals to better deal with
    conflicts/breaks against virtual packages (LP: #614993)

  [ David Kalnischkies ]
  * apt-pkg/policy.cc:
    - support 100-pinning in Release file with ButAutomaticUpgrades
      as requested by the backports crew (Closes: #596097)
  * apt-pkg/deb/deblistparser.cc:
    - overrule NotAutomatic in case of ButAutomaticUpgrades
  * debian/apt.cron.daily:
    - handle absolut directory paths correctly by loading directories
      directly instead of building the paths on our own (Closes: #596421)
  * debian/control:
    - build-depend on docbook-xml to ensure that the xml DTDs are always
      available on the buildds (Closes: #597145)
  * buildlib/debiandoc.mak, buildlib/po4a_manpage.mak:
    - ensure that the build fails if documentation building fails
  * doc/po/fr.po:
    - correct two syntax issues to ensure we can build fine

 -- Michael Vogt <mvo@debian.org>  Fri, 17 Sep 2010 22:05:06 +0200

apt (0.8.4) unstable; urgency=low

  [ Michael vogt ]
  * ftparchive/writer.cc:
    - write out {Files,Checksum-Sha1,Checksum-Sha256} only if
      available LP: #633967. Thanks to Colin Watson
  * apt-pkg/contrib/cdromutl.cc:
    - if apt-cdrom is used on writable media (like usb-sticks), do
      not use the root directory to identify the medium (as all 
      changes there change the ident id). Use the .disk directory 
      instead 

  [ David Kalnischkies ]
  * ftparchive/writer.cc:
    - null the valid string instead of the date if Valid-Until is not set
  * apt-pkg/acquire-item.cc:
    - use also unsigned Release files again (Closes: #596189)

  [ Christian Perrier ]
  * Fix missing space after dot in a message from apt-pkg
    Translations unfuzzied. Thanks to Holger Wansing.

 -- Michael Vogt <mvo@debian.org>  Fri, 10 Sep 2010 20:45:15 +0200

apt (0.8.3) unstable; urgency=low

  [ Programs translations ]
  * German (Holger Wansing). Closes: #596141

  [ Manpages translations ]
  * Japanese (KURASAWA Nozomu). Closes: #595862

  [ Michael Vogt ]
  * apt-pkg/indexcopy.cc:
    - only use trusted.gpg.d directory if it exists
    - do not replace /dev/null when running in APT::CDROM::NoAct
      mode (LP: #612666), thanks to Colin Watson

  [ David Kalnischkies ]
  * ftparchive/apt-ftparchive.cc:
    - ensure that BinDirectory as well as Tree settings get
      the correct default FileMode setting (Closes: #595922)

 -- Michael Vogt <mvo@debian.org>  Tue, 07 Sep 2010 15:28:41 +0200

apt (0.8.2) unstable; urgency=low

  [ Manpages translations ]
  * Spanish (Omar Campagne). Closes: #595557

  [ David Kalnischkies ]
  * apt-pkg/versionmatch.cc:
    - do not accept 'Pin: origin "' (missing closing ") as a valid
      way to pin a local archive: either "" or none…
  * apt-pkg/deb/dpkgpm.cc:
    - create Dir::Log if needed to support /var/log as tmpfs or similar,
      inspired by Thomas Bechtold, thanks! (Closes: #523919, LP: #220239)
  * apt-pkg/indexcopy.cc:
    - support really still the APT::GPGV::TrustedKeyring setting,
      as it breaks d-i badly otherwise (Closes: #595428)
  * cmdline/apt-key:
    - support also Dir::Etc::Trusted so that apt-key works in the same
      way as the library part which works with the trusted files
  * methods/{gzip,bzip2}.cc:
    - empty files can never be valid archives (Closes: #595691)

 -- Michael Vogt <mvo@debian.org>  Mon, 06 Sep 2010 18:10:06 +0200

apt (0.8.1) unstable; urgency=low

  [ Programs translations ]
  * Thai (Theppitak Karoonboonyanan). Closes: #592695
  * Russian (Yuri Kozlov). Closes: #594232
  * Slovak (Ivan Masár). Closes: #594255
  * Swedish (Daniel Nylander). Closes: #594241
  * Japanese (Kenshi Muto, Osamu Aoki). Closes: #594265
  * Italian (Milo Casagrande). Closes: #594238
  * Asturian (maacub). Closes: #594303
  * Simplified Chinese (Aron Xu). Closes: #594458
  * Bulgarian (Damyan Ivanov). Closes: #594627
  * Portuguese (Miguel Figueiredo). Closes: #594668
  * Korean (Changwoo Ryu). Closes: #594809
  * Norwegian Bokmål (Hans Nordhaug). Closes: #595182
  * Danish (Joe Hansen). Closes: #595176
  * Catalan (Agustí Grau). Closes: #595234

  [ Christian Perrier ]
  * Fix spelling error in cmdline/apt-get.cc. Thanks to Osamu Aoki
    Closes: #594211

  [ Manpages translations ]
  * Portuguese (Américo Monteiro)

  [ David Kalnischkies ]
  * cmdline/apt-cache.cc:
    - show in madison command again also source packages (LP: #614589)
    - remove useless GetInitialize method
  * cmdline/apt-get.cc:
    - remove direct calls of ReadMainList and use the wrapper instead
      to protect us from useless re-reads and two-times notice display
    - remove death code by removing unused GetInitialize
  * apt-pkg/depcache.cc:
    - now that apt-get purge works on 'rc' packages let the MarkDelete
      pass this purge forward to the non-pseudo package for pseudos
  * apt-pkg/contrib/fileutl.cc:
    - apply SilentlyIgnore also on files without an extension
  * apt-pkg/contrib/configuration.cc:
    - fix autoremove by using correct config-option name and
      don't make faulty assumptions in error handling (Closes: #594689)
  * apt-pkg/versionmatch.cc:
    - let the pin origin actually work as advertised in the manpage
      which means "" are optional and pinning a local archive does
      work - even if it is a non-flat archive (Closes: #594435)

 -- Michael Vogt <mvo@debian.org>  Fri, 03 Sep 2010 18:36:11 +0200

apt (0.8.0) unstable; urgency=low

  [ Michael Vogt ]
  * merge of the debian-expermental-ma branch
  * refresh po/pot files in doc/ and po/

  [ Programs translations ]
  * Swedish (Daniel Nylander). Closes: #592366
  * French (Christian Perrier)

  [ Manpages translations ]
  * French (Christian Perrier)

 -- Michael Vogt <mvo@debian.org>  Tue, 24 Aug 2010 16:32:19 +0200

apt (0.8.0~pre2) experimental; urgency=low

  [ David Kalnischkies ]
  * apt-pkg/contrib/strutl.cc:
    - fix error checking for vsnprintf in its safe variant
  * methods/bzip2.cc:
    - fix error checking for read in case of failing bzip2/lzma/whatever
  * debian/apt.cron.daily:
    - create backups for our extended_states file (Closes: #593430)
  * apt-pkg/init.cc:
    - set the default values for dir::etc::trusted options correctly
  * ftparchive/writer.cc:
    - init valid-until correctly to prevent garbage entering Release file
  * apt-pkg/deb/debsystem.cc:
    - set dir::state::status based at least on dir
  * apt-pkg/deb/dpkgpm.cc:
    - use the InstVer instead of the CurrentVer for the autobit transfer
  * methods/http.cc:
    - some http servers violate HTTP1.1 by not issuing a Reason-Phrase
      (or at least a space after the code) especially for 200, but lets
      be nice and ignore it as we don't need the reason in general
  * apt-pkg/acquire-item.cc:
    - don't use ReadOnlyGzip mode for PDiffs as this mode doesn't work
      in combination with the AddFd methods of our hashclasses

 -- Michael Vogt <mvo@debian.org>  Mon, 23 Aug 2010 19:09:08 +0200

apt (0.8.0~pre1) experimental; urgency=low

  [ Programs translations ]
  * Swedish translation update. Closes: #592366

  [ Michael Vogt ]
  * merge of the debian-expermental-ma branch
  * refresh po/pot files in doc/ and po/
  * apt-pkg/pkgcache.cc:
    - re-evaluate the architectures cache when the cache is (re)opened

  [ Colin Watson ]
  * apt-pkg/cdrom.cc:
    - fix off-by-one error in DropBinaryArch

  [ Julian Andres Klode ]
  * apt-pkg/contrib/fileutl.cc:
    - Add WriteAtomic mode.
    - Revert WriteEmpty to old behavior (LP: #613211)
  * apt-pkg, methods:
    - Convert users of WriteEmpty to WriteAtomic.
  * apt-pkg/depcache.cc:
    - Only try upgrade for Breaks if there is a newer version, otherwise
      handle it as Conflicts (by removing it) (helps for #591882).
  * debian/control:
    - Add dependency on gnupg to apt, apt-key uses it.

  [ David Kalnischkies ]
  * apt-pkg/algorithms.cc:
    - let the problem resolver install packages to fix or-groups
      as a needed remove nuked another or-member (helps for #591882)
    - change the debug outputs to display also arch of the
      package and version dependencies information
  * cmdline/apt-get.cc:
    - let APT::Get::Arch-Only in build-dep default to false again
      (Closes: #592628) Thanks Mohamed Amine IL Idrissi for report!
    - purge packages in 'rc' state, thanks Rogier! (Closes: #150831)
  * apt-pkg/pkgcache.cc:
    - fix LongDesc handling in LANG=C environment

 -- Michael Vogt <mvo@debian.org>  Fri, 13 Aug 2010 17:00:49 +0200

apt (0.7.26~exp12) experimental; urgency=low

  [ Michael Vogt ]
  * debian/control:
    - add dependency on zlib-dev for libapt-pkg-dev

  [ David Kalnischkies ]
  * apt-pkg/cacheset.cc:
    - [ABI BREAK] add an ErrorType option to CacheSetHelper
  * cmdline/apt-cache.cc:
    - use Notice instead of Error in the CacheSetHelper messages
      for compat reasons. Otherwise tools like sbuild blow up
    - return success in show if a virtual package was given
  * debian/control:
    - remove libcurl3-gnutls-dev alternative as the package is gone
    - increase needed version of libcurl4-gnutls-dev to >= 7.19.0
      as we use CURLOPT_{ISSUERCERT,CRLFILE} (Closes: #589642)

 -- Michael Vogt <mvo@debian.org>  Fri, 30 Jul 2010 11:55:48 +0200

apt (0.7.26~exp11) experimental; urgency=low

  [ Julian Andres Klode ]
  * apt-pkg/deb/dpkgpm.cc:
    - Write architecture information to history file.
    - Add to history whether a change was automatic or not.
  * apt-pkg/contrib/fileutl.cc:
    - Add FileFd::OpenDescriptor() (needed for python-apt's #383617).
  * cmdline/apt-get.cc:
    - Support large filesystems by using statvfs64() instead of statvfs()
      and statfs64() instead of statfs() (Closes: #590513).
  * apt-pkg/cdrom.cc:
    - Use link() instead of rename() for creating the CD database backup;
      otherwise there would be a short time without any database.

  [ David Kalnischkies ]
  * apt-pkg/depcache.cc:
    - handle "circular" conflicts for "all" packages correctly
  * cmdline/apt-cache.cc:
    - be able to omit dependency types in (r)depends (Closes: #319006)
    - show in (r)depends the canidate per default instead of newest
    - share the (r)depends code instead of codecopy
  * apt-pkg/cacheset.cc:
    - move them back to the library as they look stable now
    - add a 'newest' pseudo target release as in pkg/newest
  * apt-pkg/pkgcache.cc:
    - prefer non-virtual packages in FindPreferredPkg (Closes: #590041)
  * test/integration/*:
    - add with bug#590041 testcase a small test "framework"
  * apt-pkg/orderlist.cc:
    - try to install another or-group member in DepRemove before
      breaking the or group (Closes: #590438)
    - configure also the replacement before remove by adding Immediate flag
  
  [ Michael Vogt ]
  * apt-pkg/contrib/error.{cc,h}
    - docstring cleanup
    - add inline DumpError() to avoid subtle API break

 -- Michael Vogt <mvo@debian.org>  Thu, 29 Jul 2010 16:40:58 +0200

apt (0.7.26~exp10) experimental; urgency=low

  [ David Kalnischkies ]
  * apt-pkg/contrib/error.{cc,h}:
    - remove constness of va_list parameter to fix build on amd64 and co
      Thanks Eric Valette! (Closes: #588610)
  * apt-pkg/deb/debmetaindex.cc:
    - do not query each architecture for flat file archives
    - fix typo preventing display of architecture in Info()
  * methods/bzip2.cc:
    - add a copycat of the old gzip.cc as we need it for bzip2 and lzma

  [ Martin Pitt ]
  * debian/rules:
    - Make DEB_BUILD_OPTIONS=noopt actually work by passing the right
      CXXFLAGS.
  * apt-pkg/contrib/fileutl.{h,cc}:
    - Add support for reading of gzipped files with the new "ReadOnlyGzip"
      OpenMode. (Closes: #188407)
    - Link against zlib (in apt-pkg/makefile) and add zlib build dependency.
    - [ABI BREAK] This adds a new private member to FileFd, but its
      initialization is in the public header file.
  * configure.in:
    - Check for zlib library and headers.
  * apt-pkg/acquire-item.cc, apt-pkg/deb/debindexfile.cc,
    apt-pkg/deb/debrecords.cc, apt-pkg/deb/debsrcrecords.h,
    cmdline/apt-cache.cc:
    - Open Packages, Sources, and Translations indexes in "ReadOnlyGzip" mode.
  * apt-pkg/deb/debindexfile.cc:
    - If we do not find uncompressed package/source/translation indexes, look
      for gzip compressed ones.
  * apt-pkg/acquire-item.cc:
    - If the Acquire::GzipIndexes option is true and we download a gzipped
      index file, keep it as it is (and rename to .gz) instead of
      uncompressing it.
  * doc/apt.conf.5.xml:
    - Document the new Acquire::GzipIndexes option.
  * doc/po/apt-doc.pot, doc/po/de.po:
    - German translation of new Acquire::GzipIndexes option.
  * Add test/test-indexes.sh:
    - Test behaviour of index retrieval and usage, in particular with
      uncompressed and gzip compressed indexes.
  * methods/gzip.cc: With FileFd now being able to read gzipped files, there
    is no need for the gzip method any more to spawn an external gzip process.
    Rewrite it to use FileFd directly, which makes the code a lot simpler, and
    also using less memory and overhead.

 -- Michael Vogt <mvo@debian.org>  Mon, 12 Jul 2010 11:41:01 +0200

apt (0.7.26~exp9) experimental; urgency=low

  [ David Kalnischkies ]
  * doc/apt.conf.5.xml:
    - add and document APT::Cache-{Start,Grow,Limit} options for mmap control
  * apt-pkg/contrib/fileutl.cc:
    - do not fail von double close()

 -- Michael Vogt <mvo@debian.org>  Fri, 09 Jul 2010 21:51:55 +0200

apt (0.7.26~exp8) experimental; urgency=low

  [ David Kalnischkies ]
  * cmdline/cacheset.cc:
    - doesn't include it in the library for now as it is too volatile
    - get the candidate either from an already built depcache
      or use the policy which is a bit faster than depcache generation
    - get packages by task^ with FromTask()
    - only print errors if all tries to get a package by string failed
    - factor out code to get a single package FromName()
    - check in Grouped* first without modifier interpretation
  * cmdline/apt-get.cc:
    - use the cachsets in the install commands
    - make the specify order of packages irrelevant (Closes: #196021)
  * apt-pkg/orderlist.cc:
    - untouched packages are never missing
  * apt-pkg/packagemanager.cc:
    - packages that are not touched doesn't need to be unpacked
  * debian/control:
    - remove intltool's dependency as it is an ubuntu artefact
  * apt-pkg/depcache.cc:
    - SetCandidateVer for all pseudo packages
    - SetReInstall for the "all" package of a pseudo package
    - use the new MatchAgainstConfig for the DefaultRootSetFunc
    - always mark the all package if a pseudo package is marked for install
  * apt-pkg/contrib/error.{cc,h}:
    - complete rewrite but use the same API
    - add NOTICE and DEBUG as new types of a message
    - add a simple stack handling to be able to delay error handling
  * apt-pkg/aptconfiguration.cc:
    - show a deprecation notice for APT::Acquire::Translation
  * apt-pkg/contrib/configuration.{cc,h}:
    - add a wrapper to match strings against configurable regex patterns
  * apt-pkg/contrib/fileutl.cc:
    - show notice about ignored file instead of being always silent
    - add a Dir::Ignore-Files-Silently list option to control the notice
  * apt-pkg/policy.h:
    - add another round of const& madness as the previous round accidentally
      NOT overrides the virtual GetCandidateVer() method (Closes: #587725)
  * apt-pkg/pkgcachegen.{cc,h}:
    - make the used MMap moveable (and therefore dynamic resizeable) by
      applying (some) mad pointer magic (Closes: #195018)

  [ Michael Vogt ]
  * apt-pkg/deb/dpkgpm.cc:
    - make the apt/term.log output unbuffered (thanks to Matt Zimmerman)

  [ Julian Andres Klode ]
  * methods/ftp.h:
    - Handle different logins on the same server (Closes: #586904).
  * apt-pkg/deb/deblistparser.cc:
    - Handle architecture wildcards (Closes: #547724).
  * apt-pkg/versionmatch.cc:
    - Support matching pins by regular expressions or glob() like patterns,
      regular expressions have to be put between to slashes; for example,
      /.*/.
  * apt-pkg/contrib/fileutl.cc:
    - Make FileFd replace files atomically in WriteTemp mode (for cache, etc).
  * debian/control:
    - Set Standards-Version to 3.9.0

 -- Michael Vogt <mvo@debian.org>  Fri, 09 Jul 2010 19:16:20 +0200

apt (0.7.26~exp7) experimental; urgency=low

  * apt-pkg/cachefile.h:
    - make pkgPolicy public again, libapt-pkg-perl (and probably
      others) get unhappy without that

 -- Michael Vogt <mvo@debian.org>  Thu, 10 Jun 2010 15:33:24 +0200

apt (0.7.26~exp6) experimental; urgency=low

  [ Michael Vogt ]
  * merge the remaining Ubuntu change:
    - on gpg verification failure warn and restore the last known
      good state
    - on failure display the IP of the server (useful for servers
      that use round robin DNS)
    - support Original-Maintainer in RewritePackageOrder
    - enable cdrom autodetection via libudev by default
    - show message about Vcs in use when apt-get source is run for
      packages maintained in a Vcs
    - better support transitional packages with mark auto-installed. 
      when the transitional package is in "oldlibs" the new package
      is not marked auto installed (same is true for section
      metapackages)
    - provide new "deb mirror://archive.foo/mirrors.list sid main"
      method expects a list of mirrors (generated on the server e.g.
      via geoip) and will use that, including cycle on failure
    - write apport crash file on package failure (disabled by default
      on debian until apport is available)
    - support mirror failure reporting (disabled by default on debian)
  
  [ David Kalnischkies ]
  * apt-pkg/deb/dpkgpm.cc:
    - write Disappeared also to the history.log
    - forward manual-installed bit on package disappearance
  * apt-pkg/deb/debsystem.cc:
    - add better config item for extended_states file
  * apt-pkg/pkgcache.h:
    - switch {,Install-}Size to unsigned long long
  * apt-pkg/depcache.cc:
    - do the autoremove mark process also for required packages to handle
      these illegally depending on lower priority packages (Closes: #583517)
    - try harder to find the other pseudo versions for autoremove multiarch
    - correct "Dangerous iterator usage" pointed out by cppcheck
    - deal with long long, not with int to remove 2GB Limit (LP: #250909)
    - deprecate AddSize with Multiplier as it is unused and switch to
      boolean instead to handle the sizes more gracefully.
    - switch i{Download,Usr}Size from double to (un)signed long long
  * apt-pkg/aptconfiguration.cc:
    - remove duplicate architectures in getArchitectures()
  * apt-pkg/indexrecords.{cc,h}:
    - backport forgotten Valid-Until patch from the obsolete experimental
      branch to prevent replay attacks better, thanks to Thomas Viehmann
      for the initial patch! (Closes: #499897)
    - add a constant Exists check for MetaKeys
  * apt-pkg/acquire-item.cc:
    - do not try PDiff if it is not listed in the Meta file
    - sent Last-Modified header also for Translation files
  * apt-pkg/cacheiterator.h:
    - let pkgCache::Iterator inherent std::iterator
  * ftparchive/writer.h:
    - add a virtual destructor to FTWScanner class (for cppcheck)
  * apt-pkg/cacheset.{cc,h}:
    - add simple wrapper around std::set for cache structures
    - move regex magic from apt-get to new FromRegEx method
    - move cmdline parsing from apt-cache to new FromCommandLine method
    - support special release-modifier 'installed' and 'candidate'
  * apt-pkg/contrib/cmdline.cc:
    - fix segfault in SaveInConfig caused by writing over char[] sizes
  * apt-pkg/pkgcache.cc:
    - get the best matching arch package from a group with FindPreferredPkg
  * cmdline/apt-cache.cc:
    - make the search multiarch compatible by using GrpIterator instead
    - use pkgCacheFile and the new CacheSets all over the place
    - add --target-release option (Closes: #115520)
    - accept pkg/release and pkg=version in show and co. (Closes: #236270)
    - accept package versions in the unmet command
  * cmdline/apt-get.cc:
    - use unsigned long long instead of double to store values it gets
  * apt-pkg/cachefile.{cc,h}:
    - split Open() into submethods to be able to build only parts
    - make the OpProgress optional in the Cache buildprocess
    - store also the SourceList we use internally for export
  * doc/apt.conf.5.xml:
    - document the new Valid-Until related options
  * apt-pkg/contrib/strutl.cc:
    - split StrToTime() into HTTP1.1 and FTP date parser methods and
      use strptime() instead of some self-made scanf mangling
    - use the portable timegm shown in his manpage instead of a strange
      looking code copycat from wget
  * ftparchive/writer.cc:
    - add ValidTime option to generate a Valid-Until header in Release file
  * apt-pkg/policy.cc:
    - get the candidate right for a not-installed pseudo package if
      his non-pseudo friend is installed
  * apt-pkg/indexcopy.cc:
    - move the gpg codecopy to a new method and use it also in methods/gpgv.cc

 -- Michael Vogt <mvo@debian.org>  Thu, 10 Jun 2010 14:02:22 +0200

apt (0.7.26~exp5) experimental; urgency=low

  [ David Kalnischkies ]
  * cmdline/apt-get.cc:
    - rerun dpkg-source in source if --fix-broken is given (Closes: #576752)
    - don't suggest held packages as they are installed (Closes: #578135)
    - handle multiple --{tar,diff,dsc}-only options correctly
    - show at the end of the install process a list of disappeared packages
  * cmdline/apt-cache.cc:
    - use GroupCount for package names in stats and add a package struct line
  * methods/rred.cc:
    - use the patchfile modification time instead of the one from the
      "old" file - thanks to Philipp Weis for noticing! (Closes: #571541)
  * debian/rules:
    - remove targets referring to CVS or arch as they are useless
    - use $(CURDIR) instead of $(pwd)
    - use dpkg-buildflags if available for CXXFLAGS
  * README.arch:
    - remove the file completely as it has no use nowadays
  * apt-pkg/depcache.cc:
    - be doublesure that the killer query is empty before starting reinstall
  * methods/gpgv.cc:
    - remove the keyrings count limit by using vector magic
  * contrib/mmap.cc:
    - clarify "MMap reached size limit" error message, thanks Ivan Masár!
  * doc/apt.ent
    - add entities for the current oldstable/stable/testing codenames
  * doc/sources.list.5.xml:
    - use stable-codename instead of stable in the examples (Closes: #531492)
  * doc/apt_preferences.5.xml:
    - adapt some examples here to use current codenames as well
    - add "NotAutomatic: yes" handling, thanks Osamu Aoki (Closes: #490347)
  * debian/libapt-pkg-doc.doc-base.cache:
    - remove yet another reference to the removed cache.sgml
  * doc/apt-get.8.xml:
    - do not say explicit target_release_{name,version,codename}, it should
      be clear by itself and 'man' can break lines again (Closes: #566166)
    - remove the gnome-apt reference as it is removed from unstable
  * apt-pkg/deb/dpkgpm.cc:
    - add 'disappear' to the known processing states, thanks Jonathan Nieder
  * apt-pkg/packagemanager.h:
    - export info about disappeared packages with GetDisappearedPackages()

  [ Michael Vogt ]
  * methods/http.{cc,h}:
    - code cleanup, use enums instead of magic ints
  
  [ Jari Aalto ]
  * debian/rules:
    - spell out some less known options to reduce manpage consultation-rate
    - Use POSIX command substitution: $(<command sequence>)
    - Remove EOL whitespace (Closes: #577804)

  [ Julian Andres Klode ]
  * apt-pkg/acquire-item.cc:
    - Fix pkgAcqFile::Custom600Headers() to always return something.
  

  [ Christian Perrier ]
  * Slovak translation update. Closes: #581159
  * Italian translation update. Closes: #581742
  * Swedish translation update. Closes: #592366

 -- Michael Vogt <mvo@debian.org>  Tue, 25 May 2010 16:01:42 +0200

apt (0.7.26~exp4) experimental; urgency=low

  [ David Kalnischkies ]
  * apt-pkg/depcache.cc:
    - rewrite the pseudo package reinstaller to be more intelligent
      in his package choices
  * apt-pkg/packagemanager.cc:
    - don't try to "unpack" pseudo packages twice
  * apt-pkg/contrib/fileutl.cc:
    - add a parent-guarded "mkdir -p" as CreateDirectory()
  * apt-pkg/acquire.{cc,h}:
    - add a delayed constructor with Setup() for success reporting
    - check for and create directories in Setup if needed instead of
      error out unfriendly in the Constructor (Closes: #523920, #525783)
    - optional handle a lock file in Setup()
  * apt-pkg/acquire-item.cc:
    - Acquire::ForceHash to force method for expected hash
  * cmdline/apt-get.cc:
    - remove the lock file handling and let Acquire take care of it instead
    - display MD5Sum in --print-uris if not forced to use another method
      instead of displaying the strongest available (Closes: #576420)
    - regex for package names executed on Grp- not PkgIterator
    - show non-candidates as fallback for virtual packages (Closes: #578385)
    - set also "all" to this version for pseudo packages in TryToChangeVer
  * apt-pkg/deb/dpkgpm.cc:
    - remove Chroot-Directory from files passed to install commands.
      Thanks to Kel Modderman for report & patch! (Closes: #577226)
  * ftparchive/writer.cc:
    - remove 999 chars Files and Checksums rewrite limit (Closes: #577759)
  * cmdline/apt-cache.cc:
    - align Installed and Candidate Version in policy so they can be compared
      easier, thanks Ralf Gesellensetter for the pointer! (Closes: #578657)
  * doc/apt.ent:
    - Add a note about APT_CONFIG in the -c description (Closes: #578267)
  * doc/po/de.po:
    - correct typos in german apt_preferences manpage, thanks Chris Leick!
  * apt-pkg/sourcelist.cc:
    - be less strict and accept [option=value] as well
  * apt-pkg/contrib/configuration.cc:
    - error out if #clear directive has no argument
  * doc/files.sgml:
    - sync documentation with status quo, regarding files/directories in
      use, extended_states and uri schemes.
  * doc/cache.sgml:
    - drop the file in favor of inplace documentation with doxygen
  * apt-pkg/pkgcache.h:
    - enhance the Groups ABI by providing a ID as the other structs does
    - check also the size of the Group struct then checking for the others

  [ Jari Aalto ]
  * cmdline/apt-get.cc:
    - replace backticks with single quotes around fix-broken command
      in the broken packages message. (Closes: #577168)
  * dselect/install:
    - modernize if-statements not to use 'x' (Closes: #577117)
    - replace backticks with POSIX $() (Closes: #577116)

  [ Michael Vogt ]
  * [ Abi break ] apt-pkg/acquire-item.{cc,h}:
    - add "IsIndexFile" to constructor of pkgAcqFile so that it sends
      the right cache control headers
  * cmdline/apt-get.cc:
    - fix crash when pkg.VersionList() is empty
  * apt-pkg/depcache.cc:
    - fix incorrect std::cout usage for debug output
  * test/libapt/getlanguages_test.cc:
    - Add test for Esperanto that has nocounty associated with them
      (LP: #560956)
  * apt-pkg/deb/debrecords.cc:
    - fix max tag buffer size (LP: #545336, closes: #578959)
  * debian/rules:
    - install html doxygen in libapt-pkg-doc 
  * debian/control:
    - build-depend on doxygen

  [ Julian Andres Klode ]
  * apt-pkg/contrib/weakptr.h:
    - add a class WeakPointable which allows one to register weak pointers to
      an object which will be set to NULL when the object is deallocated.
  * [ABI break] apt-pkg/acquire{-worker,-item,}.h:
    - subclass pkgAcquire::{Worker,Item,ItemDesc} from WeakPointable.
  * apt-pkg/pkgcache.cc:
    - Merge fix from David to correct handling in single-arch environments.
  * cmdline/apt-cache.cc:
    - Add a showauto command to apt-cache.
  * cmdline/apt-get.cc:
    - Add apt-get markauto and unmarkauto commands.

 -- Michael Vogt <mvo@debian.org>  Thu, 06 May 2010 09:32:54 +0200

apt (0.7.26~exp3) experimental; urgency=low

  [ Christian Perrier ]
  * German translation update. Closes: #571037
  * Spanish manpages translation update. Closes: #573293
  * Dutch translation update. Closes: #573946
  * Polish manpages translation update. Closes: #574558
  * Add "manpages-pl (<< 20060617-3~)" to avoid file conflicts with
    that package that was providing some manpages for APT utilities.

  [ David Kalnischkies ]
  * [BREAK] merge MultiArch-ABI. We don't support MultiArch,
    but we support the usage of the new ABI so libapt users
    can start to prepare for MultiArch (Closes: #536029)
  * Ignore :qualifiers after package name in build dependencies
    in the library by default, but try to honour them in apt-get
    as we have some sort of MultiArch support ready (Closes: #558103)
  * add translation of the manpages to PT (portuguese)
    Thanks to Américo Monteiro!
  * Switch to dpkg-source 3.0 (native) format
  * apt-pkg/depcache.cc:
    - remove Auto-Installed information from extended_states
      together with the package itself (Closes: #572364)
  * cmdline/apt-mark:
    - don't crash if no arguments are given (Closes: #570962)
  * debian/control:
    - remove some years old and obsolete Replaces
    - add automake/conf build-depends/conflicts as recommend by
      the autotools-dev README (Closes: #572615)
  * apt-pkg/contrib/mmap.{h,cc}:
    - add char[] fallback for filesystems without shared writable
      mmap() like JFFS2. Thanks to Marius Vollmer for writing
      and to Loïc Minier for pointing to the patch! (Closes: #314334)
  * doc/apt_preferences.5.xml:
    - fix two typos and be more verbose in the novice warning.
      Thanks to Osamu Aoki for pointing it out! (Closes: #567669)
    - fix a=sid vs. n=sid typo, thanks Ansgar Burchardt!
    - origin can be used to match a hostname (Closes: #352667)
    - remove wrong pin-priority is optional remark (Closes: #574944)
  * apt-pkg/deb/dpkgpm.cc:
    - fix error message construction in OpenLog()
    - if available store the Commandline in the history
  * cmdline/apt-get.cc:
    - add a --only-upgrade flag to install command (Closes: #572259)
    - fix memory leaks in error conditions in DoSource()
    - try version match in FindSrc first exact than fuzzy (LP: #551178)
  * apt-pkg/contrib/cmndline.cc:
    - save Commandline in Commandline::AsString for logging
  * apt-pkg/deb/debversion.cc:
    - consider absent of debian revision equivalent to 0 (Closes: #573592)
  * doc/makefile, doc/*:
    - generate subdirectories for building the manpages in on the fly
      depending on the po files we have.
  * apt-pkg/pkgcachegen.cc:
    - merge versions correctly even if multiple different versions
      with the same version number are available.
      Thanks to Magnus Holmgren for the patch! (Closes: #351056)
  * ftparchive/writer.cc:
    - write LongDescriptions if they shouldn't be included in Packages
      file into i18n/Translation-en by default.
  * doc/po/de.po:
    - correct a few typos in the german manpage translation.
      Thanks to Chris Leick and Georg Koppen! (Closes: #574962)
  * apt-pkg/contrib/strutl.cc:
    - convert all toupper calls to tolower_ascii for a little speedup

  [ Jean-Baptiste Lallement ]
  * apt-pkg/contrib/strutl.cc:
    - always escape '%' (LP: #130289) (Closes: #500560)
    - unescape '%' sequence only if followed by 2 hex digit
    - username/password are urlencoded in proxy string (RFC 3986)

  [ Julian Andres Klode ]
  * cmdline/apt-cache.cc:
    - Change behavior of showsrc to match the one of show (Closes: #512046).
  * cmdline/apt-key:
    - Honor Apt::GPGV::TrustedKeyring (Closes: #316390)
  * cmdline/apt-mark:
    - Use the new python-apt API (and conflict with python-apt << 0.7.93.2).
  * apt-inst/contrib/arfile.h:
    - Add public ARArchive::Members() which returns the list of members.
  * apt-pkg/policy.cc:
    - Always return a candidate if there is at least one version pinned > 0
      (Closes: #512318)
  * ftparchive/apt-ftparchive.cc:
    - Read default configuration (Closes: #383257)
  * debian/rules:
    - Fix the libraries name to be e.g. libapt-pkg4.9 instead of
      libapt-pkg-4.9.

  [ Michael Vogt ]
  * apt-pkg/deb/dpkgpm.cc:
    - fix backgrounding when dpkg runs (closes: #486222)
  * cmdline/apt-mark:
    - show error on incorrect aguments (LP: #517917), thanks to
      Torsten Spindler
  * cmdline/apt-get.cc:
    - if apt-get source foo=version or foo/distro can not be found,
      error out (LP: #502641)
  * apt-pkg/packagemanager.cc:
    - better debug output 
  * doc/examples/configure-index:
    - add missing Debug::pkgPackageManager option

 -- Michael Vogt <mvo@debian.org>  Thu, 01 Apr 2010 17:30:43 +0200

apt (0.7.26~exp2) experimental; urgency=low

  * fix crash when LANGUAGE is not set

 -- Michael Vogt <mvo@debian.org>  Thu, 18 Feb 2010 22:07:23 +0100

apt (0.7.26~exp1) experimental; urgency=low

  [ David Kalnischkies ]
  * [BREAK] add possibility to download and use multiply
    Translation files, configurable with Acquire::Translation
    (Closes: #444222, #448216, #550564)
  * Ignore :qualifiers after package name in build dependencies
    for now as long we don't understand them (Closes: #558103)
  * apt-pkg/contrib/mmap.{cc,h}:
    - extend it to have a growable flag - unused now but maybe...
  * apt-pkg/pkgcache.h:
    - use long instead of short for {Ver,Desc}File size,
      patch from Víctor Manuel Jáquez Leal, thanks! (Closes: #538917)
  * apt-pkg/acquire-item.cc:
    - allow also to skip the last patch if target is reached,
      thanks Bernhard R. Link! (Closes: #545699)
  * ftparchive/writer.{cc,h}:
    - add --arch option for packages and contents commands
    - if an arch is given accept only *_all.deb and *_arch.deb instead
      of *.deb. Thanks Stephan Bosch for the patch! (Closes: #319710)
    - add APT::FTPArchive::AlwaysStat to disable the too aggressive
      caching if versions are build multiply times (not recommend)
      Patch by Christoph Goehre, thanks! (Closes: #463260)
  * apt-pkg/deb/dpkgpm.cc:
    - stdin redirected to /dev/null takes all CPU (Closes: #569488)
      Thanks to Aurelien Jarno for providing (again) a patch!
  * buildlib/apti18n.h.in, po/makefile:
    - add ngettext support with P_()
  * aptconfiguration.cc:
    - include all existing Translation files in the Cache (Closes: 564137)
  * debian/control:
    - update with no changes to debian policy 3.8.4
  * doc/apt_preferences.5.xml:
    - explicitly warn against careless use (Closes: #567669)
  * debian/rules:
    - remove creation of empty dir /usr/share/apt
  * doc/apt-cdrom.8.xml:
    - fix typo spotted by lintian: proc(c)eed

  [ Ivan Masár ]
  * Slovak translation update. Closes: #568294
  
  [ Michael Vogt ]
  * [BREAK] merged lp:~mvo/apt/history
    - this writes a /var/log/apt/history tagfile that contains details
      from the transaction (complements term.log)
  * methods/http.cc:
    - add cache-control headers even if no cache is given to allow
      adding options for intercepting proxies
    - add Acquire::http::ProxyAutoDetect configuration that 
      can be used to call a external helper to figure out the 
      proxy configuration and return it to apt via stdout
      (this is a step towards WPAD and zeroconf/avahi support)
  * abicheck/
    - add new abitest tester using the ABI Compliance Checker from
      http://ispras.linuxfoundation.org/index.php/ABI_compliance_checker

  [ Robert Collins ]
  * Change the package index Info methods to allow apt-cache policy to be
    useful when using several different archives on the same host.
    (Closes: #329814, LP: #22354)

 -- Michael Vogt <mvo@debian.org>  Thu, 18 Feb 2010 16:11:39 +0100

apt (0.7.25.3) unstable; urgency=low

  [ Christian Perrier ]
  * Italian translation update. Closes: #567532

  [ David Kalnischkies ]
  * apt-pkg/contrib/macros.h:
    - install the header system.h with a new name to be able to use
      it in other headers (Closes: #567662)
  * cmdline/acqprogress.cc:
    - Set Mode to Medium so that the correct prefix is used.
      Thanks Stefan Haller for the patch! (Closes: #567304 LP: #275243)
  * ftparchive/writer.cc:
    - generate sha1 and sha256 checksums for dsc (Closes: #567343)
  * cmdline/apt-get.cc:
    - don't mark as manually if in download only (Closes: #468180)

 -- Michael Vogt <mvo@debian.org>  Mon, 01 Feb 2010 18:41:15 +0100

apt (0.7.25.2) unstable; urgency=low

  [ Michael Vogt ]
  * apt-pkg/contrib/cdromutl.cc:
    - fix UnmountCdrom() fails, give it a bit more time and try
      the umount again
  * apt-pkg/cdrom.cc:
    - fix crash in pkgUdevCdromDevices
  * methods/cdrom.cc:
    - fixes in multi cdrom setup code (closes: #549312)
    - add new "Acquire::cdrom::AutoDetect" config that enables/disables
      the dlopen of libudev for automatic cdrom detection. Off by default
      currently, feedback/testing welcome
  * cmdline/apt-cdrom.cc:
    - add new --auto-detect option that uses libudev to figure out
      the cdrom/mount-point
  * cmdline/apt-mark:
    - merge fix from Gene Cash that supports markauto for
      packages that are not in the extended_states file yet
      (closes: #534920)
  * ftparchive/writer.{cc,h}:
    - merge crash fix for apt-ftparchive on hurd, thanks to
      Samuel Thibault for the patch (closes: #566664)

  [ David Kalnischkies ]
  * apt-pkg/contrib/fileutl.cc:
    - Fix the newly introduced method GetListOfFilesInDir to not
      accept every file if no extension is enforced
      (= restore old behaviour). (Closes: #565213)
  * apt-pkg/policy.cc:
    - accept also partfiles with "pref" file extension as valid
  * apt-pkg/contrib/configuration.cc:
    - accept also partfiles with "conf" file extension as valid
  * doc/apt.conf.5.xml:
    - reorder description and split out syntax
    - add partfile name convention (Closes: #558348)
  * doc/apt_preferences.conf.5.xml:
    - describe partfile name convention also here
  * apt-pkg/deb/dpkgpm.cc:
    - don't segfault if term.log file can't be opened.
      Thanks Sam Brightman for the patch! (Closes: #475770)
  * doc/*:
    - replace the per language addendum with a global addendum
    - add a explanation why translations include (maybe) english
      parts to the new global addendum (Closes: #561636)
  * apt-pkg/contrib/strutl.cc:
    - fix malloc asseration fail with ja_JP.eucJP locale in
      apt-cache search. Thanks Kusanagi Kouichi! (Closes: #548884)

  [ Christian Perrier ]
  * French translation update

 -- Michael Vogt <mvo@debian.org>  Wed, 27 Jan 2010 16:16:10 +0100

apt (0.7.25.1) unstable; urgency=low

  [ Christian Perrier ]
  * French manpage translation update
  * Russian translation update by Yuri Kozlov
    Closes: #564171

  [Chris Leick]
  * spot & fix various typos in all manpages
  * German manpage translation update

  [ David Kalnischkies ]
  * cmdline/apt-cache.cc:
    - remove translatable marker from the "%4i %s\n" string
  * buildlib/po4a_manpage.mak:
    - instruct debiandoc to build files with utf-8 encoding
  * buildlib/tools.m4:
    - fix some warning from the buildtools
  * apt-pkg/acquire-item.cc:
    - add configuration PDiffs::Limit-options to not download
      too many or too big patches (Closes: #554349)
  * debian/control:
    - let all packages depend on ${misc:Depends}
  * share/*-archive.gpg:
    - remove the horrible outdated files. We already depend on
      the keyring so we don't need to ship our own version
  * cmdline/apt-key:
    - errors out if wget is not installed (Closes: #545754)
    - add --keyring option as we have now possibly many
  * methods/gpgv.cc:
    - pass all keyrings (TrustedParts) to gpgv instead of
      using only one trusted.gpg keyring (Closes: #304846)
  * methods/https.cc:
    - finally merge the rest of the patchset from Arnaud Ebalard
      with the CRL and Issuers options, thanks! (Closes: #485963)
  * apt-pkg/deb/debindexfile.cc, apt-pkg/pkgcachegen.cc:
    - add debug option Debug::pkgCacheGen

  [ Michael Vogt ]
  * cmdline/apt-get.cc:
    - merge fix for apt-get source pkg=version regression
      (closes: #561971)
  * po/ru.po:
    - merged updated ru.po, thanks to Yuri Kozlov (closes: #564171)

 -- Michael Vogt <mvo@debian.org>  Sat, 09 Jan 2010 21:52:36 +0100

apt (0.7.25) unstable; urgency=low

  [ Christian Perrier ]
  * Fix apt-ftparchive(1) wrt description of the "-o" option.
    Thanks to Dann Frazier for the patch. Closes: #273100
  * po/LINGUAS. Re-disable Hebrew. Closes: #534992
  * po/LINGUAS. Enable Asturian and Lithuanian
  * Fix typo in apt-cache.8.xml: nessasarily
  * Fix "with with" in apt-get.8.xml
  * Fix some of the typos mentioned by the german team
    Closes: #479997
  * Polish translation update by Wiktor Wandachowicz
    Closes: #548571
  * German translation update by Holger Wansing
    Closes: #551534
  * Italian translation update by Milo Casagrande
    Closes: #555797
  * Simplified Chinese translation update by Aron Xu 
    Closes: #558737
  * Slovak translation update by Ivan Masár
    Closes: #559277
  
  [ Michael Vogt ]
  * apt-pkg/packagemanager.cc:
    - add output about pre-depends configuring when debug::pkgPackageManager
      is used
  * methods/https.cc:
    - fix incorrect use of CURLOPT_TIMEOUT, closes: #497983, LP: #354972
      thanks to Brian Thomason for the patch
  * merge lp:~mvo/apt/netrc branch, this adds support for a
    /etc/apt/auth.conf that can be used to store username/passwords
    in a "netrc" style file (with the extension that it supports "/"
    in a machine definition). Based on the maemo git branch (Closes: #518473)
    (thanks also to Jussi Hakala and Julian Andres Klode)
  * apt-pkg/deb/dpkgpm.cc:
    - add "purge" to list of known actions
  * apt-pkg/init.h:
    - add compatibility with old ABI name until the next ABI break
  * merge segfault fix from Mario Sanchez Prada, many thanks
    (closes: #561109)

  [ Brian Murray ]
  * apt-pkg/depcache.cc, apt-pkg/indexcopy.cc:
    - typo fix (LP: #462328)
  
  [ Loïc Minier ]
  * cmdline/apt-key:
    - Emit a warning if removed keys keyring is missing and skip associated
      checks (LP: #218971)

  [ David Kalnischkies ]
  * apt-pkg/packagemanager.cc:
    - better debug output for ImmediateAdd with depth and why
    - improve the message shown for failing immediate configuration
  * doc/guide.it.sgml: moved to doc/it/guide.it.sgml
  * doc/po4a.conf: activate translation of guide.sgml and offline.sgml
  * doc/apt.conf.5.xml:
    - provide a few more details about APT::Immediate-Configure
    - briefly document the behaviour of the new https options
  * doc/sources.list.5.xml:
    - add note about additional apt-transport-methods
  * doc/apt-mark.8.xml:
    - correct showauto synopsis, thanks Andrew Schulman (Closes: #551440)
  * cmdline/apt-get.cc:
    - source should display his final pkg pick (Closes: #249383, #550952)
    - source doesn't need the complete version for match (Closes: #245250)
    - source ignores versions/releases if not available (Closes: #377424)
    - only warn if (free) space overflows (Closes: #522238)
    - add --debian-only as alias for --diff-only
  * methods/connect.cc:
    - display also strerror of "wicked" getaddrinfo errors
    - add AI_ADDRCONFIG to ai_flags as suggested by Aurelien Jarno
      in response to Bernhard R. Link, thanks! (Closes: #505020)
  * buildlib/configure.mak, buildlib/config.{sub,guess}:
    - remove (outdated) config.{sub,guess} and use the ones provided
      by the new added build-dependency autotools-dev instead
  * configure.in, buildlib/{xml,yodl,sgml}_manpage.mak:
    - remove the now obsolete manpage buildsystems
  * doc/{pl,pt_BR,es,it}/*.{sgml,xml}:
    - convert all remaining translation to the po4a system
  * debian/control:
    - drop build-dependency on docbook-utils and xmlto
    - add build-dependency on autotools-dev
    - bump policy to 3.8.3 as we have no outdated manpages anymore
  * debian/NEWS:
    - fix a typo in 0.7.24: Allready -> Already (Closes: #557674)
  * ftparchive/writer.{cc,h}:
    - add APT::FTPArchive::LongDescription to be able to disable them
  * apt-pkg/deb/debsrcrecords.cc:
    - use "diff" filetype for .debian.tar.* files (Closes: #554898)
  * methods/rred.cc:
    - rewrite to be able to handle even big patch files
    - adopt optional mmap+iovec patch from Morten Hustveit
      (Closes: #463354) which should speed up a bit. Thanks!
  * methods/http{,s}.cc
    - add config setting for User-Agent to the Acquire group,
      thanks Timothy J. Miller! (Closes: #355782)
    - add https options which default to http ones (Closes: #557085)
  * debian/apt.cron.daily:
    - check cache size even if we do nothing else otherwise, thanks
      Francesco Poli for patch(s) and patience! (Closes: #459344)
  * ftparchive/*:
    - fix a few typos in strings, comments and manpage,
      thanks Karl Goetz! (Closes: #558757)

  [ Carl Chenet ]
  * cmdline/apt-mark:
    - print an error if a new state file can't be created
      (Closes: #521289) and
    - exit nicely if python-apt is not installed (Closes: #521284)

  [ Chris Leick ]
  * doc/de: German translation of manpages (Closes: #552606)
  * doc/ various manpages:
    - correct various errors, typos and oddities (Closes: #552535)
  * doc/apt-secure.8.xml:
    - replace literal with emphasis tags in Archive configuration
  * doc/apt-ftparchive.1.xml:
    - remove informalexample tag which hides the programlisting
  * doc/apt-get.8.xml:
    - change equivalent "for" to "to the" (purge command)
    - clarify --fix-broken sentence about specifying packages

  [ Eugene V. Lyubimkin ]
  * apt-pkg/contib/strutl.h
    - Avoid extra inner copy in APT_MKSTRCMP and APT_MKSTRCMP2.
  * build infrastructure:
    - Bumped libapt version, excluded eglibc from SONAME. (Closes: #448249)

  [ Julian Andres Klode ]
  * doc/apt.conf.5.xml:
    - Deprecate unquoted values, string concatenation and explain what should
      not be written inside a value (quotes,backslash).
    - Restrict option names to alphanumerical characters and "/-:._+".
    - Deprecate #include, we have apt.conf.d nowadays which should be
      sufficient.
  * ftparchive/apt-ftparchive.cc:
    - Call setlocale() so translations are actually used.
  * debian/apt.conf.autoremove:
    - Add kfreebsd-image-* to the list (Closes: #558803)

 -- Michael Vogt <mvo@debian.org>  Tue, 15 Dec 2009 09:21:55 +0100

apt (0.7.24) unstable; urgency=low

  [ Nicolas François ]
  * Cleaned up the first patch draft from KURASAWA Nozomu to finally
    get po4a support for translating the man pages.
    Many thanks to both for this excellent work! (Closes: #441608)
  * doc/ja/*, doc/po/ja.po:
    - remove the old ja man page translation and replace it with
      the new po4a-powered translation by KURASAWA Nozomu.
  * doc/*.?.xml (manpages):
    - add contrib to author tags and also add refmiscinfo to fix warnings
  * doc/style.txt, buildlib/defaults.mak, buildlib/manpage.mak:
    - fix a few typos in the comments of this files

  [ Michael Vogt ]
  * apt-pkg/deb/dpkgpm.cc:
    - when tcgetattr() returns non-zero skip all pty magic 
      (thanks to Simon Richter, closes: #509866)
  * apt-inst/contrib/arfile.cc:
    - show propper error message for Invalid archive members

  [ David Kalnischkies ]
  * doc/Doxyfile.in:
    - update file with doxygen 1.6.1 (current unstable)
    - activate DOT_MULTI_TARGETS, it is default on since doxygen 1.5.9
  * buildlib/po4a_manpage.mak, doc/makefile, configure:
    - simplify the makefiles needed for po4a manpages
  * apt-pkg/contrib/configuration.cc:
    - add a helper to easily get a vector of strings from the config
  * apt-pkg/contrib/strutl.cc:
    - replace unknown multibytes with ? in UTF8ToCharset (Closes: #545208)
  * doc/apt-get.8.xml:
    - fix two little typos in the --simulate description. (Closes: #545059)
  * apt-pkg/aptconfiguration.cc, doc/apt.conf.5.xml:
    - add an order subgroup to the compression types to simplify reordering
      a bit and improve the documentation for this option group.
  * doc/apt.conf.5.xml:
    - document the Acquire::http::Dl-Limit option
    - try to be crystal clear about the usage of :: and {} (Closes: #503481)
  * doc/apt-cache.8.xml:
    - clarify the note for the pkgnames command (Closes: #547599)
  * doc/apt.ent, all man pages:
    - move the description of files to globally usable entities
  * doc/apt_preferences.5.xml:
    - document the new preferences.d folder (Closes: #544017)
  * methods/rred.cc:
    - add at the top without failing (by Bernhard R. Link, Closes: #545694)
  * buildlib/sizetable:
    - add amd64 for cross building (by Mikhail Gusarov, Closes: #513058)
  * debian/prerm:
    - remove file as nobody will upgrade from 0.4.10 anymore
  * debian/control:
    - remove gnome-apt suggestion as it was removed from debian
  * apt-pkg/deb/dpkgpm.cc, apt-pkg/packagemanager.cc, apt-pkg/orderlist.cc:
    - add and document _experimental_ options to make (aggressive)
      use of dpkg's trigger and configuration handling (Closes: #473461)
  * cmdline/apt-get.cc:
    - ignore versions that are not candidates when selecting a package
      instead of a virtual one (by Marius Vollmer, Closes: #547788)

  [ Christian Perrier ]
  * doc/fr/*, doc/po/fr.po:
    - remove the old fr man page translation and replace it with
      the new po4a-powered translation
  * doc/de: dropped (translation is too incomplete to be useful in
      the transition to the po4a-powered translations)

 -- Michael Vogt <mvo@debian.org>  Fri, 25 Sep 2009 19:57:25 +0200

apt (0.7.23.1) unstable; urgency=low

  [ Michael Vogt ]
  * apt-pkg/pkgcache.cc:
    - do not set internel "needs-configure" state for packages in 
      triggers-pending state. dpkg will deal with the trigger and
      it if does it before we trigger it, dpkg will error out
      (LP: #414631)
  * apt-pkg/acquire-item.cc:
    - do not segfault on invalid items (closes: #544080)

 -- Michael Vogt <mvo@debian.org>  Fri, 28 Aug 2009 21:53:20 +0200

apt (0.7.23) unstable; urgency=low

  [ Eugene V. Lyubimkin ]
  * methods/{http,https,ftp}, doc/apt.conf.5.xml:
    - Changed and unified the code that determines which proxy to use. Now
      'Acquire::{http,ftp}::Proxy[::<host>]' options have the highest priority,
      and '{http,ftp}_proxy' environment variables are used only if options
      mentioned above are not specified.
      (Closes: #445985, #157759, #320184, #365880, #479617)
  
  [ David Kalnischkies ]
  * cmdline/apt-get.cc:
    - add APT::Get::HideAutoRemove=small to display only a short line
      instead of the full package list. (Closes: #537450)
    - ShowBroken() in build-dep (by Mike O'Connor, Closes: #145916)
    - check for statfs.f_type (by Robert Millan, Closes: #509313)
    - correct the order of picked package binary vs source in source
    - use SourceVersion instead of the BinaryVersion to get the source
      Patch by Matt Kraai, thanks! (Closes: #382826)
    - add pkg/archive and codename in source (Closes: #414105, #441178)
  * apt-pkg/contrib/strutl.cc:
    - enable thousand separator according to the current locale
      (by Luca Bruno, Closes: #223712)
  * doc/apt.conf.5.xml:
    - mention the apt.conf.d dir (by Vincent McIntyre, Closes: #520831)
  * apt-inst/contrib/arfile.cc:
    - use sizeof instead strlen (by Marius Vollmer, Closes: #504325)
  * doc/apt-mark.8.xml:
    - improve manpage based on patch by Carl Chenet (Closes: #510286)
  * apt-pkg/acquire-item.cc:
    - use configsettings for dynamic compression type use and order.
      Based on a patch by Jyrki Muukkonen, thanks! (LP: #71746)
  * apt-pkg/aptconfiguration.cc:
    - add default configuration for compression types and add lzma
      support. Order is now bzip2, lzma, gzip, none (Closes: #510526)
  * ftparchive/writer.cc:
    - add lzma support also here, patch for this (and inspiration for
      the one above) by Robert Millan, thanks!
  * apt-pkg/depcache.cc:
    - restore the --ignore-hold effect in the Is{Delete,Install}Ok hooks
  * doc/apt-get.8.xml:
    - update the source description to reflect what it actually does
      and how it can be used. (Closes: #413021)
  * methods/http.cc:
    - allow empty Reason-Phase in Status-Line to please squid,
      thanks Modestas Vainius for noticing! (Closes: #531157, LP: #411435)

  [ George Danchev ]
  * cmdline/apt-cache.cc:
    - fix a memory leak in the xvcg method (Closes: #511557)
  * apt-pkg/indexcopy.cc:
    - fix a memory leak then the Release file not exists (Closes: #511556)

 -- Michael Vogt <mvo@debian.org>  Thu, 27 Aug 2009 14:44:39 +0200

apt (0.7.22.2) unstable; urgency=low

  * debian/apt.cron.daily:
    - Make sure that VERBOSE is always set (Closes: #539366)
    - Script can be disabled by APT::Periodic::Enable=0 (Closes: #485476)
    - Support using debdelta to download packages (Closes: #532079)

 -- Julian Andres Klode <jak@debian.org>  Thu, 06 Aug 2009 12:17:19 +0200

apt (0.7.22.1) unstable; urgency=low

  [ Michael Vogt ]
  * cmdline/apt-get.cc:
    - honor APT::Get::Only-Source properly in FindSrc() (thanks to
      Martin Pitt for reporting the problem), also Closes: #535362.

  [ Julian Andres Klode ]
  * apt-pkg/contrib/mmap.cc:
    - Fix FTBFS on GNU/kFreeBSD by disabling DynamicMMap::Grow() on
      non-Linux architectures as it uses mremap (Closes: #539742).
  * apt-pkg/sourcelist.cc:
    - Only warn about missing sources.list if there is no sources.list.d
      and vice versa as only one of them is needed (Closes: #539731).
  * debian/control:
    - Add myself to Uploaders.
    - Increase Standards-Version to 3.8.2.0.

 -- Julian Andres Klode <jak@debian.org>  Mon, 03 Aug 2009 12:48:31 +0200

apt (0.7.22) unstable; urgency=low

  [ Christian Perrier ]
  * Documentation translations:
    - Fix a typo in apt-get(8) French translation. Closes: #525043
      Thanks to Guillaume Delacour for spotting it.
    - Updated apt.conf(5) manpgae French translation.
      Thanks to Aurélien Couderc.
  * Translations:
    - fr.po
    - sk.po. Closes: #525857 
    - ru.po. Closes: #526816
    - eu.po. Closes: #528985
    - zh_CN.po. Closes: #531390
    - fr.po
    - it.po. Closes: #531758
    - ca.po. Closes: #531921
    - de.po. Closes: #536430
  * Added translations
    - ast.po (Asturian by Marcos Alvareez Costales).
      Closes: #529007, #529730, #535328
  
  [ David Kalnischkies ]
  * [ABI break] support '#' in apt.conf and /etc/apt/preferences
    (closes: #189866)
  * [ABI break] Allow pinning by codename (closes: #97564)
  * support running "--simulate" as user
  * add depth information to the debug output and show what depends
    type triggers a autoinst (closes: #458389)
  * add Debug::pkgDepCache::Marker with more detailed debug output 
    (closes: #87520)
  * add Debug::pkgProblemResolver::ShowScores and make the scores
    adjustable
  * do not write state file in simulate mode (closes: #433007)
  * add hook for MarkInstall and MarkDelete (closes: #470035)
  * fix typo in apt-pkg/acquire.cc which prevents Dl-Limit to work
    correctly when downloading from multiple sites (Closes: #534752)
  * add the various foldmarkers in apt-pkg & cmdline (no code change)
  * versions with a pin of -1 shouldn't be a candidate (Closes: #355237)
  * prefer mmap as memory allocator in MMap instead of a static char
    array which can (at least in theory) grow dynamic
  * eliminate (hopefully all) segfaults in pkgcachegen.cc and mmap.cc
    which can arise if cache doesn't fit into the mmap (Closes: #535218)
  * display warnings instead of errors if the parts dirs doesn't exist

  [ Michael Vogt ]
  * honor the dpkg hold state in new Marker hooks (closes: #64141)
  * debian/apt.cron.daily:
    - if the timestamp is too far in the future, delete it
  * apt-pkg/acquire.cc:
    - make the max pipeline depth of the acquire queue configurable
      via Acquire::Max-Pipeline-Depth
  * apt-pkg/deb/dpkgpm.cc:
    - add Dpkg::UseIoNice boolean option to run dpkg with ionice -c3
      (off by default)
    - send "dpkg-exec" message on the status fd when dpkg is run
    - provide DPkg::Chroot-Directory config option (useful for testing)
    - fix potential hang when in a background process group
  * apt-pkg/algorithms.cc:
    - consider recommends when making the scores for the problem 
      resolver
  * apt-pkg/acquire-worker.cc:
    - show error details of failed methods
  * apt-pkg/contrib/fileutl.cc:
    - if a process aborts with signal, show signal number
  * methods/http.cc:
    - ignore SIGPIPE, we deal with EPIPE from write in 
      HttpMethod::ServerDie() (LP: #385144)
  * Only run Download-Upgradable and Unattended-Upgrades if the initial
    update was successful Closes: #341970
  * apt-pkg/indexcopy.cc:
    - support having CDs with no Packages file (just a Packages.gz)
      by not forcing a verification on non-existing files
     (LP: #255545)
    - remove the gettext from a string that consists entirely 
      of variables (LP: #56792)
  * apt-pkg/cacheiterators.h:
    - add missing checks for Owner == 0 in end()
  * apt-pkg/indexrecords.cc:
    - fix some i18n issues
  * apt-pkg/contrib/strutl.h:
    - add new strprintf() function to make i18n strings easier
    - fix compiler warning
  * apt-pkg/deb/debsystem.cc:
    - make strings i18n able 
  * fix problematic use of tolower() when calculating the version 
    hash by using locale independent tolower_ascii() function. 
    Thanks to M. Vefa Bicakci (LP: #80248)
  * build fixes for g++-4.4
  * cmdline/apt-mark:
    - add "showauto" option to show automatically installed packages
  * document --install-recommends and --no-install-recommends
    (thanks to Dereck Wonnacott, LP: #126180)
  * doc/apt.conf.5.xml:
    - merged patch from Aurélien Couderc to improve the text
      (thanks!)
  * [ABI] merged the libudev-dlopen branch, this allows to pass
    "apt-udev-auto" to Acquire::Cdrom::mount and the cdrom method will  
    dynamically find/mount the cdrom device (if libhal is available)

  [ Julian Andres Klode ]
  * apt-pkg/contrib/configuration.cc: Fix a small memory leak in
    ReadConfigFile.
  * Introduce support for the Enhances field. (Closes: #137583) 
  * Support /etc/apt/preferences.d, by adding ReadPinDir() (Closes: #535512)
  * configure-index: document Dir::Etc::SourceParts and some other options
    (Closes: #459605)
  * Remove Eugene V. Lyubimkin from uploaders as requested.
  * apt-pkg/contrib/hashes.cc, apt-pkg/contrib/md5.cc:
    - Support reading until EOF if Size=0 to match behaviour of
      SHA1Summation and SHA256Summation

  [ Osamu Aoki ]
  * Updated cron script to support backups by hardlinks and 
    verbose levels.  All features turned off by default. 
  * Added more error handlings.  Closes: #438803, #462734, #454989
  * Documented all cron script related configuration items in 
    configure-index.

  [ Dereck Wonnacott ]
  * apt-ftparchive might write corrupt Release files (LP: #46439)
  * Apply --important option to apt-cache depends (LP: #16947) 

  [ Otavio Salvador ]
  * Apply patch from Sami Liedes <sliedes@cc.hut.fi> to reduce the
    number of times we call progress bar updating and debugging
    configuration settings.
  * Apply patch from Sami Liedes <sliedes@cc.hut.fi> to avoid unecessary
    temporary allocations.

 -- Michael Vogt <mvo@debian.org>  Wed, 29 Jul 2009 19:16:22 +0200

apt (0.7.21) unstable; urgency=low

  [ Christian Perrier ]
  * Translations:
    - bg.po. Closes: #513211
    - zh_TW.po. Closes: #513311
    - nb.po. Closes: #513843
    - fr.po. Closes: #520430
    - sv.po. Closes: #518070
    - sk.po. Closes: #520403
    - it.po. Closes: #522222
    - sk.po. Closes: #520403
  
  [ Jamie Strandboge ]
  * apt.cron.daily: catch invalid dates due to DST time changes
    in the stamp files

  [ Michael Vogt ]
  * methods/gpgv.cc:
    - properly check for expired and revoked keys (closes: #433091)
  * apt-pkg/contrib/strutl.cc:
    - fix TimeToStr i18n (LP: #289807)
  * [ABI break] merge support for http redirects, thanks to
    Jeff Licquia and Anthony Towns
  * [ABI break] use int for the package IDs (thanks to Steve Cotton)
  * apt-pkg/pkgcache.cc:
    - do not run "dpkg --configure pkg" if pkg is in trigger-awaited
      state (LP: #322955)
  * methods/https.cc:
    - add Acquire::https::AllowRedirect support
  * Clarify the --help for 'purge' (LP: #243948)
  * cmdline/apt-get.cc
    - fix "apt-get source pkg" if there is a binary package and
      a source package of the same name but from different 
      packages (LP: #330103)

  [ Colin Watson ]
  * cmdline/acqprogress.cc:
    - Call pkgAcquireStatus::Pulse even if quiet, so that we still get
      dlstatus messages on the status-fd (LP: #290234).

 -- Michael Vogt <mvo@debian.org>  Tue, 14 Apr 2009 14:12:51 +0200

apt (0.7.20.2) unstable; urgency=medium

  [ Eugene V. Lyubimkin ]
  * Urgency set to medium due to RC bug fix.
  * doc/apt.ent, apt-get.8.xml:
    - Fix invalid XML entities. (Closes: #514402)

 -- Eugene V. Lyubimkin <jackyf.devel@gmail.com>  Sat, 07 Feb 2009 16:48:21 +0200

apt (0.7.20.1) unstable; urgency=low

  [ Michael Vogt ]
  * apt-pkg/pkgcachegen.cc:
    - fix apt-cache search for localized description 
      (closes: #512110)
  
  [ Christian Perrier ]
  * Translations:
    - fr.po: fix spelling error to "défectueux". Thanks to Thomas Péteul.

 -- Michael Vogt <mvo@debian.org>  Tue, 20 Jan 2009 09:35:05 +0100

apt (0.7.20) unstable; urgency=low

  [ Eugene V. Lyubimkin ]
  * debian/changelog:
    - Fixed place of 'merged install-recommends and install-task branches'
      from 0.6.46.1 to 0.7.0. (Closes: #439866)
  * buildlib/config.{sub,guess}:
    - Renewed. This fixes lintian errors.
  * doc/apt.conf.5.xml, debian/apt-transport-https:
    - Documented briefly 'Acquire::https' group of options. (Closes: #507398)
    - Applied patch from Daniel Burrows to document 'Debug' group of options.
      (Closes: #457265)
    - Mentioned 'APT::Periodic' and 'APT::Archives' groups of options.
      (Closes: #438559)
    - Mentioned '/* ... */' comments. (Closes: #507601)
  * doc/examples/sources.list:
    - Removed obsolete commented non-us deb-src entry, replaced it with
      'deb-src security.debian.org' one. (Closes: #411298)
  * apt-pkg/contrib/mmap.cc:
    - Added instruction how to work around MMap error in MMap error message.
      (Closes: #385674, 436028)
  * COPYING:
    - Actualized. Removed obsolete Qt section, added GPLv2 clause.
      (Closes: #440049, #509337)

  [ Michael Vogt ]
  * add option to "apt-get build-dep" to mark the needed 
    build-dep packages as automatic installed. 
    This is controlled via the value of
    APT::Get::Build-Dep-Automatic and is set "false" by default.  
    Thanks to Aaron Haviland, closes: #448743
  * apt-inst/contrib/arfile.cc:
    - support members ending with '/' as well (thanks to Michal Cihr,
      closes: #500988)

  [ Christian Perrier ]
  * Translations:
    - Finnish updated. Closes: #508449 
    - Galician updated. Closes: #509151
    - Catalan updated. Closes: #509375
    - Vietnamese updated. Closes: #509422
    - Traditional Chinese added. Closes: #510664
    - French corrected (remove awful use of first person) 

 -- Michael Vogt <mvo@debian.org>  Mon, 05 Jan 2009 08:59:20 +0100

apt (0.7.19) unstable; urgency=low

  [ Eugene V. Lyubimkin ]
  * doc/sources.list.5.xml:
    - Mentioned allowed characters in file names in /etc/apt/sources.list.d.
      Thanks to Matthias Urlichs. (Closes: #426913)
  * doc/apt-get.8.xml:
    - Explicitly say that 'dist-upgrade' command may remove packages.
    - Included '-v'/'--version' as a command to synopsis.
  * cmdline/apt-cache.cc:
    - Advanced built-in help. Patch by Andre Felipe Machado. (Closes: #286061)
    - Fixed typo 'GraphVis' -> 'GraphViz'. (Closes: #349038)
    - Removed asking to file a release-critical bug against a package if there
      is a request to install only one package and it is not installable.
      (Closes: #419521)

  [ Michael Vogt ]
    - fix SIGHUP handling (closes: #463030)

  [ Christian Perrier ]
  * Translations:
    - French updated
    - Bulgarian updated. Closes: #505476
    - Slovak updated. Closes: #505483
    - Swedish updated. Closes: #505491
    - Japanese updated. Closes: #505495
    - Korean updated. Closes: #505506
    - Catalan updated. Closes: #505513
    - British English updated. Closes: #505539
    - Italian updated. Closes: #505518, #505683
    - Polish updated. Closes: #505569
    - German updated. Closes: #505614
    - Spanish updated. Closes: #505757
    - Romanian updated. Closes: #505762
    - Simplified Chinese updated. Closes: #505727
    - Portuguese updated. Closes: #505902
    - Czech updated. Closes: #505909
    - Norwegian Bokmål updated. Closes: #505934
    - Brazilian Portuguese updated. Closes: #505949
    - Basque updated. Closes: #506085
    - Russian updated. Closes: #506452 
    - Marathi updated. 
    - Ukrainian updated. Closes: #506545 

 -- Michael Vogt <mvo@debian.org>  Mon, 24 Nov 2008 10:33:54 +0100

apt (0.7.18) unstable; urgency=low

  [ Christian Perrier ]
  * Translations:
    - French updated
    - Thai updated. Closes: #505067

  [ Eugene V. Lyubimkin ]
  * doc/examples/configure-index:
    - Removed obsoleted header line. (Closes: #417638)
    - Changed 'linux-kernel' to 'linux-image'.
  * doc/sources.list.5.xml:
    - Fixed typo and grammar in 'sources.list.d' section. Thanks to
      Timothy G Abbott <tabbott@MIT.EDU>. (Closes: #478098)
  * doc/apt-get.8.xml:
    - Advanced descriptions for 'remove' and 'purge' options.
      (Closes: #274283)
  * debian/rules:
    - Target 'apt' need to depend on 'build-doc'. Thanks for Peter Green.
      Fixes FTBFS. (Closes: #504181)

  [ Michael Vogt ]
  * fix depend on libdb4.4 (closes: #501253)

 -- Michael Vogt <mvo@debian.org>  Fri, 07 Nov 2008 22:13:39 +0100

apt (0.7.17) unstable; urgency=low

  [ Eugene V. Lyubimkin ]
  * debian/control:
    - 'Vcs-Bzr' field is official, used it.
    - Bumped 'Standards-Version' to 3.8.0, no changes needed.
    - Actualized 'Uploaders' field.
  * doc/:
    - Substituded 'apt-archive' with 'apt-ftparchive' in docs.
      Patch based on work of Andre Felipe Machado. (Closes: #350865)
    - Mentioned '/<release>' and '=<version>' for 'apt-get install' and
      '=<version>' for 'apt-get source' in apt-get manpage. Patch based on
      work of Andre Felipe Machado. (Closes: #399673)
    - Mentioned more short options in the apt-get manpage. Documented 'xvcg'
      option in the apt-cache manpage. The part of patch by Andre Felipe
      Machado. (Closes: #176106, #355945)
    - Documented that 'apt-get install' command should be used for upgrading
      some of installed packages. Based on patch by Nori Heikkinen and
      Andre Felipe Machado. (Closes: #267087)
    - Mentioned 'apt_preferences(5)' in apt manpage. (Closes: #274295)
    - Documented 'APT::Default-Release' in apt.conf manpage. (Closes: #430399)
    - APT::Install-Recommends is now true by default, mentioned this in
      configure-index example. (Closes: #463268)
    - Added 'APT::Get::AllowUnauthenticated' to configure-index example.
      (Closes: #320225)
    - Documented '--no-install-recommends' option in apt-get manpage.
      (Closes: #462962)
    - Documented 'Acquire::PDiffs' in apt.conf manpage. (Closes: #376029)
    - Added 'copy', 'rsh', 'ssh' to the list of recognized URI schemes in
      sources.list manpage, as they are already described under in the manpage.
    - Removed notice that ssh/rsh access cannot use password authentication
      from sources.list manpage. Thanks to Steffen Joeris. (Closes: #434894)
    - Added '(x)' to some referrings to manpages in apt-get manpage. Patch by
      Andre Felipe Machado. (Closes: #309893)
    - Added 'dist-upgrade' apt-get synopsis in apt-get manpage.
      (Closes: #323866)

 -- Michael Vogt <mvo@debian.org>  Wed, 05 Nov 2008 13:14:56 +0100

apt (0.7.17~exp4) experimental; urgency=low

  * debian/rules:
    - Fixed lintian warnings "debian/rules ignores make errors".
  * debian/control:
    - Substituted outdated "Source-Version" fields with "binary:Version".
    - Added 'python-apt' to Suggests, as apt-mark need it for work.
    - Drop Debian revision from 'doc-base' build dependency, this fixes
      appropriate lintian warning.
  * debian/libapt-pkg-doc.doc-base.*:
    - Changed section: from old 'Devel' to 'Debian'. This fixes appropriate
      lintian warnings.
  * debian/{postrm,prerm,preinst}:
    - Added 'set -e', fixes lintian warnings
      'maintainer-script-ignores-error'.
  * dselect/makefile:
    - Removed unneeded 'LOCAL' entry. This allows cleaning rule to run smoothly.
  * share/lintian-overrides:
    - Added with override of 'apt must depend on python'. Script 'apt-mark'
      needs apt-python for working and checks this on fly. We don't want
      python in most cases.
  * cmdline/apt-key:
    - Added 'unset GREP_OPTIONS' to the script. This prevents 'apt-key update'
      failure when GREP_OPTIONS contains options that modify grep output.
      (Closes: #428752)

 -- Eugene V. Lyubimkin <jackyf.devel@gmail.com>  Fri, 31 Oct 2008 23:45:17 +0300

apt (0.7.17~exp3) experimental; urgency=low

  * apt-pkg/acquire-item.cc:
    - fix a merge mistake that prevents the fallback to the 
      uncompressed 'Packages' to work correctly (closes: #409284)

 -- Michael Vogt <mvo@debian.org>  Wed, 29 Oct 2008 09:36:24 +0100

apt (0.7.17~exp2) experimental; urgency=low

  [ Eugene V. Lyubimkin ]
  * apt-pkg/acquire-item.cc:
    - Added fallback to uncompressed 'Packages' if neither 'bz2' nor 'gz'
      available. (Closes: #409284)
  * apt-pkg/algorithm.cc:
    - Strip username and password from source URL in error message.
      (Closes: #425150)
  
  [ Michael Vogt ]
  * fix various -Wall warnings

 -- Michael Vogt <mvo@debian.org>  Tue, 28 Oct 2008 18:06:38 +0100

apt (0.7.17~exp1) experimental; urgency=low

  [ Luca Bruno ]
  * Fix typos:
    - apt-pkg/depcache.cc
  * Fix compilation warnings:
    - apt-pkg/acquire.cc
    - apt-pkg/versionmatch.cc
  * Compilation fixes and portability improvement for compiling APT against non-GNU libc
    (thanks to Martin Koeppe, closes: #392063):
    - buildlib/apti18n.h.in:
      + textdomain() and bindtextdomain() must not be visible when --disable-nls
    - buildlib/inttypes.h.in: undefine standard int*_t types
    - Append INTLLIBS to SLIBS:
      + cmdline/makefile
      + ftparchive/makefile
      + methods/makefile
  * doc/apt.conf.5.xml:
    - clarify whether configuration items of apt.conf are case-sensitive
      (thanks to Vincent McIntyre, closes: #345901)

 -- Luca Bruno <lethalman88@gmail.com>  Sat, 11 Oct 2008 09:17:46 +0200

apt (0.7.16) unstable; urgency=low

  [ Luca Bruno ]
  * doc/apt-cache.8.xml:
    - search command uses POSIX regex, and searches for virtual packages too
      (closes: #277536)
  * doc/offline.sgml: clarify remote and target hosts
    (thanks to Nikolaus Schulz, closes: #175940)
  * Fix several typos in docs, translations and debian/changelog
    (thanks to timeless, Nicolas Bonifas and Josh Triplett,
    closes: #368665, #298821, #411532, #431636, #461458)
  * Document apt-key finger and adv commands
    (thanks to Stefan Schmidt, closes: #350575)
  * Better documentation for apt-get --option
    (thanks to Tomas Pospisek, closes: #386579)
  * Retitle the apt-mark.8 manpage (thanks to Justin Pryzby, closes: #471276)
  * Better documentation on using both APT::Default-Release and
    /etc/apt/preferences (thanks to Ingo Saitz, closes: #145575)
  
  [ Michael Vogt ]
  * doc/apt-cache.8.xml:
    - add missing citerefentry

 -- Michael Vogt <mvo@debian.org>  Fri, 10 Oct 2008 23:44:50 +0200

apt (0.7.15) unstable; urgency=low

  * Upload to unstable

 -- Michael Vogt <mvo@debian.org>  Sun, 05 Oct 2008 13:23:47 +0200

apt (0.7.15~exp3) experimental; urgency=low

  [Daniel Burrows]
  * apt-pkg/deb/dpkgpm.cc:
    - Store the trigger state descriptions in a way that does not break
      the ABI.  The approach taken makes the search for a string O(n) rather
      than O(lg(n)), but since n == 4, I do not consider this a major
      concern.  If it becomes a concern, we can sort the static array and
      use std::equal_range().  (Closes: #499322)

  [ Michael Vogt ]
  * apt-pkg/packagemanager.cc, apt-pkg/deb/dpkgpm.cc:
    - move the state file writting into the Go() implementation
      of dpkgpm (closes: #498799)
  * apt-pkg/algorithms.cc:
    - fix simulation performance drop (thanks to Ferenc Wagner
      for reporting the issue)

 -- Michael Vogt <mvo@debian.org>  Wed, 01 Oct 2008 18:09:49 +0200

apt (0.7.15~exp2) experimental; urgency=low

  [ Michael Vogt ]
  * apt-pkg/pkgcachegen.cc:
    - do not add multiple identical descriptions for the same 
      language (closes: #400768)

  [ Program translations ]
  * Catalan updated. Closes: #499462

 -- Michael Vogt <mvo@debian.org>  Tue, 23 Sep 2008 07:29:59 +0200

apt (0.7.15~exp1) experimental; urgency=low

  [ Christian Perrier ]
  * Fix typo in cron.daily script. Closes: #486179

  [ Program translations ]
  * Traditional Chinese updated. Closes: #488526
  * German corrected and completed. Closes: #490532, #480002, #498018
  * French completed
  * Bulgarian updated. Closes: #492473
  * Slovak updated. Closes: #492475
  * Galician updated. Closes: #492794
  * Japanese updated. Closes: #492975
  * Fix missing space in Greek translation. Closes: #493922
  * Greek updated.
  * Brazilian Portuguese updated.
  * Basque updated. Closes: #496754
  * Romanian updated. Closes: #492773, #488361
  * Portuguese updated. Closes: #491790
  * Simplified Chinese updated. Closes: #489344
  * Norwegian Bokmål updated. Closes: #480022
  * Czech updated. Closes: #479628, #497277
  * Korean updated. Closes: #464515
  * Spanish updated. Closes: #457706
  * Lithuanian added. Closes: #493328
  * Swedish updated. Closes: #497496
  * Vietnamese updated. Closes: #497893
  * Portuguese updated. Closes: #498411
  * Greek updated. Closes: #498687
  * Polish updated.

  [ Michael Vogt ]
  * merge patch that enforces stricter https server certificate
    checking (thanks to Arnaud Ebalard, closes: #485960)
  * allow per-mirror specific https settings
    (thanks to Arnaud Ebalard, closes: #485965)
  * add doc/examples/apt-https-method-example.cof
    (thanks to Arnaud Ebalard, closes: #485964)
  * apt-pkg/depcache.cc:
    - when checking for new important deps, skip critical ones
      (closes: #485943)
  * improve apt progress reporting, display trigger actions
  * add DPkg::NoTriggers option so that applications that call
    apt/aptitude (like the installer) defer trigger processing
    (thanks to Joey Hess)
  * doc/makefile:
    - add examples/apt-https-method-example.conf
  
 -- Michael Vogt <mvo@debian.org>  Tue, 16 Sep 2008 21:27:03 +0200

apt (0.7.14) unstable; urgency=low

  [ Christian Perrier ]
  * Mark a message from dselect backend as translatable
    Thanks to Frédéric Bothamy for the patch
    Closes: #322470

  [ Program translations ]
  * Simplified Chinese updated. Closes: #473360
  * Catalan fixes. Closes: #387141
  * Typo fix in Greek translation. Closes: #479122
  * French updated.
  * Thai updated. Closes: #479313
  * Italian updated. Closes: #479326
  * Polish updated. Closes: #479342
  * Bulgarian updated. Closes: #479379
  * Finnish updated. Closes: #479403
  * Korean updated. Closes: #479426
  * Basque updated. Closes: #479452
  * Vietnamese updated. Closes: #479748
  * Russian updated. Closes: #479777, #499029
  * Galician updated. Closes: #479792
  * Portuguese updated. Closes: #479847
  * Swedish updated. Closes: #479871
  * Dutch updated. Closes: #480125
  * Kurdish added. Closes: #480150
  * Brazilian Portuguese updated. Closes: #480561
  * Hungarian updated. Closes: #480662

  [ Otavio Salvador ]
  * Apply patch to avoid truncating of arbitrary files. Thanks to Bryan
    Donlan <bdonlan@fushizen.net> for the patch. Closes: #482476
  * Avoid using dbus if dbus-daemon isn't running. Closes: #438803
  
  [ Michael Vogt ]
  * debian/apt.cron.daily:
    - apply patch based on the ideas of Francesco Poli for better 
      behavior when the cache can not be locked (closes: #459344)

 -- Michael Vogt <mvo@debian.org>  Wed, 28 May 2008 15:19:12 +0200

apt (0.7.13) unstable; urgency=low

  [ Otavio Salvador ]
  * Add missing build-depends back from build-depends-indep field.
    Closes: #478231
  * Make cron script quiet if cache is locked. Thanks to Ted Percival
    <ted@midg3t.net> for the patch. Closes: #459344
  * Add timeout support for https. Thanks to Andrew Martens
    <andrew.martens@strangeloopnetworks.com> for the patch.

  [ Goswin von Brederlow ]
  * Add support for --no-download on apt-get update. Closes: #478517
  
  [ Program translations ]
    - Vietnamese updated. Closes: #479008
    
 -- Otavio Salvador <otavio@debian.org>  Fri, 02 May 2008 14:46:00 -0300

apt (0.7.12) unstable; urgency=low

  [ Michael Vogt ]
  * cmdline/apt-key:
    - add support for a master-keyring that contains signing keys
      that can be used to sign the archive signing keys. This should
      make key-rollover easier.
  * apt-pkg/deb/dpkgpm.cc:
    - merged patch from Kees Cook to fix anoying upper-case display
      on amd64 in sbuild
  * apt-pkg/algorithms.cc: 
    - add APT::Update::Post-Invoke-Success script slot
    - Make the breaks handling use the kill list. This means, that a
      Breaks: Pkg (<< version) may put Pkg onto the remove list.
  * apt-pkg/deb/debmetaindex.cc:
    - add missing "Release" file uri when apt-get update --print-uris
      is run
  * methods/connect.cc:
    - remember hosts with Resolve failures or connect Timeouts
  * cmdline/apt-get.cc:
    - fix incorrect help output for -f (LP: #57487)
    - do two passes when installing tasks, first ignoring dependencies,
      then resolving them and run the problemResolver at the end
      so that it can correct any missing dependencies
  * debian/apt.cron.daily:
    - sleep random amount of time (default within 0-30min) before
      starting the upate to hit the mirrors less hard
  * doc/apt_preferences.5.xml:
    - fix typo
  * added debian/README.source

  [ Christian Perrier ]
  * Fix typos in manpages. Thanks to Daniel Leidert for the fixes
    Closes: #444922
  * Fix syntax/copitalisation in some messages. Thanks to Jens Seidel
    for pointing this and providing the patch.
    Closes: #466845
  * Fix Polish offline translation. Thanks to Robert Luberda for the patch
    and apologies for applying it very lately. Closes: #337758
  * Fix typo in offline.sgml. Closes: #412900

  [ Program translations ]
    - German updated. Closes: #466842
    - Swedish updated.
    - Polish updated. Closes: #469581
    - Slovak updated. Closes: #471341
    - French updated.
    - Bulgarian updated. Closes: #448492
    - Galician updated. Closes: #476839
  
  [ Daniel Burrows ]
  * apt-pkg/depcache.cc:
    - Patch MarkInstall to follow currently satisfied Recommends even
      if they aren't "new", so that we automatically force upgrades
      when the version of a Recommends has been tightened.  (Closes: #470115)
    - Enable more complete debugging information when Debug::pkgAutoRemove
      is set.
  * apt-pkg/contrib/configuration.cc
    - Lift the 1024-byte limit on lines in configuration files.
      (Closes: #473710, #473874)
  * apt-pkg/contrib/strutl.cc:
    - Lift the 64000-byte limit on individual messages parsed by ReadMessages.
      (Closes: #474065)
  * debian/rules:
    - Add missing Build-Depends-Indep on xsltproc, docbook-xsl, and xmlto.

 -- Daniel Burrows <dburrows@debian.org>  Sat, 26 Apr 2008 12:24:35 -0700

apt (0.7.11) unstable; urgency=critical
  
  [ Raise urgency to critical since it fixes a critical but for Debian
    Installer Lenny Beta1 release ]

  [ Program translations ]
    - Vietnamese updated. Closes: #460825
    - Basque updated. Closes: #461166
    - Galician updated. Closes: #461468
    - Portuguese updated. Closes: #464575
    - Korean updated. Closes: #448430
    - Simplified Chinese updated. Closes: #465866

  [ Otavio Salvador ]
  * Applied patch from Robert Millan <rmh@aybabtu.com> to fix the error
    message when gpgv isn't installed, closes: #452640.
  * Fix regression about APT::Get::List-Cleanup setting being ignored,
    closes: #466052.

 -- Otavio Salvador <otavio@debian.org>  Thu, 17 Jan 2008 22:36:46 -0200

apt (0.7.10) unstable; urgency=low

  [ Otavio Salvador ]
  * Applied patch from Mike O'Connor <stew@vireo.org> to add a manpage to
    apt-mark, closes: #430207.
  * Applied patch from Andrei Popescu <andreimpopescu@gmail.com> to add a
    note about some frontends in apt.8 manpage, closes: #438545.
  * Applied patch from Aurelien Jarno <aurel32@debian.org> to avoid CPU
    getting crazy when /dev/null is redirected to stdin (which breaks
    buildds), closes: #452858.
  * Applied patch from Aurelien Jarno <aurel32@debian.org> to fix building
    with newest dpkg-shlibdeps changing the packaging building order and a
    patch from Robert Millan <rmh@aybabtu.com> to fix parallel building,
    closes: #452862.
  * Applied patch from Alexander Winston <alexander.winston@comcast.net>
    to use 'min' as symbol for minute, closes: #219034.
  * Applied patch from Amos Waterland <apw@us.ibm.com> to allow apt to
    work properly in initramfs, closes: #448316.
  * Applied patch from Robert Millan <rmh@aybabtu.com> to make apt-key and
    apt-get to ignore time conflicts, closes: #451328.
  * Applied patch from Peter Eisentraut <peter_e@gmx.net> to fix a
    grammatical error ("manual installed" -> "manually installed"),
    closes: #438136.
  * Fix cron.daily job to not call fail if apt isn't installed, closes:
    #443286.
  * Fix compilation warnings in apt-pkg/cdrom.cc and
    apt-pkg/contrib/configuration.cc.
  * Fix typo in debian/copyright file ("licened" instead of "licensed"),
    closes: #458966.

  [ Program translations ]
    - Basque updated. Closes: #453088
    - Vietnamese updated. Closes: #453774, #459013
    - Japanese updated. Closes: #456909
    - Simplified Chinese updated. Closes: #458039
    - French updated.
    - Norwegian Bokmål updated. Closes: #457917

  [ Michael Vogt ]
  * debian/rules
    - fix https install location
  * debian/apt.conf.daily:
    - print warning if the cache can not be locked (closes: #454561),
      thanks to Bastian Kleineidam
  * methods/gpgv.cc:
    - remove cruft code that caused timestamp/I-M-S issues
  * ftparchive/contents.cc:
    - fix error output
  * apt-pkg/acquire-item.{cc,h}:
    - make the authentication download code more robust against
      servers/proxies with broken If-Range implementations
  * apt-pkg/packagemanager.{cc,h}:
    - propergate the Immediate flag to make hitting the 
      "E: Internal Error, Could not perform immediate configuration (2)"
      harder
  * debian/control:
    - build against libdb-dev (instead of libdb4.4-dev)
  * merged the apt--DoListUpdate branch, this provides a common interface
    for "apt-get update" like operations for the frontends and also provides
    hooks to run stuff in APT::Update::{Pre,Post}-Invoke

  [ Chris Cheney ]
  * ftparchive/contents.cc:
    - support lzma data members
  * ftparchive/multicompress.cc:
    - support lzma output
  
  [ Daniel Burrows ]
  * apt-pkg/contrib/configuration.cc:
    - if RootDir is set, then FindFile and FindDir will return paths
      relative to the directory stored in RootDir, closes: #456457.

  [ Christian Perrier ]
  * Fix wording for "After unpacking...". Thanks to Michael Gilbert
    for the patch. Closes: #260825

 -- Michael Vogt <mvo@debian.org>  Mon, 07 Jan 2008 21:40:47 +0100

apt (0.7.9) unstable; urgency=low

  [ Christian Perrier ]
  * Add several languages to LINGUAS and, therefore, really ship the relevant
    translation:
    Arabic, Dzongkha, Khmer, Marathi, Nepali, Thai
    Thanks to Theppitak Karoonboonyanan for checking this out. Closes: #448321

  [ Program translations ]
    - Korean updated. Closes: #448430
    - Galician updated. Closes: #448497
    - Swedish updated.

  [ Otavio Salvador ]
  * Fix configure script to check for CURL library and headers presense.
  * Applied patch from Brian M. Carlson <sandals@crustytoothpaste.ath.cx>
    to add backward support for arches that lacks pselect support,
    closes: #448406.
  * Umount CD-ROM when calling apt-cdrom ident, except when called with
    -m, closes: #448521.

 -- Otavio Salvador <otavio@debian.org>  Wed, 31 Oct 2007 13:37:26 -0200

apt (0.7.8) unstable; urgency=low

  * Applied patch from Daniel Leidert <daniel.leidert@wgdd.de> to fix
    APT::Acquire::Translation "none" support, closes: #437523.
  * Applied patch from Daniel Burrows <dburrows@debian.org> to add support
    for the Homepage field (ABI break), closes: #447970.
  * Applied patch from Frans Pop <elendil@planet.nl> to fix a trailing
    space after cd label, closes: #448187.

 -- Otavio Salvador <otavio@debian.org>  Fri, 26 Oct 2007 18:20:13 -0200

apt (0.7.7) unstable; urgency=low

  [ Michael Vogt ]
  * apt-inst/contrib/extracttar.cc:
    - fix fd leak for zero size files (thanks to Bill Broadley for
      reporting this bug)
  * apt-pkg/acquire-item.cc:
    - remove zero size files on I-M-S hit
  * methods/https.cc:
    - only send LastModified if we actually have a file
    - send range request with if-range 
    - delete failed downloads
    - delete zero size I-M-S hits
  * apt-pkg/deb/dpkgpm.{cc,h}:
    - merged dpkg-log branch, this lets you specify a 
      Dir::Log::Terminal file to log dpkg output to
      (ABI break)
    - fix parse error when dpkg sends unexpected data
  * merged apt--sha256 branch to fully support the new
    sha256 checksums in the Packages and Release files
    (ABI break)
  * apt-pkg/pkgcachegen.cc:
    - increase default mmap size
  * tests/local-repo:
    - added local repository testcase
  * apt-pkg/acquire.cc:
    - increase MaxPipeDepth for the internal worker<->method
      communication to 1000 for the debtorrent backend
  * make apt build with g++ 4.3
  * fix missing SetExecClose() call when the status-fd is used
  * debian/apt.cron.daily:
    - move unattended-upgrade before apt-get autoclean
  * fix "purge" commandline argument, closes: #133421
    (thanks to Julien Danjou for the patch)
  * cmdline/apt-get.cc:
    - do not change the auto-installed information if a package
      is reinstalled
  * apt-pkg/acquire-item.cc:
    - fix crash in diff acquire code
  * cmdline/apt-mark:
    - Fix chmoding after have renamed the extended-states file (LP: #140019)
      (thanks to Laurent Bigonville)
  * apt-pkg/depcache.cc:
    - set "APT::Install-Recommends" to true by default (OMG!)
  * debian/apt.cron.daily:
    - only run the cron job if apt-get check succeeds (LP: #131719)
  
  [ Program translations ]
    - French updated
    - Basque updated. Closes: #436425
    - Fix the zh_CN translator's name in debian/changelog for 0.7.2
      Closes: #423272
    - Vietnamese updated. Closes: #440611
    - Danish updated. Closes: #441102
    - Thai added. Closes: #442833
    - Swedish updated.
    - Galician updated. Closes: #446626

  [ Otavio Salvador ]
  * Add hash support to copy method. Thanks Anders Kaseorg by the patch
    (closes: #436055)
  * Reset curl options and timestamp between downloaded files. Thanks to
    Ryan Murray <rmurray@debian.org> for the patch (closes: #437150)
  * Add support to apt-key to export keys to stdout. Thanks to "Dwayne
    C. Litzenberger" <dlitz@dlitz.net> for the patch (closes: #441942)
  * Fix compilation warnings:
    - apt-pkg/indexfile.cc: conversion from string constant to 'char*';
    - apt-pkg/acquire-item.cc: likewise;
    - apt-pkg/cdrom.cc: '%lu' expects 'long unsigned int', but argument
      has type 'size_t';
    - apt-pkg/deb/dpkgpm.cc: initialization order and conversion from
      string constant to 'char*';
    - methods/gpgv.cc: conversion from string constant to 'char*';
    - methods/ftp.cc: likewise;
    - cmdline/apt-extracttemplates.cc: likewise;
    - apt-pkg/deb/debmetaindex.cc: comparison with string literal results
      in unspecified behaviour;
  * cmdline/apt-get.cc: adds 'autoremove' as a valid comment to usage
    statement of apt-get (closes: #445468).
  * cmdline/apt-get.cc: really applies Julien Danjou <acid@debian.org>
    patch to add 'purge' command line argument (closes: #133421).

  [ Ian Jackson ]
  * dpkg-triggers: Deal properly with new package states.

  [ Colin Watson ]
  * apt-pkg/contrib/mmap.cc:
    - don't fail if msync() returns > 0
 
 -- Michael Vogt <mvo@debian.org>  Tue, 23 Oct 2007 14:58:03 +0200

apt (0.7.6) unstable; urgency=low

  * Applied patch from Aurelien Jarno <aurel32@debian.org> to fix wrong
    directory downloading on non-linux architectures (closes: #435597)

 -- Otavio Salvador <otavio@debian.org>  Wed, 01 Aug 2007 19:49:51 -0300

apt (0.7.5) unstable; urgency=low

  [ Otavio Salvador ]
  * Applied patch from Guillem Jover <guillem@debian.org> to use
    dpkg-architecture to get the host architecture (closes: #407187)
  * Applied patch from Guillem Jover <guillem@debian.org> to add
    support to add lzma support (closes: #408201)

  [ Michael Vogt ]
  * apt-pkg/depcache.cc:
    - support a list of sections for:
      APT::Install-Recommends-Sections
      APT::Never-MarkAuto-Sections
  * methods/makefile:
    - install lzma symlink method (for full lzma support)
  * debian/control:
    - suggest "lzma"

 -- Otavio Salvador <otavio@ossystems.com.br>  Wed, 25 Jul 2007 20:16:46 -0300

apt (0.7.4) unstable; urgency=low

  [ Michael Vogt ]
  * cmdline/apt-get.cc:
    - fix in the task-install code regexp (thanks to Adam Conrad and
      Colin Watson)
    - support task removal too: apt-get remove taskname^
      (thanks to Matt Zimmerman reporting this problem)

  [ Otavio Salvador ]
  * Fix a typo on 0.7.3 changelog entry about g++ (7.3 to 4.3)
  * Fix compilation warnings:
    - apt-pkg/contrib/configuration.cc: wrong argument type;
    - apt-pkg/deb/dpkgpm.cc: wrong signess;
    - apt-pkg-acquire-item.cc: wrong signess and orderned initializers;
    - methods/https.cc:
      - type conversion;
      - unused variable;
      - changed SetupProxy() method to void;
  * Simplified HttpMethod::Fetch on http.cc removing Tail variable;
  * Fix pipeline handling on http.cc (closes: #413324)
  * Fix building to properly support binNMUs. Thanks to Daniel Schepler
    <schepler@math.unipd.it> by the patch (closes: #359634)
  * Fix example for Install-{Recommends,Suggests} options on
    configure-index example file. Thanks to Peter Eisentraut
    <peter_e@gmx.net> by the patch (closes: #432223)

  [ Christian Perrier ]
  * Basque translation update. Closes: ##423766
  * Unfuzzy formerly complete translations
  * French translation update
  * Re-generate PO(T) files
  * Spanish translation update
  * Swedish translation update

 -- Otavio Salvador <otavio@debian.org>  Tue, 24 Jul 2007 09:55:50 -0300

apt (0.7.3) unstable; urgency=low

  * fixed compile errors with g++ 4.3 (thanks to 
    Daniel Burrows, closes: #429378)
  * fixes in the auto-mark code (thanks to Daniel
    Burrows)
  * fix FTBFS by changing build-depends to
    libcurl4-gnutls-dev (closes: #428363)
  * cmdline/apt-get.cc:
    - fix InstallTask code when a pkgRecord ends 
      with a single '\n' (thanks to Soren Hansen for reporting)
  * merged from Christian Perrier:
        * vi.po: completed to 532t, again. Closes: #429899
        * gl.po: completed to 532t. Closes: #429506
        * vi.po: completed to 532t. Closes: #428672
        * Update all PO and the POT. Gives 514t14f4u for formerly
          complete translations
        * fr.po: completed to 532t
        * ku.po, uk.po, LINGUAS: reintegrate those translations
          which disappeared from the BZR repositories

 -- Michael Vogt <mvo@debian.org>  Sun, 01 Jul 2007 12:31:29 +0200

apt (0.7.2-0.1) unstable; urgency=low

  * Non-maintainer upload.
  * Build-depend on libcurl4-gnutls-dev instead of the obsolete
    libcurl3-gnutls-dev.  Closes: #428363.

 -- Steve Langasek <vorlon@debian.org>  Thu, 28 Jun 2007 18:46:53 -0700

apt (0.7.2) unstable; urgency=low
  
  * merged the debian/experimental changes back
    into the debian/sid branch
  * merged from Christian Perrier:
    * mr.po: New Marathi translation  Closes: #416806
    * zh_CN.po: Updated by Kov Chai  Closes: #416822
    * tl.po: Updated by Eric Pareja   Closes: #416638
    * gl.po: Updated by Jacobo Tarrio
	     Closes: #412828
    * da.po: Updated by Claus Hindsgaul
	     Closes: #409483
    * fr.po: Remove a non-breakable space for usability
	     issues. Closes: #408877
    * ru.po: Updated Russian translation. Closes: #405476
    * *.po: Unfuzzy after upstream typo corrections
  * buildlib/archtable:
    - added support for sh3/sh4 (closes: #424870)
    - added support for m32r (closes: #394096)
  * buildlib/systemtable:
    - added support for lpia
  * configure.in:
    - check systemtable for architecture mapping too
  * fix error in AutocleanInterval, closes: #319339
    (thanks to Israel G. Lugo for the patch)
  * add "purge" commandline argument, closes: #133421)
    (thanks to Julien Danjou for the patch)
  * add "purge" commandline argument, closes: #133421)
    (thanks to Julien Danjou for the patch)
  * fix FTBFS with gcc 4.3, closes: #417090
    (thanks to Martin Michlmayr for the patch)
  * add --dsc-only option, thanks to K. Richard Pixley
  * Removed the more leftover #pragma interface/implementation
    closes: #306937 (thanks to Andreas Henriksson for the patch)
  
 -- Michael Vogt <mvo@debian.org>  Wed, 06 Jun 2007 23:19:50 +0200

apt (0.7.1) experimental; urgency=low

  * ABI library name change because it's built against
    new glibc
  * implement SourceVer() in pkgRecords 
     (thanks to Daniel Burrows for the patch!)
  * apt-pkg/algorithm.cc:
    - use clog for all debugging
    - only increase the score of installed applications if they 
      are not obsolete 
    - fix resolver bug on removal triggered by weak-dependencies 
      with or-groups
  * methods/http.cc:
    - send apt version in User-Agent
  * apt-pkg/deb/debrecords.cc:
    - fix SHA1Hash() return value
  * apt-pkg/cdrom.cc:
    - only unmount if APT::CDROM::NoMount is false
  * methods/cdrom.cc:  
    - only umount if it was mounted by the method before
  * po/gl.po:
    - fix error translation that causes trouble to lsb_release
  * apt-pkg/acquire-item.cc:
    - if decompression of a index fails, delete the index 
  * apt-pkg/acquire.{cc,h}:
    - deal better with duplicated sources.list entries (avoid
      double queuing of  URLs) - this fixes hangs in bzip/gzip
  * merged from Christian Perrier:
    * mr.po: New Marathi translation  Closes: #416806
    * zh_CN.po: Updated by Eric Pareja  Closes: #416822
    * tl.po: Updated by Eric Pareja   Closes: #416638
    * gl.po: Updated by Jacobo Tarrio
             Closes: #412828
    * da.po: Updated by Claus Hindsgaul
             Closes: #409483
    * fr.po: Remove a non-breakable space for usability
             issues. Closes: #408877
    * ru.po: Updated Russian translation. Closes: #405476
    * *.po: Unfuzzy after upstream typo corrections
    * vi.po: Updated to 515t. Closes: #426976
    * eu.po: Updated to 515t. Closes: #423766
    * pt.po: 515t. Closes: #423111
    * fr.po: Updated by Christian Perrier
    * Update all PO and the POT. Gives 513t2f for formerly
      complete translations
  * apt-pkg/policy.cc:
    - allow multiple packages (thanks to David Foerster)

 -- Michael Vogt <mvo@debian.org>  Wed,  2 May 2007 13:43:44 +0200

apt (0.7.0) experimental; urgency=low

  * Package that contains all the new features
  * Removed all #pragma interface/implementation
  * Branch that contains all the new features:
  * translated package descriptions
  * task install support
  * automatic dependency removal (thanks to Daniel Burrows)
  * merged support for the new dpkg "Breaks" field 
    (thanks to Ian Jackson)
  * handle network failures more gracefully on "update"
  * support for unattended-upgrades (via unattended-upgrades
    package)
  * added apt-transport-https method
  * merged "install-recommends" branch (ABI break): 
    - new "--install-recommends"
    - install new recommends on "upgrade" if --install-recommends is 
      given
    - new "--fix-policy" option to install all packages with unmet
      important dependencies (usefull with --install-recommends to
      see what not-installed recommends are on the system)
    - fix of recommended packages display (only show CandidateVersion
      fix or-group handling)
  * merged "install-task" branch (use with "apt-get install taskname^")

 -- Michael Vogt <mvo@debian.org>  Fri, 12 Jan 2007 20:48:07 +0100

apt (0.6.46.4-0.1) unstable; urgency=emergency
  
  * NMU
  * Fix broken use of awk in apt-key that caused removal of the wrong keys
    from the keyring. Closes: #412572

 -- Joey Hess <joeyh@debian.org>  Mon, 26 Feb 2007 16:00:22 -0500

apt (0.6.46.4) unstable; urgency=high

  * ack NMU (closes: #401017)
  * added apt-secure.8 to "See also" section
  * apt-pkg/deb/dpkgpm.cc:
    - added "Dpkg::StopOnError" variable that controls if apt
      will abort on errors from dpkg
  * apt-pkg/deb/debsrcrecords.{cc,h}:
    - make the Buffer grow dynmaically (closes: #400874)
  * Merged from Christian Perrier bzr branch:
    - uk.po: New Ukrainian translation: 483t28f3u
    - el.po: Update to 503t9f2u
    - de.po: Updates and corrections.
  * apt-pkg/contrib/progress.cc:
    - OpProgress::CheckChange optimized, thanks to Paul Brook
      (closes: #398381)
  * apt-pkg/contrib/sha256.cc:
    - fix building with noopt

 -- Michael Vogt <mvo@debian.org>  Thu,  7 Dec 2006 10:49:50 +0100

apt (0.6.46.3-0.2) unstable; urgency=high

  * Non-maintainer upload with permission of Michael Vogt.
  * Fix FTBFS on most arches (regression from the fix of #400874)

 -- Andreas Barth <aba@not.so.argh.org>  Tue,  5 Dec 2006 15:51:22 +0000 
  
apt (0.6.46.3-0.1) unstable; urgency=high

  * Non-maintainer upload with permission of Michael Vogt.
  * Fix segfault at apt-get source. Closes: #400874
  * Add apt-key update in postinst, so that debian-archive-keyring doesn't
    need to depend on apt >= 0.6. Closes: #401114
  * Don't double-queue pdiff files. Closes: #401017
  
 -- Andreas Barth <aba@not.so.argh.org>  Tue,  5 Dec 2006 10:34:56 +0000

apt (0.6.46.3) unstable; urgency=low

  * apt-pkg/deb/dpkgpm.cc:
    - make progress reporting robust against multiline error
      messages 

  * Merged from Christian Perrier bzr branch:
    - ca.po: Updated to 514t
    - be.po: Updated to 514t
    - it.po: Updated to 514t
    - hu.po: Updated to 514t
    - zh_TW.po: Updated to 514t
    - ar.po: Updated to 293t221u.
    - ru.po: Updated to 514t. Closes: #392466
    - nb.po: Updated to 514t. Closes: #392466
    - pt.po: Updated to 514t. Closes: #393199
    - fr.po: One spelling error corrected: s/accÃ¨der/accÃ©der
    - km.po: Updated to 514t.
    - ko.po: Updated to 514t.
    - bg.po: Updated to 514t.
    - de.po: Updated to 514t.
    - en_GB.po: Updated to 514t.

 -- Michael Vogt <mvo@debian.org>  Thu,  2 Nov 2006 11:37:58 +0100

apt (0.6.46.2) unstable; urgency=low

  * debian/control:
    - depend on debian-archive-keyring to offer clean upgrade path 
      (closes: #386800)
  * Merged from Christian Perrier bzr branch:
    - es.po: Updated to 514t. Closes: #391661
    - da.po: Updated to 514t. Closes: #391424
    - cs.po: Updated. Closes: #391064
    - es.po: Updated to 514t. Closes: #391661
    - da.po: Updated to 514t. Closes: #391424

 -- Michael Vogt <mvo@debian.org>  Wed, 11 Oct 2006 09:03:15 +0200

apt (0.6.46.1) unstable; urgency=low

  * methods/gzip.cc:
    - deal with empty files 
  * Applied patch from Daniel Schepler to make apt bin-NMU able.
    (closes: bug#359634)
  * rebuild against current g++ because of:
    http://gcc.gnu.org/bugzilla/show_bug.cgi?id=29289
    (closes: #390189)
  * fix broken i18n in the dpkg progress reporting, thanks to 
    Frans Pop and Steinar Gunderson. (closes: #389261)
  * Merged from Christian Perrier bzr branch:
    * fi.po: Updated to 514t. Closes: #390149
    * eu.po: Updated to 514t. Closes: #389725
    * vi.po: Updated to 514t. Closes: #388555
  * make the internal buffer in pkgTagFile grow dynamically
    (closes: #388708)
  
 -- Michael Vogt <mvo@debian.org>  Mon,  2 Oct 2006 20:42:20 +0200

apt (0.6.46) unstable; urgency=low

  * debian/control:
    - switched to libdb4.4 for building (closes: #381019)
  * cmdline/apt-get.cc:
    - show only the recommends/suggests for the candidate-version, not for all
      versions of the package (closes: #257054)
    - properly handle recommends/suggests or-groups when printing the list of
      suggested/recommends packages (closes: #311619)
  * methods/http.cc:
    - check more careful for incorrect proxy settings (closes: #378868)
  * methods/gzip.cc:
    - don't hang when /var is full (closes: #341537), thanks to
      Luis Rodrigo Gallardo Cruz for the patch
  * doc/examples/sources.list:
    - removed non-us.debian.org from the example (closes: #380030,#316196)
  * Merged from Christian Perrier bzr branch:
    * ro.po: Updated to 514t. Closes: #388402
    * dz.po: Updated to 514t. Closes: #388184
    * it.po: Fixed typos. Closes: #387812
    * ku.po: New kurdish translation. Closes: #387766
    * sk.po: Updated to 514t. Closes: #386851
    * ja.po: Updated to 514t. Closes: #386537
    * gl.po: Updated to 514t. Closes: #386397
    * fr.po: Updated to 516t.
    * fi.po: Updated to 512t. Closes: #382702
  * share/archive-archive.gpg:
    - removed the outdated amd64 and debian-2004 keys
  * apt-pkg/tagfile.cc:
    - applied patch from Jeroen van Wolffelaar to make the tags
      caseinsensitive (closes: #384182)
    - reverted MMap use in the tagfile because it does not work 
      across pipes (closes: #383487) 
  
 -- Michael Vogt <mvo@debian.org>  Thu, 21 Sep 2006 10:25:03 +0200

apt (0.6.45) unstable; urgency=low

  * apt-pkg/contrib/sha256.cc:
    - fixed the sha256 generation (closes: #378183)
  * ftparchive/cachedb.cc:
    - applied patch from Anthony Towns to fix Clean() function
      (closes: #379576)
  * doc/apt-get.8.xml:
    - fix path to the apt user build (Closes: #375640)
  * doc/apt-cache.8.xml:
    - typo (Closes: #376408)
  * apt-pkg/deb/dpkgpm.cc:
    - make progress reporting more robust against multiline error
      messages (first half of a fix for #374195)
  * doc/examples/configure-index:
    - document Debug::pkgAcquire::Auth     
  * methods/gpgv.cc:
    - deal with gpg error "NODATA". Closes: #296103, Thanks to 
      Luis Rodrigo Gallardo Cruz for the patch
  * apt-inst/contrib/extracttar.cc:
    - fix for string mangling, closes: #373864
  * apt-pkg/acquire-item.cc:
    - check for bzip2 in /bin (closes: #377391)
  * apt-pkg/tagfile.cc:
    - make it work on non-mapable files again, thanks 
      to James Troup for confirming the fix (closes: #376777)
  * Merged from Christian Perrier bzr branch:
    * ko.po: Updated to 512t. Closes: #378901
    * hu.po: Updated to 512t. Closes: #376330
    * km.po: New Khmer translation: 506t6f. Closes: #375068
    * ne.po: New Nepali translation: 512t. Closes: #373729
    * vi.po: Updated to 512t. Closes: #368038
    * zh_TW.po: Remove an extra %s in one string. Closes: #370551
    * dz.po: New Dzongkha translation: 512t
    * ro.po: Updated to 512t
    * eu.po: Updated
    * eu.po: Updated
  * fix apt-get dist-upgrade
  * fix warning if no /var/lib/apt/extended_states is present
  * don't download Translations for deb-src sources.list lines
  * apt-pkg/tagfile.cc:
    - support not-mmapable files again

 -- Michael Vogt <mvo@debian.org>  Thu, 27 Jul 2006 00:52:05 +0200

apt (0.6.44.2exp1) experimental; urgency=low

  * added support for i18n of the package descriptions
  * added support for aptitude like auto-install tracking (a HUGE
    HUGE thanks to Daniel Burrows who made this possible) 
  * synced with the http://people.debian.org/~mvo/bzr/apt/debian-sid branch
  * build from http://people.debian.org/~mvo/bzr/apt/debian-experimental

 -- Michael Vogt <mvo@debian.org>  Mon,  3 Jul 2006 21:50:31 +0200

apt (0.6.44.2) unstable; urgency=low

  * apt-pkg/depcache.cc:
    - added Debug::pkgDepCache::AutoInstall (thanks to infinity)
  * apt-pkg/acquire-item.cc:
    - fix missing chmod() in the new aquire code 
      (thanks to Bastian Blank, Closes: #367425)
  * merged from 
    http://www.perrier.eu.org/debian/packages/d-i/level4/apt-main:
    * sk.po: Completed to 512t
    * eu.po: Completed to 512t
    * fr.po: Completed to 512t
    * sv.po: Completed to 512t
    * Update all PO and the POT. Gives 506t6f for formerly
      complete translations

 -- Michael Vogt <mvo@debian.org>  Wed, 14 Jun 2006 12:00:57 +0200

apt (0.6.44.1-0.1) unstable; urgency=low

  * Non-maintainer upload.
  * Don't give an error when parsing empty Packages/Sources files.
    (Closes: #366931, #367086, #370160)

 -- Steinar H. Gunderson <sesse@debian.org>  Fri,  9 Jun 2006 00:52:21 +0200

apt (0.6.44.1) unstable; urgency=low

  * apt-pkg/acquire-item.cc:
    - fix reversed logic of the "Acquire::PDiffs" option
  * merged from 
    http://www.perrier.eu.org/debian/packages/d-i/level4/apt-main:
    - po/LINGUAS: added "bg" Closes: #360262
    - po/gl.po: Galician translation update. Closes: #366849
    - po/hu.po: Hungarian translation update. Closes: #365448
    - po/cs.po: Czech translation updated. Closes: #367244
  * apt-pkg/contrib/sha256.cc:
    - applied patch to fix unaligned access problem. Closes: #367417
      (thanks to David Mosberger)

 -- Michael Vogt <mvo@debian.org>  Tue, 16 May 2006 21:51:16 +0200

apt (0.6.44) unstable; urgency=low

  * apt-pkg/acquire.cc: don't show ETA if it is 0 or absurdely large
  * apt-pkg/contrib/sha256.{cc,h},hashes.{cc,h}: support for sha256 
    (thanks to Anthony Towns)
  * ftparchive/cachedb.{cc,h},writer.{cc,h}: optimizations 
    (thanks to Anthony Towns)
  * apt pdiff support from experimental merged
  * apt-pkg/deb/dpkgpm.cc: wording fixes (thanks to Matt Zimmerman)
  * apt-pkg/deb/dpkgpm.cc: 
    - wording fixes (thanks to Matt Zimmerman)
    - fix error in dpkg interaction (closes: #364513, thanks to Martin Dickopp)
  * apt-pkg/tagfile.{cc,h}:
    - use MMap to read the entries (thanks to Zephaniah E. Hull for the
      patch) Closes: #350025
  * Merge from http://www.perrier.eu.org/debian/packages/d-i/level4/apt-main:
  	* bg.po: Added, complete to 512t. Closes: #360262
  * doc/apt-ftparchive.1.xml:
    - fix documentation for "SrcPackages" -> "Sources" 
      (thanks to Bart Martens for the patch, closes: #307756)
  * debian/libapt-pkg-doc.doc-base.cache:
    - remove broken charackter from description (closes: #361129)
  * apt-inst/deb/dpkgdb.cc, methods/gpgv.cc: 
    - i18n fixes (closes: #349298)
  * debian/postinst: dont fail on not available
    /usr/share/doc/apt/examples/sources.list (closes: #361130)
  * methods/ftp.cc:
    - unlink empty file in partial if the download failed because
      the file is missing on the server (closes: #316337)
  * apt-pkg/deb/debversion.cc:
    - treats a version string with explicit zero epoch equal
      than the same without epoch (Policy 5.6.12, closes: #363358)
      Thanks to Lionel Elie Mamane for the patch
  
 -- Michael Vogt <mvo@debian.org>  Mon,  8 May 2006 22:28:53 +0200

apt (0.6.43.3) unstable; urgency=low

  * Merge bubulle@debian.org--2005/apt--main--0 up to patch-186:
    * ca.po: Completed to 512t. Closes: #351592
    * eu.po: Completed to 512t. Closes: #350483
    * ja.po: Completed to 512t. Closes: #349806
    * pl.po: Completed to 512t. Closes: #349514
    * sk.po: Completed to 512t. Closes: #349474
    * gl.po: Completed to 512 strings Closes: #349407
    * sv.po: Completed to 512 strings Closes: #349210
    * ru.po: Completed to 512 strings Closes: #349154
    * da.po: Completed to 512 strings Closes: #349084
    * fr.po: Completed to 512 strings
    * vi.po: Completed to 511 strings  Closes: #348968
    * zh_CN.po: Completed to 512t. Closes: #353936
    * it.po: Completed to 512t. Closes: #352803
    * pt_BR.po: Completed to 512t. Closes: #352419
    * LINGUAS: Add Welsh
    * *.po: Updated from sources (512 strings)
  * apt-pkg/deb/deblistparser.cc:
    - don't explode on a DepCompareOp in a Provides line, but warn about
      it and ignore it otherwise (thanks to James Troup for reporting it)
  * cmdline/apt-get.cc:
    - don't lock the lists directory in DoInstall, breaks --print-uri 
      (thanks to James Troup for reporting it)
  * debian/apt.dirs: create /etc/apt/sources.list.d 
  * make apt-cache madison work without deb-src entries (#352583)
  * cmdline/apt-get.cc: only run the list-cleaner if a update was 
    successfull

 -- Michael Vogt <mvo@debian.org>  Wed, 22 Feb 2006 10:13:04 +0100

apt (0.6.43.2) unstable; urgency=low

  * Merge bubulle@debian.org--2005/apt--main--0 up to patch-166:
    - en_GB.po, de.po: fix spaces errors in "Ign " translations Closes: #347258
    - makefile: make update-po a pre-requisite of clean target so
    	        that POT and PO files are always up-to-date
    - sv.po: Completed to 511t. Closes: #346450
    - sk.po: Completed to 511t. Closes: #346369
    - fr.po: Completed to 511t
    - *.po: Updated from sources (511 strings)
    - el.po: Completed to 511 strings Closes: #344642
    - da.po: Completed to 511 strings Closes: #348574
    - es.po: Updated to 510t1f Closes: #348158
    - gl.po: Completed to 511 strings Closes: #347729
    - it.po: Yet another update Closes: #347435
  * added debian-archive-keyring to the Recommends (closes: #347970)
  * fixed message in apt-key to install debian-archive-keyring 
  * typos fixed in apt-cache.8 (closes: #348348, #347349)
  * add patch to fix http download corruption problem (thanks to
    Petr Vandrovec, closes: #280844, #290694)

 -- Michael Vogt <mvo@debian.org>  Thu, 19 Jan 2006 00:06:33 +0100

apt (0.6.43.1) unstable; urgency=low

  * Merge bubulle@debian.org--2005/apt--main--0 up to patch-148:
    * fr.po: Completed to 510 strings
    * it.po: Completed to 510t
    * en_GB.po: Completed to 510t
    * cs.po: Completed to 510t
    * zh_CN.po: Completed to 510t
    * el.po: Updated to 510t
    * vi.po: Updated to 383t93f34u
    * tl.po: Completed to 510 strings (Closes: #344306)
    * sv.po: Completed to 510 strings (Closes: #344056)
    * LINGUAS: disabled Hebrew translation. (Closes: #313283)
    * eu.po: Completed to 510 strings (Closes: #342091)
  * apt-get source won't download already downloaded files again
    (closes: #79277)
  * share/debian-archive.gpg: new 2006 ftp-archive signing key added
    (#345891)
  * redownload the Release file if IMS-Hit and gpg failure
  * deal with multiple signatures on a Release file

 -- Michael Vogt <mvo@debian.org>  Fri,  6 Jan 2006 01:17:08 +0100

apt (0.6.43) unstable; urgency=medium

  * Merge bubulle@debian.org--2005/apt--main--0 up to patch-132:  
    * zh_CN.po: Completed to 510 strings(Closes: #338267)
    * gl.po: Completed to 510 strings (Closes: #338356)
  * added support for "/etc/apt/sources.list.d" directory 
    (closes: #66325)
  * make pkgDirStream (a bit) more complete
  * fix bug in pkgCache::VerIterator::end() (thanks to Daniel Burrows)
    (closes: #339533)
  * pkgAcqFile is more flexible now (closes: #57091)
  * support a download rate limit for http (closes: #146877)
  * included lots of the speedup changes from #319377
  * add stdint.h to contrib/md5.h (closes: #340448)
  * ABI change, library name changed (closes: #339147)
  * Fix GNU/kFreeBSD crash on non-existing server file (closes: #317718)
  * switch to libdb4.3 in build-depends
  
 -- Michael Vogt <mvo@debian.org>  Tue, 29 Nov 2005 00:17:07 +0100

apt (0.6.42.3) unstable; urgency=low

  * Merge bubulle@debian.org--2005/apt--main--0 up to patch-129:
    - patch-118: Russian translation update by Yuri Kozlov (closes: #335164)
    - patch-119: add update-po as a pre-req for binary (closes: #329910)
    - patch-121: Complete French translation
    - patch-125: Fixed localization of y/n questions in German translation 
                 (closes: #337078)
    - patch-126: Swedish translation update (closes: #337163)
    - patch-127: Complete Tagalog translation (closes: #337306)
    - patch-128: Danish translation update (closes: #337949)
    - patch-129: Basque translation update (closes: #338101)
  * cmdline/apt-get.cc:
    - bufix in FindSrc  (closes: #335213, #337910)
  * added armeb to archtable (closes: #333599)
  * with --allow-unauthenticated use the old fallback behaviour for
    sources (closes: #335112)
   
 -- Michael Vogt <mvo@debian.org>  Wed,  9 Nov 2005 07:22:31 +0100

apt (0.6.42.2) unstable; urgency=high

  * NMU (approved by maintainer)
  * Add AMD64 archive signing key to debian-archive.gpg (closes: #336500).
  * Add big-endian arm (armeb) support (closes: #333599).
  * Priority high to get the AMD key into testing ASAP.

 -- Frans Pop <fjp@debian.org>  Sun, 30 Oct 2005 21:29:11 +0100
 
apt (0.6.42.1) unstable; urgency=low

  * fix a incorrect example in the apt_prefrences man page
    (thanks to Filipus Klutiero, closes: #282918)
  * apt-pkg/pkgrecords.cc:
    - revert patch from last version, it causes trouble on alpha 
      and ia64 (closes: #335102, #335103)
  * cmdline/apt-get.cc:
    - be extra carefull in FindSrc (closes: #335213)

 -- Michael Vogt <mvo@debian.org>  Sat, 22 Oct 2005 23:44:35 +0200

apt (0.6.42) unstable; urgency=low

  * apt-pkg/cdrom.cc:
    - unmount the cdrom when apt failed to locate any package files
  * allow cdrom failures and fallback to other sources in that case
    (closes: #44135)
  * better error text when dpkg-source fails 
  * Merge bubulle@debian.org--2005/apt--main--0 up to patch-115:
    - patch-99: Added Galician translation
    - patch-100: Completed Danish translation (Closes: #325686)
    - patch-104: French translation completed
    - patch-109: Italian translation completed
    - patch-112: Swedish translation update 
    - patch-115: Basque translation completed (Closes: #333299)
  * applied french man-page update (thanks to Philippe Batailler)
    (closes: #316638, #327456)
  * fix leak in the mmap code, thanks to Daniel Burrows for the
    patch (closes: #250583)
  * support for apt-get [build-dep|source] -t (closes: #152129)
  * added "APT::Authentication::TrustCDROM" option to make the life
    for the installer people easier (closes: #334656)
  * fix crash in apt-ftparchive (thanks to Bastian Blank for the patch)
    (closes: #334671)
  * apt-pkg/contrib/md5.cc:
    - fix a alignment problem on sparc64 that gives random bus errors
      (thanks to Fabbione for providing a test-case)
  * init the default ScreenWidth to 79 columns by default 
    (Closes: #324921)
  * cmdline/apt-cdrom.cc: 
    - fix some missing gettext() calls (closes: #334539)
  * doc/apt-cache.8.xml: fix typo (closes: #334714)

 -- Michael Vogt <mvo@debian.org>  Wed, 19 Oct 2005 22:02:09 +0200

apt (0.6.41) unstable; urgency=low

  * improved the support for "error" and "conffile" reporting from
    dpkg, added the format to README.progress-reporting
  * added README.progress-reporting to the apt-doc package
  * improved the network timeout handling, if a index file from a 
    sources.list times out or EAI_AGAIN is returned from getaddrinfo, 
    don't try to get the other files from that entry
  * Support architecture-specific extra overrides
    (closes: #225947). Thanks to  Anthony Towns for idea and
    the patch, thanks to Colin Watson for testing it.
  * Javier Fernandez-Sanguino Pen~a:
    - Added a first version of an apt-secure.8 manpage, and modified
      apt-key and apt.end accordingly. Also added the 'update'
      argument to apt-key which was previously not documented 
      (Closes: #322120)
  * Andreas Pakulat:
    - added example apt-ftparchive.conf file to doc/examples 
      (closes: #322483)
  * Fix a incorrect example in the man-page (closes: #282918)
  * Fix a bug for very long lines in the apt-cdrom code (closes: #280356)
  * Fix a manual page bug (closes: #316314)
  * Do md5sum checking for file and cdrom method (closes: #319142)
  * Change pkgPolicy::Pin from private to protected to let subclasses
    access it too (closes: #321799)
  * add default constructor for PrvIterator (closes: #322267)
  * Reread status configuration on debSystem::Initialize() 
    (needed for apt-proxy, thanks to Otavio for this patch)
  
 -- Michael Vogt <mvo@debian.org>  Mon,  5 Sep 2005 22:59:03 +0200

apt (0.6.40.1) unstable; urgency=low

  * bugfix in the parsing code for the apt<->dpkg communication. apt 
    crashed when dpkg sends the same state more than once under certain
    conditions
  * 0.6.40 breaks the ABI but I accidentally didn't change the soname :/

 -- Michael Vogt <mvo@debian.org>  Fri,  5 Aug 2005 13:24:58 +0200

apt (0.6.40) unstable; urgency=low

  * Patch from Jordi Mallach to mark some additional strings for translation
  * Updated Catalan translation from Jordi Mallach
  * Merge from bubulle@debian.org--2005/apt--main--0:
    - Update pot and merge with *.po
    - Updated French translation, including apt-key.fr.8
  * Restore changelog entries from the 0.6.x series that went to Debian
    experimental
  * Merge michael.vogt@ubuntu.com--2005/apt--progress-reporting--0
    - Provide an interface for progress reporting which can be used by
      (e.g.) base-config

 -- Matt Zimmerman <mdz@debian.org>  Thu, 28 Jul 2005 11:57:32 -0700

apt (0.6.39) unstable; urgency=low

  * Welsh translation update: daf@muse.19inch.net--2005/apt--main--0--patch-6
  * Merge mvo's changes from 0.6.36ubuntu1:
    michael.vogt@ubuntu.com--2005/apt--mvo--0--patch-32
  * Merge aggregated translation updates:
    bubulle@debian.org--2005/apt--main--0
  * Update priority of apt-utils to important, to match the override file
  * Install only one keyring on each branch (Closes: #316119)

 -- Matt Zimmerman <mdz@debian.org>  Tue, 28 Jun 2005 11:51:09 -0700

apt (0.6.38) unstable; urgency=low

  * Merge michael.vogt@ubuntu.com--2005/apt--fixes--0--patch-6, a workaround
    for the French man pages' failure to build
  * Branch Debian and Ubuntu
    - apt.postinst, apt-key: use the appropriate keyring
    - debian/rules: install all keyrings
  * Add the current Debian archive signing key (4F368D5D) to
    debian-archive.gpg
  * make pinning on the "component" work again (using the section of the 
    archive, we don't use per-section Release files anymore with apt-0.6)
    (closes ubuntu #9935)
  
 -- Matt Zimmerman <mdz@debian.org>  Sat, 25 Jun 2005 09:51:00 -0700

apt (0.6.37) breezy; urgency=low

  * Merge bubulle@debian.org--2005/apt--main--0 up to patch-81
    - patch-66: Italian update
    - patch-71: French update
    - patch-73: Basque update
    - patch-74: Hebrew update
    - patch-76: Correct Hebrew translation (Closes: #306658)
    - patch-77: French man page update
    - patch-79: Correct syntax errors in Hebrew translation
    - patch-81: Portuguese update
  * Fix build of French man pages (now using XML, not SGML)
  * Add Welsh translation from Dafydd Harries
    (daf@muse.19inch.net--2005/apt--main--0--patch-1)
  * Change debian/bugscript to use #!/bin/bash (Closes: #313402)
  * Fix a incorrect example in the man-page (closes: #282918)

 -- Matt Zimmerman <mdz@ubuntu.com>  Tue, 24 May 2005 14:38:25 -0700

apt (0.6.36ubuntu1) breezy; urgency=low

  * make it possible to write a cache-control: no-cache header even if
    no proxy is set to support transparent proxies (closes ubuntu: #10773)

  * Merge otavio@debian.org--2005/apt--fixes--0.6:
    - Fix comment about the need of xmlto while building from Arch;
    - Fix StatStore struct on cachedb.h to use time_t and then fix a compile
      warning;
    - Lock database at start of DoInstall routine to avoid concurrent
      runs of install/remove and update commands (Closes: #194467)
    - Fix warnings while compiling with GCC 4.0 compiler  

 -- Michael Vogt <michael.vogt@ubuntu.com>  Mon, 23 May 2005 11:57:53 +0200

apt (0.6.36) experimental; urgency=low

  * Merge apt--mvo--0:
    - apt-pkg/acquire-item.cc:
      added "Acquire::BrokenProxy" that will force apt to always 
      re-get the Release.gpg file (for broken proxies)
    - debian/apt.cron.daily:
      MinAge is defaulting to 2 days now to prevent over-aggresive removal 
    - apt-pkg/cdrom.cc:
      honor "Acquire::gpgv::Options" when verifying the signature (Ubuntu #8496)
 
 -- Michael Vogt <mvo@debian.org>  Thu, 31 Mar 2005 20:37:11 +0200

apt (0.6.35) hoary; urgency=low

  * Merge apt--mvo--0 (incorporates 0.6.34ubuntu1):
    - Implement MaxSize and MaxAge in apt.cron.daily, to prevent the cache
      from growing too large (Ubuntu #6761)
    - some comments about the pkgAcqMetaSig::Custom600Headers() added
    - use gpg --with-colons
    - commented the ftp no_proxy unseting in methods/ftp.cc
    - added support for "Acquire::gpgv::options" in methods/gpgv.cc
  * Merge bubulle@debian.org--2005/apt--main--0
    - Make capitalization more consistent
    - Un-fuzzy translations resulting from capitalization changes
    - Italian translation update

 -- Matt Zimmerman <mdz@ubuntu.com>  Mon,  7 Mar 2005 20:08:33 -0800

apt (0.6.34) hoary; urgency=low

  * Add missing semicolon to configure-index (Closes: #295773)
  * Update build-depends on gettext to 0.12 (Closes: #295077)
  * Merge from bubulle@debian.org--2005/apt--main--0 to get
    translation updates

 -- Matt Zimmerman <mdz@ubuntu.com>  Fri,  4 Mar 2005 16:13:15 -0800

apt (0.6.33) hoary; urgency=low

  * Merge michael.vogt@ubuntu.com--2005/apt--mvo--0 (through patch-6)
    - patch-1: cosmetic changes (whitespace, "Apt::GPGV->APT::GPGV")
    - patch-2: (doc) documentation for gpgv
    - patch-3: (doc) new config variables added configure-index
    - patch-4: pkgAcquire::Run() pulse intervall can be configured
    - patch-5: fix for apt-get update removing Release.gpg files (#6865)
    - patch-6: change the path scoring in apt-cdrom, prefer pathes without
      symlinks

 -- Matt Zimmerman <mdz@ubuntu.com>  Sat, 26 Feb 2005 15:21:17 -0800

apt (0.6.32) hoary; urgency=low

  * Merge michael.vogt@ubuntu.com--2005/apt--mvo--0 (patch-1)
    - Implement Acquire::gpgv::options (Ubuntu bug#6283)

 -- Matt Zimmerman <mdz@ubuntu.com>  Tue,  8 Feb 2005 19:31:15 -0800

apt (0.6.31) hoary; urgency=low

  * Matt Zimmerman
    - Remove debugging output from apt.cron.daily (no one noticed?)
    - Apply patch from Anthony Towns to allow SHA1Summation to process a file
      descriptor until EOF, rather than requiring that the length of input be
      specified (Closes: #291338)
    - Fix build/install of Polish offline documentation, based on patch from
      Christian Perrier (Closes: #270404)
  * Michael Vogt
    - apt-cdrom.cc seperated into frontend (cmdline/apt-cdrom.cc and library
      apt-pkg/cdrom.{cc,h}) (Ubuntu #5668)

 -- Matt Zimmerman <mdz@ubuntu.com>  Fri,  4 Feb 2005 10:23:01 -0800

apt (0.6.30) unstable; urgency=low

  * Add ppc64 to buildlib/archtable
  * Merge michael.vogt@canonical.com--2004/apt--status-fd--0
    - Support preserving dpkg status file descriptor, to support
      better integration with synaptic
  
 -- Matt Zimmerman <mdz@ubuntu.com>  Wed, 19 Jan 2005 00:26:01 -0800

apt (0.6.29) hoary; urgency=low

  * Merge apt--mvo--0 (0.6.27ubuntu4)
  

 -- Matt Zimmerman <mdz@canonical.com>  Tue, 28 Dec 2004 17:18:02 -0800

apt (0.6.28) hoary; urgency=low

  * Merge apt--mvo--0
  * Rebuild source to get rid of arch metadata and temporary files in
    0.6.27ubuntu3

 -- Matt Zimmerman <mdz@canonical.com>  Thu, 23 Dec 2004 18:53:16 -0800

apt (0.6.27ubuntu4) hoary; urgency=low

  * remove old sig-file in partial/ before starting to fetch a new sig-file
    (see ubuntu #4769 for the rational)
  * added apt-key update method (uses ubuntu-keyring)
  * documented the "--allow-unauthenticated" switch
  * added DEB_BUILD_PROG_OPTS to debian/rules (additonal options can be 
    passed to DEB_BUILD_PROG like "-S")

 -- Michael Vogt <mvo@debian.org>  Thu, 23 Dec 2004 11:12:51 +0100

apt (0.6.27ubuntu3) hoary; urgency=low

  * added a exact dependency from libapt-pkg-dev to the apt version it was
    build with

 -- Michael Vogt <mvo@debian.org>  Wed, 15 Dec 2004 09:56:32 +0100

apt (0.6.27ubuntu2) hoary; urgency=low

  * fixed a bug in the rule file that happend during the big 0.5->0.6 merge

 -- Michael Vogt <mvo@debian.org>  Tue, 14 Dec 2004 12:14:25 +0100

apt (0.6.27ubuntu1) hoary; urgency=low

  * chmod 755 /usr/bin/apt-key
  * don't display a error when a apt-get update don't find a 
    Packages.bz2/Sources.bz2 file

 -- Michael Vogt <mvo@debian.org>  Mon, 13 Dec 2004 18:40:21 +0100

apt (0.6.27) hoary; urgency=low

  * Merge apt--authentication--0 branch
    - Implement gpg authentication for package repositories (Closes: #203741)
    - Also includes Michael Vogt's fixes
  * Merge apt--misc-abi-changes--0 branch
    - Use pid_t throughout to hold process IDs (Closes: #226701)
    - Import patch from Debian bug #195510: (Closes: #195510)
      - Make Simulate::Describe and Simulate::ShortBreaks private member
        functions
      - Add a parameter (Candidate) to Describe to control whether the
        candidate version is displayed
      - Pass an appropriate value for Candidate everywhere Describe is called

 -- Matt Zimmerman <mdz@canonical.com>  Mon, 13 Dec 2004 01:03:11 -0800

apt (0.6.25) experimental; urgency=low

  * Fix handling of two-part sources for sources.list deb-src entries in
    the same way that deb entries were fixed

 -- Matt Zimmerman <mdz@debian.org>  Wed,  9 Jun 2004 05:29:50 -0700

apt (0.6.24) experimental; urgency=low

  * YnPrompt fixes were inadvertently left out, include them (Closes:
    #249251)

 -- Matt Zimmerman <mdz@debian.org>  Sun, 16 May 2004 14:18:53 -0700

apt (0.6.23) experimental; urgency=low

  * Remove obsolete pkgIterator::TargetVer() (Closes: #230159)
  * Reverse test in CheckAuth to match new prompt (Closes: #248211)

 -- Matt Zimmerman <mdz@debian.org>  Sun,  9 May 2004 21:01:58 -0700

apt (0.6.22) experimental; urgency=low

  * Merge 0.5.25
  * Make the unauthenticated packages prompt more intuitive (yes to
    continue, default no), but require --force-yes in addition to
    --assume-yes in order to override

 -- Matt Zimmerman <mdz@debian.org>  Fri, 19 Mar 2004 13:55:35 -0800

apt (0.6.21) experimental; urgency=low

  * Merge 0.5.24

 -- Matt Zimmerman <mdz@debian.org>  Tue, 16 Mar 2004 22:52:34 -0800

apt (0.6.20) experimental; urgency=low

  * Merge 0.5.23

 -- Matt Zimmerman <mdz@debian.org>  Thu, 26 Feb 2004 17:17:02 -0800

apt (0.6.19) experimental; urgency=low

  * Merge 0.5.22
  * Convert apt-key(8) to docbook XML

 -- Matt Zimmerman <mdz@debian.org>  Mon,  9 Feb 2004 15:44:49 -0800

apt (0.6.18) experimental; urgency=low

  * Add new Debian Archive Automatic Signing Key to the default keyring
    (existing keyrings are not updated; do that yourself)

 -- Matt Zimmerman <mdz@debian.org>  Sat, 17 Jan 2004 17:04:30 -0800

apt (0.6.17) experimental; urgency=low

  * Merge 0.5.21
  * Handle more IMS stuff correctly

 -- Matt Zimmerman <mdz@debian.org>  Fri, 16 Jan 2004 10:54:25 -0800

apt (0.6.16) experimental; urgency=low

  * Fix some cases where the .gpg file could be left in place when it is
    invalid

 -- Matt Zimmerman <mdz@debian.org>  Fri,  9 Jan 2004 09:22:15 -0800

apt (0.6.15) experimental; urgency=low

  * s/Debug::Acquire::gpg/&v/
  * Honor the [vendor] syntax in sources.list again (though it is not
    presently used for anything)
  * Don't ship vendors.list(5) since it isn't used yet
  * Revert change from 0.6.10; it was right in the first place and the
    problem was apparently something else.  Archive = Suite.

 -- Matt Zimmerman <mdz@debian.org>  Mon,  5 Jan 2004 17:43:01 -0800

apt (0.6.14) experimental; urgency=low

  * Merge 0.5.20

 -- Matt Zimmerman <mdz@debian.org>  Sun,  4 Jan 2004 11:09:21 -0800

apt (0.6.13) experimental; urgency=low

  * Merge 0.5.19

 -- Matt Zimmerman <mdz@debian.org>  Sat,  3 Jan 2004 16:22:31 -0800

apt (0.6.12) experimental; urgency=low

  * Have pkgAcquireIndex calculate an MD5 sum if one is not provided by
    the method (as with file: and copy:).  Local repositories
  * Fix warning about dist name mismatch to actually print what it was
    expecting
  * Don't expect any particular distribution name for two-part
    sources.list entries
  * Merge 0.5.18

 -- Matt Zimmerman <mdz@debian.org>  Fri,  2 Jan 2004 13:59:00 -0800

apt (0.6.11) experimental; urgency=low

  * Support IMS requests of Release.gpg and Release
  * This required API changes, bump the libapt-pkg version
  * Copy local Release files into Dir::State::Lists
  * Set IndexFile attribute when retrieving Release and Release.gpg so
    that the appropriate Cache-Control headers are sent

 -- Matt Zimmerman <mdz@debian.org>  Fri,  2 Jan 2004 10:46:17 -0800

apt (0.6.10) experimental; urgency=low

  * Use "Codename" (woody, sarge, etc.) to supply the value of the
    "Archive" package file attribute, used to match "release a=" type
    pins, rather than "Suite" (stable, testing, etc.)

 -- Matt Zimmerman <mdz@debian.org>  Thu,  1 Jan 2004 16:56:47 -0800

apt (0.6.9) experimental; urgency=low

  * Another tagfile workaround

 -- Matt Zimmerman <mdz@debian.org>  Thu,  1 Jan 2004 13:56:08 -0800

apt (0.6.8) experimental; urgency=low

  * Add a config option and corresponding command line option
    (--allow-unauthenticated) to apt-get, to make buildd operators happy
    (Closes: #225648)

 -- Matt Zimmerman <mdz@debian.org>  Wed, 31 Dec 2003 08:28:04 -0800

apt (0.6.7) experimental; urgency=low

  * Forgot to revert part of the changes to tagfile in 0.6.4.  Hopefully
    will fix segfaults for some folks.

 -- Matt Zimmerman <mdz@debian.org>  Wed, 31 Dec 2003 08:01:28 -0800

apt (0.6.6) experimental; urgency=low

  * Restore the ugly hack I removed from indexRecords::Load which set the
    pkgTagFile buffer size to (file size)+256.  This is concealing a bug,
    but I can't fix it right now.  This should fix the segfaults that
    folks are seeing with 0.6.[45].

 -- Matt Zimmerman <mdz@debian.org>  Mon, 29 Dec 2003 18:11:13 -0800

apt (0.6.5) experimental; urgency=low

  * Move the authentication check into a separate function in apt-get
  * Fix display of unauthenticated packages when they are in the cache
    (Closes: #225336)

 -- Matt Zimmerman <mdz@debian.org>  Sun, 28 Dec 2003 16:47:57 -0800

apt (0.6.4) experimental; urgency=low

  * Use the top-level Release file in LoadReleaseInfo, rather than looking
    for the per-section ones (which aren't downloaded anymore).  This
    unbreaks release pinning, including the NotAutomatic bit used by
    project/experimental
  * Use FileFd::Size() rather than a separate stat() call in
    LoadReleaseInfo
  * Fix pkgTagFile to leave a little extra room at the end of the buffer
    to append the record separator if it isn't present
  * Change LoadReleaseInfo to use "Suite" rather than "Archive", to match
    the Debian archive's dist-level Release files

 -- Matt Zimmerman <mdz@debian.org>  Sun, 28 Dec 2003 15:55:55 -0800

apt (0.6.3) experimental; urgency=low

  * Fix MetaIndexURI for flat ("foo/") sources

 -- Matt Zimmerman <mdz@debian.org>  Sun, 28 Dec 2003 12:11:56 -0800

apt (0.6.2) experimental; urgency=low

  * Add space between package names when multiple unauthenticated packages
    are being installed (Closes: #225212)
  * Provide apt-key with a secret keyring and a trustdb, even though we
    would never use them, because it blows up if it doesn't have them
  * Fix typo in apt-key(8) (standard input is '-', not '/')

 -- Matt Zimmerman <mdz@debian.org>  Sat, 27 Dec 2003 13:01:40 -0800

apt (0.6.1) experimental; urgency=low

  * Merge apt 0.5.17
  * Rearrange Release file authentication code to be more clear
  * If Release is present, but Release.gpg is not, don't forget to still
    queue Packages files
  * Convert distribution "../project/experimental" to "experimental" for
    comparison purposes
  * Make a number of Release file errors into warnings; for now, it is OK
    not to have a codename, for example.  We mostly care about checksums
    for now

 -- Matt Zimmerman <mdz@debian.org>  Fri, 26 Dec 2003 15:12:47 -0800

apt (0.6.0) experimental; urgency=low

  * Signature verification support patch ("apt-secure") from Colin Walters
    <walters@debian.org> and Isaac Jones <ijones@syntaxpolice.org>.  This
    implements:
     - Release signature verification (Release.gpg)
     - Packages, Sources md5sum verification against Release
     - Closes: #203741
  * Make some modifications to signature verification support:
    - Release.gpg is always retrieved and verified if present, rather than
      requiring that sources be configured as secure
    - Print a hint about installing gnupg if exec(gpgv) fails
    - Remove obsolete pkgAcqIndexRel
    - Move vendors.list stuff into a separate module (vendorlist.{h,cc})
    - If any files about to be retrieved are not authenticated, issue a
      warning to the user and require confirmation
    - Fix a heap corruption bug in pkgSrcRecords::pkgSrcRecords()
  * Suggests: gnupg
  * Install a keyring in /usr/share/apt/debian-archive.gpg containing an
    initial set of Debian archive signing keys to seed /etc/apt/trusted.gpg
  * Add a new tool, apt-key(8) used to manage the keyring

 -- Matt Zimmerman <mdz@debian.org>  Fri, 26 Dec 2003 08:27:19 -0800

apt (0.5.32) hoary; urgency=low

  * Call setlocale in the methods, so that the messages are properly
    localised (Closes: #282700)
  * Implement support for bzip2-compressed debs (data.tar.bz2)

 -- Matt Zimmerman <mdz@canonical.com>  Sat, 11 Dec 2004 09:05:52 -0800

apt (0.5.31) unstable; urgency=low

  * New Romanian translation from Sorin Batariuc <sorin@bonbon.net>
    (Closes: #281458)
  * Merge changes from Hoary (0.5.30,0.5.30ubuntu2]
  * Fix the example in apt_preferences(5) to match the text
    (Closes: #222267)
  * Add APT::Periodic::Autoclean setting, to allow "apt-get autoclean" to
    be run periodically.  This is useful with
    APT::Periodic::Download-Upgradeable-Packages, and defaults to the same
    value, so that the cache size is bounded

 -- Matt Zimmerman <mdz@debian.org>  Tue, 23 Nov 2004 12:53:04 -0800

apt (0.5.30ubuntu2) hoary; urgency=low

  * bzip2 is now "Suggested" and it will detect if bzip2 is installed 
    and only then trying to get Packages.bz2

 -- Michael Vogt <mvo@debian.org>  Fri, 19 Nov 2004 12:00:39 +0100

apt (0.5.30ubuntu1) hoary; urgency=low

  * Need to Depend: bzip2 or Packages.bz2 fail.

 -- LaMont Jones <lamont@canonical.com>  Thu, 18 Nov 2004 12:51:05 -0700

apt (0.5.30) hoary; urgency=low

  * Patch from Michael Vogt to enable Packages.bz2 use, with a fallback to
    Packages.gz if it is not present (Closes: #37525)

 -- Matt Zimmerman <mdz@debian.org>  Mon, 15 Nov 2004 12:57:28 -0800

apt (0.5.29) unstable; urgency=low

  * Don't hardcode paths in apt.cron.daily
  * Add to apt.cron.daily the capability to pre-download upgradeable
    packages
  * Place timestamp files in /var/lib/apt/periodic, rather than
    /var/lib/apt itself
  * Standardize debhelper files a bit
    - Create all directories in debian/dirs rather than creating some on
      the dh_installdirs command line
    - Rename debian/dirs to debian/apt.dirs, debian/examples to
      debian/apt.examples

 -- Matt Zimmerman <mdz@debian.org>  Sat, 13 Nov 2004 17:58:07 -0800

apt (0.5.28) hoary; urgency=low

  * Translation updates:
    - Updated Hungarian from Kelemen Gábor <kelemeng@gnome.hu> (Closes: #263436)
    - Updated Greek from George Papamichelakis (Closes: #265004)
    - Updated Simplified Chinese from Tchaikov (Closes: #265190)
    - Updated French by Christian Perrier (Closes: #265816)
    - Updated Japanese by Kenshi Muto (Closes: #265630)
    - Updated Catalan from Jordi Mallach
    - Updated Dutch from Bart Cornelis (Closes: #268258, #278697)
    - Updated Portuguese from Miguel Figueiredo (Closes: #268265)
    - Updated Polish from Robert Luberda <robert@debian.org> (Closes: #268451)
    - Updated Danish from Claus Hindsgaul (Closes: #269417)
    - Updated Norwegian Nynorsk from Håvard Korsvoll <korsvoll@skulelinux.no>
      (Closes: #269965)
    - Updated Russian from Yuri Kozlov <yuray@id.ru> (Closes: #271104)
    - Updated Italian from Samuele Giovanni Tonon <samu@debian.org>
      (Closes: #275083)
    - Updated Brazilian Portuguese from Andre Luis Lopes (Closes: #273944)
    - Updated Slovak from Peter Mann (Closes: #279481)
  * APT::Get::APT::Get::No-List-Cleanup -> APT::Get::List-Cleanup in apt-get.cc
    (Closes: #267266)
  * Merge Ubuntu changes:
    - Set default Dpkg::MaxArgs to 1024, and Dpkg::MaxArgBytes to 32k.
      Needed to work around ordering bugs when installing a large number of
      packages
    - Patch from Michael Vogt to add an optional cron job which
      can run apt-get update periodically
  * Add arch-build target to debian/rules

 -- Matt Zimmerman <mdz@debian.org>  Sat, 13 Nov 2004 15:52:20 -0800

apt (0.5.27) unstable; urgency=high

  * Sneak in a bunch of updated translations before the freeze
    (no code changes)
  * Translation updates:
    - New Finnish translation from Tapio Lehtonen <tale@debian.org>
      (Closes: #258999)
    - New Bosnian translation from Safir Šećerović <sapphire@linux.org.ba>
      (Closes: #254201)
    - Fix Italian incontrario (Closes: #217277)
    - Updated Spanish from Ruben Porras (Closes: #260483)
    - Updated Danish from Claus Hindsgaul (Closes: #260569)
    - Updated Slovak from Peter Mann (Closes: #260627)
    - Updated Portuguese from Miguel Figueiredo (Closes: #261423)
  * Bring configure-index up to date with documented options, patch from
    Uwe Zeisberger <zeisberg@informatik.uni-freiburg.de> (Closes: #259540)
  * Note in apt.conf(5) that configure-index does not contain strictly
    default values, but also examples
  * Add Polish translation of offline.sgml (Closes: #259229)

 -- Matt Zimmerman <mdz@debian.org>  Thu, 29 Jul 2004 09:30:12 -0700

apt (0.5.26) unstable; urgency=low

  * Translation updates:
    - Spanish update from Ruben Porras <nahoo82@telefonica.net> (Closes: #248214)
    - Sync Spanish apt(8) (Closes: #249241)
    - French update from Christian Perrier <bubulle@debian.org> (Closes: #248614)
    - New Slovak translation from Peter Mann <Peter.Mann@tuke.sk> (Closes: #251676)
    - Czech update from Miroslav Kure <kurem@upcase.inf.upol.cz> (Closes: #251682)
    - pt_BR update from Andre Luis Lopes <andrelop@debian.org> (Closes: #251961)
    - German translation of apt(8) from Helge Kreutzmann <kreutzm@itp.uni-hannover.de>
      (Closes: #249453)
    - pt update from Miguel Figueiredo <elmig@debianpt.org> (Closes: #252700)
    - New Hebrew translation from Lior Kaplan <webmaster@guides.co.il>
      (Closes: #253182)
    - New Basque translation from Piarres Beobide Egaña <pi@beobide.net>
      (Vasco - Euskara - difficult language, Closes: #254407) and already a
      correction (Closes: #255760)
    - Updated Brazilian Portuguese translation from
      Guilherme de S. Pastore <gpastore@colband.com.br> (Closes: #256396)
    - Updated Greek translation (complete now) from
      George Papamichelakis <george@step.gr> (Closes: #256797)
    - New Korean translation from Changwoo Ryu <cwryu@debian.org>
      (Closes: #257143)
    - German translation now available in two flavours: with Unicode usage and
      without (related to #228486, #235759)
  * Update apt-get(8) to reflect the fact that APT::Get::Only-Source will
    affect apt-get build-dep as well as apt-get source
  * Remove aborted remnants of a different method of implementing DEB_BUILD_OPTIONS
    from debian/rules
  * Fix typo in error message when encountering unknown type in source list
    (Closes: #253217)
  * Update k*bsd-gnu arch names in buildlib/ostable (Closes: #253532)
  * Add amd64 to buildlib/archtable (Closes: #240896)
  * Have configure output a more useful error message if the architecture
    isn't in archtable

 -- Matt Zimmerman <mdz@debian.org>  Thu,  8 Jul 2004 15:53:28 -0700

apt (0.5.25) unstable; urgency=low

  * Patch from Jason Gunthorpe to remove arbitrary length limit on Binary
    field in SourcesWriter::DoPackage
  * Fix typo in apt-cache(8) (Closes: #238578)
  * Fix obsolete reference to bug(1) in stub apt(8) man page
    (Closes: #245923)
  * Fix typo in configure-index (RecruseDepends -> RecurseDepends)
    (Closes: #246550)
  * Support DEB_BUILD_OPTIONS=noopt in debian/rules
    (Closes: #244293)
  * Increase length of line buffer in ReadConfigFile to 1024 chars;
    detect if a line is longer than that and error out
    (Closes: #244835)
  * Suppress a signed/unsigned warning in apt-cache.cc:DisplayRecord
  * Build apt-ftparchive with libdb4.2 rather than libdb2
    - Patch from Clint Adams to do most of the work
    - Build-Depends: s/libdb2-dev/libdb4.2-dev/
    - Add AC_PREREQ(2.50) to configure.in
    - Use db_strerror(err) rather than GlobalError::Errno (which uses strerror)
    - Add note to NEWS.Debian about upgrading old databases
  * Attempt to fix problems with chunked encoding by stripping only a single CR
    (Closes: #152711)
  * Modify debian/rules cvs-build to use cvs export, to avoid picking up
    junk files from the working directory
  * Add lang=fr attribute to refentry section of
    apt-extracttemplates.fr.1.sgml and apt-sortpkgs.fr.1.sgml so they are
    correctly built
  * Remove extraneous '\' characters from <command> tags in
    apt_preferences.fr.5.sgml
  * Translation updates:
    - Updated Swedish translation from Peter Karlsson <peter@softwolves.pp.se>
      (Closes: #238943)
    - New Slovenian translation from Jure Čuhalev <gandalf@owca.info>
      (closes: #239785)
    - New Portuguese translation from Miguel Figueiredo <elmig@debianpt.org>
      (closes: #240074)
    - Updated Spanish translation from Ruben Porras <nahoo82@telefonica.net>
    - Updated Spanish translation of man pages from Ruben Porras
      <nahoo82@telefonica.net>
    - Updated Simplified Chinese translation from "Carlos Z.F. Liu" <carlos_liu@yahoo.com>
      (Closes: #241971)
    - Updated Russian translation from Dmitry Astapov <adept@despammed.com>
      (Closes: #243959)
    - Updated Polish translation from Marcin Owsiany <porridge@debian.org>
      (Closes: #242388)
    - Updated Czech translation from Miroslav Kure <kurem@upcase.inf.upol.cz>
      (Closes: #244369)
    - Updated Japanese translation from Kenshi Muto <kmuto@debian.org>
      (Closes: #244176)
    - Run make -C po update-po to update .po files
    - Updated French translation from Christian Perrier <bubulle@debian.org>
      (Closes: #246925)
    - Updated Danish translation from Claus Hindsgaul <claus_h@image.dk>
      (Closes: #247311)

 -- Matt Zimmerman <mdz@debian.org>  Sat,  8 May 2004 12:52:20 -0700

apt (0.5.24) unstable; urgency=low

  * Updated Czech translation from Miroslav Kure <kurem@upcase.inf.upol.cz>
    (Closes: #235822)
  * Updated French translation from Christian Perrier <bubulle@debian.org>
    (Closes: #237403)
  * Updates to XML man pages from richard.bos@xs4all.nl
  * Updated Danish translation from Claus Hindsgaul <claus_h@image.dk>
    (Closes: #237771)
  * Updated Greek translation from Konstantinos Margaritis
    <markos@debian.org>
    (Closes: #237806)
  * Updated Spanish translation from Ruben Porras <nahoo82@telefonica.net>
    (Closes: #237863)
  * Updated pt_BR translation from Andre Luis Lopes <andrelop@debian.org>
    (Closes: #237960)
  * Regenerate .pot file (Closes: #237892)
  * Updated Polish translation from Marcin Owsiany <porridge@debian.org>
    (Closes: #238333)
  * In pkgAcquire::Shutdown(), set the status of fetching items to
    StatError to avoid a sometimes large batch of error messages
    (Closes: #234685)
  * Implement an ugly workaround for the 10000-character limit on the
    Binaries field in debSrcRecordParser, until such time as some things
    can be converted over to use STL data types (ABI change) (Closes: #236688)
  * Increase default tagfile buffer from 32k to 128k; this arbitrary limit
    should also be removed someday (Closes: #174945)
  * Checked against Standards-Version 3.6.1 (no changes)

 -- Matt Zimmerman <mdz@debian.org>  Tue, 16 Mar 2004 22:47:55 -0800

apt (0.5.23) unstable; urgency=low

  * Cosmetic updates to XML man pages from Richard Bos <radoeka@xs4all.nl>
  * Use the 'binary' target rather than 'all' so that the ssh and bzip2
    symlinks are created correctly (thanks to Adam Heath)
    (Closes: #214842)
  * Updated Simplified Chinese translation of message catalog from Tchaikov
    <chaisave@263.net> (Closes: #234186)
  * Change default for Acquire::http::max-age to 0 to prevent index files
    being out of sync with each other (important with Release.gpg)
  * Add an assert() to make sure that we don't overflow a fixed-size
    buffer in the very unlikely event that someone adds 10 packaging
    systems to apt (Closes: #233678)
  * Fix whitespace in French translation of "Yes, do as I say!", which
    made it tricky to type, again.  Thanks to Sylvain Pasche
    <sylvain.pasche@switzerland.org> (Closes: #234494)
  * Print a slightly clearer error message if no packaging systems are
    available (Closes: #233681)
  * Point to Build-Depends in COMPILING (Closes: #233669)
  * Make debian/rules a bit more consistent in a few places.
    Specifically, always use -p$@ rather than an explicit package name,
    and always specify it first, and use dh_shlibdeps -l uniformly rather
    than sometimes changing LD_LIBRARY_PATH directly
  * Document unit for Cache-Limit (bytes) (Closes: #234737)
  * Don't translate "Yes, do as I say!" in Chinese locales, because it can
    be difficult to input (Closes: #234886)

 -- Matt Zimmerman <mdz@debian.org>  Thu, 26 Feb 2004 17:08:14 -0800

apt (0.5.22) unstable; urgency=low

  * Updated French translation of man pages from Philippe Batailler
    <philippe.batailler@free.fr> (Closes: #203119)
  * Initialize StatusFile in debSystem (Closes: #229791)
  * Fix apt-get's suggests/recommends printing, which was skipping every
    other dependency due to both using GlobOr and incrementing the DepIterator
    (Closes: #229722)
  * Restore SIGINT/SIGQUIT handlers to their old values (rather than
    SIG_DFL) after invoking dpkg (Closes: #229854)
  * Updated Dutch translation of message catalog from cobaco
    <cobaco@linux.be> (Closes: #229601)
  * Catalan translation from Antoni Bella, Matt Bonner and Jordi Mallach
    (Closes: #230102)
  * Simplified Chinese translation of message catalog from "Carlos
    Z.F. Liu" <carlos_liu@yahoo.com> (Closes: #230960)
  * Replace SGML manpages with XML man pages from richard.bos@xs4all.nl
    (Closes: #230687)
  * Updated Spanish translation of man pages from Ruben Porras
    <nahoo82@telefonica.net> (Closes: #231539)
  * New Czech translation of message catalog from Miroslav Kure
    <kurem@upcase.inf.upol.cz> (Closes: #231921)

 -- Matt Zimmerman <mdz@debian.org>  Mon,  9 Feb 2004 12:44:54 -0800

apt (0.5.21) unstable; urgency=low

  * Patch from Eric Wong <normalperson@yhbt.net> to include apt18n.h after
    other headers to avoid breaking locale.h when setlocale() is defined
    as an empty macro.  This was not a problem on Debian, but broke
    compilation on Solaris. (Closes: #226509)
  * Updated French translation from Pierre Machard <pmachard@debian.org>
    (Closes: #226886)
  * Add colons to apt-get's "kept back"/"upgraded"/"downgraded" messages
    (Closes: #226813)
  * Fix typo in apt-cache(8) (Closes: #226351)
  * Clearer error message in place of "...has no available version, but
    exists in the database" (Closes: #212203)
  * Patch from Oliver Kurth <oku@masqmail.cx> to use AC_CACHE_VAL for
    GLIBC_VER to make cross-compilation easier (Closes: #221528)
  * Add example preferences file (Closes: #220799)
  * Updated Greek translation from Konstantinos Margaritis <markos@debian.org>
    (Closes: #227205)
  * Updated Spanish translation of man pages from Ruben Porras
    <nahoo82@telefonica.net> (Closes: #227729)

 -- Matt Zimmerman <mdz@debian.org>  Fri, 16 Jan 2004 10:54:39 -0800

apt (0.5.20) unstable; urgency=low

  * Fixed German translations of "Suggested" from Christian Garbs
    <debian@cgarbs.de> (Closes: #197960)
  * Add an "apt-cache madison" command with an output format similar to
    the katie tool of the same name (but less functionality)
  * Fix debSourcesIndex::Describe() to correctly say "Sources" rather than
    "Packages"

 -- Matt Zimmerman <mdz@debian.org>  Sat,  3 Jan 2004 23:42:50 -0800

apt (0.5.19) unstable; urgency=low

  * Fix Packages::Extensions support in apt-ftparchive generate
    (Closes: #225453)

 -- Matt Zimmerman <mdz@debian.org>  Sat,  3 Jan 2004 16:20:31 -0800

apt (0.5.18) unstable; urgency=low

  * New no_NO.po file from Tollef Fog Heen <tfheen@debian.org> to fix
    encoding problems (Closes: #225602)
  * Have "apt-ftparchive release" strip the leading path component from
    the checksum entries

 -- Matt Zimmerman <mdz@debian.org>  Fri,  2 Jan 2004 11:24:35 -0800

apt (0.5.17) unstable; urgency=low

  * Enable apt-ftparchive to generate Release files.  Hopefully this will
    make it easier for folks to secure their apt-able packages

 -- Matt Zimmerman <mdz@debian.org>  Fri, 26 Dec 2003 12:53:21 -0800

apt (0.5.16) unstable; urgency=low

  * po/de.po update from Michael Karcher <karcher@physik.fu-berlin.de>
    (Closes: #222560)
  * Update config.guess and config.sub from autotools-dev 20031007.1
  * Add knetbsd to buildlib/ostable (Closes: #212344)
  * Don't suggest apt-get -f install to correct broken build-deps; broken
    installed packages are rarely the cause (Closes: #220858)
  * Avoid clobbering configure.in if sed fails

 -- Matt Zimmerman <mdz@debian.org>  Wed, 24 Dec 2003 14:54:40 -0800

apt (0.5.15) unstable; urgency=low

  * Spanish man pages, patch from Ruben Porras <nahoo82@telefonica.net>
    (Closes: #195444)
    - apt.es.8 wasn't included in the patch, but was referenced.  Fetched
      version 1.3 from debian-doc cvs
    - Create doc/es/.cvsignore
  * Patch from Koblinger Egmont <egmont@uhulinux.hu> to fix
    pkgCache::PkgFileIterator::Label() to correctly refer to File->Label
    rather than File->Origin (Closes: #213311)
  * Add missing comma and space to German translation of "downgraded"
    (Closes: #213975)
  * Add missing comma in apt_preferences(5) (Closes: #215362)
  * Fix whitespace in French translation of "Yes, do as I say!", which
    made it tricky to type.  Thanks to Sylvain Pasche
    <sylvain.pasche@switzerland.org> (Closes: #217152)
  * Let apt-get build-dep try alternatives if the installed package
    doesn't meet version requirements (Closes: #214736)
  * Fix version display for recommends (Closes: #219900)
  * Use isatty rather than ttyname for checking if stdin is a terminal.
    isatty has the advantage of not requiring /proc under Linux, and thus
    Closes: #221728
  * Correctly implement -n as a synonym for --names-only (Closes: #224515)
  * Update apt-cache(8)
    - Document --installed
    - --recursive applies to both depends and rdepends
  * Japanese translation of documentation from Kurasawa Nozomu <nabetaro@slug.jp>
    (Closes: #186235)
  * Clarify documentation of --no-upgrade in apt-get(8) (Closes: #219743)
  * Clean up and simplify some of the suggests/recommends display in apt-get
  * Use cvs update -d in debian/rules cvs-build rather than just update
  * Pass --preserve-envvar PATH --preserve-envvar CCACHE_DIR to debuild.  apt
    takes a long time to build, and ccache helps

 -- Matt Zimmerman <mdz@debian.org>  Sat, 20 Dec 2003 16:34:30 -0800

apt (0.5.14) unstable; urgency=low

  * apt-get build-dep, when trying to skip over the remaining elements of
    an or-expression, would accidentally inherit the version requirements of a
    later item in the or-expression.  Fixed it.
  * Let apt-get build-dep try alternatives if the first dependency in an
    or-expression is not available
  * Add a Debug::BuildDeps to generate some trace output
  * Help apt-get build-dep produce more useful error messages
  * Process build-dependencies in forward rather than reverse order
  * Error out if an installed package is too new for a << or <=
    build-dependency
  * apt-get build-dep should now be able to handle almost any package with
    correct build-depends.  The primary exception is build-dependencies on
    virtual packages with more than one provider, and these are
    discouraged for automated processing (but still common,
    unfortunately).

 -- Matt Zimmerman <mdz@debian.org>  Tue, 23 Sep 2003 22:57:31 -0400

apt (0.5.13) unstable; urgency=medium

  * Document configuration file comment syntax in apt.conf(5)
    (Closes: #211262)
  * s/removed/installed/ in a comment in apt-get.cc
  * Move comment for ListParser::ParseDepends into the right place
  * Don't preserve ownership when copying config.guess and config.sub.
    This broke builds where the clean target was run with different
    privileges than the rest of the build (i.e., root) (Closes: #212183)
  * On second thought, don't copy config.guess and config.sub at all.  I'd
    rather they always match what is in CVS.

 -- Matt Zimmerman <mdz@debian.org>  Mon, 22 Sep 2003 10:28:17 -0400

apt (0.5.12) unstable; urgency=low

  * Exclude subdirectories named 'debian-installer' from the apt-cdrom
    search (Closes: #210485 -- release-critical)

 -- Matt Zimmerman <mdz@debian.org>  Thu, 11 Sep 2003 21:48:14 -0400

apt (0.5.11) unstable; urgency=low

  * Updated pt_BR translations from Andre Luis Lopes <andrelop@debian.org>
    (Closes: #208302)
  * In apt.conf(5), give the fully qualified name of Dir::Bin::Methods,
    rather than just "methods"
  * Add new nb and nn translations from Petter Reinholdtsen <pere@hungry.com>
  * Clean up reportbug script a bit, and extend it to distinguish between a
    configuration file not existing and the user declining to submit it with
    the report
  * Add #include <langinfo.h> to cmdline/apt-get.cc.  This apparently gets
    pulled in by something else with recent g++ and/or glibc, but is
    required when building on, e.g., stable
  * Patch from Koblinger Egmont <egmont@uhulinux.hu> to fix version
    comparisons with '~' (Closes: #205960)
  * Disable Russian translation until someone can review it
    (Closes: #207690)

 -- Matt Zimmerman <mdz@debian.org>  Wed, 10 Sep 2003 19:41:28 -0400

apt (0.5.10) unstable; urgency=low

  * Correct the section in apt_preferences(5) on interpreting priorities
    to show that zero is not a valid priority, and print a warning if such
    a pin is encountered in the preferences file (Closes: #204971)
  * Regenerate French man pages from sgml source (Closes: #205886)
  * Get self-tests compiling again, updated for latest library API
    and g++ 3.3
  * Add version comparison tests for #194327 and #205960
  * Fix error message in version test to output versions in the order in
    which they were compared when the reverse comparison fails
  * Reference the source package bug page rather than the one for the
    binary package 'apt' in the man pages (Closes: #205290)
  * Updated Polish po file from Marcin Owsiany <porridge@debian.org>
    (Closes: #205950)
  * Mention some of the available frontends in apt-get(8) (Closes: #205829)
  * Add apt-config to SEE ALSO section of apt-get (Closes: #205036)
  * Add missing "lang" attributes to refentry tags in French man pages
    (apt-cdrom, apt-extracttemplates, apt-sortpkgs)
  * Change upgraded/newly installed/not fully installed or removed
    messages to be consistent and somewhat shorter (some translations
    exceeded 80 characters even in the simplest case)
  * Make APT::Get::Show-Upgraded (aka apt-get -u) default to true.
  * Updates to Dutch translation from Bart Cornelis <cobaco@linux.be>
    (Closes: #207656)

 -- Matt Zimmerman <mdz@debian.org>  Sun, 31 Aug 2003 21:12:39 -0400

apt (0.5.9) unstable; urgency=low

  * Oh well, apt isn't going to make it into testing anytime soon due to
    new glibc and gcc deps, so we might as well fix more bugs
  * Fix typo in example ftp-archive.conf (Closes: #203295)
  * Mention default setting for --all-versions (Closes: #203298)
  * Patch from Otavio Salvador <otavio@debian.org> to have --version
    only print the version (and not usage as well) (Closes: #203418)
  * Patch from Otavio Salvador <otavio@debian.org> to switch from
    dh_installmanpages to dh_installman.  Fixes the problem where the
    pt_BR man page was installed in the wrong location (Closes: #194558)
  * Move the French apt-ftparchive man page into apt-utils where it
    belongs.  apt-utils Replaces: apt (<< 0.5.9)
  * Write records from "apt-cache show" using fwrite(3) rather than
    write(2), in case for some reason the entire record doesn't get
    written by a single write(2)
  * Add new French man pages to doc/fr/.cvsignore
  * Add freebsd to buildlib/ostable (Closes: #193430)
  * Avoid segfault if a package name is specified which consists
    entirely of characters which look like end tags ('+', '-')
    (Closes: #200425)
  * Patch from Otavio Salvador <otavio@debian.org> to avoid listing
    suggests/recommends for packages which are selected for installation
    at the same time as the package which suggests/recommends them
    (Closes: #200102)
  * Patch from Otavio Salvador <otavio@debian.org> to avoid listing
    suggests/recommends which are Provided by a package which is already
    installed (Closes: #200395)
  * Patch to update pt_BR man page for apt_preferences(5) from Andre Luis
    Lopes <andrelop@debian.org> (Closes: #202245)
  * Use nl_langinfo(YESEXPR) rather than comparing to the translated
    string "Y".  Closes: #200953 and should make the prompting generally
    more robust in the face of i18n.  In the particular case of #200953,
    it was being fooled because of signedness issues with toupper(3)
    (Closes: #194614)
  * apt Suggests: aptitude | synaptic | gnome-apt | wajig
    (Closes: #146667)
  * Clean up whitespace in translated strings in ru.po, which messed up
    indentation (some other translations probably have similar problems)
    (Closes: #194282)
  * Run ispell -h over the man page sources and fix a bunch of typos
  * Use debian/compat rather than DH_COMPAT
  * Update to debhelper compatibility level 3
    - remove ldconfig calls from debian/{postinst,postrm} as dh_makeshlibs
      will add them
    - echo 3 > debian/compat
    - Build-Depends: debhelper (>= 3)
  * Exclude '.#*' from cvs-build
  * Let the ftp method work with ftp servers which do not require a
    password (Closes: #199425)
  * Build-depend on debhelper >= 4.1.62, because we need the fix for
    #204731 in order for dh_installman to work correctly
    with our SGML man pages
  * Move dh_makeshlibs ahead of dh_installdeb so that its postinst
    fragments are properly substituted

 -- Matt Zimmerman <mdz@debian.org>  Sun, 10 Aug 2003 19:54:39 -0400

apt (0.5.8) unstable; urgency=medium

  * urgency=medium because the changes since 0.5.5.1 are pretty safe as
    far as core functionality, 0.5.5.1 survived unstable for 10 days, and
    I don't want to delay apt's progress into testing any further.  It's
    decidedly better than 0.5.4.
  * Clarify the meaning of the only-source option in apt-get(8)
    (Closes: #177258)
  * Updated French man pages from Philippe Batailler
    <philippe.batailler@free.fr> (Closes: #182194)
  * Give a warning if an illegal type abbreviation is used when looking up a
    configuration item (Closes: #168453)
  * Improve build-depends handling of virtual packages even further, so that
    it will now also try to satisfy build-depends on virtual packages if they
    are not installed.  Note that this only works if there is only one
    package providing the virtual package, as in other cases (Closes: #165404)
  * Update config.guess and config.sub from autotools-dev 20030717.1
  * Tweak SGML in apt-extracttemplates.1.sgml so that literal '>' doesn't end
    up in output
  * Document SrcDirectory in apt-ftparchive.1.sgml (Closes: #156370)
  * Support TMPDIR in apt-extracttemplates (Closes: #191656)
  * Fix ru.po to use a capital letter for the translation of 'Y' so that
    YnPrompt works correctly (Closes: #200953).  No other translations seem
    to have this problem
  * Regenerate POT file and sync .po files
  * Only try to clear stdin if it is a tty, to avoid looping if there is
    lots of stuff (perhaps an infinite amount) to read (Closes: #192228)

 -- Matt Zimmerman <mdz@debian.org>  Fri, 25 Jul 2003 20:21:53 -0400

apt (0.5.7) unstable; urgency=low

  * Update control file to match overrides (apt priority important,
    libapt-pkg-dev section libdevel)
  * Silence the essential packages check if we are only downloading
    archives and not changing the system (Closes: #190862)
  * Skip version check if a build-dependency is provided by an installed package
    (Closes: #126938)
  * Have apt-cache show exit with an error if it cannot find any of the
    specified packages (Closes: #101490)

 -- Matt Zimmerman <mdz@debian.org>  Mon, 21 Jul 2003 23:43:24 -0400

apt (0.5.6) unstable; urgency=low

  * Adam Heath <doogie@debian.org>
    - Fix segfault when handling /etc/apt/preferences.  Closes: #192409.
  * Matt Zimmerman <mdz@debian.org>
    - Clean up some string handling, patch from Peter Lundkvist
      <p.lundkvist@telia.com> (Closes: #192225)
    - Don't fall off the end of the buffer when comparing versions.
      Patch from Koblinger Egmont <egmont@uhulinux.hu> (Closes: #194327)
    - Minor fixes to apt-ftparchive(1) (Closes: #118156)
    - Fix typo in apt-ftparchive help text (Closes: #119072)
    - More typos in apt-ftparchive help text (Closes: #190936)
    - Update config.guess, config.sub to latest versions
    - Modify the description for apt-utils to reflect the fact that it is not
      (any longer) infrequently used (Closes: #138045)
    - Make setup script for dselect method more explicit about
      overwriting sources.list (Closes: #151727)
    - Fix typo in apt-cache(8) (Closes: #161243)
    - Remove duplicate 'showpkg' from synopsis on apt-cache(8)
      (Closes: #175611)
    - Document in apt-get(8) the meaning of the '*' in ShowList, which is that
      the package is being purged (Closes: #182369)
    - Fix extra "/" character in apt.conf(5) (Closes: #185545)
    - Fix typo in tar error message (Closes: #191424)
    - Clarify description of 'search' on apt-cache(8) (Closes: #192216)
    - Fix incorrect path for 'partial' directory on apt-get(8)
      (Closes: #192933)
    - Fixes to pt_BR translation from Andre Luis Lopes <andrelop@ig.com.br>
      (Closes: #196669)
    - Updated apt_preferences(5) man page with many corrections and
      clarifications from Thomas Hood <jdthood@yahoo.co.uk>
      (Closes: #193336)
    - Fix SGML validation errors in apt-cache.8.sgml introduced in 0.5.5 or so
    - Add a simple example to apt-ftparchive(1) (Closes: #95257)
    - Add bug script for collecting configuration info (Closes: #176482)

 -- Matt Zimmerman <mdz@debian.org>  Mon, 21 Jul 2003 01:59:43 -0400

apt (0.5.5.1) unstable; urgency=low

  * Move the target of the example docs from doc to binary.  Closes:
    #192331
  * Fix api breakage that broke apt-ftparchive and apt-cache dumpavail, by
    backing out change that incorretly attempted to handle Package sections
    larger than 32k.  Closes: #192373
  * Fix never-ending loop with apt-get install -V.  Closes: #192355.

 -- Adam Heath <doogie@debian.org>  Mon, 19 May 2003 12:30:16 -0500

apt (0.5.5) unstable; urgency=low

  * New deb version compare function, that has no integer limits, and
    supports pre-versions using ~.  Code ported from dpkg.
  * Fix handling of [!arch] for build-dependencies. Closes: #88798, #149595
  * Fix handling of build-deps on unknown packages. Closes: #88664, #153307
  * "apt-get --arch-only build-dep" to install only architecture-
    dependent build dependencies. Bump minor shared lib number to reflect
    small change in BuildDepend API.
  * APT::Build-Essential configuration option (defaults to "build-essential")
    so that "apt-get build-dep" will ensure build essential packages are
    installed prior to installing other build-dependencies. Closes: #148879
  * LD_LIBRARY_PATH thing. Closes: #109430, #147529
  * /usr/doc reference in postinst. Closes: #126189
  * Doc updates. Closes: #120689
  * Possible apt-cache segfault. Closes: #120311, #118431, #117915, #135295,
          #131062, #136749
  * Print special message for EAI_AGAIN. Closes: #131397
  * libapt-pkg-dev needs to bring in the apt-inst library if linking
    is to work. Closes: #133943
  * Typos, Doc Stuff. Closes: #132772, #129970, #123642, #114892, #113786,
         #109591, #105920, #103678, #139752, #138186, #138054, #138050,
	 #139994, #142955, #151654, #151834, #147611, #154268, #173971
  * Fix possibility for tag file parsing to fail in some unlikely situations.
    Closes: #139328
  * Use std C++ names for some header files. Closes: #128741
  * Do not check for free space if --no-download. Closes: #117856
  * Actually implement or group handling for 'upgrade'. Closes: #133950
  * "Internal Error, Couldn't configure pre-depend" is not actually an
    internal error, it is a packaging error and now it says so, and
    pinpoints the problem dependency. Closes: #155621
  * Allows failure to write to a pipe for post-invoke stuff. Closes: #89830
  * Use usr/share/doc for dhelp. Closes: #115701
  * --print-uris works with 'update'. Closes: #57070
  * Options Dpkg::MaxArgs,Dpkg::MaxArgBytes to allow a much longer dpkg
    command line.
  * Fixed 2 little OR group bugs, thanks to Yann Dirson. Closes: #143995,
    #142298
  * Allow an uninstalled package to be marked for removal on an install
    line (meaning not to automatically install it), also fix some dodgy
    handling of protected packages. Closes: #92287, #116011
  * Fix errant prefix matching in version selection. Closes: #105968
  * Ensure that all files needed to run APT as a user are readable and
    ignore roots umask for these files. Closes: #108801
  * Support larger config spaces. Closes: #111914
  * 'apt-get update' no longer does 'Building Dependency Tree'.
  * When matching regexs allways print a message. Change regex activation
    charset. Closes: #147817
  * Don't die if lines in sources.list are too long. Closes: #146846
  * Show file name on apt-extracttemplate error messges. Closes: #151835
  * i18n gettext stuff, based on work from Michael Piefel: Closes: #95933
  * Some highly unlikely memory faults. Closes: #155842
  * C++ stuff for G++3.2. Closes: #162617, #165515,
  * apt-config dumps sends to stdout not stderr now.  Closes: #146294
  * Fix segfault in FindAny when /i is used, and there is no default.
    Closes: #165891
  * Add s390x to archtable.  Closese: #160992.
  * Update config.sub/config.guess in cvs, and add support to debian/rules
    to update them from /usr/share/misc if they exist.  Closes: #155014
  * Remove 'Sorry' from messages.  Closes: #148824.
  * Change wording of 'additional disk space usage' message.  Closes:
    #135021.
  * apt-extracttemplates now prepends the package name when extracting
    files.  Closes: #132776
  * Add -n synonym for --names-only for apt-cache.  Closes: #130689
  * Display both current version and new version in apt-get -s.  Closes:
    #92358
  * Add an options and timeout config item to ssh/rsh.  Closes: #90654
  * libapt-pkg-dev now depends on apt-utils.  Closes: #133942.
  * Change verbose logging output of apt-ftparchive to go to stderr,
    instead of stdout.  Also, errors that occur no longer go to stdout,
    but stderr.  Closes: #161592
  * Test for timegm in configure.  Closes: #165516.
  * s/st_mtime/mtime/ on our local stat structure in apt-ftparchive, to
    support compliation on platforms where st_mtime is a macro.  Closes:
    #165518
  * Check the currently mounted cdrom, to see if it's the one we are
    interested in.  Closes: #154602
  * Refer to reportbug instead of bug in the man pages. Closes: #173745
  * Link apt-inst to apt-pkg. Closes: #175055
  * New apt_preferences man page from Thomas Hood, Susan Kleinmann,
    and others.
  * Fix > 300 col screen segfault. Closes: #176052
  * Rebuild with gcc-3.2. Closes: #177752, #178008.
  * Fix build-dep handling of | dependencies.
    Closes: #98640, #145997, #158896, #172901
  * Double default value of APT::Cache-Limit, until such time as it
    can be made more dynamic.  Closes: #178623.
  * Report uris with '.gz' when there are errors.  Closes: #178435.
  * When installing build-deps, make sure the new version will
    satisfy build requirements. Closes: #178121
  * Split offline and guide documentation into apt-doc.  This was done so
    that binary-arch builds do not require documention deps.  Note, that 
    apt-doc is not installed on upgrades.
  * Use doc-base, instead of dhelp directly.  Closes: #110389
  * Change http message 'Waiting for file' to 'Waiting for headers'.
    Closes: #178537
  * Remove trailing lines on package lists in apt-get.  Closes: #178736.
  * Fix origin pins for file:// uris.  Closes: #189014.
  * Apply typo and syntax patch from bug to apt-cache.8.sgml.  Closes:
    #155194
  * s/dpkg-preconfig/dpkg-preconfigure/ in examples/configure-index.
    Closes: #153734.
  * Fix some typos in the apt-get manual.  Closes: #163932.
  * Apply patch from bug, to change frozen to testing, and then do it
    everywhere else.  Closes: #165085.
  * Update es.po.  Closes: #183111.
  * Add pt_BR translation of apt_preferences(5).  Also, build fr manpages.
    Closes: #183904.
  * Add a vcg command to apt-cache, similiar to dotty.  Closes: #150512.
  * Add option to apt-get to show versions of packages being
    upgraded/installed.
  * Be quiet in apt.post{inst,rm}.  Closes: #70685.
  * apt-get now prints out suggested and recommended packages.  Closes:
    #54982.
  * Insert some newlines in the cdrom change media message.  Closes:
    #154601.
  * Add a rdepends command to apt-cache.  Closes: #159864.
  * When building the dpkg command line, allow for 8192 chars to be used,
    instead of only 1024.
  * APT::Immediate-Configure had inverted semantics(false meant it was
    enabled).  Closes: #173619.
  * Fix status file parser so that if a record is larger than 32k, the
    buffer size will be doubled, and the read attempted again.  Closes:
    #174945.

 -- Adam Heath <doogie@debian.org>  Sun, 27 Apr 2003 01:23:12 -0500

apt (0.5.4) unstable; urgency=low

  * M68k config.guess patch. Closes: #88913
  * Bi-yearly test on OpenBSD and Solaris
  * Doc updates. Closes: #89121, #89854, #99671, #98353, #95823, #93057,
          #97520, #102867, #101071, #102421, #101565, #98272, #106914,
          #105606, #105377
  * Various cosmetic code updates. Closes: #89066, #89066, #89152
  * Add "pre-auto" as an option for DSelect::Clean (run autoclean after
    update).
  * More patches from Alfredo for Vendors and more SHA-1 stuff
  * Fix for AJ's 'desire to remove perl-5.005' and possibly other
    similar situations. Closes: #56708, #59432
  * no_proxy and ftp. Closes: #89671
  * Philippe Batailler's man page patches.
  * Fix for display bug. Closes: #92033, #93652, #98468
  * Use more than 16bits for the dep ID. Some people ran out..
    Closes: #103020, #97809, #102951, #99974, #107362, #107395, #107362,
            #106911, #107395, #108968
  * Reordered some things to make dante and FTP happier. Closes: #92757
  * James R. Van Zandt's guide.sgml updates. Closes: #90027
  * apt-ftparchive copes with no uncompressed package files + contents.
  * French man pages from philippe batailler - well sort of. They
    don't build yet..
  * run-parts. Closes: #94286
  * 'apt-cache policy' preferences debug tool.
  * Whatever. Closes: #89762
  * libstdc++ and HURD. Closes: #92025
  * More apt-utils verbage. Closes: #86954
  * Fliped comparision operator. Closes: #94618
  * Used the right copyright file. Closes: #65691
  * Randolph's G++3 patches.
  * Fixed no_proxy tokanizing. Closes: #100046
  * Strip Config-Version when copying status to available. Closes: #97520
  * Segfault with missing source files. Closes: #100325
  * EINTR check. Closes: #102293
  * Various changes to the locking metholodgy for --print-uris.
    Closes: #100590
  * Lame LD_LIBRARY_PATH thing. Closes: #98928
  * apt-cache search searchs provide names too now. Closes: #98695
  * Checksum and long lines problem. Closes: #106591
  * .aptignr and empty files are just a warning. Closes: #97364

 -- Jason Gunthorpe <jgg@debian.org>  Sat, 18 Aug 2001 17:21:59 -0500

apt (0.5.3) unstable; urgency=low

  * JoeyH's dpkg::preconfig not working. Closes: #88675
  * Fixed apt override disparity
  * Alfredo's SHA-1 and related patches

 -- Jason Gunthorpe <jgg@debian.org>  Sun,  4 Mar 2001 15:39:43 -0700

apt (0.5.2) unstable; urgency=low

  * Fixed mention of /usr/doc in the long description
  * JoeyH's downgrade bug -- don't use 0.5.1
  * Doc bug. Closes: #88538
  * Fault in building release strings. Closes: #88533

 -- Jason Gunthorpe <jgg@debian.org>  Sun,  4 Mar 2001 15:39:43 -0700

apt (0.5.1) unstable; urgency=low

  * Fixed #82894 again, or should be and.
  * Process the option string right. Closes: #86921
  * Don't eat the last command for pipes. Closes: #86923
  * Ignore .* for configuration directory processing. Closes: #86923
  * Alfredo's no_proxy patch
  * Documentation fixes. Closes: #87091
  * JoeyH's double slash bug. Closes: #87266
  * Unintitialized buffer and apt-ftparchive contents generation.
     Closes: #87612
  * Build-deps on virtual packages. Closes: #87639
  * Fixes glibc/libstdc++ symbol dependencies by including glibc and
    libstdc++ version info in the library soname and in the package
    provides. Closes: #87426
  * Updated soname version to 0.3.2
  * apt-extracttemplates moved from debconf into apt-utils
  * s390 archtable entry. Closes: #88232
  * Dan's segfault
  * Some instances where the status file can source a package in a
    non-sensical way. Closes: #87390
  * Work better if there are duplicate sources.list entries.
  * Fixed the resetting of Dir with "dir {};". Closes: #87323

 -- Randolph Chung <tausq@debian.org>  Sat, 3 Mar 2001 15:37:38 -0700

apt (0.5.0) unstable; urgency=low

  * Fixed an obscure bug with missing final double new lines in
    package files
  * Changed the apt-cdrom index copy routine to use the new section
    rewriter
  * Added a package file sorter, apt-sortpkgs
  * Parse obsolete Optional dependencies.
  * Added Ben's rsh method. Closes: #57794
  * Added IPv6 FTP support and better DNS rotation support.
  * Include the server IP in error messages when using a DNS rotation.
    Closes: #64895
  * Made most of the byte counters into doubles to prevent 32bit overflow.
    Closes: #65349
  * HTTP Authorization. Closes: #61158
  * Ability to parse and return source index build depends from Randolph.
  * new 'apt-get build-dep' command from Randolph. Closes: #63982
  * Added apt-ftparchive the all dancing all singing FTP archive
    maintinance program
  * Allow version specifications with =1.2.4-3 and /2.2 or /stable postfixes
    in apt-get.
  * Removed useless internal cruft including the xstatus file.
  * Fixed config parser bugs. Closes: #67848, #71108
  * Brain Damanged apt-get config options changed, does not change the command
    line interface, except to allow --enable-* to undo a configuration
    option:
      No-Remove -> Remove
      No-Download -> Download
      No-Upgrade -> Upgrade
  * Made this fix configable (DSelect::CheckDir) and default to disabled:
     * No remove prompt if the archives dir has not changed. Closes: #55709
    Because it is stupid in the case where no files were downloaded due to
    a resumed-aborted install, or a full cache! Closes: #65952
  * Obscure divide by zero problem. Closes: #64394
  * Update sizetable for mips. Closes: #62288
  * Fixed a bug with passive FTP connections
  * Has sizetable entry for sparc64. Closes: #64869
  * Escape special characters in the ::Label section of the cdroms.lst
  * Created apt-utils and python-apt packages
  * Due to the new policy engine, the available file may contain entries
    from the status file. These are generated if the package is not obsolete
    but the policy engine prohibits using the version from the package files.
    They can be identified by the lack of a Filename field.
  * The new policy engine. Closes: #66509, #66944, #45122, #45094, #40006,
    #36223, #33468, #22551
  * Fixed deb-src line for non-us. Closes: #71501, #71601
  * Fixes for G++ 2.96, s/friend/friend class/
  * Fixed mis doc of APT::Get::Fix-Missing. Closes: #69269
  * Confirmed fix for missing new line problem. Closes: #69386
  * Fixed up dhelp files. Closes: #71312
  * Added some notes about dselect and offline usage. Closes: #66473, #38316
  * Lock files on read only file systems are ignored w/ warning.
    Closes: #61701
  * apt-get update foo now gives an error! Closes: #42891
  * Added test for shlibs on hurd. Closes: #71499
  * Clarified apt-cache document. Closes: #71934
  * DocBook SGML man pages and some improvements in the text..
  * sigwinch thing. Closes: #72382
  * Caching can be turned off by setting the cache file names blank.
  * Ignores arches it does not know about when autocleaning. Closes: #72862
  * New function in apt-config to return dirs, files, bools and integers.
  * Fixed an odd litle bug in MarkInstall and fixed it up to handle
    complex cases involving OR groups and provides.
    68754 describes confusing messages which are the result of this..
    Closes: #63149, #69394, #68754, #77683, #66806, #81486, #78712
  * Speeling mistake and return code for the 'wicked' resolver error
    Closes: #72621, #75226, #77464
  * Solved unable to upgrade libc6 from potato to woody due to 3 package
    libc6 dependency loop problem.
  * Leading sources.list spaces. Closes: #76010
  * Removed a possible infinite loop while processing installations.
  * Man page updates. Closes: #75411, #75560, #64292, #78469
  * ReduceSourceList bug. Closes: #76027
  * --only-source option. Closes: #76320
  * Typos. Closes: #77812, #77999
  * Different status messages. Closes: #76652, #78353
  * /etc/apt/apt.conf.d/ directory for Joey and Matt and pipe protocol 2
  * OS detection an support for the new pseduo standard of os-arch for the
    Architecture string. Also uses regexing.. Closes: #39227, #72349
  * Various i18n stuff. Note that this still needs some i18n wizard
    to do the last gettextization right. Closes: #62386
  * Fixed a problem with some odd http servers/proxies that did not return
    the content size in the header. Closes: #79878, #44379
  * Little acquire bugs. Closes: #77029, #55820
  * _POSIX_THREADS may not be defined to anything, just defined..
    Closes: #78996
  * Spelling of Ignore-Hold correctly. Closes: #78042
  * Unlock the dpkg db if in download only mode. Closes: #84851
  * Brendan O'Dea's dselect admindir stuff. Closes: #62811
  * Patch from BenC. Closes: #80810
  * Single output of some names in lists. Closes: #80498, #43286
  * Nice message for people who can't read syserror output. Closes: #84734
  * OR search function. Closes: #82894
  * User's guide updates. Closes: #82469
  * The AJ/JoeyH var/state to var/lib transition patch. Closes: #59094
  * Various CD bugs, again thanks to Greenbush
    Closes: #80946, #76547, #71810, #70049, #69482
  * Using potato debhelper. Closes: #57977
  * I cannot self-terminate. Closes: #74928

 -- Jason Gunthorpe <jgg@debian.org>  Wed, 21 Feb 2001 00:39:15 -0500

apt (0.3.19) frozen unstable; urgency=low

  * Updates to apt-cdrom to support integrated non-us nicely, thanks to
    Paul Wade.
  * Fixed that apt-get/cdrom deadlock thing. Closes: #59853, #62945, #61976
  * Fixed hardcoded path. Closes: #59743
  * Fixed Jay's relative path bug
  * Allowed source only CDs. Closes: #58952
  * Space check is supressed if --print-uris is given. Closes: #58965
  * Clarified the documenation examples for non-us. Closes: #58646
  * Typo in the package description. Closes: #60230
  * Man Page typo. Closes: #60347
  * Typo in Algorithms.cc. Closes: #63577
  * Evil dotty function in apt-cache for generating dependency graphs
    with the as-yet-unpackaged GraphVis.
  * Appears to have been fixed in Janurary.. Closes: #57981
  * New config.guess/sub for the new archs. Closes: #60874
  * Fixed error reporting for certain kinds of resolution failures.
    Closes: #61327
  * Made autoclean respect 'q' settings. Closes: #63023
  * Fixed up the example sources.list. Closes: #63676
  * Added DPkg::FlushSTDIN to control the flushing of stdin before
    forking dpkg. Closes: #63991

 -- Ben Gertzfield <che@debian.org>  Fri, 12 May 2000 21:10:54 -0700

apt (0.3.18) frozen unstable; urgency=low

  * Changes in the postinst script. Closes: #56855, #57237
  * Fixed bashism. Closes: #57216, #57335
  * Doc updates. Closes: #57772, #57069, #57331, #57833, #57896

 -- Ben Gertzfield <che@debian.org>  Sun, 13 Feb 2000 01:52:31 -0800

apt (0.3.17) unstable; urgency=low

  * RFC 2732 usage for CDROM URIs and fixes to apt-cdrom
  * Fixed the configuration parser to not blow up if ; is in the config
    string
  * Applied visual patch to dselect install script . Closes #55214
  * Included the configure-index example
  * Minimal CD swaps
  * Library soname has increased
  * Fixed default sources.list to have correct URLs for potato when it
    becomes stable
  * Added a message about erasing sources.list to dselect setup script
    Closes: #55755
  * No remove prompt if the archives dir has not changed. Closes: #55709
  * Fixed inclusion of 2nd sample config file. Closes: #55374
  * Made file mtimes of 0 not confuse the methods If-Modifed-Since check.
    Closes: #55991

 -- Ben Gertzfield <che@debian.org>  Mon, 31 Jan 2000 12:12:40 -0800

apt (0.3.16) unstable; urgency=low

  * Made --no-download work. Closes: #52993
  * Now compiles on OpenBSD, Solaris and HP-UX
  * Clarify segfault errors
  * More debhelper fixes. Closes: #52662, #54566, #52090, #53531, #54769
  * Fix for Joel's discovery of glibc removal behavoir.
  * Fix for Ben Collins file: uri from slink upgrade.
  * Fixed resume code in FTP. Closes: #54323
  * Take more precautions to prevent the corruption Joey Hess saw.
  * Fixed --no-list-cleanup
  * RFC 2732 URI parsing ([] for hostnames).
  * Typo in apt-cache man page. Closes: #54949

 -- Ben Gertzfield <che@debian.org>  Fri, 14 Jan 2000 08:04:15 -0800

apt (0.3.15) unstable; urgency=low

  * Added DSelect::WaitAfterDownload Closes: #49549
  * Fixed cast error in byteswap macro and supporting code. Closes: #50093
  * Fixed buffer overflow for wide terminal sizes. Closes: #50295
  * Made -s and clean not do anything. Closes: #50238
  * Problem with Protected packages and the new OR code.
  * /usr/share/doc stuff. Closes: #51017, #50228, #51141
  * Remove doesn't require a package to be installable. Closes: #51175
  * FTP proxy touch ups in the mabn page. Closes: #51315, #51314

 -- Ben Gertzfield <che@debian.org>  Sat,  4 Dec 1999 21:17:24 -0800

apt (0.3.14) unstable; urgency=low

  * Fix Perl or group pre-depends thing Closes: #46091, #46096, #46233, #45901
  * Fix handling of dpkg's conversions from < -> <= Closes: #46094, #47088
  * Make unparsable priorities non-fatal Closes: #46266, #46267, #46293, #46298
  * Fix handling of '/' for the dist name. Closes: #43830, #45640, #45692
  * Fixed 'Method gave a blank filename' error from IMS queries onto CDs.
    Closes: #45034, #45695, #46537
  * Made OR group handling in the problem resolver more elaborate. Closes: #45646
  * Added APT::Clean-Installed option. Closes: #45973
  * Moves the free space check to after the calculated size is printed.
    Closes: #46639, #47498
  * mipsel arch Closes: #47614
  * Beautified URI printing to not include passwords Closes: #46857
  * Fixed little problem with --no-download Closes: #47557
  * Tweaked Dselect 'update' script to re-gen the avail file even in the
    event of a failure Closes: #47112
  * Retries for source archives too Closes: #47529
  * Unmounts CDROMs iff it mounted them Closes: #45299
  * Checks for the partial directories before doing downloads Closes: #47392
  * no_proxy environment variable (http only!) Closes: #43476
  * apt-cache showsrc Closes: #45799
  * De-Refs Single Pure virtual packages. Closes: #42437, #43555
  * Regexs for install. Closes: #35304, #38835
  * Dependency reports now show OR group relations
  * Re-Install feature. Cloes: #46961, #37393, #38919
  * Locks archive directory on clean (woops)
  * Remove is not 'sticky'. Closes: #48392
  * Slightly more accurate 'can not find package' message. Closes: #48311
  * --trivial-only and --no-remove. Closes: #48518
  * Increased the cache size. Closes: #47648
  * Comment woopsie. Closes: #48789
  * Removes existing links when linking sources. Closes: #48775
  * Problem resolver does not install all virtual packages. Closes: #48591, #49252
  * Clearer usage message about 'source' Closes: #48858
  * Immediate configure internal error Closes: #49062, #48884

 -- Ben Gertzfield <che@debian.org>  Sun,  7 Nov 1999 20:21:25 -0800

apt (0.3.13) unstable; urgency=low

  * Fix timestamp miss in FTP. Closes: #44363
  * Fix sorting of Kept packages. Closes: #44377
  * Fix Segfault for dselect-upgrade. Closes: #44436
  * Fix handling of '/' for the dist name. Closes #43830
  * Added APT::Get::Diff-Only and Tar-Only options. Closes #44384
  * Add commented-out deb-src URI to default sources.list file.

 -- Ben Gertzfield <che@debian.org>  Sun, 19 Sep 1999 18:54:20 -0700

apt (0.3.12) unstable; urgency=low

  * Fix for typo in the dhelp index. Closes: #40377
  * Multiple media swap support
  * Purge support. Closes: #33291, #40694
  * Better handling of - remove notation. Closes: #41024
  * Purge support. Closes: #33291, #40694
  * Error code on failed update. Closes: #41053
  * apt-cdrom adds entries for source directories. Closes: #41231
  * Sorts the output of any list. Closes: #41107
  * Fixes the looping problem. Closes: #41784, #42414, #44022
  * Fixes the CRC mechanism to lowercase all strings. Closes: #41839
  * More checks to keep the display sane. Particularly when fail-over is
    used with local mirrors and CD-Roms. Closes: #42127, #43130, #43668
  * PThread lockup problem on certain sparc/m68k. Closes: #40628
  * apt-cdrom understands .gz Package files too. Closes: #42779
  * Spelling error in dselect method description. Closes: #43251
  * Added security to the default source list. Closes: #43356

 -- Ben Gertzfield <che@debian.org>  Fri,  3 Sep 1999 09:04:28 -0700

apt (0.3.11) unstable; urgency=low

  * Fix for mis-parsed file: URIs. Closes: #40373, #40366, #40230
  * Fix for properly upgrading the system from perl 5.004 to 5.005

 -- Ben Gertzfield <che@debian.org>  Mon, 28 Jun 1999 21:06:44 -0700

apt (0.3.9) unstable; urgency=low

  * Spelling error in cachefile.cc. Closes: #39885
  * Trailing slash in dselect install if you try to use the
    default config file. Closes: #40011
  * Simulate works for autoclean. Closes: #39141
  * Fixed spelling errors. Closes: #39673
  * Changed url parsing a bit. Closes: #40070, #40069
  * Version 0.3.8 will be for slink/hamm (GNU libc 2).

 -- Ben Gertzfield <che@debian.org>  Thu, 24 Jun 1999 18:02:52 -0700

apt (0.3.7) unstable; urgency=low

  * Fixed missing text in the apt-get(8) page. Closes: #37596
  * Made --simulate and friends work with apt-get source. Closes: #37597, #37656
  * Fixed inclusion of man pages in the -doc/-dev package. Closes: #37633, #38651
  * Fixed handling of the -q option with not-entirely integer arguments
    Closes: #37499
  * Man page typo Closes: #37762
  * Fixed parsing of the Source: line. Closes: #37679
  * Dpkg/dpkg-hurd source bug. Closes: #38004, #38032
  * Added a check for an empty cache directory. Closes: #37963
  * Return a failure code if -d is given and packages fail to download.
    Closes: #38127
  * Arranged for an ftp proxy specifing an http server to work. See the
    important note in the sources.list man page.
  * Accounted for resumed files in the cps calculation. Closes: #36787
  * Deal with duplicate same version different packages. Closes: #30237
  * Added --no-download. Closes: #38095
  * Order of apt-cdrom dist detection. Closes: #38139
  * Fix apt-cdrom chop handling and missing lines. Closes: #37276
  * IPv6 http support
  * Suggests dpkg-dev for apt-get source. Closes: #38158
  * Fixed typo in apt-get help. Closes: #38712
  * Improved the error message in the case of broken held package. Closes: #38777
  * Fixed handling of MD5 failures
  * Documented list notation Closes: #39008
  * Change the 'b' to 'B'. Closes: #39007

 -- Ben Gertzfield <che@debian.org>  Sun, 20 Jun 1999 18:36:20 -0700

apt (0.3.6) unstable; urgency=low

  * Note that 0.3.5 never made it out the door..
  * Fix for apt-cdrom and unusual disk label locations. Closes: #35571
  * Made APT print numbers in decimal. Closes: #35617, #37319
  * Buffer munching fix for FTP. Closes: #35868
  * Typo in sample config file. Closes: #35907
  * Fixed whitespace in version compares. Closes: #35968, #36283, #37051
  * Changed installed size counter to only count unpacked packages.
    Closes: #36201
  * apt-get source support. Closes: #23934, #27190
  * Renames .debs that fail MD5 checking, provides automatic corruption
    recovery. Closes: #35931
  * Fixed autoconf verison. Closes: #37305
  * Random Segfaulting. Closes: #37312, #37530
  * Fixed apt-cache man page. Closes: #36904
  * Added a newline to apt-cache showpkg. Closes: #36903

 -- Ben Gertzfield <che@debian.org>  Wed, 12 May 1999 09:18:49 -0700

apt (0.3.4) unstable; urgency=low

  * Release for Ben while he is out of town.
  * Checked the size of partial files. Closes: #33705
  * apt-get should not print progress on non-tty. Closes: #34944
  * s/guide.text.gz/users-guide.txt.gz/ debian/control: Closes: #35207
  * Applied cdrom patches from Torsten.  Closes: #35140, #35141
  * smbmounted cdrom fix. Closes: #35470
  * Changed ie to eg.  Closes: #35196

 -- Adam Heath <doogie@debian.org>  Sun,  4 Apr 1999 18:26:44 -0500

apt (0.3.3) unstable; urgency=low

  * Fixes bug with file:/ URIs and multi-CD handling. Closes: #34923

 -- Ben Gertzfield <che@debian.org>  Tue, 23 Mar 1999 12:15:44 -0800

apt (0.3.2) unstable; urgency=low

  * Major release into unstable of v3
  * These bugs have been fixed, explanations are in the bug system, read
    the man pages as well..
    Closes: #21113, #22507, #22675, #22836, #22892, #32883, #33006, #34121,
    	    #23984, #24685, #24799, #25001, #25019, #34223, #34296, #34355,
	    #24021, #25022, #25026, #25104, #25176, #31557, #31691, #31853,
    	    #25458, #26019, #26433, #26592, #26670, #27100, #27100, #27601,
    	    #28184, #28391, #28778, #29293, #29351, #27841, #28172, #30260,
    	    #29382, #29441, #29903, #29920, #29983, #30027, #30076, #30112,
    	    #31009, #31155, #31381, #31883, #32140, #32395, #32584. #34465,
    	    #30383, #30441, #30472, #30643, #30827, #30324, #36425, #34596

 -- Ben Gertzfield <che@debian.org>  Mon, 15 Mar 1999 19:14:25 -0800

apt (0.3.1) experimental; urgency=low

  * Minor release of cvs version.
  * Added virtual package libapt-pkgx.x

 -- Mitch Blevins <mblevin@debian.org>  Wed, 10 Mar 1999 07:52:44 -0500

apt (0.3.0) experimental; urgency=low

  * New experimental version.

 -- Ben Gertzfield <che@debian.org>  Tue, 15 Dec 1998 12:53:21 -0800

apt (0.1.9) frozen unstable; urgency=low

  * Return to the wacky numbering for when we build 0.1.8 for hamm
  * Important bug related to APT on the Alpha fixed
  * apt-get dist-upgrade problems fixed
  * tiny patch for http method to fix an endless loop
  * nice fix from /usr/doc/lintian/ to remove rpath nastiness from
    libtool and add proper shared lib dependancies
  * now dh_shlibdeps is called with LD_LIBRARY_PATH=debian/tmp/usr/lib
    in case an old libpkg is installed while building APT to prevent
    spurious dependancies

 -- Ben Gertzfield <che@debian.org>  Thu,  5 Nov 1998 17:43:25 -0800

apt (0.1.7) unstable; urgency=low

  * New build with libstdc++2.9.
  * Various fixes; read the Changelog.

 -- Ben Gertzfield <che@debian.org>  Thu, 15 Oct 1998 18:29:18 -0700

apt (0.1.6) unstable; urgency=low

  * Various fixes in the FTP method for error checking. Fixes: #26188.
  * Spelling corrections in dselect method. Fixes: #25884
  * Fixes for compilation on alpha/ppc. Fixes: #25313, #26108.
  * No more bo releases: we're using a normal numbering system now.

 -- Ben Gertzfield <che@debian.org>  Tue,  8 Sep 1998 19:27:13 -0700

apt (0.1.5) unstable; urgency=low

  * Changed sources.list to point to 'unstable' by default, as
    'frozen' no longer exists!

 -- Ben Gertzfield <che@debian.org>  Thu, 23 Jul 1998 22:00:18 -0700

apt (0.1.3) unstable; urgency=low

  * New upstreamish version.
  * ftp method rewritten in C. Removes dependancies on all perl/perl
    related modules. This fixes many of the ftp method bugs.

 -- Ben Gertzfield <che@debian.org>  Thu, 16 Jul 1998 22:19:00 -0700

apt (0.1.1) unstable; urgency=low

  * Release for unstable.

 -- Ben Gertzfield <che@debian.org>  Tue, 30 Jun 1998 20:48:30 -0700

apt (0.1) unstable; urgency=low

  * Kludge to fix problem in libnet-perl with illegal anonymous
    FTP passwords.
  * Moved to unstable; apt is in a useable state now.
  * Fixed version numbering. From now on, numbering will be:
    0.1 (no actual release) -> 0.1.0bo (release for libc5) ->
    0.1.1 (release for unstable). Thanks, Manoj.

 -- Ben Gertzfield <che@debian.org>  Tue, 30 Jun 1998 20:40:58 -0700

apt (0.0.17-1) experimental; urgency=low

  * Fixed problem with libc6 version compare
  * Scott's away for a while, so I'll be packaging apt for the time
    being.

 -- Ben Gertzfield <che@debian.org>  Thu, 25 Jun 1998 19:02:03 -0700

apt (0.0.16-1) experimental; urgency=low

  * Modifications to make apt-get more friendly when backgrounded.
  * Updated documentation.
  * Updates to graphic widgets

 -- Scott K. Ellis <scott@debian.org>  Mon,  8 Jun 1998 11:22:02 -0400

apt (0.0.15-0.2bo) experimental; urgency=low

  * Bo compilation
  * Bob Hilliards crash

 -- Jason Gunthorpe <jgg@debian.org>  Sun, 31 May 1998 20:18:35 -0600

apt (0.0.15-0.1bo) experimental; urgency=low

  * Bo compilation
  * libstdc++272 patch

 -- Jason Gunthorpe <jgg@debian.org>  Sun, 31 May 1998 20:18:35 -0600

apt (0.0.15) experimental; urgency=low

  * Clean up source tarball (no user-visible changes)

 -- Scott K. Ellis <scott@debian.org>  Tue, 26 May 1998 12:23:53 -0400

apt (0.0.14) experimental; urgency=low

  * Updates in ordering code to make sure certain upgrades work correctly.
  * Made dselect/setup understand ftp as well as http

 -- Scott K. Ellis <scott@debian.org>  Wed, 20 May 1998 13:33:32 -0400

apt (0.0.13-bo1) experimental; urgency=low

  * Bo compilation

 -- Jason Gunthorpe <jgg@debian.org>  Mon, 18 May 1998 15:10:49 -0600

apt (0.0.13) experimental; urgency=low

  * Remove hardcoded egcc from debian/rules (#21575)
  * Fixes for ordering logic when system has a number of unpacked
    but unconfigured packages installed.
  * Spelling fix in dselect install method (#22556)

 -- Scott K. Ellis <scott@debian.org>  Sun, 17 May 1998 20:08:33 -0400

apt (0.0.12) experimental; urgency=low

  * Fixed problems with package cache corruption.
  * Made to depend on libc6 >= 2.0.7pre1 due to timezone problems with
    earlier versions.
  * Interface and documentation improvements.

 -- Scott K. Ellis <scott@debian.org>  Sat, 16 May 1998 23:17:32 -0400

apt (0.0.11) experimental; urgency=low

  * Change dependancies to pre-depends since breaking your packaging tools
    in the middle of an installation isn't very good.
  * Bug fixes to ftp method and general apt-get code

 -- Scott K. Ellis <scott@debian.org>  Fri, 15 May 1998 08:57:38 -0400

apt (0.0.10) experimental; urgency=low

  * Run "dpkg --configure -a" after an aborted dselect install
  * Fixed problem with install looping
  * Support for authenticating proxys: (note this isn't terribly secure)
    http_proxy="http://user:pass@firewall:port/"
  * Substitute $ARCH in sources.list
  * Fixes in the resumption code for ftp

 -- Scott K. Ellis <scott@debian.org>  Tue, 12 May 1998 09:14:41 -0400

apt (0.0.9) experimental; urgency=low

  * Added ftp support.
  * Various other less visible bug fixes.
  * Fixed problem with segfault when apt-get invoked in a non-existant
    directory (Bug #21863)
  * Bumped policy to 2.4.1

 -- Scott K. Ellis <scott@debian.org>  Fri,  1 May 1998 09:18:19 -0400

apt (0.0.8) experimental; urgency=low

  * Fixed generated available file (Bug #21836)
  * Added download ETA (Bug #21774).
  * Fixed hardcoded ARCH (Bug #21751).
  * Fixed check on http_proxy (Bug #21795).
  * Added download speed indicator.

 -- Scott K. Ellis <scott@debian.org>  Mon, 27 Apr 1998 10:58:32 -0400

apt (0.0.7) experimental; urgency=low

  * Remove libdeity and apt from package for now, since only apt-get and
    apt-cache are actually useful right now.
  * Clean up handling of package installation errors.
  * Added timeout to http transfers (#21269)
  * Updated setup for dselect/apt method.
  * Updated man pages
  * Long options (added in 0.0.6)

 -- Scott K. Ellis <scott@debian.org>  Tue, 21 Apr 1998 09:06:49 -0400

apt (0.0.6) experimental; urgency=low

  * Spelling changes.
  * Revamped download status display.
  * Call apt-get clean after successful install in dselect.
  * Added "apt-get clean" which deletes package files from /var/cache/apt

 -- Scott K. Ellis <scott@debian.org>  Thu,  9 Apr 1998 15:13:59 -0400

apt (0.0.5) experimental; urgency=low

  * Ignore signals while dpkg is running so we don't leave dpkg running in
    the background (#20804)
  * Check Packages as well as Packages.gz for file URIs (#20784)
  * Spelling cleanup (#20800)
  * Added -m option to permit upgrade to go on in the case of a bad mirror.
    This option may result in incomplete upgrades when used with -f.

 -- Scott K. Ellis <scott@debian.org>  Tue,  7 Apr 1998 12:40:29 -0400

apt (0.0.4) experimental; urgency=low

  * New usage guide.
  * Various documentation updates and cleanup.
  * Added '-f' option to apt-get attempt to fix broken dependancies.

 -- Scott K. Ellis <scott@debian.org>  Sat,  4 Apr 1998 14:36:00 -0500

apt (0.0.3) experimental; urgency=low

  * Added a shlibs.local file to prevent apt from depending on itself.
  * Updates to how apt-get handles bad states in installed packages.
  * Updated rules to make sure build works from a freshly checked out source
    archive.  Building from CVS needs libtool/automake/autoconf, builds from
    the distributed source package should have no such dependancy.

 -- Scott K. Ellis <scott@debian.org>  Fri,  3 Apr 1998 11:49:47 -0500

apt (0.0.2) unstable; urgency=low

  * Updates to apt-get and http binding for dselect method (apt).
  * Updating version number from 0.0.1, which was released only on IRC.

 -- Scott K. Ellis <scott@debian.org>  Fri,  3 Apr 1998 00:35:18 -0500

apt (0.0.1) unstable; urgency=low

  * Initial Release.

 -- Scott K. Ellis <scott@debian.org>  Tue, 31 Mar 1998 12:49:28 -0500<|MERGE_RESOLUTION|>--- conflicted
+++ resolved
@@ -1,3 +1,15 @@
+apt (0.8.13.2) unstable; urgency=low
+
+  [ Thorsten Spindler ]
+  * debian/zzapt.cron.daily:
+    - move cron job to the end of execution (LP: #727685)
+  
+  [ Michael Vogt ]
+  * mirror method:
+    - do not crash if the mirror file fails to download
+
+ -- Michael Vogt <michael.vogt@ubuntu.com>  Thu, 10 Mar 2011 15:56:54 +0100
+
 apt (0.8.13.1) unstable; urgency=low
 
   * apt-pkg/acquire-item.cc: Use stat buffer if stat was
@@ -20,15 +32,9 @@
     - updated, thanks to Andrej Znidarsic
   * mirror method:
     - when downloading data, show the mirror being used
-<<<<<<< HEAD
-    - randomize mirror list to ensure more even load
-    - merge fix from Matt Zimmerman, many thanks (LP: #741098)
-    - do not crash if the mirror file fails to download
-=======
     - randomize mirror list after download in a host specific way
       to ensure that the load is evenly spreaded accross the mirrors
     - fix some missing "Fail-Ignore"
->>>>>>> 3a1f49c4
 
  -- Michael Vogt <mvo@debian.org>  Wed, 16 Mar 2011 08:04:42 +0100
 
