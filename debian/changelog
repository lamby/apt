--- conflicted
+++ resolved
@@ -13,11 +13,12 @@
     - ensure that Date and Valid-Until time strings are not localised
     - add options to disable specific checksums for Indexes
     - include xz-compressed Packages and Sources files in Release file
-<<<<<<< HEAD
   * apt-pkg/aptconfiguration.cc:
     - support download of xz-compressed indexes files
-
- -- David Kalnischkies <kalnischkies@gmail.com>  Tue, 22 Feb 2011 18:10:30 +0100
+  * apt-pkg/deb/debsrcrecords.cc:
+    - support xz-compressed source v3 debian.tar files
+
+ -- David Kalnischkies <kalnischkies@gmail.com>  Tue, 22 Feb 2011 18:14:17 +0100
 
 apt (0.8.11.5) unstable; urgency=low
 
@@ -214,12 +215,6 @@
       default value of Acquire::GzipIndexes.
 
  -- Michael Vogt <mvo@debian.org>  Tue, 08 Feb 2011 12:58:12 +0100
-=======
-  * apt-pkg/deb/debsrcrecords.cc:
-    - support xz-compressed source v3 debian.tar files
-
- -- David Kalnischkies <kalnischkies@gmail.com>  Tue, 22 Feb 2011 18:12:21 +0100
->>>>>>> 255bfa26
 
 apt (0.8.10.3) unstable; urgency=low
 
