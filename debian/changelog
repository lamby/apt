--- conflicted
+++ resolved
@@ -1,12 +1,3 @@
-<<<<<<< HEAD
-apt (0.8.16~exp9ubuntu1) UNRELEASED; urgency=low
-
-  * merge from debian/experimental:
-    - new ABI
-  * DO NOT UPLOAD YET; THERE IS ANOTHER ABI BREAK COMMING SOON
-
- -- Michael Vogt <michael.vogt@ubuntu.com>  Thu, 10 Nov 2011 16:51:36 +0100
-=======
 apt (0.8.16~exp10) UNRELEASED; urgency=low
 
   [ David Kalnischkies ]
@@ -15,7 +6,14 @@
       only with real packages, not with virtual providers
 
  -- David Kalnischkies <kalnischkies@gmail.com>  Wed, 11 Jan 2012 17:59:33 +0100
->>>>>>> 88a52816
+
+apt (0.8.16~exp9ubuntu1) UNRELEASED; urgency=low
+
+  * merge from debian/experimental:
+    - new ABI
+  * DO NOT UPLOAD YET; THERE IS ANOTHER ABI BREAK COMMING SOON
+
+ -- Michael Vogt <michael.vogt@ubuntu.com>  Thu, 10 Nov 2011 16:51:36 +0100
 
 apt (0.8.16~exp9) experimental; urgency=low
 
