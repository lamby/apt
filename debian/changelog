<<<<<<< HEAD
apt (0.6.40.1ubuntu2) breezy; urgency=low
=======
apt (0.6.41) unstable; urgency=low
>>>>>>> 8e29e348

  * improved the support for "error" and "conffile" reporting from
    dpkg, added the format to README.progress-reporting
  * added README.progress-reporting to the apt-doc package
<<<<<<< HEAD
  * Do md5sum checking for file and cdrom method (closes: #319142)
  * Change pkgPolicy::Pin from private to protected to let subclasses
    access it too (closes: #321799)
  * methods/connect.cc:
    - send failure reason for EAI_AGAIN (TmpResolveFailure) to acuire-item
  * apt-pkg/acquire-item.cc:
    - fail early if a FailReason is TmpResolveFailure (avoids hangs during
      the install when no network is available)
  * merged michael.vogt@ubuntu.com--2005/apt--trust-cdrom--0

 -- Michael Vogt <michael.vogt@ubuntu.com>  Tue, 23 Aug 2005 19:44:55 +0200

apt (0.6.40.1ubuntu1) breezy; urgency=low

  * Synchronize with Debian

 -- Michael Vogt <michael.vogt@ubuntu.com>  Fri,  5 Aug 2005 14:20:56 +0200
=======
  * improved the network timeout handling, if a index file from a 
    sources.list times out or EAI_AGAIN is returned from getaddrinfo, 
    don't try to get the other files from that entry
  * Support architecture-specific extra overrides
    (closes: #225947). Thanks to  Anthony Towns for idea and
    the patch, thanks to Colin Watson for testing it.
  * Javier Fernandez-Sanguino Pen~a:
    - Added a first version of an apt-secure.8 manpage, and modified
      apt-key and apt.end accordingly. Also added the 'update'
      argument to apt-key which was previously not documented 
      (Closes: #322120)
  * Andreas Pakulat:
    - added example apt-ftparchive.conf file to doc/examples 
      (closes: #322483)
  * Fix a incorrect example in the man-page (closes: #282918)
  * Fix a bug for very long lines in the apt-cdrom code (closes: #280356)
  * Fix a manual page bug (closes: #316314)
  * Do md5sum checking for file and cdrom method (closes: #319142)
  * Change pkgPolicy::Pin from private to protected to let subclasses
    access it too (closes: #321799)
  * add default constructor for PrvIterator (closes: #322267)
  * Reread status configuration on debSystem::Initialize() 
    (needed for apt-proxy, thanks to Otavio for this patch)
  
 -- Michael Vogt <mvo@debian.org>  Mon,  5 Sep 2005 22:59:03 +0200
>>>>>>> 8e29e348

apt (0.6.40.1) unstable; urgency=low

  * bugfix in the parsing code for the apt<->dpkg communication. apt 
    crashed when dpkg sends the same state more than once under certain
    conditions
  * 0.6.40 breaks the ABI but I accidentally didn't change the soname :/

 -- Michael Vogt <mvo@debian.org>  Fri,  5 Aug 2005 13:24:58 +0200

apt (0.6.40ubuntu1) breezy; urgency=low

   * Synchronize with Debian

 -- Matt Zimmerman <mdz@ubuntu.com>  Thu,  4 Aug 2005 15:53:22 -0700

apt (0.6.40) unstable; urgency=low

  * Patch from Jordi Mallach to mark some additional strings for translation
  * Updated Catalan translation from Jordi Mallach
  * Merge from bubulle@debian.org--2005/apt--main--0:
    - Update pot and merge with *.po
    - Updated French translation, including apt-key.fr.8
  * Restore changelog entries from the 0.6.x series that went to Debian
    experimental
  * Merge michael.vogt@ubuntu.com--2005/apt--progress-reporting--0
    - Provide an interface for progress reporting which can be used by
      (e.g.) base-config

 -- Matt Zimmerman <mdz@debian.org>  Thu, 28 Jul 2005 11:57:32 -0700

apt (0.6.39ubuntu4) breezy; urgency=low

  * Fix keyring paths in apt-key, apt.postinst (I swear I remember doing this
    before...)

 -- Matt Zimmerman <mdz@ubuntu.com>  Wed, 29 Jun 2005 08:39:17 -0700

apt (0.6.39ubuntu3) breezy; urgency=low

  * Fix keyring locations for Ubuntu in apt-key too.

 -- Colin Watson <cjwatson@ubuntu.com>  Wed, 29 Jun 2005 14:45:36 +0100

apt (0.6.39ubuntu2) breezy; urgency=low

  * Install ubuntu-archive.gpg rather than debian-archive.gpg as
    /etc/apt/trusted.gpg.

 -- Colin Watson <cjwatson@ubuntu.com>  Wed, 29 Jun 2005 11:53:34 +0100

apt (0.6.39ubuntu1) breezy; urgency=low

  * Michael Vogt
    - Change debian/bugscript to use #!/bin/bash (Closes: #313402)
    - Fix a incorrect example in the man-page (closes: #282918)
    - Support architecture-specific extra overrides
      (closes: #225947). Thanks to  Anthony Towns for idea and
      the patch, thanks to Colin Watson for testing it.
    - better report network timeouts from the methods to the acuire code,
      only timeout once per sources.list line

 -- Matt Zimmerman <mdz@ubuntu.com>  Tue, 28 Jun 2005 11:52:24 -0700

apt (0.6.39) unstable; urgency=low

  * Welsh translation update: daf@muse.19inch.net--2005/apt--main--0--patch-6
  * Merge mvo's changes from 0.6.36ubuntu1:
    michael.vogt@ubuntu.com--2005/apt--mvo--0--patch-32
  * Merge aggregated translation updates:
    bubulle@debian.org--2005/apt--main--0
  * Update priority of apt-utils to important, to match the override file
  * Install only one keyring on each branch (Closes: #316119)

 -- Matt Zimmerman <mdz@ubuntu.com>  Tue, 28 Jun 2005 11:35:21 -0700

apt (0.6.38ubuntu1) breezy; urgency=low

  * First release from Ubuntu branch
  * Merge with --main--0, switch back to Ubuntu keyring

 -- Matt Zimmerman <mdz@ubuntu.com>  Sat, 25 Jun 2005 16:52:41 -0700

apt (0.6.38) unstable; urgency=low

  * Merge michael.vogt@ubuntu.com--2005/apt--fixes--0--patch-6, a workaround
    for the French man pages' failure to build
  * Branch Debian and Ubuntu
    - apt.postinst, apt-key: use the appropriate keyring
    - debian/rules: install all keyrings
  * Add the current Debian archive signing key (4F368D5D) to
    debian-archive.gpg
  * make pinning on the "component" work again (using the section of the 
    archive, we don't use per-section Release files anymore with apt-0.6)
    (closes ubuntu #9935)
  
 -- Matt Zimmerman <mdz@debian.org>  Sat, 25 Jun 2005 09:51:00 -0700

apt (0.6.37) breezy; urgency=low

  * Merge bubulle@debian.org--2005/apt--main--0 up to patch-81
    - patch-66: Italian update
    - patch-71: French update
    - patch-73: Basque update
    - patch-74: Hebrew update
    - patch-76: Correct Hebrew translation (Closes: #306658)
    - patch-77: French man page update
    - patch-79: Correct syntax errors in Hebrew translation
    - patch-81: Portuguese update
  * Fix build of French man pages (now using XML, not SGML)
  * Add Welsh translation from Dafydd Harries
    (daf@muse.19inch.net--2005/apt--main--0--patch-1)
  * Change debian/bugscript to use #!/bin/bash (Closes: #313402)

 -- Matt Zimmerman <mdz@ubuntu.com>  Tue, 24 May 2005 14:38:25 -0700

apt (0.6.36ubuntu1) breezy; urgency=low

  * make it possible to write a cache-control: no-cache header even if
    no proxy is set to support transparent proxies (closes ubuntu: #10773)

  * Merge otavio@debian.org--2005/apt--fixes--0.6:
    - Fix comment about the need of xmlto while building from Arch;
    - Fix StatStore struct on cachedb.h to use time_t and then fix a compile
      warning;
    - Lock database at start of DoInstall routine to avoid concurrent
      runs of install/remove and update commands (Closes: #194467)
    - Fix warnings while compiling with GCC 4.0 compiler  

 -- Michael Vogt <michael.vogt@ubuntu.com>  Mon, 23 May 2005 11:57:53 +0200

apt (0.6.36) experimental; urgency=low

  * Merge apt--mvo--0:
    - apt-pkg/acquire-item.cc:
      added "Acquire::BrokenProxy" that will force apt to always 
      re-get the Release.gpg file (for broken proxies)
    - debian/apt.cron.daily:
      MinAge is defaulting to 2 days now to prevent over-aggresive removal 
    - apt-pkg/cdrom.cc:
      honor "Acquire::gpgv::Options" when verifying the signature (Ubuntu #8496)
 
 -- Michael Vogt <mvo@debian.org>  Thu, 31 Mar 2005 20:37:11 +0200

apt (0.6.35) hoary; urgency=low

  * Merge apt--mvo--0 (incorporates 0.6.34ubuntu1):
    - Implement MaxSize and MaxAge in apt.cron.daily, to prevent the cache
      from growing too large (Ubuntu #6761)
    - some comments about the pkgAcqMetaSig::Custom600Headers() added
    - use gpg --with-colons
    - commented the ftp no_proxy unseting in methods/ftp.cc
    - added support for "Acquire::gpgv::options" in methods/gpgv.cc
  * Merge bubulle@debian.org--2005/apt--main--0
    - Make capitalization more consistent
    - Un-fuzzy translations resulting from capitalization changes
    - Italian translation update

 -- Matt Zimmerman <mdz@ubuntu.com>  Mon,  7 Mar 2005 20:08:33 -0800

apt (0.6.34) hoary; urgency=low

  * Add missing semicolon to configure-index (Closes: #295773)
  * Update build-depends on gettext to 0.12 (Closes: #295077)
  * Merge from bubulle@debian.org--2005/apt--main--0 to get
    translation updates

 -- Matt Zimmerman <mdz@ubuntu.com>  Fri,  4 Mar 2005 16:13:15 -0800

apt (0.6.33) hoary; urgency=low

  * Merge michael.vogt@ubuntu.com--2005/apt--mvo--0 (through patch-6)
    - patch-1: cosmetic changes (whitespace, "Apt::GPGV->APT::GPGV")
    - patch-2: (doc) documentation for gpgv
    - patch-3: (doc) new config variables added configure-index
    - patch-4: pkgAcquire::Run() pulse intervall can be configured
    - patch-5: fix for apt-get update removing Release.gpg files (#6865)
    - patch-6: change the path scoring in apt-cdrom, prefer pathes without
      symlinks

 -- Matt Zimmerman <mdz@ubuntu.com>  Sat, 26 Feb 2005 15:21:17 -0800

apt (0.6.32) hoary; urgency=low

  * Merge michael.vogt@ubuntu.com--2005/apt--mvo--0 (patch-1)
    - Implement Acquire::gpgv::options (Ubuntu bug#6283)

 -- Matt Zimmerman <mdz@ubuntu.com>  Tue,  8 Feb 2005 19:31:15 -0800

apt (0.6.31) hoary; urgency=low

  * Matt Zimmerman
    - Remove debugging output from apt.cron.daily (no one noticed?)
    - Apply patch from Anthony Towns to allow SHA1Summation to process a file
      descriptor until EOF, rather than requiring that the length of input be
      specified (Closes: #291338)
    - Fix build/install of Polish offline documentation, based on patch from
      Christian Perrier (Closes: #270404)
  * Michael Vogt
    - apt-cdrom.cc seperated into frontend (cmdline/apt-cdrom.cc and library
      apt-pkg/cdrom.{cc,h}) (Ubuntu #5668)

 -- Matt Zimmerman <mdz@ubuntu.com>  Fri,  4 Feb 2005 10:23:01 -0800

apt (0.6.30) unstable; urgency=low

  * Add ppc64 to buildlib/archtable
  * Merge michael.vogt@canonical.com--2004/apt--status-fd--0
    - Support preserving dpkg status file descriptor, to support
      better integration with synaptic
  
 -- Matt Zimmerman <mdz@ubuntu.com>  Wed, 19 Jan 2005 00:26:01 -0800

apt (0.6.29) hoary; urgency=low

  * Merge apt--mvo--0 (0.6.27ubuntu4)
  

 -- Matt Zimmerman <mdz@canonical.com>  Tue, 28 Dec 2004 17:18:02 -0800

apt (0.6.28) hoary; urgency=low

  * Merge apt--mvo--0
  * Rebuild source to get rid of arch metadata and temporary files in
    0.6.27ubuntu3

 -- Matt Zimmerman <mdz@canonical.com>  Thu, 23 Dec 2004 18:53:16 -0800

apt (0.6.27ubuntu4) hoary; urgency=low

  * remove old sig-file in partial/ before starting to fetch a new sig-file
    (see ubuntu #4769 for the rational)
  * added apt-key update method (uses ubuntu-keyring)
  * documented the "--allow-unauthenticated" switch
  * added DEB_BUILD_PROG_OPTS to debian/rules (additonal options can be 
    passed to DEB_BUILD_PROG like "-S")

 -- Michael Vogt <mvo@debian.org>  Thu, 23 Dec 2004 11:12:51 +0100

apt (0.6.27ubuntu3) hoary; urgency=low

  * added a exact dependency from libapt-pkg-dev to the apt version it was
    build with

 -- Michael Vogt <mvo@debian.org>  Wed, 15 Dec 2004 09:56:32 +0100

apt (0.6.27ubuntu2) hoary; urgency=low

  * fixed a bug in the rule file that happend during the big 0.5->0.6 merge

 -- Michael Vogt <mvo@debian.org>  Tue, 14 Dec 2004 12:14:25 +0100

apt (0.6.27ubuntu1) hoary; urgency=low

  * chmod 755 /usr/bin/apt-key
  * don't display a error when a apt-get update don't find a 
    Packages.bz2/Sources.bz2 file

 -- Michael Vogt <mvo@debian.org>  Mon, 13 Dec 2004 18:40:21 +0100

apt (0.6.27) hoary; urgency=low

  * Merge apt--authentication--0 branch
    - Implement gpg authentication for package repositories (Closes: #203741)
    - Also includes Michael Vogt's fixes
  * Merge apt--misc-abi-changes--0 branch
    - Use pid_t throughout to hold process IDs (Closes: #226701)
    - Import patch from Debian bug #195510: (Closes: #195510)
      - Make Simulate::Describe and Simulate::ShortBreaks private member
        functions
      - Add a parameter (Candidate) to Describe to control whether the
        candidate version is displayed
      - Pass an appropriate value for Candidate everywhere Describe is called

 -- Matt Zimmerman <mdz@canonical.com>  Mon, 13 Dec 2004 01:03:11 -0800

apt (0.6.25) experimental; urgency=low

  * Fix handling of two-part sources for sources.list deb-src entries in
    the same way that deb entries were fixed

 -- Matt Zimmerman <mdz@debian.org>  Wed,  9 Jun 2004 05:29:50 -0700

apt (0.6.24) experimental; urgency=low

  * YnPrompt fixes were inadvertently left out, include them (Closes:
    #249251)

 -- Matt Zimmerman <mdz@debian.org>  Sun, 16 May 2004 14:18:53 -0700

apt (0.6.23) experimental; urgency=low

  * Remove obsolete pkgIterator::TargetVer() (Closes: #230159)
  * Reverse test in CheckAuth to match new prompt (Closes: #248211)

 -- Matt Zimmerman <mdz@debian.org>  Sun,  9 May 2004 21:01:58 -0700

apt (0.6.22) experimental; urgency=low

  * Merge 0.5.25
  * Make the unauthenticated packages prompt more intuitive (yes to
    continue, default no), but require --force-yes in addition to
    --assume-yes in order to override

 -- Matt Zimmerman <mdz@debian.org>  Fri, 19 Mar 2004 13:55:35 -0800

apt (0.6.21) experimental; urgency=low

  * Merge 0.5.24

 -- Matt Zimmerman <mdz@debian.org>  Tue, 16 Mar 2004 22:52:34 -0800

apt (0.6.20) experimental; urgency=low

  * Merge 0.5.23

 -- Matt Zimmerman <mdz@debian.org>  Thu, 26 Feb 2004 17:17:02 -0800

apt (0.6.19) experimental; urgency=low

  * Merge 0.5.22
  * Convert apt-key(8) to docbook XML

 -- Matt Zimmerman <mdz@debian.org>  Mon,  9 Feb 2004 15:44:49 -0800

apt (0.6.18) experimental; urgency=low

  * Add new Debian Archive Automatic Signing Key to the default keyring
    (existing keyrings are not updated; do that yourself)

 -- Matt Zimmerman <mdz@debian.org>  Sat, 17 Jan 2004 17:04:30 -0800

apt (0.6.17) experimental; urgency=low

  * Merge 0.5.21
  * Handle more IMS stuff correctly

 -- Matt Zimmerman <mdz@debian.org>  Fri, 16 Jan 2004 10:54:25 -0800

apt (0.6.16) experimental; urgency=low

  * Fix some cases where the .gpg file could be left in place when it is
    invalid

 -- Matt Zimmerman <mdz@debian.org>  Fri,  9 Jan 2004 09:22:15 -0800

apt (0.6.15) experimental; urgency=low

  * s/Debug::Acquire::gpg/&v/
  * Honor the [vendor] syntax in sources.list again (though it is not
    presently used for anything)
  * Don't ship vendors.list(5) since it isn't used yet
  * Revert change from 0.6.10; it was right in the first place and the
    problem was apparently something else.  Archive = Suite.

 -- Matt Zimmerman <mdz@debian.org>  Mon,  5 Jan 2004 17:43:01 -0800

apt (0.6.14) experimental; urgency=low

  * Merge 0.5.20

 -- Matt Zimmerman <mdz@debian.org>  Sun,  4 Jan 2004 11:09:21 -0800

apt (0.6.13) experimental; urgency=low

  * Merge 0.5.19

 -- Matt Zimmerman <mdz@debian.org>  Sat,  3 Jan 2004 16:22:31 -0800

apt (0.6.12) experimental; urgency=low

  * Have pkgAcquireIndex calculate an MD5 sum if one is not provided by
    the method (as with file: and copy:).  Local repositories
  * Fix warning about dist name mismatch to actually print what it was
    expecting
  * Don't expect any particular distribution name for two-part
    sources.list entries
  * Merge 0.5.18

 -- Matt Zimmerman <mdz@debian.org>  Fri,  2 Jan 2004 13:59:00 -0800

apt (0.6.11) experimental; urgency=low

  * Support IMS requests of Release.gpg and Release
  * This required API changes, bump the libapt-pkg version
  * Copy local Release files into Dir::State::Lists
  * Set IndexFile attribute when retrieving Release and Release.gpg so
    that the appropriate Cache-Control headers are sent

 -- Matt Zimmerman <mdz@debian.org>  Fri,  2 Jan 2004 10:46:17 -0800

apt (0.6.10) experimental; urgency=low

  * Use "Codename" (woody, sarge, etc.) to supply the value of the
    "Archive" package file attribute, used to match "release a=" type
    pins, rather than "Suite" (stable, testing, etc.)

 -- Matt Zimmerman <mdz@debian.org>  Thu,  1 Jan 2004 16:56:47 -0800

apt (0.6.9) experimental; urgency=low

  * Another tagfile workaround

 -- Matt Zimmerman <mdz@debian.org>  Thu,  1 Jan 2004 13:56:08 -0800

apt (0.6.8) experimental; urgency=low

  * Add a config option and corresponding command line option
    (--allow-unauthenticated) to apt-get, to make buildd operators happy
    (Closes: #225648)

 -- Matt Zimmerman <mdz@debian.org>  Wed, 31 Dec 2003 08:28:04 -0800

apt (0.6.7) experimental; urgency=low

  * Forgot to revert part of the changes to tagfile in 0.6.4.  Hopefully
    will fix segfaults for some folks.

 -- Matt Zimmerman <mdz@debian.org>  Wed, 31 Dec 2003 08:01:28 -0800

apt (0.6.6) experimental; urgency=low

  * Restore the ugly hack I removed from indexRecords::Load which set the
    pkgTagFile buffer size to (file size)+256.  This is concealing a bug,
    but I can't fix it right now.  This should fix the segfaults that
    folks are seeing with 0.6.[45].

 -- Matt Zimmerman <mdz@debian.org>  Mon, 29 Dec 2003 18:11:13 -0800

apt (0.6.5) experimental; urgency=low

  * Move the authentication check into a separate function in apt-get
  * Fix display of unauthenticated packages when they are in the cache
    (Closes: #225336)

 -- Matt Zimmerman <mdz@debian.org>  Sun, 28 Dec 2003 16:47:57 -0800

apt (0.6.4) experimental; urgency=low

  * Use the top-level Release file in LoadReleaseInfo, rather than looking
    for the per-section ones (which aren't downloaded anymore).  This
    unbreaks release pinning, including the NotAutomatic bit used by
    project/experimental
  * Use FileFd::Size() rather than a separate stat() call in
    LoadReleaseInfo
  * Fix pkgTagFile to leave a little extra room at the end of the buffer
    to append the record separator if it isn't present
  * Change LoadReleaseInfo to use "Suite" rather than "Archive", to match
    the Debian archive's dist-level Release files

 -- Matt Zimmerman <mdz@debian.org>  Sun, 28 Dec 2003 15:55:55 -0800

apt (0.6.3) experimental; urgency=low

  * Fix MetaIndexURI for flat ("foo/") sources

 -- Matt Zimmerman <mdz@debian.org>  Sun, 28 Dec 2003 12:11:56 -0800

apt (0.6.2) experimental; urgency=low

  * Add space between package names when multiple unauthenticated packages
    are being installed (Closes: #225212)
  * Provide apt-key with a secret keyring and a trustdb, even though we
    would never use them, because it blows up if it doesn't have them
  * Fix typo in apt-key(8) (standard input is '-', not '/')

 -- Matt Zimmerman <mdz@debian.org>  Sat, 27 Dec 2003 13:01:40 -0800

apt (0.6.1) experimental; urgency=low

  * Merge apt 0.5.17
  * Rearrange Release file authentication code to be more clear
  * If Release is present, but Release.gpg is not, don't forget to still
    queue Packages files
  * Convert distribution "../project/experimental" to "experimental" for
    comparison purposes
  * Make a number of Release file errors into warnings; for now, it is OK
    not to have a codename, for example.  We mostly care about checksums
    for now

 -- Matt Zimmerman <mdz@debian.org>  Fri, 26 Dec 2003 15:12:47 -0800

apt (0.6.0) experimental; urgency=low

  * Signature verification support patch ("apt-secure") from Colin Walters
    <walters@debian.org> and Isaac Jones <ijones@syntaxpolice.org>.  This
    implements:
     - Release signature verification (Release.gpg)
     - Packages, Sources md5sum verification against Release
     - Closes: #203741
  * Make some modifications to signature verification support:
    - Release.gpg is always retrieved and verified if present, rather than
      requiring that sources be configured as secure
    - Print a hint about installing gnupg if exec(gpgv) fails
    - Remove obsolete pkgAcqIndexRel
    - Move vendors.list stuff into a separate module (vendorlist.{h,cc})
    - If any files about to be retrieved are not authenticated, issue a
      warning to the user and require confirmation
    - Fix a heap corruption bug in pkgSrcRecords::pkgSrcRecords()
  * Suggests: gnupg
  * Install a keyring in /usr/share/apt/debian-archive.gpg containing an
    initial set of Debian archive signing keys to seed /etc/apt/trusted.gpg
  * Add a new tool, apt-key(8) used to manage the keyring

 -- Matt Zimmerman <mdz@debian.org>  Fri, 26 Dec 2003 08:27:19 -0800

apt (0.5.32) hoary; urgency=low

  * Call setlocale in the methods, so that the messages are properly
    localised (Closes: #282700)
  * Implement support for bzip2-compressed debs (data.tar.bz2)

 -- Matt Zimmerman <mdz@canonical.com>  Sat, 11 Dec 2004 09:05:52 -0800

apt (0.5.31) unstable; urgency=low

  * New Romanian translation from Sorin Batariuc <sorin@bonbon.net>
    (Closes: #281458)
  * Merge changes from Hoary (0.5.30,0.5.30ubuntu2]
  * Fix the example in apt_preferences(5) to match the text
    (Closes: #222267)
  * Add APT::Periodic::Autoclean setting, to allow "apt-get autoclean" to
    be run periodically.  This is useful with
    APT::Periodic::Download-Upgradeable-Packages, and defaults to the same
    value, so that the cache size is bounded

 -- Matt Zimmerman <mdz@debian.org>  Tue, 23 Nov 2004 12:53:04 -0800

apt (0.5.30ubuntu2) hoary; urgency=low

  * bzip2 is now "Suggested" and it will detect if bzip2 is installed 
    and only then trying to get Packages.bz2

 -- Michael Vogt <mvo@debian.org>  Fri, 19 Nov 2004 12:00:39 +0100

apt (0.5.30ubuntu1) hoary; urgency=low

  * Need to Depend: bzip2 or Packages.bz2 fail.

 -- LaMont Jones <lamont@canonical.com>  Thu, 18 Nov 2004 12:51:05 -0700

apt (0.5.30) hoary; urgency=low

  * Patch from Michael Vogt to enable Packages.bz2 use, with a fallback to
    Packages.gz if it is not present (Closes: #37525)

 -- Matt Zimmerman <mdz@debian.org>  Mon, 15 Nov 2004 12:57:28 -0800

apt (0.5.29) unstable; urgency=low

  * Don't hardcode paths in apt.cron.daily
  * Add to apt.cron.daily the capability to pre-download upgradeable
    packages
  * Place timestamp files in /var/lib/apt/periodic, rather than
    /var/lib/apt itself
  * Standardize debhelper files a bit
    - Create all directories in debian/dirs rather than creating some on
      the dh_installdirs command line
    - Rename debian/dirs to debian/apt.dirs, debian/examples to
      debian/apt.examples

 -- Matt Zimmerman <mdz@debian.org>  Sat, 13 Nov 2004 17:58:07 -0800

apt (0.5.28) hoary; urgency=low

  * Translation updates:
    - Updated Hungarian from Kelemen Gábor <kelemeng@gnome.hu> (Closes: #263436)
    - Updated Greek from George Papamichelakis (Closes: #265004)
    - Updated Simplified Chinese from Tchaikov (Closes: #265190)
    - Updated French by Christian Perrier (Closes: #265816)
    - Updated Japanese by Kenshi Muto (Closes: #265630)
    - Updated Catalan from Jordi Mallach
    - Updated Dutch from Bart Cornelis (Closes: #268258, #278697)
    - Updated Portuguese from Miguel Figueiredo (Closes: #268265)
    - Updated Polish from Robert Luberda <robert@debian.org> (Closes: #268451)
    - Updated Danish from Claus Hindsgaul (Closes: #269417)
    - Updated Norwegian Nynorsk from Håvard Korsvoll <korsvoll@skulelinux.no>
      (Closes: #269965)
    - Updated Russian from Yuri Kozlov <yuray@id.ru> (Closes: #271104)
    - Updated Italian from Samuele Giovanni Tonon <samu@debian.org>
      (Closes: #275083)
    - Updated Brazilian Portuguese from Andre Luis Lopes (Closes: #273944)
    - Updated Slovak from Peter Mann (Closes: #279481)
  * APT::Get::APT::Get::No-List-Cleanup -> APT::Get::List-Cleanup in apt-get.cc
    (Closes: #267266)
  * Merge Ubuntu changes:
    - Set default Dpkg::MaxArgs to 1024, and Dpkg::MaxArgBytes to 32k.
      Needed to work around ordering bugs when installing a large number of
      packages
    - Patch from Michael Vogt to add an optional cron job which
      can run apt-get update periodically
  * Add arch-build target to debian/rules

 -- Matt Zimmerman <mdz@debian.org>  Sat, 13 Nov 2004 15:52:20 -0800

apt (0.5.27) unstable; urgency=high

  * Sneak in a bunch of updated translations before the freeze
    (no code changes)
  * Translation updates:
    - New Finnish translation from Tapio Lehtonen <tale@debian.org>
      (Closes: #258999)
    - New Bosnian translation from Safir Šećerović <sapphire@linux.org.ba>
      (Closes: #254201)
    - Fix Italian incontrario (Closes: #217277)
    - Updated Spanish from Ruben Porras (Closes: #260483)
    - Updated Danish from Claus Hindsgaul (Closes: #260569)
    - Updated Slovak from Peter Mann (Closes: #260627)
    - Updated Portuguese from Miguel Figueiredo (Closes: #261423)
  * Bring configure-index up to date with documented options, patch from
    Uwe Zeisberger <zeisberg@informatik.uni-freiburg.de> (Closes: #259540)
  * Note in apt.conf(5) that configure-index does not contain strictly
    default values, but also examples
  * Add Polish translation of offline.sgml (Closes: #259229)

 -- Matt Zimmerman <mdz@debian.org>  Thu, 29 Jul 2004 09:30:12 -0700

apt (0.5.26) unstable; urgency=low

  * Translation updates:
    - Spanish update from Ruben Porras <nahoo82@telefonica.net> (Closes: #248214)
    - Sync Spanish apt(8) (Closes: #249241)
    - French update from Christian Perrier <bubulle@debian.org> (Closes: #248614)
    - New Slovak translation from Peter Mann <Peter.Mann@tuke.sk> (Closes: #251676)
    - Czech update from Miroslav Kure <kurem@upcase.inf.upol.cz> (Closes: #251682)
    - pt_BR update from Andre Luis Lopes <andrelop@debian.org> (Closes: #251961)
    - German translation of apt(8) from Helge Kreutzmann <kreutzm@itp.uni-hannover.de>
      (Closes: #249453)
    - pt update from Miguel Figueiredo <elmig@debianpt.org> (Closes: #252700)
    - New Hebrew translation from Lior Kaplan <webmaster@guides.co.il>
      (Closes: #253182)
    - New Basque translation from Piarres Beobide Egaña <pi@beobide.net>
      (Vasco - Euskara - difficult language, Closes: #254407) and already a
      correction (Closes: #255760)
    - Updated Brazilian Portuguese translation from
      Guilherme de S. Pastore <gpastore@colband.com.br> (Closes: #256396)
    - Updated Greek translation (complete now) from
      George Papamichelakis <george@step.gr> (Closes: #256797)
    - New Korean translation from Changwoo Ryu <cwryu@debian.org>
      (Closes: #257143)
    - German translation now available in two flavours: with Unicode usage and
      without (related to #228486, #235759)
  * Update apt-get(8) to reflect the fact that APT::Get::Only-Source will
    affect apt-get build-dep as well as apt-get source
  * Remove aborted remnants of a different method of implementing DEB_BUILD_OPTIONS
    from debian/rules
  * Fix typo in error message when encountering unknown type in source list
    (Closes: #253217)
  * Update k*bsd-gnu arch names in buildlib/ostable (Closes: #253532)
  * Add amd64 to buildlib/archtable (Closes: #240896)
  * Have configure output a more useful error message if the architecture
    isn't in archtable

 -- Matt Zimmerman <mdz@debian.org>  Thu,  8 Jul 2004 15:53:28 -0700

apt (0.5.25) unstable; urgency=low

  * Patch from Jason Gunthorpe to remove arbitrary length limit on Binary
    field in SourcesWriter::DoPackage
  * Fix typo in apt-cache(8) (Closes: #238578)
  * Fix obsolete reference to bug(1) in stub apt(8) man page
    (Closes: #245923)
  * Fix typo in configure-index (RecruseDepends -> RecurseDepends)
    (Closes: #246550)
  * Support DEB_BUILD_OPTIONS=noopt in debian/rules
    (Closes: #244293)
  * Increase length of line buffer in ReadConfigFile to 1024 chars;
    detect if a line is longer than that and error out
    (Closes: #244835)
  * Suppress a signed/unsigned warning in apt-cache.cc:DisplayRecord
  * Build apt-ftparchive with libdb4.2 rather than libdb2
    - Patch from Clint Adams to do most of the work
    - Build-Depends: s/libdb2-dev/libdb4.2-dev/
    - Add AC_PREREQ(2.50) to configure.in
    - Use db_strerror(err) rather than GlobalError::Errno (which uses strerror)
    - Add note to NEWS.Debian about upgrading old databases
  * Attempt to fix problems with chunked encoding by stripping only a single CR
    (Closes: #152711)
  * Modify debian/rules cvs-build to use cvs export, to avoid picking up
    junk files from the working directory
  * Add lang=fr attribute to refentry section of
    apt-extracttemplates.fr.1.sgml and apt-sortpkgs.fr.1.sgml so they are
    correctly built
  * Remove extraneous '\' characters from <command> tags in
    apt_preferences.fr.5.sgml
  * Translation updates:
    - Updated Swedish translation from Peter Karlsson <peter@softwolves.pp.se>
      (Closes: #238943)
    - New Slovenian translation from Jure Čuhalev <gandalf@owca.info>
      (closes: #239785)
    - New Portuguese translation from Miguel Figueiredo <elmig@debianpt.org>
      (closes: #240074)
    - Updated Spanish translation from Ruben Porras <nahoo82@telefonica.net>
    - Updated Spanish translation of man pages from Ruben Porras
      <nahoo82@telefonica.net>
    - Updated Simplified Chinese translation from "Carlos Z.F. Liu" <carlos_liu@yahoo.com>
      (Closes: #241971)
    - Updated Russian translation from Dmitry Astapov <adept@despammed.com>
      (Closes: #243959)
    - Updated Polish translation from Marcin Owsiany <porridge@debian.org>
      (Closes: #242388)
    - Updated Czech translation from Miroslav Kure <kurem@upcase.inf.upol.cz>
      (Closes: #244369)
    - Updated Japanese translation from Kenshi Muto <kmuto@debian.org>
      (Closes: #244176)
    - Run make -C po update-po to update .po files
    - Updated French translation from Christian Perrier <bubulle@debian.org>
      (Closes: #246925)
    - Updated Danish translation from Claus Hindsgaul <claus_h@image.dk>
      (Closes: #247311)

 -- Matt Zimmerman <mdz@debian.org>  Sat,  8 May 2004 12:52:20 -0700

apt (0.5.24) unstable; urgency=low

  * Updated Czech translation from Miroslav Kure <kurem@upcase.inf.upol.cz>
    (Closes: #235822)
  * Updated French translation from Christian Perrier <bubulle@debian.org>
    (Closes: #237403)
  * Updates to XML man pages from richard.bos@xs4all.nl
  * Updated Danish translation from Claus Hindsgaul <claus_h@image.dk>
    (Closes: #237771)
  * Updated Greek translation from Konstantinos Margaritis
    <markos@debian.org>
    (Closes: #237806)
  * Updated Spanish translation from Ruben Porras <nahoo82@telefonica.net>
    (Closes: #237863)
  * Updated pt_BR translation from Andre Luis Lopes <andrelop@debian.org>
    (Closes: #237960)
  * Regenerate .pot file (Closes: #237892)
  * Updated Polish translation from Marcin Owsiany <porridge@debian.org>
    (Closes: #238333)
  * In pkgAcquire::Shutdown(), set the status of fetching items to
    StatError to avoid a sometimes large batch of error messages
    (Closes: #234685)
  * Implement an ugly workaround for the 10000-character limit on the
    Binaries field in debSrcRecordParser, until such time as some things
    can be converted over to use STL data types (ABI change) (Closes: #236688)
  * Increase default tagfile buffer from 32k to 128k; this arbitrary limit
    should also be removed someday (Closes: #174945)
  * Checked against Standards-Version 3.6.1 (no changes)

 -- Matt Zimmerman <mdz@debian.org>  Tue, 16 Mar 2004 22:47:55 -0800

apt (0.5.23) unstable; urgency=low

  * Cosmetic updates to XML man pages from Richard Bos <radoeka@xs4all.nl>
  * Use the 'binary' target rather than 'all' so that the ssh and bzip2
    symlinks are created correctly (thanks to Adam Heath)
    (Closes: #214842)
  * Updated Simplified Chinese translation of message catalog from Tchaikov
    <chaisave@263.net> (Closes: #234186)
  * Change default for Acquire::http::max-age to 0 to prevent index files
    being out of sync with each other (important with Release.gpg)
  * Add an assert() to make sure that we don't overflow a fixed-size
    buffer in the very unlikely event that someone adds 10 packaging
    systems to apt (Closes: #233678)
  * Fix whitespace in French translation of "Yes, do as I say!", which
    made it tricky to type, again.  Thanks to Sylvain Pasche
    <sylvain.pasche@switzerland.org> (Closes: #234494)
  * Print a slightly clearer error message if no packaging systems are
    available (Closes: #233681)
  * Point to Build-Depends in COMPILING (Closes: #233669)
  * Make debian/rules a bit more consistent in a few places.
    Specifically, always use -p$@ rather than an explicit package name,
    and always specify it first, and use dh_shlibdeps -l uniformly rather
    than sometimes changing LD_LIBRARY_PATH directly
  * Document unit for Cache-Limit (bytes) (Closes: #234737)
  * Don't translate "Yes, do as I say!" in Chinese locales, because it can
    be difficult to input (Closes: #234886)

 -- Matt Zimmerman <mdz@debian.org>  Thu, 26 Feb 2004 17:08:14 -0800

apt (0.5.22) unstable; urgency=low

  * Updated French translation of man pages from Philippe Batailler
    <philippe.batailler@free.fr> (Closes: #203119)
  * Initialize StatusFile in debSystem (Closes: #229791)
  * Fix apt-get's suggests/recommends printing, which was skipping every
    other dependency due to both using GlobOr and incrementing the DepIterator
    (Closes: #229722)
  * Restore SIGINT/SIGQUIT handlers to their old values (rather than
    SIG_DFL) after invoking dpkg (Closes: #229854)
  * Updated Dutch translation of message catalog from cobaco
    <cobaco@linux.be> (Closes: #229601)
  * Catalan translation from Antoni Bella, Matt Bonner and Jordi Mallach
    (Closes: #230102)
  * Simplified Chinese translation of message catalog from "Carlos
    Z.F. Liu" <carlos_liu@yahoo.com> (Closes: #230960)
  * Replace SGML manpages with XML man pages from richard.bos@xs4all.nl
    (Closes: #230687)
  * Updated Spanish translation of man pages from Ruben Porras
    <nahoo82@telefonica.net> (Closes: #231539)
  * New Czech translation of message catalog from Miroslav Kure
    <kurem@upcase.inf.upol.cz> (Closes: #231921)

 -- Matt Zimmerman <mdz@debian.org>  Mon,  9 Feb 2004 12:44:54 -0800

apt (0.5.21) unstable; urgency=low

  * Patch from Eric Wong <normalperson@yhbt.net> to include apt18n.h after
    other headers to avoid breaking locale.h when setlocale() is defined
    as an empty macro.  This was not a problem on Debian, but broke
    compilation on Solaris. (Closes: #226509)
  * Updated French translation from Pierre Machard <pmachard@debian.org>
    (Closes: #226886)
  * Add colons to apt-get's "kept back"/"upgraded"/"downgraded" messages
    (Closes: #226813)
  * Fix typo in apt-cache(8) (Closes: #226351)
  * Clearer error message in place of "...has no available version, but
    exists in the database" (Closes: #212203)
  * Patch from Oliver Kurth <oku@masqmail.cx> to use AC_CACHE_VAL for
    GLIBC_VER to make cross-compilation easier (Closes: #221528)
  * Add example preferences file (Closes: #220799)
  * Updated Greek translation from Konstantinos Margaritis <markos@debian.org>
    (Closes: #227205)
  * Updated Spanish translation of man pages from Ruben Porras
    <nahoo82@telefonica.net> (Closes: #227729)

 -- Matt Zimmerman <mdz@debian.org>  Fri, 16 Jan 2004 10:54:39 -0800

apt (0.5.20) unstable; urgency=low

  * Fixed German translations of "Suggested" from Christian Garbs
    <debian@cgarbs.de> (Closes: #197960)
  * Add an "apt-cache madison" command with an output format similar to
    the katie tool of the same name (but less functionality)
  * Fix debSourcesIndex::Describe() to correctly say "Sources" rather than
    "Packages"

 -- Matt Zimmerman <mdz@debian.org>  Sat,  3 Jan 2004 23:42:50 -0800

apt (0.5.19) unstable; urgency=low

  * Fix Packages::Extensions support in apt-ftparchive generate
    (Closes: #225453)

 -- Matt Zimmerman <mdz@debian.org>  Sat,  3 Jan 2004 16:20:31 -0800

apt (0.5.18) unstable; urgency=low

  * New no_NO.po file from Tollef Fog Heen <tfheen@debian.org> to fix
    encoding problems (Closes: #225602)
  * Have "apt-ftparchive release" strip the leading path component from
    the checksum entries

 -- Matt Zimmerman <mdz@debian.org>  Fri,  2 Jan 2004 11:24:35 -0800

apt (0.5.17) unstable; urgency=low

  * Enable apt-ftparchive to generate Release files.  Hopefully this will
    make it easier for folks to secure their apt-able packages

 -- Matt Zimmerman <mdz@debian.org>  Fri, 26 Dec 2003 12:53:21 -0800

apt (0.5.16) unstable; urgency=low

  * po/de.po update from Michael Karcher <karcher@physik.fu-berlin.de>
    (Closes: #222560)
  * Update config.guess and config.sub from autotools-dev 20031007.1
  * Add knetbsd to buildlib/ostable (Closes: #212344)
  * Don't suggest apt-get -f install to correct broken build-deps; broken
    installed packages are rarely the cause (Closes: #220858)
  * Avoid clobbering configure.in if sed fails

 -- Matt Zimmerman <mdz@debian.org>  Wed, 24 Dec 2003 14:54:40 -0800

apt (0.5.15) unstable; urgency=low

  * Spanish man pages, patch from Ruben Porras <nahoo82@telefonica.net>
    (Closes: #195444)
    - apt.es.8 wasn't included in the patch, but was referenced.  Fetched
      version 1.3 from debian-doc cvs
    - Create doc/es/.cvsignore
  * Patch from Koblinger Egmont <egmont@uhulinux.hu> to fix
    pkgCache::PkgFileIterator::Label() to correctly refer to File->Label
    rather than File->Origin (Closes: #213311)
  * Add missing comma and space to German translation of "downgraded"
    (Closes: #213975)
  * Add missing comma in apt_preferences(5) (Closes: #215362)
  * Fix whitespace in French translation of "Yes, do as I say!", which
    made it tricky to type.  Thanks to Sylvain Pasche
    <sylvain.pasche@switzerland.org> (Closes: #217152)
  * Let apt-get build-dep try alternatives if the installed package
    doesn't meet version requirements (Closes: #214736)
  * Fix version display for recommends (Closes: #219900)
  * Use isatty rather than ttyname for checking if stdin is a terminal.
    isatty has the advantage of not requiring /proc under Linux, and thus
    Closes: #221728
  * Correctly implement -n as a synonym for --names-only (Closes: #224515)
  * Update apt-cache(8)
    - Document --installed
    - --recursive applies to both depends and rdepends
  * Japanese translation of documentation from Kurasawa Nozomu <nabetaro@slug.jp>
    (Closes: #186235)
  * Clarify documentation of --no-upgrade in apt-get(8) (Closes: #219743)
  * Clean up and simplify some of the suggests/recommends display in apt-get
  * Use cvs update -d in debian/rules cvs-build rather than just update
  * Pass --preserve-envvar PATH --preserve-envvar CCACHE_DIR to debuild.  apt
    takes a long time to build, and ccache helps

 -- Matt Zimmerman <mdz@debian.org>  Sat, 20 Dec 2003 16:34:30 -0800

apt (0.5.14) unstable; urgency=low

  * apt-get build-dep, when trying to skip over the remaining elements of
    an or-expression, would accidentally inherit the version requirements of a
    later item in the or-expression.  Fixed it.
  * Let apt-get build-dep try alternatives if the first dependency in an
    or-expression is not available
  * Add a Debug::BuildDeps to generate some trace output
  * Help apt-get build-dep produce more useful error messages
  * Process build-dependencies in forward rather than reverse order
  * Error out if an installed package is too new for a << or <=
    build-dependency
  * apt-get build-dep should now be able to handle almost any package with
    correct build-depends.  The primary exception is build-dependencies on
    virtual packages with more than one provider, and these are
    discouraged for automated processing (but still common,
    unfortunately).

 -- Matt Zimmerman <mdz@debian.org>  Tue, 23 Sep 2003 22:57:31 -0400

apt (0.5.13) unstable; urgency=medium

  * Document configuration file comment syntax in apt.conf(5)
    (Closes: #211262)
  * s/removed/installed/ in a comment in apt-get.cc
  * Move comment for ListParser::ParseDepends into the right place
  * Don't preserve ownership when copying config.guess and config.sub.
    This broke builds where the clean target was run with different
    privileges than the rest of the build (i.e., root) (Closes: #212183)
  * On second thought, don't copy config.guess and config.sub at all.  I'd
    rather they always match what is in CVS.

 -- Matt Zimmerman <mdz@debian.org>  Mon, 22 Sep 2003 10:28:17 -0400

apt (0.5.12) unstable; urgency=low

  * Exclude subdirectories named 'debian-installer' from the apt-cdrom
    search (Closes: #210485 -- release-critical)

 -- Matt Zimmerman <mdz@debian.org>  Thu, 11 Sep 2003 21:48:14 -0400

apt (0.5.11) unstable; urgency=low

  * Updated pt_BR translations from Andre Luis Lopes <andrelop@debian.org>
    (Closes: #208302)
  * In apt.conf(5), give the fully qualified name of Dir::Bin::Methods,
    rather than just "methods"
  * Add new nb and nn translations from Petter Reinholdtsen <pere@hungry.com>
  * Clean up reportbug script a bit, and extend it to distinguish between a
    configuration file not existing and the user declining to submit it with
    the report
  * Add #include <langinfo.h> to cmdline/apt-get.cc.  This apparently gets
    pulled in by something else with recent g++ and/or glibc, but is
    required when building on, e.g., stable
  * Patch from Koblinger Egmont <egmont@uhulinux.hu> to fix version
    comparisons with '~' (Closes: #205960)
  * Disable Russian translation until someone can review it
    (Closes: #207690)

 -- Matt Zimmerman <mdz@debian.org>  Wed, 10 Sep 2003 19:41:28 -0400

apt (0.5.10) unstable; urgency=low

  * Correct the section in apt_preferences(5) on interpreting priorities
    to show that zero is not a valid priority, and print a warning if such
    a pin is encountered in the preferences file (Closes: #204971)
  * Regenerate French man pages from sgml source (Closes: #205886)
  * Get self-tests compiling again, updated for latest library API
    and g++ 3.3
  * Add version comparison tests for #194327 and #205960
  * Fix error message in version test to output versions in the order in
    which they were compared when the reverse comparison fails
  * Reference the source package bug page rather than the one for the
    binary package 'apt' in the man pages (Closes: #205290)
  * Updated Polish po file from Marcin Owsiany <porridge@debian.org>
    (Closes: #205950)
  * Mention some of the available frontends in apt-get(8) (Closes: #205829)
  * Add apt-config to SEE ALSO section of apt-get (Closes: #205036)
  * Add missing "lang" attributes to refentry tags in French man pages
    (apt-cdrom, apt-extracttemplates, apt-sortpkgs)
  * Change upgraded/newly installed/not fully installed or removed
    messages to be consistent and somewhat shorter (some translations
    exceeded 80 characters even in the simplest case)
  * Make APT::Get::Show-Upgraded (aka apt-get -u) default to true.
  * Updates to Dutch translation from Bart Cornelis <cobaco@linux.be>
    (Closes: #207656)

 -- Matt Zimmerman <mdz@debian.org>  Sun, 31 Aug 2003 21:12:39 -0400

apt (0.5.9) unstable; urgency=low

  * Oh well, apt isn't going to make it into testing anytime soon due to
    new glibc and gcc deps, so we might as well fix more bugs
  * Fix typo in example ftp-archive.conf (Closes: #203295)
  * Mention default setting for --all-versions (Closes: #203298)
  * Patch from Otavio Salvador <otavio@debian.org> to have --version
    only print the version (and not usage as well) (Closes: #203418)
  * Patch from Otavio Salvador <otavio@debian.org> to switch from
    dh_installmanpages to dh_installman.  Fixes the problem where the
    pt_BR man page was installed in the wrong location (Closes: #194558)
  * Move the French apt-ftparchive man page into apt-utils where it
    belongs.  apt-utils Replaces: apt (<< 0.5.9)
  * Write records from "apt-cache show" using fwrite(3) rather than
    write(2), in case for some reason the entire record doesn't get
    written by a single write(2)
  * Add new French man pages to doc/fr/.cvsignore
  * Add freebsd to buildlib/ostable (Closes: #193430)
  * Avoid segfault if a package name is specified which consists
    entirely of characters which look like end tags ('+', '-')
    (Closes: #200425)
  * Patch from Otavio Salvador <otavio@debian.org> to avoid listing
    suggests/recommends for packages which are selected for installation
    at the same time as the package which suggests/recommends them
    (Closes: #200102)
  * Patch from Otavio Salvador <otavio@debian.org> to avoid listing
    suggests/recommends which are Provided by a package which is already
    installed (Closes: #200395)
  * Patch to update pt_BR man page for apt_preferences(5) from Andre Luis
    Lopes <andrelop@debian.org> (Closes: #202245)
  * Use nl_langinfo(YESEXPR) rather than comparing to the translated
    string "Y".  Closes: #200953 and should make the prompting generally
    more robust in the face of i18n.  In the particular case of #200953,
    it was being fooled because of signedness issues with toupper(3)
    (Closes: #194614)
  * apt Suggests: aptitude | synaptic | gnome-apt | wajig
    (Closes: #146667)
  * Clean up whitespace in translated strings in ru.po, which messed up
    indentation (some other translations probably have similar problems)
    (Closes: #194282)
  * Run ispell -h over the man page sources and fix a bunch of typos
  * Use debian/compat rather than DH_COMPAT
  * Update to debhelper compatibility level 3
    - remove ldconfig calls from debian/{postinst,postrm} as dh_makeshlibs
      will add them
    - echo 3 > debian/compat
    - Build-Depends: debhelper (>= 3)
  * Exclude '.#*' from cvs-build
  * Let the ftp method work with ftp servers which do not require a
    password (Closes: #199425)
  * Build-depend on debhelper >= 4.1.62, because we need the fix for
    #204731 in order for dh_installman to work correctly
    with our SGML man pages
  * Move dh_makeshlibs ahead of dh_installdeb so that its postinst
    fragments are properly substituted

 -- Matt Zimmerman <mdz@debian.org>  Sun, 10 Aug 2003 19:54:39 -0400

apt (0.5.8) unstable; urgency=medium

  * urgency=medium because the changes since 0.5.5.1 are pretty safe as
    far as core functionality, 0.5.5.1 survived unstable for 10 days, and
    I don't want to delay apt's progress into testing any further.  It's
    decidedly better than 0.5.4.
  * Clarify the meaning of the only-source option in apt-get(8)
    (Closes: #177258)
  * Updated French man pages from Philippe Batailler
    <philippe.batailler@free.fr> (Closes: #182194)
  * Give a warning if an illegal type abbreviation is used when looking up a
    configuration item (Closes: #168453)
  * Improve build-depends handling of virtual packages even further, so that
    it will now also try to satisfy build-depends on virtual packages if they
    are not installed.  Note that this only works if there is only one
    package providing the virtual package, as in other cases (Closes: #165404)
  * Update config.guess and config.sub from autotools-dev 20030717.1
  * Tweak SGML in apt-extracttemplates.1.sgml so that literal '>' doesn't end
    up in output
  * Document SrcDirectory in apt-ftparchive.1.sgml (Closes: #156370)
  * Support TMPDIR in apt-extracttemplates (Closes: #191656)
  * Fix ru.po to use a capital letter for the translation of 'Y' so that
    YnPrompt works correctly (Closes: #200953).  No other translations seem
    to have this problem
  * Regenerate POT file and sync .po files
  * Only try to clear stdin if it is a tty, to avoid looping if there is
    lots of stuff (perhaps an infinite amount) to read (Closes: #192228)

 -- Matt Zimmerman <mdz@debian.org>  Fri, 25 Jul 2003 20:21:53 -0400

apt (0.5.7) unstable; urgency=low

  * Update control file to match overrides (apt priority important,
    libapt-pkg-dev section libdevel)
  * Silence the essential packages check if we are only downloading
    archives and not changing the system (Closes: #190862)
  * Skip version check if a build-dependency is provided by an installed package
    (Closes: #126938)
  * Have apt-cache show exit with an error if it cannot find any of the
    specified packages (Closes: #101490)

 -- Matt Zimmerman <mdz@debian.org>  Mon, 21 Jul 2003 23:43:24 -0400

apt (0.5.6) unstable; urgency=low

  * Adam Heath <doogie@debian.org>
    - Fix segfault when handling /etc/apt/preferences.  Closes: #192409.
  * Matt Zimmerman <mdz@debian.org>
    - Clean up some string handling, patch from Peter Lundkvist
      <p.lundkvist@telia.com> (Closes: #192225)
    - Don't fall off the end of the buffer when comparing versions.
      Patch from Koblinger Egmont <egmont@uhulinux.hu> (Closes: #194327)
    - Minor fixes to apt-ftparchive(1) (Closes: #118156)
    - Fix typo in apt-ftparchive help text (Closes: #119072)
    - More typos in apt-ftparchive help text (Closes: #190936)
    - Update config.guess, config.sub to latest versions
    - Modify the description for apt-utils to reflect the fact that it is not
      (any longer) infrequently used (Closes: #138045)
    - Make setup script for dselect method more explicit about
      overwriting sources.list (Closes: #151727)
    - Fix typo in apt-cache(8) (Closes: #161243)
    - Remove duplicate 'showpkg' from synopsis on apt-cache(8)
      (Closes: #175611)
    - Document in apt-get(8) the meaning of the '*' in ShowList, which is that
      the package is being purged (Closes: #182369)
    - Fix extra "/" character in apt.conf(5) (Closes: #185545)
    - Fix typo in tar error message (Closes: #191424)
    - Clarify description of 'search' on apt-cache(8) (Closes: #192216)
    - Fix incorrect path for 'partial' directory on apt-get(8)
      (Closes: #192933)
    - Fixes to pt_BR translation from Andre Luis Lopes <andrelop@ig.com.br>
      (Closes: #196669)
    - Updated apt_preferences(5) man page with many corrections and
      clarifications from Thomas Hood <jdthood@yahoo.co.uk>
      (Closes: #193336)
    - Fix SGML validation errors in apt-cache.8.sgml introduced in 0.5.5 or so
    - Add a simple example to apt-ftparchive(1) (Closes: #95257)
    - Add bug script for collecting configuration info (Closes: #176482)

 -- Matt Zimmerman <mdz@debian.org>  Mon, 21 Jul 2003 01:59:43 -0400

apt (0.5.5.1) unstable; urgency=low

  * Move the target of the example docs from doc to binary.  Closes:
    #192331
  * Fix api breakage that broke apt-ftparchive and apt-cache dumpavail, by
    backing out change that incorretly attempted to handle Package sections
    larger than 32k.  Closes: #192373
  * Fix never-ending loop with apt-get install -V.  Closes: #192355.

 -- Adam Heath <doogie@debian.org>  Mon, 19 May 2003 12:30:16 -0500

apt (0.5.5) unstable; urgency=low

  * New deb version compare function, that has no integer limits, and
    supports pre-versions using ~.  Code ported from dpkg.
  * Fix handling of [!arch] for build-dependencies. Closes: #88798, #149595
  * Fix handling of build-deps on unknown packages. Closes: #88664, #153307
  * "apt-get --arch-only build-dep" to install only architecture-
    dependent build dependencies. Bump minor shared lib number to reflect
    small change in BuildDepend API.
  * APT::Build-Essential configuration option (defaults to "build-essential")
    so that "apt-get build-dep" will ensure build essential packages are
    installed prior to installing other build-dependencies. Closes: #148879
  * LD_LIBRARY_PATH thing. Closes: #109430, #147529
  * /usr/doc reference in postinst. Closes: #126189
  * Doc updates. Closes: #120689
  * Possible apt-cache segfault. Closes: #120311, #118431, #117915, #135295,
          #131062, #136749
  * Print special message for EAI_AGAIN. Closes: #131397
  * libapt-pkg-dev needs to bring in the apt-inst library if linking
    is to work. Closes: #133943
  * Typos, Doc Stuff. Closes: #132772, #129970, #123642, #114892, #113786,
         #109591, #105920, #103678, #139752, #138186, #138054, #138050,
	 #139994, #142955, #151654, #151834, #147611, #154268, #173971
  * Fix possibility for tag file parsing to fail in some unlikely situations.
    Closes: #139328
  * Use std C++ names for some header files. Closes: #128741
  * Do not check for free space if --no-download. Closes: #117856
  * Actually implement or group handling for 'upgrade'. Closes: #133950
  * "Internal Error, Couldn't configure pre-depend" is not actually an
    internal error, it is a packaging error and now it says so, and
    pinpoints the problem dependency. Closes: #155621
  * Allows failure to write to a pipe for post-invoke stuff. Closes: #89830
  * Use usr/share/doc for dhelp. Closes: #115701
  * --print-uris works with 'update'. Closes: #57070
  * Options Dpkg::MaxArgs,Dpkg::MaxArgBytes to allow a much longer dpkg
    command line.
  * Fixed 2 little OR group bugs, thanks to Yann Dirson. Closes: #143995,
    #142298
  * Allow an uninstalled package to be marked for removal on an install
    line (meaning not to automatically install it), also fix some dodgy
    handling of protected packages. Closes: #92287, #116011
  * Fix errant prefix matching in version selection. Closes: #105968
  * Ensure that all files needed to run APT as a user are readable and
    ignore roots umask for these files. Closes: #108801
  * Support larger config spaces. Closes: #111914
  * 'apt-get update' no longer does 'Building Dependency Tree'.
  * When matching regexs allways print a message. Change regex activation
    charset. Closes: #147817
  * Don't die if lines in sources.list are too long. Closes: #146846
  * Show file name on apt-extracttemplate error messges. Closes: #151835
  * i18n gettext stuff, based on work from Michael Piefel: Closes: #95933
  * Some highly unlikely memory faults. Closes: #155842
  * C++ stuff for G++3.2. Closes: #162617, #165515,
  * apt-config dumps sends to stdout not stderr now.  Closes: #146294
  * Fix segfault in FindAny when /i is used, and there is no default.
    Closes: #165891
  * Add s390x to archtable.  Closese: #160992.
  * Update config.sub/config.guess in cvs, and add support to debian/rules
    to update them from /usr/share/misc if they exist.  Closes: #155014
  * Remove 'Sorry' from messages.  Closes: #148824.
  * Change wording of 'additional disk space usage' message.  Closes:
    #135021.
  * apt-extracttemplates now prepends the package name when extracting
    files.  Closes: #132776
  * Add -n synonym for --names-only for apt-cache.  Closes: #130689
  * Display both current version and new version in apt-get -s.  Closes:
    #92358
  * Add an options and timeout config item to ssh/rsh.  Closes: #90654
  * libapt-pkg-dev now depends on apt-utils.  Closes: #133942.
  * Change verbose logging output of apt-ftparchive to go to stderr,
    instead of stdout.  Also, errors that occur no longer go to stdout,
    but stderr.  Closes: #161592
  * Test for timegm in configure.  Closes: #165516.
  * s/st_mtime/mtime/ on our local stat structure in apt-ftparchive, to
    support compliation on platforms where st_mtime is a macro.  Closes:
    #165518
  * Check the currently mounted cdrom, to see if it's the one we are
    interested in.  Closes: #154602
  * Refer to reportbug instead of bug in the man pages. Closes: #173745
  * Link apt-inst to apt-pkg. Closes: #175055
  * New apt_preferences man page from Thomas Hood, Susan Kleinmann,
    and others.
  * Fix > 300 col screen segfault. Closes: #176052
  * Rebuild with gcc-3.2. Closes: #177752, #178008.
  * Fix build-dep handling of | dependencies.
    Closes: #98640, #145997, #158896, #172901
  * Double default value of APT::Cache-Limit, until such time as it
    can be made more dynamic.  Closes: #178623.
  * Report uris with '.gz' when there are errors.  Closes: #178435.
  * When installing build-deps, make sure the new version will
    satisfy build requirements. Closes: #178121
  * Split offline and guide documentation into apt-doc.  This was done so
    that binary-arch builds do not require documention deps.  Note, that 
    apt-doc is not installed on upgrades.
  * Use doc-base, instead of dhelp directly.  Closes: #110389
  * Change http message 'Waiting for file' to 'Waiting for headers'.
    Closes: #178537
  * Remove trailing lines on package lists in apt-get.  Closes: #178736.
  * Fix origin pins for file:// uris.  Closes: #189014.
  * Apply typo and syntax patch from bug to apt-cache.8.sgml.  Closes:
    #155194
  * s/dpkg-preconfig/dpkg-preconfigure/ in examples/configure-index.
    Closes: #153734.
  * Fix some typos in the apt-get manual.  Closes: #163932.
  * Apply patch from bug, to change frozen to testing, and then do it
    everywhere else.  Closes: #165085.
  * Update es.po.  Closes: #183111.
  * Add pt_BR translation of apt_preferences(5).  Also, build fr manpages.
    Closes: #183904.
  * Add a vcg command to apt-cache, similiar to dotty.  Closes: #150512.
  * Add option to apt-get to show versions of packages being
    upgraded/installed.
  * Be quiet in apt.post{inst,rm}.  Closes: #70685.
  * apt-get now prints out suggested and recommended packages.  Closes:
    #54982.
  * Insert some newlines in the cdrom change media message.  Closes:
    #154601.
  * Add a rdepends command to apt-cache.  Closes: #159864.
  * When building the dpkg command line, allow for 8192 chars to be used,
    instead of only 1024.
  * APT::Immediate-Configure had inverted semantics(false meant it was
    enabled).  Closes: #173619.
  * Fix status file parser so that if a record is larger than 32k, the
    buffer size will be doubled, and the read attempted again.  Closes:
    #174945.

 -- Adam Heath <doogie@debian.org>  Sun, 27 Apr 2003 01:23:12 -0500

apt (0.5.4) unstable; urgency=low

  * M68k config.guess patch. Closes: #88913
  * Bi-yearly test on OpenBSD and Solaris
  * Doc updates. Closes: #89121, #89854, #99671, #98353, #95823, #93057,
          #97520, #102867, #101071, #102421, #101565, #98272, #106914,
          #105606, #105377
  * Various cosmetic code updates. Closes: #89066, #89066, #89152
  * Add "pre-auto" as an option for DSelect::Clean (run autoclean after
    update).
  * More patches from Alfredo for Vendors and more SHA-1 stuff
  * Fix for AJ's 'desire to remove perl-5.005' and possibly other
    similar situations. Closes: #56708, #59432
  * no_proxy and ftp. Closes: #89671
  * Philippe Batailler's man page patches.
  * Fix for display bug. Closes: #92033, #93652, #98468
  * Use more than 16bits for the dep ID. Some people ran out..
    Closes: #103020, #97809, #102951, #99974, #107362, #107395, #107362,
            #106911, #107395, #108968
  * Reordered some things to make dante and FTP happier. Closes: #92757
  * James R. Van Zandt's guide.sgml updates. Closes: #90027
  * apt-ftparchive copes with no uncompressed package files + contents.
  * French man pages from philippe batailler - well sort of. They
    don't build yet..
  * run-parts. Closes: #94286
  * 'apt-cache policy' preferences debug tool.
  * Whatever. Closes: #89762
  * libstdc++ and HURD. Closes: #92025
  * More apt-utils verbage. Closes: #86954
  * Fliped comparision operator. Closes: #94618
  * Used the right copyright file. Closes: #65691
  * Randolph's G++3 patches.
  * Fixed no_proxy tokanizing. Closes: #100046
  * Strip Config-Version when copying status to available. Closes: #97520
  * Segfault with missing source files. Closes: #100325
  * EINTR check. Closes: #102293
  * Various changes to the locking metholodgy for --print-uris.
    Closes: #100590
  * Lame LD_LIBRARY_PATH thing. Closes: #98928
  * apt-cache search searchs provide names too now. Closes: #98695
  * Checksum and long lines problem. Closes: #106591
  * .aptignr and empty files are just a warning. Closes: #97364

 -- Jason Gunthorpe <jgg@debian.org>  Sat, 18 Aug 2001 17:21:59 -0500

apt (0.5.3) unstable; urgency=low

  * JoeyH's dpkg::preconfig not working. Closes: #88675
  * Fixed apt override disparity
  * Alfredo's SHA-1 and related patches

 -- Jason Gunthorpe <jgg@debian.org>  Sun,  4 Mar 2001 15:39:43 -0700

apt (0.5.2) unstable; urgency=low

  * Fixed mention of /usr/doc in the long description
  * JoeyH's downgrade bug -- don't use 0.5.1
  * Doc bug. Closes: #88538
  * Fault in building release strings. Closes: #88533

 -- Jason Gunthorpe <jgg@debian.org>  Sun,  4 Mar 2001 15:39:43 -0700

apt (0.5.1) unstable; urgency=low

  * Fixed #82894 again, or should be and.
  * Process the option string right. Closes: #86921
  * Don't eat the last command for pipes. Closes: #86923
  * Ignore .* for configuration directory processing. Closes: #86923
  * Alfredo's no_proxy patch
  * Documentation fixes. Closes: #87091
  * JoeyH's double slash bug. Closes: #87266
  * Unintitialized buffer and apt-ftparchive contents generation.
     Closes: #87612
  * Build-deps on virtual packages. Closes: #87639
  * Fixes glibc/libstdc++ symbol dependencies by including glibc and
    libstdc++ version info in the library soname and in the package
    provides. Closes: #87426
  * Updated soname version to 0.3.2
  * apt-extracttemplates moved from debconf into apt-utils
  * s390 archtable entry. Closes: #88232
  * Dan's segfault
  * Some instances where the status file can source a package in a
    non-sensical way. Closes: #87390
  * Work better if there are duplicate sources.list entries.
  * Fixed the resetting of Dir with "dir {};". Closes: #87323

 -- Randolph Chung <tausq@debian.org>  Sat, 3 Mar 2001 15:37:38 -0700

apt (0.5.0) unstable; urgency=low

  * Fixed an obscure bug with missing final double new lines in
    package files
  * Changed the apt-cdrom index copy routine to use the new section
    rewriter
  * Added a package file sorter, apt-sortpkgs
  * Parse obsolete Optional dependencies.
  * Added Ben's rsh method. Closes: #57794
  * Added IPv6 FTP support and better DNS rotation support.
  * Include the server IP in error messages when using a DNS rotation.
    Closes: #64895
  * Made most of the byte counters into doubles to prevent 32bit overflow.
    Closes: #65349
  * HTTP Authorization. Closes: #61158
  * Ability to parse and return source index build depends from Randolph.
  * new 'apt-get build-dep' command from Randolph. Closes: #63982
  * Added apt-ftparchive the all dancing all singing FTP archive
    maintinance program
  * Allow version specifications with =1.2.4-3 and /2.2 or /stable postfixes
    in apt-get.
  * Removed useless internal cruft including the xstatus file.
  * Fixed config parser bugs. Closes: #67848, #71108
  * Brain Damanged apt-get config options changed, does not change the command
    line interface, except to allow --enable-* to undo a configuration
    option:
      No-Remove -> Remove
      No-Download -> Download
      No-Upgrade -> Upgrade
  * Made this fix configable (DSelect::CheckDir) and default to disabled:
     * No remove prompt if the archives dir has not changed. Closes: #55709
    Because it is stupid in the case where no files were downloaded due to
    a resumed-aborted install, or a full cache! Closes: #65952
  * Obscure divide by zero problem. Closes: #64394
  * Update sizetable for mips. Closes: #62288
  * Fixed a bug with passive FTP connections
  * Has sizetable entry for sparc64. Closes: #64869
  * Escape special characters in the ::Label section of the cdroms.lst
  * Created apt-utils and python-apt packages
  * Due to the new policy engine, the available file may contain entries
    from the status file. These are generated if the package is not obsolete
    but the policy engine prohibits using the version from the package files.
    They can be identified by the lack of a Filename field.
  * The new policy engine. Closes: #66509, #66944, #45122, #45094, #40006,
    #36223, #33468, #22551
  * Fixed deb-src line for non-us. Closes: #71501, #71601
  * Fixes for G++ 2.96, s/friend/friend class/
  * Fixed mis doc of APT::Get::Fix-Missing. Closes: #69269
  * Confirmed fix for missing new line problem. Closes: #69386
  * Fixed up dhelp files. Closes: #71312
  * Added some notes about dselect and offline usage. Closes: #66473, #38316
  * Lock files on read only file systems are ignored w/ warning.
    Closes: #61701
  * apt-get update foo now gives an error! Closes: #42891
  * Added test for shlibs on hurd. Closes: #71499
  * Clarified apt-cache document. Closes: #71934
  * DocBook SGML man pages and some improvements in the text..
  * sigwinch thing. Closes: #72382
  * Caching can be turned off by setting the cache file names blank.
  * Ignores arches it does not know about when autocleaning. Closes: #72862
  * New function in apt-config to return dirs, files, bools and integers.
  * Fixed an odd litle bug in MarkInstall and fixed it up to handle
    complex cases involving OR groups and provides.
    68754 describes confusing messages which are the result of this..
    Closes: #63149, #69394, #68754, #77683, #66806, #81486, #78712
  * Speeling mistake and return code for the 'wicked' resolver error
    Closes: #72621, #75226, #77464
  * Solved unable to upgrade libc6 from potato to woody due to 3 package
    libc6 dependency loop problem.
  * Leading sources.list spaces. Closes: #76010
  * Removed a possible infinite loop while processing installations.
  * Man page updates. Closes: #75411, #75560, #64292, #78469
  * ReduceSourceList bug. Closes: #76027
  * --only-source option. Closes: #76320
  * Typos. Closes: #77812, #77999
  * Different status messages. Closes: #76652, #78353
  * /etc/apt/apt.conf.d/ directory for Joey and Matt and pipe protocol 2
  * OS detection an support for the new pseduo standard of os-arch for the
    Architecture string. Also uses regexing.. Closes: #39227, #72349
  * Various i18n stuff. Note that this still needs some i18n wizard
    to do the last gettextization right. Closes: #62386
  * Fixed a problem with some odd http servers/proxies that did not return
    the content size in the header. Closes: #79878, #44379
  * Little acquire bugs. Closes: #77029, #55820
  * _POSIX_THREADS may not be defined to anything, just defined..
    Closes: #78996
  * Spelling of Ignore-Hold correctly. Closes: #78042
  * Unlock the dpkg db if in download only mode. Closes: #84851
  * Brendan O'Dea's dselect admindir stuff. Closes: #62811
  * Patch from BenC. Closes: #80810
  * Single output of some names in lists. Closes: #80498, #43286
  * Nice message for people who can't read syserror output. Closes: #84734
  * OR search function. Closes: #82894
  * User's guide updates. Closes: #82469
  * The AJ/JoeyH var/state to var/lib transition patch. Closes: #59094
  * Various CD bugs, again thanks to Greenbush
    Closes: #80946, #76547, #71810, #70049, #69482
  * Using potato debhelper. Closes: #57977
  * I cannot self-terminate. Closes: #74928

 -- Jason Gunthorpe <jgg@debian.org>  Wed, 21 Feb 2001 00:39:15 -0500

apt (0.3.19) frozen unstable; urgency=low

  * Updates to apt-cdrom to support integrated non-us nicely, thanks to
    Paul Wade.
  * Fixed that apt-get/cdrom deadlock thing. Closes: #59853, #62945, #61976
  * Fixed hardcoded path. Closes: #59743
  * Fixed Jay's relative path bug
  * Allowed source only CDs. Closes: #58952
  * Space check is supressed if --print-uris is given. Closes: #58965
  * Clarified the documenation examples for non-us. Closes: #58646
  * Typo in the package description. Closes: #60230
  * Man Page typo. Closes: #60347
  * Typo in Algorithms.cc. Closes: #63577
  * Evil dotty function in apt-cache for generating dependency graphs
    with the as-yet-unpackaged GraphVis.
  * Appears to have been fixed in Janurary.. Closes: #57981
  * New config.guess/sub for the new archs. Closes: #60874
  * Fixed error reporting for certain kinds of resolution failures.
    Closes: #61327
  * Made autoclean respect 'q' settings. Closes: #63023
  * Fixed up the example sources.list. Closes: #63676
  * Added DPkg::FlushSTDIN to control the flushing of stdin before
    forking dpkg. Closes: #63991

 -- Ben Gertzfield <che@debian.org>  Fri, 12 May 2000 21:10:54 -0700

apt (0.3.18) frozen unstable; urgency=low

  * Changes in the postinst script. Closes: #56855, #57237
  * Fixed bashism. Closes: #57216, #57335
  * Doc updates. Closes: #57772, #57069, #57331, #57833, #57896

 -- Ben Gertzfield <che@debian.org>  Sun, 13 Feb 2000 01:52:31 -0800

apt (0.3.17) unstable; urgency=low

  * RFC 2732 usage for CDROM URIs and fixes to apt-cdrom
  * Fixed the configuration parser to not blow up if ; is in the config
    string
  * Applied visual patch to dselect install script . Closes #55214
  * Included the configure-index example
  * Minimal CD swaps
  * Library soname has increased
  * Fixed default sources.list to have correct URLs for potato when it
    becomes stable
  * Added a message about erasing sources.list to dselect setup script
    Closes: #55755
  * No remove prompt if the archives dir has not changed. Closes: #55709
  * Fixed inclusion of 2nd sample config file. Closes: #55374
  * Made file mtimes of 0 not confuse the methods If-Modifed-Since check.
    Closes: #55991

 -- Ben Gertzfield <che@debian.org>  Mon, 31 Jan 2000 12:12:40 -0800

apt (0.3.16) unstable; urgency=low

  * Made --no-download work. Closes: #52993
  * Now compiles on OpenBSD, Solaris and HP-UX
  * Clarify segfault errors
  * More debhelper fixes. Closes: #52662, #54566, #52090, #53531, #54769
  * Fix for Joel's discovery of glibc removal behavoir.
  * Fix for Ben Collins file: uri from slink upgrade.
  * Fixed resume code in FTP. Closes: #54323
  * Take more precautions to prevent the corruption Joey Hess saw.
  * Fixed --no-list-cleanup
  * RFC 2732 URI parsing ([] for hostnames).
  * Typo in apt-cache man page. Closes: #54949

 -- Ben Gertzfield <che@debian.org>  Fri, 14 Jan 2000 08:04:15 -0800

apt (0.3.15) unstable; urgency=low

  * Added DSelect::WaitAfterDownload Closes: #49549
  * Fixed cast error in byteswap macro and supporting code. Closes: #50093
  * Fixed buffer overflow for wide terminal sizes. Closes: #50295
  * Made -s and clean not do anything. Closes: #50238
  * Problem with Protected packages and the new OR code.
  * /usr/share/doc stuff. Closes: #51017, #50228, #51141
  * Remove doesn't require a package to be installable. Closes: #51175
  * FTP proxy touch ups in the mabn page. Closes: #51315, #51314

 -- Ben Gertzfield <che@debian.org>  Sat,  4 Dec 1999 21:17:24 -0800

apt (0.3.14) unstable; urgency=low

  * Fix Perl or group pre-depends thing Closes: #46091, #46096, #46233, #45901
  * Fix handling of dpkg's conversions from < -> <= Closes: #46094, #47088
  * Make unparsable priorities non-fatal Closes: #46266, #46267, #46293, #46298
  * Fix handling of '/' for the dist name. Closes: #43830, #45640, #45692
  * Fixed 'Method gave a blank filename' error from IMS queries onto CDs.
    Closes: #45034, #45695, #46537
  * Made OR group handling in the problem resolver more elaborate. Closes: #45646
  * Added APT::Clean-Installed option. Closes: #45973
  * Moves the free space check to after the calculated size is printed.
    Closes: #46639, #47498
  * mipsel arch Closes: #47614
  * Beautified URI printing to not include passwords Closes: #46857
  * Fixed little problem with --no-download Closes: #47557
  * Tweaked Dselect 'update' script to re-gen the avail file even in the
    event of a failure Closes: #47112
  * Retries for source archives too Closes: #47529
  * Unmounts CDROMs iff it mounted them Closes: #45299
  * Checks for the partial directories before doing downloads Closes: #47392
  * no_proxy environment variable (http only!) Closes: #43476
  * apt-cache showsrc Closes: #45799
  * De-Refs Single Pure virtual packages. Closes: #42437, #43555
  * Regexs for install. Closes: #35304, #38835
  * Dependency reports now show OR group relations
  * Re-Install feature. Cloes: #46961, #37393, #38919
  * Locks archive directory on clean (woops)
  * Remove is not 'sticky'. Closes: #48392
  * Slightly more accurate 'can not find package' message. Closes: #48311
  * --trivial-only and --no-remove. Closes: #48518
  * Increased the cache size. Closes: #47648
  * Comment woopsie. Closes: #48789
  * Removes existing links when linking sources. Closes: #48775
  * Problem resolver does not install all virtual packages. Closes: #48591, #49252
  * Clearer usage message about 'source' Closes: #48858
  * Immediate configure internal error Closes: #49062, #48884

 -- Ben Gertzfield <che@debian.org>  Sun,  7 Nov 1999 20:21:25 -0800

apt (0.3.13) unstable; urgency=low

  * Fix timestamp miss in FTP. Closes: #44363
  * Fix sorting of Kept packages. Closes: #44377
  * Fix Segfault for dselect-upgrade. Closes: #44436
  * Fix handling of '/' for the dist name. Closes #43830
  * Added APT::Get::Diff-Only and Tar-Only options. Closes #44384
  * Add commented-out deb-src URI to default sources.list file.

 -- Ben Gertzfield <che@debian.org>  Sun, 19 Sep 1999 18:54:20 -0700

apt (0.3.12) unstable; urgency=low

  * Fix for typo in the dhelp index. Closes: #40377
  * Multiple media swap support
  * Purge support. Closes: #33291, #40694
  * Better handling of - remove notation. Closes: #41024
  * Purge support. Closes: #33291, #40694
  * Error code on failed update. Closes: #41053
  * apt-cdrom adds entries for source directories. Closes: #41231
  * Sorts the output of any list. Closes: #41107
  * Fixes the looping problem. Closes: #41784, #42414, #44022
  * Fixes the CRC mechanism to lowercase all strings. Closes: #41839
  * More checks to keep the display sane. Particularly when fail-over is
    used with local mirrors and CD-Roms. Closes: #42127, #43130, #43668
  * PThread lockup problem on certain sparc/m68k. Closes: #40628
  * apt-cdrom understands .gz Package files too. Closes: #42779
  * Spelling error in dselect method description. Closes: #43251
  * Added security to the default source list. Closes: #43356

 -- Ben Gertzfield <che@debian.org>  Fri,  3 Sep 1999 09:04:28 -0700

apt (0.3.11) unstable; urgency=low

  * Fix for mis-parsed file: URIs. Closes: #40373, #40366, #40230
  * Fix for properly upgrading the system from perl 5.004 to 5.005

 -- Ben Gertzfield <che@debian.org>  Mon, 28 Jun 1999 21:06:44 -0700

apt (0.3.9) unstable; urgency=low

  * Spelling error in cachefile.cc. Closes: #39885
  * Trailing slash in dselect install if you try to use the
    default config file. Closes: #40011
  * Simulate works for autoclean. Closes: #39141
  * Fixed spelling errors. Closes: #39673
  * Changed url parsing a bit. Closes: #40070, #40069
  * Version 0.3.8 will be for slink/hamm (GNU libc 2).

 -- Ben Gertzfield <che@debian.org>  Thu, 24 Jun 1999 18:02:52 -0700

apt (0.3.7) unstable; urgency=low

  * Fixed missing text in the apt-get(8) page. Closes: #37596
  * Made --simulate and friends work with apt-get source. Closes: #37597, #37656
  * Fixed inclusion of man pages in the -doc/-dev package. Closes: #37633, #38651
  * Fixed handling of the -q option with not-entirely integer arguments
    Closes: #37499
  * Man page typo Closes: #37762
  * Fixed parsing of the Source: line. Closes: #37679
  * Dpkg/dpkg-hurd source bug. Closes: #38004, #38032
  * Added a check for an empty cache directory. Closes: #37963
  * Return a failure code if -d is given and packages fail to download.
    Closes: #38127
  * Arranged for an ftp proxy specifing an http server to work. See the
    important note in the sources.list man page.
  * Accounted for resumed files in the cps calculation. Closes: #36787
  * Deal with duplicate same version different packages. Closes: #30237
  * Added --no-download. Closes: #38095
  * Order of apt-cdrom dist detection. Closes: #38139
  * Fix apt-cdrom chop handling and missing lines. Closes: #37276
  * IPv6 http support
  * Suggests dpkg-dev for apt-get source. Closes: #38158
  * Fixed typo in apt-get help. Closes: #38712
  * Improved the error message in the case of broken held package. Closes: #38777
  * Fixed handling of MD5 failures
  * Documented list notation Closes: #39008
  * Change the 'b' to 'B'. Closes: #39007

 -- Ben Gertzfield <che@debian.org>  Sun, 20 Jun 1999 18:36:20 -0700

apt (0.3.6) unstable; urgency=low

  * Note that 0.3.5 never made it out the door..
  * Fix for apt-cdrom and unusual disk label locations. Closes: #35571
  * Made APT print numbers in decimal. Closes: #35617, #37319
  * Buffer munching fix for FTP. Closes: #35868
  * Typo in sample config file. Closes: #35907
  * Fixed whitespace in version compares. Closes: #35968, #36283, #37051
  * Changed installed size counter to only count unpacked packages.
    Closes: #36201
  * apt-get source support. Closes: #23934, #27190
  * Renames .debs that fail MD5 checking, provides automatic corruption
    recovery. Closes: #35931
  * Fixed autoconf verison. Closes: #37305
  * Random Segfaulting. Closes: #37312, #37530
  * Fixed apt-cache man page. Closes: #36904
  * Added a newline to apt-cache showpkg. Closes: #36903

 -- Ben Gertzfield <che@debian.org>  Wed, 12 May 1999 09:18:49 -0700

apt (0.3.4) unstable; urgency=low

  * Release for Ben while he is out of town.
  * Checked the size of partial files. Closes: #33705
  * apt-get should not print progress on non-tty. Closes: #34944
  * s/guide.text.gz/users-guide.txt.gz/ debian/control: Closes: #35207
  * Applied cdrom patches from Torsten.  Closes: #35140, #35141
  * smbmounted cdrom fix. Closes: #35470
  * Changed ie to eg.  Closes: #35196

 -- Adam Heath <doogie@debian.org>  Sun,  4 Apr 1999 18:26:44 -0500

apt (0.3.3) unstable; urgency=low

  * Fixes bug with file:/ URIs and multi-CD handling. Closes: #34923

 -- Ben Gertzfield <che@debian.org>  Tue, 23 Mar 1999 12:15:44 -0800

apt (0.3.2) unstable; urgency=low

  * Major release into unstable of v3
  * These bugs have been fixed, explanations are in the bug system, read
    the man pages as well..
    Closes: #21113, #22507, #22675, #22836, #22892, #32883, #33006, #34121,
    	    #23984, #24685, #24799, #25001, #25019, #34223, #34296, #34355,
	    #24021, #25022, #25026, #25104, #25176, #31557, #31691, #31853,
    	    #25458, #26019, #26433, #26592, #26670, #27100, #27100, #27601,
    	    #28184, #28391, #28778, #29293, #29351, #27841, #28172, #30260,
    	    #29382, #29441, #29903, #29920, #29983, #30027, #30076, #30112,
    	    #31009, #31155, #31381, #31883, #32140, #32395, #32584. #34465,
    	    #30383, #30441, #30472, #30643, #30827, #30324, #36425, #34596

 -- Ben Gertzfield <che@debian.org>  Mon, 15 Mar 1999 19:14:25 -0800

apt (0.3.1) experimental; urgency=low

  * Minor release of cvs version.
  * Added virtual package libapt-pkgx.x

 -- Mitch Blevins <mblevin@debian.org>  Wed, 10 Mar 1999 07:52:44 -0500

apt (0.3.0) experimental; urgency=low

  * New experimental version.

 -- Ben Gertzfield <che@debian.org>  Tue, 15 Dec 1998 12:53:21 -0800

apt (0.1.9) frozen unstable; urgency=low

  * Return to the wacky numbering for when we build 0.1.8 for hamm
  * Important bug related to APT on the Alpha fixed
  * apt-get dist-upgrade problems fixed
  * tiny patch for http method to fix an endless loop
  * nice fix from /usr/doc/lintian/ to remove rpath nastiness from
    libtool and add proper shared lib dependancies
  * now dh_shlibdeps is called with LD_LIBRARY_PATH=debian/tmp/usr/lib
    in case an old libpkg is installed while building APT to prevent
    spurious dependancies

 -- Ben Gertzfield <che@debian.org>  Thu,  5 Nov 1998 17:43:25 -0800

apt (0.1.7) unstable; urgency=low

  * New build with libstdc++2.9.
  * Various fixes; read the Changelog.

 -- Ben Gertzfield <che@debian.org>  Thu, 15 Oct 1998 18:29:18 -0700

apt (0.1.6) unstable; urgency=low

  * Various fixes in the FTP method for error checking. Fixes: #26188.
  * Spelling corrections in dselect method. Fixes: #25884
  * Fixes for compilation on alpha/ppc. Fixes: #25313, #26108.
  * No more bo releases: we're using a normal numbering system now.

 -- Ben Gertzfield <che@debian.org>  Tue,  8 Sep 1998 19:27:13 -0700

apt (0.1.5) unstable; urgency=low

  * Changed sources.list to point to 'unstable' by default, as
    'frozen' no longer exists!

 -- Ben Gertzfield <che@debian.org>  Thu, 23 Jul 1998 22:00:18 -0700

apt (0.1.3) unstable; urgency=low

  * New upstreamish version.
  * ftp method rewritten in C. Removes dependancies on all perl/perl
    related modules. This fixes many of the ftp method bugs.

 -- Ben Gertzfield <che@debian.org>  Thu, 16 Jul 1998 22:19:00 -0700

apt (0.1.1) unstable; urgency=low

  * Release for unstable.

 -- Ben Gertzfield <che@debian.org>  Tue, 30 Jun 1998 20:48:30 -0700

apt (0.1) unstable; urgency=low

  * Kludge to fix problem in libnet-perl with illegal anonymous
    FTP passwords.
  * Moved to unstable; apt is in a useable state now.
  * Fixed version numbering. From now on, numbering will be:
    0.1 (no actual release) -> 0.1.0bo (release for libc5) ->
    0.1.1 (release for unstable). Thanks, Manoj.

 -- Ben Gertzfield <che@debian.org>  Tue, 30 Jun 1998 20:40:58 -0700

apt (0.0.17-1) experimental; urgency=low

  * Fixed problem with libc6 version compare
  * Scott's away for a while, so I'll be packaging apt for the time
    being.

 -- Ben Gertzfield <che@debian.org>  Thu, 25 Jun 1998 19:02:03 -0700

apt (0.0.16-1) experimental; urgency=low

  * Modifications to make apt-get more friendly when backgrounded.
  * Updated documentation.
  * Updates to graphic widgets

 -- Scott K. Ellis <scott@debian.org>  Mon,  8 Jun 1998 11:22:02 -0400

apt (0.0.15-0.2bo) experimental; urgency=low

  * Bo compilation
  * Bob Hilliards crash

 -- Jason Gunthorpe <jgg@debian.org>  Sun, 31 May 1998 20:18:35 -0600

apt (0.0.15-0.1bo) experimental; urgency=low

  * Bo compilation
  * libstdc++272 patch

 -- Jason Gunthorpe <jgg@debian.org>  Sun, 31 May 1998 20:18:35 -0600

apt (0.0.15) experimental; urgency=low

  * Clean up source tarball (no user-visible changes)

 -- Scott K. Ellis <scott@debian.org>  Tue, 26 May 1998 12:23:53 -0400

apt (0.0.14) experimental; urgency=low

  * Updates in ordering code to make sure certain upgrades work correctly.
  * Made dselect/setup understand ftp as well as http

 -- Scott K. Ellis <scott@debian.org>  Wed, 20 May 1998 13:33:32 -0400

apt (0.0.13-bo1) experimental; urgency=low

  * Bo compilation

 -- Jason Gunthorpe <jgg@debian.org>  Mon, 18 May 1998 15:10:49 -0600

apt (0.0.13) experimental; urgency=low

  * Remove hardcoded egcc from debian/rules (#21575)
  * Fixes for ordering logic when system has a number of unpacked
    but unconfigured packages installed.
  * Spelling fix in dselect install method (#22556)

 -- Scott K. Ellis <scott@debian.org>  Sun, 17 May 1998 20:08:33 -0400

apt (0.0.12) experimental; urgency=low

  * Fixed problems with package cache corruption.
  * Made to depend on libc6 >= 2.0.7pre1 due to timezone problems with
    earlier versions.
  * Interface and documentation improvements.

 -- Scott K. Ellis <scott@debian.org>  Sat, 16 May 1998 23:17:32 -0400

apt (0.0.11) experimental; urgency=low

  * Change dependancies to pre-depends since breaking your packaging tools
    in the middle of an installation isn't very good.
  * Bug fixes to ftp method and general apt-get code

 -- Scott K. Ellis <scott@debian.org>  Fri, 15 May 1998 08:57:38 -0400

apt (0.0.10) experimental; urgency=low

  * Run "dpkg --configure -a" after an aborted dselect install
  * Fixed problem with install looping
  * Support for authenticating proxys: (note this isn't terribly secure)
    http_proxy="http://user:pass@firewall:port/"
  * Substitute $ARCH in sources.list
  * Fixes in the resumption code for ftp

 -- Scott K. Ellis <scott@debian.org>  Tue, 12 May 1998 09:14:41 -0400

apt (0.0.9) experimental; urgency=low

  * Added ftp support.
  * Various other less visible bug fixes.
  * Fixed problem with segfault when apt-get invoked in a non-existant
    directory (Bug #21863)
  * Bumped policy to 2.4.1

 -- Scott K. Ellis <scott@debian.org>  Fri,  1 May 1998 09:18:19 -0400

apt (0.0.8) experimental; urgency=low

  * Fixed generated available file (Bug #21836)
  * Added download ETA (Bug #21774).
  * Fixed hardcoded ARCH (Bug #21751).
  * Fixed check on http_proxy (Bug #21795).
  * Added download speed indicator.

 -- Scott K. Ellis <scott@debian.org>  Mon, 27 Apr 1998 10:58:32 -0400

apt (0.0.7) experimental; urgency=low

  * Remove libdeity and apt from package for now, since only apt-get and
    apt-cache are actually useful right now.
  * Clean up handling of package installation errors.
  * Added timeout to http transfers (#21269)
  * Updated setup for dselect/apt method.
  * Updated man pages
  * Long options (added in 0.0.6)

 -- Scott K. Ellis <scott@debian.org>  Tue, 21 Apr 1998 09:06:49 -0400

apt (0.0.6) experimental; urgency=low

  * Spelling changes.
  * Revamped download status display.
  * Call apt-get clean after successful install in dselect.
  * Added "apt-get clean" which deletes package files from /var/cache/apt

 -- Scott K. Ellis <scott@debian.org>  Thu,  9 Apr 1998 15:13:59 -0400

apt (0.0.5) experimental; urgency=low

  * Ignore signals while dpkg is running so we don't leave dpkg running in
    the background (#20804)
  * Check Packages as well as Packages.gz for file URIs (#20784)
  * Spelling cleanup (#20800)
  * Added -m option to permit upgrade to go on in the case of a bad mirror.
    This option may result in incomplete upgrades when used with -f.

 -- Scott K. Ellis <scott@debian.org>  Tue,  7 Apr 1998 12:40:29 -0400

apt (0.0.4) experimental; urgency=low

  * New usage guide.
  * Various documentation updates and cleanup.
  * Added '-f' option to apt-get attempt to fix broken dependancies.

 -- Scott K. Ellis <scott@debian.org>  Sat,  4 Apr 1998 14:36:00 -0500

apt (0.0.3) experimental; urgency=low

  * Added a shlibs.local file to prevent apt from depending on itself.
  * Updates to how apt-get handles bad states in installed packages.
  * Updated rules to make sure build works from a freshly checked out source
    archive.  Building from CVS needs libtool/automake/autoconf, builds from
    the distributed source package should have no such dependancy.

 -- Scott K. Ellis <scott@debian.org>  Fri,  3 Apr 1998 11:49:47 -0500

apt (0.0.2) unstable; urgency=low

  * Updates to apt-get and http binding for dselect method (apt).
  * Updating version number from 0.0.1, which was released only on IRC.

 -- Scott K. Ellis <scott@debian.org>  Fri,  3 Apr 1998 00:35:18 -0500

apt (0.0.1) unstable; urgency=low

  * Initial Release.

 -- Scott K. Ellis <scott@debian.org>  Tue, 31 Mar 1998 12:49:28 -0500
<|MERGE_RESOLUTION|>--- conflicted
+++ resolved
@@ -1,13 +1,17 @@
-<<<<<<< HEAD
+apt (0.6.40.1ubuntu3) breezy; urgency=low
+
+  * debian/apt.cron.daily:
+    - use the ctime as well when figuring what packages need to
+      be removed. This fixes the problem that packages copied with    
+      "cp -a" (e.g. from the installer) have old mtimes (ubuntu #14504)
+
+ -- Michael Vogt <michael.vogt@ubuntu.com>  Tue,  6 Sep 2005 18:30:46 +0200
+
 apt (0.6.40.1ubuntu2) breezy; urgency=low
-=======
-apt (0.6.41) unstable; urgency=low
->>>>>>> 8e29e348
 
   * improved the support for "error" and "conffile" reporting from
     dpkg, added the format to README.progress-reporting
   * added README.progress-reporting to the apt-doc package
-<<<<<<< HEAD
   * Do md5sum checking for file and cdrom method (closes: #319142)
   * Change pkgPolicy::Pin from private to protected to let subclasses
     access it too (closes: #321799)
@@ -25,33 +29,6 @@
   * Synchronize with Debian
 
  -- Michael Vogt <michael.vogt@ubuntu.com>  Fri,  5 Aug 2005 14:20:56 +0200
-=======
-  * improved the network timeout handling, if a index file from a 
-    sources.list times out or EAI_AGAIN is returned from getaddrinfo, 
-    don't try to get the other files from that entry
-  * Support architecture-specific extra overrides
-    (closes: #225947). Thanks to  Anthony Towns for idea and
-    the patch, thanks to Colin Watson for testing it.
-  * Javier Fernandez-Sanguino Pen~a:
-    - Added a first version of an apt-secure.8 manpage, and modified
-      apt-key and apt.end accordingly. Also added the 'update'
-      argument to apt-key which was previously not documented 
-      (Closes: #322120)
-  * Andreas Pakulat:
-    - added example apt-ftparchive.conf file to doc/examples 
-      (closes: #322483)
-  * Fix a incorrect example in the man-page (closes: #282918)
-  * Fix a bug for very long lines in the apt-cdrom code (closes: #280356)
-  * Fix a manual page bug (closes: #316314)
-  * Do md5sum checking for file and cdrom method (closes: #319142)
-  * Change pkgPolicy::Pin from private to protected to let subclasses
-    access it too (closes: #321799)
-  * add default constructor for PrvIterator (closes: #322267)
-  * Reread status configuration on debSystem::Initialize() 
-    (needed for apt-proxy, thanks to Otavio for this patch)
-  
- -- Michael Vogt <mvo@debian.org>  Mon,  5 Sep 2005 22:59:03 +0200
->>>>>>> 8e29e348
 
 apt (0.6.40.1) unstable; urgency=low
 
@@ -64,7 +41,7 @@
 
 apt (0.6.40ubuntu1) breezy; urgency=low
 
-   * Synchronize with Debian
+  * Synchronize with Debian
 
  -- Matt Zimmerman <mdz@ubuntu.com>  Thu,  4 Aug 2005 15:53:22 -0700
 
@@ -126,7 +103,7 @@
   * Update priority of apt-utils to important, to match the override file
   * Install only one keyring on each branch (Closes: #316119)
 
- -- Matt Zimmerman <mdz@ubuntu.com>  Tue, 28 Jun 2005 11:35:21 -0700
+ -- Matt Zimmerman <mdz@debian.org>  Tue, 28 Jun 2005 11:35:21 -0700
 
 apt (0.6.38ubuntu1) breezy; urgency=low
 
