--- conflicted
+++ resolved
@@ -1,4 +1,3 @@
-<<<<<<< HEAD
 apt (0.7.8) UNRELEASED; urgency=low
 
   * Applied patch from Daniel Leidert <daniel.leidert@wgdd.de> to fix
@@ -6,10 +5,7 @@
 
  -- Otavio Salvador <otavio@ossystems.com.br>  Thu, 25 Oct 2007 09:24:56 -0200
 
-apt (0.7.7) UNRELEASED; urgency=low
-=======
 apt (0.7.7) unstable; urgency=low
->>>>>>> 10e5e3b8
 
   [ Michael Vogt ]
   * apt-inst/contrib/extracttar.cc:
