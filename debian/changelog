apt (0.7.14ubuntu4) intrepid; urgency=low

  * apt-pkg/deb/dpkgpm.cc:
    - fix uninitialized variable that caused no apport reports
      to be written sometimes (thanks to Matt Zimmerman)

 --

apt (0.7.14ubuntu3) intrepid; urgency=low

  [ Otavio Salvador ]
  * Apply patch to avoid truncating of arbitrary files. Thanks to Bryan
    Donlan <bdonlan@fushizen.net> for the patch. Closes: #482476
  * Avoid using dbus if dbus-daemon isn't running. Closes: #438803

  [ Michael Vogt ]
  * apt-pkg/deb/dpkgpm.cc:
    - improve apt progress reporting, display trigger actions
  * apt-pkg/depcache.cc:
    - when checking for new important deps, skip critical ones
      (LP: #236360)
<<<<<<< HEAD
  
 -- Michael Vogt <michael.vogt@ubuntu.com>  Tue, 03 Jun 2008 17:27:07 +0200
=======
  * merge patch that enforces stricter https server certificate
    checking (thanks to Arnaud Ebalard, closes: #485960)
  * allow per-mirror specific https settings
    (thanks to Arnaud Ebalard, closes: #485965)
  * add doc/examples/apt-https-method-example.cof
    (thanks to Arnaud Ebalard, closes: #485964)
  * add DPkg::NoTriggers option so that applications that call
    apt/aptitude (like the installer) defer trigger processing
    (thanks to Joey Hess) 
  * document --install-recommends and --no-install-recommends
    (thanks to Dereck Wonnacott, LP: #126180)

  [ Dereck Wonnacott ]
  * apt-ftparchive might write corrupt Release files (LP: #46439)
  * Apply --important option to apt-cache depends (LP: #16947) 
>>>>>>> 5aa95c86

apt (0.7.14ubuntu2) intrepid; urgency=low

  * debian/control:
    - fix FTBFS by adding missing intltool dependency 

 -- Michael Vogt <michael.vogt@ubuntu.com>  Fri, 09 May 2008 13:50:22 +0200

apt (0.7.14ubuntu1) intrepid; urgency=low

  [ Michael Vogt ]
  * enable installation of recommends by default
  * debian/apt.conf.ubuntu:
    - remove APT::Install-Recommends-Sections (no longer needed)
  * merged from debian/sid, remaining changes:
    - authentication-reliable branch (to be merged into debian soon)
    - mirror:// uri branch (breaks ABI in debian, not merged yet)
    - apport failure reporting
    - show warning on apt-get source with 'Vcs-' header
    - proxy detection from gconf in apt.cron
  
  [ Christian Perrier ]
  * Mark a message from dselect backend as translatable
    Thanks to Frédéric Bothamy for the patch
    Closes: #322470

  [ Program translations ]
  * Simplified Chinese updated. Closes: #473360
  * Catalan fixes. Closes: #387141
  * Typo fix in Greek translation. Closes: #479122
  * French updated.
  * Thai updated. Closes: #479313
  * Italian updated. Closes: #479326
  * Polish updated. Closes: #479342
  * Bulgarian updated. Closes: #479379
  * Finnish updated. Closes: #479403
  * Korean updated. Closes: #479426
  * Basque updated. Closes: #479452
  * Vietnamese updated. Closes: #479748
  * Russian updated. Closes: #479777
  * Galician updated. Closes: #479792
  * Portuguese updated. Closes: #479847
  * Swedish updated. Closes: #479871
  * Dutch updated. Closes: #480125
  * Kurdish added. Closes: #480150
  * Brazilian Portuguese updated. Closes: #480561
  * Hungarian updated. Closes: #480662

  [ Otavio Salvador ]
  * Apply patch to avoid truncating of arbitrary files. Thanks to Bryan
    Donlan <bdonlan@fushizen.net> for the patch. Closes: #482476
  * Avoid using dbus if dbus-daemon isn't running. Closes: #438803
  
  [ Michael Vogt ]
  * debian/apt.cron.daily:
    - apply patch based on the ideas of Francesco Poli for better 
      behavior when the cache can not be locked (closes: #459344)

 -- Michael Vogt <mvo@debian.org>  Wed, 28 May 2008 15:19:12 +0200

apt (0.7.13) unstable; urgency=low

  [ Otavio Salvador ]
  * Add missing build-depends back from build-depends-indep field.
    Closes: #478231
  * Make cron script quiet if cache is locked. Thanks to Ted Percival
    <ted@midg3t.net> for the patch. Closes: #459344
  * Add timeout support for https. Thanks to Andrew Martens
    <andrew.martens@strangeloopnetworks.com> for the patch.

  [ Goswin von Brederlow ]
  * Add support for --no-download on apt-get update. Closes: #478517
  
  [ Program translations ]
    - Vietnamese updated. Closes: #479008
    
 -- Otavio Salvador <otavio@debian.org>  Fri, 02 May 2008 14:46:00 -0300

apt (0.7.12) unstable; urgency=low

  [ Michael Vogt ]
  * cmdline/apt-key:
    - add support for a master-keyring that contains signing keys
      that can be used to sign the archive signing keys. This should
      make key-rollover easier.
  * apt-pkg/deb/dpkgpm.cc:
    - merged patch from Kees Cook to fix anoying upper-case display
      on amd64 in sbuild
  * apt-pkg/algorithms.cc:
    - add APT::Update::Post-Invoke-Success script slot
    - Make the breaks handling use the kill list. This means, that a
      Breaks: Pkg (<< version) may put Pkg onto the remove list.
  * apt-pkg/deb/debmetaindex.cc:
    - add missing "Release" file uri when apt-get update --print-uris
      is run
  * methods/connect.cc:
    - remember hosts with Resolve failures or connect Timeouts
  * cmdline/apt-get.cc:
    - fix incorrect help output for -f (LP: #57487)
    - do two passes when installing tasks, first ignoring dependencies,
      then resolving them and run the problemResolver at the end
      so that it can correct any missing dependencies
  * debian/apt.cron.daily:
    - sleep random amount of time (default within 0-30min) before
      starting the upate to hit the mirrors less hard
  * doc/apt_preferences.5.xml:
    - fix typo
  * added debian/README.source

  [ Christian Perrier ]
  * Fix typos in manpages. Thanks to Daniel Leidert for the fixes
    Closes: #444922
  * Fix syntax/copitalisation in some messages. Thanks to Jens Seidel
    for pointing this and providing the patch.
    Closes: #466845
  * Fix Polish offline translation. Thanks to Robert Luberda for the patch
    and apologies for applying it very lately. Closes: #337758
  * Fix typo in offline.sgml. Closes: #412900

  [ Program translations ]
    - German updated. Closes: #466842
    - Swedish updated.
    - Polish updated. Closes: #469581
    - Slovak updated. Closes: #471341
    - French updated.
    - Bulgarian updated. Closes: #448492
    - Galician updated. Closes: #476839

  [ Daniel Burrows ]
  * apt-pkg/depcache.cc:
    - Patch MarkInstall to follow currently satisfied Recommends even
      if they aren't "new", so that we automatically force upgrades
      when the version of a Recommends has been tightened.  (Closes: #470115)
    - Enable more complete debugging information when Debug::pkgAutoRemove
      is set.
  * apt-pkg/contrib/configuration.cc
    - Lift the 1024-byte limit on lines in configuration files.
      (Closes: #473710, #473874)
  * apt-pkg/contrib/strutl.cc:
    - Lift the 64000-byte limit on individual messages parsed by ReadMessages.
      (Closes: #474065)
  * debian/rules:
    - Add missing Build-Depends-Indep on xsltproc, docbook-xsl, and xmlto.

 -- Daniel Burrows <dburrows@debian.org>  Sat, 26 Apr 2008 12:24:35 -0700
  
apt (0.7.11) unstable; urgency=critical
  
  [ Raise urgency to critical since it fixes a critical but for Debian
    Installer Lenny Beta1 release ]

  [ Program translations ]
    - Vietnamese updated. Closes: #460825
    - Basque updated. Closes: #461166
    - Galician updated. Closes: #461468
    - Portuguese updated. Closes: #464575
    - Korean updated. Closes: #448430
    - Simplified Chinese updated. Closes: #465866

  [ Otavio Salvador ]
  * Applied patch from Robert Millan <rmh@aybabtu.com> to fix the error
    message when gpgv isn't installed, closes: #452640.
  * Fix regression about APT::Get::List-Cleanup setting being ignored,
    closes: #466052.

 -- Otavio Salvador <otavio@debian.org>  Thu, 17 Jan 2008 22:36:46 -0200

apt (0.7.10) unstable; urgency=low

  [ Otavio Salvador ]
  * Applied patch from Mike O'Connor <stew@vireo.org> to add a manpage to
    apt-mark, closes: #430207.
  * Applied patch from Andrei Popescu <andreimpopescu@gmail.com> to add a
    note about some frontends in apt.8 manpage, closes: #438545.
  * Applied patch from Aurelien Jarno <aurel32@debian.org> to avoid CPU
    getting crazy when /dev/null is redirected to stdin (which breaks
    buildds), closes: #452858.
  * Applied patch from Aurelien Jarno <aurel32@debian.org> to fix building
    with newest dpkg-shlibdeps changing the packaging building order and a
    patch from Robert Millan <rmh@aybabtu.com> to fix parallel building,
    closes: #452862.
  * Applied patch from Alexander Winston <alexander.winston@comcast.net>
    to use 'min' as symbol for minute, closes: #219034.
  * Applied patch from Amos Waterland <apw@us.ibm.com> to allow apt to
    work properly in initramfs, closes: #448316.
  * Applied patch from Robert Millan <rmh@aybabtu.com> to make apt-key and
    apt-get to ignore time conflicts, closes: #451328.
  * Applied patch from Peter Eisentraut <peter_e@gmx.net> to fix a
    grammatical error ("manual installed" -> "manually installed"),
    closes: #438136.
  * Fix cron.daily job to not call fail if apt isn't installed, closes:
    #443286.
  * Fix compilation warnings in apt-pkg/cdrom.cc and
    apt-pkg/contrib/configuration.cc.
  * Fix typo in debian/copyright file ("licened" instead of "licensed"),
    closes: #458966.

  [ Program translations ]
    - Basque updated. Closes: #453088
    - Vietnamese updated. Closes: #453774, #459013
    - Japanese updated. Closes: #456909
    - Simplified Chinese updated. Closes: #458039
    - French updated.
    - Norwegian Bokmål updated. Closes: #457917
  [ Michael Vogt ]
  * debian/rules
    - fix https install location
  * debian/apt.conf.daily:
    - print warning if the cache can not be locked (closes: #454561),
      thanks to Bastian Kleineidam
  * methods/gpgv.cc:
    - remove cruft code that caused timestamp/I-M-S issues
  * ftparchive/contents.cc:
    - fix error output
  * apt-pkg/acquire-item.{cc,h}:
    - make the authentication download code more robust against
      servers/proxies with broken If-Range implementations
  * apt-pkg/packagemanager.{cc,h}:
    - propergate the Immediate flag to make hitting the
      "E: Internal Error, Could not perform immediate configuration (2)"
      harder
  * debian/control:
    - build against libdb-dev (instead of libdb4.4-dev)
  * merged the apt--DoListUpdate branch, this provides a common interface
    for "apt-get update" like operations for the frontends and also provides
    hooks to run stuff in APT::Update::{Pre,Post}-Invoke

  [ Chris Cheney ]
  * ftparchive/contents.cc:
    - support lzma data members
  * ftparchive/multicompress.cc:
    - support lzma output

  [ Daniel Burrows ]
  * apt-pkg/contrib/configuration.cc:
    - if RootDir is set, then FindFile and FindDir will return paths
      relative to the directory stored in RootDir, closes: #456457.

  [ Christian Perrier ]
  * Fix wording for "After unpacking...". Thanks to Michael Gilbert
    for the patch. Closes: #260825
  
 -- Michael Vogt <michael.vogt@ubuntu.com>  Thu, 03 Jan 2008 11:31:45 +0100

apt (0.7.9ubuntu17) hardy-proposed; urgency=low

  * apt-pkg/acquire-item.cc:
    - fix signaure removal on transient network failures LP: #220627
      (thanks to Scott James Remnant)

 -- Michael Vogt <michael.vogt@ubuntu.com>  Tue, 22 Apr 2008 16:32:49 +0200

apt (0.7.9ubuntu16) hardy; urgency=low

  * cmdline/apt-key:
    - only check against master-keys in net-update to not break
      custom CDs (thanks to Colin Watson)

 -- Michael Vogt <michael.vogt@ubuntu.com>  Tue, 08 Apr 2008 14:17:14 +0200

apt (0.7.9ubuntu15) hardy; urgency=low

  * cmdline/apt-get.cc:
    - do two passes when installing tasks, first ignoring dependencies,
      then resolving them and run the problemResolver at the end
      so that it can correct any missing dependencies. This should
      fix livecd building for kubuntu (thanks to Jonathan Riddell 
      for reporting the problem)

 -- Michael Vogt <michael.vogt@ubuntu.com>  Thu, 13 Mar 2008 23:25:45 +0100

apt (0.7.9ubuntu14) hardy; urgency=low

  * cmdline/apt-get.cc:
    - fix incorrect help output for -f (LP: #57487)
    - run the problemResolver after a task was installed
      so that it can correct any missing dependencies
  * typo fixes (LP: #107960)

 -- Michael Vogt <michael.vogt@ubuntu.com>  Tue, 11 Mar 2008 21:46:07 +0100

apt (0.7.9ubuntu13) hardy; urgency=low

  [ Lionel Porcheron ]
  * debian/apt.cron.daily:
    - only call gconftool if gcontool is installed (LP: #194281)

  [ Michael Vogt ]
  * doc/apt_preferences.5.xml:
    - fix typo (LP: #150900)
  * doc/example/sources.list:
    - updated for hardy (LP: #195879)
  * debian/apt.cron.daily:
    - sleep random amount of time (default within 0-30min) before
      starting the upate to hit the mirrors less hard

 -- Michael Vogt <michael.vogt@ubuntu.com>  Tue, 04 Mar 2008 15:35:09 +0100

apt (0.7.9ubuntu12) hardy; urgency=low

  * debian/apt.cron.daily:
    - use admin user proxy settings
  * cmdline/apt-get.cc:
    - fix task installation (thanks to Colin Watson)

 -- Michael Vogt <michael.vogt@ubuntu.com>  Thu, 21 Feb 2008 15:07:44 +0100

apt (0.7.9ubuntu11) hardy; urgency=low

  * apt-pkg/algorithms.cc: 
    - add APT::Update::Post-Invoke-Success script slot
      (LP: #188127)

 -- Michael Vogt <michael.vogt@ubuntu.com>  Thu, 10 Jan 2008 12:06:12 +0100

apt (0.7.9ubuntu10) hardy; urgency=low

  * cmdline/apt-key:
    - add "net-update" command that fetches the 
      ubuntu-archive-keyring.gpg and add keys from it that are 
      signed by the ubuntu-master-keyring.gpg 
      (apt-archive-key-signatures spec)
  * debian/apt.cron.daily:
    - add apt-key net-update to the nightly cron job

 -- Michael Vogt <michael.vogt@ubuntu.com>  Wed, 13 Feb 2008 15:50:28 +0100

apt (0.7.9ubuntu9) hardy; urgency=low

  * fix FTBFS due to incorrect intltool build-depends

 -- Michael Vogt <michael.vogt@ubuntu.com>  Mon, 11 Feb 2008 16:04:37 +0100

apt (0.7.9ubuntu8) hardy; urgency=low

  * share/apt-auth-failure.note:
    - show update-notifier note if the nightly update fails with a
      authentication failure (apt-authentication-reliability spec)

 -- Michael Vogt <michael.vogt@ubuntu.com>  Mon, 11 Feb 2008 14:04:56 +0100

apt (0.7.9ubuntu7) hardy; urgency=low

  * methods/connect.cc:
    - remember hosts with Resolve failures or connect Timeouts
      see https://wiki.ubuntu.com/NetworklessInstallationFixes
  * cmdlines/apt-key:
    - fix bug in the new apt-key update code that imports only
      keys signed with the master key (thanks to cjwatson)

 -- Michael Vogt <michael.vogt@ubuntu.com>  Fri, 08 Feb 2008 11:38:35 +0100

apt (0.7.9ubuntu6) hardy; urgency=low

  * cmdline/apt-key:
    - add support for a master-keyring that contains signing keys
      that can be used to sign the archive signing keys. This should
      make key-rollover easier.
  * apt-pkg/deb/dpkgpm.cc:
    - merged patch from Kees Cook to fix anoying upper-case display
      on amd64 in sbuild
  * apt-pkg/algorithms.cc: 
    - add APT::Update::Post-Invoke-Success script slot
    - Make the breaks handling use the kill list. This means, that a
      Breaks: Pkg (<< version) may put Pkg onto the remove list.
  * apt-pkg/deb/dpkgpm.cc:
    - add APT::Apport::MaxReports to limit the maximum number
      of reports generated in a single run (default to 3)
  * apt-pkg/deb/debmetaindex.cc:
    - add missing "Release" file uri when apt-get update --print-uris
      is run

 -- Michael Vogt <michael.vogt@ubuntu.com>  Mon, 04 Feb 2008 14:28:02 +0100

apt (0.7.9ubuntu5) hardy; urgency=low

  * Merged apt-authentication-reliabilty branch. This means
    that apt will refuse to update and use the old lists if
    the authentication of a repository that used to be 
    authenticated fails. See
    https://wiki.ubuntu.com/AptAuthenticationReliability
    for more details.

 -- Michael Vogt <michael.vogt@ubuntu.com>  Wed, 16 Jan 2008 10:36:10 +0100

apt (0.7.9ubuntu4) hardy; urgency=low

  * apt-pkg/algorithms.cc:
    - Since APT::Get::List-Cleanup and APT::List-Cleanup both default to
      true, the effect of the compatibility code was to require both of them
      to be set to false in order to disable list cleanup; this broke the
      installer. Instead, disable list cleanup if either of them is set to
      false.

 -- Colin Watson <cjwatson@ubuntu.com>  Wed, 09 Jan 2008 22:34:37 +0000

apt (0.7.9ubuntu3) hardy; urgency=low

  * merged the apt--DoListUpdate branch, this provides a common interface
    for "apt-get update" like operations for the frontends and also provides
    hooks to run stuff in APT::Update::{Pre,Post}-Invoke

 -- Michael Vogt <michael.vogt@ubuntu.com>  Mon, 07 Jan 2008 19:02:11 +0100

apt (0.7.9ubuntu2) hardy; urgency=low

  [ Otavio Salvador ]
  * Applied patch from Aurelien Jarno <aurel32@debian.org> to fix building
    with newest dpkg-shlibdeps changing the packaging building order and a
    patch from Robert Millan <rmh@aybabtu.com> to fix parallel building,
    closes: #452862.
  * Applied patch from Alexander Winston <alexander.winston@comcast.net>
    to use 'min' as symbol for minute, closes: #219034.
  * Applied patch from Amos Waterland <apw@us.ibm.com> to allow apt to
    work properly in initramfs, closes: #448316.
  * Applied patch from Robert Millan <rmh@aybabtu.com> to make apt-key and
    apt-get to ignore time conflicts, closes: #451328.
  * Applied patch from Peter Eisentraut <peter_e@gmx.net> to fix a
    grammatical error ("manual installed" -> "manually installed"),
    closes: #438136.
  * Fix cron.daily job to not call fail if apt isn't installed, closes:
    #443286.
  
  [ Daniel Burrows ]
  * apt-pkg/contrib/configuration.cc:
    - if RootDir is set, then FindFile and FindDir will return paths
      relative to the directory stored in RootDir, closes: #456457.

  [ Christian Perrier ]
  * Fix wording for "After unpacking...". Thans to Michael Gilbert
    for the patch. Closes: #260825

  [ Program translations ]
    - Vietnamese updated. Closes: #453774
    - Japanese updated. Closes: #456909
    - French updated.

  [ Michael Vogt ]
  * apt-pkg/packagemanager.{cc,h}:
    - propergate the Immediate flag to make hitting the 
      "E: Internal Error, Could not perform immediate configuration (2)"
      harder. (LP: #179247)
  * debian/apt.conf.daily:
    - print warning if the cache can not be locked (closes: #454561),
      thanks to Bastian Kleineidam
  * debian/control:
    - build against libdb-dev (instead of libdb4.4-dev)

 -- Michael Vogt <michael.vogt@ubuntu.com>  Thu, 03 Jan 2008 11:31:45 +0100

apt (0.7.9ubuntu1) hardy; urgency=low

  * merged from http://bzr.debian.org/apt/apt/debian-sid/, remaining
    changes:
    - mirror download method (pending merge with debian)
    - no pdiff download by default (unsuitable for ubuntu)
    - no recommends-by-default yet
    - add "Original-Maintainer" field to tagfile
    - show warning on apt-get source if the package is maintained
      in a VCS (pedinging merge with debian)
    - use ubuntu-archive keyring instead of debians one
    - support metapackages section for autoremoval
    - debian maintainer field change
    - send ubuntu string in user-agent
  
  * Changes from the debian-sid bzr branch (but not uploaded to debian
    yet):
  
  [ Otavio Salvador ]
  * Applied patch from Mike O'Connor <stew@vireo.org> to add a manpage to
    apt-mark, closes: #430207.
  * Applied patch from Andrei Popescu <andreimpopescu@gmail.com> to add a
    note about some frontends in apt.8 manpage, closes: #438545.
  * Applied patch from Aurelien Jarno <aurel32@debian.org> to avoid CPU
    getting crazy when /dev/null is redirected to stdin (which breaks
    buildds), closes: #452858.

  [ Program translations ]
    - Basque updated. Closes: #453088

  [ Michael Vogt ]
  * debian/rules
    - fix https install location
  * methods/gpgv.cc:
    - remove cruft code that caused timestamp/I-M-S issues
  * ftparchive/contents.cc:
    - fix error output
  * methods/mirror.{cc,h}:
    - only update mirror list on IndexFile updates 
  * apt-pkg/acquire-item.{cc,h}:
    - make the authentication download code more robust against
      servers/proxies with broken If-Range implementations
  * debian/control:
    - build against libdb-dev (instead of libdb4.4-dev)
  * merged the apt--DoListUpdate branch, this provides a common interface
    for "apt-get update" like operations for the frontends and also provides
    hooks to run stuff in APT::Update::{Pre,Post}-Invoke

  [ Chris Cheney ]
  * ftparchive/contents.cc:
    - support lzma data members
  * ftparchive/multicompress.cc:
    - support lzma output

 -- Michael Vogt <michael.vogt@ubuntu.com>  Thu, 13 Dec 2007 14:46:27 +0100

apt (0.7.9) unstable; urgency=low

  [ Christian Perrier ]
  * Add several languages to LINGUAS and, therefore, really ship the relevant
    translation:
    Arabic, Dzongkha, Khmer, Marathi, Nepali, Thai
    Thanks to Theppitak Karoonboonyanan for checking this out. Closes: #448321

  [ Program translations ]
    - Korean updated. Closes: #448430
    - Galician updated. Closes: #448497
    - Swedish updated.

  [ Otavio Salvador ]
  * Fix configure script to check for CURL library and headers presense.
  * Applied patch from Brian M. Carlson <sandals@crustytoothpaste.ath.cx>
    to add backward support for arches that lacks pselect support,
    closes: #448406.
  * Umount CD-ROM when calling apt-cdrom ident, except when called with
    -m, closes: #448521.

 -- Otavio Salvador <otavio@debian.org>  Wed, 31 Oct 2007 13:37:26 -0200

apt (0.7.8) unstable; urgency=low

  * Applied patch from Daniel Leidert <daniel.leidert@wgdd.de> to fix
    APT::Acquire::Translation "none" support, closes: #437523.
  * Applied patch from Daniel Burrows <dburrows@debian.org> to add support
    for the Homepage field (ABI break), closes: #447970.
  * Applied patch from Frans Pop <elendil@planet.nl> to fix a trailing
    space after cd label, closes: #448187.

 -- Otavio Salvador <otavio@debian.org>  Fri, 26 Oct 2007 18:20:13 -0200

apt (0.7.7) unstable; urgency=low

  [ Michael Vogt ]
  * apt-inst/contrib/extracttar.cc:
    - fix fd leak for zero size files (thanks to Bill Broadley for
      reporting this bug)
  * apt-pkg/acquire-item.cc:
    - remove zero size files on I-M-S hit
  * methods/https.cc:
    - only send LastModified if we actually have a file
    - send range request with if-range 
    - delete failed downloads
    - delete zero size I-M-S hits
  * apt-pkg/deb/dpkgpm.{cc,h}:
    - merged dpkg-log branch, this lets you specify a 
      Dir::Log::Terminal file to log dpkg output to
      (ABI break)
    - fix parse error when dpkg sends unexpected data
  * merged apt--sha256 branch to fully support the new
    sha256 checksums in the Packages and Release files
    (ABI break)
  * apt-pkg/pkgcachegen.cc:
    - increase default mmap size
  * tests/local-repo:
    - added local repository testcase
  * apt-pkg/acquire.cc:
    - increase MaxPipeDepth for the internal worker<->method
      communication to 1000 for the debtorrent backend
  * make apt build with g++ 4.3
  * fix missing SetExecClose() call when the status-fd is used
  * debian/apt.cron.daily:
    - move unattended-upgrade before apt-get autoclean
  * fix "purge" commandline argument, closes: #133421
    (thanks to Julien Danjou for the patch)
  * cmdline/apt-get.cc:
    - do not change the auto-installed information if a package
      is reinstalled
  * apt-pkg/acquire-item.cc:
    - fix crash in diff acquire code
  * cmdline/apt-mark:
    - Fix chmoding after have renamed the extended-states file (LP: #140019)
      (thanks to Laurent Bigonville)
  * apt-pkg/depcache.cc:
    - set "APT::Install-Recommends" to true by default (OMG!)
  * debian/apt.cron.daily:
    - only run the cron job if apt-get check succeeds (LP: #131719)
  
  [ Program translations ]
    - French updated
    - Basque updated. Closes: #436425
    - Fix the zh_CN translator's name in debian/changelog for 0.7.2
      Closes: #423272
    - Vietnamese updated. Closes: #440611
    - Danish updated. Closes: #441102
    - Thai added. Closes: #442833
    - Swedish updated.
    - Galician updated. Closes: #446626

  [ Otavio Salvador ]
  * Add hash support to copy method. Thanks Anders Kaseorg by the patch
    (closes: #436055)
  * Reset curl options and timestamp between downloaded files. Thanks to
    Ryan Murray <rmurray@debian.org> for the patch (closes: #437150)
  * Add support to apt-key to export keys to stdout. Thanks to "Dwayne
    C. Litzenberger" <dlitz@dlitz.net> for the patch (closes: #441942)
  * Fix compilation warnings:
    - apt-pkg/indexfile.cc: conversion from string constant to 'char*';
    - apt-pkg/acquire-item.cc: likewise;
    - apt-pkg/cdrom.cc: '%lu' expects 'long unsigned int', but argument
      has type 'size_t';
    - apt-pkg/deb/dpkgpm.cc: initialization order and conversion from
      string constant to 'char*';
    - methods/gpgv.cc: conversion from string constant to 'char*';
    - methods/ftp.cc: likewise;
    - cmdline/apt-extracttemplates.cc: likewise;
    - apt-pkg/deb/debmetaindex.cc: comparison with string literal results
      in unspecified behaviour;
  * cmdline/apt-get.cc: adds 'autoremove' as a valid comment to usage
    statement of apt-get (closes: #445468).
  * cmdline/apt-get.cc: really applies Julien Danjou <acid@debian.org>
    patch to add 'purge' command line argument (closes: #133421).

  [ Ian Jackson ]
  * dpkg-triggers: Deal properly with new package states.

  [ Colin Watson ]
  * apt-pkg/contrib/mmap.cc:
    - don't fail if msync() returns > 0
 
 -- Michael Vogt <mvo@debian.org>  Tue, 23 Oct 2007 14:58:03 +0200

apt (0.7.6ubuntu14.1) gutsy-proposed; urgency=low

  [ Michael Vogt ]
  * apt-pkg/deb/dpkgpm.{cc,h}:
    - give up timeslice on EIO error in read from master terminal
  * debian/apt.cron.daily:
    - only run the cron job if apt-get check succeeds (LP: #131719)

  [ Martin Emrich ]  
  * apt-pkg/deb/dpkgpm.{cc,h}:
    - rewrite dpkgpm.cc to use pselect() instead of select()
      to block signals during select() (LP: #134858)
 
 -- Michael Vogt <michael.vogt@ubuntu.com>  Sat, 20 Oct 2007 07:51:12 +0200

apt (0.7.6ubuntu14) gutsy; urgency=low

  * apt-pkg/deb/dpkgpm.cc:
    - fix resource leak (LP: #148806) 

 -- Michael Vogt <michael.vogt@ubuntu.com>  Mon, 15 Oct 2007 20:57:44 +0200

apt (0.7.6ubuntu13) gutsy; urgency=low

  * apt-pkg/deb/dpkgpm.cc:
    - fix crash in WriteApportReport (LP: #144537)
  * apt-pkg/acquire-item.cc
    - fix disappearing local Packages.gz file (LP: #131166)
  * methods/https.cc:
    - fix off-by-one error I-M-S handling
    - cleanup after I-M-S hit

 -- Michael Vogt <michael.vogt@ubuntu.com>  Tue, 09 Oct 2007 01:48:26 +0200

apt (0.7.6ubuntu12) gutsy; urgency=low

  [ Michael Vogt ]
  * cmdline/apt-mark:
    - Fix chmoding after have renamed the extended-states file
      (thanks to Laurent Bigonville, LP: #140019)
  * apt-pkg/deb/debmetaindex.cc: comparison with string literal results
      in unspecified behaviour;
  * Reset curl options and timestamp between downloaded files. Thanks to
    Ryan Murray <rmurray@debian.org> for the patch

  [Paul Sladen]
  * Have 'cron.daily/apt' send D-Bus doesn't exist error messages
    to the bit bucket.  Thanks to 'dasdda'.  (LP: #115397)

 -- Michael Vogt <michael.vogt@ubuntu.com>  Wed, 03 Oct 2007 02:17:45 +0200

apt (0.7.6ubuntu11) gutsy; urgency=low

  * apt-pkg/contrib/mmap.cc:
    - don't fail if msync() returns > 0 (LP: #144001)

 -- Colin Watson <cjwatson@ubuntu.com>  Sat, 22 Sep 2007 21:39:29 +0100

apt (0.7.6ubuntu10) gutsy; urgency=low

  * apt-pkg/deb/dpkgpm.cc:
    - fix parse error when dpkg sends unexpected data

 -- Michael Vogt <michael.vogt@ubuntu.com>  Tue, 18 Sep 2007 17:25:09 +0100

apt (0.7.6ubuntu9) gutsy; urgency=low

  * apt-pkg/deb/dpkgpm.cc:
    - fix progress reporting precent calculation (LP: #137798)
  * make apt build with g++ 4.3
  * fix missing SetExecClose() call when the status-fd is used
    (LP: #136767)
  * debian/apt.cron.daily:
    - move unattended-upgrade before apt-get autoclean
  * fix "purge" commandline argument, closes LP: #125733
    (thanks to Julien Danjou for the patch)
  * cmdline/apt-get.cc:
    - do not change the auto-installed information if a package
      is reinstalled (LP: #139448)
  
 -- Michael Vogt <michael.vogt@ubuntu.com>  Tue, 11 Sep 2007 20:55:00 +0200

apt (0.7.6ubuntu8) gutsy; urgency=low

  * apt-pkg/deb/dpkgpm.{cc,h}:
    - fix bug in dpkg log writing when a signal is caught during
      select() (LP: #134858)
    - write end marker in the log as well

 -- Michael Vogt <michael.vogt@ubuntu.com>  Wed, 05 Sep 2007 15:03:46 +0200

apt (0.7.6ubuntu7) gutsy; urgency=low

  * reupload to fix FTBFS

 -- Michael Vogt <michael.vogt@ubuntu.com>  Thu, 16 Aug 2007 19:44:20 +0200

apt (0.7.6ubuntu6) gutsy; urgency=low

  * dpkg-triggers: Deal properly with new package states.

 -- Ian Jackson <iwj@ubuntu.com>  Wed, 15 Aug 2007 20:44:37 +0100

apt (0.7.6ubuntu5) UNRELEASED; urgency=low

  * apt-pkg/acquire-item.cc:
    - fix file removal on local repo i-m-s hit (LP: #131166)
  * tests/local-repo:
    - added regression test for this bug

 -- Michael Vogt <michael.vogt@ubuntu.com>  Thu, 09 Aug 2007 12:34:07 +0200

apt (0.7.6ubuntu4) gutsy; urgency=low

  * cmdline/apt-get.cc:
    - remove YnPrompt when a XS-Vcs- tag is found, improve the
      notice (LP: #129575)
  * methods/copy.cc:
    - take hashes here too
  * apt-pkg/acquire-worker.cc:
    - only pass on computed hash if we recived one from the method

 -- Michael Vogt <michael.vogt@ubuntu.com>  Wed, 08 Aug 2007 19:30:29 +0200

apt (0.7.6ubuntu3) gutsy; urgency=low

  * apt-pkg/deb/dpkgpm.cc:
    - fix packagename extraction when writting apport reports
  * apt-pkg/pkgcachegen.cc:
    - increase default mmap size (LP: #125640)

 -- Michael Vogt <michael.vogt@ubuntu.com>  Tue, 07 Aug 2007 09:52:00 +0200

apt (0.7.6ubuntu2) gutsy; urgency=low

  * doc/examples/sources.list:
    - change example source to gutsy
  * apt-pkg/deb/dpkgpm.cc:
    - do not break if no /dev/pts is available

 -- Michael Vogt <michael.vogt@ubuntu.com>  Mon, 06 Aug 2007 15:17:57 +0200

apt (0.7.6ubuntu1) gutsy; urgency=low

  [ Michael Vogt ]
  * apt-inst/contrib/extracttar.cc:
    - fix fd leak for zero size files (thanks to Bill Broadley for
      reporting this bug)
  * apt-pkg/acquire-item.cc:
    - remove zero size files on I-M-S hit
  * methods/https.cc:
    - only send LastModified if we actually have a file
    - send range request with if-range 
    - delete failed downloads
    (thanks to Thom May for his help here)
    - delete zero size I-M-S hits
  * apt-pkg/deb/dpkgpm.{cc,h}:
    - merged dpkg-log branch, this lets you specify a 
      Dir::Log::Terminal file to log dpkg output to
    (ABI break)
    - when writting apport reports, attach the dpkg
      terminal log too
  * merged apt--sha256 branch to fully support the new
    sha256 checksums in the Packages and Release files
    (ABI break)
  * apt-pkg/pkgcachegen.cc:
    - increase default mmap size
  * tests/local-repo:
    - added local repository testcase
  * make apt build with g++ 4.3
  * fix missing SetExecClose() call when the status-fd is used
  * debian/apt.cron.daily:
    - move unattended-upgrade before apt-get autoclean
  * fix "purge" commandline argument, closes: #133421
    (thanks to Julien Danjou for the patch)
  * cmdline/apt-get.cc:
    - do not change the auto-installed information if a package
      is reinstalled
  * cmdline/apt-mark:
    - Fix chmoding after have renamed the extended-states file (LP: #140019)
      (thanks to Laurent Bigonville)

  [ Ian Jackson ]
  * dpkg-triggers: Deal properly with new package states.

 -- Michael Vogt <michael.vogt@ubuntu.com>  Thu, 02 Aug 2007 11:55:54 +0200

apt (0.7.6) unstable; urgency=low

  * Applied patch from Aurelien Jarno <aurel32@debian.org> to fix wrong
    directory downloading on non-linux architectures (closes: #435597)

 -- Otavio Salvador <otavio@debian.org>  Wed, 01 Aug 2007 19:49:51 -0300

apt (0.7.5) unstable; urgency=low

  [ Otavio Salvador ]
  * Applied patch from Guillem Jover <guillem@debian.org> to use
    dpkg-architecture to get the host architecture (closes: #407187)
  * Applied patch from Guillem Jover <guillem@debian.org> to add
    support to add lzma support (closes: #408201)

  [ Michael Vogt ]
  * apt-pkg/depcache.cc:
    - support a list of sections for:
      APT::Install-Recommends-Sections
      APT::Never-MarkAuto-Sections
  * methods/makefile:
    - install lzma symlink method (for full lzma support)
  * debian/control:
    - suggest "lzma"

 -- Otavio Salvador <otavio@ossystems.com.br>  Wed, 25 Jul 2007 20:16:46 -0300

apt (0.7.4ubuntu1) gutsy; urgency=low

  * debian/apt.conf.ubuntu, apt.conf.autoremove:
    - Change metapackages to {restricted,universe,multiverse}/metapackages 
      in Install-Recommends-Sections and Never-MarkAuto-Sections

 -- Michael Vogt <michael.vogt@ubuntu.com>  Thu, 26 Jul 2007 10:42:29 +0200

apt (0.7.4) unstable; urgency=low

  [ Michael Vogt ]
  * cmdline/apt-get.cc:
    - fix in the task-install code regexp (thanks to Adam Conrad and
      Colin Watson)
    - support task removal too: apt-get remove taskname^
      (thanks to Matt Zimmerman reporting this problem)

  [ Otavio Salvador ]
  * Fix a typo on 0.7.3 changelog entry about g++ (7.3 to 4.3)
  * Fix compilation warnings:
    - apt-pkg/contrib/configuration.cc: wrong argument type;
    - apt-pkg/deb/dpkgpm.cc: wrong signess;
    - apt-pkg-acquire-item.cc: wrong signess and orderned initializers;
    - methods/https.cc:
      - type conversion;
      - unused variable;
      - changed SetupProxy() method to void;
  * Simplified HttpMethod::Fetch on http.cc removing Tail variable;
  * Fix pipeline handling on http.cc (closes: #413324)
  * Fix building to properly support binNMUs. Thanks to Daniel Schepler
    <schepler@math.unipd.it> by the patch (closes: #359634)
  * Fix example for Install-{Recommends,Suggests} options on
    configure-index example file. Thanks to Peter Eisentraut
    <peter_e@gmx.net> by the patch (closes: #432223)

  [ Christian Perrier ]
  * Basque translation update. Closes: ##423766
  * Unfuzzy formerly complete translations
  * French translation update
  * Re-generate PO(T) files
  * Spanish translation update
  * Swedish translation update

 -- Otavio Salvador <otavio@debian.org>  Tue, 24 Jul 2007 09:55:50 -0300

apt (0.7.3) unstable; urgency=low

  * fixed compile errors with g++ 4.3 (thanks to 
    Daniel Burrows, closes: #429378)
  * fixes in the auto-mark code (thanks to Daniel
    Burrows)
  * fix FTFBFS by changing build-depends to
    libcurl4-gnutls-dev (closes: #428363)
  * cmdline/apt-get.cc:
    - fix InstallTask code when a pkgRecord ends 
      with a single '\n' (thanks to Soren Hansen for reporting)
  * merged from Christian Perrier:
        * vi.po: completed to 532t, again. Closes: #429899
        * gl.po: completed to 532t. Closes: #429506
        * vi.po: completed to 532t. Closes: #428672
        * Update all PO and the POT. Gives 514t14f4u for formerly
          complete translations
        * fr.po: completed to 532t
        * ku.po, uk.po, LINGUAS: reintegrate those translations
          which disappeared from the BZR repositories

 -- Michael Vogt <mvo@debian.org>  Sun, 01 Jul 2007 12:31:29 +0200
  
apt (0.7.2ubuntu7) gutsy; urgency=low

  * fix build-dependencies 
  * fixes in the auto-mark code (thanks to Daniel
    Burrows)

 -- Michael Vogt <michael.vogt@ubuntu.com>  Mon,  9 Jul 2007 19:02:54 +0200

apt (0.7.2ubuntu6) gutsy; urgency=low

  [ Michael Vogt]
  * cmdline/apt-get.cc:
    - make the XS-Vcs-$foo warning more copy'n'paste
      friendly (thanks to Matt Zimmerman)
    - ignore the Vcs-Browser tag (Fixes LP: #121770)
  * debian/apt.conf.autoremove:
    - added "linux-ubuntu-modules" to APT::NeverAutoRemove

  [ Sarah Hobbs ]
  * Change metapackages to *metapackages in Install-Recommends-Section
    and Never-MarkAuto-Section of debian/apt.conf.autoremove, so that
    the Recommends of metapackages in universe and multiverse will get
    installed.
  * Also make this change in doc/examples/configure-index.
  * Added a Build Dependancies of automake, docbook-xsl, xsltproc, xmlto,
    docbook to fix FTBFS.
  * Added in previous changelog entries, as those who uploaded did not
    actually commit to Bzr.

 -- Sarah Hobbs <hobbsee@ubuntu.com>  Mon, 09 Jul 2007 01:15:57 +1000

apt (0.7.2ubuntu5) gutsy; urgency=low

  * Rerun autoconf to fix the FTBFS.

 -- Michael Bienia <geser@ubuntu.com>  Fri, 06 Jul 2007 19:17:33 +0200

apt (0.7.2ubuntu4) gutsy; urgency=low

  * Rebuild for the libcurl4 -> libcurl3 transition mess.

 -- Steve Kowalik <stevenk@ubuntu.com>  Fri,  6 Jul 2007 12:44:05 +1000

apt (0.7.2ubuntu3) gutsy; urgency=low

  * cmdline/apt-get.cc:
    - fix InstallTask code when a pkgRecord ends 
      with a single '\n' (thanks to Soren Hansen for reporting)

 -- Michael Vogt <michael.vogt@ubuntu.com>  Wed, 27 Jun 2007 13:33:38 +0200

apt (0.7.2ubuntu2) gutsy; urgency=low

  * fixed compile errors with g++ 4.3 (thanks to 
    Daniel Burrows, closes: #429378)
  * fix FTFBFS by changing build-depends to
    libcurl4-gnutls-dev (closes: #428363)

 -- Michael Vogt <michael.vogt@ubuntu.com>  Tue, 19 Jun 2007 13:47:03 +0200

apt (0.7.2ubuntu1) gutsy; urgency=low

  * apt-pkg/deb/dpkgpm.cc:
    - apport integration added, this means that a apport
      report is written on dpkg failures
  * cmdline/apt-get.cc:
    - merged http://people.ubuntu.com/~mvo/bzr/apt/xs-vcs-bzr/
      this will warn when Vcs- headers are found on apt-get source
      (Fixes LP:#115959)
  * merged from debian/unstable, remaining changes:
    - maintainer field changed
    - merged the apt--mirror branch 
      http://people.ubuntu.com/~mvo/bzr/apt/apt--mirror/
    - apport reporting on package install/upgrade/remove failure
    - support for "Originial-Maintainer" field
    - merged apt--xs-vcs-bzr branch
      (http://people.ubuntu.com/~mvo/bzr/apt/xs-vcs-bzr/)
    - use ubuntu archive keyring by default
    - debian/apt.conf.autoremove
      + install recommands for section "metapackages"
      + do not mark direct dependencies of "metapackages" as autoremoved

 -- Michael Vogt <michael.vogt@ubuntu.com>  Thu, 14 Jun 2007 10:38:36 +0200

apt (0.7.2-0.1) unstable; urgency=low

  * Non-maintainer upload.
  * Build-depend on libcurl4-gnutls-dev instead of the obsolete
    libcurl3-gnutls-dev.  Closes: #428363.

 -- Steve Langasek <vorlon@debian.org>  Thu, 28 Jun 2007 18:46:53 -0700

apt (0.7.2) unstable; urgency=low
  
  * merged the debian/experimental changes back
    into the debian/sid branch
  * merged from Christian Perrier:
    * mr.po: New Marathi translation  Closes: #416806
    * zh_CN.po: Updated by Kov Chai  Closes: #416822
    * tl.po: Updated by Eric Pareja   Closes: #416638
    * gl.po: Updated by Jacobo Tarrio
	     Closes: #412828
    * da.po: Updated by Claus Hindsgaul
	     Closes: #409483
    * fr.po: Remove a non-breakable space for usability
	     issues. Closes: #408877
    * ru.po: Updated Russian translation. Closes: #405476
    * *.po: Unfuzzy after upstream typo corrections
  * buildlib/archtable:
    - added support for sh3/sh4 (closes: #424870)
    - added support for m32r (closes: #394096)
  * buildlib/systemtable:
    - added support for lpia
  * configure.in:
    - check systemtable for architecture mapping too
  * fix error in AutocleanInterval, closes: #319339
    (thanks to Israel G. Lugo for the patch)
  * add "purge" commandline argument, closes: #133421)
    (thanks to Julien Danjou for the patch)
  * add "purge" commandline argument, closes: #133421)
    (thanks to Julien Danjou for the patch)
  * fix FTBFS with gcc 4.3, closes: #417090
    (thanks to Martin Michlmayr for the patch)
  * add --dsc-only option, thanks to K. Richard Pixley
  * Removed the more leftover #pragma interface/implementation
    closes: #306937 (thanks to Andreas Henriksson for the patch)
  
 -- Michael Vogt <mvo@debian.org>  Wed, 06 Jun 2007 23:19:50 +0200

apt (0.7.1) experimental; urgency=low

  * ABI library name change because its build against
    new glibc
  * implement SourceVer() in pkgRecords 
     (thanks to Daniel Burrows for the patch!)
  * apt-pkg/algorithm.cc:
    - use clog for all debugging
    - only increase the score of installed applications if they 
      are not obsolete 
    - fix resolver bug on removal triggered by weak-dependencies 
      with or-groups
  * methods/http.cc:
    - send apt version in User-Agent
  * apt-pkg/deb/debrecords.cc:
    - fix SHA1Hash() return value
  * apt-pkg/cdrom.cc:
    - only unmount if APT::CDROM::NoMount is false
  * methods/cdrom.cc:  
    - only umount if it was mounted by the method before
  * po/gl.po:
    - fix error in translation that causes trouble to lsb_release 
      (LP#79165)
  * apt-pkg/acquire-item.cc:
    - if decompression of a index fails, delete the index 
  * apt-pkg/acquire.{cc,h}:
    - deal better with duplicated sources.list entries (avoid
      double queuing of  URLs) - this fixes hangs in bzip/gzip
      (LP#102511)
  * Fix broken use of awk in apt-key that caused removal of the wrong keys
    from the keyring. Closes: #412572
  * merged from Christian Perrier:
    * mr.po: New Marathi translation  Closes: #416806
    * zh_CN.po: Updated by Eric Pareja  Closes: #416822
    * tl.po: Updated by Eric Pareja   Closes: #416638
    * gl.po: Updated by Jacobo Tarrio
             Closes: #412828
    * da.po: Updated by Claus Hindsgaul
             Closes: #409483
    * fr.po: Remove a non-breakable space for usability
             issues. Closes: #408877
    * ru.po: Updated Russian translation. Closes: #405476
    * *.po: Unfuzzy after upstream typo corrections
    * vi.po: Updated to 515t. Closes: #426976
    * eu.po: Updated to 515t. Closes: #423766
    * pt.po: 515t. Closes: #423111
    * fr.po: Updated by Christian Perrier
    * Update all PO and the POT. Gives 513t2f for formerly
      complete translations
  * apt-pkg/policy.cc:
    - allow multiple packages (thanks to David Foerster)

 -- Michael Vogt <mvo@debian.org>  Wed,  2 May 2007 13:43:44 +0200

apt (0.6.46.4ubuntu10) feisty; urgency=low

  * apt-pkg/depcache.cc:
    - added "APT::Never-MarkAuto-Section" and consider dependencies 
      of packages in this section manual (LP#59893)
    - ensure proper permissions in the extended_state file (LP#67037)
  * debian/apt.conf.ubuntu:
    - added APT::Never-MarkAuto-Section "metapackages" (LP#59893)
  * cmdline/apt-get.cc:
    - "apt-get install foo" on a already installed package foo will
      clean the automatic installed flag (LP#72007)
    - do not show packages already marked for removal as auto-installed
      (LP#64493)
    - applied patch to (optionally) hide the auto-remove information
      (thanks to Frode M. Døving) (LP#69148)

 -- Michael Vogt <michael.vogt@ubuntu.com>  Wed, 14 Mar 2007 13:32:32 +0100

apt (0.6.46.4ubuntu9) feisty; urgency=low

  * debian/control:
    - set XS-Vcs-Bzr header
    - Set Ubuntu maintainer address
  * apt-pkg/cdrom.cc:
    - only unmount if APT::CDROM::NoMount is false
    - only umount if it was mounted by the method before
  * cmdline/apt-get.cc:
    - fix version output in autoremove list (LP#68941)
  * apt-pkg/packagemanager.cc:
    - do not spin 100% cpu in FixMissing() (LP#84476)
  * apt-pkg/indexfile.cc:
    - fix problem overwriting APT::Acquire::Translation
  * doc/examples/configure-index:
    - document APT::Acquire::Translation
  
 -- Michael Vogt <michael.vogt@ubuntu.com>  Tue, 13 Mar 2007 15:24:39 +0100

apt (0.6.46.4ubuntu8) feisty; urgency=low

  * fix segfault in the pkgRecords destructor
  * Bump ABI version
  * debian/control:
    - make the libcurl3-gnutls-dev versionized (LP#86614)

 -- Michael Vogt <michael.vogt@ubuntu.com>  Mon, 26 Feb 2007 14:26:33 +0100

apt (0.6.46.4ubuntu7) feisty; urgency=low

  * Merged the apt--mirror branch. This means that a new 'mirror' 
    method is available that will allow dynamic mirror updates.
    The sources.list entry looks something like this:
    "deb mirror://mirrors.lp.net/get_mirror feisty main restricted"

    It also supports error reporting to a configurable url for mirror
    problems/failures.
  * Bump ABI version

 -- Michael Vogt <michael.vogt@ubuntu.com>  Tue,  6 Feb 2007 11:38:06 +0100

apt (0.6.46.4ubuntu6) feisty; urgency=low

  * methods/http.cc:
    - send apt version in User-Agent
  * apt-pkg/deb/debrecords.cc:
    - fix SHA1Hash() return value
  * apt-pkg/algorithms.cc:
    - fix resolver bug on removal triggered by weak-dependencies 
      with or-groups
    - fix segfault (lp: #76530)

 -- Michael Vogt <michael.vogt@ubuntu.com>  Wed, 20 Dec 2006 11:04:36 +0100

apt (0.6.46.4ubuntu5) feisty; urgency=low

  * added apt-transport-https package to provide a optional
    https transport (apt-https spec)

 -- Michael Vogt <michael.vogt@ubuntu.com>  Tue, 19 Dec 2006 16:23:43 +0100

apt (0.6.46.4ubuntu4) feisty; urgency=low
  
  * apt-pkg/algorithms.cc:
    - only increase the score of installed applications if they 
      are not obsolete 

 -- Michael Vogt <michael.vogt@ubuntu.com>  Mon, 18 Dec 2006 19:39:05 +0100

apt (0.7.0) experimental; urgency=low

  * Package that contains tall the new features
  * Removed all #pragma interface/implementation
  * Branch that contains tall the new features:
  * translated package descriptions
  * task install support
  * automatic dependency removal (thanks to Daniel Burrows)
  * merged support for the new dpkg "Breaks" field 
    (thanks to Ian Jackson)
  * handle network failures more gracefully on "update"
  * support for unattended-upgrades (via unattended-upgrades
    package)
  * added apt-transport-https method

 -- Michael Vogt <mvo@debian.org>  Fri, 12 Jan 2007 20:48:07 +0100

apt (0.6.46.4ubuntu3) feisty; urgency=low

  * apt-pkg/algorithm.cc:
    - use clog for all debugging
  * apt-pkg/depcache.cc:
    - never mark Required package for autoremoval (lp: #75882)

 -- Michael Vogt <michael.vogt@ubuntu.com>  Mon, 18 Dec 2006 11:56:05 +0100

apt (0.6.46.4ubuntu2) feisty; urgency=low

  * apt-pkg/algorithms.cc: add missing call to MarkKeep
    so that dist-upgrade isn't broken by unsatisfiable Breaks.
    (thanks to Ian Jackson)

 -- Michael Vogt <michael.vogt@ubuntu.com>  Thu,  7 Dec 2006 23:07:24 +0100

apt (0.6.46.4ubuntu1) feisty; urgency=low

  * merged with debian

 -- Michael Vogt <michael.vogt@ubuntu.com>  Thu,  7 Dec 2006 12:13:14 +0100

apt (0.6.46.4-0.1) unstable; urgency=emergency
  
  * NMU
  * Fix broken use of awk in apt-key that caused removal of the wrong keys
    from the keyring. Closes: #412572

 -- Joey Hess <joeyh@debian.org>  Mon, 26 Feb 2007 16:00:22 -0500

apt (0.6.46.4) unstable; urgency=high

  * ack NMU (closes: #401017)
  * added apt-secure.8 to "See also" section
  * apt-pkg/deb/dpkgpm.cc:
    - added "Dpkg::StopOnError" variable that controls if apt
      will abort on errors from dpkg
  * apt-pkg/deb/debsrcrecords.{cc,h}:
    - make the Buffer grow dynmaically (closes: #400874)
  * Merged from Christian Perrier bzr branch:
    - uk.po: New Ukrainian translation: 483t28f3u
    - el.po: Update to 503t9f2u
    - de.po: Updates and corrections.
  * apt-pkg/contrib/progress.cc:
    - OpProgress::CheckChange optimized, thanks to Paul Brook
      (closes: #398381)
  * apt-pkg/contrib/sha256.cc:
    - fix building with noopt

 -- Michael Vogt <mvo@debian.org>  Thu,  7 Dec 2006 10:49:50 +0100

apt (0.6.46.3-0.2) unstable; urgency=high

  * Non-maintainer upload with permission of Michael Vogt.
  * Fix FTBFS on most arches (regression from the fix of #400874)

 -- Andreas Barth <aba@not.so.argh.org>  Tue,  5 Dec 2006 15:51:22 +0000 
  
apt (0.6.46.3-0.1) unstable; urgency=high

  * Non-maintainer upload with permission of Michael Vogt.
  * Fix segfault at apt-get source. Closes: #400874
  * Add apt-key update in postinst, so that debian-archive-keyring doesn't
    need to depend on apt >= 0.6. Closes: #401114
  * Don't double-queue pdiff files. Closes: #401017
  
 -- Andreas Barth <aba@not.so.argh.org>  Tue,  5 Dec 2006 10:34:56 +0000

apt (0.6.46.3ubuntu2) feisty; urgency=low

  * apt-pkg/algorithms.cc: add missing call to MarkKeep
    so that dist-upgrade isn't broken by unsatisfiable Breaks.

 -- Ian Jackson <iwj@ubuntu.com>  Thu,  7 Dec 2006 15:46:52 +0000

apt (0.6.46.3ubuntu1) feisty; urgency=low

  * doc/apt-get.8.xml:
    - documented autoremove, thanks to Vladimír Lapá%GÄ%@ek 
      (lp: #62919)
  * fix broken i18n in the dpkg progress reporting, thanks to 
    Frans Pop and Steinar Gunderson. (closes: #389261)
  * po/en_GB.po:
    - typo (lp: #61270)
  * add apt-secure.8 to "See also" section

 -- Michael Vogt <michael.vogt@ubuntu.com>  Thu, 23 Nov 2006 07:24:12 +0100

apt (0.6.46.3) unstable; urgency=low

  * apt-pkg/deb/dpkgpm.cc:
    - make progress reporting robust against multiline error
      messages 

  * Merged from Christian Perrier bzr branch:
    - ca.po: Updated to 514t
    - be.po: Updated to 514t
    - it.po: Updated to 514t
    - hu.po: Updated to 514t
    - zh_TW.po: Updated to 514t
    - ar.po: Updated to 293t221u.
    - ru.po: Updated to 514t. Closes: #392466
    - nb.po: Updated to 514t. Closes: #392466
    - pt.po: Updated to 514t. Closes: #393199
    - fr.po: One spelling error corrected: s/accÃ¨der/accÃ©der
    - km.po: Updated to 514t.
    - ko.po: Updated to 514t.
    - bg.po: Updated to 514t.
    - de.po: Updated to 514t.
    - en_GB.po: Updated to 514t.

 -- Michael Vogt <mvo@debian.org>  Thu,  2 Nov 2006 11:37:58 +0100

apt (0.6.46.2) unstable; urgency=low

  * debian/control:
    - depend on debian-archive-keyring to offer clean upgrade path 
      (closes: #386800)
  * Merged from Christian Perrier bzr branch:
    - es.po: Updated to 514t. Closes: #391661
    - da.po: Updated to 514t. Closes: #391424
    - cs.po: Updated. Closes: #391064
    - es.po: Updated to 514t. Closes: #391661
    - da.po: Updated to 514t. Closes: #391424

 -- Michael Vogt <mvo@debian.org>  Wed, 11 Oct 2006 09:03:15 +0200

apt (0.6.46.1) unstable; urgency=low

  * merged "install-recommends" branch (ABI break): 
    - new "--install-recommends"
    - install new recommends on "upgrade" if --install-recommends is 
      given
    - new "--fix-policy" option to install all packages with unmet
      important dependencies (usefull with --install-recommends to
      see what not-installed recommends are on the system)
    - fix of recommended packages display (only show CandidateVersion
      fix or-group handling)
  * merged "install-task" branch (use with "apt-get install taskname^")
  * methods/gzip.cc:
    - deal with empty files 
  * Applied patch from Daniel Schepler to make apt bin-NMU able.
    (closes: bug#359634)
  * rebuild against current g++ because of:
    http://gcc.gnu.org/bugzilla/show_bug.cgi?id=29289
    (closes: #390189)
  * fix broken i18n in the dpkg progress reporting, thanks to 
    Frans Pop and Steinar Gunderson. (closes: #389261)
  * Merged from Christian Perrier bzr branch:
    * fi.po: Updated to 514t. Closes: #390149
    * eu.po: Updated to 514t. Closes: #389725
    * vi.po: Updated to 514t. Closes: #388555
  * make the internal buffer in pkgTagFile grow dynamically
    (closes: #388708)
  
 -- Michael Vogt <mvo@debian.org>  Mon,  2 Oct 2006 20:42:20 +0200

apt (0.6.46) unstable; urgency=low

  * debian/control:
    - switched to libdb4.4 for building (closes: #381019)
  * cmdline/apt-get.cc:
    - fix in the TryInstallTask() code to make sure that all package
      there are marked manual install (lp: #61684)

 -- Michael Vogt <michael.vogt@ubuntu.com>  Thu, 28 Sep 2006 00:34:20 +0200

apt (0.6.45ubuntu14) edgy; urgency=low

  * cmdline/apt-get.cc:
    - fix in the TryInstallTask() code to make sure that all package
      there are marked manual install (lp: #61684)

 -- Michael Vogt <michael.vogt@ubuntu.com>  Thu, 28 Sep 2006 00:34:20 +0200

apt (0.6.45ubuntu13) edgy; urgency=low

  * no-changes upload to make apt rebuild against latest g++ and
    fix synaptic FTBFS (see bug: #62461 for details)

 -- Michael Vogt <michael.vogt@ubuntu.com>  Tue, 26 Sep 2006 22:33:10 +0200

apt (0.6.45ubuntu12) edgy; urgency=low

  * apt-pkg/depcache.cc:
    - fix in the sweep() code, set garbage flag for packages scheduled 
      for removal too
    - do not change the autoFlag in MarkKeep(), this can lead to suprising
      side effects

 -- Michael Vogt <michael.vogt@ubuntu.com>  Thu, 21 Sep 2006 00:58:24 +0200

apt (0.6.45ubuntu11) edgy; urgency=low

  * removed "installtask" and change it so that tasknames can be given
    with "apt-get install taskname^"
  * improve the writeStateFile() code

 -- Michael Vogt <michael.vogt@ubuntu.com>  Wed, 20 Sep 2006 14:14:24 +0200

apt (0.6.45ubuntu10) edgy; urgency=low

  * methods/http.cc:
    - check more careful for incorrect proxy settings (closes: #378868)
  * methods/gzip.cc:
    - don't hang when /var is full (closes: #341537), thanks to
      Luis Rodrigo Gallardo Cruz for the patch
  * doc/examples/sources.list:
    - removed non-us.debian.org from the example (closes: #380030,#316196)
  * Merged from Christian Perrier bzr branch:
    * ro.po: Updated to 514t. Closes: #388402
    * dz.po: Updated to 514t. Closes: #388184
    * it.po: Fixed typos. Closes: #387812
    * ku.po: New kurdish translation. Closes: #387766
    * sk.po: Updated to 514t. Closes: #386851
    * ja.po: Updated to 514t. Closes: #386537
    * gl.po: Updated to 514t. Closes: #386397
    * fr.po: Updated to 516t.
    * fi.po: Updated to 512t. Closes: #382702
  * share/archive-archive.gpg:
    - removed the outdated amd64 and debian-2004 keys
  * apt-pkg/tagfile.cc:
    - applied patch from Jeroen van Wolffelaar to make the tags
      caseinsensitive (closes: #384182)
    - reverted MMap use in the tagfile because it does not work 
      across pipes (closes: #383487) 
  * added "installtask" command
  * added new ubuntu specific rewrite rule for "Original-Maintainer"
  
 -- Michael Vogt <michael.vogt@ubuntu.com>  Tue, 19 Sep 2006 15:07:51 +0200

apt (0.6.45ubuntu9) edgy; urgency=low

  * cmdline/apt-get.cc:
    - if --no-remove is given, do not run the AutoRemove code 

 -- Michael Vogt <michael.vogt@ubuntu.com>  Wed, 13 Sep 2006 11:54:20 +0200

apt (0.6.45ubuntu8) edgy; urgency=low

  * apt-pkg/algorithm.cc:
    - fix pkgProblemResolver.InstallProtect() to preserve the auto-install
      information (lp: #59457)
  * cmdline/apt-get.cc:
    - fix typo in autoremove information (lp: #59420)
  * install apt-mark to modify the automatically install information for
    packages

 -- Michael Vogt <michael.vogt@ubuntu.com>  Fri,  8 Sep 2006 20:07:22 +0200

apt (0.6.45ubuntu7) edgy; urgency=low

  * apt-pkg/depcache.cc:
    - fix a bug in the install-recommends-section code

 -- Michael Vogt <michael.vogt@ubuntu.com>  Thu,  7 Sep 2006 18:22:38 +0200

apt (0.6.45ubuntu6) edgy; urgency=low

  [Michael Vogt]
  * cmdline/apt-get.cc:
    - always show auto-removable packages and give a hint how to remove 
      them
  * debian/apt.conf.ubuntu:
    - exlucde linux-image and linux-restricted-modules from ever being 
      auto-removed
    - added "metapackages" as the section we want to install recommends
      by default
  * apt-pkg/depcache.cc:
    - added support to turn install-recommends selectively on/off by
      section
  [Ian Jackson]
  * Tests pass without code changes!  Except that we need this:
  * Bump cache file major version to force rebuild so that Breaks
    dependencies are included.
  * Don't depend on or suggest any particular dpkg or dpkg-dev versions;
    --auto-deconfigure is very very old and dpkg-dev's Breaks support
    is more or less orthogonal.
  * Initial draft of `Breaks' implementation.  Appears to compile,
    but as yet *completely untested*.

 -- Michael Vogt <michael.vogt@ubuntu.com>  Thu,  7 Sep 2006 11:50:52 +0200

apt (0.6.45ubuntu5) edgy; urgency=low

  * apt-pkg/pkgcachegen.cc:
    - increase the APT::Cache-Limit to deal with the increased demand due
      to the translated descriptions
  * apt-pkg/deb/dpkgpm.cc:
    - pass "--auto-deconfigure" to dpkg on install to support the
      new "breaks" in dpkg

 -- Michael Vogt <michael.vogt@ubuntu.com>  Tue, 15 Aug 2006 12:06:26 +0200

apt (0.6.45ubuntu4) edgy; urgency=low

  * cmdline/apt-get.cc:
    - fix in the new --fix-polciy code

 -- Michael Vogt <michael.vogt@ubuntu.com>  Mon, 14 Aug 2006 21:08:11 +0200

apt (0.6.45ubuntu3) edgy; urgency=low

  * ABI break
  * merged latest apt--install-recommends (closes: #559000)
  * added "--fix-policy" option to can be used as "--fix-broken" and
    will install missing weak depends (recommends, and/or suggests 
    depending on the settings)
  * merged the apt--ddtp branch

 -- Michael Vogt <michael.vogt@ubuntu.com>  Fri, 11 Aug 2006 12:53:23 +0200

apt (0.6.45ubuntu2) edgy; urgency=low

  * debian/control:
    - switched to libdb4.4 for building (closes: #381019)
  * cmdline/apt-get.cc:
    - show only the recommends/suggests for the candidate-version, not for all
      versions of the package (closes: #257054)
    - properly handle recommends/suggests or-groups when printing the list of
      suggested/recommends packages (closes: #311619)
  * merged "apt--install-recommends" branch:
    - added "{no-}install-recommends" commandline option
    - added APT::Install-{Recommends,Suggests} option
    - currently Install-Recommends defaults to "False" 

 -- Michael Vogt <michael.vogt@ubuntu.com>  Wed,  9 Aug 2006 23:38:46 +0200

apt (0.6.45ubuntu1) edgy; urgency=low

  * merged with debian/unstable

 -- Michael Vogt <michael.vogt@ubuntu.com>  Tue,  1 Aug 2006 15:43:22 +0200

apt (0.6.45) unstable; urgency=low

  * apt-pkg/contrib/sha256.cc:
    - fixed the sha256 generation (closes: #378183)
  * ftparchive/cachedb.cc:
    - applied patch from Anthony Towns to fix Clean() function
      (closes: #379576)
  * doc/apt-get.8.xml:
    - fix path to the apt user build (Closes: #375640)
  * doc/apt-cache.8.xml:
    - typo (Closes: #376408)
  * apt-pkg/deb/dpkgpm.cc:
    - make progress reporting more robust against multiline error
      messages (first half of a fix for #374195)
  * doc/examples/configure-index:
    - document Debug::pkgAcquire::Auth     
  * methods/gpgv.cc:
    - deal with gpg error "NODATA". Closes: #296103, Thanks to 
      Luis Rodrigo Gallardo Cruz for the patch
  * apt-inst/contrib/extracttar.cc:
    - fix for string mangling, closes: #373864
  * apt-pkg/acquire-item.cc:
    - check for bzip2 in /bin (closes: #377391)
  * apt-pkg/tagfile.cc:
    - make it work on non-mapable files again, thanks 
      to James Troup for confirming the fix (closes: #376777)
  * Merged from Christian Perrier bzr branch:
    * ko.po: Updated to 512t. Closes: #378901
    * hu.po: Updated to 512t. Closes: #376330
    * km.po: New Khmer translation: 506t6f. Closes: #375068
    * ne.po: New Nepali translation: 512t. Closes: #373729
    * vi.po: Updated to 512t. Closes: #368038
    * zh_TW.po: Remove an extra %s in one string. Closes: #370551
    * dz.po: New Dzongkha translation: 512t
    * ro.po: Updated to 512t
    * eu.po: Updated

 -- Michael Vogt <mvo@debian.org>  Thu, 27 Jul 2006 00:52:05 +0200

apt (0.6.44.2ubuntu4) edgy; urgency=low

  * Make apt-get dselect-upgrade happy again

 -- Michael Vogt <michael.vogt@ubuntu.com>  Fri, 21 Jul 2006 11:03:02 +0200

apt (0.6.44.2ubuntu3) edgy; urgency=low

  * Close extended_states file after writing it.

 -- Colin Watson <cjwatson@ubuntu.com>  Tue, 18 Jul 2006 00:12:13 +0100

apt (0.6.44.2ubuntu2) edgy; urgency=low

  * create a empty extended_states file if none exists already

 -- Michael Vogt <michael.vogt@ubuntu.com>  Tue,  4 Jul 2006 09:23:03 +0200

apt (0.6.44.2ubuntu1) edgy; urgency=low

  * merged with debian/unstable
  * merged the "auto-mark" branch to support aptitude like
    marking of automatically installed dependencies and added
    "apt-get remove --auto-remove" to remove unused auto-installed
    packages again
  * changed library version from 3.11 to 3.50 to make it clearly 
    different from the debian version (we are ABI incompatible because
    of the auto-mark patch)

 -- Michael Vogt <michael.vogt@ubuntu.com>  Mon,  3 Jul 2006 18:30:46 +0200

apt (0.6.44.2) unstable; urgency=low
  
   * apt-pkg/depcache.cc:
     - added Debug::pkgDepCache::AutoInstall (thanks to infinity)
   * apt-pkg/acquire-item.cc:
     - fix missing chmod() in the new aquire code
       (thanks to Bastian Blank, Closes: #367425)
   * merged from
     http://www.perrier.eu.org/debian/packages/d-i/level4/apt-main:
     * sk.po: Completed to 512t
     * eu.po: Completed to 512t
     * fr.po: Completed to 512t
     * sv.po: Completed to 512t
     * Update all PO and the POT. Gives 506t6f for formerly
       complete translations

 -- Michael Vogt <mvo@debian.org>  Wed, 14 Jun 2006 12:00:57 +0200 

apt (0.6.44.1-0.1) unstable; urgency=low

  * Non-maintainer upload.
  * Don't give an error when parsing empty Packages/Sources files.
    (Closes: #366931, #367086, #370160)

 -- Steinar H. Gunderson <sesse@debian.org>  Fri,  9 Jun 2006 00:52:21 +0200

apt (0.6.44.1) unstable; urgency=low

  * apt-pkg/acquire-item.cc:
    - fix reversed logic of the "Acquire::PDiffs" option
  * merged from 
    http://www.perrier.eu.org/debian/packages/d-i/level4/apt-main:
    - po/LINGUAS: added "bg" Closes: #360262
    - po/gl.po: Galician translation update. Closes: #366849
    - po/hu.po: Hungarian translation update. Closes: #365448
    - po/cs.po: Czech translation updated. Closes: #367244
  * apt-pkg/contrib/sha256.cc:
    - applied patch to fix unaligned access problem. Closes: #367417
      (thanks to David Mosberger)

 -- Michael Vogt <mvo@debian.org>  Tue, 16 May 2006 21:51:16 +0200

apt (0.6.44) unstable; urgency=low

  * apt-pkg/acquire.cc: don't show ETA if it is 0 or absurdely large
  * apt-pkg/contrib/sha256.{cc,h},hashes.{cc,h}: support for sha256 
    (thanks to Anthony Towns)
  * ftparchive/cachedb.{cc,h},writer.{cc,h}: optimizations 
    (thanks to Anthony Towns)
  * apt pdiff support from experimental merged
  * apt-pkg/deb/dpkgpm.cc: wording fixes (thanks to Matt Zimmerman)
  * apt-pkg/deb/dpkgpm.cc: 
    - wording fixes (thanks to Matt Zimmerman)
    - fix error in dpkg interaction (closes: #364513, thanks to Martin Dickopp)
  * apt-pkg/tagfile.{cc,h}:
    - use MMap to read the entries (thanks to Zephaniah E. Hull for the
      patch) Closes: #350025
  * Merge from http://www.perrier.eu.org/debian/packages/d-i/level4/apt-main:
  	* bg.po: Added, complete to 512t. Closes: #360262
  * doc/apt-ftparchive.1.xml:
    - fix documentation for "SrcPackages" -> "Sources" 
      (thanks to Bart Martens for the patch, closes: #307756)
  * debian/libapt-pkg-doc.doc-base.cache:
    - remove broken charackter from description (closes: #361129)
  * apt-inst/deb/dpkgdb.cc, methods/gpgv.cc: 
    - i18n fixes (closes: #349298)
  * debian/postinst: dont fail on not available
    /usr/share/doc/apt/examples/sources.list (closes: #361130)
  * methods/ftp.cc:
    - unlink empty file in partial if the download failed because
      the file is missing on the server (closes: #316337)
  * apt-pkg/deb/debversion.cc:
    - treats a version string with explicit zero epoch equal
      than the same without epoch (Policy 5.6.12, closes: #363358)
      Thanks to Lionel Elie Mamane for the patch
  
 -- Michael Vogt <mvo@debian.org>  Mon,  8 May 2006 22:28:53 +0200

apt (0.6.43.3ubuntu3) dapper; urgency=low

  * methods/http.cc:
    - fix the user-agent string

 -- Michael Vogt <michael.vogt@ubuntu.com>  Fri, 26 May 2006 18:09:32 +0200

apt (0.6.43.3ubuntu2) dapper; urgency=low

  * apt-pkg/deb/dpkgpm.cc: wording fixes (thanks to Matt Zimmerman)

 -- Michael Vogt <michael.vogt@ubuntu.com>  Tue, 18 Apr 2006 13:24:40 +0200

apt (0.6.43.3ubuntu1) dapper; urgency=low

  * apt-pkg/acquire.cc: don't show ETA if it is 0 or absurdely large in 
    the status-fd (ubuntu #28954)

 -- Michael Vogt <michael.vogt@ubuntu.com>  Tue, 28 Mar 2006 20:34:46 +0200

apt (0.6.43.3) unstable; urgency=low

  * Merge bubulle@debian.org--2005/apt--main--0 up to patch-186:
    * ca.po: Completed to 512t. Closes: #351592
    * eu.po: Completed to 512t. Closes: #350483
    * ja.po: Completed to 512t. Closes: #349806
    * pl.po: Completed to 512t. Closes: #349514
    * sk.po: Completed to 512t. Closes: #349474
    * gl.po: Completed to 512 strings Closes: #349407
    * vi.po: Completed to 512 strings
    * sv.po: Completed to 512 strings Closes: #349210
    * ru.po: Completed to 512 strings Closes: #349154
    * da.po: Completed to 512 strings Closes: #349084
    * fr.po: Completed to 512 strings
    * LINGUAS: Add Welsh
    * *.po: Updated from sources (512 strings)
    * vi.po: Completed to 511 strings  Closes: #348968
  * apt-pkg/deb/deblistparser.cc:
    - don't explode on a DepCompareOp in a Provides line, but warn about
      it and ignore it otherwise (thanks to James Troup for reporting it)
  * cmdline/apt-get.cc:
    - don't lock the lists directory in DoInstall, breaks --print-uri 
      (thanks to James Troup for reporting it)
  * debian/apt.dirs: create /etc/apt/sources.list.d 
  * make apt-cache madison work without deb-src entries (#352583)
  * cmdline/apt-get.cc: only run the list-cleaner if a update was 
    successfull
  * apt-get update errors are only warnings nowdays
  * be more careful with the signature file on network failures

 --  Michael Vogt <mvo@debian.org>  Wed, 22 Feb 2006 10:13:04 +0100

apt (0.6.43.2ubuntu1) dapper; urgency=low

  * Merge bubulle@debian.org--2005/apt--main--0 up to patch-182:
  * ca.po: Completed to 512t. Closes: #351592
    * eu.po: Completed to 512t. Closes: #350483
    * ja.po: Completed to 512t. Closes: #349806
    * pl.po: Completed to 512t. Closes: #349514
    * sk.po: Completed to 512t. Closes: #349474
    * gl.po: Completed to 512 strings Closes: #349407
    * vi.po: Completed to 512 strings
    * sv.po: Completed to 512 strings Closes: #349210
    * ru.po: Completed to 512 strings Closes: #349154
    * da.po: Completed to 512 strings Closes: #349084
    * fr.po: Completed to 512 strings
    * LINGUAS: Add Welsh
    * *.po: Updated from sources (512 strings)
    * vi.po: Completed to 511 strings  Closes: #348968
  * apt-pkg/deb/deblistparser.cc:
    - don't explode on a DepCompareOp in a Provides line, but warn about
      it and ignore it otherwise (thanks to James Troup for reporting it)
  * cmdline/apt-get.cc:
    - don't lock the lists directory in DoInstall, breaks --print-uri 
      (thanks to James Troup for reporting it)
  * debian/apt.dirs: create /etc/apt/sources.list.d 
  * make apt-cache madison work without deb-src entries (#352583)
  * cmdline/apt-get.cc: only run the list-cleaner if a update was 
    successfull
  * apt-get update errors are only warnings nowdays
  * be more careful with the signature file on network failures

 -- Michael Vogt <michael.vogt@ubuntu.com>  Mon, 20 Feb 2006 22:27:48 +0100

apt (0.6.43.2) unstable; urgency=low

  * Merge bubulle@debian.org--2005/apt--main--0 up to patch-166:
    - en_GB.po, de.po: fix spaces errors in "Ign " translations Closes: #347258
    - makefile: make update-po a pre-requisite of clean target so
    	        that POT and PO files are always up-to-date
    - sv.po: Completed to 511t. Closes: #346450
    - sk.po: Completed to 511t. Closes: #346369
    - fr.po: Completed to 511t
    - *.po: Updated from sources (511 strings)
    - el.po: Completed to 511 strings Closes: #344642
    - da.po: Completed to 511 strings Closes: #348574
    - es.po: Updated to 510t1f Closes: #348158
    - gl.po: Completed to 511 strings Closes: #347729
    - it.po: Yet another update Closes: #347435
  * added debian-archive-keyring to the Recommends (closes: #347970)
  * fixed message in apt-key to install debian-archive-keyring 
  * typos fixed in apt-cache.8 (closes: #348348, #347349)
  * add patch to fix http download corruption problem (thanks to
    Petr Vandrovec, closes: #280844, #290694)

 -- Michael Vogt <mvo@debian.org>  Thu, 19 Jan 2006 00:06:33 +0100

apt (0.6.43.1ubuntu1) dapper; urgency=low

  * Merge bubulle@debian.org--2005/apt--main--0 up to patch-159:
    - en_GB.po, de.po: fix spaces errors in "Ign " translations
      Closes: #347258
    - makefile: make update-po a pre-requisite of clean target so
	        that POT and PO files are always up-to-date
    - sv.po: Completed to 511t. Closes: #346450
    - sk.po: Completed to 511t. Closes: #346369
    - fr.po: Completed to 511t
    - *.po: Updated from sources (511 strings)
  * add patch to fix http download corruption problem (thanks to
    Petr Vandrovec, closes: #280844, #290694)
  * added APT::Periodic::Unattended-Upgrade (requires the package
    "unattended-upgrade")

 -- Michael Vogt <michael.vogt@ubuntu.com>  Tue, 10 Jan 2006 17:09:31 +0100

apt (0.6.43.1) unstable; urgency=low
  
  * Merge bubulle@debian.org--2005/apt--main--0 up to patch-148:
    * fr.po: Completed to 510 strings
    * it.po: Completed to 510t
    * en_GB.po: Completed to 510t
    * cs.po: Completed to 510t
    * zh_CN.po: Completed to 510t
    * el.po: Updated to 510t
    * vi.po: Updated to 383t93f34u
    * tl.po: Completed to 510 strings (Closes: #344306)
    * sv.po: Completed to 510 strings (Closes: #344056)
    * LINGUAS: disabled Hebrew translation. (Closes: #313283)
    * eu.po: Completed to 510 strings (Closes: #342091)
  * apt-get source won't download already downloaded files again
    (closes: #79277)
  * share/debian-archive.gpg: new 2006 ftp-archive signing key added
    (#345891)
  * redownload the Release file if IMS-Hit and gpg failure
  * deal with multiple signatures on a Release file

 -- Michael Vogt <mvo@debian.org>  Fri,  6 Jan 2006 01:17:08 +0100

apt (0.6.43ubuntu2) dapper; urgency=low

  * merged some missing bits that wheren't merged by baz in the previous
    upload (*grumble*)

 -- Michael Vogt <michael.vogt@ubuntu.com>  Thu,  8 Dec 2005 18:35:58 +0100

apt (0.6.43ubuntu1) dapper; urgency=low

  * merged with debian

 -- Michael Vogt <michael.vogt@ubuntu.com>  Fri, 25 Nov 2005 11:36:29 +0100

apt (0.6.43) unstable; urgency=medium

  * Merge bubulle@debian.org--2005/apt--main--0 up to patch-132:  
    * zh_CN.po: Completed to 510 strings(Closes: #338267)
    * gl.po: Completed to 510 strings (Closes: #338356)
  * added support for "/etc/apt/sources.list.d" directory 
    (closes: #66325)
  * make pkgDirStream (a bit) more complete
  * fix bug in pkgCache::VerIterator::end() (thanks to Daniel Burrows)
    (closes: #339533)
  * pkgAcqFile is more flexible now (closes: #57091)
  * support a download rate limit for http (closes: #146877)
  * included lots of the speedup changes from #319377
  * add stdint.h to contrib/md5.h (closes: #340448)
  * ABI change, library name changed (closes: #339147)
  * Fix GNU/kFreeBSD crash on non-existing server file (closes: #317718)
  * switch to libdb4.3 in build-depends
  
 -- Michael Vogt <mvo@debian.org>  Tue, 29 Nov 2005 00:17:07 +0100

apt (0.6.42.3ubuntu2) dapper; urgency=low

  * Merge bubulle@debian.org--2005/apt--main--0 up to patch-131:  
    * zh_CN.po: Completed to 507 strings(Closes: #338267)
    * gl.po: Completed to 510 strings (Closes: #338356)
  * added support for "/etc/apt/sources.list.d" directory 
    (closes: #66325)
  
 -- Michael Vogt <michael.vogt@ubuntu.com>  Mon, 14 Nov 2005 15:30:12 +0100

apt (0.6.42.3ubuntu1) dapper; urgency=low

  * synced with debian

 -- Michael Vogt <michael.vogt@ubuntu.com>  Thu, 10 Nov 2005 05:05:56 +0100

apt (0.6.42.3) unstable; urgency=low

  * Merge bubulle@debian.org--2005/apt--main--0 up to patch-129:
    - patch-118: Russian translation update by Yuri Kozlov (closes: #335164)
    - patch-119: add update-po as a pre-req for binary (closes: #329910)
    - patch-121: Complete French translation
    - patch-125: Fixed localization of y/n questions in German translation 
                 (closes: #337078)
    - patch-126: Swedish translation update (closes: #337163)
    - patch-127: Complete Tagalog translation (closes: #337306)
    - patch-128: Danish translation update (closes: #337949)
    - patch-129: Basque translation update (closes: #338101)
  * cmdline/apt-get.cc:
    - bufix in FindSrc  (closes: #335213, #337910)
  * added armeb to archtable (closes: #333599)
  * with --allow-unauthenticated use the old fallback behaviour for
    sources (closes: #335112)
   
 -- Michael Vogt <mvo@debian.org>  Wed,  9 Nov 2005 07:22:31 +0100

apt (0.6.42.2) unstable; urgency=high

  * NMU (approved by maintainer)
  * Add AMD64 archive signing key to debian-archive.gpg (closes: #336500).
  * Add big-endian arm (armeb) support (closes: #333599).
  * Priority high to get the AMD key into testing ASAP.

 -- Frans Pop <fjp@debian.org>  Sun, 30 Oct 2005 21:29:11 +0100
 
apt (0.6.42.1) unstable; urgency=low

  * fix a incorrect example in the apt_prefrences man page
    (thanks to Filipus Klutiero, closes: #282918)
  * apt-pkg/pkgrecords.cc:
    - revert patch from last version, it causes trouble on alpha 
      and ia64 (closes: #335102, #335103)
  * cmdline/apt-get.cc:
    - be extra carefull in FindSrc (closes: #335213)

 -- Michael Vogt <mvo@debian.org>  Sat, 22 Oct 2005 23:44:35 +0200

apt (0.6.42) unstable; urgency=low

  * apt-pkg/cdrom.cc:
    - unmount the cdrom when apt failed to locate any package files
  * allow cdrom failures and fallback to other sources in that case
    (closes: #44135)
  * better error text when dpkg-source fails
  * Merge bubulle@debian.org--2005/apt--main--0 up to patch-115:
    - patch-99: Added Galician translation
    - patch-100: Completed Danish translation (Closes: #325686)
    - patch-104: French translation completed
    - patch-109: Italian translation completed
    - patch-112: Swedish translation update
    - patch-115: Basque translation completed (Closes: #333299)
  * applied french man-page update (thanks to Philippe Batailler)
    (closes: #316638, #327456)
  * fix leak in the mmap code, thanks to Daniel Burrows for the
    patch (closes: #250583)
  * support for apt-get [build-dep|source] -t (closes: #152129)
  * added "APT::Authentication::TrustCDROM" option to make the life
    for the installer people easier (closes: #334656)
  * fix crash in apt-ftparchive (thanks to Bastian Blank for the patch)
    (closes: #334671)
  * apt-pkg/contrib/md5.cc:
    - fix a alignment problem on sparc64 that gives random bus errors
      (thanks to Fabbione for providing a test-case)
  * init the default ScreenWidth to 79 columns by default
    (Closes: #324921)
  * cmdline/apt-cdrom.cc:
    - fix some missing gettext() calls (closes: #334539)
  * doc/apt-cache.8.xml: fix typo (closes: #334714)

 -- Michael Vogt <mvo@debian.org>  Wed, 19 Oct 2005 22:02:09 +0200

apt (0.6.41) unstable; urgency=low

  * improved the support for "error" and "conffile" reporting from
    dpkg, added the format to README.progress-reporting
  * added README.progress-reporting to the apt-doc package
  * improved the network timeout handling, if a index file from a
    sources.list times out or EAI_AGAIN is returned from getaddrinfo,
    don't try to get the other files from that entry
  * Support architecture-specific extra overrides
    (closes: #225947). Thanks to  Anthony Towns for idea and
    the patch, thanks to Colin Watson for testing it.
  * Javier Fernandez-Sanguino Pen~a:
    - Added a first version of an apt-secure.8 manpage, and modified
      apt-key and apt.end accordingly. Also added the 'update'
      argument to apt-key which was previously not documented
      (Closes: #322120)
  * Andreas Pakulat:
    - added example apt-ftparchive.conf file to doc/examples
      (closes: #322483)
  * Fix a incorrect example in the man-page (closes: #282918)
  * Fix a bug for very long lines in the apt-cdrom code (closes: #280356)
  * Fix a manual page bug (closes: #316314)
  * Do md5sum checking for file and cdrom method (closes: #319142)
  * Change pkgPolicy::Pin from private to protected to let subclasses
    access it too (closes: #321799)
  * add default constructor for PrvIterator (closes: #322267)
  * Reread status configuration on debSystem::Initialize()
    (needed for apt-proxy, thanks to Otavio for this patch)

 -- Michael Vogt <mvo@debian.org>  Mon,  5 Sep 2005 22:59:03 +0200
  
apt (0.6.40.1ubuntu8) breezy; urgency=low

  * Cherry picked michael.vogt@ubuntu.com--2005/apt--mvo--0--patch-62:
    - fix for a bad memory/file leak in the mmap code (ubuntu #15603)
  * po/de.po, po/fr.po: 
    - updated the translations
  * po/makefile:
    - create a single pot file in each domain dir to make rosetta happy

 -- Michael Vogt <michael.vogt@ubuntu.com>  Wed, 28 Sep 2005 10:16:06 +0200

apt (0.6.40.1ubuntu7) breezy; urgency=low

  * updated the pot/po files , no code changes

 -- Michael Vogt <michael.vogt@ubuntu.com>  Tue, 27 Sep 2005 18:38:16 +0200

apt (0.6.40.1ubuntu6) breezy; urgency=low

  * Cherry picked michael.vogt@ubuntu.com--2005/apt--mvo--0--patch-56:
    - make it possible for apt to handle a failed MediaChange event and
      fall back to other sources (ubuntu #13713)

 -- Michael Vogt <michael.vogt@ubuntu.com>  Tue, 13 Sep 2005 22:09:50 +0200

apt (0.6.40.1ubuntu5) breezy; urgency=low

  * Cherry picked michael.vogt@ubuntu.com--2005/apt--mvo--0--patch-{50,51}.
    This adds media-change reporting to the apt status-fd (ubuntu #15213)
  * Cherry picked michael.vogt@ubuntu.com--2005/apt--mvo--0--patch-55:
    apt-pkg/cdrom.cc:
    - unmount the cdrom when apt failed to locate any package files

 -- Michael Vogt <michael.vogt@ubuntu.com>  Mon, 12 Sep 2005 15:44:26 +0200

apt (0.6.40.1ubuntu4) breezy; urgency=low

  * debian/apt.cron.daily:
    - fix a embarrassing typo
  
 -- Michael Vogt <michael.vogt@ubuntu.com>  Wed,  7 Sep 2005 10:10:37 +0200

apt (0.6.40.1ubuntu3) breezy; urgency=low

  * debian/apt.cron.daily:
    - use the ctime as well when figuring what packages need to
      be removed. This fixes the problem that packages copied with    
      "cp -a" (e.g. from the installer) have old mtimes (ubuntu #14504)

 -- Michael Vogt <michael.vogt@ubuntu.com>  Tue,  6 Sep 2005 18:30:46 +0200

apt (0.6.40.1ubuntu2) breezy; urgency=low

  * improved the support for "error" and "conffile" reporting from
    dpkg, added the format to README.progress-reporting
  * added README.progress-reporting to the apt-doc package
  * Do md5sum checking for file and cdrom method (closes: #319142)
  * Change pkgPolicy::Pin from private to protected to let subclasses
    access it too (closes: #321799)
  * methods/connect.cc:
    - send failure reason for EAI_AGAIN (TmpResolveFailure) to acuire-item
  * apt-pkg/acquire-item.cc:
    - fail early if a FailReason is TmpResolveFailure (avoids hangs during
      the install when no network is available)
  * merged michael.vogt@ubuntu.com--2005/apt--trust-cdrom--0

 -- Michael Vogt <michael.vogt@ubuntu.com>  Tue, 23 Aug 2005 19:44:55 +0200

apt (0.6.40.1ubuntu1) breezy; urgency=low

  * Synchronize with Debian

 -- Michael Vogt <michael.vogt@ubuntu.com>  Fri,  5 Aug 2005 14:20:56 +0200

apt (0.6.40.1) unstable; urgency=low

  * bugfix in the parsing code for the apt<->dpkg communication. apt 
    crashed when dpkg sends the same state more than once under certain
    conditions
  * 0.6.40 breaks the ABI but I accidentally didn't change the soname :/

 -- Michael Vogt <mvo@debian.org>  Fri,  5 Aug 2005 13:24:58 +0200

apt (0.6.40ubuntu1) breezy; urgency=low

  * Synchronize with Debian

 -- Matt Zimmerman <mdz@ubuntu.com>  Thu,  4 Aug 2005 15:53:22 -0700

apt (0.6.40) unstable; urgency=low

  * Patch from Jordi Mallach to mark some additional strings for translation
  * Updated Catalan translation from Jordi Mallach
  * Merge from bubulle@debian.org--2005/apt--main--0:
    - Update pot and merge with *.po
    - Updated French translation, including apt-key.fr.8
  * Restore changelog entries from the 0.6.x series that went to Debian
    experimental
  * Merge michael.vogt@ubuntu.com--2005/apt--progress-reporting--0
    - Provide an interface for progress reporting which can be used by
      (e.g.) base-config

 -- Matt Zimmerman <mdz@debian.org>  Thu, 28 Jul 2005 11:57:32 -0700

apt (0.6.39ubuntu4) breezy; urgency=low

  * Fix keyring paths in apt-key, apt.postinst (I swear I remember doing this
    before...)

 -- Matt Zimmerman <mdz@ubuntu.com>  Wed, 29 Jun 2005 08:39:17 -0700

apt (0.6.39ubuntu3) breezy; urgency=low

  * Fix keyring locations for Ubuntu in apt-key too.

 -- Colin Watson <cjwatson@ubuntu.com>  Wed, 29 Jun 2005 14:45:36 +0100

apt (0.6.39ubuntu2) breezy; urgency=low

  * Install ubuntu-archive.gpg rather than debian-archive.gpg as
    /etc/apt/trusted.gpg.

 -- Colin Watson <cjwatson@ubuntu.com>  Wed, 29 Jun 2005 11:53:34 +0100

apt (0.6.39ubuntu1) breezy; urgency=low

  * Michael Vogt
    - Change debian/bugscript to use #!/bin/bash (Closes: #313402)
    - Fix a incorrect example in the man-page (closes: #282918)
    - Support architecture-specific extra overrides
      (closes: #225947). Thanks to  Anthony Towns for idea and
      the patch, thanks to Colin Watson for testing it.
    - better report network timeouts from the methods to the acuire code,
      only timeout once per sources.list line

 -- Matt Zimmerman <mdz@ubuntu.com>  Tue, 28 Jun 2005 11:52:24 -0700

apt (0.6.39) unstable; urgency=low

  * Welsh translation update: daf@muse.19inch.net--2005/apt--main--0--patch-6
  * Merge mvo's changes from 0.6.36ubuntu1:
    michael.vogt@ubuntu.com--2005/apt--mvo--0--patch-32
  * Merge aggregated translation updates:
    bubulle@debian.org--2005/apt--main--0
  * Update priority of apt-utils to important, to match the override file
  * Install only one keyring on each branch (Closes: #316119)

 -- Matt Zimmerman <mdz@debian.org>  Tue, 28 Jun 2005 11:35:21 -0700

apt (0.6.38ubuntu1) breezy; urgency=low

  * First release from Ubuntu branch
  * Merge with --main--0, switch back to Ubuntu keyring

 -- Matt Zimmerman <mdz@ubuntu.com>  Sat, 25 Jun 2005 16:52:41 -0700

apt (0.6.38) unstable; urgency=low

  * Merge michael.vogt@ubuntu.com--2005/apt--fixes--0--patch-6, a workaround
    for the French man pages' failure to build
  * Branch Debian and Ubuntu
    - apt.postinst, apt-key: use the appropriate keyring
    - debian/rules: install all keyrings
  * Add the current Debian archive signing key (4F368D5D) to
    debian-archive.gpg
  * make pinning on the "component" work again (using the section of the 
    archive, we don't use per-section Release files anymore with apt-0.6)
    (closes ubuntu #9935)
  
 -- Matt Zimmerman <mdz@debian.org>  Sat, 25 Jun 2005 09:51:00 -0700

apt (0.6.37) breezy; urgency=low

  * Merge bubulle@debian.org--2005/apt--main--0 up to patch-81
    - patch-66: Italian update
    - patch-71: French update
    - patch-73: Basque update
    - patch-74: Hebrew update
    - patch-76: Correct Hebrew translation (Closes: #306658)
    - patch-77: French man page update
    - patch-79: Correct syntax errors in Hebrew translation
    - patch-81: Portuguese update
  * Fix build of French man pages (now using XML, not SGML)
  * Add Welsh translation from Dafydd Harries
    (daf@muse.19inch.net--2005/apt--main--0--patch-1)
  * Change debian/bugscript to use #!/bin/bash (Closes: #313402)
  * Fix a incorrect example in the man-page (closes: #282918)

 -- Matt Zimmerman <mdz@ubuntu.com>  Tue, 24 May 2005 14:38:25 -0700

apt (0.6.36ubuntu1) breezy; urgency=low

  * make it possible to write a cache-control: no-cache header even if
    no proxy is set to support transparent proxies (closes ubuntu: #10773)

  * Merge otavio@debian.org--2005/apt--fixes--0.6:
    - Fix comment about the need of xmlto while building from Arch;
    - Fix StatStore struct on cachedb.h to use time_t and then fix a compile
      warning;
    - Lock database at start of DoInstall routine to avoid concurrent
      runs of install/remove and update commands (Closes: #194467)
    - Fix warnings while compiling with GCC 4.0 compiler  

 -- Michael Vogt <michael.vogt@ubuntu.com>  Mon, 23 May 2005 11:57:53 +0200

apt (0.6.36) experimental; urgency=low

  * Merge apt--mvo--0:
    - apt-pkg/acquire-item.cc:
      added "Acquire::BrokenProxy" that will force apt to always 
      re-get the Release.gpg file (for broken proxies)
    - debian/apt.cron.daily:
      MinAge is defaulting to 2 days now to prevent over-aggresive removal 
    - apt-pkg/cdrom.cc:
      honor "Acquire::gpgv::Options" when verifying the signature (Ubuntu #8496)
 
 -- Michael Vogt <mvo@debian.org>  Thu, 31 Mar 2005 20:37:11 +0200

apt (0.6.35) hoary; urgency=low

  * Merge apt--mvo--0 (incorporates 0.6.34ubuntu1):
    - Implement MaxSize and MaxAge in apt.cron.daily, to prevent the cache
      from growing too large (Ubuntu #6761)
    - some comments about the pkgAcqMetaSig::Custom600Headers() added
    - use gpg --with-colons
    - commented the ftp no_proxy unseting in methods/ftp.cc
    - added support for "Acquire::gpgv::options" in methods/gpgv.cc
  * Merge bubulle@debian.org--2005/apt--main--0
    - Make capitalization more consistent
    - Un-fuzzy translations resulting from capitalization changes
    - Italian translation update

 -- Matt Zimmerman <mdz@ubuntu.com>  Mon,  7 Mar 2005 20:08:33 -0800

apt (0.6.34) hoary; urgency=low

  * Add missing semicolon to configure-index (Closes: #295773)
  * Update build-depends on gettext to 0.12 (Closes: #295077)
  * Merge from bubulle@debian.org--2005/apt--main--0 to get
    translation updates

 -- Matt Zimmerman <mdz@ubuntu.com>  Fri,  4 Mar 2005 16:13:15 -0800

apt (0.6.33) hoary; urgency=low

  * Merge michael.vogt@ubuntu.com--2005/apt--mvo--0 (through patch-6)
    - patch-1: cosmetic changes (whitespace, "Apt::GPGV->APT::GPGV")
    - patch-2: (doc) documentation for gpgv
    - patch-3: (doc) new config variables added configure-index
    - patch-4: pkgAcquire::Run() pulse intervall can be configured
    - patch-5: fix for apt-get update removing Release.gpg files (#6865)
    - patch-6: change the path scoring in apt-cdrom, prefer pathes without
      symlinks

 -- Matt Zimmerman <mdz@ubuntu.com>  Sat, 26 Feb 2005 15:21:17 -0800

apt (0.6.32) hoary; urgency=low

  * Merge michael.vogt@ubuntu.com--2005/apt--mvo--0 (patch-1)
    - Implement Acquire::gpgv::options (Ubuntu bug#6283)

 -- Matt Zimmerman <mdz@ubuntu.com>  Tue,  8 Feb 2005 19:31:15 -0800

apt (0.6.31) hoary; urgency=low

  * Matt Zimmerman
    - Remove debugging output from apt.cron.daily (no one noticed?)
    - Apply patch from Anthony Towns to allow SHA1Summation to process a file
      descriptor until EOF, rather than requiring that the length of input be
      specified (Closes: #291338)
    - Fix build/install of Polish offline documentation, based on patch from
      Christian Perrier (Closes: #270404)
  * Michael Vogt
    - apt-cdrom.cc seperated into frontend (cmdline/apt-cdrom.cc and library
      apt-pkg/cdrom.{cc,h}) (Ubuntu #5668)

 -- Matt Zimmerman <mdz@ubuntu.com>  Fri,  4 Feb 2005 10:23:01 -0800

apt (0.6.30) unstable; urgency=low

  * Add ppc64 to buildlib/archtable
  * Merge michael.vogt@canonical.com--2004/apt--status-fd--0
    - Support preserving dpkg status file descriptor, to support
      better integration with synaptic
  
 -- Matt Zimmerman <mdz@ubuntu.com>  Wed, 19 Jan 2005 00:26:01 -0800

apt (0.6.29) hoary; urgency=low

  * Merge apt--mvo--0 (0.6.27ubuntu4)
  

 -- Matt Zimmerman <mdz@canonical.com>  Tue, 28 Dec 2004 17:18:02 -0800

apt (0.6.28) hoary; urgency=low

  * Merge apt--mvo--0
  * Rebuild source to get rid of arch metadata and temporary files in
    0.6.27ubuntu3

 -- Matt Zimmerman <mdz@canonical.com>  Thu, 23 Dec 2004 18:53:16 -0800

apt (0.6.27ubuntu4) hoary; urgency=low

  * remove old sig-file in partial/ before starting to fetch a new sig-file
    (see ubuntu #4769 for the rational)
  * added apt-key update method (uses ubuntu-keyring)
  * documented the "--allow-unauthenticated" switch
  * added DEB_BUILD_PROG_OPTS to debian/rules (additonal options can be 
    passed to DEB_BUILD_PROG like "-S")

 -- Michael Vogt <mvo@debian.org>  Thu, 23 Dec 2004 11:12:51 +0100

apt (0.6.27ubuntu3) hoary; urgency=low

  * added a exact dependency from libapt-pkg-dev to the apt version it was
    build with

 -- Michael Vogt <mvo@debian.org>  Wed, 15 Dec 2004 09:56:32 +0100

apt (0.6.27ubuntu2) hoary; urgency=low

  * fixed a bug in the rule file that happend during the big 0.5->0.6 merge

 -- Michael Vogt <mvo@debian.org>  Tue, 14 Dec 2004 12:14:25 +0100

apt (0.6.27ubuntu1) hoary; urgency=low

  * chmod 755 /usr/bin/apt-key
  * don't display a error when a apt-get update don't find a 
    Packages.bz2/Sources.bz2 file

 -- Michael Vogt <mvo@debian.org>  Mon, 13 Dec 2004 18:40:21 +0100

apt (0.6.27) hoary; urgency=low

  * Merge apt--authentication--0 branch
    - Implement gpg authentication for package repositories (Closes: #203741)
    - Also includes Michael Vogt's fixes
  * Merge apt--misc-abi-changes--0 branch
    - Use pid_t throughout to hold process IDs (Closes: #226701)
    - Import patch from Debian bug #195510: (Closes: #195510)
      - Make Simulate::Describe and Simulate::ShortBreaks private member
        functions
      - Add a parameter (Candidate) to Describe to control whether the
        candidate version is displayed
      - Pass an appropriate value for Candidate everywhere Describe is called

 -- Matt Zimmerman <mdz@canonical.com>  Mon, 13 Dec 2004 01:03:11 -0800

apt (0.6.25) experimental; urgency=low

  * Fix handling of two-part sources for sources.list deb-src entries in
    the same way that deb entries were fixed

 -- Matt Zimmerman <mdz@debian.org>  Wed,  9 Jun 2004 05:29:50 -0700

apt (0.6.24) experimental; urgency=low

  * YnPrompt fixes were inadvertently left out, include them (Closes:
    #249251)

 -- Matt Zimmerman <mdz@debian.org>  Sun, 16 May 2004 14:18:53 -0700

apt (0.6.23) experimental; urgency=low

  * Remove obsolete pkgIterator::TargetVer() (Closes: #230159)
  * Reverse test in CheckAuth to match new prompt (Closes: #248211)

 -- Matt Zimmerman <mdz@debian.org>  Sun,  9 May 2004 21:01:58 -0700

apt (0.6.22) experimental; urgency=low

  * Merge 0.5.25
  * Make the unauthenticated packages prompt more intuitive (yes to
    continue, default no), but require --force-yes in addition to
    --assume-yes in order to override

 -- Matt Zimmerman <mdz@debian.org>  Fri, 19 Mar 2004 13:55:35 -0800

apt (0.6.21) experimental; urgency=low

  * Merge 0.5.24

 -- Matt Zimmerman <mdz@debian.org>  Tue, 16 Mar 2004 22:52:34 -0800

apt (0.6.20) experimental; urgency=low

  * Merge 0.5.23

 -- Matt Zimmerman <mdz@debian.org>  Thu, 26 Feb 2004 17:17:02 -0800

apt (0.6.19) experimental; urgency=low

  * Merge 0.5.22
  * Convert apt-key(8) to docbook XML

 -- Matt Zimmerman <mdz@debian.org>  Mon,  9 Feb 2004 15:44:49 -0800

apt (0.6.18) experimental; urgency=low

  * Add new Debian Archive Automatic Signing Key to the default keyring
    (existing keyrings are not updated; do that yourself)

 -- Matt Zimmerman <mdz@debian.org>  Sat, 17 Jan 2004 17:04:30 -0800

apt (0.6.17) experimental; urgency=low

  * Merge 0.5.21
  * Handle more IMS stuff correctly

 -- Matt Zimmerman <mdz@debian.org>  Fri, 16 Jan 2004 10:54:25 -0800

apt (0.6.16) experimental; urgency=low

  * Fix some cases where the .gpg file could be left in place when it is
    invalid

 -- Matt Zimmerman <mdz@debian.org>  Fri,  9 Jan 2004 09:22:15 -0800

apt (0.6.15) experimental; urgency=low

  * s/Debug::Acquire::gpg/&v/
  * Honor the [vendor] syntax in sources.list again (though it is not
    presently used for anything)
  * Don't ship vendors.list(5) since it isn't used yet
  * Revert change from 0.6.10; it was right in the first place and the
    problem was apparently something else.  Archive = Suite.

 -- Matt Zimmerman <mdz@debian.org>  Mon,  5 Jan 2004 17:43:01 -0800

apt (0.6.14) experimental; urgency=low

  * Merge 0.5.20

 -- Matt Zimmerman <mdz@debian.org>  Sun,  4 Jan 2004 11:09:21 -0800

apt (0.6.13) experimental; urgency=low

  * Merge 0.5.19

 -- Matt Zimmerman <mdz@debian.org>  Sat,  3 Jan 2004 16:22:31 -0800

apt (0.6.12) experimental; urgency=low

  * Have pkgAcquireIndex calculate an MD5 sum if one is not provided by
    the method (as with file: and copy:).  Local repositories
  * Fix warning about dist name mismatch to actually print what it was
    expecting
  * Don't expect any particular distribution name for two-part
    sources.list entries
  * Merge 0.5.18

 -- Matt Zimmerman <mdz@debian.org>  Fri,  2 Jan 2004 13:59:00 -0800

apt (0.6.11) experimental; urgency=low

  * Support IMS requests of Release.gpg and Release
  * This required API changes, bump the libapt-pkg version
  * Copy local Release files into Dir::State::Lists
  * Set IndexFile attribute when retrieving Release and Release.gpg so
    that the appropriate Cache-Control headers are sent

 -- Matt Zimmerman <mdz@debian.org>  Fri,  2 Jan 2004 10:46:17 -0800

apt (0.6.10) experimental; urgency=low

  * Use "Codename" (woody, sarge, etc.) to supply the value of the
    "Archive" package file attribute, used to match "release a=" type
    pins, rather than "Suite" (stable, testing, etc.)

 -- Matt Zimmerman <mdz@debian.org>  Thu,  1 Jan 2004 16:56:47 -0800

apt (0.6.9) experimental; urgency=low

  * Another tagfile workaround

 -- Matt Zimmerman <mdz@debian.org>  Thu,  1 Jan 2004 13:56:08 -0800

apt (0.6.8) experimental; urgency=low

  * Add a config option and corresponding command line option
    (--allow-unauthenticated) to apt-get, to make buildd operators happy
    (Closes: #225648)

 -- Matt Zimmerman <mdz@debian.org>  Wed, 31 Dec 2003 08:28:04 -0800

apt (0.6.7) experimental; urgency=low

  * Forgot to revert part of the changes to tagfile in 0.6.4.  Hopefully
    will fix segfaults for some folks.

 -- Matt Zimmerman <mdz@debian.org>  Wed, 31 Dec 2003 08:01:28 -0800

apt (0.6.6) experimental; urgency=low

  * Restore the ugly hack I removed from indexRecords::Load which set the
    pkgTagFile buffer size to (file size)+256.  This is concealing a bug,
    but I can't fix it right now.  This should fix the segfaults that
    folks are seeing with 0.6.[45].

 -- Matt Zimmerman <mdz@debian.org>  Mon, 29 Dec 2003 18:11:13 -0800

apt (0.6.5) experimental; urgency=low

  * Move the authentication check into a separate function in apt-get
  * Fix display of unauthenticated packages when they are in the cache
    (Closes: #225336)

 -- Matt Zimmerman <mdz@debian.org>  Sun, 28 Dec 2003 16:47:57 -0800

apt (0.6.4) experimental; urgency=low

  * Use the top-level Release file in LoadReleaseInfo, rather than looking
    for the per-section ones (which aren't downloaded anymore).  This
    unbreaks release pinning, including the NotAutomatic bit used by
    project/experimental
  * Use FileFd::Size() rather than a separate stat() call in
    LoadReleaseInfo
  * Fix pkgTagFile to leave a little extra room at the end of the buffer
    to append the record separator if it isn't present
  * Change LoadReleaseInfo to use "Suite" rather than "Archive", to match
    the Debian archive's dist-level Release files

 -- Matt Zimmerman <mdz@debian.org>  Sun, 28 Dec 2003 15:55:55 -0800

apt (0.6.3) experimental; urgency=low

  * Fix MetaIndexURI for flat ("foo/") sources

 -- Matt Zimmerman <mdz@debian.org>  Sun, 28 Dec 2003 12:11:56 -0800

apt (0.6.2) experimental; urgency=low

  * Add space between package names when multiple unauthenticated packages
    are being installed (Closes: #225212)
  * Provide apt-key with a secret keyring and a trustdb, even though we
    would never use them, because it blows up if it doesn't have them
  * Fix typo in apt-key(8) (standard input is '-', not '/')

 -- Matt Zimmerman <mdz@debian.org>  Sat, 27 Dec 2003 13:01:40 -0800

apt (0.6.1) experimental; urgency=low

  * Merge apt 0.5.17
  * Rearrange Release file authentication code to be more clear
  * If Release is present, but Release.gpg is not, don't forget to still
    queue Packages files
  * Convert distribution "../project/experimental" to "experimental" for
    comparison purposes
  * Make a number of Release file errors into warnings; for now, it is OK
    not to have a codename, for example.  We mostly care about checksums
    for now

 -- Matt Zimmerman <mdz@debian.org>  Fri, 26 Dec 2003 15:12:47 -0800

apt (0.6.0) experimental; urgency=low

  * Signature verification support patch ("apt-secure") from Colin Walters
    <walters@debian.org> and Isaac Jones <ijones@syntaxpolice.org>.  This
    implements:
     - Release signature verification (Release.gpg)
     - Packages, Sources md5sum verification against Release
     - Closes: #203741
  * Make some modifications to signature verification support:
    - Release.gpg is always retrieved and verified if present, rather than
      requiring that sources be configured as secure
    - Print a hint about installing gnupg if exec(gpgv) fails
    - Remove obsolete pkgAcqIndexRel
    - Move vendors.list stuff into a separate module (vendorlist.{h,cc})
    - If any files about to be retrieved are not authenticated, issue a
      warning to the user and require confirmation
    - Fix a heap corruption bug in pkgSrcRecords::pkgSrcRecords()
  * Suggests: gnupg
  * Install a keyring in /usr/share/apt/debian-archive.gpg containing an
    initial set of Debian archive signing keys to seed /etc/apt/trusted.gpg
  * Add a new tool, apt-key(8) used to manage the keyring

 -- Matt Zimmerman <mdz@debian.org>  Fri, 26 Dec 2003 08:27:19 -0800

apt (0.5.32) hoary; urgency=low

  * Call setlocale in the methods, so that the messages are properly
    localised (Closes: #282700)
  * Implement support for bzip2-compressed debs (data.tar.bz2)

 -- Matt Zimmerman <mdz@canonical.com>  Sat, 11 Dec 2004 09:05:52 -0800

apt (0.5.31) unstable; urgency=low

  * New Romanian translation from Sorin Batariuc <sorin@bonbon.net>
    (Closes: #281458)
  * Merge changes from Hoary (0.5.30,0.5.30ubuntu2]
  * Fix the example in apt_preferences(5) to match the text
    (Closes: #222267)
  * Add APT::Periodic::Autoclean setting, to allow "apt-get autoclean" to
    be run periodically.  This is useful with
    APT::Periodic::Download-Upgradeable-Packages, and defaults to the same
    value, so that the cache size is bounded

 -- Matt Zimmerman <mdz@debian.org>  Tue, 23 Nov 2004 12:53:04 -0800

apt (0.5.30ubuntu2) hoary; urgency=low

  * bzip2 is now "Suggested" and it will detect if bzip2 is installed 
    and only then trying to get Packages.bz2

 -- Michael Vogt <mvo@debian.org>  Fri, 19 Nov 2004 12:00:39 +0100

apt (0.5.30ubuntu1) hoary; urgency=low

  * Need to Depend: bzip2 or Packages.bz2 fail.

 -- LaMont Jones <lamont@canonical.com>  Thu, 18 Nov 2004 12:51:05 -0700

apt (0.5.30) hoary; urgency=low

  * Patch from Michael Vogt to enable Packages.bz2 use, with a fallback to
    Packages.gz if it is not present (Closes: #37525)

 -- Matt Zimmerman <mdz@debian.org>  Mon, 15 Nov 2004 12:57:28 -0800

apt (0.5.29) unstable; urgency=low

  * Don't hardcode paths in apt.cron.daily
  * Add to apt.cron.daily the capability to pre-download upgradeable
    packages
  * Place timestamp files in /var/lib/apt/periodic, rather than
    /var/lib/apt itself
  * Standardize debhelper files a bit
    - Create all directories in debian/dirs rather than creating some on
      the dh_installdirs command line
    - Rename debian/dirs to debian/apt.dirs, debian/examples to
      debian/apt.examples

 -- Matt Zimmerman <mdz@debian.org>  Sat, 13 Nov 2004 17:58:07 -0800

apt (0.5.28) hoary; urgency=low

  * Translation updates:
    - Updated Hungarian from Kelemen Gábor <kelemeng@gnome.hu> (Closes: #263436)
    - Updated Greek from George Papamichelakis (Closes: #265004)
    - Updated Simplified Chinese from Tchaikov (Closes: #265190)
    - Updated French by Christian Perrier (Closes: #265816)
    - Updated Japanese by Kenshi Muto (Closes: #265630)
    - Updated Catalan from Jordi Mallach
    - Updated Dutch from Bart Cornelis (Closes: #268258, #278697)
    - Updated Portuguese from Miguel Figueiredo (Closes: #268265)
    - Updated Polish from Robert Luberda <robert@debian.org> (Closes: #268451)
    - Updated Danish from Claus Hindsgaul (Closes: #269417)
    - Updated Norwegian Nynorsk from Håvard Korsvoll <korsvoll@skulelinux.no>
      (Closes: #269965)
    - Updated Russian from Yuri Kozlov <yuray@id.ru> (Closes: #271104)
    - Updated Italian from Samuele Giovanni Tonon <samu@debian.org>
      (Closes: #275083)
    - Updated Brazilian Portuguese from Andre Luis Lopes (Closes: #273944)
    - Updated Slovak from Peter Mann (Closes: #279481)
  * APT::Get::APT::Get::No-List-Cleanup -> APT::Get::List-Cleanup in apt-get.cc
    (Closes: #267266)
  * Merge Ubuntu changes:
    - Set default Dpkg::MaxArgs to 1024, and Dpkg::MaxArgBytes to 32k.
      Needed to work around ordering bugs when installing a large number of
      packages
    - Patch from Michael Vogt to add an optional cron job which
      can run apt-get update periodically
  * Add arch-build target to debian/rules

 -- Matt Zimmerman <mdz@debian.org>  Sat, 13 Nov 2004 15:52:20 -0800

apt (0.5.27) unstable; urgency=high

  * Sneak in a bunch of updated translations before the freeze
    (no code changes)
  * Translation updates:
    - New Finnish translation from Tapio Lehtonen <tale@debian.org>
      (Closes: #258999)
    - New Bosnian translation from Safir Šećerović <sapphire@linux.org.ba>
      (Closes: #254201)
    - Fix Italian incontrario (Closes: #217277)
    - Updated Spanish from Ruben Porras (Closes: #260483)
    - Updated Danish from Claus Hindsgaul (Closes: #260569)
    - Updated Slovak from Peter Mann (Closes: #260627)
    - Updated Portuguese from Miguel Figueiredo (Closes: #261423)
  * Bring configure-index up to date with documented options, patch from
    Uwe Zeisberger <zeisberg@informatik.uni-freiburg.de> (Closes: #259540)
  * Note in apt.conf(5) that configure-index does not contain strictly
    default values, but also examples
  * Add Polish translation of offline.sgml (Closes: #259229)

 -- Matt Zimmerman <mdz@debian.org>  Thu, 29 Jul 2004 09:30:12 -0700

apt (0.5.26) unstable; urgency=low

  * Translation updates:
    - Spanish update from Ruben Porras <nahoo82@telefonica.net> (Closes: #248214)
    - Sync Spanish apt(8) (Closes: #249241)
    - French update from Christian Perrier <bubulle@debian.org> (Closes: #248614)
    - New Slovak translation from Peter Mann <Peter.Mann@tuke.sk> (Closes: #251676)
    - Czech update from Miroslav Kure <kurem@upcase.inf.upol.cz> (Closes: #251682)
    - pt_BR update from Andre Luis Lopes <andrelop@debian.org> (Closes: #251961)
    - German translation of apt(8) from Helge Kreutzmann <kreutzm@itp.uni-hannover.de>
      (Closes: #249453)
    - pt update from Miguel Figueiredo <elmig@debianpt.org> (Closes: #252700)
    - New Hebrew translation from Lior Kaplan <webmaster@guides.co.il>
      (Closes: #253182)
    - New Basque translation from Piarres Beobide Egaña <pi@beobide.net>
      (Vasco - Euskara - difficult language, Closes: #254407) and already a
      correction (Closes: #255760)
    - Updated Brazilian Portuguese translation from
      Guilherme de S. Pastore <gpastore@colband.com.br> (Closes: #256396)
    - Updated Greek translation (complete now) from
      George Papamichelakis <george@step.gr> (Closes: #256797)
    - New Korean translation from Changwoo Ryu <cwryu@debian.org>
      (Closes: #257143)
    - German translation now available in two flavours: with Unicode usage and
      without (related to #228486, #235759)
  * Update apt-get(8) to reflect the fact that APT::Get::Only-Source will
    affect apt-get build-dep as well as apt-get source
  * Remove aborted remnants of a different method of implementing DEB_BUILD_OPTIONS
    from debian/rules
  * Fix typo in error message when encountering unknown type in source list
    (Closes: #253217)
  * Update k*bsd-gnu arch names in buildlib/ostable (Closes: #253532)
  * Add amd64 to buildlib/archtable (Closes: #240896)
  * Have configure output a more useful error message if the architecture
    isn't in archtable

 -- Matt Zimmerman <mdz@debian.org>  Thu,  8 Jul 2004 15:53:28 -0700

apt (0.5.25) unstable; urgency=low

  * Patch from Jason Gunthorpe to remove arbitrary length limit on Binary
    field in SourcesWriter::DoPackage
  * Fix typo in apt-cache(8) (Closes: #238578)
  * Fix obsolete reference to bug(1) in stub apt(8) man page
    (Closes: #245923)
  * Fix typo in configure-index (RecruseDepends -> RecurseDepends)
    (Closes: #246550)
  * Support DEB_BUILD_OPTIONS=noopt in debian/rules
    (Closes: #244293)
  * Increase length of line buffer in ReadConfigFile to 1024 chars;
    detect if a line is longer than that and error out
    (Closes: #244835)
  * Suppress a signed/unsigned warning in apt-cache.cc:DisplayRecord
  * Build apt-ftparchive with libdb4.2 rather than libdb2
    - Patch from Clint Adams to do most of the work
    - Build-Depends: s/libdb2-dev/libdb4.2-dev/
    - Add AC_PREREQ(2.50) to configure.in
    - Use db_strerror(err) rather than GlobalError::Errno (which uses strerror)
    - Add note to NEWS.Debian about upgrading old databases
  * Attempt to fix problems with chunked encoding by stripping only a single CR
    (Closes: #152711)
  * Modify debian/rules cvs-build to use cvs export, to avoid picking up
    junk files from the working directory
  * Add lang=fr attribute to refentry section of
    apt-extracttemplates.fr.1.sgml and apt-sortpkgs.fr.1.sgml so they are
    correctly built
  * Remove extraneous '\' characters from <command> tags in
    apt_preferences.fr.5.sgml
  * Translation updates:
    - Updated Swedish translation from Peter Karlsson <peter@softwolves.pp.se>
      (Closes: #238943)
    - New Slovenian translation from Jure Čuhalev <gandalf@owca.info>
      (closes: #239785)
    - New Portuguese translation from Miguel Figueiredo <elmig@debianpt.org>
      (closes: #240074)
    - Updated Spanish translation from Ruben Porras <nahoo82@telefonica.net>
    - Updated Spanish translation of man pages from Ruben Porras
      <nahoo82@telefonica.net>
    - Updated Simplified Chinese translation from "Carlos Z.F. Liu" <carlos_liu@yahoo.com>
      (Closes: #241971)
    - Updated Russian translation from Dmitry Astapov <adept@despammed.com>
      (Closes: #243959)
    - Updated Polish translation from Marcin Owsiany <porridge@debian.org>
      (Closes: #242388)
    - Updated Czech translation from Miroslav Kure <kurem@upcase.inf.upol.cz>
      (Closes: #244369)
    - Updated Japanese translation from Kenshi Muto <kmuto@debian.org>
      (Closes: #244176)
    - Run make -C po update-po to update .po files
    - Updated French translation from Christian Perrier <bubulle@debian.org>
      (Closes: #246925)
    - Updated Danish translation from Claus Hindsgaul <claus_h@image.dk>
      (Closes: #247311)

 -- Matt Zimmerman <mdz@debian.org>  Sat,  8 May 2004 12:52:20 -0700

apt (0.5.24) unstable; urgency=low

  * Updated Czech translation from Miroslav Kure <kurem@upcase.inf.upol.cz>
    (Closes: #235822)
  * Updated French translation from Christian Perrier <bubulle@debian.org>
    (Closes: #237403)
  * Updates to XML man pages from richard.bos@xs4all.nl
  * Updated Danish translation from Claus Hindsgaul <claus_h@image.dk>
    (Closes: #237771)
  * Updated Greek translation from Konstantinos Margaritis
    <markos@debian.org>
    (Closes: #237806)
  * Updated Spanish translation from Ruben Porras <nahoo82@telefonica.net>
    (Closes: #237863)
  * Updated pt_BR translation from Andre Luis Lopes <andrelop@debian.org>
    (Closes: #237960)
  * Regenerate .pot file (Closes: #237892)
  * Updated Polish translation from Marcin Owsiany <porridge@debian.org>
    (Closes: #238333)
  * In pkgAcquire::Shutdown(), set the status of fetching items to
    StatError to avoid a sometimes large batch of error messages
    (Closes: #234685)
  * Implement an ugly workaround for the 10000-character limit on the
    Binaries field in debSrcRecordParser, until such time as some things
    can be converted over to use STL data types (ABI change) (Closes: #236688)
  * Increase default tagfile buffer from 32k to 128k; this arbitrary limit
    should also be removed someday (Closes: #174945)
  * Checked against Standards-Version 3.6.1 (no changes)

 -- Matt Zimmerman <mdz@debian.org>  Tue, 16 Mar 2004 22:47:55 -0800

apt (0.5.23) unstable; urgency=low

  * Cosmetic updates to XML man pages from Richard Bos <radoeka@xs4all.nl>
  * Use the 'binary' target rather than 'all' so that the ssh and bzip2
    symlinks are created correctly (thanks to Adam Heath)
    (Closes: #214842)
  * Updated Simplified Chinese translation of message catalog from Tchaikov
    <chaisave@263.net> (Closes: #234186)
  * Change default for Acquire::http::max-age to 0 to prevent index files
    being out of sync with each other (important with Release.gpg)
  * Add an assert() to make sure that we don't overflow a fixed-size
    buffer in the very unlikely event that someone adds 10 packaging
    systems to apt (Closes: #233678)
  * Fix whitespace in French translation of "Yes, do as I say!", which
    made it tricky to type, again.  Thanks to Sylvain Pasche
    <sylvain.pasche@switzerland.org> (Closes: #234494)
  * Print a slightly clearer error message if no packaging systems are
    available (Closes: #233681)
  * Point to Build-Depends in COMPILING (Closes: #233669)
  * Make debian/rules a bit more consistent in a few places.
    Specifically, always use -p$@ rather than an explicit package name,
    and always specify it first, and use dh_shlibdeps -l uniformly rather
    than sometimes changing LD_LIBRARY_PATH directly
  * Document unit for Cache-Limit (bytes) (Closes: #234737)
  * Don't translate "Yes, do as I say!" in Chinese locales, because it can
    be difficult to input (Closes: #234886)

 -- Matt Zimmerman <mdz@debian.org>  Thu, 26 Feb 2004 17:08:14 -0800

apt (0.5.22) unstable; urgency=low

  * Updated French translation of man pages from Philippe Batailler
    <philippe.batailler@free.fr> (Closes: #203119)
  * Initialize StatusFile in debSystem (Closes: #229791)
  * Fix apt-get's suggests/recommends printing, which was skipping every
    other dependency due to both using GlobOr and incrementing the DepIterator
    (Closes: #229722)
  * Restore SIGINT/SIGQUIT handlers to their old values (rather than
    SIG_DFL) after invoking dpkg (Closes: #229854)
  * Updated Dutch translation of message catalog from cobaco
    <cobaco@linux.be> (Closes: #229601)
  * Catalan translation from Antoni Bella, Matt Bonner and Jordi Mallach
    (Closes: #230102)
  * Simplified Chinese translation of message catalog from "Carlos
    Z.F. Liu" <carlos_liu@yahoo.com> (Closes: #230960)
  * Replace SGML manpages with XML man pages from richard.bos@xs4all.nl
    (Closes: #230687)
  * Updated Spanish translation of man pages from Ruben Porras
    <nahoo82@telefonica.net> (Closes: #231539)
  * New Czech translation of message catalog from Miroslav Kure
    <kurem@upcase.inf.upol.cz> (Closes: #231921)

 -- Matt Zimmerman <mdz@debian.org>  Mon,  9 Feb 2004 12:44:54 -0800

apt (0.5.21) unstable; urgency=low

  * Patch from Eric Wong <normalperson@yhbt.net> to include apt18n.h after
    other headers to avoid breaking locale.h when setlocale() is defined
    as an empty macro.  This was not a problem on Debian, but broke
    compilation on Solaris. (Closes: #226509)
  * Updated French translation from Pierre Machard <pmachard@debian.org>
    (Closes: #226886)
  * Add colons to apt-get's "kept back"/"upgraded"/"downgraded" messages
    (Closes: #226813)
  * Fix typo in apt-cache(8) (Closes: #226351)
  * Clearer error message in place of "...has no available version, but
    exists in the database" (Closes: #212203)
  * Patch from Oliver Kurth <oku@masqmail.cx> to use AC_CACHE_VAL for
    GLIBC_VER to make cross-compilation easier (Closes: #221528)
  * Add example preferences file (Closes: #220799)
  * Updated Greek translation from Konstantinos Margaritis <markos@debian.org>
    (Closes: #227205)
  * Updated Spanish translation of man pages from Ruben Porras
    <nahoo82@telefonica.net> (Closes: #227729)

 -- Matt Zimmerman <mdz@debian.org>  Fri, 16 Jan 2004 10:54:39 -0800

apt (0.5.20) unstable; urgency=low

  * Fixed German translations of "Suggested" from Christian Garbs
    <debian@cgarbs.de> (Closes: #197960)
  * Add an "apt-cache madison" command with an output format similar to
    the katie tool of the same name (but less functionality)
  * Fix debSourcesIndex::Describe() to correctly say "Sources" rather than
    "Packages"

 -- Matt Zimmerman <mdz@debian.org>  Sat,  3 Jan 2004 23:42:50 -0800

apt (0.5.19) unstable; urgency=low

  * Fix Packages::Extensions support in apt-ftparchive generate
    (Closes: #225453)

 -- Matt Zimmerman <mdz@debian.org>  Sat,  3 Jan 2004 16:20:31 -0800

apt (0.5.18) unstable; urgency=low

  * New no_NO.po file from Tollef Fog Heen <tfheen@debian.org> to fix
    encoding problems (Closes: #225602)
  * Have "apt-ftparchive release" strip the leading path component from
    the checksum entries

 -- Matt Zimmerman <mdz@debian.org>  Fri,  2 Jan 2004 11:24:35 -0800

apt (0.5.17) unstable; urgency=low

  * Enable apt-ftparchive to generate Release files.  Hopefully this will
    make it easier for folks to secure their apt-able packages

 -- Matt Zimmerman <mdz@debian.org>  Fri, 26 Dec 2003 12:53:21 -0800

apt (0.5.16) unstable; urgency=low

  * po/de.po update from Michael Karcher <karcher@physik.fu-berlin.de>
    (Closes: #222560)
  * Update config.guess and config.sub from autotools-dev 20031007.1
  * Add knetbsd to buildlib/ostable (Closes: #212344)
  * Don't suggest apt-get -f install to correct broken build-deps; broken
    installed packages are rarely the cause (Closes: #220858)
  * Avoid clobbering configure.in if sed fails

 -- Matt Zimmerman <mdz@debian.org>  Wed, 24 Dec 2003 14:54:40 -0800

apt (0.5.15) unstable; urgency=low

  * Spanish man pages, patch from Ruben Porras <nahoo82@telefonica.net>
    (Closes: #195444)
    - apt.es.8 wasn't included in the patch, but was referenced.  Fetched
      version 1.3 from debian-doc cvs
    - Create doc/es/.cvsignore
  * Patch from Koblinger Egmont <egmont@uhulinux.hu> to fix
    pkgCache::PkgFileIterator::Label() to correctly refer to File->Label
    rather than File->Origin (Closes: #213311)
  * Add missing comma and space to German translation of "downgraded"
    (Closes: #213975)
  * Add missing comma in apt_preferences(5) (Closes: #215362)
  * Fix whitespace in French translation of "Yes, do as I say!", which
    made it tricky to type.  Thanks to Sylvain Pasche
    <sylvain.pasche@switzerland.org> (Closes: #217152)
  * Let apt-get build-dep try alternatives if the installed package
    doesn't meet version requirements (Closes: #214736)
  * Fix version display for recommends (Closes: #219900)
  * Use isatty rather than ttyname for checking if stdin is a terminal.
    isatty has the advantage of not requiring /proc under Linux, and thus
    Closes: #221728
  * Correctly implement -n as a synonym for --names-only (Closes: #224515)
  * Update apt-cache(8)
    - Document --installed
    - --recursive applies to both depends and rdepends
  * Japanese translation of documentation from Kurasawa Nozomu <nabetaro@slug.jp>
    (Closes: #186235)
  * Clarify documentation of --no-upgrade in apt-get(8) (Closes: #219743)
  * Clean up and simplify some of the suggests/recommends display in apt-get
  * Use cvs update -d in debian/rules cvs-build rather than just update
  * Pass --preserve-envvar PATH --preserve-envvar CCACHE_DIR to debuild.  apt
    takes a long time to build, and ccache helps

 -- Matt Zimmerman <mdz@debian.org>  Sat, 20 Dec 2003 16:34:30 -0800

apt (0.5.14) unstable; urgency=low

  * apt-get build-dep, when trying to skip over the remaining elements of
    an or-expression, would accidentally inherit the version requirements of a
    later item in the or-expression.  Fixed it.
  * Let apt-get build-dep try alternatives if the first dependency in an
    or-expression is not available
  * Add a Debug::BuildDeps to generate some trace output
  * Help apt-get build-dep produce more useful error messages
  * Process build-dependencies in forward rather than reverse order
  * Error out if an installed package is too new for a << or <=
    build-dependency
  * apt-get build-dep should now be able to handle almost any package with
    correct build-depends.  The primary exception is build-dependencies on
    virtual packages with more than one provider, and these are
    discouraged for automated processing (but still common,
    unfortunately).

 -- Matt Zimmerman <mdz@debian.org>  Tue, 23 Sep 2003 22:57:31 -0400

apt (0.5.13) unstable; urgency=medium

  * Document configuration file comment syntax in apt.conf(5)
    (Closes: #211262)
  * s/removed/installed/ in a comment in apt-get.cc
  * Move comment for ListParser::ParseDepends into the right place
  * Don't preserve ownership when copying config.guess and config.sub.
    This broke builds where the clean target was run with different
    privileges than the rest of the build (i.e., root) (Closes: #212183)
  * On second thought, don't copy config.guess and config.sub at all.  I'd
    rather they always match what is in CVS.

 -- Matt Zimmerman <mdz@debian.org>  Mon, 22 Sep 2003 10:28:17 -0400

apt (0.5.12) unstable; urgency=low

  * Exclude subdirectories named 'debian-installer' from the apt-cdrom
    search (Closes: #210485 -- release-critical)

 -- Matt Zimmerman <mdz@debian.org>  Thu, 11 Sep 2003 21:48:14 -0400

apt (0.5.11) unstable; urgency=low

  * Updated pt_BR translations from Andre Luis Lopes <andrelop@debian.org>
    (Closes: #208302)
  * In apt.conf(5), give the fully qualified name of Dir::Bin::Methods,
    rather than just "methods"
  * Add new nb and nn translations from Petter Reinholdtsen <pere@hungry.com>
  * Clean up reportbug script a bit, and extend it to distinguish between a
    configuration file not existing and the user declining to submit it with
    the report
  * Add #include <langinfo.h> to cmdline/apt-get.cc.  This apparently gets
    pulled in by something else with recent g++ and/or glibc, but is
    required when building on, e.g., stable
  * Patch from Koblinger Egmont <egmont@uhulinux.hu> to fix version
    comparisons with '~' (Closes: #205960)
  * Disable Russian translation until someone can review it
    (Closes: #207690)

 -- Matt Zimmerman <mdz@debian.org>  Wed, 10 Sep 2003 19:41:28 -0400

apt (0.5.10) unstable; urgency=low

  * Correct the section in apt_preferences(5) on interpreting priorities
    to show that zero is not a valid priority, and print a warning if such
    a pin is encountered in the preferences file (Closes: #204971)
  * Regenerate French man pages from sgml source (Closes: #205886)
  * Get self-tests compiling again, updated for latest library API
    and g++ 3.3
  * Add version comparison tests for #194327 and #205960
  * Fix error message in version test to output versions in the order in
    which they were compared when the reverse comparison fails
  * Reference the source package bug page rather than the one for the
    binary package 'apt' in the man pages (Closes: #205290)
  * Updated Polish po file from Marcin Owsiany <porridge@debian.org>
    (Closes: #205950)
  * Mention some of the available frontends in apt-get(8) (Closes: #205829)
  * Add apt-config to SEE ALSO section of apt-get (Closes: #205036)
  * Add missing "lang" attributes to refentry tags in French man pages
    (apt-cdrom, apt-extracttemplates, apt-sortpkgs)
  * Change upgraded/newly installed/not fully installed or removed
    messages to be consistent and somewhat shorter (some translations
    exceeded 80 characters even in the simplest case)
  * Make APT::Get::Show-Upgraded (aka apt-get -u) default to true.
  * Updates to Dutch translation from Bart Cornelis <cobaco@linux.be>
    (Closes: #207656)

 -- Matt Zimmerman <mdz@debian.org>  Sun, 31 Aug 2003 21:12:39 -0400

apt (0.5.9) unstable; urgency=low

  * Oh well, apt isn't going to make it into testing anytime soon due to
    new glibc and gcc deps, so we might as well fix more bugs
  * Fix typo in example ftp-archive.conf (Closes: #203295)
  * Mention default setting for --all-versions (Closes: #203298)
  * Patch from Otavio Salvador <otavio@debian.org> to have --version
    only print the version (and not usage as well) (Closes: #203418)
  * Patch from Otavio Salvador <otavio@debian.org> to switch from
    dh_installmanpages to dh_installman.  Fixes the problem where the
    pt_BR man page was installed in the wrong location (Closes: #194558)
  * Move the French apt-ftparchive man page into apt-utils where it
    belongs.  apt-utils Replaces: apt (<< 0.5.9)
  * Write records from "apt-cache show" using fwrite(3) rather than
    write(2), in case for some reason the entire record doesn't get
    written by a single write(2)
  * Add new French man pages to doc/fr/.cvsignore
  * Add freebsd to buildlib/ostable (Closes: #193430)
  * Avoid segfault if a package name is specified which consists
    entirely of characters which look like end tags ('+', '-')
    (Closes: #200425)
  * Patch from Otavio Salvador <otavio@debian.org> to avoid listing
    suggests/recommends for packages which are selected for installation
    at the same time as the package which suggests/recommends them
    (Closes: #200102)
  * Patch from Otavio Salvador <otavio@debian.org> to avoid listing
    suggests/recommends which are Provided by a package which is already
    installed (Closes: #200395)
  * Patch to update pt_BR man page for apt_preferences(5) from Andre Luis
    Lopes <andrelop@debian.org> (Closes: #202245)
  * Use nl_langinfo(YESEXPR) rather than comparing to the translated
    string "Y".  Closes: #200953 and should make the prompting generally
    more robust in the face of i18n.  In the particular case of #200953,
    it was being fooled because of signedness issues with toupper(3)
    (Closes: #194614)
  * apt Suggests: aptitude | synaptic | gnome-apt | wajig
    (Closes: #146667)
  * Clean up whitespace in translated strings in ru.po, which messed up
    indentation (some other translations probably have similar problems)
    (Closes: #194282)
  * Run ispell -h over the man page sources and fix a bunch of typos
  * Use debian/compat rather than DH_COMPAT
  * Update to debhelper compatibility level 3
    - remove ldconfig calls from debian/{postinst,postrm} as dh_makeshlibs
      will add them
    - echo 3 > debian/compat
    - Build-Depends: debhelper (>= 3)
  * Exclude '.#*' from cvs-build
  * Let the ftp method work with ftp servers which do not require a
    password (Closes: #199425)
  * Build-depend on debhelper >= 4.1.62, because we need the fix for
    #204731 in order for dh_installman to work correctly
    with our SGML man pages
  * Move dh_makeshlibs ahead of dh_installdeb so that its postinst
    fragments are properly substituted

 -- Matt Zimmerman <mdz@debian.org>  Sun, 10 Aug 2003 19:54:39 -0400

apt (0.5.8) unstable; urgency=medium

  * urgency=medium because the changes since 0.5.5.1 are pretty safe as
    far as core functionality, 0.5.5.1 survived unstable for 10 days, and
    I don't want to delay apt's progress into testing any further.  It's
    decidedly better than 0.5.4.
  * Clarify the meaning of the only-source option in apt-get(8)
    (Closes: #177258)
  * Updated French man pages from Philippe Batailler
    <philippe.batailler@free.fr> (Closes: #182194)
  * Give a warning if an illegal type abbreviation is used when looking up a
    configuration item (Closes: #168453)
  * Improve build-depends handling of virtual packages even further, so that
    it will now also try to satisfy build-depends on virtual packages if they
    are not installed.  Note that this only works if there is only one
    package providing the virtual package, as in other cases (Closes: #165404)
  * Update config.guess and config.sub from autotools-dev 20030717.1
  * Tweak SGML in apt-extracttemplates.1.sgml so that literal '>' doesn't end
    up in output
  * Document SrcDirectory in apt-ftparchive.1.sgml (Closes: #156370)
  * Support TMPDIR in apt-extracttemplates (Closes: #191656)
  * Fix ru.po to use a capital letter for the translation of 'Y' so that
    YnPrompt works correctly (Closes: #200953).  No other translations seem
    to have this problem
  * Regenerate POT file and sync .po files
  * Only try to clear stdin if it is a tty, to avoid looping if there is
    lots of stuff (perhaps an infinite amount) to read (Closes: #192228)

 -- Matt Zimmerman <mdz@debian.org>  Fri, 25 Jul 2003 20:21:53 -0400

apt (0.5.7) unstable; urgency=low

  * Update control file to match overrides (apt priority important,
    libapt-pkg-dev section libdevel)
  * Silence the essential packages check if we are only downloading
    archives and not changing the system (Closes: #190862)
  * Skip version check if a build-dependency is provided by an installed package
    (Closes: #126938)
  * Have apt-cache show exit with an error if it cannot find any of the
    specified packages (Closes: #101490)

 -- Matt Zimmerman <mdz@debian.org>  Mon, 21 Jul 2003 23:43:24 -0400

apt (0.5.6) unstable; urgency=low

  * Adam Heath <doogie@debian.org>
    - Fix segfault when handling /etc/apt/preferences.  Closes: #192409.
  * Matt Zimmerman <mdz@debian.org>
    - Clean up some string handling, patch from Peter Lundkvist
      <p.lundkvist@telia.com> (Closes: #192225)
    - Don't fall off the end of the buffer when comparing versions.
      Patch from Koblinger Egmont <egmont@uhulinux.hu> (Closes: #194327)
    - Minor fixes to apt-ftparchive(1) (Closes: #118156)
    - Fix typo in apt-ftparchive help text (Closes: #119072)
    - More typos in apt-ftparchive help text (Closes: #190936)
    - Update config.guess, config.sub to latest versions
    - Modify the description for apt-utils to reflect the fact that it is not
      (any longer) infrequently used (Closes: #138045)
    - Make setup script for dselect method more explicit about
      overwriting sources.list (Closes: #151727)
    - Fix typo in apt-cache(8) (Closes: #161243)
    - Remove duplicate 'showpkg' from synopsis on apt-cache(8)
      (Closes: #175611)
    - Document in apt-get(8) the meaning of the '*' in ShowList, which is that
      the package is being purged (Closes: #182369)
    - Fix extra "/" character in apt.conf(5) (Closes: #185545)
    - Fix typo in tar error message (Closes: #191424)
    - Clarify description of 'search' on apt-cache(8) (Closes: #192216)
    - Fix incorrect path for 'partial' directory on apt-get(8)
      (Closes: #192933)
    - Fixes to pt_BR translation from Andre Luis Lopes <andrelop@ig.com.br>
      (Closes: #196669)
    - Updated apt_preferences(5) man page with many corrections and
      clarifications from Thomas Hood <jdthood@yahoo.co.uk>
      (Closes: #193336)
    - Fix SGML validation errors in apt-cache.8.sgml introduced in 0.5.5 or so
    - Add a simple example to apt-ftparchive(1) (Closes: #95257)
    - Add bug script for collecting configuration info (Closes: #176482)

 -- Matt Zimmerman <mdz@debian.org>  Mon, 21 Jul 2003 01:59:43 -0400

apt (0.5.5.1) unstable; urgency=low

  * Move the target of the example docs from doc to binary.  Closes:
    #192331
  * Fix api breakage that broke apt-ftparchive and apt-cache dumpavail, by
    backing out change that incorretly attempted to handle Package sections
    larger than 32k.  Closes: #192373
  * Fix never-ending loop with apt-get install -V.  Closes: #192355.

 -- Adam Heath <doogie@debian.org>  Mon, 19 May 2003 12:30:16 -0500

apt (0.5.5) unstable; urgency=low

  * New deb version compare function, that has no integer limits, and
    supports pre-versions using ~.  Code ported from dpkg.
  * Fix handling of [!arch] for build-dependencies. Closes: #88798, #149595
  * Fix handling of build-deps on unknown packages. Closes: #88664, #153307
  * "apt-get --arch-only build-dep" to install only architecture-
    dependent build dependencies. Bump minor shared lib number to reflect
    small change in BuildDepend API.
  * APT::Build-Essential configuration option (defaults to "build-essential")
    so that "apt-get build-dep" will ensure build essential packages are
    installed prior to installing other build-dependencies. Closes: #148879
  * LD_LIBRARY_PATH thing. Closes: #109430, #147529
  * /usr/doc reference in postinst. Closes: #126189
  * Doc updates. Closes: #120689
  * Possible apt-cache segfault. Closes: #120311, #118431, #117915, #135295,
          #131062, #136749
  * Print special message for EAI_AGAIN. Closes: #131397
  * libapt-pkg-dev needs to bring in the apt-inst library if linking
    is to work. Closes: #133943
  * Typos, Doc Stuff. Closes: #132772, #129970, #123642, #114892, #113786,
         #109591, #105920, #103678, #139752, #138186, #138054, #138050,
	 #139994, #142955, #151654, #151834, #147611, #154268, #173971
  * Fix possibility for tag file parsing to fail in some unlikely situations.
    Closes: #139328
  * Use std C++ names for some header files. Closes: #128741
  * Do not check for free space if --no-download. Closes: #117856
  * Actually implement or group handling for 'upgrade'. Closes: #133950
  * "Internal Error, Couldn't configure pre-depend" is not actually an
    internal error, it is a packaging error and now it says so, and
    pinpoints the problem dependency. Closes: #155621
  * Allows failure to write to a pipe for post-invoke stuff. Closes: #89830
  * Use usr/share/doc for dhelp. Closes: #115701
  * --print-uris works with 'update'. Closes: #57070
  * Options Dpkg::MaxArgs,Dpkg::MaxArgBytes to allow a much longer dpkg
    command line.
  * Fixed 2 little OR group bugs, thanks to Yann Dirson. Closes: #143995,
    #142298
  * Allow an uninstalled package to be marked for removal on an install
    line (meaning not to automatically install it), also fix some dodgy
    handling of protected packages. Closes: #92287, #116011
  * Fix errant prefix matching in version selection. Closes: #105968
  * Ensure that all files needed to run APT as a user are readable and
    ignore roots umask for these files. Closes: #108801
  * Support larger config spaces. Closes: #111914
  * 'apt-get update' no longer does 'Building Dependency Tree'.
  * When matching regexs allways print a message. Change regex activation
    charset. Closes: #147817
  * Don't die if lines in sources.list are too long. Closes: #146846
  * Show file name on apt-extracttemplate error messges. Closes: #151835
  * i18n gettext stuff, based on work from Michael Piefel: Closes: #95933
  * Some highly unlikely memory faults. Closes: #155842
  * C++ stuff for G++3.2. Closes: #162617, #165515,
  * apt-config dumps sends to stdout not stderr now.  Closes: #146294
  * Fix segfault in FindAny when /i is used, and there is no default.
    Closes: #165891
  * Add s390x to archtable.  Closese: #160992.
  * Update config.sub/config.guess in cvs, and add support to debian/rules
    to update them from /usr/share/misc if they exist.  Closes: #155014
  * Remove 'Sorry' from messages.  Closes: #148824.
  * Change wording of 'additional disk space usage' message.  Closes:
    #135021.
  * apt-extracttemplates now prepends the package name when extracting
    files.  Closes: #132776
  * Add -n synonym for --names-only for apt-cache.  Closes: #130689
  * Display both current version and new version in apt-get -s.  Closes:
    #92358
  * Add an options and timeout config item to ssh/rsh.  Closes: #90654
  * libapt-pkg-dev now depends on apt-utils.  Closes: #133942.
  * Change verbose logging output of apt-ftparchive to go to stderr,
    instead of stdout.  Also, errors that occur no longer go to stdout,
    but stderr.  Closes: #161592
  * Test for timegm in configure.  Closes: #165516.
  * s/st_mtime/mtime/ on our local stat structure in apt-ftparchive, to
    support compliation on platforms where st_mtime is a macro.  Closes:
    #165518
  * Check the currently mounted cdrom, to see if it's the one we are
    interested in.  Closes: #154602
  * Refer to reportbug instead of bug in the man pages. Closes: #173745
  * Link apt-inst to apt-pkg. Closes: #175055
  * New apt_preferences man page from Thomas Hood, Susan Kleinmann,
    and others.
  * Fix > 300 col screen segfault. Closes: #176052
  * Rebuild with gcc-3.2. Closes: #177752, #178008.
  * Fix build-dep handling of | dependencies.
    Closes: #98640, #145997, #158896, #172901
  * Double default value of APT::Cache-Limit, until such time as it
    can be made more dynamic.  Closes: #178623.
  * Report uris with '.gz' when there are errors.  Closes: #178435.
  * When installing build-deps, make sure the new version will
    satisfy build requirements. Closes: #178121
  * Split offline and guide documentation into apt-doc.  This was done so
    that binary-arch builds do not require documention deps.  Note, that 
    apt-doc is not installed on upgrades.
  * Use doc-base, instead of dhelp directly.  Closes: #110389
  * Change http message 'Waiting for file' to 'Waiting for headers'.
    Closes: #178537
  * Remove trailing lines on package lists in apt-get.  Closes: #178736.
  * Fix origin pins for file:// uris.  Closes: #189014.
  * Apply typo and syntax patch from bug to apt-cache.8.sgml.  Closes:
    #155194
  * s/dpkg-preconfig/dpkg-preconfigure/ in examples/configure-index.
    Closes: #153734.
  * Fix some typos in the apt-get manual.  Closes: #163932.
  * Apply patch from bug, to change frozen to testing, and then do it
    everywhere else.  Closes: #165085.
  * Update es.po.  Closes: #183111.
  * Add pt_BR translation of apt_preferences(5).  Also, build fr manpages.
    Closes: #183904.
  * Add a vcg command to apt-cache, similiar to dotty.  Closes: #150512.
  * Add option to apt-get to show versions of packages being
    upgraded/installed.
  * Be quiet in apt.post{inst,rm}.  Closes: #70685.
  * apt-get now prints out suggested and recommended packages.  Closes:
    #54982.
  * Insert some newlines in the cdrom change media message.  Closes:
    #154601.
  * Add a rdepends command to apt-cache.  Closes: #159864.
  * When building the dpkg command line, allow for 8192 chars to be used,
    instead of only 1024.
  * APT::Immediate-Configure had inverted semantics(false meant it was
    enabled).  Closes: #173619.
  * Fix status file parser so that if a record is larger than 32k, the
    buffer size will be doubled, and the read attempted again.  Closes:
    #174945.

 -- Adam Heath <doogie@debian.org>  Sun, 27 Apr 2003 01:23:12 -0500

apt (0.5.4) unstable; urgency=low

  * M68k config.guess patch. Closes: #88913
  * Bi-yearly test on OpenBSD and Solaris
  * Doc updates. Closes: #89121, #89854, #99671, #98353, #95823, #93057,
          #97520, #102867, #101071, #102421, #101565, #98272, #106914,
          #105606, #105377
  * Various cosmetic code updates. Closes: #89066, #89066, #89152
  * Add "pre-auto" as an option for DSelect::Clean (run autoclean after
    update).
  * More patches from Alfredo for Vendors and more SHA-1 stuff
  * Fix for AJ's 'desire to remove perl-5.005' and possibly other
    similar situations. Closes: #56708, #59432
  * no_proxy and ftp. Closes: #89671
  * Philippe Batailler's man page patches.
  * Fix for display bug. Closes: #92033, #93652, #98468
  * Use more than 16bits for the dep ID. Some people ran out..
    Closes: #103020, #97809, #102951, #99974, #107362, #107395, #107362,
            #106911, #107395, #108968
  * Reordered some things to make dante and FTP happier. Closes: #92757
  * James R. Van Zandt's guide.sgml updates. Closes: #90027
  * apt-ftparchive copes with no uncompressed package files + contents.
  * French man pages from philippe batailler - well sort of. They
    don't build yet..
  * run-parts. Closes: #94286
  * 'apt-cache policy' preferences debug tool.
  * Whatever. Closes: #89762
  * libstdc++ and HURD. Closes: #92025
  * More apt-utils verbage. Closes: #86954
  * Fliped comparision operator. Closes: #94618
  * Used the right copyright file. Closes: #65691
  * Randolph's G++3 patches.
  * Fixed no_proxy tokanizing. Closes: #100046
  * Strip Config-Version when copying status to available. Closes: #97520
  * Segfault with missing source files. Closes: #100325
  * EINTR check. Closes: #102293
  * Various changes to the locking metholodgy for --print-uris.
    Closes: #100590
  * Lame LD_LIBRARY_PATH thing. Closes: #98928
  * apt-cache search searchs provide names too now. Closes: #98695
  * Checksum and long lines problem. Closes: #106591
  * .aptignr and empty files are just a warning. Closes: #97364

 -- Jason Gunthorpe <jgg@debian.org>  Sat, 18 Aug 2001 17:21:59 -0500

apt (0.5.3) unstable; urgency=low

  * JoeyH's dpkg::preconfig not working. Closes: #88675
  * Fixed apt override disparity
  * Alfredo's SHA-1 and related patches

 -- Jason Gunthorpe <jgg@debian.org>  Sun,  4 Mar 2001 15:39:43 -0700

apt (0.5.2) unstable; urgency=low

  * Fixed mention of /usr/doc in the long description
  * JoeyH's downgrade bug -- don't use 0.5.1
  * Doc bug. Closes: #88538
  * Fault in building release strings. Closes: #88533

 -- Jason Gunthorpe <jgg@debian.org>  Sun,  4 Mar 2001 15:39:43 -0700

apt (0.5.1) unstable; urgency=low

  * Fixed #82894 again, or should be and.
  * Process the option string right. Closes: #86921
  * Don't eat the last command for pipes. Closes: #86923
  * Ignore .* for configuration directory processing. Closes: #86923
  * Alfredo's no_proxy patch
  * Documentation fixes. Closes: #87091
  * JoeyH's double slash bug. Closes: #87266
  * Unintitialized buffer and apt-ftparchive contents generation.
     Closes: #87612
  * Build-deps on virtual packages. Closes: #87639
  * Fixes glibc/libstdc++ symbol dependencies by including glibc and
    libstdc++ version info in the library soname and in the package
    provides. Closes: #87426
  * Updated soname version to 0.3.2
  * apt-extracttemplates moved from debconf into apt-utils
  * s390 archtable entry. Closes: #88232
  * Dan's segfault
  * Some instances where the status file can source a package in a
    non-sensical way. Closes: #87390
  * Work better if there are duplicate sources.list entries.
  * Fixed the resetting of Dir with "dir {};". Closes: #87323

 -- Randolph Chung <tausq@debian.org>  Sat, 3 Mar 2001 15:37:38 -0700

apt (0.5.0) unstable; urgency=low

  * Fixed an obscure bug with missing final double new lines in
    package files
  * Changed the apt-cdrom index copy routine to use the new section
    rewriter
  * Added a package file sorter, apt-sortpkgs
  * Parse obsolete Optional dependencies.
  * Added Ben's rsh method. Closes: #57794
  * Added IPv6 FTP support and better DNS rotation support.
  * Include the server IP in error messages when using a DNS rotation.
    Closes: #64895
  * Made most of the byte counters into doubles to prevent 32bit overflow.
    Closes: #65349
  * HTTP Authorization. Closes: #61158
  * Ability to parse and return source index build depends from Randolph.
  * new 'apt-get build-dep' command from Randolph. Closes: #63982
  * Added apt-ftparchive the all dancing all singing FTP archive
    maintinance program
  * Allow version specifications with =1.2.4-3 and /2.2 or /stable postfixes
    in apt-get.
  * Removed useless internal cruft including the xstatus file.
  * Fixed config parser bugs. Closes: #67848, #71108
  * Brain Damanged apt-get config options changed, does not change the command
    line interface, except to allow --enable-* to undo a configuration
    option:
      No-Remove -> Remove
      No-Download -> Download
      No-Upgrade -> Upgrade
  * Made this fix configable (DSelect::CheckDir) and default to disabled:
     * No remove prompt if the archives dir has not changed. Closes: #55709
    Because it is stupid in the case where no files were downloaded due to
    a resumed-aborted install, or a full cache! Closes: #65952
  * Obscure divide by zero problem. Closes: #64394
  * Update sizetable for mips. Closes: #62288
  * Fixed a bug with passive FTP connections
  * Has sizetable entry for sparc64. Closes: #64869
  * Escape special characters in the ::Label section of the cdroms.lst
  * Created apt-utils and python-apt packages
  * Due to the new policy engine, the available file may contain entries
    from the status file. These are generated if the package is not obsolete
    but the policy engine prohibits using the version from the package files.
    They can be identified by the lack of a Filename field.
  * The new policy engine. Closes: #66509, #66944, #45122, #45094, #40006,
    #36223, #33468, #22551
  * Fixed deb-src line for non-us. Closes: #71501, #71601
  * Fixes for G++ 2.96, s/friend/friend class/
  * Fixed mis doc of APT::Get::Fix-Missing. Closes: #69269
  * Confirmed fix for missing new line problem. Closes: #69386
  * Fixed up dhelp files. Closes: #71312
  * Added some notes about dselect and offline usage. Closes: #66473, #38316
  * Lock files on read only file systems are ignored w/ warning.
    Closes: #61701
  * apt-get update foo now gives an error! Closes: #42891
  * Added test for shlibs on hurd. Closes: #71499
  * Clarified apt-cache document. Closes: #71934
  * DocBook SGML man pages and some improvements in the text..
  * sigwinch thing. Closes: #72382
  * Caching can be turned off by setting the cache file names blank.
  * Ignores arches it does not know about when autocleaning. Closes: #72862
  * New function in apt-config to return dirs, files, bools and integers.
  * Fixed an odd litle bug in MarkInstall and fixed it up to handle
    complex cases involving OR groups and provides.
    68754 describes confusing messages which are the result of this..
    Closes: #63149, #69394, #68754, #77683, #66806, #81486, #78712
  * Speeling mistake and return code for the 'wicked' resolver error
    Closes: #72621, #75226, #77464
  * Solved unable to upgrade libc6 from potato to woody due to 3 package
    libc6 dependency loop problem.
  * Leading sources.list spaces. Closes: #76010
  * Removed a possible infinite loop while processing installations.
  * Man page updates. Closes: #75411, #75560, #64292, #78469
  * ReduceSourceList bug. Closes: #76027
  * --only-source option. Closes: #76320
  * Typos. Closes: #77812, #77999
  * Different status messages. Closes: #76652, #78353
  * /etc/apt/apt.conf.d/ directory for Joey and Matt and pipe protocol 2
  * OS detection an support for the new pseduo standard of os-arch for the
    Architecture string. Also uses regexing.. Closes: #39227, #72349
  * Various i18n stuff. Note that this still needs some i18n wizard
    to do the last gettextization right. Closes: #62386
  * Fixed a problem with some odd http servers/proxies that did not return
    the content size in the header. Closes: #79878, #44379
  * Little acquire bugs. Closes: #77029, #55820
  * _POSIX_THREADS may not be defined to anything, just defined..
    Closes: #78996
  * Spelling of Ignore-Hold correctly. Closes: #78042
  * Unlock the dpkg db if in download only mode. Closes: #84851
  * Brendan O'Dea's dselect admindir stuff. Closes: #62811
  * Patch from BenC. Closes: #80810
  * Single output of some names in lists. Closes: #80498, #43286
  * Nice message for people who can't read syserror output. Closes: #84734
  * OR search function. Closes: #82894
  * User's guide updates. Closes: #82469
  * The AJ/JoeyH var/state to var/lib transition patch. Closes: #59094
  * Various CD bugs, again thanks to Greenbush
    Closes: #80946, #76547, #71810, #70049, #69482
  * Using potato debhelper. Closes: #57977
  * I cannot self-terminate. Closes: #74928

 -- Jason Gunthorpe <jgg@debian.org>  Wed, 21 Feb 2001 00:39:15 -0500

apt (0.3.19) frozen unstable; urgency=low

  * Updates to apt-cdrom to support integrated non-us nicely, thanks to
    Paul Wade.
  * Fixed that apt-get/cdrom deadlock thing. Closes: #59853, #62945, #61976
  * Fixed hardcoded path. Closes: #59743
  * Fixed Jay's relative path bug
  * Allowed source only CDs. Closes: #58952
  * Space check is supressed if --print-uris is given. Closes: #58965
  * Clarified the documenation examples for non-us. Closes: #58646
  * Typo in the package description. Closes: #60230
  * Man Page typo. Closes: #60347
  * Typo in Algorithms.cc. Closes: #63577
  * Evil dotty function in apt-cache for generating dependency graphs
    with the as-yet-unpackaged GraphVis.
  * Appears to have been fixed in Janurary.. Closes: #57981
  * New config.guess/sub for the new archs. Closes: #60874
  * Fixed error reporting for certain kinds of resolution failures.
    Closes: #61327
  * Made autoclean respect 'q' settings. Closes: #63023
  * Fixed up the example sources.list. Closes: #63676
  * Added DPkg::FlushSTDIN to control the flushing of stdin before
    forking dpkg. Closes: #63991

 -- Ben Gertzfield <che@debian.org>  Fri, 12 May 2000 21:10:54 -0700

apt (0.3.18) frozen unstable; urgency=low

  * Changes in the postinst script. Closes: #56855, #57237
  * Fixed bashism. Closes: #57216, #57335
  * Doc updates. Closes: #57772, #57069, #57331, #57833, #57896

 -- Ben Gertzfield <che@debian.org>  Sun, 13 Feb 2000 01:52:31 -0800

apt (0.3.17) unstable; urgency=low

  * RFC 2732 usage for CDROM URIs and fixes to apt-cdrom
  * Fixed the configuration parser to not blow up if ; is in the config
    string
  * Applied visual patch to dselect install script . Closes #55214
  * Included the configure-index example
  * Minimal CD swaps
  * Library soname has increased
  * Fixed default sources.list to have correct URLs for potato when it
    becomes stable
  * Added a message about erasing sources.list to dselect setup script
    Closes: #55755
  * No remove prompt if the archives dir has not changed. Closes: #55709
  * Fixed inclusion of 2nd sample config file. Closes: #55374
  * Made file mtimes of 0 not confuse the methods If-Modifed-Since check.
    Closes: #55991

 -- Ben Gertzfield <che@debian.org>  Mon, 31 Jan 2000 12:12:40 -0800

apt (0.3.16) unstable; urgency=low

  * Made --no-download work. Closes: #52993
  * Now compiles on OpenBSD, Solaris and HP-UX
  * Clarify segfault errors
  * More debhelper fixes. Closes: #52662, #54566, #52090, #53531, #54769
  * Fix for Joel's discovery of glibc removal behavoir.
  * Fix for Ben Collins file: uri from slink upgrade.
  * Fixed resume code in FTP. Closes: #54323
  * Take more precautions to prevent the corruption Joey Hess saw.
  * Fixed --no-list-cleanup
  * RFC 2732 URI parsing ([] for hostnames).
  * Typo in apt-cache man page. Closes: #54949

 -- Ben Gertzfield <che@debian.org>  Fri, 14 Jan 2000 08:04:15 -0800

apt (0.3.15) unstable; urgency=low

  * Added DSelect::WaitAfterDownload Closes: #49549
  * Fixed cast error in byteswap macro and supporting code. Closes: #50093
  * Fixed buffer overflow for wide terminal sizes. Closes: #50295
  * Made -s and clean not do anything. Closes: #50238
  * Problem with Protected packages and the new OR code.
  * /usr/share/doc stuff. Closes: #51017, #50228, #51141
  * Remove doesn't require a package to be installable. Closes: #51175
  * FTP proxy touch ups in the mabn page. Closes: #51315, #51314

 -- Ben Gertzfield <che@debian.org>  Sat,  4 Dec 1999 21:17:24 -0800

apt (0.3.14) unstable; urgency=low

  * Fix Perl or group pre-depends thing Closes: #46091, #46096, #46233, #45901
  * Fix handling of dpkg's conversions from < -> <= Closes: #46094, #47088
  * Make unparsable priorities non-fatal Closes: #46266, #46267, #46293, #46298
  * Fix handling of '/' for the dist name. Closes: #43830, #45640, #45692
  * Fixed 'Method gave a blank filename' error from IMS queries onto CDs.
    Closes: #45034, #45695, #46537
  * Made OR group handling in the problem resolver more elaborate. Closes: #45646
  * Added APT::Clean-Installed option. Closes: #45973
  * Moves the free space check to after the calculated size is printed.
    Closes: #46639, #47498
  * mipsel arch Closes: #47614
  * Beautified URI printing to not include passwords Closes: #46857
  * Fixed little problem with --no-download Closes: #47557
  * Tweaked Dselect 'update' script to re-gen the avail file even in the
    event of a failure Closes: #47112
  * Retries for source archives too Closes: #47529
  * Unmounts CDROMs iff it mounted them Closes: #45299
  * Checks for the partial directories before doing downloads Closes: #47392
  * no_proxy environment variable (http only!) Closes: #43476
  * apt-cache showsrc Closes: #45799
  * De-Refs Single Pure virtual packages. Closes: #42437, #43555
  * Regexs for install. Closes: #35304, #38835
  * Dependency reports now show OR group relations
  * Re-Install feature. Cloes: #46961, #37393, #38919
  * Locks archive directory on clean (woops)
  * Remove is not 'sticky'. Closes: #48392
  * Slightly more accurate 'can not find package' message. Closes: #48311
  * --trivial-only and --no-remove. Closes: #48518
  * Increased the cache size. Closes: #47648
  * Comment woopsie. Closes: #48789
  * Removes existing links when linking sources. Closes: #48775
  * Problem resolver does not install all virtual packages. Closes: #48591, #49252
  * Clearer usage message about 'source' Closes: #48858
  * Immediate configure internal error Closes: #49062, #48884

 -- Ben Gertzfield <che@debian.org>  Sun,  7 Nov 1999 20:21:25 -0800

apt (0.3.13) unstable; urgency=low

  * Fix timestamp miss in FTP. Closes: #44363
  * Fix sorting of Kept packages. Closes: #44377
  * Fix Segfault for dselect-upgrade. Closes: #44436
  * Fix handling of '/' for the dist name. Closes #43830
  * Added APT::Get::Diff-Only and Tar-Only options. Closes #44384
  * Add commented-out deb-src URI to default sources.list file.

 -- Ben Gertzfield <che@debian.org>  Sun, 19 Sep 1999 18:54:20 -0700

apt (0.3.12) unstable; urgency=low

  * Fix for typo in the dhelp index. Closes: #40377
  * Multiple media swap support
  * Purge support. Closes: #33291, #40694
  * Better handling of - remove notation. Closes: #41024
  * Purge support. Closes: #33291, #40694
  * Error code on failed update. Closes: #41053
  * apt-cdrom adds entries for source directories. Closes: #41231
  * Sorts the output of any list. Closes: #41107
  * Fixes the looping problem. Closes: #41784, #42414, #44022
  * Fixes the CRC mechanism to lowercase all strings. Closes: #41839
  * More checks to keep the display sane. Particularly when fail-over is
    used with local mirrors and CD-Roms. Closes: #42127, #43130, #43668
  * PThread lockup problem on certain sparc/m68k. Closes: #40628
  * apt-cdrom understands .gz Package files too. Closes: #42779
  * Spelling error in dselect method description. Closes: #43251
  * Added security to the default source list. Closes: #43356

 -- Ben Gertzfield <che@debian.org>  Fri,  3 Sep 1999 09:04:28 -0700

apt (0.3.11) unstable; urgency=low

  * Fix for mis-parsed file: URIs. Closes: #40373, #40366, #40230
  * Fix for properly upgrading the system from perl 5.004 to 5.005

 -- Ben Gertzfield <che@debian.org>  Mon, 28 Jun 1999 21:06:44 -0700

apt (0.3.9) unstable; urgency=low

  * Spelling error in cachefile.cc. Closes: #39885
  * Trailing slash in dselect install if you try to use the
    default config file. Closes: #40011
  * Simulate works for autoclean. Closes: #39141
  * Fixed spelling errors. Closes: #39673
  * Changed url parsing a bit. Closes: #40070, #40069
  * Version 0.3.8 will be for slink/hamm (GNU libc 2).

 -- Ben Gertzfield <che@debian.org>  Thu, 24 Jun 1999 18:02:52 -0700

apt (0.3.7) unstable; urgency=low

  * Fixed missing text in the apt-get(8) page. Closes: #37596
  * Made --simulate and friends work with apt-get source. Closes: #37597, #37656
  * Fixed inclusion of man pages in the -doc/-dev package. Closes: #37633, #38651
  * Fixed handling of the -q option with not-entirely integer arguments
    Closes: #37499
  * Man page typo Closes: #37762
  * Fixed parsing of the Source: line. Closes: #37679
  * Dpkg/dpkg-hurd source bug. Closes: #38004, #38032
  * Added a check for an empty cache directory. Closes: #37963
  * Return a failure code if -d is given and packages fail to download.
    Closes: #38127
  * Arranged for an ftp proxy specifing an http server to work. See the
    important note in the sources.list man page.
  * Accounted for resumed files in the cps calculation. Closes: #36787
  * Deal with duplicate same version different packages. Closes: #30237
  * Added --no-download. Closes: #38095
  * Order of apt-cdrom dist detection. Closes: #38139
  * Fix apt-cdrom chop handling and missing lines. Closes: #37276
  * IPv6 http support
  * Suggests dpkg-dev for apt-get source. Closes: #38158
  * Fixed typo in apt-get help. Closes: #38712
  * Improved the error message in the case of broken held package. Closes: #38777
  * Fixed handling of MD5 failures
  * Documented list notation Closes: #39008
  * Change the 'b' to 'B'. Closes: #39007

 -- Ben Gertzfield <che@debian.org>  Sun, 20 Jun 1999 18:36:20 -0700

apt (0.3.6) unstable; urgency=low

  * Note that 0.3.5 never made it out the door..
  * Fix for apt-cdrom and unusual disk label locations. Closes: #35571
  * Made APT print numbers in decimal. Closes: #35617, #37319
  * Buffer munching fix for FTP. Closes: #35868
  * Typo in sample config file. Closes: #35907
  * Fixed whitespace in version compares. Closes: #35968, #36283, #37051
  * Changed installed size counter to only count unpacked packages.
    Closes: #36201
  * apt-get source support. Closes: #23934, #27190
  * Renames .debs that fail MD5 checking, provides automatic corruption
    recovery. Closes: #35931
  * Fixed autoconf verison. Closes: #37305
  * Random Segfaulting. Closes: #37312, #37530
  * Fixed apt-cache man page. Closes: #36904
  * Added a newline to apt-cache showpkg. Closes: #36903

 -- Ben Gertzfield <che@debian.org>  Wed, 12 May 1999 09:18:49 -0700

apt (0.3.4) unstable; urgency=low

  * Release for Ben while he is out of town.
  * Checked the size of partial files. Closes: #33705
  * apt-get should not print progress on non-tty. Closes: #34944
  * s/guide.text.gz/users-guide.txt.gz/ debian/control: Closes: #35207
  * Applied cdrom patches from Torsten.  Closes: #35140, #35141
  * smbmounted cdrom fix. Closes: #35470
  * Changed ie to eg.  Closes: #35196

 -- Adam Heath <doogie@debian.org>  Sun,  4 Apr 1999 18:26:44 -0500

apt (0.3.3) unstable; urgency=low

  * Fixes bug with file:/ URIs and multi-CD handling. Closes: #34923

 -- Ben Gertzfield <che@debian.org>  Tue, 23 Mar 1999 12:15:44 -0800

apt (0.3.2) unstable; urgency=low

  * Major release into unstable of v3
  * These bugs have been fixed, explanations are in the bug system, read
    the man pages as well..
    Closes: #21113, #22507, #22675, #22836, #22892, #32883, #33006, #34121,
    	    #23984, #24685, #24799, #25001, #25019, #34223, #34296, #34355,
	    #24021, #25022, #25026, #25104, #25176, #31557, #31691, #31853,
    	    #25458, #26019, #26433, #26592, #26670, #27100, #27100, #27601,
    	    #28184, #28391, #28778, #29293, #29351, #27841, #28172, #30260,
    	    #29382, #29441, #29903, #29920, #29983, #30027, #30076, #30112,
    	    #31009, #31155, #31381, #31883, #32140, #32395, #32584. #34465,
    	    #30383, #30441, #30472, #30643, #30827, #30324, #36425, #34596

 -- Ben Gertzfield <che@debian.org>  Mon, 15 Mar 1999 19:14:25 -0800

apt (0.3.1) experimental; urgency=low

  * Minor release of cvs version.
  * Added virtual package libapt-pkgx.x

 -- Mitch Blevins <mblevin@debian.org>  Wed, 10 Mar 1999 07:52:44 -0500

apt (0.3.0) experimental; urgency=low

  * New experimental version.

 -- Ben Gertzfield <che@debian.org>  Tue, 15 Dec 1998 12:53:21 -0800

apt (0.1.9) frozen unstable; urgency=low

  * Return to the wacky numbering for when we build 0.1.8 for hamm
  * Important bug related to APT on the Alpha fixed
  * apt-get dist-upgrade problems fixed
  * tiny patch for http method to fix an endless loop
  * nice fix from /usr/doc/lintian/ to remove rpath nastiness from
    libtool and add proper shared lib dependancies
  * now dh_shlibdeps is called with LD_LIBRARY_PATH=debian/tmp/usr/lib
    in case an old libpkg is installed while building APT to prevent
    spurious dependancies

 -- Ben Gertzfield <che@debian.org>  Thu,  5 Nov 1998 17:43:25 -0800

apt (0.1.7) unstable; urgency=low

  * New build with libstdc++2.9.
  * Various fixes; read the Changelog.

 -- Ben Gertzfield <che@debian.org>  Thu, 15 Oct 1998 18:29:18 -0700

apt (0.1.6) unstable; urgency=low

  * Various fixes in the FTP method for error checking. Fixes: #26188.
  * Spelling corrections in dselect method. Fixes: #25884
  * Fixes for compilation on alpha/ppc. Fixes: #25313, #26108.
  * No more bo releases: we're using a normal numbering system now.

 -- Ben Gertzfield <che@debian.org>  Tue,  8 Sep 1998 19:27:13 -0700

apt (0.1.5) unstable; urgency=low

  * Changed sources.list to point to 'unstable' by default, as
    'frozen' no longer exists!

 -- Ben Gertzfield <che@debian.org>  Thu, 23 Jul 1998 22:00:18 -0700

apt (0.1.3) unstable; urgency=low

  * New upstreamish version.
  * ftp method rewritten in C. Removes dependancies on all perl/perl
    related modules. This fixes many of the ftp method bugs.

 -- Ben Gertzfield <che@debian.org>  Thu, 16 Jul 1998 22:19:00 -0700

apt (0.1.1) unstable; urgency=low

  * Release for unstable.

 -- Ben Gertzfield <che@debian.org>  Tue, 30 Jun 1998 20:48:30 -0700

apt (0.1) unstable; urgency=low

  * Kludge to fix problem in libnet-perl with illegal anonymous
    FTP passwords.
  * Moved to unstable; apt is in a useable state now.
  * Fixed version numbering. From now on, numbering will be:
    0.1 (no actual release) -> 0.1.0bo (release for libc5) ->
    0.1.1 (release for unstable). Thanks, Manoj.

 -- Ben Gertzfield <che@debian.org>  Tue, 30 Jun 1998 20:40:58 -0700

apt (0.0.17-1) experimental; urgency=low

  * Fixed problem with libc6 version compare
  * Scott's away for a while, so I'll be packaging apt for the time
    being.

 -- Ben Gertzfield <che@debian.org>  Thu, 25 Jun 1998 19:02:03 -0700

apt (0.0.16-1) experimental; urgency=low

  * Modifications to make apt-get more friendly when backgrounded.
  * Updated documentation.
  * Updates to graphic widgets

 -- Scott K. Ellis <scott@debian.org>  Mon,  8 Jun 1998 11:22:02 -0400

apt (0.0.15-0.2bo) experimental; urgency=low

  * Bo compilation
  * Bob Hilliards crash

 -- Jason Gunthorpe <jgg@debian.org>  Sun, 31 May 1998 20:18:35 -0600

apt (0.0.15-0.1bo) experimental; urgency=low

  * Bo compilation
  * libstdc++272 patch

 -- Jason Gunthorpe <jgg@debian.org>  Sun, 31 May 1998 20:18:35 -0600

apt (0.0.15) experimental; urgency=low

  * Clean up source tarball (no user-visible changes)

 -- Scott K. Ellis <scott@debian.org>  Tue, 26 May 1998 12:23:53 -0400

apt (0.0.14) experimental; urgency=low

  * Updates in ordering code to make sure certain upgrades work correctly.
  * Made dselect/setup understand ftp as well as http

 -- Scott K. Ellis <scott@debian.org>  Wed, 20 May 1998 13:33:32 -0400

apt (0.0.13-bo1) experimental; urgency=low

  * Bo compilation

 -- Jason Gunthorpe <jgg@debian.org>  Mon, 18 May 1998 15:10:49 -0600

apt (0.0.13) experimental; urgency=low

  * Remove hardcoded egcc from debian/rules (#21575)
  * Fixes for ordering logic when system has a number of unpacked
    but unconfigured packages installed.
  * Spelling fix in dselect install method (#22556)

 -- Scott K. Ellis <scott@debian.org>  Sun, 17 May 1998 20:08:33 -0400

apt (0.0.12) experimental; urgency=low

  * Fixed problems with package cache corruption.
  * Made to depend on libc6 >= 2.0.7pre1 due to timezone problems with
    earlier versions.
  * Interface and documentation improvements.

 -- Scott K. Ellis <scott@debian.org>  Sat, 16 May 1998 23:17:32 -0400

apt (0.0.11) experimental; urgency=low

  * Change dependancies to pre-depends since breaking your packaging tools
    in the middle of an installation isn't very good.
  * Bug fixes to ftp method and general apt-get code

 -- Scott K. Ellis <scott@debian.org>  Fri, 15 May 1998 08:57:38 -0400

apt (0.0.10) experimental; urgency=low

  * Run "dpkg --configure -a" after an aborted dselect install
  * Fixed problem with install looping
  * Support for authenticating proxys: (note this isn't terribly secure)
    http_proxy="http://user:pass@firewall:port/"
  * Substitute $ARCH in sources.list
  * Fixes in the resumption code for ftp

 -- Scott K. Ellis <scott@debian.org>  Tue, 12 May 1998 09:14:41 -0400

apt (0.0.9) experimental; urgency=low

  * Added ftp support.
  * Various other less visible bug fixes.
  * Fixed problem with segfault when apt-get invoked in a non-existant
    directory (Bug #21863)
  * Bumped policy to 2.4.1

 -- Scott K. Ellis <scott@debian.org>  Fri,  1 May 1998 09:18:19 -0400

apt (0.0.8) experimental; urgency=low

  * Fixed generated available file (Bug #21836)
  * Added download ETA (Bug #21774).
  * Fixed hardcoded ARCH (Bug #21751).
  * Fixed check on http_proxy (Bug #21795).
  * Added download speed indicator.

 -- Scott K. Ellis <scott@debian.org>  Mon, 27 Apr 1998 10:58:32 -0400

apt (0.0.7) experimental; urgency=low

  * Remove libdeity and apt from package for now, since only apt-get and
    apt-cache are actually useful right now.
  * Clean up handling of package installation errors.
  * Added timeout to http transfers (#21269)
  * Updated setup for dselect/apt method.
  * Updated man pages
  * Long options (added in 0.0.6)

 -- Scott K. Ellis <scott@debian.org>  Tue, 21 Apr 1998 09:06:49 -0400

apt (0.0.6) experimental; urgency=low

  * Spelling changes.
  * Revamped download status display.
  * Call apt-get clean after successful install in dselect.
  * Added "apt-get clean" which deletes package files from /var/cache/apt

 -- Scott K. Ellis <scott@debian.org>  Thu,  9 Apr 1998 15:13:59 -0400

apt (0.0.5) experimental; urgency=low

  * Ignore signals while dpkg is running so we don't leave dpkg running in
    the background (#20804)
  * Check Packages as well as Packages.gz for file URIs (#20784)
  * Spelling cleanup (#20800)
  * Added -m option to permit upgrade to go on in the case of a bad mirror.
    This option may result in incomplete upgrades when used with -f.

 -- Scott K. Ellis <scott@debian.org>  Tue,  7 Apr 1998 12:40:29 -0400

apt (0.0.4) experimental; urgency=low

  * New usage guide.
  * Various documentation updates and cleanup.
  * Added '-f' option to apt-get attempt to fix broken dependancies.

 -- Scott K. Ellis <scott@debian.org>  Sat,  4 Apr 1998 14:36:00 -0500

apt (0.0.3) experimental; urgency=low

  * Added a shlibs.local file to prevent apt from depending on itself.
  * Updates to how apt-get handles bad states in installed packages.
  * Updated rules to make sure build works from a freshly checked out source
    archive.  Building from CVS needs libtool/automake/autoconf, builds from
    the distributed source package should have no such dependancy.

 -- Scott K. Ellis <scott@debian.org>  Fri,  3 Apr 1998 11:49:47 -0500

apt (0.0.2) unstable; urgency=low

  * Updates to apt-get and http binding for dselect method (apt).
  * Updating version number from 0.0.1, which was released only on IRC.

 -- Scott K. Ellis <scott@debian.org>  Fri,  3 Apr 1998 00:35:18 -0500

apt (0.0.1) unstable; urgency=low

  * Initial Release.

 -- Scott K. Ellis <scott@debian.org>  Tue, 31 Mar 1998 12:49:28 -0500<|MERGE_RESOLUTION|>--- conflicted
+++ resolved
@@ -1,28 +1,9 @@
 apt (0.7.14ubuntu4) intrepid; urgency=low
 
+  [ Michael Vogt ]
   * apt-pkg/deb/dpkgpm.cc:
     - fix uninitialized variable that caused no apport reports
       to be written sometimes (thanks to Matt Zimmerman)
-
- --
-
-apt (0.7.14ubuntu3) intrepid; urgency=low
-
-  [ Otavio Salvador ]
-  * Apply patch to avoid truncating of arbitrary files. Thanks to Bryan
-    Donlan <bdonlan@fushizen.net> for the patch. Closes: #482476
-  * Avoid using dbus if dbus-daemon isn't running. Closes: #438803
-
-  [ Michael Vogt ]
-  * apt-pkg/deb/dpkgpm.cc:
-    - improve apt progress reporting, display trigger actions
-  * apt-pkg/depcache.cc:
-    - when checking for new important deps, skip critical ones
-      (LP: #236360)
-<<<<<<< HEAD
-  
- -- Michael Vogt <michael.vogt@ubuntu.com>  Tue, 03 Jun 2008 17:27:07 +0200
-=======
   * merge patch that enforces stricter https server certificate
     checking (thanks to Arnaud Ebalard, closes: #485960)
   * allow per-mirror specific https settings
@@ -38,7 +19,24 @@
   [ Dereck Wonnacott ]
   * apt-ftparchive might write corrupt Release files (LP: #46439)
   * Apply --important option to apt-cache depends (LP: #16947) 
->>>>>>> 5aa95c86
+
+ -- Michael Vogt <michael.vogt@ubuntu.com>  Tue, 05 Aug 2008 10:10:49 +0200
+
+apt (0.7.14ubuntu3) intrepid; urgency=low
+
+  [ Otavio Salvador ]
+  * Apply patch to avoid truncating of arbitrary files. Thanks to Bryan
+    Donlan <bdonlan@fushizen.net> for the patch. Closes: #482476
+  * Avoid using dbus if dbus-daemon isn't running. Closes: #438803
+
+  [ Michael Vogt ]
+  * apt-pkg/deb/dpkgpm.cc:
+    - improve apt progress reporting, display trigger actions
+  * apt-pkg/depcache.cc:
+    - when checking for new important deps, skip critical ones
+      (LP: #236360)
+  
+ -- Michael Vogt <michael.vogt@ubuntu.com>  Tue, 03 Jun 2008 17:27:07 +0200
 
 apt (0.7.14ubuntu2) intrepid; urgency=low
 
