apt (0.6.46.4ubuntu6) feisty; urgency=low

  * methods/http.cc:
    - send apt version in User-Agent
  * apt-pkg/deb/debrecords.cc:
    - fix SHA1Hash() return value
  * apt-pkg/algorithms.cc:
    - fix resolver bug on removal triggered by weak-dependencies 
      with or-groups
    - fix segfault (lp: #76530)

 -- Michael Vogt <michael.vogt@ubuntu.com>  Wed, 20 Dec 2006 11:04:36 +0100

apt (0.6.46.4ubuntu5) feisty; urgency=low

  * added apt-transport-https package to provide a optional
    https transport (apt-https spec)

 -- Michael Vogt <michael.vogt@ubuntu.com>  Tue, 19 Dec 2006 16:23:43 +0100

apt (0.6.46.4ubuntu4) feisty; urgency=low
  
  * apt-pkg/algorithms.cc:
    - only increase the score of installed applications if they 
      are not obsolete 

 -- Michael Vogt <michael.vogt@ubuntu.com>  Mon, 18 Dec 2006 19:39:05 +0100

apt (0.6.46.4ubuntu3) feisty; urgency=low

  * apt-pkg/algorithm.cc:
    - use clog for all debugging
  * apt-pkg/depcache.cc:
    - never mark Required package for autoremoval (lp: #75882)

 -- Michael Vogt <michael.vogt@ubuntu.com>  Mon, 18 Dec 2006 11:56:05 +0100

apt (0.6.46.4ubuntu2) feisty; urgency=low

  * apt-pkg/algorithms.cc: add missing call to MarkKeep
    so that dist-upgrade isn't broken by unsatisfiable Breaks.
    (thanks to Ian Jackson)

 -- Michael Vogt <michael.vogt@ubuntu.com>  Thu,  7 Dec 2006 23:07:24 +0100

apt (0.6.46.4ubuntu1) feisty; urgency=low

  * merged with debian

 -- Michael Vogt <michael.vogt@ubuntu.com>  Thu,  7 Dec 2006 12:13:14 +0100

apt (0.6.46.4) unstable; urgency=high

  * ack NMU (closes: #401017)
  * added apt-secure.8 to "See also" section
  * apt-pkg/deb/dpkgpm.cc:
    - added "Dpkg::StopOnError" variable that controls if apt
      will abort on errors from dpkg
  * apt-pkg/deb/debsrcrecords.{cc,h}:
    - make the Buffer grow dynmaically (closes: #400874)
  * Merged from Christian Perrier bzr branch:
    - uk.po: New Ukrainian translation: 483t28f3u
    - el.po: Update to 503t9f2u
    - de.po: Updates and corrections.
  * apt-pkg/contrib/progress.cc:
    - OpProgress::CheckChange optimized, thanks to Paul Brook
      (closes: #398381)
  * apt-pkg/contrib/sha256.cc:
    - fix building with noopt

 -- Michael Vogt <mvo@debian.org>  Thu,  7 Dec 2006 10:49:50 +0100

apt (0.6.46.3-0.2) unstable; urgency=high

  * Non-maintainer upload with permission of Michael Vogt.
  * Fix FTBFS on most arches (regression from the fix of #400874)

 -- Andreas Barth <aba@not.so.argh.org>  Tue,  5 Dec 2006 15:51:22 +0000 
  
apt (0.6.46.3-0.1) unstable; urgency=high

  * Non-maintainer upload with permission of Michael Vogt.
  * Fix segfault at apt-get source. Closes: #400874
  * Add apt-key update in postinst, so that debian-archive-keyring doesn't
    need to depend on apt >= 0.6. Closes: #401114
  * Don't double-queue pdiff files. Closes: #401017
  
 -- Andreas Barth <aba@not.so.argh.org>  Tue,  5 Dec 2006 10:34:56 +0000

apt (0.6.46.3ubuntu2) feisty; urgency=low

  * apt-pkg/algorithms.cc: add missing call to MarkKeep
    so that dist-upgrade isn't broken by unsatisfiable Breaks.

 -- Ian Jackson <iwj@ubuntu.com>  Thu,  7 Dec 2006 15:46:52 +0000

apt (0.6.46.3ubuntu1) feisty; urgency=low

  * doc/apt-get.8.xml:
    - documented autoremove, thanks to Vladimír Lapá%GÄ%@ek 
      (lp: #62919)
  * fix broken i18n in the dpkg progress reporting, thanks to 
    Frans Pop and Steinar Gunderson. (closes: #389261)
  * po/en_GB.po:
    - typo (lp: #61270)
  * add apt-secure.8 to "See also" section

<<<<<<< HEAD
 -- Michael Vogt <michael.vogt@ubuntu.com>  Thu, 23 Nov 2006 07:24:12 +0100
=======
 -- Michael Vogt <michael.vogt@ubuntu.com>  Wed, 24 Jan 2007 14:34:15 +0100
>>>>>>> 39e1be0f

apt (0.6.46.3) unstable; urgency=low

  * apt-pkg/deb/dpkgpm.cc:
    - make progress reporting robust against multiline error
      messages 

  * Merged from Christian Perrier bzr branch:
     - ca.po: Updated to 514t
     - be.po: Updated to 514t
     - it.po: Updated to 514t
     - hu.po: Updated to 514t
     - zh_TW.po: Updated to 514t
     - ar.po: Updated to 293t221u.
     - ru.po: Updated to 514t. Closes: #392466
     - nb.po: Updated to 514t. Closes: #392466
     - pt.po: Updated to 514t. Closes: #393199
     - fr.po: One spelling error corrected: s/accÃ¨der/accÃ©der
     - km.po: Updated to 514t.
     - ko.po: Updated to 514t.
     - bg.po: Updated to 514t.
     - de.po: Updated to 514t.
     - en_GB.po: Updated to 514t.

 -- Michael Vogt <mvo@debian.org>  Thu, 2 Nov 2006 11:37:58 +0100 

apt (0.6.46.2) unstable; urgency=low

  * Merged from Christian Perrier bzr branch:
    - es.po: Updated to 514t. Closes: #391661
    - da.po: Updated to 514t. Closes: #391424
    - cs.po: Updated. Closes: #391064
    - es.po: Updated to 514t. Closes: #391661
    - da.po: Updated to 514t. Closes: #391424
  
 -- Michael Vogt <mvo@debian.org>  Wed, 11 Oct 2006 09:03:15 +0200

apt (0.6.46.1) unstable; urgency=low

  * methods/gzip.cc:
    - deal with empty files 
  * Applied patch from Daniel Schepler to make apt bin-NMU able.  
    (closes: bug#359634)
  * rebuild against current g++ because of:
    http://gcc.gnu.org/bugzilla/show_bug.cgi?id=29289
    (closes: #390189)
  * fix broken i18n in the dpkg progress reporting, thanks to 
    Frans Pop and Steinar Gunderson. (closes: #389261)
  * Merged from Christian Perrier bzr branch:
    * fi.po: Updated to 514t. Closes: #390149
    * eu.po: Updated to 514t. Closes: #389725
    * vi.po: Updated to 514t. Closes: #388555
  * make the internal buffer in pkgTagFile grow dynamically
    (closes: #388708)
  
 -- Michael Vogt <mvo@debian.org>  Mon,  2 Oct 2006 20:42:20 +0200

apt (0.6.46) unstable; urgency=low

  * debian/control:
    - switched to libdb4.4 for building (closes: #381019)
  * cmdline/apt-get.cc:
    - fix in the TryInstallTask() code to make sure that all package
      there are marked manual install (lp: #61684)

 -- Michael Vogt <michael.vogt@ubuntu.com>  Thu, 28 Sep 2006 00:34:20 +0200

apt (0.6.45ubuntu14) edgy; urgency=low

  * cmdline/apt-get.cc:
    - fix in the TryInstallTask() code to make sure that all package
      there are marked manual install (lp: #61684)

 -- Michael Vogt <michael.vogt@ubuntu.com>  Thu, 28 Sep 2006 00:34:20 +0200

apt (0.6.45ubuntu13) edgy; urgency=low

  * no-changes upload to make apt rebuild against latest g++ and
    fix synaptic FTBFS (see bug: #62461 for details)

 -- Michael Vogt <michael.vogt@ubuntu.com>  Tue, 26 Sep 2006 22:33:10 +0200

apt (0.6.45ubuntu12) edgy; urgency=low

  * apt-pkg/depcache.cc:
    - fix in the sweep() code, set garbage flag for packages scheduled 
      for removal too
    - do not change the autoFlag in MarkKeep(), this can lead to suprising
      side effects

 -- Michael Vogt <michael.vogt@ubuntu.com>  Thu, 21 Sep 2006 00:58:24 +0200

apt (0.6.45ubuntu11) edgy; urgency=low

  * removed "installtask" and change it so that tasknames can be given
    with "apt-get install taskname^"
  * improve the writeStateFile() code

 -- Michael Vogt <michael.vogt@ubuntu.com>  Wed, 20 Sep 2006 14:14:24 +0200

apt (0.6.45ubuntu10) edgy; urgency=low

  * methods/http.cc:
    - check more careful for incorrect proxy settings (closes: #378868)
  * methods/gzip.cc:
    - don't hang when /var is full (closes: #341537), thanks to
      Luis Rodrigo Gallardo Cruz for the patch
  * doc/examples/sources.list:
    - removed non-us.debian.org from the example (closes: #380030,#316196)
  * Merged from Christian Perrier bzr branch:
    * ro.po: Updated to 514t. Closes: #388402
    * dz.po: Updated to 514t. Closes: #388184
    * it.po: Fixed typos. Closes: #387812
    * ku.po: New kurdish translation. Closes: #387766
    * sk.po: Updated to 514t. Closes: #386851
    * ja.po: Updated to 514t. Closes: #386537
    * gl.po: Updated to 514t. Closes: #386397
    * fr.po: Updated to 516t.
    * fi.po: Updated to 512t. Closes: #382702
  * share/archive-archive.gpg:
    - removed the outdated amd64 and debian-2004 keys
  * apt-pkg/tagfile.cc:
    - applied patch from Jeroen van Wolffelaar to make the tags
      caseinsensitive (closes: #384182)
    - reverted MMap use in the tagfile because it does not work 
      across pipes (closes: #383487) 
  * added "installtask" command
  * added new ubuntu specific rewrite rule for "Original-Maintainer"
  
 -- Michael Vogt <michael.vogt@ubuntu.com>  Tue, 19 Sep 2006 15:07:51 +0200

apt (0.6.45ubuntu9) edgy; urgency=low

  * cmdline/apt-get.cc:
    - if --no-remove is given, do not run the AutoRemove code 

 -- Michael Vogt <michael.vogt@ubuntu.com>  Wed, 13 Sep 2006 11:54:20 +0200

apt (0.6.45ubuntu8) edgy; urgency=low

  * apt-pkg/algorithm.cc:
    - fix pkgProblemResolver.InstallProtect() to preserve the auto-install
      information (lp: #59457)
  * cmdline/apt-get.cc:
    - fix typo in autoremove information (lp: #59420)
  * install apt-mark to modify the automatically install information for
    packages

 -- Michael Vogt <michael.vogt@ubuntu.com>  Fri,  8 Sep 2006 20:07:22 +0200

apt (0.6.45ubuntu7) edgy; urgency=low

  * apt-pkg/depcache.cc:
    - fix a bug in the install-recommends-section code

 -- Michael Vogt <michael.vogt@ubuntu.com>  Thu,  7 Sep 2006 18:22:38 +0200

apt (0.6.45ubuntu6) edgy; urgency=low

  [Michael Vogt]
  * cmdline/apt-get.cc:
    - always show auto-removable packages and give a hint how to remove 
      them
  * debian/apt.conf.ubuntu:
    - exlucde linux-image and linux-restricted-modules from ever being 
      auto-removed
    - added "metapackages" as the section we want to install recommends
      by default
  * apt-pkg/depcache.cc:
    - added support to turn install-recommends selectively on/off by
      section
  [Ian Jackson]
  * Tests pass without code changes!  Except that we need this:
  * Bump cache file major version to force rebuild so that Breaks
    dependencies are included.
  * Don't depend on or suggest any particular dpkg or dpkg-dev versions;
    --auto-deconfigure is very very old and dpkg-dev's Breaks support
    is more or less orthogonal.
  * Initial draft of `Breaks' implementation.  Appears to compile,
    but as yet *completely untested*.

 -- Michael Vogt <michael.vogt@ubuntu.com>  Thu,  7 Sep 2006 11:50:52 +0200

apt (0.6.45ubuntu5) edgy; urgency=low

  * apt-pkg/pkgcachegen.cc:
    - increase the APT::Cache-Limit to deal with the increased demand due
      to the translated descriptions
  * apt-pkg/deb/dpkgpm.cc:
    - pass "--auto-deconfigure" to dpkg on install to support the
      new "breaks" in dpkg

 -- Michael Vogt <michael.vogt@ubuntu.com>  Tue, 15 Aug 2006 12:06:26 +0200

apt (0.6.45ubuntu4) edgy; urgency=low

  * cmdline/apt-get.cc:
    - fix in the new --fix-polciy code

 -- Michael Vogt <michael.vogt@ubuntu.com>  Mon, 14 Aug 2006 21:08:11 +0200

apt (0.6.45ubuntu3) edgy; urgency=low

  * ABI break
  * merged latest apt--install-recommends (closes: #559000)
  * added "--fix-policy" option to can be used as "--fix-broken" and
    will install missing weak depends (recommends, and/or suggests 
    depending on the settings)
  * merged the apt--ddtp branch

 -- Michael Vogt <michael.vogt@ubuntu.com>  Fri, 11 Aug 2006 12:53:23 +0200

apt (0.6.45ubuntu2) edgy; urgency=low

  * debian/control:
    - switched to libdb4.4 for building (closes: #381019)
  * cmdline/apt-get.cc:
    - show only the recommends/suggests for the candidate-version, not for all
      versions of the package (closes: #257054)
    - properly handle recommends/suggests or-groups when printing the list of
      suggested/recommends packages (closes: #311619)
  * merged "apt--install-recommends" branch:
    - added "{no-}install-recommends" commandline option
    - added APT::Install-{Recommends,Suggests} option
    - currently Install-Recommends defaults to "False" 

 -- Michael Vogt <michael.vogt@ubuntu.com>  Wed,  9 Aug 2006 23:38:46 +0200

apt (0.6.45ubuntu1) edgy; urgency=low

  * merged with debian/unstable

 -- Michael Vogt <michael.vogt@ubuntu.com>  Tue,  1 Aug 2006 15:43:22 +0200

apt (0.6.45) unstable; urgency=low

  * apt-pkg/contrib/sha256.cc:
    - fixed the sha256 generation (closes: #378183)
  * ftparchive/cachedb.cc:
    - applied patch from Anthony Towns to fix Clean() function
      (closes: #379576)
  * doc/apt-get.8.xml:
    - fix path to the apt user build (Closes: #375640)
  * doc/apt-cache.8.xml:
    - typo (Closes: #376408)
  * apt-pkg/deb/dpkgpm.cc:
    - make progress reporting more robust against multiline error
      messages (first half of a fix for #374195)
  * doc/examples/configure-index:
    - document Debug::pkgAcquire::Auth     
  * methods/gpgv.cc:
    - deal with gpg error "NODATA". Closes: #296103, Thanks to 
      Luis Rodrigo Gallardo Cruz for the patch
  * apt-inst/contrib/extracttar.cc:
    - fix for string mangling, closes: #373864
  * apt-pkg/acquire-item.cc:
    - check for bzip2 in /bin (closes: #377391)
  * apt-pkg/tagfile.cc:
    - make it work on non-mapable files again, thanks 
      to James Troup for confirming the fix (closes: #376777)
  * Merged from Christian Perrier bzr branch:
    * ko.po: Updated to 512t. Closes: #378901
    * hu.po: Updated to 512t. Closes: #376330
    * km.po: New Khmer translation: 506t6f. Closes: #375068
    * ne.po: New Nepali translation: 512t. Closes: #373729
    * vi.po: Updated to 512t. Closes: #368038
    * zh_TW.po: Remove an extra %s in one string. Closes: #370551
    * dz.po: New Dzongkha translation: 512t
    * ro.po: Updated to 512t
    * eu.po: Updated

 -- Michael Vogt <mvo@debian.org>  Thu, 27 Jul 2006 00:52:05 +0200

apt (0.6.44.2ubuntu4) edgy; urgency=low

  * Make apt-get dselect-upgrade happy again

 -- Michael Vogt <michael.vogt@ubuntu.com>  Fri, 21 Jul 2006 11:03:02 +0200

apt (0.6.44.2ubuntu3) edgy; urgency=low

  * Close extended_states file after writing it.

 -- Colin Watson <cjwatson@ubuntu.com>  Tue, 18 Jul 2006 00:12:13 +0100

apt (0.6.44.2ubuntu2) edgy; urgency=low

  * create a empty extended_states file if none exists already

 -- Michael Vogt <michael.vogt@ubuntu.com>  Tue,  4 Jul 2006 09:23:03 +0200

apt (0.6.44.2ubuntu1) edgy; urgency=low

  * merged with debian/unstable
  * merged the "auto-mark" branch to support aptitude like
    marking of automatically installed dependencies and added
    "apt-get remove --auto-remove" to remove unused auto-installed
    packages again
  * changed library version from 3.11 to 3.50 to make it clearly 
    different from the debian version (we are ABI incompatible because
    of the auto-mark patch)

 -- Michael Vogt <michael.vogt@ubuntu.com>  Mon,  3 Jul 2006 18:30:46 +0200

apt (0.6.44.2) unstable; urgency=low
  
   * apt-pkg/depcache.cc:
     - added Debug::pkgDepCache::AutoInstall (thanks to infinity)
   * apt-pkg/acquire-item.cc:
     - fix missing chmod() in the new aquire code
       (thanks to Bastian Blank, Closes: #367425)
   * merged from
     http://www.perrier.eu.org/debian/packages/d-i/level4/apt-main:
     * sk.po: Completed to 512t
     * eu.po: Completed to 512t
     * fr.po: Completed to 512t
     * sv.po: Completed to 512t
     * Update all PO and the POT. Gives 506t6f for formerly
       complete translations

 -- Michael Vogt <mvo@debian.org>  Wed, 14 Jun 2006 12:00:57 +0200 

apt (0.6.44.1-0.1) unstable; urgency=low

  * Non-maintainer upload.
  * Don't give an error when parsing empty Packages/Sources files.
    (Closes: #366931, #367086, #370160)

 -- Steinar H. Gunderson <sesse@debian.org>  Fri,  9 Jun 2006 00:52:21 +0200

apt (0.6.44.1) unstable; urgency=low

  * merged from 
    http://www.perrier.eu.org/debian/packages/d-i/level4/apt-main:
    - po/LINGUAS: added "bg" Closes: #360262
    - po/gl.po: Galician translation update. Closes: #366849
    - po/hu.po: Hungarian translation update. Closes: #365448
    - po/cs.po: Czech translation updated. Closes: #367244

 -- Michael Vogt <mvo@debian.org>  Tue, 16 May 2006 21:51:16 +0200

apt (0.6.44) unstable; urgency=low

  * apt-pkg/acquire.cc: don't show ETA if it is 0 or absurdely large
  * apt-pkg/deb/dpkgpm.cc: 
    - wording fixes (thanks to Matt Zimmerman)
    - fix error in dpkg interaction (closes: #364513, 
      thanks to Martin Dickopp)
  * apt-pkg/tagfile.{cc,h}:
    - use MMap to read the entries (thanks to Zephaniah E. Hull for the
      patch) Closes: #350025
  * Merge from http://www.perrier.eu.org/debian/packages/d-i/level4/apt-main:
  	* bg.po: Added, complete to 512t. Closes: #360262
  * doc/apt-ftparchive.1.xml:
    - fix documentation for "SrcPackages" -> "Sources" 
      (thanks to Bart Martens for the patch, closes: #307756)
  * debian/libapt-pkg-doc.doc-base.cache:
    - remove broken charackter from description (closes: #361129)
  * apt-inst/deb/dpkgdb.cc, methods/gpgv.cc: 
    - i18n fixes (closes: #349298)
  * debian/postinst: dont fail on not available
    /usr/share/doc/apt/examples/sources.list (closes: #361130)
  * methods/ftp.cc:
    - unlink empty file in partial if the download failed because
      the file is missing on the server (closes: #316337)
  * apt-pkg/deb/debversion.cc:
    - treats a version string with explicit zero epoch equal
      than the same without epoch (Policy 5.6.12, closes: #363358)
      Thanks to Lionel Elie Mamane for the patch
  
 -- Michael Vogt <mvo@debian.org>  Mon,  8 May 2006 22:28:53 +0200

apt (0.6.43.3ubuntu3) dapper; urgency=low

  * methods/http.cc:
    - fix the user-agent string

 -- Michael Vogt <michael.vogt@ubuntu.com>  Fri, 26 May 2006 18:09:32 +0200

apt (0.6.43.3ubuntu2) dapper; urgency=low

  * apt-pkg/deb/dpkgpm.cc: wording fixes (thanks to Matt Zimmerman)

 -- Michael Vogt <michael.vogt@ubuntu.com>  Tue, 18 Apr 2006 13:24:40 +0200

apt (0.6.43.3ubuntu1) dapper; urgency=low

  * apt-pkg/acquire.cc: don't show ETA if it is 0 or absurdely large in 
    the status-fd (ubuntu #28954)

 -- Michael Vogt <michael.vogt@ubuntu.com>  Tue, 28 Mar 2006 20:34:46 +0200

apt (0.6.43.3) unstable; urgency=low

  * Merge bubulle@debian.org--2005/apt--main--0 up to patch-186:
    * ca.po: Completed to 512t. Closes: #351592
    * eu.po: Completed to 512t. Closes: #350483
    * ja.po: Completed to 512t. Closes: #349806
    * pl.po: Completed to 512t. Closes: #349514
    * sk.po: Completed to 512t. Closes: #349474
    * gl.po: Completed to 512 strings Closes: #349407
    * vi.po: Completed to 512 strings
    * sv.po: Completed to 512 strings Closes: #349210
    * ru.po: Completed to 512 strings Closes: #349154
    * da.po: Completed to 512 strings Closes: #349084
    * fr.po: Completed to 512 strings
    * LINGUAS: Add Welsh
    * *.po: Updated from sources (512 strings)
    * vi.po: Completed to 511 strings  Closes: #348968
  * apt-pkg/deb/deblistparser.cc:
    - don't explode on a DepCompareOp in a Provides line, but warn about
      it and ignore it otherwise (thanks to James Troup for reporting it)
  * cmdline/apt-get.cc:
    - don't lock the lists directory in DoInstall, breaks --print-uri 
      (thanks to James Troup for reporting it)
  * debian/apt.dirs: create /etc/apt/sources.list.d 
  * make apt-cache madison work without deb-src entries (#352583)
  * cmdline/apt-get.cc: only run the list-cleaner if a update was 
    successfull
  * apt-get update errors are only warnings nowdays
  * be more careful with the signature file on network failures

 --  Michael Vogt <mvo@debian.org>  Wed, 22 Feb 2006 10:13:04 +0100

apt (0.6.43.2ubuntu1) dapper; urgency=low

  * Merge bubulle@debian.org--2005/apt--main--0 up to patch-182:
  * ca.po: Completed to 512t. Closes: #351592
    * eu.po: Completed to 512t. Closes: #350483
    * ja.po: Completed to 512t. Closes: #349806
    * pl.po: Completed to 512t. Closes: #349514
    * sk.po: Completed to 512t. Closes: #349474
    * gl.po: Completed to 512 strings Closes: #349407
    * vi.po: Completed to 512 strings
    * sv.po: Completed to 512 strings Closes: #349210
    * ru.po: Completed to 512 strings Closes: #349154
    * da.po: Completed to 512 strings Closes: #349084
    * fr.po: Completed to 512 strings
    * LINGUAS: Add Welsh
    * *.po: Updated from sources (512 strings)
    * vi.po: Completed to 511 strings  Closes: #348968
  * apt-pkg/deb/deblistparser.cc:
    - don't explode on a DepCompareOp in a Provides line, but warn about
      it and ignore it otherwise (thanks to James Troup for reporting it)
  * cmdline/apt-get.cc:
    - don't lock the lists directory in DoInstall, breaks --print-uri 
      (thanks to James Troup for reporting it)
  * debian/apt.dirs: create /etc/apt/sources.list.d 
  * make apt-cache madison work without deb-src entries (#352583)
  * cmdline/apt-get.cc: only run the list-cleaner if a update was 
    successfull
  * apt-get update errors are only warnings nowdays
  * be more careful with the signature file on network failures

 -- Michael Vogt <michael.vogt@ubuntu.com>  Mon, 20 Feb 2006 22:27:48 +0100

apt (0.6.43.2) unstable; urgency=low

  * Merge bubulle@debian.org--2005/apt--main--0 up to patch-166:
    - en_GB.po, de.po: fix spaces errors in "Ign " translations Closes: #347258
    - makefile: make update-po a pre-requisite of clean target so
    	        that POT and PO files are always up-to-date
    - sv.po: Completed to 511t. Closes: #346450
    - sk.po: Completed to 511t. Closes: #346369
    - fr.po: Completed to 511t
    - *.po: Updated from sources (511 strings)
    - el.po: Completed to 511 strings Closes: #344642
    - da.po: Completed to 511 strings Closes: #348574
    - es.po: Updated to 510t1f Closes: #348158
    - gl.po: Completed to 511 strings Closes: #347729
    - it.po: Yet another update Closes: #347435
  * added debian-archive-keyring to the Recommends (closes: #347970)
  * fixed message in apt-key to install debian-archive-keyring 
  * typos fixed in apt-cache.8 (closes: #348348, #347349)
  * add patch to fix http download corruption problem (thanks to
    Petr Vandrovec, closes: #280844, #290694)

 -- Michael Vogt <mvo@debian.org>  Thu, 19 Jan 2006 00:06:33 +0100

apt (0.6.43.1ubuntu1) dapper; urgency=low

  * Merge bubulle@debian.org--2005/apt--main--0 up to patch-159:
    - en_GB.po, de.po: fix spaces errors in "Ign " translations
      Closes: #347258
    - makefile: make update-po a pre-requisite of clean target so
	        that POT and PO files are always up-to-date
    - sv.po: Completed to 511t. Closes: #346450
    - sk.po: Completed to 511t. Closes: #346369
    - fr.po: Completed to 511t
    - *.po: Updated from sources (511 strings)
  * add patch to fix http download corruption problem (thanks to
    Petr Vandrovec, closes: #280844, #290694)
  * added APT::Periodic::Unattended-Upgrade (requires the package
    "unattended-upgrade")

 -- Michael Vogt <michael.vogt@ubuntu.com>  Tue, 10 Jan 2006 17:09:31 +0100

apt (0.6.43.1) unstable; urgency=low
  
  * Merge bubulle@debian.org--2005/apt--main--0 up to patch-148:
    * fr.po: Completed to 510 strings
    * it.po: Completed to 510t
    * en_GB.po: Completed to 510t
    * cs.po: Completed to 510t
    * zh_CN.po: Completed to 510t
    * el.po: Updated to 510t
    * vi.po: Updated to 383t93f34u
    * tl.po: Completed to 510 strings (Closes: #344306)
    * sv.po: Completed to 510 strings (Closes: #344056)
    * LINGUAS: disabled Hebrew translation. (Closes: #313283)
    * eu.po: Completed to 510 strings (Closes: #342091)
  * apt-get source won't download already downloaded files again
    (closes: #79277)
  * share/debian-archive.gpg: new 2006 ftp-archive signing key added
    (#345891)
  * redownload the Release file if IMS-Hit and gpg failure
  * deal with multiple signatures on a Release file

 -- Michael Vogt <mvo@debian.org>  Fri,  6 Jan 2006 01:17:08 +0100

apt (0.6.43ubuntu2) dapper; urgency=low

  * merged some missing bits that wheren't merged by baz in the previous
    upload (*grumble*)

 -- Michael Vogt <michael.vogt@ubuntu.com>  Thu,  8 Dec 2005 18:35:58 +0100

apt (0.6.43ubuntu1) dapper; urgency=low

  * merged with debian

 -- Michael Vogt <michael.vogt@ubuntu.com>  Fri, 25 Nov 2005 11:36:29 +0100

apt (0.6.43) unstable; urgency=medium

  * Merge bubulle@debian.org--2005/apt--main--0 up to patch-132:  
    * zh_CN.po: Completed to 510 strings(Closes: #338267)
    * gl.po: Completed to 510 strings (Closes: #338356)
  * added support for "/etc/apt/sources.list.d" directory 
    (closes: #66325)
  * make pkgDirStream (a bit) more complete
  * fix bug in pkgCache::VerIterator::end() (thanks to Daniel Burrows)
    (closes: #339533)
  * pkgAcqFile is more flexible now (closes: #57091)
  * support a download rate limit for http (closes: #146877)
  * included lots of the speedup changes from #319377
  * add stdint.h to contrib/md5.h (closes: #340448)
  * ABI change, library name changed (closes: #339147)
  * Fix GNU/kFreeBSD crash on non-existing server file (closes: #317718)
  * switch to libdb4.3 in build-depends
  
 -- Michael Vogt <mvo@debian.org>  Tue, 29 Nov 2005 00:17:07 +0100

apt (0.6.42.3ubuntu2) dapper; urgency=low

  * Merge bubulle@debian.org--2005/apt--main--0 up to patch-131:  
    * zh_CN.po: Completed to 507 strings(Closes: #338267)
    * gl.po: Completed to 510 strings (Closes: #338356)
  * added support for "/etc/apt/sources.list.d" directory 
    (closes: #66325)
  
 -- Michael Vogt <michael.vogt@ubuntu.com>  Mon, 14 Nov 2005 15:30:12 +0100

apt (0.6.42.3ubuntu1) dapper; urgency=low

  * synced with debian

 -- Michael Vogt <michael.vogt@ubuntu.com>  Thu, 10 Nov 2005 05:05:56 +0100

apt (0.6.42.3) unstable; urgency=low

  * Merge bubulle@debian.org--2005/apt--main--0 up to patch-129:
    - patch-118: Russian translation update by Yuri Kozlov (closes: #335164)
    - patch-119: add update-po as a pre-req for binary (closes: #329910)
    - patch-121: Complete French translation
    - patch-125: Fixed localization of y/n questions in German translation 
                 (closes: #337078)
    - patch-126: Swedish translation update (closes: #337163)
    - patch-127: Complete Tagalog translation (closes: #337306)
    - patch-128: Danish translation update (closes: #337949)
    - patch-129: Basque translation update (closes: #338101)
  * cmdline/apt-get.cc:
    - bufix in FindSrc  (closes: #335213, #337910)
  * added armeb to archtable (closes: #333599)
  * with --allow-unauthenticated use the old fallback behaviour for
    sources (closes: #335112)
   
 -- Michael Vogt <mvo@debian.org>  Wed,  9 Nov 2005 07:22:31 +0100

apt (0.6.42.2) unstable; urgency=high

  * NMU (approved by maintainer)
  * Add AMD64 archive signing key to debian-archive.gpg (closes: #336500).
  * Add big-endian arm (armeb) support (closes: #333599).
  * Priority high to get the AMD key into testing ASAP.

 -- Frans Pop <fjp@debian.org>  Sun, 30 Oct 2005 21:29:11 +0100
 
apt (0.6.42.1) unstable; urgency=low

  * fix a incorrect example in the apt_prefrences man page
    (thanks to Filipus Klutiero, closes: #282918)
  * apt-pkg/pkgrecords.cc:
    - revert patch from last version, it causes trouble on alpha 
      and ia64 (closes: #335102, #335103)
  * cmdline/apt-get.cc:
    - be extra carefull in FindSrc (closes: #335213)

 -- Michael Vogt <mvo@debian.org>  Sat, 22 Oct 2005 23:44:35 +0200

apt (0.6.42) unstable; urgency=low

  * apt-pkg/cdrom.cc:
    - unmount the cdrom when apt failed to locate any package files
  * allow cdrom failures and fallback to other sources in that case
    (closes: #44135)
  * better error text when dpkg-source fails
  * Merge bubulle@debian.org--2005/apt--main--0 up to patch-115:
    - patch-99: Added Galician translation
    - patch-100: Completed Danish translation (Closes: #325686)
    - patch-104: French translation completed
    - patch-109: Italian translation completed
    - patch-112: Swedish translation update
    - patch-115: Basque translation completed (Closes: #333299)
  * applied french man-page update (thanks to Philippe Batailler)
    (closes: #316638, #327456)
  * fix leak in the mmap code, thanks to Daniel Burrows for the
    patch (closes: #250583)
  * support for apt-get [build-dep|source] -t (closes: #152129)
  * added "APT::Authentication::TrustCDROM" option to make the life
    for the installer people easier (closes: #334656)
  * fix crash in apt-ftparchive (thanks to Bastian Blank for the patch)
    (closes: #334671)
  * apt-pkg/contrib/md5.cc:
    - fix a alignment problem on sparc64 that gives random bus errors
      (thanks to Fabbione for providing a test-case)
  * init the default ScreenWidth to 79 columns by default
    (Closes: #324921)
  * cmdline/apt-cdrom.cc:
    - fix some missing gettext() calls (closes: #334539)
  * doc/apt-cache.8.xml: fix typo (closes: #334714)

 -- Michael Vogt <mvo@debian.org>  Wed, 19 Oct 2005 22:02:09 +0200

apt (0.6.41) unstable; urgency=low

  * improved the support for "error" and "conffile" reporting from
    dpkg, added the format to README.progress-reporting
  * added README.progress-reporting to the apt-doc package
  * improved the network timeout handling, if a index file from a
    sources.list times out or EAI_AGAIN is returned from getaddrinfo,
    don't try to get the other files from that entry
  * Support architecture-specific extra overrides
    (closes: #225947). Thanks to  Anthony Towns for idea and
    the patch, thanks to Colin Watson for testing it.
  * Javier Fernandez-Sanguino Pen~a:
    - Added a first version of an apt-secure.8 manpage, and modified
      apt-key and apt.end accordingly. Also added the 'update'
      argument to apt-key which was previously not documented
      (Closes: #322120)
  * Andreas Pakulat:
    - added example apt-ftparchive.conf file to doc/examples
      (closes: #322483)
  * Fix a incorrect example in the man-page (closes: #282918)
  * Fix a bug for very long lines in the apt-cdrom code (closes: #280356)
  * Fix a manual page bug (closes: #316314)
  * Do md5sum checking for file and cdrom method (closes: #319142)
  * Change pkgPolicy::Pin from private to protected to let subclasses
    access it too (closes: #321799)
  * add default constructor for PrvIterator (closes: #322267)
  * Reread status configuration on debSystem::Initialize()
    (needed for apt-proxy, thanks to Otavio for this patch)

 -- Michael Vogt <mvo@debian.org>  Mon,  5 Sep 2005 22:59:03 +0200
  
apt (0.6.40.1ubuntu8) breezy; urgency=low

  * Cherry picked michael.vogt@ubuntu.com--2005/apt--mvo--0--patch-62:
    - fix for a bad memory/file leak in the mmap code (ubuntu #15603)
  * po/de.po, po/fr.po: 
    - updated the translations
  * po/makefile:
    - create a single pot file in each domain dir to make rosetta happy

 -- Michael Vogt <michael.vogt@ubuntu.com>  Wed, 28 Sep 2005 10:16:06 +0200

apt (0.6.40.1ubuntu7) breezy; urgency=low

  * updated the pot/po files , no code changes

 -- Michael Vogt <michael.vogt@ubuntu.com>  Tue, 27 Sep 2005 18:38:16 +0200

apt (0.6.40.1ubuntu6) breezy; urgency=low

  * Cherry picked michael.vogt@ubuntu.com--2005/apt--mvo--0--patch-56:
    - make it possible for apt to handle a failed MediaChange event and
      fall back to other sources (ubuntu #13713)

 -- Michael Vogt <michael.vogt@ubuntu.com>  Tue, 13 Sep 2005 22:09:50 +0200

apt (0.6.40.1ubuntu5) breezy; urgency=low

  * Cherry picked michael.vogt@ubuntu.com--2005/apt--mvo--0--patch-{50,51}.
    This adds media-change reporting to the apt status-fd (ubuntu #15213)
  * Cherry picked michael.vogt@ubuntu.com--2005/apt--mvo--0--patch-55:
    apt-pkg/cdrom.cc:
    - unmount the cdrom when apt failed to locate any package files

 -- Michael Vogt <michael.vogt@ubuntu.com>  Mon, 12 Sep 2005 15:44:26 +0200

apt (0.6.40.1ubuntu4) breezy; urgency=low

  * debian/apt.cron.daily:
    - fix a embarrassing typo
  
 -- Michael Vogt <michael.vogt@ubuntu.com>  Wed,  7 Sep 2005 10:10:37 +0200

apt (0.6.40.1ubuntu3) breezy; urgency=low

  * debian/apt.cron.daily:
    - use the ctime as well when figuring what packages need to
      be removed. This fixes the problem that packages copied with    
      "cp -a" (e.g. from the installer) have old mtimes (ubuntu #14504)

 -- Michael Vogt <michael.vogt@ubuntu.com>  Tue,  6 Sep 2005 18:30:46 +0200

apt (0.6.40.1ubuntu2) breezy; urgency=low

  * improved the support for "error" and "conffile" reporting from
    dpkg, added the format to README.progress-reporting
  * added README.progress-reporting to the apt-doc package
  * Do md5sum checking for file and cdrom method (closes: #319142)
  * Change pkgPolicy::Pin from private to protected to let subclasses
    access it too (closes: #321799)
  * methods/connect.cc:
    - send failure reason for EAI_AGAIN (TmpResolveFailure) to acuire-item
  * apt-pkg/acquire-item.cc:
    - fail early if a FailReason is TmpResolveFailure (avoids hangs during
      the install when no network is available)
  * merged michael.vogt@ubuntu.com--2005/apt--trust-cdrom--0

 -- Michael Vogt <michael.vogt@ubuntu.com>  Tue, 23 Aug 2005 19:44:55 +0200

apt (0.6.40.1ubuntu1) breezy; urgency=low

  * Synchronize with Debian

 -- Michael Vogt <michael.vogt@ubuntu.com>  Fri,  5 Aug 2005 14:20:56 +0200

apt (0.6.40.1) unstable; urgency=low

  * bugfix in the parsing code for the apt<->dpkg communication. apt 
    crashed when dpkg sends the same state more than once under certain
    conditions
  * 0.6.40 breaks the ABI but I accidentally didn't change the soname :/

 -- Michael Vogt <mvo@debian.org>  Fri,  5 Aug 2005 13:24:58 +0200

apt (0.6.40ubuntu1) breezy; urgency=low

  * Synchronize with Debian

 -- Matt Zimmerman <mdz@ubuntu.com>  Thu,  4 Aug 2005 15:53:22 -0700

apt (0.6.40) unstable; urgency=low

  * Patch from Jordi Mallach to mark some additional strings for translation
  * Updated Catalan translation from Jordi Mallach
  * Merge from bubulle@debian.org--2005/apt--main--0:
    - Update pot and merge with *.po
    - Updated French translation, including apt-key.fr.8
  * Restore changelog entries from the 0.6.x series that went to Debian
    experimental
  * Merge michael.vogt@ubuntu.com--2005/apt--progress-reporting--0
    - Provide an interface for progress reporting which can be used by
      (e.g.) base-config

 -- Matt Zimmerman <mdz@debian.org>  Thu, 28 Jul 2005 11:57:32 -0700

apt (0.6.39ubuntu4) breezy; urgency=low

  * Fix keyring paths in apt-key, apt.postinst (I swear I remember doing this
    before...)

 -- Matt Zimmerman <mdz@ubuntu.com>  Wed, 29 Jun 2005 08:39:17 -0700

apt (0.6.39ubuntu3) breezy; urgency=low

  * Fix keyring locations for Ubuntu in apt-key too.

 -- Colin Watson <cjwatson@ubuntu.com>  Wed, 29 Jun 2005 14:45:36 +0100

apt (0.6.39ubuntu2) breezy; urgency=low

  * Install ubuntu-archive.gpg rather than debian-archive.gpg as
    /etc/apt/trusted.gpg.

 -- Colin Watson <cjwatson@ubuntu.com>  Wed, 29 Jun 2005 11:53:34 +0100

apt (0.6.39ubuntu1) breezy; urgency=low

  * Michael Vogt
    - Change debian/bugscript to use #!/bin/bash (Closes: #313402)
    - Fix a incorrect example in the man-page (closes: #282918)
    - Support architecture-specific extra overrides
      (closes: #225947). Thanks to  Anthony Towns for idea and
      the patch, thanks to Colin Watson for testing it.
    - better report network timeouts from the methods to the acuire code,
      only timeout once per sources.list line

 -- Matt Zimmerman <mdz@ubuntu.com>  Tue, 28 Jun 2005 11:52:24 -0700

apt (0.6.39) unstable; urgency=low

  * Welsh translation update: daf@muse.19inch.net--2005/apt--main--0--patch-6
  * Merge mvo's changes from 0.6.36ubuntu1:
    michael.vogt@ubuntu.com--2005/apt--mvo--0--patch-32
  * Merge aggregated translation updates:
    bubulle@debian.org--2005/apt--main--0
  * Update priority of apt-utils to important, to match the override file
  * Install only one keyring on each branch (Closes: #316119)

 -- Matt Zimmerman <mdz@debian.org>  Tue, 28 Jun 2005 11:35:21 -0700

apt (0.6.38ubuntu1) breezy; urgency=low

  * First release from Ubuntu branch
  * Merge with --main--0, switch back to Ubuntu keyring

 -- Matt Zimmerman <mdz@ubuntu.com>  Sat, 25 Jun 2005 16:52:41 -0700

apt (0.6.38) unstable; urgency=low

  * Merge michael.vogt@ubuntu.com--2005/apt--fixes--0--patch-6, a workaround
    for the French man pages' failure to build
  * Branch Debian and Ubuntu
    - apt.postinst, apt-key: use the appropriate keyring
    - debian/rules: install all keyrings
  * Add the current Debian archive signing key (4F368D5D) to
    debian-archive.gpg
  * make pinning on the "component" work again (using the section of the 
    archive, we don't use per-section Release files anymore with apt-0.6)
    (closes ubuntu #9935)
  
 -- Matt Zimmerman <mdz@debian.org>  Sat, 25 Jun 2005 09:51:00 -0700

apt (0.6.37) breezy; urgency=low

  * Merge bubulle@debian.org--2005/apt--main--0 up to patch-81
    - patch-66: Italian update
    - patch-71: French update
    - patch-73: Basque update
    - patch-74: Hebrew update
    - patch-76: Correct Hebrew translation (Closes: #306658)
    - patch-77: French man page update
    - patch-79: Correct syntax errors in Hebrew translation
    - patch-81: Portuguese update
  * Fix build of French man pages (now using XML, not SGML)
  * Add Welsh translation from Dafydd Harries
    (daf@muse.19inch.net--2005/apt--main--0--patch-1)
  * Change debian/bugscript to use #!/bin/bash (Closes: #313402)
  * Fix a incorrect example in the man-page (closes: #282918)

 -- Matt Zimmerman <mdz@ubuntu.com>  Tue, 24 May 2005 14:38:25 -0700

apt (0.6.36ubuntu1) breezy; urgency=low

  * make it possible to write a cache-control: no-cache header even if
    no proxy is set to support transparent proxies (closes ubuntu: #10773)

  * Merge otavio@debian.org--2005/apt--fixes--0.6:
    - Fix comment about the need of xmlto while building from Arch;
    - Fix StatStore struct on cachedb.h to use time_t and then fix a compile
      warning;
    - Lock database at start of DoInstall routine to avoid concurrent
      runs of install/remove and update commands (Closes: #194467)
    - Fix warnings while compiling with GCC 4.0 compiler  

 -- Michael Vogt <michael.vogt@ubuntu.com>  Mon, 23 May 2005 11:57:53 +0200

apt (0.6.36) experimental; urgency=low

  * Merge apt--mvo--0:
    - apt-pkg/acquire-item.cc:
      added "Acquire::BrokenProxy" that will force apt to always 
      re-get the Release.gpg file (for broken proxies)
    - debian/apt.cron.daily:
      MinAge is defaulting to 2 days now to prevent over-aggresive removal 
    - apt-pkg/cdrom.cc:
      honor "Acquire::gpgv::Options" when verifying the signature (Ubuntu #8496)
 
 -- Michael Vogt <mvo@debian.org>  Thu, 31 Mar 2005 20:37:11 +0200

apt (0.6.35) hoary; urgency=low

  * Merge apt--mvo--0 (incorporates 0.6.34ubuntu1):
    - Implement MaxSize and MaxAge in apt.cron.daily, to prevent the cache
      from growing too large (Ubuntu #6761)
    - some comments about the pkgAcqMetaSig::Custom600Headers() added
    - use gpg --with-colons
    - commented the ftp no_proxy unseting in methods/ftp.cc
    - added support for "Acquire::gpgv::options" in methods/gpgv.cc
  * Merge bubulle@debian.org--2005/apt--main--0
    - Make capitalization more consistent
    - Un-fuzzy translations resulting from capitalization changes
    - Italian translation update

 -- Matt Zimmerman <mdz@ubuntu.com>  Mon,  7 Mar 2005 20:08:33 -0800

apt (0.6.34) hoary; urgency=low

  * Add missing semicolon to configure-index (Closes: #295773)
  * Update build-depends on gettext to 0.12 (Closes: #295077)
  * Merge from bubulle@debian.org--2005/apt--main--0 to get
    translation updates

 -- Matt Zimmerman <mdz@ubuntu.com>  Fri,  4 Mar 2005 16:13:15 -0800

apt (0.6.33) hoary; urgency=low

  * Merge michael.vogt@ubuntu.com--2005/apt--mvo--0 (through patch-6)
    - patch-1: cosmetic changes (whitespace, "Apt::GPGV->APT::GPGV")
    - patch-2: (doc) documentation for gpgv
    - patch-3: (doc) new config variables added configure-index
    - patch-4: pkgAcquire::Run() pulse intervall can be configured
    - patch-5: fix for apt-get update removing Release.gpg files (#6865)
    - patch-6: change the path scoring in apt-cdrom, prefer pathes without
      symlinks

 -- Matt Zimmerman <mdz@ubuntu.com>  Sat, 26 Feb 2005 15:21:17 -0800

apt (0.6.32) hoary; urgency=low

  * Merge michael.vogt@ubuntu.com--2005/apt--mvo--0 (patch-1)
    - Implement Acquire::gpgv::options (Ubuntu bug#6283)

 -- Matt Zimmerman <mdz@ubuntu.com>  Tue,  8 Feb 2005 19:31:15 -0800

apt (0.6.31) hoary; urgency=low

  * Matt Zimmerman
    - Remove debugging output from apt.cron.daily (no one noticed?)
    - Apply patch from Anthony Towns to allow SHA1Summation to process a file
      descriptor until EOF, rather than requiring that the length of input be
      specified (Closes: #291338)
    - Fix build/install of Polish offline documentation, based on patch from
      Christian Perrier (Closes: #270404)
  * Michael Vogt
    - apt-cdrom.cc seperated into frontend (cmdline/apt-cdrom.cc and library
      apt-pkg/cdrom.{cc,h}) (Ubuntu #5668)

 -- Matt Zimmerman <mdz@ubuntu.com>  Fri,  4 Feb 2005 10:23:01 -0800

apt (0.6.30) unstable; urgency=low

  * Add ppc64 to buildlib/archtable
  * Merge michael.vogt@canonical.com--2004/apt--status-fd--0
    - Support preserving dpkg status file descriptor, to support
      better integration with synaptic
  
 -- Matt Zimmerman <mdz@ubuntu.com>  Wed, 19 Jan 2005 00:26:01 -0800

apt (0.6.29) hoary; urgency=low

  * Merge apt--mvo--0 (0.6.27ubuntu4)
  

 -- Matt Zimmerman <mdz@canonical.com>  Tue, 28 Dec 2004 17:18:02 -0800

apt (0.6.28) hoary; urgency=low

  * Merge apt--mvo--0
  * Rebuild source to get rid of arch metadata and temporary files in
    0.6.27ubuntu3

 -- Matt Zimmerman <mdz@canonical.com>  Thu, 23 Dec 2004 18:53:16 -0800

apt (0.6.27ubuntu4) hoary; urgency=low

  * remove old sig-file in partial/ before starting to fetch a new sig-file
    (see ubuntu #4769 for the rational)
  * added apt-key update method (uses ubuntu-keyring)
  * documented the "--allow-unauthenticated" switch
  * added DEB_BUILD_PROG_OPTS to debian/rules (additonal options can be 
    passed to DEB_BUILD_PROG like "-S")

 -- Michael Vogt <mvo@debian.org>  Thu, 23 Dec 2004 11:12:51 +0100

apt (0.6.27ubuntu3) hoary; urgency=low

  * added a exact dependency from libapt-pkg-dev to the apt version it was
    build with

 -- Michael Vogt <mvo@debian.org>  Wed, 15 Dec 2004 09:56:32 +0100

apt (0.6.27ubuntu2) hoary; urgency=low

  * fixed a bug in the rule file that happend during the big 0.5->0.6 merge

 -- Michael Vogt <mvo@debian.org>  Tue, 14 Dec 2004 12:14:25 +0100

apt (0.6.27ubuntu1) hoary; urgency=low

  * chmod 755 /usr/bin/apt-key
  * don't display a error when a apt-get update don't find a 
    Packages.bz2/Sources.bz2 file

 -- Michael Vogt <mvo@debian.org>  Mon, 13 Dec 2004 18:40:21 +0100

apt (0.6.27) hoary; urgency=low

  * Merge apt--authentication--0 branch
    - Implement gpg authentication for package repositories (Closes: #203741)
    - Also includes Michael Vogt's fixes
  * Merge apt--misc-abi-changes--0 branch
    - Use pid_t throughout to hold process IDs (Closes: #226701)
    - Import patch from Debian bug #195510: (Closes: #195510)
      - Make Simulate::Describe and Simulate::ShortBreaks private member
        functions
      - Add a parameter (Candidate) to Describe to control whether the
        candidate version is displayed
      - Pass an appropriate value for Candidate everywhere Describe is called

 -- Matt Zimmerman <mdz@canonical.com>  Mon, 13 Dec 2004 01:03:11 -0800

apt (0.6.25) experimental; urgency=low

  * Fix handling of two-part sources for sources.list deb-src entries in
    the same way that deb entries were fixed

 -- Matt Zimmerman <mdz@debian.org>  Wed,  9 Jun 2004 05:29:50 -0700

apt (0.6.24) experimental; urgency=low

  * YnPrompt fixes were inadvertently left out, include them (Closes:
    #249251)

 -- Matt Zimmerman <mdz@debian.org>  Sun, 16 May 2004 14:18:53 -0700

apt (0.6.23) experimental; urgency=low

  * Remove obsolete pkgIterator::TargetVer() (Closes: #230159)
  * Reverse test in CheckAuth to match new prompt (Closes: #248211)

 -- Matt Zimmerman <mdz@debian.org>  Sun,  9 May 2004 21:01:58 -0700

apt (0.6.22) experimental; urgency=low

  * Merge 0.5.25
  * Make the unauthenticated packages prompt more intuitive (yes to
    continue, default no), but require --force-yes in addition to
    --assume-yes in order to override

 -- Matt Zimmerman <mdz@debian.org>  Fri, 19 Mar 2004 13:55:35 -0800

apt (0.6.21) experimental; urgency=low

  * Merge 0.5.24

 -- Matt Zimmerman <mdz@debian.org>  Tue, 16 Mar 2004 22:52:34 -0800

apt (0.6.20) experimental; urgency=low

  * Merge 0.5.23

 -- Matt Zimmerman <mdz@debian.org>  Thu, 26 Feb 2004 17:17:02 -0800

apt (0.6.19) experimental; urgency=low

  * Merge 0.5.22
  * Convert apt-key(8) to docbook XML

 -- Matt Zimmerman <mdz@debian.org>  Mon,  9 Feb 2004 15:44:49 -0800

apt (0.6.18) experimental; urgency=low

  * Add new Debian Archive Automatic Signing Key to the default keyring
    (existing keyrings are not updated; do that yourself)

 -- Matt Zimmerman <mdz@debian.org>  Sat, 17 Jan 2004 17:04:30 -0800

apt (0.6.17) experimental; urgency=low

  * Merge 0.5.21
  * Handle more IMS stuff correctly

 -- Matt Zimmerman <mdz@debian.org>  Fri, 16 Jan 2004 10:54:25 -0800

apt (0.6.16) experimental; urgency=low

  * Fix some cases where the .gpg file could be left in place when it is
    invalid

 -- Matt Zimmerman <mdz@debian.org>  Fri,  9 Jan 2004 09:22:15 -0800

apt (0.6.15) experimental; urgency=low

  * s/Debug::Acquire::gpg/&v/
  * Honor the [vendor] syntax in sources.list again (though it is not
    presently used for anything)
  * Don't ship vendors.list(5) since it isn't used yet
  * Revert change from 0.6.10; it was right in the first place and the
    problem was apparently something else.  Archive = Suite.

 -- Matt Zimmerman <mdz@debian.org>  Mon,  5 Jan 2004 17:43:01 -0800

apt (0.6.14) experimental; urgency=low

  * Merge 0.5.20

 -- Matt Zimmerman <mdz@debian.org>  Sun,  4 Jan 2004 11:09:21 -0800

apt (0.6.13) experimental; urgency=low

  * Merge 0.5.19

 -- Matt Zimmerman <mdz@debian.org>  Sat,  3 Jan 2004 16:22:31 -0800

apt (0.6.12) experimental; urgency=low

  * Have pkgAcquireIndex calculate an MD5 sum if one is not provided by
    the method (as with file: and copy:).  Local repositories
  * Fix warning about dist name mismatch to actually print what it was
    expecting
  * Don't expect any particular distribution name for two-part
    sources.list entries
  * Merge 0.5.18

 -- Matt Zimmerman <mdz@debian.org>  Fri,  2 Jan 2004 13:59:00 -0800

apt (0.6.11) experimental; urgency=low

  * Support IMS requests of Release.gpg and Release
  * This required API changes, bump the libapt-pkg version
  * Copy local Release files into Dir::State::Lists
  * Set IndexFile attribute when retrieving Release and Release.gpg so
    that the appropriate Cache-Control headers are sent

 -- Matt Zimmerman <mdz@debian.org>  Fri,  2 Jan 2004 10:46:17 -0800

apt (0.6.10) experimental; urgency=low

  * Use "Codename" (woody, sarge, etc.) to supply the value of the
    "Archive" package file attribute, used to match "release a=" type
    pins, rather than "Suite" (stable, testing, etc.)

 -- Matt Zimmerman <mdz@debian.org>  Thu,  1 Jan 2004 16:56:47 -0800

apt (0.6.9) experimental; urgency=low

  * Another tagfile workaround

 -- Matt Zimmerman <mdz@debian.org>  Thu,  1 Jan 2004 13:56:08 -0800

apt (0.6.8) experimental; urgency=low

  * Add a config option and corresponding command line option
    (--allow-unauthenticated) to apt-get, to make buildd operators happy
    (Closes: #225648)

 -- Matt Zimmerman <mdz@debian.org>  Wed, 31 Dec 2003 08:28:04 -0800

apt (0.6.7) experimental; urgency=low

  * Forgot to revert part of the changes to tagfile in 0.6.4.  Hopefully
    will fix segfaults for some folks.

 -- Matt Zimmerman <mdz@debian.org>  Wed, 31 Dec 2003 08:01:28 -0800

apt (0.6.6) experimental; urgency=low

  * Restore the ugly hack I removed from indexRecords::Load which set the
    pkgTagFile buffer size to (file size)+256.  This is concealing a bug,
    but I can't fix it right now.  This should fix the segfaults that
    folks are seeing with 0.6.[45].

 -- Matt Zimmerman <mdz@debian.org>  Mon, 29 Dec 2003 18:11:13 -0800

apt (0.6.5) experimental; urgency=low

  * Move the authentication check into a separate function in apt-get
  * Fix display of unauthenticated packages when they are in the cache
    (Closes: #225336)

 -- Matt Zimmerman <mdz@debian.org>  Sun, 28 Dec 2003 16:47:57 -0800

apt (0.6.4) experimental; urgency=low

  * Use the top-level Release file in LoadReleaseInfo, rather than looking
    for the per-section ones (which aren't downloaded anymore).  This
    unbreaks release pinning, including the NotAutomatic bit used by
    project/experimental
  * Use FileFd::Size() rather than a separate stat() call in
    LoadReleaseInfo
  * Fix pkgTagFile to leave a little extra room at the end of the buffer
    to append the record separator if it isn't present
  * Change LoadReleaseInfo to use "Suite" rather than "Archive", to match
    the Debian archive's dist-level Release files

 -- Matt Zimmerman <mdz@debian.org>  Sun, 28 Dec 2003 15:55:55 -0800

apt (0.6.3) experimental; urgency=low

  * Fix MetaIndexURI for flat ("foo/") sources

 -- Matt Zimmerman <mdz@debian.org>  Sun, 28 Dec 2003 12:11:56 -0800

apt (0.6.2) experimental; urgency=low

  * Add space between package names when multiple unauthenticated packages
    are being installed (Closes: #225212)
  * Provide apt-key with a secret keyring and a trustdb, even though we
    would never use them, because it blows up if it doesn't have them
  * Fix typo in apt-key(8) (standard input is '-', not '/')

 -- Matt Zimmerman <mdz@debian.org>  Sat, 27 Dec 2003 13:01:40 -0800

apt (0.6.1) experimental; urgency=low

  * Merge apt 0.5.17
  * Rearrange Release file authentication code to be more clear
  * If Release is present, but Release.gpg is not, don't forget to still
    queue Packages files
  * Convert distribution "../project/experimental" to "experimental" for
    comparison purposes
  * Make a number of Release file errors into warnings; for now, it is OK
    not to have a codename, for example.  We mostly care about checksums
    for now

 -- Matt Zimmerman <mdz@debian.org>  Fri, 26 Dec 2003 15:12:47 -0800

apt (0.6.0) experimental; urgency=low

  * Signature verification support patch ("apt-secure") from Colin Walters
    <walters@debian.org> and Isaac Jones <ijones@syntaxpolice.org>.  This
    implements:
     - Release signature verification (Release.gpg)
     - Packages, Sources md5sum verification against Release
     - Closes: #203741
  * Make some modifications to signature verification support:
    - Release.gpg is always retrieved and verified if present, rather than
      requiring that sources be configured as secure
    - Print a hint about installing gnupg if exec(gpgv) fails
    - Remove obsolete pkgAcqIndexRel
    - Move vendors.list stuff into a separate module (vendorlist.{h,cc})
    - If any files about to be retrieved are not authenticated, issue a
      warning to the user and require confirmation
    - Fix a heap corruption bug in pkgSrcRecords::pkgSrcRecords()
  * Suggests: gnupg
  * Install a keyring in /usr/share/apt/debian-archive.gpg containing an
    initial set of Debian archive signing keys to seed /etc/apt/trusted.gpg
  * Add a new tool, apt-key(8) used to manage the keyring

 -- Matt Zimmerman <mdz@debian.org>  Fri, 26 Dec 2003 08:27:19 -0800

apt (0.5.32) hoary; urgency=low

  * Call setlocale in the methods, so that the messages are properly
    localised (Closes: #282700)
  * Implement support for bzip2-compressed debs (data.tar.bz2)

 -- Matt Zimmerman <mdz@canonical.com>  Sat, 11 Dec 2004 09:05:52 -0800

apt (0.5.31) unstable; urgency=low

  * New Romanian translation from Sorin Batariuc <sorin@bonbon.net>
    (Closes: #281458)
  * Merge changes from Hoary (0.5.30,0.5.30ubuntu2]
  * Fix the example in apt_preferences(5) to match the text
    (Closes: #222267)
  * Add APT::Periodic::Autoclean setting, to allow "apt-get autoclean" to
    be run periodically.  This is useful with
    APT::Periodic::Download-Upgradeable-Packages, and defaults to the same
    value, so that the cache size is bounded

 -- Matt Zimmerman <mdz@debian.org>  Tue, 23 Nov 2004 12:53:04 -0800

apt (0.5.30ubuntu2) hoary; urgency=low

  * bzip2 is now "Suggested" and it will detect if bzip2 is installed 
    and only then trying to get Packages.bz2

 -- Michael Vogt <mvo@debian.org>  Fri, 19 Nov 2004 12:00:39 +0100

apt (0.5.30ubuntu1) hoary; urgency=low

  * Need to Depend: bzip2 or Packages.bz2 fail.

 -- LaMont Jones <lamont@canonical.com>  Thu, 18 Nov 2004 12:51:05 -0700

apt (0.5.30) hoary; urgency=low

  * Patch from Michael Vogt to enable Packages.bz2 use, with a fallback to
    Packages.gz if it is not present (Closes: #37525)

 -- Matt Zimmerman <mdz@debian.org>  Mon, 15 Nov 2004 12:57:28 -0800

apt (0.5.29) unstable; urgency=low

  * Don't hardcode paths in apt.cron.daily
  * Add to apt.cron.daily the capability to pre-download upgradeable
    packages
  * Place timestamp files in /var/lib/apt/periodic, rather than
    /var/lib/apt itself
  * Standardize debhelper files a bit
    - Create all directories in debian/dirs rather than creating some on
      the dh_installdirs command line
    - Rename debian/dirs to debian/apt.dirs, debian/examples to
      debian/apt.examples

 -- Matt Zimmerman <mdz@debian.org>  Sat, 13 Nov 2004 17:58:07 -0800

apt (0.5.28) hoary; urgency=low

  * Translation updates:
    - Updated Hungarian from Kelemen Gábor <kelemeng@gnome.hu> (Closes: #263436)
    - Updated Greek from George Papamichelakis (Closes: #265004)
    - Updated Simplified Chinese from Tchaikov (Closes: #265190)
    - Updated French by Christian Perrier (Closes: #265816)
    - Updated Japanese by Kenshi Muto (Closes: #265630)
    - Updated Catalan from Jordi Mallach
    - Updated Dutch from Bart Cornelis (Closes: #268258, #278697)
    - Updated Portuguese from Miguel Figueiredo (Closes: #268265)
    - Updated Polish from Robert Luberda <robert@debian.org> (Closes: #268451)
    - Updated Danish from Claus Hindsgaul (Closes: #269417)
    - Updated Norwegian Nynorsk from Håvard Korsvoll <korsvoll@skulelinux.no>
      (Closes: #269965)
    - Updated Russian from Yuri Kozlov <yuray@id.ru> (Closes: #271104)
    - Updated Italian from Samuele Giovanni Tonon <samu@debian.org>
      (Closes: #275083)
    - Updated Brazilian Portuguese from Andre Luis Lopes (Closes: #273944)
    - Updated Slovak from Peter Mann (Closes: #279481)
  * APT::Get::APT::Get::No-List-Cleanup -> APT::Get::List-Cleanup in apt-get.cc
    (Closes: #267266)
  * Merge Ubuntu changes:
    - Set default Dpkg::MaxArgs to 1024, and Dpkg::MaxArgBytes to 32k.
      Needed to work around ordering bugs when installing a large number of
      packages
    - Patch from Michael Vogt to add an optional cron job which
      can run apt-get update periodically
  * Add arch-build target to debian/rules

 -- Matt Zimmerman <mdz@debian.org>  Sat, 13 Nov 2004 15:52:20 -0800

apt (0.5.27) unstable; urgency=high

  * Sneak in a bunch of updated translations before the freeze
    (no code changes)
  * Translation updates:
    - New Finnish translation from Tapio Lehtonen <tale@debian.org>
      (Closes: #258999)
    - New Bosnian translation from Safir Šećerović <sapphire@linux.org.ba>
      (Closes: #254201)
    - Fix Italian incontrario (Closes: #217277)
    - Updated Spanish from Ruben Porras (Closes: #260483)
    - Updated Danish from Claus Hindsgaul (Closes: #260569)
    - Updated Slovak from Peter Mann (Closes: #260627)
    - Updated Portuguese from Miguel Figueiredo (Closes: #261423)
  * Bring configure-index up to date with documented options, patch from
    Uwe Zeisberger <zeisberg@informatik.uni-freiburg.de> (Closes: #259540)
  * Note in apt.conf(5) that configure-index does not contain strictly
    default values, but also examples
  * Add Polish translation of offline.sgml (Closes: #259229)

 -- Matt Zimmerman <mdz@debian.org>  Thu, 29 Jul 2004 09:30:12 -0700

apt (0.5.26) unstable; urgency=low

  * Translation updates:
    - Spanish update from Ruben Porras <nahoo82@telefonica.net> (Closes: #248214)
    - Sync Spanish apt(8) (Closes: #249241)
    - French update from Christian Perrier <bubulle@debian.org> (Closes: #248614)
    - New Slovak translation from Peter Mann <Peter.Mann@tuke.sk> (Closes: #251676)
    - Czech update from Miroslav Kure <kurem@upcase.inf.upol.cz> (Closes: #251682)
    - pt_BR update from Andre Luis Lopes <andrelop@debian.org> (Closes: #251961)
    - German translation of apt(8) from Helge Kreutzmann <kreutzm@itp.uni-hannover.de>
      (Closes: #249453)
    - pt update from Miguel Figueiredo <elmig@debianpt.org> (Closes: #252700)
    - New Hebrew translation from Lior Kaplan <webmaster@guides.co.il>
      (Closes: #253182)
    - New Basque translation from Piarres Beobide Egaña <pi@beobide.net>
      (Vasco - Euskara - difficult language, Closes: #254407) and already a
      correction (Closes: #255760)
    - Updated Brazilian Portuguese translation from
      Guilherme de S. Pastore <gpastore@colband.com.br> (Closes: #256396)
    - Updated Greek translation (complete now) from
      George Papamichelakis <george@step.gr> (Closes: #256797)
    - New Korean translation from Changwoo Ryu <cwryu@debian.org>
      (Closes: #257143)
    - German translation now available in two flavours: with Unicode usage and
      without (related to #228486, #235759)
  * Update apt-get(8) to reflect the fact that APT::Get::Only-Source will
    affect apt-get build-dep as well as apt-get source
  * Remove aborted remnants of a different method of implementing DEB_BUILD_OPTIONS
    from debian/rules
  * Fix typo in error message when encountering unknown type in source list
    (Closes: #253217)
  * Update k*bsd-gnu arch names in buildlib/ostable (Closes: #253532)
  * Add amd64 to buildlib/archtable (Closes: #240896)
  * Have configure output a more useful error message if the architecture
    isn't in archtable

 -- Matt Zimmerman <mdz@debian.org>  Thu,  8 Jul 2004 15:53:28 -0700

apt (0.5.25) unstable; urgency=low

  * Patch from Jason Gunthorpe to remove arbitrary length limit on Binary
    field in SourcesWriter::DoPackage
  * Fix typo in apt-cache(8) (Closes: #238578)
  * Fix obsolete reference to bug(1) in stub apt(8) man page
    (Closes: #245923)
  * Fix typo in configure-index (RecruseDepends -> RecurseDepends)
    (Closes: #246550)
  * Support DEB_BUILD_OPTIONS=noopt in debian/rules
    (Closes: #244293)
  * Increase length of line buffer in ReadConfigFile to 1024 chars;
    detect if a line is longer than that and error out
    (Closes: #244835)
  * Suppress a signed/unsigned warning in apt-cache.cc:DisplayRecord
  * Build apt-ftparchive with libdb4.2 rather than libdb2
    - Patch from Clint Adams to do most of the work
    - Build-Depends: s/libdb2-dev/libdb4.2-dev/
    - Add AC_PREREQ(2.50) to configure.in
    - Use db_strerror(err) rather than GlobalError::Errno (which uses strerror)
    - Add note to NEWS.Debian about upgrading old databases
  * Attempt to fix problems with chunked encoding by stripping only a single CR
    (Closes: #152711)
  * Modify debian/rules cvs-build to use cvs export, to avoid picking up
    junk files from the working directory
  * Add lang=fr attribute to refentry section of
    apt-extracttemplates.fr.1.sgml and apt-sortpkgs.fr.1.sgml so they are
    correctly built
  * Remove extraneous '\' characters from <command> tags in
    apt_preferences.fr.5.sgml
  * Translation updates:
    - Updated Swedish translation from Peter Karlsson <peter@softwolves.pp.se>
      (Closes: #238943)
    - New Slovenian translation from Jure Čuhalev <gandalf@owca.info>
      (closes: #239785)
    - New Portuguese translation from Miguel Figueiredo <elmig@debianpt.org>
      (closes: #240074)
    - Updated Spanish translation from Ruben Porras <nahoo82@telefonica.net>
    - Updated Spanish translation of man pages from Ruben Porras
      <nahoo82@telefonica.net>
    - Updated Simplified Chinese translation from "Carlos Z.F. Liu" <carlos_liu@yahoo.com>
      (Closes: #241971)
    - Updated Russian translation from Dmitry Astapov <adept@despammed.com>
      (Closes: #243959)
    - Updated Polish translation from Marcin Owsiany <porridge@debian.org>
      (Closes: #242388)
    - Updated Czech translation from Miroslav Kure <kurem@upcase.inf.upol.cz>
      (Closes: #244369)
    - Updated Japanese translation from Kenshi Muto <kmuto@debian.org>
      (Closes: #244176)
    - Run make -C po update-po to update .po files
    - Updated French translation from Christian Perrier <bubulle@debian.org>
      (Closes: #246925)
    - Updated Danish translation from Claus Hindsgaul <claus_h@image.dk>
      (Closes: #247311)

 -- Matt Zimmerman <mdz@debian.org>  Sat,  8 May 2004 12:52:20 -0700

apt (0.5.24) unstable; urgency=low

  * Updated Czech translation from Miroslav Kure <kurem@upcase.inf.upol.cz>
    (Closes: #235822)
  * Updated French translation from Christian Perrier <bubulle@debian.org>
    (Closes: #237403)
  * Updates to XML man pages from richard.bos@xs4all.nl
  * Updated Danish translation from Claus Hindsgaul <claus_h@image.dk>
    (Closes: #237771)
  * Updated Greek translation from Konstantinos Margaritis
    <markos@debian.org>
    (Closes: #237806)
  * Updated Spanish translation from Ruben Porras <nahoo82@telefonica.net>
    (Closes: #237863)
  * Updated pt_BR translation from Andre Luis Lopes <andrelop@debian.org>
    (Closes: #237960)
  * Regenerate .pot file (Closes: #237892)
  * Updated Polish translation from Marcin Owsiany <porridge@debian.org>
    (Closes: #238333)
  * In pkgAcquire::Shutdown(), set the status of fetching items to
    StatError to avoid a sometimes large batch of error messages
    (Closes: #234685)
  * Implement an ugly workaround for the 10000-character limit on the
    Binaries field in debSrcRecordParser, until such time as some things
    can be converted over to use STL data types (ABI change) (Closes: #236688)
  * Increase default tagfile buffer from 32k to 128k; this arbitrary limit
    should also be removed someday (Closes: #174945)
  * Checked against Standards-Version 3.6.1 (no changes)

 -- Matt Zimmerman <mdz@debian.org>  Tue, 16 Mar 2004 22:47:55 -0800

apt (0.5.23) unstable; urgency=low

  * Cosmetic updates to XML man pages from Richard Bos <radoeka@xs4all.nl>
  * Use the 'binary' target rather than 'all' so that the ssh and bzip2
    symlinks are created correctly (thanks to Adam Heath)
    (Closes: #214842)
  * Updated Simplified Chinese translation of message catalog from Tchaikov
    <chaisave@263.net> (Closes: #234186)
  * Change default for Acquire::http::max-age to 0 to prevent index files
    being out of sync with each other (important with Release.gpg)
  * Add an assert() to make sure that we don't overflow a fixed-size
    buffer in the very unlikely event that someone adds 10 packaging
    systems to apt (Closes: #233678)
  * Fix whitespace in French translation of "Yes, do as I say!", which
    made it tricky to type, again.  Thanks to Sylvain Pasche
    <sylvain.pasche@switzerland.org> (Closes: #234494)
  * Print a slightly clearer error message if no packaging systems are
    available (Closes: #233681)
  * Point to Build-Depends in COMPILING (Closes: #233669)
  * Make debian/rules a bit more consistent in a few places.
    Specifically, always use -p$@ rather than an explicit package name,
    and always specify it first, and use dh_shlibdeps -l uniformly rather
    than sometimes changing LD_LIBRARY_PATH directly
  * Document unit for Cache-Limit (bytes) (Closes: #234737)
  * Don't translate "Yes, do as I say!" in Chinese locales, because it can
    be difficult to input (Closes: #234886)

 -- Matt Zimmerman <mdz@debian.org>  Thu, 26 Feb 2004 17:08:14 -0800

apt (0.5.22) unstable; urgency=low

  * Updated French translation of man pages from Philippe Batailler
    <philippe.batailler@free.fr> (Closes: #203119)
  * Initialize StatusFile in debSystem (Closes: #229791)
  * Fix apt-get's suggests/recommends printing, which was skipping every
    other dependency due to both using GlobOr and incrementing the DepIterator
    (Closes: #229722)
  * Restore SIGINT/SIGQUIT handlers to their old values (rather than
    SIG_DFL) after invoking dpkg (Closes: #229854)
  * Updated Dutch translation of message catalog from cobaco
    <cobaco@linux.be> (Closes: #229601)
  * Catalan translation from Antoni Bella, Matt Bonner and Jordi Mallach
    (Closes: #230102)
  * Simplified Chinese translation of message catalog from "Carlos
    Z.F. Liu" <carlos_liu@yahoo.com> (Closes: #230960)
  * Replace SGML manpages with XML man pages from richard.bos@xs4all.nl
    (Closes: #230687)
  * Updated Spanish translation of man pages from Ruben Porras
    <nahoo82@telefonica.net> (Closes: #231539)
  * New Czech translation of message catalog from Miroslav Kure
    <kurem@upcase.inf.upol.cz> (Closes: #231921)

 -- Matt Zimmerman <mdz@debian.org>  Mon,  9 Feb 2004 12:44:54 -0800

apt (0.5.21) unstable; urgency=low

  * Patch from Eric Wong <normalperson@yhbt.net> to include apt18n.h after
    other headers to avoid breaking locale.h when setlocale() is defined
    as an empty macro.  This was not a problem on Debian, but broke
    compilation on Solaris. (Closes: #226509)
  * Updated French translation from Pierre Machard <pmachard@debian.org>
    (Closes: #226886)
  * Add colons to apt-get's "kept back"/"upgraded"/"downgraded" messages
    (Closes: #226813)
  * Fix typo in apt-cache(8) (Closes: #226351)
  * Clearer error message in place of "...has no available version, but
    exists in the database" (Closes: #212203)
  * Patch from Oliver Kurth <oku@masqmail.cx> to use AC_CACHE_VAL for
    GLIBC_VER to make cross-compilation easier (Closes: #221528)
  * Add example preferences file (Closes: #220799)
  * Updated Greek translation from Konstantinos Margaritis <markos@debian.org>
    (Closes: #227205)
  * Updated Spanish translation of man pages from Ruben Porras
    <nahoo82@telefonica.net> (Closes: #227729)

 -- Matt Zimmerman <mdz@debian.org>  Fri, 16 Jan 2004 10:54:39 -0800

apt (0.5.20) unstable; urgency=low

  * Fixed German translations of "Suggested" from Christian Garbs
    <debian@cgarbs.de> (Closes: #197960)
  * Add an "apt-cache madison" command with an output format similar to
    the katie tool of the same name (but less functionality)
  * Fix debSourcesIndex::Describe() to correctly say "Sources" rather than
    "Packages"

 -- Matt Zimmerman <mdz@debian.org>  Sat,  3 Jan 2004 23:42:50 -0800

apt (0.5.19) unstable; urgency=low

  * Fix Packages::Extensions support in apt-ftparchive generate
    (Closes: #225453)

 -- Matt Zimmerman <mdz@debian.org>  Sat,  3 Jan 2004 16:20:31 -0800

apt (0.5.18) unstable; urgency=low

  * New no_NO.po file from Tollef Fog Heen <tfheen@debian.org> to fix
    encoding problems (Closes: #225602)
  * Have "apt-ftparchive release" strip the leading path component from
    the checksum entries

 -- Matt Zimmerman <mdz@debian.org>  Fri,  2 Jan 2004 11:24:35 -0800

apt (0.5.17) unstable; urgency=low

  * Enable apt-ftparchive to generate Release files.  Hopefully this will
    make it easier for folks to secure their apt-able packages

 -- Matt Zimmerman <mdz@debian.org>  Fri, 26 Dec 2003 12:53:21 -0800

apt (0.5.16) unstable; urgency=low

  * po/de.po update from Michael Karcher <karcher@physik.fu-berlin.de>
    (Closes: #222560)
  * Update config.guess and config.sub from autotools-dev 20031007.1
  * Add knetbsd to buildlib/ostable (Closes: #212344)
  * Don't suggest apt-get -f install to correct broken build-deps; broken
    installed packages are rarely the cause (Closes: #220858)
  * Avoid clobbering configure.in if sed fails

 -- Matt Zimmerman <mdz@debian.org>  Wed, 24 Dec 2003 14:54:40 -0800

apt (0.5.15) unstable; urgency=low

  * Spanish man pages, patch from Ruben Porras <nahoo82@telefonica.net>
    (Closes: #195444)
    - apt.es.8 wasn't included in the patch, but was referenced.  Fetched
      version 1.3 from debian-doc cvs
    - Create doc/es/.cvsignore
  * Patch from Koblinger Egmont <egmont@uhulinux.hu> to fix
    pkgCache::PkgFileIterator::Label() to correctly refer to File->Label
    rather than File->Origin (Closes: #213311)
  * Add missing comma and space to German translation of "downgraded"
    (Closes: #213975)
  * Add missing comma in apt_preferences(5) (Closes: #215362)
  * Fix whitespace in French translation of "Yes, do as I say!", which
    made it tricky to type.  Thanks to Sylvain Pasche
    <sylvain.pasche@switzerland.org> (Closes: #217152)
  * Let apt-get build-dep try alternatives if the installed package
    doesn't meet version requirements (Closes: #214736)
  * Fix version display for recommends (Closes: #219900)
  * Use isatty rather than ttyname for checking if stdin is a terminal.
    isatty has the advantage of not requiring /proc under Linux, and thus
    Closes: #221728
  * Correctly implement -n as a synonym for --names-only (Closes: #224515)
  * Update apt-cache(8)
    - Document --installed
    - --recursive applies to both depends and rdepends
  * Japanese translation of documentation from Kurasawa Nozomu <nabetaro@slug.jp>
    (Closes: #186235)
  * Clarify documentation of --no-upgrade in apt-get(8) (Closes: #219743)
  * Clean up and simplify some of the suggests/recommends display in apt-get
  * Use cvs update -d in debian/rules cvs-build rather than just update
  * Pass --preserve-envvar PATH --preserve-envvar CCACHE_DIR to debuild.  apt
    takes a long time to build, and ccache helps

 -- Matt Zimmerman <mdz@debian.org>  Sat, 20 Dec 2003 16:34:30 -0800

apt (0.5.14) unstable; urgency=low

  * apt-get build-dep, when trying to skip over the remaining elements of
    an or-expression, would accidentally inherit the version requirements of a
    later item in the or-expression.  Fixed it.
  * Let apt-get build-dep try alternatives if the first dependency in an
    or-expression is not available
  * Add a Debug::BuildDeps to generate some trace output
  * Help apt-get build-dep produce more useful error messages
  * Process build-dependencies in forward rather than reverse order
  * Error out if an installed package is too new for a << or <=
    build-dependency
  * apt-get build-dep should now be able to handle almost any package with
    correct build-depends.  The primary exception is build-dependencies on
    virtual packages with more than one provider, and these are
    discouraged for automated processing (but still common,
    unfortunately).

 -- Matt Zimmerman <mdz@debian.org>  Tue, 23 Sep 2003 22:57:31 -0400

apt (0.5.13) unstable; urgency=medium

  * Document configuration file comment syntax in apt.conf(5)
    (Closes: #211262)
  * s/removed/installed/ in a comment in apt-get.cc
  * Move comment for ListParser::ParseDepends into the right place
  * Don't preserve ownership when copying config.guess and config.sub.
    This broke builds where the clean target was run with different
    privileges than the rest of the build (i.e., root) (Closes: #212183)
  * On second thought, don't copy config.guess and config.sub at all.  I'd
    rather they always match what is in CVS.

 -- Matt Zimmerman <mdz@debian.org>  Mon, 22 Sep 2003 10:28:17 -0400

apt (0.5.12) unstable; urgency=low

  * Exclude subdirectories named 'debian-installer' from the apt-cdrom
    search (Closes: #210485 -- release-critical)

 -- Matt Zimmerman <mdz@debian.org>  Thu, 11 Sep 2003 21:48:14 -0400

apt (0.5.11) unstable; urgency=low

  * Updated pt_BR translations from Andre Luis Lopes <andrelop@debian.org>
    (Closes: #208302)
  * In apt.conf(5), give the fully qualified name of Dir::Bin::Methods,
    rather than just "methods"
  * Add new nb and nn translations from Petter Reinholdtsen <pere@hungry.com>
  * Clean up reportbug script a bit, and extend it to distinguish between a
    configuration file not existing and the user declining to submit it with
    the report
  * Add #include <langinfo.h> to cmdline/apt-get.cc.  This apparently gets
    pulled in by something else with recent g++ and/or glibc, but is
    required when building on, e.g., stable
  * Patch from Koblinger Egmont <egmont@uhulinux.hu> to fix version
    comparisons with '~' (Closes: #205960)
  * Disable Russian translation until someone can review it
    (Closes: #207690)

 -- Matt Zimmerman <mdz@debian.org>  Wed, 10 Sep 2003 19:41:28 -0400

apt (0.5.10) unstable; urgency=low

  * Correct the section in apt_preferences(5) on interpreting priorities
    to show that zero is not a valid priority, and print a warning if such
    a pin is encountered in the preferences file (Closes: #204971)
  * Regenerate French man pages from sgml source (Closes: #205886)
  * Get self-tests compiling again, updated for latest library API
    and g++ 3.3
  * Add version comparison tests for #194327 and #205960
  * Fix error message in version test to output versions in the order in
    which they were compared when the reverse comparison fails
  * Reference the source package bug page rather than the one for the
    binary package 'apt' in the man pages (Closes: #205290)
  * Updated Polish po file from Marcin Owsiany <porridge@debian.org>
    (Closes: #205950)
  * Mention some of the available frontends in apt-get(8) (Closes: #205829)
  * Add apt-config to SEE ALSO section of apt-get (Closes: #205036)
  * Add missing "lang" attributes to refentry tags in French man pages
    (apt-cdrom, apt-extracttemplates, apt-sortpkgs)
  * Change upgraded/newly installed/not fully installed or removed
    messages to be consistent and somewhat shorter (some translations
    exceeded 80 characters even in the simplest case)
  * Make APT::Get::Show-Upgraded (aka apt-get -u) default to true.
  * Updates to Dutch translation from Bart Cornelis <cobaco@linux.be>
    (Closes: #207656)

 -- Matt Zimmerman <mdz@debian.org>  Sun, 31 Aug 2003 21:12:39 -0400

apt (0.5.9) unstable; urgency=low

  * Oh well, apt isn't going to make it into testing anytime soon due to
    new glibc and gcc deps, so we might as well fix more bugs
  * Fix typo in example ftp-archive.conf (Closes: #203295)
  * Mention default setting for --all-versions (Closes: #203298)
  * Patch from Otavio Salvador <otavio@debian.org> to have --version
    only print the version (and not usage as well) (Closes: #203418)
  * Patch from Otavio Salvador <otavio@debian.org> to switch from
    dh_installmanpages to dh_installman.  Fixes the problem where the
    pt_BR man page was installed in the wrong location (Closes: #194558)
  * Move the French apt-ftparchive man page into apt-utils where it
    belongs.  apt-utils Replaces: apt (<< 0.5.9)
  * Write records from "apt-cache show" using fwrite(3) rather than
    write(2), in case for some reason the entire record doesn't get
    written by a single write(2)
  * Add new French man pages to doc/fr/.cvsignore
  * Add freebsd to buildlib/ostable (Closes: #193430)
  * Avoid segfault if a package name is specified which consists
    entirely of characters which look like end tags ('+', '-')
    (Closes: #200425)
  * Patch from Otavio Salvador <otavio@debian.org> to avoid listing
    suggests/recommends for packages which are selected for installation
    at the same time as the package which suggests/recommends them
    (Closes: #200102)
  * Patch from Otavio Salvador <otavio@debian.org> to avoid listing
    suggests/recommends which are Provided by a package which is already
    installed (Closes: #200395)
  * Patch to update pt_BR man page for apt_preferences(5) from Andre Luis
    Lopes <andrelop@debian.org> (Closes: #202245)
  * Use nl_langinfo(YESEXPR) rather than comparing to the translated
    string "Y".  Closes: #200953 and should make the prompting generally
    more robust in the face of i18n.  In the particular case of #200953,
    it was being fooled because of signedness issues with toupper(3)
    (Closes: #194614)
  * apt Suggests: aptitude | synaptic | gnome-apt | wajig
    (Closes: #146667)
  * Clean up whitespace in translated strings in ru.po, which messed up
    indentation (some other translations probably have similar problems)
    (Closes: #194282)
  * Run ispell -h over the man page sources and fix a bunch of typos
  * Use debian/compat rather than DH_COMPAT
  * Update to debhelper compatibility level 3
    - remove ldconfig calls from debian/{postinst,postrm} as dh_makeshlibs
      will add them
    - echo 3 > debian/compat
    - Build-Depends: debhelper (>= 3)
  * Exclude '.#*' from cvs-build
  * Let the ftp method work with ftp servers which do not require a
    password (Closes: #199425)
  * Build-depend on debhelper >= 4.1.62, because we need the fix for
    #204731 in order for dh_installman to work correctly
    with our SGML man pages
  * Move dh_makeshlibs ahead of dh_installdeb so that its postinst
    fragments are properly substituted

 -- Matt Zimmerman <mdz@debian.org>  Sun, 10 Aug 2003 19:54:39 -0400

apt (0.5.8) unstable; urgency=medium

  * urgency=medium because the changes since 0.5.5.1 are pretty safe as
    far as core functionality, 0.5.5.1 survived unstable for 10 days, and
    I don't want to delay apt's progress into testing any further.  It's
    decidedly better than 0.5.4.
  * Clarify the meaning of the only-source option in apt-get(8)
    (Closes: #177258)
  * Updated French man pages from Philippe Batailler
    <philippe.batailler@free.fr> (Closes: #182194)
  * Give a warning if an illegal type abbreviation is used when looking up a
    configuration item (Closes: #168453)
  * Improve build-depends handling of virtual packages even further, so that
    it will now also try to satisfy build-depends on virtual packages if they
    are not installed.  Note that this only works if there is only one
    package providing the virtual package, as in other cases (Closes: #165404)
  * Update config.guess and config.sub from autotools-dev 20030717.1
  * Tweak SGML in apt-extracttemplates.1.sgml so that literal '>' doesn't end
    up in output
  * Document SrcDirectory in apt-ftparchive.1.sgml (Closes: #156370)
  * Support TMPDIR in apt-extracttemplates (Closes: #191656)
  * Fix ru.po to use a capital letter for the translation of 'Y' so that
    YnPrompt works correctly (Closes: #200953).  No other translations seem
    to have this problem
  * Regenerate POT file and sync .po files
  * Only try to clear stdin if it is a tty, to avoid looping if there is
    lots of stuff (perhaps an infinite amount) to read (Closes: #192228)

 -- Matt Zimmerman <mdz@debian.org>  Fri, 25 Jul 2003 20:21:53 -0400

apt (0.5.7) unstable; urgency=low

  * Update control file to match overrides (apt priority important,
    libapt-pkg-dev section libdevel)
  * Silence the essential packages check if we are only downloading
    archives and not changing the system (Closes: #190862)
  * Skip version check if a build-dependency is provided by an installed package
    (Closes: #126938)
  * Have apt-cache show exit with an error if it cannot find any of the
    specified packages (Closes: #101490)

 -- Matt Zimmerman <mdz@debian.org>  Mon, 21 Jul 2003 23:43:24 -0400

apt (0.5.6) unstable; urgency=low

  * Adam Heath <doogie@debian.org>
    - Fix segfault when handling /etc/apt/preferences.  Closes: #192409.
  * Matt Zimmerman <mdz@debian.org>
    - Clean up some string handling, patch from Peter Lundkvist
      <p.lundkvist@telia.com> (Closes: #192225)
    - Don't fall off the end of the buffer when comparing versions.
      Patch from Koblinger Egmont <egmont@uhulinux.hu> (Closes: #194327)
    - Minor fixes to apt-ftparchive(1) (Closes: #118156)
    - Fix typo in apt-ftparchive help text (Closes: #119072)
    - More typos in apt-ftparchive help text (Closes: #190936)
    - Update config.guess, config.sub to latest versions
    - Modify the description for apt-utils to reflect the fact that it is not
      (any longer) infrequently used (Closes: #138045)
    - Make setup script for dselect method more explicit about
      overwriting sources.list (Closes: #151727)
    - Fix typo in apt-cache(8) (Closes: #161243)
    - Remove duplicate 'showpkg' from synopsis on apt-cache(8)
      (Closes: #175611)
    - Document in apt-get(8) the meaning of the '*' in ShowList, which is that
      the package is being purged (Closes: #182369)
    - Fix extra "/" character in apt.conf(5) (Closes: #185545)
    - Fix typo in tar error message (Closes: #191424)
    - Clarify description of 'search' on apt-cache(8) (Closes: #192216)
    - Fix incorrect path for 'partial' directory on apt-get(8)
      (Closes: #192933)
    - Fixes to pt_BR translation from Andre Luis Lopes <andrelop@ig.com.br>
      (Closes: #196669)
    - Updated apt_preferences(5) man page with many corrections and
      clarifications from Thomas Hood <jdthood@yahoo.co.uk>
      (Closes: #193336)
    - Fix SGML validation errors in apt-cache.8.sgml introduced in 0.5.5 or so
    - Add a simple example to apt-ftparchive(1) (Closes: #95257)
    - Add bug script for collecting configuration info (Closes: #176482)

 -- Matt Zimmerman <mdz@debian.org>  Mon, 21 Jul 2003 01:59:43 -0400

apt (0.5.5.1) unstable; urgency=low

  * Move the target of the example docs from doc to binary.  Closes:
    #192331
  * Fix api breakage that broke apt-ftparchive and apt-cache dumpavail, by
    backing out change that incorretly attempted to handle Package sections
    larger than 32k.  Closes: #192373
  * Fix never-ending loop with apt-get install -V.  Closes: #192355.

 -- Adam Heath <doogie@debian.org>  Mon, 19 May 2003 12:30:16 -0500

apt (0.5.5) unstable; urgency=low

  * New deb version compare function, that has no integer limits, and
    supports pre-versions using ~.  Code ported from dpkg.
  * Fix handling of [!arch] for build-dependencies. Closes: #88798, #149595
  * Fix handling of build-deps on unknown packages. Closes: #88664, #153307
  * "apt-get --arch-only build-dep" to install only architecture-
    dependent build dependencies. Bump minor shared lib number to reflect
    small change in BuildDepend API.
  * APT::Build-Essential configuration option (defaults to "build-essential")
    so that "apt-get build-dep" will ensure build essential packages are
    installed prior to installing other build-dependencies. Closes: #148879
  * LD_LIBRARY_PATH thing. Closes: #109430, #147529
  * /usr/doc reference in postinst. Closes: #126189
  * Doc updates. Closes: #120689
  * Possible apt-cache segfault. Closes: #120311, #118431, #117915, #135295,
          #131062, #136749
  * Print special message for EAI_AGAIN. Closes: #131397
  * libapt-pkg-dev needs to bring in the apt-inst library if linking
    is to work. Closes: #133943
  * Typos, Doc Stuff. Closes: #132772, #129970, #123642, #114892, #113786,
         #109591, #105920, #103678, #139752, #138186, #138054, #138050,
	 #139994, #142955, #151654, #151834, #147611, #154268, #173971
  * Fix possibility for tag file parsing to fail in some unlikely situations.
    Closes: #139328
  * Use std C++ names for some header files. Closes: #128741
  * Do not check for free space if --no-download. Closes: #117856
  * Actually implement or group handling for 'upgrade'. Closes: #133950
  * "Internal Error, Couldn't configure pre-depend" is not actually an
    internal error, it is a packaging error and now it says so, and
    pinpoints the problem dependency. Closes: #155621
  * Allows failure to write to a pipe for post-invoke stuff. Closes: #89830
  * Use usr/share/doc for dhelp. Closes: #115701
  * --print-uris works with 'update'. Closes: #57070
  * Options Dpkg::MaxArgs,Dpkg::MaxArgBytes to allow a much longer dpkg
    command line.
  * Fixed 2 little OR group bugs, thanks to Yann Dirson. Closes: #143995,
    #142298
  * Allow an uninstalled package to be marked for removal on an install
    line (meaning not to automatically install it), also fix some dodgy
    handling of protected packages. Closes: #92287, #116011
  * Fix errant prefix matching in version selection. Closes: #105968
  * Ensure that all files needed to run APT as a user are readable and
    ignore roots umask for these files. Closes: #108801
  * Support larger config spaces. Closes: #111914
  * 'apt-get update' no longer does 'Building Dependency Tree'.
  * When matching regexs allways print a message. Change regex activation
    charset. Closes: #147817
  * Don't die if lines in sources.list are too long. Closes: #146846
  * Show file name on apt-extracttemplate error messges. Closes: #151835
  * i18n gettext stuff, based on work from Michael Piefel: Closes: #95933
  * Some highly unlikely memory faults. Closes: #155842
  * C++ stuff for G++3.2. Closes: #162617, #165515,
  * apt-config dumps sends to stdout not stderr now.  Closes: #146294
  * Fix segfault in FindAny when /i is used, and there is no default.
    Closes: #165891
  * Add s390x to archtable.  Closese: #160992.
  * Update config.sub/config.guess in cvs, and add support to debian/rules
    to update them from /usr/share/misc if they exist.  Closes: #155014
  * Remove 'Sorry' from messages.  Closes: #148824.
  * Change wording of 'additional disk space usage' message.  Closes:
    #135021.
  * apt-extracttemplates now prepends the package name when extracting
    files.  Closes: #132776
  * Add -n synonym for --names-only for apt-cache.  Closes: #130689
  * Display both current version and new version in apt-get -s.  Closes:
    #92358
  * Add an options and timeout config item to ssh/rsh.  Closes: #90654
  * libapt-pkg-dev now depends on apt-utils.  Closes: #133942.
  * Change verbose logging output of apt-ftparchive to go to stderr,
    instead of stdout.  Also, errors that occur no longer go to stdout,
    but stderr.  Closes: #161592
  * Test for timegm in configure.  Closes: #165516.
  * s/st_mtime/mtime/ on our local stat structure in apt-ftparchive, to
    support compliation on platforms where st_mtime is a macro.  Closes:
    #165518
  * Check the currently mounted cdrom, to see if it's the one we are
    interested in.  Closes: #154602
  * Refer to reportbug instead of bug in the man pages. Closes: #173745
  * Link apt-inst to apt-pkg. Closes: #175055
  * New apt_preferences man page from Thomas Hood, Susan Kleinmann,
    and others.
  * Fix > 300 col screen segfault. Closes: #176052
  * Rebuild with gcc-3.2. Closes: #177752, #178008.
  * Fix build-dep handling of | dependencies.
    Closes: #98640, #145997, #158896, #172901
  * Double default value of APT::Cache-Limit, until such time as it
    can be made more dynamic.  Closes: #178623.
  * Report uris with '.gz' when there are errors.  Closes: #178435.
  * When installing build-deps, make sure the new version will
    satisfy build requirements. Closes: #178121
  * Split offline and guide documentation into apt-doc.  This was done so
    that binary-arch builds do not require documention deps.  Note, that 
    apt-doc is not installed on upgrades.
  * Use doc-base, instead of dhelp directly.  Closes: #110389
  * Change http message 'Waiting for file' to 'Waiting for headers'.
    Closes: #178537
  * Remove trailing lines on package lists in apt-get.  Closes: #178736.
  * Fix origin pins for file:// uris.  Closes: #189014.
  * Apply typo and syntax patch from bug to apt-cache.8.sgml.  Closes:
    #155194
  * s/dpkg-preconfig/dpkg-preconfigure/ in examples/configure-index.
    Closes: #153734.
  * Fix some typos in the apt-get manual.  Closes: #163932.
  * Apply patch from bug, to change frozen to testing, and then do it
    everywhere else.  Closes: #165085.
  * Update es.po.  Closes: #183111.
  * Add pt_BR translation of apt_preferences(5).  Also, build fr manpages.
    Closes: #183904.
  * Add a vcg command to apt-cache, similiar to dotty.  Closes: #150512.
  * Add option to apt-get to show versions of packages being
    upgraded/installed.
  * Be quiet in apt.post{inst,rm}.  Closes: #70685.
  * apt-get now prints out suggested and recommended packages.  Closes:
    #54982.
  * Insert some newlines in the cdrom change media message.  Closes:
    #154601.
  * Add a rdepends command to apt-cache.  Closes: #159864.
  * When building the dpkg command line, allow for 8192 chars to be used,
    instead of only 1024.
  * APT::Immediate-Configure had inverted semantics(false meant it was
    enabled).  Closes: #173619.
  * Fix status file parser so that if a record is larger than 32k, the
    buffer size will be doubled, and the read attempted again.  Closes:
    #174945.

 -- Adam Heath <doogie@debian.org>  Sun, 27 Apr 2003 01:23:12 -0500

apt (0.5.4) unstable; urgency=low

  * M68k config.guess patch. Closes: #88913
  * Bi-yearly test on OpenBSD and Solaris
  * Doc updates. Closes: #89121, #89854, #99671, #98353, #95823, #93057,
          #97520, #102867, #101071, #102421, #101565, #98272, #106914,
          #105606, #105377
  * Various cosmetic code updates. Closes: #89066, #89066, #89152
  * Add "pre-auto" as an option for DSelect::Clean (run autoclean after
    update).
  * More patches from Alfredo for Vendors and more SHA-1 stuff
  * Fix for AJ's 'desire to remove perl-5.005' and possibly other
    similar situations. Closes: #56708, #59432
  * no_proxy and ftp. Closes: #89671
  * Philippe Batailler's man page patches.
  * Fix for display bug. Closes: #92033, #93652, #98468
  * Use more than 16bits for the dep ID. Some people ran out..
    Closes: #103020, #97809, #102951, #99974, #107362, #107395, #107362,
            #106911, #107395, #108968
  * Reordered some things to make dante and FTP happier. Closes: #92757
  * James R. Van Zandt's guide.sgml updates. Closes: #90027
  * apt-ftparchive copes with no uncompressed package files + contents.
  * French man pages from philippe batailler - well sort of. They
    don't build yet..
  * run-parts. Closes: #94286
  * 'apt-cache policy' preferences debug tool.
  * Whatever. Closes: #89762
  * libstdc++ and HURD. Closes: #92025
  * More apt-utils verbage. Closes: #86954
  * Fliped comparision operator. Closes: #94618
  * Used the right copyright file. Closes: #65691
  * Randolph's G++3 patches.
  * Fixed no_proxy tokanizing. Closes: #100046
  * Strip Config-Version when copying status to available. Closes: #97520
  * Segfault with missing source files. Closes: #100325
  * EINTR check. Closes: #102293
  * Various changes to the locking metholodgy for --print-uris.
    Closes: #100590
  * Lame LD_LIBRARY_PATH thing. Closes: #98928
  * apt-cache search searchs provide names too now. Closes: #98695
  * Checksum and long lines problem. Closes: #106591
  * .aptignr and empty files are just a warning. Closes: #97364

 -- Jason Gunthorpe <jgg@debian.org>  Sat, 18 Aug 2001 17:21:59 -0500

apt (0.5.3) unstable; urgency=low

  * JoeyH's dpkg::preconfig not working. Closes: #88675
  * Fixed apt override disparity
  * Alfredo's SHA-1 and related patches

 -- Jason Gunthorpe <jgg@debian.org>  Sun,  4 Mar 2001 15:39:43 -0700

apt (0.5.2) unstable; urgency=low

  * Fixed mention of /usr/doc in the long description
  * JoeyH's downgrade bug -- don't use 0.5.1
  * Doc bug. Closes: #88538
  * Fault in building release strings. Closes: #88533

 -- Jason Gunthorpe <jgg@debian.org>  Sun,  4 Mar 2001 15:39:43 -0700

apt (0.5.1) unstable; urgency=low

  * Fixed #82894 again, or should be and.
  * Process the option string right. Closes: #86921
  * Don't eat the last command for pipes. Closes: #86923
  * Ignore .* for configuration directory processing. Closes: #86923
  * Alfredo's no_proxy patch
  * Documentation fixes. Closes: #87091
  * JoeyH's double slash bug. Closes: #87266
  * Unintitialized buffer and apt-ftparchive contents generation.
     Closes: #87612
  * Build-deps on virtual packages. Closes: #87639
  * Fixes glibc/libstdc++ symbol dependencies by including glibc and
    libstdc++ version info in the library soname and in the package
    provides. Closes: #87426
  * Updated soname version to 0.3.2
  * apt-extracttemplates moved from debconf into apt-utils
  * s390 archtable entry. Closes: #88232
  * Dan's segfault
  * Some instances where the status file can source a package in a
    non-sensical way. Closes: #87390
  * Work better if there are duplicate sources.list entries.
  * Fixed the resetting of Dir with "dir {};". Closes: #87323

 -- Randolph Chung <tausq@debian.org>  Sat, 3 Mar 2001 15:37:38 -0700

apt (0.5.0) unstable; urgency=low

  * Fixed an obscure bug with missing final double new lines in
    package files
  * Changed the apt-cdrom index copy routine to use the new section
    rewriter
  * Added a package file sorter, apt-sortpkgs
  * Parse obsolete Optional dependencies.
  * Added Ben's rsh method. Closes: #57794
  * Added IPv6 FTP support and better DNS rotation support.
  * Include the server IP in error messages when using a DNS rotation.
    Closes: #64895
  * Made most of the byte counters into doubles to prevent 32bit overflow.
    Closes: #65349
  * HTTP Authorization. Closes: #61158
  * Ability to parse and return source index build depends from Randolph.
  * new 'apt-get build-dep' command from Randolph. Closes: #63982
  * Added apt-ftparchive the all dancing all singing FTP archive
    maintinance program
  * Allow version specifications with =1.2.4-3 and /2.2 or /stable postfixes
    in apt-get.
  * Removed useless internal cruft including the xstatus file.
  * Fixed config parser bugs. Closes: #67848, #71108
  * Brain Damanged apt-get config options changed, does not change the command
    line interface, except to allow --enable-* to undo a configuration
    option:
      No-Remove -> Remove
      No-Download -> Download
      No-Upgrade -> Upgrade
  * Made this fix configable (DSelect::CheckDir) and default to disabled:
     * No remove prompt if the archives dir has not changed. Closes: #55709
    Because it is stupid in the case where no files were downloaded due to
    a resumed-aborted install, or a full cache! Closes: #65952
  * Obscure divide by zero problem. Closes: #64394
  * Update sizetable for mips. Closes: #62288
  * Fixed a bug with passive FTP connections
  * Has sizetable entry for sparc64. Closes: #64869
  * Escape special characters in the ::Label section of the cdroms.lst
  * Created apt-utils and python-apt packages
  * Due to the new policy engine, the available file may contain entries
    from the status file. These are generated if the package is not obsolete
    but the policy engine prohibits using the version from the package files.
    They can be identified by the lack of a Filename field.
  * The new policy engine. Closes: #66509, #66944, #45122, #45094, #40006,
    #36223, #33468, #22551
  * Fixed deb-src line for non-us. Closes: #71501, #71601
  * Fixes for G++ 2.96, s/friend/friend class/
  * Fixed mis doc of APT::Get::Fix-Missing. Closes: #69269
  * Confirmed fix for missing new line problem. Closes: #69386
  * Fixed up dhelp files. Closes: #71312
  * Added some notes about dselect and offline usage. Closes: #66473, #38316
  * Lock files on read only file systems are ignored w/ warning.
    Closes: #61701
  * apt-get update foo now gives an error! Closes: #42891
  * Added test for shlibs on hurd. Closes: #71499
  * Clarified apt-cache document. Closes: #71934
  * DocBook SGML man pages and some improvements in the text..
  * sigwinch thing. Closes: #72382
  * Caching can be turned off by setting the cache file names blank.
  * Ignores arches it does not know about when autocleaning. Closes: #72862
  * New function in apt-config to return dirs, files, bools and integers.
  * Fixed an odd litle bug in MarkInstall and fixed it up to handle
    complex cases involving OR groups and provides.
    68754 describes confusing messages which are the result of this..
    Closes: #63149, #69394, #68754, #77683, #66806, #81486, #78712
  * Speeling mistake and return code for the 'wicked' resolver error
    Closes: #72621, #75226, #77464
  * Solved unable to upgrade libc6 from potato to woody due to 3 package
    libc6 dependency loop problem.
  * Leading sources.list spaces. Closes: #76010
  * Removed a possible infinite loop while processing installations.
  * Man page updates. Closes: #75411, #75560, #64292, #78469
  * ReduceSourceList bug. Closes: #76027
  * --only-source option. Closes: #76320
  * Typos. Closes: #77812, #77999
  * Different status messages. Closes: #76652, #78353
  * /etc/apt/apt.conf.d/ directory for Joey and Matt and pipe protocol 2
  * OS detection an support for the new pseduo standard of os-arch for the
    Architecture string. Also uses regexing.. Closes: #39227, #72349
  * Various i18n stuff. Note that this still needs some i18n wizard
    to do the last gettextization right. Closes: #62386
  * Fixed a problem with some odd http servers/proxies that did not return
    the content size in the header. Closes: #79878, #44379
  * Little acquire bugs. Closes: #77029, #55820
  * _POSIX_THREADS may not be defined to anything, just defined..
    Closes: #78996
  * Spelling of Ignore-Hold correctly. Closes: #78042
  * Unlock the dpkg db if in download only mode. Closes: #84851
  * Brendan O'Dea's dselect admindir stuff. Closes: #62811
  * Patch from BenC. Closes: #80810
  * Single output of some names in lists. Closes: #80498, #43286
  * Nice message for people who can't read syserror output. Closes: #84734
  * OR search function. Closes: #82894
  * User's guide updates. Closes: #82469
  * The AJ/JoeyH var/state to var/lib transition patch. Closes: #59094
  * Various CD bugs, again thanks to Greenbush
    Closes: #80946, #76547, #71810, #70049, #69482
  * Using potato debhelper. Closes: #57977
  * I cannot self-terminate. Closes: #74928

 -- Jason Gunthorpe <jgg@debian.org>  Wed, 21 Feb 2001 00:39:15 -0500

apt (0.3.19) frozen unstable; urgency=low

  * Updates to apt-cdrom to support integrated non-us nicely, thanks to
    Paul Wade.
  * Fixed that apt-get/cdrom deadlock thing. Closes: #59853, #62945, #61976
  * Fixed hardcoded path. Closes: #59743
  * Fixed Jay's relative path bug
  * Allowed source only CDs. Closes: #58952
  * Space check is supressed if --print-uris is given. Closes: #58965
  * Clarified the documenation examples for non-us. Closes: #58646
  * Typo in the package description. Closes: #60230
  * Man Page typo. Closes: #60347
  * Typo in Algorithms.cc. Closes: #63577
  * Evil dotty function in apt-cache for generating dependency graphs
    with the as-yet-unpackaged GraphVis.
  * Appears to have been fixed in Janurary.. Closes: #57981
  * New config.guess/sub for the new archs. Closes: #60874
  * Fixed error reporting for certain kinds of resolution failures.
    Closes: #61327
  * Made autoclean respect 'q' settings. Closes: #63023
  * Fixed up the example sources.list. Closes: #63676
  * Added DPkg::FlushSTDIN to control the flushing of stdin before
    forking dpkg. Closes: #63991

 -- Ben Gertzfield <che@debian.org>  Fri, 12 May 2000 21:10:54 -0700

apt (0.3.18) frozen unstable; urgency=low

  * Changes in the postinst script. Closes: #56855, #57237
  * Fixed bashism. Closes: #57216, #57335
  * Doc updates. Closes: #57772, #57069, #57331, #57833, #57896

 -- Ben Gertzfield <che@debian.org>  Sun, 13 Feb 2000 01:52:31 -0800

apt (0.3.17) unstable; urgency=low

  * RFC 2732 usage for CDROM URIs and fixes to apt-cdrom
  * Fixed the configuration parser to not blow up if ; is in the config
    string
  * Applied visual patch to dselect install script . Closes #55214
  * Included the configure-index example
  * Minimal CD swaps
  * Library soname has increased
  * Fixed default sources.list to have correct URLs for potato when it
    becomes stable
  * Added a message about erasing sources.list to dselect setup script
    Closes: #55755
  * No remove prompt if the archives dir has not changed. Closes: #55709
  * Fixed inclusion of 2nd sample config file. Closes: #55374
  * Made file mtimes of 0 not confuse the methods If-Modifed-Since check.
    Closes: #55991

 -- Ben Gertzfield <che@debian.org>  Mon, 31 Jan 2000 12:12:40 -0800

apt (0.3.16) unstable; urgency=low

  * Made --no-download work. Closes: #52993
  * Now compiles on OpenBSD, Solaris and HP-UX
  * Clarify segfault errors
  * More debhelper fixes. Closes: #52662, #54566, #52090, #53531, #54769
  * Fix for Joel's discovery of glibc removal behavoir.
  * Fix for Ben Collins file: uri from slink upgrade.
  * Fixed resume code in FTP. Closes: #54323
  * Take more precautions to prevent the corruption Joey Hess saw.
  * Fixed --no-list-cleanup
  * RFC 2732 URI parsing ([] for hostnames).
  * Typo in apt-cache man page. Closes: #54949

 -- Ben Gertzfield <che@debian.org>  Fri, 14 Jan 2000 08:04:15 -0800

apt (0.3.15) unstable; urgency=low

  * Added DSelect::WaitAfterDownload Closes: #49549
  * Fixed cast error in byteswap macro and supporting code. Closes: #50093
  * Fixed buffer overflow for wide terminal sizes. Closes: #50295
  * Made -s and clean not do anything. Closes: #50238
  * Problem with Protected packages and the new OR code.
  * /usr/share/doc stuff. Closes: #51017, #50228, #51141
  * Remove doesn't require a package to be installable. Closes: #51175
  * FTP proxy touch ups in the mabn page. Closes: #51315, #51314

 -- Ben Gertzfield <che@debian.org>  Sat,  4 Dec 1999 21:17:24 -0800

apt (0.3.14) unstable; urgency=low

  * Fix Perl or group pre-depends thing Closes: #46091, #46096, #46233, #45901
  * Fix handling of dpkg's conversions from < -> <= Closes: #46094, #47088
  * Make unparsable priorities non-fatal Closes: #46266, #46267, #46293, #46298
  * Fix handling of '/' for the dist name. Closes: #43830, #45640, #45692
  * Fixed 'Method gave a blank filename' error from IMS queries onto CDs.
    Closes: #45034, #45695, #46537
  * Made OR group handling in the problem resolver more elaborate. Closes: #45646
  * Added APT::Clean-Installed option. Closes: #45973
  * Moves the free space check to after the calculated size is printed.
    Closes: #46639, #47498
  * mipsel arch Closes: #47614
  * Beautified URI printing to not include passwords Closes: #46857
  * Fixed little problem with --no-download Closes: #47557
  * Tweaked Dselect 'update' script to re-gen the avail file even in the
    event of a failure Closes: #47112
  * Retries for source archives too Closes: #47529
  * Unmounts CDROMs iff it mounted them Closes: #45299
  * Checks for the partial directories before doing downloads Closes: #47392
  * no_proxy environment variable (http only!) Closes: #43476
  * apt-cache showsrc Closes: #45799
  * De-Refs Single Pure virtual packages. Closes: #42437, #43555
  * Regexs for install. Closes: #35304, #38835
  * Dependency reports now show OR group relations
  * Re-Install feature. Cloes: #46961, #37393, #38919
  * Locks archive directory on clean (woops)
  * Remove is not 'sticky'. Closes: #48392
  * Slightly more accurate 'can not find package' message. Closes: #48311
  * --trivial-only and --no-remove. Closes: #48518
  * Increased the cache size. Closes: #47648
  * Comment woopsie. Closes: #48789
  * Removes existing links when linking sources. Closes: #48775
  * Problem resolver does not install all virtual packages. Closes: #48591, #49252
  * Clearer usage message about 'source' Closes: #48858
  * Immediate configure internal error Closes: #49062, #48884

 -- Ben Gertzfield <che@debian.org>  Sun,  7 Nov 1999 20:21:25 -0800

apt (0.3.13) unstable; urgency=low

  * Fix timestamp miss in FTP. Closes: #44363
  * Fix sorting of Kept packages. Closes: #44377
  * Fix Segfault for dselect-upgrade. Closes: #44436
  * Fix handling of '/' for the dist name. Closes #43830
  * Added APT::Get::Diff-Only and Tar-Only options. Closes #44384
  * Add commented-out deb-src URI to default sources.list file.

 -- Ben Gertzfield <che@debian.org>  Sun, 19 Sep 1999 18:54:20 -0700

apt (0.3.12) unstable; urgency=low

  * Fix for typo in the dhelp index. Closes: #40377
  * Multiple media swap support
  * Purge support. Closes: #33291, #40694
  * Better handling of - remove notation. Closes: #41024
  * Purge support. Closes: #33291, #40694
  * Error code on failed update. Closes: #41053
  * apt-cdrom adds entries for source directories. Closes: #41231
  * Sorts the output of any list. Closes: #41107
  * Fixes the looping problem. Closes: #41784, #42414, #44022
  * Fixes the CRC mechanism to lowercase all strings. Closes: #41839
  * More checks to keep the display sane. Particularly when fail-over is
    used with local mirrors and CD-Roms. Closes: #42127, #43130, #43668
  * PThread lockup problem on certain sparc/m68k. Closes: #40628
  * apt-cdrom understands .gz Package files too. Closes: #42779
  * Spelling error in dselect method description. Closes: #43251
  * Added security to the default source list. Closes: #43356

 -- Ben Gertzfield <che@debian.org>  Fri,  3 Sep 1999 09:04:28 -0700

apt (0.3.11) unstable; urgency=low

  * Fix for mis-parsed file: URIs. Closes: #40373, #40366, #40230
  * Fix for properly upgrading the system from perl 5.004 to 5.005

 -- Ben Gertzfield <che@debian.org>  Mon, 28 Jun 1999 21:06:44 -0700

apt (0.3.9) unstable; urgency=low

  * Spelling error in cachefile.cc. Closes: #39885
  * Trailing slash in dselect install if you try to use the
    default config file. Closes: #40011
  * Simulate works for autoclean. Closes: #39141
  * Fixed spelling errors. Closes: #39673
  * Changed url parsing a bit. Closes: #40070, #40069
  * Version 0.3.8 will be for slink/hamm (GNU libc 2).

 -- Ben Gertzfield <che@debian.org>  Thu, 24 Jun 1999 18:02:52 -0700

apt (0.3.7) unstable; urgency=low

  * Fixed missing text in the apt-get(8) page. Closes: #37596
  * Made --simulate and friends work with apt-get source. Closes: #37597, #37656
  * Fixed inclusion of man pages in the -doc/-dev package. Closes: #37633, #38651
  * Fixed handling of the -q option with not-entirely integer arguments
    Closes: #37499
  * Man page typo Closes: #37762
  * Fixed parsing of the Source: line. Closes: #37679
  * Dpkg/dpkg-hurd source bug. Closes: #38004, #38032
  * Added a check for an empty cache directory. Closes: #37963
  * Return a failure code if -d is given and packages fail to download.
    Closes: #38127
  * Arranged for an ftp proxy specifing an http server to work. See the
    important note in the sources.list man page.
  * Accounted for resumed files in the cps calculation. Closes: #36787
  * Deal with duplicate same version different packages. Closes: #30237
  * Added --no-download. Closes: #38095
  * Order of apt-cdrom dist detection. Closes: #38139
  * Fix apt-cdrom chop handling and missing lines. Closes: #37276
  * IPv6 http support
  * Suggests dpkg-dev for apt-get source. Closes: #38158
  * Fixed typo in apt-get help. Closes: #38712
  * Improved the error message in the case of broken held package. Closes: #38777
  * Fixed handling of MD5 failures
  * Documented list notation Closes: #39008
  * Change the 'b' to 'B'. Closes: #39007

 -- Ben Gertzfield <che@debian.org>  Sun, 20 Jun 1999 18:36:20 -0700

apt (0.3.6) unstable; urgency=low

  * Note that 0.3.5 never made it out the door..
  * Fix for apt-cdrom and unusual disk label locations. Closes: #35571
  * Made APT print numbers in decimal. Closes: #35617, #37319
  * Buffer munching fix for FTP. Closes: #35868
  * Typo in sample config file. Closes: #35907
  * Fixed whitespace in version compares. Closes: #35968, #36283, #37051
  * Changed installed size counter to only count unpacked packages.
    Closes: #36201
  * apt-get source support. Closes: #23934, #27190
  * Renames .debs that fail MD5 checking, provides automatic corruption
    recovery. Closes: #35931
  * Fixed autoconf verison. Closes: #37305
  * Random Segfaulting. Closes: #37312, #37530
  * Fixed apt-cache man page. Closes: #36904
  * Added a newline to apt-cache showpkg. Closes: #36903

 -- Ben Gertzfield <che@debian.org>  Wed, 12 May 1999 09:18:49 -0700

apt (0.3.4) unstable; urgency=low

  * Release for Ben while he is out of town.
  * Checked the size of partial files. Closes: #33705
  * apt-get should not print progress on non-tty. Closes: #34944
  * s/guide.text.gz/users-guide.txt.gz/ debian/control: Closes: #35207
  * Applied cdrom patches from Torsten.  Closes: #35140, #35141
  * smbmounted cdrom fix. Closes: #35470
  * Changed ie to eg.  Closes: #35196

 -- Adam Heath <doogie@debian.org>  Sun,  4 Apr 1999 18:26:44 -0500

apt (0.3.3) unstable; urgency=low

  * Fixes bug with file:/ URIs and multi-CD handling. Closes: #34923

 -- Ben Gertzfield <che@debian.org>  Tue, 23 Mar 1999 12:15:44 -0800

apt (0.3.2) unstable; urgency=low

  * Major release into unstable of v3
  * These bugs have been fixed, explanations are in the bug system, read
    the man pages as well..
    Closes: #21113, #22507, #22675, #22836, #22892, #32883, #33006, #34121,
    	    #23984, #24685, #24799, #25001, #25019, #34223, #34296, #34355,
	    #24021, #25022, #25026, #25104, #25176, #31557, #31691, #31853,
    	    #25458, #26019, #26433, #26592, #26670, #27100, #27100, #27601,
    	    #28184, #28391, #28778, #29293, #29351, #27841, #28172, #30260,
    	    #29382, #29441, #29903, #29920, #29983, #30027, #30076, #30112,
    	    #31009, #31155, #31381, #31883, #32140, #32395, #32584. #34465,
    	    #30383, #30441, #30472, #30643, #30827, #30324, #36425, #34596

 -- Ben Gertzfield <che@debian.org>  Mon, 15 Mar 1999 19:14:25 -0800

apt (0.3.1) experimental; urgency=low

  * Minor release of cvs version.
  * Added virtual package libapt-pkgx.x

 -- Mitch Blevins <mblevin@debian.org>  Wed, 10 Mar 1999 07:52:44 -0500

apt (0.3.0) experimental; urgency=low

  * New experimental version.

 -- Ben Gertzfield <che@debian.org>  Tue, 15 Dec 1998 12:53:21 -0800

apt (0.1.9) frozen unstable; urgency=low

  * Return to the wacky numbering for when we build 0.1.8 for hamm
  * Important bug related to APT on the Alpha fixed
  * apt-get dist-upgrade problems fixed
  * tiny patch for http method to fix an endless loop
  * nice fix from /usr/doc/lintian/ to remove rpath nastiness from
    libtool and add proper shared lib dependancies
  * now dh_shlibdeps is called with LD_LIBRARY_PATH=debian/tmp/usr/lib
    in case an old libpkg is installed while building APT to prevent
    spurious dependancies

 -- Ben Gertzfield <che@debian.org>  Thu,  5 Nov 1998 17:43:25 -0800

apt (0.1.7) unstable; urgency=low

  * New build with libstdc++2.9.
  * Various fixes; read the Changelog.

 -- Ben Gertzfield <che@debian.org>  Thu, 15 Oct 1998 18:29:18 -0700

apt (0.1.6) unstable; urgency=low

  * Various fixes in the FTP method for error checking. Fixes: #26188.
  * Spelling corrections in dselect method. Fixes: #25884
  * Fixes for compilation on alpha/ppc. Fixes: #25313, #26108.
  * No more bo releases: we're using a normal numbering system now.

 -- Ben Gertzfield <che@debian.org>  Tue,  8 Sep 1998 19:27:13 -0700

apt (0.1.5) unstable; urgency=low

  * Changed sources.list to point to 'unstable' by default, as
    'frozen' no longer exists!

 -- Ben Gertzfield <che@debian.org>  Thu, 23 Jul 1998 22:00:18 -0700

apt (0.1.3) unstable; urgency=low

  * New upstreamish version.
  * ftp method rewritten in C. Removes dependancies on all perl/perl
    related modules. This fixes many of the ftp method bugs.

 -- Ben Gertzfield <che@debian.org>  Thu, 16 Jul 1998 22:19:00 -0700

apt (0.1.1) unstable; urgency=low

  * Release for unstable.

 -- Ben Gertzfield <che@debian.org>  Tue, 30 Jun 1998 20:48:30 -0700

apt (0.1) unstable; urgency=low

  * Kludge to fix problem in libnet-perl with illegal anonymous
    FTP passwords.
  * Moved to unstable; apt is in a useable state now.
  * Fixed version numbering. From now on, numbering will be:
    0.1 (no actual release) -> 0.1.0bo (release for libc5) ->
    0.1.1 (release for unstable). Thanks, Manoj.

 -- Ben Gertzfield <che@debian.org>  Tue, 30 Jun 1998 20:40:58 -0700

apt (0.0.17-1) experimental; urgency=low

  * Fixed problem with libc6 version compare
  * Scott's away for a while, so I'll be packaging apt for the time
    being.

 -- Ben Gertzfield <che@debian.org>  Thu, 25 Jun 1998 19:02:03 -0700

apt (0.0.16-1) experimental; urgency=low

  * Modifications to make apt-get more friendly when backgrounded.
  * Updated documentation.
  * Updates to graphic widgets

 -- Scott K. Ellis <scott@debian.org>  Mon,  8 Jun 1998 11:22:02 -0400

apt (0.0.15-0.2bo) experimental; urgency=low

  * Bo compilation
  * Bob Hilliards crash

 -- Jason Gunthorpe <jgg@debian.org>  Sun, 31 May 1998 20:18:35 -0600

apt (0.0.15-0.1bo) experimental; urgency=low

  * Bo compilation
  * libstdc++272 patch

 -- Jason Gunthorpe <jgg@debian.org>  Sun, 31 May 1998 20:18:35 -0600

apt (0.0.15) experimental; urgency=low

  * Clean up source tarball (no user-visible changes)

 -- Scott K. Ellis <scott@debian.org>  Tue, 26 May 1998 12:23:53 -0400

apt (0.0.14) experimental; urgency=low

  * Updates in ordering code to make sure certain upgrades work correctly.
  * Made dselect/setup understand ftp as well as http

 -- Scott K. Ellis <scott@debian.org>  Wed, 20 May 1998 13:33:32 -0400

apt (0.0.13-bo1) experimental; urgency=low

  * Bo compilation

 -- Jason Gunthorpe <jgg@debian.org>  Mon, 18 May 1998 15:10:49 -0600

apt (0.0.13) experimental; urgency=low

  * Remove hardcoded egcc from debian/rules (#21575)
  * Fixes for ordering logic when system has a number of unpacked
    but unconfigured packages installed.
  * Spelling fix in dselect install method (#22556)

 -- Scott K. Ellis <scott@debian.org>  Sun, 17 May 1998 20:08:33 -0400

apt (0.0.12) experimental; urgency=low

  * Fixed problems with package cache corruption.
  * Made to depend on libc6 >= 2.0.7pre1 due to timezone problems with
    earlier versions.
  * Interface and documentation improvements.

 -- Scott K. Ellis <scott@debian.org>  Sat, 16 May 1998 23:17:32 -0400

apt (0.0.11) experimental; urgency=low

  * Change dependancies to pre-depends since breaking your packaging tools
    in the middle of an installation isn't very good.
  * Bug fixes to ftp method and general apt-get code

 -- Scott K. Ellis <scott@debian.org>  Fri, 15 May 1998 08:57:38 -0400

apt (0.0.10) experimental; urgency=low

  * Run "dpkg --configure -a" after an aborted dselect install
  * Fixed problem with install looping
  * Support for authenticating proxys: (note this isn't terribly secure)
    http_proxy="http://user:pass@firewall:port/"
  * Substitute $ARCH in sources.list
  * Fixes in the resumption code for ftp

 -- Scott K. Ellis <scott@debian.org>  Tue, 12 May 1998 09:14:41 -0400

apt (0.0.9) experimental; urgency=low

  * Added ftp support.
  * Various other less visible bug fixes.
  * Fixed problem with segfault when apt-get invoked in a non-existant
    directory (Bug #21863)
  * Bumped policy to 2.4.1

 -- Scott K. Ellis <scott@debian.org>  Fri,  1 May 1998 09:18:19 -0400

apt (0.0.8) experimental; urgency=low

  * Fixed generated available file (Bug #21836)
  * Added download ETA (Bug #21774).
  * Fixed hardcoded ARCH (Bug #21751).
  * Fixed check on http_proxy (Bug #21795).
  * Added download speed indicator.

 -- Scott K. Ellis <scott@debian.org>  Mon, 27 Apr 1998 10:58:32 -0400

apt (0.0.7) experimental; urgency=low

  * Remove libdeity and apt from package for now, since only apt-get and
    apt-cache are actually useful right now.
  * Clean up handling of package installation errors.
  * Added timeout to http transfers (#21269)
  * Updated setup for dselect/apt method.
  * Updated man pages
  * Long options (added in 0.0.6)

 -- Scott K. Ellis <scott@debian.org>  Tue, 21 Apr 1998 09:06:49 -0400

apt (0.0.6) experimental; urgency=low

  * Spelling changes.
  * Revamped download status display.
  * Call apt-get clean after successful install in dselect.
  * Added "apt-get clean" which deletes package files from /var/cache/apt

 -- Scott K. Ellis <scott@debian.org>  Thu,  9 Apr 1998 15:13:59 -0400

apt (0.0.5) experimental; urgency=low

  * Ignore signals while dpkg is running so we don't leave dpkg running in
    the background (#20804)
  * Check Packages as well as Packages.gz for file URIs (#20784)
  * Spelling cleanup (#20800)
  * Added -m option to permit upgrade to go on in the case of a bad mirror.
    This option may result in incomplete upgrades when used with -f.

 -- Scott K. Ellis <scott@debian.org>  Tue,  7 Apr 1998 12:40:29 -0400

apt (0.0.4) experimental; urgency=low

  * New usage guide.
  * Various documentation updates and cleanup.
  * Added '-f' option to apt-get attempt to fix broken dependancies.

 -- Scott K. Ellis <scott@debian.org>  Sat,  4 Apr 1998 14:36:00 -0500

apt (0.0.3) experimental; urgency=low

  * Added a shlibs.local file to prevent apt from depending on itself.
  * Updates to how apt-get handles bad states in installed packages.
  * Updated rules to make sure build works from a freshly checked out source
    archive.  Building from CVS needs libtool/automake/autoconf, builds from
    the distributed source package should have no such dependancy.

 -- Scott K. Ellis <scott@debian.org>  Fri,  3 Apr 1998 11:49:47 -0500

apt (0.0.2) unstable; urgency=low

  * Updates to apt-get and http binding for dselect method (apt).
  * Updating version number from 0.0.1, which was released only on IRC.

 -- Scott K. Ellis <scott@debian.org>  Fri,  3 Apr 1998 00:35:18 -0500

apt (0.0.1) unstable; urgency=low

  * Initial Release.

 -- Scott K. Ellis <scott@debian.org>  Tue, 31 Mar 1998 12:49:28 -0500
<|MERGE_RESOLUTION|>--- conflicted
+++ resolved
@@ -1,3 +1,15 @@
+apt (0.6.46.4ubuntu7) feisty; urgency=low
+
+  * Merged the apt--mirror branch. This means that a new 'mirror' 
+    method is available that will allow dynamic mirror updates.
+    The sources.list entry looks something like this:
+    "deb mirror://mirrors.lp.net/get_mirror feisty main restricted"
+
+    It also supports error reporting to a configurable url for mirror
+    problems/failures.
+
+ -- Michael Vogt <michael.vogt@ubuntu.com>  Tue,  6 Feb 2007 11:38:06 +0100
+
 apt (0.6.46.4ubuntu6) feisty; urgency=low
 
   * methods/http.cc:
@@ -105,11 +117,7 @@
     - typo (lp: #61270)
   * add apt-secure.8 to "See also" section
 
-<<<<<<< HEAD
  -- Michael Vogt <michael.vogt@ubuntu.com>  Thu, 23 Nov 2006 07:24:12 +0100
-=======
- -- Michael Vogt <michael.vogt@ubuntu.com>  Wed, 24 Jan 2007 14:34:15 +0100
->>>>>>> 39e1be0f
 
 apt (0.6.46.3) unstable; urgency=low
 
