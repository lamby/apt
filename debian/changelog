<<<<<<< HEAD
apt (0.8.15.5.6) UNRELEASED; urgency=low
=======
apt (0.8.16~exp5) experimental; urgency=low
>>>>>>> 97efc27f

  * apt-pkg/makefile:
    - install sha256.h compat header
  * apt-pkg/pkgcachegen.{cc,h}:
    - use ref-to-ptr semantic in NewDepends() to ensure that the   
      libapt does not segfault if the cache is remapped in between
      (LP: #812862)
    - fix crash when P.Arch() was used but the cache got remapped
  * apt-pkg/acquire-item.{cc,h}:
    - do not check for a "Package" tag in optional index targets
      like the translations index

 -- Michael Vogt <mvo@debian.org>  Fri, 05 Aug 2011 10:57:08 +0200

apt (0.8.16~exp4) experimental; urgency=low

  [ Julian Andres Klode ]
  * apt-pkg/pkgcache.h:
    - [ABI break] Add pkgCache::Header::CacheFileSize, storing the cache size
  * apt-pkg/pkgcachegen.cc:
    - Write the file size to the cache
  * apt-pkg/pkgcache.cc:
    - Check that cache is at least CacheFileSize bytes large (LP: #16467)
  
  [ Michael Vogt ]
  * merged latest fixes from debian-sid
  * apt-pkg/cdrom.{cc,h}:
    - cleanup old ABI break avoidance hacks
  * [ABI break] apt-pkg/acquire-item.{cc,h}:
    - cleanup around OptionalIndexTarget and SubIndexTarget
  * [ABI break] merged patch from Jonathan Thomas to have a new
    RecordField() function in the pkgRecorder parser. Many thanks
    Thomas
  * [ABI break] merge patch from Jonathan Thomas to speed up the
    depcache by caching the install-recommends and install-suggests
    values
  * apt-pkg/contrib/fileutl.{cc,h}:
    - add GetModificationTime() helper
  * apt-pkg/pkgcachegen.cc:
    - regenerate the cache if the sources.list changes to ensure
      that changes in the ordering there will be honored by apt
  * apt-pkg/sourcelist.{cc,h}:
    - add pkgSourceList::GetLastModifiedTime() helper
<<<<<<< HEAD
  * apt-pkg/pkgcachegen.{cc,h}:
    - use ref-to-ptr semantic in NewDepends() to ensure that the   
      libapt does not segfault if the cache is remapped in between
      (LP: #812862)
    - fix crash when P.Arch() was used but the cache got remapped
  * test/integration/test-hashsum-verification:
    - add regression test for hashsum verification
  * apt-pkg/acquire-item.cc:
    - if no Release.gpg file is found, still load the hashes for
      verification (closes: #636314) and add test
=======
>>>>>>> 97efc27f

 -- Michael Vogt <mvo@debian.org>  Thu, 28 Jul 2011 16:57:08 +0200

apt (0.8.16~exp3) experimental; urgency=low

  [ David Kalnischkies ]
  * apt-pkg/pkgcache.h:
    - readd All{Foreign,Allowed} as suggested by Julian to
      remain strictly API compatible
  * apt-pkg/acquire*.{cc,h}:
    - try even harder to support really big files in the fetcher by
      converting (hopefully) everything to 'long long' (Closes: #632271)
  * ftparchive/writer.cc:
    - generate all checksums in one run over the file for Release
  * cmdline/apt-get.cc:
    - add an --assume-no option for testing to say 'no' to everything
  * apt-pkg/deb/debmetaindex.cc:
    - add trusted=yes option to mark unsigned (local) repository as trusted
      based on a patch from Ansgar Burchardt, thanks a lot! (Closes: #596498)

  [ Michael Vogt ]
  * merge fixes from the debian/unstable upload
  * merge lp:~mvo/apt/sha512-template to get fixes for the 
    sha1/md5 verifiation (closes: #632520)

 -- Michael Vogt <mvo@debian.org>  Fri, 15 Jul 2011 09:56:17 +0200

apt (0.8.16~exp2) experimental; urgency=low

  [ David Kalnischkies ]
  * [ABI-Break] Implement EDSP in libapt-pkg so that all front-ends which
    use the internal resolver can now be used also with external
    ones as the usage is hidden in between the old API
  * provide two edsp solvers in apt-utils:
    - 'dump' to quickly output a complete scenario and
    - 'apt' to use the internal as an external resolver
  * apt-pkg/pkgcache.h:
    - clean up mess with the "all" handling in MultiArch to
      fix LP: #733741 cleanly for everyone now
  * apt-pkg/depcache.cc:
    - use a boolean instead of an int for Add/Remove in AddStates
      similar to how it works with AddSizes
    - let the Mark methods return if their marking was successful
    - if a Breaks can't be upgraded, remove it. If it or a Conflict
      can't be removed the installation of the breaker fails.
  * cmdline/apt-get.cc:
    - do not discard the error messages from the resolver and instead
      only show the general 'Broken packages' message if nothing else

  [ Stefano Zacchiroli ]
  * doc/external-dependency-solver-protocol.txt:
    - describe EDSP and the configuration interface around it
  
  [ Michael Vogt ]
  * [ABI-Break] merge lp:~mvo/apt/sha512-template to add support for sha512
  * [ABI-Break] merge lp:~mvo/apt/dpointer to support easier extending
    without breaking the ABI
  * increase ABI version and update package names

 -- Michael Vogt <mvo@debian.org>  Wed, 29 Jun 2011 13:57:28 +0200

apt (0.8.16~exp1) experimental; urgency=low

  * merged with the debian/unstable upload

 -- Michael Vogt <mvo@debian.org>  Wed, 29 Jun 2011 12:40:31 +0200

apt (0.8.15.5) unstable; urgency=low

  [ David Kalnischkies ]
  * apt-pkg/deb/deblistparser.cc:
    - do not assume that the last char on a line is a \n (Closes: #633350)

 -- Michael Vogt <mvo@debian.org>  Thu, 28 Jul 2011 16:49:15 +0200

apt (0.8.15.4) unstable; urgency=low

  [ David Miller ]
  * apt-pkg/contrib/sha1.cc:
    - fix illegally casts of on-stack buffer to a type requiring more
      alignment than it has resulting in segfaults on sparc (Closes: #634696)

  [ Michael Vogt ]
  * apt-pkg/contrib/cdromutl.cc:
    - fix escape problem when looking for the mounted devices
  * apt-pkg/contrib/strutl.{h,cc}, test/libapt/strutil_test.cc:
    - add new DeEscapeString() similar to DeQuoteString but
      unescape character escapes like \0XX and \xXX (plus added
      test)
  * refresh po/*
  
 -- Michael Vogt <mvo@debian.org>  Tue, 26 Jul 2011 12:12:27 +0200

apt (0.8.15.3) unstable; urgency=low

  [ Michael Vogt ]
  * apt-pkg/acquire-item.cc:
    - improve error message for a expired Release file
  * apt-pkg/algorithms.cc:
    - Hold back packages that would enter "policy-broken" state on upgrade
      when doing a "apt-get upgrade"
  * cmdline/apt-get.cc:
    - fix missing download progress in apt-get download

  [ David Kalnischkies ]
  * apt-pkg/pkgcachegen.cc:
    - fallback to memory if file is not writeable even if access()
      told us the opposite before (e.g. in fakeroot 1.16) (Closes: #630591)
  * doc/sources.list.5.xml:
    - document available [options] for sources.list entries (Closes: 632441)
  * doc/apt.conf.5.xml:
    - document APT::Architectures list (Closes: #612102)
  * cmdline/apt-get.cc:
    - restore all important dependencies for garbage packages (LP: #806274)
    - do not require unused partial dirs in 'source' (Closes: #633510)
    - buildconflicts effect all architectures
    - implement MultiarchCross for build-dep and source (Closes: #632221)
  * apt-pkg/init.cc:
    - use CndSet in pkgInitConfig (Closes: #629617)
  * apt-pkg/depcache.cc:
    - change default of APT::AutoRemove::SuggestsImportant to true
  * cmdline/apt-key:
    - use a tmpfile instead of /etc/apt/secring.gpg (Closes: #632596)
  * debian/apt.postinst:
    - remove /etc/apt/secring.gpg if it is an empty file
  * doc/apt-cache.8.xml:
    - apply madison typofix from John Feuerstein, thanks! (Closes: #633455)
  * apt-pkg/policy.cc:
    - emit an error on unknown APT::Default-Release value (Closes: #407511)
  * apt-pkg/aptconfiguration.cc:
    - ensure that native architecture is if not specified otherwise the
      first architecture in the Architectures vector
  * apt-pkg/deb/deblistparser.cc:
    - Strip only :any and :native if MultiArch should be stripped as it is
      save to ignore them in non-MultiArch contexts but if the dependency
      is a specific architecture (and not the native) do not strip

 -- Michael Vogt <mvo@debian.org>  Mon, 25 Jul 2011 15:04:43 +0200

apt (0.8.15.2) unstable; urgency=high

  * fix from David Kalnischkies for the InRelease gpg verification 
    code (LP: #784473)

 -- Michael Vogt <mvo@debian.org>  Tue, 12 Jul 2011 11:54:47 +0200

apt (0.8.15.1) unstable; urgency=low

  [ David Kalnischkies ]
  * doc/makefile:
    - create doxygen directory to avoid depending on magic (Closes: #628799)
  * cmdline/apt-key:
    - explicitly state that net-update is not supported if no url is set
    - require to be root for add, rm, update and net-update
    - clarify update vs. net-update in different distros (Closes: #632043)
  * debian/apt.symbols:
    - forgot 'mips' in the list for all architecture dependent symbols
    - comment out gcc-4.5 specific symbols as gcc-4.6 is now default
    - the symbol for PrintStatus() is architecture dependent
  * apt-pkg/policy.cc:
    - do not segfault in pinning if a package with this name doesn't exist.
      Thanks to Ferdinand Thommes for the report!
    - Defaults is a vector of Pin not of PkgPin
    - ensure that only the first specific stanza for a package is used
    - save all stanzas which had no effect in Unmatched
    - allow package:architecure in Package:

 -- Michael Vogt <mvo@debian.org>  Thu, 30 Jun 2011 10:05:36 +0200

apt (0.8.15) unstable; urgency=low

  [ Julian Andres Klode ]
  * apt-pkg/depcache.cc:
    - Really release action groups only once (Closes: #622744)
    - Make purge work again for config-files (LP: #244598) (Closes: #150831)
  * apt-pkg/acquire-item.cc:
    - Reject files known to be invalid (LP: #346386) (Closes: #627642)
  * debian/apt.cron.daily:
    - Check power after wait, patch by manuel-soto (LP: #705269)
  * debian/control:
    - Move ${shlibs:Depends} to Pre-Depends, as we do not want APT
      unpacked if a library is too old and thus break upgrades
  * doc/apt-key.8.xml:
    - Document apt-key net-update (LP: #192810)

  [ Christian Perrier ]
  * Galician translation update (Miguel Anxo Bouzada). Closes: #626505
  * Italian translation update (Milo Casagrande). Closes: #627834
  * German documentation translation update (Chris Leick). Closes: #629949
  * Catalan translation update (Jordi Mallach). Closes: #630657

  [ David Kalnischkies ]
  * fix a bunch of cppcheck warnings/errors based on a patch by
    Niels Thykier, thanks! (Closes: #622805)
  * apt-pkg/depcache.cc:
    - really include 'rc' packages in the delete count by fixing a
      typo which exists since 1999 in the source… (LP: #761175)
    - if critical or-group can't be satisfied, exit directly.
  * apt-pkg/acquire-method.cc:
    - write directly to stdout instead of creating the message in
      memory first before writing to avoid hitting limits
    - fix order of CurrentURI and UsedMirror in Status() and Log()
  * apt-pkg/orderlist.cc:
    - let VisitRProvides report if the calls were successful
  * apt-pkg/deb/dpkgpm.cc:
    - replace obsolete usleep with nanosleep
    - remove invalid pkgcache.bin and rebuild it if possible
    - log reinstall commands in history.log
  * debian/apt{,-utils}.symbols:
    - update both experimental symbol-files to reflect 0.8.14 state
  * debian/rules:
    - remove unused embedded jquery by doxygen from libapt-pkg-doc
  * cmdline/apt-mark.cc:
    - reimplement apt-mark in c++
    - provide a 'showmanual' command (Closes: #582791)
    - provide a 'dpkg --set-selections' wrapper to set/release holds
  * cmdline/apt-get.cc:
    - deprecate mostly undocumented 'markauto' in favor of 'apt-mark'
  * cmdline/apt-cache.cc:
    - deprecate mostly undocumented 'showauto' in favor of 'apt-mark'
  * apt-pkg/pkgcache.cc:
    - really ignore :arch in FindPkg() in non-multiarch environment
  * doc/po/de.po:
    - undo the translation of the command 'dump' in manpage of apt-config
      as report by Burghard Grossmann on debian-l10n-german, thanks!
  * apt-pkg/deb/debmetaindex.cc:
    - do not download TranslationIndex if no Translation-* will be
      downloaded later on anyway (Closes: #624218)
  * test/versions.lst:
    - disable obscure version number tests with versions dpkg doesn't
      allow any more as they don't start with a number
  * apt-pkg/acquire-worker.cc:
    - print filename in the unmatching size warning (Closes: #623137)
  * apt-pkg/acquire-item.cc:
    - apply fix for poorly worded 'locate file' error message from
      Ben Finney, thanks! (Closes: #623171)
  * methods/http.cc:
    - add config option to ignore a closed stdin to be able to easily
      use the method as a simple standalone downloader
    - Location header in redirects should be absolute URI, but some
      servers just send an absolute path so still deal with it properly
    - dequote URL taken from Location in redirects as we will otherwise
      quote an already quoted string in the request later (Closes: #602412)
  * apt-pkg/contrib/netrc.cc:
    - replace non-posix gnu-extension strdupa with strdup
  * apt-pkg/packagemanager.cc:
    - ensure for Multi-Arch:same packages that they are unpacked in
      lock step even in immediate configuration (Closes: #618288)
  * apt-pkg/init.cc:
    - don't set deprecated APT::Acquire::Translation, thanks Jörg Sommer!
  * cmdline/apt-config.cc:
    - show Acquire::Languages and APT::Architectures settings
      in 'dump' (Closes: 626739)
  * apt-pkg/orderlist.cc:
    - ensure that an old version of a package with a provides can
      never satisfy a dependency of a newer version of this package

  [ Michael Vogt ]
  * methods/mirror.cc:
    - ignore lines starting with "#" in the mirror file
    - ignore non http urls in the mirrors
    - append the dist (e.g. sid, wheezy) as a query string when
      asking for a suitable mirror 
  * apt-pkg/deb/deblistparser.cc:
    - include all known languages when building the apt cache
      (LP: #794907)
  * apt-pkg/deb/debindexfile.cc:
    - remove some no longer valid checks for "TranslationsAvailable()"

  [ Kenneth Solbø Andersen ]
  * apt-pkg/deb/dpkgpm.cc:
    - set permissions of term.log to root.adm and 644 (LP: #404724)
  
  [ Chris Leick ]
  * various typo and syntax corrections in doc/*.xml

 -- Michael Vogt <mvo@debian.org>  Tue, 28 Jun 2011 18:00:48 +0200

apt (0.8.15~exp3) experimental; urgency=low

  * debian/control:
    - add Breaks: 0.8.15~exp3) for libapt-pkg4.10 and 
     libapt-inst1.2 (thanks to Jonathan Nieder, closes: #630214)
    - use depends for the ${shlibs:Depends} to make the breaks work

 -- Michael Vogt <mvo@debian.org>  Fri, 17 Jun 2011 21:51:41 +0200

apt (0.8.15~exp2) experimental; urgency=low

  * debian/control:
    - fix incorrect Replaces (closes: #630204) for libapt-inst1.2

 -- Michael Vogt <mvo@debian.org>  Wed, 15 Jun 2011 16:51:14 +0200

apt (0.8.15~exp1) experimental; urgency=low

  [ Julian Andres Klode ]
  * apt-pkg/depcache.cc:
    - Really release action groups only once (Closes: #622744)
    - Make purge work again for config-files (LP: #244598) (Closes: #150831)
  * apt-pkg/acquire-item.cc:
    - Reject files known to be invalid (LP: #346386) (Closes: #627642)
  * debian/apt.cron.daily:
    - Check power after wait, patch by manuel-soto (LP: #705269)
  * debian/control:
    - Move ${shlibs:Depends} to Pre-Depends, as we do not want APT
      unpacked if a library is too old and thus break upgrades
  * doc/apt-key.8.xml:
    - Document apt-key net-update (LP: #192810)

  [ Christian Perrier ]
  * Galician translation update (Miguel Anxo Bouzada). Closes: #626505
  * Italian translation update (Milo Casagrande). Closes: #627834
  * German documentation translation update (Chris Leick). Closes: #629949

  [ David Kalnischkies ]
  * fix a bunch of cppcheck warnings/errors based on a patch by
    Niels Thykier, thanks! (Closes: #622805)
  * apt-pkg/depcache.cc:
    - really include 'rc' packages in the delete count by fixing a
      typo which exists since 1999 in the source… (LP: #761175)
    - if critical or-group can't be satisfied, exit directly.
  * apt-pkg/acquire-method.cc:
    - write directly to stdout instead of creating the message in
      memory first before writing to avoid hitting limits
    - fix order of CurrentURI and UsedMirror in Status() and Log()
  * apt-pkg/orderlist.cc:
    - let VisitRProvides report if the calls were successful
  * apt-pkg/deb/dpkgpm.cc:
    - replace obsolete usleep with nanosleep
  * debian/apt{,-utils}.symbols:
    - update both experimental symbol-files to reflect 0.8.14 state
  * debian/rules:
    - remove unused embedded jquery by doxygen from libapt-pkg-doc
  * cmdline/apt-mark.cc:
    - reimplement apt-mark in c++
    - provide a 'showmanual' command (Closes: #582791)
    - provide a 'dpkg --set-selections' wrapper to set/release holds
  * cmdline/apt-get.cc:
    - deprecate mostly undocumented 'markauto' in favor of 'apt-mark'
  * cmdline/apt-cache.cc:
    - deprecate mostly undocumented 'showauto' in favor of 'apt-mark'
  * apt-pkg/pkgcache.cc:
    - really ignore :arch in FindPkg() in non-multiarch environment
  * doc/po/de.po:
    - undo the translation of the command 'dump' in manpage of apt-config
      as report by Burghard Grossmann on debian-l10n-german, thanks!
  * apt-pkg/deb/debmetaindex.cc:
    - do not download TranslationIndex if no Translation-* will be
      downloaded later on anyway (Closes: #624218)
  * test/versions.lst:
    - disable obscure version number tests with versions dpkg doesn't
      allow any more as they don't start with a number
  * apt-pkg/acquire-worker.cc:
    - print filename in the unmatching size warning (Closes: #623137)
  * apt-pkg/acquire-item.cc:
    - apply fix for poorly worded 'locate file' error message from
      Ben Finney, thanks! (Closes: #623171)
  * methods/http.cc:
    - add config option to ignore a closed stdin to be able to easily
      use the method as a simple standalone downloader
    - Location header in redirects should be absolute URI, but some
      servers just send an absolute path so still deal with it properly
    - dequote URL taken from Location in redirects as we will otherwise
      quote an already quoted string in the request later (Closes: #602412)
  * apt-pkg/contrib/netrc.cc:
    - replace non-posix gnu-extension strdupa with strdup
  * apt-pkg/packagemanager.cc:
    - ensure for Multi-Arch:same packages that they are unpacked in
      lock step even in immediate configuration (Closes: #618288)

  [ Michael Vogt ]
  * methods/mirror.cc:
    - ignore lines starting with "#" in the mirror file
    - ignore non http urls in the mirrors
    - append the dist (e.g. sid, wheezy) as a query string when
      asking for a suitable mirror 
  * debian/control:
    - add libapt-pkg4.10 and libapt-inst1.2 library packages

 -- Michael Vogt <mvo@debian.org>  Fri, 10 Jun 2011 15:32:07 +0200

apt (0.8.14.2) UNRELEASED; urgency=low

  [ Julian Andres Klode ]
  * apt-pkg/depcache.cc:
    - Really release action groups only once (Closes: #622744)
    - Make purge work again for config-files (LP: #244598) (Closes: #150831)
  * debian/apt.cron.daily:
    - Check power after wait, patch by manuel-soto (LP: #705269)
  * debian/control:
    - Move ${shlibs:Depends} to Pre-Depends, as we do not want APT
      unpacked if a library is too old and thus break upgrades
  * doc/apt-key.8.xml:
    - Document apt-key net-update (LP: #192810)

  [ Christian Perrier ]
  * Galician translation update (Miguel Anxo Bouzada). Closes: #626505

  [ David Kalnischkies ]
  * fix a bunch of cppcheck warnings/errors based on a patch by
    Niels Thykier, thanks! (Closes: #622805)
  * apt-pkg/depcache.cc:
    - really include 'rc' packages in the delete count by fixing a
      typo which exists since 1999 in the source… (LP: #761175)
    - if critical or-group can't be satisfied, exit directly.
  * apt-pkg/acquire-method.cc:
    - write directly to stdout instead of creating the message in
      memory first before writing to avoid hitting limits
    - fix order of CurrentURI and UsedMirror in Status() and Log()
  * apt-pkg/orderlist.cc:
    - let VisitRProvides report if the calls were successful
  * apt-pkg/deb/dpkgpm.cc:
    - replace obsolete usleep with nanosleep
  * debian/apt{,-utils}.symbols:
    - update both experimental symbol-files to reflect 0.8.14 state
  * debian/rules:
    - remove unused embedded jquery by doxygen from libapt-pkg-doc
  * cmdline/apt-mark.cc:
    - reimplement apt-mark in c++
    - provide a 'showmanual' command (Closes: #582791)
    - provide a 'dpkg --set-selections' wrapper to set/release holds
  * cmdline/apt-get.cc:
    - deprecate mostly undocumented 'markauto' in favor of 'apt-mark'
  * cmdline/apt-cache.cc:
    - deprecate mostly undocumented 'showauto' in favor of 'apt-mark'
  * apt-pkg/pkgcache.cc:
    - really ignore :arch in FindPkg() in non-multiarch environment
  * doc/po/de.po:
    - undo the translation of the command 'dump' in manpage of apt-config
      as report by Burghard Grossmann on debian-l10n-german, thanks!
  * apt-pkg/deb/debmetaindex.cc:
    - do not download TranslationIndex if no Translation-* will be
      downloaded later on anyway (Closes: #624218)
  * test/versions.lst:
    - disable obscure version number tests with versions dpkg doesn't
      allow any more as they don't start with a number
  * apt-pkg/acquire-worker.cc:
    - print filename in the unmatching size warning (Closes: #623137)
  * apt-pkg/acquire-item.cc:
    - apply fix for poorly worded 'locate file' error message from
      Ben Finney, thanks! (Closes: #623171)
  * methods/http.cc:
    - add config option to ignore a closed stdin to be able to easily
      use the method as a simple standalone downloader
    - Location header in redirects should be absolute URI, but some
      servers just send an absolute path so still deal with it properly
    - dequote URL taken from Location in redirects as we will otherwise
      quote an already quoted string in the request later (Closes: #602412)
  * apt-pkg/contrib/netrc.cc:
    - replace non-posix gnu-extension strdupa with strdup
  * apt-pkg/packagemanager.cc:
    - ensure for Multi-Arch:same packages that they are unpacked in
      lock step even in immediate configuration (Closes: #618288)

 -- Michael Vogt <mvo@debian.org>  Mon, 16 May 2011 14:57:52 +0200

apt (0.8.14.1) unstable; urgency=low

  * apt-pkg/acquire-item.cc:
    - Only try to rename existing Release files (Closes: #622912)

 -- Julian Andres Klode <jak@debian.org>  Sat, 16 Apr 2011 14:36:10 +0200

apt (0.8.14) unstable; urgency=low

  [ Julian Andres Klode ]
  * apt-pkg/indexcopy.cc:
    - Use RealFileExists() instead of FileExists(), allows amongst other
      things a directory named Sources to exist on a CD-ROM (LP: #750694).
  * apt-pkg/acquire-item.cc:
    - Use Release files even if they cannot be verified (LP: #704595)
  * cmdline/apt-get.cc:
    - Do not install recommends for build-dep (Closes: #454479) (LP: #245273)
  * apt-pkg/deb/deblistparser.cc:
    - Handle no space before "[" in build-dependencies (LP: #72344)
  * apt-pkg/policy.cc:
    - Allow pinning by glob() expressions, and regular expressions
      surrounded by slashes (the "/" character) (LP: #399474)
      (Closes: #121132)
  * debian/control:
    - Set Standards-Version to 3.9.2
  
  [ Michael Vogt ]
  * mirror method:
    - do not crash if the mirror file fails to download
  * apt-pkg/aptconfiguration.cc:
    - fix comparing for a empty string
  * debian/apt.cron.daily:
    - run unattended-upgrades even if there was a error during
      the apt-get update (LP: #676295)

  [ David Kalnischkies ]
  * apt-pkg/pkgcache.cc:
    - use the native Architecture stored in the cache header instead of
      loading it from configuration as suggested by Julian Andres Klode

 -- Julian Andres Klode <jak@debian.org>  Fri, 15 Apr 2011 14:28:15 +0200

apt (0.8.13.2) unstable; urgency=low

  [ David Kalnischkies ]
  * apt-pkg/deb/dpkgpm.cc:
    - skip --configure if all packages disappeared
  * apt-pkg/vendor.cc, apt-pkg/vendorlist.cc:
    - mark them as deprecated as they are unused
  * apt-pkg/deb/deblistparser.h:
    - enable StripMultiArch by default for ParseDepends
  * debian/apt.conf.autoremove:
    - adapt to new gnumach kernel package naming (Closes: #619337)
  * doc/apt_preferences.5.xml:
    - correct typo spotted by Charles Plessy (Closes: #619088)
    - document ButAutomaticUpgrades together with NotAutomatic
      as suggested by Charles Plessy (Closes: #619083)
  * apt-pkg/depcache.cc:
    - remove pseudo handling leftover from SetReInstall
    - do not change protected packages in autoinstall (Closes: #618848)
  * apt-pkg/pkgcachegen.cc:
    - make "all"->"native" an implementation detail of NewPackage
      rather than rewrite it in higher methods
  * apt-pkg/cacheiterator.h:
    - return "all" instead of native architecture without breaking the abi
      (too much) by extending enum instead of using bitflags (LP: #733741)
  * apt-pkg/aptconfiguration.cc:
    - use dpkg --print-foreign-architectures to get multiarch configuration
      if non is specified with APT::Architectures (Closes: #612958)
  * cmdline/apt-get.cc:
    - do not show simulation notice for non-root commands (Closes: #619072)
    - be able to disable resolver with APT::Get::CallResolver and disable
      auto installation with APT::Get::AutoSolving
  * apt-pkg/deb/deblistparser.cc:
    - create foo:any provides for all architectures for an allowed package

 -- Michael Vogt <mvo@debian.org>  Tue, 05 Apr 2011 09:40:28 +0200

apt (0.8.13.1) unstable; urgency=low

  * apt-pkg/acquire-item.cc: Use stat buffer if stat was
    successful, not if it failed (Closes: #620546)

 -- Julian Andres Klode <jak@debian.org>  Sat, 02 Apr 2011 20:55:35 +0200

apt (0.8.13) unstable; urgency=low

  [ Thorsten Spindler ]
  * methods/rsh.cc
    - fix rsh/ssh option parsing (LP: #678080), thanks to
      Ville Mattila 
  
  [ Michael Vogt ]
  * apt-pkg/acquire-item.cc:
    - mark pkgAcqIndexTrans as Index-File to avoid asking the
      user to insert the CD on each apt-get update
  * po/sl.po:
    - updated, thanks to Andrej Znidarsic
  * mirror method:
    - when downloading data, show the mirror being used
    - randomize mirror list after download in a host specific way
      to ensure that the load is evenly spreaded accross the mirrors
    - fix some missing "Fail-Ignore"

 -- Michael Vogt <mvo@debian.org>  Wed, 16 Mar 2011 08:04:42 +0100

apt (0.8.12) unstable; urgency=low

  [ Michael Vogt ]
  * apt-pkg/deb/debindexfile.cc:
    - ignore missing deb-src files in /var/lib/apt/lists, thanks
      to Thorsten Spindler (LP: #85590)
  * apt-pkg/contrib/fileutl.cc, apt-pkg/deb/dpkgpm.cc:
    - honor Dpkg::Chroot-Directory in the RunScripts*() methods
  * apt-pkg/contrib/cdromutl.{cc,h}, apt-pkg/cdrom.{cc,h}:
    - deal with missing FSTAB_DIR when using libudev to discover cdrom
    - add experimental APT::cdrom::CdromOnly option (on by default). 
      When this is set to false apt-cdrom will handle any removable
      deivce (like a usb-stick) as a "cdrom/dvd" source

  [ Christian Perrier ]
  * Fix error in French translation of manpages (apt_preferences(5)).
    Merci, Rémi Vanicat. Closes: #613689
  * Complete French manpage translation
  * Italian translation update (Milo Casagrande). Closes: #614395

  [ David Kalnischkies ]
  * ftparchive/multicompress.cc, apt-inst/deb/debfile.cc:
    - support xz compressor to create xz-compressed Indexes and be able
      to open data.tar.xz files
    - load the supported compressors from configuration
  * ftparchive/writer.cc:
    - ensure that Date and Valid-Until time strings are not localised
    - add options to disable specific checksums for Indexes
    - include xz-compressed Packages and Sources files in Release file
  * apt-pkg/aptconfiguration.cc:
    - support download of xz-compressed indexes files
    - support adding new compressors by configuration
  * apt-pkg/deb/debsrcrecords.cc:
    - support xz-compressed source v3 debian.tar files
    - support every compression we have a compressor configured
  * ftparchive/contents.cc:
    - remove ExtractArchive codecopy from apt-inst/deb/debfile.cc
  * apt-inst/deb/debfile.cc:
    - support data.tar's compressed with any configured compressor
  * cmdline/apt-get.cc:
    - reinstall dependencies of reinstalled "garbage" (Closes: #617257)

  [ Steve Langasek ]
  * apt-pkg/deb/dpkgpm.cc:
    - make sure that for multiarch packages, we are passing the full
      qualified package name to dpkg for removals. (Closes: #614298)
  * Remove the "pseudopackage" handling of Architecture: all packages for
    Multi-Arch; instead, Arch: all packages only satisfy dependencies for
    the native arch, except where the Arch: all package is declared
    Multi-Arch: foreign.  (Closes: #613584)

 -- Michael Vogt <mvo@debian.org>  Thu, 10 Mar 2011 14:46:48 +0100

apt (0.8.11.5) unstable; urgency=low

  [ Christian Perrier ]
  * Add missing dot in French translation of manpages. Merci, Olivier
    Humbert.
  * French translation update
  * French manpages translation update

  [ David Kalnischkies ]
  * apt-pkg/depcache.cc:
    - party revert fix in 0.8.11.2 which marked all packages as manual
      installed if the FromUser bit is set in the MarkInstall call.
      The default for this bit is true and aptitude depends on the old
      behavior so the package is only marked as manual if its not marked
      ("old" behavior) or if automatic installation is enabled - which
      aptitude disables always (see also #613775)

 -- David Kalnischkies <kalnischkies@gmail.com>  Thu, 17 Feb 2011 15:16:31 +0100

apt (0.8.11.4) unstable; urgency=low

  [ David Kalnischkies ]
  * apt-pkg/contrib/error.cc:
    - ensure that va_list is not invalid in second try
  * cmdline/apt-get.cc:
    - don't remove new dependencies of garbage packages (Closes: #613420)
  
  [ Michael Vogt ]
  * test/integration/*
    - fix dashish in the integration tests

 -- Michael Vogt <mvo@debian.org>  Wed, 16 Feb 2011 14:36:03 +0100

apt (0.8.11.3) unstable; urgency=low

  * apt-pkg/contrib/fileutl.cc:
    - really detect bigendian machines by including config.h,
      so we can really (Closes: #612986)
  * apt-pkg/contrib/mmap.cc:
    - Base has as 'valid' failure states 0 and -1 so add a simple
      validData method to check for failure states

 -- David Kalnischkies <kalnischkies@gmail.com>  Mon, 14 Feb 2011 16:58:03 +0100

apt (0.8.11.2) unstable; urgency=low

  [ Michael Vogt ]
  * merged lp:~evfool/apt/fix641673:
    - String-fix in the source and the translations for the grammatical 
      mistake reported in bug LP: #641673, thanks to Robert Roth
  * merged lp:~evfool/apt/fix418552:
    - Grammar fix for bug LP: #418552, thanks to Robert Roth
  
  [ David Kalnischkies ]
  * cmdline/apt-get.cc:
    - add --install-suggests option (Closes: #473089)
  * apt-pkg/depcache.cc:
    - mark a package which was requested to be installed on commandline
      always as manual regardless if it is already marked or not as the
      marker could be lost later by the removal of rdepends (Closes: #612557)
  * methods/rred.cc:
    - read patch into MMap only if we work on uncompressed patches
    - update size of dynamic MMap as we write in from the outside
  * apt-pkg/contrib/mmap.cc:
    - do not try to free the mapping if its is unset
  * apt-pkg/contrib/fileutl.cc:
    - reorder the loaded filesize bytes for big endian (Closes: #612986)
      Thanks to Jörg Sommer for the detailed analyse!

 -- Michael Vogt <mvo@debian.org>  Mon, 14 Feb 2011 12:07:18 +0100

apt (0.8.11.1) unstable; urgency=low

  [ Stefan Lippers-Hollmann ]
  * cmdline/apt-key:
    - fix root test which prevented setting of trustdb-name
      which lets gpg fail if it adds/remove keys from trusted.gpg
      as it tries to open the (maybe) not existent /root/.gnupg

  [ David Kalnischkies ]
  * debian/apt.symbols:
    - add more arch dependent symbols

 -- Michael Vogt <mvo@debian.org>  Wed, 09 Feb 2011 17:49:59 +0100

apt (0.8.11) unstable; urgency=low

  [ David Kalnischkies ]
  * apt-pkg/depcache.cc:
    - add SetCandidateRelease() to set a candidate version and
      the candidates of dependencies if needed to a specified
      release (Closes: #572709)
    - allow conflicts in the same group again (Closes: #612099)
  * cmdline/apt-get.cc:
    - if --print-uris is used don't setup downloader as we don't need
      progress, lock nor the directories it would create otherwise
    - show dependencies of essential packages which are going to remove
      only if they cause the remove of this essential (Closes: #601961)
    - keep not installed garbage packages uninstalled instead of showing
      in the autoremove section and installing those (Closes: #604222)
    - change pkg/release behavior to use the new SetCandidateRelease
      so installing packages from experimental or backports is easier
    - really do not show packages in the extra section if they were
      requested on the commandline, e.g. with a modifier (Closes: #184730)
    - always do removes first and set not installed remove packages
      on hold to prevent temporary installation later (Closes: #549968)
  * debian/control:
    - add Vcs-Browser now that loggerhead works again (Closes: #511168)
    - depend on debhelper 7 to raise compat level
    - depend on dpkg-dev (>= 1.15.8) to have c++ symbol mangling
  * apt-pkg/contrib/fileutl.cc:
    - add a RealFileExists method and check that your configuration files
      are real files to avoid endless loops if not (Closes: #604401)
    - ignore non-regular files in GetListOfFilesInDir (Closes: #594694)
  * apt-pkg/contrib/weakptr.h:
    - include stddefs.h to fix compile error (undefined NULL) with gcc-4.6
  * methods/https.cc:
    - fix CURLOPT_SSL_VERIFYHOST by really passing 2 to it if enabled
  * deb/dpkgpm.cc:
    - fix popen/fclose mismatch reported by cppcheck. Thanks to Petter
      Reinholdtsen for report and patch! (Closes: #607803)
  * doc/apt.conf.5.xml:
    - fix multipl{y,e} spelling error reported by Jakub Wilk (Closes: #607636)
  * apt-inst/contrib/extracttar.cc:
    - let apt-utils work with encoded tar headers if uid/gid are large.
      Thanks to Nobuhiro Hayashi for the patch! (Closes: #330162)
  * apt-pkg/cacheiterator.h:
    - do not segfault if cache is not build (Closes: #254770)
  * doc/apt-get.8.xml:
    - remove duplicated mentioning of --install-recommends
  * doc/sources.list.5.xml:
    - remove obsolete references to non-us (Closes: #594495)
    - a notice is printed for ignored files (Closes: #597615)
  * debian/rules:
    - use -- instead of deprecated -u for dh_gencontrol
    - remove shlibs.local creation and usage
    - show differences in the symbol files, but never fail
  * pre-build.sh:
    - remove as it is not needed for a working 'bzr bd'
  * debian/{apt,apt-utils}.symbols:
    - ship experimental unmangled c++ symbol files
  * methods/rred.cc:
    - operate optional on gzip compressed pdiffs
  * apt-pkg/acquire-item.cc:
    - don't uncompress downloaded pdiff files before feeding it to rred
    - try downloading clearsigned InRelease before trying Release.gpg
    - change the internal handling of Extensions in pkgAcqIndex
    - add a special uncompressed compression type to prefer those files
    - download and use i18n/Index to choose which Translations to download
  * cmdline/apt-key:
    - don't set trustdb-name as non-root so 'list' and 'finger'
      can be used without being root (Closes: #393005, #592107)
  * apt-pkg/deb/deblistparser.cc:
    - rewrite LoadReleaseInfo to cope with clearsigned Releasefiles
  * ftparchive/writer.cc:
    - add config option to search for more patterns in release command
    - include Index files by default in the Release file
  * methods/{gzip,bzip}.cc:
    - print a good error message if FileSize() is zero
  * apt-pkg/aptconfiguration.cc:
    - remove the inbuilt Translation files whitelist
  * cmdline/apt-cache.cc:
    - remove not implemented 'apt-cache add' command
  * doc/apt-cache.8.xml:
    - describe reality as apt-cache just queries and doesn't manipulate
      the caches. Thanks to Enrico Zini for spotting it! (Closes: #612009)
  * apt-pkg/algorithms.cc:
    - mark pseudo packages of installed all packages as configured
      in the simulation as we don't call configure for these packages
  * apt-pkg/pkgcachegen.cc:
    - in multiarch, let :all packages conflict with :any packages
      with a different version to be sure
  * apt-pkg/contrib/error.cc:
    - remove 400 char size limit of error messages (LP: #365611)

  [ Michael Vogt ]
  * methods/http.cc:
    - do not hang if Acquire::http::ProxyAutoDetect can not be
      executed or returns no data (LP: #654393)
  * debian/apt.conf.autoremove:
    - never autoremove the GNU/Hurd kernel (closes: #588423), thanks
      to Guillem Jover
  * apt-pkg/cdrom.cc, apt-pkg/init.cc, methods/cdrom.cc:
    - use /media/cdrom as default mountoint (closes: #611569)
  * cmdline/apt-get.cc:
    - add apt-get changelog (closes: #526990)
    - add apt-get download (closes: #82738)

  [ Martin Pitt ]
  * test/integration/test-compressed-indexes, test/test-indexes.sh:
    - Explicitly disable compressed indexes at the start. This ensures that we
      will actually test uncompressed indexes regardless of the internal
      default value of Acquire::GzipIndexes.

 -- Michael Vogt <mvo@debian.org>  Tue, 08 Feb 2011 12:58:12 +0100

apt (0.8.10.3) unstable; urgency=low

  [ Programs translations ]
  * po/es.po: Updated, plus fixes encoding issues and fixes two fuzzy
    strings, thanks to Javier Fernandez-Sanguino (closes: #610692)

 -- Michael Vogt <mvo@debian.org>  Tue, 25 Jan 2011 11:51:42 +0100

apt (0.8.10.2) unstable; urgency=low

  [ David Kalnischkies ]
  * ftparchive/apt-ftparchive.cc:
    - fix endless loop for multiple TranslationsWriters

 -- Michael Vogt <mvo@debian.org>  Tue, 25 Jan 2011 10:26:15 +0100

apt (0.8.10.1) unstable; urgency=low

  [ Christian Perrier ]
  * Fix encoding for Slovenian translation. PO file switched
    to UTF-8. Closes: #609957

  [ Julian Andres Klode ]
  * cmdline/apt-cache.cc: Create an error for apt-cache depends
    if packages could not found (LP: #647045)

  [ Programs translations ]
  * Spanish update by Javier Fernández-Sanguino Peña. Closes: #607145 

  [ Manpages translations ]
  * Correct a typo and an error in French manpages translation.
    Closes: # 607170

 -- Michael Vogt <mvo@debian.org>  Mon, 17 Jan 2011 13:41:04 +0100

apt (0.8.10) unstable; urgency=low

  [ Programs translations ]
  * Czech by Miroslav Kure. Closes: #605107

  [ Martin Pitt ]
  * test/integration/test-compressed-indexes, test/test-indexes.sh:
    - Explicitly disable compressed indexes at the start. This ensures that we
      will actually test uncompressed indexes regardless of the internal
      default value of Acquire::GzipIndexes.

  [ David Kalnischkies ]
  * apt-pkg/algorithms.cc:
    - mark all installed packages first without auto installation in
      a dist-upgrade to prefer upgrading packages instead of installing
      new packages in versioned or-groups (Closes: #605394)

 -- Michael Vogt <mvo@debian.org>  Tue, 30 Nov 2010 10:42:17 +0100

apt (0.8.9) unstable; urgency=low

  [ Christian Perrier ]
  * Fix "typos" in French manpages translations. Thanks to
    Cyril Brulebois for bashing me.
  * Drop useless untranslatable sections from apt.8

  [ Programs translations ]
  * Slovenian update by Andrej Žnidaršič and Rosetta Slovenian team
  * German update by Holger Wansing. Closes: #603619

  [ David Kalnischkies ]
  * apt-pkg/aptconfiguration.cc:
    - evaluate Acquire::Languages= before LANG= (Closes: #602573)
  * apt-pkg/orderlist.cc:
    - try fixing before removing even if the fix is hidden in
      a provides, hidden in the #590438 testcase
  * apt-pkg/algorithms.cc:
    - if the package was explicitly marked as ToRemove don't
      consider it as a candidate for FixByInstall
  * apt-pkg/depcache.cc:
    - don't install previously not installed providers in a try
      to statisfy a "Breaks: provides" dependency by upgrade
  * cmdline/acqprogress.cc:
    - don't ask the user for media change if quiet >= 2, stdout is not
      a tty and assume-yes, force-yes or trivial-only option is set to
      avoid cpu eating endless loops in unattended runs like apt.cron
      (Closes: #602354, LP: #665580)

 -- Michael Vogt <mvo@debian.org>  Thu, 18 Nov 2010 09:25:04 +0100

apt (0.8.8) unstable; urgency=low

  [ David Kalnischkies ]
  * apt-pkg/contrib/fileutl.cc:
    - Add a FileFd::FileSize() method to get the size of the underlying
      file and not the size of the content in the file as FileFd::Size()
      does - the sizes can differ since the direct gzip integration
  * methods/{gzip,bzip2}.cc:
    - use FileSize() to determine if the file is invalid (Closes: #600852)
  * apt-pkg/pkgcache.cc:
    - fallback always to a suitable description (Closes: #601016)

  [ Michael Vogt ]
  * apt-pkg/deb/dpkgpm.cc:
    - ensure that history.log gets closed to avoid leaking a FD
      (closes: #601649)

 -- Michael Vogt <mvo@debian.org>  Thu, 28 Oct 2010 21:22:21 +0200

apt (0.8.7) unstable; urgency=low

  [ Manpages translations ]
  * Typo fixed in French (extra "Z"). Thanks to Florentin Duneau.
  * Another typo fixed in French ("Anfin"). Thanks to bubulle
  * Wrong translation for "showauto" fixed. Thanks to Raphaël Hertzog
    Closes: #599265

  [ Michael Vogt ]
  * debian/apt.cron.daily:
    - source /etc/default/locale (if available) so that the
      apt-get update cron job fetches the right translated package
      descriptions
  * fix test failure on amd64
  * apt-pkg/deb/debsystem.cc:
    - fix issues with dir::state::status and dir::state::extended_states
      when alternative rootdirs are used

  [ Martin Pitt ]
  * apt-pkg/deb/debindexfile.cc:
    - Use FileFd::Size() instead of stat()ing the sources/binary/translations
      indexes directly, so that we have transparent handling of gzipped
      indexes.
  * apt-pkg/contrib/fileutl.cc:
    - Fix FileFd::Size() for gzipped files to give the size of the
      uncompressed data. This fixes cache building progress going way
      over 100%.

  [ David Kalnischkies ]
  * apt-pkg/deb/deblistparser.cc:
    - support ArmHardFloat port in CompleteArch, thanks to Sebastian
      Andrzej Siewior for the patch!
  * doc/apt.ent:
    - move some strings into apt-verbatim.ent to avoid showing them in
      apt-doc.pot as they are untranslatable anyway (e.g. manpage references)
  * doc/apt-verbatim.ent:
    - change the codenames to reflect the situation after squeeze release
  * doc/examples/apt-https-method-example.conf:
    - apply various typo fixes by Olly Betts, thanks! (Closes: #600249)

 -- Michael Vogt <mvo@debian.org>  Fri, 15 Oct 2010 18:16:10 +0200

apt (0.8.6) unstable; urgency=low

  [ Programs translations ]
  * Vietnamese update by Clytie Siddall (Closes: #598489)
  * Asturian update by Maacub (Closes: #599057)

  [ David Kalnischkies ]
  * cmdline/apt-cache.cc:
    - use the TranslatedDescription for searching and not the first
      available one as it is maybe not an expected language (Closes: #597925)
  * apt-pkg/contrib/strutl.cc:
    - add a space between number and unit as required by SI (Closes: #598352)
  * apt-pkg/depcache.cc:
    - do not check endpointer packages instead of only those which prevented
      NeverAutoRemove settings from having an effect (Closes: #598452)
    - do not remove packages which the user requested for installation
      explicitly while satisfying other install requests (Closes: #598669)
  * apt-pkg/packagemanager.cc:
    - Add a space between period and 'Please' and unfuzzy all translations
  * doc/po/de.po:
    - remove the duplicated "angefertigt" in translation-holder string

 -- Michael Vogt <mvo@debian.org>  Mon, 04 Oct 2010 11:52:19 +0200

apt (0.8.5) unstable; urgency=low

  [ Manpages translations ]
  * German (Chris Leick). Closes: #597163

  [ Michael Vogt ]
  * merged lp:~mvo/apt/conflicts-on-virtuals to better deal with
    conflicts/breaks against virtual packages (LP: #614993)

  [ David Kalnischkies ]
  * apt-pkg/policy.cc:
    - support 100-pinning in Release file with ButAutomaticUpgrades
      as requested by the backports crew (Closes: #596097)
  * apt-pkg/deb/deblistparser.cc:
    - overrule NotAutomatic in case of ButAutomaticUpgrades
  * debian/apt.cron.daily:
    - handle absolut directory paths correctly by loading directories
      directly instead of building the paths on our own (Closes: #596421)
  * debian/control:
    - build-depend on docbook-xml to ensure that the xml DTDs are always
      available on the buildds (Closes: #597145)
  * buildlib/debiandoc.mak, buildlib/po4a_manpage.mak:
    - ensure that the build fails if documentation building fails
  * doc/po/fr.po:
    - correct two syntax issues to ensure we can build fine

 -- Michael Vogt <mvo@debian.org>  Fri, 17 Sep 2010 22:05:06 +0200

apt (0.8.4) unstable; urgency=low

  [ Michael vogt ]
  * ftparchive/writer.cc:
    - write out {Files,Checksum-Sha1,Checksum-Sha256} only if
      available LP: #633967. Thanks to Colin Watson
  * apt-pkg/contrib/cdromutl.cc:
    - if apt-cdrom is used on writable media (like usb-sticks), do
      not use the root directory to identify the medium (as all 
      changes there change the ident id). Use the .disk directory 
      instead 

  [ David Kalnischkies ]
  * ftparchive/writer.cc:
    - null the valid string instead of the date if Valid-Until is not set
  * apt-pkg/acquire-item.cc:
    - use also unsigned Release files again (Closes: #596189)

  [ Christian Perrier ]
  * Fix missing space after dot in a message from apt-pkg
    Translations unfuzzied. Thanks to Holger Wansing.

 -- Michael Vogt <mvo@debian.org>  Fri, 10 Sep 2010 20:45:15 +0200

apt (0.8.3) unstable; urgency=low

  [ Programs translations ]
  * German (Holger Wansing). Closes: #596141

  [ Manpages translations ]
  * Japanese (KURASAWA Nozomu). Closes: #595862

  [ Michael Vogt ]
  * apt-pkg/indexcopy.cc:
    - only use trusted.gpg.d directory if it exists
    - do not replace /dev/null when running in APT::CDROM::NoAct
      mode (LP: #612666), thanks to Colin Watson

  [ David Kalnischkies ]
  * ftparchive/apt-ftparchive.cc:
    - ensure that BinDirectory as well as Tree settings get
      the correct default FileMode setting (Closes: #595922)

 -- Michael Vogt <mvo@debian.org>  Tue, 07 Sep 2010 15:28:41 +0200

apt (0.8.2) unstable; urgency=low

  [ Manpages translations ]
  * Spanish (Omar Campagne). Closes: #595557

  [ David Kalnischkies ]
  * apt-pkg/versionmatch.cc:
    - do not accept 'Pin: origin "' (missing closing ") as a valid
      way to pin a local archive: either "" or none…
  * apt-pkg/deb/dpkgpm.cc:
    - create Dir::Log if needed to support /var/log as tmpfs or similar,
      inspired by Thomas Bechtold, thanks! (Closes: #523919, LP: #220239)
  * apt-pkg/indexcopy.cc:
    - support really still the APT::GPGV::TrustedKeyring setting,
      as it breaks d-i badly otherwise (Closes: #595428)
  * cmdline/apt-key:
    - support also Dir::Etc::Trusted so that apt-key works in the same
      way as the library part which works with the trusted files
  * methods/{gzip,bzip2}.cc:
    - empty files can never be valid archives (Closes: #595691)

 -- Michael Vogt <mvo@debian.org>  Mon, 06 Sep 2010 18:10:06 +0200

apt (0.8.1) unstable; urgency=low

  [ Programs translations ]
  * Thai (Theppitak Karoonboonyanan). Closes: #592695
  * Russian (Yuri Kozlov). Closes: #594232
  * Slovak (Ivan Masár). Closes: #594255
  * Swedish (Daniel Nylander). Closes: #594241
  * Japanese (Kenshi Muto, Osamu Aoki). Closes: #594265
  * Italian (Milo Casagrande). Closes: #594238
  * Asturian (maacub). Closes: #594303
  * Simplified Chinese (Aron Xu). Closes: #594458
  * Bulgarian (Damyan Ivanov). Closes: #594627
  * Portuguese (Miguel Figueiredo). Closes: #594668
  * Korean (Changwoo Ryu). Closes: #594809
  * Norwegian Bokmål (Hans Nordhaug). Closes: #595182
  * Danish (Joe Hansen). Closes: #595176
  * Catalan (Agustí Grau). Closes: #595234

  [ Christian Perrier ]
  * Fix spelling error in cmdline/apt-get.cc. Thanks to Osamu Aoki
    Closes: #594211

  [ Manpages translations ]
  * Portuguese (Américo Monteiro)

  [ David Kalnischkies ]
  * cmdline/apt-cache.cc:
    - show in madison command again also source packages (LP: #614589)
    - remove useless GetInitialize method
  * cmdline/apt-get.cc:
    - remove direct calls of ReadMainList and use the wrapper instead
      to protect us from useless re-reads and two-times notice display
    - remove death code by removing unused GetInitialize
  * apt-pkg/depcache.cc:
    - now that apt-get purge works on 'rc' packages let the MarkDelete
      pass this purge forward to the non-pseudo package for pseudos
  * apt-pkg/contrib/fileutl.cc:
    - apply SilentlyIgnore also on files without an extension
  * apt-pkg/contrib/configuration.cc:
    - fix autoremove by using correct config-option name and
      don't make faulty assumptions in error handling (Closes: #594689)
  * apt-pkg/versionmatch.cc:
    - let the pin origin actually work as advertised in the manpage
      which means "" are optional and pinning a local archive does
      work - even if it is a non-flat archive (Closes: #594435)

 -- Michael Vogt <mvo@debian.org>  Fri, 03 Sep 2010 18:36:11 +0200

apt (0.8.0) unstable; urgency=low

  [ Michael Vogt ]
  * merge of the debian-expermental-ma branch
  * refresh po/pot files in doc/ and po/

  [ Programs translations ]
  * Swedish (Daniel Nylander). Closes: #592366
  * French (Christian Perrier)

  [ Manpages translations ]
  * French (Christian Perrier)

 -- Michael Vogt <mvo@debian.org>  Tue, 24 Aug 2010 16:32:19 +0200

apt (0.8.0~pre2) experimental; urgency=low

  [ David Kalnischkies ]
  * apt-pkg/contrib/strutl.cc:
    - fix error checking for vsnprintf in its safe variant
  * methods/bzip2.cc:
    - fix error checking for read in case of failing bzip2/lzma/whatever
  * debian/apt.cron.daily:
    - create backups for our extended_states file (Closes: #593430)
  * apt-pkg/init.cc:
    - set the default values for dir::etc::trusted options correctly
  * ftparchive/writer.cc:
    - init valid-until correctly to prevent garbage entering Release file
  * apt-pkg/deb/debsystem.cc:
    - set dir::state::status based at least on dir
  * apt-pkg/deb/dpkgpm.cc:
    - use the InstVer instead of the CurrentVer for the autobit transfer
  * methods/http.cc:
    - some http servers violate HTTP1.1 by not issuing a Reason-Phrase
      (or at least a space after the code) especially for 200, but lets
      be nice and ignore it as we don't need the reason in general
  * apt-pkg/acquire-item.cc:
    - don't use ReadOnlyGzip mode for PDiffs as this mode doesn't work
      in combination with the AddFd methods of our hashclasses

 -- Michael Vogt <mvo@debian.org>  Mon, 23 Aug 2010 19:09:08 +0200

apt (0.8.0~pre1) experimental; urgency=low

  [ Programs translations ]
  * Swedish translation update. Closes: #592366

  [ Michael Vogt ]
  * merge of the debian-expermental-ma branch
  * refresh po/pot files in doc/ and po/
  * apt-pkg/pkgcache.cc:
    - re-evaluate the architectures cache when the cache is (re)opened

  [ Colin Watson ]
  * apt-pkg/cdrom.cc:
    - fix off-by-one error in DropBinaryArch

  [ Julian Andres Klode ]
  * apt-pkg/contrib/fileutl.cc:
    - Add WriteAtomic mode.
    - Revert WriteEmpty to old behavior (LP: #613211)
  * apt-pkg, methods:
    - Convert users of WriteEmpty to WriteAtomic.
  * apt-pkg/depcache.cc:
    - Only try upgrade for Breaks if there is a newer version, otherwise
      handle it as Conflicts (by removing it) (helps for #591882).
  * debian/control:
    - Add dependency on gnupg to apt, apt-key uses it.

  [ David Kalnischkies ]
  * apt-pkg/algorithms.cc:
    - let the problem resolver install packages to fix or-groups
      as a needed remove nuked another or-member (helps for #591882)
    - change the debug outputs to display also arch of the
      package and version dependencies information
  * cmdline/apt-get.cc:
    - let APT::Get::Arch-Only in build-dep default to false again
      (Closes: #592628) Thanks Mohamed Amine IL Idrissi for report!
    - purge packages in 'rc' state, thanks Rogier! (Closes: #150831)
  * apt-pkg/pkgcache.cc:
    - fix LongDesc handling in LANG=C environment

 -- Michael Vogt <mvo@debian.org>  Fri, 13 Aug 2010 17:00:49 +0200

apt (0.7.26~exp12) experimental; urgency=low

  [ Michael Vogt ]
  * debian/control:
    - add dependency on zlib-dev for libapt-pkg-dev

  [ David Kalnischkies ]
  * apt-pkg/cacheset.cc:
    - [ABI BREAK] add an ErrorType option to CacheSetHelper
  * cmdline/apt-cache.cc:
    - use Notice instead of Error in the CacheSetHelper messages
      for compat reasons. Otherwise tools like sbuild blow up
    - return success in show if a virtual package was given
  * debian/control:
    - remove libcurl3-gnutls-dev alternative as the package is gone
    - increase needed version of libcurl4-gnutls-dev to >= 7.19.0
      as we use CURLOPT_{ISSUERCERT,CRLFILE} (Closes: #589642)

 -- Michael Vogt <mvo@debian.org>  Fri, 30 Jul 2010 11:55:48 +0200

apt (0.7.26~exp11) experimental; urgency=low

  [ Julian Andres Klode ]
  * apt-pkg/deb/dpkgpm.cc:
    - Write architecture information to history file.
    - Add to history whether a change was automatic or not.
  * apt-pkg/contrib/fileutl.cc:
    - Add FileFd::OpenDescriptor() (needed for python-apt's #383617).
  * cmdline/apt-get.cc:
    - Support large filesystems by using statvfs64() instead of statvfs()
      and statfs64() instead of statfs() (Closes: #590513).
  * apt-pkg/cdrom.cc:
    - Use link() instead of rename() for creating the CD database backup;
      otherwise there would be a short time without any database.

  [ David Kalnischkies ]
  * apt-pkg/depcache.cc:
    - handle "circular" conflicts for "all" packages correctly
  * cmdline/apt-cache.cc:
    - be able to omit dependency types in (r)depends (Closes: #319006)
    - show in (r)depends the canidate per default instead of newest
    - share the (r)depends code instead of codecopy
  * apt-pkg/cacheset.cc:
    - move them back to the library as they look stable now
    - add a 'newest' pseudo target release as in pkg/newest
  * apt-pkg/pkgcache.cc:
    - prefer non-virtual packages in FindPreferredPkg (Closes: #590041)
  * test/integration/*:
    - add with bug#590041 testcase a small test "framework"
  * apt-pkg/orderlist.cc:
    - try to install another or-group member in DepRemove before
      breaking the or group (Closes: #590438)
    - configure also the replacement before remove by adding Immediate flag
  
  [ Michael Vogt ]
  * apt-pkg/contrib/error.{cc,h}
    - docstring cleanup
    - add inline DumpError() to avoid subtle API break

 -- Michael Vogt <mvo@debian.org>  Thu, 29 Jul 2010 16:40:58 +0200

apt (0.7.26~exp10) experimental; urgency=low

  [ David Kalnischkies ]
  * apt-pkg/contrib/error.{cc,h}:
    - remove constness of va_list parameter to fix build on amd64 and co
      Thanks Eric Valette! (Closes: #588610)
  * apt-pkg/deb/debmetaindex.cc:
    - do not query each architecture for flat file archives
    - fix typo preventing display of architecture in Info()
  * methods/bzip2.cc:
    - add a copycat of the old gzip.cc as we need it for bzip2 and lzma

  [ Martin Pitt ]
  * debian/rules:
    - Make DEB_BUILD_OPTIONS=noopt actually work by passing the right
      CXXFLAGS.
  * apt-pkg/contrib/fileutl.{h,cc}:
    - Add support for reading of gzipped files with the new "ReadOnlyGzip"
      OpenMode. (Closes: #188407)
    - Link against zlib (in apt-pkg/makefile) and add zlib build dependency.
    - [ABI BREAK] This adds a new private member to FileFd, but its
      initialization is in the public header file.
  * configure.in:
    - Check for zlib library and headers.
  * apt-pkg/acquire-item.cc, apt-pkg/deb/debindexfile.cc,
    apt-pkg/deb/debrecords.cc, apt-pkg/deb/debsrcrecords.h,
    cmdline/apt-cache.cc:
    - Open Packages, Sources, and Translations indexes in "ReadOnlyGzip" mode.
  * apt-pkg/deb/debindexfile.cc:
    - If we do not find uncompressed package/source/translation indexes, look
      for gzip compressed ones.
  * apt-pkg/acquire-item.cc:
    - If the Acquire::GzipIndexes option is true and we download a gzipped
      index file, keep it as it is (and rename to .gz) instead of
      uncompressing it.
  * doc/apt.conf.5.xml:
    - Document the new Acquire::GzipIndexes option.
  * doc/po/apt-doc.pot, doc/po/de.po:
    - German translation of new Acquire::GzipIndexes option.
  * Add test/test-indexes.sh:
    - Test behaviour of index retrieval and usage, in particular with
      uncompressed and gzip compressed indexes.
  * methods/gzip.cc: With FileFd now being able to read gzipped files, there
    is no need for the gzip method any more to spawn an external gzip process.
    Rewrite it to use FileFd directly, which makes the code a lot simpler, and
    also using less memory and overhead.

 -- Michael Vogt <mvo@debian.org>  Mon, 12 Jul 2010 11:41:01 +0200

apt (0.7.26~exp9) experimental; urgency=low

  [ David Kalnischkies ]
  * doc/apt.conf.5.xml:
    - add and document APT::Cache-{Start,Grow,Limit} options for mmap control
  * apt-pkg/contrib/fileutl.cc:
    - do not fail von double close()

 -- Michael Vogt <mvo@debian.org>  Fri, 09 Jul 2010 21:51:55 +0200

apt (0.7.26~exp8) experimental; urgency=low

  [ David Kalnischkies ]
  * cmdline/cacheset.cc:
    - doesn't include it in the library for now as it is too volatile
    - get the candidate either from an already built depcache
      or use the policy which is a bit faster than depcache generation
    - get packages by task^ with FromTask()
    - only print errors if all tries to get a package by string failed
    - factor out code to get a single package FromName()
    - check in Grouped* first without modifier interpretation
  * cmdline/apt-get.cc:
    - use the cachsets in the install commands
    - make the specify order of packages irrelevant (Closes: #196021)
  * apt-pkg/orderlist.cc:
    - untouched packages are never missing
  * apt-pkg/packagemanager.cc:
    - packages that are not touched doesn't need to be unpacked
  * debian/control:
    - remove intltool's dependency as it is an ubuntu artefact
  * apt-pkg/depcache.cc:
    - SetCandidateVer for all pseudo packages
    - SetReInstall for the "all" package of a pseudo package
    - use the new MatchAgainstConfig for the DefaultRootSetFunc
    - always mark the all package if a pseudo package is marked for install
  * apt-pkg/contrib/error.{cc,h}:
    - complete rewrite but use the same API
    - add NOTICE and DEBUG as new types of a message
    - add a simple stack handling to be able to delay error handling
  * apt-pkg/aptconfiguration.cc:
    - show a deprecation notice for APT::Acquire::Translation
  * apt-pkg/contrib/configuration.{cc,h}:
    - add a wrapper to match strings against configurable regex patterns
  * apt-pkg/contrib/fileutl.cc:
    - show notice about ignored file instead of being always silent
    - add a Dir::Ignore-Files-Silently list option to control the notice
  * apt-pkg/policy.h:
    - add another round of const& madness as the previous round accidentally
      NOT overrides the virtual GetCandidateVer() method (Closes: #587725)
  * apt-pkg/pkgcachegen.{cc,h}:
    - make the used MMap moveable (and therefore dynamic resizeable) by
      applying (some) mad pointer magic (Closes: #195018)

  [ Michael Vogt ]
  * apt-pkg/deb/dpkgpm.cc:
    - make the apt/term.log output unbuffered (thanks to Matt Zimmerman)

  [ Julian Andres Klode ]
  * methods/ftp.h:
    - Handle different logins on the same server (Closes: #586904).
  * apt-pkg/deb/deblistparser.cc:
    - Handle architecture wildcards (Closes: #547724).
  * apt-pkg/versionmatch.cc:
    - Support matching pins by regular expressions or glob() like patterns,
      regular expressions have to be put between to slashes; for example,
      /.*/.
  * apt-pkg/contrib/fileutl.cc:
    - Make FileFd replace files atomically in WriteTemp mode (for cache, etc).
  * debian/control:
    - Set Standards-Version to 3.9.0

 -- Michael Vogt <mvo@debian.org>  Fri, 09 Jul 2010 19:16:20 +0200

apt (0.7.26~exp7) experimental; urgency=low

  * apt-pkg/cachefile.h:
    - make pkgPolicy public again, libapt-pkg-perl (and probably
      others) get unhappy without that

 -- Michael Vogt <mvo@debian.org>  Thu, 10 Jun 2010 15:33:24 +0200

apt (0.7.26~exp6) experimental; urgency=low

  [ Michael Vogt ]
  * merge the remaining Ubuntu change:
    - on gpg verification failure warn and restore the last known
      good state
    - on failure display the IP of the server (useful for servers
      that use round robin DNS)
    - support Original-Maintainer in RewritePackageOrder
    - enable cdrom autodetection via libudev by default
    - show message about Vcs in use when apt-get source is run for
      packages maintained in a Vcs
    - better support transitional packages with mark auto-installed. 
      when the transitional package is in "oldlibs" the new package
      is not marked auto installed (same is true for section
      metapackages)
    - provide new "deb mirror://archive.foo/mirrors.list sid main"
      method expects a list of mirrors (generated on the server e.g.
      via geoip) and will use that, including cycle on failure
    - write apport crash file on package failure (disabled by default
      on debian until apport is available)
    - support mirror failure reporting (disabled by default on debian)
  
  [ David Kalnischkies ]
  * apt-pkg/deb/dpkgpm.cc:
    - write Disappeared also to the history.log
    - forward manual-installed bit on package disappearance
  * apt-pkg/deb/debsystem.cc:
    - add better config item for extended_states file
  * apt-pkg/pkgcache.h:
    - switch {,Install-}Size to unsigned long long
  * apt-pkg/depcache.cc:
    - do the autoremove mark process also for required packages to handle
      these illegally depending on lower priority packages (Closes: #583517)
    - try harder to find the other pseudo versions for autoremove multiarch
    - correct "Dangerous iterator usage" pointed out by cppcheck
    - deal with long long, not with int to remove 2GB Limit (LP: #250909)
    - deprecate AddSize with Multiplier as it is unused and switch to
      boolean instead to handle the sizes more gracefully.
    - switch i{Download,Usr}Size from double to (un)signed long long
  * apt-pkg/aptconfiguration.cc:
    - remove duplicate architectures in getArchitectures()
  * apt-pkg/indexrecords.{cc,h}:
    - backport forgotten Valid-Until patch from the obsolete experimental
      branch to prevent replay attacks better, thanks to Thomas Viehmann
      for the initial patch! (Closes: #499897)
    - add a constant Exists check for MetaKeys
  * apt-pkg/acquire-item.cc:
    - do not try PDiff if it is not listed in the Meta file
    - sent Last-Modified header also for Translation files
  * apt-pkg/cacheiterator.h:
    - let pkgCache::Iterator inherent std::iterator
  * ftparchive/writer.h:
    - add a virtual destructor to FTWScanner class (for cppcheck)
  * apt-pkg/cacheset.{cc,h}:
    - add simple wrapper around std::set for cache structures
    - move regex magic from apt-get to new FromRegEx method
    - move cmdline parsing from apt-cache to new FromCommandLine method
    - support special release-modifier 'installed' and 'candidate'
  * apt-pkg/contrib/cmdline.cc:
    - fix segfault in SaveInConfig caused by writing over char[] sizes
  * apt-pkg/pkgcache.cc:
    - get the best matching arch package from a group with FindPreferredPkg
  * cmdline/apt-cache.cc:
    - make the search multiarch compatible by using GrpIterator instead
    - use pkgCacheFile and the new CacheSets all over the place
    - add --target-release option (Closes: #115520)
    - accept pkg/release and pkg=version in show and co. (Closes: #236270)
    - accept package versions in the unmet command
  * cmdline/apt-get.cc:
    - use unsigned long long instead of double to store values it gets
  * apt-pkg/cachefile.{cc,h}:
    - split Open() into submethods to be able to build only parts
    - make the OpProgress optional in the Cache buildprocess
    - store also the SourceList we use internally for export
  * doc/apt.conf.5.xml:
    - document the new Valid-Until related options
  * apt-pkg/contrib/strutl.cc:
    - split StrToTime() into HTTP1.1 and FTP date parser methods and
      use strptime() instead of some self-made scanf mangling
    - use the portable timegm shown in his manpage instead of a strange
      looking code copycat from wget
  * ftparchive/writer.cc:
    - add ValidTime option to generate a Valid-Until header in Release file
  * apt-pkg/policy.cc:
    - get the candidate right for a not-installed pseudo package if
      his non-pseudo friend is installed
  * apt-pkg/indexcopy.cc:
    - move the gpg codecopy to a new method and use it also in methods/gpgv.cc

 -- Michael Vogt <mvo@debian.org>  Thu, 10 Jun 2010 14:02:22 +0200

apt (0.7.26~exp5) experimental; urgency=low

  [ David Kalnischkies ]
  * cmdline/apt-get.cc:
    - rerun dpkg-source in source if --fix-broken is given (Closes: #576752)
    - don't suggest held packages as they are installed (Closes: #578135)
    - handle multiple --{tar,diff,dsc}-only options correctly
    - show at the end of the install process a list of disappeared packages
  * cmdline/apt-cache.cc:
    - use GroupCount for package names in stats and add a package struct line
  * methods/rred.cc:
    - use the patchfile modification time instead of the one from the
      "old" file - thanks to Philipp Weis for noticing! (Closes: #571541)
  * debian/rules:
    - remove targets referring to CVS or arch as they are useless
    - use $(CURDIR) instead of $(pwd)
    - use dpkg-buildflags if available for CXXFLAGS
  * README.arch:
    - remove the file completely as it has no use nowadays
  * apt-pkg/depcache.cc:
    - be doublesure that the killer query is empty before starting reinstall
  * methods/gpgv.cc:
    - remove the keyrings count limit by using vector magic
  * contrib/mmap.cc:
    - clarify "MMap reached size limit" error message, thanks Ivan Masár!
  * doc/apt.ent
    - add entities for the current oldstable/stable/testing codenames
  * doc/sources.list.5.xml:
    - use stable-codename instead of stable in the examples (Closes: #531492)
  * doc/apt_preferences.5.xml:
    - adapt some examples here to use current codenames as well
    - add "NotAutomatic: yes" handling, thanks Osamu Aoki (Closes: #490347)
  * debian/libapt-pkg-doc.doc-base.cache:
    - remove yet another reference to the removed cache.sgml
  * doc/apt-get.8.xml:
    - do not say explicit target_release_{name,version,codename}, it should
      be clear by itself and 'man' can break lines again (Closes: #566166)
    - remove the gnome-apt reference as it is removed from unstable
  * apt-pkg/deb/dpkgpm.cc:
    - add 'disappear' to the known processing states, thanks Jonathan Nieder
  * apt-pkg/packagemanager.h:
    - export info about disappeared packages with GetDisappearedPackages()

  [ Michael Vogt ]
  * methods/http.{cc,h}:
    - code cleanup, use enums instead of magic ints
  
  [ Jari Aalto ]
  * debian/rules:
    - spell out some less known options to reduce manpage consultation-rate
    - Use POSIX command substitution: $(<command sequence>)
    - Remove EOL whitespace (Closes: #577804)

  [ Julian Andres Klode ]
  * apt-pkg/acquire-item.cc:
    - Fix pkgAcqFile::Custom600Headers() to always return something.
  

  [ Christian Perrier ]
  * Slovak translation update. Closes: #581159
  * Italian translation update. Closes: #581742
  * Swedish translation update. Closes: #592366

 -- Michael Vogt <mvo@debian.org>  Tue, 25 May 2010 16:01:42 +0200

apt (0.7.26~exp4) experimental; urgency=low

  [ David Kalnischkies ]
  * apt-pkg/depcache.cc:
    - rewrite the pseudo package reinstaller to be more intelligent
      in his package choices
  * apt-pkg/packagemanager.cc:
    - don't try to "unpack" pseudo packages twice
  * apt-pkg/contrib/fileutl.cc:
    - add a parent-guarded "mkdir -p" as CreateDirectory()
  * apt-pkg/acquire.{cc,h}:
    - add a delayed constructor with Setup() for success reporting
    - check for and create directories in Setup if needed instead of
      error out unfriendly in the Constructor (Closes: #523920, #525783)
    - optional handle a lock file in Setup()
  * apt-pkg/acquire-item.cc:
    - Acquire::ForceHash to force method for expected hash
  * cmdline/apt-get.cc:
    - remove the lock file handling and let Acquire take care of it instead
    - display MD5Sum in --print-uris if not forced to use another method
      instead of displaying the strongest available (Closes: #576420)
    - regex for package names executed on Grp- not PkgIterator
    - show non-candidates as fallback for virtual packages (Closes: #578385)
    - set also "all" to this version for pseudo packages in TryToChangeVer
  * apt-pkg/deb/dpkgpm.cc:
    - remove Chroot-Directory from files passed to install commands.
      Thanks to Kel Modderman for report & patch! (Closes: #577226)
  * ftparchive/writer.cc:
    - remove 999 chars Files and Checksums rewrite limit (Closes: #577759)
  * cmdline/apt-cache.cc:
    - align Installed and Candidate Version in policy so they can be compared
      easier, thanks Ralf Gesellensetter for the pointer! (Closes: #578657)
  * doc/apt.ent:
    - Add a note about APT_CONFIG in the -c description (Closes: #578267)
  * doc/po/de.po:
    - correct typos in german apt_preferences manpage, thanks Chris Leick!
  * apt-pkg/sourcelist.cc:
    - be less strict and accept [option=value] as well
  * apt-pkg/contrib/configuration.cc:
    - error out if #clear directive has no argument
  * doc/files.sgml:
    - sync documentation with status quo, regarding files/directories in
      use, extended_states and uri schemes.
  * doc/cache.sgml:
    - drop the file in favor of inplace documentation with doxygen
  * apt-pkg/pkgcache.h:
    - enhance the Groups ABI by providing a ID as the other structs does
    - check also the size of the Group struct then checking for the others

  [ Jari Aalto ]
  * cmdline/apt-get.cc:
    - replace backticks with single quotes around fix-broken command
      in the broken packages message. (Closes: #577168)
  * dselect/install:
    - modernize if-statements not to use 'x' (Closes: #577117)
    - replace backticks with POSIX $() (Closes: #577116)

  [ Michael Vogt ]
  * [ Abi break ] apt-pkg/acquire-item.{cc,h}:
    - add "IsIndexFile" to constructor of pkgAcqFile so that it sends
      the right cache control headers
  * cmdline/apt-get.cc:
    - fix crash when pkg.VersionList() is empty
  * apt-pkg/depcache.cc:
    - fix incorrect std::cout usage for debug output
  * test/libapt/getlanguages_test.cc:
    - Add test for Esperanto that has nocounty associated with them
      (LP: #560956)
  * apt-pkg/deb/debrecords.cc:
    - fix max tag buffer size (LP: #545336, closes: #578959)
  * debian/rules:
    - install html doxygen in libapt-pkg-doc 
  * debian/control:
    - build-depend on doxygen

  [ Julian Andres Klode ]
  * apt-pkg/contrib/weakptr.h:
    - add a class WeakPointable which allows one to register weak pointers to
      an object which will be set to NULL when the object is deallocated.
  * [ABI break] apt-pkg/acquire{-worker,-item,}.h:
    - subclass pkgAcquire::{Worker,Item,ItemDesc} from WeakPointable.
  * apt-pkg/pkgcache.cc:
    - Merge fix from David to correct handling in single-arch environments.
  * cmdline/apt-cache.cc:
    - Add a showauto command to apt-cache.
  * cmdline/apt-get.cc:
    - Add apt-get markauto and unmarkauto commands.

 -- Michael Vogt <mvo@debian.org>  Thu, 06 May 2010 09:32:54 +0200

apt (0.7.26~exp3) experimental; urgency=low

  [ Christian Perrier ]
  * German translation update. Closes: #571037
  * Spanish manpages translation update. Closes: #573293
  * Dutch translation update. Closes: #573946
  * Polish manpages translation update. Closes: #574558
  * Add "manpages-pl (<< 20060617-3~)" to avoid file conflicts with
    that package that was providing some manpages for APT utilities.

  [ David Kalnischkies ]
  * [BREAK] merge MultiArch-ABI. We don't support MultiArch,
    but we support the usage of the new ABI so libapt users
    can start to prepare for MultiArch (Closes: #536029)
  * Ignore :qualifiers after package name in build dependencies
    in the library by default, but try to honour them in apt-get
    as we have some sort of MultiArch support ready (Closes: #558103)
  * add translation of the manpages to PT (portuguese)
    Thanks to Américo Monteiro!
  * Switch to dpkg-source 3.0 (native) format
  * apt-pkg/depcache.cc:
    - remove Auto-Installed information from extended_states
      together with the package itself (Closes: #572364)
  * cmdline/apt-mark:
    - don't crash if no arguments are given (Closes: #570962)
  * debian/control:
    - remove some years old and obsolete Replaces
    - add automake/conf build-depends/conflicts as recommend by
      the autotools-dev README (Closes: #572615)
  * apt-pkg/contrib/mmap.{h,cc}:
    - add char[] fallback for filesystems without shared writable
      mmap() like JFFS2. Thanks to Marius Vollmer for writing
      and to Loïc Minier for pointing to the patch! (Closes: #314334)
  * doc/apt_preferences.5.xml:
    - fix two typos and be more verbose in the novice warning.
      Thanks to Osamu Aoki for pointing it out! (Closes: #567669)
    - fix a=sid vs. n=sid typo, thanks Ansgar Burchardt!
    - origin can be used to match a hostname (Closes: #352667)
    - remove wrong pin-priority is optional remark (Closes: #574944)
  * apt-pkg/deb/dpkgpm.cc:
    - fix error message construction in OpenLog()
    - if available store the Commandline in the history
  * cmdline/apt-get.cc:
    - add a --only-upgrade flag to install command (Closes: #572259)
    - fix memory leaks in error conditions in DoSource()
    - try version match in FindSrc first exact than fuzzy (LP: #551178)
  * apt-pkg/contrib/cmndline.cc:
    - save Commandline in Commandline::AsString for logging
  * apt-pkg/deb/debversion.cc:
    - consider absent of debian revision equivalent to 0 (Closes: #573592)
  * doc/makefile, doc/*:
    - generate subdirectories for building the manpages in on the fly
      depending on the po files we have.
  * apt-pkg/pkgcachegen.cc:
    - merge versions correctly even if multiple different versions
      with the same version number are available.
      Thanks to Magnus Holmgren for the patch! (Closes: #351056)
  * ftparchive/writer.cc:
    - write LongDescriptions if they shouldn't be included in Packages
      file into i18n/Translation-en by default.
  * doc/po/de.po:
    - correct a few typos in the german manpage translation.
      Thanks to Chris Leick and Georg Koppen! (Closes: #574962)
  * apt-pkg/contrib/strutl.cc:
    - convert all toupper calls to tolower_ascii for a little speedup

  [ Jean-Baptiste Lallement ]
  * apt-pkg/contrib/strutl.cc:
    - always escape '%' (LP: #130289) (Closes: #500560)
    - unescape '%' sequence only if followed by 2 hex digit
    - username/password are urlencoded in proxy string (RFC 3986)

  [ Julian Andres Klode ]
  * cmdline/apt-cache.cc:
    - Change behavior of showsrc to match the one of show (Closes: #512046).
  * cmdline/apt-key:
    - Honor Apt::GPGV::TrustedKeyring (Closes: #316390)
  * cmdline/apt-mark:
    - Use the new python-apt API (and conflict with python-apt << 0.7.93.2).
  * apt-inst/contrib/arfile.h:
    - Add public ARArchive::Members() which returns the list of members.
  * apt-pkg/policy.cc:
    - Always return a candidate if there is at least one version pinned > 0
      (Closes: #512318)
  * ftparchive/apt-ftparchive.cc:
    - Read default configuration (Closes: #383257)
  * debian/rules:
    - Fix the libraries name to be e.g. libapt-pkg4.9 instead of
      libapt-pkg-4.9.

  [ Michael Vogt ]
  * apt-pkg/deb/dpkgpm.cc:
    - fix backgrounding when dpkg runs (closes: #486222)
  * cmdline/apt-mark:
    - show error on incorrect aguments (LP: #517917), thanks to
      Torsten Spindler
  * cmdline/apt-get.cc:
    - if apt-get source foo=version or foo/distro can not be found,
      error out (LP: #502641)
  * apt-pkg/packagemanager.cc:
    - better debug output 
  * doc/examples/configure-index:
    - add missing Debug::pkgPackageManager option

 -- Michael Vogt <mvo@debian.org>  Thu, 01 Apr 2010 17:30:43 +0200

apt (0.7.26~exp2) experimental; urgency=low

  * fix crash when LANGUAGE is not set

 -- Michael Vogt <mvo@debian.org>  Thu, 18 Feb 2010 22:07:23 +0100

apt (0.7.26~exp1) experimental; urgency=low

  [ David Kalnischkies ]
  * [BREAK] add possibility to download and use multiply
    Translation files, configurable with Acquire::Translation
    (Closes: #444222, #448216, #550564)
  * Ignore :qualifiers after package name in build dependencies
    for now as long we don't understand them (Closes: #558103)
  * apt-pkg/contrib/mmap.{cc,h}:
    - extend it to have a growable flag - unused now but maybe...
  * apt-pkg/pkgcache.h:
    - use long instead of short for {Ver,Desc}File size,
      patch from Víctor Manuel Jáquez Leal, thanks! (Closes: #538917)
  * apt-pkg/acquire-item.cc:
    - allow also to skip the last patch if target is reached,
      thanks Bernhard R. Link! (Closes: #545699)
  * ftparchive/writer.{cc,h}:
    - add --arch option for packages and contents commands
    - if an arch is given accept only *_all.deb and *_arch.deb instead
      of *.deb. Thanks Stephan Bosch for the patch! (Closes: #319710)
    - add APT::FTPArchive::AlwaysStat to disable the too aggressive
      caching if versions are build multiply times (not recommend)
      Patch by Christoph Goehre, thanks! (Closes: #463260)
  * apt-pkg/deb/dpkgpm.cc:
    - stdin redirected to /dev/null takes all CPU (Closes: #569488)
      Thanks to Aurelien Jarno for providing (again) a patch!
  * buildlib/apti18n.h.in, po/makefile:
    - add ngettext support with P_()
  * aptconfiguration.cc:
    - include all existing Translation files in the Cache (Closes: 564137)
  * debian/control:
    - update with no changes to debian policy 3.8.4
  * doc/apt_preferences.5.xml:
    - explicitly warn against careless use (Closes: #567669)
  * debian/rules:
    - remove creation of empty dir /usr/share/apt
  * doc/apt-cdrom.8.xml:
    - fix typo spotted by lintian: proc(c)eed

  [ Ivan Masár ]
  * Slovak translation update. Closes: #568294
  
  [ Michael Vogt ]
  * [BREAK] merged lp:~mvo/apt/history
    - this writes a /var/log/apt/history tagfile that contains details
      from the transaction (complements term.log)
  * methods/http.cc:
    - add cache-control headers even if no cache is given to allow
      adding options for intercepting proxies
    - add Acquire::http::ProxyAutoDetect configuration that 
      can be used to call a external helper to figure out the 
      proxy configuration and return it to apt via stdout
      (this is a step towards WPAD and zeroconf/avahi support)
  * abicheck/
    - add new abitest tester using the ABI Compliance Checker from
      http://ispras.linuxfoundation.org/index.php/ABI_compliance_checker

  [ Robert Collins ]
  * Change the package index Info methods to allow apt-cache policy to be
    useful when using several different archives on the same host.
    (Closes: #329814, LP: #22354)

 -- Michael Vogt <mvo@debian.org>  Thu, 18 Feb 2010 16:11:39 +0100

apt (0.7.25.3) unstable; urgency=low

  [ Christian Perrier ]
  * Italian translation update. Closes: #567532

  [ David Kalnischkies ]
  * apt-pkg/contrib/macros.h:
    - install the header system.h with a new name to be able to use
      it in other headers (Closes: #567662)
  * cmdline/acqprogress.cc:
    - Set Mode to Medium so that the correct prefix is used.
      Thanks Stefan Haller for the patch! (Closes: #567304 LP: #275243)
  * ftparchive/writer.cc:
    - generate sha1 and sha256 checksums for dsc (Closes: #567343)
  * cmdline/apt-get.cc:
    - don't mark as manually if in download only (Closes: #468180)

 -- Michael Vogt <mvo@debian.org>  Mon, 01 Feb 2010 18:41:15 +0100

apt (0.7.25.2) unstable; urgency=low

  [ Michael Vogt ]
  * apt-pkg/contrib/cdromutl.cc:
    - fix UnmountCdrom() fails, give it a bit more time and try
      the umount again
  * apt-pkg/cdrom.cc:
    - fix crash in pkgUdevCdromDevices
  * methods/cdrom.cc:
    - fixes in multi cdrom setup code (closes: #549312)
    - add new "Acquire::cdrom::AutoDetect" config that enables/disables
      the dlopen of libudev for automatic cdrom detection. Off by default
      currently, feedback/testing welcome
  * cmdline/apt-cdrom.cc:
    - add new --auto-detect option that uses libudev to figure out
      the cdrom/mount-point
  * cmdline/apt-mark:
    - merge fix from Gene Cash that supports markauto for
      packages that are not in the extended_states file yet
      (closes: #534920)
  * ftparchive/writer.{cc,h}:
    - merge crash fix for apt-ftparchive on hurd, thanks to
      Samuel Thibault for the patch (closes: #566664)

  [ David Kalnischkies ]
  * apt-pkg/contrib/fileutl.cc:
    - Fix the newly introduced method GetListOfFilesInDir to not
      accept every file if no extension is enforced
      (= restore old behaviour). (Closes: #565213)
  * apt-pkg/policy.cc:
    - accept also partfiles with "pref" file extension as valid
  * apt-pkg/contrib/configuration.cc:
    - accept also partfiles with "conf" file extension as valid
  * doc/apt.conf.5.xml:
    - reorder description and split out syntax
    - add partfile name convention (Closes: #558348)
  * doc/apt_preferences.conf.5.xml:
    - describe partfile name convention also here
  * apt-pkg/deb/dpkgpm.cc:
    - don't segfault if term.log file can't be opened.
      Thanks Sam Brightman for the patch! (Closes: #475770)
  * doc/*:
    - replace the per language addendum with a global addendum
    - add a explanation why translations include (maybe) english
      parts to the new global addendum (Closes: #561636)
  * apt-pkg/contrib/strutl.cc:
    - fix malloc asseration fail with ja_JP.eucJP locale in
      apt-cache search. Thanks Kusanagi Kouichi! (Closes: #548884)

  [ Christian Perrier ]
  * French translation update

 -- Michael Vogt <mvo@debian.org>  Wed, 27 Jan 2010 16:16:10 +0100

apt (0.7.25.1) unstable; urgency=low

  [ Christian Perrier ]
  * French manpage translation update
  * Russian translation update by Yuri Kozlov
    Closes: #564171

  [Chris Leick]
  * spot & fix various typos in all manpages
  * German manpage translation update

  [ David Kalnischkies ]
  * cmdline/apt-cache.cc:
    - remove translatable marker from the "%4i %s\n" string
  * buildlib/po4a_manpage.mak:
    - instruct debiandoc to build files with utf-8 encoding
  * buildlib/tools.m4:
    - fix some warning from the buildtools
  * apt-pkg/acquire-item.cc:
    - add configuration PDiffs::Limit-options to not download
      too many or too big patches (Closes: #554349)
  * debian/control:
    - let all packages depend on ${misc:Depends}
  * share/*-archive.gpg:
    - remove the horrible outdated files. We already depend on
      the keyring so we don't need to ship our own version
  * cmdline/apt-key:
    - errors out if wget is not installed (Closes: #545754)
    - add --keyring option as we have now possibly many
  * methods/gpgv.cc:
    - pass all keyrings (TrustedParts) to gpgv instead of
      using only one trusted.gpg keyring (Closes: #304846)
  * methods/https.cc:
    - finally merge the rest of the patchset from Arnaud Ebalard
      with the CRL and Issuers options, thanks! (Closes: #485963)
  * apt-pkg/deb/debindexfile.cc, apt-pkg/pkgcachegen.cc:
    - add debug option Debug::pkgCacheGen

  [ Michael Vogt ]
  * cmdline/apt-get.cc:
    - merge fix for apt-get source pkg=version regression
      (closes: #561971)
  * po/ru.po:
    - merged updated ru.po, thanks to Yuri Kozlov (closes: #564171)

 -- Michael Vogt <mvo@debian.org>  Sat, 09 Jan 2010 21:52:36 +0100

apt (0.7.25) unstable; urgency=low

  [ Christian Perrier ]
  * Fix apt-ftparchive(1) wrt description of the "-o" option.
    Thanks to Dann Frazier for the patch. Closes: #273100
  * po/LINGUAS. Re-disable Hebrew. Closes: #534992
  * po/LINGUAS. Enable Asturian and Lithuanian
  * Fix typo in apt-cache.8.xml: nessasarily
  * Fix "with with" in apt-get.8.xml
  * Fix some of the typos mentioned by the german team
    Closes: #479997
  * Polish translation update by Wiktor Wandachowicz
    Closes: #548571
  * German translation update by Holger Wansing
    Closes: #551534
  * Italian translation update by Milo Casagrande
    Closes: #555797
  * Simplified Chinese translation update by Aron Xu 
    Closes: #558737
  * Slovak translation update by Ivan Masár
    Closes: #559277
  
  [ Michael Vogt ]
  * apt-pkg/packagemanager.cc:
    - add output about pre-depends configuring when debug::pkgPackageManager
      is used
  * methods/https.cc:
    - fix incorrect use of CURLOPT_TIMEOUT, closes: #497983, LP: #354972
      thanks to Brian Thomason for the patch
  * merge lp:~mvo/apt/netrc branch, this adds support for a
    /etc/apt/auth.conf that can be used to store username/passwords
    in a "netrc" style file (with the extension that it supports "/"
    in a machine definition). Based on the maemo git branch (Closes: #518473)
    (thanks also to Jussi Hakala and Julian Andres Klode)
  * apt-pkg/deb/dpkgpm.cc:
    - add "purge" to list of known actions
  * apt-pkg/init.h:
    - add compatibility with old ABI name until the next ABI break
  * merge segfault fix from Mario Sanchez Prada, many thanks
    (closes: #561109)

  [ Brian Murray ]
  * apt-pkg/depcache.cc, apt-pkg/indexcopy.cc:
    - typo fix (LP: #462328)
  
  [ Loïc Minier ]
  * cmdline/apt-key:
    - Emit a warning if removed keys keyring is missing and skip associated
      checks (LP: #218971)

  [ David Kalnischkies ]
  * apt-pkg/packagemanager.cc:
    - better debug output for ImmediateAdd with depth and why
    - improve the message shown for failing immediate configuration
  * doc/guide.it.sgml: moved to doc/it/guide.it.sgml
  * doc/po4a.conf: activate translation of guide.sgml and offline.sgml
  * doc/apt.conf.5.xml:
    - provide a few more details about APT::Immediate-Configure
    - briefly document the behaviour of the new https options
  * doc/sources.list.5.xml:
    - add note about additional apt-transport-methods
  * doc/apt-mark.8.xml:
    - correct showauto synopsis, thanks Andrew Schulman (Closes: #551440)
  * cmdline/apt-get.cc:
    - source should display his final pkg pick (Closes: #249383, #550952)
    - source doesn't need the complete version for match (Closes: #245250)
    - source ignores versions/releases if not available (Closes: #377424)
    - only warn if (free) space overflows (Closes: #522238)
    - add --debian-only as alias for --diff-only
  * methods/connect.cc:
    - display also strerror of "wicked" getaddrinfo errors
    - add AI_ADDRCONFIG to ai_flags as suggested by Aurelien Jarno
      in response to Bernhard R. Link, thanks! (Closes: #505020)
  * buildlib/configure.mak, buildlib/config.{sub,guess}:
    - remove (outdated) config.{sub,guess} and use the ones provided
      by the new added build-dependency autotools-dev instead
  * configure.in, buildlib/{xml,yodl,sgml}_manpage.mak:
    - remove the now obsolete manpage buildsystems
  * doc/{pl,pt_BR,es,it}/*.{sgml,xml}:
    - convert all remaining translation to the po4a system
  * debian/control:
    - drop build-dependency on docbook-utils and xmlto
    - add build-dependency on autotools-dev
    - bump policy to 3.8.3 as we have no outdated manpages anymore
  * debian/NEWS:
    - fix a typo in 0.7.24: Allready -> Already (Closes: #557674)
  * ftparchive/writer.{cc,h}:
    - add APT::FTPArchive::LongDescription to be able to disable them
  * apt-pkg/deb/debsrcrecords.cc:
    - use "diff" filetype for .debian.tar.* files (Closes: #554898)
  * methods/rred.cc:
    - rewrite to be able to handle even big patch files
    - adopt optional mmap+iovec patch from Morten Hustveit
      (Closes: #463354) which should speed up a bit. Thanks!
  * methods/http{,s}.cc
    - add config setting for User-Agent to the Acquire group,
      thanks Timothy J. Miller! (Closes: #355782)
    - add https options which default to http ones (Closes: #557085)
  * debian/apt.cron.daily:
    - check cache size even if we do nothing else otherwise, thanks
      Francesco Poli for patch(s) and patience! (Closes: #459344)
  * ftparchive/*:
    - fix a few typos in strings, comments and manpage,
      thanks Karl Goetz! (Closes: #558757)

  [ Carl Chenet ]
  * cmdline/apt-mark:
    - print an error if a new state file can't be created
      (Closes: #521289) and
    - exit nicely if python-apt is not installed (Closes: #521284)

  [ Chris Leick ]
  * doc/de: German translation of manpages (Closes: #552606)
  * doc/ various manpages:
    - correct various errors, typos and oddities (Closes: #552535)
  * doc/apt-secure.8.xml:
    - replace literal with emphasis tags in Archive configuration
  * doc/apt-ftparchive.1.xml:
    - remove informalexample tag which hides the programlisting
  * doc/apt-get.8.xml:
    - change equivalent "for" to "to the" (purge command)
    - clarify --fix-broken sentence about specifying packages

  [ Eugene V. Lyubimkin ]
  * apt-pkg/contib/strutl.h
    - Avoid extra inner copy in APT_MKSTRCMP and APT_MKSTRCMP2.
  * build infrastructure:
    - Bumped libapt version, excluded eglibc from SONAME. (Closes: #448249)

  [ Julian Andres Klode ]
  * doc/apt.conf.5.xml:
    - Deprecate unquoted values, string concatenation and explain what should
      not be written inside a value (quotes,backslash).
    - Restrict option names to alphanumerical characters and "/-:._+".
    - Deprecate #include, we have apt.conf.d nowadays which should be
      sufficient.
  * ftparchive/apt-ftparchive.cc:
    - Call setlocale() so translations are actually used.
  * debian/apt.conf.autoremove:
    - Add kfreebsd-image-* to the list (Closes: #558803)

 -- Michael Vogt <mvo@debian.org>  Tue, 15 Dec 2009 09:21:55 +0100

apt (0.7.24) unstable; urgency=low

  [ Nicolas François ]
  * Cleaned up the first patch draft from KURASAWA Nozomu to finally
    get po4a support for translating the man pages.
    Many thanks to both for this excellent work! (Closes: #441608)
  * doc/ja/*, doc/po/ja.po:
    - remove the old ja man page translation and replace it with
      the new po4a-powered translation by KURASAWA Nozomu.
  * doc/*.?.xml (manpages):
    - add contrib to author tags and also add refmiscinfo to fix warnings
  * doc/style.txt, buildlib/defaults.mak, buildlib/manpage.mak:
    - fix a few typos in the comments of this files

  [ Michael Vogt ]
  * apt-pkg/deb/dpkgpm.cc:
    - when tcgetattr() returns non-zero skip all pty magic 
      (thanks to Simon Richter, closes: #509866)
  * apt-inst/contrib/arfile.cc:
    - show propper error message for Invalid archive members

  [ David Kalnischkies ]
  * doc/Doxyfile.in:
    - update file with doxygen 1.6.1 (current unstable)
    - activate DOT_MULTI_TARGETS, it is default on since doxygen 1.5.9
  * buildlib/po4a_manpage.mak, doc/makefile, configure:
    - simplify the makefiles needed for po4a manpages
  * apt-pkg/contrib/configuration.cc:
    - add a helper to easily get a vector of strings from the config
  * apt-pkg/contrib/strutl.cc:
    - replace unknown multibytes with ? in UTF8ToCharset (Closes: #545208)
  * doc/apt-get.8.xml:
    - fix two little typos in the --simulate description. (Closes: #545059)
  * apt-pkg/aptconfiguration.cc, doc/apt.conf.5.xml:
    - add an order subgroup to the compression types to simplify reordering
      a bit and improve the documentation for this option group.
  * doc/apt.conf.5.xml:
    - document the Acquire::http::Dl-Limit option
    - try to be crystal clear about the usage of :: and {} (Closes: #503481)
  * doc/apt-cache.8.xml:
    - clarify the note for the pkgnames command (Closes: #547599)
  * doc/apt.ent, all man pages:
    - move the description of files to globally usable entities
  * doc/apt_preferences.5.xml:
    - document the new preferences.d folder (Closes: #544017)
  * methods/rred.cc:
    - add at the top without failing (by Bernhard R. Link, Closes: #545694)
  * buildlib/sizetable:
    - add amd64 for cross building (by Mikhail Gusarov, Closes: #513058)
  * debian/prerm:
    - remove file as nobody will upgrade from 0.4.10 anymore
  * debian/control:
    - remove gnome-apt suggestion as it was removed from debian
  * apt-pkg/deb/dpkgpm.cc, apt-pkg/packagemanager.cc, apt-pkg/orderlist.cc:
    - add and document _experimental_ options to make (aggressive)
      use of dpkg's trigger and configuration handling (Closes: #473461)
  * cmdline/apt-get.cc:
    - ignore versions that are not candidates when selecting a package
      instead of a virtual one (by Marius Vollmer, Closes: #547788)

  [ Christian Perrier ]
  * doc/fr/*, doc/po/fr.po:
    - remove the old fr man page translation and replace it with
      the new po4a-powered translation
  * doc/de: dropped (translation is too incomplete to be useful in
      the transition to the po4a-powered translations)

 -- Michael Vogt <mvo@debian.org>  Fri, 25 Sep 2009 19:57:25 +0200

apt (0.7.23.1) unstable; urgency=low

  [ Michael Vogt ]
  * apt-pkg/pkgcache.cc:
    - do not set internel "needs-configure" state for packages in 
      triggers-pending state. dpkg will deal with the trigger and
      it if does it before we trigger it, dpkg will error out
      (LP: #414631)
  * apt-pkg/acquire-item.cc:
    - do not segfault on invalid items (closes: #544080)

 -- Michael Vogt <mvo@debian.org>  Fri, 28 Aug 2009 21:53:20 +0200

apt (0.7.23) unstable; urgency=low

  [ Eugene V. Lyubimkin ]
  * methods/{http,https,ftp}, doc/apt.conf.5.xml:
    - Changed and unified the code that determines which proxy to use. Now
      'Acquire::{http,ftp}::Proxy[::<host>]' options have the highest priority,
      and '{http,ftp}_proxy' environment variables are used only if options
      mentioned above are not specified.
      (Closes: #445985, #157759, #320184, #365880, #479617)
  
  [ David Kalnischkies ]
  * cmdline/apt-get.cc:
    - add APT::Get::HideAutoRemove=small to display only a short line
      instead of the full package list. (Closes: #537450)
    - ShowBroken() in build-dep (by Mike O'Connor, Closes: #145916)
    - check for statfs.f_type (by Robert Millan, Closes: #509313)
    - correct the order of picked package binary vs source in source
    - use SourceVersion instead of the BinaryVersion to get the source
      Patch by Matt Kraai, thanks! (Closes: #382826)
    - add pkg/archive and codename in source (Closes: #414105, #441178)
  * apt-pkg/contrib/strutl.cc:
    - enable thousand separator according to the current locale
      (by Luca Bruno, Closes: #223712)
  * doc/apt.conf.5.xml:
    - mention the apt.conf.d dir (by Vincent McIntyre, Closes: #520831)
  * apt-inst/contrib/arfile.cc:
    - use sizeof instead strlen (by Marius Vollmer, Closes: #504325)
  * doc/apt-mark.8.xml:
    - improve manpage based on patch by Carl Chenet (Closes: #510286)
  * apt-pkg/acquire-item.cc:
    - use configsettings for dynamic compression type use and order.
      Based on a patch by Jyrki Muukkonen, thanks! (LP: #71746)
  * apt-pkg/aptconfiguration.cc:
    - add default configuration for compression types and add lzma
      support. Order is now bzip2, lzma, gzip, none (Closes: #510526)
  * ftparchive/writer.cc:
    - add lzma support also here, patch for this (and inspiration for
      the one above) by Robert Millan, thanks!
  * apt-pkg/depcache.cc:
    - restore the --ignore-hold effect in the Is{Delete,Install}Ok hooks
  * doc/apt-get.8.xml:
    - update the source description to reflect what it actually does
      and how it can be used. (Closes: #413021)
  * methods/http.cc:
    - allow empty Reason-Phase in Status-Line to please squid,
      thanks Modestas Vainius for noticing! (Closes: #531157, LP: #411435)

  [ George Danchev ]
  * cmdline/apt-cache.cc:
    - fix a memory leak in the xvcg method (Closes: #511557)
  * apt-pkg/indexcopy.cc:
    - fix a memory leak then the Release file not exists (Closes: #511556)

 -- Michael Vogt <mvo@debian.org>  Thu, 27 Aug 2009 14:44:39 +0200

apt (0.7.22.2) unstable; urgency=low

  * debian/apt.cron.daily:
    - Make sure that VERBOSE is always set (Closes: #539366)
    - Script can be disabled by APT::Periodic::Enable=0 (Closes: #485476)
    - Support using debdelta to download packages (Closes: #532079)

 -- Julian Andres Klode <jak@debian.org>  Thu, 06 Aug 2009 12:17:19 +0200

apt (0.7.22.1) unstable; urgency=low

  [ Michael Vogt ]
  * cmdline/apt-get.cc:
    - honor APT::Get::Only-Source properly in FindSrc() (thanks to
      Martin Pitt for reporting the problem), also Closes: #535362.

  [ Julian Andres Klode ]
  * apt-pkg/contrib/mmap.cc:
    - Fix FTBFS on GNU/kFreeBSD by disabling DynamicMMap::Grow() on
      non-Linux architectures as it uses mremap (Closes: #539742).
  * apt-pkg/sourcelist.cc:
    - Only warn about missing sources.list if there is no sources.list.d
      and vice versa as only one of them is needed (Closes: #539731).
  * debian/control:
    - Add myself to Uploaders.
    - Increase Standards-Version to 3.8.2.0.

 -- Julian Andres Klode <jak@debian.org>  Mon, 03 Aug 2009 12:48:31 +0200

apt (0.7.22) unstable; urgency=low

  [ Christian Perrier ]
  * Documentation translations:
    - Fix a typo in apt-get(8) French translation. Closes: #525043
      Thanks to Guillaume Delacour for spotting it.
    - Updated apt.conf(5) manpgae French translation.
      Thanks to Aurélien Couderc.
  * Translations:
    - fr.po
    - sk.po. Closes: #525857 
    - ru.po. Closes: #526816
    - eu.po. Closes: #528985
    - zh_CN.po. Closes: #531390
    - fr.po
    - it.po. Closes: #531758
    - ca.po. Closes: #531921
    - de.po. Closes: #536430
  * Added translations
    - ast.po (Asturian by Marcos Alvareez Costales).
      Closes: #529007, #529730, #535328
  
  [ David Kalnischkies ]
  * [ABI break] support '#' in apt.conf and /etc/apt/preferences
    (closes: #189866)
  * [ABI break] Allow pinning by codename (closes: #97564)
  * support running "--simulate" as user
  * add depth information to the debug output and show what depends
    type triggers a autoinst (closes: #458389)
  * add Debug::pkgDepCache::Marker with more detailed debug output 
    (closes: #87520)
  * add Debug::pkgProblemResolver::ShowScores and make the scores
    adjustable
  * do not write state file in simulate mode (closes: #433007)
  * add hook for MarkInstall and MarkDelete (closes: #470035)
  * fix typo in apt-pkg/acquire.cc which prevents Dl-Limit to work
    correctly when downloading from multiple sites (Closes: #534752)
  * add the various foldmarkers in apt-pkg & cmdline (no code change)
  * versions with a pin of -1 shouldn't be a candidate (Closes: #355237)
  * prefer mmap as memory allocator in MMap instead of a static char
    array which can (at least in theory) grow dynamic
  * eliminate (hopefully all) segfaults in pkgcachegen.cc and mmap.cc
    which can arise if cache doesn't fit into the mmap (Closes: #535218)
  * display warnings instead of errors if the parts dirs doesn't exist

  [ Michael Vogt ]
  * honor the dpkg hold state in new Marker hooks (closes: #64141)
  * debian/apt.cron.daily:
    - if the timestamp is too far in the future, delete it
  * apt-pkg/acquire.cc:
    - make the max pipeline depth of the acquire queue configurable
      via Acquire::Max-Pipeline-Depth
  * apt-pkg/deb/dpkgpm.cc:
    - add Dpkg::UseIoNice boolean option to run dpkg with ionice -c3
      (off by default)
    - send "dpkg-exec" message on the status fd when dpkg is run
    - provide DPkg::Chroot-Directory config option (useful for testing)
    - fix potential hang when in a background process group
  * apt-pkg/algorithms.cc:
    - consider recommends when making the scores for the problem 
      resolver
  * apt-pkg/acquire-worker.cc:
    - show error details of failed methods
  * apt-pkg/contrib/fileutl.cc:
    - if a process aborts with signal, show signal number
  * methods/http.cc:
    - ignore SIGPIPE, we deal with EPIPE from write in 
      HttpMethod::ServerDie() (LP: #385144)
  * Only run Download-Upgradable and Unattended-Upgrades if the initial
    update was successful Closes: #341970
  * apt-pkg/indexcopy.cc:
    - support having CDs with no Packages file (just a Packages.gz)
      by not forcing a verification on non-existing files
     (LP: #255545)
    - remove the gettext from a string that consists entirely 
      of variables (LP: #56792)
  * apt-pkg/cacheiterators.h:
    - add missing checks for Owner == 0 in end()
  * apt-pkg/indexrecords.cc:
    - fix some i18n issues
  * apt-pkg/contrib/strutl.h:
    - add new strprintf() function to make i18n strings easier
    - fix compiler warning
  * apt-pkg/deb/debsystem.cc:
    - make strings i18n able 
  * fix problematic use of tolower() when calculating the version 
    hash by using locale independent tolower_ascii() function. 
    Thanks to M. Vefa Bicakci (LP: #80248)
  * build fixes for g++-4.4
  * cmdline/apt-mark:
    - add "showauto" option to show automatically installed packages
  * document --install-recommends and --no-install-recommends
    (thanks to Dereck Wonnacott, LP: #126180)
  * doc/apt.conf.5.xml:
    - merged patch from Aurélien Couderc to improve the text
      (thanks!)
  * [ABI] merged the libudev-dlopen branch, this allows to pass
    "apt-udev-auto" to Acquire::Cdrom::mount and the cdrom method will  
    dynamically find/mount the cdrom device (if libhal is available)

  [ Julian Andres Klode ]
  * apt-pkg/contrib/configuration.cc: Fix a small memory leak in
    ReadConfigFile.
  * Introduce support for the Enhances field. (Closes: #137583) 
  * Support /etc/apt/preferences.d, by adding ReadPinDir() (Closes: #535512)
  * configure-index: document Dir::Etc::SourceParts and some other options
    (Closes: #459605)
  * Remove Eugene V. Lyubimkin from uploaders as requested.
  * apt-pkg/contrib/hashes.cc, apt-pkg/contrib/md5.cc:
    - Support reading until EOF if Size=0 to match behaviour of
      SHA1Summation and SHA256Summation

  [ Osamu Aoki ]
  * Updated cron script to support backups by hardlinks and 
    verbose levels.  All features turned off by default. 
  * Added more error handlings.  Closes: #438803, #462734, #454989
  * Documented all cron script related configuration items in 
    configure-index.

  [ Dereck Wonnacott ]
  * apt-ftparchive might write corrupt Release files (LP: #46439)
  * Apply --important option to apt-cache depends (LP: #16947) 

  [ Otavio Salvador ]
  * Apply patch from Sami Liedes <sliedes@cc.hut.fi> to reduce the
    number of times we call progress bar updating and debugging
    configuration settings.
  * Apply patch from Sami Liedes <sliedes@cc.hut.fi> to avoid unecessary
    temporary allocations.

 -- Michael Vogt <mvo@debian.org>  Wed, 29 Jul 2009 19:16:22 +0200

apt (0.7.21) unstable; urgency=low

  [ Christian Perrier ]
  * Translations:
    - bg.po. Closes: #513211
    - zh_TW.po. Closes: #513311
    - nb.po. Closes: #513843
    - fr.po. Closes: #520430
    - sv.po. Closes: #518070
    - sk.po. Closes: #520403
    - it.po. Closes: #522222
    - sk.po. Closes: #520403
  
  [ Jamie Strandboge ]
  * apt.cron.daily: catch invalid dates due to DST time changes
    in the stamp files

  [ Michael Vogt ]
  * methods/gpgv.cc:
    - properly check for expired and revoked keys (closes: #433091)
  * apt-pkg/contrib/strutl.cc:
    - fix TimeToStr i18n (LP: #289807)
  * [ABI break] merge support for http redirects, thanks to
    Jeff Licquia and Anthony Towns
  * [ABI break] use int for the package IDs (thanks to Steve Cotton)
  * apt-pkg/pkgcache.cc:
    - do not run "dpkg --configure pkg" if pkg is in trigger-awaited
      state (LP: #322955)
  * methods/https.cc:
    - add Acquire::https::AllowRedirect support
  * Clarify the --help for 'purge' (LP: #243948)
  * cmdline/apt-get.cc
    - fix "apt-get source pkg" if there is a binary package and
      a source package of the same name but from different 
      packages (LP: #330103)

  [ Colin Watson ]
  * cmdline/acqprogress.cc:
    - Call pkgAcquireStatus::Pulse even if quiet, so that we still get
      dlstatus messages on the status-fd (LP: #290234).

 -- Michael Vogt <mvo@debian.org>  Tue, 14 Apr 2009 14:12:51 +0200

apt (0.7.20.2) unstable; urgency=medium

  [ Eugene V. Lyubimkin ]
  * Urgency set to medium due to RC bug fix.
  * doc/apt.ent, apt-get.8.xml:
    - Fix invalid XML entities. (Closes: #514402)

 -- Eugene V. Lyubimkin <jackyf.devel@gmail.com>  Sat, 07 Feb 2009 16:48:21 +0200

apt (0.7.20.1) unstable; urgency=low

  [ Michael Vogt ]
  * apt-pkg/pkgcachegen.cc:
    - fix apt-cache search for localized description 
      (closes: #512110)
  
  [ Christian Perrier ]
  * Translations:
    - fr.po: fix spelling error to "défectueux". Thanks to Thomas Péteul.

 -- Michael Vogt <mvo@debian.org>  Tue, 20 Jan 2009 09:35:05 +0100

apt (0.7.20) unstable; urgency=low

  [ Eugene V. Lyubimkin ]
  * debian/changelog:
    - Fixed place of 'merged install-recommends and install-task branches'
      from 0.6.46.1 to 0.7.0. (Closes: #439866)
  * buildlib/config.{sub,guess}:
    - Renewed. This fixes lintian errors.
  * doc/apt.conf.5.xml, debian/apt-transport-https:
    - Documented briefly 'Acquire::https' group of options. (Closes: #507398)
    - Applied patch from Daniel Burrows to document 'Debug' group of options.
      (Closes: #457265)
    - Mentioned 'APT::Periodic' and 'APT::Archives' groups of options.
      (Closes: #438559)
    - Mentioned '/* ... */' comments. (Closes: #507601)
  * doc/examples/sources.list:
    - Removed obsolete commented non-us deb-src entry, replaced it with
      'deb-src security.debian.org' one. (Closes: #411298)
  * apt-pkg/contrib/mmap.cc:
    - Added instruction how to work around MMap error in MMap error message.
      (Closes: #385674, 436028)
  * COPYING:
    - Actualized. Removed obsolete Qt section, added GPLv2 clause.
      (Closes: #440049, #509337)

  [ Michael Vogt ]
  * add option to "apt-get build-dep" to mark the needed 
    build-dep packages as automatic installed. 
    This is controlled via the value of
    APT::Get::Build-Dep-Automatic and is set "false" by default.  
    Thanks to Aaron Haviland, closes: #448743
  * apt-inst/contrib/arfile.cc:
    - support members ending with '/' as well (thanks to Michal Cihr,
      closes: #500988)

  [ Christian Perrier ]
  * Translations:
    - Finnish updated. Closes: #508449 
    - Galician updated. Closes: #509151
    - Catalan updated. Closes: #509375
    - Vietnamese updated. Closes: #509422
    - Traditional Chinese added. Closes: #510664
    - French corrected (remove awful use of first person) 

 -- Michael Vogt <mvo@debian.org>  Mon, 05 Jan 2009 08:59:20 +0100

apt (0.7.19) unstable; urgency=low

  [ Eugene V. Lyubimkin ]
  * doc/sources.list.5.xml:
    - Mentioned allowed characters in file names in /etc/apt/sources.list.d.
      Thanks to Matthias Urlichs. (Closes: #426913)
  * doc/apt-get.8.xml:
    - Explicitly say that 'dist-upgrade' command may remove packages.
    - Included '-v'/'--version' as a command to synopsis.
  * cmdline/apt-cache.cc:
    - Advanced built-in help. Patch by Andre Felipe Machado. (Closes: #286061)
    - Fixed typo 'GraphVis' -> 'GraphViz'. (Closes: #349038)
    - Removed asking to file a release-critical bug against a package if there
      is a request to install only one package and it is not installable.
      (Closes: #419521)

  [ Michael Vogt ]
    - fix SIGHUP handling (closes: #463030)

  [ Christian Perrier ]
  * Translations:
    - French updated
    - Bulgarian updated. Closes: #505476
    - Slovak updated. Closes: #505483
    - Swedish updated. Closes: #505491
    - Japanese updated. Closes: #505495
    - Korean updated. Closes: #505506
    - Catalan updated. Closes: #505513
    - British English updated. Closes: #505539
    - Italian updated. Closes: #505518, #505683
    - Polish updated. Closes: #505569
    - German updated. Closes: #505614
    - Spanish updated. Closes: #505757
    - Romanian updated. Closes: #505762
    - Simplified Chinese updated. Closes: #505727
    - Portuguese updated. Closes: #505902
    - Czech updated. Closes: #505909
    - Norwegian Bokmål updated. Closes: #505934
    - Brazilian Portuguese updated. Closes: #505949
    - Basque updated. Closes: #506085
    - Russian updated. Closes: #506452 
    - Marathi updated. 
    - Ukrainian updated. Closes: #506545 

 -- Michael Vogt <mvo@debian.org>  Mon, 24 Nov 2008 10:33:54 +0100

apt (0.7.18) unstable; urgency=low

  [ Christian Perrier ]
  * Translations:
    - French updated
    - Thai updated. Closes: #505067

  [ Eugene V. Lyubimkin ]
  * doc/examples/configure-index:
    - Removed obsoleted header line. (Closes: #417638)
    - Changed 'linux-kernel' to 'linux-image'.
  * doc/sources.list.5.xml:
    - Fixed typo and grammar in 'sources.list.d' section. Thanks to
      Timothy G Abbott <tabbott@MIT.EDU>. (Closes: #478098)
  * doc/apt-get.8.xml:
    - Advanced descriptions for 'remove' and 'purge' options.
      (Closes: #274283)
  * debian/rules:
    - Target 'apt' need to depend on 'build-doc'. Thanks for Peter Green.
      Fixes FTBFS. (Closes: #504181)

  [ Michael Vogt ]
  * fix depend on libdb4.4 (closes: #501253)

 -- Michael Vogt <mvo@debian.org>  Fri, 07 Nov 2008 22:13:39 +0100

apt (0.7.17) unstable; urgency=low

  [ Eugene V. Lyubimkin ]
  * debian/control:
    - 'Vcs-Bzr' field is official, used it.
    - Bumped 'Standards-Version' to 3.8.0, no changes needed.
    - Actualized 'Uploaders' field.
  * doc/:
    - Substituded 'apt-archive' with 'apt-ftparchive' in docs.
      Patch based on work of Andre Felipe Machado. (Closes: #350865)
    - Mentioned '/<release>' and '=<version>' for 'apt-get install' and
      '=<version>' for 'apt-get source' in apt-get manpage. Patch based on
      work of Andre Felipe Machado. (Closes: #399673)
    - Mentioned more short options in the apt-get manpage. Documented 'xvcg'
      option in the apt-cache manpage. The part of patch by Andre Felipe
      Machado. (Closes: #176106, #355945)
    - Documented that 'apt-get install' command should be used for upgrading
      some of installed packages. Based on patch by Nori Heikkinen and
      Andre Felipe Machado. (Closes: #267087)
    - Mentioned 'apt_preferences(5)' in apt manpage. (Closes: #274295)
    - Documented 'APT::Default-Release' in apt.conf manpage. (Closes: #430399)
    - APT::Install-Recommends is now true by default, mentioned this in
      configure-index example. (Closes: #463268)
    - Added 'APT::Get::AllowUnauthenticated' to configure-index example.
      (Closes: #320225)
    - Documented '--no-install-recommends' option in apt-get manpage.
      (Closes: #462962)
    - Documented 'Acquire::PDiffs' in apt.conf manpage. (Closes: #376029)
    - Added 'copy', 'rsh', 'ssh' to the list of recognized URI schemes in
      sources.list manpage, as they are already described under in the manpage.
    - Removed notice that ssh/rsh access cannot use password authentication
      from sources.list manpage. Thanks to Steffen Joeris. (Closes: #434894)
    - Added '(x)' to some referrings to manpages in apt-get manpage. Patch by
      Andre Felipe Machado. (Closes: #309893)
    - Added 'dist-upgrade' apt-get synopsis in apt-get manpage.
      (Closes: #323866)

 -- Michael Vogt <mvo@debian.org>  Wed, 05 Nov 2008 13:14:56 +0100

apt (0.7.17~exp4) experimental; urgency=low

  * debian/rules:
    - Fixed lintian warnings "debian/rules ignores make errors".
  * debian/control:
    - Substituted outdated "Source-Version" fields with "binary:Version".
    - Added 'python-apt' to Suggests, as apt-mark need it for work.
    - Drop Debian revision from 'doc-base' build dependency, this fixes
      appropriate lintian warning.
  * debian/libapt-pkg-doc.doc-base.*:
    - Changed section: from old 'Devel' to 'Debian'. This fixes appropriate
      lintian warnings.
  * debian/{postrm,prerm,preinst}:
    - Added 'set -e', fixes lintian warnings
      'maintainer-script-ignores-error'.
  * dselect/makefile:
    - Removed unneeded 'LOCAL' entry. This allows cleaning rule to run smoothly.
  * share/lintian-overrides:
    - Added with override of 'apt must depend on python'. Script 'apt-mark'
      needs apt-python for working and checks this on fly. We don't want
      python in most cases.
  * cmdline/apt-key:
    - Added 'unset GREP_OPTIONS' to the script. This prevents 'apt-key update'
      failure when GREP_OPTIONS contains options that modify grep output.
      (Closes: #428752)

 -- Eugene V. Lyubimkin <jackyf.devel@gmail.com>  Fri, 31 Oct 2008 23:45:17 +0300

apt (0.7.17~exp3) experimental; urgency=low

  * apt-pkg/acquire-item.cc:
    - fix a merge mistake that prevents the fallback to the 
      uncompressed 'Packages' to work correctly (closes: #409284)

 -- Michael Vogt <mvo@debian.org>  Wed, 29 Oct 2008 09:36:24 +0100

apt (0.7.17~exp2) experimental; urgency=low

  [ Eugene V. Lyubimkin ]
  * apt-pkg/acquire-item.cc:
    - Added fallback to uncompressed 'Packages' if neither 'bz2' nor 'gz'
      available. (Closes: #409284)
  * apt-pkg/algorithm.cc:
    - Strip username and password from source URL in error message.
      (Closes: #425150)
  
  [ Michael Vogt ]
  * fix various -Wall warnings

 -- Michael Vogt <mvo@debian.org>  Tue, 28 Oct 2008 18:06:38 +0100

apt (0.7.17~exp1) experimental; urgency=low

  [ Luca Bruno ]
  * Fix typos:
    - apt-pkg/depcache.cc
  * Fix compilation warnings:
    - apt-pkg/acquire.cc
    - apt-pkg/versionmatch.cc
  * Compilation fixes and portability improvement for compiling APT against non-GNU libc
    (thanks to Martin Koeppe, closes: #392063):
    - buildlib/apti18n.h.in:
      + textdomain() and bindtextdomain() must not be visible when --disable-nls
    - buildlib/inttypes.h.in: undefine standard int*_t types
    - Append INTLLIBS to SLIBS:
      + cmdline/makefile
      + ftparchive/makefile
      + methods/makefile
  * doc/apt.conf.5.xml:
    - clarify whether configuration items of apt.conf are case-sensitive
      (thanks to Vincent McIntyre, closes: #345901)

 -- Luca Bruno <lethalman88@gmail.com>  Sat, 11 Oct 2008 09:17:46 +0200

apt (0.7.16) unstable; urgency=low

  [ Luca Bruno ]
  * doc/apt-cache.8.xml:
    - search command uses POSIX regex, and searches for virtual packages too
      (closes: #277536)
  * doc/offline.sgml: clarify remote and target hosts
    (thanks to Nikolaus Schulz, closes: #175940)
  * Fix several typos in docs, translations and debian/changelog
    (thanks to timeless, Nicolas Bonifas and Josh Triplett,
    closes: #368665, #298821, #411532, #431636, #461458)
  * Document apt-key finger and adv commands
    (thanks to Stefan Schmidt, closes: #350575)
  * Better documentation for apt-get --option
    (thanks to Tomas Pospisek, closes: #386579)
  * Retitle the apt-mark.8 manpage (thanks to Justin Pryzby, closes: #471276)
  * Better documentation on using both APT::Default-Release and
    /etc/apt/preferences (thanks to Ingo Saitz, closes: #145575)
  
  [ Michael Vogt ]
  * doc/apt-cache.8.xml:
    - add missing citerefentry

 -- Michael Vogt <mvo@debian.org>  Fri, 10 Oct 2008 23:44:50 +0200

apt (0.7.15) unstable; urgency=low

  * Upload to unstable

 -- Michael Vogt <mvo@debian.org>  Sun, 05 Oct 2008 13:23:47 +0200

apt (0.7.15~exp3) experimental; urgency=low

  [Daniel Burrows]
  * apt-pkg/deb/dpkgpm.cc:
    - Store the trigger state descriptions in a way that does not break
      the ABI.  The approach taken makes the search for a string O(n) rather
      than O(lg(n)), but since n == 4, I do not consider this a major
      concern.  If it becomes a concern, we can sort the static array and
      use std::equal_range().  (Closes: #499322)

  [ Michael Vogt ]
  * apt-pkg/packagemanager.cc, apt-pkg/deb/dpkgpm.cc:
    - move the state file writting into the Go() implementation
      of dpkgpm (closes: #498799)
  * apt-pkg/algorithms.cc:
    - fix simulation performance drop (thanks to Ferenc Wagner
      for reporting the issue)

 -- Michael Vogt <mvo@debian.org>  Wed, 01 Oct 2008 18:09:49 +0200

apt (0.7.15~exp2) experimental; urgency=low

  [ Michael Vogt ]
  * apt-pkg/pkgcachegen.cc:
    - do not add multiple identical descriptions for the same 
      language (closes: #400768)

  [ Program translations ]
  * Catalan updated. Closes: #499462

 -- Michael Vogt <mvo@debian.org>  Tue, 23 Sep 2008 07:29:59 +0200

apt (0.7.15~exp1) experimental; urgency=low

  [ Christian Perrier ]
  * Fix typo in cron.daily script. Closes: #486179

  [ Program translations ]
  * Traditional Chinese updated. Closes: #488526
  * German corrected and completed. Closes: #490532, #480002, #498018
  * French completed
  * Bulgarian updated. Closes: #492473
  * Slovak updated. Closes: #492475
  * Galician updated. Closes: #492794
  * Japanese updated. Closes: #492975
  * Fix missing space in Greek translation. Closes: #493922
  * Greek updated.
  * Brazilian Portuguese updated.
  * Basque updated. Closes: #496754
  * Romanian updated. Closes: #492773, #488361
  * Portuguese updated. Closes: #491790
  * Simplified Chinese updated. Closes: #489344
  * Norwegian Bokmål updated. Closes: #480022
  * Czech updated. Closes: #479628, #497277
  * Korean updated. Closes: #464515
  * Spanish updated. Closes: #457706
  * Lithuanian added. Closes: #493328
  * Swedish updated. Closes: #497496
  * Vietnamese updated. Closes: #497893
  * Portuguese updated. Closes: #498411
  * Greek updated. Closes: #498687
  * Polish updated.

  [ Michael Vogt ]
  * merge patch that enforces stricter https server certificate
    checking (thanks to Arnaud Ebalard, closes: #485960)
  * allow per-mirror specific https settings
    (thanks to Arnaud Ebalard, closes: #485965)
  * add doc/examples/apt-https-method-example.cof
    (thanks to Arnaud Ebalard, closes: #485964)
  * apt-pkg/depcache.cc:
    - when checking for new important deps, skip critical ones
      (closes: #485943)
  * improve apt progress reporting, display trigger actions
  * add DPkg::NoTriggers option so that applications that call
    apt/aptitude (like the installer) defer trigger processing
    (thanks to Joey Hess)
  * doc/makefile:
    - add examples/apt-https-method-example.conf
  
 -- Michael Vogt <mvo@debian.org>  Tue, 16 Sep 2008 21:27:03 +0200

apt (0.7.14) unstable; urgency=low

  [ Christian Perrier ]
  * Mark a message from dselect backend as translatable
    Thanks to Frédéric Bothamy for the patch
    Closes: #322470

  [ Program translations ]
  * Simplified Chinese updated. Closes: #473360
  * Catalan fixes. Closes: #387141
  * Typo fix in Greek translation. Closes: #479122
  * French updated.
  * Thai updated. Closes: #479313
  * Italian updated. Closes: #479326
  * Polish updated. Closes: #479342
  * Bulgarian updated. Closes: #479379
  * Finnish updated. Closes: #479403
  * Korean updated. Closes: #479426
  * Basque updated. Closes: #479452
  * Vietnamese updated. Closes: #479748
  * Russian updated. Closes: #479777, #499029
  * Galician updated. Closes: #479792
  * Portuguese updated. Closes: #479847
  * Swedish updated. Closes: #479871
  * Dutch updated. Closes: #480125
  * Kurdish added. Closes: #480150
  * Brazilian Portuguese updated. Closes: #480561
  * Hungarian updated. Closes: #480662

  [ Otavio Salvador ]
  * Apply patch to avoid truncating of arbitrary files. Thanks to Bryan
    Donlan <bdonlan@fushizen.net> for the patch. Closes: #482476
  * Avoid using dbus if dbus-daemon isn't running. Closes: #438803
  
  [ Michael Vogt ]
  * debian/apt.cron.daily:
    - apply patch based on the ideas of Francesco Poli for better 
      behavior when the cache can not be locked (closes: #459344)

 -- Michael Vogt <mvo@debian.org>  Wed, 28 May 2008 15:19:12 +0200

apt (0.7.13) unstable; urgency=low

  [ Otavio Salvador ]
  * Add missing build-depends back from build-depends-indep field.
    Closes: #478231
  * Make cron script quiet if cache is locked. Thanks to Ted Percival
    <ted@midg3t.net> for the patch. Closes: #459344
  * Add timeout support for https. Thanks to Andrew Martens
    <andrew.martens@strangeloopnetworks.com> for the patch.

  [ Goswin von Brederlow ]
  * Add support for --no-download on apt-get update. Closes: #478517
  
  [ Program translations ]
    - Vietnamese updated. Closes: #479008
    
 -- Otavio Salvador <otavio@debian.org>  Fri, 02 May 2008 14:46:00 -0300

apt (0.7.12) unstable; urgency=low

  [ Michael Vogt ]
  * cmdline/apt-key:
    - add support for a master-keyring that contains signing keys
      that can be used to sign the archive signing keys. This should
      make key-rollover easier.
  * apt-pkg/deb/dpkgpm.cc:
    - merged patch from Kees Cook to fix anoying upper-case display
      on amd64 in sbuild
  * apt-pkg/algorithms.cc: 
    - add APT::Update::Post-Invoke-Success script slot
    - Make the breaks handling use the kill list. This means, that a
      Breaks: Pkg (<< version) may put Pkg onto the remove list.
  * apt-pkg/deb/debmetaindex.cc:
    - add missing "Release" file uri when apt-get update --print-uris
      is run
  * methods/connect.cc:
    - remember hosts with Resolve failures or connect Timeouts
  * cmdline/apt-get.cc:
    - fix incorrect help output for -f (LP: #57487)
    - do two passes when installing tasks, first ignoring dependencies,
      then resolving them and run the problemResolver at the end
      so that it can correct any missing dependencies
  * debian/apt.cron.daily:
    - sleep random amount of time (default within 0-30min) before
      starting the upate to hit the mirrors less hard
  * doc/apt_preferences.5.xml:
    - fix typo
  * added debian/README.source

  [ Christian Perrier ]
  * Fix typos in manpages. Thanks to Daniel Leidert for the fixes
    Closes: #444922
  * Fix syntax/copitalisation in some messages. Thanks to Jens Seidel
    for pointing this and providing the patch.
    Closes: #466845
  * Fix Polish offline translation. Thanks to Robert Luberda for the patch
    and apologies for applying it very lately. Closes: #337758
  * Fix typo in offline.sgml. Closes: #412900

  [ Program translations ]
    - German updated. Closes: #466842
    - Swedish updated.
    - Polish updated. Closes: #469581
    - Slovak updated. Closes: #471341
    - French updated.
    - Bulgarian updated. Closes: #448492
    - Galician updated. Closes: #476839
  
  [ Daniel Burrows ]
  * apt-pkg/depcache.cc:
    - Patch MarkInstall to follow currently satisfied Recommends even
      if they aren't "new", so that we automatically force upgrades
      when the version of a Recommends has been tightened.  (Closes: #470115)
    - Enable more complete debugging information when Debug::pkgAutoRemove
      is set.
  * apt-pkg/contrib/configuration.cc
    - Lift the 1024-byte limit on lines in configuration files.
      (Closes: #473710, #473874)
  * apt-pkg/contrib/strutl.cc:
    - Lift the 64000-byte limit on individual messages parsed by ReadMessages.
      (Closes: #474065)
  * debian/rules:
    - Add missing Build-Depends-Indep on xsltproc, docbook-xsl, and xmlto.

 -- Daniel Burrows <dburrows@debian.org>  Sat, 26 Apr 2008 12:24:35 -0700

apt (0.7.11) unstable; urgency=critical
  
  [ Raise urgency to critical since it fixes a critical but for Debian
    Installer Lenny Beta1 release ]

  [ Program translations ]
    - Vietnamese updated. Closes: #460825
    - Basque updated. Closes: #461166
    - Galician updated. Closes: #461468
    - Portuguese updated. Closes: #464575
    - Korean updated. Closes: #448430
    - Simplified Chinese updated. Closes: #465866

  [ Otavio Salvador ]
  * Applied patch from Robert Millan <rmh@aybabtu.com> to fix the error
    message when gpgv isn't installed, closes: #452640.
  * Fix regression about APT::Get::List-Cleanup setting being ignored,
    closes: #466052.

 -- Otavio Salvador <otavio@debian.org>  Thu, 17 Jan 2008 22:36:46 -0200

apt (0.7.10) unstable; urgency=low

  [ Otavio Salvador ]
  * Applied patch from Mike O'Connor <stew@vireo.org> to add a manpage to
    apt-mark, closes: #430207.
  * Applied patch from Andrei Popescu <andreimpopescu@gmail.com> to add a
    note about some frontends in apt.8 manpage, closes: #438545.
  * Applied patch from Aurelien Jarno <aurel32@debian.org> to avoid CPU
    getting crazy when /dev/null is redirected to stdin (which breaks
    buildds), closes: #452858.
  * Applied patch from Aurelien Jarno <aurel32@debian.org> to fix building
    with newest dpkg-shlibdeps changing the packaging building order and a
    patch from Robert Millan <rmh@aybabtu.com> to fix parallel building,
    closes: #452862.
  * Applied patch from Alexander Winston <alexander.winston@comcast.net>
    to use 'min' as symbol for minute, closes: #219034.
  * Applied patch from Amos Waterland <apw@us.ibm.com> to allow apt to
    work properly in initramfs, closes: #448316.
  * Applied patch from Robert Millan <rmh@aybabtu.com> to make apt-key and
    apt-get to ignore time conflicts, closes: #451328.
  * Applied patch from Peter Eisentraut <peter_e@gmx.net> to fix a
    grammatical error ("manual installed" -> "manually installed"),
    closes: #438136.
  * Fix cron.daily job to not call fail if apt isn't installed, closes:
    #443286.
  * Fix compilation warnings in apt-pkg/cdrom.cc and
    apt-pkg/contrib/configuration.cc.
  * Fix typo in debian/copyright file ("licened" instead of "licensed"),
    closes: #458966.

  [ Program translations ]
    - Basque updated. Closes: #453088
    - Vietnamese updated. Closes: #453774, #459013
    - Japanese updated. Closes: #456909
    - Simplified Chinese updated. Closes: #458039
    - French updated.
    - Norwegian Bokmål updated. Closes: #457917

  [ Michael Vogt ]
  * debian/rules
    - fix https install location
  * debian/apt.conf.daily:
    - print warning if the cache can not be locked (closes: #454561),
      thanks to Bastian Kleineidam
  * methods/gpgv.cc:
    - remove cruft code that caused timestamp/I-M-S issues
  * ftparchive/contents.cc:
    - fix error output
  * apt-pkg/acquire-item.{cc,h}:
    - make the authentication download code more robust against
      servers/proxies with broken If-Range implementations
  * apt-pkg/packagemanager.{cc,h}:
    - propergate the Immediate flag to make hitting the 
      "E: Internal Error, Could not perform immediate configuration (2)"
      harder
  * debian/control:
    - build against libdb-dev (instead of libdb4.4-dev)
  * merged the apt--DoListUpdate branch, this provides a common interface
    for "apt-get update" like operations for the frontends and also provides
    hooks to run stuff in APT::Update::{Pre,Post}-Invoke

  [ Chris Cheney ]
  * ftparchive/contents.cc:
    - support lzma data members
  * ftparchive/multicompress.cc:
    - support lzma output
  
  [ Daniel Burrows ]
  * apt-pkg/contrib/configuration.cc:
    - if RootDir is set, then FindFile and FindDir will return paths
      relative to the directory stored in RootDir, closes: #456457.

  [ Christian Perrier ]
  * Fix wording for "After unpacking...". Thanks to Michael Gilbert
    for the patch. Closes: #260825

 -- Michael Vogt <mvo@debian.org>  Mon, 07 Jan 2008 21:40:47 +0100

apt (0.7.9) unstable; urgency=low

  [ Christian Perrier ]
  * Add several languages to LINGUAS and, therefore, really ship the relevant
    translation:
    Arabic, Dzongkha, Khmer, Marathi, Nepali, Thai
    Thanks to Theppitak Karoonboonyanan for checking this out. Closes: #448321

  [ Program translations ]
    - Korean updated. Closes: #448430
    - Galician updated. Closes: #448497
    - Swedish updated.

  [ Otavio Salvador ]
  * Fix configure script to check for CURL library and headers presense.
  * Applied patch from Brian M. Carlson <sandals@crustytoothpaste.ath.cx>
    to add backward support for arches that lacks pselect support,
    closes: #448406.
  * Umount CD-ROM when calling apt-cdrom ident, except when called with
    -m, closes: #448521.

 -- Otavio Salvador <otavio@debian.org>  Wed, 31 Oct 2007 13:37:26 -0200

apt (0.7.8) unstable; urgency=low

  * Applied patch from Daniel Leidert <daniel.leidert@wgdd.de> to fix
    APT::Acquire::Translation "none" support, closes: #437523.
  * Applied patch from Daniel Burrows <dburrows@debian.org> to add support
    for the Homepage field (ABI break), closes: #447970.
  * Applied patch from Frans Pop <elendil@planet.nl> to fix a trailing
    space after cd label, closes: #448187.

 -- Otavio Salvador <otavio@debian.org>  Fri, 26 Oct 2007 18:20:13 -0200

apt (0.7.7) unstable; urgency=low

  [ Michael Vogt ]
  * apt-inst/contrib/extracttar.cc:
    - fix fd leak for zero size files (thanks to Bill Broadley for
      reporting this bug)
  * apt-pkg/acquire-item.cc:
    - remove zero size files on I-M-S hit
  * methods/https.cc:
    - only send LastModified if we actually have a file
    - send range request with if-range 
    - delete failed downloads
    - delete zero size I-M-S hits
  * apt-pkg/deb/dpkgpm.{cc,h}:
    - merged dpkg-log branch, this lets you specify a 
      Dir::Log::Terminal file to log dpkg output to
      (ABI break)
    - fix parse error when dpkg sends unexpected data
  * merged apt--sha256 branch to fully support the new
    sha256 checksums in the Packages and Release files
    (ABI break)
  * apt-pkg/pkgcachegen.cc:
    - increase default mmap size
  * tests/local-repo:
    - added local repository testcase
  * apt-pkg/acquire.cc:
    - increase MaxPipeDepth for the internal worker<->method
      communication to 1000 for the debtorrent backend
  * make apt build with g++ 4.3
  * fix missing SetExecClose() call when the status-fd is used
  * debian/apt.cron.daily:
    - move unattended-upgrade before apt-get autoclean
  * fix "purge" commandline argument, closes: #133421
    (thanks to Julien Danjou for the patch)
  * cmdline/apt-get.cc:
    - do not change the auto-installed information if a package
      is reinstalled
  * apt-pkg/acquire-item.cc:
    - fix crash in diff acquire code
  * cmdline/apt-mark:
    - Fix chmoding after have renamed the extended-states file (LP: #140019)
      (thanks to Laurent Bigonville)
  * apt-pkg/depcache.cc:
    - set "APT::Install-Recommends" to true by default (OMG!)
  * debian/apt.cron.daily:
    - only run the cron job if apt-get check succeeds (LP: #131719)
  
  [ Program translations ]
    - French updated
    - Basque updated. Closes: #436425
    - Fix the zh_CN translator's name in debian/changelog for 0.7.2
      Closes: #423272
    - Vietnamese updated. Closes: #440611
    - Danish updated. Closes: #441102
    - Thai added. Closes: #442833
    - Swedish updated.
    - Galician updated. Closes: #446626

  [ Otavio Salvador ]
  * Add hash support to copy method. Thanks Anders Kaseorg by the patch
    (closes: #436055)
  * Reset curl options and timestamp between downloaded files. Thanks to
    Ryan Murray <rmurray@debian.org> for the patch (closes: #437150)
  * Add support to apt-key to export keys to stdout. Thanks to "Dwayne
    C. Litzenberger" <dlitz@dlitz.net> for the patch (closes: #441942)
  * Fix compilation warnings:
    - apt-pkg/indexfile.cc: conversion from string constant to 'char*';
    - apt-pkg/acquire-item.cc: likewise;
    - apt-pkg/cdrom.cc: '%lu' expects 'long unsigned int', but argument
      has type 'size_t';
    - apt-pkg/deb/dpkgpm.cc: initialization order and conversion from
      string constant to 'char*';
    - methods/gpgv.cc: conversion from string constant to 'char*';
    - methods/ftp.cc: likewise;
    - cmdline/apt-extracttemplates.cc: likewise;
    - apt-pkg/deb/debmetaindex.cc: comparison with string literal results
      in unspecified behaviour;
  * cmdline/apt-get.cc: adds 'autoremove' as a valid comment to usage
    statement of apt-get (closes: #445468).
  * cmdline/apt-get.cc: really applies Julien Danjou <acid@debian.org>
    patch to add 'purge' command line argument (closes: #133421).

  [ Ian Jackson ]
  * dpkg-triggers: Deal properly with new package states.

  [ Colin Watson ]
  * apt-pkg/contrib/mmap.cc:
    - don't fail if msync() returns > 0
 
 -- Michael Vogt <mvo@debian.org>  Tue, 23 Oct 2007 14:58:03 +0200

apt (0.7.6) unstable; urgency=low

  * Applied patch from Aurelien Jarno <aurel32@debian.org> to fix wrong
    directory downloading on non-linux architectures (closes: #435597)

 -- Otavio Salvador <otavio@debian.org>  Wed, 01 Aug 2007 19:49:51 -0300

apt (0.7.5) unstable; urgency=low

  [ Otavio Salvador ]
  * Applied patch from Guillem Jover <guillem@debian.org> to use
    dpkg-architecture to get the host architecture (closes: #407187)
  * Applied patch from Guillem Jover <guillem@debian.org> to add
    support to add lzma support (closes: #408201)

  [ Michael Vogt ]
  * apt-pkg/depcache.cc:
    - support a list of sections for:
      APT::Install-Recommends-Sections
      APT::Never-MarkAuto-Sections
  * methods/makefile:
    - install lzma symlink method (for full lzma support)
  * debian/control:
    - suggest "lzma"

 -- Otavio Salvador <otavio@ossystems.com.br>  Wed, 25 Jul 2007 20:16:46 -0300

apt (0.7.4) unstable; urgency=low

  [ Michael Vogt ]
  * cmdline/apt-get.cc:
    - fix in the task-install code regexp (thanks to Adam Conrad and
      Colin Watson)
    - support task removal too: apt-get remove taskname^
      (thanks to Matt Zimmerman reporting this problem)

  [ Otavio Salvador ]
  * Fix a typo on 0.7.3 changelog entry about g++ (7.3 to 4.3)
  * Fix compilation warnings:
    - apt-pkg/contrib/configuration.cc: wrong argument type;
    - apt-pkg/deb/dpkgpm.cc: wrong signess;
    - apt-pkg-acquire-item.cc: wrong signess and orderned initializers;
    - methods/https.cc:
      - type conversion;
      - unused variable;
      - changed SetupProxy() method to void;
  * Simplified HttpMethod::Fetch on http.cc removing Tail variable;
  * Fix pipeline handling on http.cc (closes: #413324)
  * Fix building to properly support binNMUs. Thanks to Daniel Schepler
    <schepler@math.unipd.it> by the patch (closes: #359634)
  * Fix example for Install-{Recommends,Suggests} options on
    configure-index example file. Thanks to Peter Eisentraut
    <peter_e@gmx.net> by the patch (closes: #432223)

  [ Christian Perrier ]
  * Basque translation update. Closes: ##423766
  * Unfuzzy formerly complete translations
  * French translation update
  * Re-generate PO(T) files
  * Spanish translation update
  * Swedish translation update

 -- Otavio Salvador <otavio@debian.org>  Tue, 24 Jul 2007 09:55:50 -0300

apt (0.7.3) unstable; urgency=low

  * fixed compile errors with g++ 4.3 (thanks to 
    Daniel Burrows, closes: #429378)
  * fixes in the auto-mark code (thanks to Daniel
    Burrows)
  * fix FTBFS by changing build-depends to
    libcurl4-gnutls-dev (closes: #428363)
  * cmdline/apt-get.cc:
    - fix InstallTask code when a pkgRecord ends 
      with a single '\n' (thanks to Soren Hansen for reporting)
  * merged from Christian Perrier:
        * vi.po: completed to 532t, again. Closes: #429899
        * gl.po: completed to 532t. Closes: #429506
        * vi.po: completed to 532t. Closes: #428672
        * Update all PO and the POT. Gives 514t14f4u for formerly
          complete translations
        * fr.po: completed to 532t
        * ku.po, uk.po, LINGUAS: reintegrate those translations
          which disappeared from the BZR repositories

 -- Michael Vogt <mvo@debian.org>  Sun, 01 Jul 2007 12:31:29 +0200

apt (0.7.2-0.1) unstable; urgency=low

  * Non-maintainer upload.
  * Build-depend on libcurl4-gnutls-dev instead of the obsolete
    libcurl3-gnutls-dev.  Closes: #428363.

 -- Steve Langasek <vorlon@debian.org>  Thu, 28 Jun 2007 18:46:53 -0700

apt (0.7.2) unstable; urgency=low
  
  * merged the debian/experimental changes back
    into the debian/sid branch
  * merged from Christian Perrier:
    * mr.po: New Marathi translation  Closes: #416806
    * zh_CN.po: Updated by Kov Chai  Closes: #416822
    * tl.po: Updated by Eric Pareja   Closes: #416638
    * gl.po: Updated by Jacobo Tarrio
	     Closes: #412828
    * da.po: Updated by Claus Hindsgaul
	     Closes: #409483
    * fr.po: Remove a non-breakable space for usability
	     issues. Closes: #408877
    * ru.po: Updated Russian translation. Closes: #405476
    * *.po: Unfuzzy after upstream typo corrections
  * buildlib/archtable:
    - added support for sh3/sh4 (closes: #424870)
    - added support for m32r (closes: #394096)
  * buildlib/systemtable:
    - added support for lpia
  * configure.in:
    - check systemtable for architecture mapping too
  * fix error in AutocleanInterval, closes: #319339
    (thanks to Israel G. Lugo for the patch)
  * add "purge" commandline argument, closes: #133421)
    (thanks to Julien Danjou for the patch)
  * add "purge" commandline argument, closes: #133421)
    (thanks to Julien Danjou for the patch)
  * fix FTBFS with gcc 4.3, closes: #417090
    (thanks to Martin Michlmayr for the patch)
  * add --dsc-only option, thanks to K. Richard Pixley
  * Removed the more leftover #pragma interface/implementation
    closes: #306937 (thanks to Andreas Henriksson for the patch)
  
 -- Michael Vogt <mvo@debian.org>  Wed, 06 Jun 2007 23:19:50 +0200

apt (0.7.1) experimental; urgency=low

  * ABI library name change because it's built against
    new glibc
  * implement SourceVer() in pkgRecords 
     (thanks to Daniel Burrows for the patch!)
  * apt-pkg/algorithm.cc:
    - use clog for all debugging
    - only increase the score of installed applications if they 
      are not obsolete 
    - fix resolver bug on removal triggered by weak-dependencies 
      with or-groups
  * methods/http.cc:
    - send apt version in User-Agent
  * apt-pkg/deb/debrecords.cc:
    - fix SHA1Hash() return value
  * apt-pkg/cdrom.cc:
    - only unmount if APT::CDROM::NoMount is false
  * methods/cdrom.cc:  
    - only umount if it was mounted by the method before
  * po/gl.po:
    - fix error translation that causes trouble to lsb_release
  * apt-pkg/acquire-item.cc:
    - if decompression of a index fails, delete the index 
  * apt-pkg/acquire.{cc,h}:
    - deal better with duplicated sources.list entries (avoid
      double queuing of  URLs) - this fixes hangs in bzip/gzip
  * merged from Christian Perrier:
    * mr.po: New Marathi translation  Closes: #416806
    * zh_CN.po: Updated by Eric Pareja  Closes: #416822
    * tl.po: Updated by Eric Pareja   Closes: #416638
    * gl.po: Updated by Jacobo Tarrio
             Closes: #412828
    * da.po: Updated by Claus Hindsgaul
             Closes: #409483
    * fr.po: Remove a non-breakable space for usability
             issues. Closes: #408877
    * ru.po: Updated Russian translation. Closes: #405476
    * *.po: Unfuzzy after upstream typo corrections
    * vi.po: Updated to 515t. Closes: #426976
    * eu.po: Updated to 515t. Closes: #423766
    * pt.po: 515t. Closes: #423111
    * fr.po: Updated by Christian Perrier
    * Update all PO and the POT. Gives 513t2f for formerly
      complete translations
  * apt-pkg/policy.cc:
    - allow multiple packages (thanks to David Foerster)

 -- Michael Vogt <mvo@debian.org>  Wed,  2 May 2007 13:43:44 +0200

apt (0.7.0) experimental; urgency=low

  * Package that contains all the new features
  * Removed all #pragma interface/implementation
  * Branch that contains all the new features:
  * translated package descriptions
  * task install support
  * automatic dependency removal (thanks to Daniel Burrows)
  * merged support for the new dpkg "Breaks" field 
    (thanks to Ian Jackson)
  * handle network failures more gracefully on "update"
  * support for unattended-upgrades (via unattended-upgrades
    package)
  * added apt-transport-https method
  * merged "install-recommends" branch (ABI break): 
    - new "--install-recommends"
    - install new recommends on "upgrade" if --install-recommends is 
      given
    - new "--fix-policy" option to install all packages with unmet
      important dependencies (usefull with --install-recommends to
      see what not-installed recommends are on the system)
    - fix of recommended packages display (only show CandidateVersion
      fix or-group handling)
  * merged "install-task" branch (use with "apt-get install taskname^")

 -- Michael Vogt <mvo@debian.org>  Fri, 12 Jan 2007 20:48:07 +0100

apt (0.6.46.4-0.1) unstable; urgency=emergency
  
  * NMU
  * Fix broken use of awk in apt-key that caused removal of the wrong keys
    from the keyring. Closes: #412572

 -- Joey Hess <joeyh@debian.org>  Mon, 26 Feb 2007 16:00:22 -0500

apt (0.6.46.4) unstable; urgency=high

  * ack NMU (closes: #401017)
  * added apt-secure.8 to "See also" section
  * apt-pkg/deb/dpkgpm.cc:
    - added "Dpkg::StopOnError" variable that controls if apt
      will abort on errors from dpkg
  * apt-pkg/deb/debsrcrecords.{cc,h}:
    - make the Buffer grow dynmaically (closes: #400874)
  * Merged from Christian Perrier bzr branch:
    - uk.po: New Ukrainian translation: 483t28f3u
    - el.po: Update to 503t9f2u
    - de.po: Updates and corrections.
  * apt-pkg/contrib/progress.cc:
    - OpProgress::CheckChange optimized, thanks to Paul Brook
      (closes: #398381)
  * apt-pkg/contrib/sha256.cc:
    - fix building with noopt

 -- Michael Vogt <mvo@debian.org>  Thu,  7 Dec 2006 10:49:50 +0100

apt (0.6.46.3-0.2) unstable; urgency=high

  * Non-maintainer upload with permission of Michael Vogt.
  * Fix FTBFS on most arches (regression from the fix of #400874)

 -- Andreas Barth <aba@not.so.argh.org>  Tue,  5 Dec 2006 15:51:22 +0000 
  
apt (0.6.46.3-0.1) unstable; urgency=high

  * Non-maintainer upload with permission of Michael Vogt.
  * Fix segfault at apt-get source. Closes: #400874
  * Add apt-key update in postinst, so that debian-archive-keyring doesn't
    need to depend on apt >= 0.6. Closes: #401114
  * Don't double-queue pdiff files. Closes: #401017
  
 -- Andreas Barth <aba@not.so.argh.org>  Tue,  5 Dec 2006 10:34:56 +0000

apt (0.6.46.3) unstable; urgency=low

  * apt-pkg/deb/dpkgpm.cc:
    - make progress reporting robust against multiline error
      messages 

  * Merged from Christian Perrier bzr branch:
    - ca.po: Updated to 514t
    - be.po: Updated to 514t
    - it.po: Updated to 514t
    - hu.po: Updated to 514t
    - zh_TW.po: Updated to 514t
    - ar.po: Updated to 293t221u.
    - ru.po: Updated to 514t. Closes: #392466
    - nb.po: Updated to 514t. Closes: #392466
    - pt.po: Updated to 514t. Closes: #393199
    - fr.po: One spelling error corrected: s/accÃ¨der/accÃ©der
    - km.po: Updated to 514t.
    - ko.po: Updated to 514t.
    - bg.po: Updated to 514t.
    - de.po: Updated to 514t.
    - en_GB.po: Updated to 514t.

 -- Michael Vogt <mvo@debian.org>  Thu,  2 Nov 2006 11:37:58 +0100

apt (0.6.46.2) unstable; urgency=low

  * debian/control:
    - depend on debian-archive-keyring to offer clean upgrade path 
      (closes: #386800)
  * Merged from Christian Perrier bzr branch:
    - es.po: Updated to 514t. Closes: #391661
    - da.po: Updated to 514t. Closes: #391424
    - cs.po: Updated. Closes: #391064
    - es.po: Updated to 514t. Closes: #391661
    - da.po: Updated to 514t. Closes: #391424

 -- Michael Vogt <mvo@debian.org>  Wed, 11 Oct 2006 09:03:15 +0200

apt (0.6.46.1) unstable; urgency=low

  * methods/gzip.cc:
    - deal with empty files 
  * Applied patch from Daniel Schepler to make apt bin-NMU able.
    (closes: bug#359634)
  * rebuild against current g++ because of:
    http://gcc.gnu.org/bugzilla/show_bug.cgi?id=29289
    (closes: #390189)
  * fix broken i18n in the dpkg progress reporting, thanks to 
    Frans Pop and Steinar Gunderson. (closes: #389261)
  * Merged from Christian Perrier bzr branch:
    * fi.po: Updated to 514t. Closes: #390149
    * eu.po: Updated to 514t. Closes: #389725
    * vi.po: Updated to 514t. Closes: #388555
  * make the internal buffer in pkgTagFile grow dynamically
    (closes: #388708)
  
 -- Michael Vogt <mvo@debian.org>  Mon,  2 Oct 2006 20:42:20 +0200

apt (0.6.46) unstable; urgency=low

  * debian/control:
    - switched to libdb4.4 for building (closes: #381019)
  * cmdline/apt-get.cc:
    - show only the recommends/suggests for the candidate-version, not for all
      versions of the package (closes: #257054)
    - properly handle recommends/suggests or-groups when printing the list of
      suggested/recommends packages (closes: #311619)
  * methods/http.cc:
    - check more careful for incorrect proxy settings (closes: #378868)
  * methods/gzip.cc:
    - don't hang when /var is full (closes: #341537), thanks to
      Luis Rodrigo Gallardo Cruz for the patch
  * doc/examples/sources.list:
    - removed non-us.debian.org from the example (closes: #380030,#316196)
  * Merged from Christian Perrier bzr branch:
    * ro.po: Updated to 514t. Closes: #388402
    * dz.po: Updated to 514t. Closes: #388184
    * it.po: Fixed typos. Closes: #387812
    * ku.po: New kurdish translation. Closes: #387766
    * sk.po: Updated to 514t. Closes: #386851
    * ja.po: Updated to 514t. Closes: #386537
    * gl.po: Updated to 514t. Closes: #386397
    * fr.po: Updated to 516t.
    * fi.po: Updated to 512t. Closes: #382702
  * share/archive-archive.gpg:
    - removed the outdated amd64 and debian-2004 keys
  * apt-pkg/tagfile.cc:
    - applied patch from Jeroen van Wolffelaar to make the tags
      caseinsensitive (closes: #384182)
    - reverted MMap use in the tagfile because it does not work 
      across pipes (closes: #383487) 
  
 -- Michael Vogt <mvo@debian.org>  Thu, 21 Sep 2006 10:25:03 +0200

apt (0.6.45) unstable; urgency=low

  * apt-pkg/contrib/sha256.cc:
    - fixed the sha256 generation (closes: #378183)
  * ftparchive/cachedb.cc:
    - applied patch from Anthony Towns to fix Clean() function
      (closes: #379576)
  * doc/apt-get.8.xml:
    - fix path to the apt user build (Closes: #375640)
  * doc/apt-cache.8.xml:
    - typo (Closes: #376408)
  * apt-pkg/deb/dpkgpm.cc:
    - make progress reporting more robust against multiline error
      messages (first half of a fix for #374195)
  * doc/examples/configure-index:
    - document Debug::pkgAcquire::Auth     
  * methods/gpgv.cc:
    - deal with gpg error "NODATA". Closes: #296103, Thanks to 
      Luis Rodrigo Gallardo Cruz for the patch
  * apt-inst/contrib/extracttar.cc:
    - fix for string mangling, closes: #373864
  * apt-pkg/acquire-item.cc:
    - check for bzip2 in /bin (closes: #377391)
  * apt-pkg/tagfile.cc:
    - make it work on non-mapable files again, thanks 
      to James Troup for confirming the fix (closes: #376777)
  * Merged from Christian Perrier bzr branch:
    * ko.po: Updated to 512t. Closes: #378901
    * hu.po: Updated to 512t. Closes: #376330
    * km.po: New Khmer translation: 506t6f. Closes: #375068
    * ne.po: New Nepali translation: 512t. Closes: #373729
    * vi.po: Updated to 512t. Closes: #368038
    * zh_TW.po: Remove an extra %s in one string. Closes: #370551
    * dz.po: New Dzongkha translation: 512t
    * ro.po: Updated to 512t
    * eu.po: Updated
    * eu.po: Updated
  * fix apt-get dist-upgrade
  * fix warning if no /var/lib/apt/extended_states is present
  * don't download Translations for deb-src sources.list lines
  * apt-pkg/tagfile.cc:
    - support not-mmapable files again

 -- Michael Vogt <mvo@debian.org>  Thu, 27 Jul 2006 00:52:05 +0200

apt (0.6.44.2exp1) experimental; urgency=low

  * added support for i18n of the package descriptions
  * added support for aptitude like auto-install tracking (a HUGE
    HUGE thanks to Daniel Burrows who made this possible) 
  * synced with the http://people.debian.org/~mvo/bzr/apt/debian-sid branch
  * build from http://people.debian.org/~mvo/bzr/apt/debian-experimental

 -- Michael Vogt <mvo@debian.org>  Mon,  3 Jul 2006 21:50:31 +0200

apt (0.6.44.2) unstable; urgency=low

  * apt-pkg/depcache.cc:
    - added Debug::pkgDepCache::AutoInstall (thanks to infinity)
  * apt-pkg/acquire-item.cc:
    - fix missing chmod() in the new aquire code 
      (thanks to Bastian Blank, Closes: #367425)
  * merged from 
    http://www.perrier.eu.org/debian/packages/d-i/level4/apt-main:
    * sk.po: Completed to 512t
    * eu.po: Completed to 512t
    * fr.po: Completed to 512t
    * sv.po: Completed to 512t
    * Update all PO and the POT. Gives 506t6f for formerly
      complete translations

 -- Michael Vogt <mvo@debian.org>  Wed, 14 Jun 2006 12:00:57 +0200

apt (0.6.44.1-0.1) unstable; urgency=low

  * Non-maintainer upload.
  * Don't give an error when parsing empty Packages/Sources files.
    (Closes: #366931, #367086, #370160)

 -- Steinar H. Gunderson <sesse@debian.org>  Fri,  9 Jun 2006 00:52:21 +0200

apt (0.6.44.1) unstable; urgency=low

  * apt-pkg/acquire-item.cc:
    - fix reversed logic of the "Acquire::PDiffs" option
  * merged from 
    http://www.perrier.eu.org/debian/packages/d-i/level4/apt-main:
    - po/LINGUAS: added "bg" Closes: #360262
    - po/gl.po: Galician translation update. Closes: #366849
    - po/hu.po: Hungarian translation update. Closes: #365448
    - po/cs.po: Czech translation updated. Closes: #367244
  * apt-pkg/contrib/sha256.cc:
    - applied patch to fix unaligned access problem. Closes: #367417
      (thanks to David Mosberger)

 -- Michael Vogt <mvo@debian.org>  Tue, 16 May 2006 21:51:16 +0200

apt (0.6.44) unstable; urgency=low

  * apt-pkg/acquire.cc: don't show ETA if it is 0 or absurdely large
  * apt-pkg/contrib/sha256.{cc,h},hashes.{cc,h}: support for sha256 
    (thanks to Anthony Towns)
  * ftparchive/cachedb.{cc,h},writer.{cc,h}: optimizations 
    (thanks to Anthony Towns)
  * apt pdiff support from experimental merged
  * apt-pkg/deb/dpkgpm.cc: wording fixes (thanks to Matt Zimmerman)
  * apt-pkg/deb/dpkgpm.cc: 
    - wording fixes (thanks to Matt Zimmerman)
    - fix error in dpkg interaction (closes: #364513, thanks to Martin Dickopp)
  * apt-pkg/tagfile.{cc,h}:
    - use MMap to read the entries (thanks to Zephaniah E. Hull for the
      patch) Closes: #350025
  * Merge from http://www.perrier.eu.org/debian/packages/d-i/level4/apt-main:
  	* bg.po: Added, complete to 512t. Closes: #360262
  * doc/apt-ftparchive.1.xml:
    - fix documentation for "SrcPackages" -> "Sources" 
      (thanks to Bart Martens for the patch, closes: #307756)
  * debian/libapt-pkg-doc.doc-base.cache:
    - remove broken charackter from description (closes: #361129)
  * apt-inst/deb/dpkgdb.cc, methods/gpgv.cc: 
    - i18n fixes (closes: #349298)
  * debian/postinst: dont fail on not available
    /usr/share/doc/apt/examples/sources.list (closes: #361130)
  * methods/ftp.cc:
    - unlink empty file in partial if the download failed because
      the file is missing on the server (closes: #316337)
  * apt-pkg/deb/debversion.cc:
    - treats a version string with explicit zero epoch equal
      than the same without epoch (Policy 5.6.12, closes: #363358)
      Thanks to Lionel Elie Mamane for the patch
  
 -- Michael Vogt <mvo@debian.org>  Mon,  8 May 2006 22:28:53 +0200

apt (0.6.43.3) unstable; urgency=low

  * Merge bubulle@debian.org--2005/apt--main--0 up to patch-186:
    * ca.po: Completed to 512t. Closes: #351592
    * eu.po: Completed to 512t. Closes: #350483
    * ja.po: Completed to 512t. Closes: #349806
    * pl.po: Completed to 512t. Closes: #349514
    * sk.po: Completed to 512t. Closes: #349474
    * gl.po: Completed to 512 strings Closes: #349407
    * sv.po: Completed to 512 strings Closes: #349210
    * ru.po: Completed to 512 strings Closes: #349154
    * da.po: Completed to 512 strings Closes: #349084
    * fr.po: Completed to 512 strings
    * vi.po: Completed to 511 strings  Closes: #348968
    * zh_CN.po: Completed to 512t. Closes: #353936
    * it.po: Completed to 512t. Closes: #352803
    * pt_BR.po: Completed to 512t. Closes: #352419
    * LINGUAS: Add Welsh
    * *.po: Updated from sources (512 strings)
  * apt-pkg/deb/deblistparser.cc:
    - don't explode on a DepCompareOp in a Provides line, but warn about
      it and ignore it otherwise (thanks to James Troup for reporting it)
  * cmdline/apt-get.cc:
    - don't lock the lists directory in DoInstall, breaks --print-uri 
      (thanks to James Troup for reporting it)
  * debian/apt.dirs: create /etc/apt/sources.list.d 
  * make apt-cache madison work without deb-src entries (#352583)
  * cmdline/apt-get.cc: only run the list-cleaner if a update was 
    successfull

 -- Michael Vogt <mvo@debian.org>  Wed, 22 Feb 2006 10:13:04 +0100

apt (0.6.43.2) unstable; urgency=low

  * Merge bubulle@debian.org--2005/apt--main--0 up to patch-166:
    - en_GB.po, de.po: fix spaces errors in "Ign " translations Closes: #347258
    - makefile: make update-po a pre-requisite of clean target so
    	        that POT and PO files are always up-to-date
    - sv.po: Completed to 511t. Closes: #346450
    - sk.po: Completed to 511t. Closes: #346369
    - fr.po: Completed to 511t
    - *.po: Updated from sources (511 strings)
    - el.po: Completed to 511 strings Closes: #344642
    - da.po: Completed to 511 strings Closes: #348574
    - es.po: Updated to 510t1f Closes: #348158
    - gl.po: Completed to 511 strings Closes: #347729
    - it.po: Yet another update Closes: #347435
  * added debian-archive-keyring to the Recommends (closes: #347970)
  * fixed message in apt-key to install debian-archive-keyring 
  * typos fixed in apt-cache.8 (closes: #348348, #347349)
  * add patch to fix http download corruption problem (thanks to
    Petr Vandrovec, closes: #280844, #290694)

 -- Michael Vogt <mvo@debian.org>  Thu, 19 Jan 2006 00:06:33 +0100

apt (0.6.43.1) unstable; urgency=low

  * Merge bubulle@debian.org--2005/apt--main--0 up to patch-148:
    * fr.po: Completed to 510 strings
    * it.po: Completed to 510t
    * en_GB.po: Completed to 510t
    * cs.po: Completed to 510t
    * zh_CN.po: Completed to 510t
    * el.po: Updated to 510t
    * vi.po: Updated to 383t93f34u
    * tl.po: Completed to 510 strings (Closes: #344306)
    * sv.po: Completed to 510 strings (Closes: #344056)
    * LINGUAS: disabled Hebrew translation. (Closes: #313283)
    * eu.po: Completed to 510 strings (Closes: #342091)
  * apt-get source won't download already downloaded files again
    (closes: #79277)
  * share/debian-archive.gpg: new 2006 ftp-archive signing key added
    (#345891)
  * redownload the Release file if IMS-Hit and gpg failure
  * deal with multiple signatures on a Release file

 -- Michael Vogt <mvo@debian.org>  Fri,  6 Jan 2006 01:17:08 +0100

apt (0.6.43) unstable; urgency=medium

  * Merge bubulle@debian.org--2005/apt--main--0 up to patch-132:  
    * zh_CN.po: Completed to 510 strings(Closes: #338267)
    * gl.po: Completed to 510 strings (Closes: #338356)
  * added support for "/etc/apt/sources.list.d" directory 
    (closes: #66325)
  * make pkgDirStream (a bit) more complete
  * fix bug in pkgCache::VerIterator::end() (thanks to Daniel Burrows)
    (closes: #339533)
  * pkgAcqFile is more flexible now (closes: #57091)
  * support a download rate limit for http (closes: #146877)
  * included lots of the speedup changes from #319377
  * add stdint.h to contrib/md5.h (closes: #340448)
  * ABI change, library name changed (closes: #339147)
  * Fix GNU/kFreeBSD crash on non-existing server file (closes: #317718)
  * switch to libdb4.3 in build-depends
  
 -- Michael Vogt <mvo@debian.org>  Tue, 29 Nov 2005 00:17:07 +0100

apt (0.6.42.3) unstable; urgency=low

  * Merge bubulle@debian.org--2005/apt--main--0 up to patch-129:
    - patch-118: Russian translation update by Yuri Kozlov (closes: #335164)
    - patch-119: add update-po as a pre-req for binary (closes: #329910)
    - patch-121: Complete French translation
    - patch-125: Fixed localization of y/n questions in German translation 
                 (closes: #337078)
    - patch-126: Swedish translation update (closes: #337163)
    - patch-127: Complete Tagalog translation (closes: #337306)
    - patch-128: Danish translation update (closes: #337949)
    - patch-129: Basque translation update (closes: #338101)
  * cmdline/apt-get.cc:
    - bufix in FindSrc  (closes: #335213, #337910)
  * added armeb to archtable (closes: #333599)
  * with --allow-unauthenticated use the old fallback behaviour for
    sources (closes: #335112)
   
 -- Michael Vogt <mvo@debian.org>  Wed,  9 Nov 2005 07:22:31 +0100

apt (0.6.42.2) unstable; urgency=high

  * NMU (approved by maintainer)
  * Add AMD64 archive signing key to debian-archive.gpg (closes: #336500).
  * Add big-endian arm (armeb) support (closes: #333599).
  * Priority high to get the AMD key into testing ASAP.

 -- Frans Pop <fjp@debian.org>  Sun, 30 Oct 2005 21:29:11 +0100
 
apt (0.6.42.1) unstable; urgency=low

  * fix a incorrect example in the apt_prefrences man page
    (thanks to Filipus Klutiero, closes: #282918)
  * apt-pkg/pkgrecords.cc:
    - revert patch from last version, it causes trouble on alpha 
      and ia64 (closes: #335102, #335103)
  * cmdline/apt-get.cc:
    - be extra carefull in FindSrc (closes: #335213)

 -- Michael Vogt <mvo@debian.org>  Sat, 22 Oct 2005 23:44:35 +0200

apt (0.6.42) unstable; urgency=low

  * apt-pkg/cdrom.cc:
    - unmount the cdrom when apt failed to locate any package files
  * allow cdrom failures and fallback to other sources in that case
    (closes: #44135)
  * better error text when dpkg-source fails 
  * Merge bubulle@debian.org--2005/apt--main--0 up to patch-115:
    - patch-99: Added Galician translation
    - patch-100: Completed Danish translation (Closes: #325686)
    - patch-104: French translation completed
    - patch-109: Italian translation completed
    - patch-112: Swedish translation update 
    - patch-115: Basque translation completed (Closes: #333299)
  * applied french man-page update (thanks to Philippe Batailler)
    (closes: #316638, #327456)
  * fix leak in the mmap code, thanks to Daniel Burrows for the
    patch (closes: #250583)
  * support for apt-get [build-dep|source] -t (closes: #152129)
  * added "APT::Authentication::TrustCDROM" option to make the life
    for the installer people easier (closes: #334656)
  * fix crash in apt-ftparchive (thanks to Bastian Blank for the patch)
    (closes: #334671)
  * apt-pkg/contrib/md5.cc:
    - fix a alignment problem on sparc64 that gives random bus errors
      (thanks to Fabbione for providing a test-case)
  * init the default ScreenWidth to 79 columns by default 
    (Closes: #324921)
  * cmdline/apt-cdrom.cc: 
    - fix some missing gettext() calls (closes: #334539)
  * doc/apt-cache.8.xml: fix typo (closes: #334714)

 -- Michael Vogt <mvo@debian.org>  Wed, 19 Oct 2005 22:02:09 +0200

apt (0.6.41) unstable; urgency=low

  * improved the support for "error" and "conffile" reporting from
    dpkg, added the format to README.progress-reporting
  * added README.progress-reporting to the apt-doc package
  * improved the network timeout handling, if a index file from a 
    sources.list times out or EAI_AGAIN is returned from getaddrinfo, 
    don't try to get the other files from that entry
  * Support architecture-specific extra overrides
    (closes: #225947). Thanks to  Anthony Towns for idea and
    the patch, thanks to Colin Watson for testing it.
  * Javier Fernandez-Sanguino Pen~a:
    - Added a first version of an apt-secure.8 manpage, and modified
      apt-key and apt.end accordingly. Also added the 'update'
      argument to apt-key which was previously not documented 
      (Closes: #322120)
  * Andreas Pakulat:
    - added example apt-ftparchive.conf file to doc/examples 
      (closes: #322483)
  * Fix a incorrect example in the man-page (closes: #282918)
  * Fix a bug for very long lines in the apt-cdrom code (closes: #280356)
  * Fix a manual page bug (closes: #316314)
  * Do md5sum checking for file and cdrom method (closes: #319142)
  * Change pkgPolicy::Pin from private to protected to let subclasses
    access it too (closes: #321799)
  * add default constructor for PrvIterator (closes: #322267)
  * Reread status configuration on debSystem::Initialize() 
    (needed for apt-proxy, thanks to Otavio for this patch)
  
 -- Michael Vogt <mvo@debian.org>  Mon,  5 Sep 2005 22:59:03 +0200

apt (0.6.40.1) unstable; urgency=low

  * bugfix in the parsing code for the apt<->dpkg communication. apt 
    crashed when dpkg sends the same state more than once under certain
    conditions
  * 0.6.40 breaks the ABI but I accidentally didn't change the soname :/

 -- Michael Vogt <mvo@debian.org>  Fri,  5 Aug 2005 13:24:58 +0200

apt (0.6.40) unstable; urgency=low

  * Patch from Jordi Mallach to mark some additional strings for translation
  * Updated Catalan translation from Jordi Mallach
  * Merge from bubulle@debian.org--2005/apt--main--0:
    - Update pot and merge with *.po
    - Updated French translation, including apt-key.fr.8
  * Restore changelog entries from the 0.6.x series that went to Debian
    experimental
  * Merge michael.vogt@ubuntu.com--2005/apt--progress-reporting--0
    - Provide an interface for progress reporting which can be used by
      (e.g.) base-config

 -- Matt Zimmerman <mdz@debian.org>  Thu, 28 Jul 2005 11:57:32 -0700

apt (0.6.39) unstable; urgency=low

  * Welsh translation update: daf@muse.19inch.net--2005/apt--main--0--patch-6
  * Merge mvo's changes from 0.6.36ubuntu1:
    michael.vogt@ubuntu.com--2005/apt--mvo--0--patch-32
  * Merge aggregated translation updates:
    bubulle@debian.org--2005/apt--main--0
  * Update priority of apt-utils to important, to match the override file
  * Install only one keyring on each branch (Closes: #316119)

 -- Matt Zimmerman <mdz@debian.org>  Tue, 28 Jun 2005 11:51:09 -0700

apt (0.6.38) unstable; urgency=low

  * Merge michael.vogt@ubuntu.com--2005/apt--fixes--0--patch-6, a workaround
    for the French man pages' failure to build
  * Branch Debian and Ubuntu
    - apt.postinst, apt-key: use the appropriate keyring
    - debian/rules: install all keyrings
  * Add the current Debian archive signing key (4F368D5D) to
    debian-archive.gpg
  * make pinning on the "component" work again (using the section of the 
    archive, we don't use per-section Release files anymore with apt-0.6)
    (closes ubuntu #9935)
  
 -- Matt Zimmerman <mdz@debian.org>  Sat, 25 Jun 2005 09:51:00 -0700

apt (0.6.37) breezy; urgency=low

  * Merge bubulle@debian.org--2005/apt--main--0 up to patch-81
    - patch-66: Italian update
    - patch-71: French update
    - patch-73: Basque update
    - patch-74: Hebrew update
    - patch-76: Correct Hebrew translation (Closes: #306658)
    - patch-77: French man page update
    - patch-79: Correct syntax errors in Hebrew translation
    - patch-81: Portuguese update
  * Fix build of French man pages (now using XML, not SGML)
  * Add Welsh translation from Dafydd Harries
    (daf@muse.19inch.net--2005/apt--main--0--patch-1)
  * Change debian/bugscript to use #!/bin/bash (Closes: #313402)
  * Fix a incorrect example in the man-page (closes: #282918)

 -- Matt Zimmerman <mdz@ubuntu.com>  Tue, 24 May 2005 14:38:25 -0700

apt (0.6.36ubuntu1) breezy; urgency=low

  * make it possible to write a cache-control: no-cache header even if
    no proxy is set to support transparent proxies (closes ubuntu: #10773)

  * Merge otavio@debian.org--2005/apt--fixes--0.6:
    - Fix comment about the need of xmlto while building from Arch;
    - Fix StatStore struct on cachedb.h to use time_t and then fix a compile
      warning;
    - Lock database at start of DoInstall routine to avoid concurrent
      runs of install/remove and update commands (Closes: #194467)
    - Fix warnings while compiling with GCC 4.0 compiler  

 -- Michael Vogt <michael.vogt@ubuntu.com>  Mon, 23 May 2005 11:57:53 +0200

apt (0.6.36) experimental; urgency=low

  * Merge apt--mvo--0:
    - apt-pkg/acquire-item.cc:
      added "Acquire::BrokenProxy" that will force apt to always 
      re-get the Release.gpg file (for broken proxies)
    - debian/apt.cron.daily:
      MinAge is defaulting to 2 days now to prevent over-aggresive removal 
    - apt-pkg/cdrom.cc:
      honor "Acquire::gpgv::Options" when verifying the signature (Ubuntu #8496)
 
 -- Michael Vogt <mvo@debian.org>  Thu, 31 Mar 2005 20:37:11 +0200

apt (0.6.35) hoary; urgency=low

  * Merge apt--mvo--0 (incorporates 0.6.34ubuntu1):
    - Implement MaxSize and MaxAge in apt.cron.daily, to prevent the cache
      from growing too large (Ubuntu #6761)
    - some comments about the pkgAcqMetaSig::Custom600Headers() added
    - use gpg --with-colons
    - commented the ftp no_proxy unseting in methods/ftp.cc
    - added support for "Acquire::gpgv::options" in methods/gpgv.cc
  * Merge bubulle@debian.org--2005/apt--main--0
    - Make capitalization more consistent
    - Un-fuzzy translations resulting from capitalization changes
    - Italian translation update

 -- Matt Zimmerman <mdz@ubuntu.com>  Mon,  7 Mar 2005 20:08:33 -0800

apt (0.6.34) hoary; urgency=low

  * Add missing semicolon to configure-index (Closes: #295773)
  * Update build-depends on gettext to 0.12 (Closes: #295077)
  * Merge from bubulle@debian.org--2005/apt--main--0 to get
    translation updates

 -- Matt Zimmerman <mdz@ubuntu.com>  Fri,  4 Mar 2005 16:13:15 -0800

apt (0.6.33) hoary; urgency=low

  * Merge michael.vogt@ubuntu.com--2005/apt--mvo--0 (through patch-6)
    - patch-1: cosmetic changes (whitespace, "Apt::GPGV->APT::GPGV")
    - patch-2: (doc) documentation for gpgv
    - patch-3: (doc) new config variables added configure-index
    - patch-4: pkgAcquire::Run() pulse intervall can be configured
    - patch-5: fix for apt-get update removing Release.gpg files (#6865)
    - patch-6: change the path scoring in apt-cdrom, prefer pathes without
      symlinks

 -- Matt Zimmerman <mdz@ubuntu.com>  Sat, 26 Feb 2005 15:21:17 -0800

apt (0.6.32) hoary; urgency=low

  * Merge michael.vogt@ubuntu.com--2005/apt--mvo--0 (patch-1)
    - Implement Acquire::gpgv::options (Ubuntu bug#6283)

 -- Matt Zimmerman <mdz@ubuntu.com>  Tue,  8 Feb 2005 19:31:15 -0800

apt (0.6.31) hoary; urgency=low

  * Matt Zimmerman
    - Remove debugging output from apt.cron.daily (no one noticed?)
    - Apply patch from Anthony Towns to allow SHA1Summation to process a file
      descriptor until EOF, rather than requiring that the length of input be
      specified (Closes: #291338)
    - Fix build/install of Polish offline documentation, based on patch from
      Christian Perrier (Closes: #270404)
  * Michael Vogt
    - apt-cdrom.cc seperated into frontend (cmdline/apt-cdrom.cc and library
      apt-pkg/cdrom.{cc,h}) (Ubuntu #5668)

 -- Matt Zimmerman <mdz@ubuntu.com>  Fri,  4 Feb 2005 10:23:01 -0800

apt (0.6.30) unstable; urgency=low

  * Add ppc64 to buildlib/archtable
  * Merge michael.vogt@canonical.com--2004/apt--status-fd--0
    - Support preserving dpkg status file descriptor, to support
      better integration with synaptic
  
 -- Matt Zimmerman <mdz@ubuntu.com>  Wed, 19 Jan 2005 00:26:01 -0800

apt (0.6.29) hoary; urgency=low

  * Merge apt--mvo--0 (0.6.27ubuntu4)
  

 -- Matt Zimmerman <mdz@canonical.com>  Tue, 28 Dec 2004 17:18:02 -0800

apt (0.6.28) hoary; urgency=low

  * Merge apt--mvo--0
  * Rebuild source to get rid of arch metadata and temporary files in
    0.6.27ubuntu3

 -- Matt Zimmerman <mdz@canonical.com>  Thu, 23 Dec 2004 18:53:16 -0800

apt (0.6.27ubuntu4) hoary; urgency=low

  * remove old sig-file in partial/ before starting to fetch a new sig-file
    (see ubuntu #4769 for the rational)
  * added apt-key update method (uses ubuntu-keyring)
  * documented the "--allow-unauthenticated" switch
  * added DEB_BUILD_PROG_OPTS to debian/rules (additonal options can be 
    passed to DEB_BUILD_PROG like "-S")

 -- Michael Vogt <mvo@debian.org>  Thu, 23 Dec 2004 11:12:51 +0100

apt (0.6.27ubuntu3) hoary; urgency=low

  * added a exact dependency from libapt-pkg-dev to the apt version it was
    build with

 -- Michael Vogt <mvo@debian.org>  Wed, 15 Dec 2004 09:56:32 +0100

apt (0.6.27ubuntu2) hoary; urgency=low

  * fixed a bug in the rule file that happend during the big 0.5->0.6 merge

 -- Michael Vogt <mvo@debian.org>  Tue, 14 Dec 2004 12:14:25 +0100

apt (0.6.27ubuntu1) hoary; urgency=low

  * chmod 755 /usr/bin/apt-key
  * don't display a error when a apt-get update don't find a 
    Packages.bz2/Sources.bz2 file

 -- Michael Vogt <mvo@debian.org>  Mon, 13 Dec 2004 18:40:21 +0100

apt (0.6.27) hoary; urgency=low

  * Merge apt--authentication--0 branch
    - Implement gpg authentication for package repositories (Closes: #203741)
    - Also includes Michael Vogt's fixes
  * Merge apt--misc-abi-changes--0 branch
    - Use pid_t throughout to hold process IDs (Closes: #226701)
    - Import patch from Debian bug #195510: (Closes: #195510)
      - Make Simulate::Describe and Simulate::ShortBreaks private member
        functions
      - Add a parameter (Candidate) to Describe to control whether the
        candidate version is displayed
      - Pass an appropriate value for Candidate everywhere Describe is called

 -- Matt Zimmerman <mdz@canonical.com>  Mon, 13 Dec 2004 01:03:11 -0800

apt (0.6.25) experimental; urgency=low

  * Fix handling of two-part sources for sources.list deb-src entries in
    the same way that deb entries were fixed

 -- Matt Zimmerman <mdz@debian.org>  Wed,  9 Jun 2004 05:29:50 -0700

apt (0.6.24) experimental; urgency=low

  * YnPrompt fixes were inadvertently left out, include them (Closes:
    #249251)

 -- Matt Zimmerman <mdz@debian.org>  Sun, 16 May 2004 14:18:53 -0700

apt (0.6.23) experimental; urgency=low

  * Remove obsolete pkgIterator::TargetVer() (Closes: #230159)
  * Reverse test in CheckAuth to match new prompt (Closes: #248211)

 -- Matt Zimmerman <mdz@debian.org>  Sun,  9 May 2004 21:01:58 -0700

apt (0.6.22) experimental; urgency=low

  * Merge 0.5.25
  * Make the unauthenticated packages prompt more intuitive (yes to
    continue, default no), but require --force-yes in addition to
    --assume-yes in order to override

 -- Matt Zimmerman <mdz@debian.org>  Fri, 19 Mar 2004 13:55:35 -0800

apt (0.6.21) experimental; urgency=low

  * Merge 0.5.24

 -- Matt Zimmerman <mdz@debian.org>  Tue, 16 Mar 2004 22:52:34 -0800

apt (0.6.20) experimental; urgency=low

  * Merge 0.5.23

 -- Matt Zimmerman <mdz@debian.org>  Thu, 26 Feb 2004 17:17:02 -0800

apt (0.6.19) experimental; urgency=low

  * Merge 0.5.22
  * Convert apt-key(8) to docbook XML

 -- Matt Zimmerman <mdz@debian.org>  Mon,  9 Feb 2004 15:44:49 -0800

apt (0.6.18) experimental; urgency=low

  * Add new Debian Archive Automatic Signing Key to the default keyring
    (existing keyrings are not updated; do that yourself)

 -- Matt Zimmerman <mdz@debian.org>  Sat, 17 Jan 2004 17:04:30 -0800

apt (0.6.17) experimental; urgency=low

  * Merge 0.5.21
  * Handle more IMS stuff correctly

 -- Matt Zimmerman <mdz@debian.org>  Fri, 16 Jan 2004 10:54:25 -0800

apt (0.6.16) experimental; urgency=low

  * Fix some cases where the .gpg file could be left in place when it is
    invalid

 -- Matt Zimmerman <mdz@debian.org>  Fri,  9 Jan 2004 09:22:15 -0800

apt (0.6.15) experimental; urgency=low

  * s/Debug::Acquire::gpg/&v/
  * Honor the [vendor] syntax in sources.list again (though it is not
    presently used for anything)
  * Don't ship vendors.list(5) since it isn't used yet
  * Revert change from 0.6.10; it was right in the first place and the
    problem was apparently something else.  Archive = Suite.

 -- Matt Zimmerman <mdz@debian.org>  Mon,  5 Jan 2004 17:43:01 -0800

apt (0.6.14) experimental; urgency=low

  * Merge 0.5.20

 -- Matt Zimmerman <mdz@debian.org>  Sun,  4 Jan 2004 11:09:21 -0800

apt (0.6.13) experimental; urgency=low

  * Merge 0.5.19

 -- Matt Zimmerman <mdz@debian.org>  Sat,  3 Jan 2004 16:22:31 -0800

apt (0.6.12) experimental; urgency=low

  * Have pkgAcquireIndex calculate an MD5 sum if one is not provided by
    the method (as with file: and copy:).  Local repositories
  * Fix warning about dist name mismatch to actually print what it was
    expecting
  * Don't expect any particular distribution name for two-part
    sources.list entries
  * Merge 0.5.18

 -- Matt Zimmerman <mdz@debian.org>  Fri,  2 Jan 2004 13:59:00 -0800

apt (0.6.11) experimental; urgency=low

  * Support IMS requests of Release.gpg and Release
  * This required API changes, bump the libapt-pkg version
  * Copy local Release files into Dir::State::Lists
  * Set IndexFile attribute when retrieving Release and Release.gpg so
    that the appropriate Cache-Control headers are sent

 -- Matt Zimmerman <mdz@debian.org>  Fri,  2 Jan 2004 10:46:17 -0800

apt (0.6.10) experimental; urgency=low

  * Use "Codename" (woody, sarge, etc.) to supply the value of the
    "Archive" package file attribute, used to match "release a=" type
    pins, rather than "Suite" (stable, testing, etc.)

 -- Matt Zimmerman <mdz@debian.org>  Thu,  1 Jan 2004 16:56:47 -0800

apt (0.6.9) experimental; urgency=low

  * Another tagfile workaround

 -- Matt Zimmerman <mdz@debian.org>  Thu,  1 Jan 2004 13:56:08 -0800

apt (0.6.8) experimental; urgency=low

  * Add a config option and corresponding command line option
    (--allow-unauthenticated) to apt-get, to make buildd operators happy
    (Closes: #225648)

 -- Matt Zimmerman <mdz@debian.org>  Wed, 31 Dec 2003 08:28:04 -0800

apt (0.6.7) experimental; urgency=low

  * Forgot to revert part of the changes to tagfile in 0.6.4.  Hopefully
    will fix segfaults for some folks.

 -- Matt Zimmerman <mdz@debian.org>  Wed, 31 Dec 2003 08:01:28 -0800

apt (0.6.6) experimental; urgency=low

  * Restore the ugly hack I removed from indexRecords::Load which set the
    pkgTagFile buffer size to (file size)+256.  This is concealing a bug,
    but I can't fix it right now.  This should fix the segfaults that
    folks are seeing with 0.6.[45].

 -- Matt Zimmerman <mdz@debian.org>  Mon, 29 Dec 2003 18:11:13 -0800

apt (0.6.5) experimental; urgency=low

  * Move the authentication check into a separate function in apt-get
  * Fix display of unauthenticated packages when they are in the cache
    (Closes: #225336)

 -- Matt Zimmerman <mdz@debian.org>  Sun, 28 Dec 2003 16:47:57 -0800

apt (0.6.4) experimental; urgency=low

  * Use the top-level Release file in LoadReleaseInfo, rather than looking
    for the per-section ones (which aren't downloaded anymore).  This
    unbreaks release pinning, including the NotAutomatic bit used by
    project/experimental
  * Use FileFd::Size() rather than a separate stat() call in
    LoadReleaseInfo
  * Fix pkgTagFile to leave a little extra room at the end of the buffer
    to append the record separator if it isn't present
  * Change LoadReleaseInfo to use "Suite" rather than "Archive", to match
    the Debian archive's dist-level Release files

 -- Matt Zimmerman <mdz@debian.org>  Sun, 28 Dec 2003 15:55:55 -0800

apt (0.6.3) experimental; urgency=low

  * Fix MetaIndexURI for flat ("foo/") sources

 -- Matt Zimmerman <mdz@debian.org>  Sun, 28 Dec 2003 12:11:56 -0800

apt (0.6.2) experimental; urgency=low

  * Add space between package names when multiple unauthenticated packages
    are being installed (Closes: #225212)
  * Provide apt-key with a secret keyring and a trustdb, even though we
    would never use them, because it blows up if it doesn't have them
  * Fix typo in apt-key(8) (standard input is '-', not '/')

 -- Matt Zimmerman <mdz@debian.org>  Sat, 27 Dec 2003 13:01:40 -0800

apt (0.6.1) experimental; urgency=low

  * Merge apt 0.5.17
  * Rearrange Release file authentication code to be more clear
  * If Release is present, but Release.gpg is not, don't forget to still
    queue Packages files
  * Convert distribution "../project/experimental" to "experimental" for
    comparison purposes
  * Make a number of Release file errors into warnings; for now, it is OK
    not to have a codename, for example.  We mostly care about checksums
    for now

 -- Matt Zimmerman <mdz@debian.org>  Fri, 26 Dec 2003 15:12:47 -0800

apt (0.6.0) experimental; urgency=low

  * Signature verification support patch ("apt-secure") from Colin Walters
    <walters@debian.org> and Isaac Jones <ijones@syntaxpolice.org>.  This
    implements:
     - Release signature verification (Release.gpg)
     - Packages, Sources md5sum verification against Release
     - Closes: #203741
  * Make some modifications to signature verification support:
    - Release.gpg is always retrieved and verified if present, rather than
      requiring that sources be configured as secure
    - Print a hint about installing gnupg if exec(gpgv) fails
    - Remove obsolete pkgAcqIndexRel
    - Move vendors.list stuff into a separate module (vendorlist.{h,cc})
    - If any files about to be retrieved are not authenticated, issue a
      warning to the user and require confirmation
    - Fix a heap corruption bug in pkgSrcRecords::pkgSrcRecords()
  * Suggests: gnupg
  * Install a keyring in /usr/share/apt/debian-archive.gpg containing an
    initial set of Debian archive signing keys to seed /etc/apt/trusted.gpg
  * Add a new tool, apt-key(8) used to manage the keyring

 -- Matt Zimmerman <mdz@debian.org>  Fri, 26 Dec 2003 08:27:19 -0800

apt (0.5.32) hoary; urgency=low

  * Call setlocale in the methods, so that the messages are properly
    localised (Closes: #282700)
  * Implement support for bzip2-compressed debs (data.tar.bz2)

 -- Matt Zimmerman <mdz@canonical.com>  Sat, 11 Dec 2004 09:05:52 -0800

apt (0.5.31) unstable; urgency=low

  * New Romanian translation from Sorin Batariuc <sorin@bonbon.net>
    (Closes: #281458)
  * Merge changes from Hoary (0.5.30,0.5.30ubuntu2]
  * Fix the example in apt_preferences(5) to match the text
    (Closes: #222267)
  * Add APT::Periodic::Autoclean setting, to allow "apt-get autoclean" to
    be run periodically.  This is useful with
    APT::Periodic::Download-Upgradeable-Packages, and defaults to the same
    value, so that the cache size is bounded

 -- Matt Zimmerman <mdz@debian.org>  Tue, 23 Nov 2004 12:53:04 -0800

apt (0.5.30ubuntu2) hoary; urgency=low

  * bzip2 is now "Suggested" and it will detect if bzip2 is installed 
    and only then trying to get Packages.bz2

 -- Michael Vogt <mvo@debian.org>  Fri, 19 Nov 2004 12:00:39 +0100

apt (0.5.30ubuntu1) hoary; urgency=low

  * Need to Depend: bzip2 or Packages.bz2 fail.

 -- LaMont Jones <lamont@canonical.com>  Thu, 18 Nov 2004 12:51:05 -0700

apt (0.5.30) hoary; urgency=low

  * Patch from Michael Vogt to enable Packages.bz2 use, with a fallback to
    Packages.gz if it is not present (Closes: #37525)

 -- Matt Zimmerman <mdz@debian.org>  Mon, 15 Nov 2004 12:57:28 -0800

apt (0.5.29) unstable; urgency=low

  * Don't hardcode paths in apt.cron.daily
  * Add to apt.cron.daily the capability to pre-download upgradeable
    packages
  * Place timestamp files in /var/lib/apt/periodic, rather than
    /var/lib/apt itself
  * Standardize debhelper files a bit
    - Create all directories in debian/dirs rather than creating some on
      the dh_installdirs command line
    - Rename debian/dirs to debian/apt.dirs, debian/examples to
      debian/apt.examples

 -- Matt Zimmerman <mdz@debian.org>  Sat, 13 Nov 2004 17:58:07 -0800

apt (0.5.28) hoary; urgency=low

  * Translation updates:
    - Updated Hungarian from Kelemen Gábor <kelemeng@gnome.hu> (Closes: #263436)
    - Updated Greek from George Papamichelakis (Closes: #265004)
    - Updated Simplified Chinese from Tchaikov (Closes: #265190)
    - Updated French by Christian Perrier (Closes: #265816)
    - Updated Japanese by Kenshi Muto (Closes: #265630)
    - Updated Catalan from Jordi Mallach
    - Updated Dutch from Bart Cornelis (Closes: #268258, #278697)
    - Updated Portuguese from Miguel Figueiredo (Closes: #268265)
    - Updated Polish from Robert Luberda <robert@debian.org> (Closes: #268451)
    - Updated Danish from Claus Hindsgaul (Closes: #269417)
    - Updated Norwegian Nynorsk from Håvard Korsvoll <korsvoll@skulelinux.no>
      (Closes: #269965)
    - Updated Russian from Yuri Kozlov <yuray@id.ru> (Closes: #271104)
    - Updated Italian from Samuele Giovanni Tonon <samu@debian.org>
      (Closes: #275083)
    - Updated Brazilian Portuguese from Andre Luis Lopes (Closes: #273944)
    - Updated Slovak from Peter Mann (Closes: #279481)
  * APT::Get::APT::Get::No-List-Cleanup -> APT::Get::List-Cleanup in apt-get.cc
    (Closes: #267266)
  * Merge Ubuntu changes:
    - Set default Dpkg::MaxArgs to 1024, and Dpkg::MaxArgBytes to 32k.
      Needed to work around ordering bugs when installing a large number of
      packages
    - Patch from Michael Vogt to add an optional cron job which
      can run apt-get update periodically
  * Add arch-build target to debian/rules

 -- Matt Zimmerman <mdz@debian.org>  Sat, 13 Nov 2004 15:52:20 -0800

apt (0.5.27) unstable; urgency=high

  * Sneak in a bunch of updated translations before the freeze
    (no code changes)
  * Translation updates:
    - New Finnish translation from Tapio Lehtonen <tale@debian.org>
      (Closes: #258999)
    - New Bosnian translation from Safir Šećerović <sapphire@linux.org.ba>
      (Closes: #254201)
    - Fix Italian incontrario (Closes: #217277)
    - Updated Spanish from Ruben Porras (Closes: #260483)
    - Updated Danish from Claus Hindsgaul (Closes: #260569)
    - Updated Slovak from Peter Mann (Closes: #260627)
    - Updated Portuguese from Miguel Figueiredo (Closes: #261423)
  * Bring configure-index up to date with documented options, patch from
    Uwe Zeisberger <zeisberg@informatik.uni-freiburg.de> (Closes: #259540)
  * Note in apt.conf(5) that configure-index does not contain strictly
    default values, but also examples
  * Add Polish translation of offline.sgml (Closes: #259229)

 -- Matt Zimmerman <mdz@debian.org>  Thu, 29 Jul 2004 09:30:12 -0700

apt (0.5.26) unstable; urgency=low

  * Translation updates:
    - Spanish update from Ruben Porras <nahoo82@telefonica.net> (Closes: #248214)
    - Sync Spanish apt(8) (Closes: #249241)
    - French update from Christian Perrier <bubulle@debian.org> (Closes: #248614)
    - New Slovak translation from Peter Mann <Peter.Mann@tuke.sk> (Closes: #251676)
    - Czech update from Miroslav Kure <kurem@upcase.inf.upol.cz> (Closes: #251682)
    - pt_BR update from Andre Luis Lopes <andrelop@debian.org> (Closes: #251961)
    - German translation of apt(8) from Helge Kreutzmann <kreutzm@itp.uni-hannover.de>
      (Closes: #249453)
    - pt update from Miguel Figueiredo <elmig@debianpt.org> (Closes: #252700)
    - New Hebrew translation from Lior Kaplan <webmaster@guides.co.il>
      (Closes: #253182)
    - New Basque translation from Piarres Beobide Egaña <pi@beobide.net>
      (Vasco - Euskara - difficult language, Closes: #254407) and already a
      correction (Closes: #255760)
    - Updated Brazilian Portuguese translation from
      Guilherme de S. Pastore <gpastore@colband.com.br> (Closes: #256396)
    - Updated Greek translation (complete now) from
      George Papamichelakis <george@step.gr> (Closes: #256797)
    - New Korean translation from Changwoo Ryu <cwryu@debian.org>
      (Closes: #257143)
    - German translation now available in two flavours: with Unicode usage and
      without (related to #228486, #235759)
  * Update apt-get(8) to reflect the fact that APT::Get::Only-Source will
    affect apt-get build-dep as well as apt-get source
  * Remove aborted remnants of a different method of implementing DEB_BUILD_OPTIONS
    from debian/rules
  * Fix typo in error message when encountering unknown type in source list
    (Closes: #253217)
  * Update k*bsd-gnu arch names in buildlib/ostable (Closes: #253532)
  * Add amd64 to buildlib/archtable (Closes: #240896)
  * Have configure output a more useful error message if the architecture
    isn't in archtable

 -- Matt Zimmerman <mdz@debian.org>  Thu,  8 Jul 2004 15:53:28 -0700

apt (0.5.25) unstable; urgency=low

  * Patch from Jason Gunthorpe to remove arbitrary length limit on Binary
    field in SourcesWriter::DoPackage
  * Fix typo in apt-cache(8) (Closes: #238578)
  * Fix obsolete reference to bug(1) in stub apt(8) man page
    (Closes: #245923)
  * Fix typo in configure-index (RecruseDepends -> RecurseDepends)
    (Closes: #246550)
  * Support DEB_BUILD_OPTIONS=noopt in debian/rules
    (Closes: #244293)
  * Increase length of line buffer in ReadConfigFile to 1024 chars;
    detect if a line is longer than that and error out
    (Closes: #244835)
  * Suppress a signed/unsigned warning in apt-cache.cc:DisplayRecord
  * Build apt-ftparchive with libdb4.2 rather than libdb2
    - Patch from Clint Adams to do most of the work
    - Build-Depends: s/libdb2-dev/libdb4.2-dev/
    - Add AC_PREREQ(2.50) to configure.in
    - Use db_strerror(err) rather than GlobalError::Errno (which uses strerror)
    - Add note to NEWS.Debian about upgrading old databases
  * Attempt to fix problems with chunked encoding by stripping only a single CR
    (Closes: #152711)
  * Modify debian/rules cvs-build to use cvs export, to avoid picking up
    junk files from the working directory
  * Add lang=fr attribute to refentry section of
    apt-extracttemplates.fr.1.sgml and apt-sortpkgs.fr.1.sgml so they are
    correctly built
  * Remove extraneous '\' characters from <command> tags in
    apt_preferences.fr.5.sgml
  * Translation updates:
    - Updated Swedish translation from Peter Karlsson <peter@softwolves.pp.se>
      (Closes: #238943)
    - New Slovenian translation from Jure Čuhalev <gandalf@owca.info>
      (closes: #239785)
    - New Portuguese translation from Miguel Figueiredo <elmig@debianpt.org>
      (closes: #240074)
    - Updated Spanish translation from Ruben Porras <nahoo82@telefonica.net>
    - Updated Spanish translation of man pages from Ruben Porras
      <nahoo82@telefonica.net>
    - Updated Simplified Chinese translation from "Carlos Z.F. Liu" <carlos_liu@yahoo.com>
      (Closes: #241971)
    - Updated Russian translation from Dmitry Astapov <adept@despammed.com>
      (Closes: #243959)
    - Updated Polish translation from Marcin Owsiany <porridge@debian.org>
      (Closes: #242388)
    - Updated Czech translation from Miroslav Kure <kurem@upcase.inf.upol.cz>
      (Closes: #244369)
    - Updated Japanese translation from Kenshi Muto <kmuto@debian.org>
      (Closes: #244176)
    - Run make -C po update-po to update .po files
    - Updated French translation from Christian Perrier <bubulle@debian.org>
      (Closes: #246925)
    - Updated Danish translation from Claus Hindsgaul <claus_h@image.dk>
      (Closes: #247311)

 -- Matt Zimmerman <mdz@debian.org>  Sat,  8 May 2004 12:52:20 -0700

apt (0.5.24) unstable; urgency=low

  * Updated Czech translation from Miroslav Kure <kurem@upcase.inf.upol.cz>
    (Closes: #235822)
  * Updated French translation from Christian Perrier <bubulle@debian.org>
    (Closes: #237403)
  * Updates to XML man pages from richard.bos@xs4all.nl
  * Updated Danish translation from Claus Hindsgaul <claus_h@image.dk>
    (Closes: #237771)
  * Updated Greek translation from Konstantinos Margaritis
    <markos@debian.org>
    (Closes: #237806)
  * Updated Spanish translation from Ruben Porras <nahoo82@telefonica.net>
    (Closes: #237863)
  * Updated pt_BR translation from Andre Luis Lopes <andrelop@debian.org>
    (Closes: #237960)
  * Regenerate .pot file (Closes: #237892)
  * Updated Polish translation from Marcin Owsiany <porridge@debian.org>
    (Closes: #238333)
  * In pkgAcquire::Shutdown(), set the status of fetching items to
    StatError to avoid a sometimes large batch of error messages
    (Closes: #234685)
  * Implement an ugly workaround for the 10000-character limit on the
    Binaries field in debSrcRecordParser, until such time as some things
    can be converted over to use STL data types (ABI change) (Closes: #236688)
  * Increase default tagfile buffer from 32k to 128k; this arbitrary limit
    should also be removed someday (Closes: #174945)
  * Checked against Standards-Version 3.6.1 (no changes)

 -- Matt Zimmerman <mdz@debian.org>  Tue, 16 Mar 2004 22:47:55 -0800

apt (0.5.23) unstable; urgency=low

  * Cosmetic updates to XML man pages from Richard Bos <radoeka@xs4all.nl>
  * Use the 'binary' target rather than 'all' so that the ssh and bzip2
    symlinks are created correctly (thanks to Adam Heath)
    (Closes: #214842)
  * Updated Simplified Chinese translation of message catalog from Tchaikov
    <chaisave@263.net> (Closes: #234186)
  * Change default for Acquire::http::max-age to 0 to prevent index files
    being out of sync with each other (important with Release.gpg)
  * Add an assert() to make sure that we don't overflow a fixed-size
    buffer in the very unlikely event that someone adds 10 packaging
    systems to apt (Closes: #233678)
  * Fix whitespace in French translation of "Yes, do as I say!", which
    made it tricky to type, again.  Thanks to Sylvain Pasche
    <sylvain.pasche@switzerland.org> (Closes: #234494)
  * Print a slightly clearer error message if no packaging systems are
    available (Closes: #233681)
  * Point to Build-Depends in COMPILING (Closes: #233669)
  * Make debian/rules a bit more consistent in a few places.
    Specifically, always use -p$@ rather than an explicit package name,
    and always specify it first, and use dh_shlibdeps -l uniformly rather
    than sometimes changing LD_LIBRARY_PATH directly
  * Document unit for Cache-Limit (bytes) (Closes: #234737)
  * Don't translate "Yes, do as I say!" in Chinese locales, because it can
    be difficult to input (Closes: #234886)

 -- Matt Zimmerman <mdz@debian.org>  Thu, 26 Feb 2004 17:08:14 -0800

apt (0.5.22) unstable; urgency=low

  * Updated French translation of man pages from Philippe Batailler
    <philippe.batailler@free.fr> (Closes: #203119)
  * Initialize StatusFile in debSystem (Closes: #229791)
  * Fix apt-get's suggests/recommends printing, which was skipping every
    other dependency due to both using GlobOr and incrementing the DepIterator
    (Closes: #229722)
  * Restore SIGINT/SIGQUIT handlers to their old values (rather than
    SIG_DFL) after invoking dpkg (Closes: #229854)
  * Updated Dutch translation of message catalog from cobaco
    <cobaco@linux.be> (Closes: #229601)
  * Catalan translation from Antoni Bella, Matt Bonner and Jordi Mallach
    (Closes: #230102)
  * Simplified Chinese translation of message catalog from "Carlos
    Z.F. Liu" <carlos_liu@yahoo.com> (Closes: #230960)
  * Replace SGML manpages with XML man pages from richard.bos@xs4all.nl
    (Closes: #230687)
  * Updated Spanish translation of man pages from Ruben Porras
    <nahoo82@telefonica.net> (Closes: #231539)
  * New Czech translation of message catalog from Miroslav Kure
    <kurem@upcase.inf.upol.cz> (Closes: #231921)

 -- Matt Zimmerman <mdz@debian.org>  Mon,  9 Feb 2004 12:44:54 -0800

apt (0.5.21) unstable; urgency=low

  * Patch from Eric Wong <normalperson@yhbt.net> to include apt18n.h after
    other headers to avoid breaking locale.h when setlocale() is defined
    as an empty macro.  This was not a problem on Debian, but broke
    compilation on Solaris. (Closes: #226509)
  * Updated French translation from Pierre Machard <pmachard@debian.org>
    (Closes: #226886)
  * Add colons to apt-get's "kept back"/"upgraded"/"downgraded" messages
    (Closes: #226813)
  * Fix typo in apt-cache(8) (Closes: #226351)
  * Clearer error message in place of "...has no available version, but
    exists in the database" (Closes: #212203)
  * Patch from Oliver Kurth <oku@masqmail.cx> to use AC_CACHE_VAL for
    GLIBC_VER to make cross-compilation easier (Closes: #221528)
  * Add example preferences file (Closes: #220799)
  * Updated Greek translation from Konstantinos Margaritis <markos@debian.org>
    (Closes: #227205)
  * Updated Spanish translation of man pages from Ruben Porras
    <nahoo82@telefonica.net> (Closes: #227729)

 -- Matt Zimmerman <mdz@debian.org>  Fri, 16 Jan 2004 10:54:39 -0800

apt (0.5.20) unstable; urgency=low

  * Fixed German translations of "Suggested" from Christian Garbs
    <debian@cgarbs.de> (Closes: #197960)
  * Add an "apt-cache madison" command with an output format similar to
    the katie tool of the same name (but less functionality)
  * Fix debSourcesIndex::Describe() to correctly say "Sources" rather than
    "Packages"

 -- Matt Zimmerman <mdz@debian.org>  Sat,  3 Jan 2004 23:42:50 -0800

apt (0.5.19) unstable; urgency=low

  * Fix Packages::Extensions support in apt-ftparchive generate
    (Closes: #225453)

 -- Matt Zimmerman <mdz@debian.org>  Sat,  3 Jan 2004 16:20:31 -0800

apt (0.5.18) unstable; urgency=low

  * New no_NO.po file from Tollef Fog Heen <tfheen@debian.org> to fix
    encoding problems (Closes: #225602)
  * Have "apt-ftparchive release" strip the leading path component from
    the checksum entries

 -- Matt Zimmerman <mdz@debian.org>  Fri,  2 Jan 2004 11:24:35 -0800

apt (0.5.17) unstable; urgency=low

  * Enable apt-ftparchive to generate Release files.  Hopefully this will
    make it easier for folks to secure their apt-able packages

 -- Matt Zimmerman <mdz@debian.org>  Fri, 26 Dec 2003 12:53:21 -0800

apt (0.5.16) unstable; urgency=low

  * po/de.po update from Michael Karcher <karcher@physik.fu-berlin.de>
    (Closes: #222560)
  * Update config.guess and config.sub from autotools-dev 20031007.1
  * Add knetbsd to buildlib/ostable (Closes: #212344)
  * Don't suggest apt-get -f install to correct broken build-deps; broken
    installed packages are rarely the cause (Closes: #220858)
  * Avoid clobbering configure.in if sed fails

 -- Matt Zimmerman <mdz@debian.org>  Wed, 24 Dec 2003 14:54:40 -0800

apt (0.5.15) unstable; urgency=low

  * Spanish man pages, patch from Ruben Porras <nahoo82@telefonica.net>
    (Closes: #195444)
    - apt.es.8 wasn't included in the patch, but was referenced.  Fetched
      version 1.3 from debian-doc cvs
    - Create doc/es/.cvsignore
  * Patch from Koblinger Egmont <egmont@uhulinux.hu> to fix
    pkgCache::PkgFileIterator::Label() to correctly refer to File->Label
    rather than File->Origin (Closes: #213311)
  * Add missing comma and space to German translation of "downgraded"
    (Closes: #213975)
  * Add missing comma in apt_preferences(5) (Closes: #215362)
  * Fix whitespace in French translation of "Yes, do as I say!", which
    made it tricky to type.  Thanks to Sylvain Pasche
    <sylvain.pasche@switzerland.org> (Closes: #217152)
  * Let apt-get build-dep try alternatives if the installed package
    doesn't meet version requirements (Closes: #214736)
  * Fix version display for recommends (Closes: #219900)
  * Use isatty rather than ttyname for checking if stdin is a terminal.
    isatty has the advantage of not requiring /proc under Linux, and thus
    Closes: #221728
  * Correctly implement -n as a synonym for --names-only (Closes: #224515)
  * Update apt-cache(8)
    - Document --installed
    - --recursive applies to both depends and rdepends
  * Japanese translation of documentation from Kurasawa Nozomu <nabetaro@slug.jp>
    (Closes: #186235)
  * Clarify documentation of --no-upgrade in apt-get(8) (Closes: #219743)
  * Clean up and simplify some of the suggests/recommends display in apt-get
  * Use cvs update -d in debian/rules cvs-build rather than just update
  * Pass --preserve-envvar PATH --preserve-envvar CCACHE_DIR to debuild.  apt
    takes a long time to build, and ccache helps

 -- Matt Zimmerman <mdz@debian.org>  Sat, 20 Dec 2003 16:34:30 -0800

apt (0.5.14) unstable; urgency=low

  * apt-get build-dep, when trying to skip over the remaining elements of
    an or-expression, would accidentally inherit the version requirements of a
    later item in the or-expression.  Fixed it.
  * Let apt-get build-dep try alternatives if the first dependency in an
    or-expression is not available
  * Add a Debug::BuildDeps to generate some trace output
  * Help apt-get build-dep produce more useful error messages
  * Process build-dependencies in forward rather than reverse order
  * Error out if an installed package is too new for a << or <=
    build-dependency
  * apt-get build-dep should now be able to handle almost any package with
    correct build-depends.  The primary exception is build-dependencies on
    virtual packages with more than one provider, and these are
    discouraged for automated processing (but still common,
    unfortunately).

 -- Matt Zimmerman <mdz@debian.org>  Tue, 23 Sep 2003 22:57:31 -0400

apt (0.5.13) unstable; urgency=medium

  * Document configuration file comment syntax in apt.conf(5)
    (Closes: #211262)
  * s/removed/installed/ in a comment in apt-get.cc
  * Move comment for ListParser::ParseDepends into the right place
  * Don't preserve ownership when copying config.guess and config.sub.
    This broke builds where the clean target was run with different
    privileges than the rest of the build (i.e., root) (Closes: #212183)
  * On second thought, don't copy config.guess and config.sub at all.  I'd
    rather they always match what is in CVS.

 -- Matt Zimmerman <mdz@debian.org>  Mon, 22 Sep 2003 10:28:17 -0400

apt (0.5.12) unstable; urgency=low

  * Exclude subdirectories named 'debian-installer' from the apt-cdrom
    search (Closes: #210485 -- release-critical)

 -- Matt Zimmerman <mdz@debian.org>  Thu, 11 Sep 2003 21:48:14 -0400

apt (0.5.11) unstable; urgency=low

  * Updated pt_BR translations from Andre Luis Lopes <andrelop@debian.org>
    (Closes: #208302)
  * In apt.conf(5), give the fully qualified name of Dir::Bin::Methods,
    rather than just "methods"
  * Add new nb and nn translations from Petter Reinholdtsen <pere@hungry.com>
  * Clean up reportbug script a bit, and extend it to distinguish between a
    configuration file not existing and the user declining to submit it with
    the report
  * Add #include <langinfo.h> to cmdline/apt-get.cc.  This apparently gets
    pulled in by something else with recent g++ and/or glibc, but is
    required when building on, e.g., stable
  * Patch from Koblinger Egmont <egmont@uhulinux.hu> to fix version
    comparisons with '~' (Closes: #205960)
  * Disable Russian translation until someone can review it
    (Closes: #207690)

 -- Matt Zimmerman <mdz@debian.org>  Wed, 10 Sep 2003 19:41:28 -0400

apt (0.5.10) unstable; urgency=low

  * Correct the section in apt_preferences(5) on interpreting priorities
    to show that zero is not a valid priority, and print a warning if such
    a pin is encountered in the preferences file (Closes: #204971)
  * Regenerate French man pages from sgml source (Closes: #205886)
  * Get self-tests compiling again, updated for latest library API
    and g++ 3.3
  * Add version comparison tests for #194327 and #205960
  * Fix error message in version test to output versions in the order in
    which they were compared when the reverse comparison fails
  * Reference the source package bug page rather than the one for the
    binary package 'apt' in the man pages (Closes: #205290)
  * Updated Polish po file from Marcin Owsiany <porridge@debian.org>
    (Closes: #205950)
  * Mention some of the available frontends in apt-get(8) (Closes: #205829)
  * Add apt-config to SEE ALSO section of apt-get (Closes: #205036)
  * Add missing "lang" attributes to refentry tags in French man pages
    (apt-cdrom, apt-extracttemplates, apt-sortpkgs)
  * Change upgraded/newly installed/not fully installed or removed
    messages to be consistent and somewhat shorter (some translations
    exceeded 80 characters even in the simplest case)
  * Make APT::Get::Show-Upgraded (aka apt-get -u) default to true.
  * Updates to Dutch translation from Bart Cornelis <cobaco@linux.be>
    (Closes: #207656)

 -- Matt Zimmerman <mdz@debian.org>  Sun, 31 Aug 2003 21:12:39 -0400

apt (0.5.9) unstable; urgency=low

  * Oh well, apt isn't going to make it into testing anytime soon due to
    new glibc and gcc deps, so we might as well fix more bugs
  * Fix typo in example ftp-archive.conf (Closes: #203295)
  * Mention default setting for --all-versions (Closes: #203298)
  * Patch from Otavio Salvador <otavio@debian.org> to have --version
    only print the version (and not usage as well) (Closes: #203418)
  * Patch from Otavio Salvador <otavio@debian.org> to switch from
    dh_installmanpages to dh_installman.  Fixes the problem where the
    pt_BR man page was installed in the wrong location (Closes: #194558)
  * Move the French apt-ftparchive man page into apt-utils where it
    belongs.  apt-utils Replaces: apt (<< 0.5.9)
  * Write records from "apt-cache show" using fwrite(3) rather than
    write(2), in case for some reason the entire record doesn't get
    written by a single write(2)
  * Add new French man pages to doc/fr/.cvsignore
  * Add freebsd to buildlib/ostable (Closes: #193430)
  * Avoid segfault if a package name is specified which consists
    entirely of characters which look like end tags ('+', '-')
    (Closes: #200425)
  * Patch from Otavio Salvador <otavio@debian.org> to avoid listing
    suggests/recommends for packages which are selected for installation
    at the same time as the package which suggests/recommends them
    (Closes: #200102)
  * Patch from Otavio Salvador <otavio@debian.org> to avoid listing
    suggests/recommends which are Provided by a package which is already
    installed (Closes: #200395)
  * Patch to update pt_BR man page for apt_preferences(5) from Andre Luis
    Lopes <andrelop@debian.org> (Closes: #202245)
  * Use nl_langinfo(YESEXPR) rather than comparing to the translated
    string "Y".  Closes: #200953 and should make the prompting generally
    more robust in the face of i18n.  In the particular case of #200953,
    it was being fooled because of signedness issues with toupper(3)
    (Closes: #194614)
  * apt Suggests: aptitude | synaptic | gnome-apt | wajig
    (Closes: #146667)
  * Clean up whitespace in translated strings in ru.po, which messed up
    indentation (some other translations probably have similar problems)
    (Closes: #194282)
  * Run ispell -h over the man page sources and fix a bunch of typos
  * Use debian/compat rather than DH_COMPAT
  * Update to debhelper compatibility level 3
    - remove ldconfig calls from debian/{postinst,postrm} as dh_makeshlibs
      will add them
    - echo 3 > debian/compat
    - Build-Depends: debhelper (>= 3)
  * Exclude '.#*' from cvs-build
  * Let the ftp method work with ftp servers which do not require a
    password (Closes: #199425)
  * Build-depend on debhelper >= 4.1.62, because we need the fix for
    #204731 in order for dh_installman to work correctly
    with our SGML man pages
  * Move dh_makeshlibs ahead of dh_installdeb so that its postinst
    fragments are properly substituted

 -- Matt Zimmerman <mdz@debian.org>  Sun, 10 Aug 2003 19:54:39 -0400

apt (0.5.8) unstable; urgency=medium

  * urgency=medium because the changes since 0.5.5.1 are pretty safe as
    far as core functionality, 0.5.5.1 survived unstable for 10 days, and
    I don't want to delay apt's progress into testing any further.  It's
    decidedly better than 0.5.4.
  * Clarify the meaning of the only-source option in apt-get(8)
    (Closes: #177258)
  * Updated French man pages from Philippe Batailler
    <philippe.batailler@free.fr> (Closes: #182194)
  * Give a warning if an illegal type abbreviation is used when looking up a
    configuration item (Closes: #168453)
  * Improve build-depends handling of virtual packages even further, so that
    it will now also try to satisfy build-depends on virtual packages if they
    are not installed.  Note that this only works if there is only one
    package providing the virtual package, as in other cases (Closes: #165404)
  * Update config.guess and config.sub from autotools-dev 20030717.1
  * Tweak SGML in apt-extracttemplates.1.sgml so that literal '>' doesn't end
    up in output
  * Document SrcDirectory in apt-ftparchive.1.sgml (Closes: #156370)
  * Support TMPDIR in apt-extracttemplates (Closes: #191656)
  * Fix ru.po to use a capital letter for the translation of 'Y' so that
    YnPrompt works correctly (Closes: #200953).  No other translations seem
    to have this problem
  * Regenerate POT file and sync .po files
  * Only try to clear stdin if it is a tty, to avoid looping if there is
    lots of stuff (perhaps an infinite amount) to read (Closes: #192228)

 -- Matt Zimmerman <mdz@debian.org>  Fri, 25 Jul 2003 20:21:53 -0400

apt (0.5.7) unstable; urgency=low

  * Update control file to match overrides (apt priority important,
    libapt-pkg-dev section libdevel)
  * Silence the essential packages check if we are only downloading
    archives and not changing the system (Closes: #190862)
  * Skip version check if a build-dependency is provided by an installed package
    (Closes: #126938)
  * Have apt-cache show exit with an error if it cannot find any of the
    specified packages (Closes: #101490)

 -- Matt Zimmerman <mdz@debian.org>  Mon, 21 Jul 2003 23:43:24 -0400

apt (0.5.6) unstable; urgency=low

  * Adam Heath <doogie@debian.org>
    - Fix segfault when handling /etc/apt/preferences.  Closes: #192409.
  * Matt Zimmerman <mdz@debian.org>
    - Clean up some string handling, patch from Peter Lundkvist
      <p.lundkvist@telia.com> (Closes: #192225)
    - Don't fall off the end of the buffer when comparing versions.
      Patch from Koblinger Egmont <egmont@uhulinux.hu> (Closes: #194327)
    - Minor fixes to apt-ftparchive(1) (Closes: #118156)
    - Fix typo in apt-ftparchive help text (Closes: #119072)
    - More typos in apt-ftparchive help text (Closes: #190936)
    - Update config.guess, config.sub to latest versions
    - Modify the description for apt-utils to reflect the fact that it is not
      (any longer) infrequently used (Closes: #138045)
    - Make setup script for dselect method more explicit about
      overwriting sources.list (Closes: #151727)
    - Fix typo in apt-cache(8) (Closes: #161243)
    - Remove duplicate 'showpkg' from synopsis on apt-cache(8)
      (Closes: #175611)
    - Document in apt-get(8) the meaning of the '*' in ShowList, which is that
      the package is being purged (Closes: #182369)
    - Fix extra "/" character in apt.conf(5) (Closes: #185545)
    - Fix typo in tar error message (Closes: #191424)
    - Clarify description of 'search' on apt-cache(8) (Closes: #192216)
    - Fix incorrect path for 'partial' directory on apt-get(8)
      (Closes: #192933)
    - Fixes to pt_BR translation from Andre Luis Lopes <andrelop@ig.com.br>
      (Closes: #196669)
    - Updated apt_preferences(5) man page with many corrections and
      clarifications from Thomas Hood <jdthood@yahoo.co.uk>
      (Closes: #193336)
    - Fix SGML validation errors in apt-cache.8.sgml introduced in 0.5.5 or so
    - Add a simple example to apt-ftparchive(1) (Closes: #95257)
    - Add bug script for collecting configuration info (Closes: #176482)

 -- Matt Zimmerman <mdz@debian.org>  Mon, 21 Jul 2003 01:59:43 -0400

apt (0.5.5.1) unstable; urgency=low

  * Move the target of the example docs from doc to binary.  Closes:
    #192331
  * Fix api breakage that broke apt-ftparchive and apt-cache dumpavail, by
    backing out change that incorretly attempted to handle Package sections
    larger than 32k.  Closes: #192373
  * Fix never-ending loop with apt-get install -V.  Closes: #192355.

 -- Adam Heath <doogie@debian.org>  Mon, 19 May 2003 12:30:16 -0500

apt (0.5.5) unstable; urgency=low

  * New deb version compare function, that has no integer limits, and
    supports pre-versions using ~.  Code ported from dpkg.
  * Fix handling of [!arch] for build-dependencies. Closes: #88798, #149595
  * Fix handling of build-deps on unknown packages. Closes: #88664, #153307
  * "apt-get --arch-only build-dep" to install only architecture-
    dependent build dependencies. Bump minor shared lib number to reflect
    small change in BuildDepend API.
  * APT::Build-Essential configuration option (defaults to "build-essential")
    so that "apt-get build-dep" will ensure build essential packages are
    installed prior to installing other build-dependencies. Closes: #148879
  * LD_LIBRARY_PATH thing. Closes: #109430, #147529
  * /usr/doc reference in postinst. Closes: #126189
  * Doc updates. Closes: #120689
  * Possible apt-cache segfault. Closes: #120311, #118431, #117915, #135295,
          #131062, #136749
  * Print special message for EAI_AGAIN. Closes: #131397
  * libapt-pkg-dev needs to bring in the apt-inst library if linking
    is to work. Closes: #133943
  * Typos, Doc Stuff. Closes: #132772, #129970, #123642, #114892, #113786,
         #109591, #105920, #103678, #139752, #138186, #138054, #138050,
	 #139994, #142955, #151654, #151834, #147611, #154268, #173971
  * Fix possibility for tag file parsing to fail in some unlikely situations.
    Closes: #139328
  * Use std C++ names for some header files. Closes: #128741
  * Do not check for free space if --no-download. Closes: #117856
  * Actually implement or group handling for 'upgrade'. Closes: #133950
  * "Internal Error, Couldn't configure pre-depend" is not actually an
    internal error, it is a packaging error and now it says so, and
    pinpoints the problem dependency. Closes: #155621
  * Allows failure to write to a pipe for post-invoke stuff. Closes: #89830
  * Use usr/share/doc for dhelp. Closes: #115701
  * --print-uris works with 'update'. Closes: #57070
  * Options Dpkg::MaxArgs,Dpkg::MaxArgBytes to allow a much longer dpkg
    command line.
  * Fixed 2 little OR group bugs, thanks to Yann Dirson. Closes: #143995,
    #142298
  * Allow an uninstalled package to be marked for removal on an install
    line (meaning not to automatically install it), also fix some dodgy
    handling of protected packages. Closes: #92287, #116011
  * Fix errant prefix matching in version selection. Closes: #105968
  * Ensure that all files needed to run APT as a user are readable and
    ignore roots umask for these files. Closes: #108801
  * Support larger config spaces. Closes: #111914
  * 'apt-get update' no longer does 'Building Dependency Tree'.
  * When matching regexs allways print a message. Change regex activation
    charset. Closes: #147817
  * Don't die if lines in sources.list are too long. Closes: #146846
  * Show file name on apt-extracttemplate error messges. Closes: #151835
  * i18n gettext stuff, based on work from Michael Piefel: Closes: #95933
  * Some highly unlikely memory faults. Closes: #155842
  * C++ stuff for G++3.2. Closes: #162617, #165515,
  * apt-config dumps sends to stdout not stderr now.  Closes: #146294
  * Fix segfault in FindAny when /i is used, and there is no default.
    Closes: #165891
  * Add s390x to archtable.  Closese: #160992.
  * Update config.sub/config.guess in cvs, and add support to debian/rules
    to update them from /usr/share/misc if they exist.  Closes: #155014
  * Remove 'Sorry' from messages.  Closes: #148824.
  * Change wording of 'additional disk space usage' message.  Closes:
    #135021.
  * apt-extracttemplates now prepends the package name when extracting
    files.  Closes: #132776
  * Add -n synonym for --names-only for apt-cache.  Closes: #130689
  * Display both current version and new version in apt-get -s.  Closes:
    #92358
  * Add an options and timeout config item to ssh/rsh.  Closes: #90654
  * libapt-pkg-dev now depends on apt-utils.  Closes: #133942.
  * Change verbose logging output of apt-ftparchive to go to stderr,
    instead of stdout.  Also, errors that occur no longer go to stdout,
    but stderr.  Closes: #161592
  * Test for timegm in configure.  Closes: #165516.
  * s/st_mtime/mtime/ on our local stat structure in apt-ftparchive, to
    support compliation on platforms where st_mtime is a macro.  Closes:
    #165518
  * Check the currently mounted cdrom, to see if it's the one we are
    interested in.  Closes: #154602
  * Refer to reportbug instead of bug in the man pages. Closes: #173745
  * Link apt-inst to apt-pkg. Closes: #175055
  * New apt_preferences man page from Thomas Hood, Susan Kleinmann,
    and others.
  * Fix > 300 col screen segfault. Closes: #176052
  * Rebuild with gcc-3.2. Closes: #177752, #178008.
  * Fix build-dep handling of | dependencies.
    Closes: #98640, #145997, #158896, #172901
  * Double default value of APT::Cache-Limit, until such time as it
    can be made more dynamic.  Closes: #178623.
  * Report uris with '.gz' when there are errors.  Closes: #178435.
  * When installing build-deps, make sure the new version will
    satisfy build requirements. Closes: #178121
  * Split offline and guide documentation into apt-doc.  This was done so
    that binary-arch builds do not require documention deps.  Note, that 
    apt-doc is not installed on upgrades.
  * Use doc-base, instead of dhelp directly.  Closes: #110389
  * Change http message 'Waiting for file' to 'Waiting for headers'.
    Closes: #178537
  * Remove trailing lines on package lists in apt-get.  Closes: #178736.
  * Fix origin pins for file:// uris.  Closes: #189014.
  * Apply typo and syntax patch from bug to apt-cache.8.sgml.  Closes:
    #155194
  * s/dpkg-preconfig/dpkg-preconfigure/ in examples/configure-index.
    Closes: #153734.
  * Fix some typos in the apt-get manual.  Closes: #163932.
  * Apply patch from bug, to change frozen to testing, and then do it
    everywhere else.  Closes: #165085.
  * Update es.po.  Closes: #183111.
  * Add pt_BR translation of apt_preferences(5).  Also, build fr manpages.
    Closes: #183904.
  * Add a vcg command to apt-cache, similiar to dotty.  Closes: #150512.
  * Add option to apt-get to show versions of packages being
    upgraded/installed.
  * Be quiet in apt.post{inst,rm}.  Closes: #70685.
  * apt-get now prints out suggested and recommended packages.  Closes:
    #54982.
  * Insert some newlines in the cdrom change media message.  Closes:
    #154601.
  * Add a rdepends command to apt-cache.  Closes: #159864.
  * When building the dpkg command line, allow for 8192 chars to be used,
    instead of only 1024.
  * APT::Immediate-Configure had inverted semantics(false meant it was
    enabled).  Closes: #173619.
  * Fix status file parser so that if a record is larger than 32k, the
    buffer size will be doubled, and the read attempted again.  Closes:
    #174945.

 -- Adam Heath <doogie@debian.org>  Sun, 27 Apr 2003 01:23:12 -0500

apt (0.5.4) unstable; urgency=low

  * M68k config.guess patch. Closes: #88913
  * Bi-yearly test on OpenBSD and Solaris
  * Doc updates. Closes: #89121, #89854, #99671, #98353, #95823, #93057,
          #97520, #102867, #101071, #102421, #101565, #98272, #106914,
          #105606, #105377
  * Various cosmetic code updates. Closes: #89066, #89066, #89152
  * Add "pre-auto" as an option for DSelect::Clean (run autoclean after
    update).
  * More patches from Alfredo for Vendors and more SHA-1 stuff
  * Fix for AJ's 'desire to remove perl-5.005' and possibly other
    similar situations. Closes: #56708, #59432
  * no_proxy and ftp. Closes: #89671
  * Philippe Batailler's man page patches.
  * Fix for display bug. Closes: #92033, #93652, #98468
  * Use more than 16bits for the dep ID. Some people ran out..
    Closes: #103020, #97809, #102951, #99974, #107362, #107395, #107362,
            #106911, #107395, #108968
  * Reordered some things to make dante and FTP happier. Closes: #92757
  * James R. Van Zandt's guide.sgml updates. Closes: #90027
  * apt-ftparchive copes with no uncompressed package files + contents.
  * French man pages from philippe batailler - well sort of. They
    don't build yet..
  * run-parts. Closes: #94286
  * 'apt-cache policy' preferences debug tool.
  * Whatever. Closes: #89762
  * libstdc++ and HURD. Closes: #92025
  * More apt-utils verbage. Closes: #86954
  * Fliped comparision operator. Closes: #94618
  * Used the right copyright file. Closes: #65691
  * Randolph's G++3 patches.
  * Fixed no_proxy tokanizing. Closes: #100046
  * Strip Config-Version when copying status to available. Closes: #97520
  * Segfault with missing source files. Closes: #100325
  * EINTR check. Closes: #102293
  * Various changes to the locking metholodgy for --print-uris.
    Closes: #100590
  * Lame LD_LIBRARY_PATH thing. Closes: #98928
  * apt-cache search searchs provide names too now. Closes: #98695
  * Checksum and long lines problem. Closes: #106591
  * .aptignr and empty files are just a warning. Closes: #97364

 -- Jason Gunthorpe <jgg@debian.org>  Sat, 18 Aug 2001 17:21:59 -0500

apt (0.5.3) unstable; urgency=low

  * JoeyH's dpkg::preconfig not working. Closes: #88675
  * Fixed apt override disparity
  * Alfredo's SHA-1 and related patches

 -- Jason Gunthorpe <jgg@debian.org>  Sun,  4 Mar 2001 15:39:43 -0700

apt (0.5.2) unstable; urgency=low

  * Fixed mention of /usr/doc in the long description
  * JoeyH's downgrade bug -- don't use 0.5.1
  * Doc bug. Closes: #88538
  * Fault in building release strings. Closes: #88533

 -- Jason Gunthorpe <jgg@debian.org>  Sun,  4 Mar 2001 15:39:43 -0700

apt (0.5.1) unstable; urgency=low

  * Fixed #82894 again, or should be and.
  * Process the option string right. Closes: #86921
  * Don't eat the last command for pipes. Closes: #86923
  * Ignore .* for configuration directory processing. Closes: #86923
  * Alfredo's no_proxy patch
  * Documentation fixes. Closes: #87091
  * JoeyH's double slash bug. Closes: #87266
  * Unintitialized buffer and apt-ftparchive contents generation.
     Closes: #87612
  * Build-deps on virtual packages. Closes: #87639
  * Fixes glibc/libstdc++ symbol dependencies by including glibc and
    libstdc++ version info in the library soname and in the package
    provides. Closes: #87426
  * Updated soname version to 0.3.2
  * apt-extracttemplates moved from debconf into apt-utils
  * s390 archtable entry. Closes: #88232
  * Dan's segfault
  * Some instances where the status file can source a package in a
    non-sensical way. Closes: #87390
  * Work better if there are duplicate sources.list entries.
  * Fixed the resetting of Dir with "dir {};". Closes: #87323

 -- Randolph Chung <tausq@debian.org>  Sat, 3 Mar 2001 15:37:38 -0700

apt (0.5.0) unstable; urgency=low

  * Fixed an obscure bug with missing final double new lines in
    package files
  * Changed the apt-cdrom index copy routine to use the new section
    rewriter
  * Added a package file sorter, apt-sortpkgs
  * Parse obsolete Optional dependencies.
  * Added Ben's rsh method. Closes: #57794
  * Added IPv6 FTP support and better DNS rotation support.
  * Include the server IP in error messages when using a DNS rotation.
    Closes: #64895
  * Made most of the byte counters into doubles to prevent 32bit overflow.
    Closes: #65349
  * HTTP Authorization. Closes: #61158
  * Ability to parse and return source index build depends from Randolph.
  * new 'apt-get build-dep' command from Randolph. Closes: #63982
  * Added apt-ftparchive the all dancing all singing FTP archive
    maintinance program
  * Allow version specifications with =1.2.4-3 and /2.2 or /stable postfixes
    in apt-get.
  * Removed useless internal cruft including the xstatus file.
  * Fixed config parser bugs. Closes: #67848, #71108
  * Brain Damanged apt-get config options changed, does not change the command
    line interface, except to allow --enable-* to undo a configuration
    option:
      No-Remove -> Remove
      No-Download -> Download
      No-Upgrade -> Upgrade
  * Made this fix configable (DSelect::CheckDir) and default to disabled:
     * No remove prompt if the archives dir has not changed. Closes: #55709
    Because it is stupid in the case where no files were downloaded due to
    a resumed-aborted install, or a full cache! Closes: #65952
  * Obscure divide by zero problem. Closes: #64394
  * Update sizetable for mips. Closes: #62288
  * Fixed a bug with passive FTP connections
  * Has sizetable entry for sparc64. Closes: #64869
  * Escape special characters in the ::Label section of the cdroms.lst
  * Created apt-utils and python-apt packages
  * Due to the new policy engine, the available file may contain entries
    from the status file. These are generated if the package is not obsolete
    but the policy engine prohibits using the version from the package files.
    They can be identified by the lack of a Filename field.
  * The new policy engine. Closes: #66509, #66944, #45122, #45094, #40006,
    #36223, #33468, #22551
  * Fixed deb-src line for non-us. Closes: #71501, #71601
  * Fixes for G++ 2.96, s/friend/friend class/
  * Fixed mis doc of APT::Get::Fix-Missing. Closes: #69269
  * Confirmed fix for missing new line problem. Closes: #69386
  * Fixed up dhelp files. Closes: #71312
  * Added some notes about dselect and offline usage. Closes: #66473, #38316
  * Lock files on read only file systems are ignored w/ warning.
    Closes: #61701
  * apt-get update foo now gives an error! Closes: #42891
  * Added test for shlibs on hurd. Closes: #71499
  * Clarified apt-cache document. Closes: #71934
  * DocBook SGML man pages and some improvements in the text..
  * sigwinch thing. Closes: #72382
  * Caching can be turned off by setting the cache file names blank.
  * Ignores arches it does not know about when autocleaning. Closes: #72862
  * New function in apt-config to return dirs, files, bools and integers.
  * Fixed an odd litle bug in MarkInstall and fixed it up to handle
    complex cases involving OR groups and provides.
    68754 describes confusing messages which are the result of this..
    Closes: #63149, #69394, #68754, #77683, #66806, #81486, #78712
  * Speeling mistake and return code for the 'wicked' resolver error
    Closes: #72621, #75226, #77464
  * Solved unable to upgrade libc6 from potato to woody due to 3 package
    libc6 dependency loop problem.
  * Leading sources.list spaces. Closes: #76010
  * Removed a possible infinite loop while processing installations.
  * Man page updates. Closes: #75411, #75560, #64292, #78469
  * ReduceSourceList bug. Closes: #76027
  * --only-source option. Closes: #76320
  * Typos. Closes: #77812, #77999
  * Different status messages. Closes: #76652, #78353
  * /etc/apt/apt.conf.d/ directory for Joey and Matt and pipe protocol 2
  * OS detection an support for the new pseduo standard of os-arch for the
    Architecture string. Also uses regexing.. Closes: #39227, #72349
  * Various i18n stuff. Note that this still needs some i18n wizard
    to do the last gettextization right. Closes: #62386
  * Fixed a problem with some odd http servers/proxies that did not return
    the content size in the header. Closes: #79878, #44379
  * Little acquire bugs. Closes: #77029, #55820
  * _POSIX_THREADS may not be defined to anything, just defined..
    Closes: #78996
  * Spelling of Ignore-Hold correctly. Closes: #78042
  * Unlock the dpkg db if in download only mode. Closes: #84851
  * Brendan O'Dea's dselect admindir stuff. Closes: #62811
  * Patch from BenC. Closes: #80810
  * Single output of some names in lists. Closes: #80498, #43286
  * Nice message for people who can't read syserror output. Closes: #84734
  * OR search function. Closes: #82894
  * User's guide updates. Closes: #82469
  * The AJ/JoeyH var/state to var/lib transition patch. Closes: #59094
  * Various CD bugs, again thanks to Greenbush
    Closes: #80946, #76547, #71810, #70049, #69482
  * Using potato debhelper. Closes: #57977
  * I cannot self-terminate. Closes: #74928

 -- Jason Gunthorpe <jgg@debian.org>  Wed, 21 Feb 2001 00:39:15 -0500

apt (0.3.19) frozen unstable; urgency=low

  * Updates to apt-cdrom to support integrated non-us nicely, thanks to
    Paul Wade.
  * Fixed that apt-get/cdrom deadlock thing. Closes: #59853, #62945, #61976
  * Fixed hardcoded path. Closes: #59743
  * Fixed Jay's relative path bug
  * Allowed source only CDs. Closes: #58952
  * Space check is supressed if --print-uris is given. Closes: #58965
  * Clarified the documenation examples for non-us. Closes: #58646
  * Typo in the package description. Closes: #60230
  * Man Page typo. Closes: #60347
  * Typo in Algorithms.cc. Closes: #63577
  * Evil dotty function in apt-cache for generating dependency graphs
    with the as-yet-unpackaged GraphVis.
  * Appears to have been fixed in Janurary.. Closes: #57981
  * New config.guess/sub for the new archs. Closes: #60874
  * Fixed error reporting for certain kinds of resolution failures.
    Closes: #61327
  * Made autoclean respect 'q' settings. Closes: #63023
  * Fixed up the example sources.list. Closes: #63676
  * Added DPkg::FlushSTDIN to control the flushing of stdin before
    forking dpkg. Closes: #63991

 -- Ben Gertzfield <che@debian.org>  Fri, 12 May 2000 21:10:54 -0700

apt (0.3.18) frozen unstable; urgency=low

  * Changes in the postinst script. Closes: #56855, #57237
  * Fixed bashism. Closes: #57216, #57335
  * Doc updates. Closes: #57772, #57069, #57331, #57833, #57896

 -- Ben Gertzfield <che@debian.org>  Sun, 13 Feb 2000 01:52:31 -0800

apt (0.3.17) unstable; urgency=low

  * RFC 2732 usage for CDROM URIs and fixes to apt-cdrom
  * Fixed the configuration parser to not blow up if ; is in the config
    string
  * Applied visual patch to dselect install script . Closes #55214
  * Included the configure-index example
  * Minimal CD swaps
  * Library soname has increased
  * Fixed default sources.list to have correct URLs for potato when it
    becomes stable
  * Added a message about erasing sources.list to dselect setup script
    Closes: #55755
  * No remove prompt if the archives dir has not changed. Closes: #55709
  * Fixed inclusion of 2nd sample config file. Closes: #55374
  * Made file mtimes of 0 not confuse the methods If-Modifed-Since check.
    Closes: #55991

 -- Ben Gertzfield <che@debian.org>  Mon, 31 Jan 2000 12:12:40 -0800

apt (0.3.16) unstable; urgency=low

  * Made --no-download work. Closes: #52993
  * Now compiles on OpenBSD, Solaris and HP-UX
  * Clarify segfault errors
  * More debhelper fixes. Closes: #52662, #54566, #52090, #53531, #54769
  * Fix for Joel's discovery of glibc removal behavoir.
  * Fix for Ben Collins file: uri from slink upgrade.
  * Fixed resume code in FTP. Closes: #54323
  * Take more precautions to prevent the corruption Joey Hess saw.
  * Fixed --no-list-cleanup
  * RFC 2732 URI parsing ([] for hostnames).
  * Typo in apt-cache man page. Closes: #54949

 -- Ben Gertzfield <che@debian.org>  Fri, 14 Jan 2000 08:04:15 -0800

apt (0.3.15) unstable; urgency=low

  * Added DSelect::WaitAfterDownload Closes: #49549
  * Fixed cast error in byteswap macro and supporting code. Closes: #50093
  * Fixed buffer overflow for wide terminal sizes. Closes: #50295
  * Made -s and clean not do anything. Closes: #50238
  * Problem with Protected packages and the new OR code.
  * /usr/share/doc stuff. Closes: #51017, #50228, #51141
  * Remove doesn't require a package to be installable. Closes: #51175
  * FTP proxy touch ups in the mabn page. Closes: #51315, #51314

 -- Ben Gertzfield <che@debian.org>  Sat,  4 Dec 1999 21:17:24 -0800

apt (0.3.14) unstable; urgency=low

  * Fix Perl or group pre-depends thing Closes: #46091, #46096, #46233, #45901
  * Fix handling of dpkg's conversions from < -> <= Closes: #46094, #47088
  * Make unparsable priorities non-fatal Closes: #46266, #46267, #46293, #46298
  * Fix handling of '/' for the dist name. Closes: #43830, #45640, #45692
  * Fixed 'Method gave a blank filename' error from IMS queries onto CDs.
    Closes: #45034, #45695, #46537
  * Made OR group handling in the problem resolver more elaborate. Closes: #45646
  * Added APT::Clean-Installed option. Closes: #45973
  * Moves the free space check to after the calculated size is printed.
    Closes: #46639, #47498
  * mipsel arch Closes: #47614
  * Beautified URI printing to not include passwords Closes: #46857
  * Fixed little problem with --no-download Closes: #47557
  * Tweaked Dselect 'update' script to re-gen the avail file even in the
    event of a failure Closes: #47112
  * Retries for source archives too Closes: #47529
  * Unmounts CDROMs iff it mounted them Closes: #45299
  * Checks for the partial directories before doing downloads Closes: #47392
  * no_proxy environment variable (http only!) Closes: #43476
  * apt-cache showsrc Closes: #45799
  * De-Refs Single Pure virtual packages. Closes: #42437, #43555
  * Regexs for install. Closes: #35304, #38835
  * Dependency reports now show OR group relations
  * Re-Install feature. Cloes: #46961, #37393, #38919
  * Locks archive directory on clean (woops)
  * Remove is not 'sticky'. Closes: #48392
  * Slightly more accurate 'can not find package' message. Closes: #48311
  * --trivial-only and --no-remove. Closes: #48518
  * Increased the cache size. Closes: #47648
  * Comment woopsie. Closes: #48789
  * Removes existing links when linking sources. Closes: #48775
  * Problem resolver does not install all virtual packages. Closes: #48591, #49252
  * Clearer usage message about 'source' Closes: #48858
  * Immediate configure internal error Closes: #49062, #48884

 -- Ben Gertzfield <che@debian.org>  Sun,  7 Nov 1999 20:21:25 -0800

apt (0.3.13) unstable; urgency=low

  * Fix timestamp miss in FTP. Closes: #44363
  * Fix sorting of Kept packages. Closes: #44377
  * Fix Segfault for dselect-upgrade. Closes: #44436
  * Fix handling of '/' for the dist name. Closes #43830
  * Added APT::Get::Diff-Only and Tar-Only options. Closes #44384
  * Add commented-out deb-src URI to default sources.list file.

 -- Ben Gertzfield <che@debian.org>  Sun, 19 Sep 1999 18:54:20 -0700

apt (0.3.12) unstable; urgency=low

  * Fix for typo in the dhelp index. Closes: #40377
  * Multiple media swap support
  * Purge support. Closes: #33291, #40694
  * Better handling of - remove notation. Closes: #41024
  * Purge support. Closes: #33291, #40694
  * Error code on failed update. Closes: #41053
  * apt-cdrom adds entries for source directories. Closes: #41231
  * Sorts the output of any list. Closes: #41107
  * Fixes the looping problem. Closes: #41784, #42414, #44022
  * Fixes the CRC mechanism to lowercase all strings. Closes: #41839
  * More checks to keep the display sane. Particularly when fail-over is
    used with local mirrors and CD-Roms. Closes: #42127, #43130, #43668
  * PThread lockup problem on certain sparc/m68k. Closes: #40628
  * apt-cdrom understands .gz Package files too. Closes: #42779
  * Spelling error in dselect method description. Closes: #43251
  * Added security to the default source list. Closes: #43356

 -- Ben Gertzfield <che@debian.org>  Fri,  3 Sep 1999 09:04:28 -0700

apt (0.3.11) unstable; urgency=low

  * Fix for mis-parsed file: URIs. Closes: #40373, #40366, #40230
  * Fix for properly upgrading the system from perl 5.004 to 5.005

 -- Ben Gertzfield <che@debian.org>  Mon, 28 Jun 1999 21:06:44 -0700

apt (0.3.9) unstable; urgency=low

  * Spelling error in cachefile.cc. Closes: #39885
  * Trailing slash in dselect install if you try to use the
    default config file. Closes: #40011
  * Simulate works for autoclean. Closes: #39141
  * Fixed spelling errors. Closes: #39673
  * Changed url parsing a bit. Closes: #40070, #40069
  * Version 0.3.8 will be for slink/hamm (GNU libc 2).

 -- Ben Gertzfield <che@debian.org>  Thu, 24 Jun 1999 18:02:52 -0700

apt (0.3.7) unstable; urgency=low

  * Fixed missing text in the apt-get(8) page. Closes: #37596
  * Made --simulate and friends work with apt-get source. Closes: #37597, #37656
  * Fixed inclusion of man pages in the -doc/-dev package. Closes: #37633, #38651
  * Fixed handling of the -q option with not-entirely integer arguments
    Closes: #37499
  * Man page typo Closes: #37762
  * Fixed parsing of the Source: line. Closes: #37679
  * Dpkg/dpkg-hurd source bug. Closes: #38004, #38032
  * Added a check for an empty cache directory. Closes: #37963
  * Return a failure code if -d is given and packages fail to download.
    Closes: #38127
  * Arranged for an ftp proxy specifing an http server to work. See the
    important note in the sources.list man page.
  * Accounted for resumed files in the cps calculation. Closes: #36787
  * Deal with duplicate same version different packages. Closes: #30237
  * Added --no-download. Closes: #38095
  * Order of apt-cdrom dist detection. Closes: #38139
  * Fix apt-cdrom chop handling and missing lines. Closes: #37276
  * IPv6 http support
  * Suggests dpkg-dev for apt-get source. Closes: #38158
  * Fixed typo in apt-get help. Closes: #38712
  * Improved the error message in the case of broken held package. Closes: #38777
  * Fixed handling of MD5 failures
  * Documented list notation Closes: #39008
  * Change the 'b' to 'B'. Closes: #39007

 -- Ben Gertzfield <che@debian.org>  Sun, 20 Jun 1999 18:36:20 -0700

apt (0.3.6) unstable; urgency=low

  * Note that 0.3.5 never made it out the door..
  * Fix for apt-cdrom and unusual disk label locations. Closes: #35571
  * Made APT print numbers in decimal. Closes: #35617, #37319
  * Buffer munching fix for FTP. Closes: #35868
  * Typo in sample config file. Closes: #35907
  * Fixed whitespace in version compares. Closes: #35968, #36283, #37051
  * Changed installed size counter to only count unpacked packages.
    Closes: #36201
  * apt-get source support. Closes: #23934, #27190
  * Renames .debs that fail MD5 checking, provides automatic corruption
    recovery. Closes: #35931
  * Fixed autoconf verison. Closes: #37305
  * Random Segfaulting. Closes: #37312, #37530
  * Fixed apt-cache man page. Closes: #36904
  * Added a newline to apt-cache showpkg. Closes: #36903

 -- Ben Gertzfield <che@debian.org>  Wed, 12 May 1999 09:18:49 -0700

apt (0.3.4) unstable; urgency=low

  * Release for Ben while he is out of town.
  * Checked the size of partial files. Closes: #33705
  * apt-get should not print progress on non-tty. Closes: #34944
  * s/guide.text.gz/users-guide.txt.gz/ debian/control: Closes: #35207
  * Applied cdrom patches from Torsten.  Closes: #35140, #35141
  * smbmounted cdrom fix. Closes: #35470
  * Changed ie to eg.  Closes: #35196

 -- Adam Heath <doogie@debian.org>  Sun,  4 Apr 1999 18:26:44 -0500

apt (0.3.3) unstable; urgency=low

  * Fixes bug with file:/ URIs and multi-CD handling. Closes: #34923

 -- Ben Gertzfield <che@debian.org>  Tue, 23 Mar 1999 12:15:44 -0800

apt (0.3.2) unstable; urgency=low

  * Major release into unstable of v3
  * These bugs have been fixed, explanations are in the bug system, read
    the man pages as well..
    Closes: #21113, #22507, #22675, #22836, #22892, #32883, #33006, #34121,
    	    #23984, #24685, #24799, #25001, #25019, #34223, #34296, #34355,
	    #24021, #25022, #25026, #25104, #25176, #31557, #31691, #31853,
    	    #25458, #26019, #26433, #26592, #26670, #27100, #27100, #27601,
    	    #28184, #28391, #28778, #29293, #29351, #27841, #28172, #30260,
    	    #29382, #29441, #29903, #29920, #29983, #30027, #30076, #30112,
    	    #31009, #31155, #31381, #31883, #32140, #32395, #32584. #34465,
    	    #30383, #30441, #30472, #30643, #30827, #30324, #36425, #34596

 -- Ben Gertzfield <che@debian.org>  Mon, 15 Mar 1999 19:14:25 -0800

apt (0.3.1) experimental; urgency=low

  * Minor release of cvs version.
  * Added virtual package libapt-pkgx.x

 -- Mitch Blevins <mblevin@debian.org>  Wed, 10 Mar 1999 07:52:44 -0500

apt (0.3.0) experimental; urgency=low

  * New experimental version.

 -- Ben Gertzfield <che@debian.org>  Tue, 15 Dec 1998 12:53:21 -0800

apt (0.1.9) frozen unstable; urgency=low

  * Return to the wacky numbering for when we build 0.1.8 for hamm
  * Important bug related to APT on the Alpha fixed
  * apt-get dist-upgrade problems fixed
  * tiny patch for http method to fix an endless loop
  * nice fix from /usr/doc/lintian/ to remove rpath nastiness from
    libtool and add proper shared lib dependancies
  * now dh_shlibdeps is called with LD_LIBRARY_PATH=debian/tmp/usr/lib
    in case an old libpkg is installed while building APT to prevent
    spurious dependancies

 -- Ben Gertzfield <che@debian.org>  Thu,  5 Nov 1998 17:43:25 -0800

apt (0.1.7) unstable; urgency=low

  * New build with libstdc++2.9.
  * Various fixes; read the Changelog.

 -- Ben Gertzfield <che@debian.org>  Thu, 15 Oct 1998 18:29:18 -0700

apt (0.1.6) unstable; urgency=low

  * Various fixes in the FTP method for error checking. Fixes: #26188.
  * Spelling corrections in dselect method. Fixes: #25884
  * Fixes for compilation on alpha/ppc. Fixes: #25313, #26108.
  * No more bo releases: we're using a normal numbering system now.

 -- Ben Gertzfield <che@debian.org>  Tue,  8 Sep 1998 19:27:13 -0700

apt (0.1.5) unstable; urgency=low

  * Changed sources.list to point to 'unstable' by default, as
    'frozen' no longer exists!

 -- Ben Gertzfield <che@debian.org>  Thu, 23 Jul 1998 22:00:18 -0700

apt (0.1.3) unstable; urgency=low

  * New upstreamish version.
  * ftp method rewritten in C. Removes dependancies on all perl/perl
    related modules. This fixes many of the ftp method bugs.

 -- Ben Gertzfield <che@debian.org>  Thu, 16 Jul 1998 22:19:00 -0700

apt (0.1.1) unstable; urgency=low

  * Release for unstable.

 -- Ben Gertzfield <che@debian.org>  Tue, 30 Jun 1998 20:48:30 -0700

apt (0.1) unstable; urgency=low

  * Kludge to fix problem in libnet-perl with illegal anonymous
    FTP passwords.
  * Moved to unstable; apt is in a useable state now.
  * Fixed version numbering. From now on, numbering will be:
    0.1 (no actual release) -> 0.1.0bo (release for libc5) ->
    0.1.1 (release for unstable). Thanks, Manoj.

 -- Ben Gertzfield <che@debian.org>  Tue, 30 Jun 1998 20:40:58 -0700

apt (0.0.17-1) experimental; urgency=low

  * Fixed problem with libc6 version compare
  * Scott's away for a while, so I'll be packaging apt for the time
    being.

 -- Ben Gertzfield <che@debian.org>  Thu, 25 Jun 1998 19:02:03 -0700

apt (0.0.16-1) experimental; urgency=low

  * Modifications to make apt-get more friendly when backgrounded.
  * Updated documentation.
  * Updates to graphic widgets

 -- Scott K. Ellis <scott@debian.org>  Mon,  8 Jun 1998 11:22:02 -0400

apt (0.0.15-0.2bo) experimental; urgency=low

  * Bo compilation
  * Bob Hilliards crash

 -- Jason Gunthorpe <jgg@debian.org>  Sun, 31 May 1998 20:18:35 -0600

apt (0.0.15-0.1bo) experimental; urgency=low

  * Bo compilation
  * libstdc++272 patch

 -- Jason Gunthorpe <jgg@debian.org>  Sun, 31 May 1998 20:18:35 -0600

apt (0.0.15) experimental; urgency=low

  * Clean up source tarball (no user-visible changes)

 -- Scott K. Ellis <scott@debian.org>  Tue, 26 May 1998 12:23:53 -0400

apt (0.0.14) experimental; urgency=low

  * Updates in ordering code to make sure certain upgrades work correctly.
  * Made dselect/setup understand ftp as well as http

 -- Scott K. Ellis <scott@debian.org>  Wed, 20 May 1998 13:33:32 -0400

apt (0.0.13-bo1) experimental; urgency=low

  * Bo compilation

 -- Jason Gunthorpe <jgg@debian.org>  Mon, 18 May 1998 15:10:49 -0600

apt (0.0.13) experimental; urgency=low

  * Remove hardcoded egcc from debian/rules (#21575)
  * Fixes for ordering logic when system has a number of unpacked
    but unconfigured packages installed.
  * Spelling fix in dselect install method (#22556)

 -- Scott K. Ellis <scott@debian.org>  Sun, 17 May 1998 20:08:33 -0400

apt (0.0.12) experimental; urgency=low

  * Fixed problems with package cache corruption.
  * Made to depend on libc6 >= 2.0.7pre1 due to timezone problems with
    earlier versions.
  * Interface and documentation improvements.

 -- Scott K. Ellis <scott@debian.org>  Sat, 16 May 1998 23:17:32 -0400

apt (0.0.11) experimental; urgency=low

  * Change dependancies to pre-depends since breaking your packaging tools
    in the middle of an installation isn't very good.
  * Bug fixes to ftp method and general apt-get code

 -- Scott K. Ellis <scott@debian.org>  Fri, 15 May 1998 08:57:38 -0400

apt (0.0.10) experimental; urgency=low

  * Run "dpkg --configure -a" after an aborted dselect install
  * Fixed problem with install looping
  * Support for authenticating proxys: (note this isn't terribly secure)
    http_proxy="http://user:pass@firewall:port/"
  * Substitute $ARCH in sources.list
  * Fixes in the resumption code for ftp

 -- Scott K. Ellis <scott@debian.org>  Tue, 12 May 1998 09:14:41 -0400

apt (0.0.9) experimental; urgency=low

  * Added ftp support.
  * Various other less visible bug fixes.
  * Fixed problem with segfault when apt-get invoked in a non-existant
    directory (Bug #21863)
  * Bumped policy to 2.4.1

 -- Scott K. Ellis <scott@debian.org>  Fri,  1 May 1998 09:18:19 -0400

apt (0.0.8) experimental; urgency=low

  * Fixed generated available file (Bug #21836)
  * Added download ETA (Bug #21774).
  * Fixed hardcoded ARCH (Bug #21751).
  * Fixed check on http_proxy (Bug #21795).
  * Added download speed indicator.

 -- Scott K. Ellis <scott@debian.org>  Mon, 27 Apr 1998 10:58:32 -0400

apt (0.0.7) experimental; urgency=low

  * Remove libdeity and apt from package for now, since only apt-get and
    apt-cache are actually useful right now.
  * Clean up handling of package installation errors.
  * Added timeout to http transfers (#21269)
  * Updated setup for dselect/apt method.
  * Updated man pages
  * Long options (added in 0.0.6)

 -- Scott K. Ellis <scott@debian.org>  Tue, 21 Apr 1998 09:06:49 -0400

apt (0.0.6) experimental; urgency=low

  * Spelling changes.
  * Revamped download status display.
  * Call apt-get clean after successful install in dselect.
  * Added "apt-get clean" which deletes package files from /var/cache/apt

 -- Scott K. Ellis <scott@debian.org>  Thu,  9 Apr 1998 15:13:59 -0400

apt (0.0.5) experimental; urgency=low

  * Ignore signals while dpkg is running so we don't leave dpkg running in
    the background (#20804)
  * Check Packages as well as Packages.gz for file URIs (#20784)
  * Spelling cleanup (#20800)
  * Added -m option to permit upgrade to go on in the case of a bad mirror.
    This option may result in incomplete upgrades when used with -f.

 -- Scott K. Ellis <scott@debian.org>  Tue,  7 Apr 1998 12:40:29 -0400

apt (0.0.4) experimental; urgency=low

  * New usage guide.
  * Various documentation updates and cleanup.
  * Added '-f' option to apt-get attempt to fix broken dependancies.

 -- Scott K. Ellis <scott@debian.org>  Sat,  4 Apr 1998 14:36:00 -0500

apt (0.0.3) experimental; urgency=low

  * Added a shlibs.local file to prevent apt from depending on itself.
  * Updates to how apt-get handles bad states in installed packages.
  * Updated rules to make sure build works from a freshly checked out source
    archive.  Building from CVS needs libtool/automake/autoconf, builds from
    the distributed source package should have no such dependancy.

 -- Scott K. Ellis <scott@debian.org>  Fri,  3 Apr 1998 11:49:47 -0500

apt (0.0.2) unstable; urgency=low

  * Updates to apt-get and http binding for dselect method (apt).
  * Updating version number from 0.0.1, which was released only on IRC.

 -- Scott K. Ellis <scott@debian.org>  Fri,  3 Apr 1998 00:35:18 -0500

apt (0.0.1) unstable; urgency=low

  * Initial Release.

 -- Scott K. Ellis <scott@debian.org>  Tue, 31 Mar 1998 12:49:28 -0500<|MERGE_RESOLUTION|>--- conflicted
+++ resolved
@@ -1,8 +1,4 @@
-<<<<<<< HEAD
-apt (0.8.15.5.6) UNRELEASED; urgency=low
-=======
 apt (0.8.16~exp5) experimental; urgency=low
->>>>>>> 97efc27f
 
   * apt-pkg/makefile:
     - install sha256.h compat header
@@ -46,19 +42,6 @@
       that changes in the ordering there will be honored by apt
   * apt-pkg/sourcelist.{cc,h}:
     - add pkgSourceList::GetLastModifiedTime() helper
-<<<<<<< HEAD
-  * apt-pkg/pkgcachegen.{cc,h}:
-    - use ref-to-ptr semantic in NewDepends() to ensure that the   
-      libapt does not segfault if the cache is remapped in between
-      (LP: #812862)
-    - fix crash when P.Arch() was used but the cache got remapped
-  * test/integration/test-hashsum-verification:
-    - add regression test for hashsum verification
-  * apt-pkg/acquire-item.cc:
-    - if no Release.gpg file is found, still load the hashes for
-      verification (closes: #636314) and add test
-=======
->>>>>>> 97efc27f
 
  -- Michael Vogt <mvo@debian.org>  Thu, 28 Jul 2011 16:57:08 +0200
 
@@ -125,6 +108,28 @@
   * merged with the debian/unstable upload
 
  -- Michael Vogt <mvo@debian.org>  Wed, 29 Jun 2011 12:40:31 +0200
+
+apt (0.8.15.5.6) UNRELEASED; urgency=low
+
+  * apt-pkg/contrib/fileutl.{cc,h}:
+    - add GetModificationTime() helper
+  * apt-pkg/pkgcachegen.cc:
+    - regenerate the cache if the sources.list changes to ensure
+      that changes in the ordering there will be honored by apt
+  * apt-pkg/sourcelist.{cc,h}:
+    - add pkgSourceList::GetLastModifiedTime() helper
+  * apt-pkg/pkgcachegen.{cc,h}:
+    - use ref-to-ptr semantic in NewDepends() to ensure that the   
+      libapt does not segfault if the cache is remapped in between
+      (LP: #812862)
+    - fix crash when P.Arch() was used but the cache got remapped
+  * test/integration/test-hashsum-verification:
+    - add regression test for hashsum verification
+  * apt-pkg/acquire-item.cc:
+    - if no Release.gpg file is found, still load the hashes for
+      verification (closes: #636314) and add test
+
+ -- Michael Vogt <mvo@debian.org>  Tue, 12 Jul 2011 11:54:47 +0200
 
 apt (0.8.15.5) unstable; urgency=low
 
