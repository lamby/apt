--- conflicted
+++ resolved
@@ -1,4 +1,3 @@
-<<<<<<< HEAD
 apt (0.8.16~exp5ubuntu6) UNRELEASED; urgency=low
 
   [ Michael Vogt 
@@ -7,6 +6,10 @@
   
   [ David Kalnischkies ]
   * lots of cppcheck fixes
+  * apt-pkg/packagemanager.cc, apt-pkg/pkgcache.cc:
+    - ignore "self"-conflicts for all architectures of a package
+      instead of just for the architecture of the package locked at
+      in the ordering of installations too (Closes: #802901)
 
  -- Michael Vogt <michael.vogt@ubuntu.com>  Thu, 11 Aug 2011 18:09:45 +0200
 
@@ -159,17 +162,6 @@
   * merged with the debian/unstable upload
 
  -- Michael Vogt <mvo@debian.org>  Wed, 29 Jun 2011 12:40:31 +0200
-=======
-apt (0.8.15.7) UNRELEASED; urgency=low
-
-  [ David Kalnischkies ]
-  * apt-pkg/packagemanager.cc, apt-pkg/pkgcache.cc:
-    - ignore "self"-conflicts for all architectures of a package
-      instead of just for the architecture of the package locked at
-      in the ordering of installations too (Closes: #802901)
-
- -- David Kalnischkies <kalnischkies@gmail.com>  Wed, 17 Aug 2011 11:08:02 +0200
->>>>>>> d95dbc2f
 
 apt (0.8.15.6) unstable; urgency=low
 
