<<<<<<< HEAD
apt (0.8.16~exp5) UNRELEASED; urgency=low

  * apt-pkg/makefile:
    - install sha256.h compat header
  * apt-pkg/pkgcachegen.{cc,h}:
    - use ref-to-ptr semantic in NewDepends() to ensure that the   
      libapt does not segfault if the cache is remapped in between
      (LP: #812862)

 -- Michael Vogt <michael.vogt@ubuntu.com>  Fri, 29 Jul 2011 13:44:01 +0200

apt (0.8.16~exp4) experimental; urgency=low

  [ Julian Andres Klode ]
  * apt-pkg/pkgcache.h:
    - [ABI break] Add pkgCache::Header::CacheFileSize, storing the cache size
  * apt-pkg/pkgcachegen.cc:
    - Write the file size to the cache
  * apt-pkg/pkgcache.cc:
    - Check that cache is at least CacheFileSize bytes large (LP: #16467)
  
  [ Michael Vogt ]
  * merged latest fixes from debian-sid
  * apt-pkg/cdrom.{cc,h}:
    - cleanup old ABI break avoidance hacks
  * [ABI break] apt-pkg/acquire-item.{cc,h}:
    - cleanup around OptionalIndexTarget and SubIndexTarget
  * [ABI break] merged patch from Jonathan Thomas to have a new
    RecordField() function in the pkgRecorder parser. Many thanks
    Thomas
  * [ABI break] merge patch from Jonathan Thomas to speed up the
    depcache by caching the install-recommends and install-suggests
    values
  * apt-pkg/contrib/fileutl.{cc,h}:
    - add GetModificationTime() helper
  * apt-pkg/pkgcachegen.cc:
    - regenerate the cache if the sources.list changes to ensure
      that changes in the ordering there will be honored by apt
  * apt-pkg/sourcelist.{cc,h}:
    - add pkgSourceList::GetLastModifiedTime() helper

 -- Michael Vogt <mvo@debian.org>  Thu, 28 Jul 2011 16:57:08 +0200

apt (0.8.16~exp3) experimental; urgency=low

  [ David Kalnischkies ]
  * apt-pkg/pkgcache.h:
    - readd All{Foreign,Allowed} as suggested by Julian to
      remain strictly API compatible
  * apt-pkg/acquire*.{cc,h}:
    - try even harder to support really big files in the fetcher by
      converting (hopefully) everything to 'long long' (Closes: #632271)
  * ftparchive/writer.cc:
    - generate all checksums in one run over the file for Release
  * cmdline/apt-get.cc:
    - add an --assume-no option for testing to say 'no' to everything
  * apt-pkg/deb/debmetaindex.cc:
    - add trusted=yes option to mark unsigned (local) repository as trusted
      based on a patch from Ansgar Burchardt, thanks a lot! (Closes: #596498)

  [ Michael Vogt ]
  * merge fixes from the debian/unstable upload
  * merge lp:~mvo/apt/sha512-template to get fixes for the 
    sha1/md5 verifiation (closes: #632520)

 -- Michael Vogt <mvo@debian.org>  Fri, 15 Jul 2011 09:56:17 +0200

apt (0.8.16~exp2) experimental; urgency=low

  [ David Kalnischkies ]
  * [ABI-Break] Implement EDSP in libapt-pkg so that all front-ends which
    use the internal resolver can now be used also with external
    ones as the usage is hidden in between the old API
  * provide two edsp solvers in apt-utils:
    - 'dump' to quickly output a complete scenario and
    - 'apt' to use the internal as an external resolver
  * apt-pkg/pkgcache.h:
    - clean up mess with the "all" handling in MultiArch to
      fix LP: #733741 cleanly for everyone now
  * apt-pkg/depcache.cc:
    - use a boolean instead of an int for Add/Remove in AddStates
      similar to how it works with AddSizes
    - let the Mark methods return if their marking was successful
    - if a Breaks can't be upgraded, remove it. If it or a Conflict
      can't be removed the installation of the breaker fails.
  * cmdline/apt-get.cc:
    - do not discard the error messages from the resolver and instead
      only show the general 'Broken packages' message if nothing else

  [ Stefano Zacchiroli ]
  * doc/external-dependency-solver-protocol.txt:
    - describe EDSP and the configuration interface around it
  
  [ Michael Vogt ]
  * [ABI-Break] merge lp:~mvo/apt/sha512-template to add support for sha512
  * [ABI-Break] merge lp:~mvo/apt/dpointer to support easier extending
    without breaking the ABI
  * increase ABI version and update package names

 -- Michael Vogt <mvo@debian.org>  Wed, 29 Jun 2011 13:57:28 +0200

apt (0.8.16~exp1) experimental; urgency=low

  * merged with the debian/unstable upload

 -- Michael Vogt <mvo@debian.org>  Wed, 29 Jun 2011 12:40:31 +0200

apt (0.8.15.5) UNRELEASED; urgency=low

  [ David Kalnischkies ]
  * apt-pkg/deb/deblistparser.cc:
    - do not assume that the last char on a line is a \n (Closes: #633350)

 -- David Kalnischkies <kalnischkies@gmail.com>  Wed, 27 Jul 2011 23:25:45 +0200

apt (0.8.15.4) unstable; urgency=low

  [ David Miller ]
  * apt-pkg/contrib/sha1.cc:
    - fix illegally casts of on-stack buffer to a type requiring more
      alignment than it has resulting in segfaults on sparc (Closes: #634696)

  [ Michael Vogt ]
  * apt-pkg/contrib/cdromutl.cc:
    - fix escape problem when looking for the mounted devices
  * apt-pkg/contrib/strutl.{h,cc}, test/libapt/strutil_test.cc:
    - add new DeEscapeString() similar to DeQuoteString but
      unescape character escapes like \0XX and \xXX (plus added
      test)
  * refresh po/*
  
 -- Michael Vogt <mvo@debian.org>  Tue, 26 Jul 2011 12:12:27 +0200

apt (0.8.15.3) unstable; urgency=low

  [ Michael Vogt ]
  * apt-pkg/acquire-item.cc:
    - improve error message for a expired Release file
  * apt-pkg/algorithms.cc:
    - Hold back packages that would enter "policy-broken" state on upgrade
      when doing a "apt-get upgrade"
  * cmdline/apt-get.cc:
    - fix missing download progress in apt-get download

  [ David Kalnischkies ]
=======
apt (0.8.15.6) unstable; urgency=low

  * apt-pkg/contrib/fileutl.{cc,h}:
    - add GetModificationTime() helper
>>>>>>> 77de0e83
  * apt-pkg/pkgcachegen.cc:
    - fallback to memory if file is not writeable even if access()
      told us the opposite before (e.g. in fakeroot 1.16) (Closes: #630591)
  * doc/sources.list.5.xml:
    - document available [options] for sources.list entries (Closes: 632441)
  * doc/apt.conf.5.xml:
    - document APT::Architectures list (Closes: #612102)
  * cmdline/apt-get.cc:
    - restore all important dependencies for garbage packages (LP: #806274)
    - do not require unused partial dirs in 'source' (Closes: #633510)
    - buildconflicts effect all architectures
    - implement MultiarchCross for build-dep and source (Closes: #632221)
  * apt-pkg/init.cc:
    - use CndSet in pkgInitConfig (Closes: #629617)
  * apt-pkg/depcache.cc:
    - change default of APT::AutoRemove::SuggestsImportant to true
  * cmdline/apt-key:
    - use a tmpfile instead of /etc/apt/secring.gpg (Closes: #632596)
  * debian/apt.postinst:
    - remove /etc/apt/secring.gpg if it is an empty file
  * doc/apt-cache.8.xml:
    - apply madison typofix from John Feuerstein, thanks! (Closes: #633455)
  * apt-pkg/policy.cc:
    - emit an error on unknown APT::Default-Release value (Closes: #407511)
  * apt-pkg/aptconfiguration.cc:
    - ensure that native architecture is if not specified otherwise the
      first architecture in the Architectures vector
  * apt-pkg/deb/deblistparser.cc:
    - Strip only :any and :native if MultiArch should be stripped as it is
      save to ignore them in non-MultiArch contexts but if the dependency
      is a specific architecture (and not the native) do not strip

 -- Michael Vogt <mvo@debian.org>  Mon, 25 Jul 2011 15:04:43 +0200

apt (0.8.15.2) unstable; urgency=high

  * fix from David Kalnischkies for the InRelease gpg verification 
    code (LP: #784473)

 -- Michael Vogt <mvo@debian.org>  Tue, 12 Jul 2011 11:54:47 +0200

apt (0.8.15.5) unstable; urgency=low

  [ David Kalnischkies ]
  * apt-pkg/deb/deblistparser.cc:
    - do not assume that the last char on a line is a \n (Closes: #633350)

 -- Michael Vogt <mvo@debian.org>  Thu, 28 Jul 2011 16:49:15 +0200

apt (0.8.15.4) unstable; urgency=low

  [ David Miller ]
  * apt-pkg/contrib/sha1.cc:
    - fix illegally casts of on-stack buffer to a type requiring more
      alignment than it has resulting in segfaults on sparc (Closes: #634696)

  [ Michael Vogt ]
  * apt-pkg/contrib/cdromutl.cc:
    - fix escape problem when looking for the mounted devices
  * apt-pkg/contrib/strutl.{h,cc}, test/libapt/strutil_test.cc:
    - add new DeEscapeString() similar to DeQuoteString but
      unescape character escapes like \0XX and \xXX (plus added
      test)
  * refresh po/*
  
 -- Michael Vogt <mvo@debian.org>  Tue, 26 Jul 2011 12:12:27 +0200

apt (0.8.15.3) unstable; urgency=low

  [ Michael Vogt ]
  * apt-pkg/acquire-item.cc:
    - improve error message for a expired Release file
  * apt-pkg/algorithms.cc:
    - Hold back packages that would enter "policy-broken" state on upgrade
      when doing a "apt-get upgrade"
  * cmdline/apt-get.cc:
    - fix missing download progress in apt-get download

  [ David Kalnischkies ]
  * apt-pkg/pkgcachegen.cc:
    - fallback to memory if file is not writeable even if access()
      told us the opposite before (e.g. in fakeroot 1.16) (Closes: #630591)
  * doc/sources.list.5.xml:
    - document available [options] for sources.list entries (Closes: 632441)
  * doc/apt.conf.5.xml:
    - document APT::Architectures list (Closes: #612102)
  * cmdline/apt-get.cc:
    - restore all important dependencies for garbage packages (LP: #806274)
    - do not require unused partial dirs in 'source' (Closes: #633510)
    - buildconflicts effect all architectures
    - implement MultiarchCross for build-dep and source (Closes: #632221)
  * apt-pkg/init.cc:
    - use CndSet in pkgInitConfig (Closes: #629617)
  * apt-pkg/depcache.cc:
    - change default of APT::AutoRemove::SuggestsImportant to true
  * cmdline/apt-key:
    - use a tmpfile instead of /etc/apt/secring.gpg (Closes: #632596)
  * debian/apt.postinst:
    - remove /etc/apt/secring.gpg if it is an empty file
  * doc/apt-cache.8.xml:
    - apply madison typofix from John Feuerstein, thanks! (Closes: #633455)
  * apt-pkg/policy.cc:
    - emit an error on unknown APT::Default-Release value (Closes: #407511)
  * apt-pkg/aptconfiguration.cc:
    - ensure that native architecture is if not specified otherwise the
      first architecture in the Architectures vector
  * apt-pkg/deb/deblistparser.cc:
    - Strip only :any and :native if MultiArch should be stripped as it is
      save to ignore them in non-MultiArch contexts but if the dependency
      is a specific architecture (and not the native) do not strip

 -- Michael Vogt <mvo@debian.org>  Mon, 25 Jul 2011 15:04:43 +0200

apt (0.8.15.2) unstable; urgency=high

  * fix from David Kalnischkies for the InRelease gpg verification 
    code (LP: #784473)

 -- Michael Vogt <mvo@debian.org>  Tue, 12 Jul 2011 11:54:47 +0200

apt (0.8.15.1) unstable; urgency=low

  [ David Kalnischkies ]
  * doc/makefile:
    - create doxygen directory to avoid depending on magic (Closes: #628799)
  * cmdline/apt-key:
    - explicitly state that net-update is not supported if no url is set
    - require to be root for add, rm, update and net-update
    - clarify update vs. net-update in different distros (Closes: #632043)
  * debian/apt.symbols:
    - forgot 'mips' in the list for all architecture dependent symbols
    - comment out gcc-4.5 specific symbols as gcc-4.6 is now default
    - the symbol for PrintStatus() is architecture dependent
  * apt-pkg/policy.cc:
    - do not segfault in pinning if a package with this name doesn't exist.
      Thanks to Ferdinand Thommes for the report!
    - Defaults is a vector of Pin not of PkgPin
    - ensure that only the first specific stanza for a package is used
    - save all stanzas which had no effect in Unmatched
    - allow package:architecure in Package:

 -- Michael Vogt <mvo@debian.org>  Thu, 30 Jun 2011 10:05:36 +0200

apt (0.8.15) unstable; urgency=low

  [ Julian Andres Klode ]
  * apt-pkg/depcache.cc:
    - Really release action groups only once (Closes: #622744)
    - Make purge work again for config-files (LP: #244598) (Closes: #150831)
  * apt-pkg/acquire-item.cc:
    - Reject files known to be invalid (LP: #346386) (Closes: #627642)
  * debian/apt.cron.daily:
    - Check power after wait, patch by manuel-soto (LP: #705269)
  * debian/control:
    - Move ${shlibs:Depends} to Pre-Depends, as we do not want APT
      unpacked if a library is too old and thus break upgrades
  * doc/apt-key.8.xml:
    - Document apt-key net-update (LP: #192810)

  [ Christian Perrier ]
  * Galician translation update (Miguel Anxo Bouzada). Closes: #626505
  * Italian translation update (Milo Casagrande). Closes: #627834
  * German documentation translation update (Chris Leick). Closes: #629949
  * Catalan translation update (Jordi Mallach). Closes: #630657

  [ David Kalnischkies ]
  * fix a bunch of cppcheck warnings/errors based on a patch by
    Niels Thykier, thanks! (Closes: #622805)
  * apt-pkg/depcache.cc:
    - really include 'rc' packages in the delete count by fixing a
      typo which exists since 1999 in the source… (LP: #761175)
    - if critical or-group can't be satisfied, exit directly.
  * apt-pkg/acquire-method.cc:
    - write directly to stdout instead of creating the message in
      memory first before writing to avoid hitting limits
    - fix order of CurrentURI and UsedMirror in Status() and Log()
  * apt-pkg/orderlist.cc:
    - let VisitRProvides report if the calls were successful
  * apt-pkg/deb/dpkgpm.cc:
    - replace obsolete usleep with nanosleep
    - remove invalid pkgcache.bin and rebuild it if possible
    - log reinstall commands in history.log
  * debian/apt{,-utils}.symbols:
    - update both experimental symbol-files to reflect 0.8.14 state
  * debian/rules:
    - remove unused embedded jquery by doxygen from libapt-pkg-doc
  * cmdline/apt-mark.cc:
    - reimplement apt-mark in c++
    - provide a 'showmanual' command (Closes: #582791)
    - provide a 'dpkg --set-selections' wrapper to set/release holds
  * cmdline/apt-get.cc:
    - deprecate mostly undocumented 'markauto' in favor of 'apt-mark'
  * cmdline/apt-cache.cc:
    - deprecate mostly undocumented 'showauto' in favor of 'apt-mark'
  * apt-pkg/pkgcache.cc:
    - really ignore :arch in FindPkg() in non-multiarch environment
  * doc/po/de.po:
    - undo the translation of the command 'dump' in manpage of apt-config
      as report by Burghard Grossmann on debian-l10n-german, thanks!
  * apt-pkg/deb/debmetaindex.cc:
    - do not download TranslationIndex if no Translation-* will be
      downloaded later on anyway (Closes: #624218)
  * test/versions.lst:
    - disable obscure version number tests with versions dpkg doesn't
      allow any more as they don't start with a number
  * apt-pkg/acquire-worker.cc:
    - print filename in the unmatching size warning (Closes: #623137)
  * apt-pkg/acquire-item.cc:
    - apply fix for poorly worded 'locate file' error message from
      Ben Finney, thanks! (Closes: #623171)
  * methods/http.cc:
    - add config option to ignore a closed stdin to be able to easily
      use the method as a simple standalone downloader
    - Location header in redirects should be absolute URI, but some
      servers just send an absolute path so still deal with it properly
    - dequote URL taken from Location in redirects as we will otherwise
      quote an already quoted string in the request later (Closes: #602412)
  * apt-pkg/contrib/netrc.cc:
    - replace non-posix gnu-extension strdupa with strdup
  * apt-pkg/packagemanager.cc:
    - ensure for Multi-Arch:same packages that they are unpacked in
      lock step even in immediate configuration (Closes: #618288)
  * apt-pkg/init.cc:
    - don't set deprecated APT::Acquire::Translation, thanks Jörg Sommer!
  * cmdline/apt-config.cc:
    - show Acquire::Languages and APT::Architectures settings
      in 'dump' (Closes: 626739)
  * apt-pkg/orderlist.cc:
    - ensure that an old version of a package with a provides can
      never satisfy a dependency of a newer version of this package

  [ Michael Vogt ]
  * methods/mirror.cc:
    - ignore lines starting with "#" in the mirror file
    - ignore non http urls in the mirrors
    - append the dist (e.g. sid, wheezy) as a query string when
      asking for a suitable mirror 
  * apt-pkg/deb/deblistparser.cc:
    - include all known languages when building the apt cache
      (LP: #794907)
  * apt-pkg/deb/debindexfile.cc:
    - remove some no longer valid checks for "TranslationsAvailable()"

  [ Kenneth Solbø Andersen ]
  * apt-pkg/deb/dpkgpm.cc:
    - set permissions of term.log to root.adm and 644 (LP: #404724)
  
  [ Chris Leick ]
  * various typo and syntax corrections in doc/*.xml

 -- Michael Vogt <mvo@debian.org>  Tue, 28 Jun 2011 18:00:48 +0200

apt (0.8.15~exp3) experimental; urgency=low

  * debian/control:
    - add Breaks: 0.8.15~exp3) for libapt-pkg4.10 and 
     libapt-inst1.2 (thanks to Jonathan Nieder, closes: #630214)
    - use depends for the ${shlibs:Depends} to make the breaks work

 -- Michael Vogt <mvo@debian.org>  Fri, 17 Jun 2011 21:51:41 +0200

apt (0.8.15~exp2) experimental; urgency=low

  * debian/control:
    - fix incorrect Replaces (closes: #630204) for libapt-inst1.2

 -- Michael Vogt <mvo@debian.org>  Wed, 15 Jun 2011 16:51:14 +0200

apt (0.8.15~exp1) experimental; urgency=low

  [ Julian Andres Klode ]
  * apt-pkg/depcache.cc:
    - Really release action groups only once (Closes: #622744)
    - Make purge work again for config-files (LP: #244598) (Closes: #150831)
  * apt-pkg/acquire-item.cc:
    - Reject files known to be invalid (LP: #346386) (Closes: #627642)
  * debian/apt.cron.daily:
    - Check power after wait, patch by manuel-soto (LP: #705269)
  * debian/control:
    - Move ${shlibs:Depends} to Pre-Depends, as we do not want APT
      unpacked if a library is too old and thus break upgrades
  * doc/apt-key.8.xml:
    - Document apt-key net-update (LP: #192810)

  [ Christian Perrier ]
  * Galician translation update (Miguel Anxo Bouzada). Closes: #626505
  * Italian translation update (Milo Casagrande). Closes: #627834
  * German documentation translation update (Chris Leick). Closes: #629949

  [ David Kalnischkies ]
  * fix a bunch of cppcheck warnings/errors based on a patch by
    Niels Thykier, thanks! (Closes: #622805)
  * apt-pkg/depcache.cc:
    - really include 'rc' packages in the delete count by fixing a
      typo which exists since 1999 in the source… (LP: #761175)
    - if critical or-group can't be satisfied, exit directly.
  * apt-pkg/acquire-method.cc:
    - write directly to stdout instead of creating the message in
      memory first before writing to avoid hitting limits
    - fix order of CurrentURI and UsedMirror in Status() and Log()
  * apt-pkg/orderlist.cc:
    - let VisitRProvides report if the calls were successful
  * apt-pkg/deb/dpkgpm.cc:
    - replace obsolete usleep with nanosleep
  * debian/apt{,-utils}.symbols:
    - update both experimental symbol-files to reflect 0.8.14 state
  * debian/rules:
    - remove unused embedded jquery by doxygen from libapt-pkg-doc
  * cmdline/apt-mark.cc:
    - reimplement apt-mark in c++
    - provide a 'showmanual' command (Closes: #582791)
    - provide a 'dpkg --set-selections' wrapper to set/release holds
  * cmdline/apt-get.cc:
    - deprecate mostly undocumented 'markauto' in favor of 'apt-mark'
  * cmdline/apt-cache.cc:
    - deprecate mostly undocumented 'showauto' in favor of 'apt-mark'
  * apt-pkg/pkgcache.cc:
    - really ignore :arch in FindPkg() in non-multiarch environment
  * doc/po/de.po:
    - undo the translation of the command 'dump' in manpage of apt-config
      as report by Burghard Grossmann on debian-l10n-german, thanks!
  * apt-pkg/deb/debmetaindex.cc:
    - do not download TranslationIndex if no Translation-* will be
      downloaded later on anyway (Closes: #624218)
  * test/versions.lst:
    - disable obscure version number tests with versions dpkg doesn't
      allow any more as they don't start with a number
  * apt-pkg/acquire-worker.cc:
    - print filename in the unmatching size warning (Closes: #623137)
  * apt-pkg/acquire-item.cc:
    - apply fix for poorly worded 'locate file' error message from
      Ben Finney, thanks! (Closes: #623171)
  * methods/http.cc:
    - add config option to ignore a closed stdin to be able to easily
      use the method as a simple standalone downloader
    - Location header in redirects should be absolute URI, but some
      servers just send an absolute path so still deal with it properly
    - dequote URL taken from Location in redirects as we will otherwise
      quote an already quoted string in the request later (Closes: #602412)
  * apt-pkg/contrib/netrc.cc:
    - replace non-posix gnu-extension strdupa with strdup
  * apt-pkg/packagemanager.cc:
    - ensure for Multi-Arch:same packages that they are unpacked in
      lock step even in immediate configuration (Closes: #618288)

  [ Michael Vogt ]
  * methods/mirror.cc:
    - ignore lines starting with "#" in the mirror file
    - ignore non http urls in the mirrors
    - append the dist (e.g. sid, wheezy) as a query string when
      asking for a suitable mirror 
  * debian/control:
    - add libapt-pkg4.10 and libapt-inst1.2 library packages

 -- Michael Vogt <mvo@debian.org>  Fri, 10 Jun 2011 15:32:07 +0200

apt (0.8.14.2) UNRELEASED; urgency=low

  [ Julian Andres Klode ]
  * apt-pkg/depcache.cc:
    - Really release action groups only once (Closes: #622744)
    - Make purge work again for config-files (LP: #244598) (Closes: #150831)
  * debian/apt.cron.daily:
    - Check power after wait, patch by manuel-soto (LP: #705269)
  * debian/control:
    - Move ${shlibs:Depends} to Pre-Depends, as we do not want APT
      unpacked if a library is too old and thus break upgrades
  * doc/apt-key.8.xml:
    - Document apt-key net-update (LP: #192810)

  [ Christian Perrier ]
  * Galician translation update (Miguel Anxo Bouzada). Closes: #626505

  [ David Kalnischkies ]
  * fix a bunch of cppcheck warnings/errors based on a patch by
    Niels Thykier, thanks! (Closes: #622805)
  * apt-pkg/depcache.cc:
    - really include 'rc' packages in the delete count by fixing a
      typo which exists since 1999 in the source… (LP: #761175)
    - if critical or-group can't be satisfied, exit directly.
  * apt-pkg/acquire-method.cc:
    - write directly to stdout instead of creating the message in
      memory first before writing to avoid hitting limits
    - fix order of CurrentURI and UsedMirror in Status() and Log()
  * apt-pkg/orderlist.cc:
    - let VisitRProvides report if the calls were successful
  * apt-pkg/deb/dpkgpm.cc:
    - replace obsolete usleep with nanosleep
  * debian/apt{,-utils}.symbols:
    - update both experimental symbol-files to reflect 0.8.14 state
  * debian/rules:
    - remove unused embedded jquery by doxygen from libapt-pkg-doc
  * cmdline/apt-mark.cc:
    - reimplement apt-mark in c++
    - provide a 'showmanual' command (Closes: #582791)
    - provide a 'dpkg --set-selections' wrapper to set/release holds
  * cmdline/apt-get.cc:
    - deprecate mostly undocumented 'markauto' in favor of 'apt-mark'
  * cmdline/apt-cache.cc:
    - deprecate mostly undocumented 'showauto' in favor of 'apt-mark'
  * apt-pkg/pkgcache.cc:
    - really ignore :arch in FindPkg() in non-multiarch environment
  * doc/po/de.po:
    - undo the translation of the command 'dump' in manpage of apt-config
      as report by Burghard Grossmann on debian-l10n-german, thanks!
  * apt-pkg/deb/debmetaindex.cc:
    - do not download TranslationIndex if no Translation-* will be
      downloaded later on anyway (Closes: #624218)
  * test/versions.lst:
    - disable obscure version number tests with versions dpkg doesn't
      allow any more as they don't start with a number
  * apt-pkg/acquire-worker.cc:
    - print filename in the unmatching size warning (Closes: #623137)
  * apt-pkg/acquire-item.cc:
    - apply fix for poorly worded 'locate file' error message from
      Ben Finney, thanks! (Closes: #623171)
  * methods/http.cc:
    - add config option to ignore a closed stdin to be able to easily
      use the method as a simple standalone downloader
    - Location header in redirects should be absolute URI, but some
      servers just send an absolute path so still deal with it properly
    - dequote URL taken from Location in redirects as we will otherwise
      quote an already quoted string in the request later (Closes: #602412)
  * apt-pkg/contrib/netrc.cc:
    - replace non-posix gnu-extension strdupa with strdup
  * apt-pkg/packagemanager.cc:
    - ensure for Multi-Arch:same packages that they are unpacked in
      lock step even in immediate configuration (Closes: #618288)

 -- Michael Vogt <mvo@debian.org>  Mon, 16 May 2011 14:57:52 +0200

apt (0.8.14.1) unstable; urgency=low

  * apt-pkg/acquire-item.cc:
    - Only try to rename existing Release files (Closes: #622912)

 -- Julian Andres Klode <jak@debian.org>  Sat, 16 Apr 2011 14:36:10 +0200

apt (0.8.14) unstable; urgency=low

  [ Julian Andres Klode ]
  * apt-pkg/indexcopy.cc:
    - Use RealFileExists() instead of FileExists(), allows amongst other
      things a directory named Sources to exist on a CD-ROM (LP: #750694).
  * apt-pkg/acquire-item.cc:
    - Use Release files even if they cannot be verified (LP: #704595)
  * cmdline/apt-get.cc:
    - Do not install recommends for build-dep (Closes: #454479) (LP: #245273)
  * apt-pkg/deb/deblistparser.cc:
    - Handle no space before "[" in build-dependencies (LP: #72344)
  * apt-pkg/policy.cc:
    - Allow pinning by glob() expressions, and regular expressions
      surrounded by slashes (the "/" character) (LP: #399474)
      (Closes: #121132)
  * debian/control:
    - Set Standards-Version to 3.9.2
  
  [ Michael Vogt ]
  * mirror method:
    - do not crash if the mirror file fails to download
  * apt-pkg/aptconfiguration.cc:
    - fix comparing for a empty string
  * debian/apt.cron.daily:
    - run unattended-upgrades even if there was a error during
      the apt-get update (LP: #676295)

  [ David Kalnischkies ]
  * apt-pkg/pkgcache.cc:
    - use the native Architecture stored in the cache header instead of
      loading it from configuration as suggested by Julian Andres Klode

 -- Julian Andres Klode <jak@debian.org>  Fri, 15 Apr 2011 14:28:15 +0200

apt (0.8.13.2) unstable; urgency=low

  [ David Kalnischkies ]
  * apt-pkg/deb/dpkgpm.cc:
    - skip --configure if all packages disappeared
  * apt-pkg/vendor.cc, apt-pkg/vendorlist.cc:
    - mark them as deprecated as they are unused
  * apt-pkg/deb/deblistparser.h:
    - enable StripMultiArch by default for ParseDepends
  * debian/apt.conf.autoremove:
    - adapt to new gnumach kernel package naming (Closes: #619337)
  * doc/apt_preferences.5.xml:
    - correct typo spotted by Charles Plessy (Closes: #619088)
    - document ButAutomaticUpgrades together with NotAutomatic
      as suggested by Charles Plessy (Closes: #619083)
  * apt-pkg/depcache.cc:
    - remove pseudo handling leftover from SetReInstall
    - do not change protected packages in autoinstall (Closes: #618848)
  * apt-pkg/pkgcachegen.cc:
    - make "all"->"native" an implementation detail of NewPackage
      rather than rewrite it in higher methods
  * apt-pkg/cacheiterator.h:
    - return "all" instead of native architecture without breaking the abi
      (too much) by extending enum instead of using bitflags (LP: #733741)
  * apt-pkg/aptconfiguration.cc:
    - use dpkg --print-foreign-architectures to get multiarch configuration
      if non is specified with APT::Architectures (Closes: #612958)
  * cmdline/apt-get.cc:
    - do not show simulation notice for non-root commands (Closes: #619072)
    - be able to disable resolver with APT::Get::CallResolver and disable
      auto installation with APT::Get::AutoSolving
  * apt-pkg/deb/deblistparser.cc:
    - create foo:any provides for all architectures for an allowed package

 -- Michael Vogt <mvo@debian.org>  Tue, 05 Apr 2011 09:40:28 +0200

apt (0.8.13.1) unstable; urgency=low

  * apt-pkg/acquire-item.cc: Use stat buffer if stat was
    successful, not if it failed (Closes: #620546)

 -- Julian Andres Klode <jak@debian.org>  Sat, 02 Apr 2011 20:55:35 +0200

apt (0.8.13) unstable; urgency=low

  [ Thorsten Spindler ]
  * methods/rsh.cc
    - fix rsh/ssh option parsing (LP: #678080), thanks to
      Ville Mattila 
  
  [ Michael Vogt ]
  * apt-pkg/acquire-item.cc:
    - mark pkgAcqIndexTrans as Index-File to avoid asking the
      user to insert the CD on each apt-get update
  * po/sl.po:
    - updated, thanks to Andrej Znidarsic
  * mirror method:
    - when downloading data, show the mirror being used
    - randomize mirror list after download in a host specific way
      to ensure that the load is evenly spreaded accross the mirrors
    - fix some missing "Fail-Ignore"

 -- Michael Vogt <mvo@debian.org>  Wed, 16 Mar 2011 08:04:42 +0100

apt (0.8.12) unstable; urgency=low

  [ Michael Vogt ]
  * apt-pkg/deb/debindexfile.cc:
    - ignore missing deb-src files in /var/lib/apt/lists, thanks
      to Thorsten Spindler (LP: #85590)
  * apt-pkg/contrib/fileutl.cc, apt-pkg/deb/dpkgpm.cc:
    - honor Dpkg::Chroot-Directory in the RunScripts*() methods
  * apt-pkg/contrib/cdromutl.{cc,h}, apt-pkg/cdrom.{cc,h}:
    - deal with missing FSTAB_DIR when using libudev to discover cdrom
    - add experimental APT::cdrom::CdromOnly option (on by default). 
      When this is set to false apt-cdrom will handle any removable
      deivce (like a usb-stick) as a "cdrom/dvd" source

  [ Christian Perrier ]
  * Fix error in French translation of manpages (apt_preferences(5)).
    Merci, Rémi Vanicat. Closes: #613689
  * Complete French manpage translation
  * Italian translation update (Milo Casagrande). Closes: #614395

  [ David Kalnischkies ]
  * ftparchive/multicompress.cc, apt-inst/deb/debfile.cc:
    - support xz compressor to create xz-compressed Indexes and be able
      to open data.tar.xz files
    - load the supported compressors from configuration
  * ftparchive/writer.cc:
    - ensure that Date and Valid-Until time strings are not localised
    - add options to disable specific checksums for Indexes
    - include xz-compressed Packages and Sources files in Release file
  * apt-pkg/aptconfiguration.cc:
    - support download of xz-compressed indexes files
    - support adding new compressors by configuration
  * apt-pkg/deb/debsrcrecords.cc:
    - support xz-compressed source v3 debian.tar files
    - support every compression we have a compressor configured
  * ftparchive/contents.cc:
    - remove ExtractArchive codecopy from apt-inst/deb/debfile.cc
  * apt-inst/deb/debfile.cc:
    - support data.tar's compressed with any configured compressor
  * cmdline/apt-get.cc:
    - reinstall dependencies of reinstalled "garbage" (Closes: #617257)

  [ Steve Langasek ]
  * apt-pkg/deb/dpkgpm.cc:
    - make sure that for multiarch packages, we are passing the full
      qualified package name to dpkg for removals. (Closes: #614298)
  * Remove the "pseudopackage" handling of Architecture: all packages for
    Multi-Arch; instead, Arch: all packages only satisfy dependencies for
    the native arch, except where the Arch: all package is declared
    Multi-Arch: foreign.  (Closes: #613584)

 -- Michael Vogt <mvo@debian.org>  Thu, 10 Mar 2011 14:46:48 +0100

apt (0.8.11.5) unstable; urgency=low

  [ Christian Perrier ]
  * Add missing dot in French translation of manpages. Merci, Olivier
    Humbert.
  * French translation update
  * French manpages translation update

  [ David Kalnischkies ]
  * apt-pkg/depcache.cc:
    - party revert fix in 0.8.11.2 which marked all packages as manual
      installed if the FromUser bit is set in the MarkInstall call.
      The default for this bit is true and aptitude depends on the old
      behavior so the package is only marked as manual if its not marked
      ("old" behavior) or if automatic installation is enabled - which
      aptitude disables always (see also #613775)

 -- David Kalnischkies <kalnischkies@gmail.com>  Thu, 17 Feb 2011 15:16:31 +0100

apt (0.8.11.4) unstable; urgency=low

  [ David Kalnischkies ]
  * apt-pkg/contrib/error.cc:
    - ensure that va_list is not invalid in second try
  * cmdline/apt-get.cc:
    - don't remove new dependencies of garbage packages (Closes: #613420)
  
  [ Michael Vogt ]
  * test/integration/*
    - fix dashish in the integration tests

 -- Michael Vogt <mvo@debian.org>  Wed, 16 Feb 2011 14:36:03 +0100

apt (0.8.11.3) unstable; urgency=low

  * apt-pkg/contrib/fileutl.cc:
    - really detect bigendian machines by including config.h,
      so we can really (Closes: #612986)
  * apt-pkg/contrib/mmap.cc:
    - Base has as 'valid' failure states 0 and -1 so add a simple
      validData method to check for failure states

 -- David Kalnischkies <kalnischkies@gmail.com>  Mon, 14 Feb 2011 16:58:03 +0100

apt (0.8.11.2) unstable; urgency=low

  [ Michael Vogt ]
  * merged lp:~evfool/apt/fix641673:
    - String-fix in the source and the translations for the grammatical 
      mistake reported in bug LP: #641673, thanks to Robert Roth
  * merged lp:~evfool/apt/fix418552:
    - Grammar fix for bug LP: #418552, thanks to Robert Roth
  
  [ David Kalnischkies ]
  * cmdline/apt-get.cc:
    - add --install-suggests option (Closes: #473089)
  * apt-pkg/depcache.cc:
    - mark a package which was requested to be installed on commandline
      always as manual regardless if it is already marked or not as the
      marker could be lost later by the removal of rdepends (Closes: #612557)
  * methods/rred.cc:
    - read patch into MMap only if we work on uncompressed patches
    - update size of dynamic MMap as we write in from the outside
  * apt-pkg/contrib/mmap.cc:
    - do not try to free the mapping if its is unset
  * apt-pkg/contrib/fileutl.cc:
    - reorder the loaded filesize bytes for big endian (Closes: #612986)
      Thanks to Jörg Sommer for the detailed analyse!

 -- Michael Vogt <mvo@debian.org>  Mon, 14 Feb 2011 12:07:18 +0100

apt (0.8.11.1) unstable; urgency=low

  [ Stefan Lippers-Hollmann ]
  * cmdline/apt-key:
    - fix root test which prevented setting of trustdb-name
      which lets gpg fail if it adds/remove keys from trusted.gpg
      as it tries to open the (maybe) not existent /root/.gnupg

  [ David Kalnischkies ]
  * debian/apt.symbols:
    - add more arch dependent symbols

 -- Michael Vogt <mvo@debian.org>  Wed, 09 Feb 2011 17:49:59 +0100

apt (0.8.11) unstable; urgency=low

  [ David Kalnischkies ]
  * apt-pkg/depcache.cc:
    - add SetCandidateRelease() to set a candidate version and
      the candidates of dependencies if needed to a specified
      release (Closes: #572709)
    - allow conflicts in the same group again (Closes: #612099)
  * cmdline/apt-get.cc:
    - if --print-uris is used don't setup downloader as we don't need
      progress, lock nor the directories it would create otherwise
    - show dependencies of essential packages which are going to remove
      only if they cause the remove of this essential (Closes: #601961)
    - keep not installed garbage packages uninstalled instead of showing
      in the autoremove section and installing those (Closes: #604222)
    - change pkg/release behavior to use the new SetCandidateRelease
      so installing packages from experimental or backports is easier
    - really do not show packages in the extra section if they were
      requested on the commandline, e.g. with a modifier (Closes: #184730)
    - always do removes first and set not installed remove packages
      on hold to prevent temporary installation later (Closes: #549968)
  * debian/control:
    - add Vcs-Browser now that loggerhead works again (Closes: #511168)
    - depend on debhelper 7 to raise compat level
    - depend on dpkg-dev (>= 1.15.8) to have c++ symbol mangling
  * apt-pkg/contrib/fileutl.cc:
    - add a RealFileExists method and check that your configuration files
      are real files to avoid endless loops if not (Closes: #604401)
    - ignore non-regular files in GetListOfFilesInDir (Closes: #594694)
  * apt-pkg/contrib/weakptr.h:
    - include stddefs.h to fix compile error (undefined NULL) with gcc-4.6
  * methods/https.cc:
    - fix CURLOPT_SSL_VERIFYHOST by really passing 2 to it if enabled
  * deb/dpkgpm.cc:
    - fix popen/fclose mismatch reported by cppcheck. Thanks to Petter
      Reinholdtsen for report and patch! (Closes: #607803)
  * doc/apt.conf.5.xml:
    - fix multipl{y,e} spelling error reported by Jakub Wilk (Closes: #607636)
  * apt-inst/contrib/extracttar.cc:
    - let apt-utils work with encoded tar headers if uid/gid are large.
      Thanks to Nobuhiro Hayashi for the patch! (Closes: #330162)
  * apt-pkg/cacheiterator.h:
    - do not segfault if cache is not build (Closes: #254770)
  * doc/apt-get.8.xml:
    - remove duplicated mentioning of --install-recommends
  * doc/sources.list.5.xml:
    - remove obsolete references to non-us (Closes: #594495)
    - a notice is printed for ignored files (Closes: #597615)
  * debian/rules:
    - use -- instead of deprecated -u for dh_gencontrol
    - remove shlibs.local creation and usage
    - show differences in the symbol files, but never fail
  * pre-build.sh:
    - remove as it is not needed for a working 'bzr bd'
  * debian/{apt,apt-utils}.symbols:
    - ship experimental unmangled c++ symbol files
  * methods/rred.cc:
    - operate optional on gzip compressed pdiffs
  * apt-pkg/acquire-item.cc:
    - don't uncompress downloaded pdiff files before feeding it to rred
    - try downloading clearsigned InRelease before trying Release.gpg
    - change the internal handling of Extensions in pkgAcqIndex
    - add a special uncompressed compression type to prefer those files
    - download and use i18n/Index to choose which Translations to download
  * cmdline/apt-key:
    - don't set trustdb-name as non-root so 'list' and 'finger'
      can be used without being root (Closes: #393005, #592107)
  * apt-pkg/deb/deblistparser.cc:
    - rewrite LoadReleaseInfo to cope with clearsigned Releasefiles
  * ftparchive/writer.cc:
    - add config option to search for more patterns in release command
    - include Index files by default in the Release file
  * methods/{gzip,bzip}.cc:
    - print a good error message if FileSize() is zero
  * apt-pkg/aptconfiguration.cc:
    - remove the inbuilt Translation files whitelist
  * cmdline/apt-cache.cc:
    - remove not implemented 'apt-cache add' command
  * doc/apt-cache.8.xml:
    - describe reality as apt-cache just queries and doesn't manipulate
      the caches. Thanks to Enrico Zini for spotting it! (Closes: #612009)
  * apt-pkg/algorithms.cc:
    - mark pseudo packages of installed all packages as configured
      in the simulation as we don't call configure for these packages
  * apt-pkg/pkgcachegen.cc:
    - in multiarch, let :all packages conflict with :any packages
      with a different version to be sure
  * apt-pkg/contrib/error.cc:
    - remove 400 char size limit of error messages (LP: #365611)

  [ Michael Vogt ]
  * methods/http.cc:
    - do not hang if Acquire::http::ProxyAutoDetect can not be
      executed or returns no data (LP: #654393)
  * debian/apt.conf.autoremove:
    - never autoremove the GNU/Hurd kernel (closes: #588423), thanks
      to Guillem Jover
  * apt-pkg/cdrom.cc, apt-pkg/init.cc, methods/cdrom.cc:
    - use /media/cdrom as default mountoint (closes: #611569)
  * cmdline/apt-get.cc:
    - add apt-get changelog (closes: #526990)
    - add apt-get download (closes: #82738)

  [ Martin Pitt ]
  * test/integration/test-compressed-indexes, test/test-indexes.sh:
    - Explicitly disable compressed indexes at the start. This ensures that we
      will actually test uncompressed indexes regardless of the internal
      default value of Acquire::GzipIndexes.

 -- Michael Vogt <mvo@debian.org>  Tue, 08 Feb 2011 12:58:12 +0100

apt (0.8.10.3) unstable; urgency=low

  [ Programs translations ]
  * po/es.po: Updated, plus fixes encoding issues and fixes two fuzzy
    strings, thanks to Javier Fernandez-Sanguino (closes: #610692)

 -- Michael Vogt <mvo@debian.org>  Tue, 25 Jan 2011 11:51:42 +0100

apt (0.8.10.2) unstable; urgency=low

  [ David Kalnischkies ]
  * ftparchive/apt-ftparchive.cc:
    - fix endless loop for multiple TranslationsWriters

 -- Michael Vogt <mvo@debian.org>  Tue, 25 Jan 2011 10:26:15 +0100

apt (0.8.10.1) unstable; urgency=low

  [ Christian Perrier ]
  * Fix encoding for Slovenian translation. PO file switched
    to UTF-8. Closes: #609957

  [ Julian Andres Klode ]
  * cmdline/apt-cache.cc: Create an error for apt-cache depends
    if packages could not found (LP: #647045)

  [ Programs translations ]
  * Spanish update by Javier Fernández-Sanguino Peña. Closes: #607145 

  [ Manpages translations ]
  * Correct a typo and an error in French manpages translation.
    Closes: # 607170

 -- Michael Vogt <mvo@debian.org>  Mon, 17 Jan 2011 13:41:04 +0100

apt (0.8.10) unstable; urgency=low

  [ Programs translations ]
  * Czech by Miroslav Kure. Closes: #605107

  [ Martin Pitt ]
  * test/integration/test-compressed-indexes, test/test-indexes.sh:
    - Explicitly disable compressed indexes at the start. This ensures that we
      will actually test uncompressed indexes regardless of the internal
      default value of Acquire::GzipIndexes.

  [ David Kalnischkies ]
  * apt-pkg/algorithms.cc:
    - mark all installed packages first without auto installation in
      a dist-upgrade to prefer upgrading packages instead of installing
      new packages in versioned or-groups (Closes: #605394)

 -- Michael Vogt <mvo@debian.org>  Tue, 30 Nov 2010 10:42:17 +0100

apt (0.8.9) unstable; urgency=low

  [ Christian Perrier ]
  * Fix "typos" in French manpages translations. Thanks to
    Cyril Brulebois for bashing me.
  * Drop useless untranslatable sections from apt.8

  [ Programs translations ]
  * Slovenian update by Andrej Žnidaršič and Rosetta Slovenian team
  * German update by Holger Wansing. Closes: #603619

  [ David Kalnischkies ]
  * apt-pkg/aptconfiguration.cc:
    - evaluate Acquire::Languages= before LANG= (Closes: #602573)
  * apt-pkg/orderlist.cc:
    - try fixing before removing even if the fix is hidden in
      a provides, hidden in the #590438 testcase
  * apt-pkg/algorithms.cc:
    - if the package was explicitly marked as ToRemove don't
      consider it as a candidate for FixByInstall
  * apt-pkg/depcache.cc:
    - don't install previously not installed providers in a try
      to statisfy a "Breaks: provides" dependency by upgrade
  * cmdline/acqprogress.cc:
    - don't ask the user for media change if quiet >= 2, stdout is not
      a tty and assume-yes, force-yes or trivial-only option is set to
      avoid cpu eating endless loops in unattended runs like apt.cron
      (Closes: #602354, LP: #665580)

 -- Michael Vogt <mvo@debian.org>  Thu, 18 Nov 2010 09:25:04 +0100

apt (0.8.8) unstable; urgency=low

  [ David Kalnischkies ]
  * apt-pkg/contrib/fileutl.cc:
    - Add a FileFd::FileSize() method to get the size of the underlying
      file and not the size of the content in the file as FileFd::Size()
      does - the sizes can differ since the direct gzip integration
  * methods/{gzip,bzip2}.cc:
    - use FileSize() to determine if the file is invalid (Closes: #600852)
  * apt-pkg/pkgcache.cc:
    - fallback always to a suitable description (Closes: #601016)

  [ Michael Vogt ]
  * apt-pkg/deb/dpkgpm.cc:
    - ensure that history.log gets closed to avoid leaking a FD
      (closes: #601649)

 -- Michael Vogt <mvo@debian.org>  Thu, 28 Oct 2010 21:22:21 +0200

apt (0.8.7) unstable; urgency=low

  [ Manpages translations ]
  * Typo fixed in French (extra "Z"). Thanks to Florentin Duneau.
  * Another typo fixed in French ("Anfin"). Thanks to bubulle
  * Wrong translation for "showauto" fixed. Thanks to Raphaël Hertzog
    Closes: #599265

  [ Michael Vogt ]
  * debian/apt.cron.daily:
    - source /etc/default/locale (if available) so that the
      apt-get update cron job fetches the right translated package
      descriptions
  * fix test failure on amd64
  * apt-pkg/deb/debsystem.cc:
    - fix issues with dir::state::status and dir::state::extended_states
      when alternative rootdirs are used

  [ Martin Pitt ]
  * apt-pkg/deb/debindexfile.cc:
    - Use FileFd::Size() instead of stat()ing the sources/binary/translations
      indexes directly, so that we have transparent handling of gzipped
      indexes.
  * apt-pkg/contrib/fileutl.cc:
    - Fix FileFd::Size() for gzipped files to give the size of the
      uncompressed data. This fixes cache building progress going way
      over 100%.

  [ David Kalnischkies ]
  * apt-pkg/deb/deblistparser.cc:
    - support ArmHardFloat port in CompleteArch, thanks to Sebastian
      Andrzej Siewior for the patch!
  * doc/apt.ent:
    - move some strings into apt-verbatim.ent to avoid showing them in
      apt-doc.pot as they are untranslatable anyway (e.g. manpage references)
  * doc/apt-verbatim.ent:
    - change the codenames to reflect the situation after squeeze release
  * doc/examples/apt-https-method-example.conf:
    - apply various typo fixes by Olly Betts, thanks! (Closes: #600249)

 -- Michael Vogt <mvo@debian.org>  Fri, 15 Oct 2010 18:16:10 +0200

apt (0.8.6) unstable; urgency=low

  [ Programs translations ]
  * Vietnamese update by Clytie Siddall (Closes: #598489)
  * Asturian update by Maacub (Closes: #599057)

  [ David Kalnischkies ]
  * cmdline/apt-cache.cc:
    - use the TranslatedDescription for searching and not the first
      available one as it is maybe not an expected language (Closes: #597925)
  * apt-pkg/contrib/strutl.cc:
    - add a space between number and unit as required by SI (Closes: #598352)
  * apt-pkg/depcache.cc:
    - do not check endpointer packages instead of only those which prevented
      NeverAutoRemove settings from having an effect (Closes: #598452)
    - do not remove packages which the user requested for installation
      explicitly while satisfying other install requests (Closes: #598669)
  * apt-pkg/packagemanager.cc:
    - Add a space between period and 'Please' and unfuzzy all translations
  * doc/po/de.po:
    - remove the duplicated "angefertigt" in translation-holder string

 -- Michael Vogt <mvo@debian.org>  Mon, 04 Oct 2010 11:52:19 +0200

apt (0.8.5) unstable; urgency=low

  [ Manpages translations ]
  * German (Chris Leick). Closes: #597163

  [ Michael Vogt ]
  * merged lp:~mvo/apt/conflicts-on-virtuals to better deal with
    conflicts/breaks against virtual packages (LP: #614993)

  [ David Kalnischkies ]
  * apt-pkg/policy.cc:
    - support 100-pinning in Release file with ButAutomaticUpgrades
      as requested by the backports crew (Closes: #596097)
  * apt-pkg/deb/deblistparser.cc:
    - overrule NotAutomatic in case of ButAutomaticUpgrades
  * debian/apt.cron.daily:
    - handle absolut directory paths correctly by loading directories
      directly instead of building the paths on our own (Closes: #596421)
  * debian/control:
    - build-depend on docbook-xml to ensure that the xml DTDs are always
      available on the buildds (Closes: #597145)
  * buildlib/debiandoc.mak, buildlib/po4a_manpage.mak:
    - ensure that the build fails if documentation building fails
  * doc/po/fr.po:
    - correct two syntax issues to ensure we can build fine

 -- Michael Vogt <mvo@debian.org>  Fri, 17 Sep 2010 22:05:06 +0200

apt (0.8.4) unstable; urgency=low

  [ Michael vogt ]
  * ftparchive/writer.cc:
    - write out {Files,Checksum-Sha1,Checksum-Sha256} only if
      available LP: #633967. Thanks to Colin Watson
  * apt-pkg/contrib/cdromutl.cc:
    - if apt-cdrom is used on writable media (like usb-sticks), do
      not use the root directory to identify the medium (as all 
      changes there change the ident id). Use the .disk directory 
      instead 

  [ David Kalnischkies ]
  * ftparchive/writer.cc:
    - null the valid string instead of the date if Valid-Until is not set
  * apt-pkg/acquire-item.cc:
    - use also unsigned Release files again (Closes: #596189)

  [ Christian Perrier ]
  * Fix missing space after dot in a message from apt-pkg
    Translations unfuzzied. Thanks to Holger Wansing.

 -- Michael Vogt <mvo@debian.org>  Fri, 10 Sep 2010 20:45:15 +0200

apt (0.8.3) unstable; urgency=low

  [ Programs translations ]
  * German (Holger Wansing). Closes: #596141

  [ Manpages translations ]
  * Japanese (KURASAWA Nozomu). Closes: #595862

  [ Michael Vogt ]
  * apt-pkg/indexcopy.cc:
    - only use trusted.gpg.d directory if it exists
    - do not replace /dev/null when running in APT::CDROM::NoAct
      mode (LP: #612666), thanks to Colin Watson

  [ David Kalnischkies ]
  * ftparchive/apt-ftparchive.cc:
    - ensure that BinDirectory as well as Tree settings get
      the correct default FileMode setting (Closes: #595922)

 -- Michael Vogt <mvo@debian.org>  Tue, 07 Sep 2010 15:28:41 +0200

apt (0.8.2) unstable; urgency=low

  [ Manpages translations ]
  * Spanish (Omar Campagne). Closes: #595557

  [ David Kalnischkies ]
  * apt-pkg/versionmatch.cc:
    - do not accept 'Pin: origin "' (missing closing ") as a valid
      way to pin a local archive: either "" or none…
  * apt-pkg/deb/dpkgpm.cc:
    - create Dir::Log if needed to support /var/log as tmpfs or similar,
      inspired by Thomas Bechtold, thanks! (Closes: #523919, LP: #220239)
  * apt-pkg/indexcopy.cc:
    - support really still the APT::GPGV::TrustedKeyring setting,
      as it breaks d-i badly otherwise (Closes: #595428)
  * cmdline/apt-key:
    - support also Dir::Etc::Trusted so that apt-key works in the same
      way as the library part which works with the trusted files
  * methods/{gzip,bzip2}.cc:
    - empty files can never be valid archives (Closes: #595691)

 -- Michael Vogt <mvo@debian.org>  Mon, 06 Sep 2010 18:10:06 +0200

apt (0.8.1) unstable; urgency=low

  [ Programs translations ]
  * Thai (Theppitak Karoonboonyanan). Closes: #592695
  * Russian (Yuri Kozlov). Closes: #594232
  * Slovak (Ivan Masár). Closes: #594255
  * Swedish (Daniel Nylander). Closes: #594241
  * Japanese (Kenshi Muto, Osamu Aoki). Closes: #594265
  * Italian (Milo Casagrande). Closes: #594238
  * Asturian (maacub). Closes: #594303
  * Simplified Chinese (Aron Xu). Closes: #594458
  * Bulgarian (Damyan Ivanov). Closes: #594627
  * Portuguese (Miguel Figueiredo). Closes: #594668
  * Korean (Changwoo Ryu). Closes: #594809
  * Norwegian Bokmål (Hans Nordhaug). Closes: #595182
  * Danish (Joe Hansen). Closes: #595176
  * Catalan (Agustí Grau). Closes: #595234

  [ Christian Perrier ]
  * Fix spelling error in cmdline/apt-get.cc. Thanks to Osamu Aoki
    Closes: #594211

  [ Manpages translations ]
  * Portuguese (Américo Monteiro)

  [ David Kalnischkies ]
  * cmdline/apt-cache.cc:
    - show in madison command again also source packages (LP: #614589)
    - remove useless GetInitialize method
  * cmdline/apt-get.cc:
    - remove direct calls of ReadMainList and use the wrapper instead
      to protect us from useless re-reads and two-times notice display
    - remove death code by removing unused GetInitialize
  * apt-pkg/depcache.cc:
    - now that apt-get purge works on 'rc' packages let the MarkDelete
      pass this purge forward to the non-pseudo package for pseudos
  * apt-pkg/contrib/fileutl.cc:
    - apply SilentlyIgnore also on files without an extension
  * apt-pkg/contrib/configuration.cc:
    - fix autoremove by using correct config-option name and
      don't make faulty assumptions in error handling (Closes: #594689)
  * apt-pkg/versionmatch.cc:
    - let the pin origin actually work as advertised in the manpage
      which means "" are optional and pinning a local archive does
      work - even if it is a non-flat archive (Closes: #594435)

 -- Michael Vogt <mvo@debian.org>  Fri, 03 Sep 2010 18:36:11 +0200

apt (0.8.0) unstable; urgency=low

  [ Michael Vogt ]
  * merge of the debian-expermental-ma branch
  * refresh po/pot files in doc/ and po/

  [ Programs translations ]
  * Swedish (Daniel Nylander). Closes: #592366
  * French (Christian Perrier)

  [ Manpages translations ]
  * French (Christian Perrier)

 -- Michael Vogt <mvo@debian.org>  Tue, 24 Aug 2010 16:32:19 +0200

apt (0.8.0~pre2) experimental; urgency=low

  [ David Kalnischkies ]
  * apt-pkg/contrib/strutl.cc:
    - fix error checking for vsnprintf in its safe variant
  * methods/bzip2.cc:
    - fix error checking for read in case of failing bzip2/lzma/whatever
  * debian/apt.cron.daily:
    - create backups for our extended_states file (Closes: #593430)
  * apt-pkg/init.cc:
    - set the default values for dir::etc::trusted options correctly
  * ftparchive/writer.cc:
    - init valid-until correctly to prevent garbage entering Release file
  * apt-pkg/deb/debsystem.cc:
    - set dir::state::status based at least on dir
  * apt-pkg/deb/dpkgpm.cc:
    - use the InstVer instead of the CurrentVer for the autobit transfer
  * methods/http.cc:
    - some http servers violate HTTP1.1 by not issuing a Reason-Phrase
      (or at least a space after the code) especially for 200, but lets
      be nice and ignore it as we don't need the reason in general
  * apt-pkg/acquire-item.cc:
    - don't use ReadOnlyGzip mode for PDiffs as this mode doesn't work
      in combination with the AddFd methods of our hashclasses

 -- Michael Vogt <mvo@debian.org>  Mon, 23 Aug 2010 19:09:08 +0200

apt (0.8.0~pre1) experimental; urgency=low

  [ Programs translations ]
  * Swedish translation update. Closes: #592366

  [ Michael Vogt ]
  * merge of the debian-expermental-ma branch
  * refresh po/pot files in doc/ and po/
  * apt-pkg/pkgcache.cc:
    - re-evaluate the architectures cache when the cache is (re)opened

  [ Colin Watson ]
  * apt-pkg/cdrom.cc:
    - fix off-by-one error in DropBinaryArch

  [ Julian Andres Klode ]
  * apt-pkg/contrib/fileutl.cc:
    - Add WriteAtomic mode.
    - Revert WriteEmpty to old behavior (LP: #613211)
  * apt-pkg, methods:
    - Convert users of WriteEmpty to WriteAtomic.
  * apt-pkg/depcache.cc:
    - Only try upgrade for Breaks if there is a newer version, otherwise
      handle it as Conflicts (by removing it) (helps for #591882).
  * debian/control:
    - Add dependency on gnupg to apt, apt-key uses it.

  [ David Kalnischkies ]
  * apt-pkg/algorithms.cc:
    - let the problem resolver install packages to fix or-groups
      as a needed remove nuked another or-member (helps for #591882)
    - change the debug outputs to display also arch of the
      package and version dependencies information
  * cmdline/apt-get.cc:
    - let APT::Get::Arch-Only in build-dep default to false again
      (Closes: #592628) Thanks Mohamed Amine IL Idrissi for report!
    - purge packages in 'rc' state, thanks Rogier! (Closes: #150831)
  * apt-pkg/pkgcache.cc:
    - fix LongDesc handling in LANG=C environment

 -- Michael Vogt <mvo@debian.org>  Fri, 13 Aug 2010 17:00:49 +0200

apt (0.7.26~exp12) experimental; urgency=low

  [ Michael Vogt ]
  * debian/control:
    - add dependency on zlib-dev for libapt-pkg-dev

  [ David Kalnischkies ]
  * apt-pkg/cacheset.cc:
    - [ABI BREAK] add an ErrorType option to CacheSetHelper
  * cmdline/apt-cache.cc:
    - use Notice instead of Error in the CacheSetHelper messages
      for compat reasons. Otherwise tools like sbuild blow up
    - return success in show if a virtual package was given
  * debian/control:
    - remove libcurl3-gnutls-dev alternative as the package is gone
    - increase needed version of libcurl4-gnutls-dev to >= 7.19.0
      as we use CURLOPT_{ISSUERCERT,CRLFILE} (Closes: #589642)

 -- Michael Vogt <mvo@debian.org>  Fri, 30 Jul 2010 11:55:48 +0200

apt (0.7.26~exp11) experimental; urgency=low

  [ Julian Andres Klode ]
  * apt-pkg/deb/dpkgpm.cc:
    - Write architecture information to history file.
    - Add to history whether a change was automatic or not.
  * apt-pkg/contrib/fileutl.cc:
    - Add FileFd::OpenDescriptor() (needed for python-apt's #383617).
  * cmdline/apt-get.cc:
    - Support large filesystems by using statvfs64() instead of statvfs()
      and statfs64() instead of statfs() (Closes: #590513).
  * apt-pkg/cdrom.cc:
    - Use link() instead of rename() for creating the CD database backup;
      otherwise there would be a short time without any database.

  [ David Kalnischkies ]
  * apt-pkg/depcache.cc:
    - handle "circular" conflicts for "all" packages correctly
  * cmdline/apt-cache.cc:
    - be able to omit dependency types in (r)depends (Closes: #319006)
    - show in (r)depends the canidate per default instead of newest
    - share the (r)depends code instead of codecopy
  * apt-pkg/cacheset.cc:
    - move them back to the library as they look stable now
    - add a 'newest' pseudo target release as in pkg/newest
  * apt-pkg/pkgcache.cc:
    - prefer non-virtual packages in FindPreferredPkg (Closes: #590041)
  * test/integration/*:
    - add with bug#590041 testcase a small test "framework"
  * apt-pkg/orderlist.cc:
    - try to install another or-group member in DepRemove before
      breaking the or group (Closes: #590438)
    - configure also the replacement before remove by adding Immediate flag
  
  [ Michael Vogt ]
  * apt-pkg/contrib/error.{cc,h}
    - docstring cleanup
    - add inline DumpError() to avoid subtle API break

 -- Michael Vogt <mvo@debian.org>  Thu, 29 Jul 2010 16:40:58 +0200

apt (0.7.26~exp10) experimental; urgency=low

  [ David Kalnischkies ]
  * apt-pkg/contrib/error.{cc,h}:
    - remove constness of va_list parameter to fix build on amd64 and co
      Thanks Eric Valette! (Closes: #588610)
  * apt-pkg/deb/debmetaindex.cc:
    - do not query each architecture for flat file archives
    - fix typo preventing display of architecture in Info()
  * methods/bzip2.cc:
    - add a copycat of the old gzip.cc as we need it for bzip2 and lzma

  [ Martin Pitt ]
  * debian/rules:
    - Make DEB_BUILD_OPTIONS=noopt actually work by passing the right
      CXXFLAGS.
  * apt-pkg/contrib/fileutl.{h,cc}:
    - Add support for reading of gzipped files with the new "ReadOnlyGzip"
      OpenMode. (Closes: #188407)
    - Link against zlib (in apt-pkg/makefile) and add zlib build dependency.
    - [ABI BREAK] This adds a new private member to FileFd, but its
      initialization is in the public header file.
  * configure.in:
    - Check for zlib library and headers.
  * apt-pkg/acquire-item.cc, apt-pkg/deb/debindexfile.cc,
    apt-pkg/deb/debrecords.cc, apt-pkg/deb/debsrcrecords.h,
    cmdline/apt-cache.cc:
    - Open Packages, Sources, and Translations indexes in "ReadOnlyGzip" mode.
  * apt-pkg/deb/debindexfile.cc:
    - If we do not find uncompressed package/source/translation indexes, look
      for gzip compressed ones.
  * apt-pkg/acquire-item.cc:
    - If the Acquire::GzipIndexes option is true and we download a gzipped
      index file, keep it as it is (and rename to .gz) instead of
      uncompressing it.
  * doc/apt.conf.5.xml:
    - Document the new Acquire::GzipIndexes option.
  * doc/po/apt-doc.pot, doc/po/de.po:
    - German translation of new Acquire::GzipIndexes option.
  * Add test/test-indexes.sh:
    - Test behaviour of index retrieval and usage, in particular with
      uncompressed and gzip compressed indexes.
  * methods/gzip.cc: With FileFd now being able to read gzipped files, there
    is no need for the gzip method any more to spawn an external gzip process.
    Rewrite it to use FileFd directly, which makes the code a lot simpler, and
    also using less memory and overhead.

 -- Michael Vogt <mvo@debian.org>  Mon, 12 Jul 2010 11:41:01 +0200

apt (0.7.26~exp9) experimental; urgency=low

  [ David Kalnischkies ]
  * doc/apt.conf.5.xml:
    - add and document APT::Cache-{Start,Grow,Limit} options for mmap control
  * apt-pkg/contrib/fileutl.cc:
    - do not fail von double close()

 -- Michael Vogt <mvo@debian.org>  Fri, 09 Jul 2010 21:51:55 +0200

apt (0.7.26~exp8) experimental; urgency=low

  [ David Kalnischkies ]
  * cmdline/cacheset.cc:
    - doesn't include it in the library for now as it is too volatile
    - get the candidate either from an already built depcache
      or use the policy which is a bit faster than depcache generation
    - get packages by task^ with FromTask()
    - only print errors if all tries to get a package by string failed
    - factor out code to get a single package FromName()
    - check in Grouped* first without modifier interpretation
  * cmdline/apt-get.cc:
    - use the cachsets in the install commands
    - make the specify order of packages irrelevant (Closes: #196021)
  * apt-pkg/orderlist.cc:
    - untouched packages are never missing
  * apt-pkg/packagemanager.cc:
    - packages that are not touched doesn't need to be unpacked
  * debian/control:
    - remove intltool's dependency as it is an ubuntu artefact
  * apt-pkg/depcache.cc:
    - SetCandidateVer for all pseudo packages
    - SetReInstall for the "all" package of a pseudo package
    - use the new MatchAgainstConfig for the DefaultRootSetFunc
    - always mark the all package if a pseudo package is marked for install
  * apt-pkg/contrib/error.{cc,h}:
    - complete rewrite but use the same API
    - add NOTICE and DEBUG as new types of a message
    - add a simple stack handling to be able to delay error handling
  * apt-pkg/aptconfiguration.cc:
    - show a deprecation notice for APT::Acquire::Translation
  * apt-pkg/contrib/configuration.{cc,h}:
    - add a wrapper to match strings against configurable regex patterns
  * apt-pkg/contrib/fileutl.cc:
    - show notice about ignored file instead of being always silent
    - add a Dir::Ignore-Files-Silently list option to control the notice
  * apt-pkg/policy.h:
    - add another round of const& madness as the previous round accidentally
      NOT overrides the virtual GetCandidateVer() method (Closes: #587725)
  * apt-pkg/pkgcachegen.{cc,h}:
    - make the used MMap moveable (and therefore dynamic resizeable) by
      applying (some) mad pointer magic (Closes: #195018)

  [ Michael Vogt ]
  * apt-pkg/deb/dpkgpm.cc:
    - make the apt/term.log output unbuffered (thanks to Matt Zimmerman)

  [ Julian Andres Klode ]
  * methods/ftp.h:
    - Handle different logins on the same server (Closes: #586904).
  * apt-pkg/deb/deblistparser.cc:
    - Handle architecture wildcards (Closes: #547724).
  * apt-pkg/versionmatch.cc:
    - Support matching pins by regular expressions or glob() like patterns,
      regular expressions have to be put between to slashes; for example,
      /.*/.
  * apt-pkg/contrib/fileutl.cc:
    - Make FileFd replace files atomically in WriteTemp mode (for cache, etc).
  * debian/control:
    - Set Standards-Version to 3.9.0

 -- Michael Vogt <mvo@debian.org>  Fri, 09 Jul 2010 19:16:20 +0200

apt (0.7.26~exp7) experimental; urgency=low

  * apt-pkg/cachefile.h:
    - make pkgPolicy public again, libapt-pkg-perl (and probably
      others) get unhappy without that

 -- Michael Vogt <mvo@debian.org>  Thu, 10 Jun 2010 15:33:24 +0200

apt (0.7.26~exp6) experimental; urgency=low

  [ Michael Vogt ]
  * merge the remaining Ubuntu change:
    - on gpg verification failure warn and restore the last known
      good state
    - on failure display the IP of the server (useful for servers
      that use round robin DNS)
    - support Original-Maintainer in RewritePackageOrder
    - enable cdrom autodetection via libudev by default
    - show message about Vcs in use when apt-get source is run for
      packages maintained in a Vcs
    - better support transitional packages with mark auto-installed. 
      when the transitional package is in "oldlibs" the new package
      is not marked auto installed (same is true for section
      metapackages)
    - provide new "deb mirror://archive.foo/mirrors.list sid main"
      method expects a list of mirrors (generated on the server e.g.
      via geoip) and will use that, including cycle on failure
    - write apport crash file on package failure (disabled by default
      on debian until apport is available)
    - support mirror failure reporting (disabled by default on debian)
  
  [ David Kalnischkies ]
  * apt-pkg/deb/dpkgpm.cc:
    - write Disappeared also to the history.log
    - forward manual-installed bit on package disappearance
  * apt-pkg/deb/debsystem.cc:
    - add better config item for extended_states file
  * apt-pkg/pkgcache.h:
    - switch {,Install-}Size to unsigned long long
  * apt-pkg/depcache.cc:
    - do the autoremove mark process also for required packages to handle
      these illegally depending on lower priority packages (Closes: #583517)
    - try harder to find the other pseudo versions for autoremove multiarch
    - correct "Dangerous iterator usage" pointed out by cppcheck
    - deal with long long, not with int to remove 2GB Limit (LP: #250909)
    - deprecate AddSize with Multiplier as it is unused and switch to
      boolean instead to handle the sizes more gracefully.
    - switch i{Download,Usr}Size from double to (un)signed long long
  * apt-pkg/aptconfiguration.cc:
    - remove duplicate architectures in getArchitectures()
  * apt-pkg/indexrecords.{cc,h}:
    - backport forgotten Valid-Until patch from the obsolete experimental
      branch to prevent replay attacks better, thanks to Thomas Viehmann
      for the initial patch! (Closes: #499897)
    - add a constant Exists check for MetaKeys
  * apt-pkg/acquire-item.cc:
    - do not try PDiff if it is not listed in the Meta file
    - sent Last-Modified header also for Translation files
  * apt-pkg/cacheiterator.h:
    - let pkgCache::Iterator inherent std::iterator
  * ftparchive/writer.h:
    - add a virtual destructor to FTWScanner class (for cppcheck)
  * apt-pkg/cacheset.{cc,h}:
    - add simple wrapper around std::set for cache structures
    - move regex magic from apt-get to new FromRegEx method
    - move cmdline parsing from apt-cache to new FromCommandLine method
    - support special release-modifier 'installed' and 'candidate'
  * apt-pkg/contrib/cmdline.cc:
    - fix segfault in SaveInConfig caused by writing over char[] sizes
  * apt-pkg/pkgcache.cc:
    - get the best matching arch package from a group with FindPreferredPkg
  * cmdline/apt-cache.cc:
    - make the search multiarch compatible by using GrpIterator instead
    - use pkgCacheFile and the new CacheSets all over the place
    - add --target-release option (Closes: #115520)
    - accept pkg/release and pkg=version in show and co. (Closes: #236270)
    - accept package versions in the unmet command
  * cmdline/apt-get.cc:
    - use unsigned long long instead of double to store values it gets
  * apt-pkg/cachefile.{cc,h}:
    - split Open() into submethods to be able to build only parts
    - make the OpProgress optional in the Cache buildprocess
    - store also the SourceList we use internally for export
  * doc/apt.conf.5.xml:
    - document the new Valid-Until related options
  * apt-pkg/contrib/strutl.cc:
    - split StrToTime() into HTTP1.1 and FTP date parser methods and
      use strptime() instead of some self-made scanf mangling
    - use the portable timegm shown in his manpage instead of a strange
      looking code copycat from wget
  * ftparchive/writer.cc:
    - add ValidTime option to generate a Valid-Until header in Release file
  * apt-pkg/policy.cc:
    - get the candidate right for a not-installed pseudo package if
      his non-pseudo friend is installed
  * apt-pkg/indexcopy.cc:
    - move the gpg codecopy to a new method and use it also in methods/gpgv.cc

 -- Michael Vogt <mvo@debian.org>  Thu, 10 Jun 2010 14:02:22 +0200

apt (0.7.26~exp5) experimental; urgency=low

  [ David Kalnischkies ]
  * cmdline/apt-get.cc:
    - rerun dpkg-source in source if --fix-broken is given (Closes: #576752)
    - don't suggest held packages as they are installed (Closes: #578135)
    - handle multiple --{tar,diff,dsc}-only options correctly
    - show at the end of the install process a list of disappeared packages
  * cmdline/apt-cache.cc:
    - use GroupCount for package names in stats and add a package struct line
  * methods/rred.cc:
    - use the patchfile modification time instead of the one from the
      "old" file - thanks to Philipp Weis for noticing! (Closes: #571541)
  * debian/rules:
    - remove targets referring to CVS or arch as they are useless
    - use $(CURDIR) instead of $(pwd)
    - use dpkg-buildflags if available for CXXFLAGS
  * README.arch:
    - remove the file completely as it has no use nowadays
  * apt-pkg/depcache.cc:
    - be doublesure that the killer query is empty before starting reinstall
  * methods/gpgv.cc:
    - remove the keyrings count limit by using vector magic
  * contrib/mmap.cc:
    - clarify "MMap reached size limit" error message, thanks Ivan Masár!
  * doc/apt.ent
    - add entities for the current oldstable/stable/testing codenames
  * doc/sources.list.5.xml:
    - use stable-codename instead of stable in the examples (Closes: #531492)
  * doc/apt_preferences.5.xml:
    - adapt some examples here to use current codenames as well
    - add "NotAutomatic: yes" handling, thanks Osamu Aoki (Closes: #490347)
  * debian/libapt-pkg-doc.doc-base.cache:
    - remove yet another reference to the removed cache.sgml
  * doc/apt-get.8.xml:
    - do not say explicit target_release_{name,version,codename}, it should
      be clear by itself and 'man' can break lines again (Closes: #566166)
    - remove the gnome-apt reference as it is removed from unstable
  * apt-pkg/deb/dpkgpm.cc:
    - add 'disappear' to the known processing states, thanks Jonathan Nieder
  * apt-pkg/packagemanager.h:
    - export info about disappeared packages with GetDisappearedPackages()

  [ Michael Vogt ]
  * methods/http.{cc,h}:
    - code cleanup, use enums instead of magic ints
  
  [ Jari Aalto ]
  * debian/rules:
    - spell out some less known options to reduce manpage consultation-rate
    - Use POSIX command substitution: $(<command sequence>)
    - Remove EOL whitespace (Closes: #577804)

  [ Julian Andres Klode ]
  * apt-pkg/acquire-item.cc:
    - Fix pkgAcqFile::Custom600Headers() to always return something.
  

  [ Christian Perrier ]
  * Slovak translation update. Closes: #581159
  * Italian translation update. Closes: #581742
  * Swedish translation update. Closes: #592366

 -- Michael Vogt <mvo@debian.org>  Tue, 25 May 2010 16:01:42 +0200

apt (0.7.26~exp4) experimental; urgency=low

  [ David Kalnischkies ]
  * apt-pkg/depcache.cc:
    - rewrite the pseudo package reinstaller to be more intelligent
      in his package choices
  * apt-pkg/packagemanager.cc:
    - don't try to "unpack" pseudo packages twice
  * apt-pkg/contrib/fileutl.cc:
    - add a parent-guarded "mkdir -p" as CreateDirectory()
  * apt-pkg/acquire.{cc,h}:
    - add a delayed constructor with Setup() for success reporting
    - check for and create directories in Setup if needed instead of
      error out unfriendly in the Constructor (Closes: #523920, #525783)
    - optional handle a lock file in Setup()
  * apt-pkg/acquire-item.cc:
    - Acquire::ForceHash to force method for expected hash
  * cmdline/apt-get.cc:
    - remove the lock file handling and let Acquire take care of it instead
    - display MD5Sum in --print-uris if not forced to use another method
      instead of displaying the strongest available (Closes: #576420)
    - regex for package names executed on Grp- not PkgIterator
    - show non-candidates as fallback for virtual packages (Closes: #578385)
    - set also "all" to this version for pseudo packages in TryToChangeVer
  * apt-pkg/deb/dpkgpm.cc:
    - remove Chroot-Directory from files passed to install commands.
      Thanks to Kel Modderman for report & patch! (Closes: #577226)
  * ftparchive/writer.cc:
    - remove 999 chars Files and Checksums rewrite limit (Closes: #577759)
  * cmdline/apt-cache.cc:
    - align Installed and Candidate Version in policy so they can be compared
      easier, thanks Ralf Gesellensetter for the pointer! (Closes: #578657)
  * doc/apt.ent:
    - Add a note about APT_CONFIG in the -c description (Closes: #578267)
  * doc/po/de.po:
    - correct typos in german apt_preferences manpage, thanks Chris Leick!
  * apt-pkg/sourcelist.cc:
    - be less strict and accept [option=value] as well
  * apt-pkg/contrib/configuration.cc:
    - error out if #clear directive has no argument
  * doc/files.sgml:
    - sync documentation with status quo, regarding files/directories in
      use, extended_states and uri schemes.
  * doc/cache.sgml:
    - drop the file in favor of inplace documentation with doxygen
  * apt-pkg/pkgcache.h:
    - enhance the Groups ABI by providing a ID as the other structs does
    - check also the size of the Group struct then checking for the others

  [ Jari Aalto ]
  * cmdline/apt-get.cc:
    - replace backticks with single quotes around fix-broken command
      in the broken packages message. (Closes: #577168)
  * dselect/install:
    - modernize if-statements not to use 'x' (Closes: #577117)
    - replace backticks with POSIX $() (Closes: #577116)

  [ Michael Vogt ]
  * [ Abi break ] apt-pkg/acquire-item.{cc,h}:
    - add "IsIndexFile" to constructor of pkgAcqFile so that it sends
      the right cache control headers
  * cmdline/apt-get.cc:
    - fix crash when pkg.VersionList() is empty
  * apt-pkg/depcache.cc:
    - fix incorrect std::cout usage for debug output
  * test/libapt/getlanguages_test.cc:
    - Add test for Esperanto that has nocounty associated with them
      (LP: #560956)
  * apt-pkg/deb/debrecords.cc:
    - fix max tag buffer size (LP: #545336, closes: #578959)
  * debian/rules:
    - install html doxygen in libapt-pkg-doc 
  * debian/control:
    - build-depend on doxygen

  [ Julian Andres Klode ]
  * apt-pkg/contrib/weakptr.h:
    - add a class WeakPointable which allows one to register weak pointers to
      an object which will be set to NULL when the object is deallocated.
  * [ABI break] apt-pkg/acquire{-worker,-item,}.h:
    - subclass pkgAcquire::{Worker,Item,ItemDesc} from WeakPointable.
  * apt-pkg/pkgcache.cc:
    - Merge fix from David to correct handling in single-arch environments.
  * cmdline/apt-cache.cc:
    - Add a showauto command to apt-cache.
  * cmdline/apt-get.cc:
    - Add apt-get markauto and unmarkauto commands.

 -- Michael Vogt <mvo@debian.org>  Thu, 06 May 2010 09:32:54 +0200

apt (0.7.26~exp3) experimental; urgency=low

  [ Christian Perrier ]
  * German translation update. Closes: #571037
  * Spanish manpages translation update. Closes: #573293
  * Dutch translation update. Closes: #573946
  * Polish manpages translation update. Closes: #574558
  * Add "manpages-pl (<< 20060617-3~)" to avoid file conflicts with
    that package that was providing some manpages for APT utilities.

  [ David Kalnischkies ]
  * [BREAK] merge MultiArch-ABI. We don't support MultiArch,
    but we support the usage of the new ABI so libapt users
    can start to prepare for MultiArch (Closes: #536029)
  * Ignore :qualifiers after package name in build dependencies
    in the library by default, but try to honour them in apt-get
    as we have some sort of MultiArch support ready (Closes: #558103)
  * add translation of the manpages to PT (portuguese)
    Thanks to Américo Monteiro!
  * Switch to dpkg-source 3.0 (native) format
  * apt-pkg/depcache.cc:
    - remove Auto-Installed information from extended_states
      together with the package itself (Closes: #572364)
  * cmdline/apt-mark:
    - don't crash if no arguments are given (Closes: #570962)
  * debian/control:
    - remove some years old and obsolete Replaces
    - add automake/conf build-depends/conflicts as recommend by
      the autotools-dev README (Closes: #572615)
  * apt-pkg/contrib/mmap.{h,cc}:
    - add char[] fallback for filesystems without shared writable
      mmap() like JFFS2. Thanks to Marius Vollmer for writing
      and to Loïc Minier for pointing to the patch! (Closes: #314334)
  * doc/apt_preferences.5.xml:
    - fix two typos and be more verbose in the novice warning.
      Thanks to Osamu Aoki for pointing it out! (Closes: #567669)
    - fix a=sid vs. n=sid typo, thanks Ansgar Burchardt!
    - origin can be used to match a hostname (Closes: #352667)
    - remove wrong pin-priority is optional remark (Closes: #574944)
  * apt-pkg/deb/dpkgpm.cc:
    - fix error message construction in OpenLog()
    - if available store the Commandline in the history
  * cmdline/apt-get.cc:
    - add a --only-upgrade flag to install command (Closes: #572259)
    - fix memory leaks in error conditions in DoSource()
    - try version match in FindSrc first exact than fuzzy (LP: #551178)
  * apt-pkg/contrib/cmndline.cc:
    - save Commandline in Commandline::AsString for logging
  * apt-pkg/deb/debversion.cc:
    - consider absent of debian revision equivalent to 0 (Closes: #573592)
  * doc/makefile, doc/*:
    - generate subdirectories for building the manpages in on the fly
      depending on the po files we have.
  * apt-pkg/pkgcachegen.cc:
    - merge versions correctly even if multiple different versions
      with the same version number are available.
      Thanks to Magnus Holmgren for the patch! (Closes: #351056)
  * ftparchive/writer.cc:
    - write LongDescriptions if they shouldn't be included in Packages
      file into i18n/Translation-en by default.
  * doc/po/de.po:
    - correct a few typos in the german manpage translation.
      Thanks to Chris Leick and Georg Koppen! (Closes: #574962)
  * apt-pkg/contrib/strutl.cc:
    - convert all toupper calls to tolower_ascii for a little speedup

  [ Jean-Baptiste Lallement ]
  * apt-pkg/contrib/strutl.cc:
    - always escape '%' (LP: #130289) (Closes: #500560)
    - unescape '%' sequence only if followed by 2 hex digit
    - username/password are urlencoded in proxy string (RFC 3986)

  [ Julian Andres Klode ]
  * cmdline/apt-cache.cc:
    - Change behavior of showsrc to match the one of show (Closes: #512046).
  * cmdline/apt-key:
    - Honor Apt::GPGV::TrustedKeyring (Closes: #316390)
  * cmdline/apt-mark:
    - Use the new python-apt API (and conflict with python-apt << 0.7.93.2).
  * apt-inst/contrib/arfile.h:
    - Add public ARArchive::Members() which returns the list of members.
  * apt-pkg/policy.cc:
    - Always return a candidate if there is at least one version pinned > 0
      (Closes: #512318)
  * ftparchive/apt-ftparchive.cc:
    - Read default configuration (Closes: #383257)
  * debian/rules:
    - Fix the libraries name to be e.g. libapt-pkg4.9 instead of
      libapt-pkg-4.9.

  [ Michael Vogt ]
  * apt-pkg/deb/dpkgpm.cc:
    - fix backgrounding when dpkg runs (closes: #486222)
  * cmdline/apt-mark:
    - show error on incorrect aguments (LP: #517917), thanks to
      Torsten Spindler
  * cmdline/apt-get.cc:
    - if apt-get source foo=version or foo/distro can not be found,
      error out (LP: #502641)
  * apt-pkg/packagemanager.cc:
    - better debug output 
  * doc/examples/configure-index:
    - add missing Debug::pkgPackageManager option

 -- Michael Vogt <mvo@debian.org>  Thu, 01 Apr 2010 17:30:43 +0200

apt (0.7.26~exp2) experimental; urgency=low

  * fix crash when LANGUAGE is not set

 -- Michael Vogt <mvo@debian.org>  Thu, 18 Feb 2010 22:07:23 +0100

apt (0.7.26~exp1) experimental; urgency=low

  [ David Kalnischkies ]
  * [BREAK] add possibility to download and use multiply
    Translation files, configurable with Acquire::Translation
    (Closes: #444222, #448216, #550564)
  * Ignore :qualifiers after package name in build dependencies
    for now as long we don't understand them (Closes: #558103)
  * apt-pkg/contrib/mmap.{cc,h}:
    - extend it to have a growable flag - unused now but maybe...
  * apt-pkg/pkgcache.h:
    - use long instead of short for {Ver,Desc}File size,
      patch from Víctor Manuel Jáquez Leal, thanks! (Closes: #538917)
  * apt-pkg/acquire-item.cc:
    - allow also to skip the last patch if target is reached,
      thanks Bernhard R. Link! (Closes: #545699)
  * ftparchive/writer.{cc,h}:
    - add --arch option for packages and contents commands
    - if an arch is given accept only *_all.deb and *_arch.deb instead
      of *.deb. Thanks Stephan Bosch for the patch! (Closes: #319710)
    - add APT::FTPArchive::AlwaysStat to disable the too aggressive
      caching if versions are build multiply times (not recommend)
      Patch by Christoph Goehre, thanks! (Closes: #463260)
  * apt-pkg/deb/dpkgpm.cc:
    - stdin redirected to /dev/null takes all CPU (Closes: #569488)
      Thanks to Aurelien Jarno for providing (again) a patch!
  * buildlib/apti18n.h.in, po/makefile:
    - add ngettext support with P_()
  * aptconfiguration.cc:
    - include all existing Translation files in the Cache (Closes: 564137)
  * debian/control:
    - update with no changes to debian policy 3.8.4
  * doc/apt_preferences.5.xml:
    - explicitly warn against careless use (Closes: #567669)
  * debian/rules:
    - remove creation of empty dir /usr/share/apt
  * doc/apt-cdrom.8.xml:
    - fix typo spotted by lintian: proc(c)eed

  [ Ivan Masár ]
  * Slovak translation update. Closes: #568294
  
  [ Michael Vogt ]
  * [BREAK] merged lp:~mvo/apt/history
    - this writes a /var/log/apt/history tagfile that contains details
      from the transaction (complements term.log)
  * methods/http.cc:
    - add cache-control headers even if no cache is given to allow
      adding options for intercepting proxies
    - add Acquire::http::ProxyAutoDetect configuration that 
      can be used to call a external helper to figure out the 
      proxy configuration and return it to apt via stdout
      (this is a step towards WPAD and zeroconf/avahi support)
  * abicheck/
    - add new abitest tester using the ABI Compliance Checker from
      http://ispras.linuxfoundation.org/index.php/ABI_compliance_checker

  [ Robert Collins ]
  * Change the package index Info methods to allow apt-cache policy to be
    useful when using several different archives on the same host.
    (Closes: #329814, LP: #22354)

 -- Michael Vogt <mvo@debian.org>  Thu, 18 Feb 2010 16:11:39 +0100

apt (0.7.25.3) unstable; urgency=low

  [ Christian Perrier ]
  * Italian translation update. Closes: #567532

  [ David Kalnischkies ]
  * apt-pkg/contrib/macros.h:
    - install the header system.h with a new name to be able to use
      it in other headers (Closes: #567662)
  * cmdline/acqprogress.cc:
    - Set Mode to Medium so that the correct prefix is used.
      Thanks Stefan Haller for the patch! (Closes: #567304 LP: #275243)
  * ftparchive/writer.cc:
    - generate sha1 and sha256 checksums for dsc (Closes: #567343)
  * cmdline/apt-get.cc:
    - don't mark as manually if in download only (Closes: #468180)

 -- Michael Vogt <mvo@debian.org>  Mon, 01 Feb 2010 18:41:15 +0100

apt (0.7.25.2) unstable; urgency=low

  [ Michael Vogt ]
  * apt-pkg/contrib/cdromutl.cc:
    - fix UnmountCdrom() fails, give it a bit more time and try
      the umount again
  * apt-pkg/cdrom.cc:
    - fix crash in pkgUdevCdromDevices
  * methods/cdrom.cc:
    - fixes in multi cdrom setup code (closes: #549312)
    - add new "Acquire::cdrom::AutoDetect" config that enables/disables
      the dlopen of libudev for automatic cdrom detection. Off by default
      currently, feedback/testing welcome
  * cmdline/apt-cdrom.cc:
    - add new --auto-detect option that uses libudev to figure out
      the cdrom/mount-point
  * cmdline/apt-mark:
    - merge fix from Gene Cash that supports markauto for
      packages that are not in the extended_states file yet
      (closes: #534920)
  * ftparchive/writer.{cc,h}:
    - merge crash fix for apt-ftparchive on hurd, thanks to
      Samuel Thibault for the patch (closes: #566664)

  [ David Kalnischkies ]
  * apt-pkg/contrib/fileutl.cc:
    - Fix the newly introduced method GetListOfFilesInDir to not
      accept every file if no extension is enforced
      (= restore old behaviour). (Closes: #565213)
  * apt-pkg/policy.cc:
    - accept also partfiles with "pref" file extension as valid
  * apt-pkg/contrib/configuration.cc:
    - accept also partfiles with "conf" file extension as valid
  * doc/apt.conf.5.xml:
    - reorder description and split out syntax
    - add partfile name convention (Closes: #558348)
  * doc/apt_preferences.conf.5.xml:
    - describe partfile name convention also here
  * apt-pkg/deb/dpkgpm.cc:
    - don't segfault if term.log file can't be opened.
      Thanks Sam Brightman for the patch! (Closes: #475770)
  * doc/*:
    - replace the per language addendum with a global addendum
    - add a explanation why translations include (maybe) english
      parts to the new global addendum (Closes: #561636)
  * apt-pkg/contrib/strutl.cc:
    - fix malloc asseration fail with ja_JP.eucJP locale in
      apt-cache search. Thanks Kusanagi Kouichi! (Closes: #548884)

  [ Christian Perrier ]
  * French translation update

 -- Michael Vogt <mvo@debian.org>  Wed, 27 Jan 2010 16:16:10 +0100

apt (0.7.25.1) unstable; urgency=low

  [ Christian Perrier ]
  * French manpage translation update
  * Russian translation update by Yuri Kozlov
    Closes: #564171

  [Chris Leick]
  * spot & fix various typos in all manpages
  * German manpage translation update

  [ David Kalnischkies ]
  * cmdline/apt-cache.cc:
    - remove translatable marker from the "%4i %s\n" string
  * buildlib/po4a_manpage.mak:
    - instruct debiandoc to build files with utf-8 encoding
  * buildlib/tools.m4:
    - fix some warning from the buildtools
  * apt-pkg/acquire-item.cc:
    - add configuration PDiffs::Limit-options to not download
      too many or too big patches (Closes: #554349)
  * debian/control:
    - let all packages depend on ${misc:Depends}
  * share/*-archive.gpg:
    - remove the horrible outdated files. We already depend on
      the keyring so we don't need to ship our own version
  * cmdline/apt-key:
    - errors out if wget is not installed (Closes: #545754)
    - add --keyring option as we have now possibly many
  * methods/gpgv.cc:
    - pass all keyrings (TrustedParts) to gpgv instead of
      using only one trusted.gpg keyring (Closes: #304846)
  * methods/https.cc:
    - finally merge the rest of the patchset from Arnaud Ebalard
      with the CRL and Issuers options, thanks! (Closes: #485963)
  * apt-pkg/deb/debindexfile.cc, apt-pkg/pkgcachegen.cc:
    - add debug option Debug::pkgCacheGen

  [ Michael Vogt ]
  * cmdline/apt-get.cc:
    - merge fix for apt-get source pkg=version regression
      (closes: #561971)
  * po/ru.po:
    - merged updated ru.po, thanks to Yuri Kozlov (closes: #564171)

 -- Michael Vogt <mvo@debian.org>  Sat, 09 Jan 2010 21:52:36 +0100

apt (0.7.25) unstable; urgency=low

  [ Christian Perrier ]
  * Fix apt-ftparchive(1) wrt description of the "-o" option.
    Thanks to Dann Frazier for the patch. Closes: #273100
  * po/LINGUAS. Re-disable Hebrew. Closes: #534992
  * po/LINGUAS. Enable Asturian and Lithuanian
  * Fix typo in apt-cache.8.xml: nessasarily
  * Fix "with with" in apt-get.8.xml
  * Fix some of the typos mentioned by the german team
    Closes: #479997
  * Polish translation update by Wiktor Wandachowicz
    Closes: #548571
  * German translation update by Holger Wansing
    Closes: #551534
  * Italian translation update by Milo Casagrande
    Closes: #555797
  * Simplified Chinese translation update by Aron Xu 
    Closes: #558737
  * Slovak translation update by Ivan Masár
    Closes: #559277
  
  [ Michael Vogt ]
  * apt-pkg/packagemanager.cc:
    - add output about pre-depends configuring when debug::pkgPackageManager
      is used
  * methods/https.cc:
    - fix incorrect use of CURLOPT_TIMEOUT, closes: #497983, LP: #354972
      thanks to Brian Thomason for the patch
  * merge lp:~mvo/apt/netrc branch, this adds support for a
    /etc/apt/auth.conf that can be used to store username/passwords
    in a "netrc" style file (with the extension that it supports "/"
    in a machine definition). Based on the maemo git branch (Closes: #518473)
    (thanks also to Jussi Hakala and Julian Andres Klode)
  * apt-pkg/deb/dpkgpm.cc:
    - add "purge" to list of known actions
  * apt-pkg/init.h:
    - add compatibility with old ABI name until the next ABI break
  * merge segfault fix from Mario Sanchez Prada, many thanks
    (closes: #561109)

  [ Brian Murray ]
  * apt-pkg/depcache.cc, apt-pkg/indexcopy.cc:
    - typo fix (LP: #462328)
  
  [ Loïc Minier ]
  * cmdline/apt-key:
    - Emit a warning if removed keys keyring is missing and skip associated
      checks (LP: #218971)

  [ David Kalnischkies ]
  * apt-pkg/packagemanager.cc:
    - better debug output for ImmediateAdd with depth and why
    - improve the message shown for failing immediate configuration
  * doc/guide.it.sgml: moved to doc/it/guide.it.sgml
  * doc/po4a.conf: activate translation of guide.sgml and offline.sgml
  * doc/apt.conf.5.xml:
    - provide a few more details about APT::Immediate-Configure
    - briefly document the behaviour of the new https options
  * doc/sources.list.5.xml:
    - add note about additional apt-transport-methods
  * doc/apt-mark.8.xml:
    - correct showauto synopsis, thanks Andrew Schulman (Closes: #551440)
  * cmdline/apt-get.cc:
    - source should display his final pkg pick (Closes: #249383, #550952)
    - source doesn't need the complete version for match (Closes: #245250)
    - source ignores versions/releases if not available (Closes: #377424)
    - only warn if (free) space overflows (Closes: #522238)
    - add --debian-only as alias for --diff-only
  * methods/connect.cc:
    - display also strerror of "wicked" getaddrinfo errors
    - add AI_ADDRCONFIG to ai_flags as suggested by Aurelien Jarno
      in response to Bernhard R. Link, thanks! (Closes: #505020)
  * buildlib/configure.mak, buildlib/config.{sub,guess}:
    - remove (outdated) config.{sub,guess} and use the ones provided
      by the new added build-dependency autotools-dev instead
  * configure.in, buildlib/{xml,yodl,sgml}_manpage.mak:
    - remove the now obsolete manpage buildsystems
  * doc/{pl,pt_BR,es,it}/*.{sgml,xml}:
    - convert all remaining translation to the po4a system
  * debian/control:
    - drop build-dependency on docbook-utils and xmlto
    - add build-dependency on autotools-dev
    - bump policy to 3.8.3 as we have no outdated manpages anymore
  * debian/NEWS:
    - fix a typo in 0.7.24: Allready -> Already (Closes: #557674)
  * ftparchive/writer.{cc,h}:
    - add APT::FTPArchive::LongDescription to be able to disable them
  * apt-pkg/deb/debsrcrecords.cc:
    - use "diff" filetype for .debian.tar.* files (Closes: #554898)
  * methods/rred.cc:
    - rewrite to be able to handle even big patch files
    - adopt optional mmap+iovec patch from Morten Hustveit
      (Closes: #463354) which should speed up a bit. Thanks!
  * methods/http{,s}.cc
    - add config setting for User-Agent to the Acquire group,
      thanks Timothy J. Miller! (Closes: #355782)
    - add https options which default to http ones (Closes: #557085)
  * debian/apt.cron.daily:
    - check cache size even if we do nothing else otherwise, thanks
      Francesco Poli for patch(s) and patience! (Closes: #459344)
  * ftparchive/*:
    - fix a few typos in strings, comments and manpage,
      thanks Karl Goetz! (Closes: #558757)

  [ Carl Chenet ]
  * cmdline/apt-mark:
    - print an error if a new state file can't be created
      (Closes: #521289) and
    - exit nicely if python-apt is not installed (Closes: #521284)

  [ Chris Leick ]
  * doc/de: German translation of manpages (Closes: #552606)
  * doc/ various manpages:
    - correct various errors, typos and oddities (Closes: #552535)
  * doc/apt-secure.8.xml:
    - replace literal with emphasis tags in Archive configuration
  * doc/apt-ftparchive.1.xml:
    - remove informalexample tag which hides the programlisting
  * doc/apt-get.8.xml:
    - change equivalent "for" to "to the" (purge command)
    - clarify --fix-broken sentence about specifying packages

  [ Eugene V. Lyubimkin ]
  * apt-pkg/contib/strutl.h
    - Avoid extra inner copy in APT_MKSTRCMP and APT_MKSTRCMP2.
  * build infrastructure:
    - Bumped libapt version, excluded eglibc from SONAME. (Closes: #448249)

  [ Julian Andres Klode ]
  * doc/apt.conf.5.xml:
    - Deprecate unquoted values, string concatenation and explain what should
      not be written inside a value (quotes,backslash).
    - Restrict option names to alphanumerical characters and "/-:._+".
    - Deprecate #include, we have apt.conf.d nowadays which should be
      sufficient.
  * ftparchive/apt-ftparchive.cc:
    - Call setlocale() so translations are actually used.
  * debian/apt.conf.autoremove:
    - Add kfreebsd-image-* to the list (Closes: #558803)

 -- Michael Vogt <mvo@debian.org>  Tue, 15 Dec 2009 09:21:55 +0100

apt (0.7.24) unstable; urgency=low

  [ Nicolas François ]
  * Cleaned up the first patch draft from KURASAWA Nozomu to finally
    get po4a support for translating the man pages.
    Many thanks to both for this excellent work! (Closes: #441608)
  * doc/ja/*, doc/po/ja.po:
    - remove the old ja man page translation and replace it with
      the new po4a-powered translation by KURASAWA Nozomu.
  * doc/*.?.xml (manpages):
    - add contrib to author tags and also add refmiscinfo to fix warnings
  * doc/style.txt, buildlib/defaults.mak, buildlib/manpage.mak:
    - fix a few typos in the comments of this files

  [ Michael Vogt ]
  * apt-pkg/deb/dpkgpm.cc:
    - when tcgetattr() returns non-zero skip all pty magic 
      (thanks to Simon Richter, closes: #509866)
  * apt-inst/contrib/arfile.cc:
    - show propper error message for Invalid archive members

  [ David Kalnischkies ]
  * doc/Doxyfile.in:
    - update file with doxygen 1.6.1 (current unstable)
    - activate DOT_MULTI_TARGETS, it is default on since doxygen 1.5.9
  * buildlib/po4a_manpage.mak, doc/makefile, configure:
    - simplify the makefiles needed for po4a manpages
  * apt-pkg/contrib/configuration.cc:
    - add a helper to easily get a vector of strings from the config
  * apt-pkg/contrib/strutl.cc:
    - replace unknown multibytes with ? in UTF8ToCharset (Closes: #545208)
  * doc/apt-get.8.xml:
    - fix two little typos in the --simulate description. (Closes: #545059)
  * apt-pkg/aptconfiguration.cc, doc/apt.conf.5.xml:
    - add an order subgroup to the compression types to simplify reordering
      a bit and improve the documentation for this option group.
  * doc/apt.conf.5.xml:
    - document the Acquire::http::Dl-Limit option
    - try to be crystal clear about the usage of :: and {} (Closes: #503481)
  * doc/apt-cache.8.xml:
    - clarify the note for the pkgnames command (Closes: #547599)
  * doc/apt.ent, all man pages:
    - move the description of files to globally usable entities
  * doc/apt_preferences.5.xml:
    - document the new preferences.d folder (Closes: #544017)
  * methods/rred.cc:
    - add at the top without failing (by Bernhard R. Link, Closes: #545694)
  * buildlib/sizetable:
    - add amd64 for cross building (by Mikhail Gusarov, Closes: #513058)
  * debian/prerm:
    - remove file as nobody will upgrade from 0.4.10 anymore
  * debian/control:
    - remove gnome-apt suggestion as it was removed from debian
  * apt-pkg/deb/dpkgpm.cc, apt-pkg/packagemanager.cc, apt-pkg/orderlist.cc:
    - add and document _experimental_ options to make (aggressive)
      use of dpkg's trigger and configuration handling (Closes: #473461)
  * cmdline/apt-get.cc:
    - ignore versions that are not candidates when selecting a package
      instead of a virtual one (by Marius Vollmer, Closes: #547788)

  [ Christian Perrier ]
  * doc/fr/*, doc/po/fr.po:
    - remove the old fr man page translation and replace it with
      the new po4a-powered translation
  * doc/de: dropped (translation is too incomplete to be useful in
      the transition to the po4a-powered translations)

 -- Michael Vogt <mvo@debian.org>  Fri, 25 Sep 2009 19:57:25 +0200

apt (0.7.23.1) unstable; urgency=low

  [ Michael Vogt ]
  * apt-pkg/pkgcache.cc:
    - do not set internel "needs-configure" state for packages in 
      triggers-pending state. dpkg will deal with the trigger and
      it if does it before we trigger it, dpkg will error out
      (LP: #414631)
  * apt-pkg/acquire-item.cc:
    - do not segfault on invalid items (closes: #544080)

 -- Michael Vogt <mvo@debian.org>  Fri, 28 Aug 2009 21:53:20 +0200

apt (0.7.23) unstable; urgency=low

  [ Eugene V. Lyubimkin ]
  * methods/{http,https,ftp}, doc/apt.conf.5.xml:
    - Changed and unified the code that determines which proxy to use. Now
      'Acquire::{http,ftp}::Proxy[::<host>]' options have the highest priority,
      and '{http,ftp}_proxy' environment variables are used only if options
      mentioned above are not specified.
      (Closes: #445985, #157759, #320184, #365880, #479617)
  
  [ David Kalnischkies ]
  * cmdline/apt-get.cc:
    - add APT::Get::HideAutoRemove=small to display only a short line
      instead of the full package list. (Closes: #537450)
    - ShowBroken() in build-dep (by Mike O'Connor, Closes: #145916)
    - check for statfs.f_type (by Robert Millan, Closes: #509313)
    - correct the order of picked package binary vs source in source
    - use SourceVersion instead of the BinaryVersion to get the source
      Patch by Matt Kraai, thanks! (Closes: #382826)
    - add pkg/archive and codename in source (Closes: #414105, #441178)
  * apt-pkg/contrib/strutl.cc:
    - enable thousand separator according to the current locale
      (by Luca Bruno, Closes: #223712)
  * doc/apt.conf.5.xml:
    - mention the apt.conf.d dir (by Vincent McIntyre, Closes: #520831)
  * apt-inst/contrib/arfile.cc:
    - use sizeof instead strlen (by Marius Vollmer, Closes: #504325)
  * doc/apt-mark.8.xml:
    - improve manpage based on patch by Carl Chenet (Closes: #510286)
  * apt-pkg/acquire-item.cc:
    - use configsettings for dynamic compression type use and order.
      Based on a patch by Jyrki Muukkonen, thanks! (LP: #71746)
  * apt-pkg/aptconfiguration.cc:
    - add default configuration for compression types and add lzma
      support. Order is now bzip2, lzma, gzip, none (Closes: #510526)
  * ftparchive/writer.cc:
    - add lzma support also here, patch for this (and inspiration for
      the one above) by Robert Millan, thanks!
  * apt-pkg/depcache.cc:
    - restore the --ignore-hold effect in the Is{Delete,Install}Ok hooks
  * doc/apt-get.8.xml:
    - update the source description to reflect what it actually does
      and how it can be used. (Closes: #413021)
  * methods/http.cc:
    - allow empty Reason-Phase in Status-Line to please squid,
      thanks Modestas Vainius for noticing! (Closes: #531157, LP: #411435)

  [ George Danchev ]
  * cmdline/apt-cache.cc:
    - fix a memory leak in the xvcg method (Closes: #511557)
  * apt-pkg/indexcopy.cc:
    - fix a memory leak then the Release file not exists (Closes: #511556)

 -- Michael Vogt <mvo@debian.org>  Thu, 27 Aug 2009 14:44:39 +0200

apt (0.7.22.2) unstable; urgency=low

  * debian/apt.cron.daily:
    - Make sure that VERBOSE is always set (Closes: #539366)
    - Script can be disabled by APT::Periodic::Enable=0 (Closes: #485476)
    - Support using debdelta to download packages (Closes: #532079)

 -- Julian Andres Klode <jak@debian.org>  Thu, 06 Aug 2009 12:17:19 +0200

apt (0.7.22.1) unstable; urgency=low

  [ Michael Vogt ]
  * cmdline/apt-get.cc:
    - honor APT::Get::Only-Source properly in FindSrc() (thanks to
      Martin Pitt for reporting the problem), also Closes: #535362.

  [ Julian Andres Klode ]
  * apt-pkg/contrib/mmap.cc:
    - Fix FTBFS on GNU/kFreeBSD by disabling DynamicMMap::Grow() on
      non-Linux architectures as it uses mremap (Closes: #539742).
  * apt-pkg/sourcelist.cc:
    - Only warn about missing sources.list if there is no sources.list.d
      and vice versa as only one of them is needed (Closes: #539731).
  * debian/control:
    - Add myself to Uploaders.
    - Increase Standards-Version to 3.8.2.0.

 -- Julian Andres Klode <jak@debian.org>  Mon, 03 Aug 2009 12:48:31 +0200

apt (0.7.22) unstable; urgency=low

  [ Christian Perrier ]
  * Documentation translations:
    - Fix a typo in apt-get(8) French translation. Closes: #525043
      Thanks to Guillaume Delacour for spotting it.
    - Updated apt.conf(5) manpgae French translation.
      Thanks to Aurélien Couderc.
  * Translations:
    - fr.po
    - sk.po. Closes: #525857 
    - ru.po. Closes: #526816
    - eu.po. Closes: #528985
    - zh_CN.po. Closes: #531390
    - fr.po
    - it.po. Closes: #531758
    - ca.po. Closes: #531921
    - de.po. Closes: #536430
  * Added translations
    - ast.po (Asturian by Marcos Alvareez Costales).
      Closes: #529007, #529730, #535328
  
  [ David Kalnischkies ]
  * [ABI break] support '#' in apt.conf and /etc/apt/preferences
    (closes: #189866)
  * [ABI break] Allow pinning by codename (closes: #97564)
  * support running "--simulate" as user
  * add depth information to the debug output and show what depends
    type triggers a autoinst (closes: #458389)
  * add Debug::pkgDepCache::Marker with more detailed debug output 
    (closes: #87520)
  * add Debug::pkgProblemResolver::ShowScores and make the scores
    adjustable
  * do not write state file in simulate mode (closes: #433007)
  * add hook for MarkInstall and MarkDelete (closes: #470035)
  * fix typo in apt-pkg/acquire.cc which prevents Dl-Limit to work
    correctly when downloading from multiple sites (Closes: #534752)
  * add the various foldmarkers in apt-pkg & cmdline (no code change)
  * versions with a pin of -1 shouldn't be a candidate (Closes: #355237)
  * prefer mmap as memory allocator in MMap instead of a static char
    array which can (at least in theory) grow dynamic
  * eliminate (hopefully all) segfaults in pkgcachegen.cc and mmap.cc
    which can arise if cache doesn't fit into the mmap (Closes: #535218)
  * display warnings instead of errors if the parts dirs doesn't exist

  [ Michael Vogt ]
  * honor the dpkg hold state in new Marker hooks (closes: #64141)
  * debian/apt.cron.daily:
    - if the timestamp is too far in the future, delete it
  * apt-pkg/acquire.cc:
    - make the max pipeline depth of the acquire queue configurable
      via Acquire::Max-Pipeline-Depth
  * apt-pkg/deb/dpkgpm.cc:
    - add Dpkg::UseIoNice boolean option to run dpkg with ionice -c3
      (off by default)
    - send "dpkg-exec" message on the status fd when dpkg is run
    - provide DPkg::Chroot-Directory config option (useful for testing)
    - fix potential hang when in a background process group
  * apt-pkg/algorithms.cc:
    - consider recommends when making the scores for the problem 
      resolver
  * apt-pkg/acquire-worker.cc:
    - show error details of failed methods
  * apt-pkg/contrib/fileutl.cc:
    - if a process aborts with signal, show signal number
  * methods/http.cc:
    - ignore SIGPIPE, we deal with EPIPE from write in 
      HttpMethod::ServerDie() (LP: #385144)
  * Only run Download-Upgradable and Unattended-Upgrades if the initial
    update was successful Closes: #341970
  * apt-pkg/indexcopy.cc:
    - support having CDs with no Packages file (just a Packages.gz)
      by not forcing a verification on non-existing files
     (LP: #255545)
    - remove the gettext from a string that consists entirely 
      of variables (LP: #56792)
  * apt-pkg/cacheiterators.h:
    - add missing checks for Owner == 0 in end()
  * apt-pkg/indexrecords.cc:
    - fix some i18n issues
  * apt-pkg/contrib/strutl.h:
    - add new strprintf() function to make i18n strings easier
    - fix compiler warning
  * apt-pkg/deb/debsystem.cc:
    - make strings i18n able 
  * fix problematic use of tolower() when calculating the version 
    hash by using locale independent tolower_ascii() function. 
    Thanks to M. Vefa Bicakci (LP: #80248)
  * build fixes for g++-4.4
  * cmdline/apt-mark:
    - add "showauto" option to show automatically installed packages
  * document --install-recommends and --no-install-recommends
    (thanks to Dereck Wonnacott, LP: #126180)
  * doc/apt.conf.5.xml:
    - merged patch from Aurélien Couderc to improve the text
      (thanks!)
  * [ABI] merged the libudev-dlopen branch, this allows to pass
    "apt-udev-auto" to Acquire::Cdrom::mount and the cdrom method will  
    dynamically find/mount the cdrom device (if libhal is available)

  [ Julian Andres Klode ]
  * apt-pkg/contrib/configuration.cc: Fix a small memory leak in
    ReadConfigFile.
  * Introduce support for the Enhances field. (Closes: #137583) 
  * Support /etc/apt/preferences.d, by adding ReadPinDir() (Closes: #535512)
  * configure-index: document Dir::Etc::SourceParts and some other options
    (Closes: #459605)
  * Remove Eugene V. Lyubimkin from uploaders as requested.
  * apt-pkg/contrib/hashes.cc, apt-pkg/contrib/md5.cc:
    - Support reading until EOF if Size=0 to match behaviour of
      SHA1Summation and SHA256Summation

  [ Osamu Aoki ]
  * Updated cron script to support backups by hardlinks and 
    verbose levels.  All features turned off by default. 
  * Added more error handlings.  Closes: #438803, #462734, #454989
  * Documented all cron script related configuration items in 
    configure-index.

  [ Dereck Wonnacott ]
  * apt-ftparchive might write corrupt Release files (LP: #46439)
  * Apply --important option to apt-cache depends (LP: #16947) 

  [ Otavio Salvador ]
  * Apply patch from Sami Liedes <sliedes@cc.hut.fi> to reduce the
    number of times we call progress bar updating and debugging
    configuration settings.
  * Apply patch from Sami Liedes <sliedes@cc.hut.fi> to avoid unecessary
    temporary allocations.

 -- Michael Vogt <mvo@debian.org>  Wed, 29 Jul 2009 19:16:22 +0200

apt (0.7.21) unstable; urgency=low

  [ Christian Perrier ]
  * Translations:
    - bg.po. Closes: #513211
    - zh_TW.po. Closes: #513311
    - nb.po. Closes: #513843
    - fr.po. Closes: #520430
    - sv.po. Closes: #518070
    - sk.po. Closes: #520403
    - it.po. Closes: #522222
    - sk.po. Closes: #520403
  
  [ Jamie Strandboge ]
  * apt.cron.daily: catch invalid dates due to DST time changes
    in the stamp files

  [ Michael Vogt ]
  * methods/gpgv.cc:
    - properly check for expired and revoked keys (closes: #433091)
  * apt-pkg/contrib/strutl.cc:
    - fix TimeToStr i18n (LP: #289807)
  * [ABI break] merge support for http redirects, thanks to
    Jeff Licquia and Anthony Towns
  * [ABI break] use int for the package IDs (thanks to Steve Cotton)
  * apt-pkg/pkgcache.cc:
    - do not run "dpkg --configure pkg" if pkg is in trigger-awaited
      state (LP: #322955)
  * methods/https.cc:
    - add Acquire::https::AllowRedirect support
  * Clarify the --help for 'purge' (LP: #243948)
  * cmdline/apt-get.cc
    - fix "apt-get source pkg" if there is a binary package and
      a source package of the same name but from different 
      packages (LP: #330103)

  [ Colin Watson ]
  * cmdline/acqprogress.cc:
    - Call pkgAcquireStatus::Pulse even if quiet, so that we still get
      dlstatus messages on the status-fd (LP: #290234).

 -- Michael Vogt <mvo@debian.org>  Tue, 14 Apr 2009 14:12:51 +0200

apt (0.7.20.2) unstable; urgency=medium

  [ Eugene V. Lyubimkin ]
  * Urgency set to medium due to RC bug fix.
  * doc/apt.ent, apt-get.8.xml:
    - Fix invalid XML entities. (Closes: #514402)

 -- Eugene V. Lyubimkin <jackyf.devel@gmail.com>  Sat, 07 Feb 2009 16:48:21 +0200

apt (0.7.20.1) unstable; urgency=low

  [ Michael Vogt ]
  * apt-pkg/pkgcachegen.cc:
    - fix apt-cache search for localized description 
      (closes: #512110)
  
  [ Christian Perrier ]
  * Translations:
    - fr.po: fix spelling error to "défectueux". Thanks to Thomas Péteul.

 -- Michael Vogt <mvo@debian.org>  Tue, 20 Jan 2009 09:35:05 +0100

apt (0.7.20) unstable; urgency=low

  [ Eugene V. Lyubimkin ]
  * debian/changelog:
    - Fixed place of 'merged install-recommends and install-task branches'
      from 0.6.46.1 to 0.7.0. (Closes: #439866)
  * buildlib/config.{sub,guess}:
    - Renewed. This fixes lintian errors.
  * doc/apt.conf.5.xml, debian/apt-transport-https:
    - Documented briefly 'Acquire::https' group of options. (Closes: #507398)
    - Applied patch from Daniel Burrows to document 'Debug' group of options.
      (Closes: #457265)
    - Mentioned 'APT::Periodic' and 'APT::Archives' groups of options.
      (Closes: #438559)
    - Mentioned '/* ... */' comments. (Closes: #507601)
  * doc/examples/sources.list:
    - Removed obsolete commented non-us deb-src entry, replaced it with
      'deb-src security.debian.org' one. (Closes: #411298)
  * apt-pkg/contrib/mmap.cc:
    - Added instruction how to work around MMap error in MMap error message.
      (Closes: #385674, 436028)
  * COPYING:
    - Actualized. Removed obsolete Qt section, added GPLv2 clause.
      (Closes: #440049, #509337)

  [ Michael Vogt ]
  * add option to "apt-get build-dep" to mark the needed 
    build-dep packages as automatic installed. 
    This is controlled via the value of
    APT::Get::Build-Dep-Automatic and is set "false" by default.  
    Thanks to Aaron Haviland, closes: #448743
  * apt-inst/contrib/arfile.cc:
    - support members ending with '/' as well (thanks to Michal Cihr,
      closes: #500988)

  [ Christian Perrier ]
  * Translations:
    - Finnish updated. Closes: #508449 
    - Galician updated. Closes: #509151
    - Catalan updated. Closes: #509375
    - Vietnamese updated. Closes: #509422
    - Traditional Chinese added. Closes: #510664
    - French corrected (remove awful use of first person) 

 -- Michael Vogt <mvo@debian.org>  Mon, 05 Jan 2009 08:59:20 +0100

apt (0.7.19) unstable; urgency=low

  [ Eugene V. Lyubimkin ]
  * doc/sources.list.5.xml:
    - Mentioned allowed characters in file names in /etc/apt/sources.list.d.
      Thanks to Matthias Urlichs. (Closes: #426913)
  * doc/apt-get.8.xml:
    - Explicitly say that 'dist-upgrade' command may remove packages.
    - Included '-v'/'--version' as a command to synopsis.
  * cmdline/apt-cache.cc:
    - Advanced built-in help. Patch by Andre Felipe Machado. (Closes: #286061)
    - Fixed typo 'GraphVis' -> 'GraphViz'. (Closes: #349038)
    - Removed asking to file a release-critical bug against a package if there
      is a request to install only one package and it is not installable.
      (Closes: #419521)

  [ Michael Vogt ]
    - fix SIGHUP handling (closes: #463030)

  [ Christian Perrier ]
  * Translations:
    - French updated
    - Bulgarian updated. Closes: #505476
    - Slovak updated. Closes: #505483
    - Swedish updated. Closes: #505491
    - Japanese updated. Closes: #505495
    - Korean updated. Closes: #505506
    - Catalan updated. Closes: #505513
    - British English updated. Closes: #505539
    - Italian updated. Closes: #505518, #505683
    - Polish updated. Closes: #505569
    - German updated. Closes: #505614
    - Spanish updated. Closes: #505757
    - Romanian updated. Closes: #505762
    - Simplified Chinese updated. Closes: #505727
    - Portuguese updated. Closes: #505902
    - Czech updated. Closes: #505909
    - Norwegian Bokmål updated. Closes: #505934
    - Brazilian Portuguese updated. Closes: #505949
    - Basque updated. Closes: #506085
    - Russian updated. Closes: #506452 
    - Marathi updated. 
    - Ukrainian updated. Closes: #506545 

 -- Michael Vogt <mvo@debian.org>  Mon, 24 Nov 2008 10:33:54 +0100

apt (0.7.18) unstable; urgency=low

  [ Christian Perrier ]
  * Translations:
    - French updated
    - Thai updated. Closes: #505067

  [ Eugene V. Lyubimkin ]
  * doc/examples/configure-index:
    - Removed obsoleted header line. (Closes: #417638)
    - Changed 'linux-kernel' to 'linux-image'.
  * doc/sources.list.5.xml:
    - Fixed typo and grammar in 'sources.list.d' section. Thanks to
      Timothy G Abbott <tabbott@MIT.EDU>. (Closes: #478098)
  * doc/apt-get.8.xml:
    - Advanced descriptions for 'remove' and 'purge' options.
      (Closes: #274283)
  * debian/rules:
    - Target 'apt' need to depend on 'build-doc'. Thanks for Peter Green.
      Fixes FTBFS. (Closes: #504181)

  [ Michael Vogt ]
  * fix depend on libdb4.4 (closes: #501253)

 -- Michael Vogt <mvo@debian.org>  Fri, 07 Nov 2008 22:13:39 +0100

apt (0.7.17) unstable; urgency=low

  [ Eugene V. Lyubimkin ]
  * debian/control:
    - 'Vcs-Bzr' field is official, used it.
    - Bumped 'Standards-Version' to 3.8.0, no changes needed.
    - Actualized 'Uploaders' field.
  * doc/:
    - Substituded 'apt-archive' with 'apt-ftparchive' in docs.
      Patch based on work of Andre Felipe Machado. (Closes: #350865)
    - Mentioned '/<release>' and '=<version>' for 'apt-get install' and
      '=<version>' for 'apt-get source' in apt-get manpage. Patch based on
      work of Andre Felipe Machado. (Closes: #399673)
    - Mentioned more short options in the apt-get manpage. Documented 'xvcg'
      option in the apt-cache manpage. The part of patch by Andre Felipe
      Machado. (Closes: #176106, #355945)
    - Documented that 'apt-get install' command should be used for upgrading
      some of installed packages. Based on patch by Nori Heikkinen and
      Andre Felipe Machado. (Closes: #267087)
    - Mentioned 'apt_preferences(5)' in apt manpage. (Closes: #274295)
    - Documented 'APT::Default-Release' in apt.conf manpage. (Closes: #430399)
    - APT::Install-Recommends is now true by default, mentioned this in
      configure-index example. (Closes: #463268)
    - Added 'APT::Get::AllowUnauthenticated' to configure-index example.
      (Closes: #320225)
    - Documented '--no-install-recommends' option in apt-get manpage.
      (Closes: #462962)
    - Documented 'Acquire::PDiffs' in apt.conf manpage. (Closes: #376029)
    - Added 'copy', 'rsh', 'ssh' to the list of recognized URI schemes in
      sources.list manpage, as they are already described under in the manpage.
    - Removed notice that ssh/rsh access cannot use password authentication
      from sources.list manpage. Thanks to Steffen Joeris. (Closes: #434894)
    - Added '(x)' to some referrings to manpages in apt-get manpage. Patch by
      Andre Felipe Machado. (Closes: #309893)
    - Added 'dist-upgrade' apt-get synopsis in apt-get manpage.
      (Closes: #323866)

 -- Michael Vogt <mvo@debian.org>  Wed, 05 Nov 2008 13:14:56 +0100

apt (0.7.17~exp4) experimental; urgency=low

  * debian/rules:
    - Fixed lintian warnings "debian/rules ignores make errors".
  * debian/control:
    - Substituted outdated "Source-Version" fields with "binary:Version".
    - Added 'python-apt' to Suggests, as apt-mark need it for work.
    - Drop Debian revision from 'doc-base' build dependency, this fixes
      appropriate lintian warning.
  * debian/libapt-pkg-doc.doc-base.*:
    - Changed section: from old 'Devel' to 'Debian'. This fixes appropriate
      lintian warnings.
  * debian/{postrm,prerm,preinst}:
    - Added 'set -e', fixes lintian warnings
      'maintainer-script-ignores-error'.
  * dselect/makefile:
    - Removed unneeded 'LOCAL' entry. This allows cleaning rule to run smoothly.
  * share/lintian-overrides:
    - Added with override of 'apt must depend on python'. Script 'apt-mark'
      needs apt-python for working and checks this on fly. We don't want
      python in most cases.
  * cmdline/apt-key:
    - Added 'unset GREP_OPTIONS' to the script. This prevents 'apt-key update'
      failure when GREP_OPTIONS contains options that modify grep output.
      (Closes: #428752)

 -- Eugene V. Lyubimkin <jackyf.devel@gmail.com>  Fri, 31 Oct 2008 23:45:17 +0300

apt (0.7.17~exp3) experimental; urgency=low

  * apt-pkg/acquire-item.cc:
    - fix a merge mistake that prevents the fallback to the 
      uncompressed 'Packages' to work correctly (closes: #409284)

 -- Michael Vogt <mvo@debian.org>  Wed, 29 Oct 2008 09:36:24 +0100

apt (0.7.17~exp2) experimental; urgency=low

  [ Eugene V. Lyubimkin ]
  * apt-pkg/acquire-item.cc:
    - Added fallback to uncompressed 'Packages' if neither 'bz2' nor 'gz'
      available. (Closes: #409284)
  * apt-pkg/algorithm.cc:
    - Strip username and password from source URL in error message.
      (Closes: #425150)
  
  [ Michael Vogt ]
  * fix various -Wall warnings

 -- Michael Vogt <mvo@debian.org>  Tue, 28 Oct 2008 18:06:38 +0100

apt (0.7.17~exp1) experimental; urgency=low

  [ Luca Bruno ]
  * Fix typos:
    - apt-pkg/depcache.cc
  * Fix compilation warnings:
    - apt-pkg/acquire.cc
    - apt-pkg/versionmatch.cc
  * Compilation fixes and portability improvement for compiling APT against non-GNU libc
    (thanks to Martin Koeppe, closes: #392063):
    - buildlib/apti18n.h.in:
      + textdomain() and bindtextdomain() must not be visible when --disable-nls
    - buildlib/inttypes.h.in: undefine standard int*_t types
    - Append INTLLIBS to SLIBS:
      + cmdline/makefile
      + ftparchive/makefile
      + methods/makefile
  * doc/apt.conf.5.xml:
    - clarify whether configuration items of apt.conf are case-sensitive
      (thanks to Vincent McIntyre, closes: #345901)

 -- Luca Bruno <lethalman88@gmail.com>  Sat, 11 Oct 2008 09:17:46 +0200

apt (0.7.16) unstable; urgency=low

  [ Luca Bruno ]
  * doc/apt-cache.8.xml:
    - search command uses POSIX regex, and searches for virtual packages too
      (closes: #277536)
  * doc/offline.sgml: clarify remote and target hosts
    (thanks to Nikolaus Schulz, closes: #175940)
  * Fix several typos in docs, translations and debian/changelog
    (thanks to timeless, Nicolas Bonifas and Josh Triplett,
    closes: #368665, #298821, #411532, #431636, #461458)
  * Document apt-key finger and adv commands
    (thanks to Stefan Schmidt, closes: #350575)
  * Better documentation for apt-get --option
    (thanks to Tomas Pospisek, closes: #386579)
  * Retitle the apt-mark.8 manpage (thanks to Justin Pryzby, closes: #471276)
  * Better documentation on using both APT::Default-Release and
    /etc/apt/preferences (thanks to Ingo Saitz, closes: #145575)
  
  [ Michael Vogt ]
  * doc/apt-cache.8.xml:
    - add missing citerefentry

 -- Michael Vogt <mvo@debian.org>  Fri, 10 Oct 2008 23:44:50 +0200

apt (0.7.15) unstable; urgency=low

  * Upload to unstable

 -- Michael Vogt <mvo@debian.org>  Sun, 05 Oct 2008 13:23:47 +0200

apt (0.7.15~exp3) experimental; urgency=low

  [Daniel Burrows]
  * apt-pkg/deb/dpkgpm.cc:
    - Store the trigger state descriptions in a way that does not break
      the ABI.  The approach taken makes the search for a string O(n) rather
      than O(lg(n)), but since n == 4, I do not consider this a major
      concern.  If it becomes a concern, we can sort the static array and
      use std::equal_range().  (Closes: #499322)

  [ Michael Vogt ]
  * apt-pkg/packagemanager.cc, apt-pkg/deb/dpkgpm.cc:
    - move the state file writting into the Go() implementation
      of dpkgpm (closes: #498799)
  * apt-pkg/algorithms.cc:
    - fix simulation performance drop (thanks to Ferenc Wagner
      for reporting the issue)

 -- Michael Vogt <mvo@debian.org>  Wed, 01 Oct 2008 18:09:49 +0200

apt (0.7.15~exp2) experimental; urgency=low

  [ Michael Vogt ]
  * apt-pkg/pkgcachegen.cc:
    - do not add multiple identical descriptions for the same 
      language (closes: #400768)

  [ Program translations ]
  * Catalan updated. Closes: #499462

 -- Michael Vogt <mvo@debian.org>  Tue, 23 Sep 2008 07:29:59 +0200

apt (0.7.15~exp1) experimental; urgency=low

  [ Christian Perrier ]
  * Fix typo in cron.daily script. Closes: #486179

  [ Program translations ]
  * Traditional Chinese updated. Closes: #488526
  * German corrected and completed. Closes: #490532, #480002, #498018
  * French completed
  * Bulgarian updated. Closes: #492473
  * Slovak updated. Closes: #492475
  * Galician updated. Closes: #492794
  * Japanese updated. Closes: #492975
  * Fix missing space in Greek translation. Closes: #493922
  * Greek updated.
  * Brazilian Portuguese updated.
  * Basque updated. Closes: #496754
  * Romanian updated. Closes: #492773, #488361
  * Portuguese updated. Closes: #491790
  * Simplified Chinese updated. Closes: #489344
  * Norwegian Bokmål updated. Closes: #480022
  * Czech updated. Closes: #479628, #497277
  * Korean updated. Closes: #464515
  * Spanish updated. Closes: #457706
  * Lithuanian added. Closes: #493328
  * Swedish updated. Closes: #497496
  * Vietnamese updated. Closes: #497893
  * Portuguese updated. Closes: #498411
  * Greek updated. Closes: #498687
  * Polish updated.

  [ Michael Vogt ]
  * merge patch that enforces stricter https server certificate
    checking (thanks to Arnaud Ebalard, closes: #485960)
  * allow per-mirror specific https settings
    (thanks to Arnaud Ebalard, closes: #485965)
  * add doc/examples/apt-https-method-example.cof
    (thanks to Arnaud Ebalard, closes: #485964)
  * apt-pkg/depcache.cc:
    - when checking for new important deps, skip critical ones
      (closes: #485943)
  * improve apt progress reporting, display trigger actions
  * add DPkg::NoTriggers option so that applications that call
    apt/aptitude (like the installer) defer trigger processing
    (thanks to Joey Hess)
  * doc/makefile:
    - add examples/apt-https-method-example.conf
  
 -- Michael Vogt <mvo@debian.org>  Tue, 16 Sep 2008 21:27:03 +0200

apt (0.7.14) unstable; urgency=low

  [ Christian Perrier ]
  * Mark a message from dselect backend as translatable
    Thanks to Frédéric Bothamy for the patch
    Closes: #322470

  [ Program translations ]
  * Simplified Chinese updated. Closes: #473360
  * Catalan fixes. Closes: #387141
  * Typo fix in Greek translation. Closes: #479122
  * French updated.
  * Thai updated. Closes: #479313
  * Italian updated. Closes: #479326
  * Polish updated. Closes: #479342
  * Bulgarian updated. Closes: #479379
  * Finnish updated. Closes: #479403
  * Korean updated. Closes: #479426
  * Basque updated. Closes: #479452
  * Vietnamese updated. Closes: #479748
  * Russian updated. Closes: #479777, #499029
  * Galician updated. Closes: #479792
  * Portuguese updated. Closes: #479847
  * Swedish updated. Closes: #479871
  * Dutch updated. Closes: #480125
  * Kurdish added. Closes: #480150
  * Brazilian Portuguese updated. Closes: #480561
  * Hungarian updated. Closes: #480662

  [ Otavio Salvador ]
  * Apply patch to avoid truncating of arbitrary files. Thanks to Bryan
    Donlan <bdonlan@fushizen.net> for the patch. Closes: #482476
  * Avoid using dbus if dbus-daemon isn't running. Closes: #438803
  
  [ Michael Vogt ]
  * debian/apt.cron.daily:
    - apply patch based on the ideas of Francesco Poli for better 
      behavior when the cache can not be locked (closes: #459344)

 -- Michael Vogt <mvo@debian.org>  Wed, 28 May 2008 15:19:12 +0200

apt (0.7.13) unstable; urgency=low

  [ Otavio Salvador ]
  * Add missing build-depends back from build-depends-indep field.
    Closes: #478231
  * Make cron script quiet if cache is locked. Thanks to Ted Percival
    <ted@midg3t.net> for the patch. Closes: #459344
  * Add timeout support for https. Thanks to Andrew Martens
    <andrew.martens@strangeloopnetworks.com> for the patch.

  [ Goswin von Brederlow ]
  * Add support for --no-download on apt-get update. Closes: #478517
  
  [ Program translations ]
    - Vietnamese updated. Closes: #479008
    
 -- Otavio Salvador <otavio@debian.org>  Fri, 02 May 2008 14:46:00 -0300

apt (0.7.12) unstable; urgency=low

  [ Michael Vogt ]
  * cmdline/apt-key:
    - add support for a master-keyring that contains signing keys
      that can be used to sign the archive signing keys. This should
      make key-rollover easier.
  * apt-pkg/deb/dpkgpm.cc:
    - merged patch from Kees Cook to fix anoying upper-case display
      on amd64 in sbuild
  * apt-pkg/algorithms.cc: 
    - add APT::Update::Post-Invoke-Success script slot
    - Make the breaks handling use the kill list. This means, that a
      Breaks: Pkg (<< version) may put Pkg onto the remove list.
  * apt-pkg/deb/debmetaindex.cc:
    - add missing "Release" file uri when apt-get update --print-uris
      is run
  * methods/connect.cc:
    - remember hosts with Resolve failures or connect Timeouts
  * cmdline/apt-get.cc:
    - fix incorrect help output for -f (LP: #57487)
    - do two passes when installing tasks, first ignoring dependencies,
      then resolving them and run the problemResolver at the end
      so that it can correct any missing dependencies
  * debian/apt.cron.daily:
    - sleep random amount of time (default within 0-30min) before
      starting the upate to hit the mirrors less hard
  * doc/apt_preferences.5.xml:
    - fix typo
  * added debian/README.source

  [ Christian Perrier ]
  * Fix typos in manpages. Thanks to Daniel Leidert for the fixes
    Closes: #444922
  * Fix syntax/copitalisation in some messages. Thanks to Jens Seidel
    for pointing this and providing the patch.
    Closes: #466845
  * Fix Polish offline translation. Thanks to Robert Luberda for the patch
    and apologies for applying it very lately. Closes: #337758
  * Fix typo in offline.sgml. Closes: #412900

  [ Program translations ]
    - German updated. Closes: #466842
    - Swedish updated.
    - Polish updated. Closes: #469581
    - Slovak updated. Closes: #471341
    - French updated.
    - Bulgarian updated. Closes: #448492
    - Galician updated. Closes: #476839
  
  [ Daniel Burrows ]
  * apt-pkg/depcache.cc:
    - Patch MarkInstall to follow currently satisfied Recommends even
      if they aren't "new", so that we automatically force upgrades
      when the version of a Recommends has been tightened.  (Closes: #470115)
    - Enable more complete debugging information when Debug::pkgAutoRemove
      is set.
  * apt-pkg/contrib/configuration.cc
    - Lift the 1024-byte limit on lines in configuration files.
      (Closes: #473710, #473874)
  * apt-pkg/contrib/strutl.cc:
    - Lift the 64000-byte limit on individual messages parsed by ReadMessages.
      (Closes: #474065)
  * debian/rules:
    - Add missing Build-Depends-Indep on xsltproc, docbook-xsl, and xmlto.

 -- Daniel Burrows <dburrows@debian.org>  Sat, 26 Apr 2008 12:24:35 -0700

apt (0.7.11) unstable; urgency=critical
  
  [ Raise urgency to critical since it fixes a critical but for Debian
    Installer Lenny Beta1 release ]

  [ Program translations ]
    - Vietnamese updated. Closes: #460825
    - Basque updated. Closes: #461166
    - Galician updated. Closes: #461468
    - Portuguese updated. Closes: #464575
    - Korean updated. Closes: #448430
    - Simplified Chinese updated. Closes: #465866

  [ Otavio Salvador ]
  * Applied patch from Robert Millan <rmh@aybabtu.com> to fix the error
    message when gpgv isn't installed, closes: #452640.
  * Fix regression about APT::Get::List-Cleanup setting being ignored,
    closes: #466052.

 -- Otavio Salvador <otavio@debian.org>  Thu, 17 Jan 2008 22:36:46 -0200

apt (0.7.10) unstable; urgency=low

  [ Otavio Salvador ]
  * Applied patch from Mike O'Connor <stew@vireo.org> to add a manpage to
    apt-mark, closes: #430207.
  * Applied patch from Andrei Popescu <andreimpopescu@gmail.com> to add a
    note about some frontends in apt.8 manpage, closes: #438545.
  * Applied patch from Aurelien Jarno <aurel32@debian.org> to avoid CPU
    getting crazy when /dev/null is redirected to stdin (which breaks
    buildds), closes: #452858.
  * Applied patch from Aurelien Jarno <aurel32@debian.org> to fix building
    with newest dpkg-shlibdeps changing the packaging building order and a
    patch from Robert Millan <rmh@aybabtu.com> to fix parallel building,
    closes: #452862.
  * Applied patch from Alexander Winston <alexander.winston@comcast.net>
    to use 'min' as symbol for minute, closes: #219034.
  * Applied patch from Amos Waterland <apw@us.ibm.com> to allow apt to
    work properly in initramfs, closes: #448316.
  * Applied patch from Robert Millan <rmh@aybabtu.com> to make apt-key and
    apt-get to ignore time conflicts, closes: #451328.
  * Applied patch from Peter Eisentraut <peter_e@gmx.net> to fix a
    grammatical error ("manual installed" -> "manually installed"),
    closes: #438136.
  * Fix cron.daily job to not call fail if apt isn't installed, closes:
    #443286.
  * Fix compilation warnings in apt-pkg/cdrom.cc and
    apt-pkg/contrib/configuration.cc.
  * Fix typo in debian/copyright file ("licened" instead of "licensed"),
    closes: #458966.

  [ Program translations ]
    - Basque updated. Closes: #453088
    - Vietnamese updated. Closes: #453774, #459013
    - Japanese updated. Closes: #456909
    - Simplified Chinese updated. Closes: #458039
    - French updated.
    - Norwegian Bokmål updated. Closes: #457917

  [ Michael Vogt ]
  * debian/rules
    - fix https install location
  * debian/apt.conf.daily:
    - print warning if the cache can not be locked (closes: #454561),
      thanks to Bastian Kleineidam
  * methods/gpgv.cc:
    - remove cruft code that caused timestamp/I-M-S issues
  * ftparchive/contents.cc:
    - fix error output
  * apt-pkg/acquire-item.{cc,h}:
    - make the authentication download code more robust against
      servers/proxies with broken If-Range implementations
  * apt-pkg/packagemanager.{cc,h}:
    - propergate the Immediate flag to make hitting the 
      "E: Internal Error, Could not perform immediate configuration (2)"
      harder
  * debian/control:
    - build against libdb-dev (instead of libdb4.4-dev)
  * merged the apt--DoListUpdate branch, this provides a common interface
    for "apt-get update" like operations for the frontends and also provides
    hooks to run stuff in APT::Update::{Pre,Post}-Invoke

  [ Chris Cheney ]
  * ftparchive/contents.cc:
    - support lzma data members
  * ftparchive/multicompress.cc:
    - support lzma output
  
  [ Daniel Burrows ]
  * apt-pkg/contrib/configuration.cc:
    - if RootDir is set, then FindFile and FindDir will return paths
      relative to the directory stored in RootDir, closes: #456457.

  [ Christian Perrier ]
  * Fix wording for "After unpacking...". Thanks to Michael Gilbert
    for the patch. Closes: #260825

 -- Michael Vogt <mvo@debian.org>  Mon, 07 Jan 2008 21:40:47 +0100

apt (0.7.9) unstable; urgency=low

  [ Christian Perrier ]
  * Add several languages to LINGUAS and, therefore, really ship the relevant
    translation:
    Arabic, Dzongkha, Khmer, Marathi, Nepali, Thai
    Thanks to Theppitak Karoonboonyanan for checking this out. Closes: #448321

  [ Program translations ]
    - Korean updated. Closes: #448430
    - Galician updated. Closes: #448497
    - Swedish updated.

  [ Otavio Salvador ]
  * Fix configure script to check for CURL library and headers presense.
  * Applied patch from Brian M. Carlson <sandals@crustytoothpaste.ath.cx>
    to add backward support for arches that lacks pselect support,
    closes: #448406.
  * Umount CD-ROM when calling apt-cdrom ident, except when called with
    -m, closes: #448521.

 -- Otavio Salvador <otavio@debian.org>  Wed, 31 Oct 2007 13:37:26 -0200

apt (0.7.8) unstable; urgency=low

  * Applied patch from Daniel Leidert <daniel.leidert@wgdd.de> to fix
    APT::Acquire::Translation "none" support, closes: #437523.
  * Applied patch from Daniel Burrows <dburrows@debian.org> to add support
    for the Homepage field (ABI break), closes: #447970.
  * Applied patch from Frans Pop <elendil@planet.nl> to fix a trailing
    space after cd label, closes: #448187.

 -- Otavio Salvador <otavio@debian.org>  Fri, 26 Oct 2007 18:20:13 -0200

apt (0.7.7) unstable; urgency=low

  [ Michael Vogt ]
  * apt-inst/contrib/extracttar.cc:
    - fix fd leak for zero size files (thanks to Bill Broadley for
      reporting this bug)
  * apt-pkg/acquire-item.cc:
    - remove zero size files on I-M-S hit
  * methods/https.cc:
    - only send LastModified if we actually have a file
    - send range request with if-range 
    - delete failed downloads
    - delete zero size I-M-S hits
  * apt-pkg/deb/dpkgpm.{cc,h}:
    - merged dpkg-log branch, this lets you specify a 
      Dir::Log::Terminal file to log dpkg output to
      (ABI break)
    - fix parse error when dpkg sends unexpected data
  * merged apt--sha256 branch to fully support the new
    sha256 checksums in the Packages and Release files
    (ABI break)
  * apt-pkg/pkgcachegen.cc:
    - increase default mmap size
  * tests/local-repo:
    - added local repository testcase
  * apt-pkg/acquire.cc:
    - increase MaxPipeDepth for the internal worker<->method
      communication to 1000 for the debtorrent backend
  * make apt build with g++ 4.3
  * fix missing SetExecClose() call when the status-fd is used
  * debian/apt.cron.daily:
    - move unattended-upgrade before apt-get autoclean
  * fix "purge" commandline argument, closes: #133421
    (thanks to Julien Danjou for the patch)
  * cmdline/apt-get.cc:
    - do not change the auto-installed information if a package
      is reinstalled
  * apt-pkg/acquire-item.cc:
    - fix crash in diff acquire code
  * cmdline/apt-mark:
    - Fix chmoding after have renamed the extended-states file (LP: #140019)
      (thanks to Laurent Bigonville)
  * apt-pkg/depcache.cc:
    - set "APT::Install-Recommends" to true by default (OMG!)
  * debian/apt.cron.daily:
    - only run the cron job if apt-get check succeeds (LP: #131719)
  
  [ Program translations ]
    - French updated
    - Basque updated. Closes: #436425
    - Fix the zh_CN translator's name in debian/changelog for 0.7.2
      Closes: #423272
    - Vietnamese updated. Closes: #440611
    - Danish updated. Closes: #441102
    - Thai added. Closes: #442833
    - Swedish updated.
    - Galician updated. Closes: #446626

  [ Otavio Salvador ]
  * Add hash support to copy method. Thanks Anders Kaseorg by the patch
    (closes: #436055)
  * Reset curl options and timestamp between downloaded files. Thanks to
    Ryan Murray <rmurray@debian.org> for the patch (closes: #437150)
  * Add support to apt-key to export keys to stdout. Thanks to "Dwayne
    C. Litzenberger" <dlitz@dlitz.net> for the patch (closes: #441942)
  * Fix compilation warnings:
    - apt-pkg/indexfile.cc: conversion from string constant to 'char*';
    - apt-pkg/acquire-item.cc: likewise;
    - apt-pkg/cdrom.cc: '%lu' expects 'long unsigned int', but argument
      has type 'size_t';
    - apt-pkg/deb/dpkgpm.cc: initialization order and conversion from
      string constant to 'char*';
    - methods/gpgv.cc: conversion from string constant to 'char*';
    - methods/ftp.cc: likewise;
    - cmdline/apt-extracttemplates.cc: likewise;
    - apt-pkg/deb/debmetaindex.cc: comparison with string literal results
      in unspecified behaviour;
  * cmdline/apt-get.cc: adds 'autoremove' as a valid comment to usage
    statement of apt-get (closes: #445468).
  * cmdline/apt-get.cc: really applies Julien Danjou <acid@debian.org>
    patch to add 'purge' command line argument (closes: #133421).

  [ Ian Jackson ]
  * dpkg-triggers: Deal properly with new package states.

  [ Colin Watson ]
  * apt-pkg/contrib/mmap.cc:
    - don't fail if msync() returns > 0
 
 -- Michael Vogt <mvo@debian.org>  Tue, 23 Oct 2007 14:58:03 +0200

apt (0.7.6) unstable; urgency=low

  * Applied patch from Aurelien Jarno <aurel32@debian.org> to fix wrong
    directory downloading on non-linux architectures (closes: #435597)

 -- Otavio Salvador <otavio@debian.org>  Wed, 01 Aug 2007 19:49:51 -0300

apt (0.7.5) unstable; urgency=low

  [ Otavio Salvador ]
  * Applied patch from Guillem Jover <guillem@debian.org> to use
    dpkg-architecture to get the host architecture (closes: #407187)
  * Applied patch from Guillem Jover <guillem@debian.org> to add
    support to add lzma support (closes: #408201)

  [ Michael Vogt ]
  * apt-pkg/depcache.cc:
    - support a list of sections for:
      APT::Install-Recommends-Sections
      APT::Never-MarkAuto-Sections
  * methods/makefile:
    - install lzma symlink method (for full lzma support)
  * debian/control:
    - suggest "lzma"

 -- Otavio Salvador <otavio@ossystems.com.br>  Wed, 25 Jul 2007 20:16:46 -0300

apt (0.7.4) unstable; urgency=low

  [ Michael Vogt ]
  * cmdline/apt-get.cc:
    - fix in the task-install code regexp (thanks to Adam Conrad and
      Colin Watson)
    - support task removal too: apt-get remove taskname^
      (thanks to Matt Zimmerman reporting this problem)

  [ Otavio Salvador ]
  * Fix a typo on 0.7.3 changelog entry about g++ (7.3 to 4.3)
  * Fix compilation warnings:
    - apt-pkg/contrib/configuration.cc: wrong argument type;
    - apt-pkg/deb/dpkgpm.cc: wrong signess;
    - apt-pkg-acquire-item.cc: wrong signess and orderned initializers;
    - methods/https.cc:
      - type conversion;
      - unused variable;
      - changed SetupProxy() method to void;
  * Simplified HttpMethod::Fetch on http.cc removing Tail variable;
  * Fix pipeline handling on http.cc (closes: #413324)
  * Fix building to properly support binNMUs. Thanks to Daniel Schepler
    <schepler@math.unipd.it> by the patch (closes: #359634)
  * Fix example for Install-{Recommends,Suggests} options on
    configure-index example file. Thanks to Peter Eisentraut
    <peter_e@gmx.net> by the patch (closes: #432223)

  [ Christian Perrier ]
  * Basque translation update. Closes: ##423766
  * Unfuzzy formerly complete translations
  * French translation update
  * Re-generate PO(T) files
  * Spanish translation update
  * Swedish translation update

 -- Otavio Salvador <otavio@debian.org>  Tue, 24 Jul 2007 09:55:50 -0300

apt (0.7.3) unstable; urgency=low

  * fixed compile errors with g++ 4.3 (thanks to 
    Daniel Burrows, closes: #429378)
  * fixes in the auto-mark code (thanks to Daniel
    Burrows)
  * fix FTBFS by changing build-depends to
    libcurl4-gnutls-dev (closes: #428363)
  * cmdline/apt-get.cc:
    - fix InstallTask code when a pkgRecord ends 
      with a single '\n' (thanks to Soren Hansen for reporting)
  * merged from Christian Perrier:
        * vi.po: completed to 532t, again. Closes: #429899
        * gl.po: completed to 532t. Closes: #429506
        * vi.po: completed to 532t. Closes: #428672
        * Update all PO and the POT. Gives 514t14f4u for formerly
          complete translations
        * fr.po: completed to 532t
        * ku.po, uk.po, LINGUAS: reintegrate those translations
          which disappeared from the BZR repositories

 -- Michael Vogt <mvo@debian.org>  Sun, 01 Jul 2007 12:31:29 +0200

apt (0.7.2-0.1) unstable; urgency=low

  * Non-maintainer upload.
  * Build-depend on libcurl4-gnutls-dev instead of the obsolete
    libcurl3-gnutls-dev.  Closes: #428363.

 -- Steve Langasek <vorlon@debian.org>  Thu, 28 Jun 2007 18:46:53 -0700

apt (0.7.2) unstable; urgency=low
  
  * merged the debian/experimental changes back
    into the debian/sid branch
  * merged from Christian Perrier:
    * mr.po: New Marathi translation  Closes: #416806
    * zh_CN.po: Updated by Kov Chai  Closes: #416822
    * tl.po: Updated by Eric Pareja   Closes: #416638
    * gl.po: Updated by Jacobo Tarrio
	     Closes: #412828
    * da.po: Updated by Claus Hindsgaul
	     Closes: #409483
    * fr.po: Remove a non-breakable space for usability
	     issues. Closes: #408877
    * ru.po: Updated Russian translation. Closes: #405476
    * *.po: Unfuzzy after upstream typo corrections
  * buildlib/archtable:
    - added support for sh3/sh4 (closes: #424870)
    - added support for m32r (closes: #394096)
  * buildlib/systemtable:
    - added support for lpia
  * configure.in:
    - check systemtable for architecture mapping too
  * fix error in AutocleanInterval, closes: #319339
    (thanks to Israel G. Lugo for the patch)
  * add "purge" commandline argument, closes: #133421)
    (thanks to Julien Danjou for the patch)
  * add "purge" commandline argument, closes: #133421)
    (thanks to Julien Danjou for the patch)
  * fix FTBFS with gcc 4.3, closes: #417090
    (thanks to Martin Michlmayr for the patch)
  * add --dsc-only option, thanks to K. Richard Pixley
  * Removed the more leftover #pragma interface/implementation
    closes: #306937 (thanks to Andreas Henriksson for the patch)
  
 -- Michael Vogt <mvo@debian.org>  Wed, 06 Jun 2007 23:19:50 +0200

apt (0.7.1) experimental; urgency=low

  * ABI library name change because it's built against
    new glibc
  * implement SourceVer() in pkgRecords 
     (thanks to Daniel Burrows for the patch!)
  * apt-pkg/algorithm.cc:
    - use clog for all debugging
    - only increase the score of installed applications if they 
      are not obsolete 
    - fix resolver bug on removal triggered by weak-dependencies 
      with or-groups
  * methods/http.cc:
    - send apt version in User-Agent
  * apt-pkg/deb/debrecords.cc:
    - fix SHA1Hash() return value
  * apt-pkg/cdrom.cc:
    - only unmount if APT::CDROM::NoMount is false
  * methods/cdrom.cc:  
    - only umount if it was mounted by the method before
  * po/gl.po:
    - fix error translation that causes trouble to lsb_release
  * apt-pkg/acquire-item.cc:
    - if decompression of a index fails, delete the index 
  * apt-pkg/acquire.{cc,h}:
    - deal better with duplicated sources.list entries (avoid
      double queuing of  URLs) - this fixes hangs in bzip/gzip
  * merged from Christian Perrier:
    * mr.po: New Marathi translation  Closes: #416806
    * zh_CN.po: Updated by Eric Pareja  Closes: #416822
    * tl.po: Updated by Eric Pareja   Closes: #416638
    * gl.po: Updated by Jacobo Tarrio
             Closes: #412828
    * da.po: Updated by Claus Hindsgaul
             Closes: #409483
    * fr.po: Remove a non-breakable space for usability
             issues. Closes: #408877
    * ru.po: Updated Russian translation. Closes: #405476
    * *.po: Unfuzzy after upstream typo corrections
    * vi.po: Updated to 515t. Closes: #426976
    * eu.po: Updated to 515t. Closes: #423766
    * pt.po: 515t. Closes: #423111
    * fr.po: Updated by Christian Perrier
    * Update all PO and the POT. Gives 513t2f for formerly
      complete translations
  * apt-pkg/policy.cc:
    - allow multiple packages (thanks to David Foerster)

 -- Michael Vogt <mvo@debian.org>  Wed,  2 May 2007 13:43:44 +0200

apt (0.7.0) experimental; urgency=low

  * Package that contains all the new features
  * Removed all #pragma interface/implementation
  * Branch that contains all the new features:
  * translated package descriptions
  * task install support
  * automatic dependency removal (thanks to Daniel Burrows)
  * merged support for the new dpkg "Breaks" field 
    (thanks to Ian Jackson)
  * handle network failures more gracefully on "update"
  * support for unattended-upgrades (via unattended-upgrades
    package)
  * added apt-transport-https method
  * merged "install-recommends" branch (ABI break): 
    - new "--install-recommends"
    - install new recommends on "upgrade" if --install-recommends is 
      given
    - new "--fix-policy" option to install all packages with unmet
      important dependencies (usefull with --install-recommends to
      see what not-installed recommends are on the system)
    - fix of recommended packages display (only show CandidateVersion
      fix or-group handling)
  * merged "install-task" branch (use with "apt-get install taskname^")

 -- Michael Vogt <mvo@debian.org>  Fri, 12 Jan 2007 20:48:07 +0100

apt (0.6.46.4-0.1) unstable; urgency=emergency
  
  * NMU
  * Fix broken use of awk in apt-key that caused removal of the wrong keys
    from the keyring. Closes: #412572

 -- Joey Hess <joeyh@debian.org>  Mon, 26 Feb 2007 16:00:22 -0500

apt (0.6.46.4) unstable; urgency=high

  * ack NMU (closes: #401017)
  * added apt-secure.8 to "See also" section
  * apt-pkg/deb/dpkgpm.cc:
    - added "Dpkg::StopOnError" variable that controls if apt
      will abort on errors from dpkg
  * apt-pkg/deb/debsrcrecords.{cc,h}:
    - make the Buffer grow dynmaically (closes: #400874)
  * Merged from Christian Perrier bzr branch:
    - uk.po: New Ukrainian translation: 483t28f3u
    - el.po: Update to 503t9f2u
    - de.po: Updates and corrections.
  * apt-pkg/contrib/progress.cc:
    - OpProgress::CheckChange optimized, thanks to Paul Brook
      (closes: #398381)
  * apt-pkg/contrib/sha256.cc:
    - fix building with noopt

 -- Michael Vogt <mvo@debian.org>  Thu,  7 Dec 2006 10:49:50 +0100

apt (0.6.46.3-0.2) unstable; urgency=high

  * Non-maintainer upload with permission of Michael Vogt.
  * Fix FTBFS on most arches (regression from the fix of #400874)

 -- Andreas Barth <aba@not.so.argh.org>  Tue,  5 Dec 2006 15:51:22 +0000 
  
apt (0.6.46.3-0.1) unstable; urgency=high

  * Non-maintainer upload with permission of Michael Vogt.
  * Fix segfault at apt-get source. Closes: #400874
  * Add apt-key update in postinst, so that debian-archive-keyring doesn't
    need to depend on apt >= 0.6. Closes: #401114
  * Don't double-queue pdiff files. Closes: #401017
  
 -- Andreas Barth <aba@not.so.argh.org>  Tue,  5 Dec 2006 10:34:56 +0000

apt (0.6.46.3) unstable; urgency=low

  * apt-pkg/deb/dpkgpm.cc:
    - make progress reporting robust against multiline error
      messages 

  * Merged from Christian Perrier bzr branch:
    - ca.po: Updated to 514t
    - be.po: Updated to 514t
    - it.po: Updated to 514t
    - hu.po: Updated to 514t
    - zh_TW.po: Updated to 514t
    - ar.po: Updated to 293t221u.
    - ru.po: Updated to 514t. Closes: #392466
    - nb.po: Updated to 514t. Closes: #392466
    - pt.po: Updated to 514t. Closes: #393199
    - fr.po: One spelling error corrected: s/accÃ¨der/accÃ©der
    - km.po: Updated to 514t.
    - ko.po: Updated to 514t.
    - bg.po: Updated to 514t.
    - de.po: Updated to 514t.
    - en_GB.po: Updated to 514t.

 -- Michael Vogt <mvo@debian.org>  Thu,  2 Nov 2006 11:37:58 +0100

apt (0.6.46.2) unstable; urgency=low

  * debian/control:
    - depend on debian-archive-keyring to offer clean upgrade path 
      (closes: #386800)
  * Merged from Christian Perrier bzr branch:
    - es.po: Updated to 514t. Closes: #391661
    - da.po: Updated to 514t. Closes: #391424
    - cs.po: Updated. Closes: #391064
    - es.po: Updated to 514t. Closes: #391661
    - da.po: Updated to 514t. Closes: #391424

 -- Michael Vogt <mvo@debian.org>  Wed, 11 Oct 2006 09:03:15 +0200

apt (0.6.46.1) unstable; urgency=low

  * methods/gzip.cc:
    - deal with empty files 
  * Applied patch from Daniel Schepler to make apt bin-NMU able.
    (closes: bug#359634)
  * rebuild against current g++ because of:
    http://gcc.gnu.org/bugzilla/show_bug.cgi?id=29289
    (closes: #390189)
  * fix broken i18n in the dpkg progress reporting, thanks to 
    Frans Pop and Steinar Gunderson. (closes: #389261)
  * Merged from Christian Perrier bzr branch:
    * fi.po: Updated to 514t. Closes: #390149
    * eu.po: Updated to 514t. Closes: #389725
    * vi.po: Updated to 514t. Closes: #388555
  * make the internal buffer in pkgTagFile grow dynamically
    (closes: #388708)
  
 -- Michael Vogt <mvo@debian.org>  Mon,  2 Oct 2006 20:42:20 +0200

apt (0.6.46) unstable; urgency=low

  * debian/control:
    - switched to libdb4.4 for building (closes: #381019)
  * cmdline/apt-get.cc:
    - show only the recommends/suggests for the candidate-version, not for all
      versions of the package (closes: #257054)
    - properly handle recommends/suggests or-groups when printing the list of
      suggested/recommends packages (closes: #311619)
  * methods/http.cc:
    - check more careful for incorrect proxy settings (closes: #378868)
  * methods/gzip.cc:
    - don't hang when /var is full (closes: #341537), thanks to
      Luis Rodrigo Gallardo Cruz for the patch
  * doc/examples/sources.list:
    - removed non-us.debian.org from the example (closes: #380030,#316196)
  * Merged from Christian Perrier bzr branch:
    * ro.po: Updated to 514t. Closes: #388402
    * dz.po: Updated to 514t. Closes: #388184
    * it.po: Fixed typos. Closes: #387812
    * ku.po: New kurdish translation. Closes: #387766
    * sk.po: Updated to 514t. Closes: #386851
    * ja.po: Updated to 514t. Closes: #386537
    * gl.po: Updated to 514t. Closes: #386397
    * fr.po: Updated to 516t.
    * fi.po: Updated to 512t. Closes: #382702
  * share/archive-archive.gpg:
    - removed the outdated amd64 and debian-2004 keys
  * apt-pkg/tagfile.cc:
    - applied patch from Jeroen van Wolffelaar to make the tags
      caseinsensitive (closes: #384182)
    - reverted MMap use in the tagfile because it does not work 
      across pipes (closes: #383487) 
  
 -- Michael Vogt <mvo@debian.org>  Thu, 21 Sep 2006 10:25:03 +0200

apt (0.6.45) unstable; urgency=low

  * apt-pkg/contrib/sha256.cc:
    - fixed the sha256 generation (closes: #378183)
  * ftparchive/cachedb.cc:
    - applied patch from Anthony Towns to fix Clean() function
      (closes: #379576)
  * doc/apt-get.8.xml:
    - fix path to the apt user build (Closes: #375640)
  * doc/apt-cache.8.xml:
    - typo (Closes: #376408)
  * apt-pkg/deb/dpkgpm.cc:
    - make progress reporting more robust against multiline error
      messages (first half of a fix for #374195)
  * doc/examples/configure-index:
    - document Debug::pkgAcquire::Auth     
  * methods/gpgv.cc:
    - deal with gpg error "NODATA". Closes: #296103, Thanks to 
      Luis Rodrigo Gallardo Cruz for the patch
  * apt-inst/contrib/extracttar.cc:
    - fix for string mangling, closes: #373864
  * apt-pkg/acquire-item.cc:
    - check for bzip2 in /bin (closes: #377391)
  * apt-pkg/tagfile.cc:
    - make it work on non-mapable files again, thanks 
      to James Troup for confirming the fix (closes: #376777)
  * Merged from Christian Perrier bzr branch:
    * ko.po: Updated to 512t. Closes: #378901
    * hu.po: Updated to 512t. Closes: #376330
    * km.po: New Khmer translation: 506t6f. Closes: #375068
    * ne.po: New Nepali translation: 512t. Closes: #373729
    * vi.po: Updated to 512t. Closes: #368038
    * zh_TW.po: Remove an extra %s in one string. Closes: #370551
    * dz.po: New Dzongkha translation: 512t
    * ro.po: Updated to 512t
    * eu.po: Updated
    * eu.po: Updated
  * fix apt-get dist-upgrade
  * fix warning if no /var/lib/apt/extended_states is present
  * don't download Translations for deb-src sources.list lines
  * apt-pkg/tagfile.cc:
    - support not-mmapable files again

 -- Michael Vogt <mvo@debian.org>  Thu, 27 Jul 2006 00:52:05 +0200

apt (0.6.44.2exp1) experimental; urgency=low

  * added support for i18n of the package descriptions
  * added support for aptitude like auto-install tracking (a HUGE
    HUGE thanks to Daniel Burrows who made this possible) 
  * synced with the http://people.debian.org/~mvo/bzr/apt/debian-sid branch
  * build from http://people.debian.org/~mvo/bzr/apt/debian-experimental

 -- Michael Vogt <mvo@debian.org>  Mon,  3 Jul 2006 21:50:31 +0200

apt (0.6.44.2) unstable; urgency=low

  * apt-pkg/depcache.cc:
    - added Debug::pkgDepCache::AutoInstall (thanks to infinity)
  * apt-pkg/acquire-item.cc:
    - fix missing chmod() in the new aquire code 
      (thanks to Bastian Blank, Closes: #367425)
  * merged from 
    http://www.perrier.eu.org/debian/packages/d-i/level4/apt-main:
    * sk.po: Completed to 512t
    * eu.po: Completed to 512t
    * fr.po: Completed to 512t
    * sv.po: Completed to 512t
    * Update all PO and the POT. Gives 506t6f for formerly
      complete translations

 -- Michael Vogt <mvo@debian.org>  Wed, 14 Jun 2006 12:00:57 +0200

apt (0.6.44.1-0.1) unstable; urgency=low

  * Non-maintainer upload.
  * Don't give an error when parsing empty Packages/Sources files.
    (Closes: #366931, #367086, #370160)

 -- Steinar H. Gunderson <sesse@debian.org>  Fri,  9 Jun 2006 00:52:21 +0200

apt (0.6.44.1) unstable; urgency=low

  * apt-pkg/acquire-item.cc:
    - fix reversed logic of the "Acquire::PDiffs" option
  * merged from 
    http://www.perrier.eu.org/debian/packages/d-i/level4/apt-main:
    - po/LINGUAS: added "bg" Closes: #360262
    - po/gl.po: Galician translation update. Closes: #366849
    - po/hu.po: Hungarian translation update. Closes: #365448
    - po/cs.po: Czech translation updated. Closes: #367244
  * apt-pkg/contrib/sha256.cc:
    - applied patch to fix unaligned access problem. Closes: #367417
      (thanks to David Mosberger)

 -- Michael Vogt <mvo@debian.org>  Tue, 16 May 2006 21:51:16 +0200

apt (0.6.44) unstable; urgency=low

  * apt-pkg/acquire.cc: don't show ETA if it is 0 or absurdely large
  * apt-pkg/contrib/sha256.{cc,h},hashes.{cc,h}: support for sha256 
    (thanks to Anthony Towns)
  * ftparchive/cachedb.{cc,h},writer.{cc,h}: optimizations 
    (thanks to Anthony Towns)
  * apt pdiff support from experimental merged
  * apt-pkg/deb/dpkgpm.cc: wording fixes (thanks to Matt Zimmerman)
  * apt-pkg/deb/dpkgpm.cc: 
    - wording fixes (thanks to Matt Zimmerman)
    - fix error in dpkg interaction (closes: #364513, thanks to Martin Dickopp)
  * apt-pkg/tagfile.{cc,h}:
    - use MMap to read the entries (thanks to Zephaniah E. Hull for the
      patch) Closes: #350025
  * Merge from http://www.perrier.eu.org/debian/packages/d-i/level4/apt-main:
  	* bg.po: Added, complete to 512t. Closes: #360262
  * doc/apt-ftparchive.1.xml:
    - fix documentation for "SrcPackages" -> "Sources" 
      (thanks to Bart Martens for the patch, closes: #307756)
  * debian/libapt-pkg-doc.doc-base.cache:
    - remove broken charackter from description (closes: #361129)
  * apt-inst/deb/dpkgdb.cc, methods/gpgv.cc: 
    - i18n fixes (closes: #349298)
  * debian/postinst: dont fail on not available
    /usr/share/doc/apt/examples/sources.list (closes: #361130)
  * methods/ftp.cc:
    - unlink empty file in partial if the download failed because
      the file is missing on the server (closes: #316337)
  * apt-pkg/deb/debversion.cc:
    - treats a version string with explicit zero epoch equal
      than the same without epoch (Policy 5.6.12, closes: #363358)
      Thanks to Lionel Elie Mamane for the patch
  
 -- Michael Vogt <mvo@debian.org>  Mon,  8 May 2006 22:28:53 +0200

apt (0.6.43.3) unstable; urgency=low

  * Merge bubulle@debian.org--2005/apt--main--0 up to patch-186:
    * ca.po: Completed to 512t. Closes: #351592
    * eu.po: Completed to 512t. Closes: #350483
    * ja.po: Completed to 512t. Closes: #349806
    * pl.po: Completed to 512t. Closes: #349514
    * sk.po: Completed to 512t. Closes: #349474
    * gl.po: Completed to 512 strings Closes: #349407
    * sv.po: Completed to 512 strings Closes: #349210
    * ru.po: Completed to 512 strings Closes: #349154
    * da.po: Completed to 512 strings Closes: #349084
    * fr.po: Completed to 512 strings
    * vi.po: Completed to 511 strings  Closes: #348968
    * zh_CN.po: Completed to 512t. Closes: #353936
    * it.po: Completed to 512t. Closes: #352803
    * pt_BR.po: Completed to 512t. Closes: #352419
    * LINGUAS: Add Welsh
    * *.po: Updated from sources (512 strings)
  * apt-pkg/deb/deblistparser.cc:
    - don't explode on a DepCompareOp in a Provides line, but warn about
      it and ignore it otherwise (thanks to James Troup for reporting it)
  * cmdline/apt-get.cc:
    - don't lock the lists directory in DoInstall, breaks --print-uri 
      (thanks to James Troup for reporting it)
  * debian/apt.dirs: create /etc/apt/sources.list.d 
  * make apt-cache madison work without deb-src entries (#352583)
  * cmdline/apt-get.cc: only run the list-cleaner if a update was 
    successfull

 -- Michael Vogt <mvo@debian.org>  Wed, 22 Feb 2006 10:13:04 +0100

apt (0.6.43.2) unstable; urgency=low

  * Merge bubulle@debian.org--2005/apt--main--0 up to patch-166:
    - en_GB.po, de.po: fix spaces errors in "Ign " translations Closes: #347258
    - makefile: make update-po a pre-requisite of clean target so
    	        that POT and PO files are always up-to-date
    - sv.po: Completed to 511t. Closes: #346450
    - sk.po: Completed to 511t. Closes: #346369
    - fr.po: Completed to 511t
    - *.po: Updated from sources (511 strings)
    - el.po: Completed to 511 strings Closes: #344642
    - da.po: Completed to 511 strings Closes: #348574
    - es.po: Updated to 510t1f Closes: #348158
    - gl.po: Completed to 511 strings Closes: #347729
    - it.po: Yet another update Closes: #347435
  * added debian-archive-keyring to the Recommends (closes: #347970)
  * fixed message in apt-key to install debian-archive-keyring 
  * typos fixed in apt-cache.8 (closes: #348348, #347349)
  * add patch to fix http download corruption problem (thanks to
    Petr Vandrovec, closes: #280844, #290694)

 -- Michael Vogt <mvo@debian.org>  Thu, 19 Jan 2006 00:06:33 +0100

apt (0.6.43.1) unstable; urgency=low

  * Merge bubulle@debian.org--2005/apt--main--0 up to patch-148:
    * fr.po: Completed to 510 strings
    * it.po: Completed to 510t
    * en_GB.po: Completed to 510t
    * cs.po: Completed to 510t
    * zh_CN.po: Completed to 510t
    * el.po: Updated to 510t
    * vi.po: Updated to 383t93f34u
    * tl.po: Completed to 510 strings (Closes: #344306)
    * sv.po: Completed to 510 strings (Closes: #344056)
    * LINGUAS: disabled Hebrew translation. (Closes: #313283)
    * eu.po: Completed to 510 strings (Closes: #342091)
  * apt-get source won't download already downloaded files again
    (closes: #79277)
  * share/debian-archive.gpg: new 2006 ftp-archive signing key added
    (#345891)
  * redownload the Release file if IMS-Hit and gpg failure
  * deal with multiple signatures on a Release file

 -- Michael Vogt <mvo@debian.org>  Fri,  6 Jan 2006 01:17:08 +0100

apt (0.6.43) unstable; urgency=medium

  * Merge bubulle@debian.org--2005/apt--main--0 up to patch-132:  
    * zh_CN.po: Completed to 510 strings(Closes: #338267)
    * gl.po: Completed to 510 strings (Closes: #338356)
  * added support for "/etc/apt/sources.list.d" directory 
    (closes: #66325)
  * make pkgDirStream (a bit) more complete
  * fix bug in pkgCache::VerIterator::end() (thanks to Daniel Burrows)
    (closes: #339533)
  * pkgAcqFile is more flexible now (closes: #57091)
  * support a download rate limit for http (closes: #146877)
  * included lots of the speedup changes from #319377
  * add stdint.h to contrib/md5.h (closes: #340448)
  * ABI change, library name changed (closes: #339147)
  * Fix GNU/kFreeBSD crash on non-existing server file (closes: #317718)
  * switch to libdb4.3 in build-depends
  
 -- Michael Vogt <mvo@debian.org>  Tue, 29 Nov 2005 00:17:07 +0100

apt (0.6.42.3) unstable; urgency=low

  * Merge bubulle@debian.org--2005/apt--main--0 up to patch-129:
    - patch-118: Russian translation update by Yuri Kozlov (closes: #335164)
    - patch-119: add update-po as a pre-req for binary (closes: #329910)
    - patch-121: Complete French translation
    - patch-125: Fixed localization of y/n questions in German translation 
                 (closes: #337078)
    - patch-126: Swedish translation update (closes: #337163)
    - patch-127: Complete Tagalog translation (closes: #337306)
    - patch-128: Danish translation update (closes: #337949)
    - patch-129: Basque translation update (closes: #338101)
  * cmdline/apt-get.cc:
    - bufix in FindSrc  (closes: #335213, #337910)
  * added armeb to archtable (closes: #333599)
  * with --allow-unauthenticated use the old fallback behaviour for
    sources (closes: #335112)
   
 -- Michael Vogt <mvo@debian.org>  Wed,  9 Nov 2005 07:22:31 +0100

apt (0.6.42.2) unstable; urgency=high

  * NMU (approved by maintainer)
  * Add AMD64 archive signing key to debian-archive.gpg (closes: #336500).
  * Add big-endian arm (armeb) support (closes: #333599).
  * Priority high to get the AMD key into testing ASAP.

 -- Frans Pop <fjp@debian.org>  Sun, 30 Oct 2005 21:29:11 +0100
 
apt (0.6.42.1) unstable; urgency=low

  * fix a incorrect example in the apt_prefrences man page
    (thanks to Filipus Klutiero, closes: #282918)
  * apt-pkg/pkgrecords.cc:
    - revert patch from last version, it causes trouble on alpha 
      and ia64 (closes: #335102, #335103)
  * cmdline/apt-get.cc:
    - be extra carefull in FindSrc (closes: #335213)

 -- Michael Vogt <mvo@debian.org>  Sat, 22 Oct 2005 23:44:35 +0200

apt (0.6.42) unstable; urgency=low

  * apt-pkg/cdrom.cc:
    - unmount the cdrom when apt failed to locate any package files
  * allow cdrom failures and fallback to other sources in that case
    (closes: #44135)
  * better error text when dpkg-source fails 
  * Merge bubulle@debian.org--2005/apt--main--0 up to patch-115:
    - patch-99: Added Galician translation
    - patch-100: Completed Danish translation (Closes: #325686)
    - patch-104: French translation completed
    - patch-109: Italian translation completed
    - patch-112: Swedish translation update 
    - patch-115: Basque translation completed (Closes: #333299)
  * applied french man-page update (thanks to Philippe Batailler)
    (closes: #316638, #327456)
  * fix leak in the mmap code, thanks to Daniel Burrows for the
    patch (closes: #250583)
  * support for apt-get [build-dep|source] -t (closes: #152129)
  * added "APT::Authentication::TrustCDROM" option to make the life
    for the installer people easier (closes: #334656)
  * fix crash in apt-ftparchive (thanks to Bastian Blank for the patch)
    (closes: #334671)
  * apt-pkg/contrib/md5.cc:
    - fix a alignment problem on sparc64 that gives random bus errors
      (thanks to Fabbione for providing a test-case)
  * init the default ScreenWidth to 79 columns by default 
    (Closes: #324921)
  * cmdline/apt-cdrom.cc: 
    - fix some missing gettext() calls (closes: #334539)
  * doc/apt-cache.8.xml: fix typo (closes: #334714)

 -- Michael Vogt <mvo@debian.org>  Wed, 19 Oct 2005 22:02:09 +0200

apt (0.6.41) unstable; urgency=low

  * improved the support for "error" and "conffile" reporting from
    dpkg, added the format to README.progress-reporting
  * added README.progress-reporting to the apt-doc package
  * improved the network timeout handling, if a index file from a 
    sources.list times out or EAI_AGAIN is returned from getaddrinfo, 
    don't try to get the other files from that entry
  * Support architecture-specific extra overrides
    (closes: #225947). Thanks to  Anthony Towns for idea and
    the patch, thanks to Colin Watson for testing it.
  * Javier Fernandez-Sanguino Pen~a:
    - Added a first version of an apt-secure.8 manpage, and modified
      apt-key and apt.end accordingly. Also added the 'update'
      argument to apt-key which was previously not documented 
      (Closes: #322120)
  * Andreas Pakulat:
    - added example apt-ftparchive.conf file to doc/examples 
      (closes: #322483)
  * Fix a incorrect example in the man-page (closes: #282918)
  * Fix a bug for very long lines in the apt-cdrom code (closes: #280356)
  * Fix a manual page bug (closes: #316314)
  * Do md5sum checking for file and cdrom method (closes: #319142)
  * Change pkgPolicy::Pin from private to protected to let subclasses
    access it too (closes: #321799)
  * add default constructor for PrvIterator (closes: #322267)
  * Reread status configuration on debSystem::Initialize() 
    (needed for apt-proxy, thanks to Otavio for this patch)
  
 -- Michael Vogt <mvo@debian.org>  Mon,  5 Sep 2005 22:59:03 +0200

apt (0.6.40.1) unstable; urgency=low

  * bugfix in the parsing code for the apt<->dpkg communication. apt 
    crashed when dpkg sends the same state more than once under certain
    conditions
  * 0.6.40 breaks the ABI but I accidentally didn't change the soname :/

 -- Michael Vogt <mvo@debian.org>  Fri,  5 Aug 2005 13:24:58 +0200

apt (0.6.40) unstable; urgency=low

  * Patch from Jordi Mallach to mark some additional strings for translation
  * Updated Catalan translation from Jordi Mallach
  * Merge from bubulle@debian.org--2005/apt--main--0:
    - Update pot and merge with *.po
    - Updated French translation, including apt-key.fr.8
  * Restore changelog entries from the 0.6.x series that went to Debian
    experimental
  * Merge michael.vogt@ubuntu.com--2005/apt--progress-reporting--0
    - Provide an interface for progress reporting which can be used by
      (e.g.) base-config

 -- Matt Zimmerman <mdz@debian.org>  Thu, 28 Jul 2005 11:57:32 -0700

apt (0.6.39) unstable; urgency=low

  * Welsh translation update: daf@muse.19inch.net--2005/apt--main--0--patch-6
  * Merge mvo's changes from 0.6.36ubuntu1:
    michael.vogt@ubuntu.com--2005/apt--mvo--0--patch-32
  * Merge aggregated translation updates:
    bubulle@debian.org--2005/apt--main--0
  * Update priority of apt-utils to important, to match the override file
  * Install only one keyring on each branch (Closes: #316119)

 -- Matt Zimmerman <mdz@debian.org>  Tue, 28 Jun 2005 11:51:09 -0700

apt (0.6.38) unstable; urgency=low

  * Merge michael.vogt@ubuntu.com--2005/apt--fixes--0--patch-6, a workaround
    for the French man pages' failure to build
  * Branch Debian and Ubuntu
    - apt.postinst, apt-key: use the appropriate keyring
    - debian/rules: install all keyrings
  * Add the current Debian archive signing key (4F368D5D) to
    debian-archive.gpg
  * make pinning on the "component" work again (using the section of the 
    archive, we don't use per-section Release files anymore with apt-0.6)
    (closes ubuntu #9935)
  
 -- Matt Zimmerman <mdz@debian.org>  Sat, 25 Jun 2005 09:51:00 -0700

apt (0.6.37) breezy; urgency=low

  * Merge bubulle@debian.org--2005/apt--main--0 up to patch-81
    - patch-66: Italian update
    - patch-71: French update
    - patch-73: Basque update
    - patch-74: Hebrew update
    - patch-76: Correct Hebrew translation (Closes: #306658)
    - patch-77: French man page update
    - patch-79: Correct syntax errors in Hebrew translation
    - patch-81: Portuguese update
  * Fix build of French man pages (now using XML, not SGML)
  * Add Welsh translation from Dafydd Harries
    (daf@muse.19inch.net--2005/apt--main--0--patch-1)
  * Change debian/bugscript to use #!/bin/bash (Closes: #313402)
  * Fix a incorrect example in the man-page (closes: #282918)

 -- Matt Zimmerman <mdz@ubuntu.com>  Tue, 24 May 2005 14:38:25 -0700

apt (0.6.36ubuntu1) breezy; urgency=low

  * make it possible to write a cache-control: no-cache header even if
    no proxy is set to support transparent proxies (closes ubuntu: #10773)

  * Merge otavio@debian.org--2005/apt--fixes--0.6:
    - Fix comment about the need of xmlto while building from Arch;
    - Fix StatStore struct on cachedb.h to use time_t and then fix a compile
      warning;
    - Lock database at start of DoInstall routine to avoid concurrent
      runs of install/remove and update commands (Closes: #194467)
    - Fix warnings while compiling with GCC 4.0 compiler  

 -- Michael Vogt <michael.vogt@ubuntu.com>  Mon, 23 May 2005 11:57:53 +0200

apt (0.6.36) experimental; urgency=low

  * Merge apt--mvo--0:
    - apt-pkg/acquire-item.cc:
      added "Acquire::BrokenProxy" that will force apt to always 
      re-get the Release.gpg file (for broken proxies)
    - debian/apt.cron.daily:
      MinAge is defaulting to 2 days now to prevent over-aggresive removal 
    - apt-pkg/cdrom.cc:
      honor "Acquire::gpgv::Options" when verifying the signature (Ubuntu #8496)
 
 -- Michael Vogt <mvo@debian.org>  Thu, 31 Mar 2005 20:37:11 +0200

apt (0.6.35) hoary; urgency=low

  * Merge apt--mvo--0 (incorporates 0.6.34ubuntu1):
    - Implement MaxSize and MaxAge in apt.cron.daily, to prevent the cache
      from growing too large (Ubuntu #6761)
    - some comments about the pkgAcqMetaSig::Custom600Headers() added
    - use gpg --with-colons
    - commented the ftp no_proxy unseting in methods/ftp.cc
    - added support for "Acquire::gpgv::options" in methods/gpgv.cc
  * Merge bubulle@debian.org--2005/apt--main--0
    - Make capitalization more consistent
    - Un-fuzzy translations resulting from capitalization changes
    - Italian translation update

 -- Matt Zimmerman <mdz@ubuntu.com>  Mon,  7 Mar 2005 20:08:33 -0800

apt (0.6.34) hoary; urgency=low

  * Add missing semicolon to configure-index (Closes: #295773)
  * Update build-depends on gettext to 0.12 (Closes: #295077)
  * Merge from bubulle@debian.org--2005/apt--main--0 to get
    translation updates

 -- Matt Zimmerman <mdz@ubuntu.com>  Fri,  4 Mar 2005 16:13:15 -0800

apt (0.6.33) hoary; urgency=low

  * Merge michael.vogt@ubuntu.com--2005/apt--mvo--0 (through patch-6)
    - patch-1: cosmetic changes (whitespace, "Apt::GPGV->APT::GPGV")
    - patch-2: (doc) documentation for gpgv
    - patch-3: (doc) new config variables added configure-index
    - patch-4: pkgAcquire::Run() pulse intervall can be configured
    - patch-5: fix for apt-get update removing Release.gpg files (#6865)
    - patch-6: change the path scoring in apt-cdrom, prefer pathes without
      symlinks

 -- Matt Zimmerman <mdz@ubuntu.com>  Sat, 26 Feb 2005 15:21:17 -0800

apt (0.6.32) hoary; urgency=low

  * Merge michael.vogt@ubuntu.com--2005/apt--mvo--0 (patch-1)
    - Implement Acquire::gpgv::options (Ubuntu bug#6283)

 -- Matt Zimmerman <mdz@ubuntu.com>  Tue,  8 Feb 2005 19:31:15 -0800

apt (0.6.31) hoary; urgency=low

  * Matt Zimmerman
    - Remove debugging output from apt.cron.daily (no one noticed?)
    - Apply patch from Anthony Towns to allow SHA1Summation to process a file
      descriptor until EOF, rather than requiring that the length of input be
      specified (Closes: #291338)
    - Fix build/install of Polish offline documentation, based on patch from
      Christian Perrier (Closes: #270404)
  * Michael Vogt
    - apt-cdrom.cc seperated into frontend (cmdline/apt-cdrom.cc and library
      apt-pkg/cdrom.{cc,h}) (Ubuntu #5668)

 -- Matt Zimmerman <mdz@ubuntu.com>  Fri,  4 Feb 2005 10:23:01 -0800

apt (0.6.30) unstable; urgency=low

  * Add ppc64 to buildlib/archtable
  * Merge michael.vogt@canonical.com--2004/apt--status-fd--0
    - Support preserving dpkg status file descriptor, to support
      better integration with synaptic
  
 -- Matt Zimmerman <mdz@ubuntu.com>  Wed, 19 Jan 2005 00:26:01 -0800

apt (0.6.29) hoary; urgency=low

  * Merge apt--mvo--0 (0.6.27ubuntu4)
  

 -- Matt Zimmerman <mdz@canonical.com>  Tue, 28 Dec 2004 17:18:02 -0800

apt (0.6.28) hoary; urgency=low

  * Merge apt--mvo--0
  * Rebuild source to get rid of arch metadata and temporary files in
    0.6.27ubuntu3

 -- Matt Zimmerman <mdz@canonical.com>  Thu, 23 Dec 2004 18:53:16 -0800

apt (0.6.27ubuntu4) hoary; urgency=low

  * remove old sig-file in partial/ before starting to fetch a new sig-file
    (see ubuntu #4769 for the rational)
  * added apt-key update method (uses ubuntu-keyring)
  * documented the "--allow-unauthenticated" switch
  * added DEB_BUILD_PROG_OPTS to debian/rules (additonal options can be 
    passed to DEB_BUILD_PROG like "-S")

 -- Michael Vogt <mvo@debian.org>  Thu, 23 Dec 2004 11:12:51 +0100

apt (0.6.27ubuntu3) hoary; urgency=low

  * added a exact dependency from libapt-pkg-dev to the apt version it was
    build with

 -- Michael Vogt <mvo@debian.org>  Wed, 15 Dec 2004 09:56:32 +0100

apt (0.6.27ubuntu2) hoary; urgency=low

  * fixed a bug in the rule file that happend during the big 0.5->0.6 merge

 -- Michael Vogt <mvo@debian.org>  Tue, 14 Dec 2004 12:14:25 +0100

apt (0.6.27ubuntu1) hoary; urgency=low

  * chmod 755 /usr/bin/apt-key
  * don't display a error when a apt-get update don't find a 
    Packages.bz2/Sources.bz2 file

 -- Michael Vogt <mvo@debian.org>  Mon, 13 Dec 2004 18:40:21 +0100

apt (0.6.27) hoary; urgency=low

  * Merge apt--authentication--0 branch
    - Implement gpg authentication for package repositories (Closes: #203741)
    - Also includes Michael Vogt's fixes
  * Merge apt--misc-abi-changes--0 branch
    - Use pid_t throughout to hold process IDs (Closes: #226701)
    - Import patch from Debian bug #195510: (Closes: #195510)
      - Make Simulate::Describe and Simulate::ShortBreaks private member
        functions
      - Add a parameter (Candidate) to Describe to control whether the
        candidate version is displayed
      - Pass an appropriate value for Candidate everywhere Describe is called

 -- Matt Zimmerman <mdz@canonical.com>  Mon, 13 Dec 2004 01:03:11 -0800

apt (0.6.25) experimental; urgency=low

  * Fix handling of two-part sources for sources.list deb-src entries in
    the same way that deb entries were fixed

 -- Matt Zimmerman <mdz@debian.org>  Wed,  9 Jun 2004 05:29:50 -0700

apt (0.6.24) experimental; urgency=low

  * YnPrompt fixes were inadvertently left out, include them (Closes:
    #249251)

 -- Matt Zimmerman <mdz@debian.org>  Sun, 16 May 2004 14:18:53 -0700

apt (0.6.23) experimental; urgency=low

  * Remove obsolete pkgIterator::TargetVer() (Closes: #230159)
  * Reverse test in CheckAuth to match new prompt (Closes: #248211)

 -- Matt Zimmerman <mdz@debian.org>  Sun,  9 May 2004 21:01:58 -0700

apt (0.6.22) experimental; urgency=low

  * Merge 0.5.25
  * Make the unauthenticated packages prompt more intuitive (yes to
    continue, default no), but require --force-yes in addition to
    --assume-yes in order to override

 -- Matt Zimmerman <mdz@debian.org>  Fri, 19 Mar 2004 13:55:35 -0800

apt (0.6.21) experimental; urgency=low

  * Merge 0.5.24

 -- Matt Zimmerman <mdz@debian.org>  Tue, 16 Mar 2004 22:52:34 -0800

apt (0.6.20) experimental; urgency=low

  * Merge 0.5.23

 -- Matt Zimmerman <mdz@debian.org>  Thu, 26 Feb 2004 17:17:02 -0800

apt (0.6.19) experimental; urgency=low

  * Merge 0.5.22
  * Convert apt-key(8) to docbook XML

 -- Matt Zimmerman <mdz@debian.org>  Mon,  9 Feb 2004 15:44:49 -0800

apt (0.6.18) experimental; urgency=low

  * Add new Debian Archive Automatic Signing Key to the default keyring
    (existing keyrings are not updated; do that yourself)

 -- Matt Zimmerman <mdz@debian.org>  Sat, 17 Jan 2004 17:04:30 -0800

apt (0.6.17) experimental; urgency=low

  * Merge 0.5.21
  * Handle more IMS stuff correctly

 -- Matt Zimmerman <mdz@debian.org>  Fri, 16 Jan 2004 10:54:25 -0800

apt (0.6.16) experimental; urgency=low

  * Fix some cases where the .gpg file could be left in place when it is
    invalid

 -- Matt Zimmerman <mdz@debian.org>  Fri,  9 Jan 2004 09:22:15 -0800

apt (0.6.15) experimental; urgency=low

  * s/Debug::Acquire::gpg/&v/
  * Honor the [vendor] syntax in sources.list again (though it is not
    presently used for anything)
  * Don't ship vendors.list(5) since it isn't used yet
  * Revert change from 0.6.10; it was right in the first place and the
    problem was apparently something else.  Archive = Suite.

 -- Matt Zimmerman <mdz@debian.org>  Mon,  5 Jan 2004 17:43:01 -0800

apt (0.6.14) experimental; urgency=low

  * Merge 0.5.20

 -- Matt Zimmerman <mdz@debian.org>  Sun,  4 Jan 2004 11:09:21 -0800

apt (0.6.13) experimental; urgency=low

  * Merge 0.5.19

 -- Matt Zimmerman <mdz@debian.org>  Sat,  3 Jan 2004 16:22:31 -0800

apt (0.6.12) experimental; urgency=low

  * Have pkgAcquireIndex calculate an MD5 sum if one is not provided by
    the method (as with file: and copy:).  Local repositories
  * Fix warning about dist name mismatch to actually print what it was
    expecting
  * Don't expect any particular distribution name for two-part
    sources.list entries
  * Merge 0.5.18

 -- Matt Zimmerman <mdz@debian.org>  Fri,  2 Jan 2004 13:59:00 -0800

apt (0.6.11) experimental; urgency=low

  * Support IMS requests of Release.gpg and Release
  * This required API changes, bump the libapt-pkg version
  * Copy local Release files into Dir::State::Lists
  * Set IndexFile attribute when retrieving Release and Release.gpg so
    that the appropriate Cache-Control headers are sent

 -- Matt Zimmerman <mdz@debian.org>  Fri,  2 Jan 2004 10:46:17 -0800

apt (0.6.10) experimental; urgency=low

  * Use "Codename" (woody, sarge, etc.) to supply the value of the
    "Archive" package file attribute, used to match "release a=" type
    pins, rather than "Suite" (stable, testing, etc.)

 -- Matt Zimmerman <mdz@debian.org>  Thu,  1 Jan 2004 16:56:47 -0800

apt (0.6.9) experimental; urgency=low

  * Another tagfile workaround

 -- Matt Zimmerman <mdz@debian.org>  Thu,  1 Jan 2004 13:56:08 -0800

apt (0.6.8) experimental; urgency=low

  * Add a config option and corresponding command line option
    (--allow-unauthenticated) to apt-get, to make buildd operators happy
    (Closes: #225648)

 -- Matt Zimmerman <mdz@debian.org>  Wed, 31 Dec 2003 08:28:04 -0800

apt (0.6.7) experimental; urgency=low

  * Forgot to revert part of the changes to tagfile in 0.6.4.  Hopefully
    will fix segfaults for some folks.

 -- Matt Zimmerman <mdz@debian.org>  Wed, 31 Dec 2003 08:01:28 -0800

apt (0.6.6) experimental; urgency=low

  * Restore the ugly hack I removed from indexRecords::Load which set the
    pkgTagFile buffer size to (file size)+256.  This is concealing a bug,
    but I can't fix it right now.  This should fix the segfaults that
    folks are seeing with 0.6.[45].

 -- Matt Zimmerman <mdz@debian.org>  Mon, 29 Dec 2003 18:11:13 -0800

apt (0.6.5) experimental; urgency=low

  * Move the authentication check into a separate function in apt-get
  * Fix display of unauthenticated packages when they are in the cache
    (Closes: #225336)

 -- Matt Zimmerman <mdz@debian.org>  Sun, 28 Dec 2003 16:47:57 -0800

apt (0.6.4) experimental; urgency=low

  * Use the top-level Release file in LoadReleaseInfo, rather than looking
    for the per-section ones (which aren't downloaded anymore).  This
    unbreaks release pinning, including the NotAutomatic bit used by
    project/experimental
  * Use FileFd::Size() rather than a separate stat() call in
    LoadReleaseInfo
  * Fix pkgTagFile to leave a little extra room at the end of the buffer
    to append the record separator if it isn't present
  * Change LoadReleaseInfo to use "Suite" rather than "Archive", to match
    the Debian archive's dist-level Release files

 -- Matt Zimmerman <mdz@debian.org>  Sun, 28 Dec 2003 15:55:55 -0800

apt (0.6.3) experimental; urgency=low

  * Fix MetaIndexURI for flat ("foo/") sources

 -- Matt Zimmerman <mdz@debian.org>  Sun, 28 Dec 2003 12:11:56 -0800

apt (0.6.2) experimental; urgency=low

  * Add space between package names when multiple unauthenticated packages
    are being installed (Closes: #225212)
  * Provide apt-key with a secret keyring and a trustdb, even though we
    would never use them, because it blows up if it doesn't have them
  * Fix typo in apt-key(8) (standard input is '-', not '/')

 -- Matt Zimmerman <mdz@debian.org>  Sat, 27 Dec 2003 13:01:40 -0800

apt (0.6.1) experimental; urgency=low

  * Merge apt 0.5.17
  * Rearrange Release file authentication code to be more clear
  * If Release is present, but Release.gpg is not, don't forget to still
    queue Packages files
  * Convert distribution "../project/experimental" to "experimental" for
    comparison purposes
  * Make a number of Release file errors into warnings; for now, it is OK
    not to have a codename, for example.  We mostly care about checksums
    for now

 -- Matt Zimmerman <mdz@debian.org>  Fri, 26 Dec 2003 15:12:47 -0800

apt (0.6.0) experimental; urgency=low

  * Signature verification support patch ("apt-secure") from Colin Walters
    <walters@debian.org> and Isaac Jones <ijones@syntaxpolice.org>.  This
    implements:
     - Release signature verification (Release.gpg)
     - Packages, Sources md5sum verification against Release
     - Closes: #203741
  * Make some modifications to signature verification support:
    - Release.gpg is always retrieved and verified if present, rather than
      requiring that sources be configured as secure
    - Print a hint about installing gnupg if exec(gpgv) fails
    - Remove obsolete pkgAcqIndexRel
    - Move vendors.list stuff into a separate module (vendorlist.{h,cc})
    - If any files about to be retrieved are not authenticated, issue a
      warning to the user and require confirmation
    - Fix a heap corruption bug in pkgSrcRecords::pkgSrcRecords()
  * Suggests: gnupg
  * Install a keyring in /usr/share/apt/debian-archive.gpg containing an
    initial set of Debian archive signing keys to seed /etc/apt/trusted.gpg
  * Add a new tool, apt-key(8) used to manage the keyring

 -- Matt Zimmerman <mdz@debian.org>  Fri, 26 Dec 2003 08:27:19 -0800

apt (0.5.32) hoary; urgency=low

  * Call setlocale in the methods, so that the messages are properly
    localised (Closes: #282700)
  * Implement support for bzip2-compressed debs (data.tar.bz2)

 -- Matt Zimmerman <mdz@canonical.com>  Sat, 11 Dec 2004 09:05:52 -0800

apt (0.5.31) unstable; urgency=low

  * New Romanian translation from Sorin Batariuc <sorin@bonbon.net>
    (Closes: #281458)
  * Merge changes from Hoary (0.5.30,0.5.30ubuntu2]
  * Fix the example in apt_preferences(5) to match the text
    (Closes: #222267)
  * Add APT::Periodic::Autoclean setting, to allow "apt-get autoclean" to
    be run periodically.  This is useful with
    APT::Periodic::Download-Upgradeable-Packages, and defaults to the same
    value, so that the cache size is bounded

 -- Matt Zimmerman <mdz@debian.org>  Tue, 23 Nov 2004 12:53:04 -0800

apt (0.5.30ubuntu2) hoary; urgency=low

  * bzip2 is now "Suggested" and it will detect if bzip2 is installed 
    and only then trying to get Packages.bz2

 -- Michael Vogt <mvo@debian.org>  Fri, 19 Nov 2004 12:00:39 +0100

apt (0.5.30ubuntu1) hoary; urgency=low

  * Need to Depend: bzip2 or Packages.bz2 fail.

 -- LaMont Jones <lamont@canonical.com>  Thu, 18 Nov 2004 12:51:05 -0700

apt (0.5.30) hoary; urgency=low

  * Patch from Michael Vogt to enable Packages.bz2 use, with a fallback to
    Packages.gz if it is not present (Closes: #37525)

 -- Matt Zimmerman <mdz@debian.org>  Mon, 15 Nov 2004 12:57:28 -0800

apt (0.5.29) unstable; urgency=low

  * Don't hardcode paths in apt.cron.daily
  * Add to apt.cron.daily the capability to pre-download upgradeable
    packages
  * Place timestamp files in /var/lib/apt/periodic, rather than
    /var/lib/apt itself
  * Standardize debhelper files a bit
    - Create all directories in debian/dirs rather than creating some on
      the dh_installdirs command line
    - Rename debian/dirs to debian/apt.dirs, debian/examples to
      debian/apt.examples

 -- Matt Zimmerman <mdz@debian.org>  Sat, 13 Nov 2004 17:58:07 -0800

apt (0.5.28) hoary; urgency=low

  * Translation updates:
    - Updated Hungarian from Kelemen Gábor <kelemeng@gnome.hu> (Closes: #263436)
    - Updated Greek from George Papamichelakis (Closes: #265004)
    - Updated Simplified Chinese from Tchaikov (Closes: #265190)
    - Updated French by Christian Perrier (Closes: #265816)
    - Updated Japanese by Kenshi Muto (Closes: #265630)
    - Updated Catalan from Jordi Mallach
    - Updated Dutch from Bart Cornelis (Closes: #268258, #278697)
    - Updated Portuguese from Miguel Figueiredo (Closes: #268265)
    - Updated Polish from Robert Luberda <robert@debian.org> (Closes: #268451)
    - Updated Danish from Claus Hindsgaul (Closes: #269417)
    - Updated Norwegian Nynorsk from Håvard Korsvoll <korsvoll@skulelinux.no>
      (Closes: #269965)
    - Updated Russian from Yuri Kozlov <yuray@id.ru> (Closes: #271104)
    - Updated Italian from Samuele Giovanni Tonon <samu@debian.org>
      (Closes: #275083)
    - Updated Brazilian Portuguese from Andre Luis Lopes (Closes: #273944)
    - Updated Slovak from Peter Mann (Closes: #279481)
  * APT::Get::APT::Get::No-List-Cleanup -> APT::Get::List-Cleanup in apt-get.cc
    (Closes: #267266)
  * Merge Ubuntu changes:
    - Set default Dpkg::MaxArgs to 1024, and Dpkg::MaxArgBytes to 32k.
      Needed to work around ordering bugs when installing a large number of
      packages
    - Patch from Michael Vogt to add an optional cron job which
      can run apt-get update periodically
  * Add arch-build target to debian/rules

 -- Matt Zimmerman <mdz@debian.org>  Sat, 13 Nov 2004 15:52:20 -0800

apt (0.5.27) unstable; urgency=high

  * Sneak in a bunch of updated translations before the freeze
    (no code changes)
  * Translation updates:
    - New Finnish translation from Tapio Lehtonen <tale@debian.org>
      (Closes: #258999)
    - New Bosnian translation from Safir Šećerović <sapphire@linux.org.ba>
      (Closes: #254201)
    - Fix Italian incontrario (Closes: #217277)
    - Updated Spanish from Ruben Porras (Closes: #260483)
    - Updated Danish from Claus Hindsgaul (Closes: #260569)
    - Updated Slovak from Peter Mann (Closes: #260627)
    - Updated Portuguese from Miguel Figueiredo (Closes: #261423)
  * Bring configure-index up to date with documented options, patch from
    Uwe Zeisberger <zeisberg@informatik.uni-freiburg.de> (Closes: #259540)
  * Note in apt.conf(5) that configure-index does not contain strictly
    default values, but also examples
  * Add Polish translation of offline.sgml (Closes: #259229)

 -- Matt Zimmerman <mdz@debian.org>  Thu, 29 Jul 2004 09:30:12 -0700

apt (0.5.26) unstable; urgency=low

  * Translation updates:
    - Spanish update from Ruben Porras <nahoo82@telefonica.net> (Closes: #248214)
    - Sync Spanish apt(8) (Closes: #249241)
    - French update from Christian Perrier <bubulle@debian.org> (Closes: #248614)
    - New Slovak translation from Peter Mann <Peter.Mann@tuke.sk> (Closes: #251676)
    - Czech update from Miroslav Kure <kurem@upcase.inf.upol.cz> (Closes: #251682)
    - pt_BR update from Andre Luis Lopes <andrelop@debian.org> (Closes: #251961)
    - German translation of apt(8) from Helge Kreutzmann <kreutzm@itp.uni-hannover.de>
      (Closes: #249453)
    - pt update from Miguel Figueiredo <elmig@debianpt.org> (Closes: #252700)
    - New Hebrew translation from Lior Kaplan <webmaster@guides.co.il>
      (Closes: #253182)
    - New Basque translation from Piarres Beobide Egaña <pi@beobide.net>
      (Vasco - Euskara - difficult language, Closes: #254407) and already a
      correction (Closes: #255760)
    - Updated Brazilian Portuguese translation from
      Guilherme de S. Pastore <gpastore@colband.com.br> (Closes: #256396)
    - Updated Greek translation (complete now) from
      George Papamichelakis <george@step.gr> (Closes: #256797)
    - New Korean translation from Changwoo Ryu <cwryu@debian.org>
      (Closes: #257143)
    - German translation now available in two flavours: with Unicode usage and
      without (related to #228486, #235759)
  * Update apt-get(8) to reflect the fact that APT::Get::Only-Source will
    affect apt-get build-dep as well as apt-get source
  * Remove aborted remnants of a different method of implementing DEB_BUILD_OPTIONS
    from debian/rules
  * Fix typo in error message when encountering unknown type in source list
    (Closes: #253217)
  * Update k*bsd-gnu arch names in buildlib/ostable (Closes: #253532)
  * Add amd64 to buildlib/archtable (Closes: #240896)
  * Have configure output a more useful error message if the architecture
    isn't in archtable

 -- Matt Zimmerman <mdz@debian.org>  Thu,  8 Jul 2004 15:53:28 -0700

apt (0.5.25) unstable; urgency=low

  * Patch from Jason Gunthorpe to remove arbitrary length limit on Binary
    field in SourcesWriter::DoPackage
  * Fix typo in apt-cache(8) (Closes: #238578)
  * Fix obsolete reference to bug(1) in stub apt(8) man page
    (Closes: #245923)
  * Fix typo in configure-index (RecruseDepends -> RecurseDepends)
    (Closes: #246550)
  * Support DEB_BUILD_OPTIONS=noopt in debian/rules
    (Closes: #244293)
  * Increase length of line buffer in ReadConfigFile to 1024 chars;
    detect if a line is longer than that and error out
    (Closes: #244835)
  * Suppress a signed/unsigned warning in apt-cache.cc:DisplayRecord
  * Build apt-ftparchive with libdb4.2 rather than libdb2
    - Patch from Clint Adams to do most of the work
    - Build-Depends: s/libdb2-dev/libdb4.2-dev/
    - Add AC_PREREQ(2.50) to configure.in
    - Use db_strerror(err) rather than GlobalError::Errno (which uses strerror)
    - Add note to NEWS.Debian about upgrading old databases
  * Attempt to fix problems with chunked encoding by stripping only a single CR
    (Closes: #152711)
  * Modify debian/rules cvs-build to use cvs export, to avoid picking up
    junk files from the working directory
  * Add lang=fr attribute to refentry section of
    apt-extracttemplates.fr.1.sgml and apt-sortpkgs.fr.1.sgml so they are
    correctly built
  * Remove extraneous '\' characters from <command> tags in
    apt_preferences.fr.5.sgml
  * Translation updates:
    - Updated Swedish translation from Peter Karlsson <peter@softwolves.pp.se>
      (Closes: #238943)
    - New Slovenian translation from Jure Čuhalev <gandalf@owca.info>
      (closes: #239785)
    - New Portuguese translation from Miguel Figueiredo <elmig@debianpt.org>
      (closes: #240074)
    - Updated Spanish translation from Ruben Porras <nahoo82@telefonica.net>
    - Updated Spanish translation of man pages from Ruben Porras
      <nahoo82@telefonica.net>
    - Updated Simplified Chinese translation from "Carlos Z.F. Liu" <carlos_liu@yahoo.com>
      (Closes: #241971)
    - Updated Russian translation from Dmitry Astapov <adept@despammed.com>
      (Closes: #243959)
    - Updated Polish translation from Marcin Owsiany <porridge@debian.org>
      (Closes: #242388)
    - Updated Czech translation from Miroslav Kure <kurem@upcase.inf.upol.cz>
      (Closes: #244369)
    - Updated Japanese translation from Kenshi Muto <kmuto@debian.org>
      (Closes: #244176)
    - Run make -C po update-po to update .po files
    - Updated French translation from Christian Perrier <bubulle@debian.org>
      (Closes: #246925)
    - Updated Danish translation from Claus Hindsgaul <claus_h@image.dk>
      (Closes: #247311)

 -- Matt Zimmerman <mdz@debian.org>  Sat,  8 May 2004 12:52:20 -0700

apt (0.5.24) unstable; urgency=low

  * Updated Czech translation from Miroslav Kure <kurem@upcase.inf.upol.cz>
    (Closes: #235822)
  * Updated French translation from Christian Perrier <bubulle@debian.org>
    (Closes: #237403)
  * Updates to XML man pages from richard.bos@xs4all.nl
  * Updated Danish translation from Claus Hindsgaul <claus_h@image.dk>
    (Closes: #237771)
  * Updated Greek translation from Konstantinos Margaritis
    <markos@debian.org>
    (Closes: #237806)
  * Updated Spanish translation from Ruben Porras <nahoo82@telefonica.net>
    (Closes: #237863)
  * Updated pt_BR translation from Andre Luis Lopes <andrelop@debian.org>
    (Closes: #237960)
  * Regenerate .pot file (Closes: #237892)
  * Updated Polish translation from Marcin Owsiany <porridge@debian.org>
    (Closes: #238333)
  * In pkgAcquire::Shutdown(), set the status of fetching items to
    StatError to avoid a sometimes large batch of error messages
    (Closes: #234685)
  * Implement an ugly workaround for the 10000-character limit on the
    Binaries field in debSrcRecordParser, until such time as some things
    can be converted over to use STL data types (ABI change) (Closes: #236688)
  * Increase default tagfile buffer from 32k to 128k; this arbitrary limit
    should also be removed someday (Closes: #174945)
  * Checked against Standards-Version 3.6.1 (no changes)

 -- Matt Zimmerman <mdz@debian.org>  Tue, 16 Mar 2004 22:47:55 -0800

apt (0.5.23) unstable; urgency=low

  * Cosmetic updates to XML man pages from Richard Bos <radoeka@xs4all.nl>
  * Use the 'binary' target rather than 'all' so that the ssh and bzip2
    symlinks are created correctly (thanks to Adam Heath)
    (Closes: #214842)
  * Updated Simplified Chinese translation of message catalog from Tchaikov
    <chaisave@263.net> (Closes: #234186)
  * Change default for Acquire::http::max-age to 0 to prevent index files
    being out of sync with each other (important with Release.gpg)
  * Add an assert() to make sure that we don't overflow a fixed-size
    buffer in the very unlikely event that someone adds 10 packaging
    systems to apt (Closes: #233678)
  * Fix whitespace in French translation of "Yes, do as I say!", which
    made it tricky to type, again.  Thanks to Sylvain Pasche
    <sylvain.pasche@switzerland.org> (Closes: #234494)
  * Print a slightly clearer error message if no packaging systems are
    available (Closes: #233681)
  * Point to Build-Depends in COMPILING (Closes: #233669)
  * Make debian/rules a bit more consistent in a few places.
    Specifically, always use -p$@ rather than an explicit package name,
    and always specify it first, and use dh_shlibdeps -l uniformly rather
    than sometimes changing LD_LIBRARY_PATH directly
  * Document unit for Cache-Limit (bytes) (Closes: #234737)
  * Don't translate "Yes, do as I say!" in Chinese locales, because it can
    be difficult to input (Closes: #234886)

 -- Matt Zimmerman <mdz@debian.org>  Thu, 26 Feb 2004 17:08:14 -0800

apt (0.5.22) unstable; urgency=low

  * Updated French translation of man pages from Philippe Batailler
    <philippe.batailler@free.fr> (Closes: #203119)
  * Initialize StatusFile in debSystem (Closes: #229791)
  * Fix apt-get's suggests/recommends printing, which was skipping every
    other dependency due to both using GlobOr and incrementing the DepIterator
    (Closes: #229722)
  * Restore SIGINT/SIGQUIT handlers to their old values (rather than
    SIG_DFL) after invoking dpkg (Closes: #229854)
  * Updated Dutch translation of message catalog from cobaco
    <cobaco@linux.be> (Closes: #229601)
  * Catalan translation from Antoni Bella, Matt Bonner and Jordi Mallach
    (Closes: #230102)
  * Simplified Chinese translation of message catalog from "Carlos
    Z.F. Liu" <carlos_liu@yahoo.com> (Closes: #230960)
  * Replace SGML manpages with XML man pages from richard.bos@xs4all.nl
    (Closes: #230687)
  * Updated Spanish translation of man pages from Ruben Porras
    <nahoo82@telefonica.net> (Closes: #231539)
  * New Czech translation of message catalog from Miroslav Kure
    <kurem@upcase.inf.upol.cz> (Closes: #231921)

 -- Matt Zimmerman <mdz@debian.org>  Mon,  9 Feb 2004 12:44:54 -0800

apt (0.5.21) unstable; urgency=low

  * Patch from Eric Wong <normalperson@yhbt.net> to include apt18n.h after
    other headers to avoid breaking locale.h when setlocale() is defined
    as an empty macro.  This was not a problem on Debian, but broke
    compilation on Solaris. (Closes: #226509)
  * Updated French translation from Pierre Machard <pmachard@debian.org>
    (Closes: #226886)
  * Add colons to apt-get's "kept back"/"upgraded"/"downgraded" messages
    (Closes: #226813)
  * Fix typo in apt-cache(8) (Closes: #226351)
  * Clearer error message in place of "...has no available version, but
    exists in the database" (Closes: #212203)
  * Patch from Oliver Kurth <oku@masqmail.cx> to use AC_CACHE_VAL for
    GLIBC_VER to make cross-compilation easier (Closes: #221528)
  * Add example preferences file (Closes: #220799)
  * Updated Greek translation from Konstantinos Margaritis <markos@debian.org>
    (Closes: #227205)
  * Updated Spanish translation of man pages from Ruben Porras
    <nahoo82@telefonica.net> (Closes: #227729)

 -- Matt Zimmerman <mdz@debian.org>  Fri, 16 Jan 2004 10:54:39 -0800

apt (0.5.20) unstable; urgency=low

  * Fixed German translations of "Suggested" from Christian Garbs
    <debian@cgarbs.de> (Closes: #197960)
  * Add an "apt-cache madison" command with an output format similar to
    the katie tool of the same name (but less functionality)
  * Fix debSourcesIndex::Describe() to correctly say "Sources" rather than
    "Packages"

 -- Matt Zimmerman <mdz@debian.org>  Sat,  3 Jan 2004 23:42:50 -0800

apt (0.5.19) unstable; urgency=low

  * Fix Packages::Extensions support in apt-ftparchive generate
    (Closes: #225453)

 -- Matt Zimmerman <mdz@debian.org>  Sat,  3 Jan 2004 16:20:31 -0800

apt (0.5.18) unstable; urgency=low

  * New no_NO.po file from Tollef Fog Heen <tfheen@debian.org> to fix
    encoding problems (Closes: #225602)
  * Have "apt-ftparchive release" strip the leading path component from
    the checksum entries

 -- Matt Zimmerman <mdz@debian.org>  Fri,  2 Jan 2004 11:24:35 -0800

apt (0.5.17) unstable; urgency=low

  * Enable apt-ftparchive to generate Release files.  Hopefully this will
    make it easier for folks to secure their apt-able packages

 -- Matt Zimmerman <mdz@debian.org>  Fri, 26 Dec 2003 12:53:21 -0800

apt (0.5.16) unstable; urgency=low

  * po/de.po update from Michael Karcher <karcher@physik.fu-berlin.de>
    (Closes: #222560)
  * Update config.guess and config.sub from autotools-dev 20031007.1
  * Add knetbsd to buildlib/ostable (Closes: #212344)
  * Don't suggest apt-get -f install to correct broken build-deps; broken
    installed packages are rarely the cause (Closes: #220858)
  * Avoid clobbering configure.in if sed fails

 -- Matt Zimmerman <mdz@debian.org>  Wed, 24 Dec 2003 14:54:40 -0800

apt (0.5.15) unstable; urgency=low

  * Spanish man pages, patch from Ruben Porras <nahoo82@telefonica.net>
    (Closes: #195444)
    - apt.es.8 wasn't included in the patch, but was referenced.  Fetched
      version 1.3 from debian-doc cvs
    - Create doc/es/.cvsignore
  * Patch from Koblinger Egmont <egmont@uhulinux.hu> to fix
    pkgCache::PkgFileIterator::Label() to correctly refer to File->Label
    rather than File->Origin (Closes: #213311)
  * Add missing comma and space to German translation of "downgraded"
    (Closes: #213975)
  * Add missing comma in apt_preferences(5) (Closes: #215362)
  * Fix whitespace in French translation of "Yes, do as I say!", which
    made it tricky to type.  Thanks to Sylvain Pasche
    <sylvain.pasche@switzerland.org> (Closes: #217152)
  * Let apt-get build-dep try alternatives if the installed package
    doesn't meet version requirements (Closes: #214736)
  * Fix version display for recommends (Closes: #219900)
  * Use isatty rather than ttyname for checking if stdin is a terminal.
    isatty has the advantage of not requiring /proc under Linux, and thus
    Closes: #221728
  * Correctly implement -n as a synonym for --names-only (Closes: #224515)
  * Update apt-cache(8)
    - Document --installed
    - --recursive applies to both depends and rdepends
  * Japanese translation of documentation from Kurasawa Nozomu <nabetaro@slug.jp>
    (Closes: #186235)
  * Clarify documentation of --no-upgrade in apt-get(8) (Closes: #219743)
  * Clean up and simplify some of the suggests/recommends display in apt-get
  * Use cvs update -d in debian/rules cvs-build rather than just update
  * Pass --preserve-envvar PATH --preserve-envvar CCACHE_DIR to debuild.  apt
    takes a long time to build, and ccache helps

 -- Matt Zimmerman <mdz@debian.org>  Sat, 20 Dec 2003 16:34:30 -0800

apt (0.5.14) unstable; urgency=low

  * apt-get build-dep, when trying to skip over the remaining elements of
    an or-expression, would accidentally inherit the version requirements of a
    later item in the or-expression.  Fixed it.
  * Let apt-get build-dep try alternatives if the first dependency in an
    or-expression is not available
  * Add a Debug::BuildDeps to generate some trace output
  * Help apt-get build-dep produce more useful error messages
  * Process build-dependencies in forward rather than reverse order
  * Error out if an installed package is too new for a << or <=
    build-dependency
  * apt-get build-dep should now be able to handle almost any package with
    correct build-depends.  The primary exception is build-dependencies on
    virtual packages with more than one provider, and these are
    discouraged for automated processing (but still common,
    unfortunately).

 -- Matt Zimmerman <mdz@debian.org>  Tue, 23 Sep 2003 22:57:31 -0400

apt (0.5.13) unstable; urgency=medium

  * Document configuration file comment syntax in apt.conf(5)
    (Closes: #211262)
  * s/removed/installed/ in a comment in apt-get.cc
  * Move comment for ListParser::ParseDepends into the right place
  * Don't preserve ownership when copying config.guess and config.sub.
    This broke builds where the clean target was run with different
    privileges than the rest of the build (i.e., root) (Closes: #212183)
  * On second thought, don't copy config.guess and config.sub at all.  I'd
    rather they always match what is in CVS.

 -- Matt Zimmerman <mdz@debian.org>  Mon, 22 Sep 2003 10:28:17 -0400

apt (0.5.12) unstable; urgency=low

  * Exclude subdirectories named 'debian-installer' from the apt-cdrom
    search (Closes: #210485 -- release-critical)

 -- Matt Zimmerman <mdz@debian.org>  Thu, 11 Sep 2003 21:48:14 -0400

apt (0.5.11) unstable; urgency=low

  * Updated pt_BR translations from Andre Luis Lopes <andrelop@debian.org>
    (Closes: #208302)
  * In apt.conf(5), give the fully qualified name of Dir::Bin::Methods,
    rather than just "methods"
  * Add new nb and nn translations from Petter Reinholdtsen <pere@hungry.com>
  * Clean up reportbug script a bit, and extend it to distinguish between a
    configuration file not existing and the user declining to submit it with
    the report
  * Add #include <langinfo.h> to cmdline/apt-get.cc.  This apparently gets
    pulled in by something else with recent g++ and/or glibc, but is
    required when building on, e.g., stable
  * Patch from Koblinger Egmont <egmont@uhulinux.hu> to fix version
    comparisons with '~' (Closes: #205960)
  * Disable Russian translation until someone can review it
    (Closes: #207690)

 -- Matt Zimmerman <mdz@debian.org>  Wed, 10 Sep 2003 19:41:28 -0400

apt (0.5.10) unstable; urgency=low

  * Correct the section in apt_preferences(5) on interpreting priorities
    to show that zero is not a valid priority, and print a warning if such
    a pin is encountered in the preferences file (Closes: #204971)
  * Regenerate French man pages from sgml source (Closes: #205886)
  * Get self-tests compiling again, updated for latest library API
    and g++ 3.3
  * Add version comparison tests for #194327 and #205960
  * Fix error message in version test to output versions in the order in
    which they were compared when the reverse comparison fails
  * Reference the source package bug page rather than the one for the
    binary package 'apt' in the man pages (Closes: #205290)
  * Updated Polish po file from Marcin Owsiany <porridge@debian.org>
    (Closes: #205950)
  * Mention some of the available frontends in apt-get(8) (Closes: #205829)
  * Add apt-config to SEE ALSO section of apt-get (Closes: #205036)
  * Add missing "lang" attributes to refentry tags in French man pages
    (apt-cdrom, apt-extracttemplates, apt-sortpkgs)
  * Change upgraded/newly installed/not fully installed or removed
    messages to be consistent and somewhat shorter (some translations
    exceeded 80 characters even in the simplest case)
  * Make APT::Get::Show-Upgraded (aka apt-get -u) default to true.
  * Updates to Dutch translation from Bart Cornelis <cobaco@linux.be>
    (Closes: #207656)

 -- Matt Zimmerman <mdz@debian.org>  Sun, 31 Aug 2003 21:12:39 -0400

apt (0.5.9) unstable; urgency=low

  * Oh well, apt isn't going to make it into testing anytime soon due to
    new glibc and gcc deps, so we might as well fix more bugs
  * Fix typo in example ftp-archive.conf (Closes: #203295)
  * Mention default setting for --all-versions (Closes: #203298)
  * Patch from Otavio Salvador <otavio@debian.org> to have --version
    only print the version (and not usage as well) (Closes: #203418)
  * Patch from Otavio Salvador <otavio@debian.org> to switch from
    dh_installmanpages to dh_installman.  Fixes the problem where the
    pt_BR man page was installed in the wrong location (Closes: #194558)
  * Move the French apt-ftparchive man page into apt-utils where it
    belongs.  apt-utils Replaces: apt (<< 0.5.9)
  * Write records from "apt-cache show" using fwrite(3) rather than
    write(2), in case for some reason the entire record doesn't get
    written by a single write(2)
  * Add new French man pages to doc/fr/.cvsignore
  * Add freebsd to buildlib/ostable (Closes: #193430)
  * Avoid segfault if a package name is specified which consists
    entirely of characters which look like end tags ('+', '-')
    (Closes: #200425)
  * Patch from Otavio Salvador <otavio@debian.org> to avoid listing
    suggests/recommends for packages which are selected for installation
    at the same time as the package which suggests/recommends them
    (Closes: #200102)
  * Patch from Otavio Salvador <otavio@debian.org> to avoid listing
    suggests/recommends which are Provided by a package which is already
    installed (Closes: #200395)
  * Patch to update pt_BR man page for apt_preferences(5) from Andre Luis
    Lopes <andrelop@debian.org> (Closes: #202245)
  * Use nl_langinfo(YESEXPR) rather than comparing to the translated
    string "Y".  Closes: #200953 and should make the prompting generally
    more robust in the face of i18n.  In the particular case of #200953,
    it was being fooled because of signedness issues with toupper(3)
    (Closes: #194614)
  * apt Suggests: aptitude | synaptic | gnome-apt | wajig
    (Closes: #146667)
  * Clean up whitespace in translated strings in ru.po, which messed up
    indentation (some other translations probably have similar problems)
    (Closes: #194282)
  * Run ispell -h over the man page sources and fix a bunch of typos
  * Use debian/compat rather than DH_COMPAT
  * Update to debhelper compatibility level 3
    - remove ldconfig calls from debian/{postinst,postrm} as dh_makeshlibs
      will add them
    - echo 3 > debian/compat
    - Build-Depends: debhelper (>= 3)
  * Exclude '.#*' from cvs-build
  * Let the ftp method work with ftp servers which do not require a
    password (Closes: #199425)
  * Build-depend on debhelper >= 4.1.62, because we need the fix for
    #204731 in order for dh_installman to work correctly
    with our SGML man pages
  * Move dh_makeshlibs ahead of dh_installdeb so that its postinst
    fragments are properly substituted

 -- Matt Zimmerman <mdz@debian.org>  Sun, 10 Aug 2003 19:54:39 -0400

apt (0.5.8) unstable; urgency=medium

  * urgency=medium because the changes since 0.5.5.1 are pretty safe as
    far as core functionality, 0.5.5.1 survived unstable for 10 days, and
    I don't want to delay apt's progress into testing any further.  It's
    decidedly better than 0.5.4.
  * Clarify the meaning of the only-source option in apt-get(8)
    (Closes: #177258)
  * Updated French man pages from Philippe Batailler
    <philippe.batailler@free.fr> (Closes: #182194)
  * Give a warning if an illegal type abbreviation is used when looking up a
    configuration item (Closes: #168453)
  * Improve build-depends handling of virtual packages even further, so that
    it will now also try to satisfy build-depends on virtual packages if they
    are not installed.  Note that this only works if there is only one
    package providing the virtual package, as in other cases (Closes: #165404)
  * Update config.guess and config.sub from autotools-dev 20030717.1
  * Tweak SGML in apt-extracttemplates.1.sgml so that literal '>' doesn't end
    up in output
  * Document SrcDirectory in apt-ftparchive.1.sgml (Closes: #156370)
  * Support TMPDIR in apt-extracttemplates (Closes: #191656)
  * Fix ru.po to use a capital letter for the translation of 'Y' so that
    YnPrompt works correctly (Closes: #200953).  No other translations seem
    to have this problem
  * Regenerate POT file and sync .po files
  * Only try to clear stdin if it is a tty, to avoid looping if there is
    lots of stuff (perhaps an infinite amount) to read (Closes: #192228)

 -- Matt Zimmerman <mdz@debian.org>  Fri, 25 Jul 2003 20:21:53 -0400

apt (0.5.7) unstable; urgency=low

  * Update control file to match overrides (apt priority important,
    libapt-pkg-dev section libdevel)
  * Silence the essential packages check if we are only downloading
    archives and not changing the system (Closes: #190862)
  * Skip version check if a build-dependency is provided by an installed package
    (Closes: #126938)
  * Have apt-cache show exit with an error if it cannot find any of the
    specified packages (Closes: #101490)

 -- Matt Zimmerman <mdz@debian.org>  Mon, 21 Jul 2003 23:43:24 -0400

apt (0.5.6) unstable; urgency=low

  * Adam Heath <doogie@debian.org>
    - Fix segfault when handling /etc/apt/preferences.  Closes: #192409.
  * Matt Zimmerman <mdz@debian.org>
    - Clean up some string handling, patch from Peter Lundkvist
      <p.lundkvist@telia.com> (Closes: #192225)
    - Don't fall off the end of the buffer when comparing versions.
      Patch from Koblinger Egmont <egmont@uhulinux.hu> (Closes: #194327)
    - Minor fixes to apt-ftparchive(1) (Closes: #118156)
    - Fix typo in apt-ftparchive help text (Closes: #119072)
    - More typos in apt-ftparchive help text (Closes: #190936)
    - Update config.guess, config.sub to latest versions
    - Modify the description for apt-utils to reflect the fact that it is not
      (any longer) infrequently used (Closes: #138045)
    - Make setup script for dselect method more explicit about
      overwriting sources.list (Closes: #151727)
    - Fix typo in apt-cache(8) (Closes: #161243)
    - Remove duplicate 'showpkg' from synopsis on apt-cache(8)
      (Closes: #175611)
    - Document in apt-get(8) the meaning of the '*' in ShowList, which is that
      the package is being purged (Closes: #182369)
    - Fix extra "/" character in apt.conf(5) (Closes: #185545)
    - Fix typo in tar error message (Closes: #191424)
    - Clarify description of 'search' on apt-cache(8) (Closes: #192216)
    - Fix incorrect path for 'partial' directory on apt-get(8)
      (Closes: #192933)
    - Fixes to pt_BR translation from Andre Luis Lopes <andrelop@ig.com.br>
      (Closes: #196669)
    - Updated apt_preferences(5) man page with many corrections and
      clarifications from Thomas Hood <jdthood@yahoo.co.uk>
      (Closes: #193336)
    - Fix SGML validation errors in apt-cache.8.sgml introduced in 0.5.5 or so
    - Add a simple example to apt-ftparchive(1) (Closes: #95257)
    - Add bug script for collecting configuration info (Closes: #176482)

 -- Matt Zimmerman <mdz@debian.org>  Mon, 21 Jul 2003 01:59:43 -0400

apt (0.5.5.1) unstable; urgency=low

  * Move the target of the example docs from doc to binary.  Closes:
    #192331
  * Fix api breakage that broke apt-ftparchive and apt-cache dumpavail, by
    backing out change that incorretly attempted to handle Package sections
    larger than 32k.  Closes: #192373
  * Fix never-ending loop with apt-get install -V.  Closes: #192355.

 -- Adam Heath <doogie@debian.org>  Mon, 19 May 2003 12:30:16 -0500

apt (0.5.5) unstable; urgency=low

  * New deb version compare function, that has no integer limits, and
    supports pre-versions using ~.  Code ported from dpkg.
  * Fix handling of [!arch] for build-dependencies. Closes: #88798, #149595
  * Fix handling of build-deps on unknown packages. Closes: #88664, #153307
  * "apt-get --arch-only build-dep" to install only architecture-
    dependent build dependencies. Bump minor shared lib number to reflect
    small change in BuildDepend API.
  * APT::Build-Essential configuration option (defaults to "build-essential")
    so that "apt-get build-dep" will ensure build essential packages are
    installed prior to installing other build-dependencies. Closes: #148879
  * LD_LIBRARY_PATH thing. Closes: #109430, #147529
  * /usr/doc reference in postinst. Closes: #126189
  * Doc updates. Closes: #120689
  * Possible apt-cache segfault. Closes: #120311, #118431, #117915, #135295,
          #131062, #136749
  * Print special message for EAI_AGAIN. Closes: #131397
  * libapt-pkg-dev needs to bring in the apt-inst library if linking
    is to work. Closes: #133943
  * Typos, Doc Stuff. Closes: #132772, #129970, #123642, #114892, #113786,
         #109591, #105920, #103678, #139752, #138186, #138054, #138050,
	 #139994, #142955, #151654, #151834, #147611, #154268, #173971
  * Fix possibility for tag file parsing to fail in some unlikely situations.
    Closes: #139328
  * Use std C++ names for some header files. Closes: #128741
  * Do not check for free space if --no-download. Closes: #117856
  * Actually implement or group handling for 'upgrade'. Closes: #133950
  * "Internal Error, Couldn't configure pre-depend" is not actually an
    internal error, it is a packaging error and now it says so, and
    pinpoints the problem dependency. Closes: #155621
  * Allows failure to write to a pipe for post-invoke stuff. Closes: #89830
  * Use usr/share/doc for dhelp. Closes: #115701
  * --print-uris works with 'update'. Closes: #57070
  * Options Dpkg::MaxArgs,Dpkg::MaxArgBytes to allow a much longer dpkg
    command line.
  * Fixed 2 little OR group bugs, thanks to Yann Dirson. Closes: #143995,
    #142298
  * Allow an uninstalled package to be marked for removal on an install
    line (meaning not to automatically install it), also fix some dodgy
    handling of protected packages. Closes: #92287, #116011
  * Fix errant prefix matching in version selection. Closes: #105968
  * Ensure that all files needed to run APT as a user are readable and
    ignore roots umask for these files. Closes: #108801
  * Support larger config spaces. Closes: #111914
  * 'apt-get update' no longer does 'Building Dependency Tree'.
  * When matching regexs allways print a message. Change regex activation
    charset. Closes: #147817
  * Don't die if lines in sources.list are too long. Closes: #146846
  * Show file name on apt-extracttemplate error messges. Closes: #151835
  * i18n gettext stuff, based on work from Michael Piefel: Closes: #95933
  * Some highly unlikely memory faults. Closes: #155842
  * C++ stuff for G++3.2. Closes: #162617, #165515,
  * apt-config dumps sends to stdout not stderr now.  Closes: #146294
  * Fix segfault in FindAny when /i is used, and there is no default.
    Closes: #165891
  * Add s390x to archtable.  Closese: #160992.
  * Update config.sub/config.guess in cvs, and add support to debian/rules
    to update them from /usr/share/misc if they exist.  Closes: #155014
  * Remove 'Sorry' from messages.  Closes: #148824.
  * Change wording of 'additional disk space usage' message.  Closes:
    #135021.
  * apt-extracttemplates now prepends the package name when extracting
    files.  Closes: #132776
  * Add -n synonym for --names-only for apt-cache.  Closes: #130689
  * Display both current version and new version in apt-get -s.  Closes:
    #92358
  * Add an options and timeout config item to ssh/rsh.  Closes: #90654
  * libapt-pkg-dev now depends on apt-utils.  Closes: #133942.
  * Change verbose logging output of apt-ftparchive to go to stderr,
    instead of stdout.  Also, errors that occur no longer go to stdout,
    but stderr.  Closes: #161592
  * Test for timegm in configure.  Closes: #165516.
  * s/st_mtime/mtime/ on our local stat structure in apt-ftparchive, to
    support compliation on platforms where st_mtime is a macro.  Closes:
    #165518
  * Check the currently mounted cdrom, to see if it's the one we are
    interested in.  Closes: #154602
  * Refer to reportbug instead of bug in the man pages. Closes: #173745
  * Link apt-inst to apt-pkg. Closes: #175055
  * New apt_preferences man page from Thomas Hood, Susan Kleinmann,
    and others.
  * Fix > 300 col screen segfault. Closes: #176052
  * Rebuild with gcc-3.2. Closes: #177752, #178008.
  * Fix build-dep handling of | dependencies.
    Closes: #98640, #145997, #158896, #172901
  * Double default value of APT::Cache-Limit, until such time as it
    can be made more dynamic.  Closes: #178623.
  * Report uris with '.gz' when there are errors.  Closes: #178435.
  * When installing build-deps, make sure the new version will
    satisfy build requirements. Closes: #178121
  * Split offline and guide documentation into apt-doc.  This was done so
    that binary-arch builds do not require documention deps.  Note, that 
    apt-doc is not installed on upgrades.
  * Use doc-base, instead of dhelp directly.  Closes: #110389
  * Change http message 'Waiting for file' to 'Waiting for headers'.
    Closes: #178537
  * Remove trailing lines on package lists in apt-get.  Closes: #178736.
  * Fix origin pins for file:// uris.  Closes: #189014.
  * Apply typo and syntax patch from bug to apt-cache.8.sgml.  Closes:
    #155194
  * s/dpkg-preconfig/dpkg-preconfigure/ in examples/configure-index.
    Closes: #153734.
  * Fix some typos in the apt-get manual.  Closes: #163932.
  * Apply patch from bug, to change frozen to testing, and then do it
    everywhere else.  Closes: #165085.
  * Update es.po.  Closes: #183111.
  * Add pt_BR translation of apt_preferences(5).  Also, build fr manpages.
    Closes: #183904.
  * Add a vcg command to apt-cache, similiar to dotty.  Closes: #150512.
  * Add option to apt-get to show versions of packages being
    upgraded/installed.
  * Be quiet in apt.post{inst,rm}.  Closes: #70685.
  * apt-get now prints out suggested and recommended packages.  Closes:
    #54982.
  * Insert some newlines in the cdrom change media message.  Closes:
    #154601.
  * Add a rdepends command to apt-cache.  Closes: #159864.
  * When building the dpkg command line, allow for 8192 chars to be used,
    instead of only 1024.
  * APT::Immediate-Configure had inverted semantics(false meant it was
    enabled).  Closes: #173619.
  * Fix status file parser so that if a record is larger than 32k, the
    buffer size will be doubled, and the read attempted again.  Closes:
    #174945.

 -- Adam Heath <doogie@debian.org>  Sun, 27 Apr 2003 01:23:12 -0500

apt (0.5.4) unstable; urgency=low

  * M68k config.guess patch. Closes: #88913
  * Bi-yearly test on OpenBSD and Solaris
  * Doc updates. Closes: #89121, #89854, #99671, #98353, #95823, #93057,
          #97520, #102867, #101071, #102421, #101565, #98272, #106914,
          #105606, #105377
  * Various cosmetic code updates. Closes: #89066, #89066, #89152
  * Add "pre-auto" as an option for DSelect::Clean (run autoclean after
    update).
  * More patches from Alfredo for Vendors and more SHA-1 stuff
  * Fix for AJ's 'desire to remove perl-5.005' and possibly other
    similar situations. Closes: #56708, #59432
  * no_proxy and ftp. Closes: #89671
  * Philippe Batailler's man page patches.
  * Fix for display bug. Closes: #92033, #93652, #98468
  * Use more than 16bits for the dep ID. Some people ran out..
    Closes: #103020, #97809, #102951, #99974, #107362, #107395, #107362,
            #106911, #107395, #108968
  * Reordered some things to make dante and FTP happier. Closes: #92757
  * James R. Van Zandt's guide.sgml updates. Closes: #90027
  * apt-ftparchive copes with no uncompressed package files + contents.
  * French man pages from philippe batailler - well sort of. They
    don't build yet..
  * run-parts. Closes: #94286
  * 'apt-cache policy' preferences debug tool.
  * Whatever. Closes: #89762
  * libstdc++ and HURD. Closes: #92025
  * More apt-utils verbage. Closes: #86954
  * Fliped comparision operator. Closes: #94618
  * Used the right copyright file. Closes: #65691
  * Randolph's G++3 patches.
  * Fixed no_proxy tokanizing. Closes: #100046
  * Strip Config-Version when copying status to available. Closes: #97520
  * Segfault with missing source files. Closes: #100325
  * EINTR check. Closes: #102293
  * Various changes to the locking metholodgy for --print-uris.
    Closes: #100590
  * Lame LD_LIBRARY_PATH thing. Closes: #98928
  * apt-cache search searchs provide names too now. Closes: #98695
  * Checksum and long lines problem. Closes: #106591
  * .aptignr and empty files are just a warning. Closes: #97364

 -- Jason Gunthorpe <jgg@debian.org>  Sat, 18 Aug 2001 17:21:59 -0500

apt (0.5.3) unstable; urgency=low

  * JoeyH's dpkg::preconfig not working. Closes: #88675
  * Fixed apt override disparity
  * Alfredo's SHA-1 and related patches

 -- Jason Gunthorpe <jgg@debian.org>  Sun,  4 Mar 2001 15:39:43 -0700

apt (0.5.2) unstable; urgency=low

  * Fixed mention of /usr/doc in the long description
  * JoeyH's downgrade bug -- don't use 0.5.1
  * Doc bug. Closes: #88538
  * Fault in building release strings. Closes: #88533

 -- Jason Gunthorpe <jgg@debian.org>  Sun,  4 Mar 2001 15:39:43 -0700

apt (0.5.1) unstable; urgency=low

  * Fixed #82894 again, or should be and.
  * Process the option string right. Closes: #86921
  * Don't eat the last command for pipes. Closes: #86923
  * Ignore .* for configuration directory processing. Closes: #86923
  * Alfredo's no_proxy patch
  * Documentation fixes. Closes: #87091
  * JoeyH's double slash bug. Closes: #87266
  * Unintitialized buffer and apt-ftparchive contents generation.
     Closes: #87612
  * Build-deps on virtual packages. Closes: #87639
  * Fixes glibc/libstdc++ symbol dependencies by including glibc and
    libstdc++ version info in the library soname and in the package
    provides. Closes: #87426
  * Updated soname version to 0.3.2
  * apt-extracttemplates moved from debconf into apt-utils
  * s390 archtable entry. Closes: #88232
  * Dan's segfault
  * Some instances where the status file can source a package in a
    non-sensical way. Closes: #87390
  * Work better if there are duplicate sources.list entries.
  * Fixed the resetting of Dir with "dir {};". Closes: #87323

 -- Randolph Chung <tausq@debian.org>  Sat, 3 Mar 2001 15:37:38 -0700

apt (0.5.0) unstable; urgency=low

  * Fixed an obscure bug with missing final double new lines in
    package files
  * Changed the apt-cdrom index copy routine to use the new section
    rewriter
  * Added a package file sorter, apt-sortpkgs
  * Parse obsolete Optional dependencies.
  * Added Ben's rsh method. Closes: #57794
  * Added IPv6 FTP support and better DNS rotation support.
  * Include the server IP in error messages when using a DNS rotation.
    Closes: #64895
  * Made most of the byte counters into doubles to prevent 32bit overflow.
    Closes: #65349
  * HTTP Authorization. Closes: #61158
  * Ability to parse and return source index build depends from Randolph.
  * new 'apt-get build-dep' command from Randolph. Closes: #63982
  * Added apt-ftparchive the all dancing all singing FTP archive
    maintinance program
  * Allow version specifications with =1.2.4-3 and /2.2 or /stable postfixes
    in apt-get.
  * Removed useless internal cruft including the xstatus file.
  * Fixed config parser bugs. Closes: #67848, #71108
  * Brain Damanged apt-get config options changed, does not change the command
    line interface, except to allow --enable-* to undo a configuration
    option:
      No-Remove -> Remove
      No-Download -> Download
      No-Upgrade -> Upgrade
  * Made this fix configable (DSelect::CheckDir) and default to disabled:
     * No remove prompt if the archives dir has not changed. Closes: #55709
    Because it is stupid in the case where no files were downloaded due to
    a resumed-aborted install, or a full cache! Closes: #65952
  * Obscure divide by zero problem. Closes: #64394
  * Update sizetable for mips. Closes: #62288
  * Fixed a bug with passive FTP connections
  * Has sizetable entry for sparc64. Closes: #64869
  * Escape special characters in the ::Label section of the cdroms.lst
  * Created apt-utils and python-apt packages
  * Due to the new policy engine, the available file may contain entries
    from the status file. These are generated if the package is not obsolete
    but the policy engine prohibits using the version from the package files.
    They can be identified by the lack of a Filename field.
  * The new policy engine. Closes: #66509, #66944, #45122, #45094, #40006,
    #36223, #33468, #22551
  * Fixed deb-src line for non-us. Closes: #71501, #71601
  * Fixes for G++ 2.96, s/friend/friend class/
  * Fixed mis doc of APT::Get::Fix-Missing. Closes: #69269
  * Confirmed fix for missing new line problem. Closes: #69386
  * Fixed up dhelp files. Closes: #71312
  * Added some notes about dselect and offline usage. Closes: #66473, #38316
  * Lock files on read only file systems are ignored w/ warning.
    Closes: #61701
  * apt-get update foo now gives an error! Closes: #42891
  * Added test for shlibs on hurd. Closes: #71499
  * Clarified apt-cache document. Closes: #71934
  * DocBook SGML man pages and some improvements in the text..
  * sigwinch thing. Closes: #72382
  * Caching can be turned off by setting the cache file names blank.
  * Ignores arches it does not know about when autocleaning. Closes: #72862
  * New function in apt-config to return dirs, files, bools and integers.
  * Fixed an odd litle bug in MarkInstall and fixed it up to handle
    complex cases involving OR groups and provides.
    68754 describes confusing messages which are the result of this..
    Closes: #63149, #69394, #68754, #77683, #66806, #81486, #78712
  * Speeling mistake and return code for the 'wicked' resolver error
    Closes: #72621, #75226, #77464
  * Solved unable to upgrade libc6 from potato to woody due to 3 package
    libc6 dependency loop problem.
  * Leading sources.list spaces. Closes: #76010
  * Removed a possible infinite loop while processing installations.
  * Man page updates. Closes: #75411, #75560, #64292, #78469
  * ReduceSourceList bug. Closes: #76027
  * --only-source option. Closes: #76320
  * Typos. Closes: #77812, #77999
  * Different status messages. Closes: #76652, #78353
  * /etc/apt/apt.conf.d/ directory for Joey and Matt and pipe protocol 2
  * OS detection an support for the new pseduo standard of os-arch for the
    Architecture string. Also uses regexing.. Closes: #39227, #72349
  * Various i18n stuff. Note that this still needs some i18n wizard
    to do the last gettextization right. Closes: #62386
  * Fixed a problem with some odd http servers/proxies that did not return
    the content size in the header. Closes: #79878, #44379
  * Little acquire bugs. Closes: #77029, #55820
  * _POSIX_THREADS may not be defined to anything, just defined..
    Closes: #78996
  * Spelling of Ignore-Hold correctly. Closes: #78042
  * Unlock the dpkg db if in download only mode. Closes: #84851
  * Brendan O'Dea's dselect admindir stuff. Closes: #62811
  * Patch from BenC. Closes: #80810
  * Single output of some names in lists. Closes: #80498, #43286
  * Nice message for people who can't read syserror output. Closes: #84734
  * OR search function. Closes: #82894
  * User's guide updates. Closes: #82469
  * The AJ/JoeyH var/state to var/lib transition patch. Closes: #59094
  * Various CD bugs, again thanks to Greenbush
    Closes: #80946, #76547, #71810, #70049, #69482
  * Using potato debhelper. Closes: #57977
  * I cannot self-terminate. Closes: #74928

 -- Jason Gunthorpe <jgg@debian.org>  Wed, 21 Feb 2001 00:39:15 -0500

apt (0.3.19) frozen unstable; urgency=low

  * Updates to apt-cdrom to support integrated non-us nicely, thanks to
    Paul Wade.
  * Fixed that apt-get/cdrom deadlock thing. Closes: #59853, #62945, #61976
  * Fixed hardcoded path. Closes: #59743
  * Fixed Jay's relative path bug
  * Allowed source only CDs. Closes: #58952
  * Space check is supressed if --print-uris is given. Closes: #58965
  * Clarified the documenation examples for non-us. Closes: #58646
  * Typo in the package description. Closes: #60230
  * Man Page typo. Closes: #60347
  * Typo in Algorithms.cc. Closes: #63577
  * Evil dotty function in apt-cache for generating dependency graphs
    with the as-yet-unpackaged GraphVis.
  * Appears to have been fixed in Janurary.. Closes: #57981
  * New config.guess/sub for the new archs. Closes: #60874
  * Fixed error reporting for certain kinds of resolution failures.
    Closes: #61327
  * Made autoclean respect 'q' settings. Closes: #63023
  * Fixed up the example sources.list. Closes: #63676
  * Added DPkg::FlushSTDIN to control the flushing of stdin before
    forking dpkg. Closes: #63991

 -- Ben Gertzfield <che@debian.org>  Fri, 12 May 2000 21:10:54 -0700

apt (0.3.18) frozen unstable; urgency=low

  * Changes in the postinst script. Closes: #56855, #57237
  * Fixed bashism. Closes: #57216, #57335
  * Doc updates. Closes: #57772, #57069, #57331, #57833, #57896

 -- Ben Gertzfield <che@debian.org>  Sun, 13 Feb 2000 01:52:31 -0800

apt (0.3.17) unstable; urgency=low

  * RFC 2732 usage for CDROM URIs and fixes to apt-cdrom
  * Fixed the configuration parser to not blow up if ; is in the config
    string
  * Applied visual patch to dselect install script . Closes #55214
  * Included the configure-index example
  * Minimal CD swaps
  * Library soname has increased
  * Fixed default sources.list to have correct URLs for potato when it
    becomes stable
  * Added a message about erasing sources.list to dselect setup script
    Closes: #55755
  * No remove prompt if the archives dir has not changed. Closes: #55709
  * Fixed inclusion of 2nd sample config file. Closes: #55374
  * Made file mtimes of 0 not confuse the methods If-Modifed-Since check.
    Closes: #55991

 -- Ben Gertzfield <che@debian.org>  Mon, 31 Jan 2000 12:12:40 -0800

apt (0.3.16) unstable; urgency=low

  * Made --no-download work. Closes: #52993
  * Now compiles on OpenBSD, Solaris and HP-UX
  * Clarify segfault errors
  * More debhelper fixes. Closes: #52662, #54566, #52090, #53531, #54769
  * Fix for Joel's discovery of glibc removal behavoir.
  * Fix for Ben Collins file: uri from slink upgrade.
  * Fixed resume code in FTP. Closes: #54323
  * Take more precautions to prevent the corruption Joey Hess saw.
  * Fixed --no-list-cleanup
  * RFC 2732 URI parsing ([] for hostnames).
  * Typo in apt-cache man page. Closes: #54949

 -- Ben Gertzfield <che@debian.org>  Fri, 14 Jan 2000 08:04:15 -0800

apt (0.3.15) unstable; urgency=low

  * Added DSelect::WaitAfterDownload Closes: #49549
  * Fixed cast error in byteswap macro and supporting code. Closes: #50093
  * Fixed buffer overflow for wide terminal sizes. Closes: #50295
  * Made -s and clean not do anything. Closes: #50238
  * Problem with Protected packages and the new OR code.
  * /usr/share/doc stuff. Closes: #51017, #50228, #51141
  * Remove doesn't require a package to be installable. Closes: #51175
  * FTP proxy touch ups in the mabn page. Closes: #51315, #51314

 -- Ben Gertzfield <che@debian.org>  Sat,  4 Dec 1999 21:17:24 -0800

apt (0.3.14) unstable; urgency=low

  * Fix Perl or group pre-depends thing Closes: #46091, #46096, #46233, #45901
  * Fix handling of dpkg's conversions from < -> <= Closes: #46094, #47088
  * Make unparsable priorities non-fatal Closes: #46266, #46267, #46293, #46298
  * Fix handling of '/' for the dist name. Closes: #43830, #45640, #45692
  * Fixed 'Method gave a blank filename' error from IMS queries onto CDs.
    Closes: #45034, #45695, #46537
  * Made OR group handling in the problem resolver more elaborate. Closes: #45646
  * Added APT::Clean-Installed option. Closes: #45973
  * Moves the free space check to after the calculated size is printed.
    Closes: #46639, #47498
  * mipsel arch Closes: #47614
  * Beautified URI printing to not include passwords Closes: #46857
  * Fixed little problem with --no-download Closes: #47557
  * Tweaked Dselect 'update' script to re-gen the avail file even in the
    event of a failure Closes: #47112
  * Retries for source archives too Closes: #47529
  * Unmounts CDROMs iff it mounted them Closes: #45299
  * Checks for the partial directories before doing downloads Closes: #47392
  * no_proxy environment variable (http only!) Closes: #43476
  * apt-cache showsrc Closes: #45799
  * De-Refs Single Pure virtual packages. Closes: #42437, #43555
  * Regexs for install. Closes: #35304, #38835
  * Dependency reports now show OR group relations
  * Re-Install feature. Cloes: #46961, #37393, #38919
  * Locks archive directory on clean (woops)
  * Remove is not 'sticky'. Closes: #48392
  * Slightly more accurate 'can not find package' message. Closes: #48311
  * --trivial-only and --no-remove. Closes: #48518
  * Increased the cache size. Closes: #47648
  * Comment woopsie. Closes: #48789
  * Removes existing links when linking sources. Closes: #48775
  * Problem resolver does not install all virtual packages. Closes: #48591, #49252
  * Clearer usage message about 'source' Closes: #48858
  * Immediate configure internal error Closes: #49062, #48884

 -- Ben Gertzfield <che@debian.org>  Sun,  7 Nov 1999 20:21:25 -0800

apt (0.3.13) unstable; urgency=low

  * Fix timestamp miss in FTP. Closes: #44363
  * Fix sorting of Kept packages. Closes: #44377
  * Fix Segfault for dselect-upgrade. Closes: #44436
  * Fix handling of '/' for the dist name. Closes #43830
  * Added APT::Get::Diff-Only and Tar-Only options. Closes #44384
  * Add commented-out deb-src URI to default sources.list file.

 -- Ben Gertzfield <che@debian.org>  Sun, 19 Sep 1999 18:54:20 -0700

apt (0.3.12) unstable; urgency=low

  * Fix for typo in the dhelp index. Closes: #40377
  * Multiple media swap support
  * Purge support. Closes: #33291, #40694
  * Better handling of - remove notation. Closes: #41024
  * Purge support. Closes: #33291, #40694
  * Error code on failed update. Closes: #41053
  * apt-cdrom adds entries for source directories. Closes: #41231
  * Sorts the output of any list. Closes: #41107
  * Fixes the looping problem. Closes: #41784, #42414, #44022
  * Fixes the CRC mechanism to lowercase all strings. Closes: #41839
  * More checks to keep the display sane. Particularly when fail-over is
    used with local mirrors and CD-Roms. Closes: #42127, #43130, #43668
  * PThread lockup problem on certain sparc/m68k. Closes: #40628
  * apt-cdrom understands .gz Package files too. Closes: #42779
  * Spelling error in dselect method description. Closes: #43251
  * Added security to the default source list. Closes: #43356

 -- Ben Gertzfield <che@debian.org>  Fri,  3 Sep 1999 09:04:28 -0700

apt (0.3.11) unstable; urgency=low

  * Fix for mis-parsed file: URIs. Closes: #40373, #40366, #40230
  * Fix for properly upgrading the system from perl 5.004 to 5.005

 -- Ben Gertzfield <che@debian.org>  Mon, 28 Jun 1999 21:06:44 -0700

apt (0.3.9) unstable; urgency=low

  * Spelling error in cachefile.cc. Closes: #39885
  * Trailing slash in dselect install if you try to use the
    default config file. Closes: #40011
  * Simulate works for autoclean. Closes: #39141
  * Fixed spelling errors. Closes: #39673
  * Changed url parsing a bit. Closes: #40070, #40069
  * Version 0.3.8 will be for slink/hamm (GNU libc 2).

 -- Ben Gertzfield <che@debian.org>  Thu, 24 Jun 1999 18:02:52 -0700

apt (0.3.7) unstable; urgency=low

  * Fixed missing text in the apt-get(8) page. Closes: #37596
  * Made --simulate and friends work with apt-get source. Closes: #37597, #37656
  * Fixed inclusion of man pages in the -doc/-dev package. Closes: #37633, #38651
  * Fixed handling of the -q option with not-entirely integer arguments
    Closes: #37499
  * Man page typo Closes: #37762
  * Fixed parsing of the Source: line. Closes: #37679
  * Dpkg/dpkg-hurd source bug. Closes: #38004, #38032
  * Added a check for an empty cache directory. Closes: #37963
  * Return a failure code if -d is given and packages fail to download.
    Closes: #38127
  * Arranged for an ftp proxy specifing an http server to work. See the
    important note in the sources.list man page.
  * Accounted for resumed files in the cps calculation. Closes: #36787
  * Deal with duplicate same version different packages. Closes: #30237
  * Added --no-download. Closes: #38095
  * Order of apt-cdrom dist detection. Closes: #38139
  * Fix apt-cdrom chop handling and missing lines. Closes: #37276
  * IPv6 http support
  * Suggests dpkg-dev for apt-get source. Closes: #38158
  * Fixed typo in apt-get help. Closes: #38712
  * Improved the error message in the case of broken held package. Closes: #38777
  * Fixed handling of MD5 failures
  * Documented list notation Closes: #39008
  * Change the 'b' to 'B'. Closes: #39007

 -- Ben Gertzfield <che@debian.org>  Sun, 20 Jun 1999 18:36:20 -0700

apt (0.3.6) unstable; urgency=low

  * Note that 0.3.5 never made it out the door..
  * Fix for apt-cdrom and unusual disk label locations. Closes: #35571
  * Made APT print numbers in decimal. Closes: #35617, #37319
  * Buffer munching fix for FTP. Closes: #35868
  * Typo in sample config file. Closes: #35907
  * Fixed whitespace in version compares. Closes: #35968, #36283, #37051
  * Changed installed size counter to only count unpacked packages.
    Closes: #36201
  * apt-get source support. Closes: #23934, #27190
  * Renames .debs that fail MD5 checking, provides automatic corruption
    recovery. Closes: #35931
  * Fixed autoconf verison. Closes: #37305
  * Random Segfaulting. Closes: #37312, #37530
  * Fixed apt-cache man page. Closes: #36904
  * Added a newline to apt-cache showpkg. Closes: #36903

 -- Ben Gertzfield <che@debian.org>  Wed, 12 May 1999 09:18:49 -0700

apt (0.3.4) unstable; urgency=low

  * Release for Ben while he is out of town.
  * Checked the size of partial files. Closes: #33705
  * apt-get should not print progress on non-tty. Closes: #34944
  * s/guide.text.gz/users-guide.txt.gz/ debian/control: Closes: #35207
  * Applied cdrom patches from Torsten.  Closes: #35140, #35141
  * smbmounted cdrom fix. Closes: #35470
  * Changed ie to eg.  Closes: #35196

 -- Adam Heath <doogie@debian.org>  Sun,  4 Apr 1999 18:26:44 -0500

apt (0.3.3) unstable; urgency=low

  * Fixes bug with file:/ URIs and multi-CD handling. Closes: #34923

 -- Ben Gertzfield <che@debian.org>  Tue, 23 Mar 1999 12:15:44 -0800

apt (0.3.2) unstable; urgency=low

  * Major release into unstable of v3
  * These bugs have been fixed, explanations are in the bug system, read
    the man pages as well..
    Closes: #21113, #22507, #22675, #22836, #22892, #32883, #33006, #34121,
    	    #23984, #24685, #24799, #25001, #25019, #34223, #34296, #34355,
	    #24021, #25022, #25026, #25104, #25176, #31557, #31691, #31853,
    	    #25458, #26019, #26433, #26592, #26670, #27100, #27100, #27601,
    	    #28184, #28391, #28778, #29293, #29351, #27841, #28172, #30260,
    	    #29382, #29441, #29903, #29920, #29983, #30027, #30076, #30112,
    	    #31009, #31155, #31381, #31883, #32140, #32395, #32584. #34465,
    	    #30383, #30441, #30472, #30643, #30827, #30324, #36425, #34596

 -- Ben Gertzfield <che@debian.org>  Mon, 15 Mar 1999 19:14:25 -0800

apt (0.3.1) experimental; urgency=low

  * Minor release of cvs version.
  * Added virtual package libapt-pkgx.x

 -- Mitch Blevins <mblevin@debian.org>  Wed, 10 Mar 1999 07:52:44 -0500

apt (0.3.0) experimental; urgency=low

  * New experimental version.

 -- Ben Gertzfield <che@debian.org>  Tue, 15 Dec 1998 12:53:21 -0800

apt (0.1.9) frozen unstable; urgency=low

  * Return to the wacky numbering for when we build 0.1.8 for hamm
  * Important bug related to APT on the Alpha fixed
  * apt-get dist-upgrade problems fixed
  * tiny patch for http method to fix an endless loop
  * nice fix from /usr/doc/lintian/ to remove rpath nastiness from
    libtool and add proper shared lib dependancies
  * now dh_shlibdeps is called with LD_LIBRARY_PATH=debian/tmp/usr/lib
    in case an old libpkg is installed while building APT to prevent
    spurious dependancies

 -- Ben Gertzfield <che@debian.org>  Thu,  5 Nov 1998 17:43:25 -0800

apt (0.1.7) unstable; urgency=low

  * New build with libstdc++2.9.
  * Various fixes; read the Changelog.

 -- Ben Gertzfield <che@debian.org>  Thu, 15 Oct 1998 18:29:18 -0700

apt (0.1.6) unstable; urgency=low

  * Various fixes in the FTP method for error checking. Fixes: #26188.
  * Spelling corrections in dselect method. Fixes: #25884
  * Fixes for compilation on alpha/ppc. Fixes: #25313, #26108.
  * No more bo releases: we're using a normal numbering system now.

 -- Ben Gertzfield <che@debian.org>  Tue,  8 Sep 1998 19:27:13 -0700

apt (0.1.5) unstable; urgency=low

  * Changed sources.list to point to 'unstable' by default, as
    'frozen' no longer exists!

 -- Ben Gertzfield <che@debian.org>  Thu, 23 Jul 1998 22:00:18 -0700

apt (0.1.3) unstable; urgency=low

  * New upstreamish version.
  * ftp method rewritten in C. Removes dependancies on all perl/perl
    related modules. This fixes many of the ftp method bugs.

 -- Ben Gertzfield <che@debian.org>  Thu, 16 Jul 1998 22:19:00 -0700

apt (0.1.1) unstable; urgency=low

  * Release for unstable.

 -- Ben Gertzfield <che@debian.org>  Tue, 30 Jun 1998 20:48:30 -0700

apt (0.1) unstable; urgency=low

  * Kludge to fix problem in libnet-perl with illegal anonymous
    FTP passwords.
  * Moved to unstable; apt is in a useable state now.
  * Fixed version numbering. From now on, numbering will be:
    0.1 (no actual release) -> 0.1.0bo (release for libc5) ->
    0.1.1 (release for unstable). Thanks, Manoj.

 -- Ben Gertzfield <che@debian.org>  Tue, 30 Jun 1998 20:40:58 -0700

apt (0.0.17-1) experimental; urgency=low

  * Fixed problem with libc6 version compare
  * Scott's away for a while, so I'll be packaging apt for the time
    being.

 -- Ben Gertzfield <che@debian.org>  Thu, 25 Jun 1998 19:02:03 -0700

apt (0.0.16-1) experimental; urgency=low

  * Modifications to make apt-get more friendly when backgrounded.
  * Updated documentation.
  * Updates to graphic widgets

 -- Scott K. Ellis <scott@debian.org>  Mon,  8 Jun 1998 11:22:02 -0400

apt (0.0.15-0.2bo) experimental; urgency=low

  * Bo compilation
  * Bob Hilliards crash

 -- Jason Gunthorpe <jgg@debian.org>  Sun, 31 May 1998 20:18:35 -0600

apt (0.0.15-0.1bo) experimental; urgency=low

  * Bo compilation
  * libstdc++272 patch

 -- Jason Gunthorpe <jgg@debian.org>  Sun, 31 May 1998 20:18:35 -0600

apt (0.0.15) experimental; urgency=low

  * Clean up source tarball (no user-visible changes)

 -- Scott K. Ellis <scott@debian.org>  Tue, 26 May 1998 12:23:53 -0400

apt (0.0.14) experimental; urgency=low

  * Updates in ordering code to make sure certain upgrades work correctly.
  * Made dselect/setup understand ftp as well as http

 -- Scott K. Ellis <scott@debian.org>  Wed, 20 May 1998 13:33:32 -0400

apt (0.0.13-bo1) experimental; urgency=low

  * Bo compilation

 -- Jason Gunthorpe <jgg@debian.org>  Mon, 18 May 1998 15:10:49 -0600

apt (0.0.13) experimental; urgency=low

  * Remove hardcoded egcc from debian/rules (#21575)
  * Fixes for ordering logic when system has a number of unpacked
    but unconfigured packages installed.
  * Spelling fix in dselect install method (#22556)

 -- Scott K. Ellis <scott@debian.org>  Sun, 17 May 1998 20:08:33 -0400

apt (0.0.12) experimental; urgency=low

  * Fixed problems with package cache corruption.
  * Made to depend on libc6 >= 2.0.7pre1 due to timezone problems with
    earlier versions.
  * Interface and documentation improvements.

 -- Scott K. Ellis <scott@debian.org>  Sat, 16 May 1998 23:17:32 -0400

apt (0.0.11) experimental; urgency=low

  * Change dependancies to pre-depends since breaking your packaging tools
    in the middle of an installation isn't very good.
  * Bug fixes to ftp method and general apt-get code

 -- Scott K. Ellis <scott@debian.org>  Fri, 15 May 1998 08:57:38 -0400

apt (0.0.10) experimental; urgency=low

  * Run "dpkg --configure -a" after an aborted dselect install
  * Fixed problem with install looping
  * Support for authenticating proxys: (note this isn't terribly secure)
    http_proxy="http://user:pass@firewall:port/"
  * Substitute $ARCH in sources.list
  * Fixes in the resumption code for ftp

 -- Scott K. Ellis <scott@debian.org>  Tue, 12 May 1998 09:14:41 -0400

apt (0.0.9) experimental; urgency=low

  * Added ftp support.
  * Various other less visible bug fixes.
  * Fixed problem with segfault when apt-get invoked in a non-existant
    directory (Bug #21863)
  * Bumped policy to 2.4.1

 -- Scott K. Ellis <scott@debian.org>  Fri,  1 May 1998 09:18:19 -0400

apt (0.0.8) experimental; urgency=low

  * Fixed generated available file (Bug #21836)
  * Added download ETA (Bug #21774).
  * Fixed hardcoded ARCH (Bug #21751).
  * Fixed check on http_proxy (Bug #21795).
  * Added download speed indicator.

 -- Scott K. Ellis <scott@debian.org>  Mon, 27 Apr 1998 10:58:32 -0400

apt (0.0.7) experimental; urgency=low

  * Remove libdeity and apt from package for now, since only apt-get and
    apt-cache are actually useful right now.
  * Clean up handling of package installation errors.
  * Added timeout to http transfers (#21269)
  * Updated setup for dselect/apt method.
  * Updated man pages
  * Long options (added in 0.0.6)

 -- Scott K. Ellis <scott@debian.org>  Tue, 21 Apr 1998 09:06:49 -0400

apt (0.0.6) experimental; urgency=low

  * Spelling changes.
  * Revamped download status display.
  * Call apt-get clean after successful install in dselect.
  * Added "apt-get clean" which deletes package files from /var/cache/apt

 -- Scott K. Ellis <scott@debian.org>  Thu,  9 Apr 1998 15:13:59 -0400

apt (0.0.5) experimental; urgency=low

  * Ignore signals while dpkg is running so we don't leave dpkg running in
    the background (#20804)
  * Check Packages as well as Packages.gz for file URIs (#20784)
  * Spelling cleanup (#20800)
  * Added -m option to permit upgrade to go on in the case of a bad mirror.
    This option may result in incomplete upgrades when used with -f.

 -- Scott K. Ellis <scott@debian.org>  Tue,  7 Apr 1998 12:40:29 -0400

apt (0.0.4) experimental; urgency=low

  * New usage guide.
  * Various documentation updates and cleanup.
  * Added '-f' option to apt-get attempt to fix broken dependancies.

 -- Scott K. Ellis <scott@debian.org>  Sat,  4 Apr 1998 14:36:00 -0500

apt (0.0.3) experimental; urgency=low

  * Added a shlibs.local file to prevent apt from depending on itself.
  * Updates to how apt-get handles bad states in installed packages.
  * Updated rules to make sure build works from a freshly checked out source
    archive.  Building from CVS needs libtool/automake/autoconf, builds from
    the distributed source package should have no such dependancy.

 -- Scott K. Ellis <scott@debian.org>  Fri,  3 Apr 1998 11:49:47 -0500

apt (0.0.2) unstable; urgency=low

  * Updates to apt-get and http binding for dselect method (apt).
  * Updating version number from 0.0.1, which was released only on IRC.

 -- Scott K. Ellis <scott@debian.org>  Fri,  3 Apr 1998 00:35:18 -0500

apt (0.0.1) unstable; urgency=low

  * Initial Release.

 -- Scott K. Ellis <scott@debian.org>  Tue, 31 Mar 1998 12:49:28 -0500<|MERGE_RESOLUTION|>--- conflicted
+++ resolved
@@ -1,4 +1,3 @@
-<<<<<<< HEAD
 apt (0.8.16~exp5) UNRELEASED; urgency=low
 
   * apt-pkg/makefile:
@@ -7,8 +6,9 @@
     - use ref-to-ptr semantic in NewDepends() to ensure that the   
       libapt does not segfault if the cache is remapped in between
       (LP: #812862)
-
- -- Michael Vogt <michael.vogt@ubuntu.com>  Fri, 29 Jul 2011 13:44:01 +0200
+    - fix crash when P.Arch() was used but the cache got remapped
+
+ -- Michael Vogt <mvo@debian.org>  Mon, 01 Aug 2011 15:31:55 +0200
 
 apt (0.8.16~exp4) experimental; urgency=low
 
@@ -105,91 +105,6 @@
   * merged with the debian/unstable upload
 
  -- Michael Vogt <mvo@debian.org>  Wed, 29 Jun 2011 12:40:31 +0200
-
-apt (0.8.15.5) UNRELEASED; urgency=low
-
-  [ David Kalnischkies ]
-  * apt-pkg/deb/deblistparser.cc:
-    - do not assume that the last char on a line is a \n (Closes: #633350)
-
- -- David Kalnischkies <kalnischkies@gmail.com>  Wed, 27 Jul 2011 23:25:45 +0200
-
-apt (0.8.15.4) unstable; urgency=low
-
-  [ David Miller ]
-  * apt-pkg/contrib/sha1.cc:
-    - fix illegally casts of on-stack buffer to a type requiring more
-      alignment than it has resulting in segfaults on sparc (Closes: #634696)
-
-  [ Michael Vogt ]
-  * apt-pkg/contrib/cdromutl.cc:
-    - fix escape problem when looking for the mounted devices
-  * apt-pkg/contrib/strutl.{h,cc}, test/libapt/strutil_test.cc:
-    - add new DeEscapeString() similar to DeQuoteString but
-      unescape character escapes like \0XX and \xXX (plus added
-      test)
-  * refresh po/*
-  
- -- Michael Vogt <mvo@debian.org>  Tue, 26 Jul 2011 12:12:27 +0200
-
-apt (0.8.15.3) unstable; urgency=low
-
-  [ Michael Vogt ]
-  * apt-pkg/acquire-item.cc:
-    - improve error message for a expired Release file
-  * apt-pkg/algorithms.cc:
-    - Hold back packages that would enter "policy-broken" state on upgrade
-      when doing a "apt-get upgrade"
-  * cmdline/apt-get.cc:
-    - fix missing download progress in apt-get download
-
-  [ David Kalnischkies ]
-=======
-apt (0.8.15.6) unstable; urgency=low
-
-  * apt-pkg/contrib/fileutl.{cc,h}:
-    - add GetModificationTime() helper
->>>>>>> 77de0e83
-  * apt-pkg/pkgcachegen.cc:
-    - fallback to memory if file is not writeable even if access()
-      told us the opposite before (e.g. in fakeroot 1.16) (Closes: #630591)
-  * doc/sources.list.5.xml:
-    - document available [options] for sources.list entries (Closes: 632441)
-  * doc/apt.conf.5.xml:
-    - document APT::Architectures list (Closes: #612102)
-  * cmdline/apt-get.cc:
-    - restore all important dependencies for garbage packages (LP: #806274)
-    - do not require unused partial dirs in 'source' (Closes: #633510)
-    - buildconflicts effect all architectures
-    - implement MultiarchCross for build-dep and source (Closes: #632221)
-  * apt-pkg/init.cc:
-    - use CndSet in pkgInitConfig (Closes: #629617)
-  * apt-pkg/depcache.cc:
-    - change default of APT::AutoRemove::SuggestsImportant to true
-  * cmdline/apt-key:
-    - use a tmpfile instead of /etc/apt/secring.gpg (Closes: #632596)
-  * debian/apt.postinst:
-    - remove /etc/apt/secring.gpg if it is an empty file
-  * doc/apt-cache.8.xml:
-    - apply madison typofix from John Feuerstein, thanks! (Closes: #633455)
-  * apt-pkg/policy.cc:
-    - emit an error on unknown APT::Default-Release value (Closes: #407511)
-  * apt-pkg/aptconfiguration.cc:
-    - ensure that native architecture is if not specified otherwise the
-      first architecture in the Architectures vector
-  * apt-pkg/deb/deblistparser.cc:
-    - Strip only :any and :native if MultiArch should be stripped as it is
-      save to ignore them in non-MultiArch contexts but if the dependency
-      is a specific architecture (and not the native) do not strip
-
- -- Michael Vogt <mvo@debian.org>  Mon, 25 Jul 2011 15:04:43 +0200
-
-apt (0.8.15.2) unstable; urgency=high
-
-  * fix from David Kalnischkies for the InRelease gpg verification 
-    code (LP: #784473)
-
- -- Michael Vogt <mvo@debian.org>  Tue, 12 Jul 2011 11:54:47 +0200
 
 apt (0.8.15.5) unstable; urgency=low
 
