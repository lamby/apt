<<<<<<< HEAD
apt (0.7.22.3) UNRELEASED; urgency=low

  [ Eugene V. Lyubimkin ]
  * methods/{http,https,ftp}, doc/apt.conf.5.xml:
    - Changed and unified the code that determines which proxy to use. Now
      'Acquire::{http,ftp}::Proxy[::<host>]' options have the highest priority,
      and '{http,ftp}_proxy' environment variables are used only if options
      mentioned above are not specified.
      (Closes: #445985, #157759, #320184, #365880, #479617)

 -- Michael Vogt <mvo@debian.org>  Wed, 19 Aug 2009 11:14:15 +0200
=======
apt (0.7.22.3) unstable; urgency=low

  [ David Kalnischkies ]
  * cmdline/apt-get.cc:
    - add APT::Get::HideAutoRemove=small to display only a short line
      instead of the full package list. (Closes: #537450)
    - ShowBroken() in build-dep (by Mike O'Connor, Closes: #145916)
    - check for statfs.f_type (by Robert Millan, Closes: #509313)
    - correct the order of picked package binary vs source in source
    - use SourceVersion instead of the BinaryVersion to get the source
      Patch by Matt Kraai, thanks! (Closes: #382826)
    - add pkg/archive and codename in source (Closes: #414105, #441178)
  * apt-pkg/contrib/strutl.cc:
    - enable thousand separator according to the current locale
      (by Luca Bruno, Closes: #223712)
  * doc/apt.conf.5.xml:
    - mention the apt.conf.d dir (by Vincent McIntyre, Closes: #520831)
  * apt-inst/contrib/arfile.cc:
    - use sizeof instead strlen (by Marius Vollmer, Closes: #504325)
  * doc/apt-mark.8.xml:
    - improve manpage based on patch by Carl Chenet (Closes: #510286)
  * apt-pkg/acquire-item.cc:
    - use configsettings for dynamic compression type use and order.
      Based on a patch by Jyrki Muukkonen, thanks! (LP: #71746)
  * apt-pkg/aptconfiguration.cc:
    - add default configuration for compression types and add lzma
      support. Order is now bzip2, lzma, gzip, none (Closes: #510526)
  * ftparchive/writer.cc:
    - add lzma support also here, patch for this (and inspiration for
      the one above) by Robert Millan, thanks!
  * apt-pkg/depcache.cc:
    - restore the --ignore-hold effect in the Is{Delete,Install}Ok hooks
  * doc/apt-get.8.xml:
    - update the source description to reflect what it actually does
      and how it can be used. (Closes: #413021)
  * methods/http.cc:
    - allow empty Reason-Phase in Status-Line to please squid,
      thanks Modestas Vainius for noticing! (Closes: #531157, LP: #411435)

  [ George Danchev ]
  * cmdline/apt-cache.cc:
    - fix a memory leak in the xvcg method (Closes: #511557)
  * apt-pkg/indexcopy.cc:
    - fix a memory leak then the Release file not exists (Closes: #511556)

 -- David Kalnischkies <david@kalnischkies.com>  Sat, 08 Aug 2009 09:40:08 +0200
>>>>>>> 8c75bf9e

apt (0.7.22.2) unstable; urgency=low

  * debian/apt.cron.daily:
    - Make sure that VERBOSE is always set (Closes: #539366)
    - Script can be disabled by APT::Periodic::Enable=0 (Closes: #485476)
    - Support using debdelta to download packages (Closes: #532079)

 -- Julian Andres Klode <jak@debian.org>  Thu, 06 Aug 2009 12:17:19 +0200

apt (0.7.22.1) unstable; urgency=low

  [ Michael Vogt ]
  * cmdline/apt-get.cc:
    - honor APT::Get::Only-Source properly in FindSrc() (thanks to
      Martin Pitt for reporting the problem), also Closes: #535362.

  [ Julian Andres Klode ]
  * apt-pkg/contrib/mmap.cc:
    - Fix FTBFS on GNU/kFreeBSD by disabling DynamicMMap::Grow() on
      non-Linux architectures as it uses mremap (Closes: #539742).
  * apt-pkg/sourcelist.cc:
    - Only warn about missing sources.list if there is no sources.list.d
      and vice versa as only one of them is needed (Closes: #539731).
  * debian/control:
    - Add myself to Uploaders.
    - Increase Standards-Version to 3.8.2.0.

 -- Julian Andres Klode <jak@debian.org>  Mon, 03 Aug 2009 12:48:31 +0200

apt (0.7.22) unstable; urgency=low

  [ Christian Perrier ]
  * Documentation translations:
    - Fix a typo in apt-get(8) French translation. Closes: #525043
      Thanks to Guillaume Delacour for spotting it.
    - Updated apt.conf(5) manpgae French translation.
      Thanks to Aurélien Couderc.
  * Translations:
    - fr.po
    - sk.po. Closes: #525857 
    - ru.po. Closes: #526816
    - eu.po. Closes: #528985
    - zh_CN.po. Closes: #531390
    - fr.po
    - it.po. Closes: #531758
    - ca.po. Closes: #531921
    - de.po. Closes: #536430
  * Added translations
    - ast.po (Asturian by Marcos Alvareez Costales).
      Closes: #529007, #529730, #535328
  
  [ David Kalnischkies ]
  * [ABI break] support '#' in apt.conf and /etc/apt/preferences
    (closes: #189866)
  * [ABI break] Allow pinning by codename (closes: #97564)
  * support running "--simulate" as user
  * add depth information to the debug output and show what depends
    type triggers a autoinst (closes: #458389)
  * add Debug::pkgDepCache::Marker with more detailed debug output 
    (closes: #87520)
  * add Debug::pkgProblemResolver::ShowScores and make the scores
    adjustable
  * do not write state file in simulate mode (closes: #433007)
  * add hook for MarkInstall and MarkDelete (closes: #470035)
  * fix typo in apt-pkg/acquire.cc which prevents Dl-Limit to work
    correctly when downloading from multiple sites (Closes: #534752)
  * add the various foldmarkers in apt-pkg & cmdline (no code change)
  * versions with a pin of -1 shouldn't be a candidate (Closes: #355237)
  * prefer mmap as memory allocator in MMap instead of a static char
    array which can (at least in theory) grow dynamic
  * eliminate (hopefully all) segfaults in pkgcachegen.cc and mmap.cc
    which can arise if cache doesn't fit into the mmap (Closes: #535218)
  * display warnings instead of errors if the parts dirs doesn't exist

  [ Michael Vogt ]
  * honor the dpkg hold state in new Marker hooks (closes: #64141)
  * debian/apt.cron.daily:
    - if the timestamp is too far in the future, delete it
  * apt-pkg/acquire.cc:
    - make the max pipeline depth of the acquire queue configurable
      via Acquire::Max-Pipeline-Depth
  * apt-pkg/deb/dpkgpm.cc:
    - add Dpkg::UseIoNice boolean option to run dpkg with ionice -c3
      (off by default)
    - send "dpkg-exec" message on the status fd when dpkg is run
    - provide DPkg::Chroot-Directory config option (useful for testing)
    - fix potential hang when in a background process group
  * apt-pkg/algorithms.cc:
    - consider recommends when making the scores for the problem 
      resolver
  * apt-pkg/acquire-worker.cc:
    - show error details of failed methods
  * apt-pkg/contrib/fileutl.cc:
    - if a process aborts with signal, show signal number
  * methods/http.cc:
    - ignore SIGPIPE, we deal with EPIPE from write in 
      HttpMethod::ServerDie() (LP: #385144)
  * Only run Download-Upgradable and Unattended-Upgrades if the initial
    update was successful Closes: #341970
  * apt-pkg/indexcopy.cc:
    - support having CDs with no Packages file (just a Packages.gz)
      by not forcing a verification on non-existing files
     (LP: #255545)
    - remove the gettext from a string that consists entirely 
      of variables (LP: #56792)
  * apt-pkg/cacheiterators.h:
    - add missing checks for Owner == 0 in end()
  * apt-pkg/indexrecords.cc:
    - fix some i18n issues
  * apt-pkg/contrib/strutl.h:
    - add new strprintf() function to make i18n strings easier
    - fix compiler warning
  * apt-pkg/deb/debsystem.cc:
    - make strings i18n able 
  * fix problematic use of tolower() when calculating the version 
    hash by using locale independent tolower_ascii() function. 
    Thanks to M. Vefa Bicakci (LP: #80248)
  * build fixes for g++-4.4
  * cmdline/apt-mark:
    - add "showauto" option to show automatically installed packages
  * document --install-recommends and --no-install-recommends
    (thanks to Dereck Wonnacott, LP: #126180)
  * doc/apt.conf.5.xml:
    - merged patch from Aurélien Couderc to improve the text
      (thanks!)
  * [ABI] merged the libudev-dlopen branch, this allows to pass
    "apt-udev-auto" to Acquire::Cdrom::mount and the cdrom method will  
    dynamically find/mount the cdrom device (if libhal is available)

  [ Julian Andres Klode ]
  * apt-pkg/contrib/configuration.cc: Fix a small memory leak in
    ReadConfigFile.
  * Introduce support for the Enhances field. (Closes: #137583) 
  * Support /etc/apt/preferences.d, by adding ReadPinDir() (Closes: #535512)
  * configure-index: document Dir::Etc::SourceParts and some other options
    (Closes: #459605)
  * Remove Eugene V. Lyubimkin from uploaders as requested.
  * apt-pkg/contrib/hashes.cc, apt-pkg/contrib/md5.cc:
    - Support reading until EOF if Size=0 to match behaviour of
      SHA1Summation and SHA256Summation

  [ Osamu Aoki ]
  * Updated cron script to support backups by hardlinks and 
    verbose levels.  All features turned off by default. 
  * Added more error handlings.  Closes: #438803, #462734, #454989
  * Documented all cron script related configuration items in 
    configure-index.

  [ Dereck Wonnacott ]
  * apt-ftparchive might write corrupt Release files (LP: #46439)
  * Apply --important option to apt-cache depends (LP: #16947) 

  [ Otavio Salvador ]
  * Apply patch from Sami Liedes <sliedes@cc.hut.fi> to reduce the
    number of times we call progress bar updating and debugging
    configuration settings.
  * Apply patch from Sami Liedes <sliedes@cc.hut.fi> to avoid unecessary
    temporary allocations.

 -- Michael Vogt <mvo@debian.org>  Wed, 29 Jul 2009 19:16:22 +0200

apt (0.7.21) unstable; urgency=low

  [ Christian Perrier ]
  * Translations:
    - bg.po. Closes: #513211
    - zh_TW.po. Closes: #513311
    - nb.po. Closes: #513843
    - fr.po. Closes: #520430
    - sv.po. Closes: #518070
    - sk.po. Closes: #520403
    - it.po. Closes: #522222
    - sk.po. Closes: #520403
  
  [ Jamie Strandboge ]
  * apt.cron.daily: catch invalid dates due to DST time changes
    in the stamp files

  [ Michael Vogt ]
  * methods/gpgv.cc:
    - properly check for expired and revoked keys (closes: #433091)
  * apt-pkg/contrib/strutl.cc:
    - fix TimeToStr i18n (LP: #289807)
  * [ABI break] merge support for http redirects, thanks to
    Jeff Licquia and Anthony Towns
  * [ABI break] use int for the package IDs (thanks to Steve Cotton)
  * apt-pkg/pkgcache.cc:
    - do not run "dpkg --configure pkg" if pkg is in trigger-awaited
      state (LP: #322955)
  * methods/https.cc:
    - add Acquire::https::AllowRedirect support
  * Clarify the --help for 'purge' (LP: #243948)
  * cmdline/apt-get.cc
    - fix "apt-get source pkg" if there is a binary package and
      a source package of the same name but from different 
      packages (LP: #330103)

  [ Colin Watson ]
  * cmdline/acqprogress.cc:
    - Call pkgAcquireStatus::Pulse even if quiet, so that we still get
      dlstatus messages on the status-fd (LP: #290234).

 -- Michael Vogt <mvo@debian.org>  Tue, 14 Apr 2009 14:12:51 +0200

apt (0.7.20.2) unstable; urgency=medium

  [ Eugene V. Lyubimkin ]
  * Urgency set to medium due to RC bug fix.
  * doc/apt.ent, apt-get.8.xml:
    - Fix invalid XML entities. (Closes: #514402)

 -- Eugene V. Lyubimkin <jackyf.devel@gmail.com>  Sat, 07 Feb 2009 16:48:21 +0200

apt (0.7.20.1) unstable; urgency=low

  [ Michael Vogt ]
  * apt-pkg/pkgcachegen.cc:
    - fix apt-cache search for localized description 
      (closes: #512110)
  
  [ Christian Perrier ]
  * Translations:
    - fr.po: fix spelling error to "défectueux". Thanks to Thomas Péteul.

 -- Michael Vogt <mvo@debian.org>  Tue, 20 Jan 2009 09:35:05 +0100

apt (0.7.20) unstable; urgency=low

  [ Eugene V. Lyubimkin ]
  * debian/changelog:
    - Fixed place of 'merged install-recommends and install-task branches'
      from 0.6.46.1 to 0.7.0. (Closes: #439866)
  * buildlib/config.{sub,guess}:
    - Renewed. This fixes lintian errors.
  * doc/apt.conf.5.xml, debian/apt-transport-https:
    - Documented briefly 'Acquire::https' group of options. (Closes: #507398)
    - Applied patch from Daniel Burrows to document 'Debug' group of options.
      (Closes: #457265)
    - Mentioned 'APT::Periodic' and 'APT::Archives' groups of options.
      (Closes: #438559)
    - Mentioned '/* ... */' comments. (Closes: #507601)
  * doc/examples/sources.list:
    - Removed obsolete commented non-us deb-src entry, replaced it with
      'deb-src security.debian.org' one. (Closes: #411298)
  * apt-pkg/contrib/mmap.cc:
    - Added instruction how to work around MMap error in MMap error message.
      (Closes: #385674, 436028)
  * COPYING:
    - Actualized. Removed obsolete Qt section, added GPLv2 clause.
      (Closes: #440049, #509337)

  [ Michael Vogt ]
  * add option to "apt-get build-dep" to mark the needed 
    build-dep packages as automatic installed. 
    This is controlled via the value of
    APT::Get::Build-Dep-Automatic and is set "false" by default.  
    Thanks to Aaron Haviland, closes: #448743
  * apt-inst/contrib/arfile.cc:
    - support members ending with '/' as well (thanks to Michal Cihr,
      closes: #500988)

  [ Christian Perrier ]
  * Translations:
    - Finnish updated. Closes: #508449 
    - Galician updated. Closes: #509151
    - Catalan updated. Closes: #509375
    - Vietnamese updated. Closes: #509422
    - Traditional Chinese added. Closes: #510664
    - French corrected (remove awful use of first person) 

 -- Michael Vogt <mvo@debian.org>  Mon, 05 Jan 2009 08:59:20 +0100

apt (0.7.19) unstable; urgency=low

  [ Eugene V. Lyubimkin ]
  * doc/sources.list.5.xml:
    - Mentioned allowed characters in file names in /etc/apt/sources.list.d.
      Thanks to Matthias Urlichs. (Closes: #426913)
  * doc/apt-get.8.xml:
    - Explicitly say that 'dist-upgrade' command may remove packages.
    - Included '-v'/'--version' as a command to synopsis.
  * cmdline/apt-cache.cc:
    - Advanced built-in help. Patch by Andre Felipe Machado. (Closes: #286061)
    - Fixed typo 'GraphVis' -> 'GraphViz'. (Closes: #349038)
    - Removed asking to file a release-critical bug against a package if there
      is a request to install only one package and it is not installable.
      (Closes: #419521)

  [ Michael Vogt ]
    - fix SIGHUP handling (closes: #463030)

  [ Christian Perrier ]
  * Translations:
    - French updated
    - Bulgarian updated. Closes: #505476
    - Slovak updated. Closes: #505483
    - Swedish updated. Closes: #505491
    - Japanese updated. Closes: #505495
    - Korean updated. Closes: #505506
    - Catalan updated. Closes: #505513
    - British English updated. Closes: #505539
    - Italian updated. Closes: #505518, #505683
    - Polish updated. Closes: #505569
    - German updated. Closes: #505614
    - Spanish updated. Closes: #505757
    - Romanian updated. Closes: #505762
    - Simplified Chinese updated. Closes: #505727
    - Portuguese updated. Closes: #505902
    - Czech updated. Closes: #505909
    - Norwegian Bokmål updated. Closes: #505934
    - Brazilian Portuguese updated. Closes: #505949
    - Basque updated. Closes: #506085
    - Russian updated. Closes: #506452 
    - Marathi updated. 
    - Ukrainian updated. Closes: #506545 

 -- Michael Vogt <mvo@debian.org>  Mon, 24 Nov 2008 10:33:54 +0100

apt (0.7.18) unstable; urgency=low

  [ Christian Perrier ]
  * Translations:
    - French updated
    - Thai updated. Closes: #505067

  [ Eugene V. Lyubimkin ]
  * doc/examples/configure-index:
    - Removed obsoleted header line. (Closes: #417638)
    - Changed 'linux-kernel' to 'linux-image'.
  * doc/sources.list.5.xml:
    - Fixed typo and grammar in 'sources.list.d' section. Thanks to
      Timothy G Abbott <tabbott@MIT.EDU>. (Closes: #478098)
  * doc/apt-get.8.xml:
    - Advanced descriptions for 'remove' and 'purge' options.
      (Closes: #274283)
  * debian/rules:
    - Target 'apt' need to depend on 'build-doc'. Thanks for Peter Green.
      Fixes FTBFS. (Closes: #504181)

  [ Michael Vogt ]
  * fix depend on libdb4.4 (closes: #501253)

 -- Michael Vogt <mvo@debian.org>  Fri, 07 Nov 2008 22:13:39 +0100

apt (0.7.17) unstable; urgency=low

  [ Eugene V. Lyubimkin ]
  * debian/control:
    - 'Vcs-Bzr' field is official, used it.
    - Bumped 'Standards-Version' to 3.8.0, no changes needed.
    - Actualized 'Uploaders' field.
  * doc/:
    - Substituded 'apt-archive' with 'apt-ftparchive' in docs.
      Patch based on work of Andre Felipe Machado. (Closes: #350865)
    - Mentioned '/<release>' and '=<version>' for 'apt-get install' and
      '=<version>' for 'apt-get source' in apt-get manpage. Patch based on
      work of Andre Felipe Machado. (Closes: #399673)
    - Mentioned more short options in the apt-get manpage. Documented 'xvcg'
      option in the apt-cache manpage. The part of patch by Andre Felipe
      Machado. (Closes: #176106, #355945)
    - Documented that 'apt-get install' command should be used for upgrading
      some of installed packages. Based on patch by Nori Heikkinen and
      Andre Felipe Machado. (Closes: #267087)
    - Mentioned 'apt_preferences(5)' in apt manpage. (Closes: #274295)
    - Documented 'APT::Default-Release' in apt.conf manpage. (Closes: #430399)
    - APT::Install-Recommends is now true by default, mentioned this in
      configure-index example. (Closes: #463268)
    - Added 'APT::Get::AllowUnauthenticated' to configure-index example.
      (Closes: #320225)
    - Documented '--no-install-recommends' option in apt-get manpage.
      (Closes: #462962)
    - Documented 'Acquire::PDiffs' in apt.conf manpage. (Closes: #376029)
    - Added 'copy', 'rsh', 'ssh' to the list of recognized URI schemes in
      sources.list manpage, as they are already described under in the manpage.
    - Removed notice that ssh/rsh access cannot use password authentication
      from sources.list manpage. Thanks to Steffen Joeris. (Closes: #434894)
    - Added '(x)' to some referrings to manpages in apt-get manpage. Patch by
      Andre Felipe Machado. (Closes: #309893)
    - Added 'dist-upgrade' apt-get synopsis in apt-get manpage.
      (Closes: #323866)

 -- Michael Vogt <mvo@debian.org>  Wed, 05 Nov 2008 13:14:56 +0100

apt (0.7.17~exp4) experimental; urgency=low

  * debian/rules:
    - Fixed lintian warnings "debian/rules ignores make errors".
  * debian/control:
    - Substituted outdated "Source-Version" fields with "binary:Version".
    - Added 'python-apt' to Suggests, as apt-mark need it for work.
    - Drop Debian revision from 'doc-base' build dependency, this fixes
      appropriate lintian warning.
  * debian/libapt-pkg-doc.doc-base.*:
    - Changed section: from old 'Devel' to 'Debian'. This fixes appropriate
      lintian warnings.
  * debian/{postrm,prerm,preinst}:
    - Added 'set -e', fixes lintian warnings
      'maintainer-script-ignores-error'.
  * dselect/makefile:
    - Removed unneeded 'LOCAL' entry. This allows cleaning rule to run smoothly.
  * share/lintian-overrides:
    - Added with override of 'apt must depend on python'. Script 'apt-mark'
      needs apt-python for working and checks this on fly. We don't want
      python in most cases.
  * cmdline/apt-key:
    - Added 'unset GREP_OPTIONS' to the script. This prevents 'apt-key update'
      failure when GREP_OPTIONS contains options that modify grep output.
      (Closes: #428752)

 -- Eugene V. Lyubimkin <jackyf.devel@gmail.com>  Fri, 31 Oct 2008 23:45:17 +0300

apt (0.7.17~exp3) experimental; urgency=low

  * apt-pkg/acquire-item.cc:
    - fix a merge mistake that prevents the fallback to the 
      uncompressed 'Packages' to work correctly (closes: #409284)

 -- Michael Vogt <mvo@debian.org>  Wed, 29 Oct 2008 09:36:24 +0100

apt (0.7.17~exp2) experimental; urgency=low

  [ Eugene V. Lyubimkin ]
  * apt-pkg/acquire-item.cc:
    - Added fallback to uncompressed 'Packages' if neither 'bz2' nor 'gz'
      available. (Closes: #409284)
  * apt-pkg/algorithm.cc:
    - Strip username and password from source URL in error message.
      (Closes: #425150)
  
  [ Michael Vogt ]
  * fix various -Wall warnings

 -- Michael Vogt <mvo@debian.org>  Tue, 28 Oct 2008 18:06:38 +0100

apt (0.7.17~exp1) experimental; urgency=low

  [ Luca Bruno ]
  * Fix typos:
    - apt-pkg/depcache.cc
  * Fix compilation warnings:
    - apt-pkg/acquire.cc
    - apt-pkg/versionmatch.cc
  * Compilation fixes and portability improvement for compiling APT against non-GNU libc
    (thanks to Martin Koeppe, closes: #392063):
    - buildlib/apti18n.h.in:
      + textdomain() and bindtextdomain() must not be visible when --disable-nls
    - buildlib/inttypes.h.in: undefine standard int*_t types
    - Append INTLLIBS to SLIBS:
      + cmdline/makefile
      + ftparchive/makefile
      + methods/makefile
  * doc/apt.conf.5.xml:
    - clarify whether configuration items of apt.conf are case-sensitive
      (thanks to Vincent McIntyre, closes: #345901)

 -- Luca Bruno <lethalman88@gmail.com>  Sat, 11 Oct 2008 09:17:46 +0200

apt (0.7.16) unstable; urgency=low

  [ Luca Bruno ]
  * doc/apt-cache.8.xml:
    - search command uses POSIX regex, and searches for virtual packages too
      (closes: #277536)
  * doc/offline.sgml: clarify remote and target hosts
    (thanks to Nikolaus Schulz, closes: #175940)
  * Fix several typos in docs, translations and debian/changelog
    (thanks to timeless, Nicolas Bonifas and Josh Triplett,
    closes: #368665, #298821, #411532, #431636, #461458)
  * Document apt-key finger and adv commands
    (thanks to Stefan Schmidt, closes: #350575)
  * Better documentation for apt-get --option
    (thanks to Tomas Pospisek, closes: #386579)
  * Retitle the apt-mark.8 manpage (thanks to Justin Pryzby, closes: #471276)
  * Better documentation on using both APT::Default-Release and
    /etc/apt/preferences (thanks to Ingo Saitz, closes: #145575)
  
  [ Michael Vogt ]
  * doc/apt-cache.8.xml:
    - add missing citerefentry

 -- Michael Vogt <mvo@debian.org>  Fri, 10 Oct 2008 23:44:50 +0200

apt (0.7.15) unstable; urgency=low

  * Upload to unstable

 -- Michael Vogt <mvo@debian.org>  Sun, 05 Oct 2008 13:23:47 +0200

apt (0.7.15~exp3) experimental; urgency=low

  [Daniel Burrows]
  * apt-pkg/deb/dpkgpm.cc:
    - Store the trigger state descriptions in a way that does not break
      the ABI.  The approach taken makes the search for a string O(n) rather
      than O(lg(n)), but since n == 4, I do not consider this a major
      concern.  If it becomes a concern, we can sort the static array and
      use std::equal_range().  (Closes: #499322)

  [ Michael Vogt ]
  * apt-pkg/packagemanager.cc, apt-pkg/deb/dpkgpm.cc:
    - move the state file writting into the Go() implementation
      of dpkgpm (closes: #498799)
  * apt-pkg/algorithms.cc:
    - fix simulation performance drop (thanks to Ferenc Wagner
      for reporting the issue)

 -- Michael Vogt <mvo@debian.org>  Wed, 01 Oct 2008 18:09:49 +0200

apt (0.7.15~exp2) experimental; urgency=low

  [ Michael Vogt ]
  * apt-pkg/pkgcachegen.cc:
    - do not add multiple identical descriptions for the same 
      language (closes: #400768)

  [ Program translations ]
  * Catalan updated. Closes: #499462

 -- Michael Vogt <mvo@debian.org>  Tue, 23 Sep 2008 07:29:59 +0200

apt (0.7.15~exp1) experimental; urgency=low

  [ Christian Perrier ]
  * Fix typo in cron.daily script. Closes: #486179

  [ Program translations ]
  * Traditional Chinese updated. Closes: #488526
  * German corrected and completed. Closes: #490532, #480002, #498018
  * French completed
  * Bulgarian updated. Closes: #492473
  * Slovak updated. Closes: #492475
  * Galician updated. Closes: #492794
  * Japanese updated. Closes: #492975
  * Fix missing space in Greek translation. Closes: #493922
  * Greek updated.
  * Brazilian Portuguese updated.
  * Basque updated. Closes: #496754
  * Romanian updated. Closes: #492773, #488361
  * Portuguese updated. Closes: #491790
  * Simplified Chinese updated. Closes: #489344
  * Norwegian Bokmål updated. Closes: #480022
  * Czech updated. Closes: #479628, #497277
  * Korean updated. Closes: #464515
  * Spanish updated. Closes: #457706
  * Lithuanian added. Closes: #493328
  * Swedish updated. Closes: #497496
  * Vietnamese updated. Closes: #497893
  * Portuguese updated. Closes: #498411
  * Greek updated. Closes: #498687
  * Polish updated.

  [ Michael Vogt ]
  * merge patch that enforces stricter https server certificate
    checking (thanks to Arnaud Ebalard, closes: #485960)
  * allow per-mirror specific https settings
    (thanks to Arnaud Ebalard, closes: #485965)
  * add doc/examples/apt-https-method-example.cof
    (thanks to Arnaud Ebalard, closes: #485964)
  * apt-pkg/depcache.cc:
    - when checking for new important deps, skip critical ones
      (closes: #485943)
  * improve apt progress reporting, display trigger actions
  * add DPkg::NoTriggers option so that applications that call
    apt/aptitude (like the installer) defer trigger processing
    (thanks to Joey Hess)
  * doc/makefile:
    - add examples/apt-https-method-example.conf
  
 -- Michael Vogt <mvo@debian.org>  Tue, 16 Sep 2008 21:27:03 +0200

apt (0.7.14) unstable; urgency=low

  [ Christian Perrier ]
  * Mark a message from dselect backend as translatable
    Thanks to Frédéric Bothamy for the patch
    Closes: #322470

  [ Program translations ]
  * Simplified Chinese updated. Closes: #473360
  * Catalan fixes. Closes: #387141
  * Typo fix in Greek translation. Closes: #479122
  * French updated.
  * Thai updated. Closes: #479313
  * Italian updated. Closes: #479326
  * Polish updated. Closes: #479342
  * Bulgarian updated. Closes: #479379
  * Finnish updated. Closes: #479403
  * Korean updated. Closes: #479426
  * Basque updated. Closes: #479452
  * Vietnamese updated. Closes: #479748
  * Russian updated. Closes: #479777, #499029
  * Galician updated. Closes: #479792
  * Portuguese updated. Closes: #479847
  * Swedish updated. Closes: #479871
  * Dutch updated. Closes: #480125
  * Kurdish added. Closes: #480150
  * Brazilian Portuguese updated. Closes: #480561
  * Hungarian updated. Closes: #480662

  [ Otavio Salvador ]
  * Apply patch to avoid truncating of arbitrary files. Thanks to Bryan
    Donlan <bdonlan@fushizen.net> for the patch. Closes: #482476
  * Avoid using dbus if dbus-daemon isn't running. Closes: #438803
  
  [ Michael Vogt ]
  * debian/apt.cron.daily:
    - apply patch based on the ideas of Francesco Poli for better 
      behavior when the cache can not be locked (closes: #459344)

 -- Michael Vogt <mvo@debian.org>  Wed, 28 May 2008 15:19:12 +0200

apt (0.7.13) unstable; urgency=low

  [ Otavio Salvador ]
  * Add missing build-depends back from build-depends-indep field.
    Closes: #478231
  * Make cron script quiet if cache is locked. Thanks to Ted Percival
    <ted@midg3t.net> for the patch. Closes: #459344
  * Add timeout support for https. Thanks to Andrew Martens
    <andrew.martens@strangeloopnetworks.com> for the patch.

  [ Goswin von Brederlow ]
  * Add support for --no-download on apt-get update. Closes: #478517
  
  [ Program translations ]
    - Vietnamese updated. Closes: #479008
    
 -- Otavio Salvador <otavio@debian.org>  Fri, 02 May 2008 14:46:00 -0300

apt (0.7.12) unstable; urgency=low

  [ Michael Vogt ]
  * cmdline/apt-key:
    - add support for a master-keyring that contains signing keys
      that can be used to sign the archive signing keys. This should
      make key-rollover easier.
  * apt-pkg/deb/dpkgpm.cc:
    - merged patch from Kees Cook to fix anoying upper-case display
      on amd64 in sbuild
  * apt-pkg/algorithms.cc: 
    - add APT::Update::Post-Invoke-Success script slot
    - Make the breaks handling use the kill list. This means, that a
      Breaks: Pkg (<< version) may put Pkg onto the remove list.
  * apt-pkg/deb/debmetaindex.cc:
    - add missing "Release" file uri when apt-get update --print-uris
      is run
  * methods/connect.cc:
    - remember hosts with Resolve failures or connect Timeouts
  * cmdline/apt-get.cc:
    - fix incorrect help output for -f (LP: #57487)
    - do two passes when installing tasks, first ignoring dependencies,
      then resolving them and run the problemResolver at the end
      so that it can correct any missing dependencies
  * debian/apt.cron.daily:
    - sleep random amount of time (default within 0-30min) before
      starting the upate to hit the mirrors less hard
  * doc/apt_preferences.5.xml:
    - fix typo
  * added debian/README.source

  [ Christian Perrier ]
  * Fix typos in manpages. Thanks to Daniel Leidert for the fixes
    Closes: #444922
  * Fix syntax/copitalisation in some messages. Thanks to Jens Seidel
    for pointing this and providing the patch.
    Closes: #466845
  * Fix Polish offline translation. Thanks to Robert Luberda for the patch
    and apologies for applying it very lately. Closes: #337758
  * Fix typo in offline.sgml. Closes: #412900

  [ Program translations ]
    - German updated. Closes: #466842
    - Swedish updated.
    - Polish updated. Closes: #469581
    - Slovak updated. Closes: #471341
    - French updated.
    - Bulgarian updated. Closes: #448492
    - Galician updated. Closes: #476839
  
  [ Daniel Burrows ]
  * apt-pkg/depcache.cc:
    - Patch MarkInstall to follow currently satisfied Recommends even
      if they aren't "new", so that we automatically force upgrades
      when the version of a Recommends has been tightened.  (Closes: #470115)
    - Enable more complete debugging information when Debug::pkgAutoRemove
      is set.
  * apt-pkg/contrib/configuration.cc
    - Lift the 1024-byte limit on lines in configuration files.
      (Closes: #473710, #473874)
  * apt-pkg/contrib/strutl.cc:
    - Lift the 64000-byte limit on individual messages parsed by ReadMessages.
      (Closes: #474065)
  * debian/rules:
    - Add missing Build-Depends-Indep on xsltproc, docbook-xsl, and xmlto.

 -- Daniel Burrows <dburrows@debian.org>  Sat, 26 Apr 2008 12:24:35 -0700

apt (0.7.11) unstable; urgency=critical
  
  [ Raise urgency to critical since it fixes a critical but for Debian
    Installer Lenny Beta1 release ]

  [ Program translations ]
    - Vietnamese updated. Closes: #460825
    - Basque updated. Closes: #461166
    - Galician updated. Closes: #461468
    - Portuguese updated. Closes: #464575
    - Korean updated. Closes: #448430
    - Simplified Chinese updated. Closes: #465866

  [ Otavio Salvador ]
  * Applied patch from Robert Millan <rmh@aybabtu.com> to fix the error
    message when gpgv isn't installed, closes: #452640.
  * Fix regression about APT::Get::List-Cleanup setting being ignored,
    closes: #466052.

 -- Otavio Salvador <otavio@debian.org>  Thu, 17 Jan 2008 22:36:46 -0200

apt (0.7.10) unstable; urgency=low

  [ Otavio Salvador ]
  * Applied patch from Mike O'Connor <stew@vireo.org> to add a manpage to
    apt-mark, closes: #430207.
  * Applied patch from Andrei Popescu <andreimpopescu@gmail.com> to add a
    note about some frontends in apt.8 manpage, closes: #438545.
  * Applied patch from Aurelien Jarno <aurel32@debian.org> to avoid CPU
    getting crazy when /dev/null is redirected to stdin (which breaks
    buildds), closes: #452858.
  * Applied patch from Aurelien Jarno <aurel32@debian.org> to fix building
    with newest dpkg-shlibdeps changing the packaging building order and a
    patch from Robert Millan <rmh@aybabtu.com> to fix parallel building,
    closes: #452862.
  * Applied patch from Alexander Winston <alexander.winston@comcast.net>
    to use 'min' as symbol for minute, closes: #219034.
  * Applied patch from Amos Waterland <apw@us.ibm.com> to allow apt to
    work properly in initramfs, closes: #448316.
  * Applied patch from Robert Millan <rmh@aybabtu.com> to make apt-key and
    apt-get to ignore time conflicts, closes: #451328.
  * Applied patch from Peter Eisentraut <peter_e@gmx.net> to fix a
    grammatical error ("manual installed" -> "manually installed"),
    closes: #438136.
  * Fix cron.daily job to not call fail if apt isn't installed, closes:
    #443286.
  * Fix compilation warnings in apt-pkg/cdrom.cc and
    apt-pkg/contrib/configuration.cc.
  * Fix typo in debian/copyright file ("licened" instead of "licensed"),
    closes: #458966.

  [ Program translations ]
    - Basque updated. Closes: #453088
    - Vietnamese updated. Closes: #453774, #459013
    - Japanese updated. Closes: #456909
    - Simplified Chinese updated. Closes: #458039
    - French updated.
    - Norwegian Bokmål updated. Closes: #457917

  [ Michael Vogt ]
  * debian/rules
    - fix https install location
  * debian/apt.conf.daily:
    - print warning if the cache can not be locked (closes: #454561),
      thanks to Bastian Kleineidam
  * methods/gpgv.cc:
    - remove cruft code that caused timestamp/I-M-S issues
  * ftparchive/contents.cc:
    - fix error output
  * apt-pkg/acquire-item.{cc,h}:
    - make the authentication download code more robust against
      servers/proxies with broken If-Range implementations
  * apt-pkg/packagemanager.{cc,h}:
    - propergate the Immediate flag to make hitting the 
      "E: Internal Error, Could not perform immediate configuration (2)"
      harder
  * debian/control:
    - build against libdb-dev (instead of libdb4.4-dev)
  * merged the apt--DoListUpdate branch, this provides a common interface
    for "apt-get update" like operations for the frontends and also provides
    hooks to run stuff in APT::Update::{Pre,Post}-Invoke

  [ Chris Cheney ]
  * ftparchive/contents.cc:
    - support lzma data members
  * ftparchive/multicompress.cc:
    - support lzma output
  
  [ Daniel Burrows ]
  * apt-pkg/contrib/configuration.cc:
    - if RootDir is set, then FindFile and FindDir will return paths
      relative to the directory stored in RootDir, closes: #456457.

  [ Christian Perrier ]
  * Fix wording for "After unpacking...". Thanks to Michael Gilbert
    for the patch. Closes: #260825

 -- Michael Vogt <mvo@debian.org>  Mon, 07 Jan 2008 21:40:47 +0100

apt (0.7.9) unstable; urgency=low

  [ Christian Perrier ]
  * Add several languages to LINGUAS and, therefore, really ship the relevant
    translation:
    Arabic, Dzongkha, Khmer, Marathi, Nepali, Thai
    Thanks to Theppitak Karoonboonyanan for checking this out. Closes: #448321

  [ Program translations ]
    - Korean updated. Closes: #448430
    - Galician updated. Closes: #448497
    - Swedish updated.

  [ Otavio Salvador ]
  * Fix configure script to check for CURL library and headers presense.
  * Applied patch from Brian M. Carlson <sandals@crustytoothpaste.ath.cx>
    to add backward support for arches that lacks pselect support,
    closes: #448406.
  * Umount CD-ROM when calling apt-cdrom ident, except when called with
    -m, closes: #448521.

 -- Otavio Salvador <otavio@debian.org>  Wed, 31 Oct 2007 13:37:26 -0200

apt (0.7.8) unstable; urgency=low

  * Applied patch from Daniel Leidert <daniel.leidert@wgdd.de> to fix
    APT::Acquire::Translation "none" support, closes: #437523.
  * Applied patch from Daniel Burrows <dburrows@debian.org> to add support
    for the Homepage field (ABI break), closes: #447970.
  * Applied patch from Frans Pop <elendil@planet.nl> to fix a trailing
    space after cd label, closes: #448187.

 -- Otavio Salvador <otavio@debian.org>  Fri, 26 Oct 2007 18:20:13 -0200

apt (0.7.7) unstable; urgency=low

  [ Michael Vogt ]
  * apt-inst/contrib/extracttar.cc:
    - fix fd leak for zero size files (thanks to Bill Broadley for
      reporting this bug)
  * apt-pkg/acquire-item.cc:
    - remove zero size files on I-M-S hit
  * methods/https.cc:
    - only send LastModified if we actually have a file
    - send range request with if-range 
    - delete failed downloads
    - delete zero size I-M-S hits
  * apt-pkg/deb/dpkgpm.{cc,h}:
    - merged dpkg-log branch, this lets you specify a 
      Dir::Log::Terminal file to log dpkg output to
      (ABI break)
    - fix parse error when dpkg sends unexpected data
  * merged apt--sha256 branch to fully support the new
    sha256 checksums in the Packages and Release files
    (ABI break)
  * apt-pkg/pkgcachegen.cc:
    - increase default mmap size
  * tests/local-repo:
    - added local repository testcase
  * apt-pkg/acquire.cc:
    - increase MaxPipeDepth for the internal worker<->method
      communication to 1000 for the debtorrent backend
  * make apt build with g++ 4.3
  * fix missing SetExecClose() call when the status-fd is used
  * debian/apt.cron.daily:
    - move unattended-upgrade before apt-get autoclean
  * fix "purge" commandline argument, closes: #133421
    (thanks to Julien Danjou for the patch)
  * cmdline/apt-get.cc:
    - do not change the auto-installed information if a package
      is reinstalled
  * apt-pkg/acquire-item.cc:
    - fix crash in diff acquire code
  * cmdline/apt-mark:
    - Fix chmoding after have renamed the extended-states file (LP: #140019)
      (thanks to Laurent Bigonville)
  * apt-pkg/depcache.cc:
    - set "APT::Install-Recommends" to true by default (OMG!)
  * debian/apt.cron.daily:
    - only run the cron job if apt-get check succeeds (LP: #131719)
  
  [ Program translations ]
    - French updated
    - Basque updated. Closes: #436425
    - Fix the zh_CN translator's name in debian/changelog for 0.7.2
      Closes: #423272
    - Vietnamese updated. Closes: #440611
    - Danish updated. Closes: #441102
    - Thai added. Closes: #442833
    - Swedish updated.
    - Galician updated. Closes: #446626

  [ Otavio Salvador ]
  * Add hash support to copy method. Thanks Anders Kaseorg by the patch
    (closes: #436055)
  * Reset curl options and timestamp between downloaded files. Thanks to
    Ryan Murray <rmurray@debian.org> for the patch (closes: #437150)
  * Add support to apt-key to export keys to stdout. Thanks to "Dwayne
    C. Litzenberger" <dlitz@dlitz.net> for the patch (closes: #441942)
  * Fix compilation warnings:
    - apt-pkg/indexfile.cc: conversion from string constant to 'char*';
    - apt-pkg/acquire-item.cc: likewise;
    - apt-pkg/cdrom.cc: '%lu' expects 'long unsigned int', but argument
      has type 'size_t';
    - apt-pkg/deb/dpkgpm.cc: initialization order and conversion from
      string constant to 'char*';
    - methods/gpgv.cc: conversion from string constant to 'char*';
    - methods/ftp.cc: likewise;
    - cmdline/apt-extracttemplates.cc: likewise;
    - apt-pkg/deb/debmetaindex.cc: comparison with string literal results
      in unspecified behaviour;
  * cmdline/apt-get.cc: adds 'autoremove' as a valid comment to usage
    statement of apt-get (closes: #445468).
  * cmdline/apt-get.cc: really applies Julien Danjou <acid@debian.org>
    patch to add 'purge' command line argument (closes: #133421).

  [ Ian Jackson ]
  * dpkg-triggers: Deal properly with new package states.

  [ Colin Watson ]
  * apt-pkg/contrib/mmap.cc:
    - don't fail if msync() returns > 0
 
 -- Michael Vogt <mvo@debian.org>  Tue, 23 Oct 2007 14:58:03 +0200

apt (0.7.6) unstable; urgency=low

  * Applied patch from Aurelien Jarno <aurel32@debian.org> to fix wrong
    directory downloading on non-linux architectures (closes: #435597)

 -- Otavio Salvador <otavio@debian.org>  Wed, 01 Aug 2007 19:49:51 -0300

apt (0.7.6) unstable; urgency=low

  * Applied patch from Aurelien Jarno <aurel32@debian.org> to fix wrong
    directory downloading on non-linux architectures (closes: #435597)

 -- Otavio Salvador <otavio@debian.org>  Wed, 01 Aug 2007 19:49:51 -0300

apt (0.7.5) unstable; urgency=low

  [ Otavio Salvador ]
  * Applied patch from Guillem Jover <guillem@debian.org> to use
    dpkg-architecture to get the host architecture (closes: #407187)
  * Applied patch from Guillem Jover <guillem@debian.org> to add
    support to add lzma support (closes: #408201)

  [ Michael Vogt ]
  * apt-pkg/depcache.cc:
    - support a list of sections for:
      APT::Install-Recommends-Sections
      APT::Never-MarkAuto-Sections
  * methods/makefile:
    - install lzma symlink method (for full lzma support)
  * debian/control:
    - suggest "lzma"

 -- Otavio Salvador <otavio@ossystems.com.br>  Wed, 25 Jul 2007 20:16:46 -0300

apt (0.7.4) unstable; urgency=low

  [ Michael Vogt ]
  * cmdline/apt-get.cc:
    - fix in the task-install code regexp (thanks to Adam Conrad and
      Colin Watson)
    - support task removal too: apt-get remove taskname^
      (thanks to Matt Zimmerman reporting this problem)

  [ Otavio Salvador ]
  * Fix a typo on 0.7.3 changelog entry about g++ (7.3 to 4.3)
  * Fix compilation warnings:
    - apt-pkg/contrib/configuration.cc: wrong argument type;
    - apt-pkg/deb/dpkgpm.cc: wrong signess;
    - apt-pkg-acquire-item.cc: wrong signess and orderned initializers;
    - methods/https.cc:
      - type conversion;
      - unused variable;
      - changed SetupProxy() method to void;
  * Simplified HttpMethod::Fetch on http.cc removing Tail variable;
  * Fix pipeline handling on http.cc (closes: #413324)
  * Fix building to properly support binNMUs. Thanks to Daniel Schepler
    <schepler@math.unipd.it> by the patch (closes: #359634)
  * Fix example for Install-{Recommends,Suggests} options on
    configure-index example file. Thanks to Peter Eisentraut
    <peter_e@gmx.net> by the patch (closes: #432223)

  [ Christian Perrier ]
  * Basque translation update. Closes: ##423766
  * Unfuzzy formerly complete translations
  * French translation update
  * Re-generate PO(T) files
  * Spanish translation update
  * Swedish translation update

 -- Otavio Salvador <otavio@debian.org>  Tue, 24 Jul 2007 09:55:50 -0300

apt (0.7.3) unstable; urgency=low

  * fixed compile errors with g++ 4.3 (thanks to 
    Daniel Burrows, closes: #429378)
  * fixes in the auto-mark code (thanks to Daniel
    Burrows)
  * fix FTBFS by changing build-depends to
    libcurl4-gnutls-dev (closes: #428363)
  * cmdline/apt-get.cc:
    - fix InstallTask code when a pkgRecord ends 
      with a single '\n' (thanks to Soren Hansen for reporting)
  * merged from Christian Perrier:
        * vi.po: completed to 532t, again. Closes: #429899
        * gl.po: completed to 532t. Closes: #429506
        * vi.po: completed to 532t. Closes: #428672
        * Update all PO and the POT. Gives 514t14f4u for formerly
          complete translations
        * fr.po: completed to 532t
        * ku.po, uk.po, LINGUAS: reintegrate those translations
          which disappeared from the BZR repositories

 -- Michael Vogt <mvo@debian.org>  Sun, 01 Jul 2007 12:31:29 +0200

apt (0.7.2-0.1) unstable; urgency=low

  * Non-maintainer upload.
  * Build-depend on libcurl4-gnutls-dev instead of the obsolete
    libcurl3-gnutls-dev.  Closes: #428363.

 -- Steve Langasek <vorlon@debian.org>  Thu, 28 Jun 2007 18:46:53 -0700

apt (0.7.2) unstable; urgency=low
  
  * merged the debian/experimental changes back
    into the debian/sid branch
  * merged from Christian Perrier:
    * mr.po: New Marathi translation  Closes: #416806
    * zh_CN.po: Updated by Kov Chai  Closes: #416822
    * tl.po: Updated by Eric Pareja   Closes: #416638
    * gl.po: Updated by Jacobo Tarrio
	     Closes: #412828
    * da.po: Updated by Claus Hindsgaul
	     Closes: #409483
    * fr.po: Remove a non-breakable space for usability
	     issues. Closes: #408877
    * ru.po: Updated Russian translation. Closes: #405476
    * *.po: Unfuzzy after upstream typo corrections
  * buildlib/archtable:
    - added support for sh3/sh4 (closes: #424870)
    - added support for m32r (closes: #394096)
  * buildlib/systemtable:
    - added support for lpia
  * configure.in:
    - check systemtable for architecture mapping too
  * fix error in AutocleanInterval, closes: #319339
    (thanks to Israel G. Lugo for the patch)
  * add "purge" commandline argument, closes: #133421)
    (thanks to Julien Danjou for the patch)
  * add "purge" commandline argument, closes: #133421)
    (thanks to Julien Danjou for the patch)
  * fix FTBFS with gcc 4.3, closes: #417090
    (thanks to Martin Michlmayr for the patch)
  * add --dsc-only option, thanks to K. Richard Pixley
  * Removed the more leftover #pragma interface/implementation
    closes: #306937 (thanks to Andreas Henriksson for the patch)
  
 -- Michael Vogt <mvo@debian.org>  Wed, 06 Jun 2007 23:19:50 +0200

apt (0.7.1) experimental; urgency=low

  * ABI library name change because it's built against
    new glibc
  * implement SourceVer() in pkgRecords 
     (thanks to Daniel Burrows for the patch!)
  * apt-pkg/algorithm.cc:
    - use clog for all debugging
    - only increase the score of installed applications if they 
      are not obsolete 
    - fix resolver bug on removal triggered by weak-dependencies 
      with or-groups
  * methods/http.cc:
    - send apt version in User-Agent
  * apt-pkg/deb/debrecords.cc:
    - fix SHA1Hash() return value
  * apt-pkg/cdrom.cc:
    - only unmount if APT::CDROM::NoMount is false
  * methods/cdrom.cc:  
    - only umount if it was mounted by the method before
  * po/gl.po:
    - fix error translation that causes trouble to lsb_release
  * apt-pkg/acquire-item.cc:
    - if decompression of a index fails, delete the index 
  * apt-pkg/acquire.{cc,h}:
    - deal better with duplicated sources.list entries (avoid
      double queuing of  URLs) - this fixes hangs in bzip/gzip
  * merged from Christian Perrier:
    * mr.po: New Marathi translation  Closes: #416806
    * zh_CN.po: Updated by Eric Pareja  Closes: #416822
    * tl.po: Updated by Eric Pareja   Closes: #416638
    * gl.po: Updated by Jacobo Tarrio
             Closes: #412828
    * da.po: Updated by Claus Hindsgaul
             Closes: #409483
    * fr.po: Remove a non-breakable space for usability
             issues. Closes: #408877
    * ru.po: Updated Russian translation. Closes: #405476
    * *.po: Unfuzzy after upstream typo corrections
    * vi.po: Updated to 515t. Closes: #426976
    * eu.po: Updated to 515t. Closes: #423766
    * pt.po: 515t. Closes: #423111
    * fr.po: Updated by Christian Perrier
    * Update all PO and the POT. Gives 513t2f for formerly
      complete translations
  * apt-pkg/policy.cc:
    - allow multiple packages (thanks to David Foerster)

 -- Michael Vogt <mvo@debian.org>  Wed,  2 May 2007 13:43:44 +0200

apt (0.7.0) experimental; urgency=low

  * Package that contains all the new features
  * Removed all #pragma interface/implementation
  * Branch that contains all the new features:
  * translated package descriptions
  * task install support
  * automatic dependency removal (thanks to Daniel Burrows)
  * merged support for the new dpkg "Breaks" field 
    (thanks to Ian Jackson)
  * handle network failures more gracefully on "update"
  * support for unattended-upgrades (via unattended-upgrades
    package)
  * added apt-transport-https method
  * merged "install-recommends" branch (ABI break): 
    - new "--install-recommends"
    - install new recommends on "upgrade" if --install-recommends is 
      given
    - new "--fix-policy" option to install all packages with unmet
      important dependencies (usefull with --install-recommends to
      see what not-installed recommends are on the system)
    - fix of recommended packages display (only show CandidateVersion
      fix or-group handling)
  * merged "install-task" branch (use with "apt-get install taskname^")

 -- Michael Vogt <mvo@debian.org>  Fri, 12 Jan 2007 20:48:07 +0100

apt (0.6.46.4-0.1) unstable; urgency=emergency
  
  * NMU
  * Fix broken use of awk in apt-key that caused removal of the wrong keys
    from the keyring. Closes: #412572

 -- Joey Hess <joeyh@debian.org>  Mon, 26 Feb 2007 16:00:22 -0500

apt (0.6.46.4) unstable; urgency=high

  * ack NMU (closes: #401017)
  * added apt-secure.8 to "See also" section
  * apt-pkg/deb/dpkgpm.cc:
    - added "Dpkg::StopOnError" variable that controls if apt
      will abort on errors from dpkg
  * apt-pkg/deb/debsrcrecords.{cc,h}:
    - make the Buffer grow dynmaically (closes: #400874)
  * Merged from Christian Perrier bzr branch:
    - uk.po: New Ukrainian translation: 483t28f3u
    - el.po: Update to 503t9f2u
    - de.po: Updates and corrections.
  * apt-pkg/contrib/progress.cc:
    - OpProgress::CheckChange optimized, thanks to Paul Brook
      (closes: #398381)
  * apt-pkg/contrib/sha256.cc:
    - fix building with noopt

 -- Michael Vogt <mvo@debian.org>  Thu,  7 Dec 2006 10:49:50 +0100

apt (0.6.46.3-0.2) unstable; urgency=high

  * Non-maintainer upload with permission of Michael Vogt.
  * Fix FTBFS on most arches (regression from the fix of #400874)

 -- Andreas Barth <aba@not.so.argh.org>  Tue,  5 Dec 2006 15:51:22 +0000 
  
apt (0.6.46.3-0.1) unstable; urgency=high

  * Non-maintainer upload with permission of Michael Vogt.
  * Fix segfault at apt-get source. Closes: #400874
  * Add apt-key update in postinst, so that debian-archive-keyring doesn't
    need to depend on apt >= 0.6. Closes: #401114
  * Don't double-queue pdiff files. Closes: #401017
  
 -- Andreas Barth <aba@not.so.argh.org>  Tue,  5 Dec 2006 10:34:56 +0000

apt (0.6.46.3) unstable; urgency=low

  * apt-pkg/deb/dpkgpm.cc:
    - make progress reporting robust against multiline error
      messages 

  * Merged from Christian Perrier bzr branch:
    - ca.po: Updated to 514t
    - be.po: Updated to 514t
    - it.po: Updated to 514t
    - hu.po: Updated to 514t
    - zh_TW.po: Updated to 514t
    - ar.po: Updated to 293t221u.
    - ru.po: Updated to 514t. Closes: #392466
    - nb.po: Updated to 514t. Closes: #392466
    - pt.po: Updated to 514t. Closes: #393199
    - fr.po: One spelling error corrected: s/accÃ¨der/accÃ©der
    - km.po: Updated to 514t.
    - ko.po: Updated to 514t.
    - bg.po: Updated to 514t.
    - de.po: Updated to 514t.
    - en_GB.po: Updated to 514t.

 -- Michael Vogt <mvo@debian.org>  Thu,  2 Nov 2006 11:37:58 +0100

apt (0.6.46.2) unstable; urgency=low

  * debian/control:
    - depend on debian-archive-keyring to offer clean upgrade path 
      (closes: #386800)
  * Merged from Christian Perrier bzr branch:
    - es.po: Updated to 514t. Closes: #391661
    - da.po: Updated to 514t. Closes: #391424
    - cs.po: Updated. Closes: #391064
    - es.po: Updated to 514t. Closes: #391661
    - da.po: Updated to 514t. Closes: #391424

 -- Michael Vogt <mvo@debian.org>  Wed, 11 Oct 2006 09:03:15 +0200

apt (0.6.46.1) unstable; urgency=low

  * methods/gzip.cc:
    - deal with empty files 
  * Applied patch from Daniel Schepler to make apt bin-NMU able.
    (closes: bug#359634)
  * rebuild against current g++ because of:
    http://gcc.gnu.org/bugzilla/show_bug.cgi?id=29289
    (closes: #390189)
  * fix broken i18n in the dpkg progress reporting, thanks to 
    Frans Pop and Steinar Gunderson. (closes: #389261)
  * Merged from Christian Perrier bzr branch:
    * fi.po: Updated to 514t. Closes: #390149
    * eu.po: Updated to 514t. Closes: #389725
    * vi.po: Updated to 514t. Closes: #388555
  * make the internal buffer in pkgTagFile grow dynamically
    (closes: #388708)
  
 -- Michael Vogt <mvo@debian.org>  Mon,  2 Oct 2006 20:42:20 +0200

apt (0.6.46) unstable; urgency=low

  * debian/control:
    - switched to libdb4.4 for building (closes: #381019)
  * cmdline/apt-get.cc:
    - show only the recommends/suggests for the candidate-version, not for all
      versions of the package (closes: #257054)
    - properly handle recommends/suggests or-groups when printing the list of
      suggested/recommends packages (closes: #311619)
  * methods/http.cc:
    - check more careful for incorrect proxy settings (closes: #378868)
  * methods/gzip.cc:
    - don't hang when /var is full (closes: #341537), thanks to
      Luis Rodrigo Gallardo Cruz for the patch
  * doc/examples/sources.list:
    - removed non-us.debian.org from the example (closes: #380030,#316196)
  * Merged from Christian Perrier bzr branch:
    * ro.po: Updated to 514t. Closes: #388402
    * dz.po: Updated to 514t. Closes: #388184
    * it.po: Fixed typos. Closes: #387812
    * ku.po: New kurdish translation. Closes: #387766
    * sk.po: Updated to 514t. Closes: #386851
    * ja.po: Updated to 514t. Closes: #386537
    * gl.po: Updated to 514t. Closes: #386397
    * fr.po: Updated to 516t.
    * fi.po: Updated to 512t. Closes: #382702
  * share/archive-archive.gpg:
    - removed the outdated amd64 and debian-2004 keys
  * apt-pkg/tagfile.cc:
    - applied patch from Jeroen van Wolffelaar to make the tags
      caseinsensitive (closes: #384182)
    - reverted MMap use in the tagfile because it does not work 
      across pipes (closes: #383487) 
  
 -- Michael Vogt <mvo@debian.org>  Thu, 21 Sep 2006 10:25:03 +0200

apt (0.6.45) unstable; urgency=low

  * apt-pkg/contrib/sha256.cc:
    - fixed the sha256 generation (closes: #378183)
  * ftparchive/cachedb.cc:
    - applied patch from Anthony Towns to fix Clean() function
      (closes: #379576)
  * doc/apt-get.8.xml:
    - fix path to the apt user build (Closes: #375640)
  * doc/apt-cache.8.xml:
    - typo (Closes: #376408)
  * apt-pkg/deb/dpkgpm.cc:
    - make progress reporting more robust against multiline error
      messages (first half of a fix for #374195)
  * doc/examples/configure-index:
    - document Debug::pkgAcquire::Auth     
  * methods/gpgv.cc:
    - deal with gpg error "NODATA". Closes: #296103, Thanks to 
      Luis Rodrigo Gallardo Cruz for the patch
  * apt-inst/contrib/extracttar.cc:
    - fix for string mangling, closes: #373864
  * apt-pkg/acquire-item.cc:
    - check for bzip2 in /bin (closes: #377391)
  * apt-pkg/tagfile.cc:
    - make it work on non-mapable files again, thanks 
      to James Troup for confirming the fix (closes: #376777)
  * Merged from Christian Perrier bzr branch:
    * ko.po: Updated to 512t. Closes: #378901
    * hu.po: Updated to 512t. Closes: #376330
    * km.po: New Khmer translation: 506t6f. Closes: #375068
    * ne.po: New Nepali translation: 512t. Closes: #373729
    * vi.po: Updated to 512t. Closes: #368038
    * zh_TW.po: Remove an extra %s in one string. Closes: #370551
    * dz.po: New Dzongkha translation: 512t
    * ro.po: Updated to 512t
    * eu.po: Updated
    * eu.po: Updated
  * fix apt-get dist-upgrade
  * fix warning if no /var/lib/apt/extended_states is present
  * don't download Translations for deb-src sources.list lines
  * apt-pkg/tagfile.cc:
    - support not-mmapable files again

 -- Michael Vogt <mvo@debian.org>  Thu, 27 Jul 2006 00:52:05 +0200

apt (0.6.44.2exp1) experimental; urgency=low

  * added support for i18n of the package descriptions
  * added support for aptitude like auto-install tracking (a HUGE
    HUGE thanks to Daniel Burrows who made this possible) 
  * synced with the http://people.debian.org/~mvo/bzr/apt/debian-sid branch
  * build from http://people.debian.org/~mvo/bzr/apt/debian-experimental

 -- Michael Vogt <mvo@debian.org>  Mon,  3 Jul 2006 21:50:31 +0200

apt (0.6.44.2) unstable; urgency=low

  * apt-pkg/depcache.cc:
    - added Debug::pkgDepCache::AutoInstall (thanks to infinity)
  * apt-pkg/acquire-item.cc:
    - fix missing chmod() in the new aquire code 
      (thanks to Bastian Blank, Closes: #367425)
  * merged from 
    http://www.perrier.eu.org/debian/packages/d-i/level4/apt-main:
    * sk.po: Completed to 512t
    * eu.po: Completed to 512t
    * fr.po: Completed to 512t
    * sv.po: Completed to 512t
    * Update all PO and the POT. Gives 506t6f for formerly
      complete translations

 -- Michael Vogt <mvo@debian.org>  Wed, 14 Jun 2006 12:00:57 +0200

apt (0.6.44.1-0.1) unstable; urgency=low

  * Non-maintainer upload.
  * Don't give an error when parsing empty Packages/Sources files.
    (Closes: #366931, #367086, #370160)

 -- Steinar H. Gunderson <sesse@debian.org>  Fri,  9 Jun 2006 00:52:21 +0200

apt (0.6.44.1) unstable; urgency=low

  * apt-pkg/acquire-item.cc:
    - fix reversed logic of the "Acquire::PDiffs" option
  * merged from 
    http://www.perrier.eu.org/debian/packages/d-i/level4/apt-main:
    - po/LINGUAS: added "bg" Closes: #360262
    - po/gl.po: Galician translation update. Closes: #366849
    - po/hu.po: Hungarian translation update. Closes: #365448
    - po/cs.po: Czech translation updated. Closes: #367244
  * apt-pkg/contrib/sha256.cc:
    - applied patch to fix unaligned access problem. Closes: #367417
      (thanks to David Mosberger)

 -- Michael Vogt <mvo@debian.org>  Tue, 16 May 2006 21:51:16 +0200

apt (0.6.44) unstable; urgency=low

  * apt-pkg/acquire.cc: don't show ETA if it is 0 or absurdely large
  * apt-pkg/contrib/sha256.{cc,h},hashes.{cc,h}: support for sha256 
    (thanks to Anthony Towns)
  * ftparchive/cachedb.{cc,h},writer.{cc,h}: optimizations 
    (thanks to Anthony Towns)
  * apt pdiff support from experimental merged
  * apt-pkg/deb/dpkgpm.cc: wording fixes (thanks to Matt Zimmerman)
  * apt-pkg/deb/dpkgpm.cc: 
    - wording fixes (thanks to Matt Zimmerman)
    - fix error in dpkg interaction (closes: #364513, thanks to Martin Dickopp)
  * apt-pkg/tagfile.{cc,h}:
    - use MMap to read the entries (thanks to Zephaniah E. Hull for the
      patch) Closes: #350025
  * Merge from http://www.perrier.eu.org/debian/packages/d-i/level4/apt-main:
  	* bg.po: Added, complete to 512t. Closes: #360262
  * doc/apt-ftparchive.1.xml:
    - fix documentation for "SrcPackages" -> "Sources" 
      (thanks to Bart Martens for the patch, closes: #307756)
  * debian/libapt-pkg-doc.doc-base.cache:
    - remove broken charackter from description (closes: #361129)
  * apt-inst/deb/dpkgdb.cc, methods/gpgv.cc: 
    - i18n fixes (closes: #349298)
  * debian/postinst: dont fail on not available
    /usr/share/doc/apt/examples/sources.list (closes: #361130)
  * methods/ftp.cc:
    - unlink empty file in partial if the download failed because
      the file is missing on the server (closes: #316337)
  * apt-pkg/deb/debversion.cc:
    - treats a version string with explicit zero epoch equal
      than the same without epoch (Policy 5.6.12, closes: #363358)
      Thanks to Lionel Elie Mamane for the patch
  
 -- Michael Vogt <mvo@debian.org>  Mon,  8 May 2006 22:28:53 +0200

apt (0.6.43.3) unstable; urgency=low

  * Merge bubulle@debian.org--2005/apt--main--0 up to patch-186:
    * ca.po: Completed to 512t. Closes: #351592
    * eu.po: Completed to 512t. Closes: #350483
    * ja.po: Completed to 512t. Closes: #349806
    * pl.po: Completed to 512t. Closes: #349514
    * sk.po: Completed to 512t. Closes: #349474
    * gl.po: Completed to 512 strings Closes: #349407
    * sv.po: Completed to 512 strings Closes: #349210
    * ru.po: Completed to 512 strings Closes: #349154
    * da.po: Completed to 512 strings Closes: #349084
    * fr.po: Completed to 512 strings
    * vi.po: Completed to 511 strings  Closes: #348968
    * zh_CN.po: Completed to 512t. Closes: #353936
    * it.po: Completed to 512t. Closes: #352803
    * pt_BR.po: Completed to 512t. Closes: #352419
    * LINGUAS: Add Welsh
    * *.po: Updated from sources (512 strings)
  * apt-pkg/deb/deblistparser.cc:
    - don't explode on a DepCompareOp in a Provides line, but warn about
      it and ignore it otherwise (thanks to James Troup for reporting it)
  * cmdline/apt-get.cc:
    - don't lock the lists directory in DoInstall, breaks --print-uri 
      (thanks to James Troup for reporting it)
  * debian/apt.dirs: create /etc/apt/sources.list.d 
  * make apt-cache madison work without deb-src entries (#352583)
  * cmdline/apt-get.cc: only run the list-cleaner if a update was 
    successfull

 -- Michael Vogt <mvo@debian.org>  Wed, 22 Feb 2006 10:13:04 +0100

apt (0.6.43.2) unstable; urgency=low

  * Merge bubulle@debian.org--2005/apt--main--0 up to patch-166:
    - en_GB.po, de.po: fix spaces errors in "Ign " translations Closes: #347258
    - makefile: make update-po a pre-requisite of clean target so
    	        that POT and PO files are always up-to-date
    - sv.po: Completed to 511t. Closes: #346450
    - sk.po: Completed to 511t. Closes: #346369
    - fr.po: Completed to 511t
    - *.po: Updated from sources (511 strings)
    - el.po: Completed to 511 strings Closes: #344642
    - da.po: Completed to 511 strings Closes: #348574
    - es.po: Updated to 510t1f Closes: #348158
    - gl.po: Completed to 511 strings Closes: #347729
    - it.po: Yet another update Closes: #347435
  * added debian-archive-keyring to the Recommends (closes: #347970)
  * fixed message in apt-key to install debian-archive-keyring 
  * typos fixed in apt-cache.8 (closes: #348348, #347349)
  * add patch to fix http download corruption problem (thanks to
    Petr Vandrovec, closes: #280844, #290694)

 -- Michael Vogt <mvo@debian.org>  Thu, 19 Jan 2006 00:06:33 +0100

apt (0.6.43.1) unstable; urgency=low

  * Merge bubulle@debian.org--2005/apt--main--0 up to patch-148:
    * fr.po: Completed to 510 strings
    * it.po: Completed to 510t
    * en_GB.po: Completed to 510t
    * cs.po: Completed to 510t
    * zh_CN.po: Completed to 510t
    * el.po: Updated to 510t
    * vi.po: Updated to 383t93f34u
    * tl.po: Completed to 510 strings (Closes: #344306)
    * sv.po: Completed to 510 strings (Closes: #344056)
    * LINGUAS: disabled Hebrew translation. (Closes: #313283)
    * eu.po: Completed to 510 strings (Closes: #342091)
  * apt-get source won't download already downloaded files again
    (closes: #79277)
  * share/debian-archive.gpg: new 2006 ftp-archive signing key added
    (#345891)
  * redownload the Release file if IMS-Hit and gpg failure
  * deal with multiple signatures on a Release file

 -- Michael Vogt <mvo@debian.org>  Fri,  6 Jan 2006 01:17:08 +0100

apt (0.6.43) unstable; urgency=medium

  * Merge bubulle@debian.org--2005/apt--main--0 up to patch-132:  
    * zh_CN.po: Completed to 510 strings(Closes: #338267)
    * gl.po: Completed to 510 strings (Closes: #338356)
  * added support for "/etc/apt/sources.list.d" directory 
    (closes: #66325)
  * make pkgDirStream (a bit) more complete
  * fix bug in pkgCache::VerIterator::end() (thanks to Daniel Burrows)
    (closes: #339533)
  * pkgAcqFile is more flexible now (closes: #57091)
  * support a download rate limit for http (closes: #146877)
  * included lots of the speedup changes from #319377
  * add stdint.h to contrib/md5.h (closes: #340448)
  * ABI change, library name changed (closes: #339147)
  * Fix GNU/kFreeBSD crash on non-existing server file (closes: #317718)
  * switch to libdb4.3 in build-depends
  
 -- Michael Vogt <mvo@debian.org>  Tue, 29 Nov 2005 00:17:07 +0100

apt (0.6.42.3) unstable; urgency=low

  * Merge bubulle@debian.org--2005/apt--main--0 up to patch-129:
    - patch-118: Russian translation update by Yuri Kozlov (closes: #335164)
    - patch-119: add update-po as a pre-req for binary (closes: #329910)
    - patch-121: Complete French translation
    - patch-125: Fixed localization of y/n questions in German translation 
                 (closes: #337078)
    - patch-126: Swedish translation update (closes: #337163)
    - patch-127: Complete Tagalog translation (closes: #337306)
    - patch-128: Danish translation update (closes: #337949)
    - patch-129: Basque translation update (closes: #338101)
  * cmdline/apt-get.cc:
    - bufix in FindSrc  (closes: #335213, #337910)
  * added armeb to archtable (closes: #333599)
  * with --allow-unauthenticated use the old fallback behaviour for
    sources (closes: #335112)
   
 -- Michael Vogt <mvo@debian.org>  Wed,  9 Nov 2005 07:22:31 +0100

apt (0.6.42.2) unstable; urgency=high

  * NMU (approved by maintainer)
  * Add AMD64 archive signing key to debian-archive.gpg (closes: #336500).
  * Add big-endian arm (armeb) support (closes: #333599).
  * Priority high to get the AMD key into testing ASAP.

 -- Frans Pop <fjp@debian.org>  Sun, 30 Oct 2005 21:29:11 +0100
 
apt (0.6.42.1) unstable; urgency=low

  * fix a incorrect example in the apt_prefrences man page
    (thanks to Filipus Klutiero, closes: #282918)
  * apt-pkg/pkgrecords.cc:
    - revert patch from last version, it causes trouble on alpha 
      and ia64 (closes: #335102, #335103)
  * cmdline/apt-get.cc:
    - be extra carefull in FindSrc (closes: #335213)

 -- Michael Vogt <mvo@debian.org>  Sat, 22 Oct 2005 23:44:35 +0200

apt (0.6.42) unstable; urgency=low

  * apt-pkg/cdrom.cc:
    - unmount the cdrom when apt failed to locate any package files
  * allow cdrom failures and fallback to other sources in that case
    (closes: #44135)
  * better error text when dpkg-source fails 
  * Merge bubulle@debian.org--2005/apt--main--0 up to patch-115:
    - patch-99: Added Galician translation
    - patch-100: Completed Danish translation (Closes: #325686)
    - patch-104: French translation completed
    - patch-109: Italian translation completed
    - patch-112: Swedish translation update 
    - patch-115: Basque translation completed (Closes: #333299)
  * applied french man-page update (thanks to Philippe Batailler)
    (closes: #316638, #327456)
  * fix leak in the mmap code, thanks to Daniel Burrows for the
    patch (closes: #250583)
  * support for apt-get [build-dep|source] -t (closes: #152129)
  * added "APT::Authentication::TrustCDROM" option to make the life
    for the installer people easier (closes: #334656)
  * fix crash in apt-ftparchive (thanks to Bastian Blank for the patch)
    (closes: #334671)
  * apt-pkg/contrib/md5.cc:
    - fix a alignment problem on sparc64 that gives random bus errors
      (thanks to Fabbione for providing a test-case)
  * init the default ScreenWidth to 79 columns by default 
    (Closes: #324921)
  * cmdline/apt-cdrom.cc: 
    - fix some missing gettext() calls (closes: #334539)
  * doc/apt-cache.8.xml: fix typo (closes: #334714)

 -- Michael Vogt <mvo@debian.org>  Wed, 19 Oct 2005 22:02:09 +0200

apt (0.6.41) unstable; urgency=low

  * improved the support for "error" and "conffile" reporting from
    dpkg, added the format to README.progress-reporting
  * added README.progress-reporting to the apt-doc package
  * improved the network timeout handling, if a index file from a 
    sources.list times out or EAI_AGAIN is returned from getaddrinfo, 
    don't try to get the other files from that entry
  * Support architecture-specific extra overrides
    (closes: #225947). Thanks to  Anthony Towns for idea and
    the patch, thanks to Colin Watson for testing it.
  * Javier Fernandez-Sanguino Pen~a:
    - Added a first version of an apt-secure.8 manpage, and modified
      apt-key and apt.end accordingly. Also added the 'update'
      argument to apt-key which was previously not documented 
      (Closes: #322120)
  * Andreas Pakulat:
    - added example apt-ftparchive.conf file to doc/examples 
      (closes: #322483)
  * Fix a incorrect example in the man-page (closes: #282918)
  * Fix a bug for very long lines in the apt-cdrom code (closes: #280356)
  * Fix a manual page bug (closes: #316314)
  * Do md5sum checking for file and cdrom method (closes: #319142)
  * Change pkgPolicy::Pin from private to protected to let subclasses
    access it too (closes: #321799)
  * add default constructor for PrvIterator (closes: #322267)
  * Reread status configuration on debSystem::Initialize() 
    (needed for apt-proxy, thanks to Otavio for this patch)
  
 -- Michael Vogt <mvo@debian.org>  Mon,  5 Sep 2005 22:59:03 +0200

apt (0.6.40.1) unstable; urgency=low

  * bugfix in the parsing code for the apt<->dpkg communication. apt 
    crashed when dpkg sends the same state more than once under certain
    conditions
  * 0.6.40 breaks the ABI but I accidentally didn't change the soname :/

 -- Michael Vogt <mvo@debian.org>  Fri,  5 Aug 2005 13:24:58 +0200

apt (0.6.40) unstable; urgency=low

  * Patch from Jordi Mallach to mark some additional strings for translation
  * Updated Catalan translation from Jordi Mallach
  * Merge from bubulle@debian.org--2005/apt--main--0:
    - Update pot and merge with *.po
    - Updated French translation, including apt-key.fr.8
  * Restore changelog entries from the 0.6.x series that went to Debian
    experimental
  * Merge michael.vogt@ubuntu.com--2005/apt--progress-reporting--0
    - Provide an interface for progress reporting which can be used by
      (e.g.) base-config

 -- Matt Zimmerman <mdz@debian.org>  Thu, 28 Jul 2005 11:57:32 -0700

apt (0.6.39) unstable; urgency=low

  * Welsh translation update: daf@muse.19inch.net--2005/apt--main--0--patch-6
  * Merge mvo's changes from 0.6.36ubuntu1:
    michael.vogt@ubuntu.com--2005/apt--mvo--0--patch-32
  * Merge aggregated translation updates:
    bubulle@debian.org--2005/apt--main--0
  * Update priority of apt-utils to important, to match the override file
  * Install only one keyring on each branch (Closes: #316119)

 -- Matt Zimmerman <mdz@debian.org>  Tue, 28 Jun 2005 11:51:09 -0700

apt (0.6.38) unstable; urgency=low

  * Merge michael.vogt@ubuntu.com--2005/apt--fixes--0--patch-6, a workaround
    for the French man pages' failure to build
  * Branch Debian and Ubuntu
    - apt.postinst, apt-key: use the appropriate keyring
    - debian/rules: install all keyrings
  * Add the current Debian archive signing key (4F368D5D) to
    debian-archive.gpg
  * make pinning on the "component" work again (using the section of the 
    archive, we don't use per-section Release files anymore with apt-0.6)
    (closes ubuntu #9935)
  
 -- Matt Zimmerman <mdz@debian.org>  Sat, 25 Jun 2005 09:51:00 -0700

apt (0.6.37) breezy; urgency=low

  * Merge bubulle@debian.org--2005/apt--main--0 up to patch-81
    - patch-66: Italian update
    - patch-71: French update
    - patch-73: Basque update
    - patch-74: Hebrew update
    - patch-76: Correct Hebrew translation (Closes: #306658)
    - patch-77: French man page update
    - patch-79: Correct syntax errors in Hebrew translation
    - patch-81: Portuguese update
  * Fix build of French man pages (now using XML, not SGML)
  * Add Welsh translation from Dafydd Harries
    (daf@muse.19inch.net--2005/apt--main--0--patch-1)
  * Change debian/bugscript to use #!/bin/bash (Closes: #313402)
  * Fix a incorrect example in the man-page (closes: #282918)

 -- Matt Zimmerman <mdz@ubuntu.com>  Tue, 24 May 2005 14:38:25 -0700

apt (0.6.36ubuntu1) breezy; urgency=low

  * make it possible to write a cache-control: no-cache header even if
    no proxy is set to support transparent proxies (closes ubuntu: #10773)

  * Merge otavio@debian.org--2005/apt--fixes--0.6:
    - Fix comment about the need of xmlto while building from Arch;
    - Fix StatStore struct on cachedb.h to use time_t and then fix a compile
      warning;
    - Lock database at start of DoInstall routine to avoid concurrent
      runs of install/remove and update commands (Closes: #194467)
    - Fix warnings while compiling with GCC 4.0 compiler  

 -- Michael Vogt <michael.vogt@ubuntu.com>  Mon, 23 May 2005 11:57:53 +0200

apt (0.6.36) experimental; urgency=low

  * Merge apt--mvo--0:
    - apt-pkg/acquire-item.cc:
      added "Acquire::BrokenProxy" that will force apt to always 
      re-get the Release.gpg file (for broken proxies)
    - debian/apt.cron.daily:
      MinAge is defaulting to 2 days now to prevent over-aggresive removal 
    - apt-pkg/cdrom.cc:
      honor "Acquire::gpgv::Options" when verifying the signature (Ubuntu #8496)
 
 -- Michael Vogt <mvo@debian.org>  Thu, 31 Mar 2005 20:37:11 +0200

apt (0.6.35) hoary; urgency=low

  * Merge apt--mvo--0 (incorporates 0.6.34ubuntu1):
    - Implement MaxSize and MaxAge in apt.cron.daily, to prevent the cache
      from growing too large (Ubuntu #6761)
    - some comments about the pkgAcqMetaSig::Custom600Headers() added
    - use gpg --with-colons
    - commented the ftp no_proxy unseting in methods/ftp.cc
    - added support for "Acquire::gpgv::options" in methods/gpgv.cc
  * Merge bubulle@debian.org--2005/apt--main--0
    - Make capitalization more consistent
    - Un-fuzzy translations resulting from capitalization changes
    - Italian translation update

 -- Matt Zimmerman <mdz@ubuntu.com>  Mon,  7 Mar 2005 20:08:33 -0800

apt (0.6.34) hoary; urgency=low

  * Add missing semicolon to configure-index (Closes: #295773)
  * Update build-depends on gettext to 0.12 (Closes: #295077)
  * Merge from bubulle@debian.org--2005/apt--main--0 to get
    translation updates

 -- Matt Zimmerman <mdz@ubuntu.com>  Fri,  4 Mar 2005 16:13:15 -0800

apt (0.6.33) hoary; urgency=low

  * Merge michael.vogt@ubuntu.com--2005/apt--mvo--0 (through patch-6)
    - patch-1: cosmetic changes (whitespace, "Apt::GPGV->APT::GPGV")
    - patch-2: (doc) documentation for gpgv
    - patch-3: (doc) new config variables added configure-index
    - patch-4: pkgAcquire::Run() pulse intervall can be configured
    - patch-5: fix for apt-get update removing Release.gpg files (#6865)
    - patch-6: change the path scoring in apt-cdrom, prefer pathes without
      symlinks

 -- Matt Zimmerman <mdz@ubuntu.com>  Sat, 26 Feb 2005 15:21:17 -0800

apt (0.6.32) hoary; urgency=low

  * Merge michael.vogt@ubuntu.com--2005/apt--mvo--0 (patch-1)
    - Implement Acquire::gpgv::options (Ubuntu bug#6283)

 -- Matt Zimmerman <mdz@ubuntu.com>  Tue,  8 Feb 2005 19:31:15 -0800

apt (0.6.31) hoary; urgency=low

  * Matt Zimmerman
    - Remove debugging output from apt.cron.daily (no one noticed?)
    - Apply patch from Anthony Towns to allow SHA1Summation to process a file
      descriptor until EOF, rather than requiring that the length of input be
      specified (Closes: #291338)
    - Fix build/install of Polish offline documentation, based on patch from
      Christian Perrier (Closes: #270404)
  * Michael Vogt
    - apt-cdrom.cc seperated into frontend (cmdline/apt-cdrom.cc and library
      apt-pkg/cdrom.{cc,h}) (Ubuntu #5668)

 -- Matt Zimmerman <mdz@ubuntu.com>  Fri,  4 Feb 2005 10:23:01 -0800

apt (0.6.30) unstable; urgency=low

  * Add ppc64 to buildlib/archtable
  * Merge michael.vogt@canonical.com--2004/apt--status-fd--0
    - Support preserving dpkg status file descriptor, to support
      better integration with synaptic
  
 -- Matt Zimmerman <mdz@ubuntu.com>  Wed, 19 Jan 2005 00:26:01 -0800

apt (0.6.29) hoary; urgency=low

  * Merge apt--mvo--0 (0.6.27ubuntu4)
  

 -- Matt Zimmerman <mdz@canonical.com>  Tue, 28 Dec 2004 17:18:02 -0800

apt (0.6.28) hoary; urgency=low

  * Merge apt--mvo--0
  * Rebuild source to get rid of arch metadata and temporary files in
    0.6.27ubuntu3

 -- Matt Zimmerman <mdz@canonical.com>  Thu, 23 Dec 2004 18:53:16 -0800

apt (0.6.27ubuntu4) hoary; urgency=low

  * remove old sig-file in partial/ before starting to fetch a new sig-file
    (see ubuntu #4769 for the rational)
  * added apt-key update method (uses ubuntu-keyring)
  * documented the "--allow-unauthenticated" switch
  * added DEB_BUILD_PROG_OPTS to debian/rules (additonal options can be 
    passed to DEB_BUILD_PROG like "-S")

 -- Michael Vogt <mvo@debian.org>  Thu, 23 Dec 2004 11:12:51 +0100

apt (0.6.27ubuntu3) hoary; urgency=low

  * added a exact dependency from libapt-pkg-dev to the apt version it was
    build with

 -- Michael Vogt <mvo@debian.org>  Wed, 15 Dec 2004 09:56:32 +0100

apt (0.6.27ubuntu2) hoary; urgency=low

  * fixed a bug in the rule file that happend during the big 0.5->0.6 merge

 -- Michael Vogt <mvo@debian.org>  Tue, 14 Dec 2004 12:14:25 +0100

apt (0.6.27ubuntu1) hoary; urgency=low

  * chmod 755 /usr/bin/apt-key
  * don't display a error when a apt-get update don't find a 
    Packages.bz2/Sources.bz2 file

 -- Michael Vogt <mvo@debian.org>  Mon, 13 Dec 2004 18:40:21 +0100

apt (0.6.27) hoary; urgency=low

  * Merge apt--authentication--0 branch
    - Implement gpg authentication for package repositories (Closes: #203741)
    - Also includes Michael Vogt's fixes
  * Merge apt--misc-abi-changes--0 branch
    - Use pid_t throughout to hold process IDs (Closes: #226701)
    - Import patch from Debian bug #195510: (Closes: #195510)
      - Make Simulate::Describe and Simulate::ShortBreaks private member
        functions
      - Add a parameter (Candidate) to Describe to control whether the
        candidate version is displayed
      - Pass an appropriate value for Candidate everywhere Describe is called

 -- Matt Zimmerman <mdz@canonical.com>  Mon, 13 Dec 2004 01:03:11 -0800

apt (0.6.25) experimental; urgency=low

  * Fix handling of two-part sources for sources.list deb-src entries in
    the same way that deb entries were fixed

 -- Matt Zimmerman <mdz@debian.org>  Wed,  9 Jun 2004 05:29:50 -0700

apt (0.6.24) experimental; urgency=low

  * YnPrompt fixes were inadvertently left out, include them (Closes:
    #249251)

 -- Matt Zimmerman <mdz@debian.org>  Sun, 16 May 2004 14:18:53 -0700

apt (0.6.23) experimental; urgency=low

  * Remove obsolete pkgIterator::TargetVer() (Closes: #230159)
  * Reverse test in CheckAuth to match new prompt (Closes: #248211)

 -- Matt Zimmerman <mdz@debian.org>  Sun,  9 May 2004 21:01:58 -0700

apt (0.6.22) experimental; urgency=low

  * Merge 0.5.25
  * Make the unauthenticated packages prompt more intuitive (yes to
    continue, default no), but require --force-yes in addition to
    --assume-yes in order to override

 -- Matt Zimmerman <mdz@debian.org>  Fri, 19 Mar 2004 13:55:35 -0800

apt (0.6.21) experimental; urgency=low

  * Merge 0.5.24

 -- Matt Zimmerman <mdz@debian.org>  Tue, 16 Mar 2004 22:52:34 -0800

apt (0.6.20) experimental; urgency=low

  * Merge 0.5.23

 -- Matt Zimmerman <mdz@debian.org>  Thu, 26 Feb 2004 17:17:02 -0800

apt (0.6.19) experimental; urgency=low

  * Merge 0.5.22
  * Convert apt-key(8) to docbook XML

 -- Matt Zimmerman <mdz@debian.org>  Mon,  9 Feb 2004 15:44:49 -0800

apt (0.6.18) experimental; urgency=low

  * Add new Debian Archive Automatic Signing Key to the default keyring
    (existing keyrings are not updated; do that yourself)

 -- Matt Zimmerman <mdz@debian.org>  Sat, 17 Jan 2004 17:04:30 -0800

apt (0.6.17) experimental; urgency=low

  * Merge 0.5.21
  * Handle more IMS stuff correctly

 -- Matt Zimmerman <mdz@debian.org>  Fri, 16 Jan 2004 10:54:25 -0800

apt (0.6.16) experimental; urgency=low

  * Fix some cases where the .gpg file could be left in place when it is
    invalid

 -- Matt Zimmerman <mdz@debian.org>  Fri,  9 Jan 2004 09:22:15 -0800

apt (0.6.15) experimental; urgency=low

  * s/Debug::Acquire::gpg/&v/
  * Honor the [vendor] syntax in sources.list again (though it is not
    presently used for anything)
  * Don't ship vendors.list(5) since it isn't used yet
  * Revert change from 0.6.10; it was right in the first place and the
    problem was apparently something else.  Archive = Suite.

 -- Matt Zimmerman <mdz@debian.org>  Mon,  5 Jan 2004 17:43:01 -0800

apt (0.6.14) experimental; urgency=low

  * Merge 0.5.20

 -- Matt Zimmerman <mdz@debian.org>  Sun,  4 Jan 2004 11:09:21 -0800

apt (0.6.13) experimental; urgency=low

  * Merge 0.5.19

 -- Matt Zimmerman <mdz@debian.org>  Sat,  3 Jan 2004 16:22:31 -0800

apt (0.6.12) experimental; urgency=low

  * Have pkgAcquireIndex calculate an MD5 sum if one is not provided by
    the method (as with file: and copy:).  Local repositories
  * Fix warning about dist name mismatch to actually print what it was
    expecting
  * Don't expect any particular distribution name for two-part
    sources.list entries
  * Merge 0.5.18

 -- Matt Zimmerman <mdz@debian.org>  Fri,  2 Jan 2004 13:59:00 -0800

apt (0.6.11) experimental; urgency=low

  * Support IMS requests of Release.gpg and Release
  * This required API changes, bump the libapt-pkg version
  * Copy local Release files into Dir::State::Lists
  * Set IndexFile attribute when retrieving Release and Release.gpg so
    that the appropriate Cache-Control headers are sent

 -- Matt Zimmerman <mdz@debian.org>  Fri,  2 Jan 2004 10:46:17 -0800

apt (0.6.10) experimental; urgency=low

  * Use "Codename" (woody, sarge, etc.) to supply the value of the
    "Archive" package file attribute, used to match "release a=" type
    pins, rather than "Suite" (stable, testing, etc.)

 -- Matt Zimmerman <mdz@debian.org>  Thu,  1 Jan 2004 16:56:47 -0800

apt (0.6.9) experimental; urgency=low

  * Another tagfile workaround

 -- Matt Zimmerman <mdz@debian.org>  Thu,  1 Jan 2004 13:56:08 -0800

apt (0.6.8) experimental; urgency=low

  * Add a config option and corresponding command line option
    (--allow-unauthenticated) to apt-get, to make buildd operators happy
    (Closes: #225648)

 -- Matt Zimmerman <mdz@debian.org>  Wed, 31 Dec 2003 08:28:04 -0800

apt (0.6.7) experimental; urgency=low

  * Forgot to revert part of the changes to tagfile in 0.6.4.  Hopefully
    will fix segfaults for some folks.

 -- Matt Zimmerman <mdz@debian.org>  Wed, 31 Dec 2003 08:01:28 -0800

apt (0.6.6) experimental; urgency=low

  * Restore the ugly hack I removed from indexRecords::Load which set the
    pkgTagFile buffer size to (file size)+256.  This is concealing a bug,
    but I can't fix it right now.  This should fix the segfaults that
    folks are seeing with 0.6.[45].

 -- Matt Zimmerman <mdz@debian.org>  Mon, 29 Dec 2003 18:11:13 -0800

apt (0.6.5) experimental; urgency=low

  * Move the authentication check into a separate function in apt-get
  * Fix display of unauthenticated packages when they are in the cache
    (Closes: #225336)

 -- Matt Zimmerman <mdz@debian.org>  Sun, 28 Dec 2003 16:47:57 -0800

apt (0.6.4) experimental; urgency=low

  * Use the top-level Release file in LoadReleaseInfo, rather than looking
    for the per-section ones (which aren't downloaded anymore).  This
    unbreaks release pinning, including the NotAutomatic bit used by
    project/experimental
  * Use FileFd::Size() rather than a separate stat() call in
    LoadReleaseInfo
  * Fix pkgTagFile to leave a little extra room at the end of the buffer
    to append the record separator if it isn't present
  * Change LoadReleaseInfo to use "Suite" rather than "Archive", to match
    the Debian archive's dist-level Release files

 -- Matt Zimmerman <mdz@debian.org>  Sun, 28 Dec 2003 15:55:55 -0800

apt (0.6.3) experimental; urgency=low

  * Fix MetaIndexURI for flat ("foo/") sources

 -- Matt Zimmerman <mdz@debian.org>  Sun, 28 Dec 2003 12:11:56 -0800

apt (0.6.2) experimental; urgency=low

  * Add space between package names when multiple unauthenticated packages
    are being installed (Closes: #225212)
  * Provide apt-key with a secret keyring and a trustdb, even though we
    would never use them, because it blows up if it doesn't have them
  * Fix typo in apt-key(8) (standard input is '-', not '/')

 -- Matt Zimmerman <mdz@debian.org>  Sat, 27 Dec 2003 13:01:40 -0800

apt (0.6.1) experimental; urgency=low

  * Merge apt 0.5.17
  * Rearrange Release file authentication code to be more clear
  * If Release is present, but Release.gpg is not, don't forget to still
    queue Packages files
  * Convert distribution "../project/experimental" to "experimental" for
    comparison purposes
  * Make a number of Release file errors into warnings; for now, it is OK
    not to have a codename, for example.  We mostly care about checksums
    for now

 -- Matt Zimmerman <mdz@debian.org>  Fri, 26 Dec 2003 15:12:47 -0800

apt (0.6.0) experimental; urgency=low

  * Signature verification support patch ("apt-secure") from Colin Walters
    <walters@debian.org> and Isaac Jones <ijones@syntaxpolice.org>.  This
    implements:
     - Release signature verification (Release.gpg)
     - Packages, Sources md5sum verification against Release
     - Closes: #203741
  * Make some modifications to signature verification support:
    - Release.gpg is always retrieved and verified if present, rather than
      requiring that sources be configured as secure
    - Print a hint about installing gnupg if exec(gpgv) fails
    - Remove obsolete pkgAcqIndexRel
    - Move vendors.list stuff into a separate module (vendorlist.{h,cc})
    - If any files about to be retrieved are not authenticated, issue a
      warning to the user and require confirmation
    - Fix a heap corruption bug in pkgSrcRecords::pkgSrcRecords()
  * Suggests: gnupg
  * Install a keyring in /usr/share/apt/debian-archive.gpg containing an
    initial set of Debian archive signing keys to seed /etc/apt/trusted.gpg
  * Add a new tool, apt-key(8) used to manage the keyring

 -- Matt Zimmerman <mdz@debian.org>  Fri, 26 Dec 2003 08:27:19 -0800

apt (0.5.32) hoary; urgency=low

  * Call setlocale in the methods, so that the messages are properly
    localised (Closes: #282700)
  * Implement support for bzip2-compressed debs (data.tar.bz2)

 -- Matt Zimmerman <mdz@canonical.com>  Sat, 11 Dec 2004 09:05:52 -0800

apt (0.5.31) unstable; urgency=low

  * New Romanian translation from Sorin Batariuc <sorin@bonbon.net>
    (Closes: #281458)
  * Merge changes from Hoary (0.5.30,0.5.30ubuntu2]
  * Fix the example in apt_preferences(5) to match the text
    (Closes: #222267)
  * Add APT::Periodic::Autoclean setting, to allow "apt-get autoclean" to
    be run periodically.  This is useful with
    APT::Periodic::Download-Upgradeable-Packages, and defaults to the same
    value, so that the cache size is bounded

 -- Matt Zimmerman <mdz@debian.org>  Tue, 23 Nov 2004 12:53:04 -0800

apt (0.5.30ubuntu2) hoary; urgency=low

  * bzip2 is now "Suggested" and it will detect if bzip2 is installed 
    and only then trying to get Packages.bz2

 -- Michael Vogt <mvo@debian.org>  Fri, 19 Nov 2004 12:00:39 +0100

apt (0.5.30ubuntu1) hoary; urgency=low

  * Need to Depend: bzip2 or Packages.bz2 fail.

 -- LaMont Jones <lamont@canonical.com>  Thu, 18 Nov 2004 12:51:05 -0700

apt (0.5.30) hoary; urgency=low

  * Patch from Michael Vogt to enable Packages.bz2 use, with a fallback to
    Packages.gz if it is not present (Closes: #37525)

 -- Matt Zimmerman <mdz@debian.org>  Mon, 15 Nov 2004 12:57:28 -0800

apt (0.5.29) unstable; urgency=low

  * Don't hardcode paths in apt.cron.daily
  * Add to apt.cron.daily the capability to pre-download upgradeable
    packages
  * Place timestamp files in /var/lib/apt/periodic, rather than
    /var/lib/apt itself
  * Standardize debhelper files a bit
    - Create all directories in debian/dirs rather than creating some on
      the dh_installdirs command line
    - Rename debian/dirs to debian/apt.dirs, debian/examples to
      debian/apt.examples

 -- Matt Zimmerman <mdz@debian.org>  Sat, 13 Nov 2004 17:58:07 -0800

apt (0.5.28) hoary; urgency=low

  * Translation updates:
    - Updated Hungarian from Kelemen Gábor <kelemeng@gnome.hu> (Closes: #263436)
    - Updated Greek from George Papamichelakis (Closes: #265004)
    - Updated Simplified Chinese from Tchaikov (Closes: #265190)
    - Updated French by Christian Perrier (Closes: #265816)
    - Updated Japanese by Kenshi Muto (Closes: #265630)
    - Updated Catalan from Jordi Mallach
    - Updated Dutch from Bart Cornelis (Closes: #268258, #278697)
    - Updated Portuguese from Miguel Figueiredo (Closes: #268265)
    - Updated Polish from Robert Luberda <robert@debian.org> (Closes: #268451)
    - Updated Danish from Claus Hindsgaul (Closes: #269417)
    - Updated Norwegian Nynorsk from Håvard Korsvoll <korsvoll@skulelinux.no>
      (Closes: #269965)
    - Updated Russian from Yuri Kozlov <yuray@id.ru> (Closes: #271104)
    - Updated Italian from Samuele Giovanni Tonon <samu@debian.org>
      (Closes: #275083)
    - Updated Brazilian Portuguese from Andre Luis Lopes (Closes: #273944)
    - Updated Slovak from Peter Mann (Closes: #279481)
  * APT::Get::APT::Get::No-List-Cleanup -> APT::Get::List-Cleanup in apt-get.cc
    (Closes: #267266)
  * Merge Ubuntu changes:
    - Set default Dpkg::MaxArgs to 1024, and Dpkg::MaxArgBytes to 32k.
      Needed to work around ordering bugs when installing a large number of
      packages
    - Patch from Michael Vogt to add an optional cron job which
      can run apt-get update periodically
  * Add arch-build target to debian/rules

 -- Matt Zimmerman <mdz@debian.org>  Sat, 13 Nov 2004 15:52:20 -0800

apt (0.5.27) unstable; urgency=high

  * Sneak in a bunch of updated translations before the freeze
    (no code changes)
  * Translation updates:
    - New Finnish translation from Tapio Lehtonen <tale@debian.org>
      (Closes: #258999)
    - New Bosnian translation from Safir Šećerović <sapphire@linux.org.ba>
      (Closes: #254201)
    - Fix Italian incontrario (Closes: #217277)
    - Updated Spanish from Ruben Porras (Closes: #260483)
    - Updated Danish from Claus Hindsgaul (Closes: #260569)
    - Updated Slovak from Peter Mann (Closes: #260627)
    - Updated Portuguese from Miguel Figueiredo (Closes: #261423)
  * Bring configure-index up to date with documented options, patch from
    Uwe Zeisberger <zeisberg@informatik.uni-freiburg.de> (Closes: #259540)
  * Note in apt.conf(5) that configure-index does not contain strictly
    default values, but also examples
  * Add Polish translation of offline.sgml (Closes: #259229)

 -- Matt Zimmerman <mdz@debian.org>  Thu, 29 Jul 2004 09:30:12 -0700

apt (0.5.26) unstable; urgency=low

  * Translation updates:
    - Spanish update from Ruben Porras <nahoo82@telefonica.net> (Closes: #248214)
    - Sync Spanish apt(8) (Closes: #249241)
    - French update from Christian Perrier <bubulle@debian.org> (Closes: #248614)
    - New Slovak translation from Peter Mann <Peter.Mann@tuke.sk> (Closes: #251676)
    - Czech update from Miroslav Kure <kurem@upcase.inf.upol.cz> (Closes: #251682)
    - pt_BR update from Andre Luis Lopes <andrelop@debian.org> (Closes: #251961)
    - German translation of apt(8) from Helge Kreutzmann <kreutzm@itp.uni-hannover.de>
      (Closes: #249453)
    - pt update from Miguel Figueiredo <elmig@debianpt.org> (Closes: #252700)
    - New Hebrew translation from Lior Kaplan <webmaster@guides.co.il>
      (Closes: #253182)
    - New Basque translation from Piarres Beobide Egaña <pi@beobide.net>
      (Vasco - Euskara - difficult language, Closes: #254407) and already a
      correction (Closes: #255760)
    - Updated Brazilian Portuguese translation from
      Guilherme de S. Pastore <gpastore@colband.com.br> (Closes: #256396)
    - Updated Greek translation (complete now) from
      George Papamichelakis <george@step.gr> (Closes: #256797)
    - New Korean translation from Changwoo Ryu <cwryu@debian.org>
      (Closes: #257143)
    - German translation now available in two flavours: with Unicode usage and
      without (related to #228486, #235759)
  * Update apt-get(8) to reflect the fact that APT::Get::Only-Source will
    affect apt-get build-dep as well as apt-get source
  * Remove aborted remnants of a different method of implementing DEB_BUILD_OPTIONS
    from debian/rules
  * Fix typo in error message when encountering unknown type in source list
    (Closes: #253217)
  * Update k*bsd-gnu arch names in buildlib/ostable (Closes: #253532)
  * Add amd64 to buildlib/archtable (Closes: #240896)
  * Have configure output a more useful error message if the architecture
    isn't in archtable

 -- Matt Zimmerman <mdz@debian.org>  Thu,  8 Jul 2004 15:53:28 -0700

apt (0.5.25) unstable; urgency=low

  * Patch from Jason Gunthorpe to remove arbitrary length limit on Binary
    field in SourcesWriter::DoPackage
  * Fix typo in apt-cache(8) (Closes: #238578)
  * Fix obsolete reference to bug(1) in stub apt(8) man page
    (Closes: #245923)
  * Fix typo in configure-index (RecruseDepends -> RecurseDepends)
    (Closes: #246550)
  * Support DEB_BUILD_OPTIONS=noopt in debian/rules
    (Closes: #244293)
  * Increase length of line buffer in ReadConfigFile to 1024 chars;
    detect if a line is longer than that and error out
    (Closes: #244835)
  * Suppress a signed/unsigned warning in apt-cache.cc:DisplayRecord
  * Build apt-ftparchive with libdb4.2 rather than libdb2
    - Patch from Clint Adams to do most of the work
    - Build-Depends: s/libdb2-dev/libdb4.2-dev/
    - Add AC_PREREQ(2.50) to configure.in
    - Use db_strerror(err) rather than GlobalError::Errno (which uses strerror)
    - Add note to NEWS.Debian about upgrading old databases
  * Attempt to fix problems with chunked encoding by stripping only a single CR
    (Closes: #152711)
  * Modify debian/rules cvs-build to use cvs export, to avoid picking up
    junk files from the working directory
  * Add lang=fr attribute to refentry section of
    apt-extracttemplates.fr.1.sgml and apt-sortpkgs.fr.1.sgml so they are
    correctly built
  * Remove extraneous '\' characters from <command> tags in
    apt_preferences.fr.5.sgml
  * Translation updates:
    - Updated Swedish translation from Peter Karlsson <peter@softwolves.pp.se>
      (Closes: #238943)
    - New Slovenian translation from Jure Čuhalev <gandalf@owca.info>
      (closes: #239785)
    - New Portuguese translation from Miguel Figueiredo <elmig@debianpt.org>
      (closes: #240074)
    - Updated Spanish translation from Ruben Porras <nahoo82@telefonica.net>
    - Updated Spanish translation of man pages from Ruben Porras
      <nahoo82@telefonica.net>
    - Updated Simplified Chinese translation from "Carlos Z.F. Liu" <carlos_liu@yahoo.com>
      (Closes: #241971)
    - Updated Russian translation from Dmitry Astapov <adept@despammed.com>
      (Closes: #243959)
    - Updated Polish translation from Marcin Owsiany <porridge@debian.org>
      (Closes: #242388)
    - Updated Czech translation from Miroslav Kure <kurem@upcase.inf.upol.cz>
      (Closes: #244369)
    - Updated Japanese translation from Kenshi Muto <kmuto@debian.org>
      (Closes: #244176)
    - Run make -C po update-po to update .po files
    - Updated French translation from Christian Perrier <bubulle@debian.org>
      (Closes: #246925)
    - Updated Danish translation from Claus Hindsgaul <claus_h@image.dk>
      (Closes: #247311)

 -- Matt Zimmerman <mdz@debian.org>  Sat,  8 May 2004 12:52:20 -0700

apt (0.5.24) unstable; urgency=low

  * Updated Czech translation from Miroslav Kure <kurem@upcase.inf.upol.cz>
    (Closes: #235822)
  * Updated French translation from Christian Perrier <bubulle@debian.org>
    (Closes: #237403)
  * Updates to XML man pages from richard.bos@xs4all.nl
  * Updated Danish translation from Claus Hindsgaul <claus_h@image.dk>
    (Closes: #237771)
  * Updated Greek translation from Konstantinos Margaritis
    <markos@debian.org>
    (Closes: #237806)
  * Updated Spanish translation from Ruben Porras <nahoo82@telefonica.net>
    (Closes: #237863)
  * Updated pt_BR translation from Andre Luis Lopes <andrelop@debian.org>
    (Closes: #237960)
  * Regenerate .pot file (Closes: #237892)
  * Updated Polish translation from Marcin Owsiany <porridge@debian.org>
    (Closes: #238333)
  * In pkgAcquire::Shutdown(), set the status of fetching items to
    StatError to avoid a sometimes large batch of error messages
    (Closes: #234685)
  * Implement an ugly workaround for the 10000-character limit on the
    Binaries field in debSrcRecordParser, until such time as some things
    can be converted over to use STL data types (ABI change) (Closes: #236688)
  * Increase default tagfile buffer from 32k to 128k; this arbitrary limit
    should also be removed someday (Closes: #174945)
  * Checked against Standards-Version 3.6.1 (no changes)

 -- Matt Zimmerman <mdz@debian.org>  Tue, 16 Mar 2004 22:47:55 -0800

apt (0.5.23) unstable; urgency=low

  * Cosmetic updates to XML man pages from Richard Bos <radoeka@xs4all.nl>
  * Use the 'binary' target rather than 'all' so that the ssh and bzip2
    symlinks are created correctly (thanks to Adam Heath)
    (Closes: #214842)
  * Updated Simplified Chinese translation of message catalog from Tchaikov
    <chaisave@263.net> (Closes: #234186)
  * Change default for Acquire::http::max-age to 0 to prevent index files
    being out of sync with each other (important with Release.gpg)
  * Add an assert() to make sure that we don't overflow a fixed-size
    buffer in the very unlikely event that someone adds 10 packaging
    systems to apt (Closes: #233678)
  * Fix whitespace in French translation of "Yes, do as I say!", which
    made it tricky to type, again.  Thanks to Sylvain Pasche
    <sylvain.pasche@switzerland.org> (Closes: #234494)
  * Print a slightly clearer error message if no packaging systems are
    available (Closes: #233681)
  * Point to Build-Depends in COMPILING (Closes: #233669)
  * Make debian/rules a bit more consistent in a few places.
    Specifically, always use -p$@ rather than an explicit package name,
    and always specify it first, and use dh_shlibdeps -l uniformly rather
    than sometimes changing LD_LIBRARY_PATH directly
  * Document unit for Cache-Limit (bytes) (Closes: #234737)
  * Don't translate "Yes, do as I say!" in Chinese locales, because it can
    be difficult to input (Closes: #234886)

 -- Matt Zimmerman <mdz@debian.org>  Thu, 26 Feb 2004 17:08:14 -0800

apt (0.5.22) unstable; urgency=low

  * Updated French translation of man pages from Philippe Batailler
    <philippe.batailler@free.fr> (Closes: #203119)
  * Initialize StatusFile in debSystem (Closes: #229791)
  * Fix apt-get's suggests/recommends printing, which was skipping every
    other dependency due to both using GlobOr and incrementing the DepIterator
    (Closes: #229722)
  * Restore SIGINT/SIGQUIT handlers to their old values (rather than
    SIG_DFL) after invoking dpkg (Closes: #229854)
  * Updated Dutch translation of message catalog from cobaco
    <cobaco@linux.be> (Closes: #229601)
  * Catalan translation from Antoni Bella, Matt Bonner and Jordi Mallach
    (Closes: #230102)
  * Simplified Chinese translation of message catalog from "Carlos
    Z.F. Liu" <carlos_liu@yahoo.com> (Closes: #230960)
  * Replace SGML manpages with XML man pages from richard.bos@xs4all.nl
    (Closes: #230687)
  * Updated Spanish translation of man pages from Ruben Porras
    <nahoo82@telefonica.net> (Closes: #231539)
  * New Czech translation of message catalog from Miroslav Kure
    <kurem@upcase.inf.upol.cz> (Closes: #231921)

 -- Matt Zimmerman <mdz@debian.org>  Mon,  9 Feb 2004 12:44:54 -0800

apt (0.5.21) unstable; urgency=low

  * Patch from Eric Wong <normalperson@yhbt.net> to include apt18n.h after
    other headers to avoid breaking locale.h when setlocale() is defined
    as an empty macro.  This was not a problem on Debian, but broke
    compilation on Solaris. (Closes: #226509)
  * Updated French translation from Pierre Machard <pmachard@debian.org>
    (Closes: #226886)
  * Add colons to apt-get's "kept back"/"upgraded"/"downgraded" messages
    (Closes: #226813)
  * Fix typo in apt-cache(8) (Closes: #226351)
  * Clearer error message in place of "...has no available version, but
    exists in the database" (Closes: #212203)
  * Patch from Oliver Kurth <oku@masqmail.cx> to use AC_CACHE_VAL for
    GLIBC_VER to make cross-compilation easier (Closes: #221528)
  * Add example preferences file (Closes: #220799)
  * Updated Greek translation from Konstantinos Margaritis <markos@debian.org>
    (Closes: #227205)
  * Updated Spanish translation of man pages from Ruben Porras
    <nahoo82@telefonica.net> (Closes: #227729)

 -- Matt Zimmerman <mdz@debian.org>  Fri, 16 Jan 2004 10:54:39 -0800

apt (0.5.20) unstable; urgency=low

  * Fixed German translations of "Suggested" from Christian Garbs
    <debian@cgarbs.de> (Closes: #197960)
  * Add an "apt-cache madison" command with an output format similar to
    the katie tool of the same name (but less functionality)
  * Fix debSourcesIndex::Describe() to correctly say "Sources" rather than
    "Packages"

 -- Matt Zimmerman <mdz@debian.org>  Sat,  3 Jan 2004 23:42:50 -0800

apt (0.5.19) unstable; urgency=low

  * Fix Packages::Extensions support in apt-ftparchive generate
    (Closes: #225453)

 -- Matt Zimmerman <mdz@debian.org>  Sat,  3 Jan 2004 16:20:31 -0800

apt (0.5.18) unstable; urgency=low

  * New no_NO.po file from Tollef Fog Heen <tfheen@debian.org> to fix
    encoding problems (Closes: #225602)
  * Have "apt-ftparchive release" strip the leading path component from
    the checksum entries

 -- Matt Zimmerman <mdz@debian.org>  Fri,  2 Jan 2004 11:24:35 -0800

apt (0.5.17) unstable; urgency=low

  * Enable apt-ftparchive to generate Release files.  Hopefully this will
    make it easier for folks to secure their apt-able packages

 -- Matt Zimmerman <mdz@debian.org>  Fri, 26 Dec 2003 12:53:21 -0800

apt (0.5.16) unstable; urgency=low

  * po/de.po update from Michael Karcher <karcher@physik.fu-berlin.de>
    (Closes: #222560)
  * Update config.guess and config.sub from autotools-dev 20031007.1
  * Add knetbsd to buildlib/ostable (Closes: #212344)
  * Don't suggest apt-get -f install to correct broken build-deps; broken
    installed packages are rarely the cause (Closes: #220858)
  * Avoid clobbering configure.in if sed fails

 -- Matt Zimmerman <mdz@debian.org>  Wed, 24 Dec 2003 14:54:40 -0800

apt (0.5.15) unstable; urgency=low

  * Spanish man pages, patch from Ruben Porras <nahoo82@telefonica.net>
    (Closes: #195444)
    - apt.es.8 wasn't included in the patch, but was referenced.  Fetched
      version 1.3 from debian-doc cvs
    - Create doc/es/.cvsignore
  * Patch from Koblinger Egmont <egmont@uhulinux.hu> to fix
    pkgCache::PkgFileIterator::Label() to correctly refer to File->Label
    rather than File->Origin (Closes: #213311)
  * Add missing comma and space to German translation of "downgraded"
    (Closes: #213975)
  * Add missing comma in apt_preferences(5) (Closes: #215362)
  * Fix whitespace in French translation of "Yes, do as I say!", which
    made it tricky to type.  Thanks to Sylvain Pasche
    <sylvain.pasche@switzerland.org> (Closes: #217152)
  * Let apt-get build-dep try alternatives if the installed package
    doesn't meet version requirements (Closes: #214736)
  * Fix version display for recommends (Closes: #219900)
  * Use isatty rather than ttyname for checking if stdin is a terminal.
    isatty has the advantage of not requiring /proc under Linux, and thus
    Closes: #221728
  * Correctly implement -n as a synonym for --names-only (Closes: #224515)
  * Update apt-cache(8)
    - Document --installed
    - --recursive applies to both depends and rdepends
  * Japanese translation of documentation from Kurasawa Nozomu <nabetaro@slug.jp>
    (Closes: #186235)
  * Clarify documentation of --no-upgrade in apt-get(8) (Closes: #219743)
  * Clean up and simplify some of the suggests/recommends display in apt-get
  * Use cvs update -d in debian/rules cvs-build rather than just update
  * Pass --preserve-envvar PATH --preserve-envvar CCACHE_DIR to debuild.  apt
    takes a long time to build, and ccache helps

 -- Matt Zimmerman <mdz@debian.org>  Sat, 20 Dec 2003 16:34:30 -0800

apt (0.5.14) unstable; urgency=low

  * apt-get build-dep, when trying to skip over the remaining elements of
    an or-expression, would accidentally inherit the version requirements of a
    later item in the or-expression.  Fixed it.
  * Let apt-get build-dep try alternatives if the first dependency in an
    or-expression is not available
  * Add a Debug::BuildDeps to generate some trace output
  * Help apt-get build-dep produce more useful error messages
  * Process build-dependencies in forward rather than reverse order
  * Error out if an installed package is too new for a << or <=
    build-dependency
  * apt-get build-dep should now be able to handle almost any package with
    correct build-depends.  The primary exception is build-dependencies on
    virtual packages with more than one provider, and these are
    discouraged for automated processing (but still common,
    unfortunately).

 -- Matt Zimmerman <mdz@debian.org>  Tue, 23 Sep 2003 22:57:31 -0400

apt (0.5.13) unstable; urgency=medium

  * Document configuration file comment syntax in apt.conf(5)
    (Closes: #211262)
  * s/removed/installed/ in a comment in apt-get.cc
  * Move comment for ListParser::ParseDepends into the right place
  * Don't preserve ownership when copying config.guess and config.sub.
    This broke builds where the clean target was run with different
    privileges than the rest of the build (i.e., root) (Closes: #212183)
  * On second thought, don't copy config.guess and config.sub at all.  I'd
    rather they always match what is in CVS.

 -- Matt Zimmerman <mdz@debian.org>  Mon, 22 Sep 2003 10:28:17 -0400

apt (0.5.12) unstable; urgency=low

  * Exclude subdirectories named 'debian-installer' from the apt-cdrom
    search (Closes: #210485 -- release-critical)

 -- Matt Zimmerman <mdz@debian.org>  Thu, 11 Sep 2003 21:48:14 -0400

apt (0.5.11) unstable; urgency=low

  * Updated pt_BR translations from Andre Luis Lopes <andrelop@debian.org>
    (Closes: #208302)
  * In apt.conf(5), give the fully qualified name of Dir::Bin::Methods,
    rather than just "methods"
  * Add new nb and nn translations from Petter Reinholdtsen <pere@hungry.com>
  * Clean up reportbug script a bit, and extend it to distinguish between a
    configuration file not existing and the user declining to submit it with
    the report
  * Add #include <langinfo.h> to cmdline/apt-get.cc.  This apparently gets
    pulled in by something else with recent g++ and/or glibc, but is
    required when building on, e.g., stable
  * Patch from Koblinger Egmont <egmont@uhulinux.hu> to fix version
    comparisons with '~' (Closes: #205960)
  * Disable Russian translation until someone can review it
    (Closes: #207690)

 -- Matt Zimmerman <mdz@debian.org>  Wed, 10 Sep 2003 19:41:28 -0400

apt (0.5.10) unstable; urgency=low

  * Correct the section in apt_preferences(5) on interpreting priorities
    to show that zero is not a valid priority, and print a warning if such
    a pin is encountered in the preferences file (Closes: #204971)
  * Regenerate French man pages from sgml source (Closes: #205886)
  * Get self-tests compiling again, updated for latest library API
    and g++ 3.3
  * Add version comparison tests for #194327 and #205960
  * Fix error message in version test to output versions in the order in
    which they were compared when the reverse comparison fails
  * Reference the source package bug page rather than the one for the
    binary package 'apt' in the man pages (Closes: #205290)
  * Updated Polish po file from Marcin Owsiany <porridge@debian.org>
    (Closes: #205950)
  * Mention some of the available frontends in apt-get(8) (Closes: #205829)
  * Add apt-config to SEE ALSO section of apt-get (Closes: #205036)
  * Add missing "lang" attributes to refentry tags in French man pages
    (apt-cdrom, apt-extracttemplates, apt-sortpkgs)
  * Change upgraded/newly installed/not fully installed or removed
    messages to be consistent and somewhat shorter (some translations
    exceeded 80 characters even in the simplest case)
  * Make APT::Get::Show-Upgraded (aka apt-get -u) default to true.
  * Updates to Dutch translation from Bart Cornelis <cobaco@linux.be>
    (Closes: #207656)

 -- Matt Zimmerman <mdz@debian.org>  Sun, 31 Aug 2003 21:12:39 -0400

apt (0.5.9) unstable; urgency=low

  * Oh well, apt isn't going to make it into testing anytime soon due to
    new glibc and gcc deps, so we might as well fix more bugs
  * Fix typo in example ftp-archive.conf (Closes: #203295)
  * Mention default setting for --all-versions (Closes: #203298)
  * Patch from Otavio Salvador <otavio@debian.org> to have --version
    only print the version (and not usage as well) (Closes: #203418)
  * Patch from Otavio Salvador <otavio@debian.org> to switch from
    dh_installmanpages to dh_installman.  Fixes the problem where the
    pt_BR man page was installed in the wrong location (Closes: #194558)
  * Move the French apt-ftparchive man page into apt-utils where it
    belongs.  apt-utils Replaces: apt (<< 0.5.9)
  * Write records from "apt-cache show" using fwrite(3) rather than
    write(2), in case for some reason the entire record doesn't get
    written by a single write(2)
  * Add new French man pages to doc/fr/.cvsignore
  * Add freebsd to buildlib/ostable (Closes: #193430)
  * Avoid segfault if a package name is specified which consists
    entirely of characters which look like end tags ('+', '-')
    (Closes: #200425)
  * Patch from Otavio Salvador <otavio@debian.org> to avoid listing
    suggests/recommends for packages which are selected for installation
    at the same time as the package which suggests/recommends them
    (Closes: #200102)
  * Patch from Otavio Salvador <otavio@debian.org> to avoid listing
    suggests/recommends which are Provided by a package which is already
    installed (Closes: #200395)
  * Patch to update pt_BR man page for apt_preferences(5) from Andre Luis
    Lopes <andrelop@debian.org> (Closes: #202245)
  * Use nl_langinfo(YESEXPR) rather than comparing to the translated
    string "Y".  Closes: #200953 and should make the prompting generally
    more robust in the face of i18n.  In the particular case of #200953,
    it was being fooled because of signedness issues with toupper(3)
    (Closes: #194614)
  * apt Suggests: aptitude | synaptic | gnome-apt | wajig
    (Closes: #146667)
  * Clean up whitespace in translated strings in ru.po, which messed up
    indentation (some other translations probably have similar problems)
    (Closes: #194282)
  * Run ispell -h over the man page sources and fix a bunch of typos
  * Use debian/compat rather than DH_COMPAT
  * Update to debhelper compatibility level 3
    - remove ldconfig calls from debian/{postinst,postrm} as dh_makeshlibs
      will add them
    - echo 3 > debian/compat
    - Build-Depends: debhelper (>= 3)
  * Exclude '.#*' from cvs-build
  * Let the ftp method work with ftp servers which do not require a
    password (Closes: #199425)
  * Build-depend on debhelper >= 4.1.62, because we need the fix for
    #204731 in order for dh_installman to work correctly
    with our SGML man pages
  * Move dh_makeshlibs ahead of dh_installdeb so that its postinst
    fragments are properly substituted

 -- Matt Zimmerman <mdz@debian.org>  Sun, 10 Aug 2003 19:54:39 -0400

apt (0.5.8) unstable; urgency=medium

  * urgency=medium because the changes since 0.5.5.1 are pretty safe as
    far as core functionality, 0.5.5.1 survived unstable for 10 days, and
    I don't want to delay apt's progress into testing any further.  It's
    decidedly better than 0.5.4.
  * Clarify the meaning of the only-source option in apt-get(8)
    (Closes: #177258)
  * Updated French man pages from Philippe Batailler
    <philippe.batailler@free.fr> (Closes: #182194)
  * Give a warning if an illegal type abbreviation is used when looking up a
    configuration item (Closes: #168453)
  * Improve build-depends handling of virtual packages even further, so that
    it will now also try to satisfy build-depends on virtual packages if they
    are not installed.  Note that this only works if there is only one
    package providing the virtual package, as in other cases (Closes: #165404)
  * Update config.guess and config.sub from autotools-dev 20030717.1
  * Tweak SGML in apt-extracttemplates.1.sgml so that literal '>' doesn't end
    up in output
  * Document SrcDirectory in apt-ftparchive.1.sgml (Closes: #156370)
  * Support TMPDIR in apt-extracttemplates (Closes: #191656)
  * Fix ru.po to use a capital letter for the translation of 'Y' so that
    YnPrompt works correctly (Closes: #200953).  No other translations seem
    to have this problem
  * Regenerate POT file and sync .po files
  * Only try to clear stdin if it is a tty, to avoid looping if there is
    lots of stuff (perhaps an infinite amount) to read (Closes: #192228)

 -- Matt Zimmerman <mdz@debian.org>  Fri, 25 Jul 2003 20:21:53 -0400

apt (0.5.7) unstable; urgency=low

  * Update control file to match overrides (apt priority important,
    libapt-pkg-dev section libdevel)
  * Silence the essential packages check if we are only downloading
    archives and not changing the system (Closes: #190862)
  * Skip version check if a build-dependency is provided by an installed package
    (Closes: #126938)
  * Have apt-cache show exit with an error if it cannot find any of the
    specified packages (Closes: #101490)

 -- Matt Zimmerman <mdz@debian.org>  Mon, 21 Jul 2003 23:43:24 -0400

apt (0.5.6) unstable; urgency=low

  * Adam Heath <doogie@debian.org>
    - Fix segfault when handling /etc/apt/preferences.  Closes: #192409.
  * Matt Zimmerman <mdz@debian.org>
    - Clean up some string handling, patch from Peter Lundkvist
      <p.lundkvist@telia.com> (Closes: #192225)
    - Don't fall off the end of the buffer when comparing versions.
      Patch from Koblinger Egmont <egmont@uhulinux.hu> (Closes: #194327)
    - Minor fixes to apt-ftparchive(1) (Closes: #118156)
    - Fix typo in apt-ftparchive help text (Closes: #119072)
    - More typos in apt-ftparchive help text (Closes: #190936)
    - Update config.guess, config.sub to latest versions
    - Modify the description for apt-utils to reflect the fact that it is not
      (any longer) infrequently used (Closes: #138045)
    - Make setup script for dselect method more explicit about
      overwriting sources.list (Closes: #151727)
    - Fix typo in apt-cache(8) (Closes: #161243)
    - Remove duplicate 'showpkg' from synopsis on apt-cache(8)
      (Closes: #175611)
    - Document in apt-get(8) the meaning of the '*' in ShowList, which is that
      the package is being purged (Closes: #182369)
    - Fix extra "/" character in apt.conf(5) (Closes: #185545)
    - Fix typo in tar error message (Closes: #191424)
    - Clarify description of 'search' on apt-cache(8) (Closes: #192216)
    - Fix incorrect path for 'partial' directory on apt-get(8)
      (Closes: #192933)
    - Fixes to pt_BR translation from Andre Luis Lopes <andrelop@ig.com.br>
      (Closes: #196669)
    - Updated apt_preferences(5) man page with many corrections and
      clarifications from Thomas Hood <jdthood@yahoo.co.uk>
      (Closes: #193336)
    - Fix SGML validation errors in apt-cache.8.sgml introduced in 0.5.5 or so
    - Add a simple example to apt-ftparchive(1) (Closes: #95257)
    - Add bug script for collecting configuration info (Closes: #176482)

 -- Matt Zimmerman <mdz@debian.org>  Mon, 21 Jul 2003 01:59:43 -0400

apt (0.5.5.1) unstable; urgency=low

  * Move the target of the example docs from doc to binary.  Closes:
    #192331
  * Fix api breakage that broke apt-ftparchive and apt-cache dumpavail, by
    backing out change that incorretly attempted to handle Package sections
    larger than 32k.  Closes: #192373
  * Fix never-ending loop with apt-get install -V.  Closes: #192355.

 -- Adam Heath <doogie@debian.org>  Mon, 19 May 2003 12:30:16 -0500

apt (0.5.5) unstable; urgency=low

  * New deb version compare function, that has no integer limits, and
    supports pre-versions using ~.  Code ported from dpkg.
  * Fix handling of [!arch] for build-dependencies. Closes: #88798, #149595
  * Fix handling of build-deps on unknown packages. Closes: #88664, #153307
  * "apt-get --arch-only build-dep" to install only architecture-
    dependent build dependencies. Bump minor shared lib number to reflect
    small change in BuildDepend API.
  * APT::Build-Essential configuration option (defaults to "build-essential")
    so that "apt-get build-dep" will ensure build essential packages are
    installed prior to installing other build-dependencies. Closes: #148879
  * LD_LIBRARY_PATH thing. Closes: #109430, #147529
  * /usr/doc reference in postinst. Closes: #126189
  * Doc updates. Closes: #120689
  * Possible apt-cache segfault. Closes: #120311, #118431, #117915, #135295,
          #131062, #136749
  * Print special message for EAI_AGAIN. Closes: #131397
  * libapt-pkg-dev needs to bring in the apt-inst library if linking
    is to work. Closes: #133943
  * Typos, Doc Stuff. Closes: #132772, #129970, #123642, #114892, #113786,
         #109591, #105920, #103678, #139752, #138186, #138054, #138050,
	 #139994, #142955, #151654, #151834, #147611, #154268, #173971
  * Fix possibility for tag file parsing to fail in some unlikely situations.
    Closes: #139328
  * Use std C++ names for some header files. Closes: #128741
  * Do not check for free space if --no-download. Closes: #117856
  * Actually implement or group handling for 'upgrade'. Closes: #133950
  * "Internal Error, Couldn't configure pre-depend" is not actually an
    internal error, it is a packaging error and now it says so, and
    pinpoints the problem dependency. Closes: #155621
  * Allows failure to write to a pipe for post-invoke stuff. Closes: #89830
  * Use usr/share/doc for dhelp. Closes: #115701
  * --print-uris works with 'update'. Closes: #57070
  * Options Dpkg::MaxArgs,Dpkg::MaxArgBytes to allow a much longer dpkg
    command line.
  * Fixed 2 little OR group bugs, thanks to Yann Dirson. Closes: #143995,
    #142298
  * Allow an uninstalled package to be marked for removal on an install
    line (meaning not to automatically install it), also fix some dodgy
    handling of protected packages. Closes: #92287, #116011
  * Fix errant prefix matching in version selection. Closes: #105968
  * Ensure that all files needed to run APT as a user are readable and
    ignore roots umask for these files. Closes: #108801
  * Support larger config spaces. Closes: #111914
  * 'apt-get update' no longer does 'Building Dependency Tree'.
  * When matching regexs allways print a message. Change regex activation
    charset. Closes: #147817
  * Don't die if lines in sources.list are too long. Closes: #146846
  * Show file name on apt-extracttemplate error messges. Closes: #151835
  * i18n gettext stuff, based on work from Michael Piefel: Closes: #95933
  * Some highly unlikely memory faults. Closes: #155842
  * C++ stuff for G++3.2. Closes: #162617, #165515,
  * apt-config dumps sends to stdout not stderr now.  Closes: #146294
  * Fix segfault in FindAny when /i is used, and there is no default.
    Closes: #165891
  * Add s390x to archtable.  Closese: #160992.
  * Update config.sub/config.guess in cvs, and add support to debian/rules
    to update them from /usr/share/misc if they exist.  Closes: #155014
  * Remove 'Sorry' from messages.  Closes: #148824.
  * Change wording of 'additional disk space usage' message.  Closes:
    #135021.
  * apt-extracttemplates now prepends the package name when extracting
    files.  Closes: #132776
  * Add -n synonym for --names-only for apt-cache.  Closes: #130689
  * Display both current version and new version in apt-get -s.  Closes:
    #92358
  * Add an options and timeout config item to ssh/rsh.  Closes: #90654
  * libapt-pkg-dev now depends on apt-utils.  Closes: #133942.
  * Change verbose logging output of apt-ftparchive to go to stderr,
    instead of stdout.  Also, errors that occur no longer go to stdout,
    but stderr.  Closes: #161592
  * Test for timegm in configure.  Closes: #165516.
  * s/st_mtime/mtime/ on our local stat structure in apt-ftparchive, to
    support compliation on platforms where st_mtime is a macro.  Closes:
    #165518
  * Check the currently mounted cdrom, to see if it's the one we are
    interested in.  Closes: #154602
  * Refer to reportbug instead of bug in the man pages. Closes: #173745
  * Link apt-inst to apt-pkg. Closes: #175055
  * New apt_preferences man page from Thomas Hood, Susan Kleinmann,
    and others.
  * Fix > 300 col screen segfault. Closes: #176052
  * Rebuild with gcc-3.2. Closes: #177752, #178008.
  * Fix build-dep handling of | dependencies.
    Closes: #98640, #145997, #158896, #172901
  * Double default value of APT::Cache-Limit, until such time as it
    can be made more dynamic.  Closes: #178623.
  * Report uris with '.gz' when there are errors.  Closes: #178435.
  * When installing build-deps, make sure the new version will
    satisfy build requirements. Closes: #178121
  * Split offline and guide documentation into apt-doc.  This was done so
    that binary-arch builds do not require documention deps.  Note, that 
    apt-doc is not installed on upgrades.
  * Use doc-base, instead of dhelp directly.  Closes: #110389
  * Change http message 'Waiting for file' to 'Waiting for headers'.
    Closes: #178537
  * Remove trailing lines on package lists in apt-get.  Closes: #178736.
  * Fix origin pins for file:// uris.  Closes: #189014.
  * Apply typo and syntax patch from bug to apt-cache.8.sgml.  Closes:
    #155194
  * s/dpkg-preconfig/dpkg-preconfigure/ in examples/configure-index.
    Closes: #153734.
  * Fix some typos in the apt-get manual.  Closes: #163932.
  * Apply patch from bug, to change frozen to testing, and then do it
    everywhere else.  Closes: #165085.
  * Update es.po.  Closes: #183111.
  * Add pt_BR translation of apt_preferences(5).  Also, build fr manpages.
    Closes: #183904.
  * Add a vcg command to apt-cache, similiar to dotty.  Closes: #150512.
  * Add option to apt-get to show versions of packages being
    upgraded/installed.
  * Be quiet in apt.post{inst,rm}.  Closes: #70685.
  * apt-get now prints out suggested and recommended packages.  Closes:
    #54982.
  * Insert some newlines in the cdrom change media message.  Closes:
    #154601.
  * Add a rdepends command to apt-cache.  Closes: #159864.
  * When building the dpkg command line, allow for 8192 chars to be used,
    instead of only 1024.
  * APT::Immediate-Configure had inverted semantics(false meant it was
    enabled).  Closes: #173619.
  * Fix status file parser so that if a record is larger than 32k, the
    buffer size will be doubled, and the read attempted again.  Closes:
    #174945.

 -- Adam Heath <doogie@debian.org>  Sun, 27 Apr 2003 01:23:12 -0500

apt (0.5.4) unstable; urgency=low

  * M68k config.guess patch. Closes: #88913
  * Bi-yearly test on OpenBSD and Solaris
  * Doc updates. Closes: #89121, #89854, #99671, #98353, #95823, #93057,
          #97520, #102867, #101071, #102421, #101565, #98272, #106914,
          #105606, #105377
  * Various cosmetic code updates. Closes: #89066, #89066, #89152
  * Add "pre-auto" as an option for DSelect::Clean (run autoclean after
    update).
  * More patches from Alfredo for Vendors and more SHA-1 stuff
  * Fix for AJ's 'desire to remove perl-5.005' and possibly other
    similar situations. Closes: #56708, #59432
  * no_proxy and ftp. Closes: #89671
  * Philippe Batailler's man page patches.
  * Fix for display bug. Closes: #92033, #93652, #98468
  * Use more than 16bits for the dep ID. Some people ran out..
    Closes: #103020, #97809, #102951, #99974, #107362, #107395, #107362,
            #106911, #107395, #108968
  * Reordered some things to make dante and FTP happier. Closes: #92757
  * James R. Van Zandt's guide.sgml updates. Closes: #90027
  * apt-ftparchive copes with no uncompressed package files + contents.
  * French man pages from philippe batailler - well sort of. They
    don't build yet..
  * run-parts. Closes: #94286
  * 'apt-cache policy' preferences debug tool.
  * Whatever. Closes: #89762
  * libstdc++ and HURD. Closes: #92025
  * More apt-utils verbage. Closes: #86954
  * Fliped comparision operator. Closes: #94618
  * Used the right copyright file. Closes: #65691
  * Randolph's G++3 patches.
  * Fixed no_proxy tokanizing. Closes: #100046
  * Strip Config-Version when copying status to available. Closes: #97520
  * Segfault with missing source files. Closes: #100325
  * EINTR check. Closes: #102293
  * Various changes to the locking metholodgy for --print-uris.
    Closes: #100590
  * Lame LD_LIBRARY_PATH thing. Closes: #98928
  * apt-cache search searchs provide names too now. Closes: #98695
  * Checksum and long lines problem. Closes: #106591
  * .aptignr and empty files are just a warning. Closes: #97364

 -- Jason Gunthorpe <jgg@debian.org>  Sat, 18 Aug 2001 17:21:59 -0500

apt (0.5.3) unstable; urgency=low

  * JoeyH's dpkg::preconfig not working. Closes: #88675
  * Fixed apt override disparity
  * Alfredo's SHA-1 and related patches

 -- Jason Gunthorpe <jgg@debian.org>  Sun,  4 Mar 2001 15:39:43 -0700

apt (0.5.2) unstable; urgency=low

  * Fixed mention of /usr/doc in the long description
  * JoeyH's downgrade bug -- don't use 0.5.1
  * Doc bug. Closes: #88538
  * Fault in building release strings. Closes: #88533

 -- Jason Gunthorpe <jgg@debian.org>  Sun,  4 Mar 2001 15:39:43 -0700

apt (0.5.1) unstable; urgency=low

  * Fixed #82894 again, or should be and.
  * Process the option string right. Closes: #86921
  * Don't eat the last command for pipes. Closes: #86923
  * Ignore .* for configuration directory processing. Closes: #86923
  * Alfredo's no_proxy patch
  * Documentation fixes. Closes: #87091
  * JoeyH's double slash bug. Closes: #87266
  * Unintitialized buffer and apt-ftparchive contents generation.
     Closes: #87612
  * Build-deps on virtual packages. Closes: #87639
  * Fixes glibc/libstdc++ symbol dependencies by including glibc and
    libstdc++ version info in the library soname and in the package
    provides. Closes: #87426
  * Updated soname version to 0.3.2
  * apt-extracttemplates moved from debconf into apt-utils
  * s390 archtable entry. Closes: #88232
  * Dan's segfault
  * Some instances where the status file can source a package in a
    non-sensical way. Closes: #87390
  * Work better if there are duplicate sources.list entries.
  * Fixed the resetting of Dir with "dir {};". Closes: #87323

 -- Randolph Chung <tausq@debian.org>  Sat, 3 Mar 2001 15:37:38 -0700

apt (0.5.0) unstable; urgency=low

  * Fixed an obscure bug with missing final double new lines in
    package files
  * Changed the apt-cdrom index copy routine to use the new section
    rewriter
  * Added a package file sorter, apt-sortpkgs
  * Parse obsolete Optional dependencies.
  * Added Ben's rsh method. Closes: #57794
  * Added IPv6 FTP support and better DNS rotation support.
  * Include the server IP in error messages when using a DNS rotation.
    Closes: #64895
  * Made most of the byte counters into doubles to prevent 32bit overflow.
    Closes: #65349
  * HTTP Authorization. Closes: #61158
  * Ability to parse and return source index build depends from Randolph.
  * new 'apt-get build-dep' command from Randolph. Closes: #63982
  * Added apt-ftparchive the all dancing all singing FTP archive
    maintinance program
  * Allow version specifications with =1.2.4-3 and /2.2 or /stable postfixes
    in apt-get.
  * Removed useless internal cruft including the xstatus file.
  * Fixed config parser bugs. Closes: #67848, #71108
  * Brain Damanged apt-get config options changed, does not change the command
    line interface, except to allow --enable-* to undo a configuration
    option:
      No-Remove -> Remove
      No-Download -> Download
      No-Upgrade -> Upgrade
  * Made this fix configable (DSelect::CheckDir) and default to disabled:
     * No remove prompt if the archives dir has not changed. Closes: #55709
    Because it is stupid in the case where no files were downloaded due to
    a resumed-aborted install, or a full cache! Closes: #65952
  * Obscure divide by zero problem. Closes: #64394
  * Update sizetable for mips. Closes: #62288
  * Fixed a bug with passive FTP connections
  * Has sizetable entry for sparc64. Closes: #64869
  * Escape special characters in the ::Label section of the cdroms.lst
  * Created apt-utils and python-apt packages
  * Due to the new policy engine, the available file may contain entries
    from the status file. These are generated if the package is not obsolete
    but the policy engine prohibits using the version from the package files.
    They can be identified by the lack of a Filename field.
  * The new policy engine. Closes: #66509, #66944, #45122, #45094, #40006,
    #36223, #33468, #22551
  * Fixed deb-src line for non-us. Closes: #71501, #71601
  * Fixes for G++ 2.96, s/friend/friend class/
  * Fixed mis doc of APT::Get::Fix-Missing. Closes: #69269
  * Confirmed fix for missing new line problem. Closes: #69386
  * Fixed up dhelp files. Closes: #71312
  * Added some notes about dselect and offline usage. Closes: #66473, #38316
  * Lock files on read only file systems are ignored w/ warning.
    Closes: #61701
  * apt-get update foo now gives an error! Closes: #42891
  * Added test for shlibs on hurd. Closes: #71499
  * Clarified apt-cache document. Closes: #71934
  * DocBook SGML man pages and some improvements in the text..
  * sigwinch thing. Closes: #72382
  * Caching can be turned off by setting the cache file names blank.
  * Ignores arches it does not know about when autocleaning. Closes: #72862
  * New function in apt-config to return dirs, files, bools and integers.
  * Fixed an odd litle bug in MarkInstall and fixed it up to handle
    complex cases involving OR groups and provides.
    68754 describes confusing messages which are the result of this..
    Closes: #63149, #69394, #68754, #77683, #66806, #81486, #78712
  * Speeling mistake and return code for the 'wicked' resolver error
    Closes: #72621, #75226, #77464
  * Solved unable to upgrade libc6 from potato to woody due to 3 package
    libc6 dependency loop problem.
  * Leading sources.list spaces. Closes: #76010
  * Removed a possible infinite loop while processing installations.
  * Man page updates. Closes: #75411, #75560, #64292, #78469
  * ReduceSourceList bug. Closes: #76027
  * --only-source option. Closes: #76320
  * Typos. Closes: #77812, #77999
  * Different status messages. Closes: #76652, #78353
  * /etc/apt/apt.conf.d/ directory for Joey and Matt and pipe protocol 2
  * OS detection an support for the new pseduo standard of os-arch for the
    Architecture string. Also uses regexing.. Closes: #39227, #72349
  * Various i18n stuff. Note that this still needs some i18n wizard
    to do the last gettextization right. Closes: #62386
  * Fixed a problem with some odd http servers/proxies that did not return
    the content size in the header. Closes: #79878, #44379
  * Little acquire bugs. Closes: #77029, #55820
  * _POSIX_THREADS may not be defined to anything, just defined..
    Closes: #78996
  * Spelling of Ignore-Hold correctly. Closes: #78042
  * Unlock the dpkg db if in download only mode. Closes: #84851
  * Brendan O'Dea's dselect admindir stuff. Closes: #62811
  * Patch from BenC. Closes: #80810
  * Single output of some names in lists. Closes: #80498, #43286
  * Nice message for people who can't read syserror output. Closes: #84734
  * OR search function. Closes: #82894
  * User's guide updates. Closes: #82469
  * The AJ/JoeyH var/state to var/lib transition patch. Closes: #59094
  * Various CD bugs, again thanks to Greenbush
    Closes: #80946, #76547, #71810, #70049, #69482
  * Using potato debhelper. Closes: #57977
  * I cannot self-terminate. Closes: #74928

 -- Jason Gunthorpe <jgg@debian.org>  Wed, 21 Feb 2001 00:39:15 -0500

apt (0.3.19) frozen unstable; urgency=low

  * Updates to apt-cdrom to support integrated non-us nicely, thanks to
    Paul Wade.
  * Fixed that apt-get/cdrom deadlock thing. Closes: #59853, #62945, #61976
  * Fixed hardcoded path. Closes: #59743
  * Fixed Jay's relative path bug
  * Allowed source only CDs. Closes: #58952
  * Space check is supressed if --print-uris is given. Closes: #58965
  * Clarified the documenation examples for non-us. Closes: #58646
  * Typo in the package description. Closes: #60230
  * Man Page typo. Closes: #60347
  * Typo in Algorithms.cc. Closes: #63577
  * Evil dotty function in apt-cache for generating dependency graphs
    with the as-yet-unpackaged GraphVis.
  * Appears to have been fixed in Janurary.. Closes: #57981
  * New config.guess/sub for the new archs. Closes: #60874
  * Fixed error reporting for certain kinds of resolution failures.
    Closes: #61327
  * Made autoclean respect 'q' settings. Closes: #63023
  * Fixed up the example sources.list. Closes: #63676
  * Added DPkg::FlushSTDIN to control the flushing of stdin before
    forking dpkg. Closes: #63991

 -- Ben Gertzfield <che@debian.org>  Fri, 12 May 2000 21:10:54 -0700

apt (0.3.18) frozen unstable; urgency=low

  * Changes in the postinst script. Closes: #56855, #57237
  * Fixed bashism. Closes: #57216, #57335
  * Doc updates. Closes: #57772, #57069, #57331, #57833, #57896

 -- Ben Gertzfield <che@debian.org>  Sun, 13 Feb 2000 01:52:31 -0800

apt (0.3.17) unstable; urgency=low

  * RFC 2732 usage for CDROM URIs and fixes to apt-cdrom
  * Fixed the configuration parser to not blow up if ; is in the config
    string
  * Applied visual patch to dselect install script . Closes #55214
  * Included the configure-index example
  * Minimal CD swaps
  * Library soname has increased
  * Fixed default sources.list to have correct URLs for potato when it
    becomes stable
  * Added a message about erasing sources.list to dselect setup script
    Closes: #55755
  * No remove prompt if the archives dir has not changed. Closes: #55709
  * Fixed inclusion of 2nd sample config file. Closes: #55374
  * Made file mtimes of 0 not confuse the methods If-Modifed-Since check.
    Closes: #55991

 -- Ben Gertzfield <che@debian.org>  Mon, 31 Jan 2000 12:12:40 -0800

apt (0.3.16) unstable; urgency=low

  * Made --no-download work. Closes: #52993
  * Now compiles on OpenBSD, Solaris and HP-UX
  * Clarify segfault errors
  * More debhelper fixes. Closes: #52662, #54566, #52090, #53531, #54769
  * Fix for Joel's discovery of glibc removal behavoir.
  * Fix for Ben Collins file: uri from slink upgrade.
  * Fixed resume code in FTP. Closes: #54323
  * Take more precautions to prevent the corruption Joey Hess saw.
  * Fixed --no-list-cleanup
  * RFC 2732 URI parsing ([] for hostnames).
  * Typo in apt-cache man page. Closes: #54949

 -- Ben Gertzfield <che@debian.org>  Fri, 14 Jan 2000 08:04:15 -0800

apt (0.3.15) unstable; urgency=low

  * Added DSelect::WaitAfterDownload Closes: #49549
  * Fixed cast error in byteswap macro and supporting code. Closes: #50093
  * Fixed buffer overflow for wide terminal sizes. Closes: #50295
  * Made -s and clean not do anything. Closes: #50238
  * Problem with Protected packages and the new OR code.
  * /usr/share/doc stuff. Closes: #51017, #50228, #51141
  * Remove doesn't require a package to be installable. Closes: #51175
  * FTP proxy touch ups in the mabn page. Closes: #51315, #51314

 -- Ben Gertzfield <che@debian.org>  Sat,  4 Dec 1999 21:17:24 -0800

apt (0.3.14) unstable; urgency=low

  * Fix Perl or group pre-depends thing Closes: #46091, #46096, #46233, #45901
  * Fix handling of dpkg's conversions from < -> <= Closes: #46094, #47088
  * Make unparsable priorities non-fatal Closes: #46266, #46267, #46293, #46298
  * Fix handling of '/' for the dist name. Closes: #43830, #45640, #45692
  * Fixed 'Method gave a blank filename' error from IMS queries onto CDs.
    Closes: #45034, #45695, #46537
  * Made OR group handling in the problem resolver more elaborate. Closes: #45646
  * Added APT::Clean-Installed option. Closes: #45973
  * Moves the free space check to after the calculated size is printed.
    Closes: #46639, #47498
  * mipsel arch Closes: #47614
  * Beautified URI printing to not include passwords Closes: #46857
  * Fixed little problem with --no-download Closes: #47557
  * Tweaked Dselect 'update' script to re-gen the avail file even in the
    event of a failure Closes: #47112
  * Retries for source archives too Closes: #47529
  * Unmounts CDROMs iff it mounted them Closes: #45299
  * Checks for the partial directories before doing downloads Closes: #47392
  * no_proxy environment variable (http only!) Closes: #43476
  * apt-cache showsrc Closes: #45799
  * De-Refs Single Pure virtual packages. Closes: #42437, #43555
  * Regexs for install. Closes: #35304, #38835
  * Dependency reports now show OR group relations
  * Re-Install feature. Cloes: #46961, #37393, #38919
  * Locks archive directory on clean (woops)
  * Remove is not 'sticky'. Closes: #48392
  * Slightly more accurate 'can not find package' message. Closes: #48311
  * --trivial-only and --no-remove. Closes: #48518
  * Increased the cache size. Closes: #47648
  * Comment woopsie. Closes: #48789
  * Removes existing links when linking sources. Closes: #48775
  * Problem resolver does not install all virtual packages. Closes: #48591, #49252
  * Clearer usage message about 'source' Closes: #48858
  * Immediate configure internal error Closes: #49062, #48884

 -- Ben Gertzfield <che@debian.org>  Sun,  7 Nov 1999 20:21:25 -0800

apt (0.3.13) unstable; urgency=low

  * Fix timestamp miss in FTP. Closes: #44363
  * Fix sorting of Kept packages. Closes: #44377
  * Fix Segfault for dselect-upgrade. Closes: #44436
  * Fix handling of '/' for the dist name. Closes #43830
  * Added APT::Get::Diff-Only and Tar-Only options. Closes #44384
  * Add commented-out deb-src URI to default sources.list file.

 -- Ben Gertzfield <che@debian.org>  Sun, 19 Sep 1999 18:54:20 -0700

apt (0.3.12) unstable; urgency=low

  * Fix for typo in the dhelp index. Closes: #40377
  * Multiple media swap support
  * Purge support. Closes: #33291, #40694
  * Better handling of - remove notation. Closes: #41024
  * Purge support. Closes: #33291, #40694
  * Error code on failed update. Closes: #41053
  * apt-cdrom adds entries for source directories. Closes: #41231
  * Sorts the output of any list. Closes: #41107
  * Fixes the looping problem. Closes: #41784, #42414, #44022
  * Fixes the CRC mechanism to lowercase all strings. Closes: #41839
  * More checks to keep the display sane. Particularly when fail-over is
    used with local mirrors and CD-Roms. Closes: #42127, #43130, #43668
  * PThread lockup problem on certain sparc/m68k. Closes: #40628
  * apt-cdrom understands .gz Package files too. Closes: #42779
  * Spelling error in dselect method description. Closes: #43251
  * Added security to the default source list. Closes: #43356

 -- Ben Gertzfield <che@debian.org>  Fri,  3 Sep 1999 09:04:28 -0700

apt (0.3.11) unstable; urgency=low

  * Fix for mis-parsed file: URIs. Closes: #40373, #40366, #40230
  * Fix for properly upgrading the system from perl 5.004 to 5.005

 -- Ben Gertzfield <che@debian.org>  Mon, 28 Jun 1999 21:06:44 -0700

apt (0.3.9) unstable; urgency=low

  * Spelling error in cachefile.cc. Closes: #39885
  * Trailing slash in dselect install if you try to use the
    default config file. Closes: #40011
  * Simulate works for autoclean. Closes: #39141
  * Fixed spelling errors. Closes: #39673
  * Changed url parsing a bit. Closes: #40070, #40069
  * Version 0.3.8 will be for slink/hamm (GNU libc 2).

 -- Ben Gertzfield <che@debian.org>  Thu, 24 Jun 1999 18:02:52 -0700

apt (0.3.7) unstable; urgency=low

  * Fixed missing text in the apt-get(8) page. Closes: #37596
  * Made --simulate and friends work with apt-get source. Closes: #37597, #37656
  * Fixed inclusion of man pages in the -doc/-dev package. Closes: #37633, #38651
  * Fixed handling of the -q option with not-entirely integer arguments
    Closes: #37499
  * Man page typo Closes: #37762
  * Fixed parsing of the Source: line. Closes: #37679
  * Dpkg/dpkg-hurd source bug. Closes: #38004, #38032
  * Added a check for an empty cache directory. Closes: #37963
  * Return a failure code if -d is given and packages fail to download.
    Closes: #38127
  * Arranged for an ftp proxy specifing an http server to work. See the
    important note in the sources.list man page.
  * Accounted for resumed files in the cps calculation. Closes: #36787
  * Deal with duplicate same version different packages. Closes: #30237
  * Added --no-download. Closes: #38095
  * Order of apt-cdrom dist detection. Closes: #38139
  * Fix apt-cdrom chop handling and missing lines. Closes: #37276
  * IPv6 http support
  * Suggests dpkg-dev for apt-get source. Closes: #38158
  * Fixed typo in apt-get help. Closes: #38712
  * Improved the error message in the case of broken held package. Closes: #38777
  * Fixed handling of MD5 failures
  * Documented list notation Closes: #39008
  * Change the 'b' to 'B'. Closes: #39007

 -- Ben Gertzfield <che@debian.org>  Sun, 20 Jun 1999 18:36:20 -0700

apt (0.3.6) unstable; urgency=low

  * Note that 0.3.5 never made it out the door..
  * Fix for apt-cdrom and unusual disk label locations. Closes: #35571
  * Made APT print numbers in decimal. Closes: #35617, #37319
  * Buffer munching fix for FTP. Closes: #35868
  * Typo in sample config file. Closes: #35907
  * Fixed whitespace in version compares. Closes: #35968, #36283, #37051
  * Changed installed size counter to only count unpacked packages.
    Closes: #36201
  * apt-get source support. Closes: #23934, #27190
  * Renames .debs that fail MD5 checking, provides automatic corruption
    recovery. Closes: #35931
  * Fixed autoconf verison. Closes: #37305
  * Random Segfaulting. Closes: #37312, #37530
  * Fixed apt-cache man page. Closes: #36904
  * Added a newline to apt-cache showpkg. Closes: #36903

 -- Ben Gertzfield <che@debian.org>  Wed, 12 May 1999 09:18:49 -0700

apt (0.3.4) unstable; urgency=low

  * Release for Ben while he is out of town.
  * Checked the size of partial files. Closes: #33705
  * apt-get should not print progress on non-tty. Closes: #34944
  * s/guide.text.gz/users-guide.txt.gz/ debian/control: Closes: #35207
  * Applied cdrom patches from Torsten.  Closes: #35140, #35141
  * smbmounted cdrom fix. Closes: #35470
  * Changed ie to eg.  Closes: #35196

 -- Adam Heath <doogie@debian.org>  Sun,  4 Apr 1999 18:26:44 -0500

apt (0.3.3) unstable; urgency=low

  * Fixes bug with file:/ URIs and multi-CD handling. Closes: #34923

 -- Ben Gertzfield <che@debian.org>  Tue, 23 Mar 1999 12:15:44 -0800

apt (0.3.2) unstable; urgency=low

  * Major release into unstable of v3
  * These bugs have been fixed, explanations are in the bug system, read
    the man pages as well..
    Closes: #21113, #22507, #22675, #22836, #22892, #32883, #33006, #34121,
    	    #23984, #24685, #24799, #25001, #25019, #34223, #34296, #34355,
	    #24021, #25022, #25026, #25104, #25176, #31557, #31691, #31853,
    	    #25458, #26019, #26433, #26592, #26670, #27100, #27100, #27601,
    	    #28184, #28391, #28778, #29293, #29351, #27841, #28172, #30260,
    	    #29382, #29441, #29903, #29920, #29983, #30027, #30076, #30112,
    	    #31009, #31155, #31381, #31883, #32140, #32395, #32584. #34465,
    	    #30383, #30441, #30472, #30643, #30827, #30324, #36425, #34596

 -- Ben Gertzfield <che@debian.org>  Mon, 15 Mar 1999 19:14:25 -0800

apt (0.3.1) experimental; urgency=low

  * Minor release of cvs version.
  * Added virtual package libapt-pkgx.x

 -- Mitch Blevins <mblevin@debian.org>  Wed, 10 Mar 1999 07:52:44 -0500

apt (0.3.0) experimental; urgency=low

  * New experimental version.

 -- Ben Gertzfield <che@debian.org>  Tue, 15 Dec 1998 12:53:21 -0800

apt (0.1.9) frozen unstable; urgency=low

  * Return to the wacky numbering for when we build 0.1.8 for hamm
  * Important bug related to APT on the Alpha fixed
  * apt-get dist-upgrade problems fixed
  * tiny patch for http method to fix an endless loop
  * nice fix from /usr/doc/lintian/ to remove rpath nastiness from
    libtool and add proper shared lib dependancies
  * now dh_shlibdeps is called with LD_LIBRARY_PATH=debian/tmp/usr/lib
    in case an old libpkg is installed while building APT to prevent
    spurious dependancies

 -- Ben Gertzfield <che@debian.org>  Thu,  5 Nov 1998 17:43:25 -0800

apt (0.1.7) unstable; urgency=low

  * New build with libstdc++2.9.
  * Various fixes; read the Changelog.

 -- Ben Gertzfield <che@debian.org>  Thu, 15 Oct 1998 18:29:18 -0700

apt (0.1.6) unstable; urgency=low

  * Various fixes in the FTP method for error checking. Fixes: #26188.
  * Spelling corrections in dselect method. Fixes: #25884
  * Fixes for compilation on alpha/ppc. Fixes: #25313, #26108.
  * No more bo releases: we're using a normal numbering system now.

 -- Ben Gertzfield <che@debian.org>  Tue,  8 Sep 1998 19:27:13 -0700

apt (0.1.5) unstable; urgency=low

  * Changed sources.list to point to 'unstable' by default, as
    'frozen' no longer exists!

 -- Ben Gertzfield <che@debian.org>  Thu, 23 Jul 1998 22:00:18 -0700

apt (0.1.3) unstable; urgency=low

  * New upstreamish version.
  * ftp method rewritten in C. Removes dependancies on all perl/perl
    related modules. This fixes many of the ftp method bugs.

 -- Ben Gertzfield <che@debian.org>  Thu, 16 Jul 1998 22:19:00 -0700

apt (0.1.1) unstable; urgency=low

  * Release for unstable.

 -- Ben Gertzfield <che@debian.org>  Tue, 30 Jun 1998 20:48:30 -0700

apt (0.1) unstable; urgency=low

  * Kludge to fix problem in libnet-perl with illegal anonymous
    FTP passwords.
  * Moved to unstable; apt is in a useable state now.
  * Fixed version numbering. From now on, numbering will be:
    0.1 (no actual release) -> 0.1.0bo (release for libc5) ->
    0.1.1 (release for unstable). Thanks, Manoj.

 -- Ben Gertzfield <che@debian.org>  Tue, 30 Jun 1998 20:40:58 -0700

apt (0.0.17-1) experimental; urgency=low

  * Fixed problem with libc6 version compare
  * Scott's away for a while, so I'll be packaging apt for the time
    being.

 -- Ben Gertzfield <che@debian.org>  Thu, 25 Jun 1998 19:02:03 -0700

apt (0.0.16-1) experimental; urgency=low

  * Modifications to make apt-get more friendly when backgrounded.
  * Updated documentation.
  * Updates to graphic widgets

 -- Scott K. Ellis <scott@debian.org>  Mon,  8 Jun 1998 11:22:02 -0400

apt (0.0.15-0.2bo) experimental; urgency=low

  * Bo compilation
  * Bob Hilliards crash

 -- Jason Gunthorpe <jgg@debian.org>  Sun, 31 May 1998 20:18:35 -0600

apt (0.0.15-0.1bo) experimental; urgency=low

  * Bo compilation
  * libstdc++272 patch

 -- Jason Gunthorpe <jgg@debian.org>  Sun, 31 May 1998 20:18:35 -0600

apt (0.0.15) experimental; urgency=low

  * Clean up source tarball (no user-visible changes)

 -- Scott K. Ellis <scott@debian.org>  Tue, 26 May 1998 12:23:53 -0400

apt (0.0.14) experimental; urgency=low

  * Updates in ordering code to make sure certain upgrades work correctly.
  * Made dselect/setup understand ftp as well as http

 -- Scott K. Ellis <scott@debian.org>  Wed, 20 May 1998 13:33:32 -0400

apt (0.0.13-bo1) experimental; urgency=low

  * Bo compilation

 -- Jason Gunthorpe <jgg@debian.org>  Mon, 18 May 1998 15:10:49 -0600

apt (0.0.13) experimental; urgency=low

  * Remove hardcoded egcc from debian/rules (#21575)
  * Fixes for ordering logic when system has a number of unpacked
    but unconfigured packages installed.
  * Spelling fix in dselect install method (#22556)

 -- Scott K. Ellis <scott@debian.org>  Sun, 17 May 1998 20:08:33 -0400

apt (0.0.12) experimental; urgency=low

  * Fixed problems with package cache corruption.
  * Made to depend on libc6 >= 2.0.7pre1 due to timezone problems with
    earlier versions.
  * Interface and documentation improvements.

 -- Scott K. Ellis <scott@debian.org>  Sat, 16 May 1998 23:17:32 -0400

apt (0.0.11) experimental; urgency=low

  * Change dependancies to pre-depends since breaking your packaging tools
    in the middle of an installation isn't very good.
  * Bug fixes to ftp method and general apt-get code

 -- Scott K. Ellis <scott@debian.org>  Fri, 15 May 1998 08:57:38 -0400

apt (0.0.10) experimental; urgency=low

  * Run "dpkg --configure -a" after an aborted dselect install
  * Fixed problem with install looping
  * Support for authenticating proxys: (note this isn't terribly secure)
    http_proxy="http://user:pass@firewall:port/"
  * Substitute $ARCH in sources.list
  * Fixes in the resumption code for ftp

 -- Scott K. Ellis <scott@debian.org>  Tue, 12 May 1998 09:14:41 -0400

apt (0.0.9) experimental; urgency=low

  * Added ftp support.
  * Various other less visible bug fixes.
  * Fixed problem with segfault when apt-get invoked in a non-existant
    directory (Bug #21863)
  * Bumped policy to 2.4.1

 -- Scott K. Ellis <scott@debian.org>  Fri,  1 May 1998 09:18:19 -0400

apt (0.0.8) experimental; urgency=low

  * Fixed generated available file (Bug #21836)
  * Added download ETA (Bug #21774).
  * Fixed hardcoded ARCH (Bug #21751).
  * Fixed check on http_proxy (Bug #21795).
  * Added download speed indicator.

 -- Scott K. Ellis <scott@debian.org>  Mon, 27 Apr 1998 10:58:32 -0400

apt (0.0.7) experimental; urgency=low

  * Remove libdeity and apt from package for now, since only apt-get and
    apt-cache are actually useful right now.
  * Clean up handling of package installation errors.
  * Added timeout to http transfers (#21269)
  * Updated setup for dselect/apt method.
  * Updated man pages
  * Long options (added in 0.0.6)

 -- Scott K. Ellis <scott@debian.org>  Tue, 21 Apr 1998 09:06:49 -0400

apt (0.0.6) experimental; urgency=low

  * Spelling changes.
  * Revamped download status display.
  * Call apt-get clean after successful install in dselect.
  * Added "apt-get clean" which deletes package files from /var/cache/apt

 -- Scott K. Ellis <scott@debian.org>  Thu,  9 Apr 1998 15:13:59 -0400

apt (0.0.5) experimental; urgency=low

  * Ignore signals while dpkg is running so we don't leave dpkg running in
    the background (#20804)
  * Check Packages as well as Packages.gz for file URIs (#20784)
  * Spelling cleanup (#20800)
  * Added -m option to permit upgrade to go on in the case of a bad mirror.
    This option may result in incomplete upgrades when used with -f.

 -- Scott K. Ellis <scott@debian.org>  Tue,  7 Apr 1998 12:40:29 -0400

apt (0.0.4) experimental; urgency=low

  * New usage guide.
  * Various documentation updates and cleanup.
  * Added '-f' option to apt-get attempt to fix broken dependancies.

 -- Scott K. Ellis <scott@debian.org>  Sat,  4 Apr 1998 14:36:00 -0500

apt (0.0.3) experimental; urgency=low

  * Added a shlibs.local file to prevent apt from depending on itself.
  * Updates to how apt-get handles bad states in installed packages.
  * Updated rules to make sure build works from a freshly checked out source
    archive.  Building from CVS needs libtool/automake/autoconf, builds from
    the distributed source package should have no such dependancy.

 -- Scott K. Ellis <scott@debian.org>  Fri,  3 Apr 1998 11:49:47 -0500

apt (0.0.2) unstable; urgency=low

  * Updates to apt-get and http binding for dselect method (apt).
  * Updating version number from 0.0.1, which was released only on IRC.

 -- Scott K. Ellis <scott@debian.org>  Fri,  3 Apr 1998 00:35:18 -0500

apt (0.0.1) unstable; urgency=low

  * Initial Release.

 -- Scott K. Ellis <scott@debian.org>  Tue, 31 Mar 1998 12:49:28 -0500<|MERGE_RESOLUTION|>--- conflicted
+++ resolved
@@ -1,4 +1,3 @@
-<<<<<<< HEAD
 apt (0.7.22.3) UNRELEASED; urgency=low
 
   [ Eugene V. Lyubimkin ]
@@ -8,10 +7,6 @@
       and '{http,ftp}_proxy' environment variables are used only if options
       mentioned above are not specified.
       (Closes: #445985, #157759, #320184, #365880, #479617)
-
- -- Michael Vogt <mvo@debian.org>  Wed, 19 Aug 2009 11:14:15 +0200
-=======
-apt (0.7.22.3) unstable; urgency=low
 
   [ David Kalnischkies ]
   * cmdline/apt-get.cc:
@@ -56,8 +51,7 @@
   * apt-pkg/indexcopy.cc:
     - fix a memory leak then the Release file not exists (Closes: #511556)
 
- -- David Kalnischkies <david@kalnischkies.com>  Sat, 08 Aug 2009 09:40:08 +0200
->>>>>>> 8c75bf9e
+ -- Michael Vogt <michael.vogt@ubuntu.com>  Thu, 27 Aug 2009 14:15:39 +0200
 
 apt (0.7.22.2) unstable; urgency=low
 
