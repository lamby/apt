--- conflicted
+++ resolved
@@ -1,3 +1,13 @@
+apt (0.8.10) UNRELEASED; urgency=low
+
+  [ Martin Pitt ]
+  * test/integration/test-compressed-indexes, test/test-indexes.sh:
+    - Explicitly disable compressed indexes at the start. This ensures that we
+      will actually test uncompressed indexes regardless of the internal
+      default value of Acquire::GzipIndexes.
+
+ -- Michael Vogt <mvo@debian.org>  Thu, 25 Nov 2010 16:08:01 +0100
+
 apt (0.8.9) unstable; urgency=low
 
   [ Christian Perrier ]
@@ -27,17 +37,7 @@
       avoid cpu eating endless loops in unattended runs like apt.cron
       (Closes: #602354, LP: #665580)
 
-<<<<<<< HEAD
  -- Michael Vogt <mvo@debian.org>  Thu, 18 Nov 2010 09:25:04 +0100
-=======
-  [ Martin Pitt ]
-  * test/integration/test-compressed-indexes, test/test-indexes.sh:
-    - Explicitly disable compressed indexes at the start. This ensures that we
-      will actually test uncompressed indexes regardless of the internal
-      default value of Acquire::GzipIndexes.
-
- -- David Kalnischkies <kalnischkies@gmail.com>  Wed, 10 Nov 2010 13:22:39 +0100
->>>>>>> d88a49c8
 
 apt (0.8.8) unstable; urgency=low
 
