--- conflicted
+++ resolved
@@ -74,11 +74,7 @@
   * Fix wording for "After unpacking...". Thanks to Michael Gilbert
     for the patch. Closes: #260825
 
-<<<<<<< HEAD
- -- Otavio Salvador <otavio@debian.org>  Thu, 27 Dec 2007 15:04:23 -0200
-=======
  -- Michael Vogt <mvo@debian.org>  Mon, 07 Jan 2008 21:40:47 +0100
->>>>>>> 51f13f6a
 
 apt (0.7.9) unstable; urgency=low
 
