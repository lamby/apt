<<<<<<< HEAD
apt (0.8.13.3) UNRELEASED; urgency=low

  * apt-pkg/indexcopy.cc:
    - Use RealFileExists() instead of FileExists(), allows amongst other
      things a directory named Sources to exist on a CD-ROM (LP: #750694).
  * apt-pkg/acquire-item.cc:
    - Use Release files even if they cannot be verified (LP: #704595)

 -- Julian Andres Klode <jak@debian.org>  Thu, 07 Apr 2011 11:48:46 +0200
=======
apt (0.8.13.3) unstable; urgency=low

  [ Thorsten Spindler ]
  * debian/zzapt.cron.daily:
    - move cron job to the end of execution (LP: #727685)
  
  [ Michael Vogt ]
  * mirror method:
    - do not crash if the mirror file fails to download
  * apt-pkg/aptconfiguration.cc:
    - fix comparing for a empty string
  * debian/apt.cron.daily:
    - run unattended-upgrades even if there was a error during
      the apt-get update (LP: #676295)

 -- Michael Vogt <michael.vogt@ubuntu.com>  Thu, 10 Mar 2011 15:56:54 +0100
>>>>>>> c996a75c

apt (0.8.13.2) unstable; urgency=low

  [ David Kalnischkies ]
  * apt-pkg/deb/dpkgpm.cc:
    - skip --configure if all packages disappeared
  * apt-pkg/vendor.cc, apt-pkg/vendorlist.cc:
    - mark them as deprecated as they are unused
  * apt-pkg/deb/deblistparser.h:
    - enable StripMultiArch by default for ParseDepends
  * debian/apt.conf.autoremove:
    - adapt to new gnumach kernel package naming (Closes: #619337)
  * doc/apt_preferences.5.xml:
    - correct typo spotted by Charles Plessy (Closes: #619088)
    - document ButAutomaticUpgrades together with NotAutomatic
      as suggested by Charles Plessy (Closes: #619083)
  * apt-pkg/depcache.cc:
    - remove pseudo handling leftover from SetReInstall
    - do not change protected packages in autoinstall (Closes: #618848)
  * apt-pkg/pkgcachegen.cc:
    - make "all"->"native" an implementation detail of NewPackage
      rather than rewrite it in higher methods
  * apt-pkg/cacheiterator.h:
    - return "all" instead of native architecture without breaking the abi
      (too much) by extending enum instead of using bitflags (LP: #733741)
  * apt-pkg/aptconfiguration.cc:
    - use dpkg --print-foreign-architectures to get multiarch configuration
      if non is specified with APT::Architectures (Closes: #612958)
  * cmdline/apt-get.cc:
    - do not show simulation notice for non-root commands (Closes: #619072)
    - be able to disable resolver with APT::Get::CallResolver and disable
      auto installation with APT::Get::AutoSolving
  * apt-pkg/deb/deblistparser.cc:
    - create foo:any provides for all architectures for an allowed package

 -- Michael Vogt <mvo@debian.org>  Tue, 05 Apr 2011 09:40:28 +0200

apt (0.8.13.1) unstable; urgency=low

  * apt-pkg/acquire-item.cc: Use stat buffer if stat was
    successful, not if it failed (Closes: #620546)

 -- Julian Andres Klode <jak@debian.org>  Sat, 02 Apr 2011 20:55:35 +0200

apt (0.8.13) unstable; urgency=low

  [ Thorsten Spindler ]
  * methods/rsh.cc
    - fix rsh/ssh option parsing (LP: #678080), thanks to
      Ville Mattila 
  
  [ Michael Vogt ]
  * apt-pkg/acquire-item.cc:
    - mark pkgAcqIndexTrans as Index-File to avoid asking the
      user to insert the CD on each apt-get update
  * po/sl.po:
    - updated, thanks to Andrej Znidarsic
  * mirror method:
    - when downloading data, show the mirror being used
    - randomize mirror list after download in a host specific way
      to ensure that the load is evenly spreaded accross the mirrors
    - fix some missing "Fail-Ignore"

 -- Michael Vogt <mvo@debian.org>  Wed, 16 Mar 2011 08:04:42 +0100

apt (0.8.12) unstable; urgency=low

  [ Michael Vogt ]
  * apt-pkg/deb/debindexfile.cc:
    - ignore missing deb-src files in /var/lib/apt/lists, thanks
      to Thorsten Spindler (LP: #85590)
  * apt-pkg/contrib/fileutl.cc, apt-pkg/deb/dpkgpm.cc:
    - honor Dpkg::Chroot-Directory in the RunScripts*() methods
  * apt-pkg/contrib/cdromutl.{cc,h}, apt-pkg/cdrom.{cc,h}:
    - deal with missing FSTAB_DIR when using libudev to discover cdrom
    - add experimental APT::cdrom::CdromOnly option (on by default). 
      When this is set to false apt-cdrom will handle any removable
      deivce (like a usb-stick) as a "cdrom/dvd" source

  [ Christian Perrier ]
  * Fix error in French translation of manpages (apt_preferences(5)).
    Merci, Rémi Vanicat. Closes: #613689
  * Complete French manpage translation
  * Italian translation update (Milo Casagrande). Closes: #614395

  [ David Kalnischkies ]
  * ftparchive/multicompress.cc, apt-inst/deb/debfile.cc:
    - support xz compressor to create xz-compressed Indexes and be able
      to open data.tar.xz files
    - load the supported compressors from configuration
  * ftparchive/writer.cc:
    - ensure that Date and Valid-Until time strings are not localised
    - add options to disable specific checksums for Indexes
    - include xz-compressed Packages and Sources files in Release file
  * apt-pkg/aptconfiguration.cc:
    - support download of xz-compressed indexes files
    - support adding new compressors by configuration
  * apt-pkg/deb/debsrcrecords.cc:
    - support xz-compressed source v3 debian.tar files
    - support every compression we have a compressor configured
  * ftparchive/contents.cc:
    - remove ExtractArchive codecopy from apt-inst/deb/debfile.cc
  * apt-inst/deb/debfile.cc:
    - support data.tar's compressed with any configured compressor
  * cmdline/apt-get.cc:
    - reinstall dependencies of reinstalled "garbage" (Closes: #617257)

  [ Steve Langasek ]
  * apt-pkg/deb/dpkgpm.cc:
    - make sure that for multiarch packages, we are passing the full
      qualified package name to dpkg for removals. (Closes: #614298)
  * Remove the "pseudopackage" handling of Architecture: all packages for
    Multi-Arch; instead, Arch: all packages only satisfy dependencies for
    the native arch, except where the Arch: all package is declared
    Multi-Arch: foreign.  (Closes: #613584)

 -- Michael Vogt <mvo@debian.org>  Thu, 10 Mar 2011 14:46:48 +0100

apt (0.8.11.5) unstable; urgency=low

  [ Christian Perrier ]
  * Add missing dot in French translation of manpages. Merci, Olivier
    Humbert.
  * French translation update
  * French manpages translation update

  [ David Kalnischkies ]
  * apt-pkg/depcache.cc:
    - party revert fix in 0.8.11.2 which marked all packages as manual
      installed if the FromUser bit is set in the MarkInstall call.
      The default for this bit is true and aptitude depends on the old
      behavior so the package is only marked as manual if its not marked
      ("old" behavior) or if automatic installation is enabled - which
      aptitude disables always (see also #613775)

 -- David Kalnischkies <kalnischkies@gmail.com>  Thu, 17 Feb 2011 15:16:31 +0100

apt (0.8.11.4) unstable; urgency=low

  [ David Kalnischkies ]
  * apt-pkg/contrib/error.cc:
    - ensure that va_list is not invalid in second try
  * cmdline/apt-get.cc:
    - don't remove new dependencies of garbage packages (Closes: #613420)
  
  [ Michael Vogt ]
  * test/integration/*
    - fix dashish in the integration tests

 -- Michael Vogt <mvo@debian.org>  Wed, 16 Feb 2011 14:36:03 +0100

apt (0.8.11.3) unstable; urgency=low

  * apt-pkg/contrib/fileutl.cc:
    - really detect bigendian machines by including config.h,
      so we can really (Closes: #612986)
  * apt-pkg/contrib/mmap.cc:
    - Base has as 'valid' failure states 0 and -1 so add a simple
      validData method to check for failure states

 -- David Kalnischkies <kalnischkies@gmail.com>  Mon, 14 Feb 2011 16:58:03 +0100

apt (0.8.11.2) unstable; urgency=low

  [ Michael Vogt ]
  * merged lp:~evfool/apt/fix641673:
    - String-fix in the source and the translations for the grammatical 
      mistake reported in bug LP: #641673, thanks to Robert Roth
  * merged lp:~evfool/apt/fix418552:
    - Grammar fix for bug LP: #418552, thanks to Robert Roth
  
  [ David Kalnischkies ]
  * cmdline/apt-get.cc:
    - add --install-suggests option (Closes: #473089)
  * apt-pkg/depcache.cc:
    - mark a package which was requested to be installed on commandline
      always as manual regardless if it is already marked or not as the
      marker could be lost later by the removal of rdepends (Closes: #612557)
  * methods/rred.cc:
    - read patch into MMap only if we work on uncompressed patches
    - update size of dynamic MMap as we write in from the outside
  * apt-pkg/contrib/mmap.cc:
    - do not try to free the mapping if its is unset
  * apt-pkg/contrib/fileutl.cc:
    - reorder the loaded filesize bytes for big endian (Closes: #612986)
      Thanks to Jörg Sommer for the detailed analyse!

 -- Michael Vogt <mvo@debian.org>  Mon, 14 Feb 2011 12:07:18 +0100

apt (0.8.11.1) unstable; urgency=low

  [ Stefan Lippers-Hollmann ]
  * cmdline/apt-key:
    - fix root test which prevented setting of trustdb-name
      which lets gpg fail if it adds/remove keys from trusted.gpg
      as it tries to open the (maybe) not existent /root/.gnupg

  [ David Kalnischkies ]
  * debian/apt.symbols:
    - add more arch dependent symbols

 -- Michael Vogt <mvo@debian.org>  Wed, 09 Feb 2011 17:49:59 +0100

apt (0.8.11) unstable; urgency=low

  [ David Kalnischkies ]
  * apt-pkg/depcache.cc:
    - add SetCandidateRelease() to set a candidate version and
      the candidates of dependencies if needed to a specified
      release (Closes: #572709)
    - allow conflicts in the same group again (Closes: #612099)
  * cmdline/apt-get.cc:
    - if --print-uris is used don't setup downloader as we don't need
      progress, lock nor the directories it would create otherwise
    - show dependencies of essential packages which are going to remove
      only if they cause the remove of this essential (Closes: #601961)
    - keep not installed garbage packages uninstalled instead of showing
      in the autoremove section and installing those (Closes: #604222)
    - change pkg/release behavior to use the new SetCandidateRelease
      so installing packages from experimental or backports is easier
    - really do not show packages in the extra section if they were
      requested on the commandline, e.g. with a modifier (Closes: #184730)
    - always do removes first and set not installed remove packages
      on hold to prevent temporary installation later (Closes: #549968)
  * debian/control:
    - add Vcs-Browser now that loggerhead works again (Closes: #511168)
    - depend on debhelper 7 to raise compat level
    - depend on dpkg-dev (>= 1.15.8) to have c++ symbol mangling
  * apt-pkg/contrib/fileutl.cc:
    - add a RealFileExists method and check that your configuration files
      are real files to avoid endless loops if not (Closes: #604401)
    - ignore non-regular files in GetListOfFilesInDir (Closes: #594694)
  * apt-pkg/contrib/weakptr.h:
    - include stddefs.h to fix compile error (undefined NULL) with gcc-4.6
  * methods/https.cc:
    - fix CURLOPT_SSL_VERIFYHOST by really passing 2 to it if enabled
  * deb/dpkgpm.cc:
    - fix popen/fclose mismatch reported by cppcheck. Thanks to Petter
      Reinholdtsen for report and patch! (Closes: #607803)
  * doc/apt.conf.5.xml:
    - fix multipl{y,e} spelling error reported by Jakub Wilk (Closes: #607636)
  * apt-inst/contrib/extracttar.cc:
    - let apt-utils work with encoded tar headers if uid/gid are large.
      Thanks to Nobuhiro Hayashi for the patch! (Closes: #330162)
  * apt-pkg/cacheiterator.h:
    - do not segfault if cache is not build (Closes: #254770)
  * doc/apt-get.8.xml:
    - remove duplicated mentioning of --install-recommends
  * doc/sources.list.5.xml:
    - remove obsolete references to non-us (Closes: #594495)
    - a notice is printed for ignored files (Closes: #597615)
  * debian/rules:
    - use -- instead of deprecated -u for dh_gencontrol
    - remove shlibs.local creation and usage
    - show differences in the symbol files, but never fail
  * pre-build.sh:
    - remove as it is not needed for a working 'bzr bd'
  * debian/{apt,apt-utils}.symbols:
    - ship experimental unmangled c++ symbol files
  * methods/rred.cc:
    - operate optional on gzip compressed pdiffs
  * apt-pkg/acquire-item.cc:
    - don't uncompress downloaded pdiff files before feeding it to rred
    - try downloading clearsigned InRelease before trying Release.gpg
    - change the internal handling of Extensions in pkgAcqIndex
    - add a special uncompressed compression type to prefer those files
    - download and use i18n/Index to choose which Translations to download
  * cmdline/apt-key:
    - don't set trustdb-name as non-root so 'list' and 'finger'
      can be used without being root (Closes: #393005, #592107)
  * apt-pkg/deb/deblistparser.cc:
    - rewrite LoadReleaseInfo to cope with clearsigned Releasefiles
  * ftparchive/writer.cc:
    - add config option to search for more patterns in release command
    - include Index files by default in the Release file
  * methods/{gzip,bzip}.cc:
    - print a good error message if FileSize() is zero
  * apt-pkg/aptconfiguration.cc:
    - remove the inbuilt Translation files whitelist
  * cmdline/apt-cache.cc:
    - remove not implemented 'apt-cache add' command
  * doc/apt-cache.8.xml:
    - describe reality as apt-cache just queries and doesn't manipulate
      the caches. Thanks to Enrico Zini for spotting it! (Closes: #612009)
  * apt-pkg/algorithms.cc:
    - mark pseudo packages of installed all packages as configured
      in the simulation as we don't call configure for these packages
  * apt-pkg/pkgcachegen.cc:
    - in multiarch, let :all packages conflict with :any packages
      with a different version to be sure
  * apt-pkg/contrib/error.cc:
    - remove 400 char size limit of error messages (LP: #365611)

  [ Michael Vogt ]
  * methods/http.cc:
    - do not hang if Acquire::http::ProxyAutoDetect can not be
      executed or returns no data (LP: #654393)
  * debian/apt.conf.autoremove:
    - never autoremove the GNU/Hurd kernel (closes: #588423), thanks
      to Guillem Jover
  * apt-pkg/cdrom.cc, apt-pkg/init.cc, methods/cdrom.cc:
    - use /media/cdrom as default mountoint (closes: #611569)
  * cmdline/apt-get.cc:
    - add apt-get changelog (closes: #526990)
    - add apt-get download (closes: #82738)

  [ Martin Pitt ]
  * test/integration/test-compressed-indexes, test/test-indexes.sh:
    - Explicitly disable compressed indexes at the start. This ensures that we
      will actually test uncompressed indexes regardless of the internal
      default value of Acquire::GzipIndexes.

 -- Michael Vogt <mvo@debian.org>  Tue, 08 Feb 2011 12:58:12 +0100

apt (0.8.10.3) unstable; urgency=low

  [ Programs translations ]
  * po/es.po: Updated, plus fixes encoding issues and fixes two fuzzy
    strings, thanks to Javier Fernandez-Sanguino (closes: #610692)

 -- Michael Vogt <mvo@debian.org>  Tue, 25 Jan 2011 11:51:42 +0100

apt (0.8.10.2) unstable; urgency=low

  [ David Kalnischkies ]
  * ftparchive/apt-ftparchive.cc:
    - fix endless loop for multiple TranslationsWriters

 -- Michael Vogt <mvo@debian.org>  Tue, 25 Jan 2011 10:26:15 +0100

apt (0.8.10.1) unstable; urgency=low

  [ Christian Perrier ]
  * Fix encoding for Slovenian translation. PO file switched
    to UTF-8. Closes: #609957

  [ Julian Andres Klode ]
  * cmdline/apt-cache.cc: Create an error for apt-cache depends
    if packages could not found (LP: #647045)

  [ Programs translations ]
  * Spanish update by Javier Fernández-Sanguino Peña. Closes: #607145 

  [ Manpages translations ]
  * Correct a typo and an error in French manpages translation.
    Closes: # 607170

 -- Michael Vogt <mvo@debian.org>  Mon, 17 Jan 2011 13:41:04 +0100

apt (0.8.10) unstable; urgency=low

  [ Programs translations ]
  * Czech by Miroslav Kure. Closes: #605107

  [ Martin Pitt ]
  * test/integration/test-compressed-indexes, test/test-indexes.sh:
    - Explicitly disable compressed indexes at the start. This ensures that we
      will actually test uncompressed indexes regardless of the internal
      default value of Acquire::GzipIndexes.

  [ David Kalnischkies ]
  * apt-pkg/algorithms.cc:
    - mark all installed packages first without auto installation in
      a dist-upgrade to prefer upgrading packages instead of installing
      new packages in versioned or-groups (Closes: #605394)

 -- Michael Vogt <mvo@debian.org>  Tue, 30 Nov 2010 10:42:17 +0100

apt (0.8.9) unstable; urgency=low

  [ Christian Perrier ]
  * Fix "typos" in French manpages translations. Thanks to
    Cyril Brulebois for bashing me.
  * Drop useless untranslatable sections from apt.8

  [ Programs translations ]
  * Slovenian update by Andrej Žnidaršič and Rosetta Slovenian team
  * German update by Holger Wansing. Closes: #603619

  [ David Kalnischkies ]
  * apt-pkg/aptconfiguration.cc:
    - evaluate Acquire::Languages= before LANG= (Closes: #602573)
  * apt-pkg/orderlist.cc:
    - try fixing before removing even if the fix is hidden in
      a provides, hidden in the #590438 testcase
  * apt-pkg/algorithms.cc:
    - if the package was explicitly marked as ToRemove don't
      consider it as a candidate for FixByInstall
  * apt-pkg/depcache.cc:
    - don't install previously not installed providers in a try
      to statisfy a "Breaks: provides" dependency by upgrade
  * cmdline/acqprogress.cc:
    - don't ask the user for media change if quiet >= 2, stdout is not
      a tty and assume-yes, force-yes or trivial-only option is set to
      avoid cpu eating endless loops in unattended runs like apt.cron
      (Closes: #602354, LP: #665580)

 -- Michael Vogt <mvo@debian.org>  Thu, 18 Nov 2010 09:25:04 +0100

apt (0.8.8) unstable; urgency=low

  [ David Kalnischkies ]
  * apt-pkg/contrib/fileutl.cc:
    - Add a FileFd::FileSize() method to get the size of the underlying
      file and not the size of the content in the file as FileFd::Size()
      does - the sizes can differ since the direct gzip integration
  * methods/{gzip,bzip2}.cc:
    - use FileSize() to determine if the file is invalid (Closes: #600852)
  * apt-pkg/pkgcache.cc:
    - fallback always to a suitable description (Closes: #601016)

  [ Michael Vogt ]
  * apt-pkg/deb/dpkgpm.cc:
    - ensure that history.log gets closed to avoid leaking a FD
      (closes: #601649)

 -- Michael Vogt <mvo@debian.org>  Thu, 28 Oct 2010 21:22:21 +0200

apt (0.8.7) unstable; urgency=low

  [ Manpages translations ]
  * Typo fixed in French (extra "Z"). Thanks to Florentin Duneau.
  * Another typo fixed in French ("Anfin"). Thanks to bubulle
  * Wrong translation for "showauto" fixed. Thanks to Raphaël Hertzog
    Closes: #599265

  [ Michael Vogt ]
  * debian/apt.cron.daily:
    - source /etc/default/locale (if available) so that the
      apt-get update cron job fetches the right translated package
      descriptions
  * fix test failure on amd64
  * apt-pkg/deb/debsystem.cc:
    - fix issues with dir::state::status and dir::state::extended_states
      when alternative rootdirs are used

  [ Martin Pitt ]
  * apt-pkg/deb/debindexfile.cc:
    - Use FileFd::Size() instead of stat()ing the sources/binary/translations
      indexes directly, so that we have transparent handling of gzipped
      indexes.
  * apt-pkg/contrib/fileutl.cc:
    - Fix FileFd::Size() for gzipped files to give the size of the
      uncompressed data. This fixes cache building progress going way
      over 100%.

  [ David Kalnischkies ]
  * apt-pkg/deb/deblistparser.cc:
    - support ArmHardFloat port in CompleteArch, thanks to Sebastian
      Andrzej Siewior for the patch!
  * doc/apt.ent:
    - move some strings into apt-verbatim.ent to avoid showing them in
      apt-doc.pot as they are untranslatable anyway (e.g. manpage references)
  * doc/apt-verbatim.ent:
    - change the codenames to reflect the situation after squeeze release
  * doc/examples/apt-https-method-example.conf:
    - apply various typo fixes by Olly Betts, thanks! (Closes: #600249)

 -- Michael Vogt <mvo@debian.org>  Fri, 15 Oct 2010 18:16:10 +0200

apt (0.8.6) unstable; urgency=low

  [ Programs translations ]
  * Vietnamese update by Clytie Siddall (Closes: #598489)
  * Asturian update by Maacub (Closes: #599057)

  [ David Kalnischkies ]
  * cmdline/apt-cache.cc:
    - use the TranslatedDescription for searching and not the first
      available one as it is maybe not an expected language (Closes: #597925)
  * apt-pkg/contrib/strutl.cc:
    - add a space between number and unit as required by SI (Closes: #598352)
  * apt-pkg/depcache.cc:
    - do not check endpointer packages instead of only those which prevented
      NeverAutoRemove settings from having an effect (Closes: #598452)
    - do not remove packages which the user requested for installation
      explicitly while satisfying other install requests (Closes: #598669)
  * apt-pkg/packagemanager.cc:
    - Add a space between period and 'Please' and unfuzzy all translations
  * doc/po/de.po:
    - remove the duplicated "angefertigt" in translation-holder string

 -- Michael Vogt <mvo@debian.org>  Mon, 04 Oct 2010 11:52:19 +0200

apt (0.8.5) unstable; urgency=low

  [ Manpages translations ]
  * German (Chris Leick). Closes: #597163

  [ Michael Vogt ]
  * merged lp:~mvo/apt/conflicts-on-virtuals to better deal with
    conflicts/breaks against virtual packages (LP: #614993)

  [ David Kalnischkies ]
  * apt-pkg/policy.cc:
    - support 100-pinning in Release file with ButAutomaticUpgrades
      as requested by the backports crew (Closes: #596097)
  * apt-pkg/deb/deblistparser.cc:
    - overrule NotAutomatic in case of ButAutomaticUpgrades
  * debian/apt.cron.daily:
    - handle absolut directory paths correctly by loading directories
      directly instead of building the paths on our own (Closes: #596421)
  * debian/control:
    - build-depend on docbook-xml to ensure that the xml DTDs are always
      available on the buildds (Closes: #597145)
  * buildlib/debiandoc.mak, buildlib/po4a_manpage.mak:
    - ensure that the build fails if documentation building fails
  * doc/po/fr.po:
    - correct two syntax issues to ensure we can build fine

 -- Michael Vogt <mvo@debian.org>  Fri, 17 Sep 2010 22:05:06 +0200

apt (0.8.4) unstable; urgency=low

  [ Michael vogt ]
  * ftparchive/writer.cc:
    - write out {Files,Checksum-Sha1,Checksum-Sha256} only if
      available LP: #633967. Thanks to Colin Watson
  * apt-pkg/contrib/cdromutl.cc:
    - if apt-cdrom is used on writable media (like usb-sticks), do
      not use the root directory to identify the medium (as all 
      changes there change the ident id). Use the .disk directory 
      instead 

  [ David Kalnischkies ]
  * ftparchive/writer.cc:
    - null the valid string instead of the date if Valid-Until is not set
  * apt-pkg/acquire-item.cc:
    - use also unsigned Release files again (Closes: #596189)

  [ Christian Perrier ]
  * Fix missing space after dot in a message from apt-pkg
    Translations unfuzzied. Thanks to Holger Wansing.

 -- Michael Vogt <mvo@debian.org>  Fri, 10 Sep 2010 20:45:15 +0200

apt (0.8.3) unstable; urgency=low

  [ Programs translations ]
  * German (Holger Wansing). Closes: #596141

  [ Manpages translations ]
  * Japanese (KURASAWA Nozomu). Closes: #595862

  [ Michael Vogt ]
  * apt-pkg/indexcopy.cc:
    - only use trusted.gpg.d directory if it exists
    - do not replace /dev/null when running in APT::CDROM::NoAct
      mode (LP: #612666), thanks to Colin Watson

  [ David Kalnischkies ]
  * ftparchive/apt-ftparchive.cc:
    - ensure that BinDirectory as well as Tree settings get
      the correct default FileMode setting (Closes: #595922)

 -- Michael Vogt <mvo@debian.org>  Tue, 07 Sep 2010 15:28:41 +0200

apt (0.8.2) unstable; urgency=low

  [ Manpages translations ]
  * Spanish (Omar Campagne). Closes: #595557

  [ David Kalnischkies ]
  * apt-pkg/versionmatch.cc:
    - do not accept 'Pin: origin "' (missing closing ") as a valid
      way to pin a local archive: either "" or none…
  * apt-pkg/deb/dpkgpm.cc:
    - create Dir::Log if needed to support /var/log as tmpfs or similar,
      inspired by Thomas Bechtold, thanks! (Closes: #523919, LP: #220239)
  * apt-pkg/indexcopy.cc:
    - support really still the APT::GPGV::TrustedKeyring setting,
      as it breaks d-i badly otherwise (Closes: #595428)
  * cmdline/apt-key:
    - support also Dir::Etc::Trusted so that apt-key works in the same
      way as the library part which works with the trusted files
  * methods/{gzip,bzip2}.cc:
    - empty files can never be valid archives (Closes: #595691)

 -- Michael Vogt <mvo@debian.org>  Mon, 06 Sep 2010 18:10:06 +0200

apt (0.8.1) unstable; urgency=low

  [ Programs translations ]
  * Thai (Theppitak Karoonboonyanan). Closes: #592695
  * Russian (Yuri Kozlov). Closes: #594232
  * Slovak (Ivan Masár). Closes: #594255
  * Swedish (Daniel Nylander). Closes: #594241
  * Japanese (Kenshi Muto, Osamu Aoki). Closes: #594265
  * Italian (Milo Casagrande). Closes: #594238
  * Asturian (maacub). Closes: #594303
  * Simplified Chinese (Aron Xu). Closes: #594458
  * Bulgarian (Damyan Ivanov). Closes: #594627
  * Portuguese (Miguel Figueiredo). Closes: #594668
  * Korean (Changwoo Ryu). Closes: #594809
  * Norwegian Bokmål (Hans Nordhaug). Closes: #595182
  * Danish (Joe Hansen). Closes: #595176
  * Catalan (Agustí Grau). Closes: #595234

  [ Christian Perrier ]
  * Fix spelling error in cmdline/apt-get.cc. Thanks to Osamu Aoki
    Closes: #594211

  [ Manpages translations ]
  * Portuguese (Américo Monteiro)

  [ David Kalnischkies ]
  * cmdline/apt-cache.cc:
    - show in madison command again also source packages (LP: #614589)
    - remove useless GetInitialize method
  * cmdline/apt-get.cc:
    - remove direct calls of ReadMainList and use the wrapper instead
      to protect us from useless re-reads and two-times notice display
    - remove death code by removing unused GetInitialize
  * apt-pkg/depcache.cc:
    - now that apt-get purge works on 'rc' packages let the MarkDelete
      pass this purge forward to the non-pseudo package for pseudos
  * apt-pkg/contrib/fileutl.cc:
    - apply SilentlyIgnore also on files without an extension
  * apt-pkg/contrib/configuration.cc:
    - fix autoremove by using correct config-option name and
      don't make faulty assumptions in error handling (Closes: #594689)
  * apt-pkg/versionmatch.cc:
    - let the pin origin actually work as advertised in the manpage
      which means "" are optional and pinning a local archive does
      work - even if it is a non-flat archive (Closes: #594435)

 -- Michael Vogt <mvo@debian.org>  Fri, 03 Sep 2010 18:36:11 +0200

apt (0.8.0) unstable; urgency=low

  [ Michael Vogt ]
  * merge of the debian-expermental-ma branch
  * refresh po/pot files in doc/ and po/

  [ Programs translations ]
  * Swedish (Daniel Nylander). Closes: #592366
  * French (Christian Perrier)

  [ Manpages translations ]
  * French (Christian Perrier)

 -- Michael Vogt <mvo@debian.org>  Tue, 24 Aug 2010 16:32:19 +0200

apt (0.8.0~pre2) experimental; urgency=low

  [ David Kalnischkies ]
  * apt-pkg/contrib/strutl.cc:
    - fix error checking for vsnprintf in its safe variant
  * methods/bzip2.cc:
    - fix error checking for read in case of failing bzip2/lzma/whatever
  * debian/apt.cron.daily:
    - create backups for our extended_states file (Closes: #593430)
  * apt-pkg/init.cc:
    - set the default values for dir::etc::trusted options correctly
  * ftparchive/writer.cc:
    - init valid-until correctly to prevent garbage entering Release file
  * apt-pkg/deb/debsystem.cc:
    - set dir::state::status based at least on dir
  * apt-pkg/deb/dpkgpm.cc:
    - use the InstVer instead of the CurrentVer for the autobit transfer
  * methods/http.cc:
    - some http servers violate HTTP1.1 by not issuing a Reason-Phrase
      (or at least a space after the code) especially for 200, but lets
      be nice and ignore it as we don't need the reason in general
  * apt-pkg/acquire-item.cc:
    - don't use ReadOnlyGzip mode for PDiffs as this mode doesn't work
      in combination with the AddFd methods of our hashclasses

 -- Michael Vogt <mvo@debian.org>  Mon, 23 Aug 2010 19:09:08 +0200

apt (0.8.0~pre1) experimental; urgency=low

  [ Programs translations ]
  * Swedish translation update. Closes: #592366

  [ Michael Vogt ]
  * merge of the debian-expermental-ma branch
  * refresh po/pot files in doc/ and po/
  * apt-pkg/pkgcache.cc:
    - re-evaluate the architectures cache when the cache is (re)opened

  [ Colin Watson ]
  * apt-pkg/cdrom.cc:
    - fix off-by-one error in DropBinaryArch

  [ Julian Andres Klode ]
  * apt-pkg/contrib/fileutl.cc:
    - Add WriteAtomic mode.
    - Revert WriteEmpty to old behavior (LP: #613211)
  * apt-pkg, methods:
    - Convert users of WriteEmpty to WriteAtomic.
  * apt-pkg/depcache.cc:
    - Only try upgrade for Breaks if there is a newer version, otherwise
      handle it as Conflicts (by removing it) (helps for #591882).
  * debian/control:
    - Add dependency on gnupg to apt, apt-key uses it.

  [ David Kalnischkies ]
  * apt-pkg/algorithms.cc:
    - let the problem resolver install packages to fix or-groups
      as a needed remove nuked another or-member (helps for #591882)
    - change the debug outputs to display also arch of the
      package and version dependencies information
  * cmdline/apt-get.cc:
    - let APT::Get::Arch-Only in build-dep default to false again
      (Closes: #592628) Thanks Mohamed Amine IL Idrissi for report!
    - purge packages in 'rc' state, thanks Rogier! (Closes: #150831)
  * apt-pkg/pkgcache.cc:
    - fix LongDesc handling in LANG=C environment

 -- Michael Vogt <mvo@debian.org>  Fri, 13 Aug 2010 17:00:49 +0200

apt (0.7.26~exp12) experimental; urgency=low

  [ Michael Vogt ]
  * debian/control:
    - add dependency on zlib-dev for libapt-pkg-dev

  [ David Kalnischkies ]
  * apt-pkg/cacheset.cc:
    - [ABI BREAK] add an ErrorType option to CacheSetHelper
  * cmdline/apt-cache.cc:
    - use Notice instead of Error in the CacheSetHelper messages
      for compat reasons. Otherwise tools like sbuild blow up
    - return success in show if a virtual package was given
  * debian/control:
    - remove libcurl3-gnutls-dev alternative as the package is gone
    - increase needed version of libcurl4-gnutls-dev to >= 7.19.0
      as we use CURLOPT_{ISSUERCERT,CRLFILE} (Closes: #589642)

 -- Michael Vogt <mvo@debian.org>  Fri, 30 Jul 2010 11:55:48 +0200

apt (0.7.26~exp11) experimental; urgency=low

  [ Julian Andres Klode ]
  * apt-pkg/deb/dpkgpm.cc:
    - Write architecture information to history file.
    - Add to history whether a change was automatic or not.
  * apt-pkg/contrib/fileutl.cc:
    - Add FileFd::OpenDescriptor() (needed for python-apt's #383617).
  * cmdline/apt-get.cc:
    - Support large filesystems by using statvfs64() instead of statvfs()
      and statfs64() instead of statfs() (Closes: #590513).
  * apt-pkg/cdrom.cc:
    - Use link() instead of rename() for creating the CD database backup;
      otherwise there would be a short time without any database.

  [ David Kalnischkies ]
  * apt-pkg/depcache.cc:
    - handle "circular" conflicts for "all" packages correctly
  * cmdline/apt-cache.cc:
    - be able to omit dependency types in (r)depends (Closes: #319006)
    - show in (r)depends the canidate per default instead of newest
    - share the (r)depends code instead of codecopy
  * apt-pkg/cacheset.cc:
    - move them back to the library as they look stable now
    - add a 'newest' pseudo target release as in pkg/newest
  * apt-pkg/pkgcache.cc:
    - prefer non-virtual packages in FindPreferredPkg (Closes: #590041)
  * test/integration/*:
    - add with bug#590041 testcase a small test "framework"
  * apt-pkg/orderlist.cc:
    - try to install another or-group member in DepRemove before
      breaking the or group (Closes: #590438)
    - configure also the replacement before remove by adding Immediate flag
  
  [ Michael Vogt ]
  * apt-pkg/contrib/error.{cc,h}
    - docstring cleanup
    - add inline DumpError() to avoid subtle API break

 -- Michael Vogt <mvo@debian.org>  Thu, 29 Jul 2010 16:40:58 +0200

apt (0.7.26~exp10) experimental; urgency=low

  [ David Kalnischkies ]
  * apt-pkg/contrib/error.{cc,h}:
    - remove constness of va_list parameter to fix build on amd64 and co
      Thanks Eric Valette! (Closes: #588610)
  * apt-pkg/deb/debmetaindex.cc:
    - do not query each architecture for flat file archives
    - fix typo preventing display of architecture in Info()
  * methods/bzip2.cc:
    - add a copycat of the old gzip.cc as we need it for bzip2 and lzma

  [ Martin Pitt ]
  * debian/rules:
    - Make DEB_BUILD_OPTIONS=noopt actually work by passing the right
      CXXFLAGS.
  * apt-pkg/contrib/fileutl.{h,cc}:
    - Add support for reading of gzipped files with the new "ReadOnlyGzip"
      OpenMode. (Closes: #188407)
    - Link against zlib (in apt-pkg/makefile) and add zlib build dependency.
    - [ABI BREAK] This adds a new private member to FileFd, but its
      initialization is in the public header file.
  * configure.in:
    - Check for zlib library and headers.
  * apt-pkg/acquire-item.cc, apt-pkg/deb/debindexfile.cc,
    apt-pkg/deb/debrecords.cc, apt-pkg/deb/debsrcrecords.h,
    cmdline/apt-cache.cc:
    - Open Packages, Sources, and Translations indexes in "ReadOnlyGzip" mode.
  * apt-pkg/deb/debindexfile.cc:
    - If we do not find uncompressed package/source/translation indexes, look
      for gzip compressed ones.
  * apt-pkg/acquire-item.cc:
    - If the Acquire::GzipIndexes option is true and we download a gzipped
      index file, keep it as it is (and rename to .gz) instead of
      uncompressing it.
  * doc/apt.conf.5.xml:
    - Document the new Acquire::GzipIndexes option.
  * doc/po/apt-doc.pot, doc/po/de.po:
    - German translation of new Acquire::GzipIndexes option.
  * Add test/test-indexes.sh:
    - Test behaviour of index retrieval and usage, in particular with
      uncompressed and gzip compressed indexes.
  * methods/gzip.cc: With FileFd now being able to read gzipped files, there
    is no need for the gzip method any more to spawn an external gzip process.
    Rewrite it to use FileFd directly, which makes the code a lot simpler, and
    also using less memory and overhead.

 -- Michael Vogt <mvo@debian.org>  Mon, 12 Jul 2010 11:41:01 +0200

apt (0.7.26~exp9) experimental; urgency=low

  [ David Kalnischkies ]
  * doc/apt.conf.5.xml:
    - add and document APT::Cache-{Start,Grow,Limit} options for mmap control
  * apt-pkg/contrib/fileutl.cc:
    - do not fail von double close()

 -- Michael Vogt <mvo@debian.org>  Fri, 09 Jul 2010 21:51:55 +0200

apt (0.7.26~exp8) experimental; urgency=low

  [ David Kalnischkies ]
  * cmdline/cacheset.cc:
    - doesn't include it in the library for now as it is too volatile
    - get the candidate either from an already built depcache
      or use the policy which is a bit faster than depcache generation
    - get packages by task^ with FromTask()
    - only print errors if all tries to get a package by string failed
    - factor out code to get a single package FromName()
    - check in Grouped* first without modifier interpretation
  * cmdline/apt-get.cc:
    - use the cachsets in the install commands
    - make the specify order of packages irrelevant (Closes: #196021)
  * apt-pkg/orderlist.cc:
    - untouched packages are never missing
  * apt-pkg/packagemanager.cc:
    - packages that are not touched doesn't need to be unpacked
  * debian/control:
    - remove intltool's dependency as it is an ubuntu artefact
  * apt-pkg/depcache.cc:
    - SetCandidateVer for all pseudo packages
    - SetReInstall for the "all" package of a pseudo package
    - use the new MatchAgainstConfig for the DefaultRootSetFunc
    - always mark the all package if a pseudo package is marked for install
  * apt-pkg/contrib/error.{cc,h}:
    - complete rewrite but use the same API
    - add NOTICE and DEBUG as new types of a message
    - add a simple stack handling to be able to delay error handling
  * apt-pkg/aptconfiguration.cc:
    - show a deprecation notice for APT::Acquire::Translation
  * apt-pkg/contrib/configuration.{cc,h}:
    - add a wrapper to match strings against configurable regex patterns
  * apt-pkg/contrib/fileutl.cc:
    - show notice about ignored file instead of being always silent
    - add a Dir::Ignore-Files-Silently list option to control the notice
  * apt-pkg/policy.h:
    - add another round of const& madness as the previous round accidentally
      NOT overrides the virtual GetCandidateVer() method (Closes: #587725)
  * apt-pkg/pkgcachegen.{cc,h}:
    - make the used MMap moveable (and therefore dynamic resizeable) by
      applying (some) mad pointer magic (Closes: #195018)

  [ Michael Vogt ]
  * apt-pkg/deb/dpkgpm.cc:
    - make the apt/term.log output unbuffered (thanks to Matt Zimmerman)

  [ Julian Andres Klode ]
  * methods/ftp.h:
    - Handle different logins on the same server (Closes: #586904).
  * apt-pkg/deb/deblistparser.cc:
    - Handle architecture wildcards (Closes: #547724).
  * apt-pkg/versionmatch.cc:
    - Support matching pins by regular expressions or glob() like patterns,
      regular expressions have to be put between to slashes; for example,
      /.*/.
  * apt-pkg/contrib/fileutl.cc:
    - Make FileFd replace files atomically in WriteTemp mode (for cache, etc).
  * debian/control:
    - Set Standards-Version to 3.9.0

 -- Michael Vogt <mvo@debian.org>  Fri, 09 Jul 2010 19:16:20 +0200

apt (0.7.26~exp7) experimental; urgency=low

  * apt-pkg/cachefile.h:
    - make pkgPolicy public again, libapt-pkg-perl (and probably
      others) get unhappy without that

 -- Michael Vogt <mvo@debian.org>  Thu, 10 Jun 2010 15:33:24 +0200

apt (0.7.26~exp6) experimental; urgency=low

  [ Michael Vogt ]
  * merge the remaining Ubuntu change:
    - on gpg verification failure warn and restore the last known
      good state
    - on failure display the IP of the server (useful for servers
      that use round robin DNS)
    - support Original-Maintainer in RewritePackageOrder
    - enable cdrom autodetection via libudev by default
    - show message about Vcs in use when apt-get source is run for
      packages maintained in a Vcs
    - better support transitional packages with mark auto-installed. 
      when the transitional package is in "oldlibs" the new package
      is not marked auto installed (same is true for section
      metapackages)
    - provide new "deb mirror://archive.foo/mirrors.list sid main"
      method expects a list of mirrors (generated on the server e.g.
      via geoip) and will use that, including cycle on failure
    - write apport crash file on package failure (disabled by default
      on debian until apport is available)
    - support mirror failure reporting (disabled by default on debian)
  
  [ David Kalnischkies ]
  * apt-pkg/deb/dpkgpm.cc:
    - write Disappeared also to the history.log
    - forward manual-installed bit on package disappearance
  * apt-pkg/deb/debsystem.cc:
    - add better config item for extended_states file
  * apt-pkg/pkgcache.h:
    - switch {,Install-}Size to unsigned long long
  * apt-pkg/depcache.cc:
    - do the autoremove mark process also for required packages to handle
      these illegally depending on lower priority packages (Closes: #583517)
    - try harder to find the other pseudo versions for autoremove multiarch
    - correct "Dangerous iterator usage" pointed out by cppcheck
    - deal with long long, not with int to remove 2GB Limit (LP: #250909)
    - deprecate AddSize with Multiplier as it is unused and switch to
      boolean instead to handle the sizes more gracefully.
    - switch i{Download,Usr}Size from double to (un)signed long long
  * apt-pkg/aptconfiguration.cc:
    - remove duplicate architectures in getArchitectures()
  * apt-pkg/indexrecords.{cc,h}:
    - backport forgotten Valid-Until patch from the obsolete experimental
      branch to prevent replay attacks better, thanks to Thomas Viehmann
      for the initial patch! (Closes: #499897)
    - add a constant Exists check for MetaKeys
  * apt-pkg/acquire-item.cc:
    - do not try PDiff if it is not listed in the Meta file
    - sent Last-Modified header also for Translation files
  * apt-pkg/cacheiterator.h:
    - let pkgCache::Iterator inherent std::iterator
  * ftparchive/writer.h:
    - add a virtual destructor to FTWScanner class (for cppcheck)
  * apt-pkg/cacheset.{cc,h}:
    - add simple wrapper around std::set for cache structures
    - move regex magic from apt-get to new FromRegEx method
    - move cmdline parsing from apt-cache to new FromCommandLine method
    - support special release-modifier 'installed' and 'candidate'
  * apt-pkg/contrib/cmdline.cc:
    - fix segfault in SaveInConfig caused by writing over char[] sizes
  * apt-pkg/pkgcache.cc:
    - get the best matching arch package from a group with FindPreferredPkg
  * cmdline/apt-cache.cc:
    - make the search multiarch compatible by using GrpIterator instead
    - use pkgCacheFile and the new CacheSets all over the place
    - add --target-release option (Closes: #115520)
    - accept pkg/release and pkg=version in show and co. (Closes: #236270)
    - accept package versions in the unmet command
  * cmdline/apt-get.cc:
    - use unsigned long long instead of double to store values it gets
  * apt-pkg/cachefile.{cc,h}:
    - split Open() into submethods to be able to build only parts
    - make the OpProgress optional in the Cache buildprocess
    - store also the SourceList we use internally for export
  * doc/apt.conf.5.xml:
    - document the new Valid-Until related options
  * apt-pkg/contrib/strutl.cc:
    - split StrToTime() into HTTP1.1 and FTP date parser methods and
      use strptime() instead of some self-made scanf mangling
    - use the portable timegm shown in his manpage instead of a strange
      looking code copycat from wget
  * ftparchive/writer.cc:
    - add ValidTime option to generate a Valid-Until header in Release file
  * apt-pkg/policy.cc:
    - get the candidate right for a not-installed pseudo package if
      his non-pseudo friend is installed
  * apt-pkg/indexcopy.cc:
    - move the gpg codecopy to a new method and use it also in methods/gpgv.cc

 -- Michael Vogt <mvo@debian.org>  Thu, 10 Jun 2010 14:02:22 +0200

apt (0.7.26~exp5) experimental; urgency=low

  [ David Kalnischkies ]
  * cmdline/apt-get.cc:
    - rerun dpkg-source in source if --fix-broken is given (Closes: #576752)
    - don't suggest held packages as they are installed (Closes: #578135)
    - handle multiple --{tar,diff,dsc}-only options correctly
    - show at the end of the install process a list of disappeared packages
  * cmdline/apt-cache.cc:
    - use GroupCount for package names in stats and add a package struct line
  * methods/rred.cc:
    - use the patchfile modification time instead of the one from the
      "old" file - thanks to Philipp Weis for noticing! (Closes: #571541)
  * debian/rules:
    - remove targets referring to CVS or arch as they are useless
    - use $(CURDIR) instead of $(pwd)
    - use dpkg-buildflags if available for CXXFLAGS
  * README.arch:
    - remove the file completely as it has no use nowadays
  * apt-pkg/depcache.cc:
    - be doublesure that the killer query is empty before starting reinstall
  * methods/gpgv.cc:
    - remove the keyrings count limit by using vector magic
  * contrib/mmap.cc:
    - clarify "MMap reached size limit" error message, thanks Ivan Masár!
  * doc/apt.ent
    - add entities for the current oldstable/stable/testing codenames
  * doc/sources.list.5.xml:
    - use stable-codename instead of stable in the examples (Closes: #531492)
  * doc/apt_preferences.5.xml:
    - adapt some examples here to use current codenames as well
    - add "NotAutomatic: yes" handling, thanks Osamu Aoki (Closes: #490347)
  * debian/libapt-pkg-doc.doc-base.cache:
    - remove yet another reference to the removed cache.sgml
  * doc/apt-get.8.xml:
    - do not say explicit target_release_{name,version,codename}, it should
      be clear by itself and 'man' can break lines again (Closes: #566166)
    - remove the gnome-apt reference as it is removed from unstable
  * apt-pkg/deb/dpkgpm.cc:
    - add 'disappear' to the known processing states, thanks Jonathan Nieder
  * apt-pkg/packagemanager.h:
    - export info about disappeared packages with GetDisappearedPackages()

  [ Michael Vogt ]
  * methods/http.{cc,h}:
    - code cleanup, use enums instead of magic ints
  
  [ Jari Aalto ]
  * debian/rules:
    - spell out some less known options to reduce manpage consultation-rate
    - Use POSIX command substitution: $(<command sequence>)
    - Remove EOL whitespace (Closes: #577804)

  [ Julian Andres Klode ]
  * apt-pkg/acquire-item.cc:
    - Fix pkgAcqFile::Custom600Headers() to always return something.
  

  [ Christian Perrier ]
  * Slovak translation update. Closes: #581159
  * Italian translation update. Closes: #581742
  * Swedish translation update. Closes: #592366

 -- Michael Vogt <mvo@debian.org>  Tue, 25 May 2010 16:01:42 +0200

apt (0.7.26~exp4) experimental; urgency=low

  [ David Kalnischkies ]
  * apt-pkg/depcache.cc:
    - rewrite the pseudo package reinstaller to be more intelligent
      in his package choices
  * apt-pkg/packagemanager.cc:
    - don't try to "unpack" pseudo packages twice
  * apt-pkg/contrib/fileutl.cc:
    - add a parent-guarded "mkdir -p" as CreateDirectory()
  * apt-pkg/acquire.{cc,h}:
    - add a delayed constructor with Setup() for success reporting
    - check for and create directories in Setup if needed instead of
      error out unfriendly in the Constructor (Closes: #523920, #525783)
    - optional handle a lock file in Setup()
  * apt-pkg/acquire-item.cc:
    - Acquire::ForceHash to force method for expected hash
  * cmdline/apt-get.cc:
    - remove the lock file handling and let Acquire take care of it instead
    - display MD5Sum in --print-uris if not forced to use another method
      instead of displaying the strongest available (Closes: #576420)
    - regex for package names executed on Grp- not PkgIterator
    - show non-candidates as fallback for virtual packages (Closes: #578385)
    - set also "all" to this version for pseudo packages in TryToChangeVer
  * apt-pkg/deb/dpkgpm.cc:
    - remove Chroot-Directory from files passed to install commands.
      Thanks to Kel Modderman for report & patch! (Closes: #577226)
  * ftparchive/writer.cc:
    - remove 999 chars Files and Checksums rewrite limit (Closes: #577759)
  * cmdline/apt-cache.cc:
    - align Installed and Candidate Version in policy so they can be compared
      easier, thanks Ralf Gesellensetter for the pointer! (Closes: #578657)
  * doc/apt.ent:
    - Add a note about APT_CONFIG in the -c description (Closes: #578267)
  * doc/po/de.po:
    - correct typos in german apt_preferences manpage, thanks Chris Leick!
  * apt-pkg/sourcelist.cc:
    - be less strict and accept [option=value] as well
  * apt-pkg/contrib/configuration.cc:
    - error out if #clear directive has no argument
  * doc/files.sgml:
    - sync documentation with status quo, regarding files/directories in
      use, extended_states and uri schemes.
  * doc/cache.sgml:
    - drop the file in favor of inplace documentation with doxygen
  * apt-pkg/pkgcache.h:
    - enhance the Groups ABI by providing a ID as the other structs does
    - check also the size of the Group struct then checking for the others

  [ Jari Aalto ]
  * cmdline/apt-get.cc:
    - replace backticks with single quotes around fix-broken command
      in the broken packages message. (Closes: #577168)
  * dselect/install:
    - modernize if-statements not to use 'x' (Closes: #577117)
    - replace backticks with POSIX $() (Closes: #577116)

  [ Michael Vogt ]
  * [ Abi break ] apt-pkg/acquire-item.{cc,h}:
    - add "IsIndexFile" to constructor of pkgAcqFile so that it sends
      the right cache control headers
  * cmdline/apt-get.cc:
    - fix crash when pkg.VersionList() is empty
  * apt-pkg/depcache.cc:
    - fix incorrect std::cout usage for debug output
  * test/libapt/getlanguages_test.cc:
    - Add test for Esperanto that has nocounty associated with them
      (LP: #560956)
  * apt-pkg/deb/debrecords.cc:
    - fix max tag buffer size (LP: #545336, closes: #578959)
  * debian/rules:
    - install html doxygen in libapt-pkg-doc 
  * debian/control:
    - build-depend on doxygen

  [ Julian Andres Klode ]
  * apt-pkg/contrib/weakptr.h:
    - add a class WeakPointable which allows one to register weak pointers to
      an object which will be set to NULL when the object is deallocated.
  * [ABI break] apt-pkg/acquire{-worker,-item,}.h:
    - subclass pkgAcquire::{Worker,Item,ItemDesc} from WeakPointable.
  * apt-pkg/pkgcache.cc:
    - Merge fix from David to correct handling in single-arch environments.
  * cmdline/apt-cache.cc:
    - Add a showauto command to apt-cache.
  * cmdline/apt-get.cc:
    - Add apt-get markauto and unmarkauto commands.

 -- Michael Vogt <mvo@debian.org>  Thu, 06 May 2010 09:32:54 +0200

apt (0.7.26~exp3) experimental; urgency=low

  [ Christian Perrier ]
  * German translation update. Closes: #571037
  * Spanish manpages translation update. Closes: #573293
  * Dutch translation update. Closes: #573946
  * Polish manpages translation update. Closes: #574558
  * Add "manpages-pl (<< 20060617-3~)" to avoid file conflicts with
    that package that was providing some manpages for APT utilities.

  [ David Kalnischkies ]
  * [BREAK] merge MultiArch-ABI. We don't support MultiArch,
    but we support the usage of the new ABI so libapt users
    can start to prepare for MultiArch (Closes: #536029)
  * Ignore :qualifiers after package name in build dependencies
    in the library by default, but try to honour them in apt-get
    as we have some sort of MultiArch support ready (Closes: #558103)
  * add translation of the manpages to PT (portuguese)
    Thanks to Américo Monteiro!
  * Switch to dpkg-source 3.0 (native) format
  * apt-pkg/depcache.cc:
    - remove Auto-Installed information from extended_states
      together with the package itself (Closes: #572364)
  * cmdline/apt-mark:
    - don't crash if no arguments are given (Closes: #570962)
  * debian/control:
    - remove some years old and obsolete Replaces
    - add automake/conf build-depends/conflicts as recommend by
      the autotools-dev README (Closes: #572615)
  * apt-pkg/contrib/mmap.{h,cc}:
    - add char[] fallback for filesystems without shared writable
      mmap() like JFFS2. Thanks to Marius Vollmer for writing
      and to Loïc Minier for pointing to the patch! (Closes: #314334)
  * doc/apt_preferences.5.xml:
    - fix two typos and be more verbose in the novice warning.
      Thanks to Osamu Aoki for pointing it out! (Closes: #567669)
    - fix a=sid vs. n=sid typo, thanks Ansgar Burchardt!
    - origin can be used to match a hostname (Closes: #352667)
    - remove wrong pin-priority is optional remark (Closes: #574944)
  * apt-pkg/deb/dpkgpm.cc:
    - fix error message construction in OpenLog()
    - if available store the Commandline in the history
  * cmdline/apt-get.cc:
    - add a --only-upgrade flag to install command (Closes: #572259)
    - fix memory leaks in error conditions in DoSource()
    - try version match in FindSrc first exact than fuzzy (LP: #551178)
  * apt-pkg/contrib/cmndline.cc:
    - save Commandline in Commandline::AsString for logging
  * apt-pkg/deb/debversion.cc:
    - consider absent of debian revision equivalent to 0 (Closes: #573592)
  * doc/makefile, doc/*:
    - generate subdirectories for building the manpages in on the fly
      depending on the po files we have.
  * apt-pkg/pkgcachegen.cc:
    - merge versions correctly even if multiple different versions
      with the same version number are available.
      Thanks to Magnus Holmgren for the patch! (Closes: #351056)
  * ftparchive/writer.cc:
    - write LongDescriptions if they shouldn't be included in Packages
      file into i18n/Translation-en by default.
  * doc/po/de.po:
    - correct a few typos in the german manpage translation.
      Thanks to Chris Leick and Georg Koppen! (Closes: #574962)
  * apt-pkg/contrib/strutl.cc:
    - convert all toupper calls to tolower_ascii for a little speedup

  [ Jean-Baptiste Lallement ]
  * apt-pkg/contrib/strutl.cc:
    - always escape '%' (LP: #130289) (Closes: #500560)
    - unescape '%' sequence only if followed by 2 hex digit
    - username/password are urlencoded in proxy string (RFC 3986)

  [ Julian Andres Klode ]
  * cmdline/apt-cache.cc:
    - Change behavior of showsrc to match the one of show (Closes: #512046).
  * cmdline/apt-key:
    - Honor Apt::GPGV::TrustedKeyring (Closes: #316390)
  * cmdline/apt-mark:
    - Use the new python-apt API (and conflict with python-apt << 0.7.93.2).
  * apt-inst/contrib/arfile.h:
    - Add public ARArchive::Members() which returns the list of members.
  * apt-pkg/policy.cc:
    - Always return a candidate if there is at least one version pinned > 0
      (Closes: #512318)
  * ftparchive/apt-ftparchive.cc:
    - Read default configuration (Closes: #383257)
  * debian/rules:
    - Fix the libraries name to be e.g. libapt-pkg4.9 instead of
      libapt-pkg-4.9.

  [ Michael Vogt ]
  * apt-pkg/deb/dpkgpm.cc:
    - fix backgrounding when dpkg runs (closes: #486222)
  * cmdline/apt-mark:
    - show error on incorrect aguments (LP: #517917), thanks to
      Torsten Spindler
  * cmdline/apt-get.cc:
    - if apt-get source foo=version or foo/distro can not be found,
      error out (LP: #502641)
  * apt-pkg/packagemanager.cc:
    - better debug output 
  * doc/examples/configure-index:
    - add missing Debug::pkgPackageManager option

 -- Michael Vogt <mvo@debian.org>  Thu, 01 Apr 2010 17:30:43 +0200

apt (0.7.26~exp2) experimental; urgency=low

  * fix crash when LANGUAGE is not set

 -- Michael Vogt <mvo@debian.org>  Thu, 18 Feb 2010 22:07:23 +0100

apt (0.7.26~exp1) experimental; urgency=low

  [ David Kalnischkies ]
  * [BREAK] add possibility to download and use multiply
    Translation files, configurable with Acquire::Translation
    (Closes: #444222, #448216, #550564)
  * Ignore :qualifiers after package name in build dependencies
    for now as long we don't understand them (Closes: #558103)
  * apt-pkg/contrib/mmap.{cc,h}:
    - extend it to have a growable flag - unused now but maybe...
  * apt-pkg/pkgcache.h:
    - use long instead of short for {Ver,Desc}File size,
      patch from Víctor Manuel Jáquez Leal, thanks! (Closes: #538917)
  * apt-pkg/acquire-item.cc:
    - allow also to skip the last patch if target is reached,
      thanks Bernhard R. Link! (Closes: #545699)
  * ftparchive/writer.{cc,h}:
    - add --arch option for packages and contents commands
    - if an arch is given accept only *_all.deb and *_arch.deb instead
      of *.deb. Thanks Stephan Bosch for the patch! (Closes: #319710)
    - add APT::FTPArchive::AlwaysStat to disable the too aggressive
      caching if versions are build multiply times (not recommend)
      Patch by Christoph Goehre, thanks! (Closes: #463260)
  * apt-pkg/deb/dpkgpm.cc:
    - stdin redirected to /dev/null takes all CPU (Closes: #569488)
      Thanks to Aurelien Jarno for providing (again) a patch!
  * buildlib/apti18n.h.in, po/makefile:
    - add ngettext support with P_()
  * aptconfiguration.cc:
    - include all existing Translation files in the Cache (Closes: 564137)
  * debian/control:
    - update with no changes to debian policy 3.8.4
  * doc/apt_preferences.5.xml:
    - explicitly warn against careless use (Closes: #567669)
  * debian/rules:
    - remove creation of empty dir /usr/share/apt
  * doc/apt-cdrom.8.xml:
    - fix typo spotted by lintian: proc(c)eed

  [ Ivan Masár ]
  * Slovak translation update. Closes: #568294
  
  [ Michael Vogt ]
  * [BREAK] merged lp:~mvo/apt/history
    - this writes a /var/log/apt/history tagfile that contains details
      from the transaction (complements term.log)
  * methods/http.cc:
    - add cache-control headers even if no cache is given to allow
      adding options for intercepting proxies
    - add Acquire::http::ProxyAutoDetect configuration that 
      can be used to call a external helper to figure out the 
      proxy configuration and return it to apt via stdout
      (this is a step towards WPAD and zeroconf/avahi support)
  * abicheck/
    - add new abitest tester using the ABI Compliance Checker from
      http://ispras.linuxfoundation.org/index.php/ABI_compliance_checker

  [ Robert Collins ]
  * Change the package index Info methods to allow apt-cache policy to be
    useful when using several different archives on the same host.
    (Closes: #329814, LP: #22354)

 -- Michael Vogt <mvo@debian.org>  Thu, 18 Feb 2010 16:11:39 +0100

apt (0.7.25.3) unstable; urgency=low

  [ Christian Perrier ]
  * Italian translation update. Closes: #567532

  [ David Kalnischkies ]
  * apt-pkg/contrib/macros.h:
    - install the header system.h with a new name to be able to use
      it in other headers (Closes: #567662)
  * cmdline/acqprogress.cc:
    - Set Mode to Medium so that the correct prefix is used.
      Thanks Stefan Haller for the patch! (Closes: #567304 LP: #275243)
  * ftparchive/writer.cc:
    - generate sha1 and sha256 checksums for dsc (Closes: #567343)
  * cmdline/apt-get.cc:
    - don't mark as manually if in download only (Closes: #468180)

 -- Michael Vogt <mvo@debian.org>  Mon, 01 Feb 2010 18:41:15 +0100

apt (0.7.25.2) unstable; urgency=low

  [ Michael Vogt ]
  * apt-pkg/contrib/cdromutl.cc:
    - fix UnmountCdrom() fails, give it a bit more time and try
      the umount again
  * apt-pkg/cdrom.cc:
    - fix crash in pkgUdevCdromDevices
  * methods/cdrom.cc:
    - fixes in multi cdrom setup code (closes: #549312)
    - add new "Acquire::cdrom::AutoDetect" config that enables/disables
      the dlopen of libudev for automatic cdrom detection. Off by default
      currently, feedback/testing welcome
  * cmdline/apt-cdrom.cc:
    - add new --auto-detect option that uses libudev to figure out
      the cdrom/mount-point
  * cmdline/apt-mark:
    - merge fix from Gene Cash that supports markauto for
      packages that are not in the extended_states file yet
      (closes: #534920)
  * ftparchive/writer.{cc,h}:
    - merge crash fix for apt-ftparchive on hurd, thanks to
      Samuel Thibault for the patch (closes: #566664)

  [ David Kalnischkies ]
  * apt-pkg/contrib/fileutl.cc:
    - Fix the newly introduced method GetListOfFilesInDir to not
      accept every file if no extension is enforced
      (= restore old behaviour). (Closes: #565213)
  * apt-pkg/policy.cc:
    - accept also partfiles with "pref" file extension as valid
  * apt-pkg/contrib/configuration.cc:
    - accept also partfiles with "conf" file extension as valid
  * doc/apt.conf.5.xml:
    - reorder description and split out syntax
    - add partfile name convention (Closes: #558348)
  * doc/apt_preferences.conf.5.xml:
    - describe partfile name convention also here
  * apt-pkg/deb/dpkgpm.cc:
    - don't segfault if term.log file can't be opened.
      Thanks Sam Brightman for the patch! (Closes: #475770)
  * doc/*:
    - replace the per language addendum with a global addendum
    - add a explanation why translations include (maybe) english
      parts to the new global addendum (Closes: #561636)
  * apt-pkg/contrib/strutl.cc:
    - fix malloc asseration fail with ja_JP.eucJP locale in
      apt-cache search. Thanks Kusanagi Kouichi! (Closes: #548884)

  [ Christian Perrier ]
  * French translation update

 -- Michael Vogt <mvo@debian.org>  Wed, 27 Jan 2010 16:16:10 +0100

apt (0.7.25.1) unstable; urgency=low

  [ Christian Perrier ]
  * French manpage translation update
  * Russian translation update by Yuri Kozlov
    Closes: #564171

  [Chris Leick]
  * spot & fix various typos in all manpages
  * German manpage translation update

  [ David Kalnischkies ]
  * cmdline/apt-cache.cc:
    - remove translatable marker from the "%4i %s\n" string
  * buildlib/po4a_manpage.mak:
    - instruct debiandoc to build files with utf-8 encoding
  * buildlib/tools.m4:
    - fix some warning from the buildtools
  * apt-pkg/acquire-item.cc:
    - add configuration PDiffs::Limit-options to not download
      too many or too big patches (Closes: #554349)
  * debian/control:
    - let all packages depend on ${misc:Depends}
  * share/*-archive.gpg:
    - remove the horrible outdated files. We already depend on
      the keyring so we don't need to ship our own version
  * cmdline/apt-key:
    - errors out if wget is not installed (Closes: #545754)
    - add --keyring option as we have now possibly many
  * methods/gpgv.cc:
    - pass all keyrings (TrustedParts) to gpgv instead of
      using only one trusted.gpg keyring (Closes: #304846)
  * methods/https.cc:
    - finally merge the rest of the patchset from Arnaud Ebalard
      with the CRL and Issuers options, thanks! (Closes: #485963)
  * apt-pkg/deb/debindexfile.cc, apt-pkg/pkgcachegen.cc:
    - add debug option Debug::pkgCacheGen

  [ Michael Vogt ]
  * cmdline/apt-get.cc:
    - merge fix for apt-get source pkg=version regression
      (closes: #561971)
  * po/ru.po:
    - merged updated ru.po, thanks to Yuri Kozlov (closes: #564171)

 -- Michael Vogt <mvo@debian.org>  Sat, 09 Jan 2010 21:52:36 +0100

apt (0.7.25) unstable; urgency=low

  [ Christian Perrier ]
  * Fix apt-ftparchive(1) wrt description of the "-o" option.
    Thanks to Dann Frazier for the patch. Closes: #273100
  * po/LINGUAS. Re-disable Hebrew. Closes: #534992
  * po/LINGUAS. Enable Asturian and Lithuanian
  * Fix typo in apt-cache.8.xml: nessasarily
  * Fix "with with" in apt-get.8.xml
  * Fix some of the typos mentioned by the german team
    Closes: #479997
  * Polish translation update by Wiktor Wandachowicz
    Closes: #548571
  * German translation update by Holger Wansing
    Closes: #551534
  * Italian translation update by Milo Casagrande
    Closes: #555797
  * Simplified Chinese translation update by Aron Xu 
    Closes: #558737
  * Slovak translation update by Ivan Masár
    Closes: #559277
  
  [ Michael Vogt ]
  * apt-pkg/packagemanager.cc:
    - add output about pre-depends configuring when debug::pkgPackageManager
      is used
  * methods/https.cc:
    - fix incorrect use of CURLOPT_TIMEOUT, closes: #497983, LP: #354972
      thanks to Brian Thomason for the patch
  * merge lp:~mvo/apt/netrc branch, this adds support for a
    /etc/apt/auth.conf that can be used to store username/passwords
    in a "netrc" style file (with the extension that it supports "/"
    in a machine definition). Based on the maemo git branch (Closes: #518473)
    (thanks also to Jussi Hakala and Julian Andres Klode)
  * apt-pkg/deb/dpkgpm.cc:
    - add "purge" to list of known actions
  * apt-pkg/init.h:
    - add compatibility with old ABI name until the next ABI break
  * merge segfault fix from Mario Sanchez Prada, many thanks
    (closes: #561109)

  [ Brian Murray ]
  * apt-pkg/depcache.cc, apt-pkg/indexcopy.cc:
    - typo fix (LP: #462328)
  
  [ Loïc Minier ]
  * cmdline/apt-key:
    - Emit a warning if removed keys keyring is missing and skip associated
      checks (LP: #218971)

  [ David Kalnischkies ]
  * apt-pkg/packagemanager.cc:
    - better debug output for ImmediateAdd with depth and why
    - improve the message shown for failing immediate configuration
  * doc/guide.it.sgml: moved to doc/it/guide.it.sgml
  * doc/po4a.conf: activate translation of guide.sgml and offline.sgml
  * doc/apt.conf.5.xml:
    - provide a few more details about APT::Immediate-Configure
    - briefly document the behaviour of the new https options
  * doc/sources.list.5.xml:
    - add note about additional apt-transport-methods
  * doc/apt-mark.8.xml:
    - correct showauto synopsis, thanks Andrew Schulman (Closes: #551440)
  * cmdline/apt-get.cc:
    - source should display his final pkg pick (Closes: #249383, #550952)
    - source doesn't need the complete version for match (Closes: #245250)
    - source ignores versions/releases if not available (Closes: #377424)
    - only warn if (free) space overflows (Closes: #522238)
    - add --debian-only as alias for --diff-only
  * methods/connect.cc:
    - display also strerror of "wicked" getaddrinfo errors
    - add AI_ADDRCONFIG to ai_flags as suggested by Aurelien Jarno
      in response to Bernhard R. Link, thanks! (Closes: #505020)
  * buildlib/configure.mak, buildlib/config.{sub,guess}:
    - remove (outdated) config.{sub,guess} and use the ones provided
      by the new added build-dependency autotools-dev instead
  * configure.in, buildlib/{xml,yodl,sgml}_manpage.mak:
    - remove the now obsolete manpage buildsystems
  * doc/{pl,pt_BR,es,it}/*.{sgml,xml}:
    - convert all remaining translation to the po4a system
  * debian/control:
    - drop build-dependency on docbook-utils and xmlto
    - add build-dependency on autotools-dev
    - bump policy to 3.8.3 as we have no outdated manpages anymore
  * debian/NEWS:
    - fix a typo in 0.7.24: Allready -> Already (Closes: #557674)
  * ftparchive/writer.{cc,h}:
    - add APT::FTPArchive::LongDescription to be able to disable them
  * apt-pkg/deb/debsrcrecords.cc:
    - use "diff" filetype for .debian.tar.* files (Closes: #554898)
  * methods/rred.cc:
    - rewrite to be able to handle even big patch files
    - adopt optional mmap+iovec patch from Morten Hustveit
      (Closes: #463354) which should speed up a bit. Thanks!
  * methods/http{,s}.cc
    - add config setting for User-Agent to the Acquire group,
      thanks Timothy J. Miller! (Closes: #355782)
    - add https options which default to http ones (Closes: #557085)
  * debian/apt.cron.daily:
    - check cache size even if we do nothing else otherwise, thanks
      Francesco Poli for patch(s) and patience! (Closes: #459344)
  * ftparchive/*:
    - fix a few typos in strings, comments and manpage,
      thanks Karl Goetz! (Closes: #558757)

  [ Carl Chenet ]
  * cmdline/apt-mark:
    - print an error if a new state file can't be created
      (Closes: #521289) and
    - exit nicely if python-apt is not installed (Closes: #521284)

  [ Chris Leick ]
  * doc/de: German translation of manpages (Closes: #552606)
  * doc/ various manpages:
    - correct various errors, typos and oddities (Closes: #552535)
  * doc/apt-secure.8.xml:
    - replace literal with emphasis tags in Archive configuration
  * doc/apt-ftparchive.1.xml:
    - remove informalexample tag which hides the programlisting
  * doc/apt-get.8.xml:
    - change equivalent "for" to "to the" (purge command)
    - clarify --fix-broken sentence about specifying packages

  [ Eugene V. Lyubimkin ]
  * apt-pkg/contib/strutl.h
    - Avoid extra inner copy in APT_MKSTRCMP and APT_MKSTRCMP2.
  * build infrastructure:
    - Bumped libapt version, excluded eglibc from SONAME. (Closes: #448249)

  [ Julian Andres Klode ]
  * doc/apt.conf.5.xml:
    - Deprecate unquoted values, string concatenation and explain what should
      not be written inside a value (quotes,backslash).
    - Restrict option names to alphanumerical characters and "/-:._+".
    - Deprecate #include, we have apt.conf.d nowadays which should be
      sufficient.
  * ftparchive/apt-ftparchive.cc:
    - Call setlocale() so translations are actually used.
  * debian/apt.conf.autoremove:
    - Add kfreebsd-image-* to the list (Closes: #558803)

 -- Michael Vogt <mvo@debian.org>  Tue, 15 Dec 2009 09:21:55 +0100

apt (0.7.24) unstable; urgency=low

  [ Nicolas François ]
  * Cleaned up the first patch draft from KURASAWA Nozomu to finally
    get po4a support for translating the man pages.
    Many thanks to both for this excellent work! (Closes: #441608)
  * doc/ja/*, doc/po/ja.po:
    - remove the old ja man page translation and replace it with
      the new po4a-powered translation by KURASAWA Nozomu.
  * doc/*.?.xml (manpages):
    - add contrib to author tags and also add refmiscinfo to fix warnings
  * doc/style.txt, buildlib/defaults.mak, buildlib/manpage.mak:
    - fix a few typos in the comments of this files

  [ Michael Vogt ]
  * apt-pkg/deb/dpkgpm.cc:
    - when tcgetattr() returns non-zero skip all pty magic 
      (thanks to Simon Richter, closes: #509866)
  * apt-inst/contrib/arfile.cc:
    - show propper error message for Invalid archive members

  [ David Kalnischkies ]
  * doc/Doxyfile.in:
    - update file with doxygen 1.6.1 (current unstable)
    - activate DOT_MULTI_TARGETS, it is default on since doxygen 1.5.9
  * buildlib/po4a_manpage.mak, doc/makefile, configure:
    - simplify the makefiles needed for po4a manpages
  * apt-pkg/contrib/configuration.cc:
    - add a helper to easily get a vector of strings from the config
  * apt-pkg/contrib/strutl.cc:
    - replace unknown multibytes with ? in UTF8ToCharset (Closes: #545208)
  * doc/apt-get.8.xml:
    - fix two little typos in the --simulate description. (Closes: #545059)
  * apt-pkg/aptconfiguration.cc, doc/apt.conf.5.xml:
    - add an order subgroup to the compression types to simplify reordering
      a bit and improve the documentation for this option group.
  * doc/apt.conf.5.xml:
    - document the Acquire::http::Dl-Limit option
    - try to be crystal clear about the usage of :: and {} (Closes: #503481)
  * doc/apt-cache.8.xml:
    - clarify the note for the pkgnames command (Closes: #547599)
  * doc/apt.ent, all man pages:
    - move the description of files to globally usable entities
  * doc/apt_preferences.5.xml:
    - document the new preferences.d folder (Closes: #544017)
  * methods/rred.cc:
    - add at the top without failing (by Bernhard R. Link, Closes: #545694)
  * buildlib/sizetable:
    - add amd64 for cross building (by Mikhail Gusarov, Closes: #513058)
  * debian/prerm:
    - remove file as nobody will upgrade from 0.4.10 anymore
  * debian/control:
    - remove gnome-apt suggestion as it was removed from debian
  * apt-pkg/deb/dpkgpm.cc, apt-pkg/packagemanager.cc, apt-pkg/orderlist.cc:
    - add and document _experimental_ options to make (aggressive)
      use of dpkg's trigger and configuration handling (Closes: #473461)
  * cmdline/apt-get.cc:
    - ignore versions that are not candidates when selecting a package
      instead of a virtual one (by Marius Vollmer, Closes: #547788)

  [ Christian Perrier ]
  * doc/fr/*, doc/po/fr.po:
    - remove the old fr man page translation and replace it with
      the new po4a-powered translation
  * doc/de: dropped (translation is too incomplete to be useful in
      the transition to the po4a-powered translations)

 -- Michael Vogt <mvo@debian.org>  Fri, 25 Sep 2009 19:57:25 +0200

apt (0.7.23.1) unstable; urgency=low

  [ Michael Vogt ]
  * apt-pkg/pkgcache.cc:
    - do not set internel "needs-configure" state for packages in 
      triggers-pending state. dpkg will deal with the trigger and
      it if does it before we trigger it, dpkg will error out
      (LP: #414631)
  * apt-pkg/acquire-item.cc:
    - do not segfault on invalid items (closes: #544080)

 -- Michael Vogt <mvo@debian.org>  Fri, 28 Aug 2009 21:53:20 +0200

apt (0.7.23) unstable; urgency=low

  [ Eugene V. Lyubimkin ]
  * methods/{http,https,ftp}, doc/apt.conf.5.xml:
    - Changed and unified the code that determines which proxy to use. Now
      'Acquire::{http,ftp}::Proxy[::<host>]' options have the highest priority,
      and '{http,ftp}_proxy' environment variables are used only if options
      mentioned above are not specified.
      (Closes: #445985, #157759, #320184, #365880, #479617)
  
  [ David Kalnischkies ]
  * cmdline/apt-get.cc:
    - add APT::Get::HideAutoRemove=small to display only a short line
      instead of the full package list. (Closes: #537450)
    - ShowBroken() in build-dep (by Mike O'Connor, Closes: #145916)
    - check for statfs.f_type (by Robert Millan, Closes: #509313)
    - correct the order of picked package binary vs source in source
    - use SourceVersion instead of the BinaryVersion to get the source
      Patch by Matt Kraai, thanks! (Closes: #382826)
    - add pkg/archive and codename in source (Closes: #414105, #441178)
  * apt-pkg/contrib/strutl.cc:
    - enable thousand separator according to the current locale
      (by Luca Bruno, Closes: #223712)
  * doc/apt.conf.5.xml:
    - mention the apt.conf.d dir (by Vincent McIntyre, Closes: #520831)
  * apt-inst/contrib/arfile.cc:
    - use sizeof instead strlen (by Marius Vollmer, Closes: #504325)
  * doc/apt-mark.8.xml:
    - improve manpage based on patch by Carl Chenet (Closes: #510286)
  * apt-pkg/acquire-item.cc:
    - use configsettings for dynamic compression type use and order.
      Based on a patch by Jyrki Muukkonen, thanks! (LP: #71746)
  * apt-pkg/aptconfiguration.cc:
    - add default configuration for compression types and add lzma
      support. Order is now bzip2, lzma, gzip, none (Closes: #510526)
  * ftparchive/writer.cc:
    - add lzma support also here, patch for this (and inspiration for
      the one above) by Robert Millan, thanks!
  * apt-pkg/depcache.cc:
    - restore the --ignore-hold effect in the Is{Delete,Install}Ok hooks
  * doc/apt-get.8.xml:
    - update the source description to reflect what it actually does
      and how it can be used. (Closes: #413021)
  * methods/http.cc:
    - allow empty Reason-Phase in Status-Line to please squid,
      thanks Modestas Vainius for noticing! (Closes: #531157, LP: #411435)

  [ George Danchev ]
  * cmdline/apt-cache.cc:
    - fix a memory leak in the xvcg method (Closes: #511557)
  * apt-pkg/indexcopy.cc:
    - fix a memory leak then the Release file not exists (Closes: #511556)

 -- Michael Vogt <mvo@debian.org>  Thu, 27 Aug 2009 14:44:39 +0200

apt (0.7.22.2) unstable; urgency=low

  * debian/apt.cron.daily:
    - Make sure that VERBOSE is always set (Closes: #539366)
    - Script can be disabled by APT::Periodic::Enable=0 (Closes: #485476)
    - Support using debdelta to download packages (Closes: #532079)

 -- Julian Andres Klode <jak@debian.org>  Thu, 06 Aug 2009 12:17:19 +0200

apt (0.7.22.1) unstable; urgency=low

  [ Michael Vogt ]
  * cmdline/apt-get.cc:
    - honor APT::Get::Only-Source properly in FindSrc() (thanks to
      Martin Pitt for reporting the problem), also Closes: #535362.

  [ Julian Andres Klode ]
  * apt-pkg/contrib/mmap.cc:
    - Fix FTBFS on GNU/kFreeBSD by disabling DynamicMMap::Grow() on
      non-Linux architectures as it uses mremap (Closes: #539742).
  * apt-pkg/sourcelist.cc:
    - Only warn about missing sources.list if there is no sources.list.d
      and vice versa as only one of them is needed (Closes: #539731).
  * debian/control:
    - Add myself to Uploaders.
    - Increase Standards-Version to 3.8.2.0.

 -- Julian Andres Klode <jak@debian.org>  Mon, 03 Aug 2009 12:48:31 +0200

apt (0.7.22) unstable; urgency=low

  [ Christian Perrier ]
  * Documentation translations:
    - Fix a typo in apt-get(8) French translation. Closes: #525043
      Thanks to Guillaume Delacour for spotting it.
    - Updated apt.conf(5) manpgae French translation.
      Thanks to Aurélien Couderc.
  * Translations:
    - fr.po
    - sk.po. Closes: #525857 
    - ru.po. Closes: #526816
    - eu.po. Closes: #528985
    - zh_CN.po. Closes: #531390
    - fr.po
    - it.po. Closes: #531758
    - ca.po. Closes: #531921
    - de.po. Closes: #536430
  * Added translations
    - ast.po (Asturian by Marcos Alvareez Costales).
      Closes: #529007, #529730, #535328
  
  [ David Kalnischkies ]
  * [ABI break] support '#' in apt.conf and /etc/apt/preferences
    (closes: #189866)
  * [ABI break] Allow pinning by codename (closes: #97564)
  * support running "--simulate" as user
  * add depth information to the debug output and show what depends
    type triggers a autoinst (closes: #458389)
  * add Debug::pkgDepCache::Marker with more detailed debug output 
    (closes: #87520)
  * add Debug::pkgProblemResolver::ShowScores and make the scores
    adjustable
  * do not write state file in simulate mode (closes: #433007)
  * add hook for MarkInstall and MarkDelete (closes: #470035)
  * fix typo in apt-pkg/acquire.cc which prevents Dl-Limit to work
    correctly when downloading from multiple sites (Closes: #534752)
  * add the various foldmarkers in apt-pkg & cmdline (no code change)
  * versions with a pin of -1 shouldn't be a candidate (Closes: #355237)
  * prefer mmap as memory allocator in MMap instead of a static char
    array which can (at least in theory) grow dynamic
  * eliminate (hopefully all) segfaults in pkgcachegen.cc and mmap.cc
    which can arise if cache doesn't fit into the mmap (Closes: #535218)
  * display warnings instead of errors if the parts dirs doesn't exist

  [ Michael Vogt ]
  * honor the dpkg hold state in new Marker hooks (closes: #64141)
  * debian/apt.cron.daily:
    - if the timestamp is too far in the future, delete it
  * apt-pkg/acquire.cc:
    - make the max pipeline depth of the acquire queue configurable
      via Acquire::Max-Pipeline-Depth
  * apt-pkg/deb/dpkgpm.cc:
    - add Dpkg::UseIoNice boolean option to run dpkg with ionice -c3
      (off by default)
    - send "dpkg-exec" message on the status fd when dpkg is run
    - provide DPkg::Chroot-Directory config option (useful for testing)
    - fix potential hang when in a background process group
  * apt-pkg/algorithms.cc:
    - consider recommends when making the scores for the problem 
      resolver
  * apt-pkg/acquire-worker.cc:
    - show error details of failed methods
  * apt-pkg/contrib/fileutl.cc:
    - if a process aborts with signal, show signal number
  * methods/http.cc:
    - ignore SIGPIPE, we deal with EPIPE from write in 
      HttpMethod::ServerDie() (LP: #385144)
  * Only run Download-Upgradable and Unattended-Upgrades if the initial
    update was successful Closes: #341970
  * apt-pkg/indexcopy.cc:
    - support having CDs with no Packages file (just a Packages.gz)
      by not forcing a verification on non-existing files
     (LP: #255545)
    - remove the gettext from a string that consists entirely 
      of variables (LP: #56792)
  * apt-pkg/cacheiterators.h:
    - add missing checks for Owner == 0 in end()
  * apt-pkg/indexrecords.cc:
    - fix some i18n issues
  * apt-pkg/contrib/strutl.h:
    - add new strprintf() function to make i18n strings easier
    - fix compiler warning
  * apt-pkg/deb/debsystem.cc:
    - make strings i18n able 
  * fix problematic use of tolower() when calculating the version 
    hash by using locale independent tolower_ascii() function. 
    Thanks to M. Vefa Bicakci (LP: #80248)
  * build fixes for g++-4.4
  * cmdline/apt-mark:
    - add "showauto" option to show automatically installed packages
  * document --install-recommends and --no-install-recommends
    (thanks to Dereck Wonnacott, LP: #126180)
  * doc/apt.conf.5.xml:
    - merged patch from Aurélien Couderc to improve the text
      (thanks!)
  * [ABI] merged the libudev-dlopen branch, this allows to pass
    "apt-udev-auto" to Acquire::Cdrom::mount and the cdrom method will  
    dynamically find/mount the cdrom device (if libhal is available)

  [ Julian Andres Klode ]
  * apt-pkg/contrib/configuration.cc: Fix a small memory leak in
    ReadConfigFile.
  * Introduce support for the Enhances field. (Closes: #137583) 
  * Support /etc/apt/preferences.d, by adding ReadPinDir() (Closes: #535512)
  * configure-index: document Dir::Etc::SourceParts and some other options
    (Closes: #459605)
  * Remove Eugene V. Lyubimkin from uploaders as requested.
  * apt-pkg/contrib/hashes.cc, apt-pkg/contrib/md5.cc:
    - Support reading until EOF if Size=0 to match behaviour of
      SHA1Summation and SHA256Summation

  [ Osamu Aoki ]
  * Updated cron script to support backups by hardlinks and 
    verbose levels.  All features turned off by default. 
  * Added more error handlings.  Closes: #438803, #462734, #454989
  * Documented all cron script related configuration items in 
    configure-index.

  [ Dereck Wonnacott ]
  * apt-ftparchive might write corrupt Release files (LP: #46439)
  * Apply --important option to apt-cache depends (LP: #16947) 

  [ Otavio Salvador ]
  * Apply patch from Sami Liedes <sliedes@cc.hut.fi> to reduce the
    number of times we call progress bar updating and debugging
    configuration settings.
  * Apply patch from Sami Liedes <sliedes@cc.hut.fi> to avoid unecessary
    temporary allocations.

 -- Michael Vogt <mvo@debian.org>  Wed, 29 Jul 2009 19:16:22 +0200

apt (0.7.21) unstable; urgency=low

  [ Christian Perrier ]
  * Translations:
    - bg.po. Closes: #513211
    - zh_TW.po. Closes: #513311
    - nb.po. Closes: #513843
    - fr.po. Closes: #520430
    - sv.po. Closes: #518070
    - sk.po. Closes: #520403
    - it.po. Closes: #522222
    - sk.po. Closes: #520403
  
  [ Jamie Strandboge ]
  * apt.cron.daily: catch invalid dates due to DST time changes
    in the stamp files

  [ Michael Vogt ]
  * methods/gpgv.cc:
    - properly check for expired and revoked keys (closes: #433091)
  * apt-pkg/contrib/strutl.cc:
    - fix TimeToStr i18n (LP: #289807)
  * [ABI break] merge support for http redirects, thanks to
    Jeff Licquia and Anthony Towns
  * [ABI break] use int for the package IDs (thanks to Steve Cotton)
  * apt-pkg/pkgcache.cc:
    - do not run "dpkg --configure pkg" if pkg is in trigger-awaited
      state (LP: #322955)
  * methods/https.cc:
    - add Acquire::https::AllowRedirect support
  * Clarify the --help for 'purge' (LP: #243948)
  * cmdline/apt-get.cc
    - fix "apt-get source pkg" if there is a binary package and
      a source package of the same name but from different 
      packages (LP: #330103)

  [ Colin Watson ]
  * cmdline/acqprogress.cc:
    - Call pkgAcquireStatus::Pulse even if quiet, so that we still get
      dlstatus messages on the status-fd (LP: #290234).

 -- Michael Vogt <mvo@debian.org>  Tue, 14 Apr 2009 14:12:51 +0200

apt (0.7.20.2) unstable; urgency=medium

  [ Eugene V. Lyubimkin ]
  * Urgency set to medium due to RC bug fix.
  * doc/apt.ent, apt-get.8.xml:
    - Fix invalid XML entities. (Closes: #514402)

 -- Eugene V. Lyubimkin <jackyf.devel@gmail.com>  Sat, 07 Feb 2009 16:48:21 +0200

apt (0.7.20.1) unstable; urgency=low

  [ Michael Vogt ]
  * apt-pkg/pkgcachegen.cc:
    - fix apt-cache search for localized description 
      (closes: #512110)
  
  [ Christian Perrier ]
  * Translations:
    - fr.po: fix spelling error to "défectueux". Thanks to Thomas Péteul.

 -- Michael Vogt <mvo@debian.org>  Tue, 20 Jan 2009 09:35:05 +0100

apt (0.7.20) unstable; urgency=low

  [ Eugene V. Lyubimkin ]
  * debian/changelog:
    - Fixed place of 'merged install-recommends and install-task branches'
      from 0.6.46.1 to 0.7.0. (Closes: #439866)
  * buildlib/config.{sub,guess}:
    - Renewed. This fixes lintian errors.
  * doc/apt.conf.5.xml, debian/apt-transport-https:
    - Documented briefly 'Acquire::https' group of options. (Closes: #507398)
    - Applied patch from Daniel Burrows to document 'Debug' group of options.
      (Closes: #457265)
    - Mentioned 'APT::Periodic' and 'APT::Archives' groups of options.
      (Closes: #438559)
    - Mentioned '/* ... */' comments. (Closes: #507601)
  * doc/examples/sources.list:
    - Removed obsolete commented non-us deb-src entry, replaced it with
      'deb-src security.debian.org' one. (Closes: #411298)
  * apt-pkg/contrib/mmap.cc:
    - Added instruction how to work around MMap error in MMap error message.
      (Closes: #385674, 436028)
  * COPYING:
    - Actualized. Removed obsolete Qt section, added GPLv2 clause.
      (Closes: #440049, #509337)

  [ Michael Vogt ]
  * add option to "apt-get build-dep" to mark the needed 
    build-dep packages as automatic installed. 
    This is controlled via the value of
    APT::Get::Build-Dep-Automatic and is set "false" by default.  
    Thanks to Aaron Haviland, closes: #448743
  * apt-inst/contrib/arfile.cc:
    - support members ending with '/' as well (thanks to Michal Cihr,
      closes: #500988)

  [ Christian Perrier ]
  * Translations:
    - Finnish updated. Closes: #508449 
    - Galician updated. Closes: #509151
    - Catalan updated. Closes: #509375
    - Vietnamese updated. Closes: #509422
    - Traditional Chinese added. Closes: #510664
    - French corrected (remove awful use of first person) 

 -- Michael Vogt <mvo@debian.org>  Mon, 05 Jan 2009 08:59:20 +0100

apt (0.7.19) unstable; urgency=low

  [ Eugene V. Lyubimkin ]
  * doc/sources.list.5.xml:
    - Mentioned allowed characters in file names in /etc/apt/sources.list.d.
      Thanks to Matthias Urlichs. (Closes: #426913)
  * doc/apt-get.8.xml:
    - Explicitly say that 'dist-upgrade' command may remove packages.
    - Included '-v'/'--version' as a command to synopsis.
  * cmdline/apt-cache.cc:
    - Advanced built-in help. Patch by Andre Felipe Machado. (Closes: #286061)
    - Fixed typo 'GraphVis' -> 'GraphViz'. (Closes: #349038)
    - Removed asking to file a release-critical bug against a package if there
      is a request to install only one package and it is not installable.
      (Closes: #419521)

  [ Michael Vogt ]
    - fix SIGHUP handling (closes: #463030)

  [ Christian Perrier ]
  * Translations:
    - French updated
    - Bulgarian updated. Closes: #505476
    - Slovak updated. Closes: #505483
    - Swedish updated. Closes: #505491
    - Japanese updated. Closes: #505495
    - Korean updated. Closes: #505506
    - Catalan updated. Closes: #505513
    - British English updated. Closes: #505539
    - Italian updated. Closes: #505518, #505683
    - Polish updated. Closes: #505569
    - German updated. Closes: #505614
    - Spanish updated. Closes: #505757
    - Romanian updated. Closes: #505762
    - Simplified Chinese updated. Closes: #505727
    - Portuguese updated. Closes: #505902
    - Czech updated. Closes: #505909
    - Norwegian Bokmål updated. Closes: #505934
    - Brazilian Portuguese updated. Closes: #505949
    - Basque updated. Closes: #506085
    - Russian updated. Closes: #506452 
    - Marathi updated. 
    - Ukrainian updated. Closes: #506545 

 -- Michael Vogt <mvo@debian.org>  Mon, 24 Nov 2008 10:33:54 +0100

apt (0.7.18) unstable; urgency=low

  [ Christian Perrier ]
  * Translations:
    - French updated
    - Thai updated. Closes: #505067

  [ Eugene V. Lyubimkin ]
  * doc/examples/configure-index:
    - Removed obsoleted header line. (Closes: #417638)
    - Changed 'linux-kernel' to 'linux-image'.
  * doc/sources.list.5.xml:
    - Fixed typo and grammar in 'sources.list.d' section. Thanks to
      Timothy G Abbott <tabbott@MIT.EDU>. (Closes: #478098)
  * doc/apt-get.8.xml:
    - Advanced descriptions for 'remove' and 'purge' options.
      (Closes: #274283)
  * debian/rules:
    - Target 'apt' need to depend on 'build-doc'. Thanks for Peter Green.
      Fixes FTBFS. (Closes: #504181)

  [ Michael Vogt ]
  * fix depend on libdb4.4 (closes: #501253)

 -- Michael Vogt <mvo@debian.org>  Fri, 07 Nov 2008 22:13:39 +0100

apt (0.7.17) unstable; urgency=low

  [ Eugene V. Lyubimkin ]
  * debian/control:
    - 'Vcs-Bzr' field is official, used it.
    - Bumped 'Standards-Version' to 3.8.0, no changes needed.
    - Actualized 'Uploaders' field.
  * doc/:
    - Substituded 'apt-archive' with 'apt-ftparchive' in docs.
      Patch based on work of Andre Felipe Machado. (Closes: #350865)
    - Mentioned '/<release>' and '=<version>' for 'apt-get install' and
      '=<version>' for 'apt-get source' in apt-get manpage. Patch based on
      work of Andre Felipe Machado. (Closes: #399673)
    - Mentioned more short options in the apt-get manpage. Documented 'xvcg'
      option in the apt-cache manpage. The part of patch by Andre Felipe
      Machado. (Closes: #176106, #355945)
    - Documented that 'apt-get install' command should be used for upgrading
      some of installed packages. Based on patch by Nori Heikkinen and
      Andre Felipe Machado. (Closes: #267087)
    - Mentioned 'apt_preferences(5)' in apt manpage. (Closes: #274295)
    - Documented 'APT::Default-Release' in apt.conf manpage. (Closes: #430399)
    - APT::Install-Recommends is now true by default, mentioned this in
      configure-index example. (Closes: #463268)
    - Added 'APT::Get::AllowUnauthenticated' to configure-index example.
      (Closes: #320225)
    - Documented '--no-install-recommends' option in apt-get manpage.
      (Closes: #462962)
    - Documented 'Acquire::PDiffs' in apt.conf manpage. (Closes: #376029)
    - Added 'copy', 'rsh', 'ssh' to the list of recognized URI schemes in
      sources.list manpage, as they are already described under in the manpage.
    - Removed notice that ssh/rsh access cannot use password authentication
      from sources.list manpage. Thanks to Steffen Joeris. (Closes: #434894)
    - Added '(x)' to some referrings to manpages in apt-get manpage. Patch by
      Andre Felipe Machado. (Closes: #309893)
    - Added 'dist-upgrade' apt-get synopsis in apt-get manpage.
      (Closes: #323866)

 -- Michael Vogt <mvo@debian.org>  Wed, 05 Nov 2008 13:14:56 +0100

apt (0.7.17~exp4) experimental; urgency=low

  * debian/rules:
    - Fixed lintian warnings "debian/rules ignores make errors".
  * debian/control:
    - Substituted outdated "Source-Version" fields with "binary:Version".
    - Added 'python-apt' to Suggests, as apt-mark need it for work.
    - Drop Debian revision from 'doc-base' build dependency, this fixes
      appropriate lintian warning.
  * debian/libapt-pkg-doc.doc-base.*:
    - Changed section: from old 'Devel' to 'Debian'. This fixes appropriate
      lintian warnings.
  * debian/{postrm,prerm,preinst}:
    - Added 'set -e', fixes lintian warnings
      'maintainer-script-ignores-error'.
  * dselect/makefile:
    - Removed unneeded 'LOCAL' entry. This allows cleaning rule to run smoothly.
  * share/lintian-overrides:
    - Added with override of 'apt must depend on python'. Script 'apt-mark'
      needs apt-python for working and checks this on fly. We don't want
      python in most cases.
  * cmdline/apt-key:
    - Added 'unset GREP_OPTIONS' to the script. This prevents 'apt-key update'
      failure when GREP_OPTIONS contains options that modify grep output.
      (Closes: #428752)

 -- Eugene V. Lyubimkin <jackyf.devel@gmail.com>  Fri, 31 Oct 2008 23:45:17 +0300

apt (0.7.17~exp3) experimental; urgency=low

  * apt-pkg/acquire-item.cc:
    - fix a merge mistake that prevents the fallback to the 
      uncompressed 'Packages' to work correctly (closes: #409284)

 -- Michael Vogt <mvo@debian.org>  Wed, 29 Oct 2008 09:36:24 +0100

apt (0.7.17~exp2) experimental; urgency=low

  [ Eugene V. Lyubimkin ]
  * apt-pkg/acquire-item.cc:
    - Added fallback to uncompressed 'Packages' if neither 'bz2' nor 'gz'
      available. (Closes: #409284)
  * apt-pkg/algorithm.cc:
    - Strip username and password from source URL in error message.
      (Closes: #425150)
  
  [ Michael Vogt ]
  * fix various -Wall warnings

 -- Michael Vogt <mvo@debian.org>  Tue, 28 Oct 2008 18:06:38 +0100

apt (0.7.17~exp1) experimental; urgency=low

  [ Luca Bruno ]
  * Fix typos:
    - apt-pkg/depcache.cc
  * Fix compilation warnings:
    - apt-pkg/acquire.cc
    - apt-pkg/versionmatch.cc
  * Compilation fixes and portability improvement for compiling APT against non-GNU libc
    (thanks to Martin Koeppe, closes: #392063):
    - buildlib/apti18n.h.in:
      + textdomain() and bindtextdomain() must not be visible when --disable-nls
    - buildlib/inttypes.h.in: undefine standard int*_t types
    - Append INTLLIBS to SLIBS:
      + cmdline/makefile
      + ftparchive/makefile
      + methods/makefile
  * doc/apt.conf.5.xml:
    - clarify whether configuration items of apt.conf are case-sensitive
      (thanks to Vincent McIntyre, closes: #345901)

 -- Luca Bruno <lethalman88@gmail.com>  Sat, 11 Oct 2008 09:17:46 +0200

apt (0.7.16) unstable; urgency=low

  [ Luca Bruno ]
  * doc/apt-cache.8.xml:
    - search command uses POSIX regex, and searches for virtual packages too
      (closes: #277536)
  * doc/offline.sgml: clarify remote and target hosts
    (thanks to Nikolaus Schulz, closes: #175940)
  * Fix several typos in docs, translations and debian/changelog
    (thanks to timeless, Nicolas Bonifas and Josh Triplett,
    closes: #368665, #298821, #411532, #431636, #461458)
  * Document apt-key finger and adv commands
    (thanks to Stefan Schmidt, closes: #350575)
  * Better documentation for apt-get --option
    (thanks to Tomas Pospisek, closes: #386579)
  * Retitle the apt-mark.8 manpage (thanks to Justin Pryzby, closes: #471276)
  * Better documentation on using both APT::Default-Release and
    /etc/apt/preferences (thanks to Ingo Saitz, closes: #145575)
  
  [ Michael Vogt ]
  * doc/apt-cache.8.xml:
    - add missing citerefentry

 -- Michael Vogt <mvo@debian.org>  Fri, 10 Oct 2008 23:44:50 +0200

apt (0.7.15) unstable; urgency=low

  * Upload to unstable

 -- Michael Vogt <mvo@debian.org>  Sun, 05 Oct 2008 13:23:47 +0200

apt (0.7.15~exp3) experimental; urgency=low

  [Daniel Burrows]
  * apt-pkg/deb/dpkgpm.cc:
    - Store the trigger state descriptions in a way that does not break
      the ABI.  The approach taken makes the search for a string O(n) rather
      than O(lg(n)), but since n == 4, I do not consider this a major
      concern.  If it becomes a concern, we can sort the static array and
      use std::equal_range().  (Closes: #499322)

  [ Michael Vogt ]
  * apt-pkg/packagemanager.cc, apt-pkg/deb/dpkgpm.cc:
    - move the state file writting into the Go() implementation
      of dpkgpm (closes: #498799)
  * apt-pkg/algorithms.cc:
    - fix simulation performance drop (thanks to Ferenc Wagner
      for reporting the issue)

 -- Michael Vogt <mvo@debian.org>  Wed, 01 Oct 2008 18:09:49 +0200

apt (0.7.15~exp2) experimental; urgency=low

  [ Michael Vogt ]
  * apt-pkg/pkgcachegen.cc:
    - do not add multiple identical descriptions for the same 
      language (closes: #400768)

  [ Program translations ]
  * Catalan updated. Closes: #499462

 -- Michael Vogt <mvo@debian.org>  Tue, 23 Sep 2008 07:29:59 +0200

apt (0.7.15~exp1) experimental; urgency=low

  [ Christian Perrier ]
  * Fix typo in cron.daily script. Closes: #486179

  [ Program translations ]
  * Traditional Chinese updated. Closes: #488526
  * German corrected and completed. Closes: #490532, #480002, #498018
  * French completed
  * Bulgarian updated. Closes: #492473
  * Slovak updated. Closes: #492475
  * Galician updated. Closes: #492794
  * Japanese updated. Closes: #492975
  * Fix missing space in Greek translation. Closes: #493922
  * Greek updated.
  * Brazilian Portuguese updated.
  * Basque updated. Closes: #496754
  * Romanian updated. Closes: #492773, #488361
  * Portuguese updated. Closes: #491790
  * Simplified Chinese updated. Closes: #489344
  * Norwegian Bokmål updated. Closes: #480022
  * Czech updated. Closes: #479628, #497277
  * Korean updated. Closes: #464515
  * Spanish updated. Closes: #457706
  * Lithuanian added. Closes: #493328
  * Swedish updated. Closes: #497496
  * Vietnamese updated. Closes: #497893
  * Portuguese updated. Closes: #498411
  * Greek updated. Closes: #498687
  * Polish updated.

  [ Michael Vogt ]
  * merge patch that enforces stricter https server certificate
    checking (thanks to Arnaud Ebalard, closes: #485960)
  * allow per-mirror specific https settings
    (thanks to Arnaud Ebalard, closes: #485965)
  * add doc/examples/apt-https-method-example.cof
    (thanks to Arnaud Ebalard, closes: #485964)
  * apt-pkg/depcache.cc:
    - when checking for new important deps, skip critical ones
      (closes: #485943)
  * improve apt progress reporting, display trigger actions
  * add DPkg::NoTriggers option so that applications that call
    apt/aptitude (like the installer) defer trigger processing
    (thanks to Joey Hess)
  * doc/makefile:
    - add examples/apt-https-method-example.conf
  
 -- Michael Vogt <mvo@debian.org>  Tue, 16 Sep 2008 21:27:03 +0200

apt (0.7.14) unstable; urgency=low

  [ Christian Perrier ]
  * Mark a message from dselect backend as translatable
    Thanks to Frédéric Bothamy for the patch
    Closes: #322470

  [ Program translations ]
  * Simplified Chinese updated. Closes: #473360
  * Catalan fixes. Closes: #387141
  * Typo fix in Greek translation. Closes: #479122
  * French updated.
  * Thai updated. Closes: #479313
  * Italian updated. Closes: #479326
  * Polish updated. Closes: #479342
  * Bulgarian updated. Closes: #479379
  * Finnish updated. Closes: #479403
  * Korean updated. Closes: #479426
  * Basque updated. Closes: #479452
  * Vietnamese updated. Closes: #479748
  * Russian updated. Closes: #479777, #499029
  * Galician updated. Closes: #479792
  * Portuguese updated. Closes: #479847
  * Swedish updated. Closes: #479871
  * Dutch updated. Closes: #480125
  * Kurdish added. Closes: #480150
  * Brazilian Portuguese updated. Closes: #480561
  * Hungarian updated. Closes: #480662

  [ Otavio Salvador ]
  * Apply patch to avoid truncating of arbitrary files. Thanks to Bryan
    Donlan <bdonlan@fushizen.net> for the patch. Closes: #482476
  * Avoid using dbus if dbus-daemon isn't running. Closes: #438803
  
  [ Michael Vogt ]
  * debian/apt.cron.daily:
    - apply patch based on the ideas of Francesco Poli for better 
      behavior when the cache can not be locked (closes: #459344)

 -- Michael Vogt <mvo@debian.org>  Wed, 28 May 2008 15:19:12 +0200

apt (0.7.13) unstable; urgency=low

  [ Otavio Salvador ]
  * Add missing build-depends back from build-depends-indep field.
    Closes: #478231
  * Make cron script quiet if cache is locked. Thanks to Ted Percival
    <ted@midg3t.net> for the patch. Closes: #459344
  * Add timeout support for https. Thanks to Andrew Martens
    <andrew.martens@strangeloopnetworks.com> for the patch.

  [ Goswin von Brederlow ]
  * Add support for --no-download on apt-get update. Closes: #478517
  
  [ Program translations ]
    - Vietnamese updated. Closes: #479008
    
 -- Otavio Salvador <otavio@debian.org>  Fri, 02 May 2008 14:46:00 -0300

apt (0.7.12) unstable; urgency=low

  [ Michael Vogt ]
  * cmdline/apt-key:
    - add support for a master-keyring that contains signing keys
      that can be used to sign the archive signing keys. This should
      make key-rollover easier.
  * apt-pkg/deb/dpkgpm.cc:
    - merged patch from Kees Cook to fix anoying upper-case display
      on amd64 in sbuild
  * apt-pkg/algorithms.cc: 
    - add APT::Update::Post-Invoke-Success script slot
    - Make the breaks handling use the kill list. This means, that a
      Breaks: Pkg (<< version) may put Pkg onto the remove list.
  * apt-pkg/deb/debmetaindex.cc:
    - add missing "Release" file uri when apt-get update --print-uris
      is run
  * methods/connect.cc:
    - remember hosts with Resolve failures or connect Timeouts
  * cmdline/apt-get.cc:
    - fix incorrect help output for -f (LP: #57487)
    - do two passes when installing tasks, first ignoring dependencies,
      then resolving them and run the problemResolver at the end
      so that it can correct any missing dependencies
  * debian/apt.cron.daily:
    - sleep random amount of time (default within 0-30min) before
      starting the upate to hit the mirrors less hard
  * doc/apt_preferences.5.xml:
    - fix typo
  * added debian/README.source

  [ Christian Perrier ]
  * Fix typos in manpages. Thanks to Daniel Leidert for the fixes
    Closes: #444922
  * Fix syntax/copitalisation in some messages. Thanks to Jens Seidel
    for pointing this and providing the patch.
    Closes: #466845
  * Fix Polish offline translation. Thanks to Robert Luberda for the patch
    and apologies for applying it very lately. Closes: #337758
  * Fix typo in offline.sgml. Closes: #412900

  [ Program translations ]
    - German updated. Closes: #466842
    - Swedish updated.
    - Polish updated. Closes: #469581
    - Slovak updated. Closes: #471341
    - French updated.
    - Bulgarian updated. Closes: #448492
    - Galician updated. Closes: #476839
  
  [ Daniel Burrows ]
  * apt-pkg/depcache.cc:
    - Patch MarkInstall to follow currently satisfied Recommends even
      if they aren't "new", so that we automatically force upgrades
      when the version of a Recommends has been tightened.  (Closes: #470115)
    - Enable more complete debugging information when Debug::pkgAutoRemove
      is set.
  * apt-pkg/contrib/configuration.cc
    - Lift the 1024-byte limit on lines in configuration files.
      (Closes: #473710, #473874)
  * apt-pkg/contrib/strutl.cc:
    - Lift the 64000-byte limit on individual messages parsed by ReadMessages.
      (Closes: #474065)
  * debian/rules:
    - Add missing Build-Depends-Indep on xsltproc, docbook-xsl, and xmlto.

 -- Daniel Burrows <dburrows@debian.org>  Sat, 26 Apr 2008 12:24:35 -0700

apt (0.7.11) unstable; urgency=critical
  
  [ Raise urgency to critical since it fixes a critical but for Debian
    Installer Lenny Beta1 release ]

  [ Program translations ]
    - Vietnamese updated. Closes: #460825
    - Basque updated. Closes: #461166
    - Galician updated. Closes: #461468
    - Portuguese updated. Closes: #464575
    - Korean updated. Closes: #448430
    - Simplified Chinese updated. Closes: #465866

  [ Otavio Salvador ]
  * Applied patch from Robert Millan <rmh@aybabtu.com> to fix the error
    message when gpgv isn't installed, closes: #452640.
  * Fix regression about APT::Get::List-Cleanup setting being ignored,
    closes: #466052.

 -- Otavio Salvador <otavio@debian.org>  Thu, 17 Jan 2008 22:36:46 -0200

apt (0.7.10) unstable; urgency=low

  [ Otavio Salvador ]
  * Applied patch from Mike O'Connor <stew@vireo.org> to add a manpage to
    apt-mark, closes: #430207.
  * Applied patch from Andrei Popescu <andreimpopescu@gmail.com> to add a
    note about some frontends in apt.8 manpage, closes: #438545.
  * Applied patch from Aurelien Jarno <aurel32@debian.org> to avoid CPU
    getting crazy when /dev/null is redirected to stdin (which breaks
    buildds), closes: #452858.
  * Applied patch from Aurelien Jarno <aurel32@debian.org> to fix building
    with newest dpkg-shlibdeps changing the packaging building order and a
    patch from Robert Millan <rmh@aybabtu.com> to fix parallel building,
    closes: #452862.
  * Applied patch from Alexander Winston <alexander.winston@comcast.net>
    to use 'min' as symbol for minute, closes: #219034.
  * Applied patch from Amos Waterland <apw@us.ibm.com> to allow apt to
    work properly in initramfs, closes: #448316.
  * Applied patch from Robert Millan <rmh@aybabtu.com> to make apt-key and
    apt-get to ignore time conflicts, closes: #451328.
  * Applied patch from Peter Eisentraut <peter_e@gmx.net> to fix a
    grammatical error ("manual installed" -> "manually installed"),
    closes: #438136.
  * Fix cron.daily job to not call fail if apt isn't installed, closes:
    #443286.
  * Fix compilation warnings in apt-pkg/cdrom.cc and
    apt-pkg/contrib/configuration.cc.
  * Fix typo in debian/copyright file ("licened" instead of "licensed"),
    closes: #458966.

  [ Program translations ]
    - Basque updated. Closes: #453088
    - Vietnamese updated. Closes: #453774, #459013
    - Japanese updated. Closes: #456909
    - Simplified Chinese updated. Closes: #458039
    - French updated.
    - Norwegian Bokmål updated. Closes: #457917

  [ Michael Vogt ]
  * debian/rules
    - fix https install location
  * debian/apt.conf.daily:
    - print warning if the cache can not be locked (closes: #454561),
      thanks to Bastian Kleineidam
  * methods/gpgv.cc:
    - remove cruft code that caused timestamp/I-M-S issues
  * ftparchive/contents.cc:
    - fix error output
  * apt-pkg/acquire-item.{cc,h}:
    - make the authentication download code more robust against
      servers/proxies with broken If-Range implementations
  * apt-pkg/packagemanager.{cc,h}:
    - propergate the Immediate flag to make hitting the 
      "E: Internal Error, Could not perform immediate configuration (2)"
      harder
  * debian/control:
    - build against libdb-dev (instead of libdb4.4-dev)
  * merged the apt--DoListUpdate branch, this provides a common interface
    for "apt-get update" like operations for the frontends and also provides
    hooks to run stuff in APT::Update::{Pre,Post}-Invoke

  [ Chris Cheney ]
  * ftparchive/contents.cc:
    - support lzma data members
  * ftparchive/multicompress.cc:
    - support lzma output
  
  [ Daniel Burrows ]
  * apt-pkg/contrib/configuration.cc:
    - if RootDir is set, then FindFile and FindDir will return paths
      relative to the directory stored in RootDir, closes: #456457.

  [ Christian Perrier ]
  * Fix wording for "After unpacking...". Thanks to Michael Gilbert
    for the patch. Closes: #260825

 -- Michael Vogt <mvo@debian.org>  Mon, 07 Jan 2008 21:40:47 +0100

apt (0.7.9) unstable; urgency=low

  [ Christian Perrier ]
  * Add several languages to LINGUAS and, therefore, really ship the relevant
    translation:
    Arabic, Dzongkha, Khmer, Marathi, Nepali, Thai
    Thanks to Theppitak Karoonboonyanan for checking this out. Closes: #448321

  [ Program translations ]
    - Korean updated. Closes: #448430
    - Galician updated. Closes: #448497
    - Swedish updated.

  [ Otavio Salvador ]
  * Fix configure script to check for CURL library and headers presense.
  * Applied patch from Brian M. Carlson <sandals@crustytoothpaste.ath.cx>
    to add backward support for arches that lacks pselect support,
    closes: #448406.
  * Umount CD-ROM when calling apt-cdrom ident, except when called with
    -m, closes: #448521.

 -- Otavio Salvador <otavio@debian.org>  Wed, 31 Oct 2007 13:37:26 -0200

apt (0.7.8) unstable; urgency=low

  * Applied patch from Daniel Leidert <daniel.leidert@wgdd.de> to fix
    APT::Acquire::Translation "none" support, closes: #437523.
  * Applied patch from Daniel Burrows <dburrows@debian.org> to add support
    for the Homepage field (ABI break), closes: #447970.
  * Applied patch from Frans Pop <elendil@planet.nl> to fix a trailing
    space after cd label, closes: #448187.

 -- Otavio Salvador <otavio@debian.org>  Fri, 26 Oct 2007 18:20:13 -0200

apt (0.7.7) unstable; urgency=low

  [ Michael Vogt ]
  * apt-inst/contrib/extracttar.cc:
    - fix fd leak for zero size files (thanks to Bill Broadley for
      reporting this bug)
  * apt-pkg/acquire-item.cc:
    - remove zero size files on I-M-S hit
  * methods/https.cc:
    - only send LastModified if we actually have a file
    - send range request with if-range 
    - delete failed downloads
    - delete zero size I-M-S hits
  * apt-pkg/deb/dpkgpm.{cc,h}:
    - merged dpkg-log branch, this lets you specify a 
      Dir::Log::Terminal file to log dpkg output to
      (ABI break)
    - fix parse error when dpkg sends unexpected data
  * merged apt--sha256 branch to fully support the new
    sha256 checksums in the Packages and Release files
    (ABI break)
  * apt-pkg/pkgcachegen.cc:
    - increase default mmap size
  * tests/local-repo:
    - added local repository testcase
  * apt-pkg/acquire.cc:
    - increase MaxPipeDepth for the internal worker<->method
      communication to 1000 for the debtorrent backend
  * make apt build with g++ 4.3
  * fix missing SetExecClose() call when the status-fd is used
  * debian/apt.cron.daily:
    - move unattended-upgrade before apt-get autoclean
  * fix "purge" commandline argument, closes: #133421
    (thanks to Julien Danjou for the patch)
  * cmdline/apt-get.cc:
    - do not change the auto-installed information if a package
      is reinstalled
  * apt-pkg/acquire-item.cc:
    - fix crash in diff acquire code
  * cmdline/apt-mark:
    - Fix chmoding after have renamed the extended-states file (LP: #140019)
      (thanks to Laurent Bigonville)
  * apt-pkg/depcache.cc:
    - set "APT::Install-Recommends" to true by default (OMG!)
  * debian/apt.cron.daily:
    - only run the cron job if apt-get check succeeds (LP: #131719)
  
  [ Program translations ]
    - French updated
    - Basque updated. Closes: #436425
    - Fix the zh_CN translator's name in debian/changelog for 0.7.2
      Closes: #423272
    - Vietnamese updated. Closes: #440611
    - Danish updated. Closes: #441102
    - Thai added. Closes: #442833
    - Swedish updated.
    - Galician updated. Closes: #446626

  [ Otavio Salvador ]
  * Add hash support to copy method. Thanks Anders Kaseorg by the patch
    (closes: #436055)
  * Reset curl options and timestamp between downloaded files. Thanks to
    Ryan Murray <rmurray@debian.org> for the patch (closes: #437150)
  * Add support to apt-key to export keys to stdout. Thanks to "Dwayne
    C. Litzenberger" <dlitz@dlitz.net> for the patch (closes: #441942)
  * Fix compilation warnings:
    - apt-pkg/indexfile.cc: conversion from string constant to 'char*';
    - apt-pkg/acquire-item.cc: likewise;
    - apt-pkg/cdrom.cc: '%lu' expects 'long unsigned int', but argument
      has type 'size_t';
    - apt-pkg/deb/dpkgpm.cc: initialization order and conversion from
      string constant to 'char*';
    - methods/gpgv.cc: conversion from string constant to 'char*';
    - methods/ftp.cc: likewise;
    - cmdline/apt-extracttemplates.cc: likewise;
    - apt-pkg/deb/debmetaindex.cc: comparison with string literal results
      in unspecified behaviour;
  * cmdline/apt-get.cc: adds 'autoremove' as a valid comment to usage
    statement of apt-get (closes: #445468).
  * cmdline/apt-get.cc: really applies Julien Danjou <acid@debian.org>
    patch to add 'purge' command line argument (closes: #133421).

  [ Ian Jackson ]
  * dpkg-triggers: Deal properly with new package states.

  [ Colin Watson ]
  * apt-pkg/contrib/mmap.cc:
    - don't fail if msync() returns > 0
 
 -- Michael Vogt <mvo@debian.org>  Tue, 23 Oct 2007 14:58:03 +0200

apt (0.7.6) unstable; urgency=low

  * Applied patch from Aurelien Jarno <aurel32@debian.org> to fix wrong
    directory downloading on non-linux architectures (closes: #435597)

 -- Otavio Salvador <otavio@debian.org>  Wed, 01 Aug 2007 19:49:51 -0300

apt (0.7.5) unstable; urgency=low

  [ Otavio Salvador ]
  * Applied patch from Guillem Jover <guillem@debian.org> to use
    dpkg-architecture to get the host architecture (closes: #407187)
  * Applied patch from Guillem Jover <guillem@debian.org> to add
    support to add lzma support (closes: #408201)

  [ Michael Vogt ]
  * apt-pkg/depcache.cc:
    - support a list of sections for:
      APT::Install-Recommends-Sections
      APT::Never-MarkAuto-Sections
  * methods/makefile:
    - install lzma symlink method (for full lzma support)
  * debian/control:
    - suggest "lzma"

 -- Otavio Salvador <otavio@ossystems.com.br>  Wed, 25 Jul 2007 20:16:46 -0300

apt (0.7.4) unstable; urgency=low

  [ Michael Vogt ]
  * cmdline/apt-get.cc:
    - fix in the task-install code regexp (thanks to Adam Conrad and
      Colin Watson)
    - support task removal too: apt-get remove taskname^
      (thanks to Matt Zimmerman reporting this problem)

  [ Otavio Salvador ]
  * Fix a typo on 0.7.3 changelog entry about g++ (7.3 to 4.3)
  * Fix compilation warnings:
    - apt-pkg/contrib/configuration.cc: wrong argument type;
    - apt-pkg/deb/dpkgpm.cc: wrong signess;
    - apt-pkg-acquire-item.cc: wrong signess and orderned initializers;
    - methods/https.cc:
      - type conversion;
      - unused variable;
      - changed SetupProxy() method to void;
  * Simplified HttpMethod::Fetch on http.cc removing Tail variable;
  * Fix pipeline handling on http.cc (closes: #413324)
  * Fix building to properly support binNMUs. Thanks to Daniel Schepler
    <schepler@math.unipd.it> by the patch (closes: #359634)
  * Fix example for Install-{Recommends,Suggests} options on
    configure-index example file. Thanks to Peter Eisentraut
    <peter_e@gmx.net> by the patch (closes: #432223)

  [ Christian Perrier ]
  * Basque translation update. Closes: ##423766
  * Unfuzzy formerly complete translations
  * French translation update
  * Re-generate PO(T) files
  * Spanish translation update
  * Swedish translation update

 -- Otavio Salvador <otavio@debian.org>  Tue, 24 Jul 2007 09:55:50 -0300

apt (0.7.3) unstable; urgency=low

  * fixed compile errors with g++ 4.3 (thanks to 
    Daniel Burrows, closes: #429378)
  * fixes in the auto-mark code (thanks to Daniel
    Burrows)
  * fix FTBFS by changing build-depends to
    libcurl4-gnutls-dev (closes: #428363)
  * cmdline/apt-get.cc:
    - fix InstallTask code when a pkgRecord ends 
      with a single '\n' (thanks to Soren Hansen for reporting)
  * merged from Christian Perrier:
        * vi.po: completed to 532t, again. Closes: #429899
        * gl.po: completed to 532t. Closes: #429506
        * vi.po: completed to 532t. Closes: #428672
        * Update all PO and the POT. Gives 514t14f4u for formerly
          complete translations
        * fr.po: completed to 532t
        * ku.po, uk.po, LINGUAS: reintegrate those translations
          which disappeared from the BZR repositories

 -- Michael Vogt <mvo@debian.org>  Sun, 01 Jul 2007 12:31:29 +0200

apt (0.7.2-0.1) unstable; urgency=low

  * Non-maintainer upload.
  * Build-depend on libcurl4-gnutls-dev instead of the obsolete
    libcurl3-gnutls-dev.  Closes: #428363.

 -- Steve Langasek <vorlon@debian.org>  Thu, 28 Jun 2007 18:46:53 -0700

apt (0.7.2) unstable; urgency=low
  
  * merged the debian/experimental changes back
    into the debian/sid branch
  * merged from Christian Perrier:
    * mr.po: New Marathi translation  Closes: #416806
    * zh_CN.po: Updated by Kov Chai  Closes: #416822
    * tl.po: Updated by Eric Pareja   Closes: #416638
    * gl.po: Updated by Jacobo Tarrio
	     Closes: #412828
    * da.po: Updated by Claus Hindsgaul
	     Closes: #409483
    * fr.po: Remove a non-breakable space for usability
	     issues. Closes: #408877
    * ru.po: Updated Russian translation. Closes: #405476
    * *.po: Unfuzzy after upstream typo corrections
  * buildlib/archtable:
    - added support for sh3/sh4 (closes: #424870)
    - added support for m32r (closes: #394096)
  * buildlib/systemtable:
    - added support for lpia
  * configure.in:
    - check systemtable for architecture mapping too
  * fix error in AutocleanInterval, closes: #319339
    (thanks to Israel G. Lugo for the patch)
  * add "purge" commandline argument, closes: #133421)
    (thanks to Julien Danjou for the patch)
  * add "purge" commandline argument, closes: #133421)
    (thanks to Julien Danjou for the patch)
  * fix FTBFS with gcc 4.3, closes: #417090
    (thanks to Martin Michlmayr for the patch)
  * add --dsc-only option, thanks to K. Richard Pixley
  * Removed the more leftover #pragma interface/implementation
    closes: #306937 (thanks to Andreas Henriksson for the patch)
  
 -- Michael Vogt <mvo@debian.org>  Wed, 06 Jun 2007 23:19:50 +0200

apt (0.7.1) experimental; urgency=low

  * ABI library name change because it's built against
    new glibc
  * implement SourceVer() in pkgRecords 
     (thanks to Daniel Burrows for the patch!)
  * apt-pkg/algorithm.cc:
    - use clog for all debugging
    - only increase the score of installed applications if they 
      are not obsolete 
    - fix resolver bug on removal triggered by weak-dependencies 
      with or-groups
  * methods/http.cc:
    - send apt version in User-Agent
  * apt-pkg/deb/debrecords.cc:
    - fix SHA1Hash() return value
  * apt-pkg/cdrom.cc:
    - only unmount if APT::CDROM::NoMount is false
  * methods/cdrom.cc:  
    - only umount if it was mounted by the method before
  * po/gl.po:
    - fix error translation that causes trouble to lsb_release
  * apt-pkg/acquire-item.cc:
    - if decompression of a index fails, delete the index 
  * apt-pkg/acquire.{cc,h}:
    - deal better with duplicated sources.list entries (avoid
      double queuing of  URLs) - this fixes hangs in bzip/gzip
  * merged from Christian Perrier:
    * mr.po: New Marathi translation  Closes: #416806
    * zh_CN.po: Updated by Eric Pareja  Closes: #416822
    * tl.po: Updated by Eric Pareja   Closes: #416638
    * gl.po: Updated by Jacobo Tarrio
             Closes: #412828
    * da.po: Updated by Claus Hindsgaul
             Closes: #409483
    * fr.po: Remove a non-breakable space for usability
             issues. Closes: #408877
    * ru.po: Updated Russian translation. Closes: #405476
    * *.po: Unfuzzy after upstream typo corrections
    * vi.po: Updated to 515t. Closes: #426976
    * eu.po: Updated to 515t. Closes: #423766
    * pt.po: 515t. Closes: #423111
    * fr.po: Updated by Christian Perrier
    * Update all PO and the POT. Gives 513t2f for formerly
      complete translations
  * apt-pkg/policy.cc:
    - allow multiple packages (thanks to David Foerster)

 -- Michael Vogt <mvo@debian.org>  Wed,  2 May 2007 13:43:44 +0200

apt (0.7.0) experimental; urgency=low

  * Package that contains all the new features
  * Removed all #pragma interface/implementation
  * Branch that contains all the new features:
  * translated package descriptions
  * task install support
  * automatic dependency removal (thanks to Daniel Burrows)
  * merged support for the new dpkg "Breaks" field 
    (thanks to Ian Jackson)
  * handle network failures more gracefully on "update"
  * support for unattended-upgrades (via unattended-upgrades
    package)
  * added apt-transport-https method
  * merged "install-recommends" branch (ABI break): 
    - new "--install-recommends"
    - install new recommends on "upgrade" if --install-recommends is 
      given
    - new "--fix-policy" option to install all packages with unmet
      important dependencies (usefull with --install-recommends to
      see what not-installed recommends are on the system)
    - fix of recommended packages display (only show CandidateVersion
      fix or-group handling)
  * merged "install-task" branch (use with "apt-get install taskname^")

 -- Michael Vogt <mvo@debian.org>  Fri, 12 Jan 2007 20:48:07 +0100

apt (0.6.46.4-0.1) unstable; urgency=emergency
  
  * NMU
  * Fix broken use of awk in apt-key that caused removal of the wrong keys
    from the keyring. Closes: #412572

 -- Joey Hess <joeyh@debian.org>  Mon, 26 Feb 2007 16:00:22 -0500

apt (0.6.46.4) unstable; urgency=high

  * ack NMU (closes: #401017)
  * added apt-secure.8 to "See also" section
  * apt-pkg/deb/dpkgpm.cc:
    - added "Dpkg::StopOnError" variable that controls if apt
      will abort on errors from dpkg
  * apt-pkg/deb/debsrcrecords.{cc,h}:
    - make the Buffer grow dynmaically (closes: #400874)
  * Merged from Christian Perrier bzr branch:
    - uk.po: New Ukrainian translation: 483t28f3u
    - el.po: Update to 503t9f2u
    - de.po: Updates and corrections.
  * apt-pkg/contrib/progress.cc:
    - OpProgress::CheckChange optimized, thanks to Paul Brook
      (closes: #398381)
  * apt-pkg/contrib/sha256.cc:
    - fix building with noopt

 -- Michael Vogt <mvo@debian.org>  Thu,  7 Dec 2006 10:49:50 +0100

apt (0.6.46.3-0.2) unstable; urgency=high

  * Non-maintainer upload with permission of Michael Vogt.
  * Fix FTBFS on most arches (regression from the fix of #400874)

 -- Andreas Barth <aba@not.so.argh.org>  Tue,  5 Dec 2006 15:51:22 +0000 
  
apt (0.6.46.3-0.1) unstable; urgency=high

  * Non-maintainer upload with permission of Michael Vogt.
  * Fix segfault at apt-get source. Closes: #400874
  * Add apt-key update in postinst, so that debian-archive-keyring doesn't
    need to depend on apt >= 0.6. Closes: #401114
  * Don't double-queue pdiff files. Closes: #401017
  
 -- Andreas Barth <aba@not.so.argh.org>  Tue,  5 Dec 2006 10:34:56 +0000

apt (0.6.46.3) unstable; urgency=low

  * apt-pkg/deb/dpkgpm.cc:
    - make progress reporting robust against multiline error
      messages 

  * Merged from Christian Perrier bzr branch:
    - ca.po: Updated to 514t
    - be.po: Updated to 514t
    - it.po: Updated to 514t
    - hu.po: Updated to 514t
    - zh_TW.po: Updated to 514t
    - ar.po: Updated to 293t221u.
    - ru.po: Updated to 514t. Closes: #392466
    - nb.po: Updated to 514t. Closes: #392466
    - pt.po: Updated to 514t. Closes: #393199
    - fr.po: One spelling error corrected: s/accÃ¨der/accÃ©der
    - km.po: Updated to 514t.
    - ko.po: Updated to 514t.
    - bg.po: Updated to 514t.
    - de.po: Updated to 514t.
    - en_GB.po: Updated to 514t.

 -- Michael Vogt <mvo@debian.org>  Thu,  2 Nov 2006 11:37:58 +0100

apt (0.6.46.2) unstable; urgency=low

  * debian/control:
    - depend on debian-archive-keyring to offer clean upgrade path 
      (closes: #386800)
  * Merged from Christian Perrier bzr branch:
    - es.po: Updated to 514t. Closes: #391661
    - da.po: Updated to 514t. Closes: #391424
    - cs.po: Updated. Closes: #391064
    - es.po: Updated to 514t. Closes: #391661
    - da.po: Updated to 514t. Closes: #391424

 -- Michael Vogt <mvo@debian.org>  Wed, 11 Oct 2006 09:03:15 +0200

apt (0.6.46.1) unstable; urgency=low

  * methods/gzip.cc:
    - deal with empty files 
  * Applied patch from Daniel Schepler to make apt bin-NMU able.
    (closes: bug#359634)
  * rebuild against current g++ because of:
    http://gcc.gnu.org/bugzilla/show_bug.cgi?id=29289
    (closes: #390189)
  * fix broken i18n in the dpkg progress reporting, thanks to 
    Frans Pop and Steinar Gunderson. (closes: #389261)
  * Merged from Christian Perrier bzr branch:
    * fi.po: Updated to 514t. Closes: #390149
    * eu.po: Updated to 514t. Closes: #389725
    * vi.po: Updated to 514t. Closes: #388555
  * make the internal buffer in pkgTagFile grow dynamically
    (closes: #388708)
  
 -- Michael Vogt <mvo@debian.org>  Mon,  2 Oct 2006 20:42:20 +0200

apt (0.6.46) unstable; urgency=low

  * debian/control:
    - switched to libdb4.4 for building (closes: #381019)
  * cmdline/apt-get.cc:
    - show only the recommends/suggests for the candidate-version, not for all
      versions of the package (closes: #257054)
    - properly handle recommends/suggests or-groups when printing the list of
      suggested/recommends packages (closes: #311619)
  * methods/http.cc:
    - check more careful for incorrect proxy settings (closes: #378868)
  * methods/gzip.cc:
    - don't hang when /var is full (closes: #341537), thanks to
      Luis Rodrigo Gallardo Cruz for the patch
  * doc/examples/sources.list:
    - removed non-us.debian.org from the example (closes: #380030,#316196)
  * Merged from Christian Perrier bzr branch:
    * ro.po: Updated to 514t. Closes: #388402
    * dz.po: Updated to 514t. Closes: #388184
    * it.po: Fixed typos. Closes: #387812
    * ku.po: New kurdish translation. Closes: #387766
    * sk.po: Updated to 514t. Closes: #386851
    * ja.po: Updated to 514t. Closes: #386537
    * gl.po: Updated to 514t. Closes: #386397
    * fr.po: Updated to 516t.
    * fi.po: Updated to 512t. Closes: #382702
  * share/archive-archive.gpg:
    - removed the outdated amd64 and debian-2004 keys
  * apt-pkg/tagfile.cc:
    - applied patch from Jeroen van Wolffelaar to make the tags
      caseinsensitive (closes: #384182)
    - reverted MMap use in the tagfile because it does not work 
      across pipes (closes: #383487) 
  
 -- Michael Vogt <mvo@debian.org>  Thu, 21 Sep 2006 10:25:03 +0200

apt (0.6.45) unstable; urgency=low

  * apt-pkg/contrib/sha256.cc:
    - fixed the sha256 generation (closes: #378183)
  * ftparchive/cachedb.cc:
    - applied patch from Anthony Towns to fix Clean() function
      (closes: #379576)
  * doc/apt-get.8.xml:
    - fix path to the apt user build (Closes: #375640)
  * doc/apt-cache.8.xml:
    - typo (Closes: #376408)
  * apt-pkg/deb/dpkgpm.cc:
    - make progress reporting more robust against multiline error
      messages (first half of a fix for #374195)
  * doc/examples/configure-index:
    - document Debug::pkgAcquire::Auth     
  * methods/gpgv.cc:
    - deal with gpg error "NODATA". Closes: #296103, Thanks to 
      Luis Rodrigo Gallardo Cruz for the patch
  * apt-inst/contrib/extracttar.cc:
    - fix for string mangling, closes: #373864
  * apt-pkg/acquire-item.cc:
    - check for bzip2 in /bin (closes: #377391)
  * apt-pkg/tagfile.cc:
    - make it work on non-mapable files again, thanks 
      to James Troup for confirming the fix (closes: #376777)
  * Merged from Christian Perrier bzr branch:
    * ko.po: Updated to 512t. Closes: #378901
    * hu.po: Updated to 512t. Closes: #376330
    * km.po: New Khmer translation: 506t6f. Closes: #375068
    * ne.po: New Nepali translation: 512t. Closes: #373729
    * vi.po: Updated to 512t. Closes: #368038
    * zh_TW.po: Remove an extra %s in one string. Closes: #370551
    * dz.po: New Dzongkha translation: 512t
    * ro.po: Updated to 512t
    * eu.po: Updated
    * eu.po: Updated
  * fix apt-get dist-upgrade
  * fix warning if no /var/lib/apt/extended_states is present
  * don't download Translations for deb-src sources.list lines
  * apt-pkg/tagfile.cc:
    - support not-mmapable files again

 -- Michael Vogt <mvo@debian.org>  Thu, 27 Jul 2006 00:52:05 +0200

apt (0.6.44.2exp1) experimental; urgency=low

  * added support for i18n of the package descriptions
  * added support for aptitude like auto-install tracking (a HUGE
    HUGE thanks to Daniel Burrows who made this possible) 
  * synced with the http://people.debian.org/~mvo/bzr/apt/debian-sid branch
  * build from http://people.debian.org/~mvo/bzr/apt/debian-experimental

 -- Michael Vogt <mvo@debian.org>  Mon,  3 Jul 2006 21:50:31 +0200

apt (0.6.44.2) unstable; urgency=low

  * apt-pkg/depcache.cc:
    - added Debug::pkgDepCache::AutoInstall (thanks to infinity)
  * apt-pkg/acquire-item.cc:
    - fix missing chmod() in the new aquire code 
      (thanks to Bastian Blank, Closes: #367425)
  * merged from 
    http://www.perrier.eu.org/debian/packages/d-i/level4/apt-main:
    * sk.po: Completed to 512t
    * eu.po: Completed to 512t
    * fr.po: Completed to 512t
    * sv.po: Completed to 512t
    * Update all PO and the POT. Gives 506t6f for formerly
      complete translations

 -- Michael Vogt <mvo@debian.org>  Wed, 14 Jun 2006 12:00:57 +0200

apt (0.6.44.1-0.1) unstable; urgency=low

  * Non-maintainer upload.
  * Don't give an error when parsing empty Packages/Sources files.
    (Closes: #366931, #367086, #370160)

 -- Steinar H. Gunderson <sesse@debian.org>  Fri,  9 Jun 2006 00:52:21 +0200

apt (0.6.44.1) unstable; urgency=low

  * apt-pkg/acquire-item.cc:
    - fix reversed logic of the "Acquire::PDiffs" option
  * merged from 
    http://www.perrier.eu.org/debian/packages/d-i/level4/apt-main:
    - po/LINGUAS: added "bg" Closes: #360262
    - po/gl.po: Galician translation update. Closes: #366849
    - po/hu.po: Hungarian translation update. Closes: #365448
    - po/cs.po: Czech translation updated. Closes: #367244
  * apt-pkg/contrib/sha256.cc:
    - applied patch to fix unaligned access problem. Closes: #367417
      (thanks to David Mosberger)

 -- Michael Vogt <mvo@debian.org>  Tue, 16 May 2006 21:51:16 +0200

apt (0.6.44) unstable; urgency=low

  * apt-pkg/acquire.cc: don't show ETA if it is 0 or absurdely large
  * apt-pkg/contrib/sha256.{cc,h},hashes.{cc,h}: support for sha256 
    (thanks to Anthony Towns)
  * ftparchive/cachedb.{cc,h},writer.{cc,h}: optimizations 
    (thanks to Anthony Towns)
  * apt pdiff support from experimental merged
  * apt-pkg/deb/dpkgpm.cc: wording fixes (thanks to Matt Zimmerman)
  * apt-pkg/deb/dpkgpm.cc: 
    - wording fixes (thanks to Matt Zimmerman)
    - fix error in dpkg interaction (closes: #364513, thanks to Martin Dickopp)
  * apt-pkg/tagfile.{cc,h}:
    - use MMap to read the entries (thanks to Zephaniah E. Hull for the
      patch) Closes: #350025
  * Merge from http://www.perrier.eu.org/debian/packages/d-i/level4/apt-main:
  	* bg.po: Added, complete to 512t. Closes: #360262
  * doc/apt-ftparchive.1.xml:
    - fix documentation for "SrcPackages" -> "Sources" 
      (thanks to Bart Martens for the patch, closes: #307756)
  * debian/libapt-pkg-doc.doc-base.cache:
    - remove broken charackter from description (closes: #361129)
  * apt-inst/deb/dpkgdb.cc, methods/gpgv.cc: 
    - i18n fixes (closes: #349298)
  * debian/postinst: dont fail on not available
    /usr/share/doc/apt/examples/sources.list (closes: #361130)
  * methods/ftp.cc:
    - unlink empty file in partial if the download failed because
      the file is missing on the server (closes: #316337)
  * apt-pkg/deb/debversion.cc:
    - treats a version string with explicit zero epoch equal
      than the same without epoch (Policy 5.6.12, closes: #363358)
      Thanks to Lionel Elie Mamane for the patch
  
 -- Michael Vogt <mvo@debian.org>  Mon,  8 May 2006 22:28:53 +0200

apt (0.6.43.3) unstable; urgency=low

  * Merge bubulle@debian.org--2005/apt--main--0 up to patch-186:
    * ca.po: Completed to 512t. Closes: #351592
    * eu.po: Completed to 512t. Closes: #350483
    * ja.po: Completed to 512t. Closes: #349806
    * pl.po: Completed to 512t. Closes: #349514
    * sk.po: Completed to 512t. Closes: #349474
    * gl.po: Completed to 512 strings Closes: #349407
    * sv.po: Completed to 512 strings Closes: #349210
    * ru.po: Completed to 512 strings Closes: #349154
    * da.po: Completed to 512 strings Closes: #349084
    * fr.po: Completed to 512 strings
    * vi.po: Completed to 511 strings  Closes: #348968
    * zh_CN.po: Completed to 512t. Closes: #353936
    * it.po: Completed to 512t. Closes: #352803
    * pt_BR.po: Completed to 512t. Closes: #352419
    * LINGUAS: Add Welsh
    * *.po: Updated from sources (512 strings)
  * apt-pkg/deb/deblistparser.cc:
    - don't explode on a DepCompareOp in a Provides line, but warn about
      it and ignore it otherwise (thanks to James Troup for reporting it)
  * cmdline/apt-get.cc:
    - don't lock the lists directory in DoInstall, breaks --print-uri 
      (thanks to James Troup for reporting it)
  * debian/apt.dirs: create /etc/apt/sources.list.d 
  * make apt-cache madison work without deb-src entries (#352583)
  * cmdline/apt-get.cc: only run the list-cleaner if a update was 
    successfull

 -- Michael Vogt <mvo@debian.org>  Wed, 22 Feb 2006 10:13:04 +0100

apt (0.6.43.2) unstable; urgency=low

  * Merge bubulle@debian.org--2005/apt--main--0 up to patch-166:
    - en_GB.po, de.po: fix spaces errors in "Ign " translations Closes: #347258
    - makefile: make update-po a pre-requisite of clean target so
    	        that POT and PO files are always up-to-date
    - sv.po: Completed to 511t. Closes: #346450
    - sk.po: Completed to 511t. Closes: #346369
    - fr.po: Completed to 511t
    - *.po: Updated from sources (511 strings)
    - el.po: Completed to 511 strings Closes: #344642
    - da.po: Completed to 511 strings Closes: #348574
    - es.po: Updated to 510t1f Closes: #348158
    - gl.po: Completed to 511 strings Closes: #347729
    - it.po: Yet another update Closes: #347435
  * added debian-archive-keyring to the Recommends (closes: #347970)
  * fixed message in apt-key to install debian-archive-keyring 
  * typos fixed in apt-cache.8 (closes: #348348, #347349)
  * add patch to fix http download corruption problem (thanks to
    Petr Vandrovec, closes: #280844, #290694)

 -- Michael Vogt <mvo@debian.org>  Thu, 19 Jan 2006 00:06:33 +0100

apt (0.6.43.1) unstable; urgency=low

  * Merge bubulle@debian.org--2005/apt--main--0 up to patch-148:
    * fr.po: Completed to 510 strings
    * it.po: Completed to 510t
    * en_GB.po: Completed to 510t
    * cs.po: Completed to 510t
    * zh_CN.po: Completed to 510t
    * el.po: Updated to 510t
    * vi.po: Updated to 383t93f34u
    * tl.po: Completed to 510 strings (Closes: #344306)
    * sv.po: Completed to 510 strings (Closes: #344056)
    * LINGUAS: disabled Hebrew translation. (Closes: #313283)
    * eu.po: Completed to 510 strings (Closes: #342091)
  * apt-get source won't download already downloaded files again
    (closes: #79277)
  * share/debian-archive.gpg: new 2006 ftp-archive signing key added
    (#345891)
  * redownload the Release file if IMS-Hit and gpg failure
  * deal with multiple signatures on a Release file

 -- Michael Vogt <mvo@debian.org>  Fri,  6 Jan 2006 01:17:08 +0100

apt (0.6.43) unstable; urgency=medium

  * Merge bubulle@debian.org--2005/apt--main--0 up to patch-132:  
    * zh_CN.po: Completed to 510 strings(Closes: #338267)
    * gl.po: Completed to 510 strings (Closes: #338356)
  * added support for "/etc/apt/sources.list.d" directory 
    (closes: #66325)
  * make pkgDirStream (a bit) more complete
  * fix bug in pkgCache::VerIterator::end() (thanks to Daniel Burrows)
    (closes: #339533)
  * pkgAcqFile is more flexible now (closes: #57091)
  * support a download rate limit for http (closes: #146877)
  * included lots of the speedup changes from #319377
  * add stdint.h to contrib/md5.h (closes: #340448)
  * ABI change, library name changed (closes: #339147)
  * Fix GNU/kFreeBSD crash on non-existing server file (closes: #317718)
  * switch to libdb4.3 in build-depends
  
 -- Michael Vogt <mvo@debian.org>  Tue, 29 Nov 2005 00:17:07 +0100

apt (0.6.42.3) unstable; urgency=low

  * Merge bubulle@debian.org--2005/apt--main--0 up to patch-129:
    - patch-118: Russian translation update by Yuri Kozlov (closes: #335164)
    - patch-119: add update-po as a pre-req for binary (closes: #329910)
    - patch-121: Complete French translation
    - patch-125: Fixed localization of y/n questions in German translation 
                 (closes: #337078)
    - patch-126: Swedish translation update (closes: #337163)
    - patch-127: Complete Tagalog translation (closes: #337306)
    - patch-128: Danish translation update (closes: #337949)
    - patch-129: Basque translation update (closes: #338101)
  * cmdline/apt-get.cc:
    - bufix in FindSrc  (closes: #335213, #337910)
  * added armeb to archtable (closes: #333599)
  * with --allow-unauthenticated use the old fallback behaviour for
    sources (closes: #335112)
   
 -- Michael Vogt <mvo@debian.org>  Wed,  9 Nov 2005 07:22:31 +0100

apt (0.6.42.2) unstable; urgency=high

  * NMU (approved by maintainer)
  * Add AMD64 archive signing key to debian-archive.gpg (closes: #336500).
  * Add big-endian arm (armeb) support (closes: #333599).
  * Priority high to get the AMD key into testing ASAP.

 -- Frans Pop <fjp@debian.org>  Sun, 30 Oct 2005 21:29:11 +0100
 
apt (0.6.42.1) unstable; urgency=low

  * fix a incorrect example in the apt_prefrences man page
    (thanks to Filipus Klutiero, closes: #282918)
  * apt-pkg/pkgrecords.cc:
    - revert patch from last version, it causes trouble on alpha 
      and ia64 (closes: #335102, #335103)
  * cmdline/apt-get.cc:
    - be extra carefull in FindSrc (closes: #335213)

 -- Michael Vogt <mvo@debian.org>  Sat, 22 Oct 2005 23:44:35 +0200

apt (0.6.42) unstable; urgency=low

  * apt-pkg/cdrom.cc:
    - unmount the cdrom when apt failed to locate any package files
  * allow cdrom failures and fallback to other sources in that case
    (closes: #44135)
  * better error text when dpkg-source fails 
  * Merge bubulle@debian.org--2005/apt--main--0 up to patch-115:
    - patch-99: Added Galician translation
    - patch-100: Completed Danish translation (Closes: #325686)
    - patch-104: French translation completed
    - patch-109: Italian translation completed
    - patch-112: Swedish translation update 
    - patch-115: Basque translation completed (Closes: #333299)
  * applied french man-page update (thanks to Philippe Batailler)
    (closes: #316638, #327456)
  * fix leak in the mmap code, thanks to Daniel Burrows for the
    patch (closes: #250583)
  * support for apt-get [build-dep|source] -t (closes: #152129)
  * added "APT::Authentication::TrustCDROM" option to make the life
    for the installer people easier (closes: #334656)
  * fix crash in apt-ftparchive (thanks to Bastian Blank for the patch)
    (closes: #334671)
  * apt-pkg/contrib/md5.cc:
    - fix a alignment problem on sparc64 that gives random bus errors
      (thanks to Fabbione for providing a test-case)
  * init the default ScreenWidth to 79 columns by default 
    (Closes: #324921)
  * cmdline/apt-cdrom.cc: 
    - fix some missing gettext() calls (closes: #334539)
  * doc/apt-cache.8.xml: fix typo (closes: #334714)

 -- Michael Vogt <mvo@debian.org>  Wed, 19 Oct 2005 22:02:09 +0200

apt (0.6.41) unstable; urgency=low

  * improved the support for "error" and "conffile" reporting from
    dpkg, added the format to README.progress-reporting
  * added README.progress-reporting to the apt-doc package
  * improved the network timeout handling, if a index file from a 
    sources.list times out or EAI_AGAIN is returned from getaddrinfo, 
    don't try to get the other files from that entry
  * Support architecture-specific extra overrides
    (closes: #225947). Thanks to  Anthony Towns for idea and
    the patch, thanks to Colin Watson for testing it.
  * Javier Fernandez-Sanguino Pen~a:
    - Added a first version of an apt-secure.8 manpage, and modified
      apt-key and apt.end accordingly. Also added the 'update'
      argument to apt-key which was previously not documented 
      (Closes: #322120)
  * Andreas Pakulat:
    - added example apt-ftparchive.conf file to doc/examples 
      (closes: #322483)
  * Fix a incorrect example in the man-page (closes: #282918)
  * Fix a bug for very long lines in the apt-cdrom code (closes: #280356)
  * Fix a manual page bug (closes: #316314)
  * Do md5sum checking for file and cdrom method (closes: #319142)
  * Change pkgPolicy::Pin from private to protected to let subclasses
    access it too (closes: #321799)
  * add default constructor for PrvIterator (closes: #322267)
  * Reread status configuration on debSystem::Initialize() 
    (needed for apt-proxy, thanks to Otavio for this patch)
  
 -- Michael Vogt <mvo@debian.org>  Mon,  5 Sep 2005 22:59:03 +0200

apt (0.6.40.1) unstable; urgency=low

  * bugfix in the parsing code for the apt<->dpkg communication. apt 
    crashed when dpkg sends the same state more than once under certain
    conditions
  * 0.6.40 breaks the ABI but I accidentally didn't change the soname :/

 -- Michael Vogt <mvo@debian.org>  Fri,  5 Aug 2005 13:24:58 +0200

apt (0.6.40) unstable; urgency=low

  * Patch from Jordi Mallach to mark some additional strings for translation
  * Updated Catalan translation from Jordi Mallach
  * Merge from bubulle@debian.org--2005/apt--main--0:
    - Update pot and merge with *.po
    - Updated French translation, including apt-key.fr.8
  * Restore changelog entries from the 0.6.x series that went to Debian
    experimental
  * Merge michael.vogt@ubuntu.com--2005/apt--progress-reporting--0
    - Provide an interface for progress reporting which can be used by
      (e.g.) base-config

 -- Matt Zimmerman <mdz@debian.org>  Thu, 28 Jul 2005 11:57:32 -0700

apt (0.6.39) unstable; urgency=low

  * Welsh translation update: daf@muse.19inch.net--2005/apt--main--0--patch-6
  * Merge mvo's changes from 0.6.36ubuntu1:
    michael.vogt@ubuntu.com--2005/apt--mvo--0--patch-32
  * Merge aggregated translation updates:
    bubulle@debian.org--2005/apt--main--0
  * Update priority of apt-utils to important, to match the override file
  * Install only one keyring on each branch (Closes: #316119)

 -- Matt Zimmerman <mdz@debian.org>  Tue, 28 Jun 2005 11:51:09 -0700

apt (0.6.38) unstable; urgency=low

  * Merge michael.vogt@ubuntu.com--2005/apt--fixes--0--patch-6, a workaround
    for the French man pages' failure to build
  * Branch Debian and Ubuntu
    - apt.postinst, apt-key: use the appropriate keyring
    - debian/rules: install all keyrings
  * Add the current Debian archive signing key (4F368D5D) to
    debian-archive.gpg
  * make pinning on the "component" work again (using the section of the 
    archive, we don't use per-section Release files anymore with apt-0.6)
    (closes ubuntu #9935)
  
 -- Matt Zimmerman <mdz@debian.org>  Sat, 25 Jun 2005 09:51:00 -0700

apt (0.6.37) breezy; urgency=low

  * Merge bubulle@debian.org--2005/apt--main--0 up to patch-81
    - patch-66: Italian update
    - patch-71: French update
    - patch-73: Basque update
    - patch-74: Hebrew update
    - patch-76: Correct Hebrew translation (Closes: #306658)
    - patch-77: French man page update
    - patch-79: Correct syntax errors in Hebrew translation
    - patch-81: Portuguese update
  * Fix build of French man pages (now using XML, not SGML)
  * Add Welsh translation from Dafydd Harries
    (daf@muse.19inch.net--2005/apt--main--0--patch-1)
  * Change debian/bugscript to use #!/bin/bash (Closes: #313402)
  * Fix a incorrect example in the man-page (closes: #282918)

 -- Matt Zimmerman <mdz@ubuntu.com>  Tue, 24 May 2005 14:38:25 -0700

apt (0.6.36ubuntu1) breezy; urgency=low

  * make it possible to write a cache-control: no-cache header even if
    no proxy is set to support transparent proxies (closes ubuntu: #10773)

  * Merge otavio@debian.org--2005/apt--fixes--0.6:
    - Fix comment about the need of xmlto while building from Arch;
    - Fix StatStore struct on cachedb.h to use time_t and then fix a compile
      warning;
    - Lock database at start of DoInstall routine to avoid concurrent
      runs of install/remove and update commands (Closes: #194467)
    - Fix warnings while compiling with GCC 4.0 compiler  

 -- Michael Vogt <michael.vogt@ubuntu.com>  Mon, 23 May 2005 11:57:53 +0200

apt (0.6.36) experimental; urgency=low

  * Merge apt--mvo--0:
    - apt-pkg/acquire-item.cc:
      added "Acquire::BrokenProxy" that will force apt to always 
      re-get the Release.gpg file (for broken proxies)
    - debian/apt.cron.daily:
      MinAge is defaulting to 2 days now to prevent over-aggresive removal 
    - apt-pkg/cdrom.cc:
      honor "Acquire::gpgv::Options" when verifying the signature (Ubuntu #8496)
 
 -- Michael Vogt <mvo@debian.org>  Thu, 31 Mar 2005 20:37:11 +0200

apt (0.6.35) hoary; urgency=low

  * Merge apt--mvo--0 (incorporates 0.6.34ubuntu1):
    - Implement MaxSize and MaxAge in apt.cron.daily, to prevent the cache
      from growing too large (Ubuntu #6761)
    - some comments about the pkgAcqMetaSig::Custom600Headers() added
    - use gpg --with-colons
    - commented the ftp no_proxy unseting in methods/ftp.cc
    - added support for "Acquire::gpgv::options" in methods/gpgv.cc
  * Merge bubulle@debian.org--2005/apt--main--0
    - Make capitalization more consistent
    - Un-fuzzy translations resulting from capitalization changes
    - Italian translation update

 -- Matt Zimmerman <mdz@ubuntu.com>  Mon,  7 Mar 2005 20:08:33 -0800

apt (0.6.34) hoary; urgency=low

  * Add missing semicolon to configure-index (Closes: #295773)
  * Update build-depends on gettext to 0.12 (Closes: #295077)
  * Merge from bubulle@debian.org--2005/apt--main--0 to get
    translation updates

 -- Matt Zimmerman <mdz@ubuntu.com>  Fri,  4 Mar 2005 16:13:15 -0800

apt (0.6.33) hoary; urgency=low

  * Merge michael.vogt@ubuntu.com--2005/apt--mvo--0 (through patch-6)
    - patch-1: cosmetic changes (whitespace, "Apt::GPGV->APT::GPGV")
    - patch-2: (doc) documentation for gpgv
    - patch-3: (doc) new config variables added configure-index
    - patch-4: pkgAcquire::Run() pulse intervall can be configured
    - patch-5: fix for apt-get update removing Release.gpg files (#6865)
    - patch-6: change the path scoring in apt-cdrom, prefer pathes without
      symlinks

 -- Matt Zimmerman <mdz@ubuntu.com>  Sat, 26 Feb 2005 15:21:17 -0800

apt (0.6.32) hoary; urgency=low

  * Merge michael.vogt@ubuntu.com--2005/apt--mvo--0 (patch-1)
    - Implement Acquire::gpgv::options (Ubuntu bug#6283)

 -- Matt Zimmerman <mdz@ubuntu.com>  Tue,  8 Feb 2005 19:31:15 -0800

apt (0.6.31) hoary; urgency=low

  * Matt Zimmerman
    - Remove debugging output from apt.cron.daily (no one noticed?)
    - Apply patch from Anthony Towns to allow SHA1Summation to process a file
      descriptor until EOF, rather than requiring that the length of input be
      specified (Closes: #291338)
    - Fix build/install of Polish offline documentation, based on patch from
      Christian Perrier (Closes: #270404)
  * Michael Vogt
    - apt-cdrom.cc seperated into frontend (cmdline/apt-cdrom.cc and library
      apt-pkg/cdrom.{cc,h}) (Ubuntu #5668)

 -- Matt Zimmerman <mdz@ubuntu.com>  Fri,  4 Feb 2005 10:23:01 -0800

apt (0.6.30) unstable; urgency=low

  * Add ppc64 to buildlib/archtable
  * Merge michael.vogt@canonical.com--2004/apt--status-fd--0
    - Support preserving dpkg status file descriptor, to support
      better integration with synaptic
  
 -- Matt Zimmerman <mdz@ubuntu.com>  Wed, 19 Jan 2005 00:26:01 -0800

apt (0.6.29) hoary; urgency=low

  * Merge apt--mvo--0 (0.6.27ubuntu4)
  

 -- Matt Zimmerman <mdz@canonical.com>  Tue, 28 Dec 2004 17:18:02 -0800

apt (0.6.28) hoary; urgency=low

  * Merge apt--mvo--0
  * Rebuild source to get rid of arch metadata and temporary files in
    0.6.27ubuntu3

 -- Matt Zimmerman <mdz@canonical.com>  Thu, 23 Dec 2004 18:53:16 -0800

apt (0.6.27ubuntu4) hoary; urgency=low

  * remove old sig-file in partial/ before starting to fetch a new sig-file
    (see ubuntu #4769 for the rational)
  * added apt-key update method (uses ubuntu-keyring)
  * documented the "--allow-unauthenticated" switch
  * added DEB_BUILD_PROG_OPTS to debian/rules (additonal options can be 
    passed to DEB_BUILD_PROG like "-S")

 -- Michael Vogt <mvo@debian.org>  Thu, 23 Dec 2004 11:12:51 +0100

apt (0.6.27ubuntu3) hoary; urgency=low

  * added a exact dependency from libapt-pkg-dev to the apt version it was
    build with

 -- Michael Vogt <mvo@debian.org>  Wed, 15 Dec 2004 09:56:32 +0100

apt (0.6.27ubuntu2) hoary; urgency=low

  * fixed a bug in the rule file that happend during the big 0.5->0.6 merge

 -- Michael Vogt <mvo@debian.org>  Tue, 14 Dec 2004 12:14:25 +0100

apt (0.6.27ubuntu1) hoary; urgency=low

  * chmod 755 /usr/bin/apt-key
  * don't display a error when a apt-get update don't find a 
    Packages.bz2/Sources.bz2 file

 -- Michael Vogt <mvo@debian.org>  Mon, 13 Dec 2004 18:40:21 +0100

apt (0.6.27) hoary; urgency=low

  * Merge apt--authentication--0 branch
    - Implement gpg authentication for package repositories (Closes: #203741)
    - Also includes Michael Vogt's fixes
  * Merge apt--misc-abi-changes--0 branch
    - Use pid_t throughout to hold process IDs (Closes: #226701)
    - Import patch from Debian bug #195510: (Closes: #195510)
      - Make Simulate::Describe and Simulate::ShortBreaks private member
        functions
      - Add a parameter (Candidate) to Describe to control whether the
        candidate version is displayed
      - Pass an appropriate value for Candidate everywhere Describe is called

 -- Matt Zimmerman <mdz@canonical.com>  Mon, 13 Dec 2004 01:03:11 -0800

apt (0.6.25) experimental; urgency=low

  * Fix handling of two-part sources for sources.list deb-src entries in
    the same way that deb entries were fixed

 -- Matt Zimmerman <mdz@debian.org>  Wed,  9 Jun 2004 05:29:50 -0700

apt (0.6.24) experimental; urgency=low

  * YnPrompt fixes were inadvertently left out, include them (Closes:
    #249251)

 -- Matt Zimmerman <mdz@debian.org>  Sun, 16 May 2004 14:18:53 -0700

apt (0.6.23) experimental; urgency=low

  * Remove obsolete pkgIterator::TargetVer() (Closes: #230159)
  * Reverse test in CheckAuth to match new prompt (Closes: #248211)

 -- Matt Zimmerman <mdz@debian.org>  Sun,  9 May 2004 21:01:58 -0700

apt (0.6.22) experimental; urgency=low

  * Merge 0.5.25
  * Make the unauthenticated packages prompt more intuitive (yes to
    continue, default no), but require --force-yes in addition to
    --assume-yes in order to override

 -- Matt Zimmerman <mdz@debian.org>  Fri, 19 Mar 2004 13:55:35 -0800

apt (0.6.21) experimental; urgency=low

  * Merge 0.5.24

 -- Matt Zimmerman <mdz@debian.org>  Tue, 16 Mar 2004 22:52:34 -0800

apt (0.6.20) experimental; urgency=low

  * Merge 0.5.23

 -- Matt Zimmerman <mdz@debian.org>  Thu, 26 Feb 2004 17:17:02 -0800

apt (0.6.19) experimental; urgency=low

  * Merge 0.5.22
  * Convert apt-key(8) to docbook XML

 -- Matt Zimmerman <mdz@debian.org>  Mon,  9 Feb 2004 15:44:49 -0800

apt (0.6.18) experimental; urgency=low

  * Add new Debian Archive Automatic Signing Key to the default keyring
    (existing keyrings are not updated; do that yourself)

 -- Matt Zimmerman <mdz@debian.org>  Sat, 17 Jan 2004 17:04:30 -0800

apt (0.6.17) experimental; urgency=low

  * Merge 0.5.21
  * Handle more IMS stuff correctly

 -- Matt Zimmerman <mdz@debian.org>  Fri, 16 Jan 2004 10:54:25 -0800

apt (0.6.16) experimental; urgency=low

  * Fix some cases where the .gpg file could be left in place when it is
    invalid

 -- Matt Zimmerman <mdz@debian.org>  Fri,  9 Jan 2004 09:22:15 -0800

apt (0.6.15) experimental; urgency=low

  * s/Debug::Acquire::gpg/&v/
  * Honor the [vendor] syntax in sources.list again (though it is not
    presently used for anything)
  * Don't ship vendors.list(5) since it isn't used yet
  * Revert change from 0.6.10; it was right in the first place and the
    problem was apparently something else.  Archive = Suite.

 -- Matt Zimmerman <mdz@debian.org>  Mon,  5 Jan 2004 17:43:01 -0800

apt (0.6.14) experimental; urgency=low

  * Merge 0.5.20

 -- Matt Zimmerman <mdz@debian.org>  Sun,  4 Jan 2004 11:09:21 -0800

apt (0.6.13) experimental; urgency=low

  * Merge 0.5.19

 -- Matt Zimmerman <mdz@debian.org>  Sat,  3 Jan 2004 16:22:31 -0800

apt (0.6.12) experimental; urgency=low

  * Have pkgAcquireIndex calculate an MD5 sum if one is not provided by
    the method (as with file: and copy:).  Local repositories
  * Fix warning about dist name mismatch to actually print what it was
    expecting
  * Don't expect any particular distribution name for two-part
    sources.list entries
  * Merge 0.5.18

 -- Matt Zimmerman <mdz@debian.org>  Fri,  2 Jan 2004 13:59:00 -0800

apt (0.6.11) experimental; urgency=low

  * Support IMS requests of Release.gpg and Release
  * This required API changes, bump the libapt-pkg version
  * Copy local Release files into Dir::State::Lists
  * Set IndexFile attribute when retrieving Release and Release.gpg so
    that the appropriate Cache-Control headers are sent

 -- Matt Zimmerman <mdz@debian.org>  Fri,  2 Jan 2004 10:46:17 -0800

apt (0.6.10) experimental; urgency=low

  * Use "Codename" (woody, sarge, etc.) to supply the value of the
    "Archive" package file attribute, used to match "release a=" type
    pins, rather than "Suite" (stable, testing, etc.)

 -- Matt Zimmerman <mdz@debian.org>  Thu,  1 Jan 2004 16:56:47 -0800

apt (0.6.9) experimental; urgency=low

  * Another tagfile workaround

 -- Matt Zimmerman <mdz@debian.org>  Thu,  1 Jan 2004 13:56:08 -0800

apt (0.6.8) experimental; urgency=low

  * Add a config option and corresponding command line option
    (--allow-unauthenticated) to apt-get, to make buildd operators happy
    (Closes: #225648)

 -- Matt Zimmerman <mdz@debian.org>  Wed, 31 Dec 2003 08:28:04 -0800

apt (0.6.7) experimental; urgency=low

  * Forgot to revert part of the changes to tagfile in 0.6.4.  Hopefully
    will fix segfaults for some folks.

 -- Matt Zimmerman <mdz@debian.org>  Wed, 31 Dec 2003 08:01:28 -0800

apt (0.6.6) experimental; urgency=low

  * Restore the ugly hack I removed from indexRecords::Load which set the
    pkgTagFile buffer size to (file size)+256.  This is concealing a bug,
    but I can't fix it right now.  This should fix the segfaults that
    folks are seeing with 0.6.[45].

 -- Matt Zimmerman <mdz@debian.org>  Mon, 29 Dec 2003 18:11:13 -0800

apt (0.6.5) experimental; urgency=low

  * Move the authentication check into a separate function in apt-get
  * Fix display of unauthenticated packages when they are in the cache
    (Closes: #225336)

 -- Matt Zimmerman <mdz@debian.org>  Sun, 28 Dec 2003 16:47:57 -0800

apt (0.6.4) experimental; urgency=low

  * Use the top-level Release file in LoadReleaseInfo, rather than looking
    for the per-section ones (which aren't downloaded anymore).  This
    unbreaks release pinning, including the NotAutomatic bit used by
    project/experimental
  * Use FileFd::Size() rather than a separate stat() call in
    LoadReleaseInfo
  * Fix pkgTagFile to leave a little extra room at the end of the buffer
    to append the record separator if it isn't present
  * Change LoadReleaseInfo to use "Suite" rather than "Archive", to match
    the Debian archive's dist-level Release files

 -- Matt Zimmerman <mdz@debian.org>  Sun, 28 Dec 2003 15:55:55 -0800

apt (0.6.3) experimental; urgency=low

  * Fix MetaIndexURI for flat ("foo/") sources

 -- Matt Zimmerman <mdz@debian.org>  Sun, 28 Dec 2003 12:11:56 -0800

apt (0.6.2) experimental; urgency=low

  * Add space between package names when multiple unauthenticated packages
    are being installed (Closes: #225212)
  * Provide apt-key with a secret keyring and a trustdb, even though we
    would never use them, because it blows up if it doesn't have them
  * Fix typo in apt-key(8) (standard input is '-', not '/')

 -- Matt Zimmerman <mdz@debian.org>  Sat, 27 Dec 2003 13:01:40 -0800

apt (0.6.1) experimental; urgency=low

  * Merge apt 0.5.17
  * Rearrange Release file authentication code to be more clear
  * If Release is present, but Release.gpg is not, don't forget to still
    queue Packages files
  * Convert distribution "../project/experimental" to "experimental" for
    comparison purposes
  * Make a number of Release file errors into warnings; for now, it is OK
    not to have a codename, for example.  We mostly care about checksums
    for now

 -- Matt Zimmerman <mdz@debian.org>  Fri, 26 Dec 2003 15:12:47 -0800

apt (0.6.0) experimental; urgency=low

  * Signature verification support patch ("apt-secure") from Colin Walters
    <walters@debian.org> and Isaac Jones <ijones@syntaxpolice.org>.  This
    implements:
     - Release signature verification (Release.gpg)
     - Packages, Sources md5sum verification against Release
     - Closes: #203741
  * Make some modifications to signature verification support:
    - Release.gpg is always retrieved and verified if present, rather than
      requiring that sources be configured as secure
    - Print a hint about installing gnupg if exec(gpgv) fails
    - Remove obsolete pkgAcqIndexRel
    - Move vendors.list stuff into a separate module (vendorlist.{h,cc})
    - If any files about to be retrieved are not authenticated, issue a
      warning to the user and require confirmation
    - Fix a heap corruption bug in pkgSrcRecords::pkgSrcRecords()
  * Suggests: gnupg
  * Install a keyring in /usr/share/apt/debian-archive.gpg containing an
    initial set of Debian archive signing keys to seed /etc/apt/trusted.gpg
  * Add a new tool, apt-key(8) used to manage the keyring

 -- Matt Zimmerman <mdz@debian.org>  Fri, 26 Dec 2003 08:27:19 -0800

apt (0.5.32) hoary; urgency=low

  * Call setlocale in the methods, so that the messages are properly
    localised (Closes: #282700)
  * Implement support for bzip2-compressed debs (data.tar.bz2)

 -- Matt Zimmerman <mdz@canonical.com>  Sat, 11 Dec 2004 09:05:52 -0800

apt (0.5.31) unstable; urgency=low

  * New Romanian translation from Sorin Batariuc <sorin@bonbon.net>
    (Closes: #281458)
  * Merge changes from Hoary (0.5.30,0.5.30ubuntu2]
  * Fix the example in apt_preferences(5) to match the text
    (Closes: #222267)
  * Add APT::Periodic::Autoclean setting, to allow "apt-get autoclean" to
    be run periodically.  This is useful with
    APT::Periodic::Download-Upgradeable-Packages, and defaults to the same
    value, so that the cache size is bounded

 -- Matt Zimmerman <mdz@debian.org>  Tue, 23 Nov 2004 12:53:04 -0800

apt (0.5.30ubuntu2) hoary; urgency=low

  * bzip2 is now "Suggested" and it will detect if bzip2 is installed 
    and only then trying to get Packages.bz2

 -- Michael Vogt <mvo@debian.org>  Fri, 19 Nov 2004 12:00:39 +0100

apt (0.5.30ubuntu1) hoary; urgency=low

  * Need to Depend: bzip2 or Packages.bz2 fail.

 -- LaMont Jones <lamont@canonical.com>  Thu, 18 Nov 2004 12:51:05 -0700

apt (0.5.30) hoary; urgency=low

  * Patch from Michael Vogt to enable Packages.bz2 use, with a fallback to
    Packages.gz if it is not present (Closes: #37525)

 -- Matt Zimmerman <mdz@debian.org>  Mon, 15 Nov 2004 12:57:28 -0800

apt (0.5.29) unstable; urgency=low

  * Don't hardcode paths in apt.cron.daily
  * Add to apt.cron.daily the capability to pre-download upgradeable
    packages
  * Place timestamp files in /var/lib/apt/periodic, rather than
    /var/lib/apt itself
  * Standardize debhelper files a bit
    - Create all directories in debian/dirs rather than creating some on
      the dh_installdirs command line
    - Rename debian/dirs to debian/apt.dirs, debian/examples to
      debian/apt.examples

 -- Matt Zimmerman <mdz@debian.org>  Sat, 13 Nov 2004 17:58:07 -0800

apt (0.5.28) hoary; urgency=low

  * Translation updates:
    - Updated Hungarian from Kelemen Gábor <kelemeng@gnome.hu> (Closes: #263436)
    - Updated Greek from George Papamichelakis (Closes: #265004)
    - Updated Simplified Chinese from Tchaikov (Closes: #265190)
    - Updated French by Christian Perrier (Closes: #265816)
    - Updated Japanese by Kenshi Muto (Closes: #265630)
    - Updated Catalan from Jordi Mallach
    - Updated Dutch from Bart Cornelis (Closes: #268258, #278697)
    - Updated Portuguese from Miguel Figueiredo (Closes: #268265)
    - Updated Polish from Robert Luberda <robert@debian.org> (Closes: #268451)
    - Updated Danish from Claus Hindsgaul (Closes: #269417)
    - Updated Norwegian Nynorsk from Håvard Korsvoll <korsvoll@skulelinux.no>
      (Closes: #269965)
    - Updated Russian from Yuri Kozlov <yuray@id.ru> (Closes: #271104)
    - Updated Italian from Samuele Giovanni Tonon <samu@debian.org>
      (Closes: #275083)
    - Updated Brazilian Portuguese from Andre Luis Lopes (Closes: #273944)
    - Updated Slovak from Peter Mann (Closes: #279481)
  * APT::Get::APT::Get::No-List-Cleanup -> APT::Get::List-Cleanup in apt-get.cc
    (Closes: #267266)
  * Merge Ubuntu changes:
    - Set default Dpkg::MaxArgs to 1024, and Dpkg::MaxArgBytes to 32k.
      Needed to work around ordering bugs when installing a large number of
      packages
    - Patch from Michael Vogt to add an optional cron job which
      can run apt-get update periodically
  * Add arch-build target to debian/rules

 -- Matt Zimmerman <mdz@debian.org>  Sat, 13 Nov 2004 15:52:20 -0800

apt (0.5.27) unstable; urgency=high

  * Sneak in a bunch of updated translations before the freeze
    (no code changes)
  * Translation updates:
    - New Finnish translation from Tapio Lehtonen <tale@debian.org>
      (Closes: #258999)
    - New Bosnian translation from Safir Šećerović <sapphire@linux.org.ba>
      (Closes: #254201)
    - Fix Italian incontrario (Closes: #217277)
    - Updated Spanish from Ruben Porras (Closes: #260483)
    - Updated Danish from Claus Hindsgaul (Closes: #260569)
    - Updated Slovak from Peter Mann (Closes: #260627)
    - Updated Portuguese from Miguel Figueiredo (Closes: #261423)
  * Bring configure-index up to date with documented options, patch from
    Uwe Zeisberger <zeisberg@informatik.uni-freiburg.de> (Closes: #259540)
  * Note in apt.conf(5) that configure-index does not contain strictly
    default values, but also examples
  * Add Polish translation of offline.sgml (Closes: #259229)

 -- Matt Zimmerman <mdz@debian.org>  Thu, 29 Jul 2004 09:30:12 -0700

apt (0.5.26) unstable; urgency=low

  * Translation updates:
    - Spanish update from Ruben Porras <nahoo82@telefonica.net> (Closes: #248214)
    - Sync Spanish apt(8) (Closes: #249241)
    - French update from Christian Perrier <bubulle@debian.org> (Closes: #248614)
    - New Slovak translation from Peter Mann <Peter.Mann@tuke.sk> (Closes: #251676)
    - Czech update from Miroslav Kure <kurem@upcase.inf.upol.cz> (Closes: #251682)
    - pt_BR update from Andre Luis Lopes <andrelop@debian.org> (Closes: #251961)
    - German translation of apt(8) from Helge Kreutzmann <kreutzm@itp.uni-hannover.de>
      (Closes: #249453)
    - pt update from Miguel Figueiredo <elmig@debianpt.org> (Closes: #252700)
    - New Hebrew translation from Lior Kaplan <webmaster@guides.co.il>
      (Closes: #253182)
    - New Basque translation from Piarres Beobide Egaña <pi@beobide.net>
      (Vasco - Euskara - difficult language, Closes: #254407) and already a
      correction (Closes: #255760)
    - Updated Brazilian Portuguese translation from
      Guilherme de S. Pastore <gpastore@colband.com.br> (Closes: #256396)
    - Updated Greek translation (complete now) from
      George Papamichelakis <george@step.gr> (Closes: #256797)
    - New Korean translation from Changwoo Ryu <cwryu@debian.org>
      (Closes: #257143)
    - German translation now available in two flavours: with Unicode usage and
      without (related to #228486, #235759)
  * Update apt-get(8) to reflect the fact that APT::Get::Only-Source will
    affect apt-get build-dep as well as apt-get source
  * Remove aborted remnants of a different method of implementing DEB_BUILD_OPTIONS
    from debian/rules
  * Fix typo in error message when encountering unknown type in source list
    (Closes: #253217)
  * Update k*bsd-gnu arch names in buildlib/ostable (Closes: #253532)
  * Add amd64 to buildlib/archtable (Closes: #240896)
  * Have configure output a more useful error message if the architecture
    isn't in archtable

 -- Matt Zimmerman <mdz@debian.org>  Thu,  8 Jul 2004 15:53:28 -0700

apt (0.5.25) unstable; urgency=low

  * Patch from Jason Gunthorpe to remove arbitrary length limit on Binary
    field in SourcesWriter::DoPackage
  * Fix typo in apt-cache(8) (Closes: #238578)
  * Fix obsolete reference to bug(1) in stub apt(8) man page
    (Closes: #245923)
  * Fix typo in configure-index (RecruseDepends -> RecurseDepends)
    (Closes: #246550)
  * Support DEB_BUILD_OPTIONS=noopt in debian/rules
    (Closes: #244293)
  * Increase length of line buffer in ReadConfigFile to 1024 chars;
    detect if a line is longer than that and error out
    (Closes: #244835)
  * Suppress a signed/unsigned warning in apt-cache.cc:DisplayRecord
  * Build apt-ftparchive with libdb4.2 rather than libdb2
    - Patch from Clint Adams to do most of the work
    - Build-Depends: s/libdb2-dev/libdb4.2-dev/
    - Add AC_PREREQ(2.50) to configure.in
    - Use db_strerror(err) rather than GlobalError::Errno (which uses strerror)
    - Add note to NEWS.Debian about upgrading old databases
  * Attempt to fix problems with chunked encoding by stripping only a single CR
    (Closes: #152711)
  * Modify debian/rules cvs-build to use cvs export, to avoid picking up
    junk files from the working directory
  * Add lang=fr attribute to refentry section of
    apt-extracttemplates.fr.1.sgml and apt-sortpkgs.fr.1.sgml so they are
    correctly built
  * Remove extraneous '\' characters from <command> tags in
    apt_preferences.fr.5.sgml
  * Translation updates:
    - Updated Swedish translation from Peter Karlsson <peter@softwolves.pp.se>
      (Closes: #238943)
    - New Slovenian translation from Jure Čuhalev <gandalf@owca.info>
      (closes: #239785)
    - New Portuguese translation from Miguel Figueiredo <elmig@debianpt.org>
      (closes: #240074)
    - Updated Spanish translation from Ruben Porras <nahoo82@telefonica.net>
    - Updated Spanish translation of man pages from Ruben Porras
      <nahoo82@telefonica.net>
    - Updated Simplified Chinese translation from "Carlos Z.F. Liu" <carlos_liu@yahoo.com>
      (Closes: #241971)
    - Updated Russian translation from Dmitry Astapov <adept@despammed.com>
      (Closes: #243959)
    - Updated Polish translation from Marcin Owsiany <porridge@debian.org>
      (Closes: #242388)
    - Updated Czech translation from Miroslav Kure <kurem@upcase.inf.upol.cz>
      (Closes: #244369)
    - Updated Japanese translation from Kenshi Muto <kmuto@debian.org>
      (Closes: #244176)
    - Run make -C po update-po to update .po files
    - Updated French translation from Christian Perrier <bubulle@debian.org>
      (Closes: #246925)
    - Updated Danish translation from Claus Hindsgaul <claus_h@image.dk>
      (Closes: #247311)

 -- Matt Zimmerman <mdz@debian.org>  Sat,  8 May 2004 12:52:20 -0700

apt (0.5.24) unstable; urgency=low

  * Updated Czech translation from Miroslav Kure <kurem@upcase.inf.upol.cz>
    (Closes: #235822)
  * Updated French translation from Christian Perrier <bubulle@debian.org>
    (Closes: #237403)
  * Updates to XML man pages from richard.bos@xs4all.nl
  * Updated Danish translation from Claus Hindsgaul <claus_h@image.dk>
    (Closes: #237771)
  * Updated Greek translation from Konstantinos Margaritis
    <markos@debian.org>
    (Closes: #237806)
  * Updated Spanish translation from Ruben Porras <nahoo82@telefonica.net>
    (Closes: #237863)
  * Updated pt_BR translation from Andre Luis Lopes <andrelop@debian.org>
    (Closes: #237960)
  * Regenerate .pot file (Closes: #237892)
  * Updated Polish translation from Marcin Owsiany <porridge@debian.org>
    (Closes: #238333)
  * In pkgAcquire::Shutdown(), set the status of fetching items to
    StatError to avoid a sometimes large batch of error messages
    (Closes: #234685)
  * Implement an ugly workaround for the 10000-character limit on the
    Binaries field in debSrcRecordParser, until such time as some things
    can be converted over to use STL data types (ABI change) (Closes: #236688)
  * Increase default tagfile buffer from 32k to 128k; this arbitrary limit
    should also be removed someday (Closes: #174945)
  * Checked against Standards-Version 3.6.1 (no changes)

 -- Matt Zimmerman <mdz@debian.org>  Tue, 16 Mar 2004 22:47:55 -0800

apt (0.5.23) unstable; urgency=low

  * Cosmetic updates to XML man pages from Richard Bos <radoeka@xs4all.nl>
  * Use the 'binary' target rather than 'all' so that the ssh and bzip2
    symlinks are created correctly (thanks to Adam Heath)
    (Closes: #214842)
  * Updated Simplified Chinese translation of message catalog from Tchaikov
    <chaisave@263.net> (Closes: #234186)
  * Change default for Acquire::http::max-age to 0 to prevent index files
    being out of sync with each other (important with Release.gpg)
  * Add an assert() to make sure that we don't overflow a fixed-size
    buffer in the very unlikely event that someone adds 10 packaging
    systems to apt (Closes: #233678)
  * Fix whitespace in French translation of "Yes, do as I say!", which
    made it tricky to type, again.  Thanks to Sylvain Pasche
    <sylvain.pasche@switzerland.org> (Closes: #234494)
  * Print a slightly clearer error message if no packaging systems are
    available (Closes: #233681)
  * Point to Build-Depends in COMPILING (Closes: #233669)
  * Make debian/rules a bit more consistent in a few places.
    Specifically, always use -p$@ rather than an explicit package name,
    and always specify it first, and use dh_shlibdeps -l uniformly rather
    than sometimes changing LD_LIBRARY_PATH directly
  * Document unit for Cache-Limit (bytes) (Closes: #234737)
  * Don't translate "Yes, do as I say!" in Chinese locales, because it can
    be difficult to input (Closes: #234886)

 -- Matt Zimmerman <mdz@debian.org>  Thu, 26 Feb 2004 17:08:14 -0800

apt (0.5.22) unstable; urgency=low

  * Updated French translation of man pages from Philippe Batailler
    <philippe.batailler@free.fr> (Closes: #203119)
  * Initialize StatusFile in debSystem (Closes: #229791)
  * Fix apt-get's suggests/recommends printing, which was skipping every
    other dependency due to both using GlobOr and incrementing the DepIterator
    (Closes: #229722)
  * Restore SIGINT/SIGQUIT handlers to their old values (rather than
    SIG_DFL) after invoking dpkg (Closes: #229854)
  * Updated Dutch translation of message catalog from cobaco
    <cobaco@linux.be> (Closes: #229601)
  * Catalan translation from Antoni Bella, Matt Bonner and Jordi Mallach
    (Closes: #230102)
  * Simplified Chinese translation of message catalog from "Carlos
    Z.F. Liu" <carlos_liu@yahoo.com> (Closes: #230960)
  * Replace SGML manpages with XML man pages from richard.bos@xs4all.nl
    (Closes: #230687)
  * Updated Spanish translation of man pages from Ruben Porras
    <nahoo82@telefonica.net> (Closes: #231539)
  * New Czech translation of message catalog from Miroslav Kure
    <kurem@upcase.inf.upol.cz> (Closes: #231921)

 -- Matt Zimmerman <mdz@debian.org>  Mon,  9 Feb 2004 12:44:54 -0800

apt (0.5.21) unstable; urgency=low

  * Patch from Eric Wong <normalperson@yhbt.net> to include apt18n.h after
    other headers to avoid breaking locale.h when setlocale() is defined
    as an empty macro.  This was not a problem on Debian, but broke
    compilation on Solaris. (Closes: #226509)
  * Updated French translation from Pierre Machard <pmachard@debian.org>
    (Closes: #226886)
  * Add colons to apt-get's "kept back"/"upgraded"/"downgraded" messages
    (Closes: #226813)
  * Fix typo in apt-cache(8) (Closes: #226351)
  * Clearer error message in place of "...has no available version, but
    exists in the database" (Closes: #212203)
  * Patch from Oliver Kurth <oku@masqmail.cx> to use AC_CACHE_VAL for
    GLIBC_VER to make cross-compilation easier (Closes: #221528)
  * Add example preferences file (Closes: #220799)
  * Updated Greek translation from Konstantinos Margaritis <markos@debian.org>
    (Closes: #227205)
  * Updated Spanish translation of man pages from Ruben Porras
    <nahoo82@telefonica.net> (Closes: #227729)

 -- Matt Zimmerman <mdz@debian.org>  Fri, 16 Jan 2004 10:54:39 -0800

apt (0.5.20) unstable; urgency=low

  * Fixed German translations of "Suggested" from Christian Garbs
    <debian@cgarbs.de> (Closes: #197960)
  * Add an "apt-cache madison" command with an output format similar to
    the katie tool of the same name (but less functionality)
  * Fix debSourcesIndex::Describe() to correctly say "Sources" rather than
    "Packages"

 -- Matt Zimmerman <mdz@debian.org>  Sat,  3 Jan 2004 23:42:50 -0800

apt (0.5.19) unstable; urgency=low

  * Fix Packages::Extensions support in apt-ftparchive generate
    (Closes: #225453)

 -- Matt Zimmerman <mdz@debian.org>  Sat,  3 Jan 2004 16:20:31 -0800

apt (0.5.18) unstable; urgency=low

  * New no_NO.po file from Tollef Fog Heen <tfheen@debian.org> to fix
    encoding problems (Closes: #225602)
  * Have "apt-ftparchive release" strip the leading path component from
    the checksum entries

 -- Matt Zimmerman <mdz@debian.org>  Fri,  2 Jan 2004 11:24:35 -0800

apt (0.5.17) unstable; urgency=low

  * Enable apt-ftparchive to generate Release files.  Hopefully this will
    make it easier for folks to secure their apt-able packages

 -- Matt Zimmerman <mdz@debian.org>  Fri, 26 Dec 2003 12:53:21 -0800

apt (0.5.16) unstable; urgency=low

  * po/de.po update from Michael Karcher <karcher@physik.fu-berlin.de>
    (Closes: #222560)
  * Update config.guess and config.sub from autotools-dev 20031007.1
  * Add knetbsd to buildlib/ostable (Closes: #212344)
  * Don't suggest apt-get -f install to correct broken build-deps; broken
    installed packages are rarely the cause (Closes: #220858)
  * Avoid clobbering configure.in if sed fails

 -- Matt Zimmerman <mdz@debian.org>  Wed, 24 Dec 2003 14:54:40 -0800

apt (0.5.15) unstable; urgency=low

  * Spanish man pages, patch from Ruben Porras <nahoo82@telefonica.net>
    (Closes: #195444)
    - apt.es.8 wasn't included in the patch, but was referenced.  Fetched
      version 1.3 from debian-doc cvs
    - Create doc/es/.cvsignore
  * Patch from Koblinger Egmont <egmont@uhulinux.hu> to fix
    pkgCache::PkgFileIterator::Label() to correctly refer to File->Label
    rather than File->Origin (Closes: #213311)
  * Add missing comma and space to German translation of "downgraded"
    (Closes: #213975)
  * Add missing comma in apt_preferences(5) (Closes: #215362)
  * Fix whitespace in French translation of "Yes, do as I say!", which
    made it tricky to type.  Thanks to Sylvain Pasche
    <sylvain.pasche@switzerland.org> (Closes: #217152)
  * Let apt-get build-dep try alternatives if the installed package
    doesn't meet version requirements (Closes: #214736)
  * Fix version display for recommends (Closes: #219900)
  * Use isatty rather than ttyname for checking if stdin is a terminal.
    isatty has the advantage of not requiring /proc under Linux, and thus
    Closes: #221728
  * Correctly implement -n as a synonym for --names-only (Closes: #224515)
  * Update apt-cache(8)
    - Document --installed
    - --recursive applies to both depends and rdepends
  * Japanese translation of documentation from Kurasawa Nozomu <nabetaro@slug.jp>
    (Closes: #186235)
  * Clarify documentation of --no-upgrade in apt-get(8) (Closes: #219743)
  * Clean up and simplify some of the suggests/recommends display in apt-get
  * Use cvs update -d in debian/rules cvs-build rather than just update
  * Pass --preserve-envvar PATH --preserve-envvar CCACHE_DIR to debuild.  apt
    takes a long time to build, and ccache helps

 -- Matt Zimmerman <mdz@debian.org>  Sat, 20 Dec 2003 16:34:30 -0800

apt (0.5.14) unstable; urgency=low

  * apt-get build-dep, when trying to skip over the remaining elements of
    an or-expression, would accidentally inherit the version requirements of a
    later item in the or-expression.  Fixed it.
  * Let apt-get build-dep try alternatives if the first dependency in an
    or-expression is not available
  * Add a Debug::BuildDeps to generate some trace output
  * Help apt-get build-dep produce more useful error messages
  * Process build-dependencies in forward rather than reverse order
  * Error out if an installed package is too new for a << or <=
    build-dependency
  * apt-get build-dep should now be able to handle almost any package with
    correct build-depends.  The primary exception is build-dependencies on
    virtual packages with more than one provider, and these are
    discouraged for automated processing (but still common,
    unfortunately).

 -- Matt Zimmerman <mdz@debian.org>  Tue, 23 Sep 2003 22:57:31 -0400

apt (0.5.13) unstable; urgency=medium

  * Document configuration file comment syntax in apt.conf(5)
    (Closes: #211262)
  * s/removed/installed/ in a comment in apt-get.cc
  * Move comment for ListParser::ParseDepends into the right place
  * Don't preserve ownership when copying config.guess and config.sub.
    This broke builds where the clean target was run with different
    privileges than the rest of the build (i.e., root) (Closes: #212183)
  * On second thought, don't copy config.guess and config.sub at all.  I'd
    rather they always match what is in CVS.

 -- Matt Zimmerman <mdz@debian.org>  Mon, 22 Sep 2003 10:28:17 -0400

apt (0.5.12) unstable; urgency=low

  * Exclude subdirectories named 'debian-installer' from the apt-cdrom
    search (Closes: #210485 -- release-critical)

 -- Matt Zimmerman <mdz@debian.org>  Thu, 11 Sep 2003 21:48:14 -0400

apt (0.5.11) unstable; urgency=low

  * Updated pt_BR translations from Andre Luis Lopes <andrelop@debian.org>
    (Closes: #208302)
  * In apt.conf(5), give the fully qualified name of Dir::Bin::Methods,
    rather than just "methods"
  * Add new nb and nn translations from Petter Reinholdtsen <pere@hungry.com>
  * Clean up reportbug script a bit, and extend it to distinguish between a
    configuration file not existing and the user declining to submit it with
    the report
  * Add #include <langinfo.h> to cmdline/apt-get.cc.  This apparently gets
    pulled in by something else with recent g++ and/or glibc, but is
    required when building on, e.g., stable
  * Patch from Koblinger Egmont <egmont@uhulinux.hu> to fix version
    comparisons with '~' (Closes: #205960)
  * Disable Russian translation until someone can review it
    (Closes: #207690)

 -- Matt Zimmerman <mdz@debian.org>  Wed, 10 Sep 2003 19:41:28 -0400

apt (0.5.10) unstable; urgency=low

  * Correct the section in apt_preferences(5) on interpreting priorities
    to show that zero is not a valid priority, and print a warning if such
    a pin is encountered in the preferences file (Closes: #204971)
  * Regenerate French man pages from sgml source (Closes: #205886)
  * Get self-tests compiling again, updated for latest library API
    and g++ 3.3
  * Add version comparison tests for #194327 and #205960
  * Fix error message in version test to output versions in the order in
    which they were compared when the reverse comparison fails
  * Reference the source package bug page rather than the one for the
    binary package 'apt' in the man pages (Closes: #205290)
  * Updated Polish po file from Marcin Owsiany <porridge@debian.org>
    (Closes: #205950)
  * Mention some of the available frontends in apt-get(8) (Closes: #205829)
  * Add apt-config to SEE ALSO section of apt-get (Closes: #205036)
  * Add missing "lang" attributes to refentry tags in French man pages
    (apt-cdrom, apt-extracttemplates, apt-sortpkgs)
  * Change upgraded/newly installed/not fully installed or removed
    messages to be consistent and somewhat shorter (some translations
    exceeded 80 characters even in the simplest case)
  * Make APT::Get::Show-Upgraded (aka apt-get -u) default to true.
  * Updates to Dutch translation from Bart Cornelis <cobaco@linux.be>
    (Closes: #207656)

 -- Matt Zimmerman <mdz@debian.org>  Sun, 31 Aug 2003 21:12:39 -0400

apt (0.5.9) unstable; urgency=low

  * Oh well, apt isn't going to make it into testing anytime soon due to
    new glibc and gcc deps, so we might as well fix more bugs
  * Fix typo in example ftp-archive.conf (Closes: #203295)
  * Mention default setting for --all-versions (Closes: #203298)
  * Patch from Otavio Salvador <otavio@debian.org> to have --version
    only print the version (and not usage as well) (Closes: #203418)
  * Patch from Otavio Salvador <otavio@debian.org> to switch from
    dh_installmanpages to dh_installman.  Fixes the problem where the
    pt_BR man page was installed in the wrong location (Closes: #194558)
  * Move the French apt-ftparchive man page into apt-utils where it
    belongs.  apt-utils Replaces: apt (<< 0.5.9)
  * Write records from "apt-cache show" using fwrite(3) rather than
    write(2), in case for some reason the entire record doesn't get
    written by a single write(2)
  * Add new French man pages to doc/fr/.cvsignore
  * Add freebsd to buildlib/ostable (Closes: #193430)
  * Avoid segfault if a package name is specified which consists
    entirely of characters which look like end tags ('+', '-')
    (Closes: #200425)
  * Patch from Otavio Salvador <otavio@debian.org> to avoid listing
    suggests/recommends for packages which are selected for installation
    at the same time as the package which suggests/recommends them
    (Closes: #200102)
  * Patch from Otavio Salvador <otavio@debian.org> to avoid listing
    suggests/recommends which are Provided by a package which is already
    installed (Closes: #200395)
  * Patch to update pt_BR man page for apt_preferences(5) from Andre Luis
    Lopes <andrelop@debian.org> (Closes: #202245)
  * Use nl_langinfo(YESEXPR) rather than comparing to the translated
    string "Y".  Closes: #200953 and should make the prompting generally
    more robust in the face of i18n.  In the particular case of #200953,
    it was being fooled because of signedness issues with toupper(3)
    (Closes: #194614)
  * apt Suggests: aptitude | synaptic | gnome-apt | wajig
    (Closes: #146667)
  * Clean up whitespace in translated strings in ru.po, which messed up
    indentation (some other translations probably have similar problems)
    (Closes: #194282)
  * Run ispell -h over the man page sources and fix a bunch of typos
  * Use debian/compat rather than DH_COMPAT
  * Update to debhelper compatibility level 3
    - remove ldconfig calls from debian/{postinst,postrm} as dh_makeshlibs
      will add them
    - echo 3 > debian/compat
    - Build-Depends: debhelper (>= 3)
  * Exclude '.#*' from cvs-build
  * Let the ftp method work with ftp servers which do not require a
    password (Closes: #199425)
  * Build-depend on debhelper >= 4.1.62, because we need the fix for
    #204731 in order for dh_installman to work correctly
    with our SGML man pages
  * Move dh_makeshlibs ahead of dh_installdeb so that its postinst
    fragments are properly substituted

 -- Matt Zimmerman <mdz@debian.org>  Sun, 10 Aug 2003 19:54:39 -0400

apt (0.5.8) unstable; urgency=medium

  * urgency=medium because the changes since 0.5.5.1 are pretty safe as
    far as core functionality, 0.5.5.1 survived unstable for 10 days, and
    I don't want to delay apt's progress into testing any further.  It's
    decidedly better than 0.5.4.
  * Clarify the meaning of the only-source option in apt-get(8)
    (Closes: #177258)
  * Updated French man pages from Philippe Batailler
    <philippe.batailler@free.fr> (Closes: #182194)
  * Give a warning if an illegal type abbreviation is used when looking up a
    configuration item (Closes: #168453)
  * Improve build-depends handling of virtual packages even further, so that
    it will now also try to satisfy build-depends on virtual packages if they
    are not installed.  Note that this only works if there is only one
    package providing the virtual package, as in other cases (Closes: #165404)
  * Update config.guess and config.sub from autotools-dev 20030717.1
  * Tweak SGML in apt-extracttemplates.1.sgml so that literal '>' doesn't end
    up in output
  * Document SrcDirectory in apt-ftparchive.1.sgml (Closes: #156370)
  * Support TMPDIR in apt-extracttemplates (Closes: #191656)
  * Fix ru.po to use a capital letter for the translation of 'Y' so that
    YnPrompt works correctly (Closes: #200953).  No other translations seem
    to have this problem
  * Regenerate POT file and sync .po files
  * Only try to clear stdin if it is a tty, to avoid looping if there is
    lots of stuff (perhaps an infinite amount) to read (Closes: #192228)

 -- Matt Zimmerman <mdz@debian.org>  Fri, 25 Jul 2003 20:21:53 -0400

apt (0.5.7) unstable; urgency=low

  * Update control file to match overrides (apt priority important,
    libapt-pkg-dev section libdevel)
  * Silence the essential packages check if we are only downloading
    archives and not changing the system (Closes: #190862)
  * Skip version check if a build-dependency is provided by an installed package
    (Closes: #126938)
  * Have apt-cache show exit with an error if it cannot find any of the
    specified packages (Closes: #101490)

 -- Matt Zimmerman <mdz@debian.org>  Mon, 21 Jul 2003 23:43:24 -0400

apt (0.5.6) unstable; urgency=low

  * Adam Heath <doogie@debian.org>
    - Fix segfault when handling /etc/apt/preferences.  Closes: #192409.
  * Matt Zimmerman <mdz@debian.org>
    - Clean up some string handling, patch from Peter Lundkvist
      <p.lundkvist@telia.com> (Closes: #192225)
    - Don't fall off the end of the buffer when comparing versions.
      Patch from Koblinger Egmont <egmont@uhulinux.hu> (Closes: #194327)
    - Minor fixes to apt-ftparchive(1) (Closes: #118156)
    - Fix typo in apt-ftparchive help text (Closes: #119072)
    - More typos in apt-ftparchive help text (Closes: #190936)
    - Update config.guess, config.sub to latest versions
    - Modify the description for apt-utils to reflect the fact that it is not
      (any longer) infrequently used (Closes: #138045)
    - Make setup script for dselect method more explicit about
      overwriting sources.list (Closes: #151727)
    - Fix typo in apt-cache(8) (Closes: #161243)
    - Remove duplicate 'showpkg' from synopsis on apt-cache(8)
      (Closes: #175611)
    - Document in apt-get(8) the meaning of the '*' in ShowList, which is that
      the package is being purged (Closes: #182369)
    - Fix extra "/" character in apt.conf(5) (Closes: #185545)
    - Fix typo in tar error message (Closes: #191424)
    - Clarify description of 'search' on apt-cache(8) (Closes: #192216)
    - Fix incorrect path for 'partial' directory on apt-get(8)
      (Closes: #192933)
    - Fixes to pt_BR translation from Andre Luis Lopes <andrelop@ig.com.br>
      (Closes: #196669)
    - Updated apt_preferences(5) man page with many corrections and
      clarifications from Thomas Hood <jdthood@yahoo.co.uk>
      (Closes: #193336)
    - Fix SGML validation errors in apt-cache.8.sgml introduced in 0.5.5 or so
    - Add a simple example to apt-ftparchive(1) (Closes: #95257)
    - Add bug script for collecting configuration info (Closes: #176482)

 -- Matt Zimmerman <mdz@debian.org>  Mon, 21 Jul 2003 01:59:43 -0400

apt (0.5.5.1) unstable; urgency=low

  * Move the target of the example docs from doc to binary.  Closes:
    #192331
  * Fix api breakage that broke apt-ftparchive and apt-cache dumpavail, by
    backing out change that incorretly attempted to handle Package sections
    larger than 32k.  Closes: #192373
  * Fix never-ending loop with apt-get install -V.  Closes: #192355.

 -- Adam Heath <doogie@debian.org>  Mon, 19 May 2003 12:30:16 -0500

apt (0.5.5) unstable; urgency=low

  * New deb version compare function, that has no integer limits, and
    supports pre-versions using ~.  Code ported from dpkg.
  * Fix handling of [!arch] for build-dependencies. Closes: #88798, #149595
  * Fix handling of build-deps on unknown packages. Closes: #88664, #153307
  * "apt-get --arch-only build-dep" to install only architecture-
    dependent build dependencies. Bump minor shared lib number to reflect
    small change in BuildDepend API.
  * APT::Build-Essential configuration option (defaults to "build-essential")
    so that "apt-get build-dep" will ensure build essential packages are
    installed prior to installing other build-dependencies. Closes: #148879
  * LD_LIBRARY_PATH thing. Closes: #109430, #147529
  * /usr/doc reference in postinst. Closes: #126189
  * Doc updates. Closes: #120689
  * Possible apt-cache segfault. Closes: #120311, #118431, #117915, #135295,
          #131062, #136749
  * Print special message for EAI_AGAIN. Closes: #131397
  * libapt-pkg-dev needs to bring in the apt-inst library if linking
    is to work. Closes: #133943
  * Typos, Doc Stuff. Closes: #132772, #129970, #123642, #114892, #113786,
         #109591, #105920, #103678, #139752, #138186, #138054, #138050,
	 #139994, #142955, #151654, #151834, #147611, #154268, #173971
  * Fix possibility for tag file parsing to fail in some unlikely situations.
    Closes: #139328
  * Use std C++ names for some header files. Closes: #128741
  * Do not check for free space if --no-download. Closes: #117856
  * Actually implement or group handling for 'upgrade'. Closes: #133950
  * "Internal Error, Couldn't configure pre-depend" is not actually an
    internal error, it is a packaging error and now it says so, and
    pinpoints the problem dependency. Closes: #155621
  * Allows failure to write to a pipe for post-invoke stuff. Closes: #89830
  * Use usr/share/doc for dhelp. Closes: #115701
  * --print-uris works with 'update'. Closes: #57070
  * Options Dpkg::MaxArgs,Dpkg::MaxArgBytes to allow a much longer dpkg
    command line.
  * Fixed 2 little OR group bugs, thanks to Yann Dirson. Closes: #143995,
    #142298
  * Allow an uninstalled package to be marked for removal on an install
    line (meaning not to automatically install it), also fix some dodgy
    handling of protected packages. Closes: #92287, #116011
  * Fix errant prefix matching in version selection. Closes: #105968
  * Ensure that all files needed to run APT as a user are readable and
    ignore roots umask for these files. Closes: #108801
  * Support larger config spaces. Closes: #111914
  * 'apt-get update' no longer does 'Building Dependency Tree'.
  * When matching regexs allways print a message. Change regex activation
    charset. Closes: #147817
  * Don't die if lines in sources.list are too long. Closes: #146846
  * Show file name on apt-extracttemplate error messges. Closes: #151835
  * i18n gettext stuff, based on work from Michael Piefel: Closes: #95933
  * Some highly unlikely memory faults. Closes: #155842
  * C++ stuff for G++3.2. Closes: #162617, #165515,
  * apt-config dumps sends to stdout not stderr now.  Closes: #146294
  * Fix segfault in FindAny when /i is used, and there is no default.
    Closes: #165891
  * Add s390x to archtable.  Closese: #160992.
  * Update config.sub/config.guess in cvs, and add support to debian/rules
    to update them from /usr/share/misc if they exist.  Closes: #155014
  * Remove 'Sorry' from messages.  Closes: #148824.
  * Change wording of 'additional disk space usage' message.  Closes:
    #135021.
  * apt-extracttemplates now prepends the package name when extracting
    files.  Closes: #132776
  * Add -n synonym for --names-only for apt-cache.  Closes: #130689
  * Display both current version and new version in apt-get -s.  Closes:
    #92358
  * Add an options and timeout config item to ssh/rsh.  Closes: #90654
  * libapt-pkg-dev now depends on apt-utils.  Closes: #133942.
  * Change verbose logging output of apt-ftparchive to go to stderr,
    instead of stdout.  Also, errors that occur no longer go to stdout,
    but stderr.  Closes: #161592
  * Test for timegm in configure.  Closes: #165516.
  * s/st_mtime/mtime/ on our local stat structure in apt-ftparchive, to
    support compliation on platforms where st_mtime is a macro.  Closes:
    #165518
  * Check the currently mounted cdrom, to see if it's the one we are
    interested in.  Closes: #154602
  * Refer to reportbug instead of bug in the man pages. Closes: #173745
  * Link apt-inst to apt-pkg. Closes: #175055
  * New apt_preferences man page from Thomas Hood, Susan Kleinmann,
    and others.
  * Fix > 300 col screen segfault. Closes: #176052
  * Rebuild with gcc-3.2. Closes: #177752, #178008.
  * Fix build-dep handling of | dependencies.
    Closes: #98640, #145997, #158896, #172901
  * Double default value of APT::Cache-Limit, until such time as it
    can be made more dynamic.  Closes: #178623.
  * Report uris with '.gz' when there are errors.  Closes: #178435.
  * When installing build-deps, make sure the new version will
    satisfy build requirements. Closes: #178121
  * Split offline and guide documentation into apt-doc.  This was done so
    that binary-arch builds do not require documention deps.  Note, that 
    apt-doc is not installed on upgrades.
  * Use doc-base, instead of dhelp directly.  Closes: #110389
  * Change http message 'Waiting for file' to 'Waiting for headers'.
    Closes: #178537
  * Remove trailing lines on package lists in apt-get.  Closes: #178736.
  * Fix origin pins for file:// uris.  Closes: #189014.
  * Apply typo and syntax patch from bug to apt-cache.8.sgml.  Closes:
    #155194
  * s/dpkg-preconfig/dpkg-preconfigure/ in examples/configure-index.
    Closes: #153734.
  * Fix some typos in the apt-get manual.  Closes: #163932.
  * Apply patch from bug, to change frozen to testing, and then do it
    everywhere else.  Closes: #165085.
  * Update es.po.  Closes: #183111.
  * Add pt_BR translation of apt_preferences(5).  Also, build fr manpages.
    Closes: #183904.
  * Add a vcg command to apt-cache, similiar to dotty.  Closes: #150512.
  * Add option to apt-get to show versions of packages being
    upgraded/installed.
  * Be quiet in apt.post{inst,rm}.  Closes: #70685.
  * apt-get now prints out suggested and recommended packages.  Closes:
    #54982.
  * Insert some newlines in the cdrom change media message.  Closes:
    #154601.
  * Add a rdepends command to apt-cache.  Closes: #159864.
  * When building the dpkg command line, allow for 8192 chars to be used,
    instead of only 1024.
  * APT::Immediate-Configure had inverted semantics(false meant it was
    enabled).  Closes: #173619.
  * Fix status file parser so that if a record is larger than 32k, the
    buffer size will be doubled, and the read attempted again.  Closes:
    #174945.

 -- Adam Heath <doogie@debian.org>  Sun, 27 Apr 2003 01:23:12 -0500

apt (0.5.4) unstable; urgency=low

  * M68k config.guess patch. Closes: #88913
  * Bi-yearly test on OpenBSD and Solaris
  * Doc updates. Closes: #89121, #89854, #99671, #98353, #95823, #93057,
          #97520, #102867, #101071, #102421, #101565, #98272, #106914,
          #105606, #105377
  * Various cosmetic code updates. Closes: #89066, #89066, #89152
  * Add "pre-auto" as an option for DSelect::Clean (run autoclean after
    update).
  * More patches from Alfredo for Vendors and more SHA-1 stuff
  * Fix for AJ's 'desire to remove perl-5.005' and possibly other
    similar situations. Closes: #56708, #59432
  * no_proxy and ftp. Closes: #89671
  * Philippe Batailler's man page patches.
  * Fix for display bug. Closes: #92033, #93652, #98468
  * Use more than 16bits for the dep ID. Some people ran out..
    Closes: #103020, #97809, #102951, #99974, #107362, #107395, #107362,
            #106911, #107395, #108968
  * Reordered some things to make dante and FTP happier. Closes: #92757
  * James R. Van Zandt's guide.sgml updates. Closes: #90027
  * apt-ftparchive copes with no uncompressed package files + contents.
  * French man pages from philippe batailler - well sort of. They
    don't build yet..
  * run-parts. Closes: #94286
  * 'apt-cache policy' preferences debug tool.
  * Whatever. Closes: #89762
  * libstdc++ and HURD. Closes: #92025
  * More apt-utils verbage. Closes: #86954
  * Fliped comparision operator. Closes: #94618
  * Used the right copyright file. Closes: #65691
  * Randolph's G++3 patches.
  * Fixed no_proxy tokanizing. Closes: #100046
  * Strip Config-Version when copying status to available. Closes: #97520
  * Segfault with missing source files. Closes: #100325
  * EINTR check. Closes: #102293
  * Various changes to the locking metholodgy for --print-uris.
    Closes: #100590
  * Lame LD_LIBRARY_PATH thing. Closes: #98928
  * apt-cache search searchs provide names too now. Closes: #98695
  * Checksum and long lines problem. Closes: #106591
  * .aptignr and empty files are just a warning. Closes: #97364

 -- Jason Gunthorpe <jgg@debian.org>  Sat, 18 Aug 2001 17:21:59 -0500

apt (0.5.3) unstable; urgency=low

  * JoeyH's dpkg::preconfig not working. Closes: #88675
  * Fixed apt override disparity
  * Alfredo's SHA-1 and related patches

 -- Jason Gunthorpe <jgg@debian.org>  Sun,  4 Mar 2001 15:39:43 -0700

apt (0.5.2) unstable; urgency=low

  * Fixed mention of /usr/doc in the long description
  * JoeyH's downgrade bug -- don't use 0.5.1
  * Doc bug. Closes: #88538
  * Fault in building release strings. Closes: #88533

 -- Jason Gunthorpe <jgg@debian.org>  Sun,  4 Mar 2001 15:39:43 -0700

apt (0.5.1) unstable; urgency=low

  * Fixed #82894 again, or should be and.
  * Process the option string right. Closes: #86921
  * Don't eat the last command for pipes. Closes: #86923
  * Ignore .* for configuration directory processing. Closes: #86923
  * Alfredo's no_proxy patch
  * Documentation fixes. Closes: #87091
  * JoeyH's double slash bug. Closes: #87266
  * Unintitialized buffer and apt-ftparchive contents generation.
     Closes: #87612
  * Build-deps on virtual packages. Closes: #87639
  * Fixes glibc/libstdc++ symbol dependencies by including glibc and
    libstdc++ version info in the library soname and in the package
    provides. Closes: #87426
  * Updated soname version to 0.3.2
  * apt-extracttemplates moved from debconf into apt-utils
  * s390 archtable entry. Closes: #88232
  * Dan's segfault
  * Some instances where the status file can source a package in a
    non-sensical way. Closes: #87390
  * Work better if there are duplicate sources.list entries.
  * Fixed the resetting of Dir with "dir {};". Closes: #87323

 -- Randolph Chung <tausq@debian.org>  Sat, 3 Mar 2001 15:37:38 -0700

apt (0.5.0) unstable; urgency=low

  * Fixed an obscure bug with missing final double new lines in
    package files
  * Changed the apt-cdrom index copy routine to use the new section
    rewriter
  * Added a package file sorter, apt-sortpkgs
  * Parse obsolete Optional dependencies.
  * Added Ben's rsh method. Closes: #57794
  * Added IPv6 FTP support and better DNS rotation support.
  * Include the server IP in error messages when using a DNS rotation.
    Closes: #64895
  * Made most of the byte counters into doubles to prevent 32bit overflow.
    Closes: #65349
  * HTTP Authorization. Closes: #61158
  * Ability to parse and return source index build depends from Randolph.
  * new 'apt-get build-dep' command from Randolph. Closes: #63982
  * Added apt-ftparchive the all dancing all singing FTP archive
    maintinance program
  * Allow version specifications with =1.2.4-3 and /2.2 or /stable postfixes
    in apt-get.
  * Removed useless internal cruft including the xstatus file.
  * Fixed config parser bugs. Closes: #67848, #71108
  * Brain Damanged apt-get config options changed, does not change the command
    line interface, except to allow --enable-* to undo a configuration
    option:
      No-Remove -> Remove
      No-Download -> Download
      No-Upgrade -> Upgrade
  * Made this fix configable (DSelect::CheckDir) and default to disabled:
     * No remove prompt if the archives dir has not changed. Closes: #55709
    Because it is stupid in the case where no files were downloaded due to
    a resumed-aborted install, or a full cache! Closes: #65952
  * Obscure divide by zero problem. Closes: #64394
  * Update sizetable for mips. Closes: #62288
  * Fixed a bug with passive FTP connections
  * Has sizetable entry for sparc64. Closes: #64869
  * Escape special characters in the ::Label section of the cdroms.lst
  * Created apt-utils and python-apt packages
  * Due to the new policy engine, the available file may contain entries
    from the status file. These are generated if the package is not obsolete
    but the policy engine prohibits using the version from the package files.
    They can be identified by the lack of a Filename field.
  * The new policy engine. Closes: #66509, #66944, #45122, #45094, #40006,
    #36223, #33468, #22551
  * Fixed deb-src line for non-us. Closes: #71501, #71601
  * Fixes for G++ 2.96, s/friend/friend class/
  * Fixed mis doc of APT::Get::Fix-Missing. Closes: #69269
  * Confirmed fix for missing new line problem. Closes: #69386
  * Fixed up dhelp files. Closes: #71312
  * Added some notes about dselect and offline usage. Closes: #66473, #38316
  * Lock files on read only file systems are ignored w/ warning.
    Closes: #61701
  * apt-get update foo now gives an error! Closes: #42891
  * Added test for shlibs on hurd. Closes: #71499
  * Clarified apt-cache document. Closes: #71934
  * DocBook SGML man pages and some improvements in the text..
  * sigwinch thing. Closes: #72382
  * Caching can be turned off by setting the cache file names blank.
  * Ignores arches it does not know about when autocleaning. Closes: #72862
  * New function in apt-config to return dirs, files, bools and integers.
  * Fixed an odd litle bug in MarkInstall and fixed it up to handle
    complex cases involving OR groups and provides.
    68754 describes confusing messages which are the result of this..
    Closes: #63149, #69394, #68754, #77683, #66806, #81486, #78712
  * Speeling mistake and return code for the 'wicked' resolver error
    Closes: #72621, #75226, #77464
  * Solved unable to upgrade libc6 from potato to woody due to 3 package
    libc6 dependency loop problem.
  * Leading sources.list spaces. Closes: #76010
  * Removed a possible infinite loop while processing installations.
  * Man page updates. Closes: #75411, #75560, #64292, #78469
  * ReduceSourceList bug. Closes: #76027
  * --only-source option. Closes: #76320
  * Typos. Closes: #77812, #77999
  * Different status messages. Closes: #76652, #78353
  * /etc/apt/apt.conf.d/ directory for Joey and Matt and pipe protocol 2
  * OS detection an support for the new pseduo standard of os-arch for the
    Architecture string. Also uses regexing.. Closes: #39227, #72349
  * Various i18n stuff. Note that this still needs some i18n wizard
    to do the last gettextization right. Closes: #62386
  * Fixed a problem with some odd http servers/proxies that did not return
    the content size in the header. Closes: #79878, #44379
  * Little acquire bugs. Closes: #77029, #55820
  * _POSIX_THREADS may not be defined to anything, just defined..
    Closes: #78996
  * Spelling of Ignore-Hold correctly. Closes: #78042
  * Unlock the dpkg db if in download only mode. Closes: #84851
  * Brendan O'Dea's dselect admindir stuff. Closes: #62811
  * Patch from BenC. Closes: #80810
  * Single output of some names in lists. Closes: #80498, #43286
  * Nice message for people who can't read syserror output. Closes: #84734
  * OR search function. Closes: #82894
  * User's guide updates. Closes: #82469
  * The AJ/JoeyH var/state to var/lib transition patch. Closes: #59094
  * Various CD bugs, again thanks to Greenbush
    Closes: #80946, #76547, #71810, #70049, #69482
  * Using potato debhelper. Closes: #57977
  * I cannot self-terminate. Closes: #74928

 -- Jason Gunthorpe <jgg@debian.org>  Wed, 21 Feb 2001 00:39:15 -0500

apt (0.3.19) frozen unstable; urgency=low

  * Updates to apt-cdrom to support integrated non-us nicely, thanks to
    Paul Wade.
  * Fixed that apt-get/cdrom deadlock thing. Closes: #59853, #62945, #61976
  * Fixed hardcoded path. Closes: #59743
  * Fixed Jay's relative path bug
  * Allowed source only CDs. Closes: #58952
  * Space check is supressed if --print-uris is given. Closes: #58965
  * Clarified the documenation examples for non-us. Closes: #58646
  * Typo in the package description. Closes: #60230
  * Man Page typo. Closes: #60347
  * Typo in Algorithms.cc. Closes: #63577
  * Evil dotty function in apt-cache for generating dependency graphs
    with the as-yet-unpackaged GraphVis.
  * Appears to have been fixed in Janurary.. Closes: #57981
  * New config.guess/sub for the new archs. Closes: #60874
  * Fixed error reporting for certain kinds of resolution failures.
    Closes: #61327
  * Made autoclean respect 'q' settings. Closes: #63023
  * Fixed up the example sources.list. Closes: #63676
  * Added DPkg::FlushSTDIN to control the flushing of stdin before
    forking dpkg. Closes: #63991

 -- Ben Gertzfield <che@debian.org>  Fri, 12 May 2000 21:10:54 -0700

apt (0.3.18) frozen unstable; urgency=low

  * Changes in the postinst script. Closes: #56855, #57237
  * Fixed bashism. Closes: #57216, #57335
  * Doc updates. Closes: #57772, #57069, #57331, #57833, #57896

 -- Ben Gertzfield <che@debian.org>  Sun, 13 Feb 2000 01:52:31 -0800

apt (0.3.17) unstable; urgency=low

  * RFC 2732 usage for CDROM URIs and fixes to apt-cdrom
  * Fixed the configuration parser to not blow up if ; is in the config
    string
  * Applied visual patch to dselect install script . Closes #55214
  * Included the configure-index example
  * Minimal CD swaps
  * Library soname has increased
  * Fixed default sources.list to have correct URLs for potato when it
    becomes stable
  * Added a message about erasing sources.list to dselect setup script
    Closes: #55755
  * No remove prompt if the archives dir has not changed. Closes: #55709
  * Fixed inclusion of 2nd sample config file. Closes: #55374
  * Made file mtimes of 0 not confuse the methods If-Modifed-Since check.
    Closes: #55991

 -- Ben Gertzfield <che@debian.org>  Mon, 31 Jan 2000 12:12:40 -0800

apt (0.3.16) unstable; urgency=low

  * Made --no-download work. Closes: #52993
  * Now compiles on OpenBSD, Solaris and HP-UX
  * Clarify segfault errors
  * More debhelper fixes. Closes: #52662, #54566, #52090, #53531, #54769
  * Fix for Joel's discovery of glibc removal behavoir.
  * Fix for Ben Collins file: uri from slink upgrade.
  * Fixed resume code in FTP. Closes: #54323
  * Take more precautions to prevent the corruption Joey Hess saw.
  * Fixed --no-list-cleanup
  * RFC 2732 URI parsing ([] for hostnames).
  * Typo in apt-cache man page. Closes: #54949

 -- Ben Gertzfield <che@debian.org>  Fri, 14 Jan 2000 08:04:15 -0800

apt (0.3.15) unstable; urgency=low

  * Added DSelect::WaitAfterDownload Closes: #49549
  * Fixed cast error in byteswap macro and supporting code. Closes: #50093
  * Fixed buffer overflow for wide terminal sizes. Closes: #50295
  * Made -s and clean not do anything. Closes: #50238
  * Problem with Protected packages and the new OR code.
  * /usr/share/doc stuff. Closes: #51017, #50228, #51141
  * Remove doesn't require a package to be installable. Closes: #51175
  * FTP proxy touch ups in the mabn page. Closes: #51315, #51314

 -- Ben Gertzfield <che@debian.org>  Sat,  4 Dec 1999 21:17:24 -0800

apt (0.3.14) unstable; urgency=low

  * Fix Perl or group pre-depends thing Closes: #46091, #46096, #46233, #45901
  * Fix handling of dpkg's conversions from < -> <= Closes: #46094, #47088
  * Make unparsable priorities non-fatal Closes: #46266, #46267, #46293, #46298
  * Fix handling of '/' for the dist name. Closes: #43830, #45640, #45692
  * Fixed 'Method gave a blank filename' error from IMS queries onto CDs.
    Closes: #45034, #45695, #46537
  * Made OR group handling in the problem resolver more elaborate. Closes: #45646
  * Added APT::Clean-Installed option. Closes: #45973
  * Moves the free space check to after the calculated size is printed.
    Closes: #46639, #47498
  * mipsel arch Closes: #47614
  * Beautified URI printing to not include passwords Closes: #46857
  * Fixed little problem with --no-download Closes: #47557
  * Tweaked Dselect 'update' script to re-gen the avail file even in the
    event of a failure Closes: #47112
  * Retries for source archives too Closes: #47529
  * Unmounts CDROMs iff it mounted them Closes: #45299
  * Checks for the partial directories before doing downloads Closes: #47392
  * no_proxy environment variable (http only!) Closes: #43476
  * apt-cache showsrc Closes: #45799
  * De-Refs Single Pure virtual packages. Closes: #42437, #43555
  * Regexs for install. Closes: #35304, #38835
  * Dependency reports now show OR group relations
  * Re-Install feature. Cloes: #46961, #37393, #38919
  * Locks archive directory on clean (woops)
  * Remove is not 'sticky'. Closes: #48392
  * Slightly more accurate 'can not find package' message. Closes: #48311
  * --trivial-only and --no-remove. Closes: #48518
  * Increased the cache size. Closes: #47648
  * Comment woopsie. Closes: #48789
  * Removes existing links when linking sources. Closes: #48775
  * Problem resolver does not install all virtual packages. Closes: #48591, #49252
  * Clearer usage message about 'source' Closes: #48858
  * Immediate configure internal error Closes: #49062, #48884

 -- Ben Gertzfield <che@debian.org>  Sun,  7 Nov 1999 20:21:25 -0800

apt (0.3.13) unstable; urgency=low

  * Fix timestamp miss in FTP. Closes: #44363
  * Fix sorting of Kept packages. Closes: #44377
  * Fix Segfault for dselect-upgrade. Closes: #44436
  * Fix handling of '/' for the dist name. Closes #43830
  * Added APT::Get::Diff-Only and Tar-Only options. Closes #44384
  * Add commented-out deb-src URI to default sources.list file.

 -- Ben Gertzfield <che@debian.org>  Sun, 19 Sep 1999 18:54:20 -0700

apt (0.3.12) unstable; urgency=low

  * Fix for typo in the dhelp index. Closes: #40377
  * Multiple media swap support
  * Purge support. Closes: #33291, #40694
  * Better handling of - remove notation. Closes: #41024
  * Purge support. Closes: #33291, #40694
  * Error code on failed update. Closes: #41053
  * apt-cdrom adds entries for source directories. Closes: #41231
  * Sorts the output of any list. Closes: #41107
  * Fixes the looping problem. Closes: #41784, #42414, #44022
  * Fixes the CRC mechanism to lowercase all strings. Closes: #41839
  * More checks to keep the display sane. Particularly when fail-over is
    used with local mirrors and CD-Roms. Closes: #42127, #43130, #43668
  * PThread lockup problem on certain sparc/m68k. Closes: #40628
  * apt-cdrom understands .gz Package files too. Closes: #42779
  * Spelling error in dselect method description. Closes: #43251
  * Added security to the default source list. Closes: #43356

 -- Ben Gertzfield <che@debian.org>  Fri,  3 Sep 1999 09:04:28 -0700

apt (0.3.11) unstable; urgency=low

  * Fix for mis-parsed file: URIs. Closes: #40373, #40366, #40230
  * Fix for properly upgrading the system from perl 5.004 to 5.005

 -- Ben Gertzfield <che@debian.org>  Mon, 28 Jun 1999 21:06:44 -0700

apt (0.3.9) unstable; urgency=low

  * Spelling error in cachefile.cc. Closes: #39885
  * Trailing slash in dselect install if you try to use the
    default config file. Closes: #40011
  * Simulate works for autoclean. Closes: #39141
  * Fixed spelling errors. Closes: #39673
  * Changed url parsing a bit. Closes: #40070, #40069
  * Version 0.3.8 will be for slink/hamm (GNU libc 2).

 -- Ben Gertzfield <che@debian.org>  Thu, 24 Jun 1999 18:02:52 -0700

apt (0.3.7) unstable; urgency=low

  * Fixed missing text in the apt-get(8) page. Closes: #37596
  * Made --simulate and friends work with apt-get source. Closes: #37597, #37656
  * Fixed inclusion of man pages in the -doc/-dev package. Closes: #37633, #38651
  * Fixed handling of the -q option with not-entirely integer arguments
    Closes: #37499
  * Man page typo Closes: #37762
  * Fixed parsing of the Source: line. Closes: #37679
  * Dpkg/dpkg-hurd source bug. Closes: #38004, #38032
  * Added a check for an empty cache directory. Closes: #37963
  * Return a failure code if -d is given and packages fail to download.
    Closes: #38127
  * Arranged for an ftp proxy specifing an http server to work. See the
    important note in the sources.list man page.
  * Accounted for resumed files in the cps calculation. Closes: #36787
  * Deal with duplicate same version different packages. Closes: #30237
  * Added --no-download. Closes: #38095
  * Order of apt-cdrom dist detection. Closes: #38139
  * Fix apt-cdrom chop handling and missing lines. Closes: #37276
  * IPv6 http support
  * Suggests dpkg-dev for apt-get source. Closes: #38158
  * Fixed typo in apt-get help. Closes: #38712
  * Improved the error message in the case of broken held package. Closes: #38777
  * Fixed handling of MD5 failures
  * Documented list notation Closes: #39008
  * Change the 'b' to 'B'. Closes: #39007

 -- Ben Gertzfield <che@debian.org>  Sun, 20 Jun 1999 18:36:20 -0700

apt (0.3.6) unstable; urgency=low

  * Note that 0.3.5 never made it out the door..
  * Fix for apt-cdrom and unusual disk label locations. Closes: #35571
  * Made APT print numbers in decimal. Closes: #35617, #37319
  * Buffer munching fix for FTP. Closes: #35868
  * Typo in sample config file. Closes: #35907
  * Fixed whitespace in version compares. Closes: #35968, #36283, #37051
  * Changed installed size counter to only count unpacked packages.
    Closes: #36201
  * apt-get source support. Closes: #23934, #27190
  * Renames .debs that fail MD5 checking, provides automatic corruption
    recovery. Closes: #35931
  * Fixed autoconf verison. Closes: #37305
  * Random Segfaulting. Closes: #37312, #37530
  * Fixed apt-cache man page. Closes: #36904
  * Added a newline to apt-cache showpkg. Closes: #36903

 -- Ben Gertzfield <che@debian.org>  Wed, 12 May 1999 09:18:49 -0700

apt (0.3.4) unstable; urgency=low

  * Release for Ben while he is out of town.
  * Checked the size of partial files. Closes: #33705
  * apt-get should not print progress on non-tty. Closes: #34944
  * s/guide.text.gz/users-guide.txt.gz/ debian/control: Closes: #35207
  * Applied cdrom patches from Torsten.  Closes: #35140, #35141
  * smbmounted cdrom fix. Closes: #35470
  * Changed ie to eg.  Closes: #35196

 -- Adam Heath <doogie@debian.org>  Sun,  4 Apr 1999 18:26:44 -0500

apt (0.3.3) unstable; urgency=low

  * Fixes bug with file:/ URIs and multi-CD handling. Closes: #34923

 -- Ben Gertzfield <che@debian.org>  Tue, 23 Mar 1999 12:15:44 -0800

apt (0.3.2) unstable; urgency=low

  * Major release into unstable of v3
  * These bugs have been fixed, explanations are in the bug system, read
    the man pages as well..
    Closes: #21113, #22507, #22675, #22836, #22892, #32883, #33006, #34121,
    	    #23984, #24685, #24799, #25001, #25019, #34223, #34296, #34355,
	    #24021, #25022, #25026, #25104, #25176, #31557, #31691, #31853,
    	    #25458, #26019, #26433, #26592, #26670, #27100, #27100, #27601,
    	    #28184, #28391, #28778, #29293, #29351, #27841, #28172, #30260,
    	    #29382, #29441, #29903, #29920, #29983, #30027, #30076, #30112,
    	    #31009, #31155, #31381, #31883, #32140, #32395, #32584. #34465,
    	    #30383, #30441, #30472, #30643, #30827, #30324, #36425, #34596

 -- Ben Gertzfield <che@debian.org>  Mon, 15 Mar 1999 19:14:25 -0800

apt (0.3.1) experimental; urgency=low

  * Minor release of cvs version.
  * Added virtual package libapt-pkgx.x

 -- Mitch Blevins <mblevin@debian.org>  Wed, 10 Mar 1999 07:52:44 -0500

apt (0.3.0) experimental; urgency=low

  * New experimental version.

 -- Ben Gertzfield <che@debian.org>  Tue, 15 Dec 1998 12:53:21 -0800

apt (0.1.9) frozen unstable; urgency=low

  * Return to the wacky numbering for when we build 0.1.8 for hamm
  * Important bug related to APT on the Alpha fixed
  * apt-get dist-upgrade problems fixed
  * tiny patch for http method to fix an endless loop
  * nice fix from /usr/doc/lintian/ to remove rpath nastiness from
    libtool and add proper shared lib dependancies
  * now dh_shlibdeps is called with LD_LIBRARY_PATH=debian/tmp/usr/lib
    in case an old libpkg is installed while building APT to prevent
    spurious dependancies

 -- Ben Gertzfield <che@debian.org>  Thu,  5 Nov 1998 17:43:25 -0800

apt (0.1.7) unstable; urgency=low

  * New build with libstdc++2.9.
  * Various fixes; read the Changelog.

 -- Ben Gertzfield <che@debian.org>  Thu, 15 Oct 1998 18:29:18 -0700

apt (0.1.6) unstable; urgency=low

  * Various fixes in the FTP method for error checking. Fixes: #26188.
  * Spelling corrections in dselect method. Fixes: #25884
  * Fixes for compilation on alpha/ppc. Fixes: #25313, #26108.
  * No more bo releases: we're using a normal numbering system now.

 -- Ben Gertzfield <che@debian.org>  Tue,  8 Sep 1998 19:27:13 -0700

apt (0.1.5) unstable; urgency=low

  * Changed sources.list to point to 'unstable' by default, as
    'frozen' no longer exists!

 -- Ben Gertzfield <che@debian.org>  Thu, 23 Jul 1998 22:00:18 -0700

apt (0.1.3) unstable; urgency=low

  * New upstreamish version.
  * ftp method rewritten in C. Removes dependancies on all perl/perl
    related modules. This fixes many of the ftp method bugs.

 -- Ben Gertzfield <che@debian.org>  Thu, 16 Jul 1998 22:19:00 -0700

apt (0.1.1) unstable; urgency=low

  * Release for unstable.

 -- Ben Gertzfield <che@debian.org>  Tue, 30 Jun 1998 20:48:30 -0700

apt (0.1) unstable; urgency=low

  * Kludge to fix problem in libnet-perl with illegal anonymous
    FTP passwords.
  * Moved to unstable; apt is in a useable state now.
  * Fixed version numbering. From now on, numbering will be:
    0.1 (no actual release) -> 0.1.0bo (release for libc5) ->
    0.1.1 (release for unstable). Thanks, Manoj.

 -- Ben Gertzfield <che@debian.org>  Tue, 30 Jun 1998 20:40:58 -0700

apt (0.0.17-1) experimental; urgency=low

  * Fixed problem with libc6 version compare
  * Scott's away for a while, so I'll be packaging apt for the time
    being.

 -- Ben Gertzfield <che@debian.org>  Thu, 25 Jun 1998 19:02:03 -0700

apt (0.0.16-1) experimental; urgency=low

  * Modifications to make apt-get more friendly when backgrounded.
  * Updated documentation.
  * Updates to graphic widgets

 -- Scott K. Ellis <scott@debian.org>  Mon,  8 Jun 1998 11:22:02 -0400

apt (0.0.15-0.2bo) experimental; urgency=low

  * Bo compilation
  * Bob Hilliards crash

 -- Jason Gunthorpe <jgg@debian.org>  Sun, 31 May 1998 20:18:35 -0600

apt (0.0.15-0.1bo) experimental; urgency=low

  * Bo compilation
  * libstdc++272 patch

 -- Jason Gunthorpe <jgg@debian.org>  Sun, 31 May 1998 20:18:35 -0600

apt (0.0.15) experimental; urgency=low

  * Clean up source tarball (no user-visible changes)

 -- Scott K. Ellis <scott@debian.org>  Tue, 26 May 1998 12:23:53 -0400

apt (0.0.14) experimental; urgency=low

  * Updates in ordering code to make sure certain upgrades work correctly.
  * Made dselect/setup understand ftp as well as http

 -- Scott K. Ellis <scott@debian.org>  Wed, 20 May 1998 13:33:32 -0400

apt (0.0.13-bo1) experimental; urgency=low

  * Bo compilation

 -- Jason Gunthorpe <jgg@debian.org>  Mon, 18 May 1998 15:10:49 -0600

apt (0.0.13) experimental; urgency=low

  * Remove hardcoded egcc from debian/rules (#21575)
  * Fixes for ordering logic when system has a number of unpacked
    but unconfigured packages installed.
  * Spelling fix in dselect install method (#22556)

 -- Scott K. Ellis <scott@debian.org>  Sun, 17 May 1998 20:08:33 -0400

apt (0.0.12) experimental; urgency=low

  * Fixed problems with package cache corruption.
  * Made to depend on libc6 >= 2.0.7pre1 due to timezone problems with
    earlier versions.
  * Interface and documentation improvements.

 -- Scott K. Ellis <scott@debian.org>  Sat, 16 May 1998 23:17:32 -0400

apt (0.0.11) experimental; urgency=low

  * Change dependancies to pre-depends since breaking your packaging tools
    in the middle of an installation isn't very good.
  * Bug fixes to ftp method and general apt-get code

 -- Scott K. Ellis <scott@debian.org>  Fri, 15 May 1998 08:57:38 -0400

apt (0.0.10) experimental; urgency=low

  * Run "dpkg --configure -a" after an aborted dselect install
  * Fixed problem with install looping
  * Support for authenticating proxys: (note this isn't terribly secure)
    http_proxy="http://user:pass@firewall:port/"
  * Substitute $ARCH in sources.list
  * Fixes in the resumption code for ftp

 -- Scott K. Ellis <scott@debian.org>  Tue, 12 May 1998 09:14:41 -0400

apt (0.0.9) experimental; urgency=low

  * Added ftp support.
  * Various other less visible bug fixes.
  * Fixed problem with segfault when apt-get invoked in a non-existant
    directory (Bug #21863)
  * Bumped policy to 2.4.1

 -- Scott K. Ellis <scott@debian.org>  Fri,  1 May 1998 09:18:19 -0400

apt (0.0.8) experimental; urgency=low

  * Fixed generated available file (Bug #21836)
  * Added download ETA (Bug #21774).
  * Fixed hardcoded ARCH (Bug #21751).
  * Fixed check on http_proxy (Bug #21795).
  * Added download speed indicator.

 -- Scott K. Ellis <scott@debian.org>  Mon, 27 Apr 1998 10:58:32 -0400

apt (0.0.7) experimental; urgency=low

  * Remove libdeity and apt from package for now, since only apt-get and
    apt-cache are actually useful right now.
  * Clean up handling of package installation errors.
  * Added timeout to http transfers (#21269)
  * Updated setup for dselect/apt method.
  * Updated man pages
  * Long options (added in 0.0.6)

 -- Scott K. Ellis <scott@debian.org>  Tue, 21 Apr 1998 09:06:49 -0400

apt (0.0.6) experimental; urgency=low

  * Spelling changes.
  * Revamped download status display.
  * Call apt-get clean after successful install in dselect.
  * Added "apt-get clean" which deletes package files from /var/cache/apt

 -- Scott K. Ellis <scott@debian.org>  Thu,  9 Apr 1998 15:13:59 -0400

apt (0.0.5) experimental; urgency=low

  * Ignore signals while dpkg is running so we don't leave dpkg running in
    the background (#20804)
  * Check Packages as well as Packages.gz for file URIs (#20784)
  * Spelling cleanup (#20800)
  * Added -m option to permit upgrade to go on in the case of a bad mirror.
    This option may result in incomplete upgrades when used with -f.

 -- Scott K. Ellis <scott@debian.org>  Tue,  7 Apr 1998 12:40:29 -0400

apt (0.0.4) experimental; urgency=low

  * New usage guide.
  * Various documentation updates and cleanup.
  * Added '-f' option to apt-get attempt to fix broken dependancies.

 -- Scott K. Ellis <scott@debian.org>  Sat,  4 Apr 1998 14:36:00 -0500

apt (0.0.3) experimental; urgency=low

  * Added a shlibs.local file to prevent apt from depending on itself.
  * Updates to how apt-get handles bad states in installed packages.
  * Updated rules to make sure build works from a freshly checked out source
    archive.  Building from CVS needs libtool/automake/autoconf, builds from
    the distributed source package should have no such dependancy.

 -- Scott K. Ellis <scott@debian.org>  Fri,  3 Apr 1998 11:49:47 -0500

apt (0.0.2) unstable; urgency=low

  * Updates to apt-get and http binding for dselect method (apt).
  * Updating version number from 0.0.1, which was released only on IRC.

 -- Scott K. Ellis <scott@debian.org>  Fri,  3 Apr 1998 00:35:18 -0500

apt (0.0.1) unstable; urgency=low

  * Initial Release.

 -- Scott K. Ellis <scott@debian.org>  Tue, 31 Mar 1998 12:49:28 -0500<|MERGE_RESOLUTION|>--- conflicted
+++ resolved
@@ -1,19 +1,11 @@
-<<<<<<< HEAD
 apt (0.8.13.3) UNRELEASED; urgency=low
 
+  [ Julian Andres Klode ]
   * apt-pkg/indexcopy.cc:
     - Use RealFileExists() instead of FileExists(), allows amongst other
       things a directory named Sources to exist on a CD-ROM (LP: #750694).
   * apt-pkg/acquire-item.cc:
     - Use Release files even if they cannot be verified (LP: #704595)
-
- -- Julian Andres Klode <jak@debian.org>  Thu, 07 Apr 2011 11:48:46 +0200
-=======
-apt (0.8.13.3) unstable; urgency=low
-
-  [ Thorsten Spindler ]
-  * debian/zzapt.cron.daily:
-    - move cron job to the end of execution (LP: #727685)
   
   [ Michael Vogt ]
   * mirror method:
@@ -24,8 +16,7 @@
     - run unattended-upgrades even if there was a error during
       the apt-get update (LP: #676295)
 
- -- Michael Vogt <michael.vogt@ubuntu.com>  Thu, 10 Mar 2011 15:56:54 +0100
->>>>>>> c996a75c
+ -- Julian Andres Klode <jak@debian.org>  Thu, 07 Apr 2011 11:48:46 +0200
 
 apt (0.8.13.2) unstable; urgency=low
 
