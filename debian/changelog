--- conflicted
+++ resolved
@@ -32,11 +32,7 @@
       than the same without epoch (Policy 5.6.12, closes: #363358)
       Thanks to Lionel Elie Mamane for the patch
   
-<<<<<<< HEAD
- -- Michael Vogt <mvo@debian.org>  Mon,  8 May 2006 18:41:04 +0200
-=======
- -- Michael Vogt <michael.vogt@ubuntu.com>  Mon,  8 May 2006 22:04:43 +0200
->>>>>>> 9373b975
+ -- Michael Vogt <mvo@debian.org>  Mon,  8 May 2006 22:28:53 +0200
 
 apt (0.6.43.3) unstable; urgency=low
 
