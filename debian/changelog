--- conflicted
+++ resolved
@@ -1,8 +1,11 @@
-<<<<<<< HEAD
 apt (0.8.16~exp5ubuntu6) UNRELEASED; urgency=low
 
+  [ Michael Vogt 
   * merged lp:~jr/ubuntu/oneiric/apt/bzr-get-rename, thanks to
     Jonathan Riddell
+  
+  [ David Kalnischkies ]
+  * lots of cppcheck fixes
 
  -- Michael Vogt <michael.vogt@ubuntu.com>  Thu, 11 Aug 2011 18:09:45 +0200
 
@@ -82,11 +85,6 @@
   * [ABI break] merge patch from Jonathan Thomas to speed up the
     depcache by caching the install-recommends and install-suggests
     values
-=======
-apt (0.8.15.6) unstable; urgency=low
-
-  [ Michael Vogt ]
->>>>>>> d4882aa1
   * apt-pkg/contrib/fileutl.{cc,h}:
     - add GetModificationTime() helper
   * apt-pkg/pkgcachegen.cc:
@@ -161,15 +159,21 @@
 
  -- Michael Vogt <mvo@debian.org>  Wed, 29 Jun 2011 12:40:31 +0200
 
-apt (0.8.15.5ubuntu1) oneiric; urgency=low
-
+apt (0.8.15.6) unstable; urgency=low
+
+  [ Michael Vogt ]
+  * apt-pkg/contrib/fileutl.{cc,h}:
+    - add GetModificationTime() helper
+  * apt-pkg/pkgcachegen.cc:
+    - regenerate the cache if the sources.list changes to ensure
+      that changes in the ordering there will be honored by apt
+  * apt-pkg/sourcelist.{cc,h}:
+    - add pkgSourceList::GetLastModifiedTime() helper
   * apt-pkg/pkgcachegen.{cc,h}:
+    - use ref-to-ptr semantic in NewDepends() to ensure that the   
+      libapt does not segfault if the cache is remapped in between
+      (LP: #812862)
     - fix crash when P.Arch() was used but the cache got remapped
-<<<<<<< HEAD
-      (LP: #812862)
-
- -- Michael Vogt <michael.vogt@ubuntu.com>  Mon, 01 Aug 2011 15:18:50 +0200
-=======
   * test/integration/test-hashsum-verification:
     - add regression test for hashsum verification
   * apt-pkg/acquire-item.cc:
@@ -180,7 +184,14 @@
   * lots of cppcheck fixes
 
  -- Michael Vogt <mvo@debian.org>  Mon, 15 Aug 2011 09:20:35 +0200
->>>>>>> d4882aa1
+
+apt (0.8.15.5ubuntu1) oneiric; urgency=low
+
+  * apt-pkg/pkgcachegen.{cc,h}:
+    - fix crash when P.Arch() was used but the cache got remapped
+      (LP: #812862)
+
+ -- Michael Vogt <michael.vogt@ubuntu.com>  Mon, 01 Aug 2011 15:18:50 +0200
 
 apt (0.8.15.5) unstable; urgency=low
 
