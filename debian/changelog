apt (0.8.16~exp14) UNRELEASED; urgency=low

  [ Michael Vogt ]
  * apt-pkg/packagemanager.cc:
    - fix inconsistent clog/cout usage in the debug output
<<<<<<< HEAD
    - add APT::pkgPackageManager::MaxLoopCount to ensure that the
      ordering code does not get into a endless loop when it flip-flops
      between two states
  * debian/control:
    - suggest xz-lzma instead of lzma
  
=======

>>>>>>> d68d65ad
  [ David Kalnischkies ]
  * do not update po and pot files in the process of the build as this
    causes timestamp changes for the mo files which therefore can't
    be refcounted by dpkg for your M-A: same packages
    (Closes: #659333, LP: #924628)
  * apt-inst/database.{cc,h}, apt-inst/deb/dpkgdb.{cc,h}:
    - drop instead of fix as it is only needed if you want to reimplement dpkg
      and comes straight from the beginning of last decade (Closes: #663372)
  * apt-inst/deb/debfile.cc:
    - {Extract,Merge}Control() is another instance of "lets reimplement dpkg"
      so shot of this code before someone ends up using this…
  * debian/libapt-pkg4.12:
    - update symbols file
  * debian/apt-utils.install:
    - ship the ftparchive, apt-extractemplates and apt-sortpkgs locales
      in the apt-utils package instead of the apt package
  * apt-pkg/packagemanager.cc:
    - recheck all dependencies if we changed a package in SmartConfigure
      as this could break an earlier dependency (LP: #940396)
    - recheck dependencies in SmartUnpack after a change, too
  * apt-pkg/acquire-worker.cc:
    - check return of write() as gcc recommends
  * apt-pkg/acquire.cc:
    - check return of write() as gcc recommends
  * apt-pkg/cdrom.cc:
    - check return of chdir() and link() as gcc recommends
  * apt-pkg/clean.cc:
    - check return of chdir() as gcc recommends
  * apt-pkg/contrib/netrc.cc:
    - check return of asprintf() as gcc recommends
  * methods/rred.cc:
    - check return of writev() as gcc recommends
  * methods/mirror.cc:
    - check return of chdir() as gcc recommends
  * apt-pkg/deb/dpkgpm.cc:
    - check return of write() a gcc recommends
  * apt-inst/deb/debfile.cc:
    - check return of chdir() as gcc recommends
  * apt-inst/deb/dpkgdb.cc:
    - check return of chdir() as gcc recommends
  * methods/makefile:
    - do not link rred against libz anymore as FileFd handles all
      this transparently now
  * debian/control:
    - bump Standards-Version to 3.9.3 (no changes needed)
    - add libbz2-dev as new build-dependency
    - remove the libz-dev alternative from zlib1g-dev build-dependency
    - suggest xz-utils instead of bzip2 and lzma
  * doc/apt-get.8.xml:
    - typofix: respect → respecting, thanks Mike Erickson! (Closes: #664833)
  * debian/rules:
    - do not sed in configure.in to set the version-number
  * prepare-release:
    - add as a small script to lazy check and prepare releases
  * doc/*:
    - move the command synopsis out of each manpage into apt-verbatim.ent
      as they are a hell to translate and just single out the parameters
      which can be translated to apt.ent
  * apt-pkg/aptconfiguration.cc:
    - if present, prefer xz binary over lzma
    - if we have zlib builtin insert add a dummy gzip compressor for FileFD
    - do the same for bz2 builtin if available
  * methods/bzip2.cc:
    - remove it as the functionality for all compressors can be
      provided by gzip.cc now with the usage of FileFD
  * apt-pkg/contrib/fileutl.cc:
    - use libz2 library for (de)compression instead of the bzip2 binary as
      the first is a dependency of dpkg and the later just priority:optional
      so we gain 'easier' access to bz2-compressed Translation files this way
  * cmdline/apt-get.cc:
    - print list of autoremoves in alphabetical order (Closes: #639008)

  [ Bogdan Purcareata ]
  * doc/apt-get.8.xml:
    - add 'download' to the usage line (Closes: #649340)
  * cmdline/apt-get.cc:
    - distinguish information about 'apt-get autoremove' based on the
      number of auto-removed packages both before and after the list
      of packages (Closes: #665833)

 -- David Kalnischkies <kalnischkies@gmail.com>  Wed, 11 Apr 2012 12:09:33 +0200

apt (0.8.16~exp13) experimental; urgency=low

  [ David Kalnischkies ]
  * apt-pkg/acquire-item.cc:
    - remove 'old' InRelease file if we can't get a new one before
      proceeding with Release.gpg to avoid the false impression of a still
      trusted repository by a (still present) old InRelease file.
      Thanks to Simon Ruderich for reporting this issue! (CVE-2012-0214)
    - add Debug::pkgAcqArchive::NoQueue to disable package downloading
  * apt-pkg/deb/dpkgpm.cc:
    - chroot if needed before dpkg --assert-multi-arch
    - ensure that dpkg binary doesn't have the chroot-directory prefixed
    - call dpkg --assert-multi-arch with execvp instead of execv
    - save the universe by not printing messages about apport if a package
      with this name is not installed (Closes: #619646)
    - handle a SIGINT in all modes as a break after the currently running
      dpkg transaction instead of ignoring it completely
  * apt-pkg/depcache.cc:
    - if a M-A:same package is marked for reinstall, mark all it's installed
      silbings for reinstallation as well (LP: #859188)
  * apt-pkg/contrib/configuration.cc:
    - do not stop parent transversal in FindDir if the value is empty
  * methods/http{s,}.cc:
    - if a file without an extension is requested send an 'Accept: text/*'
      header to avoid that the server chooses unsupported compressed files
      in a content-negotation attempt (Closes: #657560)
    - remove the arbitrary MAXLEN limit for response lines (Closes: #658346)
  * apt-pkg/aptconfiguration.cc:
    - chroot if needed before calling dpkg --print-foreign-architectures
    - ensure that architectures are not added multiple times
  * cmdline/apt-mark.cc:
    - detect if dpkg has multiarch support before calling --set-selections
    - correctly ignore already (un)hold packages
  * apt-pkg/cachefile.cc:
    - clean up lost atomic cachefiles with 'clean' (Closes: #650513)
  * apt-pkg/indexrecords.cc:
    - do not create empty Entries as a sideeffect of Lookup()
  * apt-pkg/acquire-item.cc:
    - drop support for i18n/Index file (introduced in 0.8.11) and use
      the Release file instead to get the Translations (Closes: #649314)
    - use pdiff for Translation-* files if available (Closes: #657902)
  * ftparchive/writer.cc:
    - add 'Translation-*' to the default patterns
  * cmdline/apt-get.cc:
    - if a package can't be removed as it is not installed, suggest to
      the user an (installed) multiarch silbing with 'Did you mean?'
    - improve 'error' message for packages which are only referenced
      e.g. in a Depends line and are now requested for removal
  * cmdline/apt-cache.cc:
    - correct --pre-depends option by using dash consistently (LP: #940837)
  * apt-pkg/packagemanager.cc:
    - do not try to a void a breaks if the broken package pre-depends
      on the breaker, but let dpkg auto-deconfigure it
  * apt-pkg/contrib/fileutl.cc:
    - do not warn about the ignoring of directories (Closes: #662762)

  [ Steve Langasek ]
  * cmdline/apt-get.cc:
    - for cross-build-dependencies M-A: none should be DEB_HOST_ARCH,
      not DEB_BUILD_ARCH (Closes: #646288)

  [ Colin Watson ]
  * apt-pkg/algorithms.cc:
    - don't break out of the main-resolver loop for Breaks to deal with all
      of them in a single iteration (Closes: #657695, LP: #922485)
    - use a signed int instead of short for score calculation as upgrades
      become so big now that it can overflow (Closes: #657732, LP: #917173)
  * Fix IndexCopy::CopyPackages and TranslationsCopy::CopyTranslations to
    handle compressed files again (LP: #924182, closes: #658096)

  [ Michael Vogt ]
  * apt-pkg/deb/dpkgpm.cc:
    - fix crash when a package is in removed but residual config state
      (LP: #923807)
  * apt-pkg/contrib/fileutl.h:
    - fix compat with FileFd::OpenDescriptor() in ReadOnlyGzip mode
  * apt-pkg/packagemanager.cc:
    - fix bug in predepends handling - ensure that packages that needs
      unpackaging are unpacked before they are configured (LP: #927993)

  [ Julian Andres Klode ]
  * apt-pkg/deb/deblistparser.cc:
    - Set the Essential flag on APT instead of only Important
  * apt-pkg/packagemanager.cc:
    - Do not use immediate configuration for packages with the Important flag
  * Treat the Important flag like the Essential flag with those differences:
    - No Immediate configuration (see above)
    - Not automatically installed during dist-upgrade
    - No higher score for installation ordering

 -- Michael Vogt <mvo@debian.org>  Tue, 06 Mar 2012 18:12:57 +0100

apt (0.8.16~exp12) experimental; urgency=low

  [ Michael Vogt ]
  * apt-pkg/deb/dpkgpm.cc:
    - fix segfault on pkg removal

  [ David Kalnischkies ]
  * apt-pkg/cacheiterators.h:
    - return the correct version arch for all+foreign, too
  * apt-pkg/packagemanager.cc:
    - ignore breaks on not-installed versions while searching for
      breakage loops as we don't have to avoid them
  * debian/control:
    - remove APT from the short descriptions as lintian doesn't like it
      and it doesn't transport any information for a reader anyway
    - apply typofixes by Pascal De Vuyst, thanks! (Closes: #652834, #652835)
  * debian/rules:
    - apply patch to enable usage of hardning CPPFLAGS and LDFLAGS by
      Moritz Muehlenhoff, thanks! (Closes: #653504)
  * methods/https.cc:
    - use curls list append instead of appending Range and If-Range by hand
      which generates malformed requests, thanks Mel Collins for the hint!
      (Closes: #646381)
  * test/libapt/run-tests:
    - hurd doesn't have dmesg yet and we don't really need it either,
      so use with $0 a more stable data source for hashsumming

  [ Pino Toscano ]
  * test/libapt/globalerror_test.cc:
    - errno 0 has a different strerror on hurd, so generate the expected
      message dynamically instead of hardcoding 'Success' (Closes: #656530)

 -- Michael Vogt <mvo@debian.org>  Tue, 24 Jan 2012 12:24:38 +0100

apt (0.8.16~exp11) experimental; urgency=low

  [ David Kalnischkies ]
  * apt-pkg/deb/dpkgpm.cc:
    - redirect out/input of dpkg --assert-multi-arch to /dev/null
    - if multi-arch is detected ensure that pkg:all is reported as pkg:all

 -- Michael Vogt <mvo@debian.org>  Thu, 19 Jan 2012 13:48:18 +0100

apt (0.8.16~exp10) experimental; urgency=low

  [ David Kalnischkies ]
  * apt-pkg/depcache.cc:
    - implicit conflicts (for multiarch) are supposed to conflict
      only with real packages, not with virtual providers
  * apt-pkg/pkgcache.cc:
    - ignore implicit conflicts on providers in AllTarget, too
  * apt-pkg/deb/dpkgpm.cc:
    - check if dpkg supports multiarch with --assert-multi-arch
      and if it does be always explicit about the architecture
  * apt-pkg/contrib/fileutl.h:
    - store the offset in the internal fd before calculate size of
      the zlib-handled file to jump back to this place again
  * apt-pkg/aptconfiguration.cc:
    - parse dpkg --print-foreign-architectures correctly in
      case archs are separated by newline instead of space, too.
      (Closes: #655590)

  [ Michael Vogt ]
  * apt-pkg/contrib/fileutl.h:
    - fix segfault triggered by the python-apt testsuite

 -- Michael Vogt <mvo@debian.org>  Wed, 18 Jan 2012 12:52:26 +0100

apt (0.8.16~exp9) experimental; urgency=low

  [ Julian Andres Klode ]
  * apt-pkg/cdrom.cc:
    - Accept .bz2, .xz files in addition to .gz files (Closes: #649451)

  [ Michael Vogt ]
  * apt-pkg/cdrom.cc:
    - use aptconfiguration to get the supported compression types
  * debian/control:
    - bump debhelper build-dep to debhelper (>= 8.1.3~)
    - set libapt-pkg-dev to multi-arch: same too
  * g++ 4.7 fixes

  [ Colin Watson ]
  * Convert libapt-pkg4.12 and libapt-inst1.4 to Multi-Arch: same.

  [ David Kalnischkies ]
  * apt-pkg/cacheset.cc:
    - make the cachesets real containers which can embedding any container
      to be able to use the same interface regardless of set or list usage
    - provide a {Package,Version}List similar to {Package,Version}Set
  * cmdline/apt-{get,cache,mark}.cc:
    - use Lists instead of Sets if input order should be preserved for
      commands accepting lists of packages, e.g. policy (Closes: #625960)
  * apt-pkg/depcache.cc:
    - prefer native providers over foreigns even if the chain is foreign
  * cmdline/apt-get.cc:
    - ignore foreign architectures if we check if a provides has only one
      resolver as it's basically the same for the user, so no need to choose
  * cmdline/apt-config.cc:
    - dump the APT::Compressor settings correctly and completely
  * apt-pkg/contrib/fileutl.{h,cc}:
    - implement a ModificationTime method for FileFd
    - add a ReadLine method
    - drop the explicit export of gz-compression handling
  * apt-pkg/cdrom.cc:
    - support InRelease files on cdrom

 -- Michael Vogt <mvo@debian.org>  Thu, 05 Jan 2012 20:26:31 +0100

apt (0.8.16~exp8) experimental; urgency=low

  [ David Kalnischkies ]
  * algorithms.cc:
    - show a debug why a package was kept by ResolveByKeep()
  * apt-pkg/packagemanager.cc:
    - do not fail on unpacked packages in SmartUnPack, just don't
      shedule them for unpack, but do all checks and configure them
    - do not enter an endless loop for (essential) pre-dependency loops
  * apt-pkg/contrib/sha2_internal.cc:
    - use a pointer-union to peace gcc strict-aliasing warning
  * apt-pkg/deb/deblistparser.cc:
    - M-A: foreign packages provide for other archs, too

 -- David Kalnischkies <kalnischkies@gmail.com>  Thu, 03 Nov 2011 09:40:29 -0500

apt (0.8.16~exp7) experimental; urgency=low

  [ David Kalnischkies ]
  * do not pollute namespace in the headers with using (Closes: #500198)
  * use forward declaration in headers if possible instead of includes
  * remove old APT_COMPATIBILITY ifdef's
  * apt-pkg/deb/dpkgpm.cc:
    - use std::vector instead of fixed size arrays to store args and
      multiarch-packagename strings
    - load the dpkg base arguments only one time and reuse them later
  * cmdline/apt-get.cc:
    - follow Provides in the evaluation of saving candidates, too, for
      statisfying garbage package dependencies (Closes: #640590)
  * apt-pkg/algorithms.cc:
    - if a package is garbage, don't try to save it with FixByInstall
  * apt-pkg/deb/debsrcrecords.cc:
    - remove the limit of 400 Binaries for a source package (Closes: #622110)
  * apt-pkg/deb/deblistparser.cc:
    - fix crash when the dynamic mmap needs to be grown in
      LoadReleaseInfo (LP: #854090)
  * apt-pkg/deb/debmetaindex.cc:
    - none is a separator, not a language: no need for Index (Closes: #624218)
  * apt-pkg/aptconfiguration.cc:
    - do not builtin languages only if none is forced (Closes: #643787)
  * apt-pkg/pkgcachegen.cc:
    - refactor MergeList by creating -Group, -Package and -Version specialist
    - share description list between "same" versions (LP: #868977)
      This also means that descriptions are shared across archives now.
    - add implicit dependencies needed for Multi-Arch at the time a Version
      struct is created and not at the end of the cache generation
  * apt-pkg/pkgcache.cc:
    - always prefer "en" over "" for "en"-language regardless of cache-order

  [ Michael Vogt ]
  * apt-pkg/contrib/configuration.cc:
    - fix double delete (LP: #848907)
    - ignore only the invalid regexp instead of all options
  * apt-pkg/acquire-item.h, apt-pkg/deb/debmetaindex.cc:
    - fix fetching language information by adding OptionalSubIndexTarget
  * methods/https.cc:
    - cleanup broken downloads properly

  [ Colin Watson ]
  * ftparchive/cachedb.cc:
    - fix buffersize in bytes2hex

 -- Michael Vogt <mvo@debian.org>  Fri, 14 Oct 2011 13:51:35 +0200

apt (0.8.16~exp6) experimental; urgency=low

  [ Christopher Baines ]
  * enable APT in unpack/configure ordering to handle loops as well
    as tight dependencies between immediate packages better
    enabling also the possibility to mark all packages as immediate
    (at least Closes: #353290, #540227, #559733, #621836, #639290)

  [ David Kalnischkies ]
  * [abi-break] Support large files in the complete toolset. Indexes of this
    size are pretty unlikely for now, but we need it for deb
    packages which could become bigger than 4GB now (LP: #815895)
  * merged the debian-sid branch
  
  [ Michael Vogt ]
  * bump ABI version

 -- Michael Vogt <mvo@debian.org>  Wed, 14 Sep 2011 21:06:51 +0200

apt (0.8.16~exp5) experimental; urgency=low

  * merged the latest debian-sid fixes
  * apt-pkg/makefile:
    - install sha256.h compat header
  * apt-pkg/pkgcachegen.{cc,h}:
    - use ref-to-ptr semantic in NewDepends() to ensure that the   
      libapt does not segfault if the cache is remapped in between
      (LP: #812862)
    - fix crash when P.Arch() was used but the cache got remapped
  * apt-pkg/acquire-item.{cc,h}:
    - do not check for a "Package" tag in optional index targets
      like the translations index
  * apt-pkg/acquire.cc:
    - fix potential divide-by-zero
  * methods/mirror.cc:
    - include the architecture(s) in the query string as well so 
      that the server can make better decisions

 -- Michael Vogt <mvo@debian.org>  Mon, 15 Aug 2011 14:52:54 +0200

apt (0.8.16~exp4) experimental; urgency=low

  [ Julian Andres Klode ]
  * apt-pkg/pkgcache.h:
    - [ABI break] Add pkgCache::Header::CacheFileSize, storing the cache size
  * apt-pkg/pkgcachegen.cc:
    - Write the file size to the cache
  * apt-pkg/pkgcache.cc:
    - Check that cache is at least CacheFileSize bytes large (LP: #16467)
  
  [ Michael Vogt ]
  * merged latest fixes from debian-sid
  * apt-pkg/cdrom.{cc,h}:
    - cleanup old ABI break avoidance hacks
  * [ABI break] apt-pkg/acquire-item.{cc,h}:
    - cleanup around OptionalIndexTarget and SubIndexTarget
  * [ABI break] merged patch from Jonathan Thomas to have a new
    RecordField() function in the pkgRecorder parser. Many thanks
    Thomas
  * [ABI break] merge patch from Jonathan Thomas to speed up the
    depcache by caching the install-recommends and install-suggests
    values
  * apt-pkg/contrib/fileutl.{cc,h}:
    - add GetModificationTime() helper
  * apt-pkg/pkgcachegen.cc:
    - regenerate the cache if the sources.list changes to ensure
      that changes in the ordering there will be honored by apt
  * apt-pkg/sourcelist.{cc,h}:
    - add pkgSourceList::GetLastModifiedTime() helper

 -- Michael Vogt <mvo@debian.org>  Thu, 28 Jul 2011 16:57:08 +0200

apt (0.8.16~exp3) experimental; urgency=low

  [ David Kalnischkies ]
  * apt-pkg/pkgcache.h:
    - readd All{Foreign,Allowed} as suggested by Julian to
      remain strictly API compatible
  * apt-pkg/acquire*.{cc,h}:
    - try even harder to support really big files in the fetcher by
      converting (hopefully) everything to 'long long' (Closes: #632271)
  * ftparchive/writer.cc:
    - generate all checksums in one run over the file for Release
  * cmdline/apt-get.cc:
    - add an --assume-no option for testing to say 'no' to everything
  * apt-pkg/deb/debmetaindex.cc:
    - add trusted=yes option to mark unsigned (local) repository as trusted
      based on a patch from Ansgar Burchardt, thanks a lot! (Closes: #596498)

  [ Michael Vogt ]
  * merge fixes from the debian/unstable upload
  * merge lp:~mvo/apt/sha512-template to get fixes for the 
    sha1/md5 verifiation (closes: #632520)

 -- Michael Vogt <mvo@debian.org>  Fri, 15 Jul 2011 09:56:17 +0200

apt (0.8.16~exp2) experimental; urgency=low

  [ David Kalnischkies ]
  * [ABI-Break] Implement EDSP in libapt-pkg so that all front-ends which
    use the internal resolver can now be used also with external
    ones as the usage is hidden in between the old API
  * provide two edsp solvers in apt-utils:
    - 'dump' to quickly output a complete scenario and
    - 'apt' to use the internal as an external resolver
  * apt-pkg/pkgcache.h:
    - clean up mess with the "all" handling in MultiArch to
      fix LP: #733741 cleanly for everyone now
  * apt-pkg/depcache.cc:
    - use a boolean instead of an int for Add/Remove in AddStates
      similar to how it works with AddSizes
    - let the Mark methods return if their marking was successful
    - if a Breaks can't be upgraded, remove it. If it or a Conflict
      can't be removed the installation of the breaker fails.
  * cmdline/apt-get.cc:
    - do not discard the error messages from the resolver and instead
      only show the general 'Broken packages' message if nothing else

  [ Stefano Zacchiroli ]
  * doc/external-dependency-solver-protocol.txt:
    - describe EDSP and the configuration interface around it
  
  [ Michael Vogt ]
  * [ABI-Break] merge lp:~mvo/apt/sha512-template to add support for sha512
  * [ABI-Break] merge lp:~mvo/apt/dpointer to support easier extending
    without breaking the ABI
  * increase ABI version and update package names

 -- Michael Vogt <mvo@debian.org>  Wed, 29 Jun 2011 13:57:28 +0200

apt (0.8.16~exp1) experimental; urgency=low

  * merged with the debian/unstable upload

 -- Michael Vogt <mvo@debian.org>  Wed, 29 Jun 2011 12:40:31 +0200

apt (0.8.15.10) unstable; urgency=high

  [ David Kalnischkies ]
  * algorithms.cc:
    - show a debug why a package was kept by ResolveByKeep()
  * doc/manpage-style.xml:
    - put <brackets> around email addresses
  * doc/po/de.po:
    - apply typo-fix from Michael Basse, thanks! (LP: #900770)
  * apt-pkg/acquire-item.cc:
    - remove 'old' InRelease file if we can't get a new one before
      proceeding with Release.gpg to avoid the false impression of a still
      trusted repository by a (still present) old InRelease file.
      Thanks to Simon Ruderich for reporting this issue! (CVE-2012-0214)

  [ Chris Leick ]
  * German manpage translation update
  * doc/*.xml:
    - find and fix a bunch of misspellings

  [ Program translation updates ]
  * Dutch (Jeroen Schot). Closes: #652230
  * Slovak (Ivan Masar). Closes: #652985
  * Russian (Yuri Kozlov). Closes: #654844
  * Hungarian (Gabor Kelemen). Closes: #655238
  * Polish (Michał Kułach). Closes: #656908
  * Danish (Joe Hansen). Closes: #658643
  * French: replace "étiquetage" by "épinglage" for "pinning"

  [ Michael Vogt ]
  * merged patch from lp:~uusijani/apt/uusi-branch:
     Correct fi translation for hash sum mismatches (lp:420403)
     Thanks to Jani Uusitalo

 -- Michael Vogt <mvo@debian.org>  Tue, 06 Mar 2012 14:14:26 +0100

apt (0.8.15.9) unstable; urgency=low

  [ David Kalnischkies ]
  * Symbol file update
  * doc/apt-get.8.xml:
    - change wording of autoremove description as suggested
      by Robert Simmons, thanks! (Closes: #641490)
  * apt-pkg/deb/dpkgpm.cc:
    - use std::vector instead of fixed size arrays to store args and
      multiarch-packagename strings
    - load the dpkg base arguments only one time and reuse them later
  * cmdline/apt-get.cc:
    - follow Provides in the evaluation of saving candidates, too, for
      statisfying garbage package dependencies (Closes: #640590)
  * apt-pkg/algorithms.cc:
    - if a package is garbage, don't try to save it with FixByInstall
  * apt-pkg/init.cc:
    - silently ignore *.orig and *.save files by default
  * apt-pkg/policy.cc:
    - accept generic release pin expressions again in -t (Closes: #644166)
  * apt-pkg/deb/debmetaindex.cc:
    - none is a separator, not a language: no need for Index (Closes: #624218)
  * apt-pkg/aptconfiguration.cc:
    - do not builtin languages only if none is forced (Closes: #643787)
  * doc/apt.conf.5.xml:
    - apply spelling fix by Kevin Lyda, thanks! (Closes: #644104)

  [ Christian Perrier ]
  * Fix spelling error (sensée) in French translation. Thanks
    to Corentin Le Gall for spotting it.

  [ Colin Watson ]
  * ftparchive/cachedb.cc:
    - fix buffersize in bytes2hex

  [ Michael Vogt ]
  * ftparchive/cachedb.cc:
    - make buffer fully dynamic (thanks to Colin Watson)

 -- Michael Vogt <mvo@debian.org>  Fri, 14 Oct 2011 12:00:09 +0200

apt (0.8.15.8) unstable; urgency=low

  [ David Kalnischkies ]
  * cmdline/apt-get.cc:
    - output list of virtual package providers to c1out in -q=1
      instead of /dev/null to unbreak sbuild (LP: #816155)

  [ Michael Vogt ]
  * apt-pkg/contrib/configuration.cc:
    - fix double delete (LP: #848907)
    - ignore only the invalid regexp instead of all options

 -- Michael Vogt <mvo@debian.org>  Wed, 14 Sep 2011 12:08:25 +0200

apt (0.8.15.7) unstable; urgency=low

  [ David Kalnischkies ]
  * apt-pkg/packagemanager.cc, apt-pkg/pkgcache.cc:
    - ignore "self"-conflicts for all architectures of a package
      instead of just for the architecture of the package look at
      in the ordering of installations, too (LP: #802901)
    - M-A:same lockstep unpack should operate on installed
      packages first (LP: #835625)
  * test/*
    - reorganize the various testcases and helper we have and
      integrate them better into the buildsystem
    - run the test/libapt testcases at package build-time
  * debian/apt.symbols:
    - add the newly added symbols since 0.8.15.3
  * cmdline/apt-get.cc:
    - remove the binary caches in 'apt-get clean' as it is the first
      thing recommend by many supporters in case of APT segfaults
    - remove the caches in 'apt-get update', too, as they will be
      invalid in most cases anyway
  * apt-pkg/acquire-item.cc:
    - if no Release.gpg file is found try to verify with hashes,
      but do not fail if a hash can't be found
  * apt-pkg/acquire.cc:
    - non-existing directories are by definition clean
  * cmdline/apt-key:
    - if command is 'add' do not error out if the specified
      keyring doesn't exist, it will be created by gpg
  * apt-pkg/orderlist.cc:
    - prefer visiting packages marked for deletion in VisitProvides
      if we are operating on a negative dependency so that we can
      deal early with the fallout of this remove
  * apt-pkg/indexrecords.cc:
    - fix Acquire::Max-ValidTime option by interpreting it really
      as seconds as specified in the manpage and not as days
    - add an Acquire::Min-ValidTime option (Closes: #640122)
  * doc/apt.conf.5.xml:
    - reword Acquire::Max-ValidTime documentation to make clear
      that it doesn't provide the new Min-ValidTime functionality

 -- Michael Vogt <mvo@debian.org>  Mon, 12 Sep 2011 16:38:46 +0200

apt (0.8.15.6) unstable; urgency=low

  [ Michael Vogt ]
  * apt-pkg/contrib/fileutl.{cc,h}:
    - add GetModificationTime() helper
  * apt-pkg/pkgcachegen.cc:
    - regenerate the cache if the sources.list changes to ensure
      that changes in the ordering there will be honored by apt
  * apt-pkg/sourcelist.{cc,h}:
    - add pkgSourceList::GetLastModifiedTime() helper
  * apt-pkg/pkgcachegen.{cc,h}:
    - use ref-to-ptr semantic in NewDepends() to ensure that the   
      libapt does not segfault if the cache is remapped in between
      (LP: #812862)
    - fix crash when P.Arch() was used but the cache got remapped
  * test/integration/test-hashsum-verification:
    - add regression test for hashsum verification
  * apt-pkg/acquire-item.cc:
    - if no Release.gpg file is found, still load the hashes for
      verification (closes: #636314) and add test
  
  [ David Kalnischkies ]
  * lots of cppcheck fixes

 -- Michael Vogt <mvo@debian.org>  Mon, 15 Aug 2011 09:20:35 +0200

apt (0.8.15.5) unstable; urgency=low

  [ David Kalnischkies ]
  * apt-pkg/deb/deblistparser.cc:
    - do not assume that the last char on a line is a \n (Closes: #633350)

 -- Michael Vogt <mvo@debian.org>  Thu, 28 Jul 2011 16:49:15 +0200

apt (0.8.15.4) unstable; urgency=low

  [ David Miller ]
  * apt-pkg/contrib/sha1.cc:
    - fix illegally casts of on-stack buffer to a type requiring more
      alignment than it has resulting in segfaults on sparc (Closes: #634696)

  [ Michael Vogt ]
  * apt-pkg/contrib/cdromutl.cc:
    - fix escape problem when looking for the mounted devices
  * apt-pkg/contrib/strutl.{h,cc}, test/libapt/strutil_test.cc:
    - add new DeEscapeString() similar to DeQuoteString but
      unescape character escapes like \0XX and \xXX (plus added
      test)
  * refresh po/*
  
 -- Michael Vogt <mvo@debian.org>  Tue, 26 Jul 2011 12:12:27 +0200

apt (0.8.15.3) unstable; urgency=low

  [ Michael Vogt ]
  * apt-pkg/acquire-item.cc:
    - improve error message for a expired Release file
  * apt-pkg/algorithms.cc:
    - Hold back packages that would enter "policy-broken" state on upgrade
      when doing a "apt-get upgrade"
  * cmdline/apt-get.cc:
    - fix missing download progress in apt-get download

  [ David Kalnischkies ]
  * apt-pkg/pkgcachegen.cc:
    - fallback to memory if file is not writeable even if access()
      told us the opposite before (e.g. in fakeroot 1.16) (Closes: #630591)
  * doc/sources.list.5.xml:
    - document available [options] for sources.list entries (Closes: 632441)
  * doc/apt.conf.5.xml:
    - document APT::Architectures list (Closes: #612102)
  * cmdline/apt-get.cc:
    - restore all important dependencies for garbage packages (LP: #806274)
    - do not require unused partial dirs in 'source' (Closes: #633510)
    - buildconflicts effect all architectures
    - implement MultiarchCross for build-dep and source (Closes: #632221)
  * apt-pkg/init.cc:
    - use CndSet in pkgInitConfig (Closes: #629617)
  * apt-pkg/depcache.cc:
    - change default of APT::AutoRemove::SuggestsImportant to true
  * cmdline/apt-key:
    - use a tmpfile instead of /etc/apt/secring.gpg (Closes: #632596)
  * debian/apt.postinst:
    - remove /etc/apt/secring.gpg if it is an empty file
  * doc/apt-cache.8.xml:
    - apply madison typofix from John Feuerstein, thanks! (Closes: #633455)
  * apt-pkg/policy.cc:
    - emit an error on unknown APT::Default-Release value (Closes: #407511)
  * apt-pkg/aptconfiguration.cc:
    - ensure that native architecture is if not specified otherwise the
      first architecture in the Architectures vector
  * apt-pkg/deb/deblistparser.cc:
    - Strip only :any and :native if MultiArch should be stripped as it is
      save to ignore them in non-MultiArch contexts but if the dependency
      is a specific architecture (and not the native) do not strip

 -- Michael Vogt <mvo@debian.org>  Mon, 25 Jul 2011 15:04:43 +0200

apt (0.8.15.2) unstable; urgency=high

  * fix from David Kalnischkies for the InRelease gpg verification 
    code (LP: #784473)

 -- Michael Vogt <mvo@debian.org>  Tue, 12 Jul 2011 11:54:47 +0200

apt (0.8.15.1) unstable; urgency=low

  [ David Kalnischkies ]
  * doc/makefile:
    - create doxygen directory to avoid depending on magic (Closes: #628799)
  * cmdline/apt-key:
    - explicitly state that net-update is not supported if no url is set
    - require to be root for add, rm, update and net-update
    - clarify update vs. net-update in different distros (Closes: #632043)
  * debian/apt.symbols:
    - forgot 'mips' in the list for all architecture dependent symbols
    - comment out gcc-4.5 specific symbols as gcc-4.6 is now default
    - the symbol for PrintStatus() is architecture dependent
  * apt-pkg/policy.cc:
    - do not segfault in pinning if a package with this name doesn't exist.
      Thanks to Ferdinand Thommes for the report!
    - Defaults is a vector of Pin not of PkgPin
    - ensure that only the first specific stanza for a package is used
    - save all stanzas which had no effect in Unmatched
    - allow package:architecure in Package:

 -- Michael Vogt <mvo@debian.org>  Thu, 30 Jun 2011 10:05:36 +0200

apt (0.8.15) unstable; urgency=low

  [ Julian Andres Klode ]
  * apt-pkg/depcache.cc:
    - Really release action groups only once (Closes: #622744)
    - Make purge work again for config-files (LP: #244598) (Closes: #150831)
  * apt-pkg/acquire-item.cc:
    - Reject files known to be invalid (LP: #346386) (Closes: #627642)
  * debian/apt.cron.daily:
    - Check power after wait, patch by manuel-soto (LP: #705269)
  * debian/control:
    - Move ${shlibs:Depends} to Pre-Depends, as we do not want APT
      unpacked if a library is too old and thus break upgrades
  * doc/apt-key.8.xml:
    - Document apt-key net-update (LP: #192810)

  [ Christian Perrier ]
  * Galician translation update (Miguel Anxo Bouzada). Closes: #626505
  * Italian translation update (Milo Casagrande). Closes: #627834
  * German documentation translation update (Chris Leick). Closes: #629949
  * Catalan translation update (Jordi Mallach). Closes: #630657

  [ David Kalnischkies ]
  * fix a bunch of cppcheck warnings/errors based on a patch by
    Niels Thykier, thanks! (Closes: #622805)
  * apt-pkg/depcache.cc:
    - really include 'rc' packages in the delete count by fixing a
      typo which exists since 1999 in the source… (LP: #761175)
    - if critical or-group can't be satisfied, exit directly.
  * apt-pkg/acquire-method.cc:
    - write directly to stdout instead of creating the message in
      memory first before writing to avoid hitting limits
    - fix order of CurrentURI and UsedMirror in Status() and Log()
  * apt-pkg/orderlist.cc:
    - let VisitRProvides report if the calls were successful
  * apt-pkg/deb/dpkgpm.cc:
    - replace obsolete usleep with nanosleep
    - remove invalid pkgcache.bin and rebuild it if possible
    - log reinstall commands in history.log
  * debian/apt{,-utils}.symbols:
    - update both experimental symbol-files to reflect 0.8.14 state
  * debian/rules:
    - remove unused embedded jquery by doxygen from libapt-pkg-doc
  * cmdline/apt-mark.cc:
    - reimplement apt-mark in c++
    - provide a 'showmanual' command (Closes: #582791)
    - provide a 'dpkg --set-selections' wrapper to set/release holds
  * cmdline/apt-get.cc:
    - deprecate mostly undocumented 'markauto' in favor of 'apt-mark'
  * cmdline/apt-cache.cc:
    - deprecate mostly undocumented 'showauto' in favor of 'apt-mark'
  * apt-pkg/pkgcache.cc:
    - really ignore :arch in FindPkg() in non-multiarch environment
  * doc/po/de.po:
    - undo the translation of the command 'dump' in manpage of apt-config
      as report by Burghard Grossmann on debian-l10n-german, thanks!
  * apt-pkg/deb/debmetaindex.cc:
    - do not download TranslationIndex if no Translation-* will be
      downloaded later on anyway (Closes: #624218)
  * test/versions.lst:
    - disable obscure version number tests with versions dpkg doesn't
      allow any more as they don't start with a number
  * apt-pkg/acquire-worker.cc:
    - print filename in the unmatching size warning (Closes: #623137)
  * apt-pkg/acquire-item.cc:
    - apply fix for poorly worded 'locate file' error message from
      Ben Finney, thanks! (Closes: #623171)
  * methods/http.cc:
    - add config option to ignore a closed stdin to be able to easily
      use the method as a simple standalone downloader
    - Location header in redirects should be absolute URI, but some
      servers just send an absolute path so still deal with it properly
    - dequote URL taken from Location in redirects as we will otherwise
      quote an already quoted string in the request later (Closes: #602412)
  * apt-pkg/contrib/netrc.cc:
    - replace non-posix gnu-extension strdupa with strdup
  * apt-pkg/packagemanager.cc:
    - ensure for Multi-Arch:same packages that they are unpacked in
      lock step even in immediate configuration (Closes: #618288)
  * apt-pkg/init.cc:
    - don't set deprecated APT::Acquire::Translation, thanks Jörg Sommer!
  * cmdline/apt-config.cc:
    - show Acquire::Languages and APT::Architectures settings
      in 'dump' (Closes: 626739)
  * apt-pkg/orderlist.cc:
    - ensure that an old version of a package with a provides can
      never satisfy a dependency of a newer version of this package

  [ Michael Vogt ]
  * methods/mirror.cc:
    - ignore lines starting with "#" in the mirror file
    - ignore non http urls in the mirrors
    - append the dist (e.g. sid, wheezy) as a query string when
      asking for a suitable mirror 
  * apt-pkg/deb/deblistparser.cc:
    - include all known languages when building the apt cache
      (LP: #794907)
  * apt-pkg/deb/debindexfile.cc:
    - remove some no longer valid checks for "TranslationsAvailable()"

  [ Kenneth Solbø Andersen ]
  * apt-pkg/deb/dpkgpm.cc:
    - set permissions of term.log to root.adm and 644 (LP: #404724)
  
  [ Chris Leick ]
  * various typo and syntax corrections in doc/*.xml

 -- Michael Vogt <mvo@debian.org>  Tue, 28 Jun 2011 18:00:48 +0200

apt (0.8.15~exp3) experimental; urgency=low

  * debian/control:
    - add Breaks: 0.8.15~exp3) for libapt-pkg4.10 and 
     libapt-inst1.2 (thanks to Jonathan Nieder, closes: #630214)
    - use depends for the ${shlibs:Depends} to make the breaks work

 -- Michael Vogt <mvo@debian.org>  Fri, 17 Jun 2011 21:51:41 +0200

apt (0.8.15~exp2) experimental; urgency=low

  * debian/control:
    - fix incorrect Replaces (closes: #630204) for libapt-inst1.2

 -- Michael Vogt <mvo@debian.org>  Wed, 15 Jun 2011 16:51:14 +0200

apt (0.8.15~exp1) experimental; urgency=low

  [ Julian Andres Klode ]
  * apt-pkg/depcache.cc:
    - Really release action groups only once (Closes: #622744)
    - Make purge work again for config-files (LP: #244598) (Closes: #150831)
  * apt-pkg/acquire-item.cc:
    - Reject files known to be invalid (LP: #346386) (Closes: #627642)
  * debian/apt.cron.daily:
    - Check power after wait, patch by manuel-soto (LP: #705269)
  * debian/control:
    - Move ${shlibs:Depends} to Pre-Depends, as we do not want APT
      unpacked if a library is too old and thus break upgrades
  * doc/apt-key.8.xml:
    - Document apt-key net-update (LP: #192810)

  [ Christian Perrier ]
  * Galician translation update (Miguel Anxo Bouzada). Closes: #626505
  * Italian translation update (Milo Casagrande). Closes: #627834
  * German documentation translation update (Chris Leick). Closes: #629949

  [ David Kalnischkies ]
  * fix a bunch of cppcheck warnings/errors based on a patch by
    Niels Thykier, thanks! (Closes: #622805)
  * apt-pkg/depcache.cc:
    - really include 'rc' packages in the delete count by fixing a
      typo which exists since 1999 in the source… (LP: #761175)
    - if critical or-group can't be satisfied, exit directly.
  * apt-pkg/acquire-method.cc:
    - write directly to stdout instead of creating the message in
      memory first before writing to avoid hitting limits
    - fix order of CurrentURI and UsedMirror in Status() and Log()
  * apt-pkg/orderlist.cc:
    - let VisitRProvides report if the calls were successful
  * apt-pkg/deb/dpkgpm.cc:
    - replace obsolete usleep with nanosleep
  * debian/apt{,-utils}.symbols:
    - update both experimental symbol-files to reflect 0.8.14 state
  * debian/rules:
    - remove unused embedded jquery by doxygen from libapt-pkg-doc
  * cmdline/apt-mark.cc:
    - reimplement apt-mark in c++
    - provide a 'showmanual' command (Closes: #582791)
    - provide a 'dpkg --set-selections' wrapper to set/release holds
  * cmdline/apt-get.cc:
    - deprecate mostly undocumented 'markauto' in favor of 'apt-mark'
  * cmdline/apt-cache.cc:
    - deprecate mostly undocumented 'showauto' in favor of 'apt-mark'
  * apt-pkg/pkgcache.cc:
    - really ignore :arch in FindPkg() in non-multiarch environment
  * doc/po/de.po:
    - undo the translation of the command 'dump' in manpage of apt-config
      as report by Burghard Grossmann on debian-l10n-german, thanks!
  * apt-pkg/deb/debmetaindex.cc:
    - do not download TranslationIndex if no Translation-* will be
      downloaded later on anyway (Closes: #624218)
  * test/versions.lst:
    - disable obscure version number tests with versions dpkg doesn't
      allow any more as they don't start with a number
  * apt-pkg/acquire-worker.cc:
    - print filename in the unmatching size warning (Closes: #623137)
  * apt-pkg/acquire-item.cc:
    - apply fix for poorly worded 'locate file' error message from
      Ben Finney, thanks! (Closes: #623171)
  * methods/http.cc:
    - add config option to ignore a closed stdin to be able to easily
      use the method as a simple standalone downloader
    - Location header in redirects should be absolute URI, but some
      servers just send an absolute path so still deal with it properly
    - dequote URL taken from Location in redirects as we will otherwise
      quote an already quoted string in the request later (Closes: #602412)
  * apt-pkg/contrib/netrc.cc:
    - replace non-posix gnu-extension strdupa with strdup
  * apt-pkg/packagemanager.cc:
    - ensure for Multi-Arch:same packages that they are unpacked in
      lock step even in immediate configuration (Closes: #618288)

  [ Michael Vogt ]
  * methods/mirror.cc:
    - ignore lines starting with "#" in the mirror file
    - ignore non http urls in the mirrors
    - append the dist (e.g. sid, wheezy) as a query string when
      asking for a suitable mirror 
  * debian/control:
    - add libapt-pkg4.10 and libapt-inst1.2 library packages

 -- Michael Vogt <mvo@debian.org>  Fri, 10 Jun 2011 15:32:07 +0200

apt (0.8.14.2) UNRELEASED; urgency=low

  [ Julian Andres Klode ]
  * apt-pkg/depcache.cc:
    - Really release action groups only once (Closes: #622744)
    - Make purge work again for config-files (LP: #244598) (Closes: #150831)
  * debian/apt.cron.daily:
    - Check power after wait, patch by manuel-soto (LP: #705269)
  * debian/control:
    - Move ${shlibs:Depends} to Pre-Depends, as we do not want APT
      unpacked if a library is too old and thus break upgrades
  * doc/apt-key.8.xml:
    - Document apt-key net-update (LP: #192810)

  [ Christian Perrier ]
  * Galician translation update (Miguel Anxo Bouzada). Closes: #626505

  [ David Kalnischkies ]
  * fix a bunch of cppcheck warnings/errors based on a patch by
    Niels Thykier, thanks! (Closes: #622805)
  * apt-pkg/depcache.cc:
    - really include 'rc' packages in the delete count by fixing a
      typo which exists since 1999 in the source… (LP: #761175)
    - if critical or-group can't be satisfied, exit directly.
  * apt-pkg/acquire-method.cc:
    - write directly to stdout instead of creating the message in
      memory first before writing to avoid hitting limits
    - fix order of CurrentURI and UsedMirror in Status() and Log()
  * apt-pkg/orderlist.cc:
    - let VisitRProvides report if the calls were successful
  * apt-pkg/deb/dpkgpm.cc:
    - replace obsolete usleep with nanosleep
  * debian/apt{,-utils}.symbols:
    - update both experimental symbol-files to reflect 0.8.14 state
  * debian/rules:
    - remove unused embedded jquery by doxygen from libapt-pkg-doc
  * cmdline/apt-mark.cc:
    - reimplement apt-mark in c++
    - provide a 'showmanual' command (Closes: #582791)
    - provide a 'dpkg --set-selections' wrapper to set/release holds
  * cmdline/apt-get.cc:
    - deprecate mostly undocumented 'markauto' in favor of 'apt-mark'
  * cmdline/apt-cache.cc:
    - deprecate mostly undocumented 'showauto' in favor of 'apt-mark'
  * apt-pkg/pkgcache.cc:
    - really ignore :arch in FindPkg() in non-multiarch environment
  * doc/po/de.po:
    - undo the translation of the command 'dump' in manpage of apt-config
      as report by Burghard Grossmann on debian-l10n-german, thanks!
  * apt-pkg/deb/debmetaindex.cc:
    - do not download TranslationIndex if no Translation-* will be
      downloaded later on anyway (Closes: #624218)
  * test/versions.lst:
    - disable obscure version number tests with versions dpkg doesn't
      allow any more as they don't start with a number
  * apt-pkg/acquire-worker.cc:
    - print filename in the unmatching size warning (Closes: #623137)
  * apt-pkg/acquire-item.cc:
    - apply fix for poorly worded 'locate file' error message from
      Ben Finney, thanks! (Closes: #623171)
  * methods/http.cc:
    - add config option to ignore a closed stdin to be able to easily
      use the method as a simple standalone downloader
    - Location header in redirects should be absolute URI, but some
      servers just send an absolute path so still deal with it properly
    - dequote URL taken from Location in redirects as we will otherwise
      quote an already quoted string in the request later (Closes: #602412)
  * apt-pkg/contrib/netrc.cc:
    - replace non-posix gnu-extension strdupa with strdup
  * apt-pkg/packagemanager.cc:
    - ensure for Multi-Arch:same packages that they are unpacked in
      lock step even in immediate configuration (Closes: #618288)

 -- Michael Vogt <mvo@debian.org>  Mon, 16 May 2011 14:57:52 +0200

apt (0.8.14.1) unstable; urgency=low

  * apt-pkg/acquire-item.cc:
    - Only try to rename existing Release files (Closes: #622912)

 -- Julian Andres Klode <jak@debian.org>  Sat, 16 Apr 2011 14:36:10 +0200

apt (0.8.14) unstable; urgency=low

  [ Julian Andres Klode ]
  * apt-pkg/indexcopy.cc:
    - Use RealFileExists() instead of FileExists(), allows amongst other
      things a directory named Sources to exist on a CD-ROM (LP: #750694).
  * apt-pkg/acquire-item.cc:
    - Use Release files even if they cannot be verified (LP: #704595)
  * cmdline/apt-get.cc:
    - Do not install recommends for build-dep (Closes: #454479) (LP: #245273)
  * apt-pkg/deb/deblistparser.cc:
    - Handle no space before "[" in build-dependencies (LP: #72344)
  * apt-pkg/policy.cc:
    - Allow pinning by glob() expressions, and regular expressions
      surrounded by slashes (the "/" character) (LP: #399474)
      (Closes: #121132)
  * debian/control:
    - Set Standards-Version to 3.9.2
  
  [ Michael Vogt ]
  * mirror method:
    - do not crash if the mirror file fails to download
  * apt-pkg/aptconfiguration.cc:
    - fix comparing for a empty string
  * debian/apt.cron.daily:
    - run unattended-upgrades even if there was a error during
      the apt-get update (LP: #676295)

  [ David Kalnischkies ]
  * apt-pkg/pkgcache.cc:
    - use the native Architecture stored in the cache header instead of
      loading it from configuration as suggested by Julian Andres Klode

 -- Julian Andres Klode <jak@debian.org>  Fri, 15 Apr 2011 14:28:15 +0200

apt (0.8.13.2) unstable; urgency=low

  [ David Kalnischkies ]
  * apt-pkg/deb/dpkgpm.cc:
    - skip --configure if all packages disappeared
  * apt-pkg/vendor.cc, apt-pkg/vendorlist.cc:
    - mark them as deprecated as they are unused
  * apt-pkg/deb/deblistparser.h:
    - enable StripMultiArch by default for ParseDepends
  * debian/apt.conf.autoremove:
    - adapt to new gnumach kernel package naming (Closes: #619337)
  * doc/apt_preferences.5.xml:
    - correct typo spotted by Charles Plessy (Closes: #619088)
    - document ButAutomaticUpgrades together with NotAutomatic
      as suggested by Charles Plessy (Closes: #619083)
  * apt-pkg/depcache.cc:
    - remove pseudo handling leftover from SetReInstall
    - do not change protected packages in autoinstall (Closes: #618848)
  * apt-pkg/pkgcachegen.cc:
    - make "all"->"native" an implementation detail of NewPackage
      rather than rewrite it in higher methods
  * apt-pkg/cacheiterator.h:
    - return "all" instead of native architecture without breaking the abi
      (too much) by extending enum instead of using bitflags (LP: #733741)
  * apt-pkg/aptconfiguration.cc:
    - use dpkg --print-foreign-architectures to get multiarch configuration
      if non is specified with APT::Architectures (Closes: #612958)
  * cmdline/apt-get.cc:
    - do not show simulation notice for non-root commands (Closes: #619072)
    - be able to disable resolver with APT::Get::CallResolver and disable
      auto installation with APT::Get::AutoSolving
  * apt-pkg/deb/deblistparser.cc:
    - create foo:any provides for all architectures for an allowed package

 -- Michael Vogt <mvo@debian.org>  Tue, 05 Apr 2011 09:40:28 +0200

apt (0.8.13.1) unstable; urgency=low

  * apt-pkg/acquire-item.cc: Use stat buffer if stat was
    successful, not if it failed (Closes: #620546)

 -- Julian Andres Klode <jak@debian.org>  Sat, 02 Apr 2011 20:55:35 +0200

apt (0.8.13) unstable; urgency=low

  [ Thorsten Spindler ]
  * methods/rsh.cc
    - fix rsh/ssh option parsing (LP: #678080), thanks to
      Ville Mattila 
  
  [ Michael Vogt ]
  * apt-pkg/acquire-item.cc:
    - mark pkgAcqIndexTrans as Index-File to avoid asking the
      user to insert the CD on each apt-get update
  * po/sl.po:
    - updated, thanks to Andrej Znidarsic
  * mirror method:
    - when downloading data, show the mirror being used
    - randomize mirror list after download in a host specific way
      to ensure that the load is evenly spreaded accross the mirrors
    - fix some missing "Fail-Ignore"

 -- Michael Vogt <mvo@debian.org>  Wed, 16 Mar 2011 08:04:42 +0100

apt (0.8.12) unstable; urgency=low

  [ Michael Vogt ]
  * apt-pkg/deb/debindexfile.cc:
    - ignore missing deb-src files in /var/lib/apt/lists, thanks
      to Thorsten Spindler (LP: #85590)
  * apt-pkg/contrib/fileutl.cc, apt-pkg/deb/dpkgpm.cc:
    - honor Dpkg::Chroot-Directory in the RunScripts*() methods
  * apt-pkg/contrib/cdromutl.{cc,h}, apt-pkg/cdrom.{cc,h}:
    - deal with missing FSTAB_DIR when using libudev to discover cdrom
    - add experimental APT::cdrom::CdromOnly option (on by default). 
      When this is set to false apt-cdrom will handle any removable
      deivce (like a usb-stick) as a "cdrom/dvd" source

  [ Christian Perrier ]
  * Fix error in French translation of manpages (apt_preferences(5)).
    Merci, Rémi Vanicat. Closes: #613689
  * Complete French manpage translation
  * Italian translation update (Milo Casagrande). Closes: #614395

  [ David Kalnischkies ]
  * ftparchive/multicompress.cc, apt-inst/deb/debfile.cc:
    - support xz compressor to create xz-compressed Indexes and be able
      to open data.tar.xz files
    - load the supported compressors from configuration
  * ftparchive/writer.cc:
    - ensure that Date and Valid-Until time strings are not localised
    - add options to disable specific checksums for Indexes
    - include xz-compressed Packages and Sources files in Release file
  * apt-pkg/aptconfiguration.cc:
    - support download of xz-compressed indexes files
    - support adding new compressors by configuration
  * apt-pkg/deb/debsrcrecords.cc:
    - support xz-compressed source v3 debian.tar files
    - support every compression we have a compressor configured
  * ftparchive/contents.cc:
    - remove ExtractArchive codecopy from apt-inst/deb/debfile.cc
  * apt-inst/deb/debfile.cc:
    - support data.tar's compressed with any configured compressor
  * cmdline/apt-get.cc:
    - reinstall dependencies of reinstalled "garbage" (Closes: #617257)

  [ Steve Langasek ]
  * apt-pkg/deb/dpkgpm.cc:
    - make sure that for multiarch packages, we are passing the full
      qualified package name to dpkg for removals. (Closes: #614298)
  * Remove the "pseudopackage" handling of Architecture: all packages for
    Multi-Arch; instead, Arch: all packages only satisfy dependencies for
    the native arch, except where the Arch: all package is declared
    Multi-Arch: foreign.  (Closes: #613584)

 -- Michael Vogt <mvo@debian.org>  Thu, 10 Mar 2011 14:46:48 +0100

apt (0.8.11.5) unstable; urgency=low

  [ Christian Perrier ]
  * Add missing dot in French translation of manpages. Merci, Olivier
    Humbert.
  * French translation update
  * French manpages translation update

  [ David Kalnischkies ]
  * apt-pkg/depcache.cc:
    - party revert fix in 0.8.11.2 which marked all packages as manual
      installed if the FromUser bit is set in the MarkInstall call.
      The default for this bit is true and aptitude depends on the old
      behavior so the package is only marked as manual if its not marked
      ("old" behavior) or if automatic installation is enabled - which
      aptitude disables always (see also #613775)

 -- David Kalnischkies <kalnischkies@gmail.com>  Thu, 17 Feb 2011 15:16:31 +0100

apt (0.8.11.4) unstable; urgency=low

  [ David Kalnischkies ]
  * apt-pkg/contrib/error.cc:
    - ensure that va_list is not invalid in second try
  * cmdline/apt-get.cc:
    - don't remove new dependencies of garbage packages (Closes: #613420)
  
  [ Michael Vogt ]
  * test/integration/*
    - fix dashish in the integration tests

 -- Michael Vogt <mvo@debian.org>  Wed, 16 Feb 2011 14:36:03 +0100

apt (0.8.11.3) unstable; urgency=low

  * apt-pkg/contrib/fileutl.cc:
    - really detect bigendian machines by including config.h,
      so we can really (Closes: #612986)
  * apt-pkg/contrib/mmap.cc:
    - Base has as 'valid' failure states 0 and -1 so add a simple
      validData method to check for failure states

 -- David Kalnischkies <kalnischkies@gmail.com>  Mon, 14 Feb 2011 16:58:03 +0100

apt (0.8.11.2) unstable; urgency=low

  [ Michael Vogt ]
  * merged lp:~evfool/apt/fix641673:
    - String-fix in the source and the translations for the grammatical 
      mistake reported in bug LP: #641673, thanks to Robert Roth
  * merged lp:~evfool/apt/fix418552:
    - Grammar fix for bug LP: #418552, thanks to Robert Roth
  
  [ David Kalnischkies ]
  * cmdline/apt-get.cc:
    - add --install-suggests option (Closes: #473089)
  * apt-pkg/depcache.cc:
    - mark a package which was requested to be installed on commandline
      always as manual regardless if it is already marked or not as the
      marker could be lost later by the removal of rdepends (Closes: #612557)
  * methods/rred.cc:
    - read patch into MMap only if we work on uncompressed patches
    - update size of dynamic MMap as we write in from the outside
  * apt-pkg/contrib/mmap.cc:
    - do not try to free the mapping if its is unset
  * apt-pkg/contrib/fileutl.cc:
    - reorder the loaded filesize bytes for big endian (Closes: #612986)
      Thanks to Jörg Sommer for the detailed analyse!

 -- Michael Vogt <mvo@debian.org>  Mon, 14 Feb 2011 12:07:18 +0100

apt (0.8.11.1) unstable; urgency=low

  [ Stefan Lippers-Hollmann ]
  * cmdline/apt-key:
    - fix root test which prevented setting of trustdb-name
      which lets gpg fail if it adds/remove keys from trusted.gpg
      as it tries to open the (maybe) not existent /root/.gnupg

  [ David Kalnischkies ]
  * debian/apt.symbols:
    - add more arch dependent symbols

 -- Michael Vogt <mvo@debian.org>  Wed, 09 Feb 2011 17:49:59 +0100

apt (0.8.11) unstable; urgency=low

  [ David Kalnischkies ]
  * apt-pkg/depcache.cc:
    - add SetCandidateRelease() to set a candidate version and
      the candidates of dependencies if needed to a specified
      release (Closes: #572709)
    - allow conflicts in the same group again (Closes: #612099)
  * cmdline/apt-get.cc:
    - if --print-uris is used don't setup downloader as we don't need
      progress, lock nor the directories it would create otherwise
    - show dependencies of essential packages which are going to remove
      only if they cause the remove of this essential (Closes: #601961)
    - keep not installed garbage packages uninstalled instead of showing
      in the autoremove section and installing those (Closes: #604222)
    - change pkg/release behavior to use the new SetCandidateRelease
      so installing packages from experimental or backports is easier
    - really do not show packages in the extra section if they were
      requested on the commandline, e.g. with a modifier (Closes: #184730)
    - always do removes first and set not installed remove packages
      on hold to prevent temporary installation later (Closes: #549968)
  * debian/control:
    - add Vcs-Browser now that loggerhead works again (Closes: #511168)
    - depend on debhelper 7 to raise compat level
    - depend on dpkg-dev (>= 1.15.8) to have c++ symbol mangling
  * apt-pkg/contrib/fileutl.cc:
    - add a RealFileExists method and check that your configuration files
      are real files to avoid endless loops if not (Closes: #604401)
    - ignore non-regular files in GetListOfFilesInDir (Closes: #594694)
  * apt-pkg/contrib/weakptr.h:
    - include stddefs.h to fix compile error (undefined NULL) with gcc-4.6
  * methods/https.cc:
    - fix CURLOPT_SSL_VERIFYHOST by really passing 2 to it if enabled
  * deb/dpkgpm.cc:
    - fix popen/fclose mismatch reported by cppcheck. Thanks to Petter
      Reinholdtsen for report and patch! (Closes: #607803)
  * doc/apt.conf.5.xml:
    - fix multipl{y,e} spelling error reported by Jakub Wilk (Closes: #607636)
  * apt-inst/contrib/extracttar.cc:
    - let apt-utils work with encoded tar headers if uid/gid are large.
      Thanks to Nobuhiro Hayashi for the patch! (Closes: #330162)
  * apt-pkg/cacheiterator.h:
    - do not segfault if cache is not build (Closes: #254770)
  * doc/apt-get.8.xml:
    - remove duplicated mentioning of --install-recommends
  * doc/sources.list.5.xml:
    - remove obsolete references to non-us (Closes: #594495)
    - a notice is printed for ignored files (Closes: #597615)
  * debian/rules:
    - use -- instead of deprecated -u for dh_gencontrol
    - remove shlibs.local creation and usage
    - show differences in the symbol files, but never fail
  * pre-build.sh:
    - remove as it is not needed for a working 'bzr bd'
  * debian/{apt,apt-utils}.symbols:
    - ship experimental unmangled c++ symbol files
  * methods/rred.cc:
    - operate optional on gzip compressed pdiffs
  * apt-pkg/acquire-item.cc:
    - don't uncompress downloaded pdiff files before feeding it to rred
    - try downloading clearsigned InRelease before trying Release.gpg
    - change the internal handling of Extensions in pkgAcqIndex
    - add a special uncompressed compression type to prefer those files
    - download and use i18n/Index to choose which Translations to download
  * cmdline/apt-key:
    - don't set trustdb-name as non-root so 'list' and 'finger'
      can be used without being root (Closes: #393005, #592107)
  * apt-pkg/deb/deblistparser.cc:
    - rewrite LoadReleaseInfo to cope with clearsigned Releasefiles
  * ftparchive/writer.cc:
    - add config option to search for more patterns in release command
    - include Index files by default in the Release file
  * methods/{gzip,bzip}.cc:
    - print a good error message if FileSize() is zero
  * apt-pkg/aptconfiguration.cc:
    - remove the inbuilt Translation files whitelist
  * cmdline/apt-cache.cc:
    - remove not implemented 'apt-cache add' command
  * doc/apt-cache.8.xml:
    - describe reality as apt-cache just queries and doesn't manipulate
      the caches. Thanks to Enrico Zini for spotting it! (Closes: #612009)
  * apt-pkg/algorithms.cc:
    - mark pseudo packages of installed all packages as configured
      in the simulation as we don't call configure for these packages
  * apt-pkg/pkgcachegen.cc:
    - in multiarch, let :all packages conflict with :any packages
      with a different version to be sure
  * apt-pkg/contrib/error.cc:
    - remove 400 char size limit of error messages (LP: #365611)

  [ Michael Vogt ]
  * methods/http.cc:
    - do not hang if Acquire::http::ProxyAutoDetect can not be
      executed or returns no data (LP: #654393)
  * debian/apt.conf.autoremove:
    - never autoremove the GNU/Hurd kernel (closes: #588423), thanks
      to Guillem Jover
  * apt-pkg/cdrom.cc, apt-pkg/init.cc, methods/cdrom.cc:
    - use /media/cdrom as default mountoint (closes: #611569)
  * cmdline/apt-get.cc:
    - add apt-get changelog (closes: #526990)
    - add apt-get download (closes: #82738)

  [ Martin Pitt ]
  * test/integration/test-compressed-indexes, test/test-indexes.sh:
    - Explicitly disable compressed indexes at the start. This ensures that we
      will actually test uncompressed indexes regardless of the internal
      default value of Acquire::GzipIndexes.

 -- Michael Vogt <mvo@debian.org>  Tue, 08 Feb 2011 12:58:12 +0100

apt (0.8.10.3) unstable; urgency=low

  [ Programs translations ]
  * po/es.po: Updated, plus fixes encoding issues and fixes two fuzzy
    strings, thanks to Javier Fernandez-Sanguino (closes: #610692)

 -- Michael Vogt <mvo@debian.org>  Tue, 25 Jan 2011 11:51:42 +0100

apt (0.8.10.2) unstable; urgency=low

  [ David Kalnischkies ]
  * ftparchive/apt-ftparchive.cc:
    - fix endless loop for multiple TranslationsWriters

 -- Michael Vogt <mvo@debian.org>  Tue, 25 Jan 2011 10:26:15 +0100

apt (0.8.10.1) unstable; urgency=low

  [ Christian Perrier ]
  * Fix encoding for Slovenian translation. PO file switched
    to UTF-8. Closes: #609957

  [ Julian Andres Klode ]
  * cmdline/apt-cache.cc: Create an error for apt-cache depends
    if packages could not found (LP: #647045)

  [ Programs translations ]
  * Spanish update by Javier Fernández-Sanguino Peña. Closes: #607145 

  [ Manpages translations ]
  * Correct a typo and an error in French manpages translation.
    Closes: # 607170

 -- Michael Vogt <mvo@debian.org>  Mon, 17 Jan 2011 13:41:04 +0100

apt (0.8.10) unstable; urgency=low

  [ Programs translations ]
  * Czech by Miroslav Kure. Closes: #605107

  [ Martin Pitt ]
  * test/integration/test-compressed-indexes, test/test-indexes.sh:
    - Explicitly disable compressed indexes at the start. This ensures that we
      will actually test uncompressed indexes regardless of the internal
      default value of Acquire::GzipIndexes.

  [ David Kalnischkies ]
  * apt-pkg/algorithms.cc:
    - mark all installed packages first without auto installation in
      a dist-upgrade to prefer upgrading packages instead of installing
      new packages in versioned or-groups (Closes: #605394)

 -- Michael Vogt <mvo@debian.org>  Tue, 30 Nov 2010 10:42:17 +0100

apt (0.8.9) unstable; urgency=low

  [ Christian Perrier ]
  * Fix "typos" in French manpages translations. Thanks to
    Cyril Brulebois for bashing me.
  * Drop useless untranslatable sections from apt.8

  [ Programs translations ]
  * Slovenian update by Andrej Žnidaršič and Rosetta Slovenian team
  * German update by Holger Wansing. Closes: #603619

  [ David Kalnischkies ]
  * apt-pkg/aptconfiguration.cc:
    - evaluate Acquire::Languages= before LANG= (Closes: #602573)
  * apt-pkg/orderlist.cc:
    - try fixing before removing even if the fix is hidden in
      a provides, hidden in the #590438 testcase
  * apt-pkg/algorithms.cc:
    - if the package was explicitly marked as ToRemove don't
      consider it as a candidate for FixByInstall
  * apt-pkg/depcache.cc:
    - don't install previously not installed providers in a try
      to statisfy a "Breaks: provides" dependency by upgrade
  * cmdline/acqprogress.cc:
    - don't ask the user for media change if quiet >= 2, stdout is not
      a tty and assume-yes, force-yes or trivial-only option is set to
      avoid cpu eating endless loops in unattended runs like apt.cron
      (Closes: #602354, LP: #665580)

 -- Michael Vogt <mvo@debian.org>  Thu, 18 Nov 2010 09:25:04 +0100

apt (0.8.8) unstable; urgency=low

  [ David Kalnischkies ]
  * apt-pkg/contrib/fileutl.cc:
    - Add a FileFd::FileSize() method to get the size of the underlying
      file and not the size of the content in the file as FileFd::Size()
      does - the sizes can differ since the direct gzip integration
  * methods/{gzip,bzip2}.cc:
    - use FileSize() to determine if the file is invalid (Closes: #600852)
  * apt-pkg/pkgcache.cc:
    - fallback always to a suitable description (Closes: #601016)

  [ Michael Vogt ]
  * apt-pkg/deb/dpkgpm.cc:
    - ensure that history.log gets closed to avoid leaking a FD
      (closes: #601649)

 -- Michael Vogt <mvo@debian.org>  Thu, 28 Oct 2010 21:22:21 +0200

apt (0.8.7) unstable; urgency=low

  [ Manpages translations ]
  * Typo fixed in French (extra "Z"). Thanks to Florentin Duneau.
  * Another typo fixed in French ("Anfin"). Thanks to bubulle
  * Wrong translation for "showauto" fixed. Thanks to Raphaël Hertzog
    Closes: #599265

  [ Michael Vogt ]
  * debian/apt.cron.daily:
    - source /etc/default/locale (if available) so that the
      apt-get update cron job fetches the right translated package
      descriptions
  * fix test failure on amd64
  * apt-pkg/deb/debsystem.cc:
    - fix issues with dir::state::status and dir::state::extended_states
      when alternative rootdirs are used

  [ Martin Pitt ]
  * apt-pkg/deb/debindexfile.cc:
    - Use FileFd::Size() instead of stat()ing the sources/binary/translations
      indexes directly, so that we have transparent handling of gzipped
      indexes.
  * apt-pkg/contrib/fileutl.cc:
    - Fix FileFd::Size() for gzipped files to give the size of the
      uncompressed data. This fixes cache building progress going way
      over 100%.

  [ David Kalnischkies ]
  * apt-pkg/deb/deblistparser.cc:
    - support ArmHardFloat port in CompleteArch, thanks to Sebastian
      Andrzej Siewior for the patch!
  * doc/apt.ent:
    - move some strings into apt-verbatim.ent to avoid showing them in
      apt-doc.pot as they are untranslatable anyway (e.g. manpage references)
  * doc/apt-verbatim.ent:
    - change the codenames to reflect the situation after squeeze release
  * doc/examples/apt-https-method-example.conf:
    - apply various typo fixes by Olly Betts, thanks! (Closes: #600249)

 -- Michael Vogt <mvo@debian.org>  Fri, 15 Oct 2010 18:16:10 +0200

apt (0.8.6) unstable; urgency=low

  [ Programs translations ]
  * Vietnamese update by Clytie Siddall (Closes: #598489)
  * Asturian update by Maacub (Closes: #599057)

  [ David Kalnischkies ]
  * cmdline/apt-cache.cc:
    - use the TranslatedDescription for searching and not the first
      available one as it is maybe not an expected language (Closes: #597925)
  * apt-pkg/contrib/strutl.cc:
    - add a space between number and unit as required by SI (Closes: #598352)
  * apt-pkg/depcache.cc:
    - do not check endpointer packages instead of only those which prevented
      NeverAutoRemove settings from having an effect (Closes: #598452)
    - do not remove packages which the user requested for installation
      explicitly while satisfying other install requests (Closes: #598669)
  * apt-pkg/packagemanager.cc:
    - Add a space between period and 'Please' and unfuzzy all translations
  * doc/po/de.po:
    - remove the duplicated "angefertigt" in translation-holder string

 -- Michael Vogt <mvo@debian.org>  Mon, 04 Oct 2010 11:52:19 +0200

apt (0.8.5) unstable; urgency=low

  [ Manpages translations ]
  * German (Chris Leick). Closes: #597163

  [ Michael Vogt ]
  * merged lp:~mvo/apt/conflicts-on-virtuals to better deal with
    conflicts/breaks against virtual packages (LP: #614993)

  [ David Kalnischkies ]
  * apt-pkg/policy.cc:
    - support 100-pinning in Release file with ButAutomaticUpgrades
      as requested by the backports crew (Closes: #596097)
  * apt-pkg/deb/deblistparser.cc:
    - overrule NotAutomatic in case of ButAutomaticUpgrades
  * debian/apt.cron.daily:
    - handle absolut directory paths correctly by loading directories
      directly instead of building the paths on our own (Closes: #596421)
  * debian/control:
    - build-depend on docbook-xml to ensure that the xml DTDs are always
      available on the buildds (Closes: #597145)
  * buildlib/debiandoc.mak, buildlib/po4a_manpage.mak:
    - ensure that the build fails if documentation building fails
  * doc/po/fr.po:
    - correct two syntax issues to ensure we can build fine

 -- Michael Vogt <mvo@debian.org>  Fri, 17 Sep 2010 22:05:06 +0200

apt (0.8.4) unstable; urgency=low

  [ Michael vogt ]
  * ftparchive/writer.cc:
    - write out {Files,Checksum-Sha1,Checksum-Sha256} only if
      available LP: #633967. Thanks to Colin Watson
  * apt-pkg/contrib/cdromutl.cc:
    - if apt-cdrom is used on writable media (like usb-sticks), do
      not use the root directory to identify the medium (as all 
      changes there change the ident id). Use the .disk directory 
      instead 

  [ David Kalnischkies ]
  * ftparchive/writer.cc:
    - null the valid string instead of the date if Valid-Until is not set
  * apt-pkg/acquire-item.cc:
    - use also unsigned Release files again (Closes: #596189)

  [ Christian Perrier ]
  * Fix missing space after dot in a message from apt-pkg
    Translations unfuzzied. Thanks to Holger Wansing.

 -- Michael Vogt <mvo@debian.org>  Fri, 10 Sep 2010 20:45:15 +0200

apt (0.8.3) unstable; urgency=low

  [ Programs translations ]
  * German (Holger Wansing). Closes: #596141

  [ Manpages translations ]
  * Japanese (KURASAWA Nozomu). Closes: #595862

  [ Michael Vogt ]
  * apt-pkg/indexcopy.cc:
    - only use trusted.gpg.d directory if it exists
    - do not replace /dev/null when running in APT::CDROM::NoAct
      mode (LP: #612666), thanks to Colin Watson

  [ David Kalnischkies ]
  * ftparchive/apt-ftparchive.cc:
    - ensure that BinDirectory as well as Tree settings get
      the correct default FileMode setting (Closes: #595922)

 -- Michael Vogt <mvo@debian.org>  Tue, 07 Sep 2010 15:28:41 +0200

apt (0.8.2) unstable; urgency=low

  [ Manpages translations ]
  * Spanish (Omar Campagne). Closes: #595557

  [ David Kalnischkies ]
  * apt-pkg/versionmatch.cc:
    - do not accept 'Pin: origin "' (missing closing ") as a valid
      way to pin a local archive: either "" or none…
  * apt-pkg/deb/dpkgpm.cc:
    - create Dir::Log if needed to support /var/log as tmpfs or similar,
      inspired by Thomas Bechtold, thanks! (Closes: #523919, LP: #220239)
  * apt-pkg/indexcopy.cc:
    - support really still the APT::GPGV::TrustedKeyring setting,
      as it breaks d-i badly otherwise (Closes: #595428)
  * cmdline/apt-key:
    - support also Dir::Etc::Trusted so that apt-key works in the same
      way as the library part which works with the trusted files
  * methods/{gzip,bzip2}.cc:
    - empty files can never be valid archives (Closes: #595691)

 -- Michael Vogt <mvo@debian.org>  Mon, 06 Sep 2010 18:10:06 +0200

apt (0.8.1) unstable; urgency=low

  [ Programs translations ]
  * Thai (Theppitak Karoonboonyanan). Closes: #592695
  * Russian (Yuri Kozlov). Closes: #594232
  * Slovak (Ivan Masár). Closes: #594255
  * Swedish (Daniel Nylander). Closes: #594241
  * Japanese (Kenshi Muto, Osamu Aoki). Closes: #594265
  * Italian (Milo Casagrande). Closes: #594238
  * Asturian (maacub). Closes: #594303
  * Simplified Chinese (Aron Xu). Closes: #594458
  * Bulgarian (Damyan Ivanov). Closes: #594627
  * Portuguese (Miguel Figueiredo). Closes: #594668
  * Korean (Changwoo Ryu). Closes: #594809
  * Norwegian Bokmål (Hans Nordhaug). Closes: #595182
  * Danish (Joe Hansen). Closes: #595176
  * Catalan (Agustí Grau). Closes: #595234

  [ Christian Perrier ]
  * Fix spelling error in cmdline/apt-get.cc. Thanks to Osamu Aoki
    Closes: #594211

  [ Manpages translations ]
  * Portuguese (Américo Monteiro)

  [ David Kalnischkies ]
  * cmdline/apt-cache.cc:
    - show in madison command again also source packages (LP: #614589)
    - remove useless GetInitialize method
  * cmdline/apt-get.cc:
    - remove direct calls of ReadMainList and use the wrapper instead
      to protect us from useless re-reads and two-times notice display
    - remove death code by removing unused GetInitialize
  * apt-pkg/depcache.cc:
    - now that apt-get purge works on 'rc' packages let the MarkDelete
      pass this purge forward to the non-pseudo package for pseudos
  * apt-pkg/contrib/fileutl.cc:
    - apply SilentlyIgnore also on files without an extension
  * apt-pkg/contrib/configuration.cc:
    - fix autoremove by using correct config-option name and
      don't make faulty assumptions in error handling (Closes: #594689)
  * apt-pkg/versionmatch.cc:
    - let the pin origin actually work as advertised in the manpage
      which means "" are optional and pinning a local archive does
      work - even if it is a non-flat archive (Closes: #594435)

 -- Michael Vogt <mvo@debian.org>  Fri, 03 Sep 2010 18:36:11 +0200

apt (0.8.0) unstable; urgency=low

  [ Michael Vogt ]
  * merge of the debian-expermental-ma branch
  * refresh po/pot files in doc/ and po/

  [ Programs translations ]
  * Swedish (Daniel Nylander). Closes: #592366
  * French (Christian Perrier)

  [ Manpages translations ]
  * French (Christian Perrier)

 -- Michael Vogt <mvo@debian.org>  Tue, 24 Aug 2010 16:32:19 +0200

apt (0.8.0~pre2) experimental; urgency=low

  [ David Kalnischkies ]
  * apt-pkg/contrib/strutl.cc:
    - fix error checking for vsnprintf in its safe variant
  * methods/bzip2.cc:
    - fix error checking for read in case of failing bzip2/lzma/whatever
  * debian/apt.cron.daily:
    - create backups for our extended_states file (Closes: #593430)
  * apt-pkg/init.cc:
    - set the default values for dir::etc::trusted options correctly
  * ftparchive/writer.cc:
    - init valid-until correctly to prevent garbage entering Release file
  * apt-pkg/deb/debsystem.cc:
    - set dir::state::status based at least on dir
  * apt-pkg/deb/dpkgpm.cc:
    - use the InstVer instead of the CurrentVer for the autobit transfer
  * methods/http.cc:
    - some http servers violate HTTP1.1 by not issuing a Reason-Phrase
      (or at least a space after the code) especially for 200, but lets
      be nice and ignore it as we don't need the reason in general
  * apt-pkg/acquire-item.cc:
    - don't use ReadOnlyGzip mode for PDiffs as this mode doesn't work
      in combination with the AddFd methods of our hashclasses

 -- Michael Vogt <mvo@debian.org>  Mon, 23 Aug 2010 19:09:08 +0200

apt (0.8.0~pre1) experimental; urgency=low

  [ Programs translations ]
  * Swedish translation update. Closes: #592366

  [ Michael Vogt ]
  * merge of the debian-expermental-ma branch
  * refresh po/pot files in doc/ and po/
  * apt-pkg/pkgcache.cc:
    - re-evaluate the architectures cache when the cache is (re)opened

  [ Colin Watson ]
  * apt-pkg/cdrom.cc:
    - fix off-by-one error in DropBinaryArch

  [ Julian Andres Klode ]
  * apt-pkg/contrib/fileutl.cc:
    - Add WriteAtomic mode.
    - Revert WriteEmpty to old behavior (LP: #613211)
  * apt-pkg, methods:
    - Convert users of WriteEmpty to WriteAtomic.
  * apt-pkg/depcache.cc:
    - Only try upgrade for Breaks if there is a newer version, otherwise
      handle it as Conflicts (by removing it) (helps for #591882).
  * debian/control:
    - Add dependency on gnupg to apt, apt-key uses it.

  [ David Kalnischkies ]
  * apt-pkg/algorithms.cc:
    - let the problem resolver install packages to fix or-groups
      as a needed remove nuked another or-member (helps for #591882)
    - change the debug outputs to display also arch of the
      package and version dependencies information
  * cmdline/apt-get.cc:
    - let APT::Get::Arch-Only in build-dep default to false again
      (Closes: #592628) Thanks Mohamed Amine IL Idrissi for report!
    - purge packages in 'rc' state, thanks Rogier! (Closes: #150831)
  * apt-pkg/pkgcache.cc:
    - fix LongDesc handling in LANG=C environment

 -- Michael Vogt <mvo@debian.org>  Fri, 13 Aug 2010 17:00:49 +0200

apt (0.7.26~exp12) experimental; urgency=low

  [ Michael Vogt ]
  * debian/control:
    - add dependency on zlib-dev for libapt-pkg-dev

  [ David Kalnischkies ]
  * apt-pkg/cacheset.cc:
    - [ABI BREAK] add an ErrorType option to CacheSetHelper
  * cmdline/apt-cache.cc:
    - use Notice instead of Error in the CacheSetHelper messages
      for compat reasons. Otherwise tools like sbuild blow up
    - return success in show if a virtual package was given
  * debian/control:
    - remove libcurl3-gnutls-dev alternative as the package is gone
    - increase needed version of libcurl4-gnutls-dev to >= 7.19.0
      as we use CURLOPT_{ISSUERCERT,CRLFILE} (Closes: #589642)

 -- Michael Vogt <mvo@debian.org>  Fri, 30 Jul 2010 11:55:48 +0200

apt (0.7.26~exp11) experimental; urgency=low

  [ Julian Andres Klode ]
  * apt-pkg/deb/dpkgpm.cc:
    - Write architecture information to history file.
    - Add to history whether a change was automatic or not.
  * apt-pkg/contrib/fileutl.cc:
    - Add FileFd::OpenDescriptor() (needed for python-apt's #383617).
  * cmdline/apt-get.cc:
    - Support large filesystems by using statvfs64() instead of statvfs()
      and statfs64() instead of statfs() (Closes: #590513).
  * apt-pkg/cdrom.cc:
    - Use link() instead of rename() for creating the CD database backup;
      otherwise there would be a short time without any database.

  [ David Kalnischkies ]
  * apt-pkg/depcache.cc:
    - handle "circular" conflicts for "all" packages correctly
  * cmdline/apt-cache.cc:
    - be able to omit dependency types in (r)depends (Closes: #319006)
    - show in (r)depends the canidate per default instead of newest
    - share the (r)depends code instead of codecopy
  * apt-pkg/cacheset.cc:
    - move them back to the library as they look stable now
    - add a 'newest' pseudo target release as in pkg/newest
  * apt-pkg/pkgcache.cc:
    - prefer non-virtual packages in FindPreferredPkg (Closes: #590041)
  * test/integration/*:
    - add with bug#590041 testcase a small test "framework"
  * apt-pkg/orderlist.cc:
    - try to install another or-group member in DepRemove before
      breaking the or group (Closes: #590438)
    - configure also the replacement before remove by adding Immediate flag
  
  [ Michael Vogt ]
  * apt-pkg/contrib/error.{cc,h}
    - docstring cleanup
    - add inline DumpError() to avoid subtle API break

 -- Michael Vogt <mvo@debian.org>  Thu, 29 Jul 2010 16:40:58 +0200

apt (0.7.26~exp10) experimental; urgency=low

  [ David Kalnischkies ]
  * apt-pkg/contrib/error.{cc,h}:
    - remove constness of va_list parameter to fix build on amd64 and co
      Thanks Eric Valette! (Closes: #588610)
  * apt-pkg/deb/debmetaindex.cc:
    - do not query each architecture for flat file archives
    - fix typo preventing display of architecture in Info()
  * methods/bzip2.cc:
    - add a copycat of the old gzip.cc as we need it for bzip2 and lzma

  [ Martin Pitt ]
  * debian/rules:
    - Make DEB_BUILD_OPTIONS=noopt actually work by passing the right
      CXXFLAGS.
  * apt-pkg/contrib/fileutl.{h,cc}:
    - Add support for reading of gzipped files with the new "ReadOnlyGzip"
      OpenMode. (Closes: #188407)
    - Link against zlib (in apt-pkg/makefile) and add zlib build dependency.
    - [ABI BREAK] This adds a new private member to FileFd, but its
      initialization is in the public header file.
  * configure.in:
    - Check for zlib library and headers.
  * apt-pkg/acquire-item.cc, apt-pkg/deb/debindexfile.cc,
    apt-pkg/deb/debrecords.cc, apt-pkg/deb/debsrcrecords.h,
    cmdline/apt-cache.cc:
    - Open Packages, Sources, and Translations indexes in "ReadOnlyGzip" mode.
  * apt-pkg/deb/debindexfile.cc:
    - If we do not find uncompressed package/source/translation indexes, look
      for gzip compressed ones.
  * apt-pkg/acquire-item.cc:
    - If the Acquire::GzipIndexes option is true and we download a gzipped
      index file, keep it as it is (and rename to .gz) instead of
      uncompressing it.
  * doc/apt.conf.5.xml:
    - Document the new Acquire::GzipIndexes option.
  * doc/po/apt-doc.pot, doc/po/de.po:
    - German translation of new Acquire::GzipIndexes option.
  * Add test/test-indexes.sh:
    - Test behaviour of index retrieval and usage, in particular with
      uncompressed and gzip compressed indexes.
  * methods/gzip.cc: With FileFd now being able to read gzipped files, there
    is no need for the gzip method any more to spawn an external gzip process.
    Rewrite it to use FileFd directly, which makes the code a lot simpler, and
    also using less memory and overhead.

 -- Michael Vogt <mvo@debian.org>  Mon, 12 Jul 2010 11:41:01 +0200

apt (0.7.26~exp9) experimental; urgency=low

  [ David Kalnischkies ]
  * doc/apt.conf.5.xml:
    - add and document APT::Cache-{Start,Grow,Limit} options for mmap control
  * apt-pkg/contrib/fileutl.cc:
    - do not fail von double close()

 -- Michael Vogt <mvo@debian.org>  Fri, 09 Jul 2010 21:51:55 +0200

apt (0.7.26~exp8) experimental; urgency=low

  [ David Kalnischkies ]
  * cmdline/cacheset.cc:
    - doesn't include it in the library for now as it is too volatile
    - get the candidate either from an already built depcache
      or use the policy which is a bit faster than depcache generation
    - get packages by task^ with FromTask()
    - only print errors if all tries to get a package by string failed
    - factor out code to get a single package FromName()
    - check in Grouped* first without modifier interpretation
  * cmdline/apt-get.cc:
    - use the cachsets in the install commands
    - make the specify order of packages irrelevant (Closes: #196021)
  * apt-pkg/orderlist.cc:
    - untouched packages are never missing
  * apt-pkg/packagemanager.cc:
    - packages that are not touched doesn't need to be unpacked
  * debian/control:
    - remove intltool's dependency as it is an ubuntu artefact
  * apt-pkg/depcache.cc:
    - SetCandidateVer for all pseudo packages
    - SetReInstall for the "all" package of a pseudo package
    - use the new MatchAgainstConfig for the DefaultRootSetFunc
    - always mark the all package if a pseudo package is marked for install
  * apt-pkg/contrib/error.{cc,h}:
    - complete rewrite but use the same API
    - add NOTICE and DEBUG as new types of a message
    - add a simple stack handling to be able to delay error handling
  * apt-pkg/aptconfiguration.cc:
    - show a deprecation notice for APT::Acquire::Translation
  * apt-pkg/contrib/configuration.{cc,h}:
    - add a wrapper to match strings against configurable regex patterns
  * apt-pkg/contrib/fileutl.cc:
    - show notice about ignored file instead of being always silent
    - add a Dir::Ignore-Files-Silently list option to control the notice
  * apt-pkg/policy.h:
    - add another round of const& madness as the previous round accidentally
      NOT overrides the virtual GetCandidateVer() method (Closes: #587725)
  * apt-pkg/pkgcachegen.{cc,h}:
    - make the used MMap moveable (and therefore dynamic resizeable) by
      applying (some) mad pointer magic (Closes: #195018)

  [ Michael Vogt ]
  * apt-pkg/deb/dpkgpm.cc:
    - make the apt/term.log output unbuffered (thanks to Matt Zimmerman)

  [ Julian Andres Klode ]
  * methods/ftp.h:
    - Handle different logins on the same server (Closes: #586904).
  * apt-pkg/deb/deblistparser.cc:
    - Handle architecture wildcards (Closes: #547724).
  * apt-pkg/versionmatch.cc:
    - Support matching pins by regular expressions or glob() like patterns,
      regular expressions have to be put between to slashes; for example,
      /.*/.
  * apt-pkg/contrib/fileutl.cc:
    - Make FileFd replace files atomically in WriteTemp mode (for cache, etc).
  * debian/control:
    - Set Standards-Version to 3.9.0

 -- Michael Vogt <mvo@debian.org>  Fri, 09 Jul 2010 19:16:20 +0200

apt (0.7.26~exp7) experimental; urgency=low

  * apt-pkg/cachefile.h:
    - make pkgPolicy public again, libapt-pkg-perl (and probably
      others) get unhappy without that

 -- Michael Vogt <mvo@debian.org>  Thu, 10 Jun 2010 15:33:24 +0200

apt (0.7.26~exp6) experimental; urgency=low

  [ Michael Vogt ]
  * merge the remaining Ubuntu change:
    - on gpg verification failure warn and restore the last known
      good state
    - on failure display the IP of the server (useful for servers
      that use round robin DNS)
    - support Original-Maintainer in RewritePackageOrder
    - enable cdrom autodetection via libudev by default
    - show message about Vcs in use when apt-get source is run for
      packages maintained in a Vcs
    - better support transitional packages with mark auto-installed. 
      when the transitional package is in "oldlibs" the new package
      is not marked auto installed (same is true for section
      metapackages)
    - provide new "deb mirror://archive.foo/mirrors.list sid main"
      method expects a list of mirrors (generated on the server e.g.
      via geoip) and will use that, including cycle on failure
    - write apport crash file on package failure (disabled by default
      on debian until apport is available)
    - support mirror failure reporting (disabled by default on debian)
  
  [ David Kalnischkies ]
  * apt-pkg/deb/dpkgpm.cc:
    - write Disappeared also to the history.log
    - forward manual-installed bit on package disappearance
  * apt-pkg/deb/debsystem.cc:
    - add better config item for extended_states file
  * apt-pkg/pkgcache.h:
    - switch {,Install-}Size to unsigned long long
  * apt-pkg/depcache.cc:
    - do the autoremove mark process also for required packages to handle
      these illegally depending on lower priority packages (Closes: #583517)
    - try harder to find the other pseudo versions for autoremove multiarch
    - correct "Dangerous iterator usage" pointed out by cppcheck
    - deal with long long, not with int to remove 2GB Limit (LP: #250909)
    - deprecate AddSize with Multiplier as it is unused and switch to
      boolean instead to handle the sizes more gracefully.
    - switch i{Download,Usr}Size from double to (un)signed long long
  * apt-pkg/aptconfiguration.cc:
    - remove duplicate architectures in getArchitectures()
  * apt-pkg/indexrecords.{cc,h}:
    - backport forgotten Valid-Until patch from the obsolete experimental
      branch to prevent replay attacks better, thanks to Thomas Viehmann
      for the initial patch! (Closes: #499897)
    - add a constant Exists check for MetaKeys
  * apt-pkg/acquire-item.cc:
    - do not try PDiff if it is not listed in the Meta file
    - sent Last-Modified header also for Translation files
  * apt-pkg/cacheiterator.h:
    - let pkgCache::Iterator inherent std::iterator
  * ftparchive/writer.h:
    - add a virtual destructor to FTWScanner class (for cppcheck)
  * apt-pkg/cacheset.{cc,h}:
    - add simple wrapper around std::set for cache structures
    - move regex magic from apt-get to new FromRegEx method
    - move cmdline parsing from apt-cache to new FromCommandLine method
    - support special release-modifier 'installed' and 'candidate'
  * apt-pkg/contrib/cmdline.cc:
    - fix segfault in SaveInConfig caused by writing over char[] sizes
  * apt-pkg/pkgcache.cc:
    - get the best matching arch package from a group with FindPreferredPkg
  * cmdline/apt-cache.cc:
    - make the search multiarch compatible by using GrpIterator instead
    - use pkgCacheFile and the new CacheSets all over the place
    - add --target-release option (Closes: #115520)
    - accept pkg/release and pkg=version in show and co. (Closes: #236270)
    - accept package versions in the unmet command
  * cmdline/apt-get.cc:
    - use unsigned long long instead of double to store values it gets
  * apt-pkg/cachefile.{cc,h}:
    - split Open() into submethods to be able to build only parts
    - make the OpProgress optional in the Cache buildprocess
    - store also the SourceList we use internally for export
  * doc/apt.conf.5.xml:
    - document the new Valid-Until related options
  * apt-pkg/contrib/strutl.cc:
    - split StrToTime() into HTTP1.1 and FTP date parser methods and
      use strptime() instead of some self-made scanf mangling
    - use the portable timegm shown in his manpage instead of a strange
      looking code copycat from wget
  * ftparchive/writer.cc:
    - add ValidTime option to generate a Valid-Until header in Release file
  * apt-pkg/policy.cc:
    - get the candidate right for a not-installed pseudo package if
      his non-pseudo friend is installed
  * apt-pkg/indexcopy.cc:
    - move the gpg codecopy to a new method and use it also in methods/gpgv.cc

 -- Michael Vogt <mvo@debian.org>  Thu, 10 Jun 2010 14:02:22 +0200

apt (0.7.26~exp5) experimental; urgency=low

  [ David Kalnischkies ]
  * cmdline/apt-get.cc:
    - rerun dpkg-source in source if --fix-broken is given (Closes: #576752)
    - don't suggest held packages as they are installed (Closes: #578135)
    - handle multiple --{tar,diff,dsc}-only options correctly
    - show at the end of the install process a list of disappeared packages
  * cmdline/apt-cache.cc:
    - use GroupCount for package names in stats and add a package struct line
  * methods/rred.cc:
    - use the patchfile modification time instead of the one from the
      "old" file - thanks to Philipp Weis for noticing! (Closes: #571541)
  * debian/rules:
    - remove targets referring to CVS or arch as they are useless
    - use $(CURDIR) instead of $(pwd)
    - use dpkg-buildflags if available for CXXFLAGS
  * README.arch:
    - remove the file completely as it has no use nowadays
  * apt-pkg/depcache.cc:
    - be doublesure that the killer query is empty before starting reinstall
  * methods/gpgv.cc:
    - remove the keyrings count limit by using vector magic
  * contrib/mmap.cc:
    - clarify "MMap reached size limit" error message, thanks Ivan Masár!
  * doc/apt.ent
    - add entities for the current oldstable/stable/testing codenames
  * doc/sources.list.5.xml:
    - use stable-codename instead of stable in the examples (Closes: #531492)
  * doc/apt_preferences.5.xml:
    - adapt some examples here to use current codenames as well
    - add "NotAutomatic: yes" handling, thanks Osamu Aoki (Closes: #490347)
  * debian/libapt-pkg-doc.doc-base.cache:
    - remove yet another reference to the removed cache.sgml
  * doc/apt-get.8.xml:
    - do not say explicit target_release_{name,version,codename}, it should
      be clear by itself and 'man' can break lines again (Closes: #566166)
    - remove the gnome-apt reference as it is removed from unstable
  * apt-pkg/deb/dpkgpm.cc:
    - add 'disappear' to the known processing states, thanks Jonathan Nieder
  * apt-pkg/packagemanager.h:
    - export info about disappeared packages with GetDisappearedPackages()

  [ Michael Vogt ]
  * methods/http.{cc,h}:
    - code cleanup, use enums instead of magic ints
  
  [ Jari Aalto ]
  * debian/rules:
    - spell out some less known options to reduce manpage consultation-rate
    - Use POSIX command substitution: $(<command sequence>)
    - Remove EOL whitespace (Closes: #577804)

  [ Julian Andres Klode ]
  * apt-pkg/acquire-item.cc:
    - Fix pkgAcqFile::Custom600Headers() to always return something.
  

  [ Christian Perrier ]
  * Slovak translation update. Closes: #581159
  * Italian translation update. Closes: #581742
  * Swedish translation update. Closes: #592366

 -- Michael Vogt <mvo@debian.org>  Tue, 25 May 2010 16:01:42 +0200

apt (0.7.26~exp4) experimental; urgency=low

  [ David Kalnischkies ]
  * apt-pkg/depcache.cc:
    - rewrite the pseudo package reinstaller to be more intelligent
      in his package choices
  * apt-pkg/packagemanager.cc:
    - don't try to "unpack" pseudo packages twice
  * apt-pkg/contrib/fileutl.cc:
    - add a parent-guarded "mkdir -p" as CreateDirectory()
  * apt-pkg/acquire.{cc,h}:
    - add a delayed constructor with Setup() for success reporting
    - check for and create directories in Setup if needed instead of
      error out unfriendly in the Constructor (Closes: #523920, #525783)
    - optional handle a lock file in Setup()
  * apt-pkg/acquire-item.cc:
    - Acquire::ForceHash to force method for expected hash
  * cmdline/apt-get.cc:
    - remove the lock file handling and let Acquire take care of it instead
    - display MD5Sum in --print-uris if not forced to use another method
      instead of displaying the strongest available (Closes: #576420)
    - regex for package names executed on Grp- not PkgIterator
    - show non-candidates as fallback for virtual packages (Closes: #578385)
    - set also "all" to this version for pseudo packages in TryToChangeVer
  * apt-pkg/deb/dpkgpm.cc:
    - remove Chroot-Directory from files passed to install commands.
      Thanks to Kel Modderman for report & patch! (Closes: #577226)
  * ftparchive/writer.cc:
    - remove 999 chars Files and Checksums rewrite limit (Closes: #577759)
  * cmdline/apt-cache.cc:
    - align Installed and Candidate Version in policy so they can be compared
      easier, thanks Ralf Gesellensetter for the pointer! (Closes: #578657)
  * doc/apt.ent:
    - Add a note about APT_CONFIG in the -c description (Closes: #578267)
  * doc/po/de.po:
    - correct typos in german apt_preferences manpage, thanks Chris Leick!
  * apt-pkg/sourcelist.cc:
    - be less strict and accept [option=value] as well
  * apt-pkg/contrib/configuration.cc:
    - error out if #clear directive has no argument
  * doc/files.sgml:
    - sync documentation with status quo, regarding files/directories in
      use, extended_states and uri schemes.
  * doc/cache.sgml:
    - drop the file in favor of inplace documentation with doxygen
  * apt-pkg/pkgcache.h:
    - enhance the Groups ABI by providing a ID as the other structs does
    - check also the size of the Group struct then checking for the others

  [ Jari Aalto ]
  * cmdline/apt-get.cc:
    - replace backticks with single quotes around fix-broken command
      in the broken packages message. (Closes: #577168)
  * dselect/install:
    - modernize if-statements not to use 'x' (Closes: #577117)
    - replace backticks with POSIX $() (Closes: #577116)

  [ Michael Vogt ]
  * [ Abi break ] apt-pkg/acquire-item.{cc,h}:
    - add "IsIndexFile" to constructor of pkgAcqFile so that it sends
      the right cache control headers
  * cmdline/apt-get.cc:
    - fix crash when pkg.VersionList() is empty
  * apt-pkg/depcache.cc:
    - fix incorrect std::cout usage for debug output
  * test/libapt/getlanguages_test.cc:
    - Add test for Esperanto that has nocounty associated with them
      (LP: #560956)
  * apt-pkg/deb/debrecords.cc:
    - fix max tag buffer size (LP: #545336, closes: #578959)
  * debian/rules:
    - install html doxygen in libapt-pkg-doc 
  * debian/control:
    - build-depend on doxygen

  [ Julian Andres Klode ]
  * apt-pkg/contrib/weakptr.h:
    - add a class WeakPointable which allows one to register weak pointers to
      an object which will be set to NULL when the object is deallocated.
  * [ABI break] apt-pkg/acquire{-worker,-item,}.h:
    - subclass pkgAcquire::{Worker,Item,ItemDesc} from WeakPointable.
  * apt-pkg/pkgcache.cc:
    - Merge fix from David to correct handling in single-arch environments.
  * cmdline/apt-cache.cc:
    - Add a showauto command to apt-cache.
  * cmdline/apt-get.cc:
    - Add apt-get markauto and unmarkauto commands.

 -- Michael Vogt <mvo@debian.org>  Thu, 06 May 2010 09:32:54 +0200

apt (0.7.26~exp3) experimental; urgency=low

  [ Christian Perrier ]
  * German translation update. Closes: #571037
  * Spanish manpages translation update. Closes: #573293
  * Dutch translation update. Closes: #573946
  * Polish manpages translation update. Closes: #574558
  * Add "manpages-pl (<< 20060617-3~)" to avoid file conflicts with
    that package that was providing some manpages for APT utilities.

  [ David Kalnischkies ]
  * [BREAK] merge MultiArch-ABI. We don't support MultiArch,
    but we support the usage of the new ABI so libapt users
    can start to prepare for MultiArch (Closes: #536029)
  * Ignore :qualifiers after package name in build dependencies
    in the library by default, but try to honour them in apt-get
    as we have some sort of MultiArch support ready (Closes: #558103)
  * add translation of the manpages to PT (portuguese)
    Thanks to Américo Monteiro!
  * Switch to dpkg-source 3.0 (native) format
  * apt-pkg/depcache.cc:
    - remove Auto-Installed information from extended_states
      together with the package itself (Closes: #572364)
  * cmdline/apt-mark:
    - don't crash if no arguments are given (Closes: #570962)
  * debian/control:
    - remove some years old and obsolete Replaces
    - add automake/conf build-depends/conflicts as recommend by
      the autotools-dev README (Closes: #572615)
  * apt-pkg/contrib/mmap.{h,cc}:
    - add char[] fallback for filesystems without shared writable
      mmap() like JFFS2. Thanks to Marius Vollmer for writing
      and to Loïc Minier for pointing to the patch! (Closes: #314334)
  * doc/apt_preferences.5.xml:
    - fix two typos and be more verbose in the novice warning.
      Thanks to Osamu Aoki for pointing it out! (Closes: #567669)
    - fix a=sid vs. n=sid typo, thanks Ansgar Burchardt!
    - origin can be used to match a hostname (Closes: #352667)
    - remove wrong pin-priority is optional remark (Closes: #574944)
  * apt-pkg/deb/dpkgpm.cc:
    - fix error message construction in OpenLog()
    - if available store the Commandline in the history
  * cmdline/apt-get.cc:
    - add a --only-upgrade flag to install command (Closes: #572259)
    - fix memory leaks in error conditions in DoSource()
    - try version match in FindSrc first exact than fuzzy (LP: #551178)
  * apt-pkg/contrib/cmndline.cc:
    - save Commandline in Commandline::AsString for logging
  * apt-pkg/deb/debversion.cc:
    - consider absent of debian revision equivalent to 0 (Closes: #573592)
  * doc/makefile, doc/*:
    - generate subdirectories for building the manpages in on the fly
      depending on the po files we have.
  * apt-pkg/pkgcachegen.cc:
    - merge versions correctly even if multiple different versions
      with the same version number are available.
      Thanks to Magnus Holmgren for the patch! (Closes: #351056)
  * ftparchive/writer.cc:
    - write LongDescriptions if they shouldn't be included in Packages
      file into i18n/Translation-en by default.
  * doc/po/de.po:
    - correct a few typos in the german manpage translation.
      Thanks to Chris Leick and Georg Koppen! (Closes: #574962)
  * apt-pkg/contrib/strutl.cc:
    - convert all toupper calls to tolower_ascii for a little speedup

  [ Jean-Baptiste Lallement ]
  * apt-pkg/contrib/strutl.cc:
    - always escape '%' (LP: #130289) (Closes: #500560)
    - unescape '%' sequence only if followed by 2 hex digit
    - username/password are urlencoded in proxy string (RFC 3986)

  [ Julian Andres Klode ]
  * cmdline/apt-cache.cc:
    - Change behavior of showsrc to match the one of show (Closes: #512046).
  * cmdline/apt-key:
    - Honor Apt::GPGV::TrustedKeyring (Closes: #316390)
  * cmdline/apt-mark:
    - Use the new python-apt API (and conflict with python-apt << 0.7.93.2).
  * apt-inst/contrib/arfile.h:
    - Add public ARArchive::Members() which returns the list of members.
  * apt-pkg/policy.cc:
    - Always return a candidate if there is at least one version pinned > 0
      (Closes: #512318)
  * ftparchive/apt-ftparchive.cc:
    - Read default configuration (Closes: #383257)
  * debian/rules:
    - Fix the libraries name to be e.g. libapt-pkg4.9 instead of
      libapt-pkg-4.9.

  [ Michael Vogt ]
  * apt-pkg/deb/dpkgpm.cc:
    - fix backgrounding when dpkg runs (closes: #486222)
  * cmdline/apt-mark:
    - show error on incorrect aguments (LP: #517917), thanks to
      Torsten Spindler
  * cmdline/apt-get.cc:
    - if apt-get source foo=version or foo/distro can not be found,
      error out (LP: #502641)
  * apt-pkg/packagemanager.cc:
    - better debug output 
  * doc/examples/configure-index:
    - add missing Debug::pkgPackageManager option

 -- Michael Vogt <mvo@debian.org>  Thu, 01 Apr 2010 17:30:43 +0200

apt (0.7.26~exp2) experimental; urgency=low

  * fix crash when LANGUAGE is not set

 -- Michael Vogt <mvo@debian.org>  Thu, 18 Feb 2010 22:07:23 +0100

apt (0.7.26~exp1) experimental; urgency=low

  [ David Kalnischkies ]
  * [BREAK] add possibility to download and use multiply
    Translation files, configurable with Acquire::Translation
    (Closes: #444222, #448216, #550564)
  * Ignore :qualifiers after package name in build dependencies
    for now as long we don't understand them (Closes: #558103)
  * apt-pkg/contrib/mmap.{cc,h}:
    - extend it to have a growable flag - unused now but maybe...
  * apt-pkg/pkgcache.h:
    - use long instead of short for {Ver,Desc}File size,
      patch from Víctor Manuel Jáquez Leal, thanks! (Closes: #538917)
  * apt-pkg/acquire-item.cc:
    - allow also to skip the last patch if target is reached,
      thanks Bernhard R. Link! (Closes: #545699)
  * ftparchive/writer.{cc,h}:
    - add --arch option for packages and contents commands
    - if an arch is given accept only *_all.deb and *_arch.deb instead
      of *.deb. Thanks Stephan Bosch for the patch! (Closes: #319710)
    - add APT::FTPArchive::AlwaysStat to disable the too aggressive
      caching if versions are build multiply times (not recommend)
      Patch by Christoph Goehre, thanks! (Closes: #463260)
  * apt-pkg/deb/dpkgpm.cc:
    - stdin redirected to /dev/null takes all CPU (Closes: #569488)
      Thanks to Aurelien Jarno for providing (again) a patch!
  * buildlib/apti18n.h.in, po/makefile:
    - add ngettext support with P_()
  * aptconfiguration.cc:
    - include all existing Translation files in the Cache (Closes: 564137)
  * debian/control:
    - update with no changes to debian policy 3.8.4
  * doc/apt_preferences.5.xml:
    - explicitly warn against careless use (Closes: #567669)
  * debian/rules:
    - remove creation of empty dir /usr/share/apt
  * doc/apt-cdrom.8.xml:
    - fix typo spotted by lintian: proc(c)eed

  [ Ivan Masár ]
  * Slovak translation update. Closes: #568294
  
  [ Michael Vogt ]
  * [BREAK] merged lp:~mvo/apt/history
    - this writes a /var/log/apt/history tagfile that contains details
      from the transaction (complements term.log)
  * methods/http.cc:
    - add cache-control headers even if no cache is given to allow
      adding options for intercepting proxies
    - add Acquire::http::ProxyAutoDetect configuration that 
      can be used to call a external helper to figure out the 
      proxy configuration and return it to apt via stdout
      (this is a step towards WPAD and zeroconf/avahi support)
  * abicheck/
    - add new abitest tester using the ABI Compliance Checker from
      http://ispras.linuxfoundation.org/index.php/ABI_compliance_checker

  [ Robert Collins ]
  * Change the package index Info methods to allow apt-cache policy to be
    useful when using several different archives on the same host.
    (Closes: #329814, LP: #22354)

 -- Michael Vogt <mvo@debian.org>  Thu, 18 Feb 2010 16:11:39 +0100

apt (0.7.25.3) unstable; urgency=low

  [ Christian Perrier ]
  * Italian translation update. Closes: #567532

  [ David Kalnischkies ]
  * apt-pkg/contrib/macros.h:
    - install the header system.h with a new name to be able to use
      it in other headers (Closes: #567662)
  * cmdline/acqprogress.cc:
    - Set Mode to Medium so that the correct prefix is used.
      Thanks Stefan Haller for the patch! (Closes: #567304 LP: #275243)
  * ftparchive/writer.cc:
    - generate sha1 and sha256 checksums for dsc (Closes: #567343)
  * cmdline/apt-get.cc:
    - don't mark as manually if in download only (Closes: #468180)

 -- Michael Vogt <mvo@debian.org>  Mon, 01 Feb 2010 18:41:15 +0100

apt (0.7.25.2) unstable; urgency=low

  [ Michael Vogt ]
  * apt-pkg/contrib/cdromutl.cc:
    - fix UnmountCdrom() fails, give it a bit more time and try
      the umount again
  * apt-pkg/cdrom.cc:
    - fix crash in pkgUdevCdromDevices
  * methods/cdrom.cc:
    - fixes in multi cdrom setup code (closes: #549312)
    - add new "Acquire::cdrom::AutoDetect" config that enables/disables
      the dlopen of libudev for automatic cdrom detection. Off by default
      currently, feedback/testing welcome
  * cmdline/apt-cdrom.cc:
    - add new --auto-detect option that uses libudev to figure out
      the cdrom/mount-point
  * cmdline/apt-mark:
    - merge fix from Gene Cash that supports markauto for
      packages that are not in the extended_states file yet
      (closes: #534920)
  * ftparchive/writer.{cc,h}:
    - merge crash fix for apt-ftparchive on hurd, thanks to
      Samuel Thibault for the patch (closes: #566664)

  [ David Kalnischkies ]
  * apt-pkg/contrib/fileutl.cc:
    - Fix the newly introduced method GetListOfFilesInDir to not
      accept every file if no extension is enforced
      (= restore old behaviour). (Closes: #565213)
  * apt-pkg/policy.cc:
    - accept also partfiles with "pref" file extension as valid
  * apt-pkg/contrib/configuration.cc:
    - accept also partfiles with "conf" file extension as valid
  * doc/apt.conf.5.xml:
    - reorder description and split out syntax
    - add partfile name convention (Closes: #558348)
  * doc/apt_preferences.conf.5.xml:
    - describe partfile name convention also here
  * apt-pkg/deb/dpkgpm.cc:
    - don't segfault if term.log file can't be opened.
      Thanks Sam Brightman for the patch! (Closes: #475770)
  * doc/*:
    - replace the per language addendum with a global addendum
    - add a explanation why translations include (maybe) english
      parts to the new global addendum (Closes: #561636)
  * apt-pkg/contrib/strutl.cc:
    - fix malloc asseration fail with ja_JP.eucJP locale in
      apt-cache search. Thanks Kusanagi Kouichi! (Closes: #548884)

  [ Christian Perrier ]
  * French translation update

 -- Michael Vogt <mvo@debian.org>  Wed, 27 Jan 2010 16:16:10 +0100

apt (0.7.25.1) unstable; urgency=low

  [ Christian Perrier ]
  * French manpage translation update
  * Russian translation update by Yuri Kozlov
    Closes: #564171

  [Chris Leick]
  * spot & fix various typos in all manpages
  * German manpage translation update

  [ David Kalnischkies ]
  * cmdline/apt-cache.cc:
    - remove translatable marker from the "%4i %s\n" string
  * buildlib/po4a_manpage.mak:
    - instruct debiandoc to build files with utf-8 encoding
  * buildlib/tools.m4:
    - fix some warning from the buildtools
  * apt-pkg/acquire-item.cc:
    - add configuration PDiffs::Limit-options to not download
      too many or too big patches (Closes: #554349)
  * debian/control:
    - let all packages depend on ${misc:Depends}
  * share/*-archive.gpg:
    - remove the horrible outdated files. We already depend on
      the keyring so we don't need to ship our own version
  * cmdline/apt-key:
    - errors out if wget is not installed (Closes: #545754)
    - add --keyring option as we have now possibly many
  * methods/gpgv.cc:
    - pass all keyrings (TrustedParts) to gpgv instead of
      using only one trusted.gpg keyring (Closes: #304846)
  * methods/https.cc:
    - finally merge the rest of the patchset from Arnaud Ebalard
      with the CRL and Issuers options, thanks! (Closes: #485963)
  * apt-pkg/deb/debindexfile.cc, apt-pkg/pkgcachegen.cc:
    - add debug option Debug::pkgCacheGen

  [ Michael Vogt ]
  * cmdline/apt-get.cc:
    - merge fix for apt-get source pkg=version regression
      (closes: #561971)
  * po/ru.po:
    - merged updated ru.po, thanks to Yuri Kozlov (closes: #564171)

 -- Michael Vogt <mvo@debian.org>  Sat, 09 Jan 2010 21:52:36 +0100

apt (0.7.25) unstable; urgency=low

  [ Christian Perrier ]
  * Fix apt-ftparchive(1) wrt description of the "-o" option.
    Thanks to Dann Frazier for the patch. Closes: #273100
  * po/LINGUAS. Re-disable Hebrew. Closes: #534992
  * po/LINGUAS. Enable Asturian and Lithuanian
  * Fix typo in apt-cache.8.xml: nessasarily
  * Fix "with with" in apt-get.8.xml
  * Fix some of the typos mentioned by the german team
    Closes: #479997
  * Polish translation update by Wiktor Wandachowicz
    Closes: #548571
  * German translation update by Holger Wansing
    Closes: #551534
  * Italian translation update by Milo Casagrande
    Closes: #555797
  * Simplified Chinese translation update by Aron Xu 
    Closes: #558737
  * Slovak translation update by Ivan Masár
    Closes: #559277
  
  [ Michael Vogt ]
  * apt-pkg/packagemanager.cc:
    - add output about pre-depends configuring when debug::pkgPackageManager
      is used
  * methods/https.cc:
    - fix incorrect use of CURLOPT_TIMEOUT, closes: #497983, LP: #354972
      thanks to Brian Thomason for the patch
  * merge lp:~mvo/apt/netrc branch, this adds support for a
    /etc/apt/auth.conf that can be used to store username/passwords
    in a "netrc" style file (with the extension that it supports "/"
    in a machine definition). Based on the maemo git branch (Closes: #518473)
    (thanks also to Jussi Hakala and Julian Andres Klode)
  * apt-pkg/deb/dpkgpm.cc:
    - add "purge" to list of known actions
  * apt-pkg/init.h:
    - add compatibility with old ABI name until the next ABI break
  * merge segfault fix from Mario Sanchez Prada, many thanks
    (closes: #561109)

  [ Brian Murray ]
  * apt-pkg/depcache.cc, apt-pkg/indexcopy.cc:
    - typo fix (LP: #462328)
  
  [ Loïc Minier ]
  * cmdline/apt-key:
    - Emit a warning if removed keys keyring is missing and skip associated
      checks (LP: #218971)

  [ David Kalnischkies ]
  * apt-pkg/packagemanager.cc:
    - better debug output for ImmediateAdd with depth and why
    - improve the message shown for failing immediate configuration
  * doc/guide.it.sgml: moved to doc/it/guide.it.sgml
  * doc/po4a.conf: activate translation of guide.sgml and offline.sgml
  * doc/apt.conf.5.xml:
    - provide a few more details about APT::Immediate-Configure
    - briefly document the behaviour of the new https options
  * doc/sources.list.5.xml:
    - add note about additional apt-transport-methods
  * doc/apt-mark.8.xml:
    - correct showauto synopsis, thanks Andrew Schulman (Closes: #551440)
  * cmdline/apt-get.cc:
    - source should display his final pkg pick (Closes: #249383, #550952)
    - source doesn't need the complete version for match (Closes: #245250)
    - source ignores versions/releases if not available (Closes: #377424)
    - only warn if (free) space overflows (Closes: #522238)
    - add --debian-only as alias for --diff-only
  * methods/connect.cc:
    - display also strerror of "wicked" getaddrinfo errors
    - add AI_ADDRCONFIG to ai_flags as suggested by Aurelien Jarno
      in response to Bernhard R. Link, thanks! (Closes: #505020)
  * buildlib/configure.mak, buildlib/config.{sub,guess}:
    - remove (outdated) config.{sub,guess} and use the ones provided
      by the new added build-dependency autotools-dev instead
  * configure.in, buildlib/{xml,yodl,sgml}_manpage.mak:
    - remove the now obsolete manpage buildsystems
  * doc/{pl,pt_BR,es,it}/*.{sgml,xml}:
    - convert all remaining translation to the po4a system
  * debian/control:
    - drop build-dependency on docbook-utils and xmlto
    - add build-dependency on autotools-dev
    - bump policy to 3.8.3 as we have no outdated manpages anymore
  * debian/NEWS:
    - fix a typo in 0.7.24: Allready -> Already (Closes: #557674)
  * ftparchive/writer.{cc,h}:
    - add APT::FTPArchive::LongDescription to be able to disable them
  * apt-pkg/deb/debsrcrecords.cc:
    - use "diff" filetype for .debian.tar.* files (Closes: #554898)
  * methods/rred.cc:
    - rewrite to be able to handle even big patch files
    - adopt optional mmap+iovec patch from Morten Hustveit
      (Closes: #463354) which should speed up a bit. Thanks!
  * methods/http{,s}.cc
    - add config setting for User-Agent to the Acquire group,
      thanks Timothy J. Miller! (Closes: #355782)
    - add https options which default to http ones (Closes: #557085)
  * debian/apt.cron.daily:
    - check cache size even if we do nothing else otherwise, thanks
      Francesco Poli for patch(s) and patience! (Closes: #459344)
  * ftparchive/*:
    - fix a few typos in strings, comments and manpage,
      thanks Karl Goetz! (Closes: #558757)

  [ Carl Chenet ]
  * cmdline/apt-mark:
    - print an error if a new state file can't be created
      (Closes: #521289) and
    - exit nicely if python-apt is not installed (Closes: #521284)

  [ Chris Leick ]
  * doc/de: German translation of manpages (Closes: #552606)
  * doc/ various manpages:
    - correct various errors, typos and oddities (Closes: #552535)
  * doc/apt-secure.8.xml:
    - replace literal with emphasis tags in Archive configuration
  * doc/apt-ftparchive.1.xml:
    - remove informalexample tag which hides the programlisting
  * doc/apt-get.8.xml:
    - change equivalent "for" to "to the" (purge command)
    - clarify --fix-broken sentence about specifying packages

  [ Eugene V. Lyubimkin ]
  * apt-pkg/contib/strutl.h
    - Avoid extra inner copy in APT_MKSTRCMP and APT_MKSTRCMP2.
  * build infrastructure:
    - Bumped libapt version, excluded eglibc from SONAME. (Closes: #448249)

  [ Julian Andres Klode ]
  * doc/apt.conf.5.xml:
    - Deprecate unquoted values, string concatenation and explain what should
      not be written inside a value (quotes,backslash).
    - Restrict option names to alphanumerical characters and "/-:._+".
    - Deprecate #include, we have apt.conf.d nowadays which should be
      sufficient.
  * ftparchive/apt-ftparchive.cc:
    - Call setlocale() so translations are actually used.
  * debian/apt.conf.autoremove:
    - Add kfreebsd-image-* to the list (Closes: #558803)

 -- Michael Vogt <mvo@debian.org>  Tue, 15 Dec 2009 09:21:55 +0100

apt (0.7.24) unstable; urgency=low

  [ Nicolas François ]
  * Cleaned up the first patch draft from KURASAWA Nozomu to finally
    get po4a support for translating the man pages.
    Many thanks to both for this excellent work! (Closes: #441608)
  * doc/ja/*, doc/po/ja.po:
    - remove the old ja man page translation and replace it with
      the new po4a-powered translation by KURASAWA Nozomu.
  * doc/*.?.xml (manpages):
    - add contrib to author tags and also add refmiscinfo to fix warnings
  * doc/style.txt, buildlib/defaults.mak, buildlib/manpage.mak:
    - fix a few typos in the comments of this files

  [ Michael Vogt ]
  * apt-pkg/deb/dpkgpm.cc:
    - when tcgetattr() returns non-zero skip all pty magic 
      (thanks to Simon Richter, closes: #509866)
  * apt-inst/contrib/arfile.cc:
    - show propper error message for Invalid archive members

  [ David Kalnischkies ]
  * doc/Doxyfile.in:
    - update file with doxygen 1.6.1 (current unstable)
    - activate DOT_MULTI_TARGETS, it is default on since doxygen 1.5.9
  * buildlib/po4a_manpage.mak, doc/makefile, configure:
    - simplify the makefiles needed for po4a manpages
  * apt-pkg/contrib/configuration.cc:
    - add a helper to easily get a vector of strings from the config
  * apt-pkg/contrib/strutl.cc:
    - replace unknown multibytes with ? in UTF8ToCharset (Closes: #545208)
  * doc/apt-get.8.xml:
    - fix two little typos in the --simulate description. (Closes: #545059)
  * apt-pkg/aptconfiguration.cc, doc/apt.conf.5.xml:
    - add an order subgroup to the compression types to simplify reordering
      a bit and improve the documentation for this option group.
  * doc/apt.conf.5.xml:
    - document the Acquire::http::Dl-Limit option
    - try to be crystal clear about the usage of :: and {} (Closes: #503481)
  * doc/apt-cache.8.xml:
    - clarify the note for the pkgnames command (Closes: #547599)
  * doc/apt.ent, all man pages:
    - move the description of files to globally usable entities
  * doc/apt_preferences.5.xml:
    - document the new preferences.d folder (Closes: #544017)
  * methods/rred.cc:
    - add at the top without failing (by Bernhard R. Link, Closes: #545694)
  * buildlib/sizetable:
    - add amd64 for cross building (by Mikhail Gusarov, Closes: #513058)
  * debian/prerm:
    - remove file as nobody will upgrade from 0.4.10 anymore
  * debian/control:
    - remove gnome-apt suggestion as it was removed from debian
  * apt-pkg/deb/dpkgpm.cc, apt-pkg/packagemanager.cc, apt-pkg/orderlist.cc:
    - add and document _experimental_ options to make (aggressive)
      use of dpkg's trigger and configuration handling (Closes: #473461)
  * cmdline/apt-get.cc:
    - ignore versions that are not candidates when selecting a package
      instead of a virtual one (by Marius Vollmer, Closes: #547788)

  [ Christian Perrier ]
  * doc/fr/*, doc/po/fr.po:
    - remove the old fr man page translation and replace it with
      the new po4a-powered translation
  * doc/de: dropped (translation is too incomplete to be useful in
      the transition to the po4a-powered translations)

 -- Michael Vogt <mvo@debian.org>  Fri, 25 Sep 2009 19:57:25 +0200

apt (0.7.23.1) unstable; urgency=low

  [ Michael Vogt ]
  * apt-pkg/pkgcache.cc:
    - do not set internel "needs-configure" state for packages in 
      triggers-pending state. dpkg will deal with the trigger and
      it if does it before we trigger it, dpkg will error out
      (LP: #414631)
  * apt-pkg/acquire-item.cc:
    - do not segfault on invalid items (closes: #544080)

 -- Michael Vogt <mvo@debian.org>  Fri, 28 Aug 2009 21:53:20 +0200

apt (0.7.23) unstable; urgency=low

  [ Eugene V. Lyubimkin ]
  * methods/{http,https,ftp}, doc/apt.conf.5.xml:
    - Changed and unified the code that determines which proxy to use. Now
      'Acquire::{http,ftp}::Proxy[::<host>]' options have the highest priority,
      and '{http,ftp}_proxy' environment variables are used only if options
      mentioned above are not specified.
      (Closes: #445985, #157759, #320184, #365880, #479617)
  
  [ David Kalnischkies ]
  * cmdline/apt-get.cc:
    - add APT::Get::HideAutoRemove=small to display only a short line
      instead of the full package list. (Closes: #537450)
    - ShowBroken() in build-dep (by Mike O'Connor, Closes: #145916)
    - check for statfs.f_type (by Robert Millan, Closes: #509313)
    - correct the order of picked package binary vs source in source
    - use SourceVersion instead of the BinaryVersion to get the source
      Patch by Matt Kraai, thanks! (Closes: #382826)
    - add pkg/archive and codename in source (Closes: #414105, #441178)
  * apt-pkg/contrib/strutl.cc:
    - enable thousand separator according to the current locale
      (by Luca Bruno, Closes: #223712)
  * doc/apt.conf.5.xml:
    - mention the apt.conf.d dir (by Vincent McIntyre, Closes: #520831)
  * apt-inst/contrib/arfile.cc:
    - use sizeof instead strlen (by Marius Vollmer, Closes: #504325)
  * doc/apt-mark.8.xml:
    - improve manpage based on patch by Carl Chenet (Closes: #510286)
  * apt-pkg/acquire-item.cc:
    - use configsettings for dynamic compression type use and order.
      Based on a patch by Jyrki Muukkonen, thanks! (LP: #71746)
  * apt-pkg/aptconfiguration.cc:
    - add default configuration for compression types and add lzma
      support. Order is now bzip2, lzma, gzip, none (Closes: #510526)
  * ftparchive/writer.cc:
    - add lzma support also here, patch for this (and inspiration for
      the one above) by Robert Millan, thanks!
  * apt-pkg/depcache.cc:
    - restore the --ignore-hold effect in the Is{Delete,Install}Ok hooks
  * doc/apt-get.8.xml:
    - update the source description to reflect what it actually does
      and how it can be used. (Closes: #413021)
  * methods/http.cc:
    - allow empty Reason-Phase in Status-Line to please squid,
      thanks Modestas Vainius for noticing! (Closes: #531157, LP: #411435)

  [ George Danchev ]
  * cmdline/apt-cache.cc:
    - fix a memory leak in the xvcg method (Closes: #511557)
  * apt-pkg/indexcopy.cc:
    - fix a memory leak then the Release file not exists (Closes: #511556)

 -- Michael Vogt <mvo@debian.org>  Thu, 27 Aug 2009 14:44:39 +0200

apt (0.7.22.2) unstable; urgency=low

  * debian/apt.cron.daily:
    - Make sure that VERBOSE is always set (Closes: #539366)
    - Script can be disabled by APT::Periodic::Enable=0 (Closes: #485476)
    - Support using debdelta to download packages (Closes: #532079)

 -- Julian Andres Klode <jak@debian.org>  Thu, 06 Aug 2009 12:17:19 +0200

apt (0.7.22.1) unstable; urgency=low

  [ Michael Vogt ]
  * cmdline/apt-get.cc:
    - honor APT::Get::Only-Source properly in FindSrc() (thanks to
      Martin Pitt for reporting the problem), also Closes: #535362.

  [ Julian Andres Klode ]
  * apt-pkg/contrib/mmap.cc:
    - Fix FTBFS on GNU/kFreeBSD by disabling DynamicMMap::Grow() on
      non-Linux architectures as it uses mremap (Closes: #539742).
  * apt-pkg/sourcelist.cc:
    - Only warn about missing sources.list if there is no sources.list.d
      and vice versa as only one of them is needed (Closes: #539731).
  * debian/control:
    - Add myself to Uploaders.
    - Increase Standards-Version to 3.8.2.0.

 -- Julian Andres Klode <jak@debian.org>  Mon, 03 Aug 2009 12:48:31 +0200

apt (0.7.22) unstable; urgency=low

  [ Christian Perrier ]
  * Documentation translations:
    - Fix a typo in apt-get(8) French translation. Closes: #525043
      Thanks to Guillaume Delacour for spotting it.
    - Updated apt.conf(5) manpgae French translation.
      Thanks to Aurélien Couderc.
  * Translations:
    - fr.po
    - sk.po. Closes: #525857 
    - ru.po. Closes: #526816
    - eu.po. Closes: #528985
    - zh_CN.po. Closes: #531390
    - fr.po
    - it.po. Closes: #531758
    - ca.po. Closes: #531921
    - de.po. Closes: #536430
  * Added translations
    - ast.po (Asturian by Marcos Alvareez Costales).
      Closes: #529007, #529730, #535328
  
  [ David Kalnischkies ]
  * [ABI break] support '#' in apt.conf and /etc/apt/preferences
    (closes: #189866)
  * [ABI break] Allow pinning by codename (closes: #97564)
  * support running "--simulate" as user
  * add depth information to the debug output and show what depends
    type triggers a autoinst (closes: #458389)
  * add Debug::pkgDepCache::Marker with more detailed debug output 
    (closes: #87520)
  * add Debug::pkgProblemResolver::ShowScores and make the scores
    adjustable
  * do not write state file in simulate mode (closes: #433007)
  * add hook for MarkInstall and MarkDelete (closes: #470035)
  * fix typo in apt-pkg/acquire.cc which prevents Dl-Limit to work
    correctly when downloading from multiple sites (Closes: #534752)
  * add the various foldmarkers in apt-pkg & cmdline (no code change)
  * versions with a pin of -1 shouldn't be a candidate (Closes: #355237)
  * prefer mmap as memory allocator in MMap instead of a static char
    array which can (at least in theory) grow dynamic
  * eliminate (hopefully all) segfaults in pkgcachegen.cc and mmap.cc
    which can arise if cache doesn't fit into the mmap (Closes: #535218)
  * display warnings instead of errors if the parts dirs doesn't exist

  [ Michael Vogt ]
  * honor the dpkg hold state in new Marker hooks (closes: #64141)
  * debian/apt.cron.daily:
    - if the timestamp is too far in the future, delete it
  * apt-pkg/acquire.cc:
    - make the max pipeline depth of the acquire queue configurable
      via Acquire::Max-Pipeline-Depth
  * apt-pkg/deb/dpkgpm.cc:
    - add Dpkg::UseIoNice boolean option to run dpkg with ionice -c3
      (off by default)
    - send "dpkg-exec" message on the status fd when dpkg is run
    - provide DPkg::Chroot-Directory config option (useful for testing)
    - fix potential hang when in a background process group
  * apt-pkg/algorithms.cc:
    - consider recommends when making the scores for the problem 
      resolver
  * apt-pkg/acquire-worker.cc:
    - show error details of failed methods
  * apt-pkg/contrib/fileutl.cc:
    - if a process aborts with signal, show signal number
  * methods/http.cc:
    - ignore SIGPIPE, we deal with EPIPE from write in 
      HttpMethod::ServerDie() (LP: #385144)
  * Only run Download-Upgradable and Unattended-Upgrades if the initial
    update was successful Closes: #341970
  * apt-pkg/indexcopy.cc:
    - support having CDs with no Packages file (just a Packages.gz)
      by not forcing a verification on non-existing files
     (LP: #255545)
    - remove the gettext from a string that consists entirely 
      of variables (LP: #56792)
  * apt-pkg/cacheiterators.h:
    - add missing checks for Owner == 0 in end()
  * apt-pkg/indexrecords.cc:
    - fix some i18n issues
  * apt-pkg/contrib/strutl.h:
    - add new strprintf() function to make i18n strings easier
    - fix compiler warning
  * apt-pkg/deb/debsystem.cc:
    - make strings i18n able 
  * fix problematic use of tolower() when calculating the version 
    hash by using locale independent tolower_ascii() function. 
    Thanks to M. Vefa Bicakci (LP: #80248)
  * build fixes for g++-4.4
  * cmdline/apt-mark:
    - add "showauto" option to show automatically installed packages
  * document --install-recommends and --no-install-recommends
    (thanks to Dereck Wonnacott, LP: #126180)
  * doc/apt.conf.5.xml:
    - merged patch from Aurélien Couderc to improve the text
      (thanks!)
  * [ABI] merged the libudev-dlopen branch, this allows to pass
    "apt-udev-auto" to Acquire::Cdrom::mount and the cdrom method will  
    dynamically find/mount the cdrom device (if libhal is available)

  [ Julian Andres Klode ]
  * apt-pkg/contrib/configuration.cc: Fix a small memory leak in
    ReadConfigFile.
  * Introduce support for the Enhances field. (Closes: #137583) 
  * Support /etc/apt/preferences.d, by adding ReadPinDir() (Closes: #535512)
  * configure-index: document Dir::Etc::SourceParts and some other options
    (Closes: #459605)
  * Remove Eugene V. Lyubimkin from uploaders as requested.
  * apt-pkg/contrib/hashes.cc, apt-pkg/contrib/md5.cc:
    - Support reading until EOF if Size=0 to match behaviour of
      SHA1Summation and SHA256Summation

  [ Osamu Aoki ]
  * Updated cron script to support backups by hardlinks and 
    verbose levels.  All features turned off by default. 
  * Added more error handlings.  Closes: #438803, #462734, #454989
  * Documented all cron script related configuration items in 
    configure-index.

  [ Dereck Wonnacott ]
  * apt-ftparchive might write corrupt Release files (LP: #46439)
  * Apply --important option to apt-cache depends (LP: #16947) 

  [ Otavio Salvador ]
  * Apply patch from Sami Liedes <sliedes@cc.hut.fi> to reduce the
    number of times we call progress bar updating and debugging
    configuration settings.
  * Apply patch from Sami Liedes <sliedes@cc.hut.fi> to avoid unecessary
    temporary allocations.

 -- Michael Vogt <mvo@debian.org>  Wed, 29 Jul 2009 19:16:22 +0200

apt (0.7.21) unstable; urgency=low

  [ Christian Perrier ]
  * Translations:
    - bg.po. Closes: #513211
    - zh_TW.po. Closes: #513311
    - nb.po. Closes: #513843
    - fr.po. Closes: #520430
    - sv.po. Closes: #518070
    - sk.po. Closes: #520403
    - it.po. Closes: #522222
    - sk.po. Closes: #520403
  
  [ Jamie Strandboge ]
  * apt.cron.daily: catch invalid dates due to DST time changes
    in the stamp files

  [ Michael Vogt ]
  * methods/gpgv.cc:
    - properly check for expired and revoked keys (closes: #433091)
  * apt-pkg/contrib/strutl.cc:
    - fix TimeToStr i18n (LP: #289807)
  * [ABI break] merge support for http redirects, thanks to
    Jeff Licquia and Anthony Towns
  * [ABI break] use int for the package IDs (thanks to Steve Cotton)
  * apt-pkg/pkgcache.cc:
    - do not run "dpkg --configure pkg" if pkg is in trigger-awaited
      state (LP: #322955)
  * methods/https.cc:
    - add Acquire::https::AllowRedirect support
  * Clarify the --help for 'purge' (LP: #243948)
  * cmdline/apt-get.cc
    - fix "apt-get source pkg" if there is a binary package and
      a source package of the same name but from different 
      packages (LP: #330103)

  [ Colin Watson ]
  * cmdline/acqprogress.cc:
    - Call pkgAcquireStatus::Pulse even if quiet, so that we still get
      dlstatus messages on the status-fd (LP: #290234).

 -- Michael Vogt <mvo@debian.org>  Tue, 14 Apr 2009 14:12:51 +0200

apt (0.7.20.2) unstable; urgency=medium

  [ Eugene V. Lyubimkin ]
  * Urgency set to medium due to RC bug fix.
  * doc/apt.ent, apt-get.8.xml:
    - Fix invalid XML entities. (Closes: #514402)

 -- Eugene V. Lyubimkin <jackyf.devel@gmail.com>  Sat, 07 Feb 2009 16:48:21 +0200

apt (0.7.20.1) unstable; urgency=low

  [ Michael Vogt ]
  * apt-pkg/pkgcachegen.cc:
    - fix apt-cache search for localized description 
      (closes: #512110)
  
  [ Christian Perrier ]
  * Translations:
    - fr.po: fix spelling error to "défectueux". Thanks to Thomas Péteul.

 -- Michael Vogt <mvo@debian.org>  Tue, 20 Jan 2009 09:35:05 +0100

apt (0.7.20) unstable; urgency=low

  [ Eugene V. Lyubimkin ]
  * debian/changelog:
    - Fixed place of 'merged install-recommends and install-task branches'
      from 0.6.46.1 to 0.7.0. (Closes: #439866)
  * buildlib/config.{sub,guess}:
    - Renewed. This fixes lintian errors.
  * doc/apt.conf.5.xml, debian/apt-transport-https:
    - Documented briefly 'Acquire::https' group of options. (Closes: #507398)
    - Applied patch from Daniel Burrows to document 'Debug' group of options.
      (Closes: #457265)
    - Mentioned 'APT::Periodic' and 'APT::Archives' groups of options.
      (Closes: #438559)
    - Mentioned '/* ... */' comments. (Closes: #507601)
  * doc/examples/sources.list:
    - Removed obsolete commented non-us deb-src entry, replaced it with
      'deb-src security.debian.org' one. (Closes: #411298)
  * apt-pkg/contrib/mmap.cc:
    - Added instruction how to work around MMap error in MMap error message.
      (Closes: #385674, 436028)
  * COPYING:
    - Actualized. Removed obsolete Qt section, added GPLv2 clause.
      (Closes: #440049, #509337)

  [ Michael Vogt ]
  * add option to "apt-get build-dep" to mark the needed 
    build-dep packages as automatic installed. 
    This is controlled via the value of
    APT::Get::Build-Dep-Automatic and is set "false" by default.  
    Thanks to Aaron Haviland, closes: #448743
  * apt-inst/contrib/arfile.cc:
    - support members ending with '/' as well (thanks to Michal Cihr,
      closes: #500988)

  [ Christian Perrier ]
  * Translations:
    - Finnish updated. Closes: #508449 
    - Galician updated. Closes: #509151
    - Catalan updated. Closes: #509375
    - Vietnamese updated. Closes: #509422
    - Traditional Chinese added. Closes: #510664
    - French corrected (remove awful use of first person) 

 -- Michael Vogt <mvo@debian.org>  Mon, 05 Jan 2009 08:59:20 +0100

apt (0.7.19) unstable; urgency=low

  [ Eugene V. Lyubimkin ]
  * doc/sources.list.5.xml:
    - Mentioned allowed characters in file names in /etc/apt/sources.list.d.
      Thanks to Matthias Urlichs. (Closes: #426913)
  * doc/apt-get.8.xml:
    - Explicitly say that 'dist-upgrade' command may remove packages.
    - Included '-v'/'--version' as a command to synopsis.
  * cmdline/apt-cache.cc:
    - Advanced built-in help. Patch by Andre Felipe Machado. (Closes: #286061)
    - Fixed typo 'GraphVis' -> 'GraphViz'. (Closes: #349038)
    - Removed asking to file a release-critical bug against a package if there
      is a request to install only one package and it is not installable.
      (Closes: #419521)

  [ Michael Vogt ]
    - fix SIGHUP handling (closes: #463030)

  [ Christian Perrier ]
  * Translations:
    - French updated
    - Bulgarian updated. Closes: #505476
    - Slovak updated. Closes: #505483
    - Swedish updated. Closes: #505491
    - Japanese updated. Closes: #505495
    - Korean updated. Closes: #505506
    - Catalan updated. Closes: #505513
    - British English updated. Closes: #505539
    - Italian updated. Closes: #505518, #505683
    - Polish updated. Closes: #505569
    - German updated. Closes: #505614
    - Spanish updated. Closes: #505757
    - Romanian updated. Closes: #505762
    - Simplified Chinese updated. Closes: #505727
    - Portuguese updated. Closes: #505902
    - Czech updated. Closes: #505909
    - Norwegian Bokmål updated. Closes: #505934
    - Brazilian Portuguese updated. Closes: #505949
    - Basque updated. Closes: #506085
    - Russian updated. Closes: #506452 
    - Marathi updated. 
    - Ukrainian updated. Closes: #506545 

 -- Michael Vogt <mvo@debian.org>  Mon, 24 Nov 2008 10:33:54 +0100

apt (0.7.18) unstable; urgency=low

  [ Christian Perrier ]
  * Translations:
    - French updated
    - Thai updated. Closes: #505067

  [ Eugene V. Lyubimkin ]
  * doc/examples/configure-index:
    - Removed obsoleted header line. (Closes: #417638)
    - Changed 'linux-kernel' to 'linux-image'.
  * doc/sources.list.5.xml:
    - Fixed typo and grammar in 'sources.list.d' section. Thanks to
      Timothy G Abbott <tabbott@MIT.EDU>. (Closes: #478098)
  * doc/apt-get.8.xml:
    - Advanced descriptions for 'remove' and 'purge' options.
      (Closes: #274283)
  * debian/rules:
    - Target 'apt' need to depend on 'build-doc'. Thanks for Peter Green.
      Fixes FTBFS. (Closes: #504181)

  [ Michael Vogt ]
  * fix depend on libdb4.4 (closes: #501253)

 -- Michael Vogt <mvo@debian.org>  Fri, 07 Nov 2008 22:13:39 +0100

apt (0.7.17) unstable; urgency=low

  [ Eugene V. Lyubimkin ]
  * debian/control:
    - 'Vcs-Bzr' field is official, used it.
    - Bumped 'Standards-Version' to 3.8.0, no changes needed.
    - Actualized 'Uploaders' field.
  * doc/:
    - Substituded 'apt-archive' with 'apt-ftparchive' in docs.
      Patch based on work of Andre Felipe Machado. (Closes: #350865)
    - Mentioned '/<release>' and '=<version>' for 'apt-get install' and
      '=<version>' for 'apt-get source' in apt-get manpage. Patch based on
      work of Andre Felipe Machado. (Closes: #399673)
    - Mentioned more short options in the apt-get manpage. Documented 'xvcg'
      option in the apt-cache manpage. The part of patch by Andre Felipe
      Machado. (Closes: #176106, #355945)
    - Documented that 'apt-get install' command should be used for upgrading
      some of installed packages. Based on patch by Nori Heikkinen and
      Andre Felipe Machado. (Closes: #267087)
    - Mentioned 'apt_preferences(5)' in apt manpage. (Closes: #274295)
    - Documented 'APT::Default-Release' in apt.conf manpage. (Closes: #430399)
    - APT::Install-Recommends is now true by default, mentioned this in
      configure-index example. (Closes: #463268)
    - Added 'APT::Get::AllowUnauthenticated' to configure-index example.
      (Closes: #320225)
    - Documented '--no-install-recommends' option in apt-get manpage.
      (Closes: #462962)
    - Documented 'Acquire::PDiffs' in apt.conf manpage. (Closes: #376029)
    - Added 'copy', 'rsh', 'ssh' to the list of recognized URI schemes in
      sources.list manpage, as they are already described under in the manpage.
    - Removed notice that ssh/rsh access cannot use password authentication
      from sources.list manpage. Thanks to Steffen Joeris. (Closes: #434894)
    - Added '(x)' to some referrings to manpages in apt-get manpage. Patch by
      Andre Felipe Machado. (Closes: #309893)
    - Added 'dist-upgrade' apt-get synopsis in apt-get manpage.
      (Closes: #323866)

 -- Michael Vogt <mvo@debian.org>  Wed, 05 Nov 2008 13:14:56 +0100

apt (0.7.17~exp4) experimental; urgency=low

  * debian/rules:
    - Fixed lintian warnings "debian/rules ignores make errors".
  * debian/control:
    - Substituted outdated "Source-Version" fields with "binary:Version".
    - Added 'python-apt' to Suggests, as apt-mark need it for work.
    - Drop Debian revision from 'doc-base' build dependency, this fixes
      appropriate lintian warning.
  * debian/libapt-pkg-doc.doc-base.*:
    - Changed section: from old 'Devel' to 'Debian'. This fixes appropriate
      lintian warnings.
  * debian/{postrm,prerm,preinst}:
    - Added 'set -e', fixes lintian warnings
      'maintainer-script-ignores-error'.
  * dselect/makefile:
    - Removed unneeded 'LOCAL' entry. This allows cleaning rule to run smoothly.
  * share/lintian-overrides:
    - Added with override of 'apt must depend on python'. Script 'apt-mark'
      needs apt-python for working and checks this on fly. We don't want
      python in most cases.
  * cmdline/apt-key:
    - Added 'unset GREP_OPTIONS' to the script. This prevents 'apt-key update'
      failure when GREP_OPTIONS contains options that modify grep output.
      (Closes: #428752)

 -- Eugene V. Lyubimkin <jackyf.devel@gmail.com>  Fri, 31 Oct 2008 23:45:17 +0300

apt (0.7.17~exp3) experimental; urgency=low

  * apt-pkg/acquire-item.cc:
    - fix a merge mistake that prevents the fallback to the 
      uncompressed 'Packages' to work correctly (closes: #409284)

 -- Michael Vogt <mvo@debian.org>  Wed, 29 Oct 2008 09:36:24 +0100

apt (0.7.17~exp2) experimental; urgency=low

  [ Eugene V. Lyubimkin ]
  * apt-pkg/acquire-item.cc:
    - Added fallback to uncompressed 'Packages' if neither 'bz2' nor 'gz'
      available. (Closes: #409284)
  * apt-pkg/algorithm.cc:
    - Strip username and password from source URL in error message.
      (Closes: #425150)
  
  [ Michael Vogt ]
  * fix various -Wall warnings

 -- Michael Vogt <mvo@debian.org>  Tue, 28 Oct 2008 18:06:38 +0100

apt (0.7.17~exp1) experimental; urgency=low

  [ Luca Bruno ]
  * Fix typos:
    - apt-pkg/depcache.cc
  * Fix compilation warnings:
    - apt-pkg/acquire.cc
    - apt-pkg/versionmatch.cc
  * Compilation fixes and portability improvement for compiling APT against non-GNU libc
    (thanks to Martin Koeppe, closes: #392063):
    - buildlib/apti18n.h.in:
      + textdomain() and bindtextdomain() must not be visible when --disable-nls
    - buildlib/inttypes.h.in: undefine standard int*_t types
    - Append INTLLIBS to SLIBS:
      + cmdline/makefile
      + ftparchive/makefile
      + methods/makefile
  * doc/apt.conf.5.xml:
    - clarify whether configuration items of apt.conf are case-sensitive
      (thanks to Vincent McIntyre, closes: #345901)

 -- Luca Bruno <lethalman88@gmail.com>  Sat, 11 Oct 2008 09:17:46 +0200

apt (0.7.16) unstable; urgency=low

  [ Luca Bruno ]
  * doc/apt-cache.8.xml:
    - search command uses POSIX regex, and searches for virtual packages too
      (closes: #277536)
  * doc/offline.sgml: clarify remote and target hosts
    (thanks to Nikolaus Schulz, closes: #175940)
  * Fix several typos in docs, translations and debian/changelog
    (thanks to timeless, Nicolas Bonifas and Josh Triplett,
    closes: #368665, #298821, #411532, #431636, #461458)
  * Document apt-key finger and adv commands
    (thanks to Stefan Schmidt, closes: #350575)
  * Better documentation for apt-get --option
    (thanks to Tomas Pospisek, closes: #386579)
  * Retitle the apt-mark.8 manpage (thanks to Justin Pryzby, closes: #471276)
  * Better documentation on using both APT::Default-Release and
    /etc/apt/preferences (thanks to Ingo Saitz, closes: #145575)
  
  [ Michael Vogt ]
  * doc/apt-cache.8.xml:
    - add missing citerefentry

 -- Michael Vogt <mvo@debian.org>  Fri, 10 Oct 2008 23:44:50 +0200

apt (0.7.15) unstable; urgency=low

  * Upload to unstable

 -- Michael Vogt <mvo@debian.org>  Sun, 05 Oct 2008 13:23:47 +0200

apt (0.7.15~exp3) experimental; urgency=low

  [Daniel Burrows]
  * apt-pkg/deb/dpkgpm.cc:
    - Store the trigger state descriptions in a way that does not break
      the ABI.  The approach taken makes the search for a string O(n) rather
      than O(lg(n)), but since n == 4, I do not consider this a major
      concern.  If it becomes a concern, we can sort the static array and
      use std::equal_range().  (Closes: #499322)

  [ Michael Vogt ]
  * apt-pkg/packagemanager.cc, apt-pkg/deb/dpkgpm.cc:
    - move the state file writting into the Go() implementation
      of dpkgpm (closes: #498799)
  * apt-pkg/algorithms.cc:
    - fix simulation performance drop (thanks to Ferenc Wagner
      for reporting the issue)

 -- Michael Vogt <mvo@debian.org>  Wed, 01 Oct 2008 18:09:49 +0200

apt (0.7.15~exp2) experimental; urgency=low

  [ Michael Vogt ]
  * apt-pkg/pkgcachegen.cc:
    - do not add multiple identical descriptions for the same 
      language (closes: #400768)

  [ Program translations ]
  * Catalan updated. Closes: #499462

 -- Michael Vogt <mvo@debian.org>  Tue, 23 Sep 2008 07:29:59 +0200

apt (0.7.15~exp1) experimental; urgency=low

  [ Christian Perrier ]
  * Fix typo in cron.daily script. Closes: #486179

  [ Program translations ]
  * Traditional Chinese updated. Closes: #488526
  * German corrected and completed. Closes: #490532, #480002, #498018
  * French completed
  * Bulgarian updated. Closes: #492473
  * Slovak updated. Closes: #492475
  * Galician updated. Closes: #492794
  * Japanese updated. Closes: #492975
  * Fix missing space in Greek translation. Closes: #493922
  * Greek updated.
  * Brazilian Portuguese updated.
  * Basque updated. Closes: #496754
  * Romanian updated. Closes: #492773, #488361
  * Portuguese updated. Closes: #491790
  * Simplified Chinese updated. Closes: #489344
  * Norwegian Bokmål updated. Closes: #480022
  * Czech updated. Closes: #479628, #497277
  * Korean updated. Closes: #464515
  * Spanish updated. Closes: #457706
  * Lithuanian added. Closes: #493328
  * Swedish updated. Closes: #497496
  * Vietnamese updated. Closes: #497893
  * Portuguese updated. Closes: #498411
  * Greek updated. Closes: #498687
  * Polish updated.

  [ Michael Vogt ]
  * merge patch that enforces stricter https server certificate
    checking (thanks to Arnaud Ebalard, closes: #485960)
  * allow per-mirror specific https settings
    (thanks to Arnaud Ebalard, closes: #485965)
  * add doc/examples/apt-https-method-example.cof
    (thanks to Arnaud Ebalard, closes: #485964)
  * apt-pkg/depcache.cc:
    - when checking for new important deps, skip critical ones
      (closes: #485943)
  * improve apt progress reporting, display trigger actions
  * add DPkg::NoTriggers option so that applications that call
    apt/aptitude (like the installer) defer trigger processing
    (thanks to Joey Hess)
  * doc/makefile:
    - add examples/apt-https-method-example.conf
  
 -- Michael Vogt <mvo@debian.org>  Tue, 16 Sep 2008 21:27:03 +0200

apt (0.7.14) unstable; urgency=low

  [ Christian Perrier ]
  * Mark a message from dselect backend as translatable
    Thanks to Frédéric Bothamy for the patch
    Closes: #322470

  [ Program translations ]
  * Simplified Chinese updated. Closes: #473360
  * Catalan fixes. Closes: #387141
  * Typo fix in Greek translation. Closes: #479122
  * French updated.
  * Thai updated. Closes: #479313
  * Italian updated. Closes: #479326
  * Polish updated. Closes: #479342
  * Bulgarian updated. Closes: #479379
  * Finnish updated. Closes: #479403
  * Korean updated. Closes: #479426
  * Basque updated. Closes: #479452
  * Vietnamese updated. Closes: #479748
  * Russian updated. Closes: #479777, #499029
  * Galician updated. Closes: #479792
  * Portuguese updated. Closes: #479847
  * Swedish updated. Closes: #479871
  * Dutch updated. Closes: #480125
  * Kurdish added. Closes: #480150
  * Brazilian Portuguese updated. Closes: #480561
  * Hungarian updated. Closes: #480662

  [ Otavio Salvador ]
  * Apply patch to avoid truncating of arbitrary files. Thanks to Bryan
    Donlan <bdonlan@fushizen.net> for the patch. Closes: #482476
  * Avoid using dbus if dbus-daemon isn't running. Closes: #438803
  
  [ Michael Vogt ]
  * debian/apt.cron.daily:
    - apply patch based on the ideas of Francesco Poli for better 
      behavior when the cache can not be locked (closes: #459344)

 -- Michael Vogt <mvo@debian.org>  Wed, 28 May 2008 15:19:12 +0200

apt (0.7.13) unstable; urgency=low

  [ Otavio Salvador ]
  * Add missing build-depends back from build-depends-indep field.
    Closes: #478231
  * Make cron script quiet if cache is locked. Thanks to Ted Percival
    <ted@midg3t.net> for the patch. Closes: #459344
  * Add timeout support for https. Thanks to Andrew Martens
    <andrew.martens@strangeloopnetworks.com> for the patch.

  [ Goswin von Brederlow ]
  * Add support for --no-download on apt-get update. Closes: #478517
  
  [ Program translations ]
    - Vietnamese updated. Closes: #479008
    
 -- Otavio Salvador <otavio@debian.org>  Fri, 02 May 2008 14:46:00 -0300

apt (0.7.12) unstable; urgency=low

  [ Michael Vogt ]
  * cmdline/apt-key:
    - add support for a master-keyring that contains signing keys
      that can be used to sign the archive signing keys. This should
      make key-rollover easier.
  * apt-pkg/deb/dpkgpm.cc:
    - merged patch from Kees Cook to fix anoying upper-case display
      on amd64 in sbuild
  * apt-pkg/algorithms.cc: 
    - add APT::Update::Post-Invoke-Success script slot
    - Make the breaks handling use the kill list. This means, that a
      Breaks: Pkg (<< version) may put Pkg onto the remove list.
  * apt-pkg/deb/debmetaindex.cc:
    - add missing "Release" file uri when apt-get update --print-uris
      is run
  * methods/connect.cc:
    - remember hosts with Resolve failures or connect Timeouts
  * cmdline/apt-get.cc:
    - fix incorrect help output for -f (LP: #57487)
    - do two passes when installing tasks, first ignoring dependencies,
      then resolving them and run the problemResolver at the end
      so that it can correct any missing dependencies
  * debian/apt.cron.daily:
    - sleep random amount of time (default within 0-30min) before
      starting the upate to hit the mirrors less hard
  * doc/apt_preferences.5.xml:
    - fix typo
  * added debian/README.source

  [ Christian Perrier ]
  * Fix typos in manpages. Thanks to Daniel Leidert for the fixes
    Closes: #444922
  * Fix syntax/copitalisation in some messages. Thanks to Jens Seidel
    for pointing this and providing the patch.
    Closes: #466845
  * Fix Polish offline translation. Thanks to Robert Luberda for the patch
    and apologies for applying it very lately. Closes: #337758
  * Fix typo in offline.sgml. Closes: #412900

  [ Program translations ]
    - German updated. Closes: #466842
    - Swedish updated.
    - Polish updated. Closes: #469581
    - Slovak updated. Closes: #471341
    - French updated.
    - Bulgarian updated. Closes: #448492
    - Galician updated. Closes: #476839
  
  [ Daniel Burrows ]
  * apt-pkg/depcache.cc:
    - Patch MarkInstall to follow currently satisfied Recommends even
      if they aren't "new", so that we automatically force upgrades
      when the version of a Recommends has been tightened.  (Closes: #470115)
    - Enable more complete debugging information when Debug::pkgAutoRemove
      is set.
  * apt-pkg/contrib/configuration.cc
    - Lift the 1024-byte limit on lines in configuration files.
      (Closes: #473710, #473874)
  * apt-pkg/contrib/strutl.cc:
    - Lift the 64000-byte limit on individual messages parsed by ReadMessages.
      (Closes: #474065)
  * debian/rules:
    - Add missing Build-Depends-Indep on xsltproc, docbook-xsl, and xmlto.

 -- Daniel Burrows <dburrows@debian.org>  Sat, 26 Apr 2008 12:24:35 -0700

apt (0.7.11) unstable; urgency=critical
  
  [ Raise urgency to critical since it fixes a critical but for Debian
    Installer Lenny Beta1 release ]

  [ Program translations ]
    - Vietnamese updated. Closes: #460825
    - Basque updated. Closes: #461166
    - Galician updated. Closes: #461468
    - Portuguese updated. Closes: #464575
    - Korean updated. Closes: #448430
    - Simplified Chinese updated. Closes: #465866

  [ Otavio Salvador ]
  * Applied patch from Robert Millan <rmh@aybabtu.com> to fix the error
    message when gpgv isn't installed, closes: #452640.
  * Fix regression about APT::Get::List-Cleanup setting being ignored,
    closes: #466052.

 -- Otavio Salvador <otavio@debian.org>  Thu, 17 Jan 2008 22:36:46 -0200

apt (0.7.10) unstable; urgency=low

  [ Otavio Salvador ]
  * Applied patch from Mike O'Connor <stew@vireo.org> to add a manpage to
    apt-mark, closes: #430207.
  * Applied patch from Andrei Popescu <andreimpopescu@gmail.com> to add a
    note about some frontends in apt.8 manpage, closes: #438545.
  * Applied patch from Aurelien Jarno <aurel32@debian.org> to avoid CPU
    getting crazy when /dev/null is redirected to stdin (which breaks
    buildds), closes: #452858.
  * Applied patch from Aurelien Jarno <aurel32@debian.org> to fix building
    with newest dpkg-shlibdeps changing the packaging building order and a
    patch from Robert Millan <rmh@aybabtu.com> to fix parallel building,
    closes: #452862.
  * Applied patch from Alexander Winston <alexander.winston@comcast.net>
    to use 'min' as symbol for minute, closes: #219034.
  * Applied patch from Amos Waterland <apw@us.ibm.com> to allow apt to
    work properly in initramfs, closes: #448316.
  * Applied patch from Robert Millan <rmh@aybabtu.com> to make apt-key and
    apt-get to ignore time conflicts, closes: #451328.
  * Applied patch from Peter Eisentraut <peter_e@gmx.net> to fix a
    grammatical error ("manual installed" -> "manually installed"),
    closes: #438136.
  * Fix cron.daily job to not call fail if apt isn't installed, closes:
    #443286.
  * Fix compilation warnings in apt-pkg/cdrom.cc and
    apt-pkg/contrib/configuration.cc.
  * Fix typo in debian/copyright file ("licened" instead of "licensed"),
    closes: #458966.

  [ Program translations ]
    - Basque updated. Closes: #453088
    - Vietnamese updated. Closes: #453774, #459013
    - Japanese updated. Closes: #456909
    - Simplified Chinese updated. Closes: #458039
    - French updated.
    - Norwegian Bokmål updated. Closes: #457917

  [ Michael Vogt ]
  * debian/rules
    - fix https install location
  * debian/apt.conf.daily:
    - print warning if the cache can not be locked (closes: #454561),
      thanks to Bastian Kleineidam
  * methods/gpgv.cc:
    - remove cruft code that caused timestamp/I-M-S issues
  * ftparchive/contents.cc:
    - fix error output
  * apt-pkg/acquire-item.{cc,h}:
    - make the authentication download code more robust against
      servers/proxies with broken If-Range implementations
  * apt-pkg/packagemanager.{cc,h}:
    - propergate the Immediate flag to make hitting the 
      "E: Internal Error, Could not perform immediate configuration (2)"
      harder
  * debian/control:
    - build against libdb-dev (instead of libdb4.4-dev)
  * merged the apt--DoListUpdate branch, this provides a common interface
    for "apt-get update" like operations for the frontends and also provides
    hooks to run stuff in APT::Update::{Pre,Post}-Invoke

  [ Chris Cheney ]
  * ftparchive/contents.cc:
    - support lzma data members
  * ftparchive/multicompress.cc:
    - support lzma output
  
  [ Daniel Burrows ]
  * apt-pkg/contrib/configuration.cc:
    - if RootDir is set, then FindFile and FindDir will return paths
      relative to the directory stored in RootDir, closes: #456457.

  [ Christian Perrier ]
  * Fix wording for "After unpacking...". Thanks to Michael Gilbert
    for the patch. Closes: #260825

 -- Michael Vogt <mvo@debian.org>  Mon, 07 Jan 2008 21:40:47 +0100

apt (0.7.9) unstable; urgency=low

  [ Christian Perrier ]
  * Add several languages to LINGUAS and, therefore, really ship the relevant
    translation:
    Arabic, Dzongkha, Khmer, Marathi, Nepali, Thai
    Thanks to Theppitak Karoonboonyanan for checking this out. Closes: #448321

  [ Program translations ]
    - Korean updated. Closes: #448430
    - Galician updated. Closes: #448497
    - Swedish updated.

  [ Otavio Salvador ]
  * Fix configure script to check for CURL library and headers presense.
  * Applied patch from Brian M. Carlson <sandals@crustytoothpaste.ath.cx>
    to add backward support for arches that lacks pselect support,
    closes: #448406.
  * Umount CD-ROM when calling apt-cdrom ident, except when called with
    -m, closes: #448521.

 -- Otavio Salvador <otavio@debian.org>  Wed, 31 Oct 2007 13:37:26 -0200

apt (0.7.8) unstable; urgency=low

  * Applied patch from Daniel Leidert <daniel.leidert@wgdd.de> to fix
    APT::Acquire::Translation "none" support, closes: #437523.
  * Applied patch from Daniel Burrows <dburrows@debian.org> to add support
    for the Homepage field (ABI break), closes: #447970.
  * Applied patch from Frans Pop <elendil@planet.nl> to fix a trailing
    space after cd label, closes: #448187.

 -- Otavio Salvador <otavio@debian.org>  Fri, 26 Oct 2007 18:20:13 -0200

apt (0.7.7) unstable; urgency=low

  [ Michael Vogt ]
  * apt-inst/contrib/extracttar.cc:
    - fix fd leak for zero size files (thanks to Bill Broadley for
      reporting this bug)
  * apt-pkg/acquire-item.cc:
    - remove zero size files on I-M-S hit
  * methods/https.cc:
    - only send LastModified if we actually have a file
    - send range request with if-range 
    - delete failed downloads
    - delete zero size I-M-S hits
  * apt-pkg/deb/dpkgpm.{cc,h}:
    - merged dpkg-log branch, this lets you specify a 
      Dir::Log::Terminal file to log dpkg output to
      (ABI break)
    - fix parse error when dpkg sends unexpected data
  * merged apt--sha256 branch to fully support the new
    sha256 checksums in the Packages and Release files
    (ABI break)
  * apt-pkg/pkgcachegen.cc:
    - increase default mmap size
  * tests/local-repo:
    - added local repository testcase
  * apt-pkg/acquire.cc:
    - increase MaxPipeDepth for the internal worker<->method
      communication to 1000 for the debtorrent backend
  * make apt build with g++ 4.3
  * fix missing SetExecClose() call when the status-fd is used
  * debian/apt.cron.daily:
    - move unattended-upgrade before apt-get autoclean
  * fix "purge" commandline argument, closes: #133421
    (thanks to Julien Danjou for the patch)
  * cmdline/apt-get.cc:
    - do not change the auto-installed information if a package
      is reinstalled
  * apt-pkg/acquire-item.cc:
    - fix crash in diff acquire code
  * cmdline/apt-mark:
    - Fix chmoding after have renamed the extended-states file (LP: #140019)
      (thanks to Laurent Bigonville)
  * apt-pkg/depcache.cc:
    - set "APT::Install-Recommends" to true by default (OMG!)
  * debian/apt.cron.daily:
    - only run the cron job if apt-get check succeeds (LP: #131719)
  
  [ Program translations ]
    - French updated
    - Basque updated. Closes: #436425
    - Fix the zh_CN translator's name in debian/changelog for 0.7.2
      Closes: #423272
    - Vietnamese updated. Closes: #440611
    - Danish updated. Closes: #441102
    - Thai added. Closes: #442833
    - Swedish updated.
    - Galician updated. Closes: #446626

  [ Otavio Salvador ]
  * Add hash support to copy method. Thanks Anders Kaseorg by the patch
    (closes: #436055)
  * Reset curl options and timestamp between downloaded files. Thanks to
    Ryan Murray <rmurray@debian.org> for the patch (closes: #437150)
  * Add support to apt-key to export keys to stdout. Thanks to "Dwayne
    C. Litzenberger" <dlitz@dlitz.net> for the patch (closes: #441942)
  * Fix compilation warnings:
    - apt-pkg/indexfile.cc: conversion from string constant to 'char*';
    - apt-pkg/acquire-item.cc: likewise;
    - apt-pkg/cdrom.cc: '%lu' expects 'long unsigned int', but argument
      has type 'size_t';
    - apt-pkg/deb/dpkgpm.cc: initialization order and conversion from
      string constant to 'char*';
    - methods/gpgv.cc: conversion from string constant to 'char*';
    - methods/ftp.cc: likewise;
    - cmdline/apt-extracttemplates.cc: likewise;
    - apt-pkg/deb/debmetaindex.cc: comparison with string literal results
      in unspecified behaviour;
  * cmdline/apt-get.cc: adds 'autoremove' as a valid comment to usage
    statement of apt-get (closes: #445468).
  * cmdline/apt-get.cc: really applies Julien Danjou <acid@debian.org>
    patch to add 'purge' command line argument (closes: #133421).

  [ Ian Jackson ]
  * dpkg-triggers: Deal properly with new package states.

  [ Colin Watson ]
  * apt-pkg/contrib/mmap.cc:
    - don't fail if msync() returns > 0
 
 -- Michael Vogt <mvo@debian.org>  Tue, 23 Oct 2007 14:58:03 +0200

apt (0.7.6) unstable; urgency=low

  * Applied patch from Aurelien Jarno <aurel32@debian.org> to fix wrong
    directory downloading on non-linux architectures (closes: #435597)

 -- Otavio Salvador <otavio@debian.org>  Wed, 01 Aug 2007 19:49:51 -0300

apt (0.7.5) unstable; urgency=low

  [ Otavio Salvador ]
  * Applied patch from Guillem Jover <guillem@debian.org> to use
    dpkg-architecture to get the host architecture (closes: #407187)
  * Applied patch from Guillem Jover <guillem@debian.org> to add
    support to add lzma support (closes: #408201)

  [ Michael Vogt ]
  * apt-pkg/depcache.cc:
    - support a list of sections for:
      APT::Install-Recommends-Sections
      APT::Never-MarkAuto-Sections
  * methods/makefile:
    - install lzma symlink method (for full lzma support)
  * debian/control:
    - suggest "lzma"

 -- Otavio Salvador <otavio@ossystems.com.br>  Wed, 25 Jul 2007 20:16:46 -0300

apt (0.7.4) unstable; urgency=low

  [ Michael Vogt ]
  * cmdline/apt-get.cc:
    - fix in the task-install code regexp (thanks to Adam Conrad and
      Colin Watson)
    - support task removal too: apt-get remove taskname^
      (thanks to Matt Zimmerman reporting this problem)

  [ Otavio Salvador ]
  * Fix a typo on 0.7.3 changelog entry about g++ (7.3 to 4.3)
  * Fix compilation warnings:
    - apt-pkg/contrib/configuration.cc: wrong argument type;
    - apt-pkg/deb/dpkgpm.cc: wrong signess;
    - apt-pkg-acquire-item.cc: wrong signess and orderned initializers;
    - methods/https.cc:
      - type conversion;
      - unused variable;
      - changed SetupProxy() method to void;
  * Simplified HttpMethod::Fetch on http.cc removing Tail variable;
  * Fix pipeline handling on http.cc (closes: #413324)
  * Fix building to properly support binNMUs. Thanks to Daniel Schepler
    <schepler@math.unipd.it> by the patch (closes: #359634)
  * Fix example for Install-{Recommends,Suggests} options on
    configure-index example file. Thanks to Peter Eisentraut
    <peter_e@gmx.net> by the patch (closes: #432223)

  [ Christian Perrier ]
  * Basque translation update. Closes: ##423766
  * Unfuzzy formerly complete translations
  * French translation update
  * Re-generate PO(T) files
  * Spanish translation update
  * Swedish translation update

 -- Otavio Salvador <otavio@debian.org>  Tue, 24 Jul 2007 09:55:50 -0300

apt (0.7.3) unstable; urgency=low

  * fixed compile errors with g++ 4.3 (thanks to 
    Daniel Burrows, closes: #429378)
  * fixes in the auto-mark code (thanks to Daniel
    Burrows)
  * fix FTBFS by changing build-depends to
    libcurl4-gnutls-dev (closes: #428363)
  * cmdline/apt-get.cc:
    - fix InstallTask code when a pkgRecord ends 
      with a single '\n' (thanks to Soren Hansen for reporting)
  * merged from Christian Perrier:
        * vi.po: completed to 532t, again. Closes: #429899
        * gl.po: completed to 532t. Closes: #429506
        * vi.po: completed to 532t. Closes: #428672
        * Update all PO and the POT. Gives 514t14f4u for formerly
          complete translations
        * fr.po: completed to 532t
        * ku.po, uk.po, LINGUAS: reintegrate those translations
          which disappeared from the BZR repositories

 -- Michael Vogt <mvo@debian.org>  Sun, 01 Jul 2007 12:31:29 +0200

apt (0.7.2-0.1) unstable; urgency=low

  * Non-maintainer upload.
  * Build-depend on libcurl4-gnutls-dev instead of the obsolete
    libcurl3-gnutls-dev.  Closes: #428363.

 -- Steve Langasek <vorlon@debian.org>  Thu, 28 Jun 2007 18:46:53 -0700

apt (0.7.2) unstable; urgency=low
  
  * merged the debian/experimental changes back
    into the debian/sid branch
  * merged from Christian Perrier:
    * mr.po: New Marathi translation  Closes: #416806
    * zh_CN.po: Updated by Kov Chai  Closes: #416822
    * tl.po: Updated by Eric Pareja   Closes: #416638
    * gl.po: Updated by Jacobo Tarrio
	     Closes: #412828
    * da.po: Updated by Claus Hindsgaul
	     Closes: #409483
    * fr.po: Remove a non-breakable space for usability
	     issues. Closes: #408877
    * ru.po: Updated Russian translation. Closes: #405476
    * *.po: Unfuzzy after upstream typo corrections
  * buildlib/archtable:
    - added support for sh3/sh4 (closes: #424870)
    - added support for m32r (closes: #394096)
  * buildlib/systemtable:
    - added support for lpia
  * configure.in:
    - check systemtable for architecture mapping too
  * fix error in AutocleanInterval, closes: #319339
    (thanks to Israel G. Lugo for the patch)
  * add "purge" commandline argument, closes: #133421)
    (thanks to Julien Danjou for the patch)
  * add "purge" commandline argument, closes: #133421)
    (thanks to Julien Danjou for the patch)
  * fix FTBFS with gcc 4.3, closes: #417090
    (thanks to Martin Michlmayr for the patch)
  * add --dsc-only option, thanks to K. Richard Pixley
  * Removed the more leftover #pragma interface/implementation
    closes: #306937 (thanks to Andreas Henriksson for the patch)
  
 -- Michael Vogt <mvo@debian.org>  Wed, 06 Jun 2007 23:19:50 +0200

apt (0.7.1) experimental; urgency=low

  * ABI library name change because it's built against
    new glibc
  * implement SourceVer() in pkgRecords 
     (thanks to Daniel Burrows for the patch!)
  * apt-pkg/algorithm.cc:
    - use clog for all debugging
    - only increase the score of installed applications if they 
      are not obsolete 
    - fix resolver bug on removal triggered by weak-dependencies 
      with or-groups
  * methods/http.cc:
    - send apt version in User-Agent
  * apt-pkg/deb/debrecords.cc:
    - fix SHA1Hash() return value
  * apt-pkg/cdrom.cc:
    - only unmount if APT::CDROM::NoMount is false
  * methods/cdrom.cc:  
    - only umount if it was mounted by the method before
  * po/gl.po:
    - fix error translation that causes trouble to lsb_release
  * apt-pkg/acquire-item.cc:
    - if decompression of a index fails, delete the index 
  * apt-pkg/acquire.{cc,h}:
    - deal better with duplicated sources.list entries (avoid
      double queuing of  URLs) - this fixes hangs in bzip/gzip
  * merged from Christian Perrier:
    * mr.po: New Marathi translation  Closes: #416806
    * zh_CN.po: Updated by Eric Pareja  Closes: #416822
    * tl.po: Updated by Eric Pareja   Closes: #416638
    * gl.po: Updated by Jacobo Tarrio
             Closes: #412828
    * da.po: Updated by Claus Hindsgaul
             Closes: #409483
    * fr.po: Remove a non-breakable space for usability
             issues. Closes: #408877
    * ru.po: Updated Russian translation. Closes: #405476
    * *.po: Unfuzzy after upstream typo corrections
    * vi.po: Updated to 515t. Closes: #426976
    * eu.po: Updated to 515t. Closes: #423766
    * pt.po: 515t. Closes: #423111
    * fr.po: Updated by Christian Perrier
    * Update all PO and the POT. Gives 513t2f for formerly
      complete translations
  * apt-pkg/policy.cc:
    - allow multiple packages (thanks to David Foerster)

 -- Michael Vogt <mvo@debian.org>  Wed,  2 May 2007 13:43:44 +0200

apt (0.7.0) experimental; urgency=low

  * Package that contains all the new features
  * Removed all #pragma interface/implementation
  * Branch that contains all the new features:
  * translated package descriptions
  * task install support
  * automatic dependency removal (thanks to Daniel Burrows)
  * merged support for the new dpkg "Breaks" field 
    (thanks to Ian Jackson)
  * handle network failures more gracefully on "update"
  * support for unattended-upgrades (via unattended-upgrades
    package)
  * added apt-transport-https method
  * merged "install-recommends" branch (ABI break): 
    - new "--install-recommends"
    - install new recommends on "upgrade" if --install-recommends is 
      given
    - new "--fix-policy" option to install all packages with unmet
      important dependencies (usefull with --install-recommends to
      see what not-installed recommends are on the system)
    - fix of recommended packages display (only show CandidateVersion
      fix or-group handling)
  * merged "install-task" branch (use with "apt-get install taskname^")

 -- Michael Vogt <mvo@debian.org>  Fri, 12 Jan 2007 20:48:07 +0100

apt (0.6.46.4-0.1) unstable; urgency=emergency
  
  * NMU
  * Fix broken use of awk in apt-key that caused removal of the wrong keys
    from the keyring. Closes: #412572

 -- Joey Hess <joeyh@debian.org>  Mon, 26 Feb 2007 16:00:22 -0500

apt (0.6.46.4) unstable; urgency=high

  * ack NMU (closes: #401017)
  * added apt-secure.8 to "See also" section
  * apt-pkg/deb/dpkgpm.cc:
    - added "Dpkg::StopOnError" variable that controls if apt
      will abort on errors from dpkg
  * apt-pkg/deb/debsrcrecords.{cc,h}:
    - make the Buffer grow dynmaically (closes: #400874)
  * Merged from Christian Perrier bzr branch:
    - uk.po: New Ukrainian translation: 483t28f3u
    - el.po: Update to 503t9f2u
    - de.po: Updates and corrections.
  * apt-pkg/contrib/progress.cc:
    - OpProgress::CheckChange optimized, thanks to Paul Brook
      (closes: #398381)
  * apt-pkg/contrib/sha256.cc:
    - fix building with noopt

 -- Michael Vogt <mvo@debian.org>  Thu,  7 Dec 2006 10:49:50 +0100

apt (0.6.46.3-0.2) unstable; urgency=high

  * Non-maintainer upload with permission of Michael Vogt.
  * Fix FTBFS on most arches (regression from the fix of #400874)

 -- Andreas Barth <aba@not.so.argh.org>  Tue,  5 Dec 2006 15:51:22 +0000 
  
apt (0.6.46.3-0.1) unstable; urgency=high

  * Non-maintainer upload with permission of Michael Vogt.
  * Fix segfault at apt-get source. Closes: #400874
  * Add apt-key update in postinst, so that debian-archive-keyring doesn't
    need to depend on apt >= 0.6. Closes: #401114
  * Don't double-queue pdiff files. Closes: #401017
  
 -- Andreas Barth <aba@not.so.argh.org>  Tue,  5 Dec 2006 10:34:56 +0000

apt (0.6.46.3) unstable; urgency=low

  * apt-pkg/deb/dpkgpm.cc:
    - make progress reporting robust against multiline error
      messages 

  * Merged from Christian Perrier bzr branch:
    - ca.po: Updated to 514t
    - be.po: Updated to 514t
    - it.po: Updated to 514t
    - hu.po: Updated to 514t
    - zh_TW.po: Updated to 514t
    - ar.po: Updated to 293t221u.
    - ru.po: Updated to 514t. Closes: #392466
    - nb.po: Updated to 514t. Closes: #392466
    - pt.po: Updated to 514t. Closes: #393199
    - fr.po: One spelling error corrected: s/accÃ¨der/accÃ©der
    - km.po: Updated to 514t.
    - ko.po: Updated to 514t.
    - bg.po: Updated to 514t.
    - de.po: Updated to 514t.
    - en_GB.po: Updated to 514t.

 -- Michael Vogt <mvo@debian.org>  Thu,  2 Nov 2006 11:37:58 +0100

apt (0.6.46.2) unstable; urgency=low

  * debian/control:
    - depend on debian-archive-keyring to offer clean upgrade path 
      (closes: #386800)
  * Merged from Christian Perrier bzr branch:
    - es.po: Updated to 514t. Closes: #391661
    - da.po: Updated to 514t. Closes: #391424
    - cs.po: Updated. Closes: #391064
    - es.po: Updated to 514t. Closes: #391661
    - da.po: Updated to 514t. Closes: #391424

 -- Michael Vogt <mvo@debian.org>  Wed, 11 Oct 2006 09:03:15 +0200

apt (0.6.46.1) unstable; urgency=low

  * methods/gzip.cc:
    - deal with empty files 
  * Applied patch from Daniel Schepler to make apt bin-NMU able.
    (closes: bug#359634)
  * rebuild against current g++ because of:
    http://gcc.gnu.org/bugzilla/show_bug.cgi?id=29289
    (closes: #390189)
  * fix broken i18n in the dpkg progress reporting, thanks to 
    Frans Pop and Steinar Gunderson. (closes: #389261)
  * Merged from Christian Perrier bzr branch:
    * fi.po: Updated to 514t. Closes: #390149
    * eu.po: Updated to 514t. Closes: #389725
    * vi.po: Updated to 514t. Closes: #388555
  * make the internal buffer in pkgTagFile grow dynamically
    (closes: #388708)
  
 -- Michael Vogt <mvo@debian.org>  Mon,  2 Oct 2006 20:42:20 +0200

apt (0.6.46) unstable; urgency=low

  * debian/control:
    - switched to libdb4.4 for building (closes: #381019)
  * cmdline/apt-get.cc:
    - show only the recommends/suggests for the candidate-version, not for all
      versions of the package (closes: #257054)
    - properly handle recommends/suggests or-groups when printing the list of
      suggested/recommends packages (closes: #311619)
  * methods/http.cc:
    - check more careful for incorrect proxy settings (closes: #378868)
  * methods/gzip.cc:
    - don't hang when /var is full (closes: #341537), thanks to
      Luis Rodrigo Gallardo Cruz for the patch
  * doc/examples/sources.list:
    - removed non-us.debian.org from the example (closes: #380030,#316196)
  * Merged from Christian Perrier bzr branch:
    * ro.po: Updated to 514t. Closes: #388402
    * dz.po: Updated to 514t. Closes: #388184
    * it.po: Fixed typos. Closes: #387812
    * ku.po: New kurdish translation. Closes: #387766
    * sk.po: Updated to 514t. Closes: #386851
    * ja.po: Updated to 514t. Closes: #386537
    * gl.po: Updated to 514t. Closes: #386397
    * fr.po: Updated to 516t.
    * fi.po: Updated to 512t. Closes: #382702
  * share/archive-archive.gpg:
    - removed the outdated amd64 and debian-2004 keys
  * apt-pkg/tagfile.cc:
    - applied patch from Jeroen van Wolffelaar to make the tags
      caseinsensitive (closes: #384182)
    - reverted MMap use in the tagfile because it does not work 
      across pipes (closes: #383487) 
  
 -- Michael Vogt <mvo@debian.org>  Thu, 21 Sep 2006 10:25:03 +0200

apt (0.6.45) unstable; urgency=low

  * apt-pkg/contrib/sha256.cc:
    - fixed the sha256 generation (closes: #378183)
  * ftparchive/cachedb.cc:
    - applied patch from Anthony Towns to fix Clean() function
      (closes: #379576)
  * doc/apt-get.8.xml:
    - fix path to the apt user build (Closes: #375640)
  * doc/apt-cache.8.xml:
    - typo (Closes: #376408)
  * apt-pkg/deb/dpkgpm.cc:
    - make progress reporting more robust against multiline error
      messages (first half of a fix for #374195)
  * doc/examples/configure-index:
    - document Debug::pkgAcquire::Auth     
  * methods/gpgv.cc:
    - deal with gpg error "NODATA". Closes: #296103, Thanks to 
      Luis Rodrigo Gallardo Cruz for the patch
  * apt-inst/contrib/extracttar.cc:
    - fix for string mangling, closes: #373864
  * apt-pkg/acquire-item.cc:
    - check for bzip2 in /bin (closes: #377391)
  * apt-pkg/tagfile.cc:
    - make it work on non-mapable files again, thanks 
      to James Troup for confirming the fix (closes: #376777)
  * Merged from Christian Perrier bzr branch:
    * ko.po: Updated to 512t. Closes: #378901
    * hu.po: Updated to 512t. Closes: #376330
    * km.po: New Khmer translation: 506t6f. Closes: #375068
    * ne.po: New Nepali translation: 512t. Closes: #373729
    * vi.po: Updated to 512t. Closes: #368038
    * zh_TW.po: Remove an extra %s in one string. Closes: #370551
    * dz.po: New Dzongkha translation: 512t
    * ro.po: Updated to 512t
    * eu.po: Updated
    * eu.po: Updated
  * fix apt-get dist-upgrade
  * fix warning if no /var/lib/apt/extended_states is present
  * don't download Translations for deb-src sources.list lines
  * apt-pkg/tagfile.cc:
    - support not-mmapable files again

 -- Michael Vogt <mvo@debian.org>  Thu, 27 Jul 2006 00:52:05 +0200

apt (0.6.44.2exp1) experimental; urgency=low

  * added support for i18n of the package descriptions
  * added support for aptitude like auto-install tracking (a HUGE
    HUGE thanks to Daniel Burrows who made this possible) 
  * synced with the http://people.debian.org/~mvo/bzr/apt/debian-sid branch
  * build from http://people.debian.org/~mvo/bzr/apt/debian-experimental

 -- Michael Vogt <mvo@debian.org>  Mon,  3 Jul 2006 21:50:31 +0200

apt (0.6.44.2) unstable; urgency=low

  * apt-pkg/depcache.cc:
    - added Debug::pkgDepCache::AutoInstall (thanks to infinity)
  * apt-pkg/acquire-item.cc:
    - fix missing chmod() in the new aquire code 
      (thanks to Bastian Blank, Closes: #367425)
  * merged from 
    http://www.perrier.eu.org/debian/packages/d-i/level4/apt-main:
    * sk.po: Completed to 512t
    * eu.po: Completed to 512t
    * fr.po: Completed to 512t
    * sv.po: Completed to 512t
    * Update all PO and the POT. Gives 506t6f for formerly
      complete translations

 -- Michael Vogt <mvo@debian.org>  Wed, 14 Jun 2006 12:00:57 +0200

apt (0.6.44.1-0.1) unstable; urgency=low

  * Non-maintainer upload.
  * Don't give an error when parsing empty Packages/Sources files.
    (Closes: #366931, #367086, #370160)

 -- Steinar H. Gunderson <sesse@debian.org>  Fri,  9 Jun 2006 00:52:21 +0200

apt (0.6.44.1) unstable; urgency=low

  * apt-pkg/acquire-item.cc:
    - fix reversed logic of the "Acquire::PDiffs" option
  * merged from 
    http://www.perrier.eu.org/debian/packages/d-i/level4/apt-main:
    - po/LINGUAS: added "bg" Closes: #360262
    - po/gl.po: Galician translation update. Closes: #366849
    - po/hu.po: Hungarian translation update. Closes: #365448
    - po/cs.po: Czech translation updated. Closes: #367244
  * apt-pkg/contrib/sha256.cc:
    - applied patch to fix unaligned access problem. Closes: #367417
      (thanks to David Mosberger)

 -- Michael Vogt <mvo@debian.org>  Tue, 16 May 2006 21:51:16 +0200

apt (0.6.44) unstable; urgency=low

  * apt-pkg/acquire.cc: don't show ETA if it is 0 or absurdely large
  * apt-pkg/contrib/sha256.{cc,h},hashes.{cc,h}: support for sha256 
    (thanks to Anthony Towns)
  * ftparchive/cachedb.{cc,h},writer.{cc,h}: optimizations 
    (thanks to Anthony Towns)
  * apt pdiff support from experimental merged
  * apt-pkg/deb/dpkgpm.cc: wording fixes (thanks to Matt Zimmerman)
  * apt-pkg/deb/dpkgpm.cc: 
    - wording fixes (thanks to Matt Zimmerman)
    - fix error in dpkg interaction (closes: #364513, thanks to Martin Dickopp)
  * apt-pkg/tagfile.{cc,h}:
    - use MMap to read the entries (thanks to Zephaniah E. Hull for the
      patch) Closes: #350025
  * Merge from http://www.perrier.eu.org/debian/packages/d-i/level4/apt-main:
  	* bg.po: Added, complete to 512t. Closes: #360262
  * doc/apt-ftparchive.1.xml:
    - fix documentation for "SrcPackages" -> "Sources" 
      (thanks to Bart Martens for the patch, closes: #307756)
  * debian/libapt-pkg-doc.doc-base.cache:
    - remove broken charackter from description (closes: #361129)
  * apt-inst/deb/dpkgdb.cc, methods/gpgv.cc: 
    - i18n fixes (closes: #349298)
  * debian/postinst: dont fail on not available
    /usr/share/doc/apt/examples/sources.list (closes: #361130)
  * methods/ftp.cc:
    - unlink empty file in partial if the download failed because
      the file is missing on the server (closes: #316337)
  * apt-pkg/deb/debversion.cc:
    - treats a version string with explicit zero epoch equal
      than the same without epoch (Policy 5.6.12, closes: #363358)
      Thanks to Lionel Elie Mamane for the patch
  
 -- Michael Vogt <mvo@debian.org>  Mon,  8 May 2006 22:28:53 +0200

apt (0.6.43.3) unstable; urgency=low

  * Merge bubulle@debian.org--2005/apt--main--0 up to patch-186:
    * ca.po: Completed to 512t. Closes: #351592
    * eu.po: Completed to 512t. Closes: #350483
    * ja.po: Completed to 512t. Closes: #349806
    * pl.po: Completed to 512t. Closes: #349514
    * sk.po: Completed to 512t. Closes: #349474
    * gl.po: Completed to 512 strings Closes: #349407
    * sv.po: Completed to 512 strings Closes: #349210
    * ru.po: Completed to 512 strings Closes: #349154
    * da.po: Completed to 512 strings Closes: #349084
    * fr.po: Completed to 512 strings
    * vi.po: Completed to 511 strings  Closes: #348968
    * zh_CN.po: Completed to 512t. Closes: #353936
    * it.po: Completed to 512t. Closes: #352803
    * pt_BR.po: Completed to 512t. Closes: #352419
    * LINGUAS: Add Welsh
    * *.po: Updated from sources (512 strings)
  * apt-pkg/deb/deblistparser.cc:
    - don't explode on a DepCompareOp in a Provides line, but warn about
      it and ignore it otherwise (thanks to James Troup for reporting it)
  * cmdline/apt-get.cc:
    - don't lock the lists directory in DoInstall, breaks --print-uri 
      (thanks to James Troup for reporting it)
  * debian/apt.dirs: create /etc/apt/sources.list.d 
  * make apt-cache madison work without deb-src entries (#352583)
  * cmdline/apt-get.cc: only run the list-cleaner if a update was 
    successfull

 -- Michael Vogt <mvo@debian.org>  Wed, 22 Feb 2006 10:13:04 +0100

apt (0.6.43.2) unstable; urgency=low

  * Merge bubulle@debian.org--2005/apt--main--0 up to patch-166:
    - en_GB.po, de.po: fix spaces errors in "Ign " translations Closes: #347258
    - makefile: make update-po a pre-requisite of clean target so
    	        that POT and PO files are always up-to-date
    - sv.po: Completed to 511t. Closes: #346450
    - sk.po: Completed to 511t. Closes: #346369
    - fr.po: Completed to 511t
    - *.po: Updated from sources (511 strings)
    - el.po: Completed to 511 strings Closes: #344642
    - da.po: Completed to 511 strings Closes: #348574
    - es.po: Updated to 510t1f Closes: #348158
    - gl.po: Completed to 511 strings Closes: #347729
    - it.po: Yet another update Closes: #347435
  * added debian-archive-keyring to the Recommends (closes: #347970)
  * fixed message in apt-key to install debian-archive-keyring 
  * typos fixed in apt-cache.8 (closes: #348348, #347349)
  * add patch to fix http download corruption problem (thanks to
    Petr Vandrovec, closes: #280844, #290694)

 -- Michael Vogt <mvo@debian.org>  Thu, 19 Jan 2006 00:06:33 +0100

apt (0.6.43.1) unstable; urgency=low

  * Merge bubulle@debian.org--2005/apt--main--0 up to patch-148:
    * fr.po: Completed to 510 strings
    * it.po: Completed to 510t
    * en_GB.po: Completed to 510t
    * cs.po: Completed to 510t
    * zh_CN.po: Completed to 510t
    * el.po: Updated to 510t
    * vi.po: Updated to 383t93f34u
    * tl.po: Completed to 510 strings (Closes: #344306)
    * sv.po: Completed to 510 strings (Closes: #344056)
    * LINGUAS: disabled Hebrew translation. (Closes: #313283)
    * eu.po: Completed to 510 strings (Closes: #342091)
  * apt-get source won't download already downloaded files again
    (closes: #79277)
  * share/debian-archive.gpg: new 2006 ftp-archive signing key added
    (#345891)
  * redownload the Release file if IMS-Hit and gpg failure
  * deal with multiple signatures on a Release file

 -- Michael Vogt <mvo@debian.org>  Fri,  6 Jan 2006 01:17:08 +0100

apt (0.6.43) unstable; urgency=medium

  * Merge bubulle@debian.org--2005/apt--main--0 up to patch-132:  
    * zh_CN.po: Completed to 510 strings(Closes: #338267)
    * gl.po: Completed to 510 strings (Closes: #338356)
  * added support for "/etc/apt/sources.list.d" directory 
    (closes: #66325)
  * make pkgDirStream (a bit) more complete
  * fix bug in pkgCache::VerIterator::end() (thanks to Daniel Burrows)
    (closes: #339533)
  * pkgAcqFile is more flexible now (closes: #57091)
  * support a download rate limit for http (closes: #146877)
  * included lots of the speedup changes from #319377
  * add stdint.h to contrib/md5.h (closes: #340448)
  * ABI change, library name changed (closes: #339147)
  * Fix GNU/kFreeBSD crash on non-existing server file (closes: #317718)
  * switch to libdb4.3 in build-depends
  
 -- Michael Vogt <mvo@debian.org>  Tue, 29 Nov 2005 00:17:07 +0100

apt (0.6.42.3) unstable; urgency=low

  * Merge bubulle@debian.org--2005/apt--main--0 up to patch-129:
    - patch-118: Russian translation update by Yuri Kozlov (closes: #335164)
    - patch-119: add update-po as a pre-req for binary (closes: #329910)
    - patch-121: Complete French translation
    - patch-125: Fixed localization of y/n questions in German translation 
                 (closes: #337078)
    - patch-126: Swedish translation update (closes: #337163)
    - patch-127: Complete Tagalog translation (closes: #337306)
    - patch-128: Danish translation update (closes: #337949)
    - patch-129: Basque translation update (closes: #338101)
  * cmdline/apt-get.cc:
    - bufix in FindSrc  (closes: #335213, #337910)
  * added armeb to archtable (closes: #333599)
  * with --allow-unauthenticated use the old fallback behaviour for
    sources (closes: #335112)
   
 -- Michael Vogt <mvo@debian.org>  Wed,  9 Nov 2005 07:22:31 +0100

apt (0.6.42.2) unstable; urgency=high

  * NMU (approved by maintainer)
  * Add AMD64 archive signing key to debian-archive.gpg (closes: #336500).
  * Add big-endian arm (armeb) support (closes: #333599).
  * Priority high to get the AMD key into testing ASAP.

 -- Frans Pop <fjp@debian.org>  Sun, 30 Oct 2005 21:29:11 +0100
 
apt (0.6.42.1) unstable; urgency=low

  * fix a incorrect example in the apt_prefrences man page
    (thanks to Filipus Klutiero, closes: #282918)
  * apt-pkg/pkgrecords.cc:
    - revert patch from last version, it causes trouble on alpha 
      and ia64 (closes: #335102, #335103)
  * cmdline/apt-get.cc:
    - be extra carefull in FindSrc (closes: #335213)

 -- Michael Vogt <mvo@debian.org>  Sat, 22 Oct 2005 23:44:35 +0200

apt (0.6.42) unstable; urgency=low

  * apt-pkg/cdrom.cc:
    - unmount the cdrom when apt failed to locate any package files
  * allow cdrom failures and fallback to other sources in that case
    (closes: #44135)
  * better error text when dpkg-source fails 
  * Merge bubulle@debian.org--2005/apt--main--0 up to patch-115:
    - patch-99: Added Galician translation
    - patch-100: Completed Danish translation (Closes: #325686)
    - patch-104: French translation completed
    - patch-109: Italian translation completed
    - patch-112: Swedish translation update 
    - patch-115: Basque translation completed (Closes: #333299)
  * applied french man-page update (thanks to Philippe Batailler)
    (closes: #316638, #327456)
  * fix leak in the mmap code, thanks to Daniel Burrows for the
    patch (closes: #250583)
  * support for apt-get [build-dep|source] -t (closes: #152129)
  * added "APT::Authentication::TrustCDROM" option to make the life
    for the installer people easier (closes: #334656)
  * fix crash in apt-ftparchive (thanks to Bastian Blank for the patch)
    (closes: #334671)
  * apt-pkg/contrib/md5.cc:
    - fix a alignment problem on sparc64 that gives random bus errors
      (thanks to Fabbione for providing a test-case)
  * init the default ScreenWidth to 79 columns by default 
    (Closes: #324921)
  * cmdline/apt-cdrom.cc: 
    - fix some missing gettext() calls (closes: #334539)
  * doc/apt-cache.8.xml: fix typo (closes: #334714)

 -- Michael Vogt <mvo@debian.org>  Wed, 19 Oct 2005 22:02:09 +0200

apt (0.6.41) unstable; urgency=low

  * improved the support for "error" and "conffile" reporting from
    dpkg, added the format to README.progress-reporting
  * added README.progress-reporting to the apt-doc package
  * improved the network timeout handling, if a index file from a 
    sources.list times out or EAI_AGAIN is returned from getaddrinfo, 
    don't try to get the other files from that entry
  * Support architecture-specific extra overrides
    (closes: #225947). Thanks to  Anthony Towns for idea and
    the patch, thanks to Colin Watson for testing it.
  * Javier Fernandez-Sanguino Pen~a:
    - Added a first version of an apt-secure.8 manpage, and modified
      apt-key and apt.end accordingly. Also added the 'update'
      argument to apt-key which was previously not documented 
      (Closes: #322120)
  * Andreas Pakulat:
    - added example apt-ftparchive.conf file to doc/examples 
      (closes: #322483)
  * Fix a incorrect example in the man-page (closes: #282918)
  * Fix a bug for very long lines in the apt-cdrom code (closes: #280356)
  * Fix a manual page bug (closes: #316314)
  * Do md5sum checking for file and cdrom method (closes: #319142)
  * Change pkgPolicy::Pin from private to protected to let subclasses
    access it too (closes: #321799)
  * add default constructor for PrvIterator (closes: #322267)
  * Reread status configuration on debSystem::Initialize() 
    (needed for apt-proxy, thanks to Otavio for this patch)
  
 -- Michael Vogt <mvo@debian.org>  Mon,  5 Sep 2005 22:59:03 +0200

apt (0.6.40.1) unstable; urgency=low

  * bugfix in the parsing code for the apt<->dpkg communication. apt 
    crashed when dpkg sends the same state more than once under certain
    conditions
  * 0.6.40 breaks the ABI but I accidentally didn't change the soname :/

 -- Michael Vogt <mvo@debian.org>  Fri,  5 Aug 2005 13:24:58 +0200

apt (0.6.40) unstable; urgency=low

  * Patch from Jordi Mallach to mark some additional strings for translation
  * Updated Catalan translation from Jordi Mallach
  * Merge from bubulle@debian.org--2005/apt--main--0:
    - Update pot and merge with *.po
    - Updated French translation, including apt-key.fr.8
  * Restore changelog entries from the 0.6.x series that went to Debian
    experimental
  * Merge michael.vogt@ubuntu.com--2005/apt--progress-reporting--0
    - Provide an interface for progress reporting which can be used by
      (e.g.) base-config

 -- Matt Zimmerman <mdz@debian.org>  Thu, 28 Jul 2005 11:57:32 -0700

apt (0.6.39) unstable; urgency=low

  * Welsh translation update: daf@muse.19inch.net--2005/apt--main--0--patch-6
  * Merge mvo's changes from 0.6.36ubuntu1:
    michael.vogt@ubuntu.com--2005/apt--mvo--0--patch-32
  * Merge aggregated translation updates:
    bubulle@debian.org--2005/apt--main--0
  * Update priority of apt-utils to important, to match the override file
  * Install only one keyring on each branch (Closes: #316119)

 -- Matt Zimmerman <mdz@debian.org>  Tue, 28 Jun 2005 11:51:09 -0700

apt (0.6.38) unstable; urgency=low

  * Merge michael.vogt@ubuntu.com--2005/apt--fixes--0--patch-6, a workaround
    for the French man pages' failure to build
  * Branch Debian and Ubuntu
    - apt.postinst, apt-key: use the appropriate keyring
    - debian/rules: install all keyrings
  * Add the current Debian archive signing key (4F368D5D) to
    debian-archive.gpg
  * make pinning on the "component" work again (using the section of the 
    archive, we don't use per-section Release files anymore with apt-0.6)
    (closes ubuntu #9935)
  
 -- Matt Zimmerman <mdz@debian.org>  Sat, 25 Jun 2005 09:51:00 -0700

apt (0.6.37) breezy; urgency=low

  * Merge bubulle@debian.org--2005/apt--main--0 up to patch-81
    - patch-66: Italian update
    - patch-71: French update
    - patch-73: Basque update
    - patch-74: Hebrew update
    - patch-76: Correct Hebrew translation (Closes: #306658)
    - patch-77: French man page update
    - patch-79: Correct syntax errors in Hebrew translation
    - patch-81: Portuguese update
  * Fix build of French man pages (now using XML, not SGML)
  * Add Welsh translation from Dafydd Harries
    (daf@muse.19inch.net--2005/apt--main--0--patch-1)
  * Change debian/bugscript to use #!/bin/bash (Closes: #313402)
  * Fix a incorrect example in the man-page (closes: #282918)

 -- Matt Zimmerman <mdz@ubuntu.com>  Tue, 24 May 2005 14:38:25 -0700

apt (0.6.36ubuntu1) breezy; urgency=low

  * make it possible to write a cache-control: no-cache header even if
    no proxy is set to support transparent proxies (closes ubuntu: #10773)

  * Merge otavio@debian.org--2005/apt--fixes--0.6:
    - Fix comment about the need of xmlto while building from Arch;
    - Fix StatStore struct on cachedb.h to use time_t and then fix a compile
      warning;
    - Lock database at start of DoInstall routine to avoid concurrent
      runs of install/remove and update commands (Closes: #194467)
    - Fix warnings while compiling with GCC 4.0 compiler  

 -- Michael Vogt <michael.vogt@ubuntu.com>  Mon, 23 May 2005 11:57:53 +0200

apt (0.6.36) experimental; urgency=low

  * Merge apt--mvo--0:
    - apt-pkg/acquire-item.cc:
      added "Acquire::BrokenProxy" that will force apt to always 
      re-get the Release.gpg file (for broken proxies)
    - debian/apt.cron.daily:
      MinAge is defaulting to 2 days now to prevent over-aggresive removal 
    - apt-pkg/cdrom.cc:
      honor "Acquire::gpgv::Options" when verifying the signature (Ubuntu #8496)
 
 -- Michael Vogt <mvo@debian.org>  Thu, 31 Mar 2005 20:37:11 +0200

apt (0.6.35) hoary; urgency=low

  * Merge apt--mvo--0 (incorporates 0.6.34ubuntu1):
    - Implement MaxSize and MaxAge in apt.cron.daily, to prevent the cache
      from growing too large (Ubuntu #6761)
    - some comments about the pkgAcqMetaSig::Custom600Headers() added
    - use gpg --with-colons
    - commented the ftp no_proxy unseting in methods/ftp.cc
    - added support for "Acquire::gpgv::options" in methods/gpgv.cc
  * Merge bubulle@debian.org--2005/apt--main--0
    - Make capitalization more consistent
    - Un-fuzzy translations resulting from capitalization changes
    - Italian translation update

 -- Matt Zimmerman <mdz@ubuntu.com>  Mon,  7 Mar 2005 20:08:33 -0800

apt (0.6.34) hoary; urgency=low

  * Add missing semicolon to configure-index (Closes: #295773)
  * Update build-depends on gettext to 0.12 (Closes: #295077)
  * Merge from bubulle@debian.org--2005/apt--main--0 to get
    translation updates

 -- Matt Zimmerman <mdz@ubuntu.com>  Fri,  4 Mar 2005 16:13:15 -0800

apt (0.6.33) hoary; urgency=low

  * Merge michael.vogt@ubuntu.com--2005/apt--mvo--0 (through patch-6)
    - patch-1: cosmetic changes (whitespace, "Apt::GPGV->APT::GPGV")
    - patch-2: (doc) documentation for gpgv
    - patch-3: (doc) new config variables added configure-index
    - patch-4: pkgAcquire::Run() pulse intervall can be configured
    - patch-5: fix for apt-get update removing Release.gpg files (#6865)
    - patch-6: change the path scoring in apt-cdrom, prefer pathes without
      symlinks

 -- Matt Zimmerman <mdz@ubuntu.com>  Sat, 26 Feb 2005 15:21:17 -0800

apt (0.6.32) hoary; urgency=low

  * Merge michael.vogt@ubuntu.com--2005/apt--mvo--0 (patch-1)
    - Implement Acquire::gpgv::options (Ubuntu bug#6283)

 -- Matt Zimmerman <mdz@ubuntu.com>  Tue,  8 Feb 2005 19:31:15 -0800

apt (0.6.31) hoary; urgency=low

  * Matt Zimmerman
    - Remove debugging output from apt.cron.daily (no one noticed?)
    - Apply patch from Anthony Towns to allow SHA1Summation to process a file
      descriptor until EOF, rather than requiring that the length of input be
      specified (Closes: #291338)
    - Fix build/install of Polish offline documentation, based on patch from
      Christian Perrier (Closes: #270404)
  * Michael Vogt
    - apt-cdrom.cc seperated into frontend (cmdline/apt-cdrom.cc and library
      apt-pkg/cdrom.{cc,h}) (Ubuntu #5668)

 -- Matt Zimmerman <mdz@ubuntu.com>  Fri,  4 Feb 2005 10:23:01 -0800

apt (0.6.30) unstable; urgency=low

  * Add ppc64 to buildlib/archtable
  * Merge michael.vogt@canonical.com--2004/apt--status-fd--0
    - Support preserving dpkg status file descriptor, to support
      better integration with synaptic
  
 -- Matt Zimmerman <mdz@ubuntu.com>  Wed, 19 Jan 2005 00:26:01 -0800

apt (0.6.29) hoary; urgency=low

  * Merge apt--mvo--0 (0.6.27ubuntu4)
  

 -- Matt Zimmerman <mdz@canonical.com>  Tue, 28 Dec 2004 17:18:02 -0800

apt (0.6.28) hoary; urgency=low

  * Merge apt--mvo--0
  * Rebuild source to get rid of arch metadata and temporary files in
    0.6.27ubuntu3

 -- Matt Zimmerman <mdz@canonical.com>  Thu, 23 Dec 2004 18:53:16 -0800

apt (0.6.27ubuntu4) hoary; urgency=low

  * remove old sig-file in partial/ before starting to fetch a new sig-file
    (see ubuntu #4769 for the rational)
  * added apt-key update method (uses ubuntu-keyring)
  * documented the "--allow-unauthenticated" switch
  * added DEB_BUILD_PROG_OPTS to debian/rules (additonal options can be 
    passed to DEB_BUILD_PROG like "-S")

 -- Michael Vogt <mvo@debian.org>  Thu, 23 Dec 2004 11:12:51 +0100

apt (0.6.27ubuntu3) hoary; urgency=low

  * added a exact dependency from libapt-pkg-dev to the apt version it was
    build with

 -- Michael Vogt <mvo@debian.org>  Wed, 15 Dec 2004 09:56:32 +0100

apt (0.6.27ubuntu2) hoary; urgency=low

  * fixed a bug in the rule file that happend during the big 0.5->0.6 merge

 -- Michael Vogt <mvo@debian.org>  Tue, 14 Dec 2004 12:14:25 +0100

apt (0.6.27ubuntu1) hoary; urgency=low

  * chmod 755 /usr/bin/apt-key
  * don't display a error when a apt-get update don't find a 
    Packages.bz2/Sources.bz2 file

 -- Michael Vogt <mvo@debian.org>  Mon, 13 Dec 2004 18:40:21 +0100

apt (0.6.27) hoary; urgency=low

  * Merge apt--authentication--0 branch
    - Implement gpg authentication for package repositories (Closes: #203741)
    - Also includes Michael Vogt's fixes
  * Merge apt--misc-abi-changes--0 branch
    - Use pid_t throughout to hold process IDs (Closes: #226701)
    - Import patch from Debian bug #195510: (Closes: #195510)
      - Make Simulate::Describe and Simulate::ShortBreaks private member
        functions
      - Add a parameter (Candidate) to Describe to control whether the
        candidate version is displayed
      - Pass an appropriate value for Candidate everywhere Describe is called

 -- Matt Zimmerman <mdz@canonical.com>  Mon, 13 Dec 2004 01:03:11 -0800

apt (0.6.25) experimental; urgency=low

  * Fix handling of two-part sources for sources.list deb-src entries in
    the same way that deb entries were fixed

 -- Matt Zimmerman <mdz@debian.org>  Wed,  9 Jun 2004 05:29:50 -0700

apt (0.6.24) experimental; urgency=low

  * YnPrompt fixes were inadvertently left out, include them (Closes:
    #249251)

 -- Matt Zimmerman <mdz@debian.org>  Sun, 16 May 2004 14:18:53 -0700

apt (0.6.23) experimental; urgency=low

  * Remove obsolete pkgIterator::TargetVer() (Closes: #230159)
  * Reverse test in CheckAuth to match new prompt (Closes: #248211)

 -- Matt Zimmerman <mdz@debian.org>  Sun,  9 May 2004 21:01:58 -0700

apt (0.6.22) experimental; urgency=low

  * Merge 0.5.25
  * Make the unauthenticated packages prompt more intuitive (yes to
    continue, default no), but require --force-yes in addition to
    --assume-yes in order to override

 -- Matt Zimmerman <mdz@debian.org>  Fri, 19 Mar 2004 13:55:35 -0800

apt (0.6.21) experimental; urgency=low

  * Merge 0.5.24

 -- Matt Zimmerman <mdz@debian.org>  Tue, 16 Mar 2004 22:52:34 -0800

apt (0.6.20) experimental; urgency=low

  * Merge 0.5.23

 -- Matt Zimmerman <mdz@debian.org>  Thu, 26 Feb 2004 17:17:02 -0800

apt (0.6.19) experimental; urgency=low

  * Merge 0.5.22
  * Convert apt-key(8) to docbook XML

 -- Matt Zimmerman <mdz@debian.org>  Mon,  9 Feb 2004 15:44:49 -0800

apt (0.6.18) experimental; urgency=low

  * Add new Debian Archive Automatic Signing Key to the default keyring
    (existing keyrings are not updated; do that yourself)

 -- Matt Zimmerman <mdz@debian.org>  Sat, 17 Jan 2004 17:04:30 -0800

apt (0.6.17) experimental; urgency=low

  * Merge 0.5.21
  * Handle more IMS stuff correctly

 -- Matt Zimmerman <mdz@debian.org>  Fri, 16 Jan 2004 10:54:25 -0800

apt (0.6.16) experimental; urgency=low

  * Fix some cases where the .gpg file could be left in place when it is
    invalid

 -- Matt Zimmerman <mdz@debian.org>  Fri,  9 Jan 2004 09:22:15 -0800

apt (0.6.15) experimental; urgency=low

  * s/Debug::Acquire::gpg/&v/
  * Honor the [vendor] syntax in sources.list again (though it is not
    presently used for anything)
  * Don't ship vendors.list(5) since it isn't used yet
  * Revert change from 0.6.10; it was right in the first place and the
    problem was apparently something else.  Archive = Suite.

 -- Matt Zimmerman <mdz@debian.org>  Mon,  5 Jan 2004 17:43:01 -0800

apt (0.6.14) experimental; urgency=low

  * Merge 0.5.20

 -- Matt Zimmerman <mdz@debian.org>  Sun,  4 Jan 2004 11:09:21 -0800

apt (0.6.13) experimental; urgency=low

  * Merge 0.5.19

 -- Matt Zimmerman <mdz@debian.org>  Sat,  3 Jan 2004 16:22:31 -0800

apt (0.6.12) experimental; urgency=low

  * Have pkgAcquireIndex calculate an MD5 sum if one is not provided by
    the method (as with file: and copy:).  Local repositories
  * Fix warning about dist name mismatch to actually print what it was
    expecting
  * Don't expect any particular distribution name for two-part
    sources.list entries
  * Merge 0.5.18

 -- Matt Zimmerman <mdz@debian.org>  Fri,  2 Jan 2004 13:59:00 -0800

apt (0.6.11) experimental; urgency=low

  * Support IMS requests of Release.gpg and Release
  * This required API changes, bump the libapt-pkg version
  * Copy local Release files into Dir::State::Lists
  * Set IndexFile attribute when retrieving Release and Release.gpg so
    that the appropriate Cache-Control headers are sent

 -- Matt Zimmerman <mdz@debian.org>  Fri,  2 Jan 2004 10:46:17 -0800

apt (0.6.10) experimental; urgency=low

  * Use "Codename" (woody, sarge, etc.) to supply the value of the
    "Archive" package file attribute, used to match "release a=" type
    pins, rather than "Suite" (stable, testing, etc.)

 -- Matt Zimmerman <mdz@debian.org>  Thu,  1 Jan 2004 16:56:47 -0800

apt (0.6.9) experimental; urgency=low

  * Another tagfile workaround

 -- Matt Zimmerman <mdz@debian.org>  Thu,  1 Jan 2004 13:56:08 -0800

apt (0.6.8) experimental; urgency=low

  * Add a config option and corresponding command line option
    (--allow-unauthenticated) to apt-get, to make buildd operators happy
    (Closes: #225648)

 -- Matt Zimmerman <mdz@debian.org>  Wed, 31 Dec 2003 08:28:04 -0800

apt (0.6.7) experimental; urgency=low

  * Forgot to revert part of the changes to tagfile in 0.6.4.  Hopefully
    will fix segfaults for some folks.

 -- Matt Zimmerman <mdz@debian.org>  Wed, 31 Dec 2003 08:01:28 -0800

apt (0.6.6) experimental; urgency=low

  * Restore the ugly hack I removed from indexRecords::Load which set the
    pkgTagFile buffer size to (file size)+256.  This is concealing a bug,
    but I can't fix it right now.  This should fix the segfaults that
    folks are seeing with 0.6.[45].

 -- Matt Zimmerman <mdz@debian.org>  Mon, 29 Dec 2003 18:11:13 -0800

apt (0.6.5) experimental; urgency=low

  * Move the authentication check into a separate function in apt-get
  * Fix display of unauthenticated packages when they are in the cache
    (Closes: #225336)

 -- Matt Zimmerman <mdz@debian.org>  Sun, 28 Dec 2003 16:47:57 -0800

apt (0.6.4) experimental; urgency=low

  * Use the top-level Release file in LoadReleaseInfo, rather than looking
    for the per-section ones (which aren't downloaded anymore).  This
    unbreaks release pinning, including the NotAutomatic bit used by
    project/experimental
  * Use FileFd::Size() rather than a separate stat() call in
    LoadReleaseInfo
  * Fix pkgTagFile to leave a little extra room at the end of the buffer
    to append the record separator if it isn't present
  * Change LoadReleaseInfo to use "Suite" rather than "Archive", to match
    the Debian archive's dist-level Release files

 -- Matt Zimmerman <mdz@debian.org>  Sun, 28 Dec 2003 15:55:55 -0800

apt (0.6.3) experimental; urgency=low

  * Fix MetaIndexURI for flat ("foo/") sources

 -- Matt Zimmerman <mdz@debian.org>  Sun, 28 Dec 2003 12:11:56 -0800

apt (0.6.2) experimental; urgency=low

  * Add space between package names when multiple unauthenticated packages
    are being installed (Closes: #225212)
  * Provide apt-key with a secret keyring and a trustdb, even though we
    would never use them, because it blows up if it doesn't have them
  * Fix typo in apt-key(8) (standard input is '-', not '/')

 -- Matt Zimmerman <mdz@debian.org>  Sat, 27 Dec 2003 13:01:40 -0800

apt (0.6.1) experimental; urgency=low

  * Merge apt 0.5.17
  * Rearrange Release file authentication code to be more clear
  * If Release is present, but Release.gpg is not, don't forget to still
    queue Packages files
  * Convert distribution "../project/experimental" to "experimental" for
    comparison purposes
  * Make a number of Release file errors into warnings; for now, it is OK
    not to have a codename, for example.  We mostly care about checksums
    for now

 -- Matt Zimmerman <mdz@debian.org>  Fri, 26 Dec 2003 15:12:47 -0800

apt (0.6.0) experimental; urgency=low

  * Signature verification support patch ("apt-secure") from Colin Walters
    <walters@debian.org> and Isaac Jones <ijones@syntaxpolice.org>.  This
    implements:
     - Release signature verification (Release.gpg)
     - Packages, Sources md5sum verification against Release
     - Closes: #203741
  * Make some modifications to signature verification support:
    - Release.gpg is always retrieved and verified if present, rather than
      requiring that sources be configured as secure
    - Print a hint about installing gnupg if exec(gpgv) fails
    - Remove obsolete pkgAcqIndexRel
    - Move vendors.list stuff into a separate module (vendorlist.{h,cc})
    - If any files about to be retrieved are not authenticated, issue a
      warning to the user and require confirmation
    - Fix a heap corruption bug in pkgSrcRecords::pkgSrcRecords()
  * Suggests: gnupg
  * Install a keyring in /usr/share/apt/debian-archive.gpg containing an
    initial set of Debian archive signing keys to seed /etc/apt/trusted.gpg
  * Add a new tool, apt-key(8) used to manage the keyring

 -- Matt Zimmerman <mdz@debian.org>  Fri, 26 Dec 2003 08:27:19 -0800

apt (0.5.32) hoary; urgency=low

  * Call setlocale in the methods, so that the messages are properly
    localised (Closes: #282700)
  * Implement support for bzip2-compressed debs (data.tar.bz2)

 -- Matt Zimmerman <mdz@canonical.com>  Sat, 11 Dec 2004 09:05:52 -0800

apt (0.5.31) unstable; urgency=low

  * New Romanian translation from Sorin Batariuc <sorin@bonbon.net>
    (Closes: #281458)
  * Merge changes from Hoary (0.5.30,0.5.30ubuntu2]
  * Fix the example in apt_preferences(5) to match the text
    (Closes: #222267)
  * Add APT::Periodic::Autoclean setting, to allow "apt-get autoclean" to
    be run periodically.  This is useful with
    APT::Periodic::Download-Upgradeable-Packages, and defaults to the same
    value, so that the cache size is bounded

 -- Matt Zimmerman <mdz@debian.org>  Tue, 23 Nov 2004 12:53:04 -0800

apt (0.5.30ubuntu2) hoary; urgency=low

  * bzip2 is now "Suggested" and it will detect if bzip2 is installed 
    and only then trying to get Packages.bz2

 -- Michael Vogt <mvo@debian.org>  Fri, 19 Nov 2004 12:00:39 +0100

apt (0.5.30ubuntu1) hoary; urgency=low

  * Need to Depend: bzip2 or Packages.bz2 fail.

 -- LaMont Jones <lamont@canonical.com>  Thu, 18 Nov 2004 12:51:05 -0700

apt (0.5.30) hoary; urgency=low

  * Patch from Michael Vogt to enable Packages.bz2 use, with a fallback to
    Packages.gz if it is not present (Closes: #37525)

 -- Matt Zimmerman <mdz@debian.org>  Mon, 15 Nov 2004 12:57:28 -0800

apt (0.5.29) unstable; urgency=low

  * Don't hardcode paths in apt.cron.daily
  * Add to apt.cron.daily the capability to pre-download upgradeable
    packages
  * Place timestamp files in /var/lib/apt/periodic, rather than
    /var/lib/apt itself
  * Standardize debhelper files a bit
    - Create all directories in debian/dirs rather than creating some on
      the dh_installdirs command line
    - Rename debian/dirs to debian/apt.dirs, debian/examples to
      debian/apt.examples

 -- Matt Zimmerman <mdz@debian.org>  Sat, 13 Nov 2004 17:58:07 -0800

apt (0.5.28) hoary; urgency=low

  * Translation updates:
    - Updated Hungarian from Kelemen Gábor <kelemeng@gnome.hu> (Closes: #263436)
    - Updated Greek from George Papamichelakis (Closes: #265004)
    - Updated Simplified Chinese from Tchaikov (Closes: #265190)
    - Updated French by Christian Perrier (Closes: #265816)
    - Updated Japanese by Kenshi Muto (Closes: #265630)
    - Updated Catalan from Jordi Mallach
    - Updated Dutch from Bart Cornelis (Closes: #268258, #278697)
    - Updated Portuguese from Miguel Figueiredo (Closes: #268265)
    - Updated Polish from Robert Luberda <robert@debian.org> (Closes: #268451)
    - Updated Danish from Claus Hindsgaul (Closes: #269417)
    - Updated Norwegian Nynorsk from Håvard Korsvoll <korsvoll@skulelinux.no>
      (Closes: #269965)
    - Updated Russian from Yuri Kozlov <yuray@id.ru> (Closes: #271104)
    - Updated Italian from Samuele Giovanni Tonon <samu@debian.org>
      (Closes: #275083)
    - Updated Brazilian Portuguese from Andre Luis Lopes (Closes: #273944)
    - Updated Slovak from Peter Mann (Closes: #279481)
  * APT::Get::APT::Get::No-List-Cleanup -> APT::Get::List-Cleanup in apt-get.cc
    (Closes: #267266)
  * Merge Ubuntu changes:
    - Set default Dpkg::MaxArgs to 1024, and Dpkg::MaxArgBytes to 32k.
      Needed to work around ordering bugs when installing a large number of
      packages
    - Patch from Michael Vogt to add an optional cron job which
      can run apt-get update periodically
  * Add arch-build target to debian/rules

 -- Matt Zimmerman <mdz@debian.org>  Sat, 13 Nov 2004 15:52:20 -0800

apt (0.5.27) unstable; urgency=high

  * Sneak in a bunch of updated translations before the freeze
    (no code changes)
  * Translation updates:
    - New Finnish translation from Tapio Lehtonen <tale@debian.org>
      (Closes: #258999)
    - New Bosnian translation from Safir Šećerović <sapphire@linux.org.ba>
      (Closes: #254201)
    - Fix Italian incontrario (Closes: #217277)
    - Updated Spanish from Ruben Porras (Closes: #260483)
    - Updated Danish from Claus Hindsgaul (Closes: #260569)
    - Updated Slovak from Peter Mann (Closes: #260627)
    - Updated Portuguese from Miguel Figueiredo (Closes: #261423)
  * Bring configure-index up to date with documented options, patch from
    Uwe Zeisberger <zeisberg@informatik.uni-freiburg.de> (Closes: #259540)
  * Note in apt.conf(5) that configure-index does not contain strictly
    default values, but also examples
  * Add Polish translation of offline.sgml (Closes: #259229)

 -- Matt Zimmerman <mdz@debian.org>  Thu, 29 Jul 2004 09:30:12 -0700

apt (0.5.26) unstable; urgency=low

  * Translation updates:
    - Spanish update from Ruben Porras <nahoo82@telefonica.net> (Closes: #248214)
    - Sync Spanish apt(8) (Closes: #249241)
    - French update from Christian Perrier <bubulle@debian.org> (Closes: #248614)
    - New Slovak translation from Peter Mann <Peter.Mann@tuke.sk> (Closes: #251676)
    - Czech update from Miroslav Kure <kurem@upcase.inf.upol.cz> (Closes: #251682)
    - pt_BR update from Andre Luis Lopes <andrelop@debian.org> (Closes: #251961)
    - German translation of apt(8) from Helge Kreutzmann <kreutzm@itp.uni-hannover.de>
      (Closes: #249453)
    - pt update from Miguel Figueiredo <elmig@debianpt.org> (Closes: #252700)
    - New Hebrew translation from Lior Kaplan <webmaster@guides.co.il>
      (Closes: #253182)
    - New Basque translation from Piarres Beobide Egaña <pi@beobide.net>
      (Vasco - Euskara - difficult language, Closes: #254407) and already a
      correction (Closes: #255760)
    - Updated Brazilian Portuguese translation from
      Guilherme de S. Pastore <gpastore@colband.com.br> (Closes: #256396)
    - Updated Greek translation (complete now) from
      George Papamichelakis <george@step.gr> (Closes: #256797)
    - New Korean translation from Changwoo Ryu <cwryu@debian.org>
      (Closes: #257143)
    - German translation now available in two flavours: with Unicode usage and
      without (related to #228486, #235759)
  * Update apt-get(8) to reflect the fact that APT::Get::Only-Source will
    affect apt-get build-dep as well as apt-get source
  * Remove aborted remnants of a different method of implementing DEB_BUILD_OPTIONS
    from debian/rules
  * Fix typo in error message when encountering unknown type in source list
    (Closes: #253217)
  * Update k*bsd-gnu arch names in buildlib/ostable (Closes: #253532)
  * Add amd64 to buildlib/archtable (Closes: #240896)
  * Have configure output a more useful error message if the architecture
    isn't in archtable

 -- Matt Zimmerman <mdz@debian.org>  Thu,  8 Jul 2004 15:53:28 -0700

apt (0.5.25) unstable; urgency=low

  * Patch from Jason Gunthorpe to remove arbitrary length limit on Binary
    field in SourcesWriter::DoPackage
  * Fix typo in apt-cache(8) (Closes: #238578)
  * Fix obsolete reference to bug(1) in stub apt(8) man page
    (Closes: #245923)
  * Fix typo in configure-index (RecruseDepends -> RecurseDepends)
    (Closes: #246550)
  * Support DEB_BUILD_OPTIONS=noopt in debian/rules
    (Closes: #244293)
  * Increase length of line buffer in ReadConfigFile to 1024 chars;
    detect if a line is longer than that and error out
    (Closes: #244835)
  * Suppress a signed/unsigned warning in apt-cache.cc:DisplayRecord
  * Build apt-ftparchive with libdb4.2 rather than libdb2
    - Patch from Clint Adams to do most of the work
    - Build-Depends: s/libdb2-dev/libdb4.2-dev/
    - Add AC_PREREQ(2.50) to configure.in
    - Use db_strerror(err) rather than GlobalError::Errno (which uses strerror)
    - Add note to NEWS.Debian about upgrading old databases
  * Attempt to fix problems with chunked encoding by stripping only a single CR
    (Closes: #152711)
  * Modify debian/rules cvs-build to use cvs export, to avoid picking up
    junk files from the working directory
  * Add lang=fr attribute to refentry section of
    apt-extracttemplates.fr.1.sgml and apt-sortpkgs.fr.1.sgml so they are
    correctly built
  * Remove extraneous '\' characters from <command> tags in
    apt_preferences.fr.5.sgml
  * Translation updates:
    - Updated Swedish translation from Peter Karlsson <peter@softwolves.pp.se>
      (Closes: #238943)
    - New Slovenian translation from Jure Čuhalev <gandalf@owca.info>
      (closes: #239785)
    - New Portuguese translation from Miguel Figueiredo <elmig@debianpt.org>
      (closes: #240074)
    - Updated Spanish translation from Ruben Porras <nahoo82@telefonica.net>
    - Updated Spanish translation of man pages from Ruben Porras
      <nahoo82@telefonica.net>
    - Updated Simplified Chinese translation from "Carlos Z.F. Liu" <carlos_liu@yahoo.com>
      (Closes: #241971)
    - Updated Russian translation from Dmitry Astapov <adept@despammed.com>
      (Closes: #243959)
    - Updated Polish translation from Marcin Owsiany <porridge@debian.org>
      (Closes: #242388)
    - Updated Czech translation from Miroslav Kure <kurem@upcase.inf.upol.cz>
      (Closes: #244369)
    - Updated Japanese translation from Kenshi Muto <kmuto@debian.org>
      (Closes: #244176)
    - Run make -C po update-po to update .po files
    - Updated French translation from Christian Perrier <bubulle@debian.org>
      (Closes: #246925)
    - Updated Danish translation from Claus Hindsgaul <claus_h@image.dk>
      (Closes: #247311)

 -- Matt Zimmerman <mdz@debian.org>  Sat,  8 May 2004 12:52:20 -0700

apt (0.5.24) unstable; urgency=low

  * Updated Czech translation from Miroslav Kure <kurem@upcase.inf.upol.cz>
    (Closes: #235822)
  * Updated French translation from Christian Perrier <bubulle@debian.org>
    (Closes: #237403)
  * Updates to XML man pages from richard.bos@xs4all.nl
  * Updated Danish translation from Claus Hindsgaul <claus_h@image.dk>
    (Closes: #237771)
  * Updated Greek translation from Konstantinos Margaritis
    <markos@debian.org>
    (Closes: #237806)
  * Updated Spanish translation from Ruben Porras <nahoo82@telefonica.net>
    (Closes: #237863)
  * Updated pt_BR translation from Andre Luis Lopes <andrelop@debian.org>
    (Closes: #237960)
  * Regenerate .pot file (Closes: #237892)
  * Updated Polish translation from Marcin Owsiany <porridge@debian.org>
    (Closes: #238333)
  * In pkgAcquire::Shutdown(), set the status of fetching items to
    StatError to avoid a sometimes large batch of error messages
    (Closes: #234685)
  * Implement an ugly workaround for the 10000-character limit on the
    Binaries field in debSrcRecordParser, until such time as some things
    can be converted over to use STL data types (ABI change) (Closes: #236688)
  * Increase default tagfile buffer from 32k to 128k; this arbitrary limit
    should also be removed someday (Closes: #174945)
  * Checked against Standards-Version 3.6.1 (no changes)

 -- Matt Zimmerman <mdz@debian.org>  Tue, 16 Mar 2004 22:47:55 -0800

apt (0.5.23) unstable; urgency=low

  * Cosmetic updates to XML man pages from Richard Bos <radoeka@xs4all.nl>
  * Use the 'binary' target rather than 'all' so that the ssh and bzip2
    symlinks are created correctly (thanks to Adam Heath)
    (Closes: #214842)
  * Updated Simplified Chinese translation of message catalog from Tchaikov
    <chaisave@263.net> (Closes: #234186)
  * Change default for Acquire::http::max-age to 0 to prevent index files
    being out of sync with each other (important with Release.gpg)
  * Add an assert() to make sure that we don't overflow a fixed-size
    buffer in the very unlikely event that someone adds 10 packaging
    systems to apt (Closes: #233678)
  * Fix whitespace in French translation of "Yes, do as I say!", which
    made it tricky to type, again.  Thanks to Sylvain Pasche
    <sylvain.pasche@switzerland.org> (Closes: #234494)
  * Print a slightly clearer error message if no packaging systems are
    available (Closes: #233681)
  * Point to Build-Depends in COMPILING (Closes: #233669)
  * Make debian/rules a bit more consistent in a few places.
    Specifically, always use -p$@ rather than an explicit package name,
    and always specify it first, and use dh_shlibdeps -l uniformly rather
    than sometimes changing LD_LIBRARY_PATH directly
  * Document unit for Cache-Limit (bytes) (Closes: #234737)
  * Don't translate "Yes, do as I say!" in Chinese locales, because it can
    be difficult to input (Closes: #234886)

 -- Matt Zimmerman <mdz@debian.org>  Thu, 26 Feb 2004 17:08:14 -0800

apt (0.5.22) unstable; urgency=low

  * Updated French translation of man pages from Philippe Batailler
    <philippe.batailler@free.fr> (Closes: #203119)
  * Initialize StatusFile in debSystem (Closes: #229791)
  * Fix apt-get's suggests/recommends printing, which was skipping every
    other dependency due to both using GlobOr and incrementing the DepIterator
    (Closes: #229722)
  * Restore SIGINT/SIGQUIT handlers to their old values (rather than
    SIG_DFL) after invoking dpkg (Closes: #229854)
  * Updated Dutch translation of message catalog from cobaco
    <cobaco@linux.be> (Closes: #229601)
  * Catalan translation from Antoni Bella, Matt Bonner and Jordi Mallach
    (Closes: #230102)
  * Simplified Chinese translation of message catalog from "Carlos
    Z.F. Liu" <carlos_liu@yahoo.com> (Closes: #230960)
  * Replace SGML manpages with XML man pages from richard.bos@xs4all.nl
    (Closes: #230687)
  * Updated Spanish translation of man pages from Ruben Porras
    <nahoo82@telefonica.net> (Closes: #231539)
  * New Czech translation of message catalog from Miroslav Kure
    <kurem@upcase.inf.upol.cz> (Closes: #231921)

 -- Matt Zimmerman <mdz@debian.org>  Mon,  9 Feb 2004 12:44:54 -0800

apt (0.5.21) unstable; urgency=low

  * Patch from Eric Wong <normalperson@yhbt.net> to include apt18n.h after
    other headers to avoid breaking locale.h when setlocale() is defined
    as an empty macro.  This was not a problem on Debian, but broke
    compilation on Solaris. (Closes: #226509)
  * Updated French translation from Pierre Machard <pmachard@debian.org>
    (Closes: #226886)
  * Add colons to apt-get's "kept back"/"upgraded"/"downgraded" messages
    (Closes: #226813)
  * Fix typo in apt-cache(8) (Closes: #226351)
  * Clearer error message in place of "...has no available version, but
    exists in the database" (Closes: #212203)
  * Patch from Oliver Kurth <oku@masqmail.cx> to use AC_CACHE_VAL for
    GLIBC_VER to make cross-compilation easier (Closes: #221528)
  * Add example preferences file (Closes: #220799)
  * Updated Greek translation from Konstantinos Margaritis <markos@debian.org>
    (Closes: #227205)
  * Updated Spanish translation of man pages from Ruben Porras
    <nahoo82@telefonica.net> (Closes: #227729)

 -- Matt Zimmerman <mdz@debian.org>  Fri, 16 Jan 2004 10:54:39 -0800

apt (0.5.20) unstable; urgency=low

  * Fixed German translations of "Suggested" from Christian Garbs
    <debian@cgarbs.de> (Closes: #197960)
  * Add an "apt-cache madison" command with an output format similar to
    the katie tool of the same name (but less functionality)
  * Fix debSourcesIndex::Describe() to correctly say "Sources" rather than
    "Packages"

 -- Matt Zimmerman <mdz@debian.org>  Sat,  3 Jan 2004 23:42:50 -0800

apt (0.5.19) unstable; urgency=low

  * Fix Packages::Extensions support in apt-ftparchive generate
    (Closes: #225453)

 -- Matt Zimmerman <mdz@debian.org>  Sat,  3 Jan 2004 16:20:31 -0800

apt (0.5.18) unstable; urgency=low

  * New no_NO.po file from Tollef Fog Heen <tfheen@debian.org> to fix
    encoding problems (Closes: #225602)
  * Have "apt-ftparchive release" strip the leading path component from
    the checksum entries

 -- Matt Zimmerman <mdz@debian.org>  Fri,  2 Jan 2004 11:24:35 -0800

apt (0.5.17) unstable; urgency=low

  * Enable apt-ftparchive to generate Release files.  Hopefully this will
    make it easier for folks to secure their apt-able packages

 -- Matt Zimmerman <mdz@debian.org>  Fri, 26 Dec 2003 12:53:21 -0800

apt (0.5.16) unstable; urgency=low

  * po/de.po update from Michael Karcher <karcher@physik.fu-berlin.de>
    (Closes: #222560)
  * Update config.guess and config.sub from autotools-dev 20031007.1
  * Add knetbsd to buildlib/ostable (Closes: #212344)
  * Don't suggest apt-get -f install to correct broken build-deps; broken
    installed packages are rarely the cause (Closes: #220858)
  * Avoid clobbering configure.in if sed fails

 -- Matt Zimmerman <mdz@debian.org>  Wed, 24 Dec 2003 14:54:40 -0800

apt (0.5.15) unstable; urgency=low

  * Spanish man pages, patch from Ruben Porras <nahoo82@telefonica.net>
    (Closes: #195444)
    - apt.es.8 wasn't included in the patch, but was referenced.  Fetched
      version 1.3 from debian-doc cvs
    - Create doc/es/.cvsignore
  * Patch from Koblinger Egmont <egmont@uhulinux.hu> to fix
    pkgCache::PkgFileIterator::Label() to correctly refer to File->Label
    rather than File->Origin (Closes: #213311)
  * Add missing comma and space to German translation of "downgraded"
    (Closes: #213975)
  * Add missing comma in apt_preferences(5) (Closes: #215362)
  * Fix whitespace in French translation of "Yes, do as I say!", which
    made it tricky to type.  Thanks to Sylvain Pasche
    <sylvain.pasche@switzerland.org> (Closes: #217152)
  * Let apt-get build-dep try alternatives if the installed package
    doesn't meet version requirements (Closes: #214736)
  * Fix version display for recommends (Closes: #219900)
  * Use isatty rather than ttyname for checking if stdin is a terminal.
    isatty has the advantage of not requiring /proc under Linux, and thus
    Closes: #221728
  * Correctly implement -n as a synonym for --names-only (Closes: #224515)
  * Update apt-cache(8)
    - Document --installed
    - --recursive applies to both depends and rdepends
  * Japanese translation of documentation from Kurasawa Nozomu <nabetaro@slug.jp>
    (Closes: #186235)
  * Clarify documentation of --no-upgrade in apt-get(8) (Closes: #219743)
  * Clean up and simplify some of the suggests/recommends display in apt-get
  * Use cvs update -d in debian/rules cvs-build rather than just update
  * Pass --preserve-envvar PATH --preserve-envvar CCACHE_DIR to debuild.  apt
    takes a long time to build, and ccache helps

 -- Matt Zimmerman <mdz@debian.org>  Sat, 20 Dec 2003 16:34:30 -0800

apt (0.5.14) unstable; urgency=low

  * apt-get build-dep, when trying to skip over the remaining elements of
    an or-expression, would accidentally inherit the version requirements of a
    later item in the or-expression.  Fixed it.
  * Let apt-get build-dep try alternatives if the first dependency in an
    or-expression is not available
  * Add a Debug::BuildDeps to generate some trace output
  * Help apt-get build-dep produce more useful error messages
  * Process build-dependencies in forward rather than reverse order
  * Error out if an installed package is too new for a << or <=
    build-dependency
  * apt-get build-dep should now be able to handle almost any package with
    correct build-depends.  The primary exception is build-dependencies on
    virtual packages with more than one provider, and these are
    discouraged for automated processing (but still common,
    unfortunately).

 -- Matt Zimmerman <mdz@debian.org>  Tue, 23 Sep 2003 22:57:31 -0400

apt (0.5.13) unstable; urgency=medium

  * Document configuration file comment syntax in apt.conf(5)
    (Closes: #211262)
  * s/removed/installed/ in a comment in apt-get.cc
  * Move comment for ListParser::ParseDepends into the right place
  * Don't preserve ownership when copying config.guess and config.sub.
    This broke builds where the clean target was run with different
    privileges than the rest of the build (i.e., root) (Closes: #212183)
  * On second thought, don't copy config.guess and config.sub at all.  I'd
    rather they always match what is in CVS.

 -- Matt Zimmerman <mdz@debian.org>  Mon, 22 Sep 2003 10:28:17 -0400

apt (0.5.12) unstable; urgency=low

  * Exclude subdirectories named 'debian-installer' from the apt-cdrom
    search (Closes: #210485 -- release-critical)

 -- Matt Zimmerman <mdz@debian.org>  Thu, 11 Sep 2003 21:48:14 -0400

apt (0.5.11) unstable; urgency=low

  * Updated pt_BR translations from Andre Luis Lopes <andrelop@debian.org>
    (Closes: #208302)
  * In apt.conf(5), give the fully qualified name of Dir::Bin::Methods,
    rather than just "methods"
  * Add new nb and nn translations from Petter Reinholdtsen <pere@hungry.com>
  * Clean up reportbug script a bit, and extend it to distinguish between a
    configuration file not existing and the user declining to submit it with
    the report
  * Add #include <langinfo.h> to cmdline/apt-get.cc.  This apparently gets
    pulled in by something else with recent g++ and/or glibc, but is
    required when building on, e.g., stable
  * Patch from Koblinger Egmont <egmont@uhulinux.hu> to fix version
    comparisons with '~' (Closes: #205960)
  * Disable Russian translation until someone can review it
    (Closes: #207690)

 -- Matt Zimmerman <mdz@debian.org>  Wed, 10 Sep 2003 19:41:28 -0400

apt (0.5.10) unstable; urgency=low

  * Correct the section in apt_preferences(5) on interpreting priorities
    to show that zero is not a valid priority, and print a warning if such
    a pin is encountered in the preferences file (Closes: #204971)
  * Regenerate French man pages from sgml source (Closes: #205886)
  * Get self-tests compiling again, updated for latest library API
    and g++ 3.3
  * Add version comparison tests for #194327 and #205960
  * Fix error message in version test to output versions in the order in
    which they were compared when the reverse comparison fails
  * Reference the source package bug page rather than the one for the
    binary package 'apt' in the man pages (Closes: #205290)
  * Updated Polish po file from Marcin Owsiany <porridge@debian.org>
    (Closes: #205950)
  * Mention some of the available frontends in apt-get(8) (Closes: #205829)
  * Add apt-config to SEE ALSO section of apt-get (Closes: #205036)
  * Add missing "lang" attributes to refentry tags in French man pages
    (apt-cdrom, apt-extracttemplates, apt-sortpkgs)
  * Change upgraded/newly installed/not fully installed or removed
    messages to be consistent and somewhat shorter (some translations
    exceeded 80 characters even in the simplest case)
  * Make APT::Get::Show-Upgraded (aka apt-get -u) default to true.
  * Updates to Dutch translation from Bart Cornelis <cobaco@linux.be>
    (Closes: #207656)

 -- Matt Zimmerman <mdz@debian.org>  Sun, 31 Aug 2003 21:12:39 -0400

apt (0.5.9) unstable; urgency=low

  * Oh well, apt isn't going to make it into testing anytime soon due to
    new glibc and gcc deps, so we might as well fix more bugs
  * Fix typo in example ftp-archive.conf (Closes: #203295)
  * Mention default setting for --all-versions (Closes: #203298)
  * Patch from Otavio Salvador <otavio@debian.org> to have --version
    only print the version (and not usage as well) (Closes: #203418)
  * Patch from Otavio Salvador <otavio@debian.org> to switch from
    dh_installmanpages to dh_installman.  Fixes the problem where the
    pt_BR man page was installed in the wrong location (Closes: #194558)
  * Move the French apt-ftparchive man page into apt-utils where it
    belongs.  apt-utils Replaces: apt (<< 0.5.9)
  * Write records from "apt-cache show" using fwrite(3) rather than
    write(2), in case for some reason the entire record doesn't get
    written by a single write(2)
  * Add new French man pages to doc/fr/.cvsignore
  * Add freebsd to buildlib/ostable (Closes: #193430)
  * Avoid segfault if a package name is specified which consists
    entirely of characters which look like end tags ('+', '-')
    (Closes: #200425)
  * Patch from Otavio Salvador <otavio@debian.org> to avoid listing
    suggests/recommends for packages which are selected for installation
    at the same time as the package which suggests/recommends them
    (Closes: #200102)
  * Patch from Otavio Salvador <otavio@debian.org> to avoid listing
    suggests/recommends which are Provided by a package which is already
    installed (Closes: #200395)
  * Patch to update pt_BR man page for apt_preferences(5) from Andre Luis
    Lopes <andrelop@debian.org> (Closes: #202245)
  * Use nl_langinfo(YESEXPR) rather than comparing to the translated
    string "Y".  Closes: #200953 and should make the prompting generally
    more robust in the face of i18n.  In the particular case of #200953,
    it was being fooled because of signedness issues with toupper(3)
    (Closes: #194614)
  * apt Suggests: aptitude | synaptic | gnome-apt | wajig
    (Closes: #146667)
  * Clean up whitespace in translated strings in ru.po, which messed up
    indentation (some other translations probably have similar problems)
    (Closes: #194282)
  * Run ispell -h over the man page sources and fix a bunch of typos
  * Use debian/compat rather than DH_COMPAT
  * Update to debhelper compatibility level 3
    - remove ldconfig calls from debian/{postinst,postrm} as dh_makeshlibs
      will add them
    - echo 3 > debian/compat
    - Build-Depends: debhelper (>= 3)
  * Exclude '.#*' from cvs-build
  * Let the ftp method work with ftp servers which do not require a
    password (Closes: #199425)
  * Build-depend on debhelper >= 4.1.62, because we need the fix for
    #204731 in order for dh_installman to work correctly
    with our SGML man pages
  * Move dh_makeshlibs ahead of dh_installdeb so that its postinst
    fragments are properly substituted

 -- Matt Zimmerman <mdz@debian.org>  Sun, 10 Aug 2003 19:54:39 -0400

apt (0.5.8) unstable; urgency=medium

  * urgency=medium because the changes since 0.5.5.1 are pretty safe as
    far as core functionality, 0.5.5.1 survived unstable for 10 days, and
    I don't want to delay apt's progress into testing any further.  It's
    decidedly better than 0.5.4.
  * Clarify the meaning of the only-source option in apt-get(8)
    (Closes: #177258)
  * Updated French man pages from Philippe Batailler
    <philippe.batailler@free.fr> (Closes: #182194)
  * Give a warning if an illegal type abbreviation is used when looking up a
    configuration item (Closes: #168453)
  * Improve build-depends handling of virtual packages even further, so that
    it will now also try to satisfy build-depends on virtual packages if they
    are not installed.  Note that this only works if there is only one
    package providing the virtual package, as in other cases (Closes: #165404)
  * Update config.guess and config.sub from autotools-dev 20030717.1
  * Tweak SGML in apt-extracttemplates.1.sgml so that literal '>' doesn't end
    up in output
  * Document SrcDirectory in apt-ftparchive.1.sgml (Closes: #156370)
  * Support TMPDIR in apt-extracttemplates (Closes: #191656)
  * Fix ru.po to use a capital letter for the translation of 'Y' so that
    YnPrompt works correctly (Closes: #200953).  No other translations seem
    to have this problem
  * Regenerate POT file and sync .po files
  * Only try to clear stdin if it is a tty, to avoid looping if there is
    lots of stuff (perhaps an infinite amount) to read (Closes: #192228)

 -- Matt Zimmerman <mdz@debian.org>  Fri, 25 Jul 2003 20:21:53 -0400

apt (0.5.7) unstable; urgency=low

  * Update control file to match overrides (apt priority important,
    libapt-pkg-dev section libdevel)
  * Silence the essential packages check if we are only downloading
    archives and not changing the system (Closes: #190862)
  * Skip version check if a build-dependency is provided by an installed package
    (Closes: #126938)
  * Have apt-cache show exit with an error if it cannot find any of the
    specified packages (Closes: #101490)

 -- Matt Zimmerman <mdz@debian.org>  Mon, 21 Jul 2003 23:43:24 -0400

apt (0.5.6) unstable; urgency=low

  * Adam Heath <doogie@debian.org>
    - Fix segfault when handling /etc/apt/preferences.  Closes: #192409.
  * Matt Zimmerman <mdz@debian.org>
    - Clean up some string handling, patch from Peter Lundkvist
      <p.lundkvist@telia.com> (Closes: #192225)
    - Don't fall off the end of the buffer when comparing versions.
      Patch from Koblinger Egmont <egmont@uhulinux.hu> (Closes: #194327)
    - Minor fixes to apt-ftparchive(1) (Closes: #118156)
    - Fix typo in apt-ftparchive help text (Closes: #119072)
    - More typos in apt-ftparchive help text (Closes: #190936)
    - Update config.guess, config.sub to latest versions
    - Modify the description for apt-utils to reflect the fact that it is not
      (any longer) infrequently used (Closes: #138045)
    - Make setup script for dselect method more explicit about
      overwriting sources.list (Closes: #151727)
    - Fix typo in apt-cache(8) (Closes: #161243)
    - Remove duplicate 'showpkg' from synopsis on apt-cache(8)
      (Closes: #175611)
    - Document in apt-get(8) the meaning of the '*' in ShowList, which is that
      the package is being purged (Closes: #182369)
    - Fix extra "/" character in apt.conf(5) (Closes: #185545)
    - Fix typo in tar error message (Closes: #191424)
    - Clarify description of 'search' on apt-cache(8) (Closes: #192216)
    - Fix incorrect path for 'partial' directory on apt-get(8)
      (Closes: #192933)
    - Fixes to pt_BR translation from Andre Luis Lopes <andrelop@ig.com.br>
      (Closes: #196669)
    - Updated apt_preferences(5) man page with many corrections and
      clarifications from Thomas Hood <jdthood@yahoo.co.uk>
      (Closes: #193336)
    - Fix SGML validation errors in apt-cache.8.sgml introduced in 0.5.5 or so
    - Add a simple example to apt-ftparchive(1) (Closes: #95257)
    - Add bug script for collecting configuration info (Closes: #176482)

 -- Matt Zimmerman <mdz@debian.org>  Mon, 21 Jul 2003 01:59:43 -0400

apt (0.5.5.1) unstable; urgency=low

  * Move the target of the example docs from doc to binary.  Closes:
    #192331
  * Fix api breakage that broke apt-ftparchive and apt-cache dumpavail, by
    backing out change that incorretly attempted to handle Package sections
    larger than 32k.  Closes: #192373
  * Fix never-ending loop with apt-get install -V.  Closes: #192355.

 -- Adam Heath <doogie@debian.org>  Mon, 19 May 2003 12:30:16 -0500

apt (0.5.5) unstable; urgency=low

  * New deb version compare function, that has no integer limits, and
    supports pre-versions using ~.  Code ported from dpkg.
  * Fix handling of [!arch] for build-dependencies. Closes: #88798, #149595
  * Fix handling of build-deps on unknown packages. Closes: #88664, #153307
  * "apt-get --arch-only build-dep" to install only architecture-
    dependent build dependencies. Bump minor shared lib number to reflect
    small change in BuildDepend API.
  * APT::Build-Essential configuration option (defaults to "build-essential")
    so that "apt-get build-dep" will ensure build essential packages are
    installed prior to installing other build-dependencies. Closes: #148879
  * LD_LIBRARY_PATH thing. Closes: #109430, #147529
  * /usr/doc reference in postinst. Closes: #126189
  * Doc updates. Closes: #120689
  * Possible apt-cache segfault. Closes: #120311, #118431, #117915, #135295,
          #131062, #136749
  * Print special message for EAI_AGAIN. Closes: #131397
  * libapt-pkg-dev needs to bring in the apt-inst library if linking
    is to work. Closes: #133943
  * Typos, Doc Stuff. Closes: #132772, #129970, #123642, #114892, #113786,
         #109591, #105920, #103678, #139752, #138186, #138054, #138050,
	 #139994, #142955, #151654, #151834, #147611, #154268, #173971
  * Fix possibility for tag file parsing to fail in some unlikely situations.
    Closes: #139328
  * Use std C++ names for some header files. Closes: #128741
  * Do not check for free space if --no-download. Closes: #117856
  * Actually implement or group handling for 'upgrade'. Closes: #133950
  * "Internal Error, Couldn't configure pre-depend" is not actually an
    internal error, it is a packaging error and now it says so, and
    pinpoints the problem dependency. Closes: #155621
  * Allows failure to write to a pipe for post-invoke stuff. Closes: #89830
  * Use usr/share/doc for dhelp. Closes: #115701
  * --print-uris works with 'update'. Closes: #57070
  * Options Dpkg::MaxArgs,Dpkg::MaxArgBytes to allow a much longer dpkg
    command line.
  * Fixed 2 little OR group bugs, thanks to Yann Dirson. Closes: #143995,
    #142298
  * Allow an uninstalled package to be marked for removal on an install
    line (meaning not to automatically install it), also fix some dodgy
    handling of protected packages. Closes: #92287, #116011
  * Fix errant prefix matching in version selection. Closes: #105968
  * Ensure that all files needed to run APT as a user are readable and
    ignore roots umask for these files. Closes: #108801
  * Support larger config spaces. Closes: #111914
  * 'apt-get update' no longer does 'Building Dependency Tree'.
  * When matching regexs allways print a message. Change regex activation
    charset. Closes: #147817
  * Don't die if lines in sources.list are too long. Closes: #146846
  * Show file name on apt-extracttemplate error messges. Closes: #151835
  * i18n gettext stuff, based on work from Michael Piefel: Closes: #95933
  * Some highly unlikely memory faults. Closes: #155842
  * C++ stuff for G++3.2. Closes: #162617, #165515,
  * apt-config dumps sends to stdout not stderr now.  Closes: #146294
  * Fix segfault in FindAny when /i is used, and there is no default.
    Closes: #165891
  * Add s390x to archtable.  Closese: #160992.
  * Update config.sub/config.guess in cvs, and add support to debian/rules
    to update them from /usr/share/misc if they exist.  Closes: #155014
  * Remove 'Sorry' from messages.  Closes: #148824.
  * Change wording of 'additional disk space usage' message.  Closes:
    #135021.
  * apt-extracttemplates now prepends the package name when extracting
    files.  Closes: #132776
  * Add -n synonym for --names-only for apt-cache.  Closes: #130689
  * Display both current version and new version in apt-get -s.  Closes:
    #92358
  * Add an options and timeout config item to ssh/rsh.  Closes: #90654
  * libapt-pkg-dev now depends on apt-utils.  Closes: #133942.
  * Change verbose logging output of apt-ftparchive to go to stderr,
    instead of stdout.  Also, errors that occur no longer go to stdout,
    but stderr.  Closes: #161592
  * Test for timegm in configure.  Closes: #165516.
  * s/st_mtime/mtime/ on our local stat structure in apt-ftparchive, to
    support compliation on platforms where st_mtime is a macro.  Closes:
    #165518
  * Check the currently mounted cdrom, to see if it's the one we are
    interested in.  Closes: #154602
  * Refer to reportbug instead of bug in the man pages. Closes: #173745
  * Link apt-inst to apt-pkg. Closes: #175055
  * New apt_preferences man page from Thomas Hood, Susan Kleinmann,
    and others.
  * Fix > 300 col screen segfault. Closes: #176052
  * Rebuild with gcc-3.2. Closes: #177752, #178008.
  * Fix build-dep handling of | dependencies.
    Closes: #98640, #145997, #158896, #172901
  * Double default value of APT::Cache-Limit, until such time as it
    can be made more dynamic.  Closes: #178623.
  * Report uris with '.gz' when there are errors.  Closes: #178435.
  * When installing build-deps, make sure the new version will
    satisfy build requirements. Closes: #178121
  * Split offline and guide documentation into apt-doc.  This was done so
    that binary-arch builds do not require documention deps.  Note, that 
    apt-doc is not installed on upgrades.
  * Use doc-base, instead of dhelp directly.  Closes: #110389
  * Change http message 'Waiting for file' to 'Waiting for headers'.
    Closes: #178537
  * Remove trailing lines on package lists in apt-get.  Closes: #178736.
  * Fix origin pins for file:// uris.  Closes: #189014.
  * Apply typo and syntax patch from bug to apt-cache.8.sgml.  Closes:
    #155194
  * s/dpkg-preconfig/dpkg-preconfigure/ in examples/configure-index.
    Closes: #153734.
  * Fix some typos in the apt-get manual.  Closes: #163932.
  * Apply patch from bug, to change frozen to testing, and then do it
    everywhere else.  Closes: #165085.
  * Update es.po.  Closes: #183111.
  * Add pt_BR translation of apt_preferences(5).  Also, build fr manpages.
    Closes: #183904.
  * Add a vcg command to apt-cache, similiar to dotty.  Closes: #150512.
  * Add option to apt-get to show versions of packages being
    upgraded/installed.
  * Be quiet in apt.post{inst,rm}.  Closes: #70685.
  * apt-get now prints out suggested and recommended packages.  Closes:
    #54982.
  * Insert some newlines in the cdrom change media message.  Closes:
    #154601.
  * Add a rdepends command to apt-cache.  Closes: #159864.
  * When building the dpkg command line, allow for 8192 chars to be used,
    instead of only 1024.
  * APT::Immediate-Configure had inverted semantics(false meant it was
    enabled).  Closes: #173619.
  * Fix status file parser so that if a record is larger than 32k, the
    buffer size will be doubled, and the read attempted again.  Closes:
    #174945.

 -- Adam Heath <doogie@debian.org>  Sun, 27 Apr 2003 01:23:12 -0500

apt (0.5.4) unstable; urgency=low

  * M68k config.guess patch. Closes: #88913
  * Bi-yearly test on OpenBSD and Solaris
  * Doc updates. Closes: #89121, #89854, #99671, #98353, #95823, #93057,
          #97520, #102867, #101071, #102421, #101565, #98272, #106914,
          #105606, #105377
  * Various cosmetic code updates. Closes: #89066, #89066, #89152
  * Add "pre-auto" as an option for DSelect::Clean (run autoclean after
    update).
  * More patches from Alfredo for Vendors and more SHA-1 stuff
  * Fix for AJ's 'desire to remove perl-5.005' and possibly other
    similar situations. Closes: #56708, #59432
  * no_proxy and ftp. Closes: #89671
  * Philippe Batailler's man page patches.
  * Fix for display bug. Closes: #92033, #93652, #98468
  * Use more than 16bits for the dep ID. Some people ran out..
    Closes: #103020, #97809, #102951, #99974, #107362, #107395, #107362,
            #106911, #107395, #108968
  * Reordered some things to make dante and FTP happier. Closes: #92757
  * James R. Van Zandt's guide.sgml updates. Closes: #90027
  * apt-ftparchive copes with no uncompressed package files + contents.
  * French man pages from philippe batailler - well sort of. They
    don't build yet..
  * run-parts. Closes: #94286
  * 'apt-cache policy' preferences debug tool.
  * Whatever. Closes: #89762
  * libstdc++ and HURD. Closes: #92025
  * More apt-utils verbage. Closes: #86954
  * Fliped comparision operator. Closes: #94618
  * Used the right copyright file. Closes: #65691
  * Randolph's G++3 patches.
  * Fixed no_proxy tokanizing. Closes: #100046
  * Strip Config-Version when copying status to available. Closes: #97520
  * Segfault with missing source files. Closes: #100325
  * EINTR check. Closes: #102293
  * Various changes to the locking metholodgy for --print-uris.
    Closes: #100590
  * Lame LD_LIBRARY_PATH thing. Closes: #98928
  * apt-cache search searchs provide names too now. Closes: #98695
  * Checksum and long lines problem. Closes: #106591
  * .aptignr and empty files are just a warning. Closes: #97364

 -- Jason Gunthorpe <jgg@debian.org>  Sat, 18 Aug 2001 17:21:59 -0500

apt (0.5.3) unstable; urgency=low

  * JoeyH's dpkg::preconfig not working. Closes: #88675
  * Fixed apt override disparity
  * Alfredo's SHA-1 and related patches

 -- Jason Gunthorpe <jgg@debian.org>  Sun,  4 Mar 2001 15:39:43 -0700

apt (0.5.2) unstable; urgency=low

  * Fixed mention of /usr/doc in the long description
  * JoeyH's downgrade bug -- don't use 0.5.1
  * Doc bug. Closes: #88538
  * Fault in building release strings. Closes: #88533

 -- Jason Gunthorpe <jgg@debian.org>  Sun,  4 Mar 2001 15:39:43 -0700

apt (0.5.1) unstable; urgency=low

  * Fixed #82894 again, or should be and.
  * Process the option string right. Closes: #86921
  * Don't eat the last command for pipes. Closes: #86923
  * Ignore .* for configuration directory processing. Closes: #86923
  * Alfredo's no_proxy patch
  * Documentation fixes. Closes: #87091
  * JoeyH's double slash bug. Closes: #87266
  * Unintitialized buffer and apt-ftparchive contents generation.
     Closes: #87612
  * Build-deps on virtual packages. Closes: #87639
  * Fixes glibc/libstdc++ symbol dependencies by including glibc and
    libstdc++ version info in the library soname and in the package
    provides. Closes: #87426
  * Updated soname version to 0.3.2
  * apt-extracttemplates moved from debconf into apt-utils
  * s390 archtable entry. Closes: #88232
  * Dan's segfault
  * Some instances where the status file can source a package in a
    non-sensical way. Closes: #87390
  * Work better if there are duplicate sources.list entries.
  * Fixed the resetting of Dir with "dir {};". Closes: #87323

 -- Randolph Chung <tausq@debian.org>  Sat, 3 Mar 2001 15:37:38 -0700

apt (0.5.0) unstable; urgency=low

  * Fixed an obscure bug with missing final double new lines in
    package files
  * Changed the apt-cdrom index copy routine to use the new section
    rewriter
  * Added a package file sorter, apt-sortpkgs
  * Parse obsolete Optional dependencies.
  * Added Ben's rsh method. Closes: #57794
  * Added IPv6 FTP support and better DNS rotation support.
  * Include the server IP in error messages when using a DNS rotation.
    Closes: #64895
  * Made most of the byte counters into doubles to prevent 32bit overflow.
    Closes: #65349
  * HTTP Authorization. Closes: #61158
  * Ability to parse and return source index build depends from Randolph.
  * new 'apt-get build-dep' command from Randolph. Closes: #63982
  * Added apt-ftparchive the all dancing all singing FTP archive
    maintinance program
  * Allow version specifications with =1.2.4-3 and /2.2 or /stable postfixes
    in apt-get.
  * Removed useless internal cruft including the xstatus file.
  * Fixed config parser bugs. Closes: #67848, #71108
  * Brain Damanged apt-get config options changed, does not change the command
    line interface, except to allow --enable-* to undo a configuration
    option:
      No-Remove -> Remove
      No-Download -> Download
      No-Upgrade -> Upgrade
  * Made this fix configable (DSelect::CheckDir) and default to disabled:
     * No remove prompt if the archives dir has not changed. Closes: #55709
    Because it is stupid in the case where no files were downloaded due to
    a resumed-aborted install, or a full cache! Closes: #65952
  * Obscure divide by zero problem. Closes: #64394
  * Update sizetable for mips. Closes: #62288
  * Fixed a bug with passive FTP connections
  * Has sizetable entry for sparc64. Closes: #64869
  * Escape special characters in the ::Label section of the cdroms.lst
  * Created apt-utils and python-apt packages
  * Due to the new policy engine, the available file may contain entries
    from the status file. These are generated if the package is not obsolete
    but the policy engine prohibits using the version from the package files.
    They can be identified by the lack of a Filename field.
  * The new policy engine. Closes: #66509, #66944, #45122, #45094, #40006,
    #36223, #33468, #22551
  * Fixed deb-src line for non-us. Closes: #71501, #71601
  * Fixes for G++ 2.96, s/friend/friend class/
  * Fixed mis doc of APT::Get::Fix-Missing. Closes: #69269
  * Confirmed fix for missing new line problem. Closes: #69386
  * Fixed up dhelp files. Closes: #71312
  * Added some notes about dselect and offline usage. Closes: #66473, #38316
  * Lock files on read only file systems are ignored w/ warning.
    Closes: #61701
  * apt-get update foo now gives an error! Closes: #42891
  * Added test for shlibs on hurd. Closes: #71499
  * Clarified apt-cache document. Closes: #71934
  * DocBook SGML man pages and some improvements in the text..
  * sigwinch thing. Closes: #72382
  * Caching can be turned off by setting the cache file names blank.
  * Ignores arches it does not know about when autocleaning. Closes: #72862
  * New function in apt-config to return dirs, files, bools and integers.
  * Fixed an odd litle bug in MarkInstall and fixed it up to handle
    complex cases involving OR groups and provides.
    68754 describes confusing messages which are the result of this..
    Closes: #63149, #69394, #68754, #77683, #66806, #81486, #78712
  * Speeling mistake and return code for the 'wicked' resolver error
    Closes: #72621, #75226, #77464
  * Solved unable to upgrade libc6 from potato to woody due to 3 package
    libc6 dependency loop problem.
  * Leading sources.list spaces. Closes: #76010
  * Removed a possible infinite loop while processing installations.
  * Man page updates. Closes: #75411, #75560, #64292, #78469
  * ReduceSourceList bug. Closes: #76027
  * --only-source option. Closes: #76320
  * Typos. Closes: #77812, #77999
  * Different status messages. Closes: #76652, #78353
  * /etc/apt/apt.conf.d/ directory for Joey and Matt and pipe protocol 2
  * OS detection an support for the new pseduo standard of os-arch for the
    Architecture string. Also uses regexing.. Closes: #39227, #72349
  * Various i18n stuff. Note that this still needs some i18n wizard
    to do the last gettextization right. Closes: #62386
  * Fixed a problem with some odd http servers/proxies that did not return
    the content size in the header. Closes: #79878, #44379
  * Little acquire bugs. Closes: #77029, #55820
  * _POSIX_THREADS may not be defined to anything, just defined..
    Closes: #78996
  * Spelling of Ignore-Hold correctly. Closes: #78042
  * Unlock the dpkg db if in download only mode. Closes: #84851
  * Brendan O'Dea's dselect admindir stuff. Closes: #62811
  * Patch from BenC. Closes: #80810
  * Single output of some names in lists. Closes: #80498, #43286
  * Nice message for people who can't read syserror output. Closes: #84734
  * OR search function. Closes: #82894
  * User's guide updates. Closes: #82469
  * The AJ/JoeyH var/state to var/lib transition patch. Closes: #59094
  * Various CD bugs, again thanks to Greenbush
    Closes: #80946, #76547, #71810, #70049, #69482
  * Using potato debhelper. Closes: #57977
  * I cannot self-terminate. Closes: #74928

 -- Jason Gunthorpe <jgg@debian.org>  Wed, 21 Feb 2001 00:39:15 -0500

apt (0.3.19) frozen unstable; urgency=low

  * Updates to apt-cdrom to support integrated non-us nicely, thanks to
    Paul Wade.
  * Fixed that apt-get/cdrom deadlock thing. Closes: #59853, #62945, #61976
  * Fixed hardcoded path. Closes: #59743
  * Fixed Jay's relative path bug
  * Allowed source only CDs. Closes: #58952
  * Space check is supressed if --print-uris is given. Closes: #58965
  * Clarified the documenation examples for non-us. Closes: #58646
  * Typo in the package description. Closes: #60230
  * Man Page typo. Closes: #60347
  * Typo in Algorithms.cc. Closes: #63577
  * Evil dotty function in apt-cache for generating dependency graphs
    with the as-yet-unpackaged GraphVis.
  * Appears to have been fixed in Janurary.. Closes: #57981
  * New config.guess/sub for the new archs. Closes: #60874
  * Fixed error reporting for certain kinds of resolution failures.
    Closes: #61327
  * Made autoclean respect 'q' settings. Closes: #63023
  * Fixed up the example sources.list. Closes: #63676
  * Added DPkg::FlushSTDIN to control the flushing of stdin before
    forking dpkg. Closes: #63991

 -- Ben Gertzfield <che@debian.org>  Fri, 12 May 2000 21:10:54 -0700

apt (0.3.18) frozen unstable; urgency=low

  * Changes in the postinst script. Closes: #56855, #57237
  * Fixed bashism. Closes: #57216, #57335
  * Doc updates. Closes: #57772, #57069, #57331, #57833, #57896

 -- Ben Gertzfield <che@debian.org>  Sun, 13 Feb 2000 01:52:31 -0800

apt (0.3.17) unstable; urgency=low

  * RFC 2732 usage for CDROM URIs and fixes to apt-cdrom
  * Fixed the configuration parser to not blow up if ; is in the config
    string
  * Applied visual patch to dselect install script . Closes #55214
  * Included the configure-index example
  * Minimal CD swaps
  * Library soname has increased
  * Fixed default sources.list to have correct URLs for potato when it
    becomes stable
  * Added a message about erasing sources.list to dselect setup script
    Closes: #55755
  * No remove prompt if the archives dir has not changed. Closes: #55709
  * Fixed inclusion of 2nd sample config file. Closes: #55374
  * Made file mtimes of 0 not confuse the methods If-Modifed-Since check.
    Closes: #55991

 -- Ben Gertzfield <che@debian.org>  Mon, 31 Jan 2000 12:12:40 -0800

apt (0.3.16) unstable; urgency=low

  * Made --no-download work. Closes: #52993
  * Now compiles on OpenBSD, Solaris and HP-UX
  * Clarify segfault errors
  * More debhelper fixes. Closes: #52662, #54566, #52090, #53531, #54769
  * Fix for Joel's discovery of glibc removal behavoir.
  * Fix for Ben Collins file: uri from slink upgrade.
  * Fixed resume code in FTP. Closes: #54323
  * Take more precautions to prevent the corruption Joey Hess saw.
  * Fixed --no-list-cleanup
  * RFC 2732 URI parsing ([] for hostnames).
  * Typo in apt-cache man page. Closes: #54949

 -- Ben Gertzfield <che@debian.org>  Fri, 14 Jan 2000 08:04:15 -0800

apt (0.3.15) unstable; urgency=low

  * Added DSelect::WaitAfterDownload Closes: #49549
  * Fixed cast error in byteswap macro and supporting code. Closes: #50093
  * Fixed buffer overflow for wide terminal sizes. Closes: #50295
  * Made -s and clean not do anything. Closes: #50238
  * Problem with Protected packages and the new OR code.
  * /usr/share/doc stuff. Closes: #51017, #50228, #51141
  * Remove doesn't require a package to be installable. Closes: #51175
  * FTP proxy touch ups in the mabn page. Closes: #51315, #51314

 -- Ben Gertzfield <che@debian.org>  Sat,  4 Dec 1999 21:17:24 -0800

apt (0.3.14) unstable; urgency=low

  * Fix Perl or group pre-depends thing Closes: #46091, #46096, #46233, #45901
  * Fix handling of dpkg's conversions from < -> <= Closes: #46094, #47088
  * Make unparsable priorities non-fatal Closes: #46266, #46267, #46293, #46298
  * Fix handling of '/' for the dist name. Closes: #43830, #45640, #45692
  * Fixed 'Method gave a blank filename' error from IMS queries onto CDs.
    Closes: #45034, #45695, #46537
  * Made OR group handling in the problem resolver more elaborate. Closes: #45646
  * Added APT::Clean-Installed option. Closes: #45973
  * Moves the free space check to after the calculated size is printed.
    Closes: #46639, #47498
  * mipsel arch Closes: #47614
  * Beautified URI printing to not include passwords Closes: #46857
  * Fixed little problem with --no-download Closes: #47557
  * Tweaked Dselect 'update' script to re-gen the avail file even in the
    event of a failure Closes: #47112
  * Retries for source archives too Closes: #47529
  * Unmounts CDROMs iff it mounted them Closes: #45299
  * Checks for the partial directories before doing downloads Closes: #47392
  * no_proxy environment variable (http only!) Closes: #43476
  * apt-cache showsrc Closes: #45799
  * De-Refs Single Pure virtual packages. Closes: #42437, #43555
  * Regexs for install. Closes: #35304, #38835
  * Dependency reports now show OR group relations
  * Re-Install feature. Cloes: #46961, #37393, #38919
  * Locks archive directory on clean (woops)
  * Remove is not 'sticky'. Closes: #48392
  * Slightly more accurate 'can not find package' message. Closes: #48311
  * --trivial-only and --no-remove. Closes: #48518
  * Increased the cache size. Closes: #47648
  * Comment woopsie. Closes: #48789
  * Removes existing links when linking sources. Closes: #48775
  * Problem resolver does not install all virtual packages. Closes: #48591, #49252
  * Clearer usage message about 'source' Closes: #48858
  * Immediate configure internal error Closes: #49062, #48884

 -- Ben Gertzfield <che@debian.org>  Sun,  7 Nov 1999 20:21:25 -0800

apt (0.3.13) unstable; urgency=low

  * Fix timestamp miss in FTP. Closes: #44363
  * Fix sorting of Kept packages. Closes: #44377
  * Fix Segfault for dselect-upgrade. Closes: #44436
  * Fix handling of '/' for the dist name. Closes #43830
  * Added APT::Get::Diff-Only and Tar-Only options. Closes #44384
  * Add commented-out deb-src URI to default sources.list file.

 -- Ben Gertzfield <che@debian.org>  Sun, 19 Sep 1999 18:54:20 -0700

apt (0.3.12) unstable; urgency=low

  * Fix for typo in the dhelp index. Closes: #40377
  * Multiple media swap support
  * Purge support. Closes: #33291, #40694
  * Better handling of - remove notation. Closes: #41024
  * Purge support. Closes: #33291, #40694
  * Error code on failed update. Closes: #41053
  * apt-cdrom adds entries for source directories. Closes: #41231
  * Sorts the output of any list. Closes: #41107
  * Fixes the looping problem. Closes: #41784, #42414, #44022
  * Fixes the CRC mechanism to lowercase all strings. Closes: #41839
  * More checks to keep the display sane. Particularly when fail-over is
    used with local mirrors and CD-Roms. Closes: #42127, #43130, #43668
  * PThread lockup problem on certain sparc/m68k. Closes: #40628
  * apt-cdrom understands .gz Package files too. Closes: #42779
  * Spelling error in dselect method description. Closes: #43251
  * Added security to the default source list. Closes: #43356

 -- Ben Gertzfield <che@debian.org>  Fri,  3 Sep 1999 09:04:28 -0700

apt (0.3.11) unstable; urgency=low

  * Fix for mis-parsed file: URIs. Closes: #40373, #40366, #40230
  * Fix for properly upgrading the system from perl 5.004 to 5.005

 -- Ben Gertzfield <che@debian.org>  Mon, 28 Jun 1999 21:06:44 -0700

apt (0.3.9) unstable; urgency=low

  * Spelling error in cachefile.cc. Closes: #39885
  * Trailing slash in dselect install if you try to use the
    default config file. Closes: #40011
  * Simulate works for autoclean. Closes: #39141
  * Fixed spelling errors. Closes: #39673
  * Changed url parsing a bit. Closes: #40070, #40069
  * Version 0.3.8 will be for slink/hamm (GNU libc 2).

 -- Ben Gertzfield <che@debian.org>  Thu, 24 Jun 1999 18:02:52 -0700

apt (0.3.7) unstable; urgency=low

  * Fixed missing text in the apt-get(8) page. Closes: #37596
  * Made --simulate and friends work with apt-get source. Closes: #37597, #37656
  * Fixed inclusion of man pages in the -doc/-dev package. Closes: #37633, #38651
  * Fixed handling of the -q option with not-entirely integer arguments
    Closes: #37499
  * Man page typo Closes: #37762
  * Fixed parsing of the Source: line. Closes: #37679
  * Dpkg/dpkg-hurd source bug. Closes: #38004, #38032
  * Added a check for an empty cache directory. Closes: #37963
  * Return a failure code if -d is given and packages fail to download.
    Closes: #38127
  * Arranged for an ftp proxy specifing an http server to work. See the
    important note in the sources.list man page.
  * Accounted for resumed files in the cps calculation. Closes: #36787
  * Deal with duplicate same version different packages. Closes: #30237
  * Added --no-download. Closes: #38095
  * Order of apt-cdrom dist detection. Closes: #38139
  * Fix apt-cdrom chop handling and missing lines. Closes: #37276
  * IPv6 http support
  * Suggests dpkg-dev for apt-get source. Closes: #38158
  * Fixed typo in apt-get help. Closes: #38712
  * Improved the error message in the case of broken held package. Closes: #38777
  * Fixed handling of MD5 failures
  * Documented list notation Closes: #39008
  * Change the 'b' to 'B'. Closes: #39007

 -- Ben Gertzfield <che@debian.org>  Sun, 20 Jun 1999 18:36:20 -0700

apt (0.3.6) unstable; urgency=low

  * Note that 0.3.5 never made it out the door..
  * Fix for apt-cdrom and unusual disk label locations. Closes: #35571
  * Made APT print numbers in decimal. Closes: #35617, #37319
  * Buffer munching fix for FTP. Closes: #35868
  * Typo in sample config file. Closes: #35907
  * Fixed whitespace in version compares. Closes: #35968, #36283, #37051
  * Changed installed size counter to only count unpacked packages.
    Closes: #36201
  * apt-get source support. Closes: #23934, #27190
  * Renames .debs that fail MD5 checking, provides automatic corruption
    recovery. Closes: #35931
  * Fixed autoconf verison. Closes: #37305
  * Random Segfaulting. Closes: #37312, #37530
  * Fixed apt-cache man page. Closes: #36904
  * Added a newline to apt-cache showpkg. Closes: #36903

 -- Ben Gertzfield <che@debian.org>  Wed, 12 May 1999 09:18:49 -0700

apt (0.3.4) unstable; urgency=low

  * Release for Ben while he is out of town.
  * Checked the size of partial files. Closes: #33705
  * apt-get should not print progress on non-tty. Closes: #34944
  * s/guide.text.gz/users-guide.txt.gz/ debian/control: Closes: #35207
  * Applied cdrom patches from Torsten.  Closes: #35140, #35141
  * smbmounted cdrom fix. Closes: #35470
  * Changed ie to eg.  Closes: #35196

 -- Adam Heath <doogie@debian.org>  Sun,  4 Apr 1999 18:26:44 -0500

apt (0.3.3) unstable; urgency=low

  * Fixes bug with file:/ URIs and multi-CD handling. Closes: #34923

 -- Ben Gertzfield <che@debian.org>  Tue, 23 Mar 1999 12:15:44 -0800

apt (0.3.2) unstable; urgency=low

  * Major release into unstable of v3
  * These bugs have been fixed, explanations are in the bug system, read
    the man pages as well..
    Closes: #21113, #22507, #22675, #22836, #22892, #32883, #33006, #34121,
    	    #23984, #24685, #24799, #25001, #25019, #34223, #34296, #34355,
	    #24021, #25022, #25026, #25104, #25176, #31557, #31691, #31853,
    	    #25458, #26019, #26433, #26592, #26670, #27100, #27100, #27601,
    	    #28184, #28391, #28778, #29293, #29351, #27841, #28172, #30260,
    	    #29382, #29441, #29903, #29920, #29983, #30027, #30076, #30112,
    	    #31009, #31155, #31381, #31883, #32140, #32395, #32584. #34465,
    	    #30383, #30441, #30472, #30643, #30827, #30324, #36425, #34596

 -- Ben Gertzfield <che@debian.org>  Mon, 15 Mar 1999 19:14:25 -0800

apt (0.3.1) experimental; urgency=low

  * Minor release of cvs version.
  * Added virtual package libapt-pkgx.x

 -- Mitch Blevins <mblevin@debian.org>  Wed, 10 Mar 1999 07:52:44 -0500

apt (0.3.0) experimental; urgency=low

  * New experimental version.

 -- Ben Gertzfield <che@debian.org>  Tue, 15 Dec 1998 12:53:21 -0800

apt (0.1.9) frozen unstable; urgency=low

  * Return to the wacky numbering for when we build 0.1.8 for hamm
  * Important bug related to APT on the Alpha fixed
  * apt-get dist-upgrade problems fixed
  * tiny patch for http method to fix an endless loop
  * nice fix from /usr/doc/lintian/ to remove rpath nastiness from
    libtool and add proper shared lib dependancies
  * now dh_shlibdeps is called with LD_LIBRARY_PATH=debian/tmp/usr/lib
    in case an old libpkg is installed while building APT to prevent
    spurious dependancies

 -- Ben Gertzfield <che@debian.org>  Thu,  5 Nov 1998 17:43:25 -0800

apt (0.1.7) unstable; urgency=low

  * New build with libstdc++2.9.
  * Various fixes; read the Changelog.

 -- Ben Gertzfield <che@debian.org>  Thu, 15 Oct 1998 18:29:18 -0700

apt (0.1.6) unstable; urgency=low

  * Various fixes in the FTP method for error checking. Fixes: #26188.
  * Spelling corrections in dselect method. Fixes: #25884
  * Fixes for compilation on alpha/ppc. Fixes: #25313, #26108.
  * No more bo releases: we're using a normal numbering system now.

 -- Ben Gertzfield <che@debian.org>  Tue,  8 Sep 1998 19:27:13 -0700

apt (0.1.5) unstable; urgency=low

  * Changed sources.list to point to 'unstable' by default, as
    'frozen' no longer exists!

 -- Ben Gertzfield <che@debian.org>  Thu, 23 Jul 1998 22:00:18 -0700

apt (0.1.3) unstable; urgency=low

  * New upstreamish version.
  * ftp method rewritten in C. Removes dependancies on all perl/perl
    related modules. This fixes many of the ftp method bugs.

 -- Ben Gertzfield <che@debian.org>  Thu, 16 Jul 1998 22:19:00 -0700

apt (0.1.1) unstable; urgency=low

  * Release for unstable.

 -- Ben Gertzfield <che@debian.org>  Tue, 30 Jun 1998 20:48:30 -0700

apt (0.1) unstable; urgency=low

  * Kludge to fix problem in libnet-perl with illegal anonymous
    FTP passwords.
  * Moved to unstable; apt is in a useable state now.
  * Fixed version numbering. From now on, numbering will be:
    0.1 (no actual release) -> 0.1.0bo (release for libc5) ->
    0.1.1 (release for unstable). Thanks, Manoj.

 -- Ben Gertzfield <che@debian.org>  Tue, 30 Jun 1998 20:40:58 -0700

apt (0.0.17-1) experimental; urgency=low

  * Fixed problem with libc6 version compare
  * Scott's away for a while, so I'll be packaging apt for the time
    being.

 -- Ben Gertzfield <che@debian.org>  Thu, 25 Jun 1998 19:02:03 -0700

apt (0.0.16-1) experimental; urgency=low

  * Modifications to make apt-get more friendly when backgrounded.
  * Updated documentation.
  * Updates to graphic widgets

 -- Scott K. Ellis <scott@debian.org>  Mon,  8 Jun 1998 11:22:02 -0400

apt (0.0.15-0.2bo) experimental; urgency=low

  * Bo compilation
  * Bob Hilliards crash

 -- Jason Gunthorpe <jgg@debian.org>  Sun, 31 May 1998 20:18:35 -0600

apt (0.0.15-0.1bo) experimental; urgency=low

  * Bo compilation
  * libstdc++272 patch

 -- Jason Gunthorpe <jgg@debian.org>  Sun, 31 May 1998 20:18:35 -0600

apt (0.0.15) experimental; urgency=low

  * Clean up source tarball (no user-visible changes)

 -- Scott K. Ellis <scott@debian.org>  Tue, 26 May 1998 12:23:53 -0400

apt (0.0.14) experimental; urgency=low

  * Updates in ordering code to make sure certain upgrades work correctly.
  * Made dselect/setup understand ftp as well as http

 -- Scott K. Ellis <scott@debian.org>  Wed, 20 May 1998 13:33:32 -0400

apt (0.0.13-bo1) experimental; urgency=low

  * Bo compilation

 -- Jason Gunthorpe <jgg@debian.org>  Mon, 18 May 1998 15:10:49 -0600

apt (0.0.13) experimental; urgency=low

  * Remove hardcoded egcc from debian/rules (#21575)
  * Fixes for ordering logic when system has a number of unpacked
    but unconfigured packages installed.
  * Spelling fix in dselect install method (#22556)

 -- Scott K. Ellis <scott@debian.org>  Sun, 17 May 1998 20:08:33 -0400

apt (0.0.12) experimental; urgency=low

  * Fixed problems with package cache corruption.
  * Made to depend on libc6 >= 2.0.7pre1 due to timezone problems with
    earlier versions.
  * Interface and documentation improvements.

 -- Scott K. Ellis <scott@debian.org>  Sat, 16 May 1998 23:17:32 -0400

apt (0.0.11) experimental; urgency=low

  * Change dependancies to pre-depends since breaking your packaging tools
    in the middle of an installation isn't very good.
  * Bug fixes to ftp method and general apt-get code

 -- Scott K. Ellis <scott@debian.org>  Fri, 15 May 1998 08:57:38 -0400

apt (0.0.10) experimental; urgency=low

  * Run "dpkg --configure -a" after an aborted dselect install
  * Fixed problem with install looping
  * Support for authenticating proxys: (note this isn't terribly secure)
    http_proxy="http://user:pass@firewall:port/"
  * Substitute $ARCH in sources.list
  * Fixes in the resumption code for ftp

 -- Scott K. Ellis <scott@debian.org>  Tue, 12 May 1998 09:14:41 -0400

apt (0.0.9) experimental; urgency=low

  * Added ftp support.
  * Various other less visible bug fixes.
  * Fixed problem with segfault when apt-get invoked in a non-existant
    directory (Bug #21863)
  * Bumped policy to 2.4.1

 -- Scott K. Ellis <scott@debian.org>  Fri,  1 May 1998 09:18:19 -0400

apt (0.0.8) experimental; urgency=low

  * Fixed generated available file (Bug #21836)
  * Added download ETA (Bug #21774).
  * Fixed hardcoded ARCH (Bug #21751).
  * Fixed check on http_proxy (Bug #21795).
  * Added download speed indicator.

 -- Scott K. Ellis <scott@debian.org>  Mon, 27 Apr 1998 10:58:32 -0400

apt (0.0.7) experimental; urgency=low

  * Remove libdeity and apt from package for now, since only apt-get and
    apt-cache are actually useful right now.
  * Clean up handling of package installation errors.
  * Added timeout to http transfers (#21269)
  * Updated setup for dselect/apt method.
  * Updated man pages
  * Long options (added in 0.0.6)

 -- Scott K. Ellis <scott@debian.org>  Tue, 21 Apr 1998 09:06:49 -0400

apt (0.0.6) experimental; urgency=low

  * Spelling changes.
  * Revamped download status display.
  * Call apt-get clean after successful install in dselect.
  * Added "apt-get clean" which deletes package files from /var/cache/apt

 -- Scott K. Ellis <scott@debian.org>  Thu,  9 Apr 1998 15:13:59 -0400

apt (0.0.5) experimental; urgency=low

  * Ignore signals while dpkg is running so we don't leave dpkg running in
    the background (#20804)
  * Check Packages as well as Packages.gz for file URIs (#20784)
  * Spelling cleanup (#20800)
  * Added -m option to permit upgrade to go on in the case of a bad mirror.
    This option may result in incomplete upgrades when used with -f.

 -- Scott K. Ellis <scott@debian.org>  Tue,  7 Apr 1998 12:40:29 -0400

apt (0.0.4) experimental; urgency=low

  * New usage guide.
  * Various documentation updates and cleanup.
  * Added '-f' option to apt-get attempt to fix broken dependancies.

 -- Scott K. Ellis <scott@debian.org>  Sat,  4 Apr 1998 14:36:00 -0500

apt (0.0.3) experimental; urgency=low

  * Added a shlibs.local file to prevent apt from depending on itself.
  * Updates to how apt-get handles bad states in installed packages.
  * Updated rules to make sure build works from a freshly checked out source
    archive.  Building from CVS needs libtool/automake/autoconf, builds from
    the distributed source package should have no such dependancy.

 -- Scott K. Ellis <scott@debian.org>  Fri,  3 Apr 1998 11:49:47 -0500

apt (0.0.2) unstable; urgency=low

  * Updates to apt-get and http binding for dselect method (apt).
  * Updating version number from 0.0.1, which was released only on IRC.

 -- Scott K. Ellis <scott@debian.org>  Fri,  3 Apr 1998 00:35:18 -0500

apt (0.0.1) unstable; urgency=low

  * Initial Release.

 -- Scott K. Ellis <scott@debian.org>  Tue, 31 Mar 1998 12:49:28 -0500<|MERGE_RESOLUTION|>--- conflicted
+++ resolved
@@ -3,16 +3,10 @@
   [ Michael Vogt ]
   * apt-pkg/packagemanager.cc:
     - fix inconsistent clog/cout usage in the debug output
-<<<<<<< HEAD
     - add APT::pkgPackageManager::MaxLoopCount to ensure that the
       ordering code does not get into a endless loop when it flip-flops
       between two states
-  * debian/control:
-    - suggest xz-lzma instead of lzma
-  
-=======
-
->>>>>>> d68d65ad
+
   [ David Kalnischkies ]
   * do not update po and pot files in the process of the build as this
     causes timestamp changes for the mo files which therefore can't
