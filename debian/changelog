--- conflicted
+++ resolved
@@ -1,24 +1,3 @@
-<<<<<<< HEAD
-apt (0.7.23ubuntu1) karmic; urgency=low
-
-  [ Michael Vogt ]
-  * merged from the debian-sid bzr branch
-
-  * cmdline/apt-get.cc:
-    - honor APT::Get::Only-Source properly in FindSrc() (thanks to
-      Martin Pitt for reporting the problem)
-
-  [ Matt Zimmerman ]
-  * apt-pkg/deb/dpkgpm.cc:
-    - Suppress apport reports on dpkg short reads (these I/O errors are not 
-      generally indicative of a bug in the packaging)
-
-  [ Brian Murray ]
-  * cmdline/apt-get.cc:
-    - typo fix (LP: #370094)
-
- -- Matt Zimmerman <mdz@ubuntu.com>  Thu, 06 Aug 2009 16:37:04 +0100
-=======
 apt (0.7.22.3) UNRELEASED; urgency=low
 
   [ Eugene V. Lyubimkin ]
@@ -36,6 +15,15 @@
       it if does it before we trigger it, dpkg will error out
       (LP: #414631)
 
+  [ Matt Zimmerman ]
+  * apt-pkg/deb/dpkgpm.cc:
+    - Suppress apport reports on dpkg short reads (these I/O errors are not 
+      generally indicative of a bug in the packaging)
+
+  [ Brian Murray ]
+  * cmdline/apt-get.cc:
+    - typo fix (LP: #370094)
+
  -- Michael Vogt <mvo@debian.org>  Wed, 19 Aug 2009 11:14:15 +0200
 
 apt (0.7.22.2) unstable; urgency=low
@@ -66,7 +54,6 @@
     - Increase Standards-Version to 3.8.2.0.
 
  -- Julian Andres Klode <jak@debian.org>  Mon, 03 Aug 2009 12:48:31 +0200
->>>>>>> c6aa14e4
 
 apt (0.7.22) unstable; urgency=low
 
