--- conflicted
+++ resolved
@@ -1,6 +1,6 @@
 apt (0.7.26~exp11) experimental; urgency=low
 
-<<<<<<< HEAD
+  [ Julian Andres Klode ]
   * apt-pkg/deb/dpkgpm.cc:
     - Write architecture information to history file.
     - Add to history whether a change was automatic or not.
@@ -13,8 +13,6 @@
     - Use link() instead of rename() for creating the CD database backup;
       otherwise there would be a short time without any database.
 
- -- Julian Andres Klode <jak@debian.org>  Wed, 21 Jul 2010 17:09:11 +0200
-=======
   [ David Kalnischkies ]
   * apt-pkg/depcache.cc:
     - handle "circular" conflicts for "all" packages correctly
@@ -31,7 +29,6 @@
     - add with bug#590041 testcase a small test "framework"
 
  -- David Kalnischkies <kalnischkies@gmail.com>  Mon, 26 Jul 2010 12:40:44 +0200
->>>>>>> 3de4647b
 
 apt (0.7.26~exp10) experimental; urgency=low
 
