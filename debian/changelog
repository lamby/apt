--- conflicted
+++ resolved
@@ -1,10 +1,14 @@
-<<<<<<< HEAD
 apt (0.8.13.2ubuntu2) UNRELEASED; urgency=low
 
   [ Michael Vogt ]
   * debian/apt.cron.daily:
     - run unattended-upgrades even if there was a error during
       the apt-get update (LP: #676295)
+  
+  [ David Kalnischkies  ]
+  * apt-pkg/pkgcache.cc:
+    - use the native Architecture stored in the cache header instead of
+      loading it from configuration as suggested by Julian Andres Klode
 
  -- Michael Vogt <michael.vogt@ubuntu.com>  Thu, 10 Mar 2011 15:56:54 +0100
 
@@ -16,15 +20,6 @@
     - fix comparing for a empty string
 
  -- Michael Vogt <michael.vogt@ubuntu.com>  Tue, 05 Apr 2011 13:19:56 +0200
-=======
-apt (0.8.13.3) unstable; urgency=low
-
-  * apt-pkg/pkgcache.cc:
-    - use the native Architecture stored in the cache header instead of
-      loading it from configuration as suggested by Julian Andres Klode
-
- -- David Kalnischkies <kalnischkies@gmail.com>  Wed, 06 Apr 2011 16:43:08 +0200
->>>>>>> 959470da
 
 apt (0.8.13.2) unstable; urgency=low
 
