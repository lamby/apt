apt (0.6.45ubuntu9) edgy; urgency=low

  * cmdline/apt-get.cc:
    - if --no-remove is given, do not run the AutoRemove code 

 -- Michael Vogt <michael.vogt@ubuntu.com>  Wed, 13 Sep 2006 11:54:20 +0200

apt (0.6.45ubuntu8) edgy; urgency=low

  * apt-pkg/algorithm.cc:
    - fix pkgProblemResolver.InstallProtect() to preserve the auto-install
      information (lp: #59457)
  * cmdline/apt-get.cc:
    - fix typo in autoremove information (lp: #59420)
  * install apt-mark to modify the automatically install information for
    packages

 -- Michael Vogt <michael.vogt@ubuntu.com>  Fri,  8 Sep 2006 20:07:22 +0200

apt (0.6.45ubuntu7) edgy; urgency=low

  * apt-pkg/depcache.cc:
    - fix a bug in the install-recommends-section code

 -- Michael Vogt <michael.vogt@ubuntu.com>  Thu,  7 Sep 2006 18:22:38 +0200

apt (0.6.45ubuntu6) edgy; urgency=low

  [Michael Vogt]
  * cmdline/apt-get.cc:
    - always show auto-removable packages and give a hint how to remove 
      them
  * debian/apt.conf.ubuntu:
    - exlucde linux-image and linux-restricted-modules from ever being 
      auto-removed
    - added "metapackages" as the section we want to install recommends
      by default
  * apt-pkg/depcache.cc:
    - added support to turn install-recommends selectively on/off by
      section
  [Ian Jackson]
  * Tests pass without code changes!  Except that we need this:
  * Bump cache file major version to force rebuild so that Breaks
    dependencies are included.
  * Don't depend on or suggest any particular dpkg or dpkg-dev versions;
    --auto-deconfigure is very very old and dpkg-dev's Breaks support
    is more or less orthogonal.
  * Initial draft of `Breaks' implementation.  Appears to compile,
    but as yet *completely untested*.

 -- Michael Vogt <michael.vogt@ubuntu.com>  Thu,  7 Sep 2006 11:50:52 +0200

apt (0.6.45ubuntu5) edgy; urgency=low

  * apt-pkg/pkgcachegen.cc:
    - increase the APT::Cache-Limit to deal with the increased demand due
      to the translated descriptions
  * apt-pkg/deb/dpkgpm.cc:
    - pass "--auto-deconfigure" to dpkg on install to support the
      new "breaks" in dpkg

 -- Michael Vogt <michael.vogt@ubuntu.com>  Tue, 15 Aug 2006 12:06:26 +0200

apt (0.6.45ubuntu4) edgy; urgency=low

  * cmdline/apt-get.cc:
    - fix in the new --fix-polciy code

 -- Michael Vogt <michael.vogt@ubuntu.com>  Mon, 14 Aug 2006 21:08:11 +0200

apt (0.6.45ubuntu3) edgy; urgency=low

  * ABI break
  * merged latest apt--install-recommends (closes: #559000)
  * added "--fix-policy" option to can be used as "--fix-broken" and
    will install missing weak depends (recommends, and/or suggests 
    depending on the settings)
  * merged the apt--ddtp branch

 -- Michael Vogt <michael.vogt@ubuntu.com>  Fri, 11 Aug 2006 12:53:23 +0200

apt (0.6.45ubuntu2) edgy; urgency=low

  * debian/control:
    - switched to libdb4.4 for building (closes: #381019)
  * cmdline/apt-get.cc:
    - show only the recommends/suggests for the candidate-version, not for all
      versions of the package (closes: #257054)
    - properly handle recommends/suggests or-groups when printing the list of
      suggested/recommends packages (closes: #311619)
<<<<<<< HEAD
  * merged "apt--install-recommends" branch:
    - added "{no-}install-recommends" commandline option
    - added APT::Install-{Recommends,Suggests} option
    - currently Install-Recommends defaults to "False" 

 -- Michael Vogt <michael.vogt@ubuntu.com>  Wed,  9 Aug 2006 23:38:46 +0200

apt (0.6.45ubuntu1) edgy; urgency=low

  * merged with debian/unstable

 -- Michael Vogt <michael.vogt@ubuntu.com>  Tue,  1 Aug 2006 15:43:22 +0200
=======
  * methods/http.cc:
    - check more careful for incorrect proxy settings (closes: #378868)
  * methods/gzip.cc:
    - don't hang when /var is full (closes: #341537), thanks to
      Luis Rodrigo Gallardo Cruz for the patch
  * doc/examples/sources.list:
    - removed non-us.debian.org from the example (closes: #380030,#316196)
  * Merged from Christian Perrier bzr branch:
    * sk.po: Updated to 514t. Closes: #386851
    * ja.po: Updated to 514t. Closes: #386537
    * gl.po: Updated to 514t. Closes: #386397
    * fr.po: Updated to 516t.
    * fi.po: Updated to 512t. Closes: #382702
  * share/archive-archive.gpg:
    - removed the outdated amd64 and debian-2004 keys
  * apt-pkg/tagfile.cc:
    - applied patch from Jeroen van Wolffelaar to make the tags
      caseinsensitive (closes: #384182)
    - reverted MMap use in the tagfile because it does not work 
      across pipes (closes: #383487) 
  
 --
>>>>>>> c158ff49

apt (0.6.45) unstable; urgency=low

  * apt-pkg/contrib/sha256.cc:
    - fixed the sha256 generation (closes: #378183)
  * ftparchive/cachedb.cc:
    - applied patch from Anthony Towns to fix Clean() function
      (closes: #379576)
  * doc/apt-get.8.xml:
    - fix path to the apt user build (Closes: #375640)
  * doc/apt-cache.8.xml:
    - typo (Closes: #376408)
  * apt-pkg/deb/dpkgpm.cc:
    - make progress reporting more robust against multiline error
      messages (first half of a fix for #374195)
  * doc/examples/configure-index:
    - document Debug::pkgAcquire::Auth     
  * methods/gpgv.cc:
    - deal with gpg error "NODATA". Closes: #296103, Thanks to 
      Luis Rodrigo Gallardo Cruz for the patch
  * apt-inst/contrib/extracttar.cc:
    - fix for string mangling, closes: #373864
  * apt-pkg/acquire-item.cc:
    - check for bzip2 in /bin (closes: #377391)
  * apt-pkg/tagfile.cc:
    - make it work on non-mapable files again, thanks 
      to James Troup for confirming the fix (closes: #376777)
  * Merged from Christian Perrier bzr branch:
    * ko.po: Updated to 512t. Closes: #378901
    * hu.po: Updated to 512t. Closes: #376330
    * km.po: New Khmer translation: 506t6f. Closes: #375068
    * ne.po: New Nepali translation: 512t. Closes: #373729
    * vi.po: Updated to 512t. Closes: #368038
    * zh_TW.po: Remove an extra %s in one string. Closes: #370551
    * dz.po: New Dzongkha translation: 512t
    * ro.po: Updated to 512t
    * eu.po: Updated

 -- Michael Vogt <mvo@debian.org>  Thu, 27 Jul 2006 00:52:05 +0200

apt (0.6.44.2ubuntu4) edgy; urgency=low

  * Make apt-get dselect-upgrade happy again

 -- Michael Vogt <michael.vogt@ubuntu.com>  Fri, 21 Jul 2006 11:03:02 +0200

apt (0.6.44.2ubuntu3) edgy; urgency=low

  * Close extended_states file after writing it.

 -- Colin Watson <cjwatson@ubuntu.com>  Tue, 18 Jul 2006 00:12:13 +0100

apt (0.6.44.2ubuntu2) edgy; urgency=low

  * create a empty extended_states file if none exists already

 -- Michael Vogt <michael.vogt@ubuntu.com>  Tue,  4 Jul 2006 09:23:03 +0200

apt (0.6.44.2ubuntu1) edgy; urgency=low

  * merged with debian/unstable
  * merged the "auto-mark" branch to support aptitude like
    marking of automatically installed dependencies and added
    "apt-get remove --auto-remove" to remove unused auto-installed
    packages again
  * changed library version from 3.11 to 3.50 to make it clearly 
    different from the debian version (we are ABI incompatible because
    of the auto-mark patch)

 -- Michael Vogt <michael.vogt@ubuntu.com>  Mon,  3 Jul 2006 18:30:46 +0200

apt  (0.6.44.2) unstable; urgency=low
  
   * apt-pkg/depcache.cc:
     - added Debug::pkgDepCache::AutoInstall (thanks to infinity)
   * apt-pkg/acquire-item.cc:
     - fix missing chmod() in the new aquire code
       (thanks to Bastian Blank, Closes: #367425)
   * merged from
     http://www.perrier.eu.org/debian/packages/d-i/level4/apt-main:
     * sk.po: Completed to 512t
     * eu.po: Completed to 512t
     * fr.po: Completed to 512t
     * sv.po: Completed to 512t
     * Update all PO and the POT. Gives 506t6f for formerly
       complete translations

 -- Michael Vogt <mvo@debian.org>  Wed, 14 Jun 2006 12:00:57 +0200 

apt (0.6.44.1-0.1) unstable; urgency=low

  * Non-maintainer upload.
  * Don't give an error when parsing empty Packages/Sources files.
    (Closes: #366931, #367086, #370160)

 -- Steinar H. Gunderson <sesse@debian.org>  Fri,  9 Jun 2006 00:52:21 +0200

apt (0.6.44.1) unstable; urgency=low

  * merged from 
    http://www.perrier.eu.org/debian/packages/d-i/level4/apt-main:
    - po/LINGUAS: added "bg" Closes: #360262
    - po/gl.po: Galician translation update. Closes: #366849
    - po/hu.po: Hungarian translation update. Closes: #365448
    - po/cs.po: Czech translation updated. Closes: #367244

 -- Michael Vogt <mvo@debian.org>  Tue, 16 May 2006 21:51:16 +0200

apt (0.6.44) unstable; urgency=low

  * apt-pkg/acquire.cc: don't show ETA if it is 0 or absurdely large
  * apt-pkg/deb/dpkgpm.cc: 
    - wording fixes (thanks to Matt Zimmerman)
    - fix error in dpkg interaction (closes: #364513, 
      thanks to Martin Dickopp)
  * apt-pkg/tagfile.{cc,h}:
    - use MMap to read the entries (thanks to Zephaniah E. Hull for the
      patch) Closes: #350025
  * Merge from http://www.perrier.eu.org/debian/packages/d-i/level4/apt-main:
  	* bg.po: Added, complete to 512t. Closes: #360262
  * doc/apt-ftparchive.1.xml:
    - fix documentation for "SrcPackages" -> "Sources" 
      (thanks to Bart Martens for the patch, closes: #307756)
  * debian/libapt-pkg-doc.doc-base.cache:
    - remove broken charackter from description (closes: #361129)
  * apt-inst/deb/dpkgdb.cc, methods/gpgv.cc: 
    - i18n fixes (closes: #349298)
  * debian/postinst: dont fail on not available
    /usr/share/doc/apt/examples/sources.list (closes: #361130)
  * methods/ftp.cc:
    - unlink empty file in partial if the download failed because
      the file is missing on the server (closes: #316337)
  * apt-pkg/deb/debversion.cc:
    - treats a version string with explicit zero epoch equal
      than the same without epoch (Policy 5.6.12, closes: #363358)
      Thanks to Lionel Elie Mamane for the patch
  
 -- Michael Vogt <mvo@debian.org>  Mon,  8 May 2006 22:28:53 +0200

apt (0.6.43.3ubuntu3) dapper; urgency=low

  * methods/http.cc:
    - fix the user-agent string

 -- Michael Vogt <michael.vogt@ubuntu.com>  Fri, 26 May 2006 18:09:32 +0200

apt (0.6.43.3ubuntu2) dapper; urgency=low

  * apt-pkg/deb/dpkgpm.cc: wording fixes (thanks to Matt Zimmerman)

 -- Michael Vogt <michael.vogt@ubuntu.com>  Tue, 18 Apr 2006 13:24:40 +0200

apt (0.6.43.3ubuntu1) dapper; urgency=low

  * apt-pkg/acquire.cc: don't show ETA if it is 0 or absurdely large in 
    the status-fd (ubuntu #28954)

 -- Michael Vogt <michael.vogt@ubuntu.com>  Tue, 28 Mar 2006 20:34:46 +0200

apt (0.6.43.3) unstable; urgency=low

  * Merge bubulle@debian.org--2005/apt--main--0 up to patch-186:
    * ca.po: Completed to 512t. Closes: #351592
    * eu.po: Completed to 512t. Closes: #350483
    * ja.po: Completed to 512t. Closes: #349806
    * pl.po: Completed to 512t. Closes: #349514
    * sk.po: Completed to 512t. Closes: #349474
    * gl.po: Completed to 512 strings Closes: #349407
    * vi.po: Completed to 512 strings
    * sv.po: Completed to 512 strings Closes: #349210
    * ru.po: Completed to 512 strings Closes: #349154
    * da.po: Completed to 512 strings Closes: #349084
    * fr.po: Completed to 512 strings
    * LINGUAS: Add Welsh
    * *.po: Updated from sources (512 strings)
    * vi.po: Completed to 511 strings  Closes: #348968
  * apt-pkg/deb/deblistparser.cc:
    - don't explode on a DepCompareOp in a Provides line, but warn about
      it and ignore it otherwise (thanks to James Troup for reporting it)
  * cmdline/apt-get.cc:
    - don't lock the lists directory in DoInstall, breaks --print-uri 
      (thanks to James Troup for reporting it)
  * debian/apt.dirs: create /etc/apt/sources.list.d 
  * make apt-cache madison work without deb-src entries (#352583)
  * cmdline/apt-get.cc: only run the list-cleaner if a update was 
    successfull
  * apt-get update errors are only warnings nowdays
  * be more careful with the signature file on network failures

 --  Michael Vogt <mvo@debian.org>  Wed, 22 Feb 2006 10:13:04 +0100

apt (0.6.43.2ubuntu1) dapper; urgency=low

  * Merge bubulle@debian.org--2005/apt--main--0 up to patch-182:
  * ca.po: Completed to 512t. Closes: #351592
    * eu.po: Completed to 512t. Closes: #350483
    * ja.po: Completed to 512t. Closes: #349806
    * pl.po: Completed to 512t. Closes: #349514
    * sk.po: Completed to 512t. Closes: #349474
    * gl.po: Completed to 512 strings Closes: #349407
    * vi.po: Completed to 512 strings
    * sv.po: Completed to 512 strings Closes: #349210
    * ru.po: Completed to 512 strings Closes: #349154
    * da.po: Completed to 512 strings Closes: #349084
    * fr.po: Completed to 512 strings
    * LINGUAS: Add Welsh
    * *.po: Updated from sources (512 strings)
    * vi.po: Completed to 511 strings  Closes: #348968
  * apt-pkg/deb/deblistparser.cc:
    - don't explode on a DepCompareOp in a Provides line, but warn about
      it and ignore it otherwise (thanks to James Troup for reporting it)
  * cmdline/apt-get.cc:
    - don't lock the lists directory in DoInstall, breaks --print-uri 
      (thanks to James Troup for reporting it)
  * debian/apt.dirs: create /etc/apt/sources.list.d 
  * make apt-cache madison work without deb-src entries (#352583)
  * cmdline/apt-get.cc: only run the list-cleaner if a update was 
    successfull
  * apt-get update errors are only warnings nowdays
  * be more careful with the signature file on network failures

 -- Michael Vogt <michael.vogt@ubuntu.com>  Mon, 20 Feb 2006 22:27:48 +0100

apt (0.6.43.2) unstable; urgency=low

  * Merge bubulle@debian.org--2005/apt--main--0 up to patch-166:
    - en_GB.po, de.po: fix spaces errors in "Ign " translations Closes: #347258
    - makefile: make update-po a pre-requisite of clean target so
    	        that POT and PO files are always up-to-date
    - sv.po: Completed to 511t. Closes: #346450
    - sk.po: Completed to 511t. Closes: #346369
    - fr.po: Completed to 511t
    - *.po: Updated from sources (511 strings)
    - el.po: Completed to 511 strings Closes: #344642
    - da.po: Completed to 511 strings Closes: #348574
    - es.po: Updated to 510t1f Closes: #348158
    - gl.po: Completed to 511 strings Closes: #347729
    - it.po: Yet another update Closes: #347435
  * added debian-archive-keyring to the Recommends (closes: #347970)
  * fixed message in apt-key to install debian-archive-keyring 
  * typos fixed in apt-cache.8 (closes: #348348, #347349)
  * add patch to fix http download corruption problem (thanks to
    Petr Vandrovec, closes: #280844, #290694)

 -- Michael Vogt <mvo@debian.org>  Thu, 19 Jan 2006 00:06:33 +0100

apt (0.6.43.1ubuntu1) dapper; urgency=low

  * Merge bubulle@debian.org--2005/apt--main--0 up to patch-159:
    - en_GB.po, de.po: fix spaces errors in "Ign " translations
      Closes: #347258
    - makefile: make update-po a pre-requisite of clean target so
	        that POT and PO files are always up-to-date
    - sv.po: Completed to 511t. Closes: #346450
    - sk.po: Completed to 511t. Closes: #346369
    - fr.po: Completed to 511t
    - *.po: Updated from sources (511 strings)
  * add patch to fix http download corruption problem (thanks to
    Petr Vandrovec, closes: #280844, #290694)
  * added APT::Periodic::Unattended-Upgrade (requires the package
    "unattended-upgrade")

 -- Michael Vogt <michael.vogt@ubuntu.com>  Tue, 10 Jan 2006 17:09:31 +0100

apt (0.6.43.1) unstable; urgency=low
  
  * Merge bubulle@debian.org--2005/apt--main--0 up to patch-148:
    * fr.po: Completed to 510 strings
    * it.po: Completed to 510t
    * en_GB.po: Completed to 510t
    * cs.po: Completed to 510t
    * zh_CN.po: Completed to 510t
    * el.po: Updated to 510t
    * vi.po: Updated to 383t93f34u
    * tl.po: Completed to 510 strings (Closes: #344306)
    * sv.po: Completed to 510 strings (Closes: #344056)
    * LINGUAS: disabled Hebrew translation. (Closes: #313283)
    * eu.po: Completed to 510 strings (Closes: #342091)
  * apt-get source won't download already downloaded files again
    (closes: #79277)
  * share/debian-archive.gpg: new 2006 ftp-archive signing key added
    (#345891)
  * redownload the Release file if IMS-Hit and gpg failure
  * deal with multiple signatures on a Release file

 -- Michael Vogt <mvo@debian.org>  Fri,  6 Jan 2006 01:17:08 +0100

apt (0.6.43ubuntu2) dapper; urgency=low

  * merged some missing bits that wheren't merged by baz in the previous
    upload (*grumble*)

 -- Michael Vogt <michael.vogt@ubuntu.com>  Thu,  8 Dec 2005 18:35:58 +0100

apt (0.6.43ubuntu1) dapper; urgency=low

  * merged with debian

 -- Michael Vogt <michael.vogt@ubuntu.com>  Fri, 25 Nov 2005 11:36:29 +0100

apt (0.6.43) unstable; urgency=medium

  * Merge bubulle@debian.org--2005/apt--main--0 up to patch-132:  
    * zh_CN.po: Completed to 510 strings(Closes: #338267)
    * gl.po: Completed to 510 strings (Closes: #338356)
  * added support for "/etc/apt/sources.list.d" directory 
    (closes: #66325)
  * make pkgDirStream (a bit) more complete
  * fix bug in pkgCache::VerIterator::end() (thanks to Daniel Burrows)
    (closes: #339533)
  * pkgAcqFile is more flexible now (closes: #57091)
  * support a download rate limit for http (closes: #146877)
  * included lots of the speedup changes from #319377
  * add stdint.h to contrib/md5.h (closes: #340448)
  * ABI change, library name changed (closes: #339147)
  * Fix GNU/kFreeBSD crash on non-existing server file (closes: #317718)
  * switch to libdb4.3 in build-depends
  
 -- Michael Vogt <mvo@debian.org>  Tue, 29 Nov 2005 00:17:07 +0100

apt (0.6.42.3ubuntu2) dapper; urgency=low

  * Merge bubulle@debian.org--2005/apt--main--0 up to patch-131:  
    * zh_CN.po: Completed to 507 strings(Closes: #338267)
    * gl.po: Completed to 510 strings (Closes: #338356)
  * added support for "/etc/apt/sources.list.d" directory 
    (closes: #66325)
  
 -- Michael Vogt <michael.vogt@ubuntu.com>  Mon, 14 Nov 2005 15:30:12 +0100

apt (0.6.42.3ubuntu1) dapper; urgency=low

  * synced with debian

 -- Michael Vogt <michael.vogt@ubuntu.com>  Thu, 10 Nov 2005 05:05:56 +0100

apt (0.6.42.3) unstable; urgency=low

  * Merge bubulle@debian.org--2005/apt--main--0 up to patch-129:
    - patch-118: Russian translation update by Yuri Kozlov (closes: #335164)
    - patch-119: add update-po as a pre-req for binary (closes: #329910)
    - patch-121: Complete French translation
    - patch-125: Fixed localization of y/n questions in German translation 
                 (closes: #337078)
    - patch-126: Swedish translation update (closes: #337163)
    - patch-127: Complete Tagalog translation (closes: #337306)
    - patch-128: Danish translation update (closes: #337949)
    - patch-129: Basque translation update (closes: #338101)
  * cmdline/apt-get.cc:
    - bufix in FindSrc  (closes: #335213, #337910)
  * added armeb to archtable (closes: #333599)
  * with --allow-unauthenticated use the old fallback behaviour for
    sources (closes: #335112)
   
 -- Michael Vogt <mvo@debian.org>  Wed,  9 Nov 2005 07:22:31 +0100

apt (0.6.42.2) unstable; urgency=high

  * NMU (approved by maintainer)
  * Add AMD64 archive signing key to debian-archive.gpg (closes: #336500).
  * Add big-endian arm (armeb) support (closes: #333599).
  * Priority high to get the AMD key into testing ASAP.

 -- Frans Pop <fjp@debian.org>  Sun, 30 Oct 2005 21:29:11 +0100
 
apt (0.6.42.1) unstable; urgency=low

  * fix a incorrect example in the apt_prefrences man page
    (thanks to Filipus Klutiero, closes: #282918)
  * apt-pkg/pkgrecords.cc:
    - revert patch from last version, it causes trouble on alpha 
      and ia64 (closes: #335102, #335103)
  * cmdline/apt-get.cc:
    - be extra carefull in FindSrc (closes: #335213)

 -- Michael Vogt <mvo@debian.org>  Sat, 22 Oct 2005 23:44:35 +0200

apt (0.6.42) unstable; urgency=low

  * apt-pkg/cdrom.cc:
    - unmount the cdrom when apt failed to locate any package files
  * allow cdrom failures and fallback to other sources in that case
    (closes: #44135)
  * better error text when dpkg-source fails
  * Merge bubulle@debian.org--2005/apt--main--0 up to patch-115:
    - patch-99: Added Galician translation
    - patch-100: Completed Danish translation (Closes: #325686)
    - patch-104: French translation completed
    - patch-109: Italian translation completed
    - patch-112: Swedish translation update
    - patch-115: Basque translation completed (Closes: #333299)
  * applied french man-page update (thanks to Philippe Batailler)
    (closes: #316638, #327456)
  * fix leak in the mmap code, thanks to Daniel Burrows for the
    patch (closes: #250583)
  * support for apt-get [build-dep|source] -t (closes: #152129)
  * added "APT::Authentication::TrustCDROM" option to make the life
    for the installer people easier (closes: #334656)
  * fix crash in apt-ftparchive (thanks to Bastian Blank for the patch)
    (closes: #334671)
  * apt-pkg/contrib/md5.cc:
    - fix a alignment problem on sparc64 that gives random bus errors
      (thanks to Fabbione for providing a test-case)
  * init the default ScreenWidth to 79 columns by default
    (Closes: #324921)
  * cmdline/apt-cdrom.cc:
    - fix some missing gettext() calls (closes: #334539)
  * doc/apt-cache.8.xml: fix typo (closes: #334714)

 -- Michael Vogt <mvo@debian.org>  Wed, 19 Oct 2005 22:02:09 +0200

apt (0.6.41) unstable; urgency=low

  * improved the support for "error" and "conffile" reporting from
    dpkg, added the format to README.progress-reporting
  * added README.progress-reporting to the apt-doc package
  * improved the network timeout handling, if a index file from a
    sources.list times out or EAI_AGAIN is returned from getaddrinfo,
    don't try to get the other files from that entry
  * Support architecture-specific extra overrides
    (closes: #225947). Thanks to  Anthony Towns for idea and
    the patch, thanks to Colin Watson for testing it.
  * Javier Fernandez-Sanguino Pen~a:
    - Added a first version of an apt-secure.8 manpage, and modified
      apt-key and apt.end accordingly. Also added the 'update'
      argument to apt-key which was previously not documented
      (Closes: #322120)
  * Andreas Pakulat:
    - added example apt-ftparchive.conf file to doc/examples
      (closes: #322483)
  * Fix a incorrect example in the man-page (closes: #282918)
  * Fix a bug for very long lines in the apt-cdrom code (closes: #280356)
  * Fix a manual page bug (closes: #316314)
  * Do md5sum checking for file and cdrom method (closes: #319142)
  * Change pkgPolicy::Pin from private to protected to let subclasses
    access it too (closes: #321799)
  * add default constructor for PrvIterator (closes: #322267)
  * Reread status configuration on debSystem::Initialize()
    (needed for apt-proxy, thanks to Otavio for this patch)

 -- Michael Vogt <mvo@debian.org>  Mon,  5 Sep 2005 22:59:03 +0200
  
apt (0.6.40.1ubuntu8) breezy; urgency=low

  * Cherry picked michael.vogt@ubuntu.com--2005/apt--mvo--0--patch-62:
    - fix for a bad memory/file leak in the mmap code (ubuntu #15603)
  * po/de.po, po/fr.po: 
    - updated the translations
  * po/makefile:
    - create a single pot file in each domain dir to make rosetta happy

 -- Michael Vogt <michael.vogt@ubuntu.com>  Wed, 28 Sep 2005 10:16:06 +0200

apt (0.6.40.1ubuntu7) breezy; urgency=low

  * updated the pot/po files , no code changes

 -- Michael Vogt <michael.vogt@ubuntu.com>  Tue, 27 Sep 2005 18:38:16 +0200

apt (0.6.40.1ubuntu6) breezy; urgency=low

  * Cherry picked michael.vogt@ubuntu.com--2005/apt--mvo--0--patch-56:
    - make it possible for apt to handle a failed MediaChange event and
      fall back to other sources (ubuntu #13713)

 -- Michael Vogt <michael.vogt@ubuntu.com>  Tue, 13 Sep 2005 22:09:50 +0200

apt (0.6.40.1ubuntu5) breezy; urgency=low

  * Cherry picked michael.vogt@ubuntu.com--2005/apt--mvo--0--patch-{50,51}.
    This adds media-change reporting to the apt status-fd (ubuntu #15213)
  * Cherry picked michael.vogt@ubuntu.com--2005/apt--mvo--0--patch-55:
    apt-pkg/cdrom.cc:
    - unmount the cdrom when apt failed to locate any package files

 -- Michael Vogt <michael.vogt@ubuntu.com>  Mon, 12 Sep 2005 15:44:26 +0200

apt (0.6.40.1ubuntu4) breezy; urgency=low

  * debian/apt.cron.daily:
    - fix a embarrassing typo
  
 -- Michael Vogt <michael.vogt@ubuntu.com>  Wed,  7 Sep 2005 10:10:37 +0200

apt (0.6.40.1ubuntu3) breezy; urgency=low

  * debian/apt.cron.daily:
    - use the ctime as well when figuring what packages need to
      be removed. This fixes the problem that packages copied with    
      "cp -a" (e.g. from the installer) have old mtimes (ubuntu #14504)

 -- Michael Vogt <michael.vogt@ubuntu.com>  Tue,  6 Sep 2005 18:30:46 +0200

apt (0.6.40.1ubuntu2) breezy; urgency=low

  * improved the support for "error" and "conffile" reporting from
    dpkg, added the format to README.progress-reporting
  * added README.progress-reporting to the apt-doc package
  * Do md5sum checking for file and cdrom method (closes: #319142)
  * Change pkgPolicy::Pin from private to protected to let subclasses
    access it too (closes: #321799)
  * methods/connect.cc:
    - send failure reason for EAI_AGAIN (TmpResolveFailure) to acuire-item
  * apt-pkg/acquire-item.cc:
    - fail early if a FailReason is TmpResolveFailure (avoids hangs during
      the install when no network is available)
  * merged michael.vogt@ubuntu.com--2005/apt--trust-cdrom--0

 -- Michael Vogt <michael.vogt@ubuntu.com>  Tue, 23 Aug 2005 19:44:55 +0200

apt (0.6.40.1ubuntu1) breezy; urgency=low

  * Synchronize with Debian

 -- Michael Vogt <michael.vogt@ubuntu.com>  Fri,  5 Aug 2005 14:20:56 +0200

apt (0.6.40.1) unstable; urgency=low

  * bugfix in the parsing code for the apt<->dpkg communication. apt 
    crashed when dpkg sends the same state more than once under certain
    conditions
  * 0.6.40 breaks the ABI but I accidentally didn't change the soname :/

 -- Michael Vogt <mvo@debian.org>  Fri,  5 Aug 2005 13:24:58 +0200

apt (0.6.40ubuntu1) breezy; urgency=low

  * Synchronize with Debian

 -- Matt Zimmerman <mdz@ubuntu.com>  Thu,  4 Aug 2005 15:53:22 -0700

apt (0.6.40) unstable; urgency=low

  * Patch from Jordi Mallach to mark some additional strings for translation
  * Updated Catalan translation from Jordi Mallach
  * Merge from bubulle@debian.org--2005/apt--main--0:
    - Update pot and merge with *.po
    - Updated French translation, including apt-key.fr.8
  * Restore changelog entries from the 0.6.x series that went to Debian
    experimental
  * Merge michael.vogt@ubuntu.com--2005/apt--progress-reporting--0
    - Provide an interface for progress reporting which can be used by
      (e.g.) base-config

 -- Matt Zimmerman <mdz@debian.org>  Thu, 28 Jul 2005 11:57:32 -0700

apt (0.6.39ubuntu4) breezy; urgency=low

  * Fix keyring paths in apt-key, apt.postinst (I swear I remember doing this
    before...)

 -- Matt Zimmerman <mdz@ubuntu.com>  Wed, 29 Jun 2005 08:39:17 -0700

apt (0.6.39ubuntu3) breezy; urgency=low

  * Fix keyring locations for Ubuntu in apt-key too.

 -- Colin Watson <cjwatson@ubuntu.com>  Wed, 29 Jun 2005 14:45:36 +0100

apt (0.6.39ubuntu2) breezy; urgency=low

  * Install ubuntu-archive.gpg rather than debian-archive.gpg as
    /etc/apt/trusted.gpg.

 -- Colin Watson <cjwatson@ubuntu.com>  Wed, 29 Jun 2005 11:53:34 +0100

apt (0.6.39ubuntu1) breezy; urgency=low

  * Michael Vogt
    - Change debian/bugscript to use #!/bin/bash (Closes: #313402)
    - Fix a incorrect example in the man-page (closes: #282918)
    - Support architecture-specific extra overrides
      (closes: #225947). Thanks to  Anthony Towns for idea and
      the patch, thanks to Colin Watson for testing it.
    - better report network timeouts from the methods to the acuire code,
      only timeout once per sources.list line

 -- Matt Zimmerman <mdz@ubuntu.com>  Tue, 28 Jun 2005 11:52:24 -0700

apt (0.6.39) unstable; urgency=low

  * Welsh translation update: daf@muse.19inch.net--2005/apt--main--0--patch-6
  * Merge mvo's changes from 0.6.36ubuntu1:
    michael.vogt@ubuntu.com--2005/apt--mvo--0--patch-32
  * Merge aggregated translation updates:
    bubulle@debian.org--2005/apt--main--0
  * Update priority of apt-utils to important, to match the override file
  * Install only one keyring on each branch (Closes: #316119)

 -- Matt Zimmerman <mdz@debian.org>  Tue, 28 Jun 2005 11:35:21 -0700

apt (0.6.38ubuntu1) breezy; urgency=low

  * First release from Ubuntu branch
  * Merge with --main--0, switch back to Ubuntu keyring

 -- Matt Zimmerman <mdz@ubuntu.com>  Sat, 25 Jun 2005 16:52:41 -0700

apt (0.6.38) unstable; urgency=low

  * Merge michael.vogt@ubuntu.com--2005/apt--fixes--0--patch-6, a workaround
    for the French man pages' failure to build
  * Branch Debian and Ubuntu
    - apt.postinst, apt-key: use the appropriate keyring
    - debian/rules: install all keyrings
  * Add the current Debian archive signing key (4F368D5D) to
    debian-archive.gpg
  * make pinning on the "component" work again (using the section of the 
    archive, we don't use per-section Release files anymore with apt-0.6)
    (closes ubuntu #9935)
  
 -- Matt Zimmerman <mdz@debian.org>  Sat, 25 Jun 2005 09:51:00 -0700

apt (0.6.37) breezy; urgency=low

  * Merge bubulle@debian.org--2005/apt--main--0 up to patch-81
    - patch-66: Italian update
    - patch-71: French update
    - patch-73: Basque update
    - patch-74: Hebrew update
    - patch-76: Correct Hebrew translation (Closes: #306658)
    - patch-77: French man page update
    - patch-79: Correct syntax errors in Hebrew translation
    - patch-81: Portuguese update
  * Fix build of French man pages (now using XML, not SGML)
  * Add Welsh translation from Dafydd Harries
    (daf@muse.19inch.net--2005/apt--main--0--patch-1)
  * Change debian/bugscript to use #!/bin/bash (Closes: #313402)
  * Fix a incorrect example in the man-page (closes: #282918)

 -- Matt Zimmerman <mdz@ubuntu.com>  Tue, 24 May 2005 14:38:25 -0700

apt (0.6.36ubuntu1) breezy; urgency=low

  * make it possible to write a cache-control: no-cache header even if
    no proxy is set to support transparent proxies (closes ubuntu: #10773)

  * Merge otavio@debian.org--2005/apt--fixes--0.6:
    - Fix comment about the need of xmlto while building from Arch;
    - Fix StatStore struct on cachedb.h to use time_t and then fix a compile
      warning;
    - Lock database at start of DoInstall routine to avoid concurrent
      runs of install/remove and update commands (Closes: #194467)
    - Fix warnings while compiling with GCC 4.0 compiler  

 -- Michael Vogt <michael.vogt@ubuntu.com>  Mon, 23 May 2005 11:57:53 +0200

apt (0.6.36) experimental; urgency=low

  * Merge apt--mvo--0:
    - apt-pkg/acquire-item.cc:
      added "Acquire::BrokenProxy" that will force apt to always 
      re-get the Release.gpg file (for broken proxies)
    - debian/apt.cron.daily:
      MinAge is defaulting to 2 days now to prevent over-aggresive removal 
    - apt-pkg/cdrom.cc:
      honor "Acquire::gpgv::Options" when verifying the signature (Ubuntu #8496)
 
 -- Michael Vogt <mvo@debian.org>  Thu, 31 Mar 2005 20:37:11 +0200

apt (0.6.35) hoary; urgency=low

  * Merge apt--mvo--0 (incorporates 0.6.34ubuntu1):
    - Implement MaxSize and MaxAge in apt.cron.daily, to prevent the cache
      from growing too large (Ubuntu #6761)
    - some comments about the pkgAcqMetaSig::Custom600Headers() added
    - use gpg --with-colons
    - commented the ftp no_proxy unseting in methods/ftp.cc
    - added support for "Acquire::gpgv::options" in methods/gpgv.cc
  * Merge bubulle@debian.org--2005/apt--main--0
    - Make capitalization more consistent
    - Un-fuzzy translations resulting from capitalization changes
    - Italian translation update

 -- Matt Zimmerman <mdz@ubuntu.com>  Mon,  7 Mar 2005 20:08:33 -0800

apt (0.6.34) hoary; urgency=low

  * Add missing semicolon to configure-index (Closes: #295773)
  * Update build-depends on gettext to 0.12 (Closes: #295077)
  * Merge from bubulle@debian.org--2005/apt--main--0 to get
    translation updates

 -- Matt Zimmerman <mdz@ubuntu.com>  Fri,  4 Mar 2005 16:13:15 -0800

apt (0.6.33) hoary; urgency=low

  * Merge michael.vogt@ubuntu.com--2005/apt--mvo--0 (through patch-6)
    - patch-1: cosmetic changes (whitespace, "Apt::GPGV->APT::GPGV")
    - patch-2: (doc) documentation for gpgv
    - patch-3: (doc) new config variables added configure-index
    - patch-4: pkgAcquire::Run() pulse intervall can be configured
    - patch-5: fix for apt-get update removing Release.gpg files (#6865)
    - patch-6: change the path scoring in apt-cdrom, prefer pathes without
      symlinks

 -- Matt Zimmerman <mdz@ubuntu.com>  Sat, 26 Feb 2005 15:21:17 -0800

apt (0.6.32) hoary; urgency=low

  * Merge michael.vogt@ubuntu.com--2005/apt--mvo--0 (patch-1)
    - Implement Acquire::gpgv::options (Ubuntu bug#6283)

 -- Matt Zimmerman <mdz@ubuntu.com>  Tue,  8 Feb 2005 19:31:15 -0800

apt (0.6.31) hoary; urgency=low

  * Matt Zimmerman
    - Remove debugging output from apt.cron.daily (no one noticed?)
    - Apply patch from Anthony Towns to allow SHA1Summation to process a file
      descriptor until EOF, rather than requiring that the length of input be
      specified (Closes: #291338)
    - Fix build/install of Polish offline documentation, based on patch from
      Christian Perrier (Closes: #270404)
  * Michael Vogt
    - apt-cdrom.cc seperated into frontend (cmdline/apt-cdrom.cc and library
      apt-pkg/cdrom.{cc,h}) (Ubuntu #5668)

 -- Matt Zimmerman <mdz@ubuntu.com>  Fri,  4 Feb 2005 10:23:01 -0800

apt (0.6.30) unstable; urgency=low

  * Add ppc64 to buildlib/archtable
  * Merge michael.vogt@canonical.com--2004/apt--status-fd--0
    - Support preserving dpkg status file descriptor, to support
      better integration with synaptic
  
 -- Matt Zimmerman <mdz@ubuntu.com>  Wed, 19 Jan 2005 00:26:01 -0800

apt (0.6.29) hoary; urgency=low

  * Merge apt--mvo--0 (0.6.27ubuntu4)
  

 -- Matt Zimmerman <mdz@canonical.com>  Tue, 28 Dec 2004 17:18:02 -0800

apt (0.6.28) hoary; urgency=low

  * Merge apt--mvo--0
  * Rebuild source to get rid of arch metadata and temporary files in
    0.6.27ubuntu3

 -- Matt Zimmerman <mdz@canonical.com>  Thu, 23 Dec 2004 18:53:16 -0800

apt (0.6.27ubuntu4) hoary; urgency=low

  * remove old sig-file in partial/ before starting to fetch a new sig-file
    (see ubuntu #4769 for the rational)
  * added apt-key update method (uses ubuntu-keyring)
  * documented the "--allow-unauthenticated" switch
  * added DEB_BUILD_PROG_OPTS to debian/rules (additonal options can be 
    passed to DEB_BUILD_PROG like "-S")

 -- Michael Vogt <mvo@debian.org>  Thu, 23 Dec 2004 11:12:51 +0100

apt (0.6.27ubuntu3) hoary; urgency=low

  * added a exact dependency from libapt-pkg-dev to the apt version it was
    build with

 -- Michael Vogt <mvo@debian.org>  Wed, 15 Dec 2004 09:56:32 +0100

apt (0.6.27ubuntu2) hoary; urgency=low

  * fixed a bug in the rule file that happend during the big 0.5->0.6 merge

 -- Michael Vogt <mvo@debian.org>  Tue, 14 Dec 2004 12:14:25 +0100

apt (0.6.27ubuntu1) hoary; urgency=low

  * chmod 755 /usr/bin/apt-key
  * don't display a error when a apt-get update don't find a 
    Packages.bz2/Sources.bz2 file

 -- Michael Vogt <mvo@debian.org>  Mon, 13 Dec 2004 18:40:21 +0100

apt (0.6.27) hoary; urgency=low

  * Merge apt--authentication--0 branch
    - Implement gpg authentication for package repositories (Closes: #203741)
    - Also includes Michael Vogt's fixes
  * Merge apt--misc-abi-changes--0 branch
    - Use pid_t throughout to hold process IDs (Closes: #226701)
    - Import patch from Debian bug #195510: (Closes: #195510)
      - Make Simulate::Describe and Simulate::ShortBreaks private member
        functions
      - Add a parameter (Candidate) to Describe to control whether the
        candidate version is displayed
      - Pass an appropriate value for Candidate everywhere Describe is called

 -- Matt Zimmerman <mdz@canonical.com>  Mon, 13 Dec 2004 01:03:11 -0800

apt (0.6.25) experimental; urgency=low

  * Fix handling of two-part sources for sources.list deb-src entries in
    the same way that deb entries were fixed

 -- Matt Zimmerman <mdz@debian.org>  Wed,  9 Jun 2004 05:29:50 -0700

apt (0.6.24) experimental; urgency=low

  * YnPrompt fixes were inadvertently left out, include them (Closes:
    #249251)

 -- Matt Zimmerman <mdz@debian.org>  Sun, 16 May 2004 14:18:53 -0700

apt (0.6.23) experimental; urgency=low

  * Remove obsolete pkgIterator::TargetVer() (Closes: #230159)
  * Reverse test in CheckAuth to match new prompt (Closes: #248211)

 -- Matt Zimmerman <mdz@debian.org>  Sun,  9 May 2004 21:01:58 -0700

apt (0.6.22) experimental; urgency=low

  * Merge 0.5.25
  * Make the unauthenticated packages prompt more intuitive (yes to
    continue, default no), but require --force-yes in addition to
    --assume-yes in order to override

 -- Matt Zimmerman <mdz@debian.org>  Fri, 19 Mar 2004 13:55:35 -0800

apt (0.6.21) experimental; urgency=low

  * Merge 0.5.24

 -- Matt Zimmerman <mdz@debian.org>  Tue, 16 Mar 2004 22:52:34 -0800

apt (0.6.20) experimental; urgency=low

  * Merge 0.5.23

 -- Matt Zimmerman <mdz@debian.org>  Thu, 26 Feb 2004 17:17:02 -0800

apt (0.6.19) experimental; urgency=low

  * Merge 0.5.22
  * Convert apt-key(8) to docbook XML

 -- Matt Zimmerman <mdz@debian.org>  Mon,  9 Feb 2004 15:44:49 -0800

apt (0.6.18) experimental; urgency=low

  * Add new Debian Archive Automatic Signing Key to the default keyring
    (existing keyrings are not updated; do that yourself)

 -- Matt Zimmerman <mdz@debian.org>  Sat, 17 Jan 2004 17:04:30 -0800

apt (0.6.17) experimental; urgency=low

  * Merge 0.5.21
  * Handle more IMS stuff correctly

 -- Matt Zimmerman <mdz@debian.org>  Fri, 16 Jan 2004 10:54:25 -0800

apt (0.6.16) experimental; urgency=low

  * Fix some cases where the .gpg file could be left in place when it is
    invalid

 -- Matt Zimmerman <mdz@debian.org>  Fri,  9 Jan 2004 09:22:15 -0800

apt (0.6.15) experimental; urgency=low

  * s/Debug::Acquire::gpg/&v/
  * Honor the [vendor] syntax in sources.list again (though it is not
    presently used for anything)
  * Don't ship vendors.list(5) since it isn't used yet
  * Revert change from 0.6.10; it was right in the first place and the
    problem was apparently something else.  Archive = Suite.

 -- Matt Zimmerman <mdz@debian.org>  Mon,  5 Jan 2004 17:43:01 -0800

apt (0.6.14) experimental; urgency=low

  * Merge 0.5.20

 -- Matt Zimmerman <mdz@debian.org>  Sun,  4 Jan 2004 11:09:21 -0800

apt (0.6.13) experimental; urgency=low

  * Merge 0.5.19

 -- Matt Zimmerman <mdz@debian.org>  Sat,  3 Jan 2004 16:22:31 -0800

apt (0.6.12) experimental; urgency=low

  * Have pkgAcquireIndex calculate an MD5 sum if one is not provided by
    the method (as with file: and copy:).  Local repositories
  * Fix warning about dist name mismatch to actually print what it was
    expecting
  * Don't expect any particular distribution name for two-part
    sources.list entries
  * Merge 0.5.18

 -- Matt Zimmerman <mdz@debian.org>  Fri,  2 Jan 2004 13:59:00 -0800

apt (0.6.11) experimental; urgency=low

  * Support IMS requests of Release.gpg and Release
  * This required API changes, bump the libapt-pkg version
  * Copy local Release files into Dir::State::Lists
  * Set IndexFile attribute when retrieving Release and Release.gpg so
    that the appropriate Cache-Control headers are sent

 -- Matt Zimmerman <mdz@debian.org>  Fri,  2 Jan 2004 10:46:17 -0800

apt (0.6.10) experimental; urgency=low

  * Use "Codename" (woody, sarge, etc.) to supply the value of the
    "Archive" package file attribute, used to match "release a=" type
    pins, rather than "Suite" (stable, testing, etc.)

 -- Matt Zimmerman <mdz@debian.org>  Thu,  1 Jan 2004 16:56:47 -0800

apt (0.6.9) experimental; urgency=low

  * Another tagfile workaround

 -- Matt Zimmerman <mdz@debian.org>  Thu,  1 Jan 2004 13:56:08 -0800

apt (0.6.8) experimental; urgency=low

  * Add a config option and corresponding command line option
    (--allow-unauthenticated) to apt-get, to make buildd operators happy
    (Closes: #225648)

 -- Matt Zimmerman <mdz@debian.org>  Wed, 31 Dec 2003 08:28:04 -0800

apt (0.6.7) experimental; urgency=low

  * Forgot to revert part of the changes to tagfile in 0.6.4.  Hopefully
    will fix segfaults for some folks.

 -- Matt Zimmerman <mdz@debian.org>  Wed, 31 Dec 2003 08:01:28 -0800

apt (0.6.6) experimental; urgency=low

  * Restore the ugly hack I removed from indexRecords::Load which set the
    pkgTagFile buffer size to (file size)+256.  This is concealing a bug,
    but I can't fix it right now.  This should fix the segfaults that
    folks are seeing with 0.6.[45].

 -- Matt Zimmerman <mdz@debian.org>  Mon, 29 Dec 2003 18:11:13 -0800

apt (0.6.5) experimental; urgency=low

  * Move the authentication check into a separate function in apt-get
  * Fix display of unauthenticated packages when they are in the cache
    (Closes: #225336)

 -- Matt Zimmerman <mdz@debian.org>  Sun, 28 Dec 2003 16:47:57 -0800

apt (0.6.4) experimental; urgency=low

  * Use the top-level Release file in LoadReleaseInfo, rather than looking
    for the per-section ones (which aren't downloaded anymore).  This
    unbreaks release pinning, including the NotAutomatic bit used by
    project/experimental
  * Use FileFd::Size() rather than a separate stat() call in
    LoadReleaseInfo
  * Fix pkgTagFile to leave a little extra room at the end of the buffer
    to append the record separator if it isn't present
  * Change LoadReleaseInfo to use "Suite" rather than "Archive", to match
    the Debian archive's dist-level Release files

 -- Matt Zimmerman <mdz@debian.org>  Sun, 28 Dec 2003 15:55:55 -0800

apt (0.6.3) experimental; urgency=low

  * Fix MetaIndexURI for flat ("foo/") sources

 -- Matt Zimmerman <mdz@debian.org>  Sun, 28 Dec 2003 12:11:56 -0800

apt (0.6.2) experimental; urgency=low

  * Add space between package names when multiple unauthenticated packages
    are being installed (Closes: #225212)
  * Provide apt-key with a secret keyring and a trustdb, even though we
    would never use them, because it blows up if it doesn't have them
  * Fix typo in apt-key(8) (standard input is '-', not '/')

 -- Matt Zimmerman <mdz@debian.org>  Sat, 27 Dec 2003 13:01:40 -0800

apt (0.6.1) experimental; urgency=low

  * Merge apt 0.5.17
  * Rearrange Release file authentication code to be more clear
  * If Release is present, but Release.gpg is not, don't forget to still
    queue Packages files
  * Convert distribution "../project/experimental" to "experimental" for
    comparison purposes
  * Make a number of Release file errors into warnings; for now, it is OK
    not to have a codename, for example.  We mostly care about checksums
    for now

 -- Matt Zimmerman <mdz@debian.org>  Fri, 26 Dec 2003 15:12:47 -0800

apt (0.6.0) experimental; urgency=low

  * Signature verification support patch ("apt-secure") from Colin Walters
    <walters@debian.org> and Isaac Jones <ijones@syntaxpolice.org>.  This
    implements:
     - Release signature verification (Release.gpg)
     - Packages, Sources md5sum verification against Release
     - Closes: #203741
  * Make some modifications to signature verification support:
    - Release.gpg is always retrieved and verified if present, rather than
      requiring that sources be configured as secure
    - Print a hint about installing gnupg if exec(gpgv) fails
    - Remove obsolete pkgAcqIndexRel
    - Move vendors.list stuff into a separate module (vendorlist.{h,cc})
    - If any files about to be retrieved are not authenticated, issue a
      warning to the user and require confirmation
    - Fix a heap corruption bug in pkgSrcRecords::pkgSrcRecords()
  * Suggests: gnupg
  * Install a keyring in /usr/share/apt/debian-archive.gpg containing an
    initial set of Debian archive signing keys to seed /etc/apt/trusted.gpg
  * Add a new tool, apt-key(8) used to manage the keyring

 -- Matt Zimmerman <mdz@debian.org>  Fri, 26 Dec 2003 08:27:19 -0800

apt (0.5.32) hoary; urgency=low

  * Call setlocale in the methods, so that the messages are properly
    localised (Closes: #282700)
  * Implement support for bzip2-compressed debs (data.tar.bz2)

 -- Matt Zimmerman <mdz@canonical.com>  Sat, 11 Dec 2004 09:05:52 -0800

apt (0.5.31) unstable; urgency=low

  * New Romanian translation from Sorin Batariuc <sorin@bonbon.net>
    (Closes: #281458)
  * Merge changes from Hoary (0.5.30,0.5.30ubuntu2]
  * Fix the example in apt_preferences(5) to match the text
    (Closes: #222267)
  * Add APT::Periodic::Autoclean setting, to allow "apt-get autoclean" to
    be run periodically.  This is useful with
    APT::Periodic::Download-Upgradeable-Packages, and defaults to the same
    value, so that the cache size is bounded

 -- Matt Zimmerman <mdz@debian.org>  Tue, 23 Nov 2004 12:53:04 -0800

apt (0.5.30ubuntu2) hoary; urgency=low

  * bzip2 is now "Suggested" and it will detect if bzip2 is installed 
    and only then trying to get Packages.bz2

 -- Michael Vogt <mvo@debian.org>  Fri, 19 Nov 2004 12:00:39 +0100

apt (0.5.30ubuntu1) hoary; urgency=low

  * Need to Depend: bzip2 or Packages.bz2 fail.

 -- LaMont Jones <lamont@canonical.com>  Thu, 18 Nov 2004 12:51:05 -0700

apt (0.5.30) hoary; urgency=low

  * Patch from Michael Vogt to enable Packages.bz2 use, with a fallback to
    Packages.gz if it is not present (Closes: #37525)

 -- Matt Zimmerman <mdz@debian.org>  Mon, 15 Nov 2004 12:57:28 -0800

apt (0.5.29) unstable; urgency=low

  * Don't hardcode paths in apt.cron.daily
  * Add to apt.cron.daily the capability to pre-download upgradeable
    packages
  * Place timestamp files in /var/lib/apt/periodic, rather than
    /var/lib/apt itself
  * Standardize debhelper files a bit
    - Create all directories in debian/dirs rather than creating some on
      the dh_installdirs command line
    - Rename debian/dirs to debian/apt.dirs, debian/examples to
      debian/apt.examples

 -- Matt Zimmerman <mdz@debian.org>  Sat, 13 Nov 2004 17:58:07 -0800

apt (0.5.28) hoary; urgency=low

  * Translation updates:
    - Updated Hungarian from Kelemen Gábor <kelemeng@gnome.hu> (Closes: #263436)
    - Updated Greek from George Papamichelakis (Closes: #265004)
    - Updated Simplified Chinese from Tchaikov (Closes: #265190)
    - Updated French by Christian Perrier (Closes: #265816)
    - Updated Japanese by Kenshi Muto (Closes: #265630)
    - Updated Catalan from Jordi Mallach
    - Updated Dutch from Bart Cornelis (Closes: #268258, #278697)
    - Updated Portuguese from Miguel Figueiredo (Closes: #268265)
    - Updated Polish from Robert Luberda <robert@debian.org> (Closes: #268451)
    - Updated Danish from Claus Hindsgaul (Closes: #269417)
    - Updated Norwegian Nynorsk from Håvard Korsvoll <korsvoll@skulelinux.no>
      (Closes: #269965)
    - Updated Russian from Yuri Kozlov <yuray@id.ru> (Closes: #271104)
    - Updated Italian from Samuele Giovanni Tonon <samu@debian.org>
      (Closes: #275083)
    - Updated Brazilian Portuguese from Andre Luis Lopes (Closes: #273944)
    - Updated Slovak from Peter Mann (Closes: #279481)
  * APT::Get::APT::Get::No-List-Cleanup -> APT::Get::List-Cleanup in apt-get.cc
    (Closes: #267266)
  * Merge Ubuntu changes:
    - Set default Dpkg::MaxArgs to 1024, and Dpkg::MaxArgBytes to 32k.
      Needed to work around ordering bugs when installing a large number of
      packages
    - Patch from Michael Vogt to add an optional cron job which
      can run apt-get update periodically
  * Add arch-build target to debian/rules

 -- Matt Zimmerman <mdz@debian.org>  Sat, 13 Nov 2004 15:52:20 -0800

apt (0.5.27) unstable; urgency=high

  * Sneak in a bunch of updated translations before the freeze
    (no code changes)
  * Translation updates:
    - New Finnish translation from Tapio Lehtonen <tale@debian.org>
      (Closes: #258999)
    - New Bosnian translation from Safir Šećerović <sapphire@linux.org.ba>
      (Closes: #254201)
    - Fix Italian incontrario (Closes: #217277)
    - Updated Spanish from Ruben Porras (Closes: #260483)
    - Updated Danish from Claus Hindsgaul (Closes: #260569)
    - Updated Slovak from Peter Mann (Closes: #260627)
    - Updated Portuguese from Miguel Figueiredo (Closes: #261423)
  * Bring configure-index up to date with documented options, patch from
    Uwe Zeisberger <zeisberg@informatik.uni-freiburg.de> (Closes: #259540)
  * Note in apt.conf(5) that configure-index does not contain strictly
    default values, but also examples
  * Add Polish translation of offline.sgml (Closes: #259229)

 -- Matt Zimmerman <mdz@debian.org>  Thu, 29 Jul 2004 09:30:12 -0700

apt (0.5.26) unstable; urgency=low

  * Translation updates:
    - Spanish update from Ruben Porras <nahoo82@telefonica.net> (Closes: #248214)
    - Sync Spanish apt(8) (Closes: #249241)
    - French update from Christian Perrier <bubulle@debian.org> (Closes: #248614)
    - New Slovak translation from Peter Mann <Peter.Mann@tuke.sk> (Closes: #251676)
    - Czech update from Miroslav Kure <kurem@upcase.inf.upol.cz> (Closes: #251682)
    - pt_BR update from Andre Luis Lopes <andrelop@debian.org> (Closes: #251961)
    - German translation of apt(8) from Helge Kreutzmann <kreutzm@itp.uni-hannover.de>
      (Closes: #249453)
    - pt update from Miguel Figueiredo <elmig@debianpt.org> (Closes: #252700)
    - New Hebrew translation from Lior Kaplan <webmaster@guides.co.il>
      (Closes: #253182)
    - New Basque translation from Piarres Beobide Egaña <pi@beobide.net>
      (Vasco - Euskara - difficult language, Closes: #254407) and already a
      correction (Closes: #255760)
    - Updated Brazilian Portuguese translation from
      Guilherme de S. Pastore <gpastore@colband.com.br> (Closes: #256396)
    - Updated Greek translation (complete now) from
      George Papamichelakis <george@step.gr> (Closes: #256797)
    - New Korean translation from Changwoo Ryu <cwryu@debian.org>
      (Closes: #257143)
    - German translation now available in two flavours: with Unicode usage and
      without (related to #228486, #235759)
  * Update apt-get(8) to reflect the fact that APT::Get::Only-Source will
    affect apt-get build-dep as well as apt-get source
  * Remove aborted remnants of a different method of implementing DEB_BUILD_OPTIONS
    from debian/rules
  * Fix typo in error message when encountering unknown type in source list
    (Closes: #253217)
  * Update k*bsd-gnu arch names in buildlib/ostable (Closes: #253532)
  * Add amd64 to buildlib/archtable (Closes: #240896)
  * Have configure output a more useful error message if the architecture
    isn't in archtable

 -- Matt Zimmerman <mdz@debian.org>  Thu,  8 Jul 2004 15:53:28 -0700

apt (0.5.25) unstable; urgency=low

  * Patch from Jason Gunthorpe to remove arbitrary length limit on Binary
    field in SourcesWriter::DoPackage
  * Fix typo in apt-cache(8) (Closes: #238578)
  * Fix obsolete reference to bug(1) in stub apt(8) man page
    (Closes: #245923)
  * Fix typo in configure-index (RecruseDepends -> RecurseDepends)
    (Closes: #246550)
  * Support DEB_BUILD_OPTIONS=noopt in debian/rules
    (Closes: #244293)
  * Increase length of line buffer in ReadConfigFile to 1024 chars;
    detect if a line is longer than that and error out
    (Closes: #244835)
  * Suppress a signed/unsigned warning in apt-cache.cc:DisplayRecord
  * Build apt-ftparchive with libdb4.2 rather than libdb2
    - Patch from Clint Adams to do most of the work
    - Build-Depends: s/libdb2-dev/libdb4.2-dev/
    - Add AC_PREREQ(2.50) to configure.in
    - Use db_strerror(err) rather than GlobalError::Errno (which uses strerror)
    - Add note to NEWS.Debian about upgrading old databases
  * Attempt to fix problems with chunked encoding by stripping only a single CR
    (Closes: #152711)
  * Modify debian/rules cvs-build to use cvs export, to avoid picking up
    junk files from the working directory
  * Add lang=fr attribute to refentry section of
    apt-extracttemplates.fr.1.sgml and apt-sortpkgs.fr.1.sgml so they are
    correctly built
  * Remove extraneous '\' characters from <command> tags in
    apt_preferences.fr.5.sgml
  * Translation updates:
    - Updated Swedish translation from Peter Karlsson <peter@softwolves.pp.se>
      (Closes: #238943)
    - New Slovenian translation from Jure Čuhalev <gandalf@owca.info>
      (closes: #239785)
    - New Portuguese translation from Miguel Figueiredo <elmig@debianpt.org>
      (closes: #240074)
    - Updated Spanish translation from Ruben Porras <nahoo82@telefonica.net>
    - Updated Spanish translation of man pages from Ruben Porras
      <nahoo82@telefonica.net>
    - Updated Simplified Chinese translation from "Carlos Z.F. Liu" <carlos_liu@yahoo.com>
      (Closes: #241971)
    - Updated Russian translation from Dmitry Astapov <adept@despammed.com>
      (Closes: #243959)
    - Updated Polish translation from Marcin Owsiany <porridge@debian.org>
      (Closes: #242388)
    - Updated Czech translation from Miroslav Kure <kurem@upcase.inf.upol.cz>
      (Closes: #244369)
    - Updated Japanese translation from Kenshi Muto <kmuto@debian.org>
      (Closes: #244176)
    - Run make -C po update-po to update .po files
    - Updated French translation from Christian Perrier <bubulle@debian.org>
      (Closes: #246925)
    - Updated Danish translation from Claus Hindsgaul <claus_h@image.dk>
      (Closes: #247311)

 -- Matt Zimmerman <mdz@debian.org>  Sat,  8 May 2004 12:52:20 -0700

apt (0.5.24) unstable; urgency=low

  * Updated Czech translation from Miroslav Kure <kurem@upcase.inf.upol.cz>
    (Closes: #235822)
  * Updated French translation from Christian Perrier <bubulle@debian.org>
    (Closes: #237403)
  * Updates to XML man pages from richard.bos@xs4all.nl
  * Updated Danish translation from Claus Hindsgaul <claus_h@image.dk>
    (Closes: #237771)
  * Updated Greek translation from Konstantinos Margaritis
    <markos@debian.org>
    (Closes: #237806)
  * Updated Spanish translation from Ruben Porras <nahoo82@telefonica.net>
    (Closes: #237863)
  * Updated pt_BR translation from Andre Luis Lopes <andrelop@debian.org>
    (Closes: #237960)
  * Regenerate .pot file (Closes: #237892)
  * Updated Polish translation from Marcin Owsiany <porridge@debian.org>
    (Closes: #238333)
  * In pkgAcquire::Shutdown(), set the status of fetching items to
    StatError to avoid a sometimes large batch of error messages
    (Closes: #234685)
  * Implement an ugly workaround for the 10000-character limit on the
    Binaries field in debSrcRecordParser, until such time as some things
    can be converted over to use STL data types (ABI change) (Closes: #236688)
  * Increase default tagfile buffer from 32k to 128k; this arbitrary limit
    should also be removed someday (Closes: #174945)
  * Checked against Standards-Version 3.6.1 (no changes)

 -- Matt Zimmerman <mdz@debian.org>  Tue, 16 Mar 2004 22:47:55 -0800

apt (0.5.23) unstable; urgency=low

  * Cosmetic updates to XML man pages from Richard Bos <radoeka@xs4all.nl>
  * Use the 'binary' target rather than 'all' so that the ssh and bzip2
    symlinks are created correctly (thanks to Adam Heath)
    (Closes: #214842)
  * Updated Simplified Chinese translation of message catalog from Tchaikov
    <chaisave@263.net> (Closes: #234186)
  * Change default for Acquire::http::max-age to 0 to prevent index files
    being out of sync with each other (important with Release.gpg)
  * Add an assert() to make sure that we don't overflow a fixed-size
    buffer in the very unlikely event that someone adds 10 packaging
    systems to apt (Closes: #233678)
  * Fix whitespace in French translation of "Yes, do as I say!", which
    made it tricky to type, again.  Thanks to Sylvain Pasche
    <sylvain.pasche@switzerland.org> (Closes: #234494)
  * Print a slightly clearer error message if no packaging systems are
    available (Closes: #233681)
  * Point to Build-Depends in COMPILING (Closes: #233669)
  * Make debian/rules a bit more consistent in a few places.
    Specifically, always use -p$@ rather than an explicit package name,
    and always specify it first, and use dh_shlibdeps -l uniformly rather
    than sometimes changing LD_LIBRARY_PATH directly
  * Document unit for Cache-Limit (bytes) (Closes: #234737)
  * Don't translate "Yes, do as I say!" in Chinese locales, because it can
    be difficult to input (Closes: #234886)

 -- Matt Zimmerman <mdz@debian.org>  Thu, 26 Feb 2004 17:08:14 -0800

apt (0.5.22) unstable; urgency=low

  * Updated French translation of man pages from Philippe Batailler
    <philippe.batailler@free.fr> (Closes: #203119)
  * Initialize StatusFile in debSystem (Closes: #229791)
  * Fix apt-get's suggests/recommends printing, which was skipping every
    other dependency due to both using GlobOr and incrementing the DepIterator
    (Closes: #229722)
  * Restore SIGINT/SIGQUIT handlers to their old values (rather than
    SIG_DFL) after invoking dpkg (Closes: #229854)
  * Updated Dutch translation of message catalog from cobaco
    <cobaco@linux.be> (Closes: #229601)
  * Catalan translation from Antoni Bella, Matt Bonner and Jordi Mallach
    (Closes: #230102)
  * Simplified Chinese translation of message catalog from "Carlos
    Z.F. Liu" <carlos_liu@yahoo.com> (Closes: #230960)
  * Replace SGML manpages with XML man pages from richard.bos@xs4all.nl
    (Closes: #230687)
  * Updated Spanish translation of man pages from Ruben Porras
    <nahoo82@telefonica.net> (Closes: #231539)
  * New Czech translation of message catalog from Miroslav Kure
    <kurem@upcase.inf.upol.cz> (Closes: #231921)

 -- Matt Zimmerman <mdz@debian.org>  Mon,  9 Feb 2004 12:44:54 -0800

apt (0.5.21) unstable; urgency=low

  * Patch from Eric Wong <normalperson@yhbt.net> to include apt18n.h after
    other headers to avoid breaking locale.h when setlocale() is defined
    as an empty macro.  This was not a problem on Debian, but broke
    compilation on Solaris. (Closes: #226509)
  * Updated French translation from Pierre Machard <pmachard@debian.org>
    (Closes: #226886)
  * Add colons to apt-get's "kept back"/"upgraded"/"downgraded" messages
    (Closes: #226813)
  * Fix typo in apt-cache(8) (Closes: #226351)
  * Clearer error message in place of "...has no available version, but
    exists in the database" (Closes: #212203)
  * Patch from Oliver Kurth <oku@masqmail.cx> to use AC_CACHE_VAL for
    GLIBC_VER to make cross-compilation easier (Closes: #221528)
  * Add example preferences file (Closes: #220799)
  * Updated Greek translation from Konstantinos Margaritis <markos@debian.org>
    (Closes: #227205)
  * Updated Spanish translation of man pages from Ruben Porras
    <nahoo82@telefonica.net> (Closes: #227729)

 -- Matt Zimmerman <mdz@debian.org>  Fri, 16 Jan 2004 10:54:39 -0800

apt (0.5.20) unstable; urgency=low

  * Fixed German translations of "Suggested" from Christian Garbs
    <debian@cgarbs.de> (Closes: #197960)
  * Add an "apt-cache madison" command with an output format similar to
    the katie tool of the same name (but less functionality)
  * Fix debSourcesIndex::Describe() to correctly say "Sources" rather than
    "Packages"

 -- Matt Zimmerman <mdz@debian.org>  Sat,  3 Jan 2004 23:42:50 -0800

apt (0.5.19) unstable; urgency=low

  * Fix Packages::Extensions support in apt-ftparchive generate
    (Closes: #225453)

 -- Matt Zimmerman <mdz@debian.org>  Sat,  3 Jan 2004 16:20:31 -0800

apt (0.5.18) unstable; urgency=low

  * New no_NO.po file from Tollef Fog Heen <tfheen@debian.org> to fix
    encoding problems (Closes: #225602)
  * Have "apt-ftparchive release" strip the leading path component from
    the checksum entries

 -- Matt Zimmerman <mdz@debian.org>  Fri,  2 Jan 2004 11:24:35 -0800

apt (0.5.17) unstable; urgency=low

  * Enable apt-ftparchive to generate Release files.  Hopefully this will
    make it easier for folks to secure their apt-able packages

 -- Matt Zimmerman <mdz@debian.org>  Fri, 26 Dec 2003 12:53:21 -0800

apt (0.5.16) unstable; urgency=low

  * po/de.po update from Michael Karcher <karcher@physik.fu-berlin.de>
    (Closes: #222560)
  * Update config.guess and config.sub from autotools-dev 20031007.1
  * Add knetbsd to buildlib/ostable (Closes: #212344)
  * Don't suggest apt-get -f install to correct broken build-deps; broken
    installed packages are rarely the cause (Closes: #220858)
  * Avoid clobbering configure.in if sed fails

 -- Matt Zimmerman <mdz@debian.org>  Wed, 24 Dec 2003 14:54:40 -0800

apt (0.5.15) unstable; urgency=low

  * Spanish man pages, patch from Ruben Porras <nahoo82@telefonica.net>
    (Closes: #195444)
    - apt.es.8 wasn't included in the patch, but was referenced.  Fetched
      version 1.3 from debian-doc cvs
    - Create doc/es/.cvsignore
  * Patch from Koblinger Egmont <egmont@uhulinux.hu> to fix
    pkgCache::PkgFileIterator::Label() to correctly refer to File->Label
    rather than File->Origin (Closes: #213311)
  * Add missing comma and space to German translation of "downgraded"
    (Closes: #213975)
  * Add missing comma in apt_preferences(5) (Closes: #215362)
  * Fix whitespace in French translation of "Yes, do as I say!", which
    made it tricky to type.  Thanks to Sylvain Pasche
    <sylvain.pasche@switzerland.org> (Closes: #217152)
  * Let apt-get build-dep try alternatives if the installed package
    doesn't meet version requirements (Closes: #214736)
  * Fix version display for recommends (Closes: #219900)
  * Use isatty rather than ttyname for checking if stdin is a terminal.
    isatty has the advantage of not requiring /proc under Linux, and thus
    Closes: #221728
  * Correctly implement -n as a synonym for --names-only (Closes: #224515)
  * Update apt-cache(8)
    - Document --installed
    - --recursive applies to both depends and rdepends
  * Japanese translation of documentation from Kurasawa Nozomu <nabetaro@slug.jp>
    (Closes: #186235)
  * Clarify documentation of --no-upgrade in apt-get(8) (Closes: #219743)
  * Clean up and simplify some of the suggests/recommends display in apt-get
  * Use cvs update -d in debian/rules cvs-build rather than just update
  * Pass --preserve-envvar PATH --preserve-envvar CCACHE_DIR to debuild.  apt
    takes a long time to build, and ccache helps

 -- Matt Zimmerman <mdz@debian.org>  Sat, 20 Dec 2003 16:34:30 -0800

apt (0.5.14) unstable; urgency=low

  * apt-get build-dep, when trying to skip over the remaining elements of
    an or-expression, would accidentally inherit the version requirements of a
    later item in the or-expression.  Fixed it.
  * Let apt-get build-dep try alternatives if the first dependency in an
    or-expression is not available
  * Add a Debug::BuildDeps to generate some trace output
  * Help apt-get build-dep produce more useful error messages
  * Process build-dependencies in forward rather than reverse order
  * Error out if an installed package is too new for a << or <=
    build-dependency
  * apt-get build-dep should now be able to handle almost any package with
    correct build-depends.  The primary exception is build-dependencies on
    virtual packages with more than one provider, and these are
    discouraged for automated processing (but still common,
    unfortunately).

 -- Matt Zimmerman <mdz@debian.org>  Tue, 23 Sep 2003 22:57:31 -0400

apt (0.5.13) unstable; urgency=medium

  * Document configuration file comment syntax in apt.conf(5)
    (Closes: #211262)
  * s/removed/installed/ in a comment in apt-get.cc
  * Move comment for ListParser::ParseDepends into the right place
  * Don't preserve ownership when copying config.guess and config.sub.
    This broke builds where the clean target was run with different
    privileges than the rest of the build (i.e., root) (Closes: #212183)
  * On second thought, don't copy config.guess and config.sub at all.  I'd
    rather they always match what is in CVS.

 -- Matt Zimmerman <mdz@debian.org>  Mon, 22 Sep 2003 10:28:17 -0400

apt (0.5.12) unstable; urgency=low

  * Exclude subdirectories named 'debian-installer' from the apt-cdrom
    search (Closes: #210485 -- release-critical)

 -- Matt Zimmerman <mdz@debian.org>  Thu, 11 Sep 2003 21:48:14 -0400

apt (0.5.11) unstable; urgency=low

  * Updated pt_BR translations from Andre Luis Lopes <andrelop@debian.org>
    (Closes: #208302)
  * In apt.conf(5), give the fully qualified name of Dir::Bin::Methods,
    rather than just "methods"
  * Add new nb and nn translations from Petter Reinholdtsen <pere@hungry.com>
  * Clean up reportbug script a bit, and extend it to distinguish between a
    configuration file not existing and the user declining to submit it with
    the report
  * Add #include <langinfo.h> to cmdline/apt-get.cc.  This apparently gets
    pulled in by something else with recent g++ and/or glibc, but is
    required when building on, e.g., stable
  * Patch from Koblinger Egmont <egmont@uhulinux.hu> to fix version
    comparisons with '~' (Closes: #205960)
  * Disable Russian translation until someone can review it
    (Closes: #207690)

 -- Matt Zimmerman <mdz@debian.org>  Wed, 10 Sep 2003 19:41:28 -0400

apt (0.5.10) unstable; urgency=low

  * Correct the section in apt_preferences(5) on interpreting priorities
    to show that zero is not a valid priority, and print a warning if such
    a pin is encountered in the preferences file (Closes: #204971)
  * Regenerate French man pages from sgml source (Closes: #205886)
  * Get self-tests compiling again, updated for latest library API
    and g++ 3.3
  * Add version comparison tests for #194327 and #205960
  * Fix error message in version test to output versions in the order in
    which they were compared when the reverse comparison fails
  * Reference the source package bug page rather than the one for the
    binary package 'apt' in the man pages (Closes: #205290)
  * Updated Polish po file from Marcin Owsiany <porridge@debian.org>
    (Closes: #205950)
  * Mention some of the available frontends in apt-get(8) (Closes: #205829)
  * Add apt-config to SEE ALSO section of apt-get (Closes: #205036)
  * Add missing "lang" attributes to refentry tags in French man pages
    (apt-cdrom, apt-extracttemplates, apt-sortpkgs)
  * Change upgraded/newly installed/not fully installed or removed
    messages to be consistent and somewhat shorter (some translations
    exceeded 80 characters even in the simplest case)
  * Make APT::Get::Show-Upgraded (aka apt-get -u) default to true.
  * Updates to Dutch translation from Bart Cornelis <cobaco@linux.be>
    (Closes: #207656)

 -- Matt Zimmerman <mdz@debian.org>  Sun, 31 Aug 2003 21:12:39 -0400

apt (0.5.9) unstable; urgency=low

  * Oh well, apt isn't going to make it into testing anytime soon due to
    new glibc and gcc deps, so we might as well fix more bugs
  * Fix typo in example ftp-archive.conf (Closes: #203295)
  * Mention default setting for --all-versions (Closes: #203298)
  * Patch from Otavio Salvador <otavio@debian.org> to have --version
    only print the version (and not usage as well) (Closes: #203418)
  * Patch from Otavio Salvador <otavio@debian.org> to switch from
    dh_installmanpages to dh_installman.  Fixes the problem where the
    pt_BR man page was installed in the wrong location (Closes: #194558)
  * Move the French apt-ftparchive man page into apt-utils where it
    belongs.  apt-utils Replaces: apt (<< 0.5.9)
  * Write records from "apt-cache show" using fwrite(3) rather than
    write(2), in case for some reason the entire record doesn't get
    written by a single write(2)
  * Add new French man pages to doc/fr/.cvsignore
  * Add freebsd to buildlib/ostable (Closes: #193430)
  * Avoid segfault if a package name is specified which consists
    entirely of characters which look like end tags ('+', '-')
    (Closes: #200425)
  * Patch from Otavio Salvador <otavio@debian.org> to avoid listing
    suggests/recommends for packages which are selected for installation
    at the same time as the package which suggests/recommends them
    (Closes: #200102)
  * Patch from Otavio Salvador <otavio@debian.org> to avoid listing
    suggests/recommends which are Provided by a package which is already
    installed (Closes: #200395)
  * Patch to update pt_BR man page for apt_preferences(5) from Andre Luis
    Lopes <andrelop@debian.org> (Closes: #202245)
  * Use nl_langinfo(YESEXPR) rather than comparing to the translated
    string "Y".  Closes: #200953 and should make the prompting generally
    more robust in the face of i18n.  In the particular case of #200953,
    it was being fooled because of signedness issues with toupper(3)
    (Closes: #194614)
  * apt Suggests: aptitude | synaptic | gnome-apt | wajig
    (Closes: #146667)
  * Clean up whitespace in translated strings in ru.po, which messed up
    indentation (some other translations probably have similar problems)
    (Closes: #194282)
  * Run ispell -h over the man page sources and fix a bunch of typos
  * Use debian/compat rather than DH_COMPAT
  * Update to debhelper compatibility level 3
    - remove ldconfig calls from debian/{postinst,postrm} as dh_makeshlibs
      will add them
    - echo 3 > debian/compat
    - Build-Depends: debhelper (>= 3)
  * Exclude '.#*' from cvs-build
  * Let the ftp method work with ftp servers which do not require a
    password (Closes: #199425)
  * Build-depend on debhelper >= 4.1.62, because we need the fix for
    #204731 in order for dh_installman to work correctly
    with our SGML man pages
  * Move dh_makeshlibs ahead of dh_installdeb so that its postinst
    fragments are properly substituted

 -- Matt Zimmerman <mdz@debian.org>  Sun, 10 Aug 2003 19:54:39 -0400

apt (0.5.8) unstable; urgency=medium

  * urgency=medium because the changes since 0.5.5.1 are pretty safe as
    far as core functionality, 0.5.5.1 survived unstable for 10 days, and
    I don't want to delay apt's progress into testing any further.  It's
    decidedly better than 0.5.4.
  * Clarify the meaning of the only-source option in apt-get(8)
    (Closes: #177258)
  * Updated French man pages from Philippe Batailler
    <philippe.batailler@free.fr> (Closes: #182194)
  * Give a warning if an illegal type abbreviation is used when looking up a
    configuration item (Closes: #168453)
  * Improve build-depends handling of virtual packages even further, so that
    it will now also try to satisfy build-depends on virtual packages if they
    are not installed.  Note that this only works if there is only one
    package providing the virtual package, as in other cases (Closes: #165404)
  * Update config.guess and config.sub from autotools-dev 20030717.1
  * Tweak SGML in apt-extracttemplates.1.sgml so that literal '>' doesn't end
    up in output
  * Document SrcDirectory in apt-ftparchive.1.sgml (Closes: #156370)
  * Support TMPDIR in apt-extracttemplates (Closes: #191656)
  * Fix ru.po to use a capital letter for the translation of 'Y' so that
    YnPrompt works correctly (Closes: #200953).  No other translations seem
    to have this problem
  * Regenerate POT file and sync .po files
  * Only try to clear stdin if it is a tty, to avoid looping if there is
    lots of stuff (perhaps an infinite amount) to read (Closes: #192228)

 -- Matt Zimmerman <mdz@debian.org>  Fri, 25 Jul 2003 20:21:53 -0400

apt (0.5.7) unstable; urgency=low

  * Update control file to match overrides (apt priority important,
    libapt-pkg-dev section libdevel)
  * Silence the essential packages check if we are only downloading
    archives and not changing the system (Closes: #190862)
  * Skip version check if a build-dependency is provided by an installed package
    (Closes: #126938)
  * Have apt-cache show exit with an error if it cannot find any of the
    specified packages (Closes: #101490)

 -- Matt Zimmerman <mdz@debian.org>  Mon, 21 Jul 2003 23:43:24 -0400

apt (0.5.6) unstable; urgency=low

  * Adam Heath <doogie@debian.org>
    - Fix segfault when handling /etc/apt/preferences.  Closes: #192409.
  * Matt Zimmerman <mdz@debian.org>
    - Clean up some string handling, patch from Peter Lundkvist
      <p.lundkvist@telia.com> (Closes: #192225)
    - Don't fall off the end of the buffer when comparing versions.
      Patch from Koblinger Egmont <egmont@uhulinux.hu> (Closes: #194327)
    - Minor fixes to apt-ftparchive(1) (Closes: #118156)
    - Fix typo in apt-ftparchive help text (Closes: #119072)
    - More typos in apt-ftparchive help text (Closes: #190936)
    - Update config.guess, config.sub to latest versions
    - Modify the description for apt-utils to reflect the fact that it is not
      (any longer) infrequently used (Closes: #138045)
    - Make setup script for dselect method more explicit about
      overwriting sources.list (Closes: #151727)
    - Fix typo in apt-cache(8) (Closes: #161243)
    - Remove duplicate 'showpkg' from synopsis on apt-cache(8)
      (Closes: #175611)
    - Document in apt-get(8) the meaning of the '*' in ShowList, which is that
      the package is being purged (Closes: #182369)
    - Fix extra "/" character in apt.conf(5) (Closes: #185545)
    - Fix typo in tar error message (Closes: #191424)
    - Clarify description of 'search' on apt-cache(8) (Closes: #192216)
    - Fix incorrect path for 'partial' directory on apt-get(8)
      (Closes: #192933)
    - Fixes to pt_BR translation from Andre Luis Lopes <andrelop@ig.com.br>
      (Closes: #196669)
    - Updated apt_preferences(5) man page with many corrections and
      clarifications from Thomas Hood <jdthood@yahoo.co.uk>
      (Closes: #193336)
    - Fix SGML validation errors in apt-cache.8.sgml introduced in 0.5.5 or so
    - Add a simple example to apt-ftparchive(1) (Closes: #95257)
    - Add bug script for collecting configuration info (Closes: #176482)

 -- Matt Zimmerman <mdz@debian.org>  Mon, 21 Jul 2003 01:59:43 -0400

apt (0.5.5.1) unstable; urgency=low

  * Move the target of the example docs from doc to binary.  Closes:
    #192331
  * Fix api breakage that broke apt-ftparchive and apt-cache dumpavail, by
    backing out change that incorretly attempted to handle Package sections
    larger than 32k.  Closes: #192373
  * Fix never-ending loop with apt-get install -V.  Closes: #192355.

 -- Adam Heath <doogie@debian.org>  Mon, 19 May 2003 12:30:16 -0500

apt (0.5.5) unstable; urgency=low

  * New deb version compare function, that has no integer limits, and
    supports pre-versions using ~.  Code ported from dpkg.
  * Fix handling of [!arch] for build-dependencies. Closes: #88798, #149595
  * Fix handling of build-deps on unknown packages. Closes: #88664, #153307
  * "apt-get --arch-only build-dep" to install only architecture-
    dependent build dependencies. Bump minor shared lib number to reflect
    small change in BuildDepend API.
  * APT::Build-Essential configuration option (defaults to "build-essential")
    so that "apt-get build-dep" will ensure build essential packages are
    installed prior to installing other build-dependencies. Closes: #148879
  * LD_LIBRARY_PATH thing. Closes: #109430, #147529
  * /usr/doc reference in postinst. Closes: #126189
  * Doc updates. Closes: #120689
  * Possible apt-cache segfault. Closes: #120311, #118431, #117915, #135295,
          #131062, #136749
  * Print special message for EAI_AGAIN. Closes: #131397
  * libapt-pkg-dev needs to bring in the apt-inst library if linking
    is to work. Closes: #133943
  * Typos, Doc Stuff. Closes: #132772, #129970, #123642, #114892, #113786,
         #109591, #105920, #103678, #139752, #138186, #138054, #138050,
	 #139994, #142955, #151654, #151834, #147611, #154268, #173971
  * Fix possibility for tag file parsing to fail in some unlikely situations.
    Closes: #139328
  * Use std C++ names for some header files. Closes: #128741
  * Do not check for free space if --no-download. Closes: #117856
  * Actually implement or group handling for 'upgrade'. Closes: #133950
  * "Internal Error, Couldn't configure pre-depend" is not actually an
    internal error, it is a packaging error and now it says so, and
    pinpoints the problem dependency. Closes: #155621
  * Allows failure to write to a pipe for post-invoke stuff. Closes: #89830
  * Use usr/share/doc for dhelp. Closes: #115701
  * --print-uris works with 'update'. Closes: #57070
  * Options Dpkg::MaxArgs,Dpkg::MaxArgBytes to allow a much longer dpkg
    command line.
  * Fixed 2 little OR group bugs, thanks to Yann Dirson. Closes: #143995,
    #142298
  * Allow an uninstalled package to be marked for removal on an install
    line (meaning not to automatically install it), also fix some dodgy
    handling of protected packages. Closes: #92287, #116011
  * Fix errant prefix matching in version selection. Closes: #105968
  * Ensure that all files needed to run APT as a user are readable and
    ignore roots umask for these files. Closes: #108801
  * Support larger config spaces. Closes: #111914
  * 'apt-get update' no longer does 'Building Dependency Tree'.
  * When matching regexs allways print a message. Change regex activation
    charset. Closes: #147817
  * Don't die if lines in sources.list are too long. Closes: #146846
  * Show file name on apt-extracttemplate error messges. Closes: #151835
  * i18n gettext stuff, based on work from Michael Piefel: Closes: #95933
  * Some highly unlikely memory faults. Closes: #155842
  * C++ stuff for G++3.2. Closes: #162617, #165515,
  * apt-config dumps sends to stdout not stderr now.  Closes: #146294
  * Fix segfault in FindAny when /i is used, and there is no default.
    Closes: #165891
  * Add s390x to archtable.  Closese: #160992.
  * Update config.sub/config.guess in cvs, and add support to debian/rules
    to update them from /usr/share/misc if they exist.  Closes: #155014
  * Remove 'Sorry' from messages.  Closes: #148824.
  * Change wording of 'additional disk space usage' message.  Closes:
    #135021.
  * apt-extracttemplates now prepends the package name when extracting
    files.  Closes: #132776
  * Add -n synonym for --names-only for apt-cache.  Closes: #130689
  * Display both current version and new version in apt-get -s.  Closes:
    #92358
  * Add an options and timeout config item to ssh/rsh.  Closes: #90654
  * libapt-pkg-dev now depends on apt-utils.  Closes: #133942.
  * Change verbose logging output of apt-ftparchive to go to stderr,
    instead of stdout.  Also, errors that occur no longer go to stdout,
    but stderr.  Closes: #161592
  * Test for timegm in configure.  Closes: #165516.
  * s/st_mtime/mtime/ on our local stat structure in apt-ftparchive, to
    support compliation on platforms where st_mtime is a macro.  Closes:
    #165518
  * Check the currently mounted cdrom, to see if it's the one we are
    interested in.  Closes: #154602
  * Refer to reportbug instead of bug in the man pages. Closes: #173745
  * Link apt-inst to apt-pkg. Closes: #175055
  * New apt_preferences man page from Thomas Hood, Susan Kleinmann,
    and others.
  * Fix > 300 col screen segfault. Closes: #176052
  * Rebuild with gcc-3.2. Closes: #177752, #178008.
  * Fix build-dep handling of | dependencies.
    Closes: #98640, #145997, #158896, #172901
  * Double default value of APT::Cache-Limit, until such time as it
    can be made more dynamic.  Closes: #178623.
  * Report uris with '.gz' when there are errors.  Closes: #178435.
  * When installing build-deps, make sure the new version will
    satisfy build requirements. Closes: #178121
  * Split offline and guide documentation into apt-doc.  This was done so
    that binary-arch builds do not require documention deps.  Note, that 
    apt-doc is not installed on upgrades.
  * Use doc-base, instead of dhelp directly.  Closes: #110389
  * Change http message 'Waiting for file' to 'Waiting for headers'.
    Closes: #178537
  * Remove trailing lines on package lists in apt-get.  Closes: #178736.
  * Fix origin pins for file:// uris.  Closes: #189014.
  * Apply typo and syntax patch from bug to apt-cache.8.sgml.  Closes:
    #155194
  * s/dpkg-preconfig/dpkg-preconfigure/ in examples/configure-index.
    Closes: #153734.
  * Fix some typos in the apt-get manual.  Closes: #163932.
  * Apply patch from bug, to change frozen to testing, and then do it
    everywhere else.  Closes: #165085.
  * Update es.po.  Closes: #183111.
  * Add pt_BR translation of apt_preferences(5).  Also, build fr manpages.
    Closes: #183904.
  * Add a vcg command to apt-cache, similiar to dotty.  Closes: #150512.
  * Add option to apt-get to show versions of packages being
    upgraded/installed.
  * Be quiet in apt.post{inst,rm}.  Closes: #70685.
  * apt-get now prints out suggested and recommended packages.  Closes:
    #54982.
  * Insert some newlines in the cdrom change media message.  Closes:
    #154601.
  * Add a rdepends command to apt-cache.  Closes: #159864.
  * When building the dpkg command line, allow for 8192 chars to be used,
    instead of only 1024.
  * APT::Immediate-Configure had inverted semantics(false meant it was
    enabled).  Closes: #173619.
  * Fix status file parser so that if a record is larger than 32k, the
    buffer size will be doubled, and the read attempted again.  Closes:
    #174945.

 -- Adam Heath <doogie@debian.org>  Sun, 27 Apr 2003 01:23:12 -0500

apt (0.5.4) unstable; urgency=low

  * M68k config.guess patch. Closes: #88913
  * Bi-yearly test on OpenBSD and Solaris
  * Doc updates. Closes: #89121, #89854, #99671, #98353, #95823, #93057,
          #97520, #102867, #101071, #102421, #101565, #98272, #106914,
          #105606, #105377
  * Various cosmetic code updates. Closes: #89066, #89066, #89152
  * Add "pre-auto" as an option for DSelect::Clean (run autoclean after
    update).
  * More patches from Alfredo for Vendors and more SHA-1 stuff
  * Fix for AJ's 'desire to remove perl-5.005' and possibly other
    similar situations. Closes: #56708, #59432
  * no_proxy and ftp. Closes: #89671
  * Philippe Batailler's man page patches.
  * Fix for display bug. Closes: #92033, #93652, #98468
  * Use more than 16bits for the dep ID. Some people ran out..
    Closes: #103020, #97809, #102951, #99974, #107362, #107395, #107362,
            #106911, #107395, #108968
  * Reordered some things to make dante and FTP happier. Closes: #92757
  * James R. Van Zandt's guide.sgml updates. Closes: #90027
  * apt-ftparchive copes with no uncompressed package files + contents.
  * French man pages from philippe batailler - well sort of. They
    don't build yet..
  * run-parts. Closes: #94286
  * 'apt-cache policy' preferences debug tool.
  * Whatever. Closes: #89762
  * libstdc++ and HURD. Closes: #92025
  * More apt-utils verbage. Closes: #86954
  * Fliped comparision operator. Closes: #94618
  * Used the right copyright file. Closes: #65691
  * Randolph's G++3 patches.
  * Fixed no_proxy tokanizing. Closes: #100046
  * Strip Config-Version when copying status to available. Closes: #97520
  * Segfault with missing source files. Closes: #100325
  * EINTR check. Closes: #102293
  * Various changes to the locking metholodgy for --print-uris.
    Closes: #100590
  * Lame LD_LIBRARY_PATH thing. Closes: #98928
  * apt-cache search searchs provide names too now. Closes: #98695
  * Checksum and long lines problem. Closes: #106591
  * .aptignr and empty files are just a warning. Closes: #97364

 -- Jason Gunthorpe <jgg@debian.org>  Sat, 18 Aug 2001 17:21:59 -0500

apt (0.5.3) unstable; urgency=low

  * JoeyH's dpkg::preconfig not working. Closes: #88675
  * Fixed apt override disparity
  * Alfredo's SHA-1 and related patches

 -- Jason Gunthorpe <jgg@debian.org>  Sun,  4 Mar 2001 15:39:43 -0700

apt (0.5.2) unstable; urgency=low

  * Fixed mention of /usr/doc in the long description
  * JoeyH's downgrade bug -- don't use 0.5.1
  * Doc bug. Closes: #88538
  * Fault in building release strings. Closes: #88533

 -- Jason Gunthorpe <jgg@debian.org>  Sun,  4 Mar 2001 15:39:43 -0700

apt (0.5.1) unstable; urgency=low

  * Fixed #82894 again, or should be and.
  * Process the option string right. Closes: #86921
  * Don't eat the last command for pipes. Closes: #86923
  * Ignore .* for configuration directory processing. Closes: #86923
  * Alfredo's no_proxy patch
  * Documentation fixes. Closes: #87091
  * JoeyH's double slash bug. Closes: #87266
  * Unintitialized buffer and apt-ftparchive contents generation.
     Closes: #87612
  * Build-deps on virtual packages. Closes: #87639
  * Fixes glibc/libstdc++ symbol dependencies by including glibc and
    libstdc++ version info in the library soname and in the package
    provides. Closes: #87426
  * Updated soname version to 0.3.2
  * apt-extracttemplates moved from debconf into apt-utils
  * s390 archtable entry. Closes: #88232
  * Dan's segfault
  * Some instances where the status file can source a package in a
    non-sensical way. Closes: #87390
  * Work better if there are duplicate sources.list entries.
  * Fixed the resetting of Dir with "dir {};". Closes: #87323

 -- Randolph Chung <tausq@debian.org>  Sat, 3 Mar 2001 15:37:38 -0700

apt (0.5.0) unstable; urgency=low

  * Fixed an obscure bug with missing final double new lines in
    package files
  * Changed the apt-cdrom index copy routine to use the new section
    rewriter
  * Added a package file sorter, apt-sortpkgs
  * Parse obsolete Optional dependencies.
  * Added Ben's rsh method. Closes: #57794
  * Added IPv6 FTP support and better DNS rotation support.
  * Include the server IP in error messages when using a DNS rotation.
    Closes: #64895
  * Made most of the byte counters into doubles to prevent 32bit overflow.
    Closes: #65349
  * HTTP Authorization. Closes: #61158
  * Ability to parse and return source index build depends from Randolph.
  * new 'apt-get build-dep' command from Randolph. Closes: #63982
  * Added apt-ftparchive the all dancing all singing FTP archive
    maintinance program
  * Allow version specifications with =1.2.4-3 and /2.2 or /stable postfixes
    in apt-get.
  * Removed useless internal cruft including the xstatus file.
  * Fixed config parser bugs. Closes: #67848, #71108
  * Brain Damanged apt-get config options changed, does not change the command
    line interface, except to allow --enable-* to undo a configuration
    option:
      No-Remove -> Remove
      No-Download -> Download
      No-Upgrade -> Upgrade
  * Made this fix configable (DSelect::CheckDir) and default to disabled:
     * No remove prompt if the archives dir has not changed. Closes: #55709
    Because it is stupid in the case where no files were downloaded due to
    a resumed-aborted install, or a full cache! Closes: #65952
  * Obscure divide by zero problem. Closes: #64394
  * Update sizetable for mips. Closes: #62288
  * Fixed a bug with passive FTP connections
  * Has sizetable entry for sparc64. Closes: #64869
  * Escape special characters in the ::Label section of the cdroms.lst
  * Created apt-utils and python-apt packages
  * Due to the new policy engine, the available file may contain entries
    from the status file. These are generated if the package is not obsolete
    but the policy engine prohibits using the version from the package files.
    They can be identified by the lack of a Filename field.
  * The new policy engine. Closes: #66509, #66944, #45122, #45094, #40006,
    #36223, #33468, #22551
  * Fixed deb-src line for non-us. Closes: #71501, #71601
  * Fixes for G++ 2.96, s/friend/friend class/
  * Fixed mis doc of APT::Get::Fix-Missing. Closes: #69269
  * Confirmed fix for missing new line problem. Closes: #69386
  * Fixed up dhelp files. Closes: #71312
  * Added some notes about dselect and offline usage. Closes: #66473, #38316
  * Lock files on read only file systems are ignored w/ warning.
    Closes: #61701
  * apt-get update foo now gives an error! Closes: #42891
  * Added test for shlibs on hurd. Closes: #71499
  * Clarified apt-cache document. Closes: #71934
  * DocBook SGML man pages and some improvements in the text..
  * sigwinch thing. Closes: #72382
  * Caching can be turned off by setting the cache file names blank.
  * Ignores arches it does not know about when autocleaning. Closes: #72862
  * New function in apt-config to return dirs, files, bools and integers.
  * Fixed an odd litle bug in MarkInstall and fixed it up to handle
    complex cases involving OR groups and provides.
    68754 describes confusing messages which are the result of this..
    Closes: #63149, #69394, #68754, #77683, #66806, #81486, #78712
  * Speeling mistake and return code for the 'wicked' resolver error
    Closes: #72621, #75226, #77464
  * Solved unable to upgrade libc6 from potato to woody due to 3 package
    libc6 dependency loop problem.
  * Leading sources.list spaces. Closes: #76010
  * Removed a possible infinite loop while processing installations.
  * Man page updates. Closes: #75411, #75560, #64292, #78469
  * ReduceSourceList bug. Closes: #76027
  * --only-source option. Closes: #76320
  * Typos. Closes: #77812, #77999
  * Different status messages. Closes: #76652, #78353
  * /etc/apt/apt.conf.d/ directory for Joey and Matt and pipe protocol 2
  * OS detection an support for the new pseduo standard of os-arch for the
    Architecture string. Also uses regexing.. Closes: #39227, #72349
  * Various i18n stuff. Note that this still needs some i18n wizard
    to do the last gettextization right. Closes: #62386
  * Fixed a problem with some odd http servers/proxies that did not return
    the content size in the header. Closes: #79878, #44379
  * Little acquire bugs. Closes: #77029, #55820
  * _POSIX_THREADS may not be defined to anything, just defined..
    Closes: #78996
  * Spelling of Ignore-Hold correctly. Closes: #78042
  * Unlock the dpkg db if in download only mode. Closes: #84851
  * Brendan O'Dea's dselect admindir stuff. Closes: #62811
  * Patch from BenC. Closes: #80810
  * Single output of some names in lists. Closes: #80498, #43286
  * Nice message for people who can't read syserror output. Closes: #84734
  * OR search function. Closes: #82894
  * User's guide updates. Closes: #82469
  * The AJ/JoeyH var/state to var/lib transition patch. Closes: #59094
  * Various CD bugs, again thanks to Greenbush
    Closes: #80946, #76547, #71810, #70049, #69482
  * Using potato debhelper. Closes: #57977
  * I cannot self-terminate. Closes: #74928

 -- Jason Gunthorpe <jgg@debian.org>  Wed, 21 Feb 2001 00:39:15 -0500

apt (0.3.19) frozen unstable; urgency=low

  * Updates to apt-cdrom to support integrated non-us nicely, thanks to
    Paul Wade.
  * Fixed that apt-get/cdrom deadlock thing. Closes: #59853, #62945, #61976
  * Fixed hardcoded path. Closes: #59743
  * Fixed Jay's relative path bug
  * Allowed source only CDs. Closes: #58952
  * Space check is supressed if --print-uris is given. Closes: #58965
  * Clarified the documenation examples for non-us. Closes: #58646
  * Typo in the package description. Closes: #60230
  * Man Page typo. Closes: #60347
  * Typo in Algorithms.cc. Closes: #63577
  * Evil dotty function in apt-cache for generating dependency graphs
    with the as-yet-unpackaged GraphVis.
  * Appears to have been fixed in Janurary.. Closes: #57981
  * New config.guess/sub for the new archs. Closes: #60874
  * Fixed error reporting for certain kinds of resolution failures.
    Closes: #61327
  * Made autoclean respect 'q' settings. Closes: #63023
  * Fixed up the example sources.list. Closes: #63676
  * Added DPkg::FlushSTDIN to control the flushing of stdin before
    forking dpkg. Closes: #63991

 -- Ben Gertzfield <che@debian.org>  Fri, 12 May 2000 21:10:54 -0700

apt (0.3.18) frozen unstable; urgency=low

  * Changes in the postinst script. Closes: #56855, #57237
  * Fixed bashism. Closes: #57216, #57335
  * Doc updates. Closes: #57772, #57069, #57331, #57833, #57896

 -- Ben Gertzfield <che@debian.org>  Sun, 13 Feb 2000 01:52:31 -0800

apt (0.3.17) unstable; urgency=low

  * RFC 2732 usage for CDROM URIs and fixes to apt-cdrom
  * Fixed the configuration parser to not blow up if ; is in the config
    string
  * Applied visual patch to dselect install script . Closes #55214
  * Included the configure-index example
  * Minimal CD swaps
  * Library soname has increased
  * Fixed default sources.list to have correct URLs for potato when it
    becomes stable
  * Added a message about erasing sources.list to dselect setup script
    Closes: #55755
  * No remove prompt if the archives dir has not changed. Closes: #55709
  * Fixed inclusion of 2nd sample config file. Closes: #55374
  * Made file mtimes of 0 not confuse the methods If-Modifed-Since check.
    Closes: #55991

 -- Ben Gertzfield <che@debian.org>  Mon, 31 Jan 2000 12:12:40 -0800

apt (0.3.16) unstable; urgency=low

  * Made --no-download work. Closes: #52993
  * Now compiles on OpenBSD, Solaris and HP-UX
  * Clarify segfault errors
  * More debhelper fixes. Closes: #52662, #54566, #52090, #53531, #54769
  * Fix for Joel's discovery of glibc removal behavoir.
  * Fix for Ben Collins file: uri from slink upgrade.
  * Fixed resume code in FTP. Closes: #54323
  * Take more precautions to prevent the corruption Joey Hess saw.
  * Fixed --no-list-cleanup
  * RFC 2732 URI parsing ([] for hostnames).
  * Typo in apt-cache man page. Closes: #54949

 -- Ben Gertzfield <che@debian.org>  Fri, 14 Jan 2000 08:04:15 -0800

apt (0.3.15) unstable; urgency=low

  * Added DSelect::WaitAfterDownload Closes: #49549
  * Fixed cast error in byteswap macro and supporting code. Closes: #50093
  * Fixed buffer overflow for wide terminal sizes. Closes: #50295
  * Made -s and clean not do anything. Closes: #50238
  * Problem with Protected packages and the new OR code.
  * /usr/share/doc stuff. Closes: #51017, #50228, #51141
  * Remove doesn't require a package to be installable. Closes: #51175
  * FTP proxy touch ups in the mabn page. Closes: #51315, #51314

 -- Ben Gertzfield <che@debian.org>  Sat,  4 Dec 1999 21:17:24 -0800

apt (0.3.14) unstable; urgency=low

  * Fix Perl or group pre-depends thing Closes: #46091, #46096, #46233, #45901
  * Fix handling of dpkg's conversions from < -> <= Closes: #46094, #47088
  * Make unparsable priorities non-fatal Closes: #46266, #46267, #46293, #46298
  * Fix handling of '/' for the dist name. Closes: #43830, #45640, #45692
  * Fixed 'Method gave a blank filename' error from IMS queries onto CDs.
    Closes: #45034, #45695, #46537
  * Made OR group handling in the problem resolver more elaborate. Closes: #45646
  * Added APT::Clean-Installed option. Closes: #45973
  * Moves the free space check to after the calculated size is printed.
    Closes: #46639, #47498
  * mipsel arch Closes: #47614
  * Beautified URI printing to not include passwords Closes: #46857
  * Fixed little problem with --no-download Closes: #47557
  * Tweaked Dselect 'update' script to re-gen the avail file even in the
    event of a failure Closes: #47112
  * Retries for source archives too Closes: #47529
  * Unmounts CDROMs iff it mounted them Closes: #45299
  * Checks for the partial directories before doing downloads Closes: #47392
  * no_proxy environment variable (http only!) Closes: #43476
  * apt-cache showsrc Closes: #45799
  * De-Refs Single Pure virtual packages. Closes: #42437, #43555
  * Regexs for install. Closes: #35304, #38835
  * Dependency reports now show OR group relations
  * Re-Install feature. Cloes: #46961, #37393, #38919
  * Locks archive directory on clean (woops)
  * Remove is not 'sticky'. Closes: #48392
  * Slightly more accurate 'can not find package' message. Closes: #48311
  * --trivial-only and --no-remove. Closes: #48518
  * Increased the cache size. Closes: #47648
  * Comment woopsie. Closes: #48789
  * Removes existing links when linking sources. Closes: #48775
  * Problem resolver does not install all virtual packages. Closes: #48591, #49252
  * Clearer usage message about 'source' Closes: #48858
  * Immediate configure internal error Closes: #49062, #48884

 -- Ben Gertzfield <che@debian.org>  Sun,  7 Nov 1999 20:21:25 -0800

apt (0.3.13) unstable; urgency=low

  * Fix timestamp miss in FTP. Closes: #44363
  * Fix sorting of Kept packages. Closes: #44377
  * Fix Segfault for dselect-upgrade. Closes: #44436
  * Fix handling of '/' for the dist name. Closes #43830
  * Added APT::Get::Diff-Only and Tar-Only options. Closes #44384
  * Add commented-out deb-src URI to default sources.list file.

 -- Ben Gertzfield <che@debian.org>  Sun, 19 Sep 1999 18:54:20 -0700

apt (0.3.12) unstable; urgency=low

  * Fix for typo in the dhelp index. Closes: #40377
  * Multiple media swap support
  * Purge support. Closes: #33291, #40694
  * Better handling of - remove notation. Closes: #41024
  * Purge support. Closes: #33291, #40694
  * Error code on failed update. Closes: #41053
  * apt-cdrom adds entries for source directories. Closes: #41231
  * Sorts the output of any list. Closes: #41107
  * Fixes the looping problem. Closes: #41784, #42414, #44022
  * Fixes the CRC mechanism to lowercase all strings. Closes: #41839
  * More checks to keep the display sane. Particularly when fail-over is
    used with local mirrors and CD-Roms. Closes: #42127, #43130, #43668
  * PThread lockup problem on certain sparc/m68k. Closes: #40628
  * apt-cdrom understands .gz Package files too. Closes: #42779
  * Spelling error in dselect method description. Closes: #43251
  * Added security to the default source list. Closes: #43356

 -- Ben Gertzfield <che@debian.org>  Fri,  3 Sep 1999 09:04:28 -0700

apt (0.3.11) unstable; urgency=low

  * Fix for mis-parsed file: URIs. Closes: #40373, #40366, #40230
  * Fix for properly upgrading the system from perl 5.004 to 5.005

 -- Ben Gertzfield <che@debian.org>  Mon, 28 Jun 1999 21:06:44 -0700

apt (0.3.9) unstable; urgency=low

  * Spelling error in cachefile.cc. Closes: #39885
  * Trailing slash in dselect install if you try to use the
    default config file. Closes: #40011
  * Simulate works for autoclean. Closes: #39141
  * Fixed spelling errors. Closes: #39673
  * Changed url parsing a bit. Closes: #40070, #40069
  * Version 0.3.8 will be for slink/hamm (GNU libc 2).

 -- Ben Gertzfield <che@debian.org>  Thu, 24 Jun 1999 18:02:52 -0700

apt (0.3.7) unstable; urgency=low

  * Fixed missing text in the apt-get(8) page. Closes: #37596
  * Made --simulate and friends work with apt-get source. Closes: #37597, #37656
  * Fixed inclusion of man pages in the -doc/-dev package. Closes: #37633, #38651
  * Fixed handling of the -q option with not-entirely integer arguments
    Closes: #37499
  * Man page typo Closes: #37762
  * Fixed parsing of the Source: line. Closes: #37679
  * Dpkg/dpkg-hurd source bug. Closes: #38004, #38032
  * Added a check for an empty cache directory. Closes: #37963
  * Return a failure code if -d is given and packages fail to download.
    Closes: #38127
  * Arranged for an ftp proxy specifing an http server to work. See the
    important note in the sources.list man page.
  * Accounted for resumed files in the cps calculation. Closes: #36787
  * Deal with duplicate same version different packages. Closes: #30237
  * Added --no-download. Closes: #38095
  * Order of apt-cdrom dist detection. Closes: #38139
  * Fix apt-cdrom chop handling and missing lines. Closes: #37276
  * IPv6 http support
  * Suggests dpkg-dev for apt-get source. Closes: #38158
  * Fixed typo in apt-get help. Closes: #38712
  * Improved the error message in the case of broken held package. Closes: #38777
  * Fixed handling of MD5 failures
  * Documented list notation Closes: #39008
  * Change the 'b' to 'B'. Closes: #39007

 -- Ben Gertzfield <che@debian.org>  Sun, 20 Jun 1999 18:36:20 -0700

apt (0.3.6) unstable; urgency=low

  * Note that 0.3.5 never made it out the door..
  * Fix for apt-cdrom and unusual disk label locations. Closes: #35571
  * Made APT print numbers in decimal. Closes: #35617, #37319
  * Buffer munching fix for FTP. Closes: #35868
  * Typo in sample config file. Closes: #35907
  * Fixed whitespace in version compares. Closes: #35968, #36283, #37051
  * Changed installed size counter to only count unpacked packages.
    Closes: #36201
  * apt-get source support. Closes: #23934, #27190
  * Renames .debs that fail MD5 checking, provides automatic corruption
    recovery. Closes: #35931
  * Fixed autoconf verison. Closes: #37305
  * Random Segfaulting. Closes: #37312, #37530
  * Fixed apt-cache man page. Closes: #36904
  * Added a newline to apt-cache showpkg. Closes: #36903

 -- Ben Gertzfield <che@debian.org>  Wed, 12 May 1999 09:18:49 -0700

apt (0.3.4) unstable; urgency=low

  * Release for Ben while he is out of town.
  * Checked the size of partial files. Closes: #33705
  * apt-get should not print progress on non-tty. Closes: #34944
  * s/guide.text.gz/users-guide.txt.gz/ debian/control: Closes: #35207
  * Applied cdrom patches from Torsten.  Closes: #35140, #35141
  * smbmounted cdrom fix. Closes: #35470
  * Changed ie to eg.  Closes: #35196

 -- Adam Heath <doogie@debian.org>  Sun,  4 Apr 1999 18:26:44 -0500

apt (0.3.3) unstable; urgency=low

  * Fixes bug with file:/ URIs and multi-CD handling. Closes: #34923

 -- Ben Gertzfield <che@debian.org>  Tue, 23 Mar 1999 12:15:44 -0800

apt (0.3.2) unstable; urgency=low

  * Major release into unstable of v3
  * These bugs have been fixed, explanations are in the bug system, read
    the man pages as well..
    Closes: #21113, #22507, #22675, #22836, #22892, #32883, #33006, #34121,
    	    #23984, #24685, #24799, #25001, #25019, #34223, #34296, #34355,
	    #24021, #25022, #25026, #25104, #25176, #31557, #31691, #31853,
    	    #25458, #26019, #26433, #26592, #26670, #27100, #27100, #27601,
    	    #28184, #28391, #28778, #29293, #29351, #27841, #28172, #30260,
    	    #29382, #29441, #29903, #29920, #29983, #30027, #30076, #30112,
    	    #31009, #31155, #31381, #31883, #32140, #32395, #32584. #34465,
    	    #30383, #30441, #30472, #30643, #30827, #30324, #36425, #34596

 -- Ben Gertzfield <che@debian.org>  Mon, 15 Mar 1999 19:14:25 -0800

apt (0.3.1) experimental; urgency=low

  * Minor release of cvs version.
  * Added virtual package libapt-pkgx.x

 -- Mitch Blevins <mblevin@debian.org>  Wed, 10 Mar 1999 07:52:44 -0500

apt (0.3.0) experimental; urgency=low

  * New experimental version.

 -- Ben Gertzfield <che@debian.org>  Tue, 15 Dec 1998 12:53:21 -0800

apt (0.1.9) frozen unstable; urgency=low

  * Return to the wacky numbering for when we build 0.1.8 for hamm
  * Important bug related to APT on the Alpha fixed
  * apt-get dist-upgrade problems fixed
  * tiny patch for http method to fix an endless loop
  * nice fix from /usr/doc/lintian/ to remove rpath nastiness from
    libtool and add proper shared lib dependancies
  * now dh_shlibdeps is called with LD_LIBRARY_PATH=debian/tmp/usr/lib
    in case an old libpkg is installed while building APT to prevent
    spurious dependancies

 -- Ben Gertzfield <che@debian.org>  Thu,  5 Nov 1998 17:43:25 -0800

apt (0.1.7) unstable; urgency=low

  * New build with libstdc++2.9.
  * Various fixes; read the Changelog.

 -- Ben Gertzfield <che@debian.org>  Thu, 15 Oct 1998 18:29:18 -0700

apt (0.1.6) unstable; urgency=low

  * Various fixes in the FTP method for error checking. Fixes: #26188.
  * Spelling corrections in dselect method. Fixes: #25884
  * Fixes for compilation on alpha/ppc. Fixes: #25313, #26108.
  * No more bo releases: we're using a normal numbering system now.

 -- Ben Gertzfield <che@debian.org>  Tue,  8 Sep 1998 19:27:13 -0700

apt (0.1.5) unstable; urgency=low

  * Changed sources.list to point to 'unstable' by default, as
    'frozen' no longer exists!

 -- Ben Gertzfield <che@debian.org>  Thu, 23 Jul 1998 22:00:18 -0700

apt (0.1.3) unstable; urgency=low

  * New upstreamish version.
  * ftp method rewritten in C. Removes dependancies on all perl/perl
    related modules. This fixes many of the ftp method bugs.

 -- Ben Gertzfield <che@debian.org>  Thu, 16 Jul 1998 22:19:00 -0700

apt (0.1.1) unstable; urgency=low

  * Release for unstable.

 -- Ben Gertzfield <che@debian.org>  Tue, 30 Jun 1998 20:48:30 -0700

apt (0.1) unstable; urgency=low

  * Kludge to fix problem in libnet-perl with illegal anonymous
    FTP passwords.
  * Moved to unstable; apt is in a useable state now.
  * Fixed version numbering. From now on, numbering will be:
    0.1 (no actual release) -> 0.1.0bo (release for libc5) ->
    0.1.1 (release for unstable). Thanks, Manoj.

 -- Ben Gertzfield <che@debian.org>  Tue, 30 Jun 1998 20:40:58 -0700

apt (0.0.17-1) experimental; urgency=low

  * Fixed problem with libc6 version compare
  * Scott's away for a while, so I'll be packaging apt for the time
    being.

 -- Ben Gertzfield <che@debian.org>  Thu, 25 Jun 1998 19:02:03 -0700

apt (0.0.16-1) experimental; urgency=low

  * Modifications to make apt-get more friendly when backgrounded.
  * Updated documentation.
  * Updates to graphic widgets

 -- Scott K. Ellis <scott@debian.org>  Mon,  8 Jun 1998 11:22:02 -0400

apt (0.0.15-0.2bo) experimental; urgency=low

  * Bo compilation
  * Bob Hilliards crash

 -- Jason Gunthorpe <jgg@debian.org>  Sun, 31 May 1998 20:18:35 -0600

apt (0.0.15-0.1bo) experimental; urgency=low

  * Bo compilation
  * libstdc++272 patch

 -- Jason Gunthorpe <jgg@debian.org>  Sun, 31 May 1998 20:18:35 -0600

apt (0.0.15) experimental; urgency=low

  * Clean up source tarball (no user-visible changes)

 -- Scott K. Ellis <scott@debian.org>  Tue, 26 May 1998 12:23:53 -0400

apt (0.0.14) experimental; urgency=low

  * Updates in ordering code to make sure certain upgrades work correctly.
  * Made dselect/setup understand ftp as well as http

 -- Scott K. Ellis <scott@debian.org>  Wed, 20 May 1998 13:33:32 -0400

apt (0.0.13-bo1) experimental; urgency=low

  * Bo compilation

 -- Jason Gunthorpe <jgg@debian.org>  Mon, 18 May 1998 15:10:49 -0600

apt (0.0.13) experimental; urgency=low

  * Remove hardcoded egcc from debian/rules (#21575)
  * Fixes for ordering logic when system has a number of unpacked
    but unconfigured packages installed.
  * Spelling fix in dselect install method (#22556)

 -- Scott K. Ellis <scott@debian.org>  Sun, 17 May 1998 20:08:33 -0400

apt (0.0.12) experimental; urgency=low

  * Fixed problems with package cache corruption.
  * Made to depend on libc6 >= 2.0.7pre1 due to timezone problems with
    earlier versions.
  * Interface and documentation improvements.

 -- Scott K. Ellis <scott@debian.org>  Sat, 16 May 1998 23:17:32 -0400

apt (0.0.11) experimental; urgency=low

  * Change dependancies to pre-depends since breaking your packaging tools
    in the middle of an installation isn't very good.
  * Bug fixes to ftp method and general apt-get code

 -- Scott K. Ellis <scott@debian.org>  Fri, 15 May 1998 08:57:38 -0400

apt (0.0.10) experimental; urgency=low

  * Run "dpkg --configure -a" after an aborted dselect install
  * Fixed problem with install looping
  * Support for authenticating proxys: (note this isn't terribly secure)
    http_proxy="http://user:pass@firewall:port/"
  * Substitute $ARCH in sources.list
  * Fixes in the resumption code for ftp

 -- Scott K. Ellis <scott@debian.org>  Tue, 12 May 1998 09:14:41 -0400

apt (0.0.9) experimental; urgency=low

  * Added ftp support.
  * Various other less visible bug fixes.
  * Fixed problem with segfault when apt-get invoked in a non-existant
    directory (Bug #21863)
  * Bumped policy to 2.4.1

 -- Scott K. Ellis <scott@debian.org>  Fri,  1 May 1998 09:18:19 -0400

apt (0.0.8) experimental; urgency=low

  * Fixed generated available file (Bug #21836)
  * Added download ETA (Bug #21774).
  * Fixed hardcoded ARCH (Bug #21751).
  * Fixed check on http_proxy (Bug #21795).
  * Added download speed indicator.

 -- Scott K. Ellis <scott@debian.org>  Mon, 27 Apr 1998 10:58:32 -0400

apt (0.0.7) experimental; urgency=low

  * Remove libdeity and apt from package for now, since only apt-get and
    apt-cache are actually useful right now.
  * Clean up handling of package installation errors.
  * Added timeout to http transfers (#21269)
  * Updated setup for dselect/apt method.
  * Updated man pages
  * Long options (added in 0.0.6)

 -- Scott K. Ellis <scott@debian.org>  Tue, 21 Apr 1998 09:06:49 -0400

apt (0.0.6) experimental; urgency=low

  * Spelling changes.
  * Revamped download status display.
  * Call apt-get clean after successful install in dselect.
  * Added "apt-get clean" which deletes package files from /var/cache/apt

 -- Scott K. Ellis <scott@debian.org>  Thu,  9 Apr 1998 15:13:59 -0400

apt (0.0.5) experimental; urgency=low

  * Ignore signals while dpkg is running so we don't leave dpkg running in
    the background (#20804)
  * Check Packages as well as Packages.gz for file URIs (#20784)
  * Spelling cleanup (#20800)
  * Added -m option to permit upgrade to go on in the case of a bad mirror.
    This option may result in incomplete upgrades when used with -f.

 -- Scott K. Ellis <scott@debian.org>  Tue,  7 Apr 1998 12:40:29 -0400

apt (0.0.4) experimental; urgency=low

  * New usage guide.
  * Various documentation updates and cleanup.
  * Added '-f' option to apt-get attempt to fix broken dependancies.

 -- Scott K. Ellis <scott@debian.org>  Sat,  4 Apr 1998 14:36:00 -0500

apt (0.0.3) experimental; urgency=low

  * Added a shlibs.local file to prevent apt from depending on itself.
  * Updates to how apt-get handles bad states in installed packages.
  * Updated rules to make sure build works from a freshly checked out source
    archive.  Building from CVS needs libtool/automake/autoconf, builds from
    the distributed source package should have no such dependancy.

 -- Scott K. Ellis <scott@debian.org>  Fri,  3 Apr 1998 11:49:47 -0500

apt (0.0.2) unstable; urgency=low

  * Updates to apt-get and http binding for dselect method (apt).
  * Updating version number from 0.0.1, which was released only on IRC.

 -- Scott K. Ellis <scott@debian.org>  Fri,  3 Apr 1998 00:35:18 -0500

apt (0.0.1) unstable; urgency=low

  * Initial Release.

 -- Scott K. Ellis <scott@debian.org>  Tue, 31 Mar 1998 12:49:28 -0500
<|MERGE_RESOLUTION|>--- conflicted
+++ resolved
@@ -1,3 +1,29 @@
+apt (0.6.45ubuntu10) edgy; urgency=low
+
+  * methods/http.cc:
+    - check more careful for incorrect proxy settings (closes: #378868)
+  * methods/gzip.cc:
+    - don't hang when /var is full (closes: #341537), thanks to
+      Luis Rodrigo Gallardo Cruz for the patch
+  * doc/examples/sources.list:
+    - removed non-us.debian.org from the example (closes: #380030,#316196)
+  * Merged from Christian Perrier bzr branch:
+    * sk.po: Updated to 514t. Closes: #386851
+    * ja.po: Updated to 514t. Closes: #386537
+    * gl.po: Updated to 514t. Closes: #386397
+    * fr.po: Updated to 516t.
+    * fi.po: Updated to 512t. Closes: #382702
+  * share/archive-archive.gpg:
+    - removed the outdated amd64 and debian-2004 keys
+  * apt-pkg/tagfile.cc:
+    - applied patch from Jeroen van Wolffelaar to make the tags
+      caseinsensitive (closes: #384182)
+    - reverted MMap use in the tagfile because it does not work 
+      across pipes (closes: #383487) 
+  * added "installtask" command
+  
+ -- Michael Vogt <michael.vogt@ubuntu.com>  Tue, 19 Sep 2006 15:07:51 +0200
+
 apt (0.6.45ubuntu9) edgy; urgency=low
 
   * cmdline/apt-get.cc:
@@ -88,7 +114,6 @@
       versions of the package (closes: #257054)
     - properly handle recommends/suggests or-groups when printing the list of
       suggested/recommends packages (closes: #311619)
-<<<<<<< HEAD
   * merged "apt--install-recommends" branch:
     - added "{no-}install-recommends" commandline option
     - added APT::Install-{Recommends,Suggests} option
@@ -101,30 +126,6 @@
   * merged with debian/unstable
 
  -- Michael Vogt <michael.vogt@ubuntu.com>  Tue,  1 Aug 2006 15:43:22 +0200
-=======
-  * methods/http.cc:
-    - check more careful for incorrect proxy settings (closes: #378868)
-  * methods/gzip.cc:
-    - don't hang when /var is full (closes: #341537), thanks to
-      Luis Rodrigo Gallardo Cruz for the patch
-  * doc/examples/sources.list:
-    - removed non-us.debian.org from the example (closes: #380030,#316196)
-  * Merged from Christian Perrier bzr branch:
-    * sk.po: Updated to 514t. Closes: #386851
-    * ja.po: Updated to 514t. Closes: #386537
-    * gl.po: Updated to 514t. Closes: #386397
-    * fr.po: Updated to 516t.
-    * fi.po: Updated to 512t. Closes: #382702
-  * share/archive-archive.gpg:
-    - removed the outdated amd64 and debian-2004 keys
-  * apt-pkg/tagfile.cc:
-    - applied patch from Jeroen van Wolffelaar to make the tags
-      caseinsensitive (closes: #384182)
-    - reverted MMap use in the tagfile because it does not work 
-      across pipes (closes: #383487) 
-  
- --
->>>>>>> c158ff49
 
 apt (0.6.45) unstable; urgency=low
 
