--- conflicted
+++ resolved
@@ -1,15 +1,4 @@
-<<<<<<< HEAD
 apt (0.7.22) UNRELEASED; urgency=low
-=======
-apt (0.7.22) unstable; urgency=low
-
-  * add Acquire::Cdrom::mount "apt-udev-auto" magic to allow
-    dynamically finding the cdrom device
-
- -- Michael Vogt <michael.vogt@ubuntu.com>  Wed, 22 Jul 2009 18:00:53 +0200
-
-apt (0.7.21) UNRELEASED; urgency=low
->>>>>>> 76fe5db7
 
   The 'not dead yet' release
   
@@ -107,6 +96,9 @@
   * doc/apt.conf.5.xml:
     - merged patch from Aurélien Couderc to improve the text
       (thanks!)
+  * [ABI] merged the libudev-dlopen branch, this allows to pass
+    "apt-udev-auto" to Acquire::Cdrom::mount and the cdrom method will  
+    dynamically find/mount the cdrom device (if libhal is available)
 
   [ Julian Andres Klode ]
   * apt-pkg/contrib/configuration.cc: Fix a small memory leak in
